terraform {
  required_providers {
    coder = {
      source  = "coder/coder"
      version = "0.5.0"
    }
    docker = {
      source  = "kreuzwerker/docker"
      version = "~> 2.22"
    }
  }
}

data "coder_provisioner" "me" {
}

provider "docker" {
}

data "coder_workspace" "me" {
}

resource "coder_agent" "main" {
  arch           = data.coder_provisioner.me.arch
  os             = "linux"
  startup_script = <<EOF
    #!/bin/sh
    # install and start code-server
    curl -fsSL https://code-server.dev/install.sh | sh
    code-server --auth none --port 13337
    EOF

  # These environment variables allow you to make Git commits right away after creating a
  # workspace. Note that they take precedence over configuration defined in ~/.gitconfig!
  # You can remove this block if you'd prefer to configure Git manually or using
  # dotfiles. (see docs/dotfiles.md)
  env = {
    GIT_AUTHOR_NAME     = "${data.coder_workspace.me.owner}"
    GIT_COMMITTER_NAME  = "${data.coder_workspace.me.owner}"
    GIT_AUTHOR_EMAIL    = "${data.coder_workspace.me.owner_email}"
    GIT_COMMITTER_EMAIL = "${data.coder_workspace.me.owner_email}"
  }
}

resource "coder_app" "code-server" {
  agent_id = coder_agent.main.id
  name     = "code-server"
  url      = "http://localhost:13337/?folder=/home/coder"
  icon     = "/icon/code.svg"
  healthcheck {
    url       = "http://localhost:13337/healthz"
    interval  = 5
    threshold = 6
  }
}


resource "docker_volume" "home_volume" {
  name = "coder-${data.coder_workspace.me.id}-home"
}


resource "docker_image" "main" {
  name = "coder-${data.coder_workspace.me.id}"
  build {
    path = "./build"
  }
  triggers = {
    dir_sha1 = sha1(join("", [for f in fileset(path.module, "build/*") : filesha1(f)]))
  }
}

resource "docker_container" "workspace" {
  count = data.coder_workspace.me.start_count
  image = docker_image.main.name
  # Uses lower() to avoid Docker restriction on container names.
  name = "coder-${data.coder_workspace.me.owner}-${lower(data.coder_workspace.me.name)}"
  # Hostname makes the shell more user friendly: coder@my-workspace:~$
  hostname = lower(data.coder_workspace.me.name)
  dns      = ["1.1.1.1"]
  # Use the docker gateway if the access URL is 127.0.0.1
  command = [
<<<<<<< HEAD
    "sh", "-c", replace(coder_agent.main.init_script, "localhost", "host.docker.internal")
=======
    "sh", "-c",
    <<EOT
    trap '[ $? -ne 0 ] && echo === Agent script exited with non-zero code. Sleeping infinitely to preserve logs... && sleep infinity' EXIT
    ${replace(coder_agent.main.init_script, "/localhost|127\\.0\\.0\\.1/", "host.docker.internal")}
    EOT
>>>>>>> 94db085b
  ]
  env = ["CODER_AGENT_TOKEN=${coder_agent.main.token}"]
  host {
    host = "host.docker.internal"
    ip   = "host-gateway"
  }
  volumes {
    container_path = "/home/coder/"
    volume_name    = docker_volume.home_volume.name
    read_only      = false
  }
}<|MERGE_RESOLUTION|>--- conflicted
+++ resolved
@@ -80,15 +80,7 @@
   dns      = ["1.1.1.1"]
   # Use the docker gateway if the access URL is 127.0.0.1
   command = [
-<<<<<<< HEAD
-    "sh", "-c", replace(coder_agent.main.init_script, "localhost", "host.docker.internal")
-=======
-    "sh", "-c",
-    <<EOT
-    trap '[ $? -ne 0 ] && echo === Agent script exited with non-zero code. Sleeping infinitely to preserve logs... && sleep infinity' EXIT
-    ${replace(coder_agent.main.init_script, "/localhost|127\\.0\\.0\\.1/", "host.docker.internal")}
-    EOT
->>>>>>> 94db085b
+    "sh", "-c", replace(coder_agent.main.init_script, "/localhost|127\\.0\\.0\\.1/", "host.docker.internal")
   ]
   env = ["CODER_AGENT_TOKEN=${coder_agent.main.token}"]
   host {
