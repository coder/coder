--- conflicted
+++ resolved
@@ -58,13 +58,8 @@
     set -e
 
     # install and start code-server
-<<<<<<< HEAD
-    curl -fsSL https://code-server.dev/install.sh | sh -s
-    code-server --auth none --port 13337 &
-=======
     curl -fsSL https://code-server.dev/install.sh | sh -s -- --version 4.8.3
     code-server --auth none --port 13337 >/tmp/code-server.log 2>&1 &
->>>>>>> d5d9cc8d
   EOT
 }
 
@@ -141,10 +136,10 @@
       fs_group    = "1000"
     }
     container {
-      name    = "dev"
-      image   = "codercom/enterprise-base:ubuntu"
+      name              = "dev"
+      image             = "codercom/enterprise-base:ubuntu"
       image_pull_policy = "Always"
-      command = ["sh", "-c", coder_agent.main.init_script]
+      command           = ["sh", "-c", coder_agent.main.init_script]
       security_context {
         run_as_user = "1000"
       }
