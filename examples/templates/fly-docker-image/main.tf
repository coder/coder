terraform {
  required_providers {
    fly = {
      source  = "fly-apps/fly"
      version = "~>0.0.21"
    }
    coder = {
      source  = "coder/coder"
      version = "~>0.7.0"
    }
  }
}

provider "fly" {
  useinternaltunnel    = true
  internaltunnelorg    = var.fly_org
  internaltunnelregion = data.coder_parameter.region.value
  fly_api_token        = var.fly_api_token == "" ? null : var.fly_api_token
}

provider "coder" {
  feature_use_managed_variables = true
}

resource "fly_app" "workspace" {
  name = "coder-${data.coder_workspace.me.owner}-${lower(data.coder_workspace.me.name)}"
  org  = var.fly_org
}

# resource "fly_ip" "workspace-ip4" {
#   app  = fly_app.workspace.name
#   type = "v4"
# }

resource "fly_volume" "home-volume" {
  app    = fly_app.workspace.name
  name   = "coder_${data.coder_workspace.me.owner}_${lower(replace(data.coder_workspace.me.name, "-", "_"))}_home"
  size   = data.coder_parameter.volume-size.value
  region = data.coder_parameter.region.value
}

resource "fly_machine" "workspace" {
  count    = data.coder_workspace.me.start_count
  app      = fly_app.workspace.name
  region   = data.coder_parameter.region.value
  name     = data.coder_workspace.me.name
  image    = data.coder_parameter.docker-image.value
  cpus     = data.coder_parameter.cpu.value
  cputype  = data.coder_parameter.cputype.value
  memorymb = data.coder_parameter.memory.value * 1024
  env = {
    CODER_AGENT_TOKEN = "${coder_agent.main.token}"
  }
  # entrypoint = ["sh", "-c", replace(coder_agent.main.init_script, "/localhost|127\\.0\\.0\\.1/", "${fly_ip.workspace-ip4.address}")] # replace localhost with the IP of the workspace
  entrypoint = ["sh", "-c", coder_agent.main.init_script]
  services = [
    {
      ports = [
        {
          port     = 443
          handlers = ["tls", "http"]
        },
        {
          port     = 80
          handlers = ["http"]
        }

      ]
      protocol        = "tcp",
      "internal_port" = 80
    },
    {
      ports = [
        {
          port     = 8080
          handlers = ["tls", "http"]
        }
      ]
      protocol        = "tcp",
      "internal_port" = 8080
    }
  ]
  mounts = [
    {
      volume = fly_volume.home-volume.id
      path   = "/home/coder"
    }
  ]
}

variable "fly_api_token" {
  type        = string
  description = <<-EOF
The Fly.io API token to use for deploying the workspace. You can generate one by running:

$ flyctl auth token
EOF
  sensitive   = true
}

variable "fly_org" {
  type        = string
  description = <<-EOF
The Fly.io organization slug to deploy the workspace in. List organizations by running:

$ flyctl orgs list
EOF
}

data "coder_parameter" "docker-image" {
  name         = "docker-image"
<<<<<<< HEAD
  display_name = "Docker image"
=======
  display_name = "Docker Image"
>>>>>>> f6c89a26
  description  = "The docker image to use for the workspace"
  default      = "codercom/code-server:latest"
  icon         = "https://raw.githubusercontent.com/matifali/logos/main/docker.svg"
}

data "coder_parameter" "cpu" {
  name         = "cpu"
  display_name = "CPU"
  description  = "The number of CPUs to allocate to the workspace (1-8)"
  type         = "number"
  default      = "1"
  icon         = "https://raw.githubusercontent.com/matifali/logos/main/cpu-3.svg"
  mutable      = true
  validation {
    min = 1
    max = 8
  }
}

data "coder_parameter" "cputype" {
  name         = "cputype"
<<<<<<< HEAD
  display_name = "CPU type"
=======
  display_name = "CPU Type"
>>>>>>> f6c89a26
  description  = "Which CPU type do you want?"
  default      = "shared"
  icon         = "https://raw.githubusercontent.com/matifali/logos/main/cpu-1.svg"
  mutable      = true
  option {
    name  = "Shared"
    value = "shared"
  }
  option {
    name  = "Performance"
    value = "performance"
  }
}

data "coder_parameter" "memory" {
  name         = "memory"
  display_name = "Memory"
  description  = "The amount of memory to allocate to the workspace in GB (up to 16GB)"
  type         = "number"
  default      = "2"
  icon         = "/icon/memory.svg"
  mutable      = true
  validation {
    min = data.coder_parameter.cputype.value == "performance" ? 2 : 1 # if the CPU type is performance, the minimum memory is 2GB
    max = 16
  }
}

data "coder_parameter" "volume-size" {
  name         = "volume-size"
<<<<<<< HEAD
  display_name = "Home volume size"
=======
  display_name = "Home Volume Size"
>>>>>>> f6c89a26
  description  = "The size of the volume to create for the workspace in GB (1-20)"
  type         = "number"
  default      = "1"
  icon         = "https://raw.githubusercontent.com/matifali/logos/main/database.svg"
  validation {
    min = 1
    max = 20
  }
}

# You can see all available regions here: https://fly.io/docs/reference/regions/
data "coder_parameter" "region" {
  name         = "region"
  display_name = "Region"
  description  = "The region to deploy the workspace in"
  default      = "ams"
  icon         = "/emojis/1f30e.png"
  option {
    name  = "Amsterdam, Netherlands"
    value = "ams"
    icon  = "/emojis/1f1f3-1f1f1.png"
  }
  option {
    name  = "Frankfurt, Germany"
    value = "fra"
    icon  = "/emojis/1f1e9-1f1ea.png"
  }
  option {
    name  = "Paris, France"
    value = "cdg"
    icon  = "/emojis/1f1eb-1f1f7.png"
  }
  option {
    name  = "Denver, Colorado (US)"
    value = "den"
    icon  = "/emojis/1f1fa-1f1f8.png"
  }
  option {
    name  = "Dallas, Texas (US)"
    value = "dfw"
    icon  = "/emojis/1f1fa-1f1f8.png"
  }
  option {
    name  = "Hong Kong"
    value = "hkg"
    icon  = "/emojis/1f1ed-1f1f0.png"
  }
  option {
    name  = "Los Angeles, California (US)"
    value = "lax"
    icon  = "/emojis/1f1fa-1f1f8.png"
  }
  option {
    name  = "London, United Kingdom"
    value = "lhr"
    icon  = "/emojis/1f1ec-1f1e7.png"
  }
  option {
    name  = "Chennai, India"
    value = "maa"
    icon  = "/emojis/1f1ee-1f1f3.png"
  }
  option {
    name  = "Tokyo, Japan"
    value = "nrt"
    icon  = "/emojis/1f1ef-1f1f5.png"
  }
  option {
    name  = "Chicago, Illinois (US)"
    value = "ord"
    icon  = "/emojis/1f1fa-1f1f8.png"
  }
  option {
    name  = "Seattle, Washington (US)"
    value = "sea"
    icon  = "/emojis/1f1fa-1f1f8.png"
  }
  option {
    name  = "Singapore"
    value = "sin"
    icon  = "/emojis/1f1f8-1f1ec.png"
  }
  option {
    name  = "Sydney, Australia"
    value = "syd"
    icon  = "/emojis/1f1e6-1f1fa.png"
  }
  option {
    name  = "Toronto, Canada"
    value = "yyz"
    icon  = "/emojis/1f1e8-1f1e6.png"
  }
}

resource "coder_app" "code-server" {
  count        = 1
  agent_id     = coder_agent.main.id
  display_name = "code-server"
  slug         = "code-server"
  url          = "http://localhost:8080?folder=/home/coder/"
  icon         = "/icon/code.svg"
  subdomain    = false
  share        = "owner"

  healthcheck {
    url       = "http://localhost:8080/healthz"
    interval  = 3
    threshold = 10
  }
}

resource "coder_agent" "main" {
  arch                   = data.coder_provisioner.me.arch
  os                     = "linux"
  login_before_ready     = false
  startup_script_timeout = 180
  startup_script         = <<-EOT
    set -e
    # Start code-server
    code-server --auth none >/tmp/code-server.log 2>&1 &
    # Set the hostname to the workspace name
    sudo hostname -b "${data.coder_workspace.me.name}-fly"
    # Install the Fly CLI and add it to the PATH
    curl -L https://fly.io/install.sh | sh
    echo "export PATH=$PATH:/home/coder/.fly/bin" >> ~/.bashrc
    source ~/.bashrc
  EOT

  metadata {
    key          = "cpu"
    display_name = "CPU Usage"
    interval     = 5
    timeout      = 5
    script       = <<-EOT
      #!/bin/bash
      set -e
      top -bn1 | grep "Cpu(s)" | awk '{print $2 + $4 "%"}'
    EOT
  }
  metadata {
    key          = "memory"
    display_name = "Memory Usage"
    interval     = 5
    timeout      = 5
    script       = <<-EOT
      #!/bin/bash
      set -e
      free -m | awk 'NR==2{printf "%.2f%%\t", $3*100/$2 }'
    EOT
  }
  metadata {
    key          = "disk"
    display_name = "Disk Usage"
    interval     = 600 # every 10 minutes
    timeout      = 30  # df can take a while on large filesystems
    script       = <<-EOT
      #!/bin/bash
      set -e
      df /home/coder | awk '$NF=="/"{printf "%s", $5}'
    EOT
  }
}

resource "coder_metadata" "workspace" {
  count       = data.coder_workspace.me.start_count
  resource_id = fly_app.workspace.id
  icon        = data.coder_parameter.region.option[index(data.coder_parameter.region.option.*.value, data.coder_parameter.region.value)].icon
  item {
    key   = "Region"
    value = data.coder_parameter.region.option[index(data.coder_parameter.region.option.*.value, data.coder_parameter.region.value)].name
  }
  item {
    key   = "CPU Type"
    value = data.coder_parameter.cputype.option[index(data.coder_parameter.cputype.option.*.value, data.coder_parameter.cputype.value)].name
  }
  item {
    key   = "CPU Count"
    value = data.coder_parameter.cpu.value
  }
  item {
    key   = "Memory (GB)"
    value = data.coder_parameter.memory.value
  }
  item {
    key   = "Volume Size (GB)"
    value = data.coder_parameter.volume-size.value
  }
}

data "coder_provisioner" "me" {
}

data "coder_workspace" "me" {
}<|MERGE_RESOLUTION|>--- conflicted
+++ resolved
@@ -109,11 +109,7 @@
 
 data "coder_parameter" "docker-image" {
   name         = "docker-image"
-<<<<<<< HEAD
   display_name = "Docker image"
-=======
-  display_name = "Docker Image"
->>>>>>> f6c89a26
   description  = "The docker image to use for the workspace"
   default      = "codercom/code-server:latest"
   icon         = "https://raw.githubusercontent.com/matifali/logos/main/docker.svg"
@@ -135,11 +131,7 @@
 
 data "coder_parameter" "cputype" {
   name         = "cputype"
-<<<<<<< HEAD
   display_name = "CPU type"
-=======
-  display_name = "CPU Type"
->>>>>>> f6c89a26
   description  = "Which CPU type do you want?"
   default      = "shared"
   icon         = "https://raw.githubusercontent.com/matifali/logos/main/cpu-1.svg"
@@ -170,11 +162,7 @@
 
 data "coder_parameter" "volume-size" {
   name         = "volume-size"
-<<<<<<< HEAD
   display_name = "Home volume size"
-=======
-  display_name = "Home Volume Size"
->>>>>>> f6c89a26
   description  = "The size of the volume to create for the workspace in GB (1-20)"
   type         = "number"
   default      = "1"
