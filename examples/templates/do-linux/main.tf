terraform {
  required_providers {
    coder = {
      source  = "coder/coder"
      version = "~> 0.7.0"
    }
    digitalocean = {
      source  = "digitalocean/digitalocean"
      version = "~> 2.0"
    }
  }
}

provider "coder" {
  feature_use_managed_variables = true
}

variable "step1_do_project_id" {
  type        = string
  description = <<-EOF
    Enter project ID

      $ doctl projects list
  EOF
  sensitive   = true

  validation {
    # make sure length of alphanumeric string is 36
    condition     = length(var.step1_do_project_id) == 36
    error_message = "Invalid Digital Ocean Project ID."
  }

}

variable "step2_do_admin_ssh_key" {
  type        = number
  description = <<-EOF
    Enter admin SSH key ID (some Droplet images require an SSH key to be set):

    Can be set to "0" for no key.

    Note: Setting this to zero will break Fedora images and notify root passwords via email.

      $ doctl compute ssh-key list
  EOF
  sensitive   = true

  validation {
    condition     = var.step2_do_admin_ssh_key >= 0
    error_message = "Invalid Digital Ocean SSH key ID, a number is required."
  }
}

data "coder_parameter" "droplet_image" {
  name         = "droplet_image"
<<<<<<< HEAD
  display_name = "Droplet image"
=======
  display_name = "Droplet Image"
>>>>>>> f6c89a26
  description  = "Which Droplet image would you like to use?"
  default      = "ubuntu-22-04-x64"
  type         = "string"
  mutable      = false
  option {
    name  = "Ubuntu 22.04"
    value = "ubuntu-22-04-x64"
    icon  = "/icon/ubuntu.svg"
  }
  option {
    name  = "Ubuntu 20.04"
    value = "ubuntu-20-04-x64"
    icon  = "/icon/ubuntu.svg"
  }
  option {
    name  = "Fedora 36"
    value = "fedora-36-x64"
    icon  = "/icon/fedora.svg"
  }
  option {
    name  = "Fedora 35"
    value = "fedora-35-x64"
    icon  = "/icon/fedora.svg"
  }
  option {
    name  = "Debian 11"
    value = "debian-11-x64"
    icon  = "/icon/debian.svg"
  }
  option {
    name  = "Debian 10"
    value = "debian-10-x64"
    icon  = "/icon/debian.svg"
  }
  option {
    name  = "CentOS Stream 9"
    value = "centos-stream-9-x64"
    icon  = "/icon/centos.svg"
  }
  option {
    name  = "CentOS Stream 8"
    value = "centos-stream-8-x64"
    icon  = "/icon/centos.svg"
  }
  option {
    name  = "Rocky Linux 8"
    value = "rockylinux-8-x64"
    icon  = "/icon/rockylinux.svg"
  }
  option {
    name  = "Rocky Linux 8.4"
    value = "rockylinux-8-4-x64"
    icon  = "/icon/rockylinux.svg"
  }
}

data "coder_parameter" "droplet_size" {
  name         = "droplet_size"
<<<<<<< HEAD
  display_name = "Droplet size"
=======
  display_name = "Droplet Size"
>>>>>>> f6c89a26
  description  = "Which Droplet configuration would you like to use?"
  default      = "s-1vcpu-1gb"
  type         = "string"
  icon         = "/icon/memory.svg"
  mutable      = false
  option {
    name  = "1 vCPU, 1 GB RAM"
    value = "s-1vcpu-1gb"
  }
  option {
    name  = "1 vCPU, 2 GB RAM"
    value = "s-1vcpu-2gb"
  }
  option {
    name  = "2 vCPU, 2 GB RAM"
    value = "s-2vcpu-2gb"
  }
  option {
    name  = "2 vCPU, 4 GB RAM"
    value = "s-2vcpu-4gb"
  }
  option {
    name  = "4 vCPU, 8 GB RAM"
    value = "s-4vcpu-8gb"
  }
  option {
    name  = "8 vCPU, 16 GB RAM"
    value = "s-8vcpu-16gb"
  }
}


data "coder_parameter" "home_volume_size" {
  name         = "home_volume_size"
<<<<<<< HEAD
  display_name = "Home volume size"
=======
  display_name = "Home Volume Size"
>>>>>>> f6c89a26
  description  = "How large would you like your home volume to be (in GB)?"
  type         = "number"
  default      = "20"
  mutable      = false
  validation {
    min = 1
    max = 999999
  }
}

data "coder_parameter" "region" {
  name         = "region"
  display_name = "Region"
  description  = "This is the region where your workspace will be created."
  icon         = "/emojis/1f30e.png"
  type         = "string"
  default      = "ams3"
  mutable      = false
  option {
    name  = "New York 1"
    value = "nyc1"
    icon  = "/emojis/1f1fa-1f1f8.png"
  }
  option {
    name  = "New York 2"
    value = "nyc2"
    icon  = "/emojis/1f1fa-1f1f8.png"
  }
  option {
    name  = "New York 3"
    value = "nyc3"
    icon  = "/emojis/1f1fa-1f1f8.png"
  }
  option {
    name  = "San Francisco 1"
    value = "sfo1"
    icon  = "/emojis/1f1fa-1f1f8.png"
  }
  option {
    name  = "San Francisco 2"
    value = "sfo2"
    icon  = "/emojis/1f1fa-1f1f8.png"
  }
  option {
    name  = "San Francisco 3"
    value = "sfo3"
    icon  = "/emojis/1f1fa-1f1f8.png"
  }
  option {
    name  = "Amsterdam 2"
    value = "ams2"
    icon  = "/emojis/1f1f3-1f1f1.png"
  }
  option {
    name  = "Amsterdam 3"
    value = "ams3"
    icon  = "/emojis/1f1f3-1f1f1.png"
  }
  option {
    name  = "Singapore 1"
    value = "sgp1"
    icon  = "/emojis/1f1f8-1f1ec.png"
  }
  option {
    name  = "London 1"
    value = "lon1"
    icon  = "/emojis/1f1ec-1f1e7.png"
  }
  option {
    name  = "Frankfurt 1"
    value = "fra1"
    icon  = "/emojis/1f1e9-1f1ea.png"
  }
  option {
    name  = "Toronto 1"
    value = "tor1"
    icon  = "/emojis/1f1e8-1f1e6.png"
  }
  option {
    name  = "Bangalore 1"
    value = "blr1"
    icon  = "/emojis/1f1ee-1f1f3.png"
  }
}

# Configure the DigitalOcean Provider
provider "digitalocean" {
  # Recommended: use environment variable DIGITALOCEAN_TOKEN with your personal access token when starting coderd
  # alternatively, you can pass the token via a variable.
}

data "coder_workspace" "me" {}

resource "coder_agent" "main" {
  os   = "linux"
  arch = "amd64"

  login_before_ready = false

  metadata {
    key          = "cpu"
    display_name = "CPU Usage"
    interval     = 5
    timeout      = 5
    script       = <<-EOT
      #!/bin/bash
      set -e
      top -bn1 | grep "Cpu(s)" | awk '{print $2 + $4 "%"}'
    EOT
  }
  metadata {
    key          = "memory"
    display_name = "Memory Usage"
    interval     = 5
    timeout      = 5
    script       = <<-EOT
      #!/bin/bash
      set -e
      free -m | awk 'NR==2{printf "%.2f%%\t", $3*100/$2 }'
    EOT
  }
  metadata {
    key          = "disk"
    display_name = "Disk Usage"
    interval     = 600 # every 10 minutes
    timeout      = 30  # df can take a while on large filesystems
    script       = <<-EOT
      #!/bin/bash
      set -e
      df /home/coder | awk '$NF=="/"{printf "%s", $5}'
    EOT
  }

}

resource "digitalocean_volume" "home_volume" {
  region                   = data.coder_parameter.region.value
  name                     = "coder-${data.coder_workspace.me.id}-home"
  size                     = data.coder_parameter.home_volume_size.value
  initial_filesystem_type  = "ext4"
  initial_filesystem_label = "coder-home"
  # Protect the volume from being deleted due to changes in attributes.
  lifecycle {
    ignore_changes = all
  }
}

resource "digitalocean_droplet" "workspace" {
  region = data.coder_parameter.region.value
  count  = data.coder_workspace.me.start_count
  name   = "coder-${data.coder_workspace.me.owner}-${data.coder_workspace.me.name}"
  image  = data.coder_parameter.droplet_image.value
  size   = data.coder_parameter.droplet_size.value

  volume_ids = [digitalocean_volume.home_volume.id]
  user_data = templatefile("cloud-config.yaml.tftpl", {
    username          = data.coder_workspace.me.owner
    home_volume_label = digitalocean_volume.home_volume.initial_filesystem_label
    init_script       = base64encode(coder_agent.main.init_script)
    coder_agent_token = coder_agent.main.token
  })
  # Required to provision Fedora.
  ssh_keys = var.step2_do_admin_ssh_key > 0 ? [var.step2_do_admin_ssh_key] : []
}

resource "digitalocean_project_resources" "project" {
  project = var.step1_do_project_id
  # Workaround for terraform plan when using count.
  resources = length(digitalocean_droplet.workspace) > 0 ? [
    digitalocean_volume.home_volume.urn,
    digitalocean_droplet.workspace[0].urn
    ] : [
    digitalocean_volume.home_volume.urn
  ]
}

resource "coder_metadata" "workspace-info" {
  count       = data.coder_workspace.me.start_count
  resource_id = digitalocean_droplet.workspace[0].id

  item {
    key   = "region"
    value = digitalocean_droplet.workspace[0].region
  }
  item {
    key   = "image"
    value = digitalocean_droplet.workspace[0].image
  }
}

resource "coder_metadata" "volume-info" {
  resource_id = digitalocean_volume.home_volume.id

  item {
    key   = "size"
    value = "${digitalocean_volume.home_volume.size} GiB"
  }
}<|MERGE_RESOLUTION|>--- conflicted
+++ resolved
@@ -53,11 +53,7 @@
 
 data "coder_parameter" "droplet_image" {
   name         = "droplet_image"
-<<<<<<< HEAD
   display_name = "Droplet image"
-=======
-  display_name = "Droplet Image"
->>>>>>> f6c89a26
   description  = "Which Droplet image would you like to use?"
   default      = "ubuntu-22-04-x64"
   type         = "string"
@@ -116,11 +112,7 @@
 
 data "coder_parameter" "droplet_size" {
   name         = "droplet_size"
-<<<<<<< HEAD
   display_name = "Droplet size"
-=======
-  display_name = "Droplet Size"
->>>>>>> f6c89a26
   description  = "Which Droplet configuration would you like to use?"
   default      = "s-1vcpu-1gb"
   type         = "string"
@@ -155,11 +147,7 @@
 
 data "coder_parameter" "home_volume_size" {
   name         = "home_volume_size"
-<<<<<<< HEAD
   display_name = "Home volume size"
-=======
-  display_name = "Home Volume Size"
->>>>>>> f6c89a26
   description  = "How large would you like your home volume to be (in GB)?"
   type         = "number"
   default      = "20"
