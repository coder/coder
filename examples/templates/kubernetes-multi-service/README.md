---
name: Develop multiple services in Kubernetes
description: Get started with Kubernetes development.
tags: [cloud, kubernetes]
---

# Getting started

<<<<<<< HEAD
## RBAC
=======
This template features two ways to authenticate to a Kubernetes cluster.
>>>>>>> a860b862

The Coder provisioner requires permission to administer pods to use this template.  The template
creates workspaces in a single Kubernetes namespace, using the `workspaces_namespace` parameter set
while creating the template.

<<<<<<< HEAD
Create a role as follows and bind it to the user or service account that runs the coder host.
=======
If the Coder host has a local `~/.kube/config`, you can use this to authenticate
with Coder. Make sure this is done with same user that's running the `coder` service.
>>>>>>> a860b862

```yaml
apiVersion: rbac.authorization.k8s.io/v1
kind: Role
metadata:
  name: coder
rules:
- apiGroups: [""]
  resources: ["pods"]
  verbs: ["*"]
```

## Authentication

This template can authenticate using in-cluster authentication, or using a kubeconfig local to the
Coder host.  For additional authentication options, consult the [Kubernetes provider
documentation](https://registry.terraform.io/providers/hashicorp/kubernetes/latest/docs).

### kubeconfig on Coder host

<<<<<<< HEAD
If the Coder host has a local `~/.kube/config`, this can be used to authenticate with Coder. Make sure this is on the same user running the `coder` service.

To use this authentication, set the parameter `use_kubeconfig` to true.

### In-cluster authentication

If the Coder host runs in a Pod on the same Kubernetes cluster as you are creating workspaces in,
you can use in-cluster authentication.

To use this authentication, set the parameter `use_kubeconfig` to false.

The Terraform provisioner will automatically use the service account associated with the pod to
authenticate to Kubernetes.  Be sure to bind a [role with appropriate permission](#rbac) to the
service account.  For example, assuming the Coder host runs in the same namespace as you intend
to create workspaces:

```yaml
apiVersion: v1
kind: ServiceAccount
metadata:
  name: coder

---
apiVersion: rbac.authorization.k8s.io/v1
kind: RoleBinding
metadata:
  name: coder
subjects:
  - kind: ServiceAccount
    name: coder
roleRef:
  kind: Role
  name: coder
  apiGroup: rbac.authorization.k8s.io
```

Then start the Coder host with `serviceAccountName: coder` in the pod spec.
=======
1. Use the following commands to fetch the values:

     **Cluster IP:**

     ```sh
     kubectl cluster-info | grep "control plane"
     ```

     **CA certificate**

     ```sh
     kubectl get secrets -n $CODER_NAMESPACE -o jsonpath="{.items[?(@.metadata.annotations['kubernetes\.io/service-account\.name']=='coder')].data['ca\.crt']}{'\n'}"
     ```

     **Token**

     ```sh
     kubectl get secrets -n $CODER_NAMESPACE -o jsonpath="{.items[?(@.metadata.annotations['kubernetes\.io/service-account\.name']=='coder')].data['token']}{'\n'}"
     ```

     **Namespace**

     This should be the same as `$CODER_NAMESPACE`, set in step 1.
>>>>>>> a860b862
<|MERGE_RESOLUTION|>--- conflicted
+++ resolved
@@ -6,22 +6,13 @@
 
 # Getting started
 
-<<<<<<< HEAD
 ## RBAC
-=======
-This template features two ways to authenticate to a Kubernetes cluster.
->>>>>>> a860b862
 
 The Coder provisioner requires permission to administer pods to use this template.  The template
 creates workspaces in a single Kubernetes namespace, using the `workspaces_namespace` parameter set
 while creating the template.
 
-<<<<<<< HEAD
 Create a role as follows and bind it to the user or service account that runs the coder host.
-=======
-If the Coder host has a local `~/.kube/config`, you can use this to authenticate
-with Coder. Make sure this is done with same user that's running the `coder` service.
->>>>>>> a860b862
 
 ```yaml
 apiVersion: rbac.authorization.k8s.io/v1
@@ -42,8 +33,8 @@
 
 ### kubeconfig on Coder host
 
-<<<<<<< HEAD
-If the Coder host has a local `~/.kube/config`, this can be used to authenticate with Coder. Make sure this is on the same user running the `coder` service.
+If the Coder host has a local `~/.kube/config`, you can use this to authenticate
+with Coder. Make sure this is done with same user that's running the `coder` service.
 
 To use this authentication, set the parameter `use_kubeconfig` to true.
 
@@ -80,28 +71,3 @@
 ```
 
 Then start the Coder host with `serviceAccountName: coder` in the pod spec.
-=======
-1. Use the following commands to fetch the values:
-
-     **Cluster IP:**
-
-     ```sh
-     kubectl cluster-info | grep "control plane"
-     ```
-
-     **CA certificate**
-
-     ```sh
-     kubectl get secrets -n $CODER_NAMESPACE -o jsonpath="{.items[?(@.metadata.annotations['kubernetes\.io/service-account\.name']=='coder')].data['ca\.crt']}{'\n'}"
-     ```
-
-     **Token**
-
-     ```sh
-     kubectl get secrets -n $CODER_NAMESPACE -o jsonpath="{.items[?(@.metadata.annotations['kubernetes\.io/service-account\.name']=='coder')].data['token']}{'\n'}"
-     ```
-
-     **Namespace**
-
-     This should be the same as `$CODER_NAMESPACE`, set in step 1.
->>>>>>> a860b862
