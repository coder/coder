# This is the Coder Makefile. The build directory for most tasks is `build/`.
#
# These are the targets you're probably looking for:
# - clean
# - build-fat: builds all "fat" binaries for all architectures
# - build-slim: builds all "slim" binaries (no frontend or slim binaries
#   embedded) for all architectures
# - release: simulate a release (mostly, does not push images)
# - build/coder(-slim)?_${os}_${arch}(.exe)?: build a single fat binary
# - build/coder_${os}_${arch}.(zip|tar.gz): build a release archive
# - build/coder_linux_${arch}.(apk|deb|rpm): build a release Linux package
# - build/coder_${version}_linux_${arch}.tag: build a release Linux Docker image
# - build/coder_helm.tgz: build a release Helm chart

.DEFAULT_GOAL := build-fat

# Use a single bash shell for each job, and immediately exit on failure
SHELL := bash
.SHELLFLAGS := -ceu
.ONESHELL:

# This doesn't work on directories.
# See https://stackoverflow.com/questions/25752543/make-delete-on-error-for-directory-targets
.DELETE_ON_ERROR:

# Don't print the commands in the file unless you specify VERBOSE. This is
# essentially the same as putting "@" at the start of each line.
ifndef VERBOSE
.SILENT:
endif

# Create the output directories if they do not exist.
$(shell mkdir -p build site/out/bin)

GOOS         := $(shell go env GOOS)
GOARCH       := $(shell go env GOARCH)
GOOS_BIN_EXT := $(if $(filter windows, $(GOOS)),.exe,)
VERSION      := $(shell ./scripts/version.sh)
POSTGRES_VERSION ?= 16

# Use the highest ZSTD compression level in CI.
ifdef CI
ZSTDFLAGS := -22 --ultra
else
ZSTDFLAGS := -6
endif

# Common paths to exclude from find commands, this rule is written so
# that it can be it can be used in a chain of AND statements (meaning
# you can simply write `find . $(FIND_EXCLUSIONS) -name thing-i-want`).
# Note, all find statements should be written with `.` or `./path` as
# the search path so that these exclusions match.
FIND_EXCLUSIONS= \
	-not \( \( -path '*/.git/*' -o -path './build/*' -o -path './vendor/*' -o -path './.coderv2/*' -o -path '*/node_modules/*' -o -path '*/out/*' -o -path './coderd/apidoc/*' -o -path '*/.next/*' -o -path '*/.terraform/*' \) -prune \)
# Source files used for make targets, evaluated on use.
GO_SRC_FILES := $(shell find . $(FIND_EXCLUSIONS) -type f -name '*.go' -not -name '*_test.go')
# All the shell files in the repo, excluding ignored files.
SHELL_SRC_FILES := $(shell find . $(FIND_EXCLUSIONS) -type f -name '*.sh')

# Ensure we don't use the user's git configs which might cause side-effects
GIT_FLAGS = GIT_CONFIG_GLOBAL=/dev/null GIT_CONFIG_SYSTEM=/dev/null

# All ${OS}_${ARCH} combos we build for. Windows binaries have the .exe suffix.
OS_ARCHES := \
	linux_amd64 linux_arm64 linux_armv7 \
	darwin_amd64 darwin_arm64 \
	windows_amd64.exe windows_arm64.exe

# Archive formats and their corresponding ${OS}_${ARCH} combos.
ARCHIVE_TAR_GZ := linux_amd64 linux_arm64 linux_armv7
ARCHIVE_ZIP    := \
	darwin_amd64 darwin_arm64 \
	windows_amd64 windows_arm64

# All package formats we build and the ${OS}_${ARCH} combos we build them for.
PACKAGE_FORMATS   := apk deb rpm
PACKAGE_OS_ARCHES := linux_amd64 linux_armv7 linux_arm64

# All architectures we build Docker images for (Linux only).
DOCKER_ARCHES := amd64 arm64 armv7

# All ${OS}_${ARCH} combos we build the desktop dylib for.
DYLIB_ARCHES := darwin_amd64 darwin_arm64

# Computed variables based on the above.
CODER_SLIM_BINARIES      := $(addprefix build/coder-slim_$(VERSION)_,$(OS_ARCHES))
CODER_DYLIBS             := $(foreach os_arch, $(DYLIB_ARCHES), build/coder-vpn_$(VERSION)_$(os_arch).dylib)
CODER_FAT_BINARIES       := $(addprefix build/coder_$(VERSION)_,$(OS_ARCHES))
CODER_ALL_BINARIES       := $(CODER_SLIM_BINARIES) $(CODER_FAT_BINARIES)
CODER_TAR_GZ_ARCHIVES    := $(foreach os_arch, $(ARCHIVE_TAR_GZ), build/coder_$(VERSION)_$(os_arch).tar.gz)
CODER_ZIP_ARCHIVES       := $(foreach os_arch, $(ARCHIVE_ZIP), build/coder_$(VERSION)_$(os_arch).zip)
CODER_ALL_ARCHIVES       := $(CODER_TAR_GZ_ARCHIVES) $(CODER_ZIP_ARCHIVES)
CODER_ALL_PACKAGES       := $(foreach os_arch, $(PACKAGE_OS_ARCHES), $(addprefix build/coder_$(VERSION)_$(os_arch).,$(PACKAGE_FORMATS)))
CODER_ARCH_IMAGES        := $(foreach arch, $(DOCKER_ARCHES), build/coder_$(VERSION)_linux_$(arch).tag)
CODER_ARCH_IMAGES_PUSHED := $(addprefix push/, $(CODER_ARCH_IMAGES))
CODER_MAIN_IMAGE         := build/coder_$(VERSION)_linux.tag

CODER_SLIM_NOVERSION_BINARIES     := $(addprefix build/coder-slim_,$(OS_ARCHES))
CODER_FAT_NOVERSION_BINARIES      := $(addprefix build/coder_,$(OS_ARCHES))
CODER_ALL_NOVERSION_IMAGES        := $(foreach arch, $(DOCKER_ARCHES), build/coder_linux_$(arch).tag) build/coder_linux.tag
CODER_ALL_NOVERSION_IMAGES_PUSHED := $(addprefix push/, $(CODER_ALL_NOVERSION_IMAGES))

# If callers are only building Docker images and not the packages and archives,
# we can skip those prerequisites as they are not actually required and only
# specified to avoid concurrent write failures.
ifdef DOCKER_IMAGE_NO_PREREQUISITES
CODER_ARCH_IMAGE_PREREQUISITES :=
else
CODER_ARCH_IMAGE_PREREQUISITES := \
	build/coder_$(VERSION)_%.apk \
	build/coder_$(VERSION)_%.deb \
	build/coder_$(VERSION)_%.rpm \
	build/coder_$(VERSION)_%.tar.gz
endif


clean:
	rm -rf build/ site/build/ site/out/
	mkdir -p build/ site/out/bin/
	git restore site/out/
.PHONY: clean

build-slim: $(CODER_SLIM_BINARIES)
.PHONY: build-slim

build-fat build-full build: $(CODER_FAT_BINARIES)
.PHONY: build-fat build-full build

release: $(CODER_FAT_BINARIES) $(CODER_ALL_ARCHIVES) $(CODER_ALL_PACKAGES) $(CODER_ARCH_IMAGES) build/coder_helm_$(VERSION).tgz
.PHONY: release

build/coder-slim_$(VERSION)_checksums.sha1: site/out/bin/coder.sha1
	cp "$<" "$@"

site/out/bin/coder.sha1: $(CODER_SLIM_BINARIES)
	pushd ./site/out/bin
		openssl dgst -r -sha1 coder-* | tee coder.sha1
	popd

build/coder-slim_$(VERSION).tar: build/coder-slim_$(VERSION)_checksums.sha1 $(CODER_SLIM_BINARIES)
	pushd ./site/out/bin
		tar cf "../../../build/$(@F)" coder-*
	popd

	# delete the uncompressed binaries from the embedded dir
	rm -f site/out/bin/coder-*

site/out/bin/coder.tar.zst: build/coder-slim_$(VERSION).tar.zst
	cp "$<" "$@"

build/coder-slim_$(VERSION).tar.zst: build/coder-slim_$(VERSION).tar
	zstd $(ZSTDFLAGS) \
		--force \
		--long \
		--no-progress \
		-o "build/coder-slim_$(VERSION).tar.zst" \
		"build/coder-slim_$(VERSION).tar"

# Redirect from version-less targets to the versioned ones. There is a similar
# target for slim binaries below.
#
# Called like this:
#   make build/coder_linux_amd64
#   make build/coder_windows_amd64.exe
$(CODER_FAT_NOVERSION_BINARIES): build/coder_%: build/coder_$(VERSION)_%
	rm -f "$@"
	ln "$<" "$@"

# Same as above, but for slim binaries.
#
# Called like this:
#   make build/coder-slim_linux_amd64
#   make build/coder-slim_windows_amd64.exe
$(CODER_SLIM_NOVERSION_BINARIES): build/coder-slim_%: build/coder-slim_$(VERSION)_%
	rm -f "$@"
	ln "$<" "$@"

# "fat" binaries always depend on the site and the compressed slim binaries.
$(CODER_FAT_BINARIES): \
	site/out/index.html \
	site/out/bin/coder.sha1 \
	site/out/bin/coder.tar.zst

# This is a handy block that parses the target to determine whether it's "slim"
# or "fat", which OS was specified and which architecture was specified.
#
# It populates the following variables: mode, os, arch_ext, arch, ext (without
# dot).
define get-mode-os-arch-ext =
	mode="$$([[ "$@" = build/coder-slim* ]] && echo "slim" || echo "fat")"
	os="$$(echo $@ | cut -d_ -f3)"
	arch_ext="$$(echo $@ | cut -d_ -f4)"
	if [[ "$$arch_ext" == *.* ]]; then
		arch="$$(echo $$arch_ext | cut -d. -f1)"
		ext="$${arch_ext#*.}"
	else
		arch="$$arch_ext"
		ext=""
	fi
endef

# This task handles all builds, for both "fat" and "slim" binaries. It parses
# the target name to get the metadata for the build, so it must be specified in
# this format:
#     build/coder(-slim)?_${version}_${os}_${arch}(.exe)?
#
# You should probably use the non-version targets above instead if you're
# calling this manually.
$(CODER_ALL_BINARIES): go.mod go.sum \
	$(GO_SRC_FILES) \
	$(shell find ./examples/templates) \
	site/static/error.html

	$(get-mode-os-arch-ext)
	if [[ "$$os" != "windows" ]] && [[ "$$ext" != "" ]]; then
		echo "ERROR: Invalid build binary extension" 1>&2
		exit 1
	fi
	if [[ "$$os" == "windows" ]] && [[ "$$ext" != exe ]]; then
		echo "ERROR: Windows binaries must have an .exe extension." 1>&2
		exit 1
	fi

	build_args=( \
		--os "$$os" \
		--arch "$$arch" \
		--version "$(VERSION)" \
		--output "$@" \
	)
	if [ "$$mode" == "slim" ]; then
		build_args+=(--slim)
	fi

	./scripts/build_go.sh "$${build_args[@]}"

	if [[ "$$mode" == "slim" ]]; then
		dot_ext=""
		if [[ "$$ext" != "" ]]; then
			dot_ext=".$$ext"
		fi

		cp "$@" "./site/out/bin/coder-$$os-$$arch$$dot_ext"
	fi

# This task builds Coder Desktop dylibs
$(CODER_DYLIBS): go.mod go.sum $(GO_SRC_FILES)
	@if [ "$(shell uname)" = "Darwin" ]; then
		$(get-mode-os-arch-ext)
		./scripts/build_go.sh \
			--os "$$os" \
			--arch "$$arch" \
			--version "$(VERSION)" \
			--output "$@" \
			--dylib

	else
		echo "ERROR: Can't build dylib on non-Darwin OS" 1>&2
		exit 1
	fi

# This task builds both dylibs
build/coder-dylib: $(CODER_DYLIBS)

# This task builds all archives. It parses the target name to get the metadata
# for the build, so it must be specified in this format:
#     build/coder_${version}_${os}_${arch}.${format}
#
# The following OS/arch/format combinations are supported:
#     .tar.gz: linux_amd64, linux_arm64, linux_armv7
#     .zip:    darwin_amd64, darwin_arm64, windows_amd64, windows_arm64
#
# This depends on all fat binaries because it's difficult to do dynamic
# dependencies due to the .exe requirement on Windows. These targets are
# typically only used during release anyways.
$(CODER_ALL_ARCHIVES): $(CODER_FAT_BINARIES)
	$(get-mode-os-arch-ext)
	bin_ext=""
	if [[ "$$os" == "windows" ]]; then
		bin_ext=".exe"
	fi

	./scripts/archive.sh \
		--format "$$ext" \
		--os "$$os" \
		--output "$@" \
		"build/coder_$(VERSION)_$${os}_$${arch}$${bin_ext}"

# This task builds all packages. It parses the target name to get the metadata
# for the build, so it must be specified in this format:
#     build/coder_${version}_linux_${arch}.${format}
#
# Supports apk, deb, rpm for all linux targets.
#
# This depends on all Linux fat binaries and archives because it's difficult to
# do dynamic dependencies due to the extensions in the filenames. These targets
# are typically only used during release anyways.
#
# Packages need to run after the archives are built, otherwise they cause tar
# errors like "file changed as we read it".
CODER_PACKAGE_DEPS := $(foreach os_arch, $(PACKAGE_OS_ARCHES), build/coder_$(VERSION)_$(os_arch) build/coder_$(VERSION)_$(os_arch).tar.gz)
$(CODER_ALL_PACKAGES): $(CODER_PACKAGE_DEPS)
	$(get-mode-os-arch-ext)

	./scripts/package.sh \
		--arch "$$arch" \
		--format "$$ext" \
		--version "$(VERSION)" \
		--output "$@" \
		"build/coder_$(VERSION)_$${os}_$${arch}"

# This task builds a Windows amd64 installer. Depends on makensis.
build/coder_$(VERSION)_windows_amd64_installer.exe: build/coder_$(VERSION)_windows_amd64.exe
	./scripts/build_windows_installer.sh \
		--version "$(VERSION)" \
		--output "$@" \
		"$<"

# Redirect from version-less Docker image targets to the versioned ones.
#
# Called like this:
#   make build/coder_linux_amd64.tag
$(CODER_ALL_NOVERSION_IMAGES): build/coder_%: build/coder_$(VERSION)_%
.PHONY: $(CODER_ALL_NOVERSION_IMAGES)

# Redirect from version-less push Docker image targets to the versioned ones.
#
# Called like this:
#   make push/build/coder_linux_amd64.tag
$(CODER_ALL_NOVERSION_IMAGES_PUSHED): push/build/coder_%: push/build/coder_$(VERSION)_%
.PHONY: $(CODER_ALL_NOVERSION_IMAGES_PUSHED)

# This task builds all Docker images. It parses the target name to get the
# metadata for the build, so it must be specified in this format:
#     build/coder_${version}_${os}_${arch}.tag
#
# Supports linux_amd64, linux_arm64, linux_armv7.
#
# Images need to run after the archives and packages are built, otherwise they
# cause errors like "file changed as we read it".
$(CODER_ARCH_IMAGES): build/coder_$(VERSION)_%.tag: build/coder_$(VERSION)_% $(CODER_ARCH_IMAGE_PREREQUISITES)
	$(get-mode-os-arch-ext)

	image_tag="$$(./scripts/image_tag.sh --arch "$$arch" --version "$(VERSION)")"
	./scripts/build_docker.sh \
		--arch "$$arch" \
		--target "$$image_tag" \
		--version "$(VERSION)" \
		"build/coder_$(VERSION)_$${os}_$${arch}"

	echo "$$image_tag" > "$@"

# Multi-arch Docker image. This requires all architecture-specific images to be
# built AND pushed.
$(CODER_MAIN_IMAGE): $(CODER_ARCH_IMAGES_PUSHED)
	image_tag="$$(./scripts/image_tag.sh --version "$(VERSION)")"
	./scripts/build_docker_multiarch.sh \
		--target "$$image_tag" \
		--version "$(VERSION)" \
		$(foreach img, $^, "$$(cat "$(img:push/%=%)")")

	echo "$$image_tag" > "$@"

# Push a Docker image.
$(CODER_ARCH_IMAGES_PUSHED): push/%: %
	image_tag="$$(cat "$<")"
	docker push "$$image_tag"
.PHONY: $(CODER_ARCH_IMAGES_PUSHED)

# Push the multi-arch Docker manifest.
push/$(CODER_MAIN_IMAGE): $(CODER_MAIN_IMAGE)
	image_tag="$$(cat "$<")"
	docker manifest push "$$image_tag"
.PHONY: push/$(CODER_MAIN_IMAGE)

# Helm charts that are available
charts = coder provisioner

# Shortcut for Helm chart package.
$(foreach chart,$(charts),build/$(chart)_helm.tgz): build/%_helm.tgz: build/%_helm_$(VERSION).tgz
	rm -f "$@"
	ln "$<" "$@"

# Helm chart package.
$(foreach chart,$(charts),build/$(chart)_helm_$(VERSION).tgz): build/%_helm_$(VERSION).tgz:
	./scripts/helm.sh \
		--version "$(VERSION)" \
		--chart $* \
		--output "$@"

site/out/index.html: site/package.json $(shell find ./site $(FIND_EXCLUSIONS) -type f \( -name '*.ts' -o -name '*.tsx' \))
	cd site
	# prevents this directory from getting to big, and causing "too much data" errors
	rm -rf out/assets/
	../scripts/pnpm_install.sh
	pnpm build

offlinedocs/out/index.html: $(shell find ./offlinedocs $(FIND_EXCLUSIONS) -type f) $(shell find ./docs $(FIND_EXCLUSIONS) -type f | sed 's: :\\ :g')
	cd offlinedocs
	../scripts/pnpm_install.sh
	pnpm export

build/coder_docs_$(VERSION).tgz: offlinedocs/out/index.html
	tar -czf "$@" -C offlinedocs/out .

install: build/coder_$(VERSION)_$(GOOS)_$(GOARCH)$(GOOS_BIN_EXT)
	install_dir="$$(go env GOPATH)/bin"
	output_file="$${install_dir}/coder$(GOOS_BIN_EXT)"

	mkdir -p "$$install_dir"
	cp "$<" "$$output_file"
.PHONY: install

BOLD := $(shell tput bold 2>/dev/null)
GREEN := $(shell tput setaf 2 2>/dev/null)
RESET := $(shell tput sgr0 2>/dev/null)

fmt: fmt/ts fmt/go fmt/terraform fmt/shfmt fmt/biome fmt/markdown
.PHONY: fmt

fmt/go:
	go mod tidy
	echo "$(GREEN)==>$(RESET) $(BOLD)fmt/go$(RESET)"
	# VS Code users should check out
	# https://github.com/mvdan/gofumpt#visual-studio-code
	go run mvdan.cc/gofumpt@v0.4.0 -w -l .
.PHONY: fmt/go

fmt/ts:
	echo "$(GREEN)==>$(RESET) $(BOLD)fmt/ts$(RESET)"
	cd site
# Avoid writing files in CI to reduce file write activity
ifdef CI
	pnpm run check --linter-enabled=false
else
	pnpm run check:fix
endif
.PHONY: fmt/ts

fmt/biome:
	echo "$(GREEN)==>$(RESET) $(BOLD)fmt/biome$(RESET)"
	cd site
# Avoid writing files in CI to reduce file write activity
ifdef CI
	pnpm run format:check
else
	pnpm run format
endif
.PHONY: fmt/biome

fmt/terraform: $(wildcard *.tf)
	echo "$(GREEN)==>$(RESET) $(BOLD)fmt/terraform$(RESET)"
	terraform fmt -recursive
.PHONY: fmt/terraform

fmt/shfmt: $(SHELL_SRC_FILES)
	echo "$(GREEN)==>$(RESET) $(BOLD)fmt/shfmt$(RESET)"
# Only do diff check in CI, errors on diff.
ifdef CI
	shfmt -d $(SHELL_SRC_FILES)
else
	shfmt -w $(SHELL_SRC_FILES)
endif
.PHONY: fmt/shfmt

fmt/markdown:
	echo "$(GREEN)==>$(RESET) $(BOLD)fmt/markdown$(RESET)"
	./scripts/pnpm_install.sh
	pnpm format-docs
.PHONY: fmt/markdown

lint: lint/shellcheck lint/go lint/ts lint/examples lint/helm lint/site-icons lint/markdown
.PHONY: lint

lint/site-icons:
	./scripts/check_site_icons.sh
.PHONY: lint/site-icons

lint/ts:
	cd site
	pnpm lint
.PHONY: lint/ts

lint/go:
	./scripts/check_enterprise_imports.sh
	./scripts/check_codersdk_imports.sh
	linter_ver=$(shell egrep -o 'GOLANGCI_LINT_VERSION=\S+' dogfood/contents/Dockerfile | cut -d '=' -f 2)
	go run github.com/golangci/golangci-lint/cmd/golangci-lint@v$$linter_ver run
.PHONY: lint/go

lint/examples:
	go run ./scripts/examplegen/main.go -lint
.PHONY: lint/examples

# Use shfmt to determine the shell files, takes editorconfig into consideration.
lint/shellcheck: $(SHELL_SRC_FILES)
	echo "--- shellcheck"
	shellcheck --external-sources $(SHELL_SRC_FILES)
.PHONY: lint/shellcheck

lint/helm:
	cd helm
	make lint
.PHONY: lint/helm

lint/markdown:
	./scripts/pnpm_install.sh
	pnpm lint-docs
.PHONY: lint/markdown

# All files generated by the database should be added here, and this can be used
# as a target for jobs that need to run after the database is generated.
DB_GEN_FILES := \
	coderd/database/querier.go \
	coderd/database/unique_constraint.go \
	coderd/database/dbmem/dbmem.go \
	coderd/database/dbmetrics/dbmetrics.go \
	coderd/database/dbauthz/dbauthz.go \
	coderd/database/dbmock/dbmock.go

TAILNETTEST_MOCKS := \
	tailnet/tailnettest/coordinatormock.go \
	tailnet/tailnettest/coordinateemock.go \
	tailnet/tailnettest/workspaceupdatesprovidermock.go \
	tailnet/tailnettest/subscriptionmock.go


# all gen targets should be added here and to gen/mark-fresh
gen: \
	tailnet/proto/tailnet.pb.go \
	agent/proto/agent.pb.go \
	provisionersdk/proto/provisioner.pb.go \
	provisionerd/proto/provisionerd.pb.go \
	vpn/vpn.pb.go \
	coderd/database/dump.sql \
	$(DB_GEN_FILES) \
	site/src/api/typesGenerated.ts \
	coderd/rbac/object_gen.go \
	codersdk/rbacresources_gen.go \
	site/src/api/rbacresourcesGenerated.ts \
	site/src/api/countriesGenerated.ts \
	docs/admin/integrations/prometheus.md \
	docs/reference/cli/index.md \
	docs/admin/security/audit-logs.md \
	coderd/apidoc/swagger.json \
	provisioner/terraform/testdata/version \
	site/e2e/provisionerGenerated.ts \
	site/src/theme/icons.json \
	examples/examples.gen.json \
	$(TAILNETTEST_MOCKS) \
	coderd/database/pubsub/psmock/psmock.go
.PHONY: gen

# Mark all generated files as fresh so make thinks they're up-to-date. This is
# used during releases so we don't run generation scripts.
gen/mark-fresh:
	files="\
		tailnet/proto/tailnet.pb.go \
		agent/proto/agent.pb.go \
		provisionersdk/proto/provisioner.pb.go \
		provisionerd/proto/provisionerd.pb.go \
		vpn/vpn.pb.go \
		coderd/database/dump.sql \
		$(DB_GEN_FILES) \
		site/src/api/typesGenerated.ts \
		coderd/rbac/object_gen.go \
		codersdk/rbacresources_gen.go \
		site/src/api/rbacresourcesGenerated.ts \
		site/src/api/countriesGenerated.ts \
		docs/admin/integrations/prometheus.md \
		docs/reference/cli/index.md \
		docs/admin/security/audit-logs.md \
		coderd/apidoc/swagger.json \
		site/e2e/provisionerGenerated.ts \
		site/src/theme/icons.json \
		examples/examples.gen.json \
		$(TAILNETTEST_MOCKS) \
		coderd/database/pubsub/psmock/psmock.go \
		"

	for file in $$files; do
		echo "$$file"
		if [ ! -f "$$file" ]; then
			echo "File '$$file' does not exist"
			exit 1
		fi

		# touch sets the mtime of the file to the current time
		touch $$file
	done
.PHONY: gen/mark-fresh

# Runs migrations to output a dump of the database schema after migrations are
# applied.
coderd/database/dump.sql: coderd/database/gen/dump/main.go $(wildcard coderd/database/migrations/*.sql)
	go run ./coderd/database/gen/dump/main.go

# Generates Go code for querying the database.
# coderd/database/queries.sql.go
# coderd/database/models.go
coderd/database/querier.go: coderd/database/sqlc.yaml coderd/database/dump.sql $(wildcard coderd/database/queries/*.sql)
	./coderd/database/generate.sh

coderd/database/dbmock/dbmock.go: coderd/database/db.go coderd/database/querier.go
	go generate ./coderd/database/dbmock/

coderd/database/pubsub/psmock/psmock.go: coderd/database/pubsub/pubsub.go
	go generate ./coderd/database/pubsub/psmock

$(TAILNETTEST_MOCKS): tailnet/coordinator.go tailnet/service.go
	go generate ./tailnet/tailnettest/

tailnet/proto/tailnet.pb.go: tailnet/proto/tailnet.proto
	protoc \
		--go_out=. \
		--go_opt=paths=source_relative \
		--go-drpc_out=. \
		--go-drpc_opt=paths=source_relative \
		./tailnet/proto/tailnet.proto

agent/proto/agent.pb.go: agent/proto/agent.proto
	protoc \
		--go_out=. \
		--go_opt=paths=source_relative \
		--go-drpc_out=. \
		--go-drpc_opt=paths=source_relative \
		./agent/proto/agent.proto

provisionersdk/proto/provisioner.pb.go: provisionersdk/proto/provisioner.proto
	protoc \
		--go_out=. \
		--go_opt=paths=source_relative \
		--go-drpc_out=. \
		--go-drpc_opt=paths=source_relative \
		./provisionersdk/proto/provisioner.proto

provisionerd/proto/provisionerd.pb.go: provisionerd/proto/provisionerd.proto
	protoc \
		--go_out=. \
		--go_opt=paths=source_relative \
		--go-drpc_out=. \
		--go-drpc_opt=paths=source_relative \
		./provisionerd/proto/provisionerd.proto

vpn/vpn.pb.go: vpn/vpn.proto
	protoc \
		--go_out=. \
		--go_opt=paths=source_relative \
		./vpn/vpn.proto

site/src/api/typesGenerated.ts: $(wildcard scripts/apitypings/*) $(shell find ./codersdk $(FIND_EXCLUSIONS) -type f -name '*.go')
	# -C sets the directory for the go run command
	go run -C ./scripts/apitypings main.go > $@
<<<<<<< HEAD
	cd site
	../scripts/pnpm_install.sh
	pnpm exec biome format --write ./src/api/typesGenerated.ts
=======
>>>>>>> 8d05e599

site/e2e/provisionerGenerated.ts: provisionerd/proto/provisionerd.pb.go provisionersdk/proto/provisioner.pb.go
	cd site
	../scripts/pnpm_install.sh
	pnpm run gen:provisioner

site/src/theme/icons.json: $(wildcard scripts/gensite/*) $(wildcard site/static/icon/*)
	go run ./scripts/gensite/ -icons "$@"
	cd site
	../scripts/pnpm_install.sh
	pnpm exec biome format --write src/theme/icons.json

examples/examples.gen.json: scripts/examplegen/main.go examples/examples.go $(shell find ./examples/templates)
	go run ./scripts/examplegen/main.go > examples/examples.gen.json

coderd/rbac/object_gen.go: scripts/typegen/rbacobject.gotmpl scripts/typegen/main.go coderd/rbac/object.go coderd/rbac/policy/policy.go
	tempdir=$(shell mktemp -d /tmp/typegen_rbac_object.XXXXXX)
	go run ./scripts/typegen/main.go rbac object > "$$tempdir/object_gen.go"
	mv -v "$$tempdir/object_gen.go" coderd/rbac/object_gen.go
	rmdir -v "$$tempdir"

codersdk/rbacresources_gen.go: scripts/typegen/codersdk.gotmpl scripts/typegen/main.go coderd/rbac/object.go coderd/rbac/policy/policy.go
	# Do no overwrite codersdk/rbacresources_gen.go directly, as it would make the file empty, breaking
 	# the `codersdk` package and any parallel build targets.
	go run scripts/typegen/main.go rbac codersdk > /tmp/rbacresources_gen.go
	mv /tmp/rbacresources_gen.go codersdk/rbacresources_gen.go

site/src/api/rbacresourcesGenerated.ts: scripts/typegen/codersdk.gotmpl scripts/typegen/main.go coderd/rbac/object.go coderd/rbac/policy/policy.go
	go run scripts/typegen/main.go rbac typescript > "$@"

site/src/api/countriesGenerated.ts: scripts/typegen/countries.tstmpl scripts/typegen/main.go codersdk/countries.go
	go run scripts/typegen/main.go countries > "$@"

docs/admin/integrations/prometheus.md: scripts/metricsdocgen/main.go scripts/metricsdocgen/metrics
	go run scripts/metricsdocgen/main.go

docs/reference/cli/index.md: scripts/clidocgen/main.go examples/examples.gen.json $(GO_SRC_FILES)
	CI=true BASE_PATH="." go run ./scripts/clidocgen
	./scripts/pnpm_install.sh
	pnpm exec markdownlint-cli2 --fix "./docs/reference/cli/*.md"
	pnpm exec markdown-table-formatter "./docs/reference/cli/*.md"
	cd site
	../scripts/pnpm_install.sh
	pnpm exec biome format --write ../docs/manifest.json

docs/admin/security/audit-logs.md: coderd/database/querier.go scripts/auditdocgen/main.go enterprise/audit/table.go coderd/rbac/object_gen.go
	go run scripts/auditdocgen/main.go
	./scripts/pnpm_install.sh
	pnpm exec markdownlint-cli2 --fix "./docs/admin/security/audit-logs.md"
	pnpm exec markdown-table-formatter "./docs/admin/security/audit-logs.md"

coderd/apidoc/swagger.json: $(shell find ./scripts/apidocgen $(FIND_EXCLUSIONS) -type f) $(wildcard coderd/*.go) $(wildcard enterprise/coderd/*.go) $(wildcard codersdk/*.go) $(wildcard enterprise/wsproxy/wsproxysdk/*.go) $(DB_GEN_FILES) .swaggo docs/manifest.json coderd/rbac/object_gen.go
	./scripts/apidocgen/generate.sh
	./scripts/pnpm_install.sh
	pnpm exec markdownlint-cli2 --fix "./docs/reference/api/*.md"
	pnpm exec markdown-table-formatter "./docs/reference/api/*.md"
	cd site
	../scripts/pnpm_install.sh
	pnpm exec biome format --write ../docs/manifest.json ../coderd/apidoc/swagger.json

update-golden-files: \
	cli/testdata/.gen-golden \
	helm/coder/tests/testdata/.gen-golden \
	helm/provisioner/tests/testdata/.gen-golden \
	scripts/ci-report/testdata/.gen-golden \
	enterprise/cli/testdata/.gen-golden \
	enterprise/tailnet/testdata/.gen-golden \
	tailnet/testdata/.gen-golden \
	coderd/.gen-golden \
	coderd/notifications/.gen-golden \
	provisioner/terraform/testdata/.gen-golden
.PHONY: update-golden-files

cli/testdata/.gen-golden: $(wildcard cli/testdata/*.golden) $(wildcard cli/*.tpl) $(GO_SRC_FILES) $(wildcard cli/*_test.go)
	go test ./cli -run="Test(CommandHelp|ServerYAML|ErrorExamples)" -update
	touch "$@"

enterprise/cli/testdata/.gen-golden: $(wildcard enterprise/cli/testdata/*.golden) $(wildcard cli/*.tpl) $(GO_SRC_FILES) $(wildcard enterprise/cli/*_test.go)
	go test ./enterprise/cli -run="TestEnterpriseCommandHelp" -update
	touch "$@"

tailnet/testdata/.gen-golden: $(wildcard tailnet/testdata/*.golden.html) $(GO_SRC_FILES) $(wildcard tailnet/*_test.go)
	go test ./tailnet -run="TestDebugTemplate" -update
	touch "$@"

enterprise/tailnet/testdata/.gen-golden: $(wildcard enterprise/tailnet/testdata/*.golden.html) $(GO_SRC_FILES) $(wildcard enterprise/tailnet/*_test.go)
	go test ./enterprise/tailnet -run="TestDebugTemplate" -update
	touch "$@"

helm/coder/tests/testdata/.gen-golden: $(wildcard helm/coder/tests/testdata/*.yaml) $(wildcard helm/coder/tests/testdata/*.golden) $(GO_SRC_FILES) $(wildcard helm/coder/tests/*_test.go)
	go test ./helm/coder/tests -run=TestUpdateGoldenFiles -update
	touch "$@"

helm/provisioner/tests/testdata/.gen-golden: $(wildcard helm/provisioner/tests/testdata/*.yaml) $(wildcard helm/provisioner/tests/testdata/*.golden) $(GO_SRC_FILES) $(wildcard helm/provisioner/tests/*_test.go)
	go test ./helm/provisioner/tests -run=TestUpdateGoldenFiles -update
	touch "$@"

coderd/.gen-golden: $(wildcard coderd/testdata/*/*.golden) $(GO_SRC_FILES) $(wildcard coderd/*_test.go)
	go test ./coderd -run="Test.*Golden$$" -update
	touch "$@"

coderd/notifications/.gen-golden: $(wildcard coderd/notifications/testdata/*/*.golden) $(GO_SRC_FILES) $(wildcard coderd/notifications/*_test.go)
	go test ./coderd/notifications -run="Test.*Golden$$" -update
	touch "$@"

provisioner/terraform/testdata/.gen-golden: $(wildcard provisioner/terraform/testdata/*/*.golden) $(GO_SRC_FILES) $(wildcard provisioner/terraform/*_test.go)
	go test ./provisioner/terraform -run="Test.*Golden$$" -update
	touch "$@"

provisioner/terraform/testdata/version:
	if [[ "$(shell cat provisioner/terraform/testdata/version.txt)" != "$(shell terraform version -json | jq -r '.terraform_version')" ]]; then
		./provisioner/terraform/testdata/generate.sh
	fi
.PHONY: provisioner/terraform/testdata/version

scripts/ci-report/testdata/.gen-golden: $(wildcard scripts/ci-report/testdata/*) $(wildcard scripts/ci-report/*.go)
	go test ./scripts/ci-report -run=TestOutputMatchesGoldenFile -update
	touch "$@"

test:
	$(GIT_FLAGS) gotestsum --format standard-quiet -- -v -short -count=1 ./...
.PHONY: test

# sqlc-cloud-is-setup will fail if no SQLc auth token is set. Use this as a
# dependency for any sqlc-cloud related targets.
sqlc-cloud-is-setup:
	if [[ "$(SQLC_AUTH_TOKEN)" == "" ]]; then
		echo "ERROR: 'SQLC_AUTH_TOKEN' must be set to auth with sqlc cloud before running verify." 1>&2
		exit 1
	fi
.PHONY: sqlc-cloud-is-setup

sqlc-push: sqlc-cloud-is-setup test-postgres-docker
	echo "--- sqlc push"
	SQLC_DATABASE_URL="postgresql://postgres:postgres@localhost:5432/$(shell go run scripts/migrate-ci/main.go)" \
	sqlc push -f coderd/database/sqlc.yaml && echo "Passed sqlc push"
.PHONY: sqlc-push

sqlc-verify: sqlc-cloud-is-setup test-postgres-docker
	echo "--- sqlc verify"
	SQLC_DATABASE_URL="postgresql://postgres:postgres@localhost:5432/$(shell go run scripts/migrate-ci/main.go)" \
	sqlc verify -f coderd/database/sqlc.yaml && echo "Passed sqlc verify"
.PHONY: sqlc-verify

sqlc-vet: test-postgres-docker
	echo "--- sqlc vet"
	SQLC_DATABASE_URL="postgresql://postgres:postgres@localhost:5432/$(shell go run scripts/migrate-ci/main.go)" \
	sqlc vet -f coderd/database/sqlc.yaml && echo "Passed sqlc vet"
.PHONY: sqlc-vet

# When updating -timeout for this test, keep in sync with
# test-go-postgres (.github/workflows/coder.yaml).
# Do add coverage flags so that test caching works.
test-postgres: test-postgres-docker
	# The postgres test is prone to failure, so we limit parallelism for
	# more consistent execution.
	$(GIT_FLAGS)  DB=ci gotestsum \
		--junitfile="gotests.xml" \
		--jsonfile="gotests.json" \
		--packages="./..." -- \
		-timeout=20m \
		-failfast \
		-count=1
.PHONY: test-postgres

test-migrations: test-postgres-docker
	echo "--- test migrations"
	set -euo pipefail
	COMMIT_FROM=$(shell git log -1 --format='%h' HEAD)
	echo "COMMIT_FROM=$${COMMIT_FROM}"
	COMMIT_TO=$(shell git log -1 --format='%h' origin/main)
	echo "COMMIT_TO=$${COMMIT_TO}"
	if [[ "$${COMMIT_FROM}" == "$${COMMIT_TO}" ]]; then echo "Nothing to do!"; exit 0; fi
	echo "DROP DATABASE IF EXISTS migrate_test_$${COMMIT_FROM}; CREATE DATABASE migrate_test_$${COMMIT_FROM};" | psql 'postgresql://postgres:postgres@localhost:5432/postgres?sslmode=disable'
	go run ./scripts/migrate-test/main.go --from="$$COMMIT_FROM" --to="$$COMMIT_TO" --postgres-url="postgresql://postgres:postgres@localhost:5432/migrate_test_$${COMMIT_FROM}?sslmode=disable"

# NOTE: we set --memory to the same size as a GitHub runner.
test-postgres-docker:
	docker rm -f test-postgres-docker-${POSTGRES_VERSION} || true
	docker run \
		--env POSTGRES_PASSWORD=postgres \
		--env POSTGRES_USER=postgres \
		--env POSTGRES_DB=postgres \
		--env PGDATA=/tmp \
		--tmpfs /tmp \
		--publish 5432:5432 \
		--name test-postgres-docker-${POSTGRES_VERSION} \
		--restart no \
		--detach \
		--memory 16GB \
		gcr.io/coder-dev-1/postgres:${POSTGRES_VERSION} \
		-c shared_buffers=1GB \
		-c work_mem=1GB \
		-c effective_cache_size=1GB \
		-c max_connections=1000 \
		-c fsync=off \
		-c synchronous_commit=off \
		-c full_page_writes=off \
		-c log_statement=all
	while ! pg_isready -h 127.0.0.1
	do
		echo "$(date) - waiting for database to start"
		sleep 0.5
	done
.PHONY: test-postgres-docker

# Make sure to keep this in sync with test-go-race from .github/workflows/ci.yaml.
test-race:
	$(GIT_FLAGS) gotestsum --junitfile="gotests.xml" -- -race -count=1 -parallel 4 -p 4 ./...
.PHONY: test-race

test-tailnet-integration:
	env \
		CODER_TAILNET_TESTS=true \
		CODER_MAGICSOCK_DEBUG_LOGGING=true \
		TS_DEBUG_NETCHECK=true \
		GOTRACEBACK=single \
		go test \
			-exec "sudo -E" \
			-timeout=5m \
			-count=1 \
			./tailnet/test/integration

# Note: we used to add this to the test target, but it's not necessary and we can
# achieve the desired result by specifying -count=1 in the go test invocation
# instead. Keeping it here for convenience.
test-clean:
	go clean -testcache
.PHONY: test-clean

.PHONY: test-e2e
test-e2e:
	cd ./site && DEBUG=pw:api pnpm playwright:test --forbid-only --workers 1<|MERGE_RESOLUTION|>--- conflicted
+++ resolved
@@ -650,12 +650,9 @@
 site/src/api/typesGenerated.ts: $(wildcard scripts/apitypings/*) $(shell find ./codersdk $(FIND_EXCLUSIONS) -type f -name '*.go')
 	# -C sets the directory for the go run command
 	go run -C ./scripts/apitypings main.go > $@
-<<<<<<< HEAD
 	cd site
 	../scripts/pnpm_install.sh
 	pnpm exec biome format --write ./src/api/typesGenerated.ts
-=======
->>>>>>> 8d05e599
 
 site/e2e/provisionerGenerated.ts: provisionerd/proto/provisionerd.pb.go provisionersdk/proto/provisioner.pb.go
 	cd site
