--- conflicted
+++ resolved
@@ -362,33 +362,6 @@
 endif
 .PHONY: fmt/shfmt
 
-<<<<<<< HEAD
-fmt: fmt/prettier fmt/terraform fmt/shfmt
-.PHONY: fmt
-
-gen: coderd/database/querier.go provisionersdk/proto/provisioner.pb.go provisionerd/proto/provisionerd.pb.go site/src/api/typesGenerated.ts
-.PHONY: gen
-
-install: site/out/index.html $(shell find . -not -path './vendor/*' -type f -name '*.go') go.mod go.sum $(shell find ./examples/templates)
-	@output_file="$(INSTALL_DIR)/coder"
-
-	@if [[ "$(GOOS)" == "windows" ]]; then
-		@output_file="$${output_file}.exe"
-	@fi
-
-	@echo "-- Building CLI for $(GOOS) $(GOARCH) at $$output_file"
-
-	./scripts/build_go.sh \
-		--version "$(VERSION)" \
-		--output "$$output_file" \
-		--os "$(GOOS)" \
-		--arch "$(GOARCH)"
-
-	@echo
-.PHONY: install
-
-=======
->>>>>>> 9e148a5c
 lint: lint/shellcheck lint/go
 .PHONY: lint
 
@@ -403,14 +376,10 @@
 	shellcheck --external-sources $(shell shfmt -f .)
 .PHONY: lint/shellcheck
 
-<<<<<<< HEAD
-provisionerd/proto/provisionerd.pb.go: provisionerd/proto/provisionerd.proto
-=======
 # all gen targets should be added here and to gen/mark-fresh
 gen: \
 	coderd/database/dump.sql \
 	coderd/database/querier.go \
-	peerbroker/proto/peerbroker.pb.go \
 	provisionersdk/proto/provisioner.pb.go \
 	provisionerd/proto/provisionerd.pb.go \
 	site/src/api/typesGenerated.ts
@@ -419,7 +388,7 @@
 # Mark all generated files as fresh so make thinks they're up-to-date. This is
 # used during releases so we don't run generation scripts.
 gen/mark-fresh:
-	files="coderd/database/dump.sql coderd/database/querier.go peerbroker/proto/peerbroker.pb.go provisionersdk/proto/provisioner.pb.go provisionerd/proto/provisionerd.pb.go site/src/api/typesGenerated.ts"
+	files="coderd/database/dump.sql coderd/database/querier.go provisionersdk/proto/provisioner.pb.go provisionerd/proto/provisionerd.pb.go site/src/api/typesGenerated.ts"
 	for file in $$files; do
 		echo "$$file"
 		if [ ! -f "$$file" ]; then
@@ -441,16 +410,7 @@
 coderd/database/querier.go: coderd/database/sqlc.yaml coderd/database/dump.sql $(wildcard coderd/database/queries/*.sql) coderd/database/gen/enum/main.go
 	./coderd/database/generate.sh
 
-peerbroker/proto/peerbroker.pb.go: peerbroker/proto/peerbroker.proto
-	protoc \
-		--go_out=. \
-		--go_opt=paths=source_relative \
-		--go-drpc_out=. \
-		--go-drpc_opt=paths=source_relative \
-		./peerbroker/proto/peerbroker.proto
-
 provisionersdk/proto/provisioner.pb.go: provisionersdk/proto/provisioner.proto
->>>>>>> 9e148a5c
 	protoc \
 		--go_out=. \
 		--go_opt=paths=source_relative \
