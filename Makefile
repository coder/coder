.DEFAULT_GOAL := build

# Use a single bash shell for each job, and immediately exit on failure
SHELL := bash
.SHELLFLAGS = -ceu
.ONESHELL:

# This doesn't work on directories.
# See https://stackoverflow.com/questions/25752543/make-delete-on-error-for-directory-targets
.DELETE_ON_ERROR:

INSTALL_DIR=$(shell go env GOPATH)/bin
GOOS=$(shell go env GOOS)
GOARCH=$(shell go env GOARCH)
VERSION=$(shell ./scripts/version.sh)

bin: $(shell find . -not -path './vendor/*' -type f -name '*.go') go.mod go.sum $(shell find ./examples/templates)
	@echo "== This builds slim binaries for command-line usage."
	@echo "== Use \"make build\" to embed the site."

	mkdir -p ./dist
	rm -rf ./dist/coder-slim_*
	./scripts/build_go_slim.sh \
		--version "$(VERSION)" \
		--output ./dist/ \
		linux:amd64,armv7,arm64 \
		windows:amd64,arm64 \
		darwin:amd64,arm64
.PHONY: bin

build: site/out/index.html $(shell find . -not -path './vendor/*' -type f -name '*.go') go.mod go.sum $(shell find ./examples/templates)
	rm -rf ./dist
	mkdir -p ./dist

	# build slim artifacts and copy them to the site output directory
	./scripts/build_go_slim.sh \
		--version "$(VERSION)" \
		--output ./dist/ \
		linux:amd64,armv7,arm64 \
		windows:amd64,arm64 \
		darwin:amd64,arm64

	# build not-so-slim artifacts with the default name format
	./scripts/build_go_matrix.sh \
		--version "$(VERSION)" \
		--output ./dist/ \
		--archive \
		--package-linux \
		linux:amd64,armv7,arm64 \
		windows:amd64,arm64 \
		darwin:amd64,arm64
.PHONY: build

# Runs migrations to output a dump of the database.
coderd/database/dump.sql: $(wildcard coderd/database/migrations/*.sql)
	go run coderd/database/dump/main.go

# Generates Go code for querying the database.
coderd/database/querier.go: coderd/database/dump.sql $(wildcard coderd/database/queries/*.sql)
	coderd/database/generate.sh

dev:
	./scripts/develop.sh
.PHONY: dev

fmt/prettier:
	@echo "--- prettier"
	cd site
# Avoid writing files in CI to reduce file write activity
ifdef CI
	yarn run format:check
else
	yarn run format:write
endif
.PHONY: fmt/prettier

fmt/terraform: $(wildcard *.tf)
	terraform fmt -recursive
.PHONY: fmt/terraform

fmt/shfmt: $(shell shfmt -f .)
	@echo "--- shfmt"
# Only do diff check in CI, errors on diff.
ifdef CI
	shfmt -d $(shell shfmt -f .)
else
	shfmt -w $(shell shfmt -f .)
endif
.PHONY: fmt/shfmt

fmt: fmt/prettier fmt/terraform fmt/shfmt
.PHONY: fmt

gen: coderd/database/querier.go peerbroker/proto/peerbroker.pb.go provisionersdk/proto/provisioner.pb.go provisionerd/proto/provisionerd.pb.go site/src/api/typesGenerated.ts
.PHONY: gen

install: site/out/index.html $(shell find . -not -path './vendor/*' -type f -name '*.go') go.mod go.sum $(shell find ./examples/templates)
	@output_file="$(INSTALL_DIR)/coder"

	@if [[ "$(GOOS)" == "windows" ]]; then
		@output_file="$${output_file}.exe"
	@fi

	@echo "-- Building CLI for $(GOOS) $(GOARCH) at $$output_file"

	./scripts/build_go.sh \
		--version "$(VERSION)" \
		--output "$$output_file" \
		--os "$(GOOS)" \
		--arch "$(GOARCH)"

	@echo
.PHONY: install

lint: lint/shellcheck lint/go
.PHONY: lint

lint/go:
	golangci-lint run
.PHONY: lint/go

# Use shfmt to determine the shell files, takes editorconfig into consideration.
lint/shellcheck: $(shell shfmt -f .)
	@echo "--- shellcheck"
	shellcheck --external-sources $(shell shfmt -f .)
.PHONY: lint/shellcheck

peerbroker/proto/peerbroker.pb.go: peerbroker/proto/peerbroker.proto
	protoc \
		--go_out=. \
		--go_opt=paths=source_relative \
		--go-drpc_out=. \
		--go-drpc_opt=paths=source_relative \
		./peerbroker/proto/peerbroker.proto

provisionerd/proto/provisionerd.pb.go: provisionerd/proto/provisionerd.proto
	protoc \
		--go_out=. \
		--go_opt=paths=source_relative \
		--go-drpc_out=. \
		--go-drpc_opt=paths=source_relative \
		./provisionerd/proto/provisionerd.proto

provisionersdk/proto/provisioner.pb.go: provisionersdk/proto/provisioner.proto
	protoc \
		--go_out=. \
		--go_opt=paths=source_relative \
		--go-drpc_out=. \
		--go-drpc_opt=paths=source_relative \
		./provisionersdk/proto/provisioner.proto

site/out/index.html: $(shell find ./site -not -path './site/node_modules/*' -type f -name '*.tsx') $(shell find ./site -not -path './site/node_modules/*' -type f -name '*.ts') site/package.json
	./scripts/yarn_install.sh
	cd site
	yarn typegen
	yarn build
	# Restores GITKEEP files!
	git checkout HEAD out

site/src/api/typesGenerated.ts: scripts/apitypings/main.go $(shell find codersdk -type f -name '*.go')
	go run scripts/apitypings/main.go > site/src/api/typesGenerated.ts
	cd site
	yarn run format:types

test: test-clean
	gotestsum -- -v -short ./...
.PHONY: test

test-postgres: test-clean
	DB=ci gotestsum --junitfile="gotests.xml" --packages="./..." -- \
          -covermode=atomic -coverprofile="gotests.coverage" -timeout=30m \
          -coverpkg=./...,github.com/coder/coder/codersdk \
          -count=1 -race -failfast
.PHONY: test-postgres

test-postgres-docker:
	docker run \
		--env POSTGRES_PASSWORD=postgres \
		--env POSTGRES_USER=postgres \
		--env POSTGRES_DB=postgres \
		--env PGDATA=/tmp \
		--tmpfs /tmp \
		--publish 5432:5432 \
		--name test-postgres-docker \
		--restart no \
		--detach \
		postgres:11 \
		-c shared_buffers=1GB \
<<<<<<< HEAD
		-c max_connections=1000
.PHONY: test-postgres-docker
=======
		-c max_connections=1000 \
		-c fsync=off \
		-c synchronous_commit=off \
		-c full_page_writes=off
>>>>>>> a9c16649

test-clean:
	go clean -testcache
.PHONY: test-clean<|MERGE_RESOLUTION|>--- conflicted
+++ resolved
@@ -186,15 +186,11 @@
 		--detach \
 		postgres:11 \
 		-c shared_buffers=1GB \
-<<<<<<< HEAD
-		-c max_connections=1000
-.PHONY: test-postgres-docker
-=======
 		-c max_connections=1000 \
 		-c fsync=off \
 		-c synchronous_commit=off \
 		-c full_page_writes=off
->>>>>>> a9c16649
+.PHONY: test-postgres-docker
 
 test-clean:
 	go clean -testcache
