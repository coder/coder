--- conflicted
+++ resolved
@@ -168,9 +168,6 @@
 	gotestsum -- -v -short ./...
 .PHONY: test
 
-<<<<<<< HEAD
-.PHONY: test-postgres-docker
-=======
 test-postgres: test-clean
 	DB=ci gotestsum --junitfile="gotests.xml" --packages="./..." -- \
           -covermode=atomic -coverprofile="gotests.coverage" -timeout=30m \
@@ -178,7 +175,6 @@
           -count=1 -race -failfast
 .PHONY: test-postgres
 
->>>>>>> 92bcaceb
 test-postgres-docker:
 	docker run \
 		--env POSTGRES_PASSWORD=postgres \
