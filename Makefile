--- conflicted
+++ resolved
@@ -418,11 +418,8 @@
 	provisionerd/proto/provisionerd.pb.go \
 	site/src/api/typesGenerated.ts \
 	docs/admin/prometheus.md \
-<<<<<<< HEAD
 	docs/cli/coder.md \
-=======
 	docs/admin/audit-logs.md \
->>>>>>> e663eaad
 	coderd/apidoc/swagger.json \
 	.prettierignore.include \
 	.prettierignore \
@@ -441,11 +438,8 @@
 		provisionerd/proto/provisionerd.pb.go \
 		site/src/api/typesGenerated.ts \
 		docs/admin/prometheus.md \
-<<<<<<< HEAD
 		docs/cli/coder.md \
-=======
 		docs/admin/audit-logs.md \
->>>>>>> e663eaad
 		coderd/apidoc/swagger.json \
 		.prettierignore.include \
 		.prettierignore \
@@ -500,17 +494,15 @@
 	cd site
 	yarn run format:write:only ../docs/admin/prometheus.md
 
-<<<<<<< HEAD
 docs/cli/coder.md: scripts/clidocgen/main.go $(shell find ./cli/ -type f)
 	BASE_PATH="." go run scripts/clidocgen/main.go
 	cd site
 	yarn run format:write:only ../docs/cli/**.md
-=======
+
 docs/admin/audit-logs.md: scripts/auditdocgen/main.go enterprise/audit/table.go
 	go run scripts/auditdocgen/main.go
 	cd site
 	yarn run format:write:only ../docs/admin/audit-logs.md
->>>>>>> e663eaad
 
 coderd/apidoc/swagger.json: $(shell find ./scripts/apidocgen $(FIND_EXCLUSIONS) -type f) $(wildcard coderd/*.go) $(wildcard enterprise/coderd/*.go) $(wildcard codersdk/*.go) .swaggo docs/manifest.json
 	./scripts/apidocgen/generate.sh
