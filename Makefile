# This is the Coder Makefile. The build directory for most tasks is `build/`.
#
# These are the targets you're probably looking for:
# - clean
# - build-fat: builds all "fat" binaries for all architectures
# - build-slim: builds all "slim" binaries (no frontend or slim binaries
#   embedded) for all architectures
# - release: simulate a release (mostly, does not push images)
# - build/coder(-slim)?_${os}_${arch}(.exe)?: build a single fat binary
# - build/coder_${os}_${arch}.(zip|tar.gz): build a release archive
# - build/coder_linux_${arch}.(apk|deb|rpm): build a release Linux package
# - build/coder_${version}_linux_${arch}.tag: build a release Linux Docker image
# - build/coder_helm.tgz: build a release Helm chart

.DEFAULT_GOAL := build-fat

# Use a single bash shell for each job, and immediately exit on failure
SHELL := bash
.SHELLFLAGS := -ceu
.ONESHELL:

# This doesn't work on directories.
# See https://stackoverflow.com/questions/25752543/make-delete-on-error-for-directory-targets
.DELETE_ON_ERROR:

# Don't print the commands in the file unless you specify VERBOSE. This is
# essentially the same as putting "@" at the start of each line.
ifndef VERBOSE
.SILENT:
endif

# Create the output directories if they do not exist.
$(shell mkdir -p build site/out/bin)

GOOS         := $(shell go env GOOS)
GOARCH       := $(shell go env GOARCH)
GOOS_BIN_EXT := $(if $(filter windows, $(GOOS)),.exe,)
VERSION      := $(shell ./scripts/version.sh)
POSTGRES_VERSION ?= 16

# Use the highest ZSTD compression level in CI.
ifdef CI
ZSTDFLAGS := -22 --ultra
else
ZSTDFLAGS := -6
endif

# Common paths to exclude from find commands, this rule is written so
# that it can be it can be used in a chain of AND statements (meaning
# you can simply write `find . $(FIND_EXCLUSIONS) -name thing-i-want`).
# Note, all find statements should be written with `.` or `./path` as
# the search path so that these exclusions match.
FIND_EXCLUSIONS= \
	-not \( \( -path '*/.git/*' -o -path './build/*' -o -path './vendor/*' -o -path './.coderv2/*' -o -path '*/node_modules/*' -o -path '*/out/*' -o -path './coderd/apidoc/*' -o -path '*/.next/*' -o -path '*/.terraform/*' \) -prune \)
# Source files used for make targets, evaluated on use.
GO_SRC_FILES := $(shell find . $(FIND_EXCLUSIONS) -type f -name '*.go' -not -name '*_test.go')
# All the shell files in the repo, excluding ignored files.
SHELL_SRC_FILES := $(shell find . $(FIND_EXCLUSIONS) -type f -name '*.sh')

# Ensure we don't use the user's git configs which might cause side-effects
GIT_FLAGS = GIT_CONFIG_GLOBAL=/dev/null GIT_CONFIG_SYSTEM=/dev/null

# All ${OS}_${ARCH} combos we build for. Windows binaries have the .exe suffix.
OS_ARCHES := \
	linux_amd64 linux_arm64 linux_armv7 \
	darwin_amd64 darwin_arm64 \
	windows_amd64.exe windows_arm64.exe

# Archive formats and their corresponding ${OS}_${ARCH} combos.
ARCHIVE_TAR_GZ := linux_amd64 linux_arm64 linux_armv7
ARCHIVE_ZIP    := \
	darwin_amd64 darwin_arm64 \
	windows_amd64 windows_arm64

# All package formats we build and the ${OS}_${ARCH} combos we build them for.
PACKAGE_FORMATS   := apk deb rpm
PACKAGE_OS_ARCHES := linux_amd64 linux_armv7 linux_arm64

# All architectures we build Docker images for (Linux only).
DOCKER_ARCHES := amd64 arm64 armv7

# All ${OS}_${ARCH} combos we build the desktop dylib for.
DYLIB_ARCHES := darwin_amd64 darwin_arm64

# Computed variables based on the above.
CODER_SLIM_BINARIES      := $(addprefix build/coder-slim_$(VERSION)_,$(OS_ARCHES))
CODER_DYLIBS             := $(foreach os_arch, $(DYLIB_ARCHES), build/coder-vpn_$(VERSION)_$(os_arch).dylib)
CODER_FAT_BINARIES       := $(addprefix build/coder_$(VERSION)_,$(OS_ARCHES))
CODER_ALL_BINARIES       := $(CODER_SLIM_BINARIES) $(CODER_FAT_BINARIES)
CODER_TAR_GZ_ARCHIVES    := $(foreach os_arch, $(ARCHIVE_TAR_GZ), build/coder_$(VERSION)_$(os_arch).tar.gz)
CODER_ZIP_ARCHIVES       := $(foreach os_arch, $(ARCHIVE_ZIP), build/coder_$(VERSION)_$(os_arch).zip)
CODER_ALL_ARCHIVES       := $(CODER_TAR_GZ_ARCHIVES) $(CODER_ZIP_ARCHIVES)
CODER_ALL_PACKAGES       := $(foreach os_arch, $(PACKAGE_OS_ARCHES), $(addprefix build/coder_$(VERSION)_$(os_arch).,$(PACKAGE_FORMATS)))
CODER_ARCH_IMAGES        := $(foreach arch, $(DOCKER_ARCHES), build/coder_$(VERSION)_linux_$(arch).tag)
CODER_ARCH_IMAGES_PUSHED := $(addprefix push/, $(CODER_ARCH_IMAGES))
CODER_MAIN_IMAGE         := build/coder_$(VERSION)_linux.tag

CODER_SLIM_NOVERSION_BINARIES     := $(addprefix build/coder-slim_,$(OS_ARCHES))
CODER_FAT_NOVERSION_BINARIES      := $(addprefix build/coder_,$(OS_ARCHES))
CODER_ALL_NOVERSION_IMAGES        := $(foreach arch, $(DOCKER_ARCHES), build/coder_linux_$(arch).tag) build/coder_linux.tag
CODER_ALL_NOVERSION_IMAGES_PUSHED := $(addprefix push/, $(CODER_ALL_NOVERSION_IMAGES))

# If callers are only building Docker images and not the packages and archives,
# we can skip those prerequisites as they are not actually required and only
# specified to avoid concurrent write failures.
ifdef DOCKER_IMAGE_NO_PREREQUISITES
CODER_ARCH_IMAGE_PREREQUISITES :=
else
CODER_ARCH_IMAGE_PREREQUISITES := \
	build/coder_$(VERSION)_%.apk \
	build/coder_$(VERSION)_%.deb \
	build/coder_$(VERSION)_%.rpm \
	build/coder_$(VERSION)_%.tar.gz
endif


clean:
	rm -rf build/ site/build/ site/out/
	mkdir -p build/ site/out/bin/
	git restore site/out/
.PHONY: clean

build-slim: $(CODER_SLIM_BINARIES)
.PHONY: build-slim

build-fat build-full build: $(CODER_FAT_BINARIES)
.PHONY: build-fat build-full build

release: $(CODER_FAT_BINARIES) $(CODER_ALL_ARCHIVES) $(CODER_ALL_PACKAGES) $(CODER_ARCH_IMAGES) build/coder_helm_$(VERSION).tgz
.PHONY: release

build/coder-slim_$(VERSION)_checksums.sha1: site/out/bin/coder.sha1
	cp "$<" "$@"

site/out/bin/coder.sha1: $(CODER_SLIM_BINARIES)
	pushd ./site/out/bin
		openssl dgst -r -sha1 coder-* | tee coder.sha1
	popd

build/coder-slim_$(VERSION).tar: build/coder-slim_$(VERSION)_checksums.sha1 $(CODER_SLIM_BINARIES)
	pushd ./site/out/bin
		tar cf "../../../build/$(@F)" coder-*
	popd

	# delete the uncompressed binaries from the embedded dir
	rm -f site/out/bin/coder-*

site/out/bin/coder.tar.zst: build/coder-slim_$(VERSION).tar.zst
	cp "$<" "$@"

build/coder-slim_$(VERSION).tar.zst: build/coder-slim_$(VERSION).tar
	zstd $(ZSTDFLAGS) \
		--force \
		--long \
		--no-progress \
		-o "build/coder-slim_$(VERSION).tar.zst" \
		"build/coder-slim_$(VERSION).tar"

# Redirect from version-less targets to the versioned ones. There is a similar
# target for slim binaries below.
#
# Called like this:
#   make build/coder_linux_amd64
#   make build/coder_windows_amd64.exe
$(CODER_FAT_NOVERSION_BINARIES): build/coder_%: build/coder_$(VERSION)_%
	rm -f "$@"
	ln "$<" "$@"

# Same as above, but for slim binaries.
#
# Called like this:
#   make build/coder-slim_linux_amd64
#   make build/coder-slim_windows_amd64.exe
$(CODER_SLIM_NOVERSION_BINARIES): build/coder-slim_%: build/coder-slim_$(VERSION)_%
	rm -f "$@"
	ln "$<" "$@"

# "fat" binaries always depend on the site and the compressed slim binaries.
$(CODER_FAT_BINARIES): \
	site/out/index.html \
	site/out/bin/coder.sha1 \
	site/out/bin/coder.tar.zst

# This is a handy block that parses the target to determine whether it's "slim"
# or "fat", which OS was specified and which architecture was specified.
#
# It populates the following variables: mode, os, arch_ext, arch, ext (without
# dot).
define get-mode-os-arch-ext =
	mode="$$([[ "$@" = build/coder-slim* ]] && echo "slim" || echo "fat")"
	os="$$(echo $@ | cut -d_ -f3)"
	arch_ext="$$(echo $@ | cut -d_ -f4)"
	if [[ "$$arch_ext" == *.* ]]; then
		arch="$$(echo $$arch_ext | cut -d. -f1)"
		ext="$${arch_ext#*.}"
	else
		arch="$$arch_ext"
		ext=""
	fi
endef

# This task handles all builds, for both "fat" and "slim" binaries. It parses
# the target name to get the metadata for the build, so it must be specified in
# this format:
#     build/coder(-slim)?_${version}_${os}_${arch}(.exe)?
#
# You should probably use the non-version targets above instead if you're
# calling this manually.
$(CODER_ALL_BINARIES): go.mod go.sum \
	$(GO_SRC_FILES) \
	$(shell find ./examples/templates) \
	site/static/error.html

	$(get-mode-os-arch-ext)
	if [[ "$$os" != "windows" ]] && [[ "$$ext" != "" ]]; then
		echo "ERROR: Invalid build binary extension" 1>&2
		exit 1
	fi
	if [[ "$$os" == "windows" ]] && [[ "$$ext" != exe ]]; then
		echo "ERROR: Windows binaries must have an .exe extension." 1>&2
		exit 1
	fi

	build_args=( \
		--os "$$os" \
		--arch "$$arch" \
		--version "$(VERSION)" \
		--output "$@" \
	)
	if [ "$$mode" == "slim" ]; then
		build_args+=(--slim)
	fi

	./scripts/build_go.sh "$${build_args[@]}"

	if [[ "$$mode" == "slim" ]]; then
		dot_ext=""
		if [[ "$$ext" != "" ]]; then
			dot_ext=".$$ext"
		fi

		cp "$@" "./site/out/bin/coder-$$os-$$arch$$dot_ext"
	fi

# This task builds Coder Desktop dylibs
$(CODER_DYLIBS): go.mod go.sum $(GO_SRC_FILES)
	@if [ "$(shell uname)" = "Darwin" ]; then
		$(get-mode-os-arch-ext)
		./scripts/build_go.sh \
			--os "$$os" \
			--arch "$$arch" \
			--version "$(VERSION)" \
			--output "$@" \
			--dylib

	else
		echo "ERROR: Can't build dylib on non-Darwin OS" 1>&2
		exit 1
	fi

# This task builds both dylibs
build/coder-dylib: $(CODER_DYLIBS)

# This task builds all archives. It parses the target name to get the metadata
# for the build, so it must be specified in this format:
#     build/coder_${version}_${os}_${arch}.${format}
#
# The following OS/arch/format combinations are supported:
#     .tar.gz: linux_amd64, linux_arm64, linux_armv7
#     .zip:    darwin_amd64, darwin_arm64, windows_amd64, windows_arm64
#
# This depends on all fat binaries because it's difficult to do dynamic
# dependencies due to the .exe requirement on Windows. These targets are
# typically only used during release anyways.
$(CODER_ALL_ARCHIVES): $(CODER_FAT_BINARIES)
	$(get-mode-os-arch-ext)
	bin_ext=""
	if [[ "$$os" == "windows" ]]; then
		bin_ext=".exe"
	fi

	./scripts/archive.sh \
		--format "$$ext" \
		--os "$$os" \
		--output "$@" \
		"build/coder_$(VERSION)_$${os}_$${arch}$${bin_ext}"

# This task builds all packages. It parses the target name to get the metadata
# for the build, so it must be specified in this format:
#     build/coder_${version}_linux_${arch}.${format}
#
# Supports apk, deb, rpm for all linux targets.
#
# This depends on all Linux fat binaries and archives because it's difficult to
# do dynamic dependencies due to the extensions in the filenames. These targets
# are typically only used during release anyways.
#
# Packages need to run after the archives are built, otherwise they cause tar
# errors like "file changed as we read it".
CODER_PACKAGE_DEPS := $(foreach os_arch, $(PACKAGE_OS_ARCHES), build/coder_$(VERSION)_$(os_arch) build/coder_$(VERSION)_$(os_arch).tar.gz)
$(CODER_ALL_PACKAGES): $(CODER_PACKAGE_DEPS)
	$(get-mode-os-arch-ext)

	./scripts/package.sh \
		--arch "$$arch" \
		--format "$$ext" \
		--version "$(VERSION)" \
		--output "$@" \
		"build/coder_$(VERSION)_$${os}_$${arch}"

# This task builds a Windows amd64 installer. Depends on makensis.
build/coder_$(VERSION)_windows_amd64_installer.exe: build/coder_$(VERSION)_windows_amd64.exe
	./scripts/build_windows_installer.sh \
		--version "$(VERSION)" \
		--output "$@" \
		"$<"

# Redirect from version-less Docker image targets to the versioned ones.
#
# Called like this:
#   make build/coder_linux_amd64.tag
$(CODER_ALL_NOVERSION_IMAGES): build/coder_%: build/coder_$(VERSION)_%
.PHONY: $(CODER_ALL_NOVERSION_IMAGES)

# Redirect from version-less push Docker image targets to the versioned ones.
#
# Called like this:
#   make push/build/coder_linux_amd64.tag
$(CODER_ALL_NOVERSION_IMAGES_PUSHED): push/build/coder_%: push/build/coder_$(VERSION)_%
.PHONY: $(CODER_ALL_NOVERSION_IMAGES_PUSHED)

# This task builds all Docker images. It parses the target name to get the
# metadata for the build, so it must be specified in this format:
#     build/coder_${version}_${os}_${arch}.tag
#
# Supports linux_amd64, linux_arm64, linux_armv7.
#
# Images need to run after the archives and packages are built, otherwise they
# cause errors like "file changed as we read it".
$(CODER_ARCH_IMAGES): build/coder_$(VERSION)_%.tag: build/coder_$(VERSION)_% $(CODER_ARCH_IMAGE_PREREQUISITES)
	$(get-mode-os-arch-ext)

	image_tag="$$(./scripts/image_tag.sh --arch "$$arch" --version "$(VERSION)")"
	./scripts/build_docker.sh \
		--arch "$$arch" \
		--target "$$image_tag" \
		--version "$(VERSION)" \
		"build/coder_$(VERSION)_$${os}_$${arch}"

	echo "$$image_tag" > "$@"

# Multi-arch Docker image. This requires all architecture-specific images to be
# built AND pushed.
$(CODER_MAIN_IMAGE): $(CODER_ARCH_IMAGES_PUSHED)
	image_tag="$$(./scripts/image_tag.sh --version "$(VERSION)")"
	./scripts/build_docker_multiarch.sh \
		--target "$$image_tag" \
		--version "$(VERSION)" \
		$(foreach img, $^, "$$(cat "$(img:push/%=%)")")

	echo "$$image_tag" > "$@"

# Push a Docker image.
$(CODER_ARCH_IMAGES_PUSHED): push/%: %
	image_tag="$$(cat "$<")"
	docker push "$$image_tag"
.PHONY: $(CODER_ARCH_IMAGES_PUSHED)

# Push the multi-arch Docker manifest.
push/$(CODER_MAIN_IMAGE): $(CODER_MAIN_IMAGE)
	image_tag="$$(cat "$<")"
	docker manifest push "$$image_tag"
.PHONY: push/$(CODER_MAIN_IMAGE)

# Helm charts that are available
charts = coder provisioner

# Shortcut for Helm chart package.
$(foreach chart,$(charts),build/$(chart)_helm.tgz): build/%_helm.tgz: build/%_helm_$(VERSION).tgz
	rm -f "$@"
	ln "$<" "$@"

# Helm chart package.
$(foreach chart,$(charts),build/$(chart)_helm_$(VERSION).tgz): build/%_helm_$(VERSION).tgz:
	./scripts/helm.sh \
		--version "$(VERSION)" \
		--chart $* \
		--output "$@"

site/out/index.html: site/package.json $(shell find ./site $(FIND_EXCLUSIONS) -type f \( -name '*.ts' -o -name '*.tsx' \))
	cd site
	# prevents this directory from getting to big, and causing "too much data" errors
	rm -rf out/assets/
	../scripts/pnpm_install.sh
	pnpm build

offlinedocs/out/index.html: $(shell find ./offlinedocs $(FIND_EXCLUSIONS) -type f) $(shell find ./docs $(FIND_EXCLUSIONS) -type f | sed 's: :\\ :g')
	cd offlinedocs
	../scripts/pnpm_install.sh
	pnpm export

build/coder_docs_$(VERSION).tgz: offlinedocs/out/index.html
	tar -czf "$@" -C offlinedocs/out .

install: build/coder_$(VERSION)_$(GOOS)_$(GOARCH)$(GOOS_BIN_EXT)
	install_dir="$$(go env GOPATH)/bin"
	output_file="$${install_dir}/coder$(GOOS_BIN_EXT)"

	mkdir -p "$$install_dir"
	cp "$<" "$$output_file"
.PHONY: install

BOLD := $(shell tput bold 2>/dev/null)
GREEN := $(shell tput setaf 2 2>/dev/null)
RESET := $(shell tput sgr0 2>/dev/null)

fmt: fmt/ts fmt/go fmt/terraform fmt/shfmt fmt/biome fmt/markdown
.PHONY: fmt

fmt/go:
	go mod tidy
	echo "$(GREEN)==>$(RESET) $(BOLD)fmt/go$(RESET)"
	# VS Code users should check out
	# https://github.com/mvdan/gofumpt#visual-studio-code
	go run mvdan.cc/gofumpt@v0.4.0 -w -l .
.PHONY: fmt/go

fmt/ts:
	echo "$(GREEN)==>$(RESET) $(BOLD)fmt/ts$(RESET)"
	cd site
# Avoid writing files in CI to reduce file write activity
ifdef CI
	pnpm run check --linter-enabled=false
else
	pnpm run check:fix
endif
.PHONY: fmt/ts

fmt/biome:
	echo "$(GREEN)==>$(RESET) $(BOLD)fmt/biome$(RESET)"
	cd site
# Avoid writing files in CI to reduce file write activity
ifdef CI
	pnpm run format:check
else
	pnpm run format
endif
.PHONY: fmt/biome

fmt/terraform: $(wildcard *.tf)
	echo "$(GREEN)==>$(RESET) $(BOLD)fmt/terraform$(RESET)"
	terraform fmt -recursive
.PHONY: fmt/terraform

fmt/shfmt: $(SHELL_SRC_FILES)
	echo "$(GREEN)==>$(RESET) $(BOLD)fmt/shfmt$(RESET)"
# Only do diff check in CI, errors on diff.
ifdef CI
	shfmt -d $(SHELL_SRC_FILES)
else
	shfmt -w $(SHELL_SRC_FILES)
endif
.PHONY: fmt/shfmt

fmt/markdown:
	./scripts/pnpm_install.sh
ifdef CI
	pnpm format-docs
else
	pnpm format-docs:fix
endif
.PHONY: fmt/markdown

lint: lint/shellcheck lint/go lint/ts lint/examples lint/helm lint/site-icons lint/markdown
.PHONY: lint

lint/site-icons:
	./scripts/check_site_icons.sh
.PHONY: lint/site-icons

lint/ts:
	cd site
	pnpm lint
.PHONY: lint/ts

lint/go:
	./scripts/check_enterprise_imports.sh
	./scripts/check_codersdk_imports.sh
	linter_ver=$(shell egrep -o 'GOLANGCI_LINT_VERSION=\S+' dogfood/contents/Dockerfile | cut -d '=' -f 2)
	go run github.com/golangci/golangci-lint/cmd/golangci-lint@v$$linter_ver run
.PHONY: lint/go

lint/examples:
	go run ./scripts/examplegen/main.go -lint
.PHONY: lint/examples

# Use shfmt to determine the shell files, takes editorconfig into consideration.
lint/shellcheck: $(SHELL_SRC_FILES)
	echo "--- shellcheck"
	shellcheck --external-sources $(SHELL_SRC_FILES)
.PHONY: lint/shellcheck

lint/helm:
	cd helm
	make lint
.PHONY: lint/helm

lint/markdown:
	./scripts/pnpm_install.sh
ifdef CI
	pnpm lint-docs
else
	pnpm lint-docs:fix
endif
.PHONY: lint/markdown

# All files generated by the database should be added here, and this can be used
# as a target for jobs that need to run after the database is generated.
DB_GEN_FILES := \
	coderd/database/querier.go \
	coderd/database/unique_constraint.go \
	coderd/database/dbmem/dbmem.go \
	coderd/database/dbmetrics/dbmetrics.go \
	coderd/database/dbauthz/dbauthz.go \
	coderd/database/dbmock/dbmock.go

TAILNETTEST_MOCKS := \
	tailnet/tailnettest/coordinatormock.go \
	tailnet/tailnettest/coordinateemock.go \
	tailnet/tailnettest/workspaceupdatesprovidermock.go \
	tailnet/tailnettest/subscriptionmock.go


# all gen targets should be added here and to gen/mark-fresh
gen: \
	tailnet/proto/tailnet.pb.go \
	agent/proto/agent.pb.go \
	provisionersdk/proto/provisioner.pb.go \
	provisionerd/proto/provisionerd.pb.go \
	vpn/vpn.pb.go \
	coderd/database/dump.sql \
	$(DB_GEN_FILES) \
	site/src/api/typesGenerated.ts \
	coderd/rbac/object_gen.go \
	codersdk/rbacresources_gen.go \
	site/src/api/rbacresourcesGenerated.ts \
	site/src/api/countriesGenerated.ts \
	docs/admin/integrations/prometheus.md \
	docs/reference/cli/index.md \
	docs/admin/security/audit-logs.md \
	coderd/apidoc/swagger.json \
	provisioner/terraform/testdata/version \
	site/e2e/provisionerGenerated.ts \
	site/src/theme/icons.json \
	examples/examples.gen.json \
	$(TAILNETTEST_MOCKS) \
	coderd/database/pubsub/psmock/psmock.go
.PHONY: gen

# Mark all generated files as fresh so make thinks they're up-to-date. This is
# used during releases so we don't run generation scripts.
gen/mark-fresh:
	files="\
		tailnet/proto/tailnet.pb.go \
		agent/proto/agent.pb.go \
		provisionersdk/proto/provisioner.pb.go \
		provisionerd/proto/provisionerd.pb.go \
		vpn/vpn.pb.go \
		coderd/database/dump.sql \
		$(DB_GEN_FILES) \
		site/src/api/typesGenerated.ts \
		coderd/rbac/object_gen.go \
		codersdk/rbacresources_gen.go \
		site/src/api/rbacresourcesGenerated.ts \
		site/src/api/countriesGenerated.ts \
		docs/admin/integrations/prometheus.md \
		docs/reference/cli/index.md \
		docs/admin/security/audit-logs.md \
		coderd/apidoc/swagger.json \
		site/e2e/provisionerGenerated.ts \
		site/src/theme/icons.json \
		examples/examples.gen.json \
		$(TAILNETTEST_MOCKS) \
		coderd/database/pubsub/psmock/psmock.go \
		"

	for file in $$files; do
		echo "$$file"
		if [ ! -f "$$file" ]; then
			echo "File '$$file' does not exist"
			exit 1
		fi

		# touch sets the mtime of the file to the current time
		touch $$file
	done
.PHONY: gen/mark-fresh

# Runs migrations to output a dump of the database schema after migrations are
# applied.
coderd/database/dump.sql: coderd/database/gen/dump/main.go $(wildcard coderd/database/migrations/*.sql)
	go run ./coderd/database/gen/dump/main.go

# Generates Go code for querying the database.
# coderd/database/queries.sql.go
# coderd/database/models.go
coderd/database/querier.go: coderd/database/sqlc.yaml coderd/database/dump.sql $(wildcard coderd/database/queries/*.sql)
	./coderd/database/generate.sh

coderd/database/dbmock/dbmock.go: coderd/database/db.go coderd/database/querier.go
	go generate ./coderd/database/dbmock/

coderd/database/pubsub/psmock/psmock.go: coderd/database/pubsub/pubsub.go
	go generate ./coderd/database/pubsub/psmock

$(TAILNETTEST_MOCKS): tailnet/coordinator.go tailnet/service.go
	go generate ./tailnet/tailnettest/

tailnet/proto/tailnet.pb.go: tailnet/proto/tailnet.proto
	protoc \
		--go_out=. \
		--go_opt=paths=source_relative \
		--go-drpc_out=. \
		--go-drpc_opt=paths=source_relative \
		./tailnet/proto/tailnet.proto

agent/proto/agent.pb.go: agent/proto/agent.proto
	protoc \
		--go_out=. \
		--go_opt=paths=source_relative \
		--go-drpc_out=. \
		--go-drpc_opt=paths=source_relative \
		./agent/proto/agent.proto

provisionersdk/proto/provisioner.pb.go: provisionersdk/proto/provisioner.proto
	protoc \
		--go_out=. \
		--go_opt=paths=source_relative \
		--go-drpc_out=. \
		--go-drpc_opt=paths=source_relative \
		./provisionersdk/proto/provisioner.proto

provisionerd/proto/provisionerd.pb.go: provisionerd/proto/provisionerd.proto
	protoc \
		--go_out=. \
		--go_opt=paths=source_relative \
		--go-drpc_out=. \
		--go-drpc_opt=paths=source_relative \
		./provisionerd/proto/provisionerd.proto

vpn/vpn.pb.go: vpn/vpn.proto
	protoc \
		--go_out=. \
		--go_opt=paths=source_relative \
		./vpn/vpn.proto

site/src/api/typesGenerated.ts: $(wildcard scripts/apitypings/*) $(shell find ./codersdk $(FIND_EXCLUSIONS) -type f -name '*.go')
<<<<<<< HEAD
	go run ./scripts/apitypings/ > $@
	cd site
	../scripts/pnpm_install.sh
=======
	# -C sets the directory for the go run command
	go run -C ./scripts/apitypings main.go > $@
	(cd ./site && npx biome format --write ./src/api/typesGenerated.ts)
	./scripts/pnpm_install.sh
>>>>>>> 0e98c0e4

site/e2e/provisionerGenerated.ts: provisionerd/proto/provisionerd.pb.go provisionersdk/proto/provisioner.pb.go
	cd site
	../scripts/pnpm_install.sh
	pnpm run gen:provisioner

site/src/theme/icons.json: $(wildcard scripts/gensite/*) $(wildcard site/static/icon/*)
	go run ./scripts/gensite/ -icons "$@"
	cd site
	../scripts/pnpm_install.sh
	pnpm exec biome format --write src/theme/icons.json

examples/examples.gen.json: scripts/examplegen/main.go examples/examples.go $(shell find ./examples/templates)
	go run ./scripts/examplegen/main.go > examples/examples.gen.json

coderd/rbac/object_gen.go: scripts/typegen/rbacobject.gotmpl scripts/typegen/main.go coderd/rbac/object.go coderd/rbac/policy/policy.go
	go run scripts/typegen/main.go rbac object > coderd/rbac/object_gen.go

codersdk/rbacresources_gen.go: scripts/typegen/codersdk.gotmpl scripts/typegen/main.go coderd/rbac/object.go coderd/rbac/policy/policy.go
	# Do no overwrite codersdk/rbacresources_gen.go directly, as it would make the file empty, breaking
 	# the `codersdk` package and any parallel build targets.
	go run scripts/typegen/main.go rbac codersdk > /tmp/rbacresources_gen.go
	mv /tmp/rbacresources_gen.go codersdk/rbacresources_gen.go

site/src/api/rbacresourcesGenerated.ts: scripts/typegen/codersdk.gotmpl scripts/typegen/main.go coderd/rbac/object.go coderd/rbac/policy/policy.go
	go run scripts/typegen/main.go rbac typescript > "$@"

site/src/api/countriesGenerated.ts: scripts/typegen/countries.tstmpl scripts/typegen/main.go codersdk/countries.go
	go run scripts/typegen/main.go countries > "$@"

docs/admin/integrations/prometheus.md: scripts/metricsdocgen/main.go scripts/metricsdocgen/metrics
	go run scripts/metricsdocgen/main.go

docs/reference/cli/index.md: scripts/clidocgen/main.go examples/examples.gen.json $(GO_SRC_FILES)
	CI=true BASE_PATH="." go run ./scripts/clidocgen
	./scripts/pnpm_install.sh
	pnpm exec markdownlint-cli2 --fix "./docs/reference/cli/*.md"
	pnpm exec markdown-table-formatter "./docs/reference/cli/*.md"
	cd site
	../scripts/pnpm_install.sh
	pnpm exec biome format --write ../docs/manifest.json

docs/admin/security/audit-logs.md: coderd/database/querier.go scripts/auditdocgen/main.go enterprise/audit/table.go coderd/rbac/object_gen.go
	go run scripts/auditdocgen/main.go
	./scripts/pnpm_install.sh
	pnpm exec markdownlint-cli2 --fix "./docs/admin/security/audit-logs.md"
	pnpm exec markdown-table-formatter "./docs/admin/security/audit-logs.md"

coderd/apidoc/swagger.json: $(shell find ./scripts/apidocgen $(FIND_EXCLUSIONS) -type f) $(wildcard coderd/*.go) $(wildcard enterprise/coderd/*.go) $(wildcard codersdk/*.go) $(wildcard enterprise/wsproxy/wsproxysdk/*.go) $(DB_GEN_FILES) .swaggo docs/manifest.json coderd/rbac/object_gen.go
	./scripts/apidocgen/generate.sh
	./scripts/pnpm_install.sh
	pnpm exec markdownlint-cli2 --fix "./docs/reference/api/*.md"
	pnpm exec markdown-table-formatter "./docs/reference/api/*.md"
	cd site
	../scripts/pnpm_install.sh
	pnpm exec biome format --write ../docs/manifest.json ../coderd/apidoc/swagger.json

update-golden-files: \
	cli/testdata/.gen-golden \
	helm/coder/tests/testdata/.gen-golden \
	helm/provisioner/tests/testdata/.gen-golden \
	scripts/ci-report/testdata/.gen-golden \
	enterprise/cli/testdata/.gen-golden \
	enterprise/tailnet/testdata/.gen-golden \
	tailnet/testdata/.gen-golden \
	coderd/.gen-golden \
	coderd/notifications/.gen-golden \
	provisioner/terraform/testdata/.gen-golden
.PHONY: update-golden-files

cli/testdata/.gen-golden: $(wildcard cli/testdata/*.golden) $(wildcard cli/*.tpl) $(GO_SRC_FILES) $(wildcard cli/*_test.go)
	go test ./cli -run="Test(CommandHelp|ServerYAML|ErrorExamples)" -update
	touch "$@"

enterprise/cli/testdata/.gen-golden: $(wildcard enterprise/cli/testdata/*.golden) $(wildcard cli/*.tpl) $(GO_SRC_FILES) $(wildcard enterprise/cli/*_test.go)
	go test ./enterprise/cli -run="TestEnterpriseCommandHelp" -update
	touch "$@"

tailnet/testdata/.gen-golden: $(wildcard tailnet/testdata/*.golden.html) $(GO_SRC_FILES) $(wildcard tailnet/*_test.go)
	go test ./tailnet -run="TestDebugTemplate" -update
	touch "$@"

enterprise/tailnet/testdata/.gen-golden: $(wildcard enterprise/tailnet/testdata/*.golden.html) $(GO_SRC_FILES) $(wildcard enterprise/tailnet/*_test.go)
	go test ./enterprise/tailnet -run="TestDebugTemplate" -update
	touch "$@"

helm/coder/tests/testdata/.gen-golden: $(wildcard helm/coder/tests/testdata/*.yaml) $(wildcard helm/coder/tests/testdata/*.golden) $(GO_SRC_FILES) $(wildcard helm/coder/tests/*_test.go)
	go test ./helm/coder/tests -run=TestUpdateGoldenFiles -update
	touch "$@"

helm/provisioner/tests/testdata/.gen-golden: $(wildcard helm/provisioner/tests/testdata/*.yaml) $(wildcard helm/provisioner/tests/testdata/*.golden) $(GO_SRC_FILES) $(wildcard helm/provisioner/tests/*_test.go)
	go test ./helm/provisioner/tests -run=TestUpdateGoldenFiles -update
	touch "$@"

coderd/.gen-golden: $(wildcard coderd/testdata/*/*.golden) $(GO_SRC_FILES) $(wildcard coderd/*_test.go)
	go test ./coderd -run="Test.*Golden$$" -update
	touch "$@"

coderd/notifications/.gen-golden: $(wildcard coderd/notifications/testdata/*/*.golden) $(GO_SRC_FILES) $(wildcard coderd/notifications/*_test.go)
	go test ./coderd/notifications -run="Test.*Golden$$" -update
	touch "$@"

provisioner/terraform/testdata/.gen-golden: $(wildcard provisioner/terraform/testdata/*/*.golden) $(GO_SRC_FILES) $(wildcard provisioner/terraform/*_test.go)
	go test ./provisioner/terraform -run="Test.*Golden$$" -update
	touch "$@"

provisioner/terraform/testdata/version:
	if [[ "$(shell cat provisioner/terraform/testdata/version.txt)" != "$(shell terraform version -json | jq -r '.terraform_version')" ]]; then
		./provisioner/terraform/testdata/generate.sh
	fi
.PHONY: provisioner/terraform/testdata/version

scripts/ci-report/testdata/.gen-golden: $(wildcard scripts/ci-report/testdata/*) $(wildcard scripts/ci-report/*.go)
	go test ./scripts/ci-report -run=TestOutputMatchesGoldenFile -update
	touch "$@"

test:
	$(GIT_FLAGS) gotestsum --format standard-quiet -- -v -short -count=1 ./...
.PHONY: test

# sqlc-cloud-is-setup will fail if no SQLc auth token is set. Use this as a
# dependency for any sqlc-cloud related targets.
sqlc-cloud-is-setup:
	if [[ "$(SQLC_AUTH_TOKEN)" == "" ]]; then
		echo "ERROR: 'SQLC_AUTH_TOKEN' must be set to auth with sqlc cloud before running verify." 1>&2
		exit 1
	fi
.PHONY: sqlc-cloud-is-setup

sqlc-push: sqlc-cloud-is-setup test-postgres-docker
	echo "--- sqlc push"
	SQLC_DATABASE_URL="postgresql://postgres:postgres@localhost:5432/$(shell go run scripts/migrate-ci/main.go)" \
	sqlc push -f coderd/database/sqlc.yaml && echo "Passed sqlc push"
.PHONY: sqlc-push

sqlc-verify: sqlc-cloud-is-setup test-postgres-docker
	echo "--- sqlc verify"
	SQLC_DATABASE_URL="postgresql://postgres:postgres@localhost:5432/$(shell go run scripts/migrate-ci/main.go)" \
	sqlc verify -f coderd/database/sqlc.yaml && echo "Passed sqlc verify"
.PHONY: sqlc-verify

sqlc-vet: test-postgres-docker
	echo "--- sqlc vet"
	SQLC_DATABASE_URL="postgresql://postgres:postgres@localhost:5432/$(shell go run scripts/migrate-ci/main.go)" \
	sqlc vet -f coderd/database/sqlc.yaml && echo "Passed sqlc vet"
.PHONY: sqlc-vet

# When updating -timeout for this test, keep in sync with
# test-go-postgres (.github/workflows/coder.yaml).
# Do add coverage flags so that test caching works.
test-postgres: test-postgres-docker
	# The postgres test is prone to failure, so we limit parallelism for
	# more consistent execution.
	$(GIT_FLAGS)  DB=ci gotestsum \
		--junitfile="gotests.xml" \
		--jsonfile="gotests.json" \
		--packages="./..." -- \
		-timeout=20m \
		-failfast \
		-count=1
.PHONY: test-postgres

test-migrations: test-postgres-docker
	echo "--- test migrations"
	set -euo pipefail
	COMMIT_FROM=$(shell git log -1 --format='%h' HEAD)
	echo "COMMIT_FROM=$${COMMIT_FROM}"
	COMMIT_TO=$(shell git log -1 --format='%h' origin/main)
	echo "COMMIT_TO=$${COMMIT_TO}"
	if [[ "$${COMMIT_FROM}" == "$${COMMIT_TO}" ]]; then echo "Nothing to do!"; exit 0; fi
	echo "DROP DATABASE IF EXISTS migrate_test_$${COMMIT_FROM}; CREATE DATABASE migrate_test_$${COMMIT_FROM};" | psql 'postgresql://postgres:postgres@localhost:5432/postgres?sslmode=disable'
	go run ./scripts/migrate-test/main.go --from="$$COMMIT_FROM" --to="$$COMMIT_TO" --postgres-url="postgresql://postgres:postgres@localhost:5432/migrate_test_$${COMMIT_FROM}?sslmode=disable"

# NOTE: we set --memory to the same size as a GitHub runner.
test-postgres-docker:
	docker rm -f test-postgres-docker-${POSTGRES_VERSION} || true
	docker run \
		--env POSTGRES_PASSWORD=postgres \
		--env POSTGRES_USER=postgres \
		--env POSTGRES_DB=postgres \
		--env PGDATA=/tmp \
		--tmpfs /tmp \
		--publish 5432:5432 \
		--name test-postgres-docker-${POSTGRES_VERSION} \
		--restart no \
		--detach \
		--memory 16GB \
		gcr.io/coder-dev-1/postgres:${POSTGRES_VERSION} \
		-c shared_buffers=1GB \
		-c work_mem=1GB \
		-c effective_cache_size=1GB \
		-c max_connections=1000 \
		-c fsync=off \
		-c synchronous_commit=off \
		-c full_page_writes=off \
		-c log_statement=all
	while ! pg_isready -h 127.0.0.1
	do
		echo "$(date) - waiting for database to start"
		sleep 0.5
	done
.PHONY: test-postgres-docker

# Make sure to keep this in sync with test-go-race from .github/workflows/ci.yaml.
test-race:
	$(GIT_FLAGS) gotestsum --junitfile="gotests.xml" -- -race -count=1 -parallel 4 -p 4 ./...
.PHONY: test-race

test-tailnet-integration:
	env \
		CODER_TAILNET_TESTS=true \
		CODER_MAGICSOCK_DEBUG_LOGGING=true \
		TS_DEBUG_NETCHECK=true \
		GOTRACEBACK=single \
		go test \
			-exec "sudo -E" \
			-timeout=5m \
			-count=1 \
			./tailnet/test/integration

# Note: we used to add this to the test target, but it's not necessary and we can
# achieve the desired result by specifying -count=1 in the go test invocation
# instead. Keeping it here for convenience.
test-clean:
	go clean -testcache
.PHONY: test-clean

.PHONY: test-e2e
test-e2e:
	cd ./site && DEBUG=pw:api pnpm playwright:test --forbid-only --workers 1<|MERGE_RESOLUTION|>--- conflicted
+++ resolved
@@ -655,16 +655,10 @@
 		./vpn/vpn.proto
 
 site/src/api/typesGenerated.ts: $(wildcard scripts/apitypings/*) $(shell find ./codersdk $(FIND_EXCLUSIONS) -type f -name '*.go')
-<<<<<<< HEAD
-	go run ./scripts/apitypings/ > $@
-	cd site
-	../scripts/pnpm_install.sh
-=======
 	# -C sets the directory for the go run command
 	go run -C ./scripts/apitypings main.go > $@
 	(cd ./site && npx biome format --write ./src/api/typesGenerated.ts)
 	./scripts/pnpm_install.sh
->>>>>>> 0e98c0e4
 
 site/e2e/provisionerGenerated.ts: provisionerd/proto/provisionerd.pb.go provisionersdk/proto/provisioner.pb.go
 	cd site
