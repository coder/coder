.DEFAULT_GOAL := build

# Use a single bash shell for each job, and immediately exit on failure
SHELL := bash
.SHELLFLAGS = -ceu
.ONESHELL:

# This doesn't work on directories.
# See https://stackoverflow.com/questions/25752543/make-delete-on-error-for-directory-targets
.DELETE_ON_ERROR:

INSTALL_DIR=$(shell go env GOPATH)/bin
GOOS=$(shell go env GOOS)
GOARCH=$(shell go env GOARCH)
VERSION=$(shell ./scripts/version.sh)

bin: $(shell find . -not -path './vendor/*' -type f -name '*.go') go.mod go.sum $(shell find ./examples/templates)
	@echo "== This builds slim binaries for command-line usage."
	@echo "== Use \"make build\" to embed the site."

	mkdir -p ./dist
	rm -rf ./dist/coder-slim_*
	./scripts/build_go_slim.sh \
		--version "$(VERSION)" \
		--output ./dist/ \
		linux:amd64,armv7,arm64 \
		windows:amd64,arm64 \
		darwin:amd64,arm64
.PHONY: bin

build: site/out/index.html $(shell find . -not -path './vendor/*' -type f -name '*.go') go.mod go.sum $(shell find ./examples/templates)
	rm -rf ./dist
	mkdir -p ./dist

	# build slim artifacts and copy them to the site output directory
	./scripts/build_go_slim.sh \
		--version "$(VERSION)" \
		--output ./dist/ \
		linux:amd64,armv7,arm64 \
		windows:amd64,arm64 \
		darwin:amd64,arm64

	# build not-so-slim artifacts with the default name format
	./scripts/build_go_matrix.sh \
		--version "$(VERSION)" \
		--output ./dist/ \
		--archive \
		--package-linux \
		linux:amd64,armv7,arm64 \
		windows:amd64,arm64 \
		darwin:amd64,arm64
.PHONY: build

# Runs migrations to output a dump of the database.
coderd/database/dump.sql: $(wildcard coderd/database/migrations/*.sql)
	go run coderd/database/dump/main.go

# Generates Go code for querying the database.
coderd/database/querier.go: coderd/database/dump.sql $(wildcard coderd/database/queries/*.sql)
	coderd/database/generate.sh

dev:
	./scripts/develop.sh
.PHONY: dev

fmt/prettier:
	@echo "--- prettier"
	cd site
# Avoid writing files in CI to reduce file write activity
ifdef CI
	yarn run format:check
else
	yarn run format:write
endif
.PHONY: fmt/prettier

fmt/terraform: $(wildcard *.tf)
	terraform fmt -recursive
.PHONY: fmt/terraform

fmt/shfmt: $(shell shfmt -f .)
	@echo "--- shfmt"
# Only do diff check in CI, errors on diff.
ifdef CI
	shfmt -d $(shell shfmt -f .)
else
	shfmt -w $(shell shfmt -f .)
endif
.PHONY: fmt/shfmt

fmt: fmt/prettier fmt/terraform fmt/shfmt
.PHONY: fmt

gen: coderd/database/querier.go peerbroker/proto/peerbroker.pb.go provisionersdk/proto/provisioner.pb.go provisionerd/proto/provisionerd.pb.go site/src/api/typesGenerated.ts
.PHONY: gen

install: site/out/index.html $(shell find . -not -path './vendor/*' -type f -name '*.go') go.mod go.sum $(shell find ./examples/templates)
	@output_file="$(INSTALL_DIR)/coder"

	@if [[ "$(GOOS)" == "windows" ]]; then
		@output_file="$${output_file}.exe"
	@fi

	@echo "-- Building CLI for $(GOOS) $(GOARCH) at $$output_file"

	./scripts/build_go.sh \
		--version "$(VERSION)" \
		--output "$$output_file" \
		--os "$(GOOS)" \
		--arch "$(GOARCH)"

	@echo
.PHONY: install

lint: lint/shellcheck lint/go
.PHONY: lint

lint/go:
	golangci-lint run
.PHONY: lint/go

# Use shfmt to determine the shell files, takes editorconfig into consideration.
lint/shellcheck: $(shell shfmt -f .)
	@echo "--- shellcheck"
	shellcheck --external-sources $(shell shfmt -f .)
.PHONY: lint/shellcheck

peerbroker/proto/peerbroker.pb.go: peerbroker/proto/peerbroker.proto
	protoc \
		--go_out=. \
		--go_opt=paths=source_relative \
		--go-drpc_out=. \
		--go-drpc_opt=paths=source_relative \
		./peerbroker/proto/peerbroker.proto

provisionerd/proto/provisionerd.pb.go: provisionerd/proto/provisionerd.proto
	protoc \
		--go_out=. \
		--go_opt=paths=source_relative \
		--go-drpc_out=. \
		--go-drpc_opt=paths=source_relative \
		./provisionerd/proto/provisionerd.proto

provisionersdk/proto/provisioner.pb.go: provisionersdk/proto/provisioner.proto
	protoc \
		--go_out=. \
		--go_opt=paths=source_relative \
		--go-drpc_out=. \
		--go-drpc_opt=paths=source_relative \
		./provisionersdk/proto/provisioner.proto

site/out/index.html: $(shell find ./site -not -path './site/node_modules/*' -type f -name '*.tsx') $(shell find ./site -not -path './site/node_modules/*' -type f -name '*.ts') site/package.json
	./scripts/yarn_install.sh
	cd site
	yarn typegen
	yarn build
	# Restores GITKEEP files!
	git checkout HEAD out

site/src/api/typesGenerated.ts: scripts/apitypings/main.go $(shell find codersdk -type f -name '*.go')
	go run scripts/apitypings/main.go > site/src/api/typesGenerated.ts
	cd site
	yarn run format:types

test: test-clean
	gotestsum -- -v -short ./...
.PHONY: test

test-postgres: test-clean
	DB=ci gotestsum --junitfile="gotests.xml" --packages="./..." -- \
          -covermode=atomic -coverprofile="gotests.coverage" -timeout=30m \
          -coverpkg=./...,github.com/coder/coder/codersdk \
<<<<<<< HEAD
          -count=1 -parallel=1 -race -failfast
.PHONY: test-postgres
=======
          -count=1 -race -failfast
>>>>>>> a82c0eb5

test-postgres-docker:
	docker run \
		--env POSTGRES_PASSWORD=postgres \
		--env POSTGRES_USER=postgres \
		--env POSTGRES_DB=postgres \
		--env PGDATA=/tmp \
		--publish 5432:5432 \
		--name test-postgres-docker \
		--restart unless-stopped \
		--detach \
		postgres:11 \
		-c shared_buffers=1GB \
		-c max_connections=1000
.PHONY: test-postgres-docker

test-clean:
	go clean -testcache
.PHONY: test-clean<|MERGE_RESOLUTION|>--- conflicted
+++ resolved
@@ -170,12 +170,8 @@
 	DB=ci gotestsum --junitfile="gotests.xml" --packages="./..." -- \
           -covermode=atomic -coverprofile="gotests.coverage" -timeout=30m \
           -coverpkg=./...,github.com/coder/coder/codersdk \
-<<<<<<< HEAD
-          -count=1 -parallel=1 -race -failfast
+          -count=1 -race -failfast
 .PHONY: test-postgres
-=======
-          -count=1 -race -failfast
->>>>>>> a82c0eb5
 
 test-postgres-docker:
 	docker run \
