--- conflicted
+++ resolved
@@ -5,17 +5,7 @@
 	go build -o bin/coderd cmd/coderd/main.go
 .PHONY: bin/coderd
 
-<<<<<<< HEAD
-bin/provisionerd:
-	mkdir -p bin
-# TODO: Looks like this is broken?
-#	go build -o bin/provisionerd cmd/provisionerd/main.go
-.PHONY: bin/provisionerd
-
-build: site/out bin/coderd bin/provisionerd
-=======
 build: site/out bin/coderd 
->>>>>>> bea708d2
 .PHONY: build
 
 # Runs migrations to output a dump of the database.
