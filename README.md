--- conflicted
+++ resolved
@@ -14,11 +14,6 @@
 
 ## Highlights
 
-<<<<<<< HEAD
-- Automate development environments for Linux, Windows, and macOS
-- Start writing code with a single command
-- Get started quickly using one of the [examples](./examples/templates) provided
-=======
 Workspaces:
 - Code on powerful servers: leverage cloud GPU, GPU, and network speeds
 - Use the `coder` CLI: connect via SSH, VS Code, and JetBrains
@@ -29,7 +24,6 @@
 - Use any OS and architecture: Mac, Windows, Linux, VM, Kubernetes, ARM, etc
 - Auto-shutdown or update workspaces when they're not in use!
 
->>>>>>> 0ade49b7
 
 ## Installing Coder
 
