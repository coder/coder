package reconnectingpty

import (
	"context"
	"encoding/binary"
	"encoding/json"
	"net"
	"sync"
	"sync/atomic"
	"time"

	"github.com/google/uuid"
	"github.com/prometheus/client_golang/prometheus"
	"golang.org/x/xerrors"

	"cdr.dev/slog"
	"github.com/coder/coder/v2/agent/agentcontainers"
	"github.com/coder/coder/v2/agent/agentssh"
	"github.com/coder/coder/v2/agent/usershell"
	"github.com/coder/coder/v2/codersdk/workspacesdk"
)

type reportConnectionFunc func(id uuid.UUID, ip string) (disconnected func(code int, reason string))

type Server struct {
	logger           slog.Logger
	connectionsTotal prometheus.Counter
	errorsTotal      *prometheus.CounterVec
	commandCreator   *agentssh.Server
	reportConnection reportConnectionFunc
	connCount        atomic.Int64
	reconnectingPTYs sync.Map
	timeout          time.Duration

	ExperimentalContainersEnabled bool
}

// NewServer returns a new ReconnectingPTY server
func NewServer(logger slog.Logger, commandCreator *agentssh.Server, reportConnection reportConnectionFunc,
	connectionsTotal prometheus.Counter, errorsTotal *prometheus.CounterVec,
	timeout time.Duration, opts ...func(*Server),
) *Server {
<<<<<<< HEAD
	if reportConnection == nil {
		reportConnection = func(uuid.UUID, string) func(int, string) {
			return func(int, string) {}
		}
	}
	return &Server{
=======
	s := &Server{
>>>>>>> 6dd51f92
		logger:           logger,
		commandCreator:   commandCreator,
		reportConnection: reportConnection,
		connectionsTotal: connectionsTotal,
		errorsTotal:      errorsTotal,
		timeout:          timeout,
	}
	for _, o := range opts {
		o(s)
	}
	return s
}

func (s *Server) Serve(ctx, hardCtx context.Context, l net.Listener) (retErr error) {
	var wg sync.WaitGroup
	for {
		if ctx.Err() != nil {
			break
		}
		conn, err := l.Accept()
		if err != nil {
			s.logger.Debug(ctx, "accept pty failed", slog.Error(err))
			retErr = err
			break
		}
		clog := s.logger.With(
			slog.F("remote", conn.RemoteAddr().String()),
			slog.F("local", conn.LocalAddr().String()))
		clog.Info(ctx, "accepted conn")
		wg.Add(1)
		disconnected := s.reportConnection(uuid.New(), conn.RemoteAddr().String())
		closed := make(chan struct{})
		go func() {
			defer wg.Done()
			select {
			case <-closed:
			case <-hardCtx.Done():
				disconnected(1, "server shut down")
				_ = conn.Close()
			}
		}()
		wg.Add(1)
		go func() {
			defer close(closed)
			defer wg.Done()
			err := s.handleConn(ctx, clog, conn)
			if err != nil {
				if ctx.Err() != nil {
					disconnected(1, "server shutting down")
				} else {
					disconnected(1, err.Error())
				}
			} else {
				disconnected(0, "")
			}
		}()
	}
	wg.Wait()
	return retErr
}

func (s *Server) ConnCount() int64 {
	return s.connCount.Load()
}

func (s *Server) handleConn(ctx context.Context, logger slog.Logger, conn net.Conn) (retErr error) {
	defer conn.Close()
	s.connectionsTotal.Add(1)
	s.connCount.Add(1)
	defer s.connCount.Add(-1)

	// This cannot use a JSON decoder, since that can
	// buffer additional data that is required for the PTY.
	rawLen := make([]byte, 2)
	_, err := conn.Read(rawLen)
	if err != nil {
		// logging at info since a single incident isn't too worrying (the client could just have
		// hung up), but if we get a lot of these we'd want to investigate.
		logger.Info(ctx, "failed to read AgentReconnectingPTYInit length", slog.Error(err))
		return nil
	}
	length := binary.LittleEndian.Uint16(rawLen)
	data := make([]byte, length)
	_, err = conn.Read(data)
	if err != nil {
		// logging at info since a single incident isn't too worrying (the client could just have
		// hung up), but if we get a lot of these we'd want to investigate.
		logger.Info(ctx, "failed to read AgentReconnectingPTYInit", slog.Error(err))
		return nil
	}
	var msg workspacesdk.AgentReconnectingPTYInit
	err = json.Unmarshal(data, &msg)
	if err != nil {
		logger.Warn(ctx, "failed to unmarshal init", slog.F("raw", data))
		return nil
	}

	connectionID := uuid.NewString()
	connLogger := logger.With(slog.F("message_id", msg.ID), slog.F("connection_id", connectionID), slog.F("container", msg.Container), slog.F("container_user", msg.ContainerUser))
	connLogger.Debug(ctx, "starting handler")

	defer func() {
		if err := retErr; err != nil {
			// If the context is done, we don't want to log this as an error since it's expected.
			if ctx.Err() != nil {
				connLogger.Info(ctx, "reconnecting pty failed with attach error (agent closed)", slog.Error(err))
			} else {
				connLogger.Error(ctx, "reconnecting pty failed with attach error", slog.Error(err))
			}
		}
		connLogger.Info(ctx, "reconnecting pty connection closed")
	}()

	var rpty ReconnectingPTY
	sendConnected := make(chan ReconnectingPTY, 1)
	// On store, reserve this ID to prevent multiple concurrent new connections.
	waitReady, ok := s.reconnectingPTYs.LoadOrStore(msg.ID, sendConnected)
	if ok {
		close(sendConnected) // Unused.
		connLogger.Debug(ctx, "connecting to existing reconnecting pty")
		c, ok := waitReady.(chan ReconnectingPTY)
		if !ok {
			return xerrors.Errorf("found invalid type in reconnecting pty map: %T", waitReady)
		}
		rpty, ok = <-c
		if !ok || rpty == nil {
			return xerrors.Errorf("reconnecting pty closed before connection")
		}
		c <- rpty // Put it back for the next reconnect.
	} else {
		connLogger.Debug(ctx, "creating new reconnecting pty")

		connected := false
		defer func() {
			if !connected && retErr != nil {
				s.reconnectingPTYs.Delete(msg.ID)
				close(sendConnected)
			}
		}()

		var ei usershell.EnvInfoer
		if s.ExperimentalContainersEnabled && msg.Container != "" {
			dei, err := agentcontainers.EnvInfo(ctx, s.commandCreator.Execer, msg.Container, msg.ContainerUser)
			if err != nil {
				return xerrors.Errorf("get container env info: %w", err)
			}
			ei = dei
			s.logger.Info(ctx, "got container env info", slog.F("container", msg.Container))
		}
		// Empty command will default to the users shell!
		cmd, err := s.commandCreator.CreateCommand(ctx, msg.Command, nil, ei)
		if err != nil {
			s.errorsTotal.WithLabelValues("create_command").Add(1)
			return xerrors.Errorf("create command: %w", err)
		}

		rpty = New(ctx,
			logger.With(slog.F("message_id", msg.ID)),
			s.commandCreator.Execer,
			cmd,
			&Options{
				Timeout: s.timeout,
				Metrics: s.errorsTotal,
			},
		)

		done := make(chan struct{})
		go func() {
			select {
			case <-done:
			case <-ctx.Done():
				rpty.Close(ctx.Err())
			}
		}()

		go func() {
			rpty.Wait()
			s.reconnectingPTYs.Delete(msg.ID)
		}()

		connected = true
		sendConnected <- rpty
	}
	return rpty.Attach(ctx, connectionID, conn, msg.Height, msg.Width, connLogger)
}<|MERGE_RESOLUTION|>--- conflicted
+++ resolved
@@ -40,16 +40,12 @@
 	connectionsTotal prometheus.Counter, errorsTotal *prometheus.CounterVec,
 	timeout time.Duration, opts ...func(*Server),
 ) *Server {
-<<<<<<< HEAD
 	if reportConnection == nil {
 		reportConnection = func(uuid.UUID, string) func(int, string) {
 			return func(int, string) {}
 		}
 	}
-	return &Server{
-=======
 	s := &Server{
->>>>>>> 6dd51f92
 		logger:           logger,
 		commandCreator:   commandCreator,
 		reportConnection: reportConnection,
