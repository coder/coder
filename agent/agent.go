package agent

import (
	"bufio"
	"bytes"
	"context"
	"encoding/binary"
	"encoding/json"
	"errors"
	"flag"
	"fmt"
	"io"
	"net"
	"net/http"
	"net/netip"
	"os"
	"os/user"
	"path/filepath"
	"sort"
	"strconv"
	"strings"
	"sync"
	"time"

	"github.com/armon/circbuf"
	"github.com/google/uuid"
	"github.com/prometheus/client_golang/prometheus"
	"github.com/spf13/afero"
	"go.uber.org/atomic"
	"golang.org/x/exp/slices"
	"golang.org/x/xerrors"
	"tailscale.com/net/speedtest"
	"tailscale.com/tailcfg"
	"tailscale.com/types/netlogtype"

	"cdr.dev/slog"
	"github.com/coder/coder/agent/agentssh"
	"github.com/coder/coder/buildinfo"
	"github.com/coder/coder/coderd/database"
	"github.com/coder/coder/coderd/gitauth"
	"github.com/coder/coder/codersdk"
	"github.com/coder/coder/codersdk/agentsdk"
	"github.com/coder/coder/pty"
	"github.com/coder/coder/tailnet"
	"github.com/coder/retry"
)

const (
	ProtocolReconnectingPTY = "reconnecting-pty"
	ProtocolSSH             = "ssh"
	ProtocolDial            = "dial"
)

type Options struct {
	Filesystem             afero.Fs
	LogDir                 string
	TempDir                string
	ExchangeToken          func(ctx context.Context) (string, error)
	Client                 Client
	ReconnectingPTYTimeout time.Duration
	EnvironmentVariables   map[string]string
	Logger                 slog.Logger
	IgnorePorts            map[int]string
	SSHMaxTimeout          time.Duration
	TailnetListenPort      uint16
<<<<<<< HEAD

	PrometheusRegistry *prometheus.Registry
=======
	Subsystem              codersdk.AgentSubsystem
>>>>>>> 63a9e343
}

type Client interface {
	Manifest(ctx context.Context) (agentsdk.Manifest, error)
	Listen(ctx context.Context) (net.Conn, error)
	ReportStats(ctx context.Context, log slog.Logger, statsChan <-chan *agentsdk.Stats, setInterval func(time.Duration)) (io.Closer, error)
	PostLifecycle(ctx context.Context, state agentsdk.PostLifecycleRequest) error
	PostAppHealth(ctx context.Context, req agentsdk.PostAppHealthsRequest) error
	PostStartup(ctx context.Context, req agentsdk.PostStartupRequest) error
	PostMetadata(ctx context.Context, key string, req agentsdk.PostMetadataRequest) error
	PatchStartupLogs(ctx context.Context, req agentsdk.PatchStartupLogs) error
}

type Agent interface {
	HTTPDebug() http.Handler
	io.Closer
}

func New(options Options) Agent {
	if options.ReconnectingPTYTimeout == 0 {
		options.ReconnectingPTYTimeout = 5 * time.Minute
	}
	if options.Filesystem == nil {
		options.Filesystem = afero.NewOsFs()
	}
	if options.TempDir == "" {
		options.TempDir = os.TempDir()
	}
	if options.LogDir == "" {
		if options.TempDir != os.TempDir() {
			options.Logger.Debug(context.Background(), "log dir not set, using temp dir", slog.F("temp_dir", options.TempDir))
		}
		options.LogDir = options.TempDir
	}
	if options.ExchangeToken == nil {
		options.ExchangeToken = func(ctx context.Context) (string, error) {
			return "", nil
		}
	}
	if options.PrometheusRegistry == nil {
		options.PrometheusRegistry = prometheus.NewRegistry()
	}

	ctx, cancelFunc := context.WithCancel(context.Background())
	a := &agent{
		tailnetListenPort:      options.TailnetListenPort,
		reconnectingPTYTimeout: options.ReconnectingPTYTimeout,
		logger:                 options.Logger,
		closeCancel:            cancelFunc,
		closed:                 make(chan struct{}),
		envVars:                options.EnvironmentVariables,
		client:                 options.Client,
		exchangeToken:          options.ExchangeToken,
		filesystem:             options.Filesystem,
		logDir:                 options.LogDir,
		tempDir:                options.TempDir,
		lifecycleUpdate:        make(chan struct{}, 1),
		lifecycleReported:      make(chan codersdk.WorkspaceAgentLifecycle, 1),
		ignorePorts:            options.IgnorePorts,
		connStatsChan:          make(chan *agentsdk.Stats, 1),
		sshMaxTimeout:          options.SSHMaxTimeout,
<<<<<<< HEAD
		prometheusRegistry:     options.PrometheusRegistry,
		metrics:                newAgentMetrics(options.PrometheusRegistry),
=======
		subsystem:              options.Subsystem,
>>>>>>> 63a9e343
	}
	a.init(ctx)
	return a
}

type agent struct {
	logger            slog.Logger
	client            Client
	exchangeToken     func(ctx context.Context) (string, error)
	tailnetListenPort uint16
	filesystem        afero.Fs
	logDir            string
	tempDir           string
	// ignorePorts tells the api handler which ports to ignore when
	// listing all listening ports. This is helpful to hide ports that
	// are used by the agent, that the user does not care about.
	ignorePorts map[int]string
	subsystem   codersdk.AgentSubsystem

	reconnectingPTYs       sync.Map
	reconnectingPTYTimeout time.Duration

	connCloseWait sync.WaitGroup
	closeCancel   context.CancelFunc
	closeMutex    sync.Mutex
	closed        chan struct{}

	envVars map[string]string
	// manifest is atomic because values can change after reconnection.
	manifest      atomic.Pointer[agentsdk.Manifest]
	sessionToken  atomic.Pointer[string]
	sshServer     *agentssh.Server
	sshMaxTimeout time.Duration

	lifecycleUpdate   chan struct{}
	lifecycleReported chan codersdk.WorkspaceAgentLifecycle
	lifecycleMu       sync.RWMutex // Protects following.
	lifecycleState    codersdk.WorkspaceAgentLifecycle

	network       *tailnet.Conn
	connStatsChan chan *agentsdk.Stats
	latestStat    atomic.Pointer[agentsdk.Stats]

	connCountReconnectingPTY atomic.Int64

	prometheusRegistry *prometheus.Registry
	metrics            *agentMetrics
}

func (a *agent) init(ctx context.Context) {
	sshSrv, err := agentssh.NewServer(ctx, a.logger.Named("ssh-server"), a.prometheusRegistry, a.filesystem, a.sshMaxTimeout, "")
	if err != nil {
		panic(err)
	}
	sshSrv.Env = a.envVars
	sshSrv.AgentToken = func() string { return *a.sessionToken.Load() }
	sshSrv.Manifest = &a.manifest
	a.sshServer = sshSrv

	go a.runLoop(ctx)
}

// runLoop attempts to start the agent in a retry loop.
// Coder may be offline temporarily, a connection issue
// may be happening, but regardless after the intermittent
// failure, you'll want the agent to reconnect.
func (a *agent) runLoop(ctx context.Context) {
	go a.reportLifecycleLoop(ctx)
	go a.reportMetadataLoop(ctx)

	for retrier := retry.New(100*time.Millisecond, 10*time.Second); retrier.Wait(ctx); {
		a.logger.Info(ctx, "connecting to coderd")
		err := a.run(ctx)
		// Cancel after the run is complete to clean up any leaked resources!
		if err == nil {
			continue
		}
		if errors.Is(err, context.Canceled) {
			return
		}
		if a.isClosed() {
			return
		}
		if errors.Is(err, io.EOF) {
			a.logger.Info(ctx, "disconnected from coderd")
			continue
		}
		a.logger.Warn(ctx, "run exited with error", slog.Error(err))
	}
}

func (a *agent) collectMetadata(ctx context.Context, md codersdk.WorkspaceAgentMetadataDescription) *codersdk.WorkspaceAgentMetadataResult {
	var out bytes.Buffer
	result := &codersdk.WorkspaceAgentMetadataResult{
		// CollectedAt is set here for testing purposes and overrode by
		// coderd to the time of server receipt to solve clock skew.
		//
		// In the future, the server may accept the timestamp from the agent
		// if it can guarantee the clocks are synchronized.
		CollectedAt: time.Now(),
	}
	cmdPty, err := a.sshServer.CreateCommand(ctx, md.Script, nil)
	if err != nil {
		result.Error = fmt.Sprintf("create cmd: %+v", err)
		return result
	}
	cmd := cmdPty.AsExec()

	cmd.Stdout = &out
	cmd.Stderr = &out
	cmd.Stdin = io.LimitReader(nil, 0)

	// We split up Start and Wait instead of calling Run so that we can return a more precise error.
	err = cmd.Start()
	if err != nil {
		result.Error = fmt.Sprintf("start cmd: %+v", err)
		return result
	}

	// This error isn't mutually exclusive with useful output.
	err = cmd.Wait()
	const bufLimit = 10 << 10
	if out.Len() > bufLimit {
		err = errors.Join(
			err,
			xerrors.Errorf("output truncated from %v to %v bytes", out.Len(), bufLimit),
		)
		out.Truncate(bufLimit)
	}

	// Important: if the command times out, we may see a misleading error like
	// "exit status 1", so it's important to include the context error.
	err = errors.Join(err, ctx.Err())

	if err != nil {
		result.Error = fmt.Sprintf("run cmd: %+v", err)
	}
	result.Value = out.String()
	return result
}

func adjustIntervalForTests(i int64) time.Duration {
	// In tests we want to set shorter intervals because engineers are
	// impatient.
	base := time.Second
	if flag.Lookup("test.v") != nil {
		base = time.Millisecond * 100
	}
	return time.Duration(i) * base
}

type metadataResultAndKey struct {
	result *codersdk.WorkspaceAgentMetadataResult
	key    string
}

type trySingleflight struct {
	m sync.Map
}

func (t *trySingleflight) Do(key string, fn func()) {
	_, loaded := t.m.LoadOrStore(key, struct{}{})
	if !loaded {
		// There is already a goroutine running for this key.
		return
	}

	defer t.m.Delete(key)
	fn()
}

func (a *agent) reportMetadataLoop(ctx context.Context) {
	baseInterval := adjustIntervalForTests(1)

	const metadataLimit = 128

	var (
		baseTicker       = time.NewTicker(baseInterval)
		lastCollectedAts = make(map[string]time.Time)
		metadataResults  = make(chan metadataResultAndKey, metadataLimit)
	)
	defer baseTicker.Stop()

	// We use a custom singleflight that immediately returns if there is already
	// a goroutine running for a given key. This is to prevent a build-up of
	// goroutines waiting on Do when the script takes many multiples of
	// baseInterval to run.
	var flight trySingleflight

	for {
		select {
		case <-ctx.Done():
			return
		case mr := <-metadataResults:
			lastCollectedAts[mr.key] = mr.result.CollectedAt
			err := a.client.PostMetadata(ctx, mr.key, *mr.result)
			if err != nil {
				a.logger.Error(ctx, "report metadata", slog.Error(err))
			}
		case <-baseTicker.C:
		}

		if len(metadataResults) > 0 {
			// The inner collection loop expects the channel is empty before spinning up
			// all the collection goroutines.
			a.logger.Debug(
				ctx, "metadata collection backpressured",
				slog.F("queue_len", len(metadataResults)),
			)
			continue
		}

		manifest := a.manifest.Load()
		if manifest == nil {
			continue
		}

		if len(manifest.Metadata) > metadataLimit {
			a.logger.Error(
				ctx, "metadata limit exceeded",
				slog.F("limit", metadataLimit), slog.F("got", len(manifest.Metadata)),
			)
			continue
		}

		// If the manifest changes (e.g. on agent reconnect) we need to
		// purge old cache values to prevent lastCollectedAt from growing
		// boundlessly.
		for key := range lastCollectedAts {
			if slices.IndexFunc(manifest.Metadata, func(md codersdk.WorkspaceAgentMetadataDescription) bool {
				return md.Key == key
			}) < 0 {
				delete(lastCollectedAts, key)
			}
		}

		// Spawn a goroutine for each metadata collection, and use a
		// channel to synchronize the results and avoid both messy
		// mutex logic and overloading the API.
		for _, md := range manifest.Metadata {
			collectedAt, ok := lastCollectedAts[md.Key]
			if ok {
				// If the interval is zero, we assume the user just wants
				// a single collection at startup, not a spinning loop.
				if md.Interval == 0 {
					continue
				}
				// The last collected value isn't quite stale yet, so we skip it.
				if collectedAt.Add(
					adjustIntervalForTests(md.Interval),
				).After(time.Now()) {
					continue
				}
			}

			md := md
			// We send the result to the channel in the goroutine to avoid
			// sending the same result multiple times. So, we don't care about
			// the return values.
			go flight.Do(md.Key, func() {
				timeout := md.Timeout
				if timeout == 0 {
					timeout = md.Interval
				}
				ctx, cancel := context.WithTimeout(ctx,
					time.Duration(timeout)*time.Second,
				)
				defer cancel()

				select {
				case <-ctx.Done():
				case metadataResults <- metadataResultAndKey{
					key:    md.Key,
					result: a.collectMetadata(ctx, md),
				}:
				}
			})
		}
	}
}

// reportLifecycleLoop reports the current lifecycle state once.
// Only the latest state is reported, intermediate states may be
// lost if the agent can't communicate with the API.
func (a *agent) reportLifecycleLoop(ctx context.Context) {
	var lastReported codersdk.WorkspaceAgentLifecycle
	for {
		select {
		case <-a.lifecycleUpdate:
		case <-ctx.Done():
			return
		}

		for r := retry.New(time.Second, 15*time.Second); r.Wait(ctx); {
			a.lifecycleMu.RLock()
			state := a.lifecycleState
			a.lifecycleMu.RUnlock()

			if state == lastReported {
				break
			}

			a.logger.Debug(ctx, "reporting lifecycle state", slog.F("state", state))

			err := a.client.PostLifecycle(ctx, agentsdk.PostLifecycleRequest{
				State: state,
			})
			if err == nil {
				lastReported = state
				select {
				case a.lifecycleReported <- state:
				case <-a.lifecycleReported:
					a.lifecycleReported <- state
				}
				break
			}
			if xerrors.Is(err, context.Canceled) || xerrors.Is(err, context.DeadlineExceeded) {
				return
			}
			// If we fail to report the state we probably shouldn't exit, log only.
			a.logger.Error(ctx, "post state", slog.Error(err))
		}
	}
}

// setLifecycle sets the lifecycle state and notifies the lifecycle loop.
// The state is only updated if it's a valid state transition.
func (a *agent) setLifecycle(ctx context.Context, state codersdk.WorkspaceAgentLifecycle) {
	a.lifecycleMu.Lock()
	lastState := a.lifecycleState
	if slices.Index(codersdk.WorkspaceAgentLifecycleOrder, lastState) > slices.Index(codersdk.WorkspaceAgentLifecycleOrder, state) {
		a.logger.Warn(ctx, "attempted to set lifecycle state to a previous state", slog.F("last", lastState), slog.F("state", state))
		a.lifecycleMu.Unlock()
		return
	}
	a.lifecycleState = state
	a.logger.Debug(ctx, "set lifecycle state", slog.F("state", state), slog.F("last", lastState))
	a.lifecycleMu.Unlock()

	select {
	case a.lifecycleUpdate <- struct{}{}:
	default:
	}
}

func (a *agent) run(ctx context.Context) error {
	// This allows the agent to refresh it's token if necessary.
	// For instance identity this is required, since the instance
	// may not have re-provisioned, but a new agent ID was created.
	sessionToken, err := a.exchangeToken(ctx)
	if err != nil {
		return xerrors.Errorf("exchange token: %w", err)
	}
	a.sessionToken.Store(&sessionToken)

	manifest, err := a.client.Manifest(ctx)
	if err != nil {
		return xerrors.Errorf("fetch metadata: %w", err)
	}
	a.logger.Info(ctx, "fetched manifest", slog.F("manifest", manifest))

	// Expand the directory and send it back to coderd so external
	// applications that rely on the directory can use it.
	//
	// An example is VS Code Remote, which must know the directory
	// before initializing a connection.
	manifest.Directory, err = expandDirectory(manifest.Directory)
	if err != nil {
		return xerrors.Errorf("expand directory: %w", err)
	}
	err = a.client.PostStartup(ctx, agentsdk.PostStartupRequest{
		Version:           buildinfo.Version(),
		ExpandedDirectory: manifest.Directory,
		Subsystem:         a.subsystem,
	})
	if err != nil {
		return xerrors.Errorf("update workspace agent version: %w", err)
	}

	oldManifest := a.manifest.Swap(&manifest)

	// The startup script should only execute on the first run!
	if oldManifest == nil {
		a.setLifecycle(ctx, codersdk.WorkspaceAgentLifecycleStarting)

		// Perform overrides early so that Git auth can work even if users
		// connect to a workspace that is not yet ready. We don't run this
		// concurrently with the startup script to avoid conflicts between
		// them.
		if manifest.GitAuthConfigs > 0 {
			// If this fails, we should consider surfacing the error in the
			// startup log and setting the lifecycle state to be "start_error"
			// (after startup script completion), but for now we'll just log it.
			err := gitauth.OverrideVSCodeConfigs(a.filesystem)
			if err != nil {
				a.logger.Warn(ctx, "failed to override vscode git auth configs", slog.Error(err))
			}
		}

		lifecycleState := codersdk.WorkspaceAgentLifecycleReady
		scriptDone := make(chan error, 1)
		scriptStart := time.Now()
		err = a.trackConnGoroutine(func() {
			defer close(scriptDone)
			scriptDone <- a.runStartupScript(ctx, manifest.StartupScript)
		})
		if err != nil {
			return xerrors.Errorf("track startup script: %w", err)
		}
		go func() {
			var timeout <-chan time.Time
			// If timeout is zero, an older version of the coder
			// provider was used. Otherwise a timeout is always > 0.
			if manifest.StartupScriptTimeout > 0 {
				t := time.NewTimer(manifest.StartupScriptTimeout)
				defer t.Stop()
				timeout = t.C
			}

			var err error
			select {
			case err = <-scriptDone:
			case <-timeout:
				a.logger.Warn(ctx, "startup script timed out")
				a.setLifecycle(ctx, codersdk.WorkspaceAgentLifecycleStartTimeout)
				err = <-scriptDone // The script can still complete after a timeout.
			}
			if errors.Is(err, context.Canceled) {
				return
			}
			// Only log if there was a startup script.
			if manifest.StartupScript != "" {
				execTime := time.Since(scriptStart)
				if err != nil {
					a.logger.Warn(ctx, "startup script failed", slog.F("execution_time", execTime), slog.Error(err))
					lifecycleState = codersdk.WorkspaceAgentLifecycleStartError
				} else {
					a.logger.Info(ctx, "startup script completed", slog.F("execution_time", execTime))
				}
			}
			a.setLifecycle(ctx, lifecycleState)
		}()
	}

	// This automatically closes when the context ends!
	appReporterCtx, appReporterCtxCancel := context.WithCancel(ctx)
	defer appReporterCtxCancel()
	go NewWorkspaceAppHealthReporter(
		a.logger, manifest.Apps, a.client.PostAppHealth)(appReporterCtx)

	a.closeMutex.Lock()
	network := a.network
	a.closeMutex.Unlock()
	if network == nil {
		network, err = a.createTailnet(ctx, manifest.DERPMap)
		if err != nil {
			return xerrors.Errorf("create tailnet: %w", err)
		}
		a.closeMutex.Lock()
		// Re-check if agent was closed while initializing the network.
		closed := a.isClosed()
		if !closed {
			a.network = network
		}
		a.closeMutex.Unlock()
		if closed {
			_ = network.Close()
			return xerrors.New("agent is closed")
		}

		a.startReportingConnectionStats(ctx)
	} else {
		// Update the DERP map!
		network.SetDERPMap(manifest.DERPMap)
	}

	a.logger.Debug(ctx, "running tailnet connection coordinator")
	err = a.runCoordinator(ctx, network)
	if err != nil {
		return xerrors.Errorf("run coordinator: %w", err)
	}
	return nil
}

func (a *agent) trackConnGoroutine(fn func()) error {
	a.closeMutex.Lock()
	defer a.closeMutex.Unlock()
	if a.isClosed() {
		return xerrors.New("track conn goroutine: agent is closed")
	}
	a.connCloseWait.Add(1)
	go func() {
		defer a.connCloseWait.Done()
		fn()
	}()
	return nil
}

func (a *agent) createTailnet(ctx context.Context, derpMap *tailcfg.DERPMap) (_ *tailnet.Conn, err error) {
	network, err := tailnet.NewConn(&tailnet.Options{
		Addresses:  []netip.Prefix{netip.PrefixFrom(codersdk.WorkspaceAgentIP, 128)},
		DERPMap:    derpMap,
		Logger:     a.logger.Named("tailnet"),
		ListenPort: a.tailnetListenPort,
	})
	if err != nil {
		return nil, xerrors.Errorf("create tailnet: %w", err)
	}
	defer func() {
		if err != nil {
			network.Close()
		}
	}()

	sshListener, err := network.Listen("tcp", ":"+strconv.Itoa(codersdk.WorkspaceAgentSSHPort))
	if err != nil {
		return nil, xerrors.Errorf("listen on the ssh port: %w", err)
	}
	defer func() {
		if err != nil {
			_ = sshListener.Close()
		}
	}()
	if err = a.trackConnGoroutine(func() {
		_ = a.sshServer.Serve(sshListener)
	}); err != nil {
		return nil, err
	}

	reconnectingPTYListener, err := network.Listen("tcp", ":"+strconv.Itoa(codersdk.WorkspaceAgentReconnectingPTYPort))
	if err != nil {
		return nil, xerrors.Errorf("listen for reconnecting pty: %w", err)
	}
	defer func() {
		if err != nil {
			_ = reconnectingPTYListener.Close()
		}
	}()
	if err = a.trackConnGoroutine(func() {
		logger := a.logger.Named("reconnecting-pty")
		var wg sync.WaitGroup
		for {
			conn, err := reconnectingPTYListener.Accept()
			if err != nil {
				if !a.isClosed() {
					logger.Debug(ctx, "accept pty failed", slog.Error(err))
				}
				break
			}
			logger.Debug(ctx, "accepted conn", slog.F("remote", conn.RemoteAddr().String()))
			wg.Add(1)
			closed := make(chan struct{})
			go func() {
				select {
				case <-closed:
				case <-a.closed:
					_ = conn.Close()
				}
				wg.Done()
			}()
			go func() {
				defer close(closed)
				// This cannot use a JSON decoder, since that can
				// buffer additional data that is required for the PTY.
				rawLen := make([]byte, 2)
				_, err = conn.Read(rawLen)
				if err != nil {
					return
				}
				length := binary.LittleEndian.Uint16(rawLen)
				data := make([]byte, length)
				_, err = conn.Read(data)
				if err != nil {
					return
				}
				var msg codersdk.WorkspaceAgentReconnectingPTYInit
				err = json.Unmarshal(data, &msg)
				if err != nil {
					logger.Warn(ctx, "failed to unmarshal init", slog.F("raw", data))
					return
				}
				_ = a.handleReconnectingPTY(ctx, logger, msg, conn)
			}()
		}
		wg.Wait()
	}); err != nil {
		return nil, err
	}

	speedtestListener, err := network.Listen("tcp", ":"+strconv.Itoa(codersdk.WorkspaceAgentSpeedtestPort))
	if err != nil {
		return nil, xerrors.Errorf("listen for speedtest: %w", err)
	}
	defer func() {
		if err != nil {
			_ = speedtestListener.Close()
		}
	}()
	if err = a.trackConnGoroutine(func() {
		var wg sync.WaitGroup
		for {
			conn, err := speedtestListener.Accept()
			if err != nil {
				if !a.isClosed() {
					a.logger.Debug(ctx, "speedtest listener failed", slog.Error(err))
				}
				break
			}
			wg.Add(1)
			closed := make(chan struct{})
			go func() {
				select {
				case <-closed:
				case <-a.closed:
					_ = conn.Close()
				}
				wg.Done()
			}()
			go func() {
				defer close(closed)
				_ = speedtest.ServeConn(conn)
			}()
		}
		wg.Wait()
	}); err != nil {
		return nil, err
	}

	apiListener, err := network.Listen("tcp", ":"+strconv.Itoa(codersdk.WorkspaceAgentHTTPAPIServerPort))
	if err != nil {
		return nil, xerrors.Errorf("api listener: %w", err)
	}
	defer func() {
		if err != nil {
			_ = apiListener.Close()
		}
	}()
	if err = a.trackConnGoroutine(func() {
		defer apiListener.Close()
		server := &http.Server{
			Handler:           a.apiHandler(),
			ReadTimeout:       20 * time.Second,
			ReadHeaderTimeout: 20 * time.Second,
			WriteTimeout:      20 * time.Second,
			ErrorLog:          slog.Stdlib(ctx, a.logger.Named("http_api_server"), slog.LevelInfo),
		}
		go func() {
			select {
			case <-ctx.Done():
			case <-a.closed:
			}
			_ = server.Close()
		}()

		err := server.Serve(apiListener)
		if err != nil && !xerrors.Is(err, http.ErrServerClosed) && !strings.Contains(err.Error(), "use of closed network connection") {
			a.logger.Critical(ctx, "serve HTTP API server", slog.Error(err))
		}
	}); err != nil {
		return nil, err
	}

	return network, nil
}

// runCoordinator runs a coordinator and returns whether a reconnect
// should occur.
func (a *agent) runCoordinator(ctx context.Context, network *tailnet.Conn) error {
	ctx, cancel := context.WithCancel(ctx)
	defer cancel()

	coordinator, err := a.client.Listen(ctx)
	if err != nil {
		return err
	}
	defer coordinator.Close()
	a.logger.Info(ctx, "connected to coordination endpoint")
	sendNodes, errChan := tailnet.ServeCoordinator(coordinator, func(nodes []*tailnet.Node) error {
		return network.UpdateNodes(nodes, false)
	})
	network.SetNodeCallback(sendNodes)
	select {
	case <-ctx.Done():
		return ctx.Err()
	case err := <-errChan:
		return err
	}
}

func (a *agent) runStartupScript(ctx context.Context, script string) error {
	return a.runScript(ctx, "startup", script)
}

func (a *agent) runShutdownScript(ctx context.Context, script string) error {
	return a.runScript(ctx, "shutdown", script)
}

func (a *agent) runScript(ctx context.Context, lifecycle, script string) error {
	if script == "" {
		return nil
	}

	a.logger.Info(ctx, "running script", slog.F("lifecycle", lifecycle), slog.F("script", script))
	fileWriter, err := a.filesystem.OpenFile(filepath.Join(a.logDir, fmt.Sprintf("coder-%s-script.log", lifecycle)), os.O_CREATE|os.O_RDWR, 0o600)
	if err != nil {
		return xerrors.Errorf("open %s script log file: %w", lifecycle, err)
	}
	defer func() {
		_ = fileWriter.Close()
	}()

	var writer io.Writer = fileWriter
	if lifecycle == "startup" {
		// Create pipes for startup logs reader and writer
		logsReader, logsWriter := io.Pipe()
		defer func() {
			_ = logsReader.Close()
		}()
		writer = io.MultiWriter(fileWriter, logsWriter)
		flushedLogs, err := a.trackScriptLogs(ctx, logsReader)
		if err != nil {
			return xerrors.Errorf("track script logs: %w", err)
		}
		defer func() {
			_ = logsWriter.Close()
			<-flushedLogs
		}()
	}

	cmdPty, err := a.sshServer.CreateCommand(ctx, script, nil)
	if err != nil {
		return xerrors.Errorf("create command: %w", err)
	}
	cmd := cmdPty.AsExec()
	cmd.Stdout = writer
	cmd.Stderr = writer
	err = cmd.Run()
	if err != nil {
		// cmd.Run does not return a context canceled error, it returns "signal: killed".
		if ctx.Err() != nil {
			return ctx.Err()
		}

		return xerrors.Errorf("run: %w", err)
	}
	return nil
}

func (a *agent) trackScriptLogs(ctx context.Context, reader io.Reader) (chan struct{}, error) {
	// Initialize variables for log management
	queuedLogs := make([]agentsdk.StartupLog, 0)
	var flushLogsTimer *time.Timer
	var logMutex sync.Mutex
	logsFlushed := sync.NewCond(&sync.Mutex{})
	var logsSending bool
	defer func() {
		logMutex.Lock()
		if flushLogsTimer != nil {
			flushLogsTimer.Stop()
		}
		logMutex.Unlock()
	}()

	// sendLogs function uploads the queued logs to the server
	sendLogs := func() {
		// Lock logMutex and check if logs are already being sent
		logMutex.Lock()
		if logsSending {
			logMutex.Unlock()
			return
		}
		if flushLogsTimer != nil {
			flushLogsTimer.Stop()
		}
		if len(queuedLogs) == 0 {
			logMutex.Unlock()
			return
		}
		// Move the current queued logs to logsToSend and clear the queue
		logsToSend := queuedLogs
		logsSending = true
		queuedLogs = make([]agentsdk.StartupLog, 0)
		logMutex.Unlock()

		// Retry uploading logs until successful or a specific error occurs
		for r := retry.New(time.Second, 5*time.Second); r.Wait(ctx); {
			err := a.client.PatchStartupLogs(ctx, agentsdk.PatchStartupLogs{
				Logs: logsToSend,
			})
			if err == nil {
				break
			}
			var sdkErr *codersdk.Error
			if errors.As(err, &sdkErr) {
				if sdkErr.StatusCode() == http.StatusRequestEntityTooLarge {
					a.logger.Warn(ctx, "startup logs too large, dropping logs")
					break
				}
			}
			a.logger.Error(ctx, "upload startup logs", slog.Error(err), slog.F("to_send", logsToSend))
		}
		// Reset logsSending flag
		logMutex.Lock()
		logsSending = false
		flushLogsTimer.Reset(100 * time.Millisecond)
		logMutex.Unlock()
		logsFlushed.Broadcast()
	}
	// queueLog function appends a log to the queue and triggers sendLogs if necessary
	queueLog := func(log agentsdk.StartupLog) {
		logMutex.Lock()
		defer logMutex.Unlock()

		// Append log to the queue
		queuedLogs = append(queuedLogs, log)

		// If there are more than 100 logs, send them immediately
		if len(queuedLogs) > 100 {
			// Don't early return after this, because we still want
			// to reset the timer just in case logs come in while
			// we're sending.
			go sendLogs()
		}
		// Reset or set the flushLogsTimer to trigger sendLogs after 100 milliseconds
		if flushLogsTimer != nil {
			flushLogsTimer.Reset(100 * time.Millisecond)
			return
		}
		flushLogsTimer = time.AfterFunc(100*time.Millisecond, sendLogs)
	}

	// It's important that we either flush or drop all logs before returning
	// because the startup state is reported after flush.
	//
	// It'd be weird for the startup state to be ready, but logs are still
	// coming in.
	logsFinished := make(chan struct{})
	err := a.trackConnGoroutine(func() {
		scanner := bufio.NewScanner(reader)
		for scanner.Scan() {
			queueLog(agentsdk.StartupLog{
				CreatedAt: database.Now(),
				Output:    scanner.Text(),
			})
		}
		defer close(logsFinished)
		logsFlushed.L.Lock()
		for {
			logMutex.Lock()
			if len(queuedLogs) == 0 {
				logMutex.Unlock()
				break
			}
			logMutex.Unlock()
			logsFlushed.Wait()
		}
	})
	if err != nil {
		return nil, xerrors.Errorf("track conn goroutine: %w", err)
	}
	return logsFinished, nil
}

func (a *agent) handleReconnectingPTY(ctx context.Context, logger slog.Logger, msg codersdk.WorkspaceAgentReconnectingPTYInit, conn net.Conn) (retErr error) {
	defer conn.Close()
	a.metrics.handler.Add(1)

	a.connCountReconnectingPTY.Add(1)
	defer a.connCountReconnectingPTY.Add(-1)

	connectionID := uuid.NewString()
	logger = logger.With(slog.F("id", msg.ID), slog.F("connection_id", connectionID))
	logger.Debug(ctx, "starting handler")

	defer func() {
		if err := retErr; err != nil {
			a.closeMutex.Lock()
			closed := a.isClosed()
			a.closeMutex.Unlock()

			// If the agent is closed, we don't want to
			// log this as an error since it's expected.
			if closed {
				logger.Debug(ctx, "session error after agent close", slog.Error(err))
			} else {
				logger.Error(ctx, "session error", slog.Error(err))
				a.metrics.handlerError.Add(1)
			}
		}
		logger.Debug(ctx, "session closed")
	}()

	var rpty *reconnectingPTY
	rawRPTY, ok := a.reconnectingPTYs.Load(msg.ID)
	if ok {
		logger.Debug(ctx, "connecting to existing session")
		rpty, ok = rawRPTY.(*reconnectingPTY)
		if !ok {
			return xerrors.Errorf("found invalid type in reconnecting pty map: %T", rawRPTY)
		}
	} else {
		logger.Debug(ctx, "creating new session")

		// Empty command will default to the users shell!
		cmd, err := a.sshServer.CreateCommand(ctx, msg.Command, nil)
		if err != nil {
			a.metrics.createCommandError.Add(1)
			return xerrors.Errorf("create command: %w", err)
		}
		cmd.Env = append(cmd.Env, "TERM=xterm-256color")

		// Default to buffer 64KiB.
		circularBuffer, err := circbuf.NewBuffer(64 << 10)
		if err != nil {
			return xerrors.Errorf("create circular buffer: %w", err)
		}

		ptty, process, err := pty.Start(cmd)
		if err != nil {
			a.metrics.cmdStartError.Add(1)
			return xerrors.Errorf("start command: %w", err)
		}

		ctx, cancelFunc := context.WithCancel(ctx)
		rpty = &reconnectingPTY{
			activeConns: map[string]net.Conn{
				// We have to put the connection in the map instantly otherwise
				// the connection won't be closed if the process instantly dies.
				connectionID: conn,
			},
			ptty: ptty,
			// Timeouts created with an after func can be reset!
			timeout:        time.AfterFunc(a.reconnectingPTYTimeout, cancelFunc),
			circularBuffer: circularBuffer,
		}
		a.reconnectingPTYs.Store(msg.ID, rpty)
		// We don't need to separately monitor for the process exiting.
		// When it exits, our ptty.OutputReader() will return EOF after
		// reading all process output.
		if err = a.trackConnGoroutine(func() {
			buffer := make([]byte, 1024)
			for {
				read, err := rpty.ptty.OutputReader().Read(buffer)
				if err != nil {
					// When the PTY is closed, this is triggered.
					// Error is typically a benign EOF, so only log for debugging.
					if errors.Is(err, io.EOF) {
						logger.Debug(ctx, "unable to read pty output, command exited?", slog.Error(err))
					} else {
						logger.Warn(ctx, "unable to read pty output, command exited?", slog.Error(err))
						a.metrics.outputReaderError.Add(1)
					}
					break
				}
				part := buffer[:read]
				rpty.circularBufferMutex.Lock()
				_, err = rpty.circularBuffer.Write(part)
				rpty.circularBufferMutex.Unlock()
				if err != nil {
					logger.Error(ctx, "write to circular buffer", slog.Error(err))
					break
				}
				rpty.activeConnsMutex.Lock()
				for cid, conn := range rpty.activeConns {
					_, err = conn.Write(part)
					if err != nil {
						logger.Warn(ctx,
							"error writing to active conn",
							slog.F("other_conn_id", cid),
							slog.Error(err),
						)
						a.metrics.writeError.Add(1)
					}
				}
				rpty.activeConnsMutex.Unlock()
			}

			// Cleanup the process, PTY, and delete it's
			// ID from memory.
			_ = process.Kill()
			rpty.Close()
			a.reconnectingPTYs.Delete(msg.ID)
		}); err != nil {
			return xerrors.Errorf("start routine: %w", err)
		}
	}
	// Resize the PTY to initial height + width.
	err := rpty.ptty.Resize(msg.Height, msg.Width)
	if err != nil {
		// We can continue after this, it's not fatal!
		logger.Error(ctx, "resize", slog.Error(err))
		a.metrics.resizeError.Add(1)
	}
	// Write any previously stored data for the TTY.
	rpty.circularBufferMutex.RLock()
	prevBuf := slices.Clone(rpty.circularBuffer.Bytes())
	rpty.circularBufferMutex.RUnlock()
	// Note that there is a small race here between writing buffered
	// data and storing conn in activeConns. This is likely a very minor
	// edge case, but we should look into ways to avoid it. Holding
	// activeConnsMutex would be one option, but holding this mutex
	// while also holding circularBufferMutex seems dangerous.
	_, err = conn.Write(prevBuf)
	if err != nil {
		a.metrics.writeError.Add(1)
		return xerrors.Errorf("write buffer to conn: %w", err)
	}
	// Multiple connections to the same TTY are permitted.
	// This could easily be used for terminal sharing, but
	// we do it because it's a nice user experience to
	// copy/paste a terminal URL and have it _just work_.
	rpty.activeConnsMutex.Lock()
	rpty.activeConns[connectionID] = conn
	rpty.activeConnsMutex.Unlock()
	// Resetting this timeout prevents the PTY from exiting.
	rpty.timeout.Reset(a.reconnectingPTYTimeout)

	ctx, cancelFunc := context.WithCancel(ctx)
	defer cancelFunc()
	heartbeat := time.NewTicker(a.reconnectingPTYTimeout / 2)
	defer heartbeat.Stop()
	go func() {
		// Keep updating the activity while this
		// connection is alive!
		for {
			select {
			case <-ctx.Done():
				return
			case <-heartbeat.C:
			}
			rpty.timeout.Reset(a.reconnectingPTYTimeout)
		}
	}()
	defer func() {
		// After this connection ends, remove it from
		// the PTYs active connections. If it isn't
		// removed, all PTY data will be sent to it.
		rpty.activeConnsMutex.Lock()
		delete(rpty.activeConns, connectionID)
		rpty.activeConnsMutex.Unlock()
	}()
	decoder := json.NewDecoder(conn)
	var req codersdk.ReconnectingPTYRequest
	for {
		err = decoder.Decode(&req)
		if xerrors.Is(err, io.EOF) {
			return nil
		}
		if err != nil {
			logger.Warn(ctx, "read conn", slog.Error(err))
			return nil
		}
		_, err = rpty.ptty.InputWriter().Write([]byte(req.Data))
		if err != nil {
			logger.Warn(ctx, "write to pty", slog.Error(err))
			a.metrics.inputWriterError.Add(1)
			return nil
		}
		// Check if a resize needs to happen!
		if req.Height == 0 || req.Width == 0 {
			continue
		}
		err = rpty.ptty.Resize(req.Height, req.Width)
		if err != nil {
			// We can continue after this, it's not fatal!
			logger.Error(ctx, "resize", slog.Error(err))
			a.metrics.resizeError.Add(1)
		}
	}
}

// startReportingConnectionStats runs the connection stats reporting goroutine.
func (a *agent) startReportingConnectionStats(ctx context.Context) {
	reportStats := func(networkStats map[netlogtype.Connection]netlogtype.Counts) {
		stats := &agentsdk.Stats{
			ConnectionCount:    int64(len(networkStats)),
			ConnectionsByProto: map[string]int64{},
		}
		for conn, counts := range networkStats {
			stats.ConnectionsByProto[conn.Proto.String()]++
			stats.RxBytes += int64(counts.RxBytes)
			stats.RxPackets += int64(counts.RxPackets)
			stats.TxBytes += int64(counts.TxBytes)
			stats.TxPackets += int64(counts.TxPackets)
		}

		// The count of active sessions.
		sshStats := a.sshServer.ConnStats()
		stats.SessionCountSSH = sshStats.Sessions
		stats.SessionCountVSCode = sshStats.VSCode
		stats.SessionCountJetBrains = sshStats.JetBrains

		stats.SessionCountReconnectingPTY = a.connCountReconnectingPTY.Load()

		// Compute the median connection latency!
		var wg sync.WaitGroup
		var mu sync.Mutex
		status := a.network.Status()
		durations := []float64{}
		pingCtx, cancelFunc := context.WithTimeout(ctx, 5*time.Second)
		defer cancelFunc()
		for nodeID, peer := range status.Peer {
			if !peer.Active {
				continue
			}
			addresses, found := a.network.NodeAddresses(nodeID)
			if !found {
				continue
			}
			if len(addresses) == 0 {
				continue
			}
			wg.Add(1)
			go func() {
				defer wg.Done()
				duration, _, _, err := a.network.Ping(pingCtx, addresses[0].Addr())
				if err != nil {
					return
				}
				mu.Lock()
				durations = append(durations, float64(duration.Microseconds()))
				mu.Unlock()
			}()
		}
		wg.Wait()
		sort.Float64s(durations)
		durationsLength := len(durations)
		if durationsLength == 0 {
			stats.ConnectionMedianLatencyMS = -1
		} else if durationsLength%2 == 0 {
			stats.ConnectionMedianLatencyMS = (durations[durationsLength/2-1] + durations[durationsLength/2]) / 2
		} else {
			stats.ConnectionMedianLatencyMS = durations[durationsLength/2]
		}
		// Convert from microseconds to milliseconds.
		stats.ConnectionMedianLatencyMS /= 1000

		// Collect agent metrics.
		// Agent metrics are changing all the time, so there is no need to perform
		// reflect.DeepEqual to see if stats should be transferred.

		metricsCtx, cancelFunc := context.WithTimeout(ctx, 5*time.Second)
		defer cancelFunc()
		stats.Metrics = a.collectMetrics(metricsCtx)

		a.latestStat.Store(stats)

		select {
		case a.connStatsChan <- stats:
		case <-a.closed:
		}
	}

	// Report statistics from the created network.
	cl, err := a.client.ReportStats(ctx, a.logger, a.connStatsChan, func(d time.Duration) {
		a.network.SetConnStatsCallback(d, 2048,
			func(_, _ time.Time, virtual, _ map[netlogtype.Connection]netlogtype.Counts) {
				reportStats(virtual)
			},
		)
	})
	if err != nil {
		a.logger.Error(ctx, "report stats", slog.Error(err))
	} else {
		if err = a.trackConnGoroutine(func() {
			// This is OK because the agent never re-creates the tailnet
			// and the only shutdown indicator is agent.Close().
			<-a.closed
			_ = cl.Close()
		}); err != nil {
			a.logger.Debug(ctx, "report stats goroutine", slog.Error(err))
			_ = cl.Close()
		}
	}
}

// isClosed returns whether the API is closed or not.
func (a *agent) isClosed() bool {
	select {
	case <-a.closed:
		return true
	default:
		return false
	}
}

func (a *agent) HTTPDebug() http.Handler {
	return http.HandlerFunc(func(w http.ResponseWriter, r *http.Request) {
		a.closeMutex.Lock()
		network := a.network
		a.closeMutex.Unlock()

		if network == nil {
			w.WriteHeader(http.StatusOK)
			_, _ = w.Write([]byte("network is not ready yet"))
			return
		}

		if r.URL.Path == "/debug/magicsock" {
			network.MagicsockServeHTTPDebug(w, r)
		} else {
			w.WriteHeader(http.StatusNotFound)
			_, _ = w.Write([]byte("404 not found"))
		}
	})
}

func (a *agent) Close() error {
	a.closeMutex.Lock()
	defer a.closeMutex.Unlock()
	if a.isClosed() {
		return nil
	}

	ctx := context.Background()
	a.logger.Info(ctx, "shutting down agent")
	a.setLifecycle(ctx, codersdk.WorkspaceAgentLifecycleShuttingDown)

	// Attempt to gracefully shut down all active SSH connections and
	// stop accepting new ones.
	err := a.sshServer.Shutdown(ctx)
	if err != nil {
		a.logger.Error(ctx, "ssh server shutdown", slog.Error(err))
	}

	lifecycleState := codersdk.WorkspaceAgentLifecycleOff
	if manifest := a.manifest.Load(); manifest != nil && manifest.ShutdownScript != "" {
		scriptDone := make(chan error, 1)
		scriptStart := time.Now()
		go func() {
			defer close(scriptDone)
			scriptDone <- a.runShutdownScript(ctx, manifest.ShutdownScript)
		}()

		var timeout <-chan time.Time
		// If timeout is zero, an older version of the coder
		// provider was used. Otherwise a timeout is always > 0.
		if manifest.ShutdownScriptTimeout > 0 {
			t := time.NewTimer(manifest.ShutdownScriptTimeout)
			defer t.Stop()
			timeout = t.C
		}

		var err error
		select {
		case err = <-scriptDone:
		case <-timeout:
			a.logger.Warn(ctx, "shutdown script timed out")
			a.setLifecycle(ctx, codersdk.WorkspaceAgentLifecycleShutdownTimeout)
			err = <-scriptDone // The script can still complete after a timeout.
		}
		execTime := time.Since(scriptStart)
		if err != nil {
			a.logger.Warn(ctx, "shutdown script failed", slog.F("execution_time", execTime), slog.Error(err))
			lifecycleState = codersdk.WorkspaceAgentLifecycleShutdownError
		} else {
			a.logger.Info(ctx, "shutdown script completed", slog.F("execution_time", execTime))
		}
	}

	// Set final state and wait for it to be reported because context
	// cancellation will stop the report loop.
	a.setLifecycle(ctx, lifecycleState)

	// Wait for the lifecycle to be reported, but don't wait forever so
	// that we don't break user expectations.
	ctx, cancel := context.WithTimeout(ctx, 5*time.Second)
	defer cancel()
lifecycleWaitLoop:
	for {
		select {
		case <-ctx.Done():
			break lifecycleWaitLoop
		case s := <-a.lifecycleReported:
			if s == lifecycleState {
				break lifecycleWaitLoop
			}
		}
	}

	close(a.closed)
	a.closeCancel()
	_ = a.sshServer.Close()
	if a.network != nil {
		_ = a.network.Close()
	}
	a.connCloseWait.Wait()

	return nil
}

type reconnectingPTY struct {
	activeConnsMutex sync.Mutex
	activeConns      map[string]net.Conn

	circularBuffer      *circbuf.Buffer
	circularBufferMutex sync.RWMutex
	timeout             *time.Timer
	ptty                pty.PTYCmd
}

// Close ends all connections to the reconnecting
// PTY and clear the circular buffer.
func (r *reconnectingPTY) Close() {
	r.activeConnsMutex.Lock()
	defer r.activeConnsMutex.Unlock()
	for _, conn := range r.activeConns {
		_ = conn.Close()
	}
	_ = r.ptty.Close()
	r.circularBufferMutex.Lock()
	r.circularBuffer.Reset()
	r.circularBufferMutex.Unlock()
	r.timeout.Stop()
}

// userHomeDir returns the home directory of the current user, giving
// priority to the $HOME environment variable.
func userHomeDir() (string, error) {
	// First we check the environment.
	homedir, err := os.UserHomeDir()
	if err == nil {
		return homedir, nil
	}

	// As a fallback, we try the user information.
	u, err := user.Current()
	if err != nil {
		return "", xerrors.Errorf("current user: %w", err)
	}
	return u.HomeDir, nil
}

// expandDirectory converts a directory path to an absolute path.
// It primarily resolves the home directory and any environment
// variables that may be set
func expandDirectory(dir string) (string, error) {
	if dir == "" {
		return "", nil
	}
	if dir[0] == '~' {
		home, err := userHomeDir()
		if err != nil {
			return "", err
		}
		dir = filepath.Join(home, dir[1:])
	}
	dir = os.ExpandEnv(dir)

	if !filepath.IsAbs(dir) {
		home, err := userHomeDir()
		if err != nil {
			return "", err
		}
		dir = filepath.Join(home, dir)
	}
	return dir, nil
}

// EnvAgentSubsystem is the environment variable used to denote the
// specialized environment in which the agent is running
// (e.g. envbox, envbuilder).
const EnvAgentSubsystem = "CODER_AGENT_SUBSYSTEM"<|MERGE_RESOLUTION|>--- conflicted
+++ resolved
@@ -63,12 +63,9 @@
 	IgnorePorts            map[int]string
 	SSHMaxTimeout          time.Duration
 	TailnetListenPort      uint16
-<<<<<<< HEAD
+	Subsystem              codersdk.AgentSubsystem
 
 	PrometheusRegistry *prometheus.Registry
-=======
-	Subsystem              codersdk.AgentSubsystem
->>>>>>> 63a9e343
 }
 
 type Client interface {
@@ -130,12 +127,10 @@
 		ignorePorts:            options.IgnorePorts,
 		connStatsChan:          make(chan *agentsdk.Stats, 1),
 		sshMaxTimeout:          options.SSHMaxTimeout,
-<<<<<<< HEAD
-		prometheusRegistry:     options.PrometheusRegistry,
-		metrics:                newAgentMetrics(options.PrometheusRegistry),
-=======
 		subsystem:              options.Subsystem,
->>>>>>> 63a9e343
+
+		prometheusRegistry: options.PrometheusRegistry,
+		metrics:            newAgentMetrics(options.PrometheusRegistry),
 	}
 	a.init(ctx)
 	return a
