--- conflicted
+++ resolved
@@ -11,11 +11,8 @@
 	"os"
 	"os/exec"
 	"os/user"
-<<<<<<< HEAD
+	"runtime"
 	"strings"
-=======
-	"runtime"
->>>>>>> fccd4fab
 	"sync"
 	"time"
 
