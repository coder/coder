--- conflicted
+++ resolved
@@ -77,10 +77,6 @@
 	ReconnectingPTYTimeout time.Duration
 	EnvironmentVariables   map[string]string
 	Logger                 slog.Logger
-	// AgentPorts are ports the agent opens for various functions.
-	// We include this in the options to know which ports to hide by default
-	// when listing all listening ports.
-	AgentPorts map[int]string
 }
 
 type Client interface {
@@ -127,14 +123,8 @@
 		tempDir:                options.TempDir,
 		lifecycleUpdate:        make(chan struct{}, 1),
 		lifecycleReported:      make(chan codersdk.WorkspaceAgentLifecycle, 1),
-<<<<<<< HEAD
 		ignorePorts:            options.AgentPorts,
-		// TODO: This is a temporary hack to make tests not flake.
-		// @kylecarbs has a better solution in here: https://github.com/coder/coder/pull/6469
-		connStatsChan: make(chan *agentsdk.Stats, 8),
-=======
 		connStatsChan:          make(chan *agentsdk.Stats, 1),
->>>>>>> c2787e3a
 	}
 	a.init(ctx)
 	return a
