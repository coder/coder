--- conflicted
+++ resolved
@@ -841,13 +841,9 @@
 		return nil
 	}
 
-<<<<<<< HEAD
-	a.logger.Debug(ctx, "running script", slog.F("lifecycle", lifecycle), slog.F("script", script))
-=======
 	logger := a.logger.With(slog.F("lifecycle", lifecycle))
 
 	logger.Info(ctx, fmt.Sprintf("running %s script", lifecycle), slog.F("script", script))
->>>>>>> a47a9b1c
 	fileWriter, err := a.filesystem.OpenFile(filepath.Join(a.logDir, fmt.Sprintf("coder-%s-script.log", lifecycle)), os.O_CREATE|os.O_RDWR, 0o600)
 	if err != nil {
 		return xerrors.Errorf("open %s script log file: %w", lifecycle, err)
