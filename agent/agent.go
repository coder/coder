package agent

import (
	"context"
	"crypto/rand"
	"crypto/rsa"
	"encoding/binary"
	"encoding/json"
	"errors"
	"fmt"
	"io"
	"net"
	"net/netip"
	"net/url"
	"os"
	"os/exec"
	"os/user"
	"path/filepath"
	"runtime"
	"strconv"
	"strings"
	"sync"
	"time"

	"github.com/armon/circbuf"
	"github.com/gliderlabs/ssh"
	"github.com/google/uuid"
	"github.com/pkg/sftp"
	"go.uber.org/atomic"
	gossh "golang.org/x/crypto/ssh"
	"golang.org/x/xerrors"
	"tailscale.com/net/speedtest"
	"tailscale.com/tailcfg"

	"cdr.dev/slog"
	"github.com/coder/coder/agent/usershell"
	"github.com/coder/coder/pty"
	"github.com/coder/coder/tailnet"
	"github.com/coder/retry"
)

const (
	ProtocolReconnectingPTY = "reconnecting-pty"
	ProtocolSSH             = "ssh"
	ProtocolDial            = "dial"

	// MagicSessionErrorCode indicates that something went wrong with the session, rather than the
	// command just returning a nonzero exit code, and is chosen as an arbitrary, high number
	// unlikely to shadow other exit codes, which are typically 1, 2, 3, etc.
	MagicSessionErrorCode = 229
)

var (
	// tailnetIP is a static IPv6 address with the Tailscale prefix that is used to route
	// connections from clients to this node. A dynamic address is not required because a Tailnet
	// client only dials a single agent at a time.
	tailnetIP                  = netip.MustParseAddr("fd7a:115c:a1e0:49d6:b259:b7ac:b1b2:48f4")
	tailnetSSHPort             = 1
	tailnetReconnectingPTYPort = 2
	tailnetSpeedtestPort       = 3
)

type Options struct {
	CoordinatorDialer CoordinatorDialer
	FetchMetadata     FetchMetadata

	StatsReporter          StatsReporter
	ReconnectingPTYTimeout time.Duration
	EnvironmentVariables   map[string]string
	Logger                 slog.Logger
}

type Metadata struct {
	DERPMap              *tailcfg.DERPMap  `json:"derpmap"`
	EnvironmentVariables map[string]string `json:"environment_variables"`
	StartupScript        string            `json:"startup_script"`
	Directory            string            `json:"directory"`
}

// CoordinatorDialer is a function that constructs a new broker.
// A dialer must be passed in to allow for reconnects.
type CoordinatorDialer func(ctx context.Context) (net.Conn, error)

// FetchMetadata is a function to obtain metadata for the agent.
type FetchMetadata func(ctx context.Context) (Metadata, error)

func New(options Options) io.Closer {
	if options.ReconnectingPTYTimeout == 0 {
		options.ReconnectingPTYTimeout = 5 * time.Minute
	}
	ctx, cancelFunc := context.WithCancel(context.Background())
	server := &agent{
		reconnectingPTYTimeout: options.ReconnectingPTYTimeout,
		logger:                 options.Logger,
		closeCancel:            cancelFunc,
		closed:                 make(chan struct{}),
		envVars:                options.EnvironmentVariables,
		coordinatorDialer:      options.CoordinatorDialer,
		fetchMetadata:          options.FetchMetadata,
		stats:                  &Stats{},
		statsReporter:          options.StatsReporter,
	}
	server.init(ctx)
	return server
}

type agent struct {
	logger slog.Logger

	reconnectingPTYs       sync.Map
	reconnectingPTYTimeout time.Duration

	connCloseWait sync.WaitGroup
	closeCancel   context.CancelFunc
	closeMutex    sync.Mutex
	closed        chan struct{}

	envVars map[string]string
	// metadata is atomic because values can change after reconnection.
	metadata      atomic.Value
	fetchMetadata FetchMetadata
	sshServer     *ssh.Server

	network           *tailnet.Conn
	coordinatorDialer CoordinatorDialer
	stats             *Stats
	statsReporter     StatsReporter
}

func (a *agent) run(ctx context.Context) {
	var metadata Metadata
	var err error
	// An exponential back-off occurs when the connection is failing to dial.
	// This is to prevent server spam in case of a coderd outage.
	for retrier := retry.New(50*time.Millisecond, 10*time.Second); retrier.Wait(ctx); {
		a.logger.Info(ctx, "connecting")
		metadata, err = a.fetchMetadata(ctx)
		if err != nil {
			if errors.Is(err, context.Canceled) {
				return
			}
			if a.isClosed() {
				return
			}
			a.logger.Warn(context.Background(), "failed to dial", slog.Error(err))
			continue
		}
		a.logger.Info(context.Background(), "fetched metadata")
		break
	}
	select {
	case <-ctx.Done():
		return
	default:
	}
	a.metadata.Store(metadata)

	// The startup script has not ran yet!
	go func() {
		err := a.runStartupScript(ctx, metadata.StartupScript)
		if errors.Is(err, context.Canceled) {
			return
		}
		if err != nil {
			a.logger.Warn(ctx, "agent script failed", slog.Error(err))
		}
	}()

	if metadata.DERPMap != nil {
		go a.runTailnet(ctx, metadata.DERPMap)
	}
}

func (a *agent) runTailnet(ctx context.Context, derpMap *tailcfg.DERPMap) {
	a.closeMutex.Lock()
	defer a.closeMutex.Unlock()
	if a.isClosed() {
		return
	}
	if a.network != nil {
		a.network.SetDERPMap(derpMap)
		return
	}
	var err error
	a.network, err = tailnet.NewConn(&tailnet.Options{
		Addresses: []netip.Prefix{netip.PrefixFrom(tailnetIP, 128)},
		DERPMap:   derpMap,
		Logger:    a.logger.Named("tailnet"),
	})
	if err != nil {
		a.logger.Critical(ctx, "create tailnet", slog.Error(err))
		return
	}
	a.network.SetForwardTCPCallback(func(conn net.Conn, listenerExists bool) net.Conn {
		if listenerExists {
			// If a listener already exists, we would double-wrap the conn.
			return conn
		}
		return a.stats.wrapConn(conn)
	})
	go a.runCoordinator(ctx)

	sshListener, err := a.network.Listen("tcp", ":"+strconv.Itoa(tailnetSSHPort))
	if err != nil {
		a.logger.Critical(ctx, "listen for ssh", slog.Error(err))
		return
	}
	go func() {
		for {
			conn, err := sshListener.Accept()
			if err != nil {
				return
			}
			go a.sshServer.HandleConn(a.stats.wrapConn(conn))
		}
	}()
	reconnectingPTYListener, err := a.network.Listen("tcp", ":"+strconv.Itoa(tailnetReconnectingPTYPort))
	if err != nil {
		a.logger.Critical(ctx, "listen for reconnecting pty", slog.Error(err))
		return
	}
	go func() {
		for {
			conn, err := reconnectingPTYListener.Accept()
			if err != nil {
				a.logger.Debug(ctx, "accept pty failed", slog.Error(err))
				return
			}
			conn = a.stats.wrapConn(conn)
			// This cannot use a JSON decoder, since that can
			// buffer additional data that is required for the PTY.
			rawLen := make([]byte, 2)
			_, err = conn.Read(rawLen)
			if err != nil {
				continue
			}
			length := binary.LittleEndian.Uint16(rawLen)
			data := make([]byte, length)
			_, err = conn.Read(data)
			if err != nil {
				continue
			}
			var msg reconnectingPTYInit
			err = json.Unmarshal(data, &msg)
			if err != nil {
				continue
			}
			go a.handleReconnectingPTY(ctx, msg, conn)
		}
	}()
	speedtestListener, err := a.network.Listen("tcp", ":"+strconv.Itoa(tailnetSpeedtestPort))
	if err != nil {
		a.logger.Critical(ctx, "listen for speedtest", slog.Error(err))
		return
	}
	go func() {
		for {
			conn, err := speedtestListener.Accept()
			if err != nil {
				a.logger.Debug(ctx, "speedtest listener failed", slog.Error(err))
				return
			}
			a.closeMutex.Lock()
			a.connCloseWait.Add(1)
			a.closeMutex.Unlock()
			go func() {
<<<<<<< HEAD
				a.connCloseWait.Done()
=======
				defer a.connCloseWait.Done()
>>>>>>> 9e148a5c
				_ = speedtest.ServeConn(conn)
			}()
		}
	}()
}

// runCoordinator listens for nodes and updates the self-node as it changes.
func (a *agent) runCoordinator(ctx context.Context) {
	var coordinator net.Conn
	var err error
	// An exponential back-off occurs when the connection is failing to dial.
	// This is to prevent server spam in case of a coderd outage.
	for retrier := retry.New(50*time.Millisecond, 10*time.Second); retrier.Wait(ctx); {
		coordinator, err = a.coordinatorDialer(ctx)
		if err != nil {
			if errors.Is(err, context.Canceled) {
				return
			}
			if a.isClosed() {
				return
			}
			a.logger.Warn(context.Background(), "failed to dial", slog.Error(err))
			continue
		}
		a.logger.Info(context.Background(), "connected to coordination server")
		break
	}
	select {
	case <-ctx.Done():
		return
	default:
	}
	defer coordinator.Close()
	sendNodes, errChan := tailnet.ServeCoordinator(coordinator, a.network.UpdateNodes)
	a.network.SetNodeCallback(sendNodes)
	select {
	case <-ctx.Done():
		return
	case err := <-errChan:
		if a.isClosed() {
			return
		}
		if errors.Is(err, context.Canceled) {
			return
		}
		a.logger.Debug(ctx, "node broker accept exited; restarting connection", slog.Error(err))
		a.runCoordinator(ctx)
		return
	}
}

func (a *agent) runStartupScript(ctx context.Context, script string) error {
	if script == "" {
		return nil
	}

	writer, err := os.OpenFile(filepath.Join(os.TempDir(), "coder-startup-script.log"), os.O_CREATE|os.O_RDWR, 0600)
	if err != nil {
		return xerrors.Errorf("open startup script log file: %w", err)
	}
	defer func() {
		_ = writer.Close()
	}()

	cmd, err := a.createCommand(ctx, script, nil)
	if err != nil {
		return xerrors.Errorf("create command: %w", err)
	}
	cmd.Stdout = writer
	cmd.Stderr = writer
	err = cmd.Run()
	if err != nil {
		// cmd.Run does not return a context canceled error, it returns "signal: killed".
		if ctx.Err() != nil {
			return ctx.Err()
		}

		return xerrors.Errorf("run: %w", err)
	}

	return nil
}

func (a *agent) init(ctx context.Context) {
	a.logger.Info(ctx, "generating host key")
	// Clients' should ignore the host key when connecting.
	// The agent needs to authenticate with coderd to SSH,
	// so SSH authentication doesn't improve security.
	randomHostKey, err := rsa.GenerateKey(rand.Reader, 2048)
	if err != nil {
		panic(err)
	}
	randomSigner, err := gossh.NewSignerFromKey(randomHostKey)
	if err != nil {
		panic(err)
	}
	sshLogger := a.logger.Named("ssh-server")
	forwardHandler := &ssh.ForwardedTCPHandler{}
	a.sshServer = &ssh.Server{
		ChannelHandlers: map[string]ssh.ChannelHandler{
			"direct-tcpip": ssh.DirectTCPIPHandler,
			"session":      ssh.DefaultSessionHandler,
		},
		ConnectionFailedCallback: func(conn net.Conn, err error) {
			sshLogger.Info(ctx, "ssh connection ended", slog.Error(err))
		},
		Handler: func(session ssh.Session) {
			err := a.handleSSHSession(session)
			var exitError *exec.ExitError
			if xerrors.As(err, &exitError) {
				a.logger.Debug(ctx, "ssh session returned", slog.Error(exitError))
				_ = session.Exit(exitError.ExitCode())
				return
			}
			if err != nil {
				a.logger.Warn(ctx, "ssh session failed", slog.Error(err))
				// This exit code is designed to be unlikely to be confused for a legit exit code
				// from the process.
				_ = session.Exit(MagicSessionErrorCode)
				return
			}
		},
		HostSigners: []ssh.Signer{randomSigner},
		LocalPortForwardingCallback: func(ctx ssh.Context, destinationHost string, destinationPort uint32) bool {
			// Allow local port forwarding all!
			sshLogger.Debug(ctx, "local port forward",
				slog.F("destination-host", destinationHost),
				slog.F("destination-port", destinationPort))
			return true
		},
		PtyCallback: func(ctx ssh.Context, pty ssh.Pty) bool {
			return true
		},
		ReversePortForwardingCallback: func(ctx ssh.Context, bindHost string, bindPort uint32) bool {
			// Allow reverse port forwarding all!
			sshLogger.Debug(ctx, "local port forward",
				slog.F("bind-host", bindHost),
				slog.F("bind-port", bindPort))
			return true
		},
		RequestHandlers: map[string]ssh.RequestHandler{
			"tcpip-forward":        forwardHandler.HandleSSHRequest,
			"cancel-tcpip-forward": forwardHandler.HandleSSHRequest,
		},
		ServerConfigCallback: func(ctx ssh.Context) *gossh.ServerConfig {
			return &gossh.ServerConfig{
				NoClientAuth: true,
			}
		},
		SubsystemHandlers: map[string]ssh.SubsystemHandler{
			"sftp": func(session ssh.Session) {
				server, err := sftp.NewServer(session)
				if err != nil {
					a.logger.Debug(session.Context(), "initialize sftp server", slog.Error(err))
					return
				}
				defer server.Close()
				err = server.Serve()
				if errors.Is(err, io.EOF) {
					return
				}
				a.logger.Debug(session.Context(), "sftp server exited with error", slog.Error(err))
			},
		},
	}

	go a.run(ctx)
	if a.statsReporter != nil {
		cl, err := a.statsReporter(ctx, a.logger, func() *Stats {
			return a.stats.Copy()
		})
		if err != nil {
			a.logger.Error(ctx, "report stats", slog.Error(err))
			return
		}
		a.connCloseWait.Add(1)
		go func() {
			defer a.connCloseWait.Done()
			<-a.closed
			cl.Close()
		}()
	}
}

// createCommand processes raw command input with OpenSSH-like behavior.
// If the rawCommand provided is empty, it will default to the users shell.
// This injects environment variables specified by the user at launch too.
func (a *agent) createCommand(ctx context.Context, rawCommand string, env []string) (*exec.Cmd, error) {
	currentUser, err := user.Current()
	if err != nil {
		return nil, xerrors.Errorf("get current user: %w", err)
	}
	username := currentUser.Username

	shell, err := usershell.Get(username)
	if err != nil {
		return nil, xerrors.Errorf("get user shell: %w", err)
	}

	rawMetadata := a.metadata.Load()
	if rawMetadata == nil {
		return nil, xerrors.Errorf("no metadata was provided: %w", err)
	}
	metadata, valid := rawMetadata.(Metadata)
	if !valid {
		return nil, xerrors.Errorf("metadata is the wrong type: %T", metadata)
	}

	// gliderlabs/ssh returns a command slice of zero
	// when a shell is requested.
	command := rawCommand
	if len(command) == 0 {
		command = shell
		if runtime.GOOS != "windows" {
			// On Linux and macOS, we should start a login
			// shell to consume juicy environment variables!
			command += " -l"
		}
	}

	// OpenSSH executes all commands with the users current shell.
	// We replicate that behavior for IDE support.
	caller := "-c"
	if runtime.GOOS == "windows" {
		caller = "/c"
	}
	cmd := exec.CommandContext(ctx, shell, caller, command)
	cmd.Dir = metadata.Directory
	if cmd.Dir == "" {
		// Default to $HOME if a directory is not set!
		cmd.Dir = os.Getenv("HOME")
	}
	cmd.Env = append(os.Environ(), env...)
	executablePath, err := os.Executable()
	if err != nil {
		return nil, xerrors.Errorf("getting os executable: %w", err)
	}
	// Set environment variables reliable detection of being inside a
	// Coder workspace.
	cmd.Env = append(cmd.Env, "CODER=true")

	cmd.Env = append(cmd.Env, fmt.Sprintf("USER=%s", username))
	// Git on Windows resolves with UNIX-style paths.
	// If using backslashes, it's unable to find the executable.
	unixExecutablePath := strings.ReplaceAll(executablePath, "\\", "/")
	cmd.Env = append(cmd.Env, fmt.Sprintf(`GIT_SSH_COMMAND=%s gitssh --`, unixExecutablePath))

	// Set SSH connection environment variables (these are also set by OpenSSH
	// and thus expected to be present by SSH clients). Since the agent does
	// networking in-memory, trying to provide accurate values here would be
	// nonsensical. For now, we hard code these values so that they're present.
	srcAddr, srcPort := "0.0.0.0", "0"
	dstAddr, dstPort := "0.0.0.0", "0"
	cmd.Env = append(cmd.Env, fmt.Sprintf("SSH_CLIENT=%s %s %s", srcAddr, srcPort, dstPort))
	cmd.Env = append(cmd.Env, fmt.Sprintf("SSH_CONNECTION=%s %s %s %s", srcAddr, srcPort, dstAddr, dstPort))

	// Load environment variables passed via the agent.
	// These should override all variables we manually specify.
	for envKey, value := range metadata.EnvironmentVariables {
		// Expanding environment variables allows for customization
		// of the $PATH, among other variables. Customers can prepend
		// or append to the $PATH, so allowing expand is required!
		cmd.Env = append(cmd.Env, fmt.Sprintf("%s=%s", envKey, os.ExpandEnv(value)))
	}

	// Agent-level environment variables should take over all!
	// This is used for setting agent-specific variables like "CODER_AGENT_TOKEN".
	for envKey, value := range a.envVars {
		cmd.Env = append(cmd.Env, fmt.Sprintf("%s=%s", envKey, value))
	}

	return cmd, nil
}

func (a *agent) handleSSHSession(session ssh.Session) (retErr error) {
	cmd, err := a.createCommand(session.Context(), session.RawCommand(), session.Environ())
	if err != nil {
		return err
	}

	if ssh.AgentRequested(session) {
		l, err := ssh.NewAgentListener()
		if err != nil {
			return xerrors.Errorf("new agent listener: %w", err)
		}
		defer l.Close()
		go ssh.ForwardAgentConnections(l, session)
		cmd.Env = append(cmd.Env, fmt.Sprintf("%s=%s", "SSH_AUTH_SOCK", l.Addr().String()))
	}

	sshPty, windowSize, isPty := session.Pty()
	if isPty {
		cmd.Env = append(cmd.Env, fmt.Sprintf("TERM=%s", sshPty.Term))

		// The pty package sets `SSH_TTY` on supported platforms.
		ptty, process, err := pty.Start(cmd)
		if err != nil {
			return xerrors.Errorf("start command: %w", err)
		}
		defer func() {
			closeErr := ptty.Close()
			if closeErr != nil {
				a.logger.Warn(context.Background(), "failed to close tty",
					slog.Error(closeErr))
				if retErr == nil {
					retErr = closeErr
				}
			}
		}()
		err = ptty.Resize(uint16(sshPty.Window.Height), uint16(sshPty.Window.Width))
		if err != nil {
			return xerrors.Errorf("resize ptty: %w", err)
		}
		go func() {
			for win := range windowSize {
				resizeErr := ptty.Resize(uint16(win.Height), uint16(win.Width))
				if resizeErr != nil {
					a.logger.Warn(context.Background(), "failed to resize tty", slog.Error(resizeErr))
				}
			}
		}()
		go func() {
			_, _ = io.Copy(ptty.Input(), session)
		}()
		go func() {
			_, _ = io.Copy(session, ptty.Output())
		}()
		err = process.Wait()
		var exitErr *exec.ExitError
		// ExitErrors just mean the command we run returned a non-zero exit code, which is normal
		// and not something to be concerned about.  But, if it's something else, we should log it.
		if err != nil && !xerrors.As(err, &exitErr) {
			a.logger.Warn(context.Background(), "wait error",
				slog.Error(err))
		}
		return err
	}

	cmd.Stdout = session
	cmd.Stderr = session.Stderr()
	// This blocks forever until stdin is received if we don't
	// use StdinPipe. It's unknown what causes this.
	stdinPipe, err := cmd.StdinPipe()
	if err != nil {
		return xerrors.Errorf("create stdin pipe: %w", err)
	}
	go func() {
		_, _ = io.Copy(stdinPipe, session)
		_ = stdinPipe.Close()
	}()
	err = cmd.Start()
	if err != nil {
		return xerrors.Errorf("start: %w", err)
	}
	return cmd.Wait()
}

func (a *agent) handleReconnectingPTY(ctx context.Context, msg reconnectingPTYInit, conn net.Conn) {
	defer conn.Close()

	var rpty *reconnectingPTY
	rawRPTY, ok := a.reconnectingPTYs.Load(msg.ID)
	if ok {
		rpty, ok = rawRPTY.(*reconnectingPTY)
		if !ok {
			a.logger.Error(ctx, "found invalid type in reconnecting pty map", slog.F("id", msg.ID))
			return
		}
	} else {
		// Empty command will default to the users shell!
		cmd, err := a.createCommand(ctx, msg.Command, nil)
		if err != nil {
			a.logger.Error(ctx, "create reconnecting pty command", slog.Error(err))
			return
		}
		cmd.Env = append(cmd.Env, "TERM=xterm-256color")

		// Default to buffer 64KiB.
		circularBuffer, err := circbuf.NewBuffer(64 << 10)
		if err != nil {
			a.logger.Error(ctx, "create circular buffer", slog.Error(err))
			return
		}

		ptty, process, err := pty.Start(cmd)
		if err != nil {
			a.logger.Error(ctx, "start reconnecting pty command", slog.F("id", msg.ID))
			return
		}

		a.closeMutex.Lock()
		a.connCloseWait.Add(1)
		a.closeMutex.Unlock()
		ctx, cancelFunc := context.WithCancel(ctx)
		rpty = &reconnectingPTY{
			activeConns: make(map[string]net.Conn),
			ptty:        ptty,
			// Timeouts created with an after func can be reset!
			timeout:        time.AfterFunc(a.reconnectingPTYTimeout, cancelFunc),
			circularBuffer: circularBuffer,
		}
		a.reconnectingPTYs.Store(msg.ID, rpty)
		go func() {
			// CommandContext isn't respected for Windows PTYs right now,
			// so we need to manually track the lifecycle.
			// When the context has been completed either:
			// 1. The timeout completed.
			// 2. The parent context was canceled.
			<-ctx.Done()
			_ = process.Kill()
		}()
		go func() {
			// If the process dies randomly, we should
			// close the pty.
			_ = process.Wait()
			rpty.Close()
		}()
		go func() {
			buffer := make([]byte, 1024)
			for {
				read, err := rpty.ptty.Output().Read(buffer)
				if err != nil {
					// When the PTY is closed, this is triggered.
					break
				}
				part := buffer[:read]
				rpty.circularBufferMutex.Lock()
				_, err = rpty.circularBuffer.Write(part)
				rpty.circularBufferMutex.Unlock()
				if err != nil {
					a.logger.Error(ctx, "reconnecting pty write buffer", slog.Error(err), slog.F("id", msg.ID))
					break
				}
				rpty.activeConnsMutex.Lock()
				for _, conn := range rpty.activeConns {
					_, _ = conn.Write(part)
				}
				rpty.activeConnsMutex.Unlock()
			}

			// Cleanup the process, PTY, and delete it's
			// ID from memory.
			_ = process.Kill()
			rpty.Close()
			a.reconnectingPTYs.Delete(msg.ID)
			a.connCloseWait.Done()
		}()
	}
	// Resize the PTY to initial height + width.
	err := rpty.ptty.Resize(msg.Height, msg.Width)
	if err != nil {
		// We can continue after this, it's not fatal!
		a.logger.Error(ctx, "resize reconnecting pty", slog.F("id", msg.ID), slog.Error(err))
	}
	// Write any previously stored data for the TTY.
	rpty.circularBufferMutex.RLock()
	_, err = conn.Write(rpty.circularBuffer.Bytes())
	rpty.circularBufferMutex.RUnlock()
	if err != nil {
		a.logger.Warn(ctx, "write reconnecting pty buffer", slog.F("id", msg.ID), slog.Error(err))
		return
	}
	connectionID := uuid.NewString()
	// Multiple connections to the same TTY are permitted.
	// This could easily be used for terminal sharing, but
	// we do it because it's a nice user experience to
	// copy/paste a terminal URL and have it _just work_.
	rpty.activeConnsMutex.Lock()
	rpty.activeConns[connectionID] = conn
	rpty.activeConnsMutex.Unlock()
	// Resetting this timeout prevents the PTY from exiting.
	rpty.timeout.Reset(a.reconnectingPTYTimeout)

	ctx, cancelFunc := context.WithCancel(ctx)
	defer cancelFunc()
	heartbeat := time.NewTicker(a.reconnectingPTYTimeout / 2)
	defer heartbeat.Stop()
	go func() {
		// Keep updating the activity while this
		// connection is alive!
		for {
			select {
			case <-ctx.Done():
				return
			case <-heartbeat.C:
			}
			rpty.timeout.Reset(a.reconnectingPTYTimeout)
		}
	}()
	defer func() {
		// After this connection ends, remove it from
		// the PTYs active connections. If it isn't
		// removed, all PTY data will be sent to it.
		rpty.activeConnsMutex.Lock()
		delete(rpty.activeConns, connectionID)
		rpty.activeConnsMutex.Unlock()
	}()
	decoder := json.NewDecoder(conn)
	var req ReconnectingPTYRequest
	for {
		err = decoder.Decode(&req)
		if xerrors.Is(err, io.EOF) {
			return
		}
		if err != nil {
			a.logger.Warn(ctx, "reconnecting pty buffer read error", slog.F("id", msg.ID), slog.Error(err))
			return
		}
		_, err = rpty.ptty.Input().Write([]byte(req.Data))
		if err != nil {
			a.logger.Warn(ctx, "write to reconnecting pty", slog.F("id", msg.ID), slog.Error(err))
			return
		}
		// Check if a resize needs to happen!
		if req.Height == 0 || req.Width == 0 {
			continue
		}
		err = rpty.ptty.Resize(req.Height, req.Width)
		if err != nil {
			// We can continue after this, it's not fatal!
			a.logger.Error(ctx, "resize reconnecting pty", slog.F("id", msg.ID), slog.Error(err))
		}
	}
}

// dialResponse is written to datachannels with protocol "dial" by the agent as
// the first packet to signify whether the dial succeeded or failed.
type dialResponse struct {
	Error string `json:"error,omitempty"`
}

func (a *agent) handleDial(ctx context.Context, label string, conn net.Conn) {
	defer conn.Close()

	writeError := func(responseError error) error {
		msg := ""
		if responseError != nil {
			msg = responseError.Error()
			if !xerrors.Is(responseError, io.EOF) {
				a.logger.Warn(ctx, "handle dial", slog.F("label", label), slog.Error(responseError))
			}
		}
		b, err := json.Marshal(dialResponse{
			Error: msg,
		})
		if err != nil {
			a.logger.Warn(ctx, "write dial response", slog.F("label", label), slog.Error(err))
			return xerrors.Errorf("marshal agent webrtc dial response: %w", err)
		}

		_, err = conn.Write(b)
		return err
	}

	u, err := url.Parse(label)
	if err != nil {
		_ = writeError(xerrors.Errorf("parse URL %q: %w", label, err))
		return
	}

	network := u.Scheme
	addr := u.Host + u.Path
	if strings.HasPrefix(network, "unix") {
		if runtime.GOOS == "windows" {
			_ = writeError(xerrors.New("Unix forwarding is not supported from Windows workspaces"))
			return
		}
		addr, err = ExpandRelativeHomePath(addr)
		if err != nil {
			_ = writeError(xerrors.Errorf("expand path %q: %w", addr, err))
			return
		}
	}

	d := net.Dialer{Timeout: 3 * time.Second}
	nconn, err := d.DialContext(ctx, network, addr)
	if err != nil {
		_ = writeError(xerrors.Errorf("dial '%v://%v': %w", network, addr, err))
		return
	}

	err = writeError(nil)
	if err != nil {
		return
	}

	Bicopy(ctx, conn, nconn)
}

// isClosed returns whether the API is closed or not.
func (a *agent) isClosed() bool {
	select {
	case <-a.closed:
		return true
	default:
		return false
	}
}

func (a *agent) Close() error {
	a.closeMutex.Lock()
	defer a.closeMutex.Unlock()
	if a.isClosed() {
		return nil
	}
	close(a.closed)
	a.closeCancel()
	if a.network != nil {
		_ = a.network.Close()
	}
	_ = a.sshServer.Close()
	a.connCloseWait.Wait()
	return nil
}

type reconnectingPTY struct {
	activeConnsMutex sync.Mutex
	activeConns      map[string]net.Conn

	circularBuffer      *circbuf.Buffer
	circularBufferMutex sync.RWMutex
	timeout             *time.Timer
	ptty                pty.PTY
}

// Close ends all connections to the reconnecting
// PTY and clear the circular buffer.
func (r *reconnectingPTY) Close() {
	r.activeConnsMutex.Lock()
	defer r.activeConnsMutex.Unlock()
	for _, conn := range r.activeConns {
		_ = conn.Close()
	}
	_ = r.ptty.Close()
	r.circularBufferMutex.Lock()
	r.circularBuffer.Reset()
	r.circularBufferMutex.Unlock()
	r.timeout.Stop()
}

// Bicopy copies all of the data between the two connections and will close them
// after one or both of them are done writing. If the context is canceled, both
// of the connections will be closed.
func Bicopy(ctx context.Context, c1, c2 io.ReadWriteCloser) {
	defer c1.Close()
	defer c2.Close()

	var wg sync.WaitGroup
	copyFunc := func(dst io.WriteCloser, src io.Reader) {
		defer wg.Done()
		_, _ = io.Copy(dst, src)
	}

	wg.Add(2)
	go copyFunc(c1, c2)
	go copyFunc(c2, c1)

	// Convert waitgroup to a channel so we can also wait on the context.
	done := make(chan struct{})
	go func() {
		defer close(done)
		wg.Wait()
	}()

	select {
	case <-ctx.Done():
	case <-done:
	}
}

// ExpandRelativeHomePath expands the tilde at the beginning of a path to the
// current user's home directory and returns a full absolute path.
func ExpandRelativeHomePath(in string) (string, error) {
	usr, err := user.Current()
	if err != nil {
		return "", xerrors.Errorf("get current user details: %w", err)
	}

	if in == "~" {
		in = usr.HomeDir
	} else if strings.HasPrefix(in, "~/") {
		in = filepath.Join(usr.HomeDir, in[2:])
	}

	return filepath.Abs(in)
}<|MERGE_RESOLUTION|>--- conflicted
+++ resolved
@@ -11,7 +11,6 @@
 	"io"
 	"net"
 	"net/netip"
-	"net/url"
 	"os"
 	"os/exec"
 	"os/user"
@@ -264,11 +263,7 @@
 			a.connCloseWait.Add(1)
 			a.closeMutex.Unlock()
 			go func() {
-<<<<<<< HEAD
-				a.connCloseWait.Done()
-=======
 				defer a.connCloseWait.Done()
->>>>>>> 9e148a5c
 				_ = speedtest.ServeConn(conn)
 			}()
 		}
@@ -794,70 +789,6 @@
 	}
 }
 
-// dialResponse is written to datachannels with protocol "dial" by the agent as
-// the first packet to signify whether the dial succeeded or failed.
-type dialResponse struct {
-	Error string `json:"error,omitempty"`
-}
-
-func (a *agent) handleDial(ctx context.Context, label string, conn net.Conn) {
-	defer conn.Close()
-
-	writeError := func(responseError error) error {
-		msg := ""
-		if responseError != nil {
-			msg = responseError.Error()
-			if !xerrors.Is(responseError, io.EOF) {
-				a.logger.Warn(ctx, "handle dial", slog.F("label", label), slog.Error(responseError))
-			}
-		}
-		b, err := json.Marshal(dialResponse{
-			Error: msg,
-		})
-		if err != nil {
-			a.logger.Warn(ctx, "write dial response", slog.F("label", label), slog.Error(err))
-			return xerrors.Errorf("marshal agent webrtc dial response: %w", err)
-		}
-
-		_, err = conn.Write(b)
-		return err
-	}
-
-	u, err := url.Parse(label)
-	if err != nil {
-		_ = writeError(xerrors.Errorf("parse URL %q: %w", label, err))
-		return
-	}
-
-	network := u.Scheme
-	addr := u.Host + u.Path
-	if strings.HasPrefix(network, "unix") {
-		if runtime.GOOS == "windows" {
-			_ = writeError(xerrors.New("Unix forwarding is not supported from Windows workspaces"))
-			return
-		}
-		addr, err = ExpandRelativeHomePath(addr)
-		if err != nil {
-			_ = writeError(xerrors.Errorf("expand path %q: %w", addr, err))
-			return
-		}
-	}
-
-	d := net.Dialer{Timeout: 3 * time.Second}
-	nconn, err := d.DialContext(ctx, network, addr)
-	if err != nil {
-		_ = writeError(xerrors.Errorf("dial '%v://%v': %w", network, addr, err))
-		return
-	}
-
-	err = writeError(nil)
-	if err != nil {
-		return
-	}
-
-	Bicopy(ctx, conn, nconn)
-}
-
 // isClosed returns whether the API is closed or not.
 func (a *agent) isClosed() bool {
 	select {
