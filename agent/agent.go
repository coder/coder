package agent

import (
	"context"
	"crypto/rand"
	"crypto/rsa"
	"encoding/json"
	"errors"
	"fmt"
	"io"
	"net"
	"net/netip"
	"net/url"
	"os"
	"os/exec"
	"os/user"
	"path/filepath"
	"runtime"
	"strconv"
	"strings"
	"sync"
	"time"

	"github.com/armon/circbuf"
	"github.com/gliderlabs/ssh"
	"github.com/google/uuid"
	"github.com/pkg/sftp"
	"go.uber.org/atomic"
	gossh "golang.org/x/crypto/ssh"
	"golang.org/x/xerrors"
	"tailscale.com/tailcfg"

	"cdr.dev/slog"
	"github.com/coder/coder/agent/usershell"
	"github.com/coder/coder/peer"
	"github.com/coder/coder/peerbroker"
	"github.com/coder/coder/pty"
	"github.com/coder/coder/tailnet"
	"github.com/coder/retry"
)

const (
	ProtocolReconnectingPTY = "reconnecting-pty"
	ProtocolSSH             = "ssh"
	ProtocolDial            = "dial"

	// MagicSessionErrorCode indicates that something went wrong with the session, rather than the
	// command just returning a nonzero exit code, and is chosen as an arbitrary, high number
	// unlikely to shadow other exit codes, which are typically 1, 2, 3, etc.
	MagicSessionErrorCode = 229
)

type Options struct {
	EnableTailnet bool
	NodeDialer    NodeDialer
	WebRTCDialer  WebRTCDialer
	FetchMetadata FetchMetadata

	ReconnectingPTYTimeout time.Duration
	EnvironmentVariables   map[string]string
	Logger                 slog.Logger
}

type Metadata struct {
	IPAddresses          []netip.Addr      `json:"ip_addresses"`
	DERPMap              *tailcfg.DERPMap  `json:"derpmap"`
	EnvironmentVariables map[string]string `json:"environment_variables"`
	StartupScript        string            `json:"startup_script"`
	Directory            string            `json:"directory"`
}

type WebRTCDialer func(ctx context.Context, logger slog.Logger) (*peerbroker.Listener, error)

// NodeBroker handles the exchange of node information.
type NodeBroker interface {
	io.Closer
	// Read will be a constant stream of incoming connection requests.
	Read(ctx context.Context) (*tailnet.Node, error)
	// Write should be called with the listening agent node information.
	Write(ctx context.Context, node *tailnet.Node) error
}

// NodeDialer is a function that constructs a new broker.
// A dialer must be passed in to allow for reconnects.
type NodeDialer func(ctx context.Context) (NodeBroker, error)

// FetchMetadata is a function to obtain metadata for the agent.
type FetchMetadata func(ctx context.Context) (Metadata, error)

func New(options Options) io.Closer {
	if options.ReconnectingPTYTimeout == 0 {
		options.ReconnectingPTYTimeout = 5 * time.Minute
	}
	ctx, cancelFunc := context.WithCancel(context.Background())
	server := &agent{
		webrtcDialer:           options.WebRTCDialer,
		reconnectingPTYTimeout: options.ReconnectingPTYTimeout,
		logger:                 options.Logger,
		closeCancel:            cancelFunc,
		closed:                 make(chan struct{}),
		envVars:                options.EnvironmentVariables,
		enableTailnet:          options.EnableTailnet,
		nodeDialer:             options.NodeDialer,
		fetchMetadata:          options.FetchMetadata,
	}
	server.init(ctx)
	return server
}

type agent struct {
	webrtcDialer WebRTCDialer
	logger       slog.Logger

	reconnectingPTYs       sync.Map
	reconnectingPTYTimeout time.Duration

	connCloseWait sync.WaitGroup
	closeCancel   context.CancelFunc
	closeMutex    sync.Mutex
	closed        chan struct{}

	envVars map[string]string
	// metadata is atomic because values can change after reconnection.
	metadata      atomic.Value
	fetchMetadata FetchMetadata
	sshServer     *ssh.Server

	enableTailnet bool
	network       *tailnet.Conn
	nodeDialer    NodeDialer
}

func (a *agent) run(ctx context.Context) {
	var metadata Metadata
	var err error
	// An exponential back-off occurs when the connection is failing to dial.
	// This is to prevent server spam in case of a coderd outage.
	for retrier := retry.New(50*time.Millisecond, 10*time.Second); retrier.Wait(ctx); {
<<<<<<< HEAD
		metadata, err = a.fetchMetadata(ctx)
=======
		a.logger.Info(ctx, "connecting")
		metadata, peerListener, err = a.dialer(ctx, a.logger)
>>>>>>> 301727d1
		if err != nil {
			if errors.Is(err, context.Canceled) {
				return
			}
			if a.isClosed() {
				return
			}
			a.logger.Warn(context.Background(), "failed to dial", slog.Error(err))
			continue
		}
		a.logger.Info(context.Background(), "fetched metadata")
		break
	}
	select {
	case <-ctx.Done():
		return
	default:
	}
	a.metadata.Store(metadata)

	// The startup script has not ran yet!
	go func() {
		err := a.runStartupScript(ctx, metadata.StartupScript)
		if errors.Is(err, context.Canceled) {
			return
		}
		if err != nil {
			a.logger.Warn(ctx, "agent script failed", slog.Error(err))
		}
	}()

	go a.runWebRTCNetworking(ctx)
	if a.enableTailnet {
		go a.runTailnet(ctx, metadata.IPAddresses, metadata.DERPMap)
	}
}

func (a *agent) runTailnet(ctx context.Context, addresses []netip.Addr, derpMap *tailcfg.DERPMap) {
	ipRanges := make([]netip.Prefix, 0, len(addresses))
	for _, address := range addresses {
		ipRanges = append(ipRanges, netip.PrefixFrom(address, 128))
	}
	var err error
	a.network, err = tailnet.NewConn(&tailnet.Options{
		Addresses: ipRanges,
		DERPMap:   derpMap,
		Logger:    a.logger.Named("tailnet"),
	})
	if err != nil {
		a.logger.Critical(ctx, "create tailnet", slog.Error(err))
		return
	}
	go a.runNodeBroker(ctx)

	sshListener, err := a.network.Listen("tcp", ":12212")
	if err != nil {
		a.logger.Critical(ctx, "listen for ssh", slog.Error(err))
		return
	}
	go func() {
		for {
			conn, err := sshListener.Accept()
			if err != nil {
				return
			}
			go a.sshServer.HandleConn(conn)
		}
	}()
}

// runNodeBroker listens for nodes and updates the self-node as it changes.
func (a *agent) runNodeBroker(ctx context.Context) {
	var nodeBroker NodeBroker
	var err error
	// An exponential back-off occurs when the connection is failing to dial.
	// This is to prevent server spam in case of a coderd outage.
	for retrier := retry.New(50*time.Millisecond, 10*time.Second); retrier.Wait(ctx); {
		nodeBroker, err = a.nodeDialer(ctx)
		if err != nil {
			if errors.Is(err, context.Canceled) {
				return
			}
			if a.isClosed() {
				return
			}
			a.logger.Warn(context.Background(), "failed to dial", slog.Error(err))
			continue
		}
		a.logger.Info(context.Background(), "connected to node broker")
		break
	}
	select {
	case <-ctx.Done():
		return
	default:
	}

	a.network.SetNodeCallback(func(node *tailnet.Node) {
		err := nodeBroker.Write(ctx, node)
		if err != nil {
			a.logger.Warn(context.Background(), "write node", slog.Error(err), slog.F("node", node))
		}
	})

	for {
		node, err := nodeBroker.Read(ctx)
		if err != nil {
			if a.isClosed() {
				return
			}
			a.logger.Debug(ctx, "node broker accept exited; restarting connection", slog.Error(err))
			a.runNodeBroker(ctx)
			return
		}
		err = a.network.UpdateNodes([]*tailnet.Node{node})
		if err != nil {
			a.logger.Error(ctx, "update tailnet nodes", slog.Error(err), slog.F("node", node))
		}
	}
}

func (a *agent) runWebRTCNetworking(ctx context.Context) {
	var peerListener *peerbroker.Listener
	var err error
	// An exponential back-off occurs when the connection is failing to dial.
	// This is to prevent server spam in case of a coderd outage.
	for retrier := retry.New(50*time.Millisecond, 10*time.Second); retrier.Wait(ctx); {
		peerListener, err = a.webrtcDialer(ctx, a.logger)
		if err != nil {
			if errors.Is(err, context.Canceled) {
				return
			}
			if a.isClosed() {
				return
			}
			a.logger.Warn(context.Background(), "failed to dial", slog.Error(err))
			continue
		}
		a.logger.Info(context.Background(), "connected to webrtc broker")
		break
	}
	select {
	case <-ctx.Done():
		return
	default:
	}

	for {
		conn, err := peerListener.Accept()
		if err != nil {
			if a.isClosed() {
				return
			}
			a.logger.Debug(ctx, "peer listener accept exited; restarting connection", slog.Error(err))
			a.runWebRTCNetworking(ctx)
			return
		}
		a.closeMutex.Lock()
		a.connCloseWait.Add(1)
		a.closeMutex.Unlock()
		go a.handlePeerConn(ctx, conn)
	}
}

func (a *agent) runStartupScript(ctx context.Context, script string) error {
	if script == "" {
		return nil
	}

	writer, err := os.OpenFile(filepath.Join(os.TempDir(), "coder-startup-script.log"), os.O_CREATE|os.O_RDWR, 0600)
	if err != nil {
		return xerrors.Errorf("open startup script log file: %w", err)
	}
	defer func() {
		_ = writer.Close()
	}()

	cmd, err := a.createCommand(ctx, script, nil)
	if err != nil {
		return xerrors.Errorf("create command: %w", err)
	}
	cmd.Stdout = writer
	cmd.Stderr = writer
	err = cmd.Run()
	if err != nil {
		// cmd.Run does not return a context canceled error, it returns "signal: killed".
		if ctx.Err() != nil {
			return ctx.Err()
		}

		return xerrors.Errorf("run: %w", err)
	}

	return nil
}

func (a *agent) handlePeerConn(ctx context.Context, conn *peer.Conn) {
	go func() {
		select {
		case <-a.closed:
		case <-conn.Closed():
		}
		_ = conn.Close()
		a.connCloseWait.Done()
	}()
	for {
		channel, err := conn.Accept(ctx)
		if err != nil {
			if errors.Is(err, peer.ErrClosed) || a.isClosed() {
				return
			}
			a.logger.Debug(ctx, "accept channel from peer connection", slog.Error(err))
			return
		}

		switch channel.Protocol() {
		case ProtocolSSH:
			go a.sshServer.HandleConn(channel.NetConn())
		case ProtocolReconnectingPTY:
			go a.handleReconnectingPTY(ctx, channel.Label(), channel.NetConn())
		case ProtocolDial:
			go a.handleDial(ctx, channel.Label(), channel.NetConn())
		default:
			a.logger.Warn(ctx, "unhandled protocol from channel",
				slog.F("protocol", channel.Protocol()),
				slog.F("label", channel.Label()),
			)
		}
	}
}

func (a *agent) init(ctx context.Context) {
	a.logger.Info(ctx, "generating host key")
	// Clients' should ignore the host key when connecting.
	// The agent needs to authenticate with coderd to SSH,
	// so SSH authentication doesn't improve security.
	randomHostKey, err := rsa.GenerateKey(rand.Reader, 2048)
	if err != nil {
		panic(err)
	}
	randomSigner, err := gossh.NewSignerFromKey(randomHostKey)
	if err != nil {
		panic(err)
	}
	sshLogger := a.logger.Named("ssh-server")
	forwardHandler := &ssh.ForwardedTCPHandler{}
	a.sshServer = &ssh.Server{
		ChannelHandlers: map[string]ssh.ChannelHandler{
			"direct-tcpip": ssh.DirectTCPIPHandler,
			"session":      ssh.DefaultSessionHandler,
		},
		ConnectionFailedCallback: func(conn net.Conn, err error) {
			sshLogger.Info(ctx, "ssh connection ended", slog.Error(err))
		},
		Handler: func(session ssh.Session) {
			err := a.handleSSHSession(session)
			var exitError *exec.ExitError
			if xerrors.As(err, &exitError) {
				a.logger.Debug(ctx, "ssh session returned", slog.Error(exitError))
				_ = session.Exit(exitError.ExitCode())
				return
			}
			if err != nil {
				a.logger.Warn(ctx, "ssh session failed", slog.Error(err))
				// This exit code is designed to be unlikely to be confused for a legit exit code
				// from the process.
				_ = session.Exit(MagicSessionErrorCode)
				return
			}
		},
		HostSigners: []ssh.Signer{randomSigner},
		LocalPortForwardingCallback: func(ctx ssh.Context, destinationHost string, destinationPort uint32) bool {
			// Allow local port forwarding all!
			sshLogger.Debug(ctx, "local port forward",
				slog.F("destination-host", destinationHost),
				slog.F("destination-port", destinationPort))
			return true
		},
		PtyCallback: func(ctx ssh.Context, pty ssh.Pty) bool {
			return true
		},
		ReversePortForwardingCallback: func(ctx ssh.Context, bindHost string, bindPort uint32) bool {
			// Allow reverse port forwarding all!
			sshLogger.Debug(ctx, "local port forward",
				slog.F("bind-host", bindHost),
				slog.F("bind-port", bindPort))
			return true
		},
		RequestHandlers: map[string]ssh.RequestHandler{
			"tcpip-forward":        forwardHandler.HandleSSHRequest,
			"cancel-tcpip-forward": forwardHandler.HandleSSHRequest,
		},
		ServerConfigCallback: func(ctx ssh.Context) *gossh.ServerConfig {
			return &gossh.ServerConfig{
				NoClientAuth: true,
			}
		},
		SubsystemHandlers: map[string]ssh.SubsystemHandler{
			"sftp": func(session ssh.Session) {
				server, err := sftp.NewServer(session)
				if err != nil {
					a.logger.Debug(session.Context(), "initialize sftp server", slog.Error(err))
					return
				}
				defer server.Close()
				err = server.Serve()
				if errors.Is(err, io.EOF) {
					return
				}
				a.logger.Debug(session.Context(), "sftp server exited with error", slog.Error(err))
			},
		},
	}

	go a.run(ctx)
}

// createCommand processes raw command input with OpenSSH-like behavior.
// If the rawCommand provided is empty, it will default to the users shell.
// This injects environment variables specified by the user at launch too.
func (a *agent) createCommand(ctx context.Context, rawCommand string, env []string) (*exec.Cmd, error) {
	currentUser, err := user.Current()
	if err != nil {
		return nil, xerrors.Errorf("get current user: %w", err)
	}
	username := currentUser.Username

	shell, err := usershell.Get(username)
	if err != nil {
		return nil, xerrors.Errorf("get user shell: %w", err)
	}

	rawMetadata := a.metadata.Load()
	if rawMetadata == nil {
		return nil, xerrors.Errorf("no metadata was provided: %w", err)
	}
	metadata, valid := rawMetadata.(Metadata)
	if !valid {
		return nil, xerrors.Errorf("metadata is the wrong type: %T", metadata)
	}

	// gliderlabs/ssh returns a command slice of zero
	// when a shell is requested.
	command := rawCommand
	if len(command) == 0 {
		command = shell
		if runtime.GOOS != "windows" {
			// On Linux and macOS, we should start a login
			// shell to consume juicy environment variables!
			command += " -l"
		}
	}

	// OpenSSH executes all commands with the users current shell.
	// We replicate that behavior for IDE support.
	caller := "-c"
	if runtime.GOOS == "windows" {
		caller = "/c"
	}
	cmd := exec.CommandContext(ctx, shell, caller, command)
	cmd.Dir = metadata.Directory
	if cmd.Dir == "" {
		// Default to $HOME if a directory is not set!
		cmd.Dir = os.Getenv("HOME")
	}
	cmd.Env = append(os.Environ(), env...)
	executablePath, err := os.Executable()
	if err != nil {
		return nil, xerrors.Errorf("getting os executable: %w", err)
	}
	cmd.Env = append(cmd.Env, fmt.Sprintf("USER=%s", username))
	// Git on Windows resolves with UNIX-style paths.
	// If using backslashes, it's unable to find the executable.
	unixExecutablePath := strings.ReplaceAll(executablePath, "\\", "/")
	cmd.Env = append(cmd.Env, fmt.Sprintf(`GIT_SSH_COMMAND=%s gitssh --`, unixExecutablePath))

	// Load environment variables passed via the agent.
	// These should override all variables we manually specify.
	for envKey, value := range metadata.EnvironmentVariables {
		// Expanding environment variables allows for customization
		// of the $PATH, among other variables. Customers can prepend
		// or append to the $PATH, so allowing expand is required!
		cmd.Env = append(cmd.Env, fmt.Sprintf("%s=%s", envKey, os.ExpandEnv(value)))
	}

	// Agent-level environment variables should take over all!
	// This is used for setting agent-specific variables like "CODER_AGENT_TOKEN".
	for envKey, value := range a.envVars {
		cmd.Env = append(cmd.Env, fmt.Sprintf("%s=%s", envKey, value))
	}

	return cmd, nil
}

func (a *agent) handleSSHSession(session ssh.Session) (retErr error) {
	cmd, err := a.createCommand(session.Context(), session.RawCommand(), session.Environ())
	if err != nil {
		return err
	}

	if ssh.AgentRequested(session) {
		l, err := ssh.NewAgentListener()
		if err != nil {
			return xerrors.Errorf("new agent listener: %w", err)
		}
		defer l.Close()
		go ssh.ForwardAgentConnections(l, session)
		cmd.Env = append(cmd.Env, fmt.Sprintf("%s=%s", "SSH_AUTH_SOCK", l.Addr().String()))
	}

	sshPty, windowSize, isPty := session.Pty()
	if isPty {
		cmd.Env = append(cmd.Env, fmt.Sprintf("TERM=%s", sshPty.Term))
		ptty, process, err := pty.Start(cmd)
		if err != nil {
			return xerrors.Errorf("start command: %w", err)
		}
		defer func() {
			closeErr := ptty.Close()
			if closeErr != nil {
				a.logger.Warn(context.Background(), "failed to close tty",
					slog.Error(closeErr))
				if retErr == nil {
					retErr = closeErr
				}
			}
		}()
		err = ptty.Resize(uint16(sshPty.Window.Height), uint16(sshPty.Window.Width))
		if err != nil {
			return xerrors.Errorf("resize ptty: %w", err)
		}
		go func() {
			for win := range windowSize {
				resizeErr := ptty.Resize(uint16(win.Height), uint16(win.Width))
				if resizeErr != nil {
					a.logger.Warn(context.Background(), "failed to resize tty", slog.Error(resizeErr))
				}
			}
		}()
		go func() {
			_, _ = io.Copy(ptty.Input(), session)
		}()
		go func() {
			_, _ = io.Copy(session, ptty.Output())
		}()
		err = process.Wait()
		var exitErr *exec.ExitError
		// ExitErrors just mean the command we run returned a non-zero exit code, which is normal
		// and not something to be concerned about.  But, if it's something else, we should log it.
		if err != nil && !xerrors.As(err, &exitErr) {
			a.logger.Warn(context.Background(), "wait error",
				slog.Error(err))
		}
		return err
	}

	cmd.Stdout = session
	cmd.Stderr = session.Stderr()
	// This blocks forever until stdin is received if we don't
	// use StdinPipe. It's unknown what causes this.
	stdinPipe, err := cmd.StdinPipe()
	if err != nil {
		return xerrors.Errorf("create stdin pipe: %w", err)
	}
	go func() {
		_, _ = io.Copy(stdinPipe, session)
		_ = stdinPipe.Close()
	}()
	err = cmd.Start()
	if err != nil {
		return xerrors.Errorf("start: %w", err)
	}
	return cmd.Wait()
}

func (a *agent) handleReconnectingPTY(ctx context.Context, rawID string, conn net.Conn) {
	defer conn.Close()

	// The ID format is referenced in conn.go.
	// <uuid>:<height>:<width>
	idParts := strings.SplitN(rawID, ":", 4)
	if len(idParts) != 4 {
		a.logger.Warn(ctx, "client sent invalid id format", slog.F("raw-id", rawID))
		return
	}
	id := idParts[0]
	// Enforce a consistent format for IDs.
	_, err := uuid.Parse(id)
	if err != nil {
		a.logger.Warn(ctx, "client sent reconnection token that isn't a uuid", slog.F("id", id), slog.Error(err))
		return
	}
	// Parse the initial terminal dimensions.
	height, err := strconv.Atoi(idParts[1])
	if err != nil {
		a.logger.Warn(ctx, "client sent invalid height", slog.F("id", id), slog.F("height", idParts[1]))
		return
	}
	width, err := strconv.Atoi(idParts[2])
	if err != nil {
		a.logger.Warn(ctx, "client sent invalid width", slog.F("id", id), slog.F("width", idParts[2]))
		return
	}

	var rpty *reconnectingPTY
	rawRPTY, ok := a.reconnectingPTYs.Load(id)
	if ok {
		rpty, ok = rawRPTY.(*reconnectingPTY)
		if !ok {
			a.logger.Warn(ctx, "found invalid type in reconnecting pty map", slog.F("id", id))
		}
	} else {
		// Empty command will default to the users shell!
		cmd, err := a.createCommand(ctx, idParts[3], nil)
		if err != nil {
			a.logger.Warn(ctx, "create reconnecting pty command", slog.Error(err))
			return
		}
		cmd.Env = append(cmd.Env, "TERM=xterm-256color")

		ptty, process, err := pty.Start(cmd)
		if err != nil {
			a.logger.Warn(ctx, "start reconnecting pty command", slog.F("id", id))
		}

		// Default to buffer 64KiB.
		circularBuffer, err := circbuf.NewBuffer(64 << 10)
		if err != nil {
			a.logger.Warn(ctx, "create circular buffer", slog.Error(err))
			return
		}

		a.closeMutex.Lock()
		a.connCloseWait.Add(1)
		a.closeMutex.Unlock()
		ctx, cancelFunc := context.WithCancel(ctx)
		rpty = &reconnectingPTY{
			activeConns: make(map[string]net.Conn),
			ptty:        ptty,
			// Timeouts created with an after func can be reset!
			timeout:        time.AfterFunc(a.reconnectingPTYTimeout, cancelFunc),
			circularBuffer: circularBuffer,
		}
		a.reconnectingPTYs.Store(id, rpty)
		go func() {
			// CommandContext isn't respected for Windows PTYs right now,
			// so we need to manually track the lifecycle.
			// When the context has been completed either:
			// 1. The timeout completed.
			// 2. The parent context was canceled.
			<-ctx.Done()
			_ = process.Kill()
		}()
		go func() {
			// If the process dies randomly, we should
			// close the pty.
			_ = process.Wait()
			rpty.Close()
		}()
		go func() {
			buffer := make([]byte, 1024)
			for {
				read, err := rpty.ptty.Output().Read(buffer)
				if err != nil {
					// When the PTY is closed, this is triggered.
					break
				}
				part := buffer[:read]
				rpty.circularBufferMutex.Lock()
				_, err = rpty.circularBuffer.Write(part)
				rpty.circularBufferMutex.Unlock()
				if err != nil {
					a.logger.Error(ctx, "reconnecting pty write buffer", slog.Error(err), slog.F("id", id))
					break
				}
				rpty.activeConnsMutex.Lock()
				for _, conn := range rpty.activeConns {
					_, _ = conn.Write(part)
				}
				rpty.activeConnsMutex.Unlock()
			}

			// Cleanup the process, PTY, and delete it's
			// ID from memory.
			_ = process.Kill()
			rpty.Close()
			a.reconnectingPTYs.Delete(id)
			a.connCloseWait.Done()
		}()
	}
	// Resize the PTY to initial height + width.
	err = rpty.ptty.Resize(uint16(height), uint16(width))
	if err != nil {
		// We can continue after this, it's not fatal!
		a.logger.Error(ctx, "resize reconnecting pty", slog.F("id", id), slog.Error(err))
	}
	// Write any previously stored data for the TTY.
	rpty.circularBufferMutex.RLock()
	_, err = conn.Write(rpty.circularBuffer.Bytes())
	rpty.circularBufferMutex.RUnlock()
	if err != nil {
		a.logger.Warn(ctx, "write reconnecting pty buffer", slog.F("id", id), slog.Error(err))
		return
	}
	connectionID := uuid.NewString()
	// Multiple connections to the same TTY are permitted.
	// This could easily be used for terminal sharing, but
	// we do it because it's a nice user experience to
	// copy/paste a terminal URL and have it _just work_.
	rpty.activeConnsMutex.Lock()
	rpty.activeConns[connectionID] = conn
	rpty.activeConnsMutex.Unlock()
	// Resetting this timeout prevents the PTY from exiting.
	rpty.timeout.Reset(a.reconnectingPTYTimeout)

	ctx, cancelFunc := context.WithCancel(ctx)
	defer cancelFunc()
	heartbeat := time.NewTicker(a.reconnectingPTYTimeout / 2)
	defer heartbeat.Stop()
	go func() {
		// Keep updating the activity while this
		// connection is alive!
		for {
			select {
			case <-ctx.Done():
				return
			case <-heartbeat.C:
			}
			rpty.timeout.Reset(a.reconnectingPTYTimeout)
		}
	}()
	defer func() {
		// After this connection ends, remove it from
		// the PTYs active connections. If it isn't
		// removed, all PTY data will be sent to it.
		rpty.activeConnsMutex.Lock()
		delete(rpty.activeConns, connectionID)
		rpty.activeConnsMutex.Unlock()
	}()
	decoder := json.NewDecoder(conn)
	var req ReconnectingPTYRequest
	for {
		err = decoder.Decode(&req)
		if xerrors.Is(err, io.EOF) {
			return
		}
		if err != nil {
			a.logger.Warn(ctx, "reconnecting pty buffer read error", slog.F("id", id), slog.Error(err))
			return
		}
		_, err = rpty.ptty.Input().Write([]byte(req.Data))
		if err != nil {
			a.logger.Warn(ctx, "write to reconnecting pty", slog.F("id", id), slog.Error(err))
			return
		}
		// Check if a resize needs to happen!
		if req.Height == 0 || req.Width == 0 {
			continue
		}
		err = rpty.ptty.Resize(req.Height, req.Width)
		if err != nil {
			// We can continue after this, it's not fatal!
			a.logger.Error(ctx, "resize reconnecting pty", slog.F("id", id), slog.Error(err))
		}
	}
}

// dialResponse is written to datachannels with protocol "dial" by the agent as
// the first packet to signify whether the dial succeeded or failed.
type dialResponse struct {
	Error string `json:"error,omitempty"`
}

func (a *agent) handleDial(ctx context.Context, label string, conn net.Conn) {
	defer conn.Close()

	writeError := func(responseError error) error {
		msg := ""
		if responseError != nil {
			msg = responseError.Error()
			if !xerrors.Is(responseError, io.EOF) {
				a.logger.Warn(ctx, "handle dial", slog.F("label", label), slog.Error(responseError))
			}
		}
		b, err := json.Marshal(dialResponse{
			Error: msg,
		})
		if err != nil {
			a.logger.Warn(ctx, "write dial response", slog.F("label", label), slog.Error(err))
			return xerrors.Errorf("marshal agent webrtc dial response: %w", err)
		}

		_, err = conn.Write(b)
		return err
	}

	u, err := url.Parse(label)
	if err != nil {
		_ = writeError(xerrors.Errorf("parse URL %q: %w", label, err))
		return
	}

	network := u.Scheme
	addr := u.Host + u.Path
	if strings.HasPrefix(network, "unix") {
		if runtime.GOOS == "windows" {
			_ = writeError(xerrors.New("Unix forwarding is not supported from Windows workspaces"))
			return
		}
		addr, err = ExpandRelativeHomePath(addr)
		if err != nil {
			_ = writeError(xerrors.Errorf("expand path %q: %w", addr, err))
			return
		}
	}

	d := net.Dialer{Timeout: 3 * time.Second}
	nconn, err := d.DialContext(ctx, network, addr)
	if err != nil {
		_ = writeError(xerrors.Errorf("dial '%v://%v': %w", network, addr, err))
		return
	}

	err = writeError(nil)
	if err != nil {
		return
	}

	Bicopy(ctx, conn, nconn)
}

// isClosed returns whether the API is closed or not.
func (a *agent) isClosed() bool {
	select {
	case <-a.closed:
		return true
	default:
		return false
	}
}

func (a *agent) Close() error {
	a.closeMutex.Lock()
	defer a.closeMutex.Unlock()
	if a.isClosed() {
		return nil
	}
	close(a.closed)
	a.closeCancel()
	if a.network != nil {
		_ = a.network.Close()
	}
	_ = a.sshServer.Close()
	a.connCloseWait.Wait()
	return nil
}

type reconnectingPTY struct {
	activeConnsMutex sync.Mutex
	activeConns      map[string]net.Conn

	circularBuffer      *circbuf.Buffer
	circularBufferMutex sync.RWMutex
	timeout             *time.Timer
	ptty                pty.PTY
}

// Close ends all connections to the reconnecting
// PTY and clear the circular buffer.
func (r *reconnectingPTY) Close() {
	r.activeConnsMutex.Lock()
	defer r.activeConnsMutex.Unlock()
	for _, conn := range r.activeConns {
		_ = conn.Close()
	}
	_ = r.ptty.Close()
	r.circularBuffer.Reset()
	r.timeout.Stop()
}

// Bicopy copies all of the data between the two connections and will close them
// after one or both of them are done writing. If the context is canceled, both
// of the connections will be closed.
func Bicopy(ctx context.Context, c1, c2 io.ReadWriteCloser) {
	defer c1.Close()
	defer c2.Close()

	var wg sync.WaitGroup
	copyFunc := func(dst io.WriteCloser, src io.Reader) {
		defer wg.Done()
		_, _ = io.Copy(dst, src)
	}

	wg.Add(2)
	go copyFunc(c1, c2)
	go copyFunc(c2, c1)

	// Convert waitgroup to a channel so we can also wait on the context.
	done := make(chan struct{})
	go func() {
		defer close(done)
		wg.Wait()
	}()

	select {
	case <-ctx.Done():
	case <-done:
	}
}

// ExpandRelativeHomePath expands the tilde at the beginning of a path to the
// current user's home directory and returns a full absolute path.
func ExpandRelativeHomePath(in string) (string, error) {
	usr, err := user.Current()
	if err != nil {
		return "", xerrors.Errorf("get current user details: %w", err)
	}

	if in == "~" {
		in = usr.HomeDir
	} else if strings.HasPrefix(in, "~/") {
		in = filepath.Join(usr.HomeDir, in[2:])
	}

	return filepath.Abs(in)
}<|MERGE_RESOLUTION|>--- conflicted
+++ resolved
@@ -136,12 +136,8 @@
 	// An exponential back-off occurs when the connection is failing to dial.
 	// This is to prevent server spam in case of a coderd outage.
 	for retrier := retry.New(50*time.Millisecond, 10*time.Second); retrier.Wait(ctx); {
-<<<<<<< HEAD
+		a.logger.Info(ctx, "connecting")
 		metadata, err = a.fetchMetadata(ctx)
-=======
-		a.logger.Info(ctx, "connecting")
-		metadata, peerListener, err = a.dialer(ctx, a.logger)
->>>>>>> 301727d1
 		if err != nil {
 			if errors.Is(err, context.Canceled) {
 				return
