package agent

import (
	"bytes"
	"context"
	"encoding/binary"
	"encoding/json"
	"errors"
	"fmt"
	"io"
	"net"
	"net/http"
	"net/netip"
	"os"
	"os/exec"
	"os/user"
	"path/filepath"
	"sort"
	"strconv"
	"strings"
	"sync"
	"time"

	"github.com/armon/circbuf"
	"github.com/google/uuid"
	"github.com/prometheus/client_golang/prometheus"
	"github.com/spf13/afero"
	"go.uber.org/atomic"
	"golang.org/x/exp/slices"
	"golang.org/x/xerrors"
	"tailscale.com/net/speedtest"
	"tailscale.com/tailcfg"
	"tailscale.com/types/netlogtype"

	"cdr.dev/slog"
	"github.com/coder/coder/agent/agentssh"
	"github.com/coder/coder/buildinfo"
	"github.com/coder/coder/coderd/database"
	"github.com/coder/coder/coderd/gitauth"
	"github.com/coder/coder/codersdk"
	"github.com/coder/coder/codersdk/agentsdk"
	"github.com/coder/coder/pty"
	"github.com/coder/coder/tailnet"
	"github.com/coder/retry"
)

const (
	ProtocolReconnectingPTY = "reconnecting-pty"
	ProtocolSSH             = "ssh"
	ProtocolDial            = "dial"
)

type Options struct {
	Filesystem                   afero.Fs
	LogDir                       string
	TempDir                      string
	ExchangeToken                func(ctx context.Context) (string, error)
	Client                       Client
	ReconnectingPTYTimeout       time.Duration
	EnvironmentVariables         map[string]string
	Logger                       slog.Logger
	IgnorePorts                  map[int]string
	SSHMaxTimeout                time.Duration
	TailnetListenPort            uint16
	Subsystem                    codersdk.AgentSubsystem
	Addresses                    []netip.Prefix
	PrometheusRegistry           *prometheus.Registry
	ReportMetadataInterval       time.Duration
	ServiceBannerRefreshInterval time.Duration
}

type Client interface {
	Manifest(ctx context.Context) (agentsdk.Manifest, error)
	Listen(ctx context.Context) (net.Conn, error)
	ReportStats(ctx context.Context, log slog.Logger, statsChan <-chan *agentsdk.Stats, setInterval func(time.Duration)) (io.Closer, error)
	PostLifecycle(ctx context.Context, state agentsdk.PostLifecycleRequest) error
	PostAppHealth(ctx context.Context, req agentsdk.PostAppHealthsRequest) error
	PostStartup(ctx context.Context, req agentsdk.PostStartupRequest) error
	PostMetadata(ctx context.Context, key string, req agentsdk.PostMetadataRequest) error
	PatchStartupLogs(ctx context.Context, req agentsdk.PatchStartupLogs) error
	GetServiceBanner(ctx context.Context) (codersdk.ServiceBannerConfig, error)
}

type Agent interface {
	HTTPDebug() http.Handler
	io.Closer
}

func New(options Options) Agent {
	if options.ReconnectingPTYTimeout == 0 {
		options.ReconnectingPTYTimeout = 5 * time.Minute
	}
	if options.Filesystem == nil {
		options.Filesystem = afero.NewOsFs()
	}
	if options.TempDir == "" {
		options.TempDir = os.TempDir()
	}
	if options.LogDir == "" {
		if options.TempDir != os.TempDir() {
			options.Logger.Debug(context.Background(), "log dir not set, using temp dir", slog.F("temp_dir", options.TempDir))
		}
		options.LogDir = options.TempDir
	}
	if options.ExchangeToken == nil {
		options.ExchangeToken = func(ctx context.Context) (string, error) {
			return "", nil
		}
	}
	if options.ReportMetadataInterval == 0 {
		options.ReportMetadataInterval = time.Second
	}
	if options.ServiceBannerRefreshInterval == 0 {
		options.ServiceBannerRefreshInterval = 2 * time.Minute
	}

	prometheusRegistry := options.PrometheusRegistry
	if prometheusRegistry == nil {
		prometheusRegistry = prometheus.NewRegistry()
	}

	ctx, cancelFunc := context.WithCancel(context.Background())
	a := &agent{
		tailnetListenPort:            options.TailnetListenPort,
		reconnectingPTYTimeout:       options.ReconnectingPTYTimeout,
		logger:                       options.Logger,
		closeCancel:                  cancelFunc,
		closed:                       make(chan struct{}),
		envVars:                      options.EnvironmentVariables,
		client:                       options.Client,
		exchangeToken:                options.ExchangeToken,
		filesystem:                   options.Filesystem,
		logDir:                       options.LogDir,
		tempDir:                      options.TempDir,
		lifecycleUpdate:              make(chan struct{}, 1),
		lifecycleReported:            make(chan codersdk.WorkspaceAgentLifecycle, 1),
		lifecycleStates:              []agentsdk.PostLifecycleRequest{{State: codersdk.WorkspaceAgentLifecycleCreated}},
		ignorePorts:                  options.IgnorePorts,
		connStatsChan:                make(chan *agentsdk.Stats, 1),
		reportMetadataInterval:       options.ReportMetadataInterval,
		serviceBannerRefreshInterval: options.ServiceBannerRefreshInterval,
		sshMaxTimeout:                options.SSHMaxTimeout,
		subsystem:                    options.Subsystem,
		addresses:                    options.Addresses,

		prometheusRegistry: prometheusRegistry,
		metrics:            newAgentMetrics(prometheusRegistry),
	}
	a.init(ctx)
	return a
}

type agent struct {
	logger            slog.Logger
	client            Client
	exchangeToken     func(ctx context.Context) (string, error)
	tailnetListenPort uint16
	filesystem        afero.Fs
	logDir            string
	tempDir           string
	// ignorePorts tells the api handler which ports to ignore when
	// listing all listening ports. This is helpful to hide ports that
	// are used by the agent, that the user does not care about.
	ignorePorts map[int]string
	subsystem   codersdk.AgentSubsystem

	reconnectingPTYs       sync.Map
	reconnectingPTYTimeout time.Duration

	connCloseWait sync.WaitGroup
	closeCancel   context.CancelFunc
	closeMutex    sync.Mutex
	closed        chan struct{}

	envVars map[string]string

	manifest                     atomic.Pointer[agentsdk.Manifest] // manifest is atomic because values can change after reconnection.
	reportMetadataInterval       time.Duration
	serviceBanner                atomic.Pointer[codersdk.ServiceBannerConfig] // serviceBanner is atomic because it is periodically updated.
	serviceBannerRefreshInterval time.Duration
	sessionToken                 atomic.Pointer[string]
	sshServer                    *agentssh.Server
	sshMaxTimeout                time.Duration

	lifecycleUpdate   chan struct{}
	lifecycleReported chan codersdk.WorkspaceAgentLifecycle
	lifecycleMu       sync.RWMutex // Protects following.
	lifecycleStates   []agentsdk.PostLifecycleRequest

	network       *tailnet.Conn
	addresses     []netip.Prefix
	connStatsChan chan *agentsdk.Stats
	latestStat    atomic.Pointer[agentsdk.Stats]

	connCountReconnectingPTY atomic.Int64

	prometheusRegistry *prometheus.Registry
	metrics            *agentMetrics
}

func (a *agent) init(ctx context.Context) {
	sshSrv, err := agentssh.NewServer(ctx, a.logger.Named("ssh-server"), a.prometheusRegistry, a.filesystem, a.sshMaxTimeout, "")
	if err != nil {
		panic(err)
	}
	sshSrv.Env = a.envVars
	sshSrv.AgentToken = func() string { return *a.sessionToken.Load() }
	sshSrv.Manifest = &a.manifest
	sshSrv.ServiceBanner = &a.serviceBanner
	a.sshServer = sshSrv

	go a.runLoop(ctx)
}

// runLoop attempts to start the agent in a retry loop.
// Coder may be offline temporarily, a connection issue
// may be happening, but regardless after the intermittent
// failure, you'll want the agent to reconnect.
func (a *agent) runLoop(ctx context.Context) {
	go a.reportLifecycleLoop(ctx)
	go a.reportMetadataLoop(ctx)
	go a.fetchServiceBannerLoop(ctx)

	for retrier := retry.New(100*time.Millisecond, 10*time.Second); retrier.Wait(ctx); {
		a.logger.Info(ctx, "connecting to coderd")
		err := a.run(ctx)
		// Cancel after the run is complete to clean up any leaked resources!
		if err == nil {
			continue
		}
		if errors.Is(err, context.Canceled) {
			return
		}
		if a.isClosed() {
			return
		}
		if errors.Is(err, io.EOF) {
			a.logger.Info(ctx, "disconnected from coderd")
			continue
		}
		a.logger.Warn(ctx, "run exited with error", slog.Error(err))
	}
}

func (a *agent) collectMetadata(ctx context.Context, md codersdk.WorkspaceAgentMetadataDescription, now time.Time) *codersdk.WorkspaceAgentMetadataResult {
	var out bytes.Buffer
	result := &codersdk.WorkspaceAgentMetadataResult{
		// CollectedAt is set here for testing purposes and overrode by
		// coderd to the time of server receipt to solve clock skew.
		//
		// In the future, the server may accept the timestamp from the agent
		// if it can guarantee the clocks are synchronized.
		CollectedAt: now,
	}
	cmdPty, err := a.sshServer.CreateCommand(ctx, md.Script, nil)
	if err != nil {
		result.Error = fmt.Sprintf("create cmd: %+v", err)
		return result
	}
	cmd := cmdPty.AsExec()

	cmd.Stdout = &out
	cmd.Stderr = &out
	cmd.Stdin = io.LimitReader(nil, 0)

	// We split up Start and Wait instead of calling Run so that we can return a more precise error.
	err = cmd.Start()
	if err != nil {
		result.Error = fmt.Sprintf("start cmd: %+v", err)
		return result
	}

	// This error isn't mutually exclusive with useful output.
	err = cmd.Wait()
	const bufLimit = 10 << 10
	if out.Len() > bufLimit {
		err = errors.Join(
			err,
			xerrors.Errorf("output truncated from %v to %v bytes", out.Len(), bufLimit),
		)
		out.Truncate(bufLimit)
	}

	// Important: if the command times out, we may see a misleading error like
	// "exit status 1", so it's important to include the context error.
	err = errors.Join(err, ctx.Err())

	if err != nil {
		result.Error = fmt.Sprintf("run cmd: %+v", err)
	}
	result.Value = out.String()
	return result
}

type metadataResultAndKey struct {
	result *codersdk.WorkspaceAgentMetadataResult
	key    string
}

type trySingleflight struct {
	mu sync.Mutex
	m  map[string]struct{}
}

func (t *trySingleflight) Do(key string, fn func()) {
	t.mu.Lock()
	_, ok := t.m[key]
	if ok {
		t.mu.Unlock()
		return
	}

	t.m[key] = struct{}{}
	t.mu.Unlock()
	defer func() {
		t.mu.Lock()
		delete(t.m, key)
		t.mu.Unlock()
	}()

	fn()
}

func (a *agent) reportMetadataLoop(ctx context.Context) {
	const metadataLimit = 128

	var (
		baseTicker        = time.NewTicker(a.reportMetadataInterval)
		lastCollectedAtMu sync.RWMutex
		lastCollectedAts  = make(map[string]time.Time)
		metadataResults   = make(chan metadataResultAndKey, metadataLimit)
		logger            = a.logger.Named("metadata")
	)
	defer baseTicker.Stop()

	// We use a custom singleflight that immediately returns if there is already
	// a goroutine running for a given key. This is to prevent a build-up of
	// goroutines waiting on Do when the script takes many multiples of
	// baseInterval to run.
	flight := trySingleflight{m: map[string]struct{}{}}

	postMetadata := func(mr metadataResultAndKey) {
		lastCollectedAts[mr.key] = mr.result.CollectedAt
		err := a.client.PostMetadata(ctx, mr.key, *mr.result)
		if err != nil {
			a.logger.Error(ctx, "agent failed to report metadata", slog.Error(err))
		}
	}

	for {
		select {
		case <-ctx.Done():
			return
		case mr := <-metadataResults:
<<<<<<< HEAD
			postMetadata(mr)
=======
			err := a.client.PostMetadata(ctx, mr.key, *mr.result)
			if err != nil {
				a.logger.Error(ctx, "agent failed to report metadata", slog.Error(err))
			}
>>>>>>> c8d65de4
			continue
		case <-baseTicker.C:
		}

		if len(metadataResults) > 0 {
			// The inner collection loop expects the channel is empty before spinning up
			// all the collection goroutines.
			logger.Debug(ctx, "metadata collection backpressured",
				slog.F("queue_len", len(metadataResults)),
			)
			continue
		}

		manifest := a.manifest.Load()
		if manifest == nil {
			continue
		}

		if len(manifest.Metadata) > metadataLimit {
			logger.Error(
				ctx, "metadata limit exceeded",
				slog.F("limit", metadataLimit), slog.F("got", len(manifest.Metadata)),
			)
			continue
		}

		// If the manifest changes (e.g. on agent reconnect) we need to
		// purge old cache values to prevent lastCollectedAt from growing
		// boundlessly.
		lastCollectedAtMu.Lock()
		for key := range lastCollectedAts {
			if slices.IndexFunc(manifest.Metadata, func(md codersdk.WorkspaceAgentMetadataDescription) bool {
				return md.Key == key
			}) < 0 {
				logger.Debug(ctx, "deleting lastCollected key, missing from manifest",
					slog.F("key", key),
				)
				delete(lastCollectedAts, key)
			}
		}
		lastCollectedAtMu.Unlock()

		// Spawn a goroutine for each metadata collection, and use a
		// channel to synchronize the results and avoid both messy
		// mutex logic and overloading the API.
		for _, md := range manifest.Metadata {
<<<<<<< HEAD
			collectedAt, ok := lastCollectedAts[md.Key]
			if ok {
				// If the interval is zero, we assume the user just wants
				// a single collection at startup, not a spinning loop.
				if md.Interval == 0 {
					continue
				}

				intervalUnit := time.Second
				// reportMetadataInterval is only less than a second in tests,
				// so adjust the interval unit for them.
				if a.reportMetadataInterval < time.Second {
					intervalUnit = 100 * time.Millisecond
				}
				// The last collected value isn't quite stale yet, so we skip it.
				if collectedAt.Add(time.Duration(md.Interval) * intervalUnit).After(time.Now()) {
					continue
				}
			}

=======
>>>>>>> c8d65de4
			md := md
			// We send the result to the channel in the goroutine to avoid
			// sending the same result multiple times. So, we don't care about
			// the return values.
			go flight.Do(md.Key, func() {
				ctx := slog.With(ctx, slog.F("key", md.Key))
				lastCollectedAtMu.RLock()
				collectedAt, ok := lastCollectedAts[md.Key]
				lastCollectedAtMu.RUnlock()
				if ok {
					// If the interval is zero, we assume the user just wants
					// a single collection at startup, not a spinning loop.
					if md.Interval == 0 {
						return
					}
					// The last collected value isn't quite stale yet, so we skip it.
					if collectedAt.Add(a.reportMetadataInterval).After(time.Now()) {
						return
					}
				}

				timeout := md.Timeout
				if timeout == 0 {
					if md.Interval != 0 {
						timeout = md.Interval
					} else if interval := int64(a.reportMetadataInterval.Seconds()); interval != 0 {
						// Fallback to the report interval
<<<<<<< HEAD
						timeout = interval
=======
						timeout = interval * 3
>>>>>>> c8d65de4
					} else {
						// If the interval is still 0 (possible if the interval
						// is less than a second), default to 5. This was
						// randomly picked.
						timeout = 5
					}
				}
<<<<<<< HEAD
				ctx, cancel := context.WithTimeout(ctx, time.Duration(timeout)*time.Second)
=======
				ctxTimeout := time.Duration(timeout) * time.Second
				ctx, cancel := context.WithTimeout(ctx, ctxTimeout)
>>>>>>> c8d65de4
				defer cancel()

				now := time.Now()
				select {
				case <-ctx.Done():
					logger.Warn(ctx, "metadata collection timed out", slog.F("timeout", ctxTimeout))
				case metadataResults <- metadataResultAndKey{
					key:    md.Key,
					result: a.collectMetadata(ctx, md, now),
				}:
					lastCollectedAtMu.Lock()
					lastCollectedAts[md.Key] = now
					lastCollectedAtMu.Unlock()
				}
			})
		}
	}
}

// reportLifecycleLoop reports the current lifecycle state once. All state
// changes are reported in order.
func (a *agent) reportLifecycleLoop(ctx context.Context) {
	lastReportedIndex := 0 // Start off with the created state without reporting it.
	for {
		select {
		case <-a.lifecycleUpdate:
		case <-ctx.Done():
			return
		}

		for r := retry.New(time.Second, 15*time.Second); r.Wait(ctx); {
			a.lifecycleMu.RLock()
			lastIndex := len(a.lifecycleStates) - 1
			report := a.lifecycleStates[lastReportedIndex]
			if len(a.lifecycleStates) > lastReportedIndex+1 {
				report = a.lifecycleStates[lastReportedIndex+1]
			}
			a.lifecycleMu.RUnlock()

			if lastIndex == lastReportedIndex {
				break
			}

			a.logger.Debug(ctx, "reporting lifecycle state", slog.F("payload", report))

			err := a.client.PostLifecycle(ctx, report)
			if err == nil {
				lastReportedIndex++
				select {
				case a.lifecycleReported <- report.State:
				case <-a.lifecycleReported:
					a.lifecycleReported <- report.State
				}
				if lastReportedIndex < lastIndex {
					// Keep reporting until we've sent all messages, we can't
					// rely on the channel triggering us before the backlog is
					// consumed.
					continue
				}
				break
			}
			if xerrors.Is(err, context.Canceled) || xerrors.Is(err, context.DeadlineExceeded) {
				return
			}
			// If we fail to report the state we probably shouldn't exit, log only.
			a.logger.Error(ctx, "agent failed to report the lifecycle state", slog.Error(err))
		}
	}
}

// setLifecycle sets the lifecycle state and notifies the lifecycle loop.
// The state is only updated if it's a valid state transition.
func (a *agent) setLifecycle(ctx context.Context, state codersdk.WorkspaceAgentLifecycle) {
	report := agentsdk.PostLifecycleRequest{
		State:     state,
		ChangedAt: database.Now(),
	}

	a.lifecycleMu.Lock()
	lastReport := a.lifecycleStates[len(a.lifecycleStates)-1]
	if slices.Index(codersdk.WorkspaceAgentLifecycleOrder, lastReport.State) >= slices.Index(codersdk.WorkspaceAgentLifecycleOrder, report.State) {
		a.logger.Warn(ctx, "attempted to set lifecycle state to a previous state", slog.F("last", lastReport), slog.F("current", report))
		a.lifecycleMu.Unlock()
		return
	}
	a.lifecycleStates = append(a.lifecycleStates, report)
	a.logger.Debug(ctx, "set lifecycle state", slog.F("current", report), slog.F("last", lastReport))
	a.lifecycleMu.Unlock()

	select {
	case a.lifecycleUpdate <- struct{}{}:
	default:
	}
}

// fetchServiceBannerLoop fetches the service banner on an interval.  It will
// not be fetched immediately; the expectation is that it is primed elsewhere
// (and must be done before the session actually starts).
func (a *agent) fetchServiceBannerLoop(ctx context.Context) {
	ticker := time.NewTicker(a.serviceBannerRefreshInterval)
	defer ticker.Stop()
	for {
		select {
		case <-ctx.Done():
			return
		case <-ticker.C:
			serviceBanner, err := a.client.GetServiceBanner(ctx)
			if err != nil {
				if ctx.Err() != nil {
					return
				}
				a.logger.Error(ctx, "failed to update service banner", slog.Error(err))
				continue
			}
			a.serviceBanner.Store(&serviceBanner)
		}
	}
}

func (a *agent) run(ctx context.Context) error {
	// This allows the agent to refresh it's token if necessary.
	// For instance identity this is required, since the instance
	// may not have re-provisioned, but a new agent ID was created.
	sessionToken, err := a.exchangeToken(ctx)
	if err != nil {
		return xerrors.Errorf("exchange token: %w", err)
	}
	a.sessionToken.Store(&sessionToken)

	serviceBanner, err := a.client.GetServiceBanner(ctx)
	if err != nil {
		return xerrors.Errorf("fetch service banner: %w", err)
	}
	a.serviceBanner.Store(&serviceBanner)

	manifest, err := a.client.Manifest(ctx)
	if err != nil {
		return xerrors.Errorf("fetch metadata: %w", err)
	}
	a.logger.Info(ctx, "fetched manifest", slog.F("manifest", manifest))

	if manifest.AgentID == uuid.Nil {
		return xerrors.New("nil agentID returned by manifest")
	}

	// Expand the directory and send it back to coderd so external
	// applications that rely on the directory can use it.
	//
	// An example is VS Code Remote, which must know the directory
	// before initializing a connection.
	manifest.Directory, err = expandDirectory(manifest.Directory)
	if err != nil {
		return xerrors.Errorf("expand directory: %w", err)
	}
	err = a.client.PostStartup(ctx, agentsdk.PostStartupRequest{
		Version:           buildinfo.Version(),
		ExpandedDirectory: manifest.Directory,
		Subsystem:         a.subsystem,
	})
	if err != nil {
		return xerrors.Errorf("update workspace agent version: %w", err)
	}

	oldManifest := a.manifest.Swap(&manifest)

	// The startup script should only execute on the first run!
	if oldManifest == nil {
		a.setLifecycle(ctx, codersdk.WorkspaceAgentLifecycleStarting)

		// Perform overrides early so that Git auth can work even if users
		// connect to a workspace that is not yet ready. We don't run this
		// concurrently with the startup script to avoid conflicts between
		// them.
		if manifest.GitAuthConfigs > 0 {
			// If this fails, we should consider surfacing the error in the
			// startup log and setting the lifecycle state to be "start_error"
			// (after startup script completion), but for now we'll just log it.
			err := gitauth.OverrideVSCodeConfigs(a.filesystem)
			if err != nil {
				a.logger.Warn(ctx, "failed to override vscode git auth configs", slog.Error(err))
			}
		}

		lifecycleState := codersdk.WorkspaceAgentLifecycleReady
		scriptDone := make(chan error, 1)
		err = a.trackConnGoroutine(func() {
			defer close(scriptDone)
			scriptDone <- a.runStartupScript(ctx, manifest.StartupScript)
		})
		if err != nil {
			return xerrors.Errorf("track startup script: %w", err)
		}
		go func() {
			var timeout <-chan time.Time
			// If timeout is zero, an older version of the coder
			// provider was used. Otherwise a timeout is always > 0.
			if manifest.StartupScriptTimeout > 0 {
				t := time.NewTimer(manifest.StartupScriptTimeout)
				defer t.Stop()
				timeout = t.C
			}

			var err error
			select {
			case err = <-scriptDone:
			case <-timeout:
				a.logger.Warn(ctx, "script timed out", slog.F("lifecycle", "startup"), slog.F("timeout", manifest.ShutdownScriptTimeout))
				a.setLifecycle(ctx, codersdk.WorkspaceAgentLifecycleStartTimeout)
				err = <-scriptDone // The script can still complete after a timeout.
			}
			if err != nil {
				if errors.Is(err, context.Canceled) {
					return
				}
				lifecycleState = codersdk.WorkspaceAgentLifecycleStartError
			}
			a.setLifecycle(ctx, lifecycleState)
		}()
	}

	// This automatically closes when the context ends!
	appReporterCtx, appReporterCtxCancel := context.WithCancel(ctx)
	defer appReporterCtxCancel()
	go NewWorkspaceAppHealthReporter(
		a.logger, manifest.Apps, a.client.PostAppHealth)(appReporterCtx)

	a.closeMutex.Lock()
	network := a.network
	a.closeMutex.Unlock()
	if network == nil {
		network, err = a.createTailnet(ctx, manifest.AgentID, manifest.DERPMap, manifest.DisableDirectConnections)
		if err != nil {
			return xerrors.Errorf("create tailnet: %w", err)
		}
		a.closeMutex.Lock()
		// Re-check if agent was closed while initializing the network.
		closed := a.isClosed()
		if !closed {
			a.network = network
		}
		a.closeMutex.Unlock()
		if closed {
			_ = network.Close()
			return xerrors.New("agent is closed")
		}

		a.startReportingConnectionStats(ctx)
	} else {
		// Update the wireguard IPs if the agent ID changed.
		err := network.SetAddresses(a.wireguardAddresses(manifest.AgentID))
		if err != nil {
			a.logger.Error(ctx, "update tailnet addresses", slog.Error(err))
		}
		// Update the DERP map and allow/disallow direct connections.
		network.SetDERPMap(manifest.DERPMap)
		network.SetBlockEndpoints(manifest.DisableDirectConnections)
	}

	a.logger.Debug(ctx, "running tailnet connection coordinator")
	err = a.runCoordinator(ctx, network)
	if err != nil {
		return xerrors.Errorf("run coordinator: %w", err)
	}
	return nil
}

func (a *agent) wireguardAddresses(agentID uuid.UUID) []netip.Prefix {
	if len(a.addresses) == 0 {
		return []netip.Prefix{
			// This is the IP that should be used primarily.
			netip.PrefixFrom(tailnet.IPFromUUID(agentID), 128),
			// We also listen on the legacy codersdk.WorkspaceAgentIP. This
			// allows for a transition away from wsconncache.
			netip.PrefixFrom(codersdk.WorkspaceAgentIP, 128),
		}
	}

	return a.addresses
}

func (a *agent) trackConnGoroutine(fn func()) error {
	a.closeMutex.Lock()
	defer a.closeMutex.Unlock()
	if a.isClosed() {
		return xerrors.New("track conn goroutine: agent is closed")
	}
	a.connCloseWait.Add(1)
	go func() {
		defer a.connCloseWait.Done()
		fn()
	}()
	return nil
}

func (a *agent) createTailnet(ctx context.Context, agentID uuid.UUID, derpMap *tailcfg.DERPMap, disableDirectConnections bool) (_ *tailnet.Conn, err error) {
	network, err := tailnet.NewConn(&tailnet.Options{
		Addresses:      a.wireguardAddresses(agentID),
		DERPMap:        derpMap,
		Logger:         a.logger.Named("tailnet"),
		ListenPort:     a.tailnetListenPort,
		BlockEndpoints: disableDirectConnections,
	})
	if err != nil {
		return nil, xerrors.Errorf("create tailnet: %w", err)
	}
	defer func() {
		if err != nil {
			network.Close()
		}
	}()

	sshListener, err := network.Listen("tcp", ":"+strconv.Itoa(codersdk.WorkspaceAgentSSHPort))
	if err != nil {
		return nil, xerrors.Errorf("listen on the ssh port: %w", err)
	}
	defer func() {
		if err != nil {
			_ = sshListener.Close()
		}
	}()
	if err = a.trackConnGoroutine(func() {
		_ = a.sshServer.Serve(sshListener)
	}); err != nil {
		return nil, err
	}

	reconnectingPTYListener, err := network.Listen("tcp", ":"+strconv.Itoa(codersdk.WorkspaceAgentReconnectingPTYPort))
	if err != nil {
		return nil, xerrors.Errorf("listen for reconnecting pty: %w", err)
	}
	defer func() {
		if err != nil {
			_ = reconnectingPTYListener.Close()
		}
	}()
	if err = a.trackConnGoroutine(func() {
		logger := a.logger.Named("reconnecting-pty")
		var wg sync.WaitGroup
		for {
			conn, err := reconnectingPTYListener.Accept()
			if err != nil {
				if !a.isClosed() {
					logger.Debug(ctx, "accept pty failed", slog.Error(err))
				}
				break
			}
			logger.Debug(ctx, "accepted conn", slog.F("remote", conn.RemoteAddr().String()))
			wg.Add(1)
			closed := make(chan struct{})
			go func() {
				select {
				case <-closed:
				case <-a.closed:
					_ = conn.Close()
				}
				wg.Done()
			}()
			go func() {
				defer close(closed)
				// This cannot use a JSON decoder, since that can
				// buffer additional data that is required for the PTY.
				rawLen := make([]byte, 2)
				_, err = conn.Read(rawLen)
				if err != nil {
					return
				}
				length := binary.LittleEndian.Uint16(rawLen)
				data := make([]byte, length)
				_, err = conn.Read(data)
				if err != nil {
					return
				}
				var msg codersdk.WorkspaceAgentReconnectingPTYInit
				err = json.Unmarshal(data, &msg)
				if err != nil {
					logger.Warn(ctx, "failed to unmarshal init", slog.F("raw", data))
					return
				}
				_ = a.handleReconnectingPTY(ctx, logger, msg, conn)
			}()
		}
		wg.Wait()
	}); err != nil {
		return nil, err
	}

	speedtestListener, err := network.Listen("tcp", ":"+strconv.Itoa(codersdk.WorkspaceAgentSpeedtestPort))
	if err != nil {
		return nil, xerrors.Errorf("listen for speedtest: %w", err)
	}
	defer func() {
		if err != nil {
			_ = speedtestListener.Close()
		}
	}()
	if err = a.trackConnGoroutine(func() {
		var wg sync.WaitGroup
		for {
			conn, err := speedtestListener.Accept()
			if err != nil {
				if !a.isClosed() {
					a.logger.Debug(ctx, "speedtest listener failed", slog.Error(err))
				}
				break
			}
			wg.Add(1)
			closed := make(chan struct{})
			go func() {
				select {
				case <-closed:
				case <-a.closed:
					_ = conn.Close()
				}
				wg.Done()
			}()
			go func() {
				defer close(closed)
				_ = speedtest.ServeConn(conn)
			}()
		}
		wg.Wait()
	}); err != nil {
		return nil, err
	}

	apiListener, err := network.Listen("tcp", ":"+strconv.Itoa(codersdk.WorkspaceAgentHTTPAPIServerPort))
	if err != nil {
		return nil, xerrors.Errorf("api listener: %w", err)
	}
	defer func() {
		if err != nil {
			_ = apiListener.Close()
		}
	}()
	if err = a.trackConnGoroutine(func() {
		defer apiListener.Close()
		server := &http.Server{
			Handler:           a.apiHandler(),
			ReadTimeout:       20 * time.Second,
			ReadHeaderTimeout: 20 * time.Second,
			WriteTimeout:      20 * time.Second,
			ErrorLog:          slog.Stdlib(ctx, a.logger.Named("http_api_server"), slog.LevelInfo),
		}
		go func() {
			select {
			case <-ctx.Done():
			case <-a.closed:
			}
			_ = server.Close()
		}()

		err := server.Serve(apiListener)
		if err != nil && !xerrors.Is(err, http.ErrServerClosed) && !strings.Contains(err.Error(), "use of closed network connection") {
			a.logger.Critical(ctx, "serve HTTP API server", slog.Error(err))
		}
	}); err != nil {
		return nil, err
	}

	return network, nil
}

// runCoordinator runs a coordinator and returns whether a reconnect
// should occur.
func (a *agent) runCoordinator(ctx context.Context, network *tailnet.Conn) error {
	ctx, cancel := context.WithCancel(ctx)
	defer cancel()

	coordinator, err := a.client.Listen(ctx)
	if err != nil {
		return err
	}
	defer coordinator.Close()
	a.logger.Info(ctx, "connected to coordination endpoint")
	sendNodes, errChan := tailnet.ServeCoordinator(coordinator, func(nodes []*tailnet.Node) error {
		return network.UpdateNodes(nodes, false)
	})
	network.SetNodeCallback(sendNodes)
	select {
	case <-ctx.Done():
		return ctx.Err()
	case err := <-errChan:
		return err
	}
}

func (a *agent) runStartupScript(ctx context.Context, script string) error {
	return a.runScript(ctx, "startup", script)
}

func (a *agent) runShutdownScript(ctx context.Context, script string) error {
	return a.runScript(ctx, "shutdown", script)
}

func (a *agent) runScript(ctx context.Context, lifecycle, script string) (err error) {
	if script == "" {
		return nil
	}

	logger := a.logger.With(slog.F("lifecycle", lifecycle))

	logger.Info(ctx, fmt.Sprintf("running %s script", lifecycle), slog.F("script", script))
	fileWriter, err := a.filesystem.OpenFile(filepath.Join(a.logDir, fmt.Sprintf("coder-%s-script.log", lifecycle)), os.O_CREATE|os.O_RDWR, 0o600)
	if err != nil {
		return xerrors.Errorf("open %s script log file: %w", lifecycle, err)
	}
	defer func() {
		err := fileWriter.Close()
		if err != nil {
			logger.Warn(ctx, fmt.Sprintf("close %s script log file", lifecycle), slog.Error(err))
		}
	}()

	cmdPty, err := a.sshServer.CreateCommand(ctx, script, nil)
	if err != nil {
		return xerrors.Errorf("%s script: create command: %w", lifecycle, err)
	}
	cmd := cmdPty.AsExec()

	var stdout, stderr io.Writer = fileWriter, fileWriter
	if lifecycle == "startup" {
		send, flushAndClose := agentsdk.StartupLogsSender(a.client.PatchStartupLogs, logger)
		// If ctx is canceled here (or in a writer below), we may be
		// discarding logs, but that's okay because we're shutting down
		// anyway. We could consider creating a new context here if we
		// want better control over flush during shutdown.
		defer func() {
			if err := flushAndClose(ctx); err != nil {
				logger.Warn(ctx, "flush startup logs failed", slog.Error(err))
			}
		}()

		infoW := agentsdk.StartupLogsWriter(ctx, send, codersdk.LogLevelInfo)
		defer infoW.Close()
		errW := agentsdk.StartupLogsWriter(ctx, send, codersdk.LogLevelError)
		defer errW.Close()

		stdout = io.MultiWriter(fileWriter, infoW)
		stderr = io.MultiWriter(fileWriter, errW)
	}

	cmd.Stdout = stdout
	cmd.Stderr = stderr

	start := time.Now()
	defer func() {
		end := time.Now()
		execTime := end.Sub(start)
		exitCode := 0
		if err != nil {
			exitCode = 255 // Unknown status.
			var exitError *exec.ExitError
			if xerrors.As(err, &exitError) {
				exitCode = exitError.ExitCode()
			}
			logger.Warn(ctx, fmt.Sprintf("%s script failed", lifecycle), slog.F("execution_time", execTime), slog.F("exit_code", exitCode), slog.Error(err))
		} else {
			logger.Info(ctx, fmt.Sprintf("%s script completed", lifecycle), slog.F("execution_time", execTime), slog.F("exit_code", exitCode))
		}
	}()

	err = cmd.Run()
	if err != nil {
		// cmd.Run does not return a context canceled error, it returns "signal: killed".
		if ctx.Err() != nil {
			return ctx.Err()
		}

		return xerrors.Errorf("%s script: run: %w", lifecycle, err)
	}
	return nil
}

func (a *agent) handleReconnectingPTY(ctx context.Context, logger slog.Logger, msg codersdk.WorkspaceAgentReconnectingPTYInit, conn net.Conn) (retErr error) {
	defer conn.Close()
	a.metrics.connectionsTotal.Add(1)

	a.connCountReconnectingPTY.Add(1)
	defer a.connCountReconnectingPTY.Add(-1)

	connectionID := uuid.NewString()
	logger = logger.With(slog.F("message_id", msg.ID), slog.F("connection_id", connectionID))
	logger.Debug(ctx, "starting handler")

	defer func() {
		if err := retErr; err != nil {
			a.closeMutex.Lock()
			closed := a.isClosed()
			a.closeMutex.Unlock()

			// If the agent is closed, we don't want to
			// log this as an error since it's expected.
			if closed {
				logger.Debug(ctx, "reconnecting PTY failed with session error (agent closed)", slog.Error(err))
			} else {
				logger.Error(ctx, "reconnecting PTY failed with session error", slog.Error(err))
			}
		}
		logger.Debug(ctx, "session closed")
	}()

	var rpty *reconnectingPTY
	sendConnected := make(chan *reconnectingPTY, 1)
	// On store, reserve this ID to prevent multiple concurrent new connections.
	waitReady, ok := a.reconnectingPTYs.LoadOrStore(msg.ID, sendConnected)
	if ok {
		close(sendConnected) // Unused.
		logger.Debug(ctx, "connecting to existing session")
		c, ok := waitReady.(chan *reconnectingPTY)
		if !ok {
			return xerrors.Errorf("found invalid type in reconnecting pty map: %T", waitReady)
		}
		rpty, ok = <-c
		if !ok || rpty == nil {
			return xerrors.Errorf("reconnecting pty closed before connection")
		}
		c <- rpty // Put it back for the next reconnect.
	} else {
		logger.Debug(ctx, "creating new session")

		connected := false
		defer func() {
			if !connected && retErr != nil {
				a.reconnectingPTYs.Delete(msg.ID)
				close(sendConnected)
			}
		}()

		// Empty command will default to the users shell!
		cmd, err := a.sshServer.CreateCommand(ctx, msg.Command, nil)
		if err != nil {
			a.metrics.reconnectingPTYErrors.WithLabelValues("create_command").Add(1)
			return xerrors.Errorf("create command: %w", err)
		}
		cmd.Env = append(cmd.Env, "TERM=xterm-256color")

		// Default to buffer 64KiB.
		circularBuffer, err := circbuf.NewBuffer(64 << 10)
		if err != nil {
			return xerrors.Errorf("create circular buffer: %w", err)
		}

		ptty, process, err := pty.Start(cmd)
		if err != nil {
			a.metrics.reconnectingPTYErrors.WithLabelValues("start_command").Add(1)
			return xerrors.Errorf("start command: %w", err)
		}

		ctx, cancel := context.WithCancel(ctx)
		rpty = &reconnectingPTY{
			activeConns: map[string]net.Conn{
				// We have to put the connection in the map instantly otherwise
				// the connection won't be closed if the process instantly dies.
				connectionID: conn,
			},
			ptty: ptty,
			// Timeouts created with an after func can be reset!
			timeout:        time.AfterFunc(a.reconnectingPTYTimeout, cancel),
			circularBuffer: circularBuffer,
		}
		// We don't need to separately monitor for the process exiting.
		// When it exits, our ptty.OutputReader() will return EOF after
		// reading all process output.
		if err = a.trackConnGoroutine(func() {
			buffer := make([]byte, 1024)
			for {
				read, err := rpty.ptty.OutputReader().Read(buffer)
				if err != nil {
					// When the PTY is closed, this is triggered.
					// Error is typically a benign EOF, so only log for debugging.
					if errors.Is(err, io.EOF) {
						logger.Debug(ctx, "unable to read pty output, command might have exited", slog.Error(err))
					} else {
						logger.Warn(ctx, "unable to read pty output, command might have exited", slog.Error(err))
						a.metrics.reconnectingPTYErrors.WithLabelValues("output_reader").Add(1)
					}
					break
				}
				part := buffer[:read]
				rpty.circularBufferMutex.Lock()
				_, err = rpty.circularBuffer.Write(part)
				rpty.circularBufferMutex.Unlock()
				if err != nil {
					logger.Error(ctx, "write to circular buffer", slog.Error(err))
					break
				}
				rpty.activeConnsMutex.Lock()
				for cid, conn := range rpty.activeConns {
					_, err = conn.Write(part)
					if err != nil {
						logger.Warn(ctx,
							"error writing to active conn",
							slog.F("other_conn_id", cid),
							slog.Error(err),
						)
						a.metrics.reconnectingPTYErrors.WithLabelValues("write").Add(1)
					}
				}
				rpty.activeConnsMutex.Unlock()
			}

			// Cleanup the process, PTY, and delete it's
			// ID from memory.
			_ = process.Kill()
			rpty.Close()
			a.reconnectingPTYs.Delete(msg.ID)
		}); err != nil {
			_ = process.Kill()
			_ = ptty.Close()
			return xerrors.Errorf("start routine: %w", err)
		}
		connected = true
		sendConnected <- rpty
	}
	// Resize the PTY to initial height + width.
	err := rpty.ptty.Resize(msg.Height, msg.Width)
	if err != nil {
		// We can continue after this, it's not fatal!
		logger.Error(ctx, "reconnecting PTY initial resize failed, but will continue", slog.Error(err))
		a.metrics.reconnectingPTYErrors.WithLabelValues("resize").Add(1)
	}
	// Write any previously stored data for the TTY.
	rpty.circularBufferMutex.RLock()
	prevBuf := slices.Clone(rpty.circularBuffer.Bytes())
	rpty.circularBufferMutex.RUnlock()
	// Note that there is a small race here between writing buffered
	// data and storing conn in activeConns. This is likely a very minor
	// edge case, but we should look into ways to avoid it. Holding
	// activeConnsMutex would be one option, but holding this mutex
	// while also holding circularBufferMutex seems dangerous.
	_, err = conn.Write(prevBuf)
	if err != nil {
		a.metrics.reconnectingPTYErrors.WithLabelValues("write").Add(1)
		return xerrors.Errorf("write buffer to conn: %w", err)
	}
	// Multiple connections to the same TTY are permitted.
	// This could easily be used for terminal sharing, but
	// we do it because it's a nice user experience to
	// copy/paste a terminal URL and have it _just work_.
	rpty.activeConnsMutex.Lock()
	rpty.activeConns[connectionID] = conn
	rpty.activeConnsMutex.Unlock()
	// Resetting this timeout prevents the PTY from exiting.
	rpty.timeout.Reset(a.reconnectingPTYTimeout)

	ctx, cancelFunc := context.WithCancel(ctx)
	defer cancelFunc()
	heartbeat := time.NewTicker(a.reconnectingPTYTimeout / 2)
	defer heartbeat.Stop()
	go func() {
		// Keep updating the activity while this
		// connection is alive!
		for {
			select {
			case <-ctx.Done():
				return
			case <-heartbeat.C:
			}
			rpty.timeout.Reset(a.reconnectingPTYTimeout)
		}
	}()
	defer func() {
		// After this connection ends, remove it from
		// the PTYs active connections. If it isn't
		// removed, all PTY data will be sent to it.
		rpty.activeConnsMutex.Lock()
		delete(rpty.activeConns, connectionID)
		rpty.activeConnsMutex.Unlock()
	}()
	decoder := json.NewDecoder(conn)
	var req codersdk.ReconnectingPTYRequest
	for {
		err = decoder.Decode(&req)
		if xerrors.Is(err, io.EOF) {
			return nil
		}
		if err != nil {
			logger.Warn(ctx, "reconnecting PTY failed with read error", slog.Error(err))
			return nil
		}
		_, err = rpty.ptty.InputWriter().Write([]byte(req.Data))
		if err != nil {
			logger.Warn(ctx, "reconnecting PTY failed with write error", slog.Error(err))
			a.metrics.reconnectingPTYErrors.WithLabelValues("input_writer").Add(1)
			return nil
		}
		// Check if a resize needs to happen!
		if req.Height == 0 || req.Width == 0 {
			continue
		}
		err = rpty.ptty.Resize(req.Height, req.Width)
		if err != nil {
			// We can continue after this, it's not fatal!
			logger.Error(ctx, "reconnecting PTY resize failed, but will continue", slog.Error(err))
			a.metrics.reconnectingPTYErrors.WithLabelValues("resize").Add(1)
		}
	}
}

// startReportingConnectionStats runs the connection stats reporting goroutine.
func (a *agent) startReportingConnectionStats(ctx context.Context) {
	reportStats := func(networkStats map[netlogtype.Connection]netlogtype.Counts) {
		stats := &agentsdk.Stats{
			ConnectionCount:    int64(len(networkStats)),
			ConnectionsByProto: map[string]int64{},
		}
		for conn, counts := range networkStats {
			stats.ConnectionsByProto[conn.Proto.String()]++
			stats.RxBytes += int64(counts.RxBytes)
			stats.RxPackets += int64(counts.RxPackets)
			stats.TxBytes += int64(counts.TxBytes)
			stats.TxPackets += int64(counts.TxPackets)
		}

		// The count of active sessions.
		sshStats := a.sshServer.ConnStats()
		stats.SessionCountSSH = sshStats.Sessions
		stats.SessionCountVSCode = sshStats.VSCode
		stats.SessionCountJetBrains = sshStats.JetBrains

		stats.SessionCountReconnectingPTY = a.connCountReconnectingPTY.Load()

		// Compute the median connection latency!
		var wg sync.WaitGroup
		var mu sync.Mutex
		status := a.network.Status()
		durations := []float64{}
		pingCtx, cancelFunc := context.WithTimeout(ctx, 5*time.Second)
		defer cancelFunc()
		for nodeID, peer := range status.Peer {
			if !peer.Active {
				continue
			}
			addresses, found := a.network.NodeAddresses(nodeID)
			if !found {
				continue
			}
			if len(addresses) == 0 {
				continue
			}
			wg.Add(1)
			go func() {
				defer wg.Done()
				duration, _, _, err := a.network.Ping(pingCtx, addresses[0].Addr())
				if err != nil {
					return
				}
				mu.Lock()
				durations = append(durations, float64(duration.Microseconds()))
				mu.Unlock()
			}()
		}
		wg.Wait()
		sort.Float64s(durations)
		durationsLength := len(durations)
		if durationsLength == 0 {
			stats.ConnectionMedianLatencyMS = -1
		} else if durationsLength%2 == 0 {
			stats.ConnectionMedianLatencyMS = (durations[durationsLength/2-1] + durations[durationsLength/2]) / 2
		} else {
			stats.ConnectionMedianLatencyMS = durations[durationsLength/2]
		}
		// Convert from microseconds to milliseconds.
		stats.ConnectionMedianLatencyMS /= 1000

		// Collect agent metrics.
		// Agent metrics are changing all the time, so there is no need to perform
		// reflect.DeepEqual to see if stats should be transferred.

		metricsCtx, cancelFunc := context.WithTimeout(ctx, 5*time.Second)
		defer cancelFunc()
		stats.Metrics = a.collectMetrics(metricsCtx)

		a.latestStat.Store(stats)

		select {
		case a.connStatsChan <- stats:
		case <-a.closed:
		}
	}

	// Report statistics from the created network.
	cl, err := a.client.ReportStats(ctx, a.logger, a.connStatsChan, func(d time.Duration) {
		a.network.SetConnStatsCallback(d, 2048,
			func(_, _ time.Time, virtual, _ map[netlogtype.Connection]netlogtype.Counts) {
				reportStats(virtual)
			},
		)
	})
	if err != nil {
		a.logger.Error(ctx, "agent failed to report stats", slog.Error(err))
	} else {
		if err = a.trackConnGoroutine(func() {
			// This is OK because the agent never re-creates the tailnet
			// and the only shutdown indicator is agent.Close().
			<-a.closed
			_ = cl.Close()
		}); err != nil {
			a.logger.Debug(ctx, "report stats goroutine", slog.Error(err))
			_ = cl.Close()
		}
	}
}

// isClosed returns whether the API is closed or not.
func (a *agent) isClosed() bool {
	select {
	case <-a.closed:
		return true
	default:
		return false
	}
}

func (a *agent) HTTPDebug() http.Handler {
	return http.HandlerFunc(func(w http.ResponseWriter, r *http.Request) {
		a.closeMutex.Lock()
		network := a.network
		a.closeMutex.Unlock()

		if network == nil {
			w.WriteHeader(http.StatusOK)
			_, _ = w.Write([]byte("network is not ready yet"))
			return
		}

		if r.URL.Path == "/debug/magicsock" {
			network.MagicsockServeHTTPDebug(w, r)
		} else {
			w.WriteHeader(http.StatusNotFound)
			_, _ = w.Write([]byte("404 not found"))
		}
	})
}

func (a *agent) Close() error {
	a.closeMutex.Lock()
	defer a.closeMutex.Unlock()
	if a.isClosed() {
		return nil
	}

	ctx := context.Background()
	a.logger.Info(ctx, "shutting down agent")
	a.setLifecycle(ctx, codersdk.WorkspaceAgentLifecycleShuttingDown)

	// Attempt to gracefully shut down all active SSH connections and
	// stop accepting new ones.
	err := a.sshServer.Shutdown(ctx)
	if err != nil {
		a.logger.Error(ctx, "ssh server shutdown", slog.Error(err))
	}

	lifecycleState := codersdk.WorkspaceAgentLifecycleOff
	if manifest := a.manifest.Load(); manifest != nil && manifest.ShutdownScript != "" {
		scriptDone := make(chan error, 1)
		go func() {
			defer close(scriptDone)
			scriptDone <- a.runShutdownScript(ctx, manifest.ShutdownScript)
		}()

		var timeout <-chan time.Time
		// If timeout is zero, an older version of the coder
		// provider was used. Otherwise a timeout is always > 0.
		if manifest.ShutdownScriptTimeout > 0 {
			t := time.NewTimer(manifest.ShutdownScriptTimeout)
			defer t.Stop()
			timeout = t.C
		}

		var err error
		select {
		case err = <-scriptDone:
		case <-timeout:
			a.logger.Warn(ctx, "script timed out", slog.F("lifecycle", "shutdown"), slog.F("timeout", manifest.ShutdownScriptTimeout))
			a.setLifecycle(ctx, codersdk.WorkspaceAgentLifecycleShutdownTimeout)
			err = <-scriptDone // The script can still complete after a timeout.
		}
		if err != nil {
			lifecycleState = codersdk.WorkspaceAgentLifecycleShutdownError
		}
	}

	// Set final state and wait for it to be reported because context
	// cancellation will stop the report loop.
	a.setLifecycle(ctx, lifecycleState)

	// Wait for the lifecycle to be reported, but don't wait forever so
	// that we don't break user expectations.
	ctx, cancel := context.WithTimeout(ctx, 5*time.Second)
	defer cancel()
lifecycleWaitLoop:
	for {
		select {
		case <-ctx.Done():
			break lifecycleWaitLoop
		case s := <-a.lifecycleReported:
			if s == lifecycleState {
				break lifecycleWaitLoop
			}
		}
	}

	close(a.closed)
	a.closeCancel()
	_ = a.sshServer.Close()
	if a.network != nil {
		_ = a.network.Close()
	}
	a.connCloseWait.Wait()

	return nil
}

type reconnectingPTY struct {
	activeConnsMutex sync.Mutex
	activeConns      map[string]net.Conn

	circularBuffer      *circbuf.Buffer
	circularBufferMutex sync.RWMutex
	timeout             *time.Timer
	ptty                pty.PTYCmd
}

// Close ends all connections to the reconnecting
// PTY and clear the circular buffer.
func (r *reconnectingPTY) Close() {
	r.activeConnsMutex.Lock()
	defer r.activeConnsMutex.Unlock()
	for _, conn := range r.activeConns {
		_ = conn.Close()
	}
	_ = r.ptty.Close()
	r.circularBufferMutex.Lock()
	r.circularBuffer.Reset()
	r.circularBufferMutex.Unlock()
	r.timeout.Stop()
}

// userHomeDir returns the home directory of the current user, giving
// priority to the $HOME environment variable.
func userHomeDir() (string, error) {
	// First we check the environment.
	homedir, err := os.UserHomeDir()
	if err == nil {
		return homedir, nil
	}

	// As a fallback, we try the user information.
	u, err := user.Current()
	if err != nil {
		return "", xerrors.Errorf("current user: %w", err)
	}
	return u.HomeDir, nil
}

// expandDirectory converts a directory path to an absolute path.
// It primarily resolves the home directory and any environment
// variables that may be set
func expandDirectory(dir string) (string, error) {
	if dir == "" {
		return "", nil
	}
	if dir[0] == '~' {
		home, err := userHomeDir()
		if err != nil {
			return "", err
		}
		dir = filepath.Join(home, dir[1:])
	}
	dir = os.ExpandEnv(dir)

	if !filepath.IsAbs(dir) {
		home, err := userHomeDir()
		if err != nil {
			return "", err
		}
		dir = filepath.Join(home, dir)
	}
	return dir, nil
}

// EnvAgentSubsystem is the environment variable used to denote the
// specialized environment in which the agent is running
// (e.g. envbox, envbuilder).
const EnvAgentSubsystem = "CODER_AGENT_SUBSYSTEM"<|MERGE_RESOLUTION|>--- conflicted
+++ resolved
@@ -340,7 +340,6 @@
 	flight := trySingleflight{m: map[string]struct{}{}}
 
 	postMetadata := func(mr metadataResultAndKey) {
-		lastCollectedAts[mr.key] = mr.result.CollectedAt
 		err := a.client.PostMetadata(ctx, mr.key, *mr.result)
 		if err != nil {
 			a.logger.Error(ctx, "agent failed to report metadata", slog.Error(err))
@@ -352,14 +351,7 @@
 		case <-ctx.Done():
 			return
 		case mr := <-metadataResults:
-<<<<<<< HEAD
 			postMetadata(mr)
-=======
-			err := a.client.PostMetadata(ctx, mr.key, *mr.result)
-			if err != nil {
-				a.logger.Error(ctx, "agent failed to report metadata", slog.Error(err))
-			}
->>>>>>> c8d65de4
 			continue
 		case <-baseTicker.C:
 		}
@@ -406,29 +398,6 @@
 		// channel to synchronize the results and avoid both messy
 		// mutex logic and overloading the API.
 		for _, md := range manifest.Metadata {
-<<<<<<< HEAD
-			collectedAt, ok := lastCollectedAts[md.Key]
-			if ok {
-				// If the interval is zero, we assume the user just wants
-				// a single collection at startup, not a spinning loop.
-				if md.Interval == 0 {
-					continue
-				}
-
-				intervalUnit := time.Second
-				// reportMetadataInterval is only less than a second in tests,
-				// so adjust the interval unit for them.
-				if a.reportMetadataInterval < time.Second {
-					intervalUnit = 100 * time.Millisecond
-				}
-				// The last collected value isn't quite stale yet, so we skip it.
-				if collectedAt.Add(time.Duration(md.Interval) * intervalUnit).After(time.Now()) {
-					continue
-				}
-			}
-
-=======
->>>>>>> c8d65de4
 			md := md
 			// We send the result to the channel in the goroutine to avoid
 			// sending the same result multiple times. So, we don't care about
@@ -444,8 +413,14 @@
 					if md.Interval == 0 {
 						return
 					}
+					intervalUnit := time.Second
+					// reportMetadataInterval is only less than a second in tests,
+					// so adjust the interval unit for them.
+					if a.reportMetadataInterval < time.Second {
+						intervalUnit = 100 * time.Millisecond
+					}
 					// The last collected value isn't quite stale yet, so we skip it.
-					if collectedAt.Add(a.reportMetadataInterval).After(time.Now()) {
+					if collectedAt.Add(time.Duration(md.Interval) * intervalUnit).After(time.Now()) {
 						return
 					}
 				}
@@ -456,11 +431,7 @@
 						timeout = md.Interval
 					} else if interval := int64(a.reportMetadataInterval.Seconds()); interval != 0 {
 						// Fallback to the report interval
-<<<<<<< HEAD
-						timeout = interval
-=======
 						timeout = interval * 3
->>>>>>> c8d65de4
 					} else {
 						// If the interval is still 0 (possible if the interval
 						// is less than a second), default to 5. This was
@@ -468,12 +439,8 @@
 						timeout = 5
 					}
 				}
-<<<<<<< HEAD
-				ctx, cancel := context.WithTimeout(ctx, time.Duration(timeout)*time.Second)
-=======
 				ctxTimeout := time.Duration(timeout) * time.Second
 				ctx, cancel := context.WithTimeout(ctx, ctxTimeout)
->>>>>>> c8d65de4
 				defer cancel()
 
 				now := time.Now()
