--- conflicted
+++ resolved
@@ -335,18 +335,13 @@
 	if runtime.GOOS == "windows" {
 		caller = "/c"
 	}
-<<<<<<< HEAD
-	cmd := exec.CommandContext(session.Context(), shell, caller, command)
+	cmd := exec.CommandContext(ctx, shell, caller, command)
 	cmd.Dir = a.directory.Load()
 	if cmd.Dir == "" {
 		// Default to $HOME if a directory is not set!
 		cmd.Dir = os.Getenv("HOME")
 	}
-	cmd.Env = append(os.Environ(), session.Environ()...)
-=======
-	cmd := exec.CommandContext(ctx, shell, caller, command)
 	cmd.Env = append(os.Environ(), env...)
->>>>>>> 81577f12
 	executablePath, err := os.Executable()
 	if err != nil {
 		return nil, xerrors.Errorf("getting os executable: %w", err)
