--- conflicted
+++ resolved
@@ -211,11 +211,7 @@
 	_ = session.Exit(0)
 }
 
-<<<<<<< HEAD
-func (s *Server) sessionStart(session ssh.Session) error {
-=======
 func (s *Server) sessionStart(session ssh.Session, extraEnv []string) (retErr error) {
->>>>>>> ab077d1f
 	ctx := session.Context()
 	env := append(session.Environ(), extraEnv...)
 	var magicType string
