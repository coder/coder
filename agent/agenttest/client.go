--- conflicted
+++ resolved
@@ -55,12 +55,8 @@
 	mu              sync.Mutex // Protects following.
 	lifecycleStates []codersdk.WorkspaceAgentLifecycle
 	startup         agentsdk.PostStartupRequest
-<<<<<<< HEAD
 	logs            []agentsdk.Log
-=======
-	logs            []agentsdk.StartupLog
 	derpMapUpdates  chan agentsdk.DERPMapUpdate
->>>>>>> 471dc612
 }
 
 func (c *Client) Manifest(_ context.Context) (agentsdk.Manifest, error) {
