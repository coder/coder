package agent_test

import (
	"context"
	"fmt"
	"io"
	"net"
<<<<<<< HEAD
	"os"
	"os/exec"
	"path/filepath"
=======
	"os/exec"
>>>>>>> fb9dc4f3
	"runtime"
	"strconv"
	"strings"
	"testing"

	"github.com/pion/webrtc/v3"
	"github.com/pkg/sftp"
	"github.com/stretchr/testify/require"
	"go.uber.org/goleak"
	"golang.org/x/crypto/ssh"

	"cdr.dev/slog"
	"cdr.dev/slog/sloggers/slogtest"
	"github.com/coder/coder/agent"
	"github.com/coder/coder/peer"
	"github.com/coder/coder/peerbroker"
	"github.com/coder/coder/peerbroker/proto"
	"github.com/coder/coder/provisionersdk"
	"github.com/coder/coder/pty/ptytest"
)

func TestMain(m *testing.M) {
	goleak.VerifyTestMain(m)
}

func TestAgent(t *testing.T) {
	t.Parallel()
	t.Run("SessionExec", func(t *testing.T) {
		t.Parallel()
		session := setupSSHSession(t)

		command := "echo test"
		if runtime.GOOS == "windows" {
			command = "cmd.exe /c echo test"
		}
		output, err := session.Output(command)
		require.NoError(t, err)
		require.Equal(t, "test", strings.TrimSpace(string(output)))
	})

	t.Run("GitSSH", func(t *testing.T) {
		t.Parallel()
		session := setupSSHSession(t)
		command := "sh -c 'echo $GIT_SSH_COMMAND'"
		if runtime.GOOS == "windows" {
			command = "cmd.exe /c echo %GIT_SSH_COMMAND%"
		}
		output, err := session.Output(command)
		require.NoError(t, err)
		require.Contains(t, string(output), "gitssh --")
	})

	t.Run("SessionTTY", func(t *testing.T) {
		t.Parallel()
		session := setupSSHSession(t)
		prompt := "$"
		command := "bash"
		if runtime.GOOS == "windows" {
			command = "cmd.exe"
			prompt = ">"
		}
		err := session.RequestPty("xterm", 128, 128, ssh.TerminalModes{})
		require.NoError(t, err)
		ptty := ptytest.New(t)
		require.NoError(t, err)
		session.Stdout = ptty.Output()
		session.Stderr = ptty.Output()
		session.Stdin = ptty.Input()
		err = session.Start(command)
		require.NoError(t, err)
		ptty.ExpectMatch(prompt)
		ptty.WriteLine("echo test")
		ptty.ExpectMatch("test")
		ptty.WriteLine("exit")
		err = session.Wait()
		require.NoError(t, err)
	})

	t.Run("LocalForwarding", func(t *testing.T) {
		t.Parallel()
		random, err := net.Listen("tcp", "127.0.0.1:0")
		require.NoError(t, err)
		_ = random.Close()
		tcpAddr, valid := random.Addr().(*net.TCPAddr)
		require.True(t, valid)
		randomPort := tcpAddr.Port

		local, err := net.Listen("tcp", "127.0.0.1:0")
		require.NoError(t, err)
<<<<<<< HEAD
		defer local.Close()
=======
>>>>>>> fb9dc4f3
		tcpAddr, valid = local.Addr().(*net.TCPAddr)
		require.True(t, valid)
		localPort := tcpAddr.Port
		done := make(chan struct{})
		go func() {
			conn, err := local.Accept()
			require.NoError(t, err)
			_ = conn.Close()
			close(done)
		}()

		err = setupSSHCommand(t, []string{"-L", fmt.Sprintf("%d:127.0.0.1:%d", randomPort, localPort)}, []string{"echo", "test"}).Start()
		require.NoError(t, err)

		conn, err := net.Dial("tcp", "127.0.0.1:"+strconv.Itoa(localPort))
		require.NoError(t, err)
		conn.Close()
		<-done
	})
<<<<<<< HEAD

	t.Run("SFTP", func(t *testing.T) {
		t.Parallel()
		sshClient, err := setupAgent(t).SSHClient()
		require.NoError(t, err)
		client, err := sftp.NewClient(sshClient)
		require.NoError(t, err)
		tempFile := filepath.Join(t.TempDir(), "sftp")
		file, err := client.Create(tempFile)
		require.NoError(t, err)
		err = file.Close()
		require.NoError(t, err)
		_, err = os.Stat(tempFile)
		require.NoError(t, err)
	})
}

func setupSSHCommand(t *testing.T, beforeArgs []string, afterArgs []string) *exec.Cmd {
	_, err := exec.LookPath("socat")
	if err != nil {
		t.Skip("You must have socat installed to run this test!")
	}

	agentConn := setupAgent(t)

	listener, err := net.Listen("tcp", "127.0.0.1:0")
	require.NoError(t, err)
	t.Cleanup(func() {
		_ = listener.Close()
	})
	go func() {
		for {
			conn, err := listener.Accept()
			if err != nil {
				return
			}
			ssh, err := agentConn.SSH()
			require.NoError(t, err)
			go io.Copy(conn, ssh)
			go io.Copy(ssh, conn)
		}
	}()
	t.Cleanup(func() {
		_ = listener.Close()
	})
	args := append(beforeArgs, "-o", "ProxyCommand socat - TCP4:"+listener.Addr().String(), "-o", "StrictHostKeyChecking=no", "host")
	args = append(args, afterArgs...)
	return exec.Command("ssh", args...)
}

=======
}

func setupSSHCommand(t *testing.T, beforeArgs []string, afterArgs []string) *exec.Cmd {
	agentConn := setupAgent(t)
	listener, err := net.Listen("tcp", "127.0.0.1:0")
	require.NoError(t, err)
	go func() {
		for {
			conn, err := listener.Accept()
			if err != nil {
				return
			}
			ssh, err := agentConn.SSH()
			require.NoError(t, err)
			go io.Copy(conn, ssh)
			go io.Copy(ssh, conn)
		}
	}()
	t.Cleanup(func() {
		_ = listener.Close()
	})
	tcpAddr, valid := listener.Addr().(*net.TCPAddr)
	require.True(t, valid)
	args := append(beforeArgs,
		"-o", "HostName "+tcpAddr.IP.String(),
		"-o", "Port "+strconv.Itoa(tcpAddr.Port),
		"-o", "StrictHostKeyChecking=no", "host")
	args = append(args, afterArgs...)
	return exec.Command("ssh", args...)
}

>>>>>>> fb9dc4f3
func setupSSHSession(t *testing.T) *ssh.Session {
	sshClient, err := setupAgent(t).SSHClient()
	require.NoError(t, err)
	session, err := sshClient.NewSession()
	require.NoError(t, err)
	return session
}

func setupAgent(t *testing.T) *agent.Conn {
	client, server := provisionersdk.TransportPipe()
	closer := agent.New(func(ctx context.Context, opts *peer.ConnOptions) (*peerbroker.Listener, error) {
		return peerbroker.Listen(server, nil, opts)
	}, &peer.ConnOptions{
		Logger: slogtest.Make(t, nil).Leveled(slog.LevelDebug),
	})
	t.Cleanup(func() {
		_ = client.Close()
		_ = server.Close()
		_ = closer.Close()
	})
	api := proto.NewDRPCPeerBrokerClient(provisionersdk.Conn(client))
	stream, err := api.NegotiateConnection(context.Background())
	require.NoError(t, err)
	conn, err := peerbroker.Dial(stream, []webrtc.ICEServer{}, &peer.ConnOptions{
		Logger: slogtest.Make(t, nil),
	})
	require.NoError(t, err)
	t.Cleanup(func() {
		_ = conn.Close()
	})

	return &agent.Conn{
		Negotiator: api,
		Conn:       conn,
	}
}<|MERGE_RESOLUTION|>--- conflicted
+++ resolved
@@ -5,13 +5,9 @@
 	"fmt"
 	"io"
 	"net"
-<<<<<<< HEAD
 	"os"
 	"os/exec"
 	"path/filepath"
-=======
-	"os/exec"
->>>>>>> fb9dc4f3
 	"runtime"
 	"strconv"
 	"strings"
@@ -101,10 +97,7 @@
 
 		local, err := net.Listen("tcp", "127.0.0.1:0")
 		require.NoError(t, err)
-<<<<<<< HEAD
 		defer local.Close()
-=======
->>>>>>> fb9dc4f3
 		tcpAddr, valid = local.Addr().(*net.TCPAddr)
 		require.True(t, valid)
 		localPort := tcpAddr.Port
@@ -124,7 +117,6 @@
 		conn.Close()
 		<-done
 	})
-<<<<<<< HEAD
 
 	t.Run("SFTP", func(t *testing.T) {
 		t.Parallel()
@@ -143,18 +135,9 @@
 }
 
 func setupSSHCommand(t *testing.T, beforeArgs []string, afterArgs []string) *exec.Cmd {
-	_, err := exec.LookPath("socat")
-	if err != nil {
-		t.Skip("You must have socat installed to run this test!")
-	}
-
 	agentConn := setupAgent(t)
-
 	listener, err := net.Listen("tcp", "127.0.0.1:0")
 	require.NoError(t, err)
-	t.Cleanup(func() {
-		_ = listener.Close()
-	})
 	go func() {
 		for {
 			conn, err := listener.Accept()
@@ -170,33 +153,6 @@
 	t.Cleanup(func() {
 		_ = listener.Close()
 	})
-	args := append(beforeArgs, "-o", "ProxyCommand socat - TCP4:"+listener.Addr().String(), "-o", "StrictHostKeyChecking=no", "host")
-	args = append(args, afterArgs...)
-	return exec.Command("ssh", args...)
-}
-
-=======
-}
-
-func setupSSHCommand(t *testing.T, beforeArgs []string, afterArgs []string) *exec.Cmd {
-	agentConn := setupAgent(t)
-	listener, err := net.Listen("tcp", "127.0.0.1:0")
-	require.NoError(t, err)
-	go func() {
-		for {
-			conn, err := listener.Accept()
-			if err != nil {
-				return
-			}
-			ssh, err := agentConn.SSH()
-			require.NoError(t, err)
-			go io.Copy(conn, ssh)
-			go io.Copy(ssh, conn)
-		}
-	}()
-	t.Cleanup(func() {
-		_ = listener.Close()
-	})
 	tcpAddr, valid := listener.Addr().(*net.TCPAddr)
 	require.True(t, valid)
 	args := append(beforeArgs,
@@ -207,7 +163,6 @@
 	return exec.Command("ssh", args...)
 }
 
->>>>>>> fb9dc4f3
 func setupSSHSession(t *testing.T) *ssh.Session {
 	sshClient, err := setupAgent(t).SSHClient()
 	require.NoError(t, err)
