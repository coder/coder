--- conflicted
+++ resolved
@@ -94,17 +94,9 @@
 
 func setup(t *testing.T) proto.DRPCPeerBrokerClient {
 	client, server := provisionersdk.TransportPipe()
-<<<<<<< HEAD
 	closer := agent.New(func(ctx context.Context, opts *peer.ConnOptions) (*peerbroker.Listener, error) {
-		return peerbroker.Listen(server, opts)
+		return peerbroker.Listen(server, nil, opts)
 	}, &peer.ConnOptions{
-=======
-	closer := agent.New(func(ctx context.Context) (*peerbroker.Listener, error) {
-		return peerbroker.Listen(server, nil, &peer.ConnOptions{
-			Logger: slogtest.Make(t, nil),
-		})
-	}, &agent.Options{
->>>>>>> 55784d35
 		Logger: slogtest.Make(t, nil).Leveled(slog.LevelDebug),
 	})
 	t.Cleanup(func() {
