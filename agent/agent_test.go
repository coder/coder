package agent_test

import (
	"bufio"
	"bytes"
	"context"
	"encoding/json"
	"fmt"
	"io"
	"net"
	"net/netip"
	"os"
	"os/exec"
	"os/user"
	"path"
	"path/filepath"
	"runtime"
	"strconv"
	"strings"
	"sync"
	"sync/atomic"
	"testing"
	"time"

	scp "github.com/bramvdbogaerde/go-scp"
	"github.com/google/uuid"
	"github.com/pion/udp"
	"github.com/pkg/sftp"
	"github.com/spf13/afero"
	"github.com/stretchr/testify/assert"
	"github.com/stretchr/testify/require"
	"go.uber.org/goleak"
	"golang.org/x/crypto/ssh"
	"golang.org/x/text/encoding/unicode"
	"golang.org/x/text/transform"
	"golang.org/x/xerrors"
	"tailscale.com/net/speedtest"
	"tailscale.com/tailcfg"

	"cdr.dev/slog"
	"cdr.dev/slog/sloggers/slogtest"
	"github.com/coder/coder/agent"
	"github.com/coder/coder/codersdk"
	"github.com/coder/coder/codersdk/agentsdk"
	"github.com/coder/coder/pty/ptytest"
	"github.com/coder/coder/tailnet"
	"github.com/coder/coder/tailnet/tailnettest"
	"github.com/coder/coder/testutil"
)

func TestMain(m *testing.M) {
	goleak.VerifyTestMain(m)
}

// NOTE: These tests only work when your default shell is bash for some reason.

func TestAgent_Stats_SSH(t *testing.T) {
	t.Parallel()
	ctx, cancel := context.WithTimeout(context.Background(), testutil.WaitLong)
	defer cancel()

	//nolint:dogsled
	conn, _, stats, _, _ := setupAgent(t, agentsdk.Metadata{}, 0)

	sshClient, err := conn.SSHClient(ctx)
	require.NoError(t, err)
	defer sshClient.Close()
	session, err := sshClient.NewSession()
	require.NoError(t, err)
	defer session.Close()
	stdin, err := session.StdinPipe()
	require.NoError(t, err)
	err = session.Shell()
	require.NoError(t, err)

	var s *agentsdk.Stats
	require.Eventuallyf(t, func() bool {
		var ok bool
		s, ok = <-stats
		return ok && s.ConnectionCount > 0 && s.RxBytes > 0 && s.TxBytes > 0 && s.SessionCountSSH == 1
	}, testutil.WaitLong, testutil.IntervalFast,
		"never saw stats: %+v", s,
	)
	_ = stdin.Close()
	err = session.Wait()
	require.NoError(t, err)
}

func TestAgent_Stats_ReconnectingPTY(t *testing.T) {
	t.Parallel()

	ctx, cancel := context.WithTimeout(context.Background(), testutil.WaitLong)
	defer cancel()

	//nolint:dogsled
	conn, _, stats, _, _ := setupAgent(t, agentsdk.Metadata{}, 0)

	ptyConn, err := conn.ReconnectingPTY(ctx, uuid.New(), 128, 128, "/bin/bash")
	require.NoError(t, err)
	defer ptyConn.Close()

	data, err := json.Marshal(codersdk.ReconnectingPTYRequest{
		Data: "echo test\r\n",
	})
	require.NoError(t, err)
	_, err = ptyConn.Write(data)
	require.NoError(t, err)

	var s *agentsdk.Stats
	require.Eventuallyf(t, func() bool {
		var ok bool
		s, ok = <-stats
		return ok && s.ConnectionCount > 0 && s.RxBytes > 0 && s.TxBytes > 0 && s.SessionCountReconnectingPTY == 1
	}, testutil.WaitLong, testutil.IntervalFast,
		"never saw stats: %+v", s,
	)
}

func TestAgent_Stats_Magic(t *testing.T) {
	t.Parallel()
	t.Run("StripsEnvironmentVariable", func(t *testing.T) {
		t.Parallel()
		ctx, cancel := context.WithTimeout(context.Background(), testutil.WaitLong)
		defer cancel()
		//nolint:dogsled
		conn, _, _, _, _ := setupAgent(t, agentsdk.Metadata{}, 0)
		sshClient, err := conn.SSHClient(ctx)
		require.NoError(t, err)
		defer sshClient.Close()
		session, err := sshClient.NewSession()
		require.NoError(t, err)
		session.Setenv(agent.MagicSSHSessionTypeEnvironmentVariable, agent.MagicSSHSessionTypeVSCode)
		defer session.Close()

		command := "sh -c 'echo $" + agent.MagicSSHSessionTypeEnvironmentVariable + "'"
		expected := ""
		if runtime.GOOS == "windows" {
			expected = "%" + agent.MagicSSHSessionTypeEnvironmentVariable + "%"
			command = "cmd.exe /c echo " + expected
		}
		output, err := session.Output(command)
		require.NoError(t, err)
		require.Equal(t, expected, strings.TrimSpace(string(output)))
	})
	t.Run("Tracks", func(t *testing.T) {
		t.Parallel()
		if runtime.GOOS == "window" {
			t.Skip("Sleeping for infinity doesn't work on Windows")
		}
		ctx, cancel := context.WithTimeout(context.Background(), testutil.WaitLong)
		defer cancel()
		//nolint:dogsled
		conn, _, stats, _, _ := setupAgent(t, agentsdk.Metadata{}, 0)
		sshClient, err := conn.SSHClient(ctx)
		require.NoError(t, err)
		defer sshClient.Close()
		session, err := sshClient.NewSession()
		require.NoError(t, err)
		session.Setenv(agent.MagicSSHSessionTypeEnvironmentVariable, agent.MagicSSHSessionTypeVSCode)
		defer session.Close()
		stdin, err := session.StdinPipe()
		require.NoError(t, err)
		err = session.Shell()
		require.NoError(t, err)
		var s *agentsdk.Stats
		require.Eventuallyf(t, func() bool {
			var ok bool
			s, ok = <-stats
			return ok && s.ConnectionCount > 0 && s.RxBytes > 0 && s.TxBytes > 0 &&
				// Ensure that the connection didn't count as a "normal" SSH session.
				// This was a special one, so it should be labeled specially in the stats!
				s.SessionCountVSCode == 1 &&
				// Ensure that connection latency is being counted!
				// If it isn't, it's set to -1.
				s.ConnectionMedianLatencyMS >= 0
		}, testutil.WaitLong, testutil.IntervalFast,
			"never saw stats: %+v", s,
		)
		// The shell will automatically exit if there is no stdin!
		_ = stdin.Close()
		err = session.Wait()
		require.NoError(t, err)
	})
}

func TestAgent_SessionExec(t *testing.T) {
	t.Parallel()
	session := setupSSHSession(t, agentsdk.Metadata{})

	command := "echo test"
	if runtime.GOOS == "windows" {
		command = "cmd.exe /c echo test"
	}
	output, err := session.Output(command)
	require.NoError(t, err)
	require.Equal(t, "test", strings.TrimSpace(string(output)))
}

func TestAgent_GitSSH(t *testing.T) {
	t.Parallel()
	session := setupSSHSession(t, agentsdk.Metadata{})
	command := "sh -c 'echo $GIT_SSH_COMMAND'"
	if runtime.GOOS == "windows" {
		command = "cmd.exe /c echo %GIT_SSH_COMMAND%"
	}
	output, err := session.Output(command)
	require.NoError(t, err)
	require.True(t, strings.HasSuffix(strings.TrimSpace(string(output)), "gitssh --"))
}

func TestAgent_SessionTTYShell(t *testing.T) {
	t.Parallel()
	ctx, cancel := context.WithTimeout(context.Background(), testutil.WaitLong)
	t.Cleanup(cancel)
	if runtime.GOOS == "windows" {
		// This might be our implementation, or ConPTY itself.
		// It's difficult to find extensive tests for it, so
		// it seems like it could be either.
		t.Skip("ConPTY appears to be inconsistent on Windows.")
	}
	session := setupSSHSession(t, agentsdk.Metadata{})
	command := "sh"
	if runtime.GOOS == "windows" {
		command = "cmd.exe"
	}
	err := session.RequestPty("xterm", 128, 128, ssh.TerminalModes{})
	require.NoError(t, err)
	ptty := ptytest.New(t)
	session.Stdout = ptty.Output()
	session.Stderr = ptty.Output()
	session.Stdin = ptty.Input()
	err = session.Start(command)
	require.NoError(t, err)
	_ = ptty.Peek(ctx, 1) // wait for the prompt
	ptty.WriteLine("echo test")
	ptty.ExpectMatch("test")
	ptty.WriteLine("exit")
	err = session.Wait()
	require.NoError(t, err)
}

func TestAgent_SessionTTYExitCode(t *testing.T) {
	t.Parallel()
	session := setupSSHSession(t, agentsdk.Metadata{})
	command := "areallynotrealcommand"
	err := session.RequestPty("xterm", 128, 128, ssh.TerminalModes{})
	require.NoError(t, err)
	ptty := ptytest.New(t)
	session.Stdout = ptty.Output()
	session.Stderr = ptty.Output()
	session.Stdin = ptty.Input()
	err = session.Start(command)
	require.NoError(t, err)
	err = session.Wait()
	exitErr := &ssh.ExitError{}
	require.True(t, xerrors.As(err, &exitErr))
	if runtime.GOOS == "windows" {
		assert.Equal(t, 1, exitErr.ExitStatus())
	} else {
		assert.Equal(t, 127, exitErr.ExitStatus())
	}
}

//nolint:paralleltest // This test sets an environment variable.
func TestAgent_Session_TTY_MOTD(t *testing.T) {
	if runtime.GOOS == "windows" {
		// This might be our implementation, or ConPTY itself.
		// It's difficult to find extensive tests for it, so
		// it seems like it could be either.
		t.Skip("ConPTY appears to be inconsistent on Windows.")
	}

	wantMOTD := "Welcome to your Coder workspace!"

	tmpdir := t.TempDir()
	name := filepath.Join(tmpdir, "motd")
	err := os.WriteFile(name, []byte(wantMOTD), 0o600)
	require.NoError(t, err, "write motd file")

	// Set HOME so we can ensure no ~/.hushlogin is present.
	t.Setenv("HOME", tmpdir)

	session := setupSSHSession(t, agentsdk.Metadata{
		MOTDFile: name,
	})
	err = session.RequestPty("xterm", 128, 128, ssh.TerminalModes{})
	require.NoError(t, err)

	ptty := ptytest.New(t)
	var stdout bytes.Buffer
	session.Stdout = &stdout
	session.Stderr = ptty.Output()
	session.Stdin = ptty.Input()
	err = session.Shell()
	require.NoError(t, err)

	ptty.WriteLine("exit 0")
	err = session.Wait()
	require.NoError(t, err)

	require.Contains(t, stdout.String(), wantMOTD, "should show motd")
}

//nolint:paralleltest // This test sets an environment variable.
func TestAgent_Session_TTY_Hushlogin(t *testing.T) {
	if runtime.GOOS == "windows" {
		// This might be our implementation, or ConPTY itself.
		// It's difficult to find extensive tests for it, so
		// it seems like it could be either.
		t.Skip("ConPTY appears to be inconsistent on Windows.")
	}

	wantNotMOTD := "Welcome to your Coder workspace!"

	tmpdir := t.TempDir()
	name := filepath.Join(tmpdir, "motd")
	err := os.WriteFile(name, []byte(wantNotMOTD), 0o600)
	require.NoError(t, err, "write motd file")

	// Create hushlogin to silence motd.
	f, err := os.Create(filepath.Join(tmpdir, ".hushlogin"))
	require.NoError(t, err, "create .hushlogin file")
	err = f.Close()
	require.NoError(t, err, "close .hushlogin file")

	// Set HOME so we can ensure ~/.hushlogin is present.
	t.Setenv("HOME", tmpdir)

	session := setupSSHSession(t, agentsdk.Metadata{
		MOTDFile: name,
	})
	err = session.RequestPty("xterm", 128, 128, ssh.TerminalModes{})
	require.NoError(t, err)

	ptty := ptytest.New(t)
	var stdout bytes.Buffer
	session.Stdout = &stdout
	session.Stderr = ptty.Output()
	session.Stdin = ptty.Input()
	err = session.Shell()
	require.NoError(t, err)

	ptty.WriteLine("exit 0")
	err = session.Wait()
	require.NoError(t, err)

	require.NotContains(t, stdout.String(), wantNotMOTD, "should not show motd")
}

//nolint:paralleltest // This test reserves a port.
func TestAgent_TCPLocalForwarding(t *testing.T) {
	random, err := net.Listen("tcp", "127.0.0.1:0")
	require.NoError(t, err)
	_ = random.Close()
	tcpAddr, valid := random.Addr().(*net.TCPAddr)
	require.True(t, valid)
	randomPort := tcpAddr.Port

	local, err := net.Listen("tcp", "127.0.0.1:0")
	require.NoError(t, err)
	defer local.Close()
	tcpAddr, valid = local.Addr().(*net.TCPAddr)
	require.True(t, valid)
	remotePort := tcpAddr.Port
	done := make(chan struct{})
	go func() {
		defer close(done)
		conn, err := local.Accept()
		if !assert.NoError(t, err) {
			return
		}
		defer conn.Close()
		b := make([]byte, 4)
		_, err = conn.Read(b)
		if !assert.NoError(t, err) {
			return
		}
		_, err = conn.Write(b)
		if !assert.NoError(t, err) {
			return
		}
	}()

	cmd := setupSSHCommand(t, []string{"-L", fmt.Sprintf("%d:127.0.0.1:%d", randomPort, remotePort)}, []string{"sleep", "5"})
	err = cmd.Start()
	require.NoError(t, err)

	require.Eventually(t, func() bool {
		conn, err := net.Dial("tcp", "127.0.0.1:"+strconv.Itoa(randomPort))
		if err != nil {
			return false
		}
		defer conn.Close()
		_, err = conn.Write([]byte("test"))
		if !assert.NoError(t, err) {
			return false
		}
		b := make([]byte, 4)
		_, err = conn.Read(b)
		if !assert.NoError(t, err) {
			return false
		}
		if !assert.Equal(t, "test", string(b)) {
			return false
		}

		return true
	}, testutil.WaitLong, testutil.IntervalSlow)

	<-done

	_ = cmd.Process.Kill()
}

//nolint:paralleltest // This test reserves a port.
func TestAgent_TCPRemoteForwarding(t *testing.T) {
	random, err := net.Listen("tcp", "127.0.0.1:0")
	require.NoError(t, err)
	_ = random.Close()
	tcpAddr, valid := random.Addr().(*net.TCPAddr)
	require.True(t, valid)
	randomPort := tcpAddr.Port

	l, err := net.Listen("tcp", "127.0.0.1:0")
	require.NoError(t, err)
	defer l.Close()
	tcpAddr, valid = l.Addr().(*net.TCPAddr)
	require.True(t, valid)
	localPort := tcpAddr.Port

	done := make(chan struct{})
	go func() {
		defer close(done)

		conn, err := l.Accept()
		if err != nil {
			return
		}
		defer conn.Close()
		b := make([]byte, 4)
		_, err = conn.Read(b)
		if !assert.NoError(t, err) {
			return
		}
		_, err = conn.Write(b)
		if !assert.NoError(t, err) {
			return
		}
	}()

	cmd := setupSSHCommand(t, []string{"-R", fmt.Sprintf("127.0.0.1:%d:127.0.0.1:%d", randomPort, localPort)}, []string{"sleep", "5"})
	err = cmd.Start()
	require.NoError(t, err)

	require.Eventually(t, func() bool {
		conn, err := net.Dial("tcp", fmt.Sprintf("127.0.0.1:%d", randomPort))
		if err != nil {
			return false
		}
		defer conn.Close()
		_, err = conn.Write([]byte("test"))
		if !assert.NoError(t, err) {
			return false
		}
		b := make([]byte, 4)
		_, err = conn.Read(b)
		if !assert.NoError(t, err) {
			return false
		}
		if !assert.Equal(t, "test", string(b)) {
			return false
		}

		return true
	}, testutil.WaitLong, testutil.IntervalSlow)

	<-done

	_ = cmd.Process.Kill()
}

func TestAgent_UnixLocalForwarding(t *testing.T) {
	t.Parallel()
	if runtime.GOOS == "windows" {
		t.Skip("unix domain sockets are not fully supported on Windows")
	}

	tmpdir := tempDirUnixSocket(t)
	remoteSocketPath := filepath.Join(tmpdir, "remote-socket")
	localSocketPath := filepath.Join(tmpdir, "local-socket")

	l, err := net.Listen("unix", remoteSocketPath)
	require.NoError(t, err)
	defer l.Close()

	done := make(chan struct{})
	go func() {
		defer close(done)

		conn, err := l.Accept()
		if err != nil {
			return
		}
		defer conn.Close()
		b := make([]byte, 4)
		_, err = conn.Read(b)
		if !assert.NoError(t, err) {
			return
		}
		_, err = conn.Write(b)
		if !assert.NoError(t, err) {
			return
		}
	}()

	cmd := setupSSHCommand(t, []string{"-L", fmt.Sprintf("%s:%s", localSocketPath, remoteSocketPath)}, []string{"sleep", "5"})
	err = cmd.Start()
	require.NoError(t, err)

	require.Eventually(t, func() bool {
		_, err := os.Stat(localSocketPath)
		return err == nil
	}, testutil.WaitLong, testutil.IntervalFast)

	conn, err := net.Dial("unix", localSocketPath)
	require.NoError(t, err)
	defer conn.Close()
	_, err = conn.Write([]byte("test"))
	require.NoError(t, err)
	b := make([]byte, 4)
	_, err = conn.Read(b)
	require.NoError(t, err)
	require.Equal(t, "test", string(b))
	_ = conn.Close()
	<-done

	_ = cmd.Process.Kill()
}

func TestAgent_UnixRemoteForwarding(t *testing.T) {
	t.Parallel()
	if runtime.GOOS == "windows" {
		t.Skip("unix domain sockets are not fully supported on Windows")
	}

	tmpdir := tempDirUnixSocket(t)
	remoteSocketPath := filepath.Join(tmpdir, "remote-socket")
	localSocketPath := filepath.Join(tmpdir, "local-socket")

	l, err := net.Listen("unix", localSocketPath)
	require.NoError(t, err)
	defer l.Close()

	done := make(chan struct{})
	go func() {
		defer close(done)

		conn, err := l.Accept()
		if err != nil {
			return
		}
		defer conn.Close()
		b := make([]byte, 4)
		_, err = conn.Read(b)
		if !assert.NoError(t, err) {
			return
		}
		_, err = conn.Write(b)
		if !assert.NoError(t, err) {
			return
		}
	}()

	cmd := setupSSHCommand(t, []string{"-R", fmt.Sprintf("%s:%s", remoteSocketPath, localSocketPath)}, []string{"sleep", "5"})
	err = cmd.Start()
	require.NoError(t, err)

	require.Eventually(t, func() bool {
		_, err := os.Stat(remoteSocketPath)
		return err == nil
	}, testutil.WaitLong, testutil.IntervalFast)

	conn, err := net.Dial("unix", remoteSocketPath)
	require.NoError(t, err)
	defer conn.Close()
	_, err = conn.Write([]byte("test"))
	require.NoError(t, err)
	b := make([]byte, 4)
	_, err = conn.Read(b)
	require.NoError(t, err)
	require.Equal(t, "test", string(b))
	_ = conn.Close()

	<-done

	_ = cmd.Process.Kill()
}

func TestAgent_SFTP(t *testing.T) {
	t.Parallel()
	ctx, cancel := context.WithTimeout(context.Background(), testutil.WaitLong)
	defer cancel()
	u, err := user.Current()
	require.NoError(t, err, "get current user")
	home := u.HomeDir
	if runtime.GOOS == "windows" {
		home = "/" + strings.ReplaceAll(home, "\\", "/")
	}
	//nolint:dogsled
	conn, _, _, _, _ := setupAgent(t, agentsdk.Metadata{}, 0)
	sshClient, err := conn.SSHClient(ctx)
	require.NoError(t, err)
	defer sshClient.Close()
	client, err := sftp.NewClient(sshClient)
	require.NoError(t, err)
	defer client.Close()
	wd, err := client.Getwd()
	require.NoError(t, err, "get working directory")
	require.Equal(t, home, wd, "working directory should be home user home")
	tempFile := filepath.Join(t.TempDir(), "sftp")
	// SFTP only accepts unix-y paths.
	remoteFile := filepath.ToSlash(tempFile)
	if !path.IsAbs(remoteFile) {
		// On Windows, e.g. "/C:/Users/...".
		remoteFile = path.Join("/", remoteFile)
	}
	file, err := client.Create(remoteFile)
	require.NoError(t, err)
	err = file.Close()
	require.NoError(t, err)
	_, err = os.Stat(tempFile)
	require.NoError(t, err)
}

func TestAgent_SCP(t *testing.T) {
	t.Parallel()

	ctx, cancel := context.WithTimeout(context.Background(), testutil.WaitLong)
	defer cancel()

	//nolint:dogsled
	conn, _, _, _, _ := setupAgent(t, agentsdk.Metadata{}, 0)
	sshClient, err := conn.SSHClient(ctx)
	require.NoError(t, err)
	defer sshClient.Close()
	scpClient, err := scp.NewClientBySSH(sshClient)
	require.NoError(t, err)
	defer scpClient.Close()
	tempFile := filepath.Join(t.TempDir(), "scp")
	content := "hello world"
	err = scpClient.CopyFile(context.Background(), strings.NewReader(content), tempFile, "0755")
	require.NoError(t, err)
	_, err = os.Stat(tempFile)
	require.NoError(t, err)
}

func TestAgent_EnvironmentVariables(t *testing.T) {
	t.Parallel()
	key := "EXAMPLE"
	value := "value"
	session := setupSSHSession(t, agentsdk.Metadata{
		EnvironmentVariables: map[string]string{
			key: value,
		},
	})
	command := "sh -c 'echo $" + key + "'"
	if runtime.GOOS == "windows" {
		command = "cmd.exe /c echo %" + key + "%"
	}
	output, err := session.Output(command)
	require.NoError(t, err)
	require.Equal(t, value, strings.TrimSpace(string(output)))
}

func TestAgent_EnvironmentVariableExpansion(t *testing.T) {
	t.Parallel()
	key := "EXAMPLE"
	session := setupSSHSession(t, agentsdk.Metadata{
		EnvironmentVariables: map[string]string{
			key: "$SOMETHINGNOTSET",
		},
	})
	command := "sh -c 'echo $" + key + "'"
	if runtime.GOOS == "windows" {
		command = "cmd.exe /c echo %" + key + "%"
	}
	output, err := session.Output(command)
	require.NoError(t, err)
	expect := ""
	if runtime.GOOS == "windows" {
		expect = "%EXAMPLE%"
	}
	// Output should be empty, because the variable is not set!
	require.Equal(t, expect, strings.TrimSpace(string(output)))
}

func TestAgent_CoderEnvVars(t *testing.T) {
	t.Parallel()

	for _, key := range []string{"CODER"} {
		key := key
		t.Run(key, func(t *testing.T) {
			t.Parallel()

			session := setupSSHSession(t, agentsdk.Metadata{})
			command := "sh -c 'echo $" + key + "'"
			if runtime.GOOS == "windows" {
				command = "cmd.exe /c echo %" + key + "%"
			}
			output, err := session.Output(command)
			require.NoError(t, err)
			require.NotEmpty(t, strings.TrimSpace(string(output)))
		})
	}
}

func TestAgent_SSHConnectionEnvVars(t *testing.T) {
	t.Parallel()

	// Note: the SSH_TTY environment variable should only be set for TTYs.
	// For some reason this test produces a TTY locally and a non-TTY in CI
	// so we don't test for the absence of SSH_TTY.
	for _, key := range []string{"SSH_CONNECTION", "SSH_CLIENT"} {
		key := key
		t.Run(key, func(t *testing.T) {
			t.Parallel()

			session := setupSSHSession(t, agentsdk.Metadata{})
			command := "sh -c 'echo $" + key + "'"
			if runtime.GOOS == "windows" {
				command = "cmd.exe /c echo %" + key + "%"
			}
			output, err := session.Output(command)
			require.NoError(t, err)
			require.NotEmpty(t, strings.TrimSpace(string(output)))
		})
	}
}

func TestAgent_StartupScript(t *testing.T) {
	t.Parallel()
	if runtime.GOOS == "windows" {
		t.Skip("This test doesn't work on Windows for some reason...")
	}
	content := "output\n"
	//nolint:dogsled
<<<<<<< HEAD
	_, client, _, fs := setupAgent(t, agentsdk.Metadata{
=======
	_, _, _, fs, _ := setupAgent(t, agentsdk.Metadata{
>>>>>>> a666539b
		StartupScript: "echo " + content,
	}, 0)
	var gotContent string
	require.Eventually(t, func() bool {
		outputPath := filepath.Join(os.TempDir(), "coder-startup-script.log")
		content, err := afero.ReadFile(fs, outputPath)
		if err != nil {
			t.Logf("read file %q: %s", outputPath, err)
			return false
		}
		if len(content) == 0 {
			t.Logf("no content in %q", outputPath)
			return false
		}
		if runtime.GOOS == "windows" {
			// Windows uses UTF16! 🪟🪟🪟
			content, _, err = transform.Bytes(unicode.UTF16(unicode.LittleEndian, unicode.UseBOM).NewDecoder(), content)
			if !assert.NoError(t, err) {
				return false
			}
		}
		gotContent = string(content)
		return true
	}, testutil.WaitShort, testutil.IntervalMedium)
	require.Equal(t, content, gotContent)
	require.Equal(t, content, client.getLogs())
}

func TestAgent_Lifecycle(t *testing.T) {
	t.Parallel()

	t.Run("StartTimeout", func(t *testing.T) {
		t.Parallel()

		_, client, _, _, _ := setupAgent(t, agentsdk.Metadata{
			StartupScript:        "sleep 5",
			StartupScriptTimeout: time.Nanosecond,
		}, 0)

		want := []codersdk.WorkspaceAgentLifecycle{
			codersdk.WorkspaceAgentLifecycleStarting,
			codersdk.WorkspaceAgentLifecycleStartTimeout,
		}

		var got []codersdk.WorkspaceAgentLifecycle
		assert.Eventually(t, func() bool {
			got = client.getLifecycleStates()
			return len(got) > 0 && got[len(got)-1] == want[len(want)-1]
		}, testutil.WaitShort, testutil.IntervalMedium)
		switch len(got) {
		case 1:
			// This can happen if lifecycle state updates are
			// too fast, only the latest one is reported.
			require.Equal(t, want[1:], got)
		default:
			// This is the expected case.
			require.Equal(t, want, got)
		}
	})

	t.Run("StartError", func(t *testing.T) {
		t.Parallel()

		_, client, _, _, _ := setupAgent(t, agentsdk.Metadata{
			StartupScript:        "false",
			StartupScriptTimeout: 30 * time.Second,
		}, 0)

		want := []codersdk.WorkspaceAgentLifecycle{
			codersdk.WorkspaceAgentLifecycleStarting,
			codersdk.WorkspaceAgentLifecycleStartError,
		}

		var got []codersdk.WorkspaceAgentLifecycle
		assert.Eventually(t, func() bool {
			got = client.getLifecycleStates()
			return len(got) > 0 && got[len(got)-1] == want[len(want)-1]
		}, testutil.WaitShort, testutil.IntervalMedium)
		switch len(got) {
		case 1:
			// This can happen if lifecycle state updates are
			// too fast, only the latest one is reported.
			require.Equal(t, want[1:], got)
		default:
			// This is the expected case.
			require.Equal(t, want, got)
		}
	})

	t.Run("Ready", func(t *testing.T) {
		t.Parallel()

		_, client, _, _, _ := setupAgent(t, agentsdk.Metadata{
			StartupScript:        "true",
			StartupScriptTimeout: 30 * time.Second,
		}, 0)

		want := []codersdk.WorkspaceAgentLifecycle{
			codersdk.WorkspaceAgentLifecycleStarting,
			codersdk.WorkspaceAgentLifecycleReady,
		}

		var got []codersdk.WorkspaceAgentLifecycle
		assert.Eventually(t, func() bool {
			got = client.getLifecycleStates()
			return len(got) > 0 && got[len(got)-1] == want[len(want)-1]
		}, testutil.WaitShort, testutil.IntervalMedium)
		switch len(got) {
		case 1:
			// This can happen if lifecycle state updates are
			// too fast, only the latest one is reported.
			require.Equal(t, want[1:], got)
		default:
			// This is the expected case.
			require.Equal(t, want, got)
		}
	})

	t.Run("ShuttingDown", func(t *testing.T) {
		t.Parallel()

		_, client, _, _, closer := setupAgent(t, agentsdk.Metadata{
			ShutdownScript:       "sleep 5",
			StartupScriptTimeout: 30 * time.Second,
		}, 0)

		var ready []codersdk.WorkspaceAgentLifecycle
		assert.Eventually(t, func() bool {
			ready = client.getLifecycleStates()
			return len(ready) > 0 && ready[len(ready)-1] == codersdk.WorkspaceAgentLifecycleReady
		}, testutil.WaitShort, testutil.IntervalMedium)

		// Start close asynchronously so that we an inspect the state.
		done := make(chan struct{})
		go func() {
			defer close(done)
			err := closer.Close()
			assert.NoError(t, err)
		}()
		t.Cleanup(func() {
			<-done
		})

		want := []codersdk.WorkspaceAgentLifecycle{
			codersdk.WorkspaceAgentLifecycleShuttingDown,
		}

		var got []codersdk.WorkspaceAgentLifecycle
		assert.Eventually(t, func() bool {
			got = client.getLifecycleStates()[len(ready):]
			return len(got) > 0 && got[len(got)-1] == want[len(want)-1]
		}, testutil.WaitShort, testutil.IntervalMedium)

		require.Equal(t, want, got)
	})

	t.Run("ShutdownTimeout", func(t *testing.T) {
		t.Parallel()

		_, client, _, _, closer := setupAgent(t, agentsdk.Metadata{
			ShutdownScript:        "sleep 5",
			ShutdownScriptTimeout: time.Nanosecond,
		}, 0)

		var ready []codersdk.WorkspaceAgentLifecycle
		assert.Eventually(t, func() bool {
			ready = client.getLifecycleStates()
			return len(ready) > 0 && ready[len(ready)-1] == codersdk.WorkspaceAgentLifecycleReady
		}, testutil.WaitShort, testutil.IntervalMedium)

		// Start close asynchronously so that we an inspect the state.
		done := make(chan struct{})
		go func() {
			defer close(done)
			err := closer.Close()
			assert.NoError(t, err)
		}()
		t.Cleanup(func() {
			<-done
		})

		want := []codersdk.WorkspaceAgentLifecycle{
			codersdk.WorkspaceAgentLifecycleShuttingDown,
			codersdk.WorkspaceAgentLifecycleShutdownTimeout,
		}

		var got []codersdk.WorkspaceAgentLifecycle
		assert.Eventually(t, func() bool {
			got = client.getLifecycleStates()[len(ready):]
			return len(got) > 0 && got[len(got)-1] == want[len(want)-1]
		}, testutil.WaitShort, testutil.IntervalMedium)

		switch len(got) {
		case 1:
			// This can happen if lifecycle state updates are
			// too fast, only the latest one is reported.
			require.Equal(t, want[1:], got)
		default:
			// This is the expected case.
			require.Equal(t, want, got)
		}
	})

	t.Run("ShutdownError", func(t *testing.T) {
		t.Parallel()

		_, client, _, _, closer := setupAgent(t, agentsdk.Metadata{
			ShutdownScript:        "false",
			ShutdownScriptTimeout: 30 * time.Second,
		}, 0)

		var ready []codersdk.WorkspaceAgentLifecycle
		assert.Eventually(t, func() bool {
			ready = client.getLifecycleStates()
			return len(ready) > 0 && ready[len(ready)-1] == codersdk.WorkspaceAgentLifecycleReady
		}, testutil.WaitShort, testutil.IntervalMedium)

		// Start close asynchronously so that we an inspect the state.
		done := make(chan struct{})
		go func() {
			defer close(done)
			err := closer.Close()
			assert.NoError(t, err)
		}()
		t.Cleanup(func() {
			<-done
		})

		want := []codersdk.WorkspaceAgentLifecycle{
			codersdk.WorkspaceAgentLifecycleShuttingDown,
			codersdk.WorkspaceAgentLifecycleShutdownError,
		}

		var got []codersdk.WorkspaceAgentLifecycle
		assert.Eventually(t, func() bool {
			got = client.getLifecycleStates()[len(ready):]
			return len(got) > 0 && got[len(got)-1] == want[len(want)-1]
		}, testutil.WaitShort, testutil.IntervalMedium)

		switch len(got) {
		case 1:
			// This can happen if lifecycle state updates are
			// too fast, only the latest one is reported.
			require.Equal(t, want[1:], got)
		default:
			// This is the expected case.
			require.Equal(t, want, got)
		}
	})

	t.Run("ShutdownScriptOnce", func(t *testing.T) {
		t.Parallel()

		expected := "this-is-shutdown"
		client := &client{
			t:       t,
			agentID: uuid.New(),
			metadata: agentsdk.Metadata{
				DERPMap:        tailnettest.RunDERPAndSTUN(t),
				StartupScript:  "echo 1",
				ShutdownScript: "echo " + expected,
			},
			statsChan:   make(chan *agentsdk.Stats),
			coordinator: tailnet.NewCoordinator(),
		}

		fs := afero.NewMemMapFs()
		agent := agent.New(agent.Options{
			Client:     client,
			Logger:     slogtest.Make(t, nil).Leveled(slog.LevelInfo),
			Filesystem: fs,
		})

		// agent.Close() loads the shutdown script from the agent metadata.
		// The metadata is populated just before execution of the startup script, so it's mandatory to wait
		// until the startup starts.
		require.Eventually(t, func() bool {
			outputPath := filepath.Join(os.TempDir(), "coder-startup-script.log")
			content, err := afero.ReadFile(fs, outputPath)
			if err != nil {
				t.Logf("read file %q: %s", outputPath, err)
				return false
			}
			return len(content) > 0 // something is in the startup log file
		}, testutil.WaitShort, testutil.IntervalMedium)

		err := agent.Close()
		require.NoError(t, err, "agent should be closed successfully")

		outputPath := filepath.Join(os.TempDir(), "coder-shutdown-script.log")
		logFirstRead, err := afero.ReadFile(fs, outputPath)
		require.NoError(t, err, "log file should be present")
		require.Equal(t, expected, string(bytes.TrimSpace(logFirstRead)))

		// Make sure that script can't be executed twice.
		err = agent.Close()
		require.NoError(t, err, "don't need to close the agent twice, no effect")

		logSecondRead, err := afero.ReadFile(fs, outputPath)
		require.NoError(t, err, "log file should be present")
		require.Equal(t, string(bytes.TrimSpace(logFirstRead)), string(bytes.TrimSpace(logSecondRead)))
	})
}

func TestAgent_Startup(t *testing.T) {
	t.Parallel()

	t.Run("EmptyDirectory", func(t *testing.T) {
		t.Parallel()

		_, client, _, _, _ := setupAgent(t, agentsdk.Metadata{
			StartupScript:        "true",
			StartupScriptTimeout: 30 * time.Second,
			Directory:            "",
		}, 0)
		assert.Eventually(t, func() bool {
			return client.getStartup().Version != ""
		}, testutil.WaitShort, testutil.IntervalFast)
		require.Equal(t, "", client.getStartup().ExpandedDirectory)
	})

	t.Run("HomeDirectory", func(t *testing.T) {
		t.Parallel()

		_, client, _, _, _ := setupAgent(t, agentsdk.Metadata{
			StartupScript:        "true",
			StartupScriptTimeout: 30 * time.Second,
			Directory:            "~",
		}, 0)
		assert.Eventually(t, func() bool {
			return client.getStartup().Version != ""
		}, testutil.WaitShort, testutil.IntervalFast)
		homeDir, err := os.UserHomeDir()
		require.NoError(t, err)
		require.Equal(t, homeDir, client.getStartup().ExpandedDirectory)
	})

	t.Run("HomeEnvironmentVariable", func(t *testing.T) {
		t.Parallel()

		_, client, _, _, _ := setupAgent(t, agentsdk.Metadata{
			StartupScript:        "true",
			StartupScriptTimeout: 30 * time.Second,
			Directory:            "$HOME",
		}, 0)
		assert.Eventually(t, func() bool {
			return client.getStartup().Version != ""
		}, testutil.WaitShort, testutil.IntervalFast)
		homeDir, err := os.UserHomeDir()
		require.NoError(t, err)
		require.Equal(t, homeDir, client.getStartup().ExpandedDirectory)
	})
}

func TestAgent_ReconnectingPTY(t *testing.T) {
	t.Parallel()
	if runtime.GOOS == "windows" {
		// This might be our implementation, or ConPTY itself.
		// It's difficult to find extensive tests for it, so
		// it seems like it could be either.
		t.Skip("ConPTY appears to be inconsistent on Windows.")
	}

	ctx, cancel := context.WithTimeout(context.Background(), testutil.WaitLong)
	defer cancel()

	//nolint:dogsled
	conn, _, _, _, _ := setupAgent(t, agentsdk.Metadata{}, 0)
	id := uuid.New()
	netConn, err := conn.ReconnectingPTY(ctx, id, 100, 100, "/bin/bash")
	require.NoError(t, err)
	defer netConn.Close()

	bufRead := bufio.NewReader(netConn)

	// Brief pause to reduce the likelihood that we send keystrokes while
	// the shell is simultaneously sending a prompt.
	time.Sleep(100 * time.Millisecond)

	data, err := json.Marshal(codersdk.ReconnectingPTYRequest{
		Data: "echo test\r\n",
	})
	require.NoError(t, err)
	_, err = netConn.Write(data)
	require.NoError(t, err)

	expectLine := func(matcher func(string) bool) {
		for {
			line, err := bufRead.ReadString('\n')
			require.NoError(t, err)
			if matcher(line) {
				break
			}
		}
	}

	matchEchoCommand := func(line string) bool {
		return strings.Contains(line, "echo test")
	}
	matchEchoOutput := func(line string) bool {
		return strings.Contains(line, "test") && !strings.Contains(line, "echo")
	}

	// Once for typing the command...
	expectLine(matchEchoCommand)
	// And another time for the actual output.
	expectLine(matchEchoOutput)

	_ = netConn.Close()
	netConn, err = conn.ReconnectingPTY(ctx, id, 100, 100, "/bin/bash")
	require.NoError(t, err)
	defer netConn.Close()

	bufRead = bufio.NewReader(netConn)

	// Same output again!
	expectLine(matchEchoCommand)
	expectLine(matchEchoOutput)
}

func TestAgent_Dial(t *testing.T) {
	t.Parallel()

	cases := []struct {
		name  string
		setup func(t *testing.T) net.Listener
	}{
		{
			name: "TCP",
			setup: func(t *testing.T) net.Listener {
				l, err := net.Listen("tcp", "127.0.0.1:0")
				require.NoError(t, err, "create TCP listener")
				return l
			},
		},
		{
			name: "UDP",
			setup: func(t *testing.T) net.Listener {
				addr := net.UDPAddr{
					IP:   net.ParseIP("127.0.0.1"),
					Port: 0,
				}
				l, err := udp.Listen("udp", &addr)
				require.NoError(t, err, "create UDP listener")
				return l
			},
		},
	}

	for _, c := range cases {
		c := c
		t.Run(c.name, func(t *testing.T) {
			t.Parallel()

			// Setup listener
			l := c.setup(t)
			defer l.Close()
			go func() {
				for {
					c, err := l.Accept()
					if err != nil {
						return
					}

					go testAccept(t, c)
				}
			}()

			//nolint:dogsled
			conn, _, _, _, _ := setupAgent(t, agentsdk.Metadata{}, 0)
			require.True(t, conn.AwaitReachable(context.Background()))
			conn1, err := conn.DialContext(context.Background(), l.Addr().Network(), l.Addr().String())
			require.NoError(t, err)
			defer conn1.Close()
			conn2, err := conn.DialContext(context.Background(), l.Addr().Network(), l.Addr().String())
			require.NoError(t, err)
			defer conn2.Close()
			testDial(t, conn2)
			testDial(t, conn1)
			time.Sleep(150 * time.Millisecond)
		})
	}
}

func TestAgent_Speedtest(t *testing.T) {
	t.Parallel()
	t.Skip("This test is relatively flakey because of Tailscale's speedtest code...")
	ctx, cancel := context.WithTimeout(context.Background(), testutil.WaitLong)
	defer cancel()
	derpMap := tailnettest.RunDERPAndSTUN(t)
	//nolint:dogsled
	conn, _, _, _, _ := setupAgent(t, agentsdk.Metadata{
		DERPMap: derpMap,
	}, 0)
	defer conn.Close()
	res, err := conn.Speedtest(ctx, speedtest.Upload, 250*time.Millisecond)
	require.NoError(t, err)
	t.Logf("%.2f MBits/s", res[len(res)-1].MBitsPerSecond())
}

func TestAgent_Reconnect(t *testing.T) {
	t.Parallel()
	// After the agent is disconnected from a coordinator, it's supposed
	// to reconnect!
	coordinator := tailnet.NewCoordinator()
	defer coordinator.Close()

	agentID := uuid.New()
	statsCh := make(chan *agentsdk.Stats)
	derpMap := tailnettest.RunDERPAndSTUN(t)
	client := &client{
		t:       t,
		agentID: agentID,
		metadata: agentsdk.Metadata{
			DERPMap: derpMap,
		},
		statsChan:   statsCh,
		coordinator: coordinator,
	}
	initialized := atomic.Int32{}
	closer := agent.New(agent.Options{
		ExchangeToken: func(ctx context.Context) (string, error) {
			initialized.Add(1)
			return "", nil
		},
		Client: client,
		Logger: slogtest.Make(t, nil).Leveled(slog.LevelInfo),
	})
	defer closer.Close()

	require.Eventually(t, func() bool {
		return coordinator.Node(agentID) != nil
	}, testutil.WaitShort, testutil.IntervalFast)
	client.lastWorkspaceAgent()
	require.Eventually(t, func() bool {
		return initialized.Load() == 2
	}, testutil.WaitShort, testutil.IntervalFast)
}

func TestAgent_WriteVSCodeConfigs(t *testing.T) {
	t.Parallel()

	coordinator := tailnet.NewCoordinator()
	defer coordinator.Close()

	client := &client{
		t:       t,
		agentID: uuid.New(),
		metadata: agentsdk.Metadata{
			GitAuthConfigs: 1,
			DERPMap:        &tailcfg.DERPMap{},
		},
		statsChan:   make(chan *agentsdk.Stats),
		coordinator: coordinator,
	}
	filesystem := afero.NewMemMapFs()
	closer := agent.New(agent.Options{
		ExchangeToken: func(ctx context.Context) (string, error) {
			return "", nil
		},
		Client:     client,
		Logger:     slogtest.Make(t, nil).Leveled(slog.LevelInfo),
		Filesystem: filesystem,
	})
	defer closer.Close()

	home, err := os.UserHomeDir()
	require.NoError(t, err)
	name := filepath.Join(home, ".vscode-server", "data", "Machine", "settings.json")
	require.Eventually(t, func() bool {
		_, err := filesystem.Stat(name)
		return err == nil
	}, testutil.WaitShort, testutil.IntervalFast)
}

func setupSSHCommand(t *testing.T, beforeArgs []string, afterArgs []string) *exec.Cmd {
	//nolint:dogsled
	agentConn, _, _, _, _ := setupAgent(t, agentsdk.Metadata{}, 0)
	listener, err := net.Listen("tcp", "127.0.0.1:0")
	require.NoError(t, err)
	waitGroup := sync.WaitGroup{}
	go func() {
		defer listener.Close()
		for {
			conn, err := listener.Accept()
			if err != nil {
				return
			}

			ctx, cancel := context.WithTimeout(context.Background(), testutil.WaitLong)
			ssh, err := agentConn.SSH(ctx)
			cancel()
			if err != nil {
				_ = conn.Close()
				return
			}
			waitGroup.Add(1)
			go func() {
				agent.Bicopy(context.Background(), conn, ssh)
				waitGroup.Done()
			}()
		}
	}()
	t.Cleanup(func() {
		_ = listener.Close()
		waitGroup.Wait()
	})
	tcpAddr, valid := listener.Addr().(*net.TCPAddr)
	require.True(t, valid)
	args := append(beforeArgs,
		"-o", "HostName "+tcpAddr.IP.String(),
		"-o", "Port "+strconv.Itoa(tcpAddr.Port),
		"-o", "StrictHostKeyChecking=no",
		"-o", "UserKnownHostsFile=/dev/null",
		"host",
	)
	args = append(args, afterArgs...)
	return exec.Command("ssh", args...)
}

func setupSSHSession(t *testing.T, options agentsdk.Metadata) *ssh.Session {
	ctx, cancel := context.WithTimeout(context.Background(), testutil.WaitLong)
	defer cancel()
	//nolint:dogsled
	conn, _, _, _, _ := setupAgent(t, options, 0)
	sshClient, err := conn.SSHClient(ctx)
	require.NoError(t, err)
	t.Cleanup(func() {
		_ = sshClient.Close()
	})
	session, err := sshClient.NewSession()
	require.NoError(t, err)
	t.Cleanup(func() {
		_ = session.Close()
	})
	return session
}

type closeFunc func() error

func (c closeFunc) Close() error {
	return c()
}

func setupAgent(t *testing.T, metadata agentsdk.Metadata, ptyTimeout time.Duration) (
	*codersdk.WorkspaceAgentConn,
	*client,
	<-chan *agentsdk.Stats,
	afero.Fs,
	io.Closer,
) {
	if metadata.DERPMap == nil {
		metadata.DERPMap = tailnettest.RunDERPAndSTUN(t)
	}
	coordinator := tailnet.NewCoordinator()
	t.Cleanup(func() {
		_ = coordinator.Close()
	})
	agentID := uuid.New()
	statsCh := make(chan *agentsdk.Stats, 50)
	fs := afero.NewMemMapFs()
	c := &client{
		t:           t,
		agentID:     agentID,
		metadata:    metadata,
		statsChan:   statsCh,
		coordinator: coordinator,
	}
	closer := agent.New(agent.Options{
		Client:                 c,
		Filesystem:             fs,
		Logger:                 slogtest.Make(t, nil).Named("agent").Leveled(slog.LevelDebug),
		ReconnectingPTYTimeout: ptyTimeout,
	})
	t.Cleanup(func() {
		_ = closer.Close()
	})
	conn, err := tailnet.NewConn(&tailnet.Options{
		Addresses: []netip.Prefix{netip.PrefixFrom(tailnet.IP(), 128)},
		DERPMap:   metadata.DERPMap,
		Logger:    slogtest.Make(t, nil).Named("client").Leveled(slog.LevelDebug),
	})
	require.NoError(t, err)
	clientConn, serverConn := net.Pipe()
	serveClientDone := make(chan struct{})
	t.Cleanup(func() {
		_ = clientConn.Close()
		_ = serverConn.Close()
		_ = conn.Close()
		<-serveClientDone
	})
	go func() {
		defer close(serveClientDone)
		coordinator.ServeClient(serverConn, uuid.New(), agentID)
	}()
	sendNode, _ := tailnet.ServeCoordinator(clientConn, func(node []*tailnet.Node) error {
		return conn.UpdateNodes(node, false)
	})
	conn.SetNodeCallback(sendNode)
	agentConn := &codersdk.WorkspaceAgentConn{
		Conn: conn,
	}
	t.Cleanup(func() {
		_ = agentConn.Close()
	})
	ctx, cancel := context.WithTimeout(context.Background(), testutil.WaitMedium)
	defer cancel()
	if !agentConn.AwaitReachable(ctx) {
		t.Fatal("agent not reachable")
	}
	return agentConn, c, statsCh, fs, closer
}

var dialTestPayload = []byte("dean-was-here123")

func testDial(t *testing.T, c net.Conn) {
	t.Helper()

	assertWritePayload(t, c, dialTestPayload)
	assertReadPayload(t, c, dialTestPayload)
}

func testAccept(t *testing.T, c net.Conn) {
	t.Helper()
	defer c.Close()

	assertReadPayload(t, c, dialTestPayload)
	assertWritePayload(t, c, dialTestPayload)
}

func assertReadPayload(t *testing.T, r io.Reader, payload []byte) {
	b := make([]byte, len(payload)+16)
	n, err := r.Read(b)
	assert.NoError(t, err, "read payload")
	assert.Equal(t, len(payload), n, "read payload length does not match")
	assert.Equal(t, payload, b[:n])
}

func assertWritePayload(t *testing.T, w io.Writer, payload []byte) {
	n, err := w.Write(payload)
	assert.NoError(t, err, "write payload")
	assert.Equal(t, len(payload), n, "payload length does not match")
}

type client struct {
	t                  *testing.T
	agentID            uuid.UUID
	metadata           agentsdk.Metadata
	statsChan          chan *agentsdk.Stats
	coordinator        tailnet.Coordinator
	lastWorkspaceAgent func()

	mu              sync.Mutex // Protects following.
	lifecycleStates []codersdk.WorkspaceAgentLifecycle
	startup         agentsdk.PostStartupRequest
	logs            agentsdk.InsertOrUpdateStartupLogsRequest
}

func (c *client) Metadata(_ context.Context) (agentsdk.Metadata, error) {
	return c.metadata, nil
}

func (c *client) Listen(_ context.Context) (net.Conn, error) {
	clientConn, serverConn := net.Pipe()
	closed := make(chan struct{})
	c.lastWorkspaceAgent = func() {
		_ = serverConn.Close()
		_ = clientConn.Close()
		<-closed
	}
	c.t.Cleanup(c.lastWorkspaceAgent)
	go func() {
		_ = c.coordinator.ServeAgent(serverConn, c.agentID, "")
		close(closed)
	}()
	return clientConn, nil
}

func (c *client) ReportStats(ctx context.Context, _ slog.Logger, statsChan <-chan *agentsdk.Stats, setInterval func(time.Duration)) (io.Closer, error) {
	doneCh := make(chan struct{})
	ctx, cancel := context.WithCancel(ctx)

	go func() {
		defer close(doneCh)

		setInterval(500 * time.Millisecond)
		for {
			select {
			case <-ctx.Done():
				return
			case stat := <-statsChan:
				select {
				case c.statsChan <- stat:
				case <-ctx.Done():
					return
				default:
					// We don't want to send old stats.
					continue
				}
			}
		}
	}()
	return closeFunc(func() error {
		cancel()
		<-doneCh
		close(c.statsChan)
		return nil
	}), nil
}

func (c *client) getLifecycleStates() []codersdk.WorkspaceAgentLifecycle {
	c.mu.Lock()
	defer c.mu.Unlock()
	return c.lifecycleStates
}

func (c *client) PostLifecycle(_ context.Context, req agentsdk.PostLifecycleRequest) error {
	c.mu.Lock()
	defer c.mu.Unlock()
	c.lifecycleStates = append(c.lifecycleStates, req.State)
	return nil
}

func (*client) PostAppHealth(_ context.Context, _ agentsdk.PostAppHealthsRequest) error {
	return nil
}

func (c *client) getStartup() agentsdk.PostStartupRequest {
	c.mu.Lock()
	defer c.mu.Unlock()
	return c.startup
}

func (c *client) PostStartup(_ context.Context, startup agentsdk.PostStartupRequest) error {
	c.mu.Lock()
	defer c.mu.Unlock()
	c.startup = startup
	return nil
}

func (c *client) getLogs() string {
	c.mu.Lock()
	defer c.mu.Unlock()
	return c.logs.Output
}

func (c *client) InsertOrUpdateStartupLogs(_ context.Context, logs agentsdk.InsertOrUpdateStartupLogsRequest) error {
	c.mu.Lock()
	defer c.mu.Unlock()
	c.logs = logs
	return nil
}

// tempDirUnixSocket returns a temporary directory that can safely hold unix
// sockets (probably).
//
// During tests on darwin we hit the max path length limit for unix sockets
// pretty easily in the default location, so this function uses /tmp instead to
// get shorter paths.
func tempDirUnixSocket(t *testing.T) string {
	t.Helper()
	if runtime.GOOS == "darwin" {
		testName := strings.ReplaceAll(t.Name(), "/", "_")
		dir, err := os.MkdirTemp("/tmp", fmt.Sprintf("coder-test-%s-", testName))
		require.NoError(t, err, "create temp dir for gpg test")

		t.Cleanup(func() {
			err := os.RemoveAll(dir)
			assert.NoError(t, err, "remove temp dir", dir)
		})
		return dir
	}

	return t.TempDir()
}<|MERGE_RESOLUTION|>--- conflicted
+++ resolved
@@ -744,11 +744,7 @@
 	}
 	content := "output\n"
 	//nolint:dogsled
-<<<<<<< HEAD
-	_, client, _, fs := setupAgent(t, agentsdk.Metadata{
-=======
-	_, _, _, fs, _ := setupAgent(t, agentsdk.Metadata{
->>>>>>> a666539b
+	_, client, _, fs, _ := setupAgent(t, agentsdk.Metadata{
 		StartupScript: "echo " + content,
 	}, 0)
 	var gotContent string
