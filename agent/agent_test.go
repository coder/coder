package agent_test

import (
	"context"
	"fmt"
	"io"
	"net"
	"os"
	"os/exec"
	"path/filepath"
	"runtime"
	"strconv"
	"strings"
	"testing"
	"time"

	"github.com/pion/webrtc/v3"
	"github.com/pkg/sftp"
	"github.com/stretchr/testify/require"
	"go.uber.org/goleak"
	"golang.org/x/crypto/ssh"
	"golang.org/x/text/encoding/unicode"
	"golang.org/x/text/transform"

	"cdr.dev/slog"
	"cdr.dev/slog/sloggers/slogtest"
	"github.com/coder/coder/agent"
	"github.com/coder/coder/peer"
	"github.com/coder/coder/peerbroker"
	"github.com/coder/coder/peerbroker/proto"
	"github.com/coder/coder/provisionersdk"
	"github.com/coder/coder/pty/ptytest"
)

func TestMain(m *testing.M) {
	goleak.VerifyTestMain(m)
}

func TestAgent(t *testing.T) {
	t.Parallel()
	t.Run("SessionExec", func(t *testing.T) {
		t.Parallel()
		session := setupSSHSession(t, nil)

		command := "echo test"
		if runtime.GOOS == "windows" {
			command = "cmd.exe /c echo test"
		}
		output, err := session.Output(command)
		require.NoError(t, err)
		require.Equal(t, "test", strings.TrimSpace(string(output)))
	})

	t.Run("GitSSH", func(t *testing.T) {
		t.Parallel()
		session := setupSSHSession(t, nil)
		command := "sh -c 'echo $GIT_SSH_COMMAND'"
		if runtime.GOOS == "windows" {
			command = "cmd.exe /c echo %GIT_SSH_COMMAND%"
		}
		output, err := session.Output(command)
		require.NoError(t, err)
		require.True(t, strings.HasSuffix(strings.TrimSpace(string(output)), "gitssh --"))
	})

	t.Run("SessionTTY", func(t *testing.T) {
		t.Parallel()
<<<<<<< HEAD
		session := setupSSHSession(t, nil)
=======
		if runtime.GOOS == "windows" {
			// This might be our implementation, or ConPTY itself.
			// It's difficult to find extensive tests for it, so
			// it seems like it could be either.
			t.Skip("ConPTY appears to be inconsistent on Windows.")
		}
		session := setupSSHSession(t)
>>>>>>> 09405ddc
		command := "bash"
		if runtime.GOOS == "windows" {
			command = "cmd.exe"
		}
		err := session.RequestPty("xterm", 128, 128, ssh.TerminalModes{})
		require.NoError(t, err)
		ptty := ptytest.New(t)
		require.NoError(t, err)
		session.Stdout = ptty.Output()
		session.Stderr = ptty.Output()
		session.Stdin = ptty.Input()
		err = session.Start(command)
		require.NoError(t, err)
		caret := "$"
		if runtime.GOOS == "windows" {
			caret = ">"
		}
		ptty.ExpectMatch(caret)
		ptty.WriteLine("echo test")
		ptty.ExpectMatch("test")
		ptty.WriteLine("exit")
		err = session.Wait()
		require.NoError(t, err)
	})

	t.Run("LocalForwarding", func(t *testing.T) {
		t.Parallel()
		random, err := net.Listen("tcp", "127.0.0.1:0")
		require.NoError(t, err)
		_ = random.Close()
		tcpAddr, valid := random.Addr().(*net.TCPAddr)
		require.True(t, valid)
		randomPort := tcpAddr.Port

		local, err := net.Listen("tcp", "127.0.0.1:0")
		require.NoError(t, err)
		defer local.Close()
		tcpAddr, valid = local.Addr().(*net.TCPAddr)
		require.True(t, valid)
		localPort := tcpAddr.Port
		done := make(chan struct{})
		go func() {
			conn, err := local.Accept()
			require.NoError(t, err)
			_ = conn.Close()
			close(done)
		}()

		err = setupSSHCommand(t, []string{"-L", fmt.Sprintf("%d:127.0.0.1:%d", randomPort, localPort)}, []string{"echo", "test"}).Start()
		require.NoError(t, err)

		conn, err := net.Dial("tcp", "127.0.0.1:"+strconv.Itoa(localPort))
		require.NoError(t, err)
		conn.Close()
		<-done
	})

	t.Run("SFTP", func(t *testing.T) {
		t.Parallel()
		sshClient, err := setupAgent(t, nil).SSHClient()
		require.NoError(t, err)
		client, err := sftp.NewClient(sshClient)
		require.NoError(t, err)
		tempFile := filepath.Join(t.TempDir(), "sftp")
		file, err := client.Create(tempFile)
		require.NoError(t, err)
		err = file.Close()
		require.NoError(t, err)
		_, err = os.Stat(tempFile)
		require.NoError(t, err)
	})

	t.Run("EnvironmentVariables", func(t *testing.T) {
		t.Parallel()
		key := "EXAMPLE"
		value := "value"
		session := setupSSHSession(t, &agent.Options{
			EnvironmentVariables: map[string]string{
				key: value,
			},
		})
		command := "sh -c 'echo $" + key + "'"
		if runtime.GOOS == "windows" {
			command = "cmd.exe /c echo %" + key + "%"
		}
		output, err := session.Output(command)
		require.NoError(t, err)
		require.Equal(t, value, strings.TrimSpace(string(output)))
	})

	t.Run("StartupScript", func(t *testing.T) {
		t.Parallel()
		tempPath := filepath.Join(os.TempDir(), "content.txt")
		content := "somethingnice"
		setupAgent(t, &agent.Options{
			StartupScript: "echo " + content + " > " + tempPath,
		})
		var gotContent string
		require.Eventually(t, func() bool {
			content, err := os.ReadFile(tempPath)
			if err != nil {
				return false
			}
			if runtime.GOOS == "windows" {
				// Windows uses UTF16! 🪟🪟🪟
				content, _, err = transform.Bytes(unicode.UTF16(unicode.LittleEndian, unicode.UseBOM).NewDecoder(), content)
				require.NoError(t, err)
			}
			gotContent = string(content)
			return true
		}, 15*time.Second, 100*time.Millisecond)
		require.Equal(t, content, strings.TrimSpace(gotContent))
	})
}

func setupSSHCommand(t *testing.T, beforeArgs []string, afterArgs []string) *exec.Cmd {
	agentConn := setupAgent(t, nil)
	listener, err := net.Listen("tcp", "127.0.0.1:0")
	require.NoError(t, err)
	go func() {
		for {
			conn, err := listener.Accept()
			if err != nil {
				return
			}
			ssh, err := agentConn.SSH()
			require.NoError(t, err)
			go io.Copy(conn, ssh)
			go io.Copy(ssh, conn)
		}
	}()
	t.Cleanup(func() {
		_ = listener.Close()
	})
	tcpAddr, valid := listener.Addr().(*net.TCPAddr)
	require.True(t, valid)
	args := append(beforeArgs,
		"-o", "HostName "+tcpAddr.IP.String(),
		"-o", "Port "+strconv.Itoa(tcpAddr.Port),
		"-o", "StrictHostKeyChecking=no", "host")
	args = append(args, afterArgs...)
	return exec.Command("ssh", args...)
}

func setupSSHSession(t *testing.T, options *agent.Options) *ssh.Session {
	sshClient, err := setupAgent(t, options).SSHClient()
	require.NoError(t, err)
	session, err := sshClient.NewSession()
	require.NoError(t, err)
	return session
}

func setupAgent(t *testing.T, options *agent.Options) *agent.Conn {
	if options == nil {
		options = &agent.Options{}
	}
	client, server := provisionersdk.TransportPipe()
	closer := agent.New(func(ctx context.Context, logger slog.Logger) (*agent.Options, *peerbroker.Listener, error) {
		listener, err := peerbroker.Listen(server, nil)
		return options, listener, err
	}, slogtest.Make(t, nil).Leveled(slog.LevelDebug))
	t.Cleanup(func() {
		_ = client.Close()
		_ = server.Close()
		_ = closer.Close()
	})
	api := proto.NewDRPCPeerBrokerClient(provisionersdk.Conn(client))
	stream, err := api.NegotiateConnection(context.Background())
	require.NoError(t, err)
	conn, err := peerbroker.Dial(stream, []webrtc.ICEServer{}, &peer.ConnOptions{
		Logger: slogtest.Make(t, nil),
	})
	require.NoError(t, err)
	t.Cleanup(func() {
		_ = conn.Close()
	})

	return &agent.Conn{
		Negotiator: api,
		Conn:       conn,
	}
}<|MERGE_RESOLUTION|>--- conflicted
+++ resolved
@@ -65,17 +65,13 @@
 
 	t.Run("SessionTTY", func(t *testing.T) {
 		t.Parallel()
-<<<<<<< HEAD
-		session := setupSSHSession(t, nil)
-=======
 		if runtime.GOOS == "windows" {
 			// This might be our implementation, or ConPTY itself.
 			// It's difficult to find extensive tests for it, so
 			// it seems like it could be either.
 			t.Skip("ConPTY appears to be inconsistent on Windows.")
 		}
-		session := setupSSHSession(t)
->>>>>>> 09405ddc
+		session := setupSSHSession(t, nil)
 		command := "bash"
 		if runtime.GOOS == "windows" {
 			command = "cmd.exe"
