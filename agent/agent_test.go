--- conflicted
+++ resolved
@@ -33,12 +33,7 @@
 	"github.com/stretchr/testify/require"
 	"go.uber.org/goleak"
 	"golang.org/x/crypto/ssh"
-<<<<<<< HEAD
 	"golang.org/x/exp/maps"
-	"golang.org/x/text/encoding/unicode"
-	"golang.org/x/text/transform"
-=======
->>>>>>> 98227453
 	"golang.org/x/xerrors"
 	"tailscale.com/net/speedtest"
 	"tailscale.com/tailcfg"
@@ -751,36 +746,17 @@
 	if runtime.GOOS == "windows" {
 		command = "cmd.exe /c echo " + output
 	}
-<<<<<<< HEAD
-	content := "output"
-	//nolint:dogsled
-	_, _, _, fs, _ := setupAgent(t, agentsdk.Manifest{
-		StartupScript: "echo " + content,
-	}, 0)
-	var gotContent string
-	require.Eventually(t, func() bool {
-		outputPath := filepath.Join(os.TempDir(), "coder-startup-script.log")
-		content, err := afero.ReadFile(fs, outputPath)
-		if err != nil {
-			t.Logf("read file %q: %s", outputPath, err)
-			return false
-		}
-		if len(content) == 0 {
-			t.Logf("no content in %q", outputPath)
-			return false
-=======
 	t.Run("Success", func(t *testing.T) {
 		t.Parallel()
 		client := &client{
 			t:       t,
 			agentID: uuid.New(),
-			metadata: agentsdk.Metadata{
+			manifest: agentsdk.Manifest{
 				StartupScript: command,
 				DERPMap:       &tailcfg.DERPMap{},
 			},
 			statsChan:   make(chan *agentsdk.Stats),
 			coordinator: tailnet.NewCoordinator(),
->>>>>>> 98227453
 		}
 		closer := agent.New(agent.Options{
 			Client:                 client,
@@ -806,7 +782,7 @@
 		client := &client{
 			t:       t,
 			agentID: uuid.New(),
-			metadata: agentsdk.Metadata{
+			manifest: agentsdk.Manifest{
 				StartupScript: command,
 				DERPMap:       &tailcfg.DERPMap{},
 			},
