--- conflicted
+++ resolved
@@ -34,13 +34,8 @@
 			assert.NoError(t, err)
 		}()
 
-<<<<<<< HEAD
-		api := proto.NewDRPCProvisionerClient(provisionersdk.Conn(client))
+		api := proto.NewDRPCProvisionerClient(client)
 		stream, err := api.DeprecatedParse(context.Background(), &proto.DeprecatedParse_Request{})
-=======
-		api := proto.NewDRPCProvisionerClient(client)
-		stream, err := api.Parse(context.Background(), &proto.Parse_Request{})
->>>>>>> a8f5af12
 		require.NoError(t, err)
 		_, err = stream.Recv()
 		require.Equal(t, drpcerr.Unimplemented, int(drpcerr.Code(err)))
