package provisionersdk

import (
	"context"
	"errors"
	"io"
	"net"
	"os"

	"golang.org/x/xerrors"
	"storj.io/drpc/drpcmux"
	"storj.io/drpc/drpcserver"

	"github.com/hashicorp/yamux"

	"github.com/coder/coder/provisionersdk/proto"
)

// ServeOptions are configurations to serve a provisioner.
type ServeOptions struct {
	// Conn specifies a custom transport to serve the dRPC connection.
	Listener net.Listener
}

// Serve starts a dRPC connection for the provisioner and transport provided.
func Serve(ctx context.Context, server proto.DRPCProvisionerServer, options *ServeOptions) error {
	if options == nil {
		options = &ServeOptions{}
	}
	// Default to using stdio.
	if options.Listener == nil {
		config := yamux.DefaultConfig()
		config.LogOutput = io.Discard
		stdio, err := yamux.Server(&readWriteCloser{
<<<<<<< HEAD
			ReadCloser:  os.Stdin,
			WriteCloser: os.Stdout,
=======
			ReadCloser: os.Stdin,
			Writer:     os.Stdout,
>>>>>>> 46b24f78
		}, config)
		if err != nil {
			return xerrors.Errorf("create yamux: %w", err)
		}
		options.Listener = stdio
	}

	// dRPC is a drop-in replacement for gRPC with less generated code, and faster transports.
	// See: https://www.storj.io/blog/introducing-drpc-our-replacement-for-grpc
	mux := drpcmux.New()
	err := proto.DRPCRegisterProvisioner(mux, server)
	if err != nil {
		return xerrors.Errorf("register provisioner: %w", err)
	}
	srv := drpcserver.New(mux)
	// Only serve a single connection on the transport.
	// Transports are not multiplexed, and provisioners are
	// short-lived processes that can be executed concurrently.
	err = srv.Serve(ctx, options.Listener)
	if err != nil {
		if errors.Is(err, io.EOF) {
			return nil
		}
		if errors.Is(err, context.Canceled) {
			return nil
		}
		if errors.Is(err, io.ErrClosedPipe) {
			return nil
		}
		if errors.Is(err, yamux.ErrSessionShutdown) {
			return nil
		}
		return xerrors.Errorf("serve transport: %w", err)
	}
	return nil
}

type readWriteCloser struct {
	io.ReadCloser
	io.Writer
}<|MERGE_RESOLUTION|>--- conflicted
+++ resolved
@@ -32,13 +32,8 @@
 		config := yamux.DefaultConfig()
 		config.LogOutput = io.Discard
 		stdio, err := yamux.Server(&readWriteCloser{
-<<<<<<< HEAD
-			ReadCloser:  os.Stdin,
-			WriteCloser: os.Stdout,
-=======
 			ReadCloser: os.Stdin,
 			Writer:     os.Stdout,
->>>>>>> 46b24f78
 		}, config)
 		if err != nil {
 			return xerrors.Errorf("create yamux: %w", err)
