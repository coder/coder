
syntax = "proto3";
option go_package = "github.com/coder/coder/v2/provisionersdk/proto";

import "google/protobuf/timestamp.proto";

package provisioner;

// Empty indicates a successful request/response.
message Empty {}

// TemplateVariable represents a Terraform variable.
message TemplateVariable {
    string name = 1;
    string description = 2;
    string type = 3;
    string default_value = 4;
    bool required = 5;
    bool sensitive = 6;
}

// RichParameterOption represents a singular option that a parameter may expose.
message RichParameterOption {
    string name = 1;
    string description = 2;
    string value = 3;
    string icon = 4;
}

// RichParameter represents a variable that is exposed.
message RichParameter {
    reserved 14;
    reserved "legacy_variable_name";

    string name = 1;
    string description = 2;
    string type = 3;
    bool mutable = 4;
    string default_value = 5;
    string icon = 6;
    repeated RichParameterOption options = 7;
    string validation_regex = 8;
    string validation_error = 9;
    optional int32 validation_min = 10;
    optional int32 validation_max = 11;
    string validation_monotonic = 12;
    bool required = 13;
    // legacy_variable_name was removed (= 14)
    string display_name = 15;
    int32 order = 16;
    bool ephemeral = 17;
}

// RichParameterValue holds the key/value mapping of a parameter.
message RichParameterValue {
    string name = 1;
    string value = 2;
}

message Prebuild {
    int32 instances = 1;
}

// Preset represents a set of preset parameters for a template version.
message Preset {
    string name = 1;
    repeated PresetParameter parameters = 2;
    Prebuild prebuild = 3;
}

message PresetParameter {
    string name = 1;
    string value = 2;
}

message ResourceReplacement {
    string resource = 1;
    repeated string paths = 2;
}

// VariableValue holds the key/value mapping of a Terraform variable.
message VariableValue {
    string name = 1;
    string value = 2;
    bool sensitive = 3;
}

// LogLevel represents severity of the log.
enum LogLevel {
    TRACE = 0;
    DEBUG = 1;
    INFO = 2;
    WARN = 3;
    ERROR = 4;
}

// Log represents output from a request.
message Log {
    LogLevel level = 1;
    string output = 2;
}

message InstanceIdentityAuth {
    string instance_id = 1;
}

message ExternalAuthProviderResource {
    string id = 1;
    bool optional = 2;
}

message ExternalAuthProvider {
    string id = 1;
    string access_token = 2;
}

// Agent represents a running agent on the workspace.
message Agent {
    message Metadata {
        string key = 1;
        string display_name = 2;
        string script = 3;
        int64 interval = 4;
        int64 timeout = 5;
        int64 order = 6;
    }
    reserved 14;
    reserved "login_before_ready";

    string id = 1;
    string name = 2;
    map<string, string> env = 3;
	// Field 4 was startup_script, now removed.
    string operating_system = 5;
    string architecture = 6;
    string directory = 7;
    repeated App apps = 8;
    oneof auth {
        string token = 9;
        string instance_id = 10;
    }
    int32 connection_timeout_seconds = 11;
    string troubleshooting_url = 12;
    string motd_file = 13;
    // Field 14 was bool login_before_ready = 14, now removed.
	// Field 15, 16, 17 were related to scripts, which are now removed.
    repeated Metadata metadata = 18;
	// Field 19 was startup_script_behavior, now removed.
    DisplayApps display_apps = 20;
	repeated Script scripts = 21;
	repeated Env extra_envs = 22;
	int64 order = 23;
	ResourcesMonitoring resources_monitoring = 24;
	repeated Devcontainer devcontainers = 25;
}

enum AppSharingLevel {
    OWNER = 0;
    AUTHENTICATED = 1;
    PUBLIC = 2;
}

message ResourcesMonitoring {
	MemoryResourceMonitor memory = 1;
	repeated VolumeResourceMonitor volumes = 2;
}

message MemoryResourceMonitor {
	bool enabled = 1;
	int32 threshold = 2;
}

message VolumeResourceMonitor {
	string path = 1;
	bool enabled = 2;
	int32 threshold = 3;
}

message DisplayApps {
    bool vscode = 1;
    bool vscode_insiders = 2;
    bool web_terminal = 3;
    bool ssh_helper = 4;
    bool port_forwarding_helper = 5;
}

message Env {
	string name = 1;
	string value = 2;
}

// Script represents a script to be run on the workspace.
message Script {
	string display_name = 1;
	string icon = 2;
	string script = 3;
	string cron = 4;
	bool start_blocks_login = 5;
	bool run_on_start = 6;
	bool run_on_stop = 7;
	int32 timeout_seconds = 8;
	string log_path = 9;
}

message Devcontainer {
	string workspace_folder = 1;
	string config_path = 2;
	string name = 3;
}

enum AppOpenIn {
    WINDOW = 0 [deprecated = true];
    SLIM_WINDOW = 1;
    TAB = 2;
}

// App represents a dev-accessible application on the workspace.
message App {
    // slug is the unique identifier for the app, usually the name from the
    // template. It must be URL-safe and hostname-safe.
    string slug = 1;
    string display_name = 2;
    string command = 3;
    string url = 4;
    string icon = 5;
    bool subdomain = 6;
    Healthcheck healthcheck = 7;
    AppSharingLevel sharing_level = 8;
    bool external = 9;
    int64 order = 10;
    bool hidden = 11;
    AppOpenIn open_in = 12;
}

// Healthcheck represents configuration for checking for app readiness.
message Healthcheck {
    string url = 1;
    int32 interval = 2;
    int32 threshold = 3;
}

// Resource represents created infrastructure.
message Resource {
    string name = 1;
    string type = 2;
    repeated Agent agents = 3;

    message Metadata {
        string key = 1;
        string value = 2;
        bool sensitive = 3;
        bool is_null = 4;
    }
    repeated Metadata metadata = 4;
    bool hide = 5;
    string icon = 6;
    string instance_type = 7;
    int32 daily_cost = 8;
    string module_path = 9;
}

message Module {
    string source = 1;
    string version = 2;
    string key = 3;
}

// WorkspaceTransition is the desired outcome of a build
enum WorkspaceTransition {
    START = 0;
    STOP = 1;
    DESTROY = 2;
}

message Role {
    string name = 1;
    string org_id = 2;
}

// Metadata is information about a workspace used in the execution of a build
message Metadata {
    string coder_url = 1;
    WorkspaceTransition workspace_transition = 2;
    string workspace_name = 3;
    string workspace_owner = 4;
    string workspace_id = 5;
    string workspace_owner_id = 6;
    string workspace_owner_email = 7;
    string template_name = 8;
    string template_version = 9;
    string workspace_owner_oidc_access_token = 10;
    string workspace_owner_session_token = 11;
    string template_id = 12;
    string workspace_owner_name = 13;
    repeated string workspace_owner_groups = 14;
    string workspace_owner_ssh_public_key = 15;
    string workspace_owner_ssh_private_key = 16;
    string workspace_build_id = 17;
    string workspace_owner_login_type =  18;
    repeated Role workspace_owner_rbac_roles = 19;
<<<<<<< HEAD
    bool is_prebuild = 20;
    string running_workspace_agent_token = 21;
    string prebuild_claim_for_user_id = 22;
=======
    bool is_prebuild = 20;                     // Indicates that a prebuilt workspace is being built.
    string running_workspace_agent_token = 21; // Preserves the running agent token of a prebuilt workspace so it can reinitialize.
    bool is_prebuild_claim = 22;               // Indicates that a prebuilt workspace is being claimed.
>>>>>>> d0f00ce5
}

// Config represents execution configuration shared by all subsequent requests in the Session
message Config {
    // template_source_archive is a tar of the template source files
    bytes template_source_archive = 1;
    // state is the provisioner state (if any)
    bytes state = 2;
    string provisioner_log_level = 3;
}

// ParseRequest consumes source-code to produce inputs.
message ParseRequest {
}

// ParseComplete indicates a request to parse completed.
message ParseComplete {
    string error = 1;
    repeated TemplateVariable template_variables = 2;
    bytes readme = 3;
    map<string, string> workspace_tags = 4;
}

// PlanRequest asks the provisioner to plan what resources & parameters it will create
message PlanRequest {
    Metadata metadata = 1;
    repeated RichParameterValue rich_parameter_values = 2;
    repeated VariableValue variable_values = 3;
    repeated ExternalAuthProvider external_auth_providers = 4;
}

// PlanComplete indicates a request to plan completed.
message PlanComplete {
    string error = 1;
    repeated Resource resources = 2;
    repeated RichParameter parameters = 3;
    repeated ExternalAuthProviderResource external_auth_providers = 4;
    repeated Timing timings = 6;
    repeated Module modules = 7;
    repeated Preset presets = 8;
    bytes plan = 9;
    repeated ResourceReplacement resourceReplacements = 10;
}

// ApplyRequest asks the provisioner to apply the changes.  Apply MUST be preceded by a successful plan request/response
// in the same Session.  The plan data is not transmitted over the wire and is cached by the provisioner in the Session.
message ApplyRequest {
    Metadata metadata = 1;
}

// ApplyComplete indicates a request to apply completed.
message ApplyComplete {
    bytes state = 1;
    string error = 2;
    repeated Resource resources = 3;
    repeated RichParameter parameters = 4;
    repeated ExternalAuthProviderResource external_auth_providers = 5;
    repeated Timing timings = 6;
}

message Timing {
    google.protobuf.Timestamp start = 1;
    google.protobuf.Timestamp end = 2;
    string action = 3;
    string source = 4;
    string resource = 5;
    string stage = 6;
    TimingState state = 7;
}

enum TimingState {
    STARTED = 0;
    COMPLETED = 1;
    FAILED = 2;
}

// CancelRequest requests that the previous request be canceled gracefully.
message CancelRequest {}

message Request {
    oneof type {
        Config config = 1;
        ParseRequest parse = 2;
        PlanRequest plan = 3;
        ApplyRequest apply = 4;
        CancelRequest cancel = 5;
    }
}

message Response {
    oneof type {
        Log log = 1;
        ParseComplete parse = 2;
        PlanComplete plan = 3;
        ApplyComplete apply = 4;
    }
}

service Provisioner {
    // Session represents provisioning a single template import or workspace.  The daemon always sends Config followed
    // by one of the requests (ParseRequest, PlanRequest, ApplyRequest).  The provisioner should respond with a stream
    // of zero or more Logs, followed by the corresponding complete message (ParseComplete, PlanComplete,
    // ApplyComplete).  The daemon may then send a new request.  A request to apply MUST be preceded by a request plan,
    // and the provisioner should store the plan data on the Session after a successful plan, so that the daemon may
    // request an apply.  If the daemon closes the Session without an apply, the plan data may be safely discarded.
    //
    // The daemon may send a CancelRequest, asynchronously to ask the provisioner to cancel the previous ParseRequest,
    // PlanRequest, or ApplyRequest.  The provisioner MUST reply with a complete message corresponding to the request
    // that was canceled.  If the provisioner has already completed the request, it may ignore the CancelRequest.
    rpc Session(stream Request) returns (stream Response);
}<|MERGE_RESOLUTION|>--- conflicted
+++ resolved
@@ -298,15 +298,9 @@
     string workspace_build_id = 17;
     string workspace_owner_login_type =  18;
     repeated Role workspace_owner_rbac_roles = 19;
-<<<<<<< HEAD
-    bool is_prebuild = 20;
-    string running_workspace_agent_token = 21;
-    string prebuild_claim_for_user_id = 22;
-=======
     bool is_prebuild = 20;                     // Indicates that a prebuilt workspace is being built.
     string running_workspace_agent_token = 21; // Preserves the running agent token of a prebuilt workspace so it can reinitialize.
     bool is_prebuild_claim = 22;               // Indicates that a prebuilt workspace is being claimed.
->>>>>>> d0f00ce5
 }
 
 // Config represents execution configuration shared by all subsequent requests in the Session
