
syntax = "proto3";
option go_package = "github.com/coder/coder/v2/provisionersdk/proto";

import "google/protobuf/timestamp.proto";

package provisioner;

// Empty indicates a successful request/response.
message Empty {}

// TemplateVariable represents a Terraform variable.
message TemplateVariable {
    string name = 1;
    string description = 2;
    string type = 3;
    string default_value = 4;
    bool required = 5;
    bool sensitive = 6;
}

// RichParameterOption represents a singular option that a parameter may expose.
message RichParameterOption {
    string name = 1;
    string description = 2;
    string value = 3;
    string icon = 4;
}

// RichParameter represents a variable that is exposed.
message RichParameter {
    reserved 14;
    reserved "legacy_variable_name";

    string name = 1;
    string description = 2;
    string type = 3;
    bool mutable = 4;
    string default_value = 5;
    string icon = 6;
    repeated RichParameterOption options = 7;
    string validation_regex = 8;
    string validation_error = 9;
    optional int32 validation_min = 10;
    optional int32 validation_max = 11;
    string validation_monotonic = 12;
    bool required = 13;
    // legacy_variable_name was removed (= 14)
    string display_name = 15;
    int32 order = 16;
    bool ephemeral = 17;
}

// RichParameterValue holds the key/value mapping of a parameter.
message RichParameterValue {
    string name = 1;
    string value = 2;
}

// Preset represents a set of preset parameters for a template version.
message Preset {
    string name = 1;
    repeated PresetParameter parameters = 2;
}

message PresetParameter {
    string name = 1;
    string value = 2;
}

// VariableValue holds the key/value mapping of a Terraform variable.
message VariableValue {
    string name = 1;
    string value = 2;
    bool sensitive = 3;
}

// LogLevel represents severity of the log.
enum LogLevel {
    TRACE = 0;
    DEBUG = 1;
    INFO = 2;
    WARN = 3;
    ERROR = 4;
}

// Log represents output from a request.
message Log {
    LogLevel level = 1;
    string output = 2;
}

message InstanceIdentityAuth {
    string instance_id = 1;
}

message ExternalAuthProviderResource {
    string id = 1;
    bool optional = 2;
}

message ExternalAuthProvider {
    string id = 1;
    string access_token = 2;
}

// Agent represents a running agent on the workspace.
message Agent {
    message Metadata {
        string key = 1;
        string display_name = 2;
        string script = 3;
        int64 interval = 4;
        int64 timeout = 5;
        int64 order = 6;
    }
    reserved 14;
    reserved "login_before_ready";

    string id = 1;
    string name = 2;
    map<string, string> env = 3;
	// Field 4 was startup_script, now removed.
    string operating_system = 5;
    string architecture = 6;
    string directory = 7;
    repeated App apps = 8;
    oneof auth {
        string token = 9;
        string instance_id = 10;
    }
    int32 connection_timeout_seconds = 11;
    string troubleshooting_url = 12;
    string motd_file = 13;
    // Field 14 was bool login_before_ready = 14, now removed.
	// Field 15, 16, 17 were related to scripts, which are now removed.
    repeated Metadata metadata = 18;
	// Field 19 was startup_script_behavior, now removed.
    DisplayApps display_apps = 20;
	repeated Script scripts = 21;
	repeated Env extra_envs = 22;
	int64 order = 23;
	ResourcesMonitoring resources_monitoring = 24;
}

enum AppSharingLevel {
    OWNER = 0;
    AUTHENTICATED = 1;
    PUBLIC = 2;
}

message ResourcesMonitoring {
	MemoryResourceMonitor memory = 1;
	repeated VolumeResourceMonitor volumes = 2;
}

message MemoryResourceMonitor {
	bool enabled = 1;
	int32 threshold = 2;
}

message VolumeResourceMonitor {
	string path = 1;
	bool enabled = 2;
	int32 threshold = 3;
}

message DisplayApps {
    bool vscode = 1;
    bool vscode_insiders = 2;
    bool web_terminal = 3;
    bool ssh_helper = 4;
    bool port_forwarding_helper = 5;
}

message Env {
	string name = 1;
	string value = 2;
}

// Script represents a script to be run on the workspace.
message Script {
	string display_name = 1;
	string icon = 2;
	string script = 3;
	string cron = 4;
	bool start_blocks_login = 5;
	bool run_on_start = 6;
	bool run_on_stop = 7;
	int32 timeout_seconds = 8;
	string log_path = 9;
}

enum AppOpenIn {
    WINDOW = 0 [deprecated = true];
    SLIM_WINDOW = 1;
    TAB = 2;
}

// App represents a dev-accessible application on the workspace.
message App {
    // slug is the unique identifier for the app, usually the name from the
    // template. It must be URL-safe and hostname-safe.
    string slug = 1;
    string display_name = 2;
    string command = 3;
    string url = 4;
    string icon = 5;
    bool subdomain = 6;
    Healthcheck healthcheck = 7;
    AppSharingLevel sharing_level = 8;
    bool external = 9;
    int64 order = 10;
    bool hidden = 11;
    AppOpenIn open_in = 12;
}

// Healthcheck represents configuration for checking for app readiness.
message Healthcheck {
    string url = 1;
    int32 interval = 2;
    int32 threshold = 3;
}

// Resource represents created infrastructure.
message Resource {
    string name = 1;
    string type = 2;
    repeated Agent agents = 3;

    message Metadata {
        string key = 1;
        string value = 2;
        bool sensitive = 3;
        bool is_null = 4;
    }
    repeated Metadata metadata = 4;
    bool hide = 5;
    string icon = 6;
    string instance_type = 7;
    int32 daily_cost = 8;
    string module_path = 9;
}

message Module {
    string source = 1;
    string version = 2;
    string key = 3;
}

// WorkspaceTransition is the desired outcome of a build
enum WorkspaceTransition {
    START = 0;
    STOP = 1;
    DESTROY = 2;
}

// Metadata is information about a workspace used in the execution of a build
message Metadata {
    string coder_url = 1;
    WorkspaceTransition workspace_transition = 2;
    string workspace_name = 3;
    string workspace_owner = 4;
    string workspace_id = 5;
    string workspace_owner_id = 6;
    string workspace_owner_email = 7;
    string template_name = 8;
    string template_version = 9;
    string workspace_owner_oidc_access_token = 10;
    string workspace_owner_session_token = 11;
    string template_id = 12;
    string workspace_owner_name = 13;
    repeated string workspace_owner_groups = 14;
    string workspace_owner_ssh_public_key = 15;
    string workspace_owner_ssh_private_key = 16;
    string workspace_build_id = 17;
    string workspace_owner_login_type =  18;
}

// Config represents execution configuration shared by all subsequent requests in the Session
message Config {
    // template_source_archive is a tar of the template source files
    bytes template_source_archive = 1;
    // state is the provisioner state (if any)
    bytes state = 2;
    string provisioner_log_level = 3;
}

// ParseRequest consumes source-code to produce inputs.
message ParseRequest {
}

// ParseComplete indicates a request to parse completed.
message ParseComplete {
    string error = 1;
    repeated TemplateVariable template_variables = 2;
    bytes readme = 3;
    map<string, string> workspace_tags = 4;
}

// PlanRequest asks the provisioner to plan what resources & parameters it will create
message PlanRequest {
    Metadata metadata = 1;
    repeated RichParameterValue rich_parameter_values = 2;
    repeated VariableValue variable_values = 3;
    repeated ExternalAuthProvider external_auth_providers = 4;
}

// PlanComplete indicates a request to plan completed.
message PlanComplete {
    string error = 1;
    repeated Resource resources = 2;
    repeated RichParameter parameters = 3;
    repeated ExternalAuthProviderResource external_auth_providers = 4;
    repeated Timing timings = 6;
    repeated Module modules = 7;
<<<<<<< HEAD
	repeated Preset presets = 8;
=======
    repeated Preset presets = 8;
>>>>>>> 46e04c68
}

// ApplyRequest asks the provisioner to apply the changes.  Apply MUST be preceded by a successful plan request/response
// in the same Session.  The plan data is not transmitted over the wire and is cached by the provisioner in the Session.
message ApplyRequest {
    Metadata metadata = 1;
}

// ApplyComplete indicates a request to apply completed.
message ApplyComplete {
    bytes state = 1;
    string error = 2;
    repeated Resource resources = 3;
    repeated RichParameter parameters = 4;
    repeated ExternalAuthProviderResource external_auth_providers = 5;
    repeated Timing timings = 6;
}

message Timing {
    google.protobuf.Timestamp start = 1;
    google.protobuf.Timestamp end = 2;
    string action = 3;
    string source = 4;
    string resource = 5;
    string stage = 6;
    TimingState state = 7;
}

enum TimingState {
    STARTED = 0;
    COMPLETED = 1;
    FAILED = 2;
}

// CancelRequest requests that the previous request be canceled gracefully.
message CancelRequest {}

message Request {
    oneof type {
        Config config = 1;
        ParseRequest parse = 2;
        PlanRequest plan = 3;
        ApplyRequest apply = 4;
        CancelRequest cancel = 5;
    }
}

message Response {
    oneof type {
        Log log = 1;
        ParseComplete parse = 2;
        PlanComplete plan = 3;
        ApplyComplete apply = 4;
    }
}

service Provisioner {
    // Session represents provisioning a single template import or workspace.  The daemon always sends Config followed
    // by one of the requests (ParseRequest, PlanRequest, ApplyRequest).  The provisioner should respond with a stream
    // of zero or more Logs, followed by the corresponding complete message (ParseComplete, PlanComplete,
    // ApplyComplete).  The daemon may then send a new request.  A request to apply MUST be preceded by a request plan,
    // and the provisioner should store the plan data on the Session after a successful plan, so that the daemon may
    // request an apply.  If the daemon closes the Session without an apply, the plan data may be safely discarded.
    //
    // The daemon may send a CancelRequest, asynchronously to ask the provisioner to cancel the previous ParseRequest,
    // PlanRequest, or ApplyRequest.  The provisioner MUST reply with a complete message corresponding to the request
    // that was canceled.  If the provisioner has already completed the request, it may ignore the CancelRequest.
    rpc Session(stream Request) returns (stream Response);
}<|MERGE_RESOLUTION|>--- conflicted
+++ resolved
@@ -314,11 +314,7 @@
     repeated ExternalAuthProviderResource external_auth_providers = 4;
     repeated Timing timings = 6;
     repeated Module modules = 7;
-<<<<<<< HEAD
-	repeated Preset presets = 8;
-=======
     repeated Preset presets = 8;
->>>>>>> 46e04c68
 }
 
 // ApplyRequest asks the provisioner to apply the changes.  Apply MUST be preceded by a successful plan request/response
