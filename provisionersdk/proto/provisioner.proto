
syntax = "proto3";
option go_package = "github.com/coder/coder/v2/provisionersdk/proto";

import "google/protobuf/timestamp.proto";

package provisioner;

// Empty indicates a successful request/response.
message Empty {}

// TemplateVariable represents a Terraform variable.
message TemplateVariable {
  string name = 1;
  string description = 2;
  string type = 3;
  string default_value = 4;
  bool required = 5;
  bool sensitive = 6;
}

// RichParameterOption represents a singular option that a parameter may expose.
message RichParameterOption {
  string name = 1;
  string description = 2;
  string value = 3;
  string icon = 4;
}

enum ParameterFormType {
  DEFAULT = 0;
  FORM_ERROR = 1;
  RADIO = 2;
  DROPDOWN = 3;
  INPUT = 4;
  TEXTAREA = 5;
  SLIDER = 6;
  CHECKBOX = 7;
  SWITCH = 8;
  TAGSELECT = 9;
  MULTISELECT = 10;
}

// RichParameter represents a variable that is exposed.
message RichParameter {
  reserved 14;
  reserved "legacy_variable_name";

  string name = 1;
  string description = 2;
  string type = 3;
  bool mutable = 4;
  string default_value = 5;
  string icon = 6;
  repeated RichParameterOption options = 7;
  string validation_regex = 8;
  string validation_error = 9;
  optional int32 validation_min = 10;
  optional int32 validation_max = 11;
  string validation_monotonic = 12;
  bool required = 13;
  // legacy_variable_name was removed (= 14)
  string display_name = 15;
  int32 order = 16;
  bool ephemeral = 17;
  ParameterFormType form_type = 18;
}

// RichParameterValue holds the key/value mapping of a parameter.
message RichParameterValue {
  string name = 1;
  string value = 2;
}

// ExpirationPolicy defines the policy for expiring unclaimed prebuilds.
// If a prebuild remains unclaimed for longer than ttl seconds, it is deleted and
// recreated to prevent staleness.
message ExpirationPolicy {
  int32 ttl = 1;
}

message Prebuild {
  int32 instances = 1;
  ExpirationPolicy expiration_policy = 2;
}

// Preset represents a set of preset parameters for a template version.
message Preset {
  string name = 1;
  repeated PresetParameter parameters = 2;
  Prebuild prebuild = 3;
}

message PresetParameter {
  string name = 1;
  string value = 2;
}

message ResourceReplacement {
  string resource = 1;
  repeated string paths = 2;
}

// VariableValue holds the key/value mapping of a Terraform variable.
message VariableValue {
  string name = 1;
  string value = 2;
  bool sensitive = 3;
}

// LogLevel represents severity of the log.
enum LogLevel {
  TRACE = 0;
  DEBUG = 1;
  INFO = 2;
  WARN = 3;
  ERROR = 4;
}

// Log represents output from a request.
message Log {
  LogLevel level = 1;
  string output = 2;
}

message InstanceIdentityAuth {
  string instance_id = 1;
}

message ExternalAuthProviderResource {
  string id = 1;
  bool optional = 2;
}

message ExternalAuthProvider {
  string id = 1;
  string access_token = 2;
}

// Agent represents a running agent on the workspace.
message Agent {
  message Metadata {
    string key = 1;
    string display_name = 2;
    string script = 3;
    int64 interval = 4;
    int64 timeout = 5;
    int64 order = 6;
  }
  reserved 14;
  reserved "login_before_ready";

  string id = 1;
  string name = 2;
  map<string, string> env = 3;
  // Field 4 was startup_script, now removed.
  string operating_system = 5;
  string architecture = 6;
  string directory = 7;
  repeated App apps = 8;
  oneof auth {
    string token = 9;
    string instance_id = 10;
  }
  int32 connection_timeout_seconds = 11;
  string troubleshooting_url = 12;
  string motd_file = 13;
  // Field 14 was bool login_before_ready = 14, now removed.
  // Field 15, 16, 17 were related to scripts, which are now removed.
  repeated Metadata metadata = 18;
  // Field 19 was startup_script_behavior, now removed.
  DisplayApps display_apps = 20;
  repeated Script scripts = 21;
  repeated Env extra_envs = 22;
  int64 order = 23;
  ResourcesMonitoring resources_monitoring = 24;
  repeated Devcontainer devcontainers = 25;
  string api_key_scope = 26;
}

enum AppSharingLevel {
  OWNER = 0;
  AUTHENTICATED = 1;
  PUBLIC = 2;
}

message ResourcesMonitoring {
  MemoryResourceMonitor memory = 1;
  repeated VolumeResourceMonitor volumes = 2;
}

message MemoryResourceMonitor {
  bool enabled = 1;
  int32 threshold = 2;
}

message VolumeResourceMonitor {
  string path = 1;
  bool enabled = 2;
  int32 threshold = 3;
}

message DisplayApps {
  bool vscode = 1;
  bool vscode_insiders = 2;
  bool web_terminal = 3;
  bool ssh_helper = 4;
  bool port_forwarding_helper = 5;
}

message Env {
  string name = 1;
  string value = 2;
}

// Script represents a script to be run on the workspace.
message Script {
  string display_name = 1;
  string icon = 2;
  string script = 3;
  string cron = 4;
  bool start_blocks_login = 5;
  bool run_on_start = 6;
  bool run_on_stop = 7;
  int32 timeout_seconds = 8;
  string log_path = 9;
}

message Devcontainer {
  string workspace_folder = 1;
  string config_path = 2;
  string name = 3;
}

enum AppOpenIn {
  WINDOW = 0 [deprecated = true];
  SLIM_WINDOW = 1;
  TAB = 2;
}

// App represents a dev-accessible application on the workspace.
message App {
  // slug is the unique identifier for the app, usually the name from the
  // template. It must be URL-safe and hostname-safe.
  string slug = 1;
  string display_name = 2;
  string command = 3;
  string url = 4;
  string icon = 5;
  bool subdomain = 6;
  Healthcheck healthcheck = 7;
  AppSharingLevel sharing_level = 8;
  bool external = 9;
  int64 order = 10;
  bool hidden = 11;
  AppOpenIn open_in = 12;
  string group = 13;
}

// Healthcheck represents configuration for checking for app readiness.
message Healthcheck {
  string url = 1;
  int32 interval = 2;
  int32 threshold = 3;
}

// Resource represents created infrastructure.
message Resource {
  string name = 1;
  string type = 2;
  repeated Agent agents = 3;

  message Metadata {
    string key = 1;
    string value = 2;
    bool sensitive = 3;
    bool is_null = 4;
  }
  repeated Metadata metadata = 4;
  bool hide = 5;
  string icon = 6;
  string instance_type = 7;
  int32 daily_cost = 8;
  string module_path = 9;
}

message Module {
  string source = 1;
  string version = 2;
  string key = 3;
  string dir = 4;
}

// WorkspaceTransition is the desired outcome of a build
enum WorkspaceTransition {
  START = 0;
  STOP = 1;
  DESTROY = 2;
}

message Role {
  string name = 1;
  string org_id = 2;
}

message RunningAgentAuthToken {
  string agent_id = 1;
  string token = 2;
}
enum PrebuiltWorkspaceBuildStage {
  NONE = 0;   // Default value for builds unrelated to prebuilds.
  CREATE = 1; // A prebuilt workspace is being provisioned.
  CLAIM = 2;  // A prebuilt workspace is being claimed.
}

// Metadata is information about a workspace used in the execution of a build
message Metadata {
  string coder_url = 1;
  WorkspaceTransition workspace_transition = 2;
  string workspace_name = 3;
  string workspace_owner = 4;
  string workspace_id = 5;
  string workspace_owner_id = 6;
  string workspace_owner_email = 7;
  string template_name = 8;
  string template_version = 9;
  string workspace_owner_oidc_access_token = 10;
  string workspace_owner_session_token = 11;
  string template_id = 12;
  string workspace_owner_name = 13;
  repeated string workspace_owner_groups = 14;
  string workspace_owner_ssh_public_key = 15;
  string workspace_owner_ssh_private_key = 16;
  string workspace_build_id = 17;
  string workspace_owner_login_type =  18;
  repeated Role workspace_owner_rbac_roles = 19;
  PrebuiltWorkspaceBuildStage prebuilt_workspace_build_stage = 20; // Indicates that a prebuilt workspace is being built.
  repeated RunningAgentAuthToken running_agent_auth_tokens = 21;
}

// Config represents execution configuration shared by all subsequent requests in the Session
message Config {
  // template_source_archive is a tar of the template source files
  bytes template_source_archive = 1;
  // state is the provisioner state (if any)
  bytes state = 2;
  string provisioner_log_level = 3;
}

// ParseRequest consumes source-code to produce inputs.
message ParseRequest {
}

// ParseComplete indicates a request to parse completed.
message ParseComplete {
  string error = 1;
  repeated TemplateVariable template_variables = 2;
  bytes readme = 3;
  map<string, string> workspace_tags = 4;
}

// PlanRequest asks the provisioner to plan what resources & parameters it will create
message PlanRequest {
<<<<<<< HEAD
    Metadata metadata = 1;
    repeated RichParameterValue rich_parameter_values = 2;
    repeated VariableValue variable_values = 3;
    repeated ExternalAuthProvider external_auth_providers = 4;
    repeated RichParameterValue previous_parameter_values = 5;

    // If true, the provisioner can safely assume the caller does not need the
    // module files downloaded by the `terraform init` command.
    // Ideally this boolean would be flipped in its truthy value, however for
    // backwards compatibility reasons, the zero value should be the previous
    // behavior of downloading the module files.
    bool omit_module_files = 6;
=======
  Metadata metadata = 1;
  repeated RichParameterValue rich_parameter_values = 2;
  repeated VariableValue variable_values = 3;
  repeated ExternalAuthProvider external_auth_providers = 4;
  repeated RichParameterValue previous_parameter_values = 5;
>>>>>>> db8d5aea
}

// PlanComplete indicates a request to plan completed.
message PlanComplete {
  string error = 1;
  repeated Resource resources = 2;
  repeated RichParameter parameters = 3;
  repeated ExternalAuthProviderResource external_auth_providers = 4;
  repeated Timing timings = 6;
  repeated Module modules = 7;
  repeated Preset presets = 8;
  bytes plan = 9;
  repeated ResourceReplacement resource_replacements = 10;
  bytes module_files = 11;
}

// ApplyRequest asks the provisioner to apply the changes.  Apply MUST be preceded by a successful plan request/response
// in the same Session.  The plan data is not transmitted over the wire and is cached by the provisioner in the Session.
message ApplyRequest {
  Metadata metadata = 1;
}

// ApplyComplete indicates a request to apply completed.
message ApplyComplete {
  bytes state = 1;
  string error = 2;
  repeated Resource resources = 3;
  repeated RichParameter parameters = 4;
  repeated ExternalAuthProviderResource external_auth_providers = 5;
  repeated Timing timings = 6;
}

message Timing {
  google.protobuf.Timestamp start = 1;
  google.protobuf.Timestamp end = 2;
  string action = 3;
  string source = 4;
  string resource = 5;
  string stage = 6;
  TimingState state = 7;
}

enum TimingState {
  STARTED = 0;
  COMPLETED = 1;
  FAILED = 2;
}

// CancelRequest requests that the previous request be canceled gracefully.
message CancelRequest {}

message Request {
  oneof type {
    Config config = 1;
    ParseRequest parse = 2;
    PlanRequest plan = 3;
    ApplyRequest apply = 4;
    CancelRequest cancel = 5;
  }
}

message Response {
<<<<<<< HEAD
    oneof type {
        Log log = 1;
        ParseComplete parse = 2;
        PlanComplete plan = 3;
        ApplyComplete apply = 4;
        DataUpload data_upload = 5;
        ChunkPiece chunk_piece = 6;
    }
=======
  oneof type {
    Log log = 1;
    ParseComplete parse = 2;
    PlanComplete plan = 3;
    ApplyComplete apply = 4;
  }
>>>>>>> db8d5aea
}

enum DataUploadType {
		UPLOAD_TYPE_UNKNOWN = 0;
		// UPLOAD_TYPE_MODULE_FILES is used to stream over terraform module files.
	  // These files are located in `.terraform/modules` and are used for dynamic
		// parameters.
		UPLOAD_TYPE_MODULE_FILES = 1;
}

message DataUpload {
		DataUploadType upload_type = 1;
		// data_hash is the sha256 of the payload to be uploaded.
		// This is also used to uniquely identify the upload.
		bytes data_hash = 2;
		// file_size is the total size of the data being uploaded.
		int64 file_size = 3;
		// Number of chunks to be uploaded.
		int32 chunks = 4;
}

// ChunkPiece is used to stream over large files (over the 4mb limit).
message ChunkPiece {
		bytes data = 1;
		// full_data_hash should match the hash from the original
		// DataUpload message
		bytes full_data_hash = 2;
		int32 piece_index = 3;
}

service Provisioner {
  // Session represents provisioning a single template import or workspace.  The daemon always sends Config followed
  // by one of the requests (ParseRequest, PlanRequest, ApplyRequest).  The provisioner should respond with a stream
  // of zero or more Logs, followed by the corresponding complete message (ParseComplete, PlanComplete,
  // ApplyComplete).  The daemon may then send a new request.  A request to apply MUST be preceded by a request plan,
  // and the provisioner should store the plan data on the Session after a successful plan, so that the daemon may
  // request an apply.  If the daemon closes the Session without an apply, the plan data may be safely discarded.
  //
  // The daemon may send a CancelRequest, asynchronously to ask the provisioner to cancel the previous ParseRequest,
  // PlanRequest, or ApplyRequest.  The provisioner MUST reply with a complete message corresponding to the request
  // that was canceled.  If the provisioner has already completed the request, it may ignore the CancelRequest.
  rpc Session(stream Request) returns (stream Response);
}<|MERGE_RESOLUTION|>--- conflicted
+++ resolved
@@ -361,7 +361,6 @@
 
 // PlanRequest asks the provisioner to plan what resources & parameters it will create
 message PlanRequest {
-<<<<<<< HEAD
     Metadata metadata = 1;
     repeated RichParameterValue rich_parameter_values = 2;
     repeated VariableValue variable_values = 3;
@@ -374,13 +373,6 @@
     // backwards compatibility reasons, the zero value should be the previous
     // behavior of downloading the module files.
     bool omit_module_files = 6;
-=======
-  Metadata metadata = 1;
-  repeated RichParameterValue rich_parameter_values = 2;
-  repeated VariableValue variable_values = 3;
-  repeated ExternalAuthProvider external_auth_providers = 4;
-  repeated RichParameterValue previous_parameter_values = 5;
->>>>>>> db8d5aea
 }
 
 // PlanComplete indicates a request to plan completed.
@@ -443,7 +435,6 @@
 }
 
 message Response {
-<<<<<<< HEAD
     oneof type {
         Log log = 1;
         ParseComplete parse = 2;
@@ -452,14 +443,6 @@
         DataUpload data_upload = 5;
         ChunkPiece chunk_piece = 6;
     }
-=======
-  oneof type {
-    Log log = 1;
-    ParseComplete parse = 2;
-    PlanComplete plan = 3;
-    ApplyComplete apply = 4;
-  }
->>>>>>> db8d5aea
 }
 
 enum DataUploadType {
