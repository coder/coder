package provisionersdk

import (
	"context"
	"io"
<<<<<<< HEAD
	"sync"
=======
	"net"
>>>>>>> 46b24f78

	"github.com/hashicorp/yamux"
	"storj.io/drpc"
	"storj.io/drpc/drpcconn"
)

const (
	// MaxMessageSize is the maximum payload size that can be
	// transported without error.
	MaxMessageSize = 4 << 20
)

// TransportPipe creates an in-memory pipe for dRPC transport.
func TransportPipe() (*yamux.Session, *yamux.Session) {
	c1, c2 := net.Pipe()
	yamuxConfig := yamux.DefaultConfig()
	yamuxConfig.LogOutput = io.Discard
<<<<<<< HEAD
	client, err := yamux.Client(&readWriteCloser{
		ReadCloser:  clientReader,
		WriteCloser: serverWriter,
	}, yamuxConfig)
	if err != nil {
		panic(err)
	}

	server, err := yamux.Server(&readWriteCloser{
		ReadCloser:  serverReader,
		WriteCloser: clientWriter,
	}, yamuxConfig)
=======
	client, err := yamux.Client(c1, yamuxConfig)
	if err != nil {
		panic(err)
	}
	server, err := yamux.Server(c2, yamuxConfig)
>>>>>>> 46b24f78
	if err != nil {
		panic(err)
	}
	return client, server
}

// Conn returns a multiplexed dRPC connection from a yamux session.
func Conn(session *yamux.Session) drpc.Conn {
	return &multiplexedDRPC{session}
}

<<<<<<< HEAD
type readWriteCloser struct {
	closeMutex sync.Mutex
	io.ReadCloser
	io.WriteCloser
}

func (c *readWriteCloser) Close() error {
	c.closeMutex.Lock()
	defer c.closeMutex.Unlock()
	err := c.ReadCloser.Close()
	if err != nil {
		return err
	}
	return c.WriteCloser.Close()
}

=======
>>>>>>> 46b24f78
// Allows concurrent requests on a single dRPC connection.
// Required for calling functions concurrently.
type multiplexedDRPC struct {
	session *yamux.Session
}

func (m *multiplexedDRPC) Close() error {
	return m.session.Close()
}

func (m *multiplexedDRPC) Closed() <-chan struct{} {
	return m.session.CloseChan()
}

func (m *multiplexedDRPC) Invoke(ctx context.Context, rpc string, enc drpc.Encoding, inMessage, outMessage drpc.Message) error {
	conn, err := m.session.Open()
	if err != nil {
		return err
	}
	dConn := drpcconn.New(conn)
	defer func() {
		_ = dConn.Close()
	}()
	return dConn.Invoke(ctx, rpc, enc, inMessage, outMessage)
}

func (m *multiplexedDRPC) NewStream(ctx context.Context, rpc string, enc drpc.Encoding) (drpc.Stream, error) {
	conn, err := m.session.Open()
	if err != nil {
		return nil, err
	}
	dConn := drpcconn.New(conn)
	stream, err := dConn.NewStream(ctx, rpc, enc)
	if err == nil {
		go func() {
			<-stream.Context().Done()
			_ = dConn.Close()
		}()
	}
	return stream, err
}<|MERGE_RESOLUTION|>--- conflicted
+++ resolved
@@ -3,11 +3,7 @@
 import (
 	"context"
 	"io"
-<<<<<<< HEAD
-	"sync"
-=======
 	"net"
->>>>>>> 46b24f78
 
 	"github.com/hashicorp/yamux"
 	"storj.io/drpc"
@@ -25,26 +21,11 @@
 	c1, c2 := net.Pipe()
 	yamuxConfig := yamux.DefaultConfig()
 	yamuxConfig.LogOutput = io.Discard
-<<<<<<< HEAD
-	client, err := yamux.Client(&readWriteCloser{
-		ReadCloser:  clientReader,
-		WriteCloser: serverWriter,
-	}, yamuxConfig)
-	if err != nil {
-		panic(err)
-	}
-
-	server, err := yamux.Server(&readWriteCloser{
-		ReadCloser:  serverReader,
-		WriteCloser: clientWriter,
-	}, yamuxConfig)
-=======
 	client, err := yamux.Client(c1, yamuxConfig)
 	if err != nil {
 		panic(err)
 	}
 	server, err := yamux.Server(c2, yamuxConfig)
->>>>>>> 46b24f78
 	if err != nil {
 		panic(err)
 	}
@@ -56,25 +37,6 @@
 	return &multiplexedDRPC{session}
 }
 
-<<<<<<< HEAD
-type readWriteCloser struct {
-	closeMutex sync.Mutex
-	io.ReadCloser
-	io.WriteCloser
-}
-
-func (c *readWriteCloser) Close() error {
-	c.closeMutex.Lock()
-	defer c.closeMutex.Unlock()
-	err := c.ReadCloser.Close()
-	if err != nil {
-		return err
-	}
-	return c.WriteCloser.Close()
-}
-
-=======
->>>>>>> 46b24f78
 // Allows concurrent requests on a single dRPC connection.
 // Required for calling functions concurrently.
 type multiplexedDRPC struct {
