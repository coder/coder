package provisionersdk

import (
	_ "embed"
	"fmt"
	"strings"
)

var (
<<<<<<< HEAD
	// On Windows, VS Code Remote requires a parent process of the
	// executing shell to be named "sshd", otherwise it fails. See:
	// https://github.com/microsoft/vscode-remote-release/issues/5699
	windowsScript = `$ProgressPreference = "SilentlyContinue"
Invoke-WebRequest -Uri ${ACCESS_URL}bin/coder-windows-${ARCH}.exe -OutFile $env:TEMP\sshd.exe
Set-MpPreference -DisableRealtimeMonitoring $true -ExclusionPath $env:TEMP\sshd.exe
$env:CODER_AGENT_AUTH = "${AUTH_TYPE}"
$env:CODER_AGENT_URL = "${ACCESS_URL}"
Start-Process -FilePath $env:TEMP\sshd.exe -ArgumentList "agent" -PassThru`

	linuxScript = `#!/usr/bin/env sh
set -eux pipefail
trap 'echo === Agent script exited with non-zero code. Sleeping 24h to preserve logs... && sleep 86400' EXIT
BINARY_DIR=$(mktemp -d -t coder.XXXXXX)
BINARY_NAME=coder
BINARY_URL=${ACCESS_URL}bin/coder-linux-${ARCH}
cd $BINARY_DIR
if command -v curl >/dev/null 2>&1; then
	curl -fsSL --compressed "${BINARY_URL}" -o "${BINARY_NAME}"
elif command -v wget >/dev/null 2>&1; then
	wget -q "${BINARY_URL}" -O "${BINARY_NAME}"
elif command -v busybox >/dev/null 2>&1; then
	busybox wget -q "${BINARY_URL}" -O "${BINARY_NAME}"
else
	echo "error: no download tool found, please install curl, wget or busybox wget"
	exit 1
fi
chmod +x $BINARY_NAME
export CODER_AGENT_AUTH="${AUTH_TYPE}"
export CODER_AGENT_URL="${ACCESS_URL}"
exec ./$BINARY_NAME agent`

	darwinScript = `#!/usr/bin/env sh
set -eux pipefail
trap 'echo === Agent script exited with non-zero code. Sleeping 24h to preserve logs... && sleep 86400' EXIT
BINARY_DIR=$(mktemp -d -t coder.XXXXXX)
BINARY_NAME=coder
cd $BINARY_DIR
curl -fsSL --compressed "${ACCESS_URL}bin/coder-darwin-${ARCH}" -o "${BINARY_NAME}"
chmod +x $BINARY_NAME
export CODER_AGENT_AUTH="${AUTH_TYPE}"
export CODER_AGENT_URL="${ACCESS_URL}"
exec ./$BINARY_NAME agent`
=======
	// These used to be hard-coded, but after growing significantly more complex
	// it made sense to put them in their own files (e.g. for linting).
	//go:embed scripts/bootstrap_windows.ps1
	windowsScript string
	//go:embed scripts/bootstrap_linux.sh
	linuxScript string
	//go:embed scripts/bootstrap_darwin.sh
	darwinScript string
>>>>>>> 41de2d8b

	// A mapping of operating-system ($GOOS) to architecture ($GOARCH)
	// to agent install and run script. ${DOWNLOAD_URL} is replaced
	// with strings.ReplaceAll() when being consumed. ${ARCH} is replaced
	// with the architecture when being provided.
	agentScripts = map[string]map[string]string{
		"windows": {
			"amd64": windowsScript,
			"arm64": windowsScript,
		},
		"linux": {
			"amd64": linuxScript,
			"arm64": linuxScript,
			"armv7": linuxScript,
		},
		"darwin": {
			"amd64": darwinScript,
			"arm64": darwinScript,
		},
	}
)

// AgentScriptEnv returns a key-pair of scripts that are consumed
// by the Coder Terraform Provider. See:
// https://github.com/coder/terraform-provider-coder/blob/main/internal/provider/provider.go#L97
func AgentScriptEnv() map[string]string {
	env := map[string]string{}
	for operatingSystem, scripts := range agentScripts {
		for architecture, script := range scripts {
			script := strings.ReplaceAll(script, "${ARCH}", architecture)
			env[fmt.Sprintf("CODER_AGENT_SCRIPT_%s_%s", operatingSystem, architecture)] = script
		}
	}
	return env
}<|MERGE_RESOLUTION|>--- conflicted
+++ resolved
@@ -7,51 +7,6 @@
 )
 
 var (
-<<<<<<< HEAD
-	// On Windows, VS Code Remote requires a parent process of the
-	// executing shell to be named "sshd", otherwise it fails. See:
-	// https://github.com/microsoft/vscode-remote-release/issues/5699
-	windowsScript = `$ProgressPreference = "SilentlyContinue"
-Invoke-WebRequest -Uri ${ACCESS_URL}bin/coder-windows-${ARCH}.exe -OutFile $env:TEMP\sshd.exe
-Set-MpPreference -DisableRealtimeMonitoring $true -ExclusionPath $env:TEMP\sshd.exe
-$env:CODER_AGENT_AUTH = "${AUTH_TYPE}"
-$env:CODER_AGENT_URL = "${ACCESS_URL}"
-Start-Process -FilePath $env:TEMP\sshd.exe -ArgumentList "agent" -PassThru`
-
-	linuxScript = `#!/usr/bin/env sh
-set -eux pipefail
-trap 'echo === Agent script exited with non-zero code. Sleeping 24h to preserve logs... && sleep 86400' EXIT
-BINARY_DIR=$(mktemp -d -t coder.XXXXXX)
-BINARY_NAME=coder
-BINARY_URL=${ACCESS_URL}bin/coder-linux-${ARCH}
-cd $BINARY_DIR
-if command -v curl >/dev/null 2>&1; then
-	curl -fsSL --compressed "${BINARY_URL}" -o "${BINARY_NAME}"
-elif command -v wget >/dev/null 2>&1; then
-	wget -q "${BINARY_URL}" -O "${BINARY_NAME}"
-elif command -v busybox >/dev/null 2>&1; then
-	busybox wget -q "${BINARY_URL}" -O "${BINARY_NAME}"
-else
-	echo "error: no download tool found, please install curl, wget or busybox wget"
-	exit 1
-fi
-chmod +x $BINARY_NAME
-export CODER_AGENT_AUTH="${AUTH_TYPE}"
-export CODER_AGENT_URL="${ACCESS_URL}"
-exec ./$BINARY_NAME agent`
-
-	darwinScript = `#!/usr/bin/env sh
-set -eux pipefail
-trap 'echo === Agent script exited with non-zero code. Sleeping 24h to preserve logs... && sleep 86400' EXIT
-BINARY_DIR=$(mktemp -d -t coder.XXXXXX)
-BINARY_NAME=coder
-cd $BINARY_DIR
-curl -fsSL --compressed "${ACCESS_URL}bin/coder-darwin-${ARCH}" -o "${BINARY_NAME}"
-chmod +x $BINARY_NAME
-export CODER_AGENT_AUTH="${AUTH_TYPE}"
-export CODER_AGENT_URL="${ACCESS_URL}"
-exec ./$BINARY_NAME agent`
-=======
 	// These used to be hard-coded, but after growing significantly more complex
 	// it made sense to put them in their own files (e.g. for linting).
 	//go:embed scripts/bootstrap_windows.ps1
@@ -60,7 +15,6 @@
 	linuxScript string
 	//go:embed scripts/bootstrap_darwin.sh
 	darwinScript string
->>>>>>> 41de2d8b
 
 	// A mapping of operating-system ($GOOS) to architecture ($GOARCH)
 	// to agent install and run script. ${DOWNLOAD_URL} is replaced
