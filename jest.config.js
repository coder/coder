--- conflicted
+++ resolved
@@ -27,10 +27,6 @@
     "<rootDir>/site/**/*.tsx",
     "!<rootDir>/site/**/*.stories.tsx",
     "!<rootDir>/site/.next/**/*.*",
-<<<<<<< HEAD
-    "!<rootDir>/site/out/**/*.*",
-=======
->>>>>>> 4183a4e0
     "!<rootDir>/site/api.ts",
     "!<rootDir>/site/dev.ts",
     "!<rootDir>/site/next-env.d.ts",
