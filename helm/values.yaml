--- conflicted
+++ resolved
@@ -37,23 +37,7 @@
   # - CODER_TLS_ENABLE: set if tls.secretName is not empty.
   # - CODER_TLS_CERT_FILE: set if tls.secretName is not empty.
   # - CODER_TLS_KEY_FILE: set if tls.secretName is not empty.
-<<<<<<< HEAD
-  env:
-    # You'll likely want to set these variables to something other than the
-    # defaults.
-    - name: CODER_ACCESS_URL
-      value: "https://coder.example.com"
-    - name: CODER_PG_CONNECTION_URL
-      value: "postgres://coder:password@postgres:5432/coder?sslmode=disable"
-
-    # This env variable controls whether or not to auto-import the "kubernetes"
-    # template on first startup. This will not work unless
-    # coder.serviceAccount.workspacePerms is true.
-    - name: CODER_TEMPLATE_AUTOIMPORT
-      value: "kubernetes"
-=======
   env: []
->>>>>>> 55890df6
 
   # coder.tls -- The TLS configuration for Coder.
   tls:
@@ -66,8 +50,7 @@
 
   # coder.resources -- The resources to request for Coder. These are optional
   # and are not set by default.
-  resources:
-    {}
+  resources: {}
     # limits:
     #   cpu: 100m
     #   memory: 128Mi
