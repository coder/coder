--- conflicted
+++ resolved
@@ -27,15 +27,6 @@
     "coderd",
     "coderdtest",
     "codersdk",
-<<<<<<< HEAD
-    "httpmw",
-    "nolint",
-    "oneof",
-    "parameterscopeid",
-    "provisionersdk",
-    "stretchr",
-    "xerrors"
-=======
     "drpc",
     "drpcconn",
     "drpcmux",
@@ -48,6 +39,7 @@
     "nolint",
     "nosec",
     "oneof",
+    "parameterscopeid",
     "protobuf",
     "provisionerd",
     "provisionersdk",
@@ -59,6 +51,5 @@
     "unconvert",
     "xerrors",
     "yamux"
->>>>>>> e75bde4e
   ]
 }