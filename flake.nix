--- conflicted
+++ resolved
@@ -117,11 +117,7 @@
             name = "coder-${osArch}";
             # Updated with ./scripts/update-flake.sh`.
             # This should be updated whenever go.mod changes!
-<<<<<<< HEAD
-            vendorHash = "sha256-wC1c8MK+rP/oP+CTbjCNDvCAvXZRqizxbBJN6v5bQ9A=";
-=======
             vendorHash = "sha256-lkjb9a40kzi7c3JbVb+5wT1JYTaobLl4lIq11FIvxuQ=";
->>>>>>> d52bc91e
             proxyVendor = true;
             src = ./.;
             nativeBuildInputs = with pkgs; [ getopt openssl zstd ];
