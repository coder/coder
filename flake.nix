--- conflicted
+++ resolved
@@ -97,11 +97,7 @@
             name = "coder-${osArch}";
             # Updated with ./scripts/update-flake.sh`.
             # This should be updated whenever go.mod changes!
-<<<<<<< HEAD
-            vendorHash = "sha256-wsvdT/x1foTehuT4DRTz00fciIlROdCWspoeXh/YuRc=";
-=======
             vendorHash = "sha256-0pLwV4zpu+3LEwGxuGgcrr5iHP8bDNYuHOSCsyDsv/g=";
->>>>>>> e5268e45
             proxyVendor = true;
             src = ./.;
             nativeBuildInputs = with pkgs; [ getopt openssl zstd ];
