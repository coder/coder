--- conflicted
+++ resolved
@@ -95,7 +95,6 @@
 		"git_auth_providers": ActionIgnore, // Not helpful because this can only change when new versions are added.
 	},
 	&database.User{}: {
-<<<<<<< HEAD
 		"id":                   ActionTrack,
 		"email":                ActionTrack,
 		"username":             ActionTrack,
@@ -104,25 +103,11 @@
 		"updated_at":           ActionIgnore, // Changes, but is implicit and not helpful in a diff.
 		"status":               ActionTrack,
 		"rbac_roles":           ActionTrack,
-		"login_type":           ActionIgnore,
+		"login_type":           ActionTrack,
 		"avatar_url":           ActionIgnore,
 		"last_seen_at":         ActionIgnore,
 		"deleted":              ActionTrack,
 		"quiet_hours_schedule": ActionTrack,
-=======
-		"id":              ActionTrack,
-		"email":           ActionTrack,
-		"username":        ActionTrack,
-		"hashed_password": ActionSecret, // Do not expose a users hashed password.
-		"created_at":      ActionIgnore, // Never changes.
-		"updated_at":      ActionIgnore, // Changes, but is implicit and not helpful in a diff.
-		"status":          ActionTrack,
-		"rbac_roles":      ActionTrack,
-		"login_type":      ActionTrack,
-		"avatar_url":      ActionIgnore,
-		"last_seen_at":    ActionIgnore,
-		"deleted":         ActionTrack,
->>>>>>> b73f9d8e
 	},
 	&database.Workspace{}: {
 		"id":                 ActionTrack,
