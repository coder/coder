--- conflicted
+++ resolved
@@ -393,17 +393,7 @@
       --provisioner-force-cancel-interval duration, $CODER_PROVISIONER_FORCE_CANCEL_INTERVAL (default: 10m0s)
           Time to force cancel provisioning tasks that are stuck.
 
-<<<<<<< HEAD
-      [96m--[0m[96mprovisioner-daemon-psk[0m string, [96m$CODER_PROVISIONER_DAEMON_PSK[0m
-=======
-      --provisioner-daemon-poll-interval duration, $CODER_PROVISIONER_DAEMON_POLL_INTERVAL (default: 1s)
-          Time to wait before polling for a new job.
-
-      --provisioner-daemon-poll-jitter duration, $CODER_PROVISIONER_DAEMON_POLL_JITTER (default: 100ms)
-          Random jitter added to the poll interval.
-
       --provisioner-daemon-psk string, $CODER_PROVISIONER_DAEMON_PSK
->>>>>>> 5de5d208
           Pre-shared key to authenticate external provisioner daemons to Coder
           server.
 
