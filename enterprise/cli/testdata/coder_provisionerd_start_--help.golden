--- conflicted
+++ resolved
@@ -9,17 +9,7 @@
   -c, --cache-dir string, $CODER_CACHE_DIRECTORY (default: [cache dir])
           Directory to store cached data.
 
-<<<<<<< HEAD
-      [96m--[0m[96mpsk[0m string, [96m$CODER_PROVISIONER_DAEMON_PSK[0m
-=======
-      --poll-interval duration, $CODER_PROVISIONERD_POLL_INTERVAL (default: 1s)
-          How often to poll for provisioner jobs.
-
-      --poll-jitter duration, $CODER_PROVISIONERD_POLL_JITTER (default: 100ms)
-          How much to jitter the poll interval by.
-
       --psk string, $CODER_PROVISIONER_DAEMON_PSK
->>>>>>> 5de5d208
           Pre-shared key to authenticate with Coder server.
 
   -t, --tag string-array, $CODER_PROVISIONERD_TAGS
