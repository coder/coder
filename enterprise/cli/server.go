package cli

import (
	"context"

	"github.com/spf13/cobra"

	"github.com/coder/coder/cli/cliui"
	"github.com/coder/coder/cli/deployment"
	"github.com/coder/coder/enterprise/coderd"

	agpl "github.com/coder/coder/cli"
	agplcoderd "github.com/coder/coder/coderd"
)

func server() *cobra.Command {
<<<<<<< HEAD
	var (
		auditLogging       bool
		browserOnly        bool
		scimAuthHeader     string
		userWorkspaceQuota int
	)
	cmd := agpl.Server(func(ctx context.Context, options *agplcoderd.Options) (*agplcoderd.API, error) {
		api, err := coderd.New(ctx, &coderd.Options{
			AuditLogging:       auditLogging,
			BrowserOnly:        browserOnly,
			SCIMAPIKey:         []byte(scimAuthHeader),
			UserWorkspaceQuota: userWorkspaceQuota,
			RBACEnabled:        true,
=======
	dflags := deployment.Flags()
	cmd := agpl.Server(dflags, func(ctx context.Context, options *agplcoderd.Options) (*agplcoderd.API, error) {
		options.DeploymentFlags = &dflags
		o := &coderd.Options{
			AuditLogging:       dflags.AuditLogging.Value,
			BrowserOnly:        dflags.BrowserOnly.Value,
			SCIMAPIKey:         []byte(dflags.SCIMAuthHeader.Value),
			UserWorkspaceQuota: dflags.UserWorkspaceQuota.Value,
>>>>>>> d22996ea
			Options:            options,
		}
		api, err := coderd.New(ctx, o)
		if err != nil {
			return nil, err
		}
		return api.AGPL, nil
	})

	// append enterprise description to flags
	enterpriseOnly := cliui.Styles.Keyword.Render(" This is an Enterprise feature. Contact sales@coder.com for licensing")
	dflags.AuditLogging.Description += enterpriseOnly
	dflags.BrowserOnly.Description += enterpriseOnly
	dflags.SCIMAuthHeader.Description += enterpriseOnly
	dflags.UserWorkspaceQuota.Description += enterpriseOnly

	deployment.BoolFlag(cmd.Flags(), &dflags.AuditLogging)
	deployment.BoolFlag(cmd.Flags(), &dflags.BrowserOnly)
	deployment.StringFlag(cmd.Flags(), &dflags.SCIMAuthHeader)
	deployment.IntFlag(cmd.Flags(), &dflags.UserWorkspaceQuota)

	return cmd
}<|MERGE_RESOLUTION|>--- conflicted
+++ resolved
@@ -14,21 +14,6 @@
 )
 
 func server() *cobra.Command {
-<<<<<<< HEAD
-	var (
-		auditLogging       bool
-		browserOnly        bool
-		scimAuthHeader     string
-		userWorkspaceQuota int
-	)
-	cmd := agpl.Server(func(ctx context.Context, options *agplcoderd.Options) (*agplcoderd.API, error) {
-		api, err := coderd.New(ctx, &coderd.Options{
-			AuditLogging:       auditLogging,
-			BrowserOnly:        browserOnly,
-			SCIMAPIKey:         []byte(scimAuthHeader),
-			UserWorkspaceQuota: userWorkspaceQuota,
-			RBACEnabled:        true,
-=======
 	dflags := deployment.Flags()
 	cmd := agpl.Server(dflags, func(ctx context.Context, options *agplcoderd.Options) (*agplcoderd.API, error) {
 		options.DeploymentFlags = &dflags
@@ -37,7 +22,7 @@
 			BrowserOnly:        dflags.BrowserOnly.Value,
 			SCIMAPIKey:         []byte(dflags.SCIMAuthHeader.Value),
 			UserWorkspaceQuota: dflags.UserWorkspaceQuota.Value,
->>>>>>> d22996ea
+			RBACEnabled:        true,
 			Options:            options,
 		}
 		api, err := coderd.New(ctx, o)
