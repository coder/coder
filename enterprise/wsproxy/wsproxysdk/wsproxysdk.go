--- conflicted
+++ resolved
@@ -285,56 +285,6 @@
 }
 
 type RegisterWorkspaceProxyLoop struct {
-<<<<<<< HEAD
-	opts        RegisterWorkspaceProxyLoopOpts
-	c           *Client
-	originalRes *RegisterWorkspaceProxyResponse
-
-	closedCtx context.Context
-	close     context.CancelFunc
-	done      chan struct{}
-}
-
-// register registers once. It returns the response, whether the loop should
-// exit immediately, and any error that occurred.
-func (l *RegisterWorkspaceProxyLoop) register(ctx context.Context) (RegisterWorkspaceProxyResponse, bool, error) {
-	// If it's not the first registration, call the mutate function.
-	if l.originalRes != nil {
-		l.mutateFn(&l.opts.Request)
-	}
-
-	registerCtx, registerCancel := context.WithTimeout(ctx, l.opts.AttemptTimeout)
-	res, err := l.c.RegisterWorkspaceProxy(registerCtx, l.opts.Request)
-	registerCancel()
-	if err != nil {
-		return RegisterWorkspaceProxyResponse{}, false, xerrors.Errorf("register workspace proxy: %w", err)
-	}
-
-	// Catastrophic failures if any of the "permanent" values change.
-	if l.originalRes != nil && res.AppSecurityKey != l.originalRes.AppSecurityKey {
-		return RegisterWorkspaceProxyResponse{}, true, xerrors.New("app security key has changed, proxy must be restarted")
-	}
-	if l.originalRes != nil && res.DERPMeshKey != l.originalRes.DERPMeshKey {
-		return RegisterWorkspaceProxyResponse{}, true, xerrors.New("DERP mesh key has changed, proxy must be restarted")
-	}
-	if l.originalRes != nil && res.DERPRegionID != l.originalRes.DERPRegionID {
-		return RegisterWorkspaceProxyResponse{}, true, xerrors.New("DERP region ID has changed, proxy must be restarted")
-	}
-
-	// If it's not the first registration, call the callback function.
-	if l.originalRes != nil {
-		err = l.callbackFn(res)
-		if err != nil {
-			return RegisterWorkspaceProxyResponse{}, true, xerrors.Errorf("callback err: %w", err)
-		}
-	} else {
-		l.originalRes = &res
-	}
-
-	return res, false, nil
-}
-
-=======
 	opts RegisterWorkspaceProxyLoopOpts
 	c    *Client
 
@@ -357,7 +307,6 @@
 	return res, nil
 }
 
->>>>>>> 0016b020
 // Start starts the proxy registration loop. The provided context is only used
 // for the initial registration. Use Close() to stop.
 func (l *RegisterWorkspaceProxyLoop) Start(ctx context.Context) (RegisterWorkspaceProxyResponse, error) {
@@ -371,12 +320,8 @@
 		l.opts.AttemptTimeout = 10 * time.Second
 	}
 
-<<<<<<< HEAD
-	originalRes, _, err := l.register(ctx)
-=======
 	var err error
 	originalRes, err := l.register(ctx)
->>>>>>> 0016b020
 	if err != nil {
 		return RegisterWorkspaceProxyResponse{}, xerrors.Errorf("initial registration: %w", err)
 	}
@@ -405,17 +350,9 @@
 				slog.F("failed_attempts", failedAttempts),
 			)
 
-<<<<<<< HEAD
-			_, catastrophicErr, err := l.register(l.closedCtx)
-=======
 			l.mutateFn(&l.opts.Request)
 			resp, err := l.register(l.closedCtx)
->>>>>>> 0016b020
 			if err != nil {
-				if catastrophicErr {
-					l.failureFn(err)
-					return
-				}
 				failedAttempts++
 				l.opts.Logger.Warn(context.Background(),
 					"failed to re-register workspace proxy with Coder primary",
@@ -433,8 +370,6 @@
 			}
 			failedAttempts = 0
 
-<<<<<<< HEAD
-=======
 			// Check for consistency.
 			if originalRes.AppSecurityKey != resp.AppSecurityKey {
 				l.failureFn(xerrors.New("app security key has changed, proxy must be restarted"))
@@ -461,7 +396,6 @@
 				close(respCh)
 			}
 
->>>>>>> 0016b020
 			ticker.Reset(l.opts.Interval)
 		}
 	}()
@@ -469,12 +403,6 @@
 	return originalRes, nil
 }
 
-<<<<<<< HEAD
-func (l *RegisterWorkspaceProxyLoop) RegisterNow(ctx context.Context) (RegisterWorkspaceProxyResponse, error) {
-	// Catastrophic failures don't affect the loop when manually re-registering.
-	res, _, err := l.register(ctx)
-	return res, err
-=======
 // RegisterNow asks the registration loop to register immediately. A timeout of
 // 2x the attempt timeout is used to wait for the response.
 func (l *RegisterWorkspaceProxyLoop) RegisterNow() (RegisterWorkspaceProxyResponse, error) {
@@ -491,7 +419,6 @@
 	case resp := <-respCh:
 		return resp, nil
 	}
->>>>>>> 0016b020
 }
 
 func (l *RegisterWorkspaceProxyLoop) Close() {
@@ -545,20 +472,12 @@
 func (c *Client) RegisterWorkspaceProxyLoop(ctx context.Context, opts RegisterWorkspaceProxyLoopOpts) (*RegisterWorkspaceProxyLoop, RegisterWorkspaceProxyResponse, error) {
 	closedCtx, closeFn := context.WithCancel(context.Background())
 	loop := &RegisterWorkspaceProxyLoop{
-<<<<<<< HEAD
-		opts:      opts,
-		c:         c,
-		closedCtx: closedCtx,
-		close:     closeFn,
-		done:      make(chan struct{}),
-=======
 		opts:       opts,
 		c:          c,
 		runLoopNow: make(chan chan RegisterWorkspaceProxyResponse),
 		closedCtx:  closedCtx,
 		close:      closeFn,
 		done:       make(chan struct{}),
->>>>>>> 0016b020
 	}
 
 	regResp, err := loop.Start(ctx)
