--- conflicted
+++ resolved
@@ -8,10 +8,7 @@
 	"net"
 	"net/http"
 	"net/url"
-<<<<<<< HEAD
-=======
 	"sync"
->>>>>>> c3b8898f
 	"time"
 
 	"github.com/google/uuid"
@@ -20,14 +17,11 @@
 	"tailscale.com/util/singleflight"
 
 	"cdr.dev/slog"
-<<<<<<< HEAD
-=======
 	"github.com/coder/coder/coderd/httpapi"
->>>>>>> c3b8898f
 	"github.com/coder/coder/coderd/httpmw"
 	"github.com/coder/coder/coderd/workspaceapps"
 	"github.com/coder/coder/codersdk"
-	agpl "github.com/coder/coder/tailnet"
+	"github.com/coder/coder/tailnet"
 )
 
 // Client is a HTTP client for a subset of Coder API routes that external
@@ -238,7 +232,6 @@
 	return nil
 }
 
-<<<<<<< HEAD
 type RegisterWorkspaceProxyLoopOpts struct {
 	Logger  slog.Logger
 	Request RegisterWorkspaceProxyRequest
@@ -391,7 +384,8 @@
 	}()
 
 	return originalRes, done, nil
-=======
+}
+
 type CoordinateMessageType int
 
 const (
@@ -403,14 +397,14 @@
 type CoordinateMessage struct {
 	Type    CoordinateMessageType `json:"type"`
 	AgentID uuid.UUID             `json:"agent_id"`
-	Node    *agpl.Node            `json:"node"`
+	Node    *tailnet.Node         `json:"node"`
 }
 
 type CoordinateNodes struct {
-	Nodes []*agpl.Node
-}
-
-func (c *Client) DialCoordinator(ctx context.Context) (agpl.MultiAgentConn, error) {
+	Nodes []*tailnet.Node
+}
+
+func (c *Client) DialCoordinator(ctx context.Context) (tailnet.MultiAgentConn, error) {
 	ctx, cancel := context.WithCancel(ctx)
 
 	coordinateURL, err := c.SDKClient.URL.Parse("/api/v2/workspaceproxies/me/coordinate")
@@ -444,7 +438,7 @@
 		legacyAgentCache: map[uuid.UUID]bool{},
 	}
 
-	ma := (&agpl.MultiAgent{
+	ma := (&tailnet.MultiAgent{
 		ID:                uuid.New(),
 		AgentIsLegacyFunc: rma.AgentIsLegacy,
 		OnSubscribe:       rma.OnSubscribe,
@@ -496,7 +490,7 @@
 
 	// Set a deadline so that hung connections don't put back pressure on the system.
 	// Node updates are tiny, so even the dinkiest connection can handle them if it's not hung.
-	err = a.nc.SetWriteDeadline(time.Now().Add(agpl.WriteTimeout))
+	err = a.nc.SetWriteDeadline(time.Now().Add(tailnet.WriteTimeout))
 	if err != nil {
 		return xerrors.Errorf("set write deadline: %w", err)
 	}
@@ -518,21 +512,21 @@
 	return nil
 }
 
-func (a *remoteMultiAgentHandler) OnNodeUpdate(_ uuid.UUID, node *agpl.Node) error {
+func (a *remoteMultiAgentHandler) OnNodeUpdate(_ uuid.UUID, node *tailnet.Node) error {
 	return a.writeJSON(CoordinateMessage{
 		Type: CoordinateMessageTypeNodeUpdate,
 		Node: node,
 	})
 }
 
-func (a *remoteMultiAgentHandler) OnSubscribe(_ agpl.Queue, agentID uuid.UUID) (*agpl.Node, error) {
+func (a *remoteMultiAgentHandler) OnSubscribe(_ tailnet.Queue, agentID uuid.UUID) (*tailnet.Node, error) {
 	return nil, a.writeJSON(CoordinateMessage{
 		Type:    CoordinateMessageTypeSubscribe,
 		AgentID: agentID,
 	})
 }
 
-func (a *remoteMultiAgentHandler) OnUnsubscribe(_ agpl.Queue, agentID uuid.UUID) error {
+func (a *remoteMultiAgentHandler) OnUnsubscribe(_ tailnet.Queue, agentID uuid.UUID) error {
 	return a.writeJSON(CoordinateMessage{
 		Type:    CoordinateMessageTypeUnsubscribe,
 		AgentID: agentID,
@@ -593,5 +587,4 @@
 
 	var resp AgentIsLegacyResponse
 	return resp, json.NewDecoder(res.Body).Decode(&resp)
->>>>>>> c3b8898f
 }