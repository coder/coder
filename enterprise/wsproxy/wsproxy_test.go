package wsproxy_test

import (
	"fmt"
	"net"
	"testing"

	"github.com/davecgh/go-spew/spew"
	"github.com/google/uuid"
	"github.com/stretchr/testify/assert"
	"github.com/stretchr/testify/require"
	"tailscale.com/tailcfg"

	"cdr.dev/slog"
	"cdr.dev/slog/sloggers/slogtest"
	"github.com/coder/coder/agent"
	"github.com/coder/coder/cli/clibase"
	"github.com/coder/coder/coderd"
	"github.com/coder/coder/coderd/coderdtest"
	"github.com/coder/coder/coderd/healthcheck"
	"github.com/coder/coder/coderd/httpmw"
	"github.com/coder/coder/coderd/workspaceapps/apptest"
	"github.com/coder/coder/codersdk"
	"github.com/coder/coder/codersdk/agentsdk"
	"github.com/coder/coder/enterprise/coderd/coderdenttest"
	"github.com/coder/coder/enterprise/coderd/license"
	"github.com/coder/coder/provisioner/echo"
	"github.com/coder/coder/testutil"
)

<<<<<<< HEAD
func TestDERP(t *testing.T) {
	t.Parallel()

	deploymentValues := coderdtest.DeploymentValues(t)
	deploymentValues.Experiments = []string{
		string(codersdk.ExperimentMoons),
		"*",
	}

	client, closer, api, user := coderdenttest.NewWithAPI(t, &coderdenttest.Options{
		Options: &coderdtest.Options{
			DeploymentValues:         deploymentValues,
			AppHostname:              "*.primary.test.coder.com",
			IncludeProvisionerDaemon: true,
			RealIPConfig: &httpmw.RealIPConfig{
				TrustedOrigins: []*net.IPNet{{
					IP:   net.ParseIP("127.0.0.1"),
					Mask: net.CIDRMask(8, 32),
				}},
				TrustedHeaders: []string{
					"CF-Connecting-IP",
				},
			},
		},
		LicenseOptions: &coderdenttest.LicenseOptions{
			Features: license.Features{
				codersdk.FeatureWorkspaceProxy: 1,
			},
		},
	})
	t.Cleanup(func() {
		_ = closer.Close()
	})

	// Create two running external proxies.
	proxyAPI1 := coderdenttest.NewWorkspaceProxy(t, api, client, &coderdenttest.ProxyOptions{
		Name: "best-proxy",
	})
	proxyAPI2 := coderdenttest.NewWorkspaceProxy(t, api, client, &coderdenttest.ProxyOptions{
		Name: "worst-proxy",
	})

	// Create a proxy that is never started.
	createProxyCtx := testutil.Context(t, testutil.WaitLong)
	_, err := client.CreateWorkspaceProxy(createProxyCtx, codersdk.CreateWorkspaceProxyRequest{
		Name: "never-started-proxy",
	})
	require.NoError(t, err)

	// Wait for both running proxies to become healthy.
	require.Eventually(t, func() bool {
		healthCtx := testutil.Context(t, testutil.WaitLong)
		err := api.ProxyHealth.ForceUpdate(healthCtx)
		if !assert.NoError(t, err) {
			return false
		}

		regions, err := client.Regions(healthCtx)
		if !assert.NoError(t, err) {
			return false
		}
		if !assert.Len(t, regions, 4) {
			return false
		}

		// The first 3 regions should be healthy.
		for _, r := range regions[:3] {
			if !r.Healthy {
				return false
			}
		}

		// The last region should never be healthy.
		assert.False(t, regions[3].Healthy)
		return true
	}, testutil.WaitLong, testutil.IntervalMedium)

	// Create a workspace + apps
	authToken := uuid.NewString()
	version := coderdtest.CreateTemplateVersion(t, client, user.OrganizationID, &echo.Responses{
		Parse:          echo.ParseComplete,
		ProvisionApply: echo.ProvisionApplyWithAgent(authToken),
	})
	template := coderdtest.CreateTemplate(t, client, user.OrganizationID, version.ID)
	coderdtest.AwaitTemplateVersionJob(t, client, version.ID)
	workspace := coderdtest.CreateWorkspace(t, client, user.OrganizationID, template.ID)
	build := coderdtest.AwaitWorkspaceBuildJob(t, client, workspace.LatestBuild.ID)
	workspace.LatestBuild = build

	agentID := uuid.Nil
resourceLoop:
	for _, res := range build.Resources {
		for _, agnt := range res.Agents {
			agentID = agnt.ID
			break resourceLoop
		}
	}
	require.NotEqual(t, uuid.Nil, agentID)

	// Connect an agent to the workspace
	agentClient := agentsdk.New(client.URL)
	agentClient.SetSessionToken(authToken)
	agentCloser := agent.New(agent.Options{
		Client: agentClient,
		Logger: slogtest.Make(t, nil).Named("agent").Leveled(slog.LevelDebug),
	})
	t.Cleanup(func() {
		_ = agentCloser.Close()
	})
	coderdtest.AwaitWorkspaceAgents(t, client, workspace.ID)

	t.Run("ReturnedInDERPMap", func(t *testing.T) {
		t.Parallel()

		ctx := testutil.Context(t, testutil.WaitLong)
		connInfo, err := client.WorkspaceAgentConnectionInfo(ctx, agentID)
		require.NoError(t, err)

		// There should be three DERP servers in the map: the primary, and each
		// of the two running proxies.
		require.NotNil(t, connInfo.DERPMap)
		require.Len(t, connInfo.DERPMap.Regions, 3)

		var (
			primaryRegion *tailcfg.DERPRegion
			proxy1Region  *tailcfg.DERPRegion
			proxy2Region  *tailcfg.DERPRegion
		)
		for _, r := range connInfo.DERPMap.Regions {
			if r.EmbeddedRelay {
				primaryRegion = r
				continue
			}
			if r.RegionName == "best-proxy" {
				proxy1Region = r
				continue
			}
			if r.RegionName == "worst-proxy" {
				proxy2Region = r
				continue
			}

			t.Fatalf("unexpected region: %+v", r)
		}

		// The primary region:
		require.Equal(t, "Coder Embedded Relay", primaryRegion.RegionName)
		require.Equal(t, "coder", primaryRegion.RegionCode)
		require.Equal(t, 999, primaryRegion.RegionID)
		require.True(t, primaryRegion.EmbeddedRelay)

		// The first proxy region:
		require.Equal(t, "best-proxy", proxy1Region.RegionName)
		require.Equal(t, "coder_best-proxy", proxy1Region.RegionCode)
		require.Equal(t, 10001, proxy1Region.RegionID)
		require.False(t, proxy1Region.EmbeddedRelay)
		require.Len(t, proxy1Region.Nodes, 1)
		require.Equal(t, "10001a", proxy1Region.Nodes[0].Name)
		require.Equal(t, 10001, proxy1Region.Nodes[0].RegionID)
		require.Equal(t, proxyAPI1.Options.AccessURL.Hostname(), proxy1Region.Nodes[0].HostName)
		require.Equal(t, proxyAPI1.Options.AccessURL.Port(), fmt.Sprint(proxy1Region.Nodes[0].DERPPort))
		require.Equal(t, proxyAPI1.Options.AccessURL.Scheme == "http", proxy1Region.Nodes[0].ForceHTTP)

		// The second proxy region:
		require.Equal(t, "worst-proxy", proxy2Region.RegionName)
		require.Equal(t, "coder_worst-proxy", proxy2Region.RegionCode)
		require.Equal(t, 10002, proxy2Region.RegionID)
		require.False(t, proxy2Region.EmbeddedRelay)
		require.Len(t, proxy2Region.Nodes, 1)
		require.Equal(t, "10002a", proxy2Region.Nodes[0].Name)
		require.Equal(t, 10002, proxy2Region.Nodes[0].RegionID)
		require.Equal(t, proxyAPI2.Options.AccessURL.Hostname(), proxy2Region.Nodes[0].HostName)
		require.Equal(t, proxyAPI2.Options.AccessURL.Port(), fmt.Sprint(proxy2Region.Nodes[0].DERPPort))
		require.Equal(t, proxyAPI2.Options.AccessURL.Scheme == "http", proxy2Region.Nodes[0].ForceHTTP)
	})

	t.Run("ConnectDERP", func(t *testing.T) {
		t.Parallel()

		connInfo, err := client.WorkspaceAgentConnectionInfo(testutil.Context(t, testutil.WaitLong), agentID)
		require.NoError(t, err)
		require.NotNil(t, connInfo.DERPMap)
		require.Len(t, connInfo.DERPMap.Regions, 3)

		// Connect to each region.
		for _, r := range connInfo.DERPMap.Regions {
			r := r

			t.Run(r.RegionName, func(t *testing.T) {
				t.Parallel()

				derpMap := &tailcfg.DERPMap{
					Regions: map[int]*tailcfg.DERPRegion{
						r.RegionID: r,
					},
					OmitDefaultRegions: true,
				}

				ctx := testutil.Context(t, testutil.WaitLong)
				report := healthcheck.DERPReport{}
				report.Run(ctx, &healthcheck.DERPReportOptions{
					DERPMap: derpMap,
				})

				t.Log("healthcheck report: " + spew.Sdump(&report))
				require.True(t, report.Healthy, "healthcheck failed, see report dump")
			})
		}
	})
}

func TestDERPEndToEnd(t *testing.T) {
	t.Parallel()

	deploymentValues := coderdtest.DeploymentValues(t)
	deploymentValues.Experiments = []string{
		string(codersdk.ExperimentMoons),
		"*",
	}

	client, closer, api, user := coderdenttest.NewWithAPI(t, &coderdenttest.Options{
		Options: &coderdtest.Options{
			DeploymentValues:         deploymentValues,
			AppHostname:              "*.primary.test.coder.com",
			IncludeProvisionerDaemon: true,
			RealIPConfig: &httpmw.RealIPConfig{
				TrustedOrigins: []*net.IPNet{{
					IP:   net.ParseIP("127.0.0.1"),
					Mask: net.CIDRMask(8, 32),
				}},
				TrustedHeaders: []string{
					"CF-Connecting-IP",
				},
			},
		},
		LicenseOptions: &coderdenttest.LicenseOptions{
			Features: license.Features{
				codersdk.FeatureWorkspaceProxy: 1,
			},
		},
	})
	t.Cleanup(func() {
		_ = closer.Close()
	})

	coderdenttest.NewWorkspaceProxy(t, api, client, &coderdenttest.ProxyOptions{
		Name: "best-proxy",
	})

	// Wait for the proxy to become healthy.
	require.Eventually(t, func() bool {
		healthCtx := testutil.Context(t, testutil.WaitLong)
		err := api.ProxyHealth.ForceUpdate(healthCtx)
		if !assert.NoError(t, err) {
			return false
		}

		regions, err := client.Regions(healthCtx)
		if !assert.NoError(t, err) {
			return false
		}
		if !assert.Len(t, regions, 2) {
			return false
		}
		for _, r := range regions {
			if !r.Healthy {
				return false
			}
		}
		return true
	}, testutil.WaitLong, testutil.IntervalMedium)

	// Swap out the DERPMapper for a fake one that only returns the proxy. This
	// allows us to force the agent to pick the proxy as its preferred region.
	oldDERPMapper := *api.AGPL.DERPMapper.Load()
	newDERPMapper := func(derpMap *tailcfg.DERPMap) *tailcfg.DERPMap {
		derpMap = oldDERPMapper(derpMap)
		// Strip everything but the proxy, which is region ID 10001.
		derpMap.Regions = map[int]*tailcfg.DERPRegion{
			10001: derpMap.Regions[10001],
		}
		derpMap.OmitDefaultRegions = true
		return derpMap
	}
	api.AGPL.DERPMapper.Store(&newDERPMapper)

	// Create a workspace + apps
	authToken := uuid.NewString()
	version := coderdtest.CreateTemplateVersion(t, client, user.OrganizationID, &echo.Responses{
		Parse:          echo.ParseComplete,
		ProvisionApply: echo.ProvisionApplyWithAgent(authToken),
	})
	template := coderdtest.CreateTemplate(t, client, user.OrganizationID, version.ID)
	coderdtest.AwaitTemplateVersionJob(t, client, version.ID)
	workspace := coderdtest.CreateWorkspace(t, client, user.OrganizationID, template.ID)
	build := coderdtest.AwaitWorkspaceBuildJob(t, client, workspace.LatestBuild.ID)
	workspace.LatestBuild = build

	agentID := uuid.Nil
resourceLoop:
	for _, res := range build.Resources {
		for _, agnt := range res.Agents {
			agentID = agnt.ID
			break resourceLoop
		}
	}
	require.NotEqual(t, uuid.Nil, agentID)

	// Connect an agent to the workspace
	agentClient := agentsdk.New(client.URL)
	agentClient.SetSessionToken(authToken)
	agentCloser := agent.New(agent.Options{
		Client: agentClient,
		Logger: slogtest.Make(t, nil).Named("agent").Leveled(slog.LevelDebug),
	})
	t.Cleanup(func() {
		_ = agentCloser.Close()
	})
	coderdtest.AwaitWorkspaceAgents(t, client, workspace.ID)

	// Connect to the workspace agent.
	ctx := testutil.Context(t, testutil.WaitLong)
	conn, err := client.DialWorkspaceAgent(ctx, agentID, &codersdk.DialWorkspaceAgentOptions{
		Logger: slogtest.Make(t, &slogtest.Options{
			IgnoreErrors: true,
		}).Named("client").Leveled(slog.LevelDebug),
		// Force DERP.
		BlockEndpoints: true,
	})
	require.NoError(t, err)
	t.Cleanup(func() {
		err := conn.Close()
		assert.NoError(t, err)
	})

	ok := conn.AwaitReachable(ctx)
	require.True(t, ok)

	_, p2p, _, err := conn.Ping(ctx)
	require.NoError(t, err)
	require.False(t, p2p)
}

func TestWorkspaceProxyWorkspaceApps(t *testing.T) {
=======
func TestWorkspaceProxyWorkspaceApps_Wsconncache(t *testing.T) {
>>>>>>> c3b8898f
	t.Parallel()

	apptest.Run(t, false, func(t *testing.T, opts *apptest.DeploymentOptions) *apptest.Deployment {
		deploymentValues := coderdtest.DeploymentValues(t)
		deploymentValues.DisablePathApps = clibase.Bool(opts.DisablePathApps)
		deploymentValues.Dangerous.AllowPathAppSharing = clibase.Bool(opts.DangerousAllowPathAppSharing)
		deploymentValues.Dangerous.AllowPathAppSiteOwnerAccess = clibase.Bool(opts.DangerousAllowPathAppSiteOwnerAccess)
		deploymentValues.Experiments = []string{
			string(codersdk.ExperimentMoons),
			"*",
		}

		client, closer, api, user := coderdenttest.NewWithAPI(t, &coderdenttest.Options{
			Options: &coderdtest.Options{
				DeploymentValues:         deploymentValues,
				AppHostname:              "*.primary.test.coder.com",
				IncludeProvisionerDaemon: true,
				RealIPConfig: &httpmw.RealIPConfig{
					TrustedOrigins: []*net.IPNet{{
						IP:   net.ParseIP("127.0.0.1"),
						Mask: net.CIDRMask(8, 32),
					}},
					TrustedHeaders: []string{
						"CF-Connecting-IP",
					},
				},
			},
			LicenseOptions: &coderdenttest.LicenseOptions{
				Features: license.Features{
					codersdk.FeatureWorkspaceProxy: 1,
				},
			},
		})
		t.Cleanup(func() {
			_ = closer.Close()
		})

		// Create the external proxy
		if opts.DisableSubdomainApps {
			opts.AppHost = ""
		}
		proxyAPI := coderdenttest.NewWorkspaceProxy(t, api, client, &coderdenttest.ProxyOptions{
			Name:            "best-proxy",
			AppHostname:     opts.AppHost,
			DisablePathApps: opts.DisablePathApps,
		})

		return &apptest.Deployment{
			Options:        opts,
			SDKClient:      client,
			FirstUser:      user,
			PathAppBaseURL: proxyAPI.Options.AccessURL,
		}
	})
}

func TestWorkspaceProxyWorkspaceApps_SingleTailnet(t *testing.T) {
	t.Parallel()

	apptest.Run(t, false, func(t *testing.T, opts *apptest.DeploymentOptions) *apptest.Deployment {
		deploymentValues := coderdtest.DeploymentValues(t)
		deploymentValues.DisablePathApps = clibase.Bool(opts.DisablePathApps)
		deploymentValues.Dangerous.AllowPathAppSharing = clibase.Bool(opts.DangerousAllowPathAppSharing)
		deploymentValues.Dangerous.AllowPathAppSiteOwnerAccess = clibase.Bool(opts.DangerousAllowPathAppSiteOwnerAccess)
		deploymentValues.Experiments = []string{
			string(codersdk.ExperimentMoons),
			string(codersdk.ExperimentSingleTailnet),
			"*",
		}

		client, _, api, user := coderdenttest.NewWithAPI(t, &coderdenttest.Options{
			Options: &coderdtest.Options{
				DeploymentValues:         deploymentValues,
				AppHostname:              "*.primary.test.coder.com",
				IncludeProvisionerDaemon: true,
				RealIPConfig: &httpmw.RealIPConfig{
					TrustedOrigins: []*net.IPNet{{
						IP:   net.ParseIP("127.0.0.1"),
						Mask: net.CIDRMask(8, 32),
					}},
					TrustedHeaders: []string{
						"CF-Connecting-IP",
					},
				},
			},
			LicenseOptions: &coderdenttest.LicenseOptions{
				Features: license.Features{
					codersdk.FeatureWorkspaceProxy: 1,
				},
			},
		})

		// Create the external proxy
		if opts.DisableSubdomainApps {
			opts.AppHost = ""
		}
		proxyAPI := coderdenttest.NewWorkspaceProxy(t, api, client, &coderdenttest.ProxyOptions{
			Name:            "best-proxy",
			Experiments:     coderd.ReadExperiments(api.Logger, deploymentValues.Experiments.Value()),
			AppHostname:     opts.AppHost,
			DisablePathApps: opts.DisablePathApps,
		})

		return &apptest.Deployment{
			Options:        opts,
			SDKClient:      client,
			FirstUser:      user,
			PathAppBaseURL: proxyAPI.Options.AccessURL,
		}
	})
}<|MERGE_RESOLUTION|>--- conflicted
+++ resolved
@@ -28,7 +28,6 @@
 	"github.com/coder/coder/testutil"
 )
 
-<<<<<<< HEAD
 func TestDERP(t *testing.T) {
 	t.Parallel()
 
@@ -372,10 +371,7 @@
 	require.False(t, p2p)
 }
 
-func TestWorkspaceProxyWorkspaceApps(t *testing.T) {
-=======
 func TestWorkspaceProxyWorkspaceApps_Wsconncache(t *testing.T) {
->>>>>>> c3b8898f
 	t.Parallel()
 
 	apptest.Run(t, false, func(t *testing.T, opts *apptest.DeploymentOptions) *apptest.Deployment {
