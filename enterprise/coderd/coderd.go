--- conflicted
+++ resolved
@@ -295,11 +295,8 @@
 				r.Route("/organization", func(r chi.Router) {
 					r.Get("/", api.organizationIDPSyncSettings)
 					r.Patch("/", api.patchOrganizationIDPSyncSettings)
-<<<<<<< HEAD
 					r.Patch("/config", api.patchOrganizationIDPSyncConfig)
-=======
 					r.Patch("/mapping", api.patchOrganizationIDPSyncMapping)
->>>>>>> 2371153a
 				})
 
 				r.Get("/available-fields", api.deploymentIDPSyncClaimFields)
