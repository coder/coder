package coderd

import (
	"context"
	"crypto/ed25519"
	"fmt"
	"net/http"
	"sync"
	"time"

	"golang.org/x/xerrors"

	"github.com/cenkalti/backoff/v4"
	"github.com/go-chi/chi/v5"

	"cdr.dev/slog"
	"github.com/coder/coder/coderd"
	agplaudit "github.com/coder/coder/coderd/audit"
	"github.com/coder/coder/coderd/httpapi"
	"github.com/coder/coder/coderd/httpmw"
	"github.com/coder/coder/codersdk"
	"github.com/coder/coder/enterprise/audit"
	"github.com/coder/coder/enterprise/audit/backends"
)

// New constructs an Enterprise coderd API instance.
// This handler is designed to wrap the AGPL Coder code and
// layer Enterprise functionality on top as much as possible.
func New(ctx context.Context, options *Options) (*API, error) {
	if options.EntitlementsUpdateInterval == 0 {
		options.EntitlementsUpdateInterval = 10 * time.Minute
	}
	if options.Keys == nil {
		options.Keys = Keys
	}
	ctx, cancelFunc := context.WithCancel(ctx)
	api := &API{
		AGPL:    coderd.New(options.Options),
		Options: options,

		entitlements: entitlements{
			activeUsers: codersdk.Feature{
				Entitlement: codersdk.EntitlementNotEntitled,
				Enabled:     false,
			},
			auditLogs:   codersdk.EntitlementNotEntitled,
			browserOnly: codersdk.EntitlementNotEntitled,
			scim:        codersdk.EntitlementNotEntitled,
		},
		cancelEntitlementsLoop: cancelFunc,
	}
	oauthConfigs := &httpmw.OAuth2Configs{
		Github: options.GithubOAuth2Config,
		OIDC:   options.OIDCConfig,
	}
<<<<<<< HEAD
	apiKeyMiddleware := httpmw.ExtractAPIKey(httpmw.ExtractAPIKeyConfig{
		DB:              options.Database,
		OAuth2Configs:   oauthConfigs,
		RedirectToLogin: false,
	})

=======
	apiKeyMiddleware := httpmw.ExtractAPIKey(options.Database, oauthConfigs, false)
>>>>>>> 80b45f1a
	api.AGPL.APIHandler.Group(func(r chi.Router) {
		r.Get("/entitlements", api.serveEntitlements)
		r.Route("/licenses", func(r chi.Router) {
			r.Use(apiKeyMiddleware)
			r.Post("/", api.postLicense)
			r.Get("/", api.licenses)
			r.Delete("/{id}", api.deleteLicense)
		})
	})

	if len(options.SCIMAPIKey) != 0 {
		api.AGPL.RootHandler.Route("/scim/v2", func(r chi.Router) {
			r.Use(api.scimEnabledMW)
			r.Post("/Users", api.scimPostUser)
			r.Route("/Users", func(r chi.Router) {
				r.Get("/", api.scimGetUsers)
				r.Post("/", api.scimPostUser)
				r.Get("/{id}", api.scimGetUser)
				r.Patch("/{id}", api.scimPatchUser)
			})
		})
	}

	err := api.updateEntitlements(ctx)
	if err != nil {
		return nil, xerrors.Errorf("update entitlements: %w", err)
	}
	go api.runEntitlementsLoop(ctx)

	return api, nil
}

type Options struct {
	*coderd.Options

	AuditLogging bool
	// Whether to block non-browser connections.
	BrowserOnly                bool
	SCIMAPIKey                 []byte
	EntitlementsUpdateInterval time.Duration
	Keys                       map[string]ed25519.PublicKey
}

type API struct {
	AGPL *coderd.API
	*Options

	cancelEntitlementsLoop func()
	entitlementsMu         sync.RWMutex
	entitlements           entitlements
}

type entitlements struct {
	hasLicense  bool
	activeUsers codersdk.Feature
	auditLogs   codersdk.Entitlement
	browserOnly codersdk.Entitlement
	scim        codersdk.Entitlement
}

func (api *API) Close() error {
	api.cancelEntitlementsLoop()
	return api.AGPL.Close()
}

func (api *API) updateEntitlements(ctx context.Context) error {
	licenses, err := api.Database.GetUnexpiredLicenses(ctx)
	if err != nil {
		return err
	}
	api.entitlementsMu.Lock()
	defer api.entitlementsMu.Unlock()
	now := time.Now()

	// Default all entitlements to be disabled.
	entitlements := entitlements{
		hasLicense: false,
		activeUsers: codersdk.Feature{
			Enabled:     false,
			Entitlement: codersdk.EntitlementNotEntitled,
		},
		auditLogs:   codersdk.EntitlementNotEntitled,
		scim:        codersdk.EntitlementNotEntitled,
		browserOnly: codersdk.EntitlementNotEntitled,
	}

	// Here we loop through licenses to detect enabled features.
	for _, l := range licenses {
		claims, err := validateDBLicense(l, api.Keys)
		if err != nil {
			api.Logger.Debug(ctx, "skipping invalid license",
				slog.F("id", l.ID), slog.Error(err))
			continue
		}
		entitlements.hasLicense = true
		entitlement := codersdk.EntitlementEntitled
		if now.After(claims.LicenseExpires.Time) {
			// if the grace period were over, the validation fails, so if we are after
			// LicenseExpires we must be in grace period.
			entitlement = codersdk.EntitlementGracePeriod
		}
		if claims.Features.UserLimit > 0 {
			entitlements.activeUsers = codersdk.Feature{
				Enabled:     true,
				Entitlement: entitlement,
			}
			currentLimit := int64(0)
			if entitlements.activeUsers.Limit != nil {
				currentLimit = *entitlements.activeUsers.Limit
			}
			limit := max(currentLimit, claims.Features.UserLimit)
			entitlements.activeUsers.Limit = &limit
		}
		if claims.Features.AuditLog > 0 {
			entitlements.auditLogs = entitlement
		}
		if claims.Features.BrowserOnly > 0 {
			entitlements.browserOnly = entitlement
		}
		if claims.Features.SCIM > 0 {
			entitlements.scim = entitlement
		}
	}

	if entitlements.auditLogs != api.entitlements.auditLogs {
		auditor := agplaudit.NewNop()
		// A flag could be added to the options that would allow disabling
		// enhanced audit logging here!
		if entitlements.auditLogs != codersdk.EntitlementNotEntitled && api.AuditLogging {
			auditor = audit.NewAuditor(
				audit.DefaultFilter,
				backends.NewPostgres(api.Database, true),
				backends.NewSlog(api.Logger),
			)
		}
		api.AGPL.Auditor.Store(&auditor)
	}

	if entitlements.browserOnly != api.entitlements.browserOnly {
		var handler func(rw http.ResponseWriter) bool
		if entitlements.browserOnly != codersdk.EntitlementNotEntitled && api.BrowserOnly {
			handler = api.shouldBlockNonBrowserConnections
		}
		api.AGPL.WorkspaceClientCoordinateOverride.Store(&handler)
	}

	api.entitlements = entitlements

	return nil
}

func (api *API) serveEntitlements(rw http.ResponseWriter, r *http.Request) {
	ctx := r.Context()
	api.entitlementsMu.RLock()
	entitlements := api.entitlements
	api.entitlementsMu.RUnlock()

	resp := codersdk.Entitlements{
		Features:   make(map[string]codersdk.Feature),
		Warnings:   make([]string, 0),
		HasLicense: entitlements.hasLicense,
	}

	if entitlements.activeUsers.Limit != nil {
		activeUserCount, err := api.Database.GetActiveUserCount(ctx)
		if err != nil {
			httpapi.Write(ctx, rw, http.StatusInternalServerError, codersdk.Response{
				Message: "Unable to query database",
				Detail:  err.Error(),
			})
			return
		}
		entitlements.activeUsers.Actual = &activeUserCount
		if activeUserCount > *entitlements.activeUsers.Limit {
			resp.Warnings = append(resp.Warnings,
				fmt.Sprintf(
					"Your deployment has %d active users but is only licensed for %d.",
					activeUserCount, *entitlements.activeUsers.Limit))
		}
	}
	resp.Features[codersdk.FeatureUserLimit] = entitlements.activeUsers

	// Audit logs
	resp.Features[codersdk.FeatureAuditLog] = codersdk.Feature{
		Entitlement: entitlements.auditLogs,
		Enabled:     api.AuditLogging,
	}
	if entitlements.auditLogs == codersdk.EntitlementGracePeriod && api.AuditLogging {
		resp.Warnings = append(resp.Warnings,
			"Audit logging is enabled but your license for this feature is expired.")
	}

	resp.Features[codersdk.FeatureBrowserOnly] = codersdk.Feature{
		Entitlement: entitlements.browserOnly,
		Enabled:     api.BrowserOnly,
	}
	if entitlements.browserOnly == codersdk.EntitlementGracePeriod && api.BrowserOnly {
		resp.Warnings = append(resp.Warnings,
			"Browser only connections are enabled but your license for this feature is expired.")
	}

	httpapi.Write(ctx, rw, http.StatusOK, resp)
}

func (api *API) runEntitlementsLoop(ctx context.Context) {
	eb := backoff.NewExponentialBackOff()
	eb.MaxElapsedTime = 0 // retry indefinitely
	b := backoff.WithContext(eb, ctx)
	updates := make(chan struct{}, 1)
	subscribed := false

	for {
		select {
		case <-ctx.Done():
			return
		default:
			// pass
		}
		if !subscribed {
			cancel, err := api.Pubsub.Subscribe(PubsubEventLicenses, func(_ context.Context, _ []byte) {
				// don't block.  If the channel is full, drop the event, as there is a resync
				// scheduled already.
				select {
				case updates <- struct{}{}:
					// pass
				default:
					// pass
				}
			})
			if err != nil {
				api.Logger.Warn(ctx, "failed to subscribe to license updates", slog.Error(err))
				select {
				case <-ctx.Done():
					return
				case <-time.After(b.NextBackOff()):
				}
				continue
			}
			// nolint: revive
			defer cancel()
			subscribed = true
			api.Logger.Debug(ctx, "successfully subscribed to pubsub")
		}

		api.Logger.Info(ctx, "syncing licensed entitlements")
		err := api.updateEntitlements(ctx)
		if err != nil {
			api.Logger.Warn(ctx, "failed to get feature entitlements", slog.Error(err))
			time.Sleep(b.NextBackOff())
			continue
		}
		b.Reset()
		api.Logger.Debug(ctx, "synced licensed entitlements")

		select {
		case <-ctx.Done():
			return
		case <-time.After(api.EntitlementsUpdateInterval):
			continue
		case <-updates:
			api.Logger.Debug(ctx, "got pubsub update")
			continue
		}
	}
}

func max(a, b int64) int64 {
	if a > b {
		return a
	}
	return b
}<|MERGE_RESOLUTION|>--- conflicted
+++ resolved
@@ -53,16 +53,12 @@
 		Github: options.GithubOAuth2Config,
 		OIDC:   options.OIDCConfig,
 	}
-<<<<<<< HEAD
 	apiKeyMiddleware := httpmw.ExtractAPIKey(httpmw.ExtractAPIKeyConfig{
 		DB:              options.Database,
 		OAuth2Configs:   oauthConfigs,
 		RedirectToLogin: false,
 	})
 
-=======
-	apiKeyMiddleware := httpmw.ExtractAPIKey(options.Database, oauthConfigs, false)
->>>>>>> 80b45f1a
 	api.AGPL.APIHandler.Group(func(r chi.Router) {
 		r.Get("/entitlements", api.serveEntitlements)
 		r.Route("/licenses", func(r chi.Router) {
