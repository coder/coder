--- conflicted
+++ resolved
@@ -17,11 +17,8 @@
 	agplaudit "github.com/coder/coder/coderd/audit"
 	"github.com/coder/coder/coderd/httpapi"
 	"github.com/coder/coder/coderd/httpmw"
-<<<<<<< HEAD
 	"github.com/coder/coder/coderd/rbac"
-=======
 	"github.com/coder/coder/coderd/workspacequota"
->>>>>>> eefc26c1
 	"github.com/coder/coder/codersdk"
 	"github.com/coder/coder/enterprise/audit"
 	"github.com/coder/coder/enterprise/audit/backends"
@@ -143,21 +140,7 @@
 
 	cancelEntitlementsLoop func()
 	entitlementsMu         sync.RWMutex
-<<<<<<< HEAD
-	entitlements           entitlements
-}
-
-type entitlements struct {
-	hasLicense     bool
-	activeUsers    codersdk.Feature
-	auditLogs      codersdk.Entitlement
-	browserOnly    codersdk.Entitlement
-	scim           codersdk.Entitlement
-	workspaceQuota codersdk.Entitlement
-	rbac           codersdk.Entitlement
-=======
 	entitlements           codersdk.Entitlements
->>>>>>> eefc26c1
 }
 
 func (api *API) Close() error {
@@ -169,29 +152,15 @@
 	api.entitlementsMu.Lock()
 	defer api.entitlementsMu.Unlock()
 
-<<<<<<< HEAD
-	// Default all entitlements to be disabled.
-	entitlements := entitlements{
-		hasLicense: false,
-		activeUsers: codersdk.Feature{
-			Enabled:     false,
-			Entitlement: codersdk.EntitlementNotEntitled,
-		},
-		auditLogs:      codersdk.EntitlementNotEntitled,
-		scim:           codersdk.EntitlementNotEntitled,
-		browserOnly:    codersdk.EntitlementNotEntitled,
-		workspaceQuota: codersdk.EntitlementNotEntitled,
-		rbac:           codersdk.EntitlementNotEntitled,
-=======
 	entitlements, err := license.Entitlements(ctx, api.Database, api.Logger, api.Keys, map[string]bool{
 		codersdk.FeatureAuditLog:       api.AuditLogging,
 		codersdk.FeatureBrowserOnly:    api.BrowserOnly,
 		codersdk.FeatureSCIM:           len(api.SCIMAPIKey) != 0,
 		codersdk.FeatureWorkspaceQuota: api.UserWorkspaceQuota != 0,
+		codersdk.FeatureRBAC:           api.RBACEnabled,
 	})
 	if err != nil {
 		return err
->>>>>>> eefc26c1
 	}
 
 	featureChanged := func(featureName string) (changed bool, enabled bool) {
@@ -203,13 +172,7 @@
 		if oldFeature.Enabled != newFeature.Enabled {
 			return true, newFeature.Enabled
 		}
-<<<<<<< HEAD
-		if claims.Features.RBAC > 0 {
-			entitlements.rbac = entitlement
-		}
-=======
 		return false, newFeature.Enabled
->>>>>>> eefc26c1
 	}
 
 	if changed, enabled := featureChanged(codersdk.FeatureAuditLog); changed {
@@ -250,75 +213,7 @@
 	api.entitlementsMu.RLock()
 	entitlements := api.entitlements
 	api.entitlementsMu.RUnlock()
-<<<<<<< HEAD
-
-	resp := codersdk.Entitlements{
-		Features:     make(map[string]codersdk.Feature),
-		Warnings:     make([]string, 0),
-		HasLicense:   entitlements.hasLicense,
-		Experimental: api.Experimental,
-	}
-
-	if entitlements.activeUsers.Limit != nil {
-		activeUserCount, err := api.Database.GetActiveUserCount(ctx)
-		if err != nil {
-			httpapi.Write(ctx, rw, http.StatusInternalServerError, codersdk.Response{
-				Message: "Unable to query database",
-				Detail:  err.Error(),
-			})
-			return
-		}
-		entitlements.activeUsers.Actual = &activeUserCount
-		if activeUserCount > *entitlements.activeUsers.Limit {
-			resp.Warnings = append(resp.Warnings,
-				fmt.Sprintf(
-					"Your deployment has %d active users but is only licensed for %d.",
-					activeUserCount, *entitlements.activeUsers.Limit))
-		}
-	}
-	resp.Features[codersdk.FeatureUserLimit] = entitlements.activeUsers
-
-	// Audit logs
-	resp.Features[codersdk.FeatureAuditLog] = codersdk.Feature{
-		Entitlement: entitlements.auditLogs,
-		Enabled:     api.AuditLogging,
-	}
-	if entitlements.auditLogs == codersdk.EntitlementGracePeriod && api.AuditLogging {
-		resp.Warnings = append(resp.Warnings,
-			"Audit logging is enabled but your license for this feature is expired.")
-	}
-
-	resp.Features[codersdk.FeatureBrowserOnly] = codersdk.Feature{
-		Entitlement: entitlements.browserOnly,
-		Enabled:     api.BrowserOnly,
-	}
-	if entitlements.browserOnly == codersdk.EntitlementGracePeriod && api.BrowserOnly {
-		resp.Warnings = append(resp.Warnings,
-			"Browser only connections are enabled but your license for this feature is expired.")
-	}
-
-	resp.Features[codersdk.FeatureWorkspaceQuota] = codersdk.Feature{
-		Entitlement: entitlements.workspaceQuota,
-		Enabled:     api.UserWorkspaceQuota > 0,
-	}
-	if entitlements.workspaceQuota == codersdk.EntitlementGracePeriod && api.UserWorkspaceQuota > 0 {
-		resp.Warnings = append(resp.Warnings,
-			"Workspace quotas are enabled but your license for this feature is expired.")
-	}
-
-	resp.Features[codersdk.FeatureRBAC] = codersdk.Feature{
-		Entitlement: entitlements.rbac,
-		Enabled:     api.RBACEnabled,
-	}
-	if entitlements.rbac == codersdk.EntitlementGracePeriod && api.RBACEnabled {
-		resp.Warnings = append(resp.Warnings,
-			"RBAC is enabled but your license for this feature is expired.")
-	}
-
-	httpapi.Write(ctx, rw, http.StatusOK, resp)
-=======
 	httpapi.Write(ctx, rw, http.StatusOK, entitlements)
->>>>>>> eefc26c1
 }
 
 func (api *API) runEntitlementsLoop(ctx context.Context) {
@@ -381,18 +276,8 @@
 			continue
 		}
 	}
-<<<<<<< HEAD
 }
 
 func (api *API) Authorize(r *http.Request, action rbac.Action, object rbac.Objecter) bool {
 	return api.AGPL.HTTPAuth.Authorize(r, action, object)
-}
-
-func max(a, b int64) int64 {
-	if a > b {
-		return a
-	}
-	return b
-=======
->>>>>>> eefc26c1
 }