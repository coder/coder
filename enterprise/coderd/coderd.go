--- conflicted
+++ resolved
@@ -121,12 +121,8 @@
 					httpmw.ExtractWorkspaceProxyParam(api.Database),
 				)
 
-<<<<<<< HEAD
-				r.Get("/", api.fetchWorkspaceProxy)
-=======
 				r.Get("/", api.workspaceProxy)
 				r.Patch("/", api.patchWorkspaceProxy)
->>>>>>> a42a36a4
 				r.Delete("/", api.deleteWorkspaceProxy)
 			})
 		})
