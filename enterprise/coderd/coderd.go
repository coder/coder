package coderd

import (
	"context"
	"crypto/ed25519"
	"crypto/tls"
	"crypto/x509"
	"net/http"
	"sync"
	"time"

	"golang.org/x/xerrors"

	"github.com/cenkalti/backoff/v4"
	"github.com/go-chi/chi/v5"
	"github.com/prometheus/client_golang/prometheus"

	"cdr.dev/slog"
	"github.com/coder/coder/coderd"
	agplaudit "github.com/coder/coder/coderd/audit"
	"github.com/coder/coder/coderd/httpapi"
	"github.com/coder/coder/coderd/httpmw"
	"github.com/coder/coder/coderd/provisionerdserver"
	"github.com/coder/coder/coderd/rbac"
	"github.com/coder/coder/codersdk"
	"github.com/coder/coder/enterprise/coderd/license"
	"github.com/coder/coder/enterprise/derpmesh"
	"github.com/coder/coder/enterprise/replicasync"
	"github.com/coder/coder/enterprise/tailnet"
	"github.com/coder/coder/provisionerd/proto"
	agpltailnet "github.com/coder/coder/tailnet"
)

// New constructs an Enterprise coderd API instance.
// This handler is designed to wrap the AGPL Coder code and
// layer Enterprise functionality on top as much as possible.
func New(ctx context.Context, options *Options) (*API, error) {
	if options.EntitlementsUpdateInterval == 0 {
		options.EntitlementsUpdateInterval = 10 * time.Minute
	}
	if options.Keys == nil {
		options.Keys = Keys
	}
	if options.Options == nil {
		options.Options = &coderd.Options{}
	}
	if options.PrometheusRegistry == nil {
		options.PrometheusRegistry = prometheus.NewRegistry()
	}
	if options.Options.Authorizer == nil {
		options.Options.Authorizer = rbac.NewCachingAuthorizer(options.PrometheusRegistry)
	}
	ctx, cancelFunc := context.WithCancel(ctx)
	api := &API{
		AGPL:                   coderd.New(options.Options),
		Options:                options,
		cancelEntitlementsLoop: cancelFunc,
	}

	api.AGPL.Options.SetUserGroups = api.setUserGroups

	oauthConfigs := &httpmw.OAuth2Configs{
		Github: options.GithubOAuth2Config,
		OIDC:   options.OIDCConfig,
	}
	apiKeyMiddleware := httpmw.ExtractAPIKey(httpmw.ExtractAPIKeyConfig{
		DB:              options.Database,
		OAuth2Configs:   oauthConfigs,
		RedirectToLogin: false,
	})

	api.AGPL.APIHandler.Group(func(r chi.Router) {
		r.Get("/entitlements", api.serveEntitlements)
		r.Route("/replicas", func(r chi.Router) {
			r.Use(apiKeyMiddleware)
			r.Get("/", api.replicas)
		})
		r.Route("/licenses", func(r chi.Router) {
			r.Use(apiKeyMiddleware)
			r.Post("/", api.postLicense)
			r.Get("/", api.licenses)
			r.Delete("/{id}", api.deleteLicense)
		})
		r.Route("/organizations/{organization}/groups", func(r chi.Router) {
			r.Use(
				apiKeyMiddleware,
				api.templateRBACEnabledMW,
				httpmw.ExtractOrganizationParam(api.Database),
			)
			r.Post("/", api.postGroupByOrganization)
			r.Get("/", api.groupsByOrganization)
			r.Route("/{groupName}", func(r chi.Router) {
				r.Use(
					httpmw.ExtractGroupByNameParam(api.Database),
				)

				r.Get("/", api.groupByOrganization)
			})
		})
		r.Route("/organizations/{organization}/provisionerdaemons", func(r chi.Router) {
			r.Use(
				api.provisionerDaemonsEnabledMW,
				apiKeyMiddleware,
				httpmw.ExtractOrganizationParam(api.Database),
			)
			r.Get("/", api.provisionerDaemons)
			r.Get("/serve", api.provisionerDaemonServe)
		})
		r.Route("/templates/{template}/acl", func(r chi.Router) {
			r.Use(
				api.templateRBACEnabledMW,
				apiKeyMiddleware,
				httpmw.ExtractTemplateParam(api.Database),
			)
			r.Get("/", api.templateACL)
			r.Patch("/", api.patchTemplateACL)
		})
		r.Route("/groups/{group}", func(r chi.Router) {
			r.Use(
				api.templateRBACEnabledMW,
				apiKeyMiddleware,
				httpmw.ExtractGroupParam(api.Database),
			)
			r.Get("/", api.group)
			r.Patch("/", api.patchGroup)
			r.Delete("/", api.deleteGroup)
		})
		r.Route("/workspace-quota", func(r chi.Router) {
			r.Use(
				apiKeyMiddleware,
			)
			r.Route("/{user}", func(r chi.Router) {
				r.Use(httpmw.ExtractUserParam(options.Database, false))
				r.Get("/", api.workspaceQuota)
			})
		})
		r.Route("/appearance", func(r chi.Router) {
			r.Use(
				apiKeyMiddleware,
			)
			r.Get("/", api.appearance)
			r.Put("/", api.putAppearance)
		})
	})

	if len(options.SCIMAPIKey) != 0 {
		api.AGPL.RootHandler.Route("/scim/v2", func(r chi.Router) {
			r.Use(
				api.scimEnabledMW,
			)
			r.Post("/Users", api.scimPostUser)
			r.Route("/Users", func(r chi.Router) {
				r.Get("/", api.scimGetUsers)
				r.Post("/", api.scimPostUser)
				r.Get("/{id}", api.scimGetUser)
				r.Patch("/{id}", api.scimPatchUser)
			})
		})
	}

	meshRootCA := x509.NewCertPool()
	for _, certificate := range options.TLSCertificates {
		for _, certificatePart := range certificate.Certificate {
			certificate, err := x509.ParseCertificate(certificatePart)
			if err != nil {
				return nil, xerrors.Errorf("parse certificate %s: %w", certificate.Subject.CommonName, err)
			}
			meshRootCA.AddCert(certificate)
		}
	}
	// This TLS configuration spoofs access from the access URL hostname
	// assuming that the certificates provided will cover that hostname.
	//
	// Replica sync and DERP meshing require accessing replicas via their
	// internal IP addresses, and if TLS is configured we use the same
	// certificates.
	meshTLSConfig := &tls.Config{
		MinVersion:   tls.VersionTLS12,
		Certificates: options.TLSCertificates,
		RootCAs:      meshRootCA,
		ServerName:   options.AccessURL.Hostname(),
	}
	var err error
	api.replicaManager, err = replicasync.New(ctx, options.Logger, options.Database, options.Pubsub, &replicasync.Options{
		ID:           api.AGPL.ID,
		RelayAddress: options.DERPServerRelayAddress,
		RegionID:     int32(options.DERPServerRegionID),
		TLSConfig:    meshTLSConfig,
	})
	if err != nil {
		return nil, xerrors.Errorf("initialize replica: %w", err)
	}
	api.derpMesh = derpmesh.New(options.Logger.Named("derpmesh"), api.DERPServer, meshTLSConfig)

	err = api.updateEntitlements(ctx)
	if err != nil {
		return nil, xerrors.Errorf("update entitlements: %w", err)
	}
	go api.runEntitlementsLoop(ctx)

	return api, nil
}

type Options struct {
	*coderd.Options

	RBAC         bool
	AuditLogging bool
	// Whether to block non-browser connections.
	BrowserOnly bool
	SCIMAPIKey  []byte

	// Used for high availability.
	DERPServerRelayAddress string
	DERPServerRegionID     int

	EntitlementsUpdateInterval time.Duration
	Keys                       map[string]ed25519.PublicKey
}

type API struct {
	AGPL *coderd.API
	*Options

	// Detects multiple Coder replicas running at the same time.
	replicaManager *replicasync.Manager
	// Meshes DERP connections from multiple replicas.
	derpMesh *derpmesh.Mesh

	cancelEntitlementsLoop func()
	entitlementsMu         sync.RWMutex
	entitlements           codersdk.Entitlements
}

func (api *API) Close() error {
	api.cancelEntitlementsLoop()
	_ = api.replicaManager.Close()
	_ = api.derpMesh.Close()
	return api.AGPL.Close()
}

func (api *API) updateEntitlements(ctx context.Context) error {
	api.entitlementsMu.Lock()
	defer api.entitlementsMu.Unlock()

<<<<<<< HEAD
	entitlements, err := license.Entitlements(ctx, api.Database, api.Logger, len(api.replicaManager.All()), len(api.GitAuthConfigs), api.Keys, map[codersdk.FeatureName]bool{
		codersdk.FeatureAuditLog:                   api.AuditLogging,
		codersdk.FeatureBrowserOnly:                api.BrowserOnly,
		codersdk.FeatureSCIM:                       len(api.SCIMAPIKey) != 0,
		codersdk.FeatureHighAvailability:           api.DERPServerRelayAddress != "",
		codersdk.FeatureMultipleGitAuth:            len(api.GitAuthConfigs) > 1,
		codersdk.FeatureTemplateRBAC:               api.RBAC,
		codersdk.FeatureExternalProvisionerDaemons: true,
		codersdk.FeatureAdvancedTemplateScheduling: true,
	})
=======
	entitlements, err := license.Entitlements(
		ctx, api.Database,
		api.Logger, len(api.replicaManager.All()), len(api.GitAuthConfigs), api.Keys, map[codersdk.FeatureName]bool{
			codersdk.FeatureAuditLog:                   api.AuditLogging,
			codersdk.FeatureBrowserOnly:                api.BrowserOnly,
			codersdk.FeatureSCIM:                       len(api.SCIMAPIKey) != 0,
			codersdk.FeatureHighAvailability:           api.DERPServerRelayAddress != "",
			codersdk.FeatureMultipleGitAuth:            len(api.GitAuthConfigs) > 1,
			codersdk.FeatureTemplateRBAC:               api.RBAC,
			codersdk.FeatureExternalProvisionerDaemons: true,
		})
>>>>>>> f05609b4
	if err != nil {
		return err
	}

	if entitlements.RequireTelemetry && !api.DeploymentConfig.Telemetry.Enable.Value {
		// We can't fail because then the user couldn't remove the offending
		// license w/o a restart.
		//
		// We don't simply append to entitlement.Errors since we don't want any
		// enterprise features enabled.
		api.entitlements.Errors = []string{
			"License requires telemetry but telemetry is disabled",
		}
		api.Logger.Error(ctx, "license requires telemetry enabled")
		return nil
	}

	entitlements.Experimental = api.DeploymentConfig.Experimental.Value || len(api.AGPL.Experiments) != 0

	featureChanged := func(featureName codersdk.FeatureName) (changed bool, enabled bool) {
		if api.entitlements.Features == nil {
			return true, entitlements.Features[featureName].Enabled
		}
		oldFeature := api.entitlements.Features[featureName]
		newFeature := entitlements.Features[featureName]
		if oldFeature.Enabled != newFeature.Enabled {
			return true, newFeature.Enabled
		}
		return false, newFeature.Enabled
	}

	if changed, enabled := featureChanged(codersdk.FeatureAuditLog); changed {
		auditor := agplaudit.NewNop()
		if enabled {
			auditor = api.AGPL.Options.Auditor
		}
		api.AGPL.Auditor.Store(&auditor)
	}

	if changed, enabled := featureChanged(codersdk.FeatureBrowserOnly); changed {
		var handler func(rw http.ResponseWriter) bool
		if enabled {
			handler = api.shouldBlockNonBrowserConnections
		}
		api.AGPL.WorkspaceClientCoordinateOverride.Store(&handler)
	}

	if changed, enabled := featureChanged(codersdk.FeatureTemplateRBAC); changed {
		if enabled {
			committer := committer{Database: api.Database}
			ptr := proto.QuotaCommitter(&committer)
			api.AGPL.QuotaCommitter.Store(&ptr)
		} else {
			api.AGPL.QuotaCommitter.Store(nil)
		}
	}

	if changed, enabled := featureChanged(codersdk.FeatureAdvancedTemplateScheduling); changed {
		if enabled {
			store := &enterpriseTemplateScheduleStore{}
			ptr := provisionerdserver.TemplateScheduleStore(store)
			api.AGPL.TemplateScheduleStore.Store(&ptr)
		} else {
			store := provisionerdserver.NewAGPLTemplateScheduleStore()
			api.AGPL.TemplateScheduleStore.Store(&store)
		}
	}

	if changed, enabled := featureChanged(codersdk.FeatureHighAvailability); changed {
		coordinator := agpltailnet.NewCoordinator()
		if enabled {
			haCoordinator, err := tailnet.NewCoordinator(api.Logger, api.Pubsub)
			if err != nil {
				api.Logger.Error(ctx, "unable to set up high availability coordinator", slog.Error(err))
				// If we try to setup the HA coordinator and it fails, nothing
				// is actually changing.
				changed = false
			} else {
				coordinator = haCoordinator
			}

			api.replicaManager.SetCallback(func() {
				addresses := make([]string, 0)
				for _, replica := range api.replicaManager.Regional() {
					addresses = append(addresses, replica.RelayAddress)
				}
				api.derpMesh.SetAddresses(addresses, false)
				_ = api.updateEntitlements(ctx)
			})
		} else {
			api.derpMesh.SetAddresses([]string{}, false)
			api.replicaManager.SetCallback(func() {
				// If the amount of replicas change, so should our entitlements.
				// This is to display a warning in the UI if the user is unlicensed.
				_ = api.updateEntitlements(ctx)
			})
		}

		// Recheck changed in case the HA coordinator failed to set up.
		if changed {
			oldCoordinator := *api.AGPL.TailnetCoordinator.Swap(&coordinator)
			err := oldCoordinator.Close()
			if err != nil {
				api.Logger.Error(ctx, "close old tailnet coordinator", slog.Error(err))
			}
		}
	}

	api.entitlements = entitlements

	return nil
}

// @Summary Get entitlements
// @ID get-entitlements
// @Security CoderSessionToken
// @Produce json
// @Tags Enterprise
// @Success 200 {object} codersdk.Entitlements
// @Router /entitlements [get]
func (api *API) serveEntitlements(rw http.ResponseWriter, r *http.Request) {
	ctx := r.Context()
	api.entitlementsMu.RLock()
	entitlements := api.entitlements
	api.entitlementsMu.RUnlock()
	httpapi.Write(ctx, rw, http.StatusOK, entitlements)
}

func (api *API) runEntitlementsLoop(ctx context.Context) {
	eb := backoff.NewExponentialBackOff()
	eb.MaxElapsedTime = 0 // retry indefinitely
	b := backoff.WithContext(eb, ctx)
	updates := make(chan struct{}, 1)
	subscribed := false

	for {
		select {
		case <-ctx.Done():
			return
		default:
			// pass
		}
		if !subscribed {
			cancel, err := api.Pubsub.Subscribe(PubsubEventLicenses, func(_ context.Context, _ []byte) {
				// don't block.  If the channel is full, drop the event, as there is a resync
				// scheduled already.
				select {
				case updates <- struct{}{}:
					// pass
				default:
					// pass
				}
			})
			if err != nil {
				api.Logger.Warn(ctx, "failed to subscribe to license updates", slog.Error(err))
				select {
				case <-ctx.Done():
					return
				case <-time.After(b.NextBackOff()):
				}
				continue
			}
			// nolint: revive
			defer cancel()
			subscribed = true
			api.Logger.Debug(ctx, "successfully subscribed to pubsub")
		}

		api.Logger.Debug(ctx, "syncing licensed entitlements")
		err := api.updateEntitlements(ctx)
		if err != nil {
			api.Logger.Warn(ctx, "failed to get feature entitlements", slog.Error(err))
			time.Sleep(b.NextBackOff())
			continue
		}
		b.Reset()
		api.Logger.Debug(ctx, "synced licensed entitlements")

		select {
		case <-ctx.Done():
			return
		case <-time.After(api.EntitlementsUpdateInterval):
			continue
		case <-updates:
			api.Logger.Debug(ctx, "got pubsub update")
			continue
		}
	}
}

func (api *API) Authorize(r *http.Request, action rbac.Action, object rbac.Objecter) bool {
	return api.AGPL.HTTPAuth.Authorize(r, action, object)
}<|MERGE_RESOLUTION|>--- conflicted
+++ resolved
@@ -243,18 +243,6 @@
 	api.entitlementsMu.Lock()
 	defer api.entitlementsMu.Unlock()
 
-<<<<<<< HEAD
-	entitlements, err := license.Entitlements(ctx, api.Database, api.Logger, len(api.replicaManager.All()), len(api.GitAuthConfigs), api.Keys, map[codersdk.FeatureName]bool{
-		codersdk.FeatureAuditLog:                   api.AuditLogging,
-		codersdk.FeatureBrowserOnly:                api.BrowserOnly,
-		codersdk.FeatureSCIM:                       len(api.SCIMAPIKey) != 0,
-		codersdk.FeatureHighAvailability:           api.DERPServerRelayAddress != "",
-		codersdk.FeatureMultipleGitAuth:            len(api.GitAuthConfigs) > 1,
-		codersdk.FeatureTemplateRBAC:               api.RBAC,
-		codersdk.FeatureExternalProvisionerDaemons: true,
-		codersdk.FeatureAdvancedTemplateScheduling: true,
-	})
-=======
 	entitlements, err := license.Entitlements(
 		ctx, api.Database,
 		api.Logger, len(api.replicaManager.All()), len(api.GitAuthConfigs), api.Keys, map[codersdk.FeatureName]bool{
@@ -265,8 +253,8 @@
 			codersdk.FeatureMultipleGitAuth:            len(api.GitAuthConfigs) > 1,
 			codersdk.FeatureTemplateRBAC:               api.RBAC,
 			codersdk.FeatureExternalProvisionerDaemons: true,
-		})
->>>>>>> f05609b4
+			codersdk.FeatureAdvancedTemplateScheduling: true,
+		})
 	if err != nil {
 		return err
 	}
