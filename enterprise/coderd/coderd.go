--- conflicted
+++ resolved
@@ -87,14 +87,10 @@
 type Options struct {
 	*coderd.Options
 
-<<<<<<< HEAD
 	AuditLogging bool
 	// Whether to block non-browser connections.
 	BrowserOnly                bool
-=======
-	AuditLogging               bool
 	SCIMAPIKey                 []byte
->>>>>>> d30945c5
 	EntitlementsUpdateInterval time.Duration
 	Keys                       map[string]ed25519.PublicKey
 }
@@ -112,11 +108,8 @@
 	hasLicense  bool
 	activeUsers codersdk.Feature
 	auditLogs   codersdk.Entitlement
-<<<<<<< HEAD
 	browserOnly codersdk.Entitlement
-=======
 	scim        codersdk.Entitlement
->>>>>>> d30945c5
 }
 
 func (api *API) Close() error {
@@ -174,13 +167,11 @@
 		if claims.Features.AuditLog > 0 {
 			entitlements.auditLogs = entitlement
 		}
-<<<<<<< HEAD
 		if claims.Features.BrowserOnly > 0 {
 			entitlements.browserOnly = entitlement
-=======
+		}
 		if claims.Features.SCIM > 0 {
 			entitlements.scim = entitlement
->>>>>>> d30945c5
 		}
 	}
 
