--- conflicted
+++ resolved
@@ -840,11 +840,7 @@
 		ctx := testutil.Context(t, testutil.WaitLong)
 
 		// nolint:gocritic // "This client is operating as the owner user" is fine in this case.
-<<<<<<< HEAD
-		prebuildsUser, err := client.User(ctx, prebuilds.OwnerID.String())
-=======
 		prebuildsUser, err := client.User(ctx, prebuilds.SystemUserID.String())
->>>>>>> cd70710f
 		require.NoError(t, err)
 		// The 'Everyone' group always has an ID that matches the organization ID.
 		group, err := userAdminClient.Group(ctx, user.OrganizationID)
