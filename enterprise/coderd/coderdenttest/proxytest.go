package coderdenttest

import (
	"context"
	"crypto/tls"
	"fmt"
	"net"
	"net/http"
	"net/http/httptest"
	"net/url"
	"regexp"
	"sync"
	"testing"

	"github.com/moby/moby/pkg/namesgenerator"
	"github.com/prometheus/client_golang/prometheus"
	"github.com/stretchr/testify/assert"
	"github.com/stretchr/testify/require"

	"cdr.dev/slog"
	"cdr.dev/slog/sloggers/slogtest"
	"github.com/coder/coder/v2/coderd/workspaceapps/appurl"
	"github.com/coder/coder/v2/codersdk"
	"github.com/coder/coder/v2/enterprise/coderd"
	"github.com/coder/coder/v2/enterprise/wsproxy"
)

type ProxyOptions struct {
	Name        string
	Experiments codersdk.Experiments

	TLSCertificates []tls.Certificate
	AppHostname     string
	DisablePathApps bool
	DerpDisabled    bool
	DerpOnly        bool

	// ProxyURL is optional
	ProxyURL *url.URL

<<<<<<< HEAD
	// Token is optional. If specified, a new proxy won't be created.
	Token string

	// ReplicaPingCallback is optional.
	ReplicaPingCallback func(replicas []codersdk.Replica, err string)

=======
	// Token is optional. If specified, a new workspace proxy region will not be
	// created, and the proxy will become a replica of the existing proxy
	// region.
	Token string

>>>>>>> 0016b020
	// FlushStats is optional
	FlushStats chan chan<- struct{}
}

type WorkspaceProxy struct {
	*wsproxy.Server

	ServerURL *url.URL
}

<<<<<<< HEAD
// NewWorkspaceProxy will configure a wsproxy.Server with the given options.
// The new wsproxy will register itself with the given coderd.API instance.
// The first user owner client is required to create the wsproxy on the coderd
// api server.
func NewWorkspaceProxy(t *testing.T, coderdAPI *coderd.API, owner *codersdk.Client, options *ProxyOptions) WorkspaceProxy {
=======
// NewWorkspaceProxyReplica will configure a wsproxy.Server with the given
// options. The new wsproxy replica will register itself with the given
// coderd.API instance.
//
// If a token is not provided, a new workspace proxy region is created using the
// owner client. If a token is provided, the proxy will become a replica of the
// existing proxy region.
func NewWorkspaceProxyReplica(t *testing.T, coderdAPI *coderd.API, owner *codersdk.Client, options *ProxyOptions) WorkspaceProxy {
>>>>>>> 0016b020
	ctx, cancelFunc := context.WithCancel(context.Background())
	t.Cleanup(cancelFunc)

	if options == nil {
		options = &ProxyOptions{}
	}

	// HTTP Server. We have to start this once to get the access URL to start
	// the workspace proxy with. The workspace proxy has the handler, so the
	// http server will start with a 503 until the proxy is started.
	var mutex sync.RWMutex
	var handler http.Handler
	srv := httptest.NewUnstartedServer(http.HandlerFunc(func(w http.ResponseWriter, r *http.Request) {
		mutex.RLock()
		defer mutex.RUnlock()
		if handler == nil {
			http.Error(w, "handler not set", http.StatusServiceUnavailable)
			return
		}

		handler.ServeHTTP(w, r)
	}))
	srv.Config.BaseContext = func(_ net.Listener) context.Context {
		return ctx
	}
	if options.TLSCertificates != nil {
		srv.TLS = &tls.Config{
			Certificates: options.TLSCertificates,
			MinVersion:   tls.VersionTLS12,
		}
		srv.StartTLS()
	} else {
		srv.Start()
	}
	t.Cleanup(srv.Close)

	tcpAddr, ok := srv.Listener.Addr().(*net.TCPAddr)
	require.True(t, ok)

	serverURL, err := url.Parse(srv.URL)
	require.NoError(t, err)

	serverURL.Host = fmt.Sprintf("localhost:%d", tcpAddr.Port)

	accessURL := options.ProxyURL
	if accessURL == nil {
		accessURL = serverURL
	}

	var appHostnameRegex *regexp.Regexp
	if options.AppHostname != "" {
		var err error
		appHostnameRegex, err = appurl.CompileHostnamePattern(options.AppHostname)
		require.NoError(t, err)
	}

	if options.Name == "" {
		options.Name = namesgenerator.GetRandomName(1)
	}

	token := options.Token
	if token == "" {
		proxyRes, err := owner.CreateWorkspaceProxy(ctx, codersdk.CreateWorkspaceProxyRequest{
			Name: options.Name,
			Icon: "/emojis/flag.png",
		})
		require.NoError(t, err, "failed to create workspace proxy")
		token = proxyRes.ProxyToken
	}

	// Inherit collector options from coderd, but keep the wsproxy reporter.
	statsCollectorOptions := coderdAPI.Options.WorkspaceAppsStatsCollectorOptions
	statsCollectorOptions.Reporter = nil
	if options.FlushStats != nil {
		statsCollectorOptions.Flush = options.FlushStats
	}

	wssrv, err := wsproxy.New(ctx, &wsproxy.Options{
		Logger:            slogtest.Make(t, nil).Leveled(slog.LevelDebug).With(slog.F("server_url", serverURL.String())),
		Experiments:       options.Experiments,
		DashboardURL:      coderdAPI.AccessURL,
		AccessURL:         accessURL,
		AppHostname:       options.AppHostname,
		AppHostnameRegex:  appHostnameRegex,
		RealIPConfig:      coderdAPI.RealIPConfig,
		Tracing:           coderdAPI.TracerProvider,
		APIRateLimit:      coderdAPI.APIRateLimit,
		SecureAuthCookie:  coderdAPI.SecureAuthCookie,
		ProxySessionToken: token,
		DisablePathApps:   options.DisablePathApps,
		// We need a new registry to not conflict with the coderd internal
		// proxy metrics.
		PrometheusRegistry:     prometheus.NewRegistry(),
		DERPEnabled:            !options.DerpDisabled,
		DERPOnly:               options.DerpOnly,
		DERPServerRelayAddress: serverURL.String(),
<<<<<<< HEAD
		ReplicaErrCallback:     options.ReplicaPingCallback,
=======
>>>>>>> 0016b020
		StatsCollectorOptions:  statsCollectorOptions,
	})
	require.NoError(t, err)
	t.Cleanup(func() {
		err := wssrv.Close()
		assert.NoError(t, err)
	})

	mutex.Lock()
	handler = wssrv.Handler
	mutex.Unlock()

	return WorkspaceProxy{
		Server:    wssrv,
		ServerURL: serverURL,
	}
}<|MERGE_RESOLUTION|>--- conflicted
+++ resolved
@@ -38,20 +38,14 @@
 	// ProxyURL is optional
 	ProxyURL *url.URL
 
-<<<<<<< HEAD
-	// Token is optional. If specified, a new proxy won't be created.
+	// Token is optional. If specified, a new workspace proxy region will not be
+	// created, and the proxy will become a replica of the existing proxy
+	// region.
 	Token string
 
 	// ReplicaPingCallback is optional.
 	ReplicaPingCallback func(replicas []codersdk.Replica, err string)
 
-=======
-	// Token is optional. If specified, a new workspace proxy region will not be
-	// created, and the proxy will become a replica of the existing proxy
-	// region.
-	Token string
-
->>>>>>> 0016b020
 	// FlushStats is optional
 	FlushStats chan chan<- struct{}
 }
@@ -62,13 +56,6 @@
 	ServerURL *url.URL
 }
 
-<<<<<<< HEAD
-// NewWorkspaceProxy will configure a wsproxy.Server with the given options.
-// The new wsproxy will register itself with the given coderd.API instance.
-// The first user owner client is required to create the wsproxy on the coderd
-// api server.
-func NewWorkspaceProxy(t *testing.T, coderdAPI *coderd.API, owner *codersdk.Client, options *ProxyOptions) WorkspaceProxy {
-=======
 // NewWorkspaceProxyReplica will configure a wsproxy.Server with the given
 // options. The new wsproxy replica will register itself with the given
 // coderd.API instance.
@@ -77,7 +64,6 @@
 // owner client. If a token is provided, the proxy will become a replica of the
 // existing proxy region.
 func NewWorkspaceProxyReplica(t *testing.T, coderdAPI *coderd.API, owner *codersdk.Client, options *ProxyOptions) WorkspaceProxy {
->>>>>>> 0016b020
 	ctx, cancelFunc := context.WithCancel(context.Background())
 	t.Cleanup(cancelFunc)
 
@@ -174,10 +160,7 @@
 		DERPEnabled:            !options.DerpDisabled,
 		DERPOnly:               options.DerpOnly,
 		DERPServerRelayAddress: serverURL.String(),
-<<<<<<< HEAD
 		ReplicaErrCallback:     options.ReplicaPingCallback,
-=======
->>>>>>> 0016b020
 		StatsCollectorOptions:  statsCollectorOptions,
 	})
 	require.NoError(t, err)
