package coderdenttest

import (
	"context"
	"crypto/ed25519"
	"crypto/rand"
	"io"
	"testing"
	"time"

	"github.com/golang-jwt/jwt/v4"
	"github.com/stretchr/testify/assert"
	"github.com/stretchr/testify/require"

	"github.com/coder/coder/coderd/coderdtest"
	"github.com/coder/coder/codersdk"
	"github.com/coder/coder/enterprise/coderd"
	"github.com/coder/coder/enterprise/coderd/license"
)

const (
	testKeyID = "enterprise-test"
)

var (
	testPrivateKey ed25519.PrivateKey
	testPublicKey  ed25519.PublicKey

	Keys = map[string]ed25519.PublicKey{}
)

func init() {
	var err error
	testPublicKey, testPrivateKey, err = ed25519.GenerateKey(rand.Reader)
	if err != nil {
		panic(err)
	}
	Keys[testKeyID] = testPublicKey
}

type Options struct {
	*coderdtest.Options
	AuditLogging               bool
	BrowserOnly                bool
	EntitlementsUpdateInterval time.Duration
	SCIMAPIKey                 []byte
	UserWorkspaceQuota         int
}

// New constructs a codersdk client connected to an in-memory Enterprise API instance.
func New(t *testing.T, options *Options) *codersdk.Client {
	client, _, _ := NewWithAPI(t, options)
	return client
}

func NewWithAPI(t *testing.T, options *Options) (*codersdk.Client, io.Closer, *coderd.API) {
	if options == nil {
		options = &Options{}
	}
	if options.Options == nil {
		options.Options = &coderdtest.Options{}
	}
	srv, cancelFunc, oop := coderdtest.NewOptions(t, options.Options)
	coderAPI, err := coderd.New(context.Background(), &coderd.Options{
<<<<<<< HEAD
		AuditLogging:               true,
		RBACEnabled:                true,
=======
		AuditLogging:               options.AuditLogging,
>>>>>>> d22996ea
		BrowserOnly:                options.BrowserOnly,
		SCIMAPIKey:                 options.SCIMAPIKey,
		UserWorkspaceQuota:         options.UserWorkspaceQuota,
		Options:                    oop,
		EntitlementsUpdateInterval: options.EntitlementsUpdateInterval,
		Keys:                       Keys,
	})
	assert.NoError(t, err)
	srv.Config.Handler = coderAPI.AGPL.RootHandler
	var provisionerCloser io.Closer = nopcloser{}
	if options.IncludeProvisionerDaemon {
		provisionerCloser = coderdtest.NewProvisionerDaemon(t, coderAPI.AGPL)
	}

	t.Cleanup(func() {
		cancelFunc()
		_ = provisionerCloser.Close()
		_ = coderAPI.Close()
	})
	return codersdk.New(coderAPI.AccessURL), provisionerCloser, coderAPI
}

type LicenseOptions struct {
	AccountType    string
	AccountID      string
	Trial          bool
	AllFeatures    bool
	GraceAt        time.Time
	ExpiresAt      time.Time
	UserLimit      int64
	AuditLog       bool
	BrowserOnly    bool
	SCIM           bool
	WorkspaceQuota bool
	RBACEnabled    bool
}

// AddLicense generates a new license with the options provided and inserts it.
func AddLicense(t *testing.T, client *codersdk.Client, options LicenseOptions) codersdk.License {
	l, err := client.AddLicense(context.Background(), codersdk.AddLicenseRequest{
		License: GenerateLicense(t, options),
	})
	require.NoError(t, err)
	return l
}

// GenerateLicense returns a signed JWT using the test key.
func GenerateLicense(t *testing.T, options LicenseOptions) string {
	if options.ExpiresAt.IsZero() {
		options.ExpiresAt = time.Now().Add(time.Hour)
	}
	if options.GraceAt.IsZero() {
		options.GraceAt = time.Now().Add(time.Hour)
	}
	auditLog := int64(0)
	if options.AuditLog {
		auditLog = 1
	}
	browserOnly := int64(0)
	if options.BrowserOnly {
		browserOnly = 1
	}
	scim := int64(0)
	if options.SCIM {
		scim = 1
	}
	workspaceQuota := int64(0)
	if options.WorkspaceQuota {
		workspaceQuota = 1
	}

<<<<<<< HEAD
	groups := int64(0)
	if options.RBACEnabled {
		groups = 1
	}

	c := &coderd.Claims{
=======
	c := &license.Claims{
>>>>>>> d22996ea
		RegisteredClaims: jwt.RegisteredClaims{
			Issuer:    "test@testing.test",
			ExpiresAt: jwt.NewNumericDate(options.ExpiresAt),
			NotBefore: jwt.NewNumericDate(time.Now().Add(-time.Minute)),
			IssuedAt:  jwt.NewNumericDate(time.Now().Add(-time.Minute)),
		},
		LicenseExpires: jwt.NewNumericDate(options.GraceAt),
		AccountType:    options.AccountType,
		AccountID:      options.AccountID,
		Trial:          options.Trial,
		Version:        license.CurrentVersion,
		AllFeatures:    options.AllFeatures,
		Features: license.Features{
			UserLimit:      options.UserLimit,
			AuditLog:       auditLog,
			BrowserOnly:    browserOnly,
			SCIM:           scim,
			WorkspaceQuota: workspaceQuota,
			RBAC:           groups,
		},
	}
	tok := jwt.NewWithClaims(jwt.SigningMethodEdDSA, c)
	tok.Header[license.HeaderKeyID] = testKeyID
	signedTok, err := tok.SignedString(testPrivateKey)
	require.NoError(t, err)
	return signedTok
}

type nopcloser struct{}

func (nopcloser) Close() error { return nil }<|MERGE_RESOLUTION|>--- conflicted
+++ resolved
@@ -62,12 +62,8 @@
 	}
 	srv, cancelFunc, oop := coderdtest.NewOptions(t, options.Options)
 	coderAPI, err := coderd.New(context.Background(), &coderd.Options{
-<<<<<<< HEAD
-		AuditLogging:               true,
 		RBACEnabled:                true,
-=======
 		AuditLogging:               options.AuditLogging,
->>>>>>> d22996ea
 		BrowserOnly:                options.BrowserOnly,
 		SCIMAPIKey:                 options.SCIMAPIKey,
 		UserWorkspaceQuota:         options.UserWorkspaceQuota,
@@ -139,16 +135,12 @@
 		workspaceQuota = 1
 	}
 
-<<<<<<< HEAD
 	groups := int64(0)
 	if options.RBACEnabled {
 		groups = 1
 	}
 
-	c := &coderd.Claims{
-=======
 	c := &license.Claims{
->>>>>>> d22996ea
 		RegisteredClaims: jwt.RegisteredClaims{
 			Issuer:    "test@testing.test",
 			ExpiresAt: jwt.NewNumericDate(options.ExpiresAt),
