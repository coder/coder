--- conflicted
+++ resolved
@@ -99,7 +99,6 @@
 }
 
 type LicenseOptions struct {
-<<<<<<< HEAD
 	AccountType                string
 	AccountID                  string
 	Trial                      bool
@@ -110,26 +109,10 @@
 	AuditLog                   bool
 	BrowserOnly                bool
 	SCIM                       bool
-	WorkspaceQuota             bool
 	TemplateRBAC               bool
 	HighAvailability           bool
 	MultipleGitAuth            bool
 	ExternalProvisionerDaemons bool
-=======
-	AccountType      string
-	AccountID        string
-	Trial            bool
-	AllFeatures      bool
-	GraceAt          time.Time
-	ExpiresAt        time.Time
-	UserLimit        int64
-	AuditLog         bool
-	BrowserOnly      bool
-	SCIM             bool
-	TemplateRBAC     bool
-	HighAvailability bool
-	MultipleGitAuth  bool
->>>>>>> 09ee8443
 }
 
 // AddLicense generates a new license with the options provided and inserts it.
@@ -195,25 +178,14 @@
 		Version:        license.CurrentVersion,
 		AllFeatures:    options.AllFeatures,
 		Features: license.Features{
-<<<<<<< HEAD
 			UserLimit:                  options.UserLimit,
 			AuditLog:                   auditLog,
 			BrowserOnly:                browserOnly,
 			SCIM:                       scim,
-			WorkspaceQuota:             workspaceQuota,
 			HighAvailability:           highAvailability,
 			TemplateRBAC:               rbacEnabled,
 			MultipleGitAuth:            multipleGitAuth,
 			ExternalProvisionerDaemons: externalProvisionerDaemons,
-=======
-			UserLimit:        options.UserLimit,
-			AuditLog:         auditLog,
-			BrowserOnly:      browserOnly,
-			SCIM:             scim,
-			HighAvailability: highAvailability,
-			TemplateRBAC:     rbacEnabled,
-			MultipleGitAuth:  multipleGitAuth,
->>>>>>> 09ee8443
 		},
 	}
 	tok := jwt.NewWithClaims(jwt.SigningMethodEdDSA, c)
