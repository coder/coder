package coderdenttest

import (
	"context"
	"crypto/ed25519"
	"crypto/rand"
	"io"
	"testing"
	"time"

	"github.com/golang-jwt/jwt/v4"
	"github.com/stretchr/testify/assert"
	"github.com/stretchr/testify/require"

	"github.com/coder/coder/coderd/coderdtest"
	"github.com/coder/coder/codersdk"
	"github.com/coder/coder/enterprise/coderd"
)

const (
	testKeyID = "enterprise-test"
)

var (
	testPrivateKey ed25519.PrivateKey
	testPublicKey  ed25519.PublicKey
)

func init() {
	var err error
	testPublicKey, testPrivateKey, err = ed25519.GenerateKey(rand.Reader)
	if err != nil {
		panic(err)
	}
}

type Options struct {
	*coderdtest.Options
	BrowserOnly                bool
	EntitlementsUpdateInterval time.Duration
	SCIMAPIKey                 []byte
}

// New constructs a codersdk client connected to an in-memory Enterprise API instance.
func New(t *testing.T, options *Options) *codersdk.Client {
	client, _, _ := NewWithAPI(t, options)
	return client
}

func NewWithAPI(t *testing.T, options *Options) (*codersdk.Client, io.Closer, *coderd.API) {
	if options == nil {
		options = &Options{}
	}
	if options.Options == nil {
		options.Options = &coderdtest.Options{}
	}
	srv, cancelFunc, oop := coderdtest.NewOptions(t, options.Options)
	coderAPI, err := coderd.New(context.Background(), &coderd.Options{
		AuditLogging:               true,
<<<<<<< HEAD
		BrowserOnly:                options.BrowserOnly,
=======
		SCIMAPIKey:                 options.SCIMAPIKey,
>>>>>>> d30945c5
		Options:                    oop,
		EntitlementsUpdateInterval: options.EntitlementsUpdateInterval,
		Keys: map[string]ed25519.PublicKey{
			testKeyID: testPublicKey,
		},
	})
	assert.NoError(t, err)
	srv.Config.Handler = coderAPI.AGPL.RootHandler
	var provisionerCloser io.Closer = nopcloser{}
	if options.IncludeProvisionerDaemon {
		provisionerCloser = coderdtest.NewProvisionerDaemon(t, coderAPI.AGPL)
	}
	t.Cleanup(func() {
		cancelFunc()
		_ = provisionerCloser.Close()
		_ = coderAPI.Close()
	})
	return codersdk.New(coderAPI.AccessURL), provisionerCloser, coderAPI
}

type LicenseOptions struct {
	AccountType string
	AccountID   string
	GraceAt     time.Time
	ExpiresAt   time.Time
	UserLimit   int64
	AuditLog    bool
<<<<<<< HEAD
	BrowserOnly bool
=======
	SCIM        bool
>>>>>>> d30945c5
}

// AddLicense generates a new license with the options provided and inserts it.
func AddLicense(t *testing.T, client *codersdk.Client, options LicenseOptions) codersdk.License {
	license, err := client.AddLicense(context.Background(), codersdk.AddLicenseRequest{
		License: GenerateLicense(t, options),
	})
	require.NoError(t, err)
	return license
}

// GenerateLicense returns a signed JWT using the test key.
func GenerateLicense(t *testing.T, options LicenseOptions) string {
	if options.ExpiresAt.IsZero() {
		options.ExpiresAt = time.Now().Add(time.Hour)
	}
	if options.GraceAt.IsZero() {
		options.GraceAt = time.Now().Add(time.Hour)
	}
	auditLog := int64(0)
	if options.AuditLog {
		auditLog = 1
	}
<<<<<<< HEAD
	browserOnly := int64(0)
	if options.BrowserOnly {
		browserOnly = 1
	}
=======
	scim := int64(0)
	if options.SCIM {
		scim = 1
	}

>>>>>>> d30945c5
	c := &coderd.Claims{
		RegisteredClaims: jwt.RegisteredClaims{
			Issuer:    "test@testing.test",
			ExpiresAt: jwt.NewNumericDate(options.ExpiresAt),
			NotBefore: jwt.NewNumericDate(time.Now().Add(-time.Minute)),
			IssuedAt:  jwt.NewNumericDate(time.Now().Add(-time.Minute)),
		},
		LicenseExpires: jwt.NewNumericDate(options.GraceAt),
		AccountType:    options.AccountType,
		AccountID:      options.AccountID,
		Version:        coderd.CurrentVersion,
		Features: coderd.Features{
<<<<<<< HEAD
			UserLimit:   options.UserLimit,
			AuditLog:    auditLog,
			BrowserOnly: browserOnly,
=======
			UserLimit: options.UserLimit,
			AuditLog:  auditLog,
			SCIM:      scim,
>>>>>>> d30945c5
		},
	}
	tok := jwt.NewWithClaims(jwt.SigningMethodEdDSA, c)
	tok.Header[coderd.HeaderKeyID] = testKeyID
	signedTok, err := tok.SignedString(testPrivateKey)
	require.NoError(t, err)
	return signedTok
}

type nopcloser struct{}

func (nopcloser) Close() error { return nil }<|MERGE_RESOLUTION|>--- conflicted
+++ resolved
@@ -57,11 +57,8 @@
 	srv, cancelFunc, oop := coderdtest.NewOptions(t, options.Options)
 	coderAPI, err := coderd.New(context.Background(), &coderd.Options{
 		AuditLogging:               true,
-<<<<<<< HEAD
 		BrowserOnly:                options.BrowserOnly,
-=======
 		SCIMAPIKey:                 options.SCIMAPIKey,
->>>>>>> d30945c5
 		Options:                    oop,
 		EntitlementsUpdateInterval: options.EntitlementsUpdateInterval,
 		Keys: map[string]ed25519.PublicKey{
@@ -89,11 +86,8 @@
 	ExpiresAt   time.Time
 	UserLimit   int64
 	AuditLog    bool
-<<<<<<< HEAD
 	BrowserOnly bool
-=======
 	SCIM        bool
->>>>>>> d30945c5
 }
 
 // AddLicense generates a new license with the options provided and inserts it.
@@ -117,18 +111,15 @@
 	if options.AuditLog {
 		auditLog = 1
 	}
-<<<<<<< HEAD
 	browserOnly := int64(0)
 	if options.BrowserOnly {
 		browserOnly = 1
 	}
-=======
 	scim := int64(0)
 	if options.SCIM {
 		scim = 1
 	}
 
->>>>>>> d30945c5
 	c := &coderd.Claims{
 		RegisteredClaims: jwt.RegisteredClaims{
 			Issuer:    "test@testing.test",
@@ -141,15 +132,10 @@
 		AccountID:      options.AccountID,
 		Version:        coderd.CurrentVersion,
 		Features: coderd.Features{
-<<<<<<< HEAD
 			UserLimit:   options.UserLimit,
 			AuditLog:    auditLog,
 			BrowserOnly: browserOnly,
-=======
-			UserLimit: options.UserLimit,
-			AuditLog:  auditLog,
-			SCIM:      scim,
->>>>>>> d30945c5
+			SCIM:        scim,
 		},
 	}
 	tok := jwt.NewWithClaims(jwt.SigningMethodEdDSA, c)
