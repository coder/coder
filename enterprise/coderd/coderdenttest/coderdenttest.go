--- conflicted
+++ resolved
@@ -87,7 +87,6 @@
 }
 
 type LicenseOptions struct {
-<<<<<<< HEAD
 	AccountType      string
 	AccountID        string
 	Trial            bool
@@ -99,21 +98,8 @@
 	BrowserOnly      bool
 	SCIM             bool
 	WorkspaceQuota   bool
+	TemplateRBAC     bool
 	HighAvailability bool
-=======
-	AccountType         string
-	AccountID           string
-	Trial               bool
-	AllFeatures         bool
-	GraceAt             time.Time
-	ExpiresAt           time.Time
-	UserLimit           int64
-	AuditLog            bool
-	BrowserOnly         bool
-	SCIM                bool
-	WorkspaceQuota      bool
-	TemplateRBACEnabled bool
->>>>>>> 2a1bfb3e
 }
 
 // AddLicense generates a new license with the options provided and inserts it.
@@ -155,7 +141,7 @@
 	}
 
 	rbacEnabled := int64(0)
-	if options.TemplateRBACEnabled {
+	if options.TemplateRBAC {
 		rbacEnabled = 1
 	}
 
@@ -173,21 +159,13 @@
 		Version:        license.CurrentVersion,
 		AllFeatures:    options.AllFeatures,
 		Features: license.Features{
-<<<<<<< HEAD
 			UserLimit:        options.UserLimit,
 			AuditLog:         auditLog,
 			BrowserOnly:      browserOnly,
 			SCIM:             scim,
 			WorkspaceQuota:   workspaceQuota,
 			HighAvailability: highAvailability,
-=======
-			UserLimit:      options.UserLimit,
-			AuditLog:       auditLog,
-			BrowserOnly:    browserOnly,
-			SCIM:           scim,
-			WorkspaceQuota: workspaceQuota,
-			TemplateRBAC:   rbacEnabled,
->>>>>>> 2a1bfb3e
+			TemplateRBAC:     rbacEnabled,
 		},
 	}
 	tok := jwt.NewWithClaims(jwt.SigningMethodEdDSA, c)
