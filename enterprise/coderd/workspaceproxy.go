package coderd

import (
	"context"
	"crypto/sha256"
	"database/sql"
	"fmt"
	"net/http"
	"net/url"
	"time"

	"github.com/google/uuid"
	"golang.org/x/xerrors"

<<<<<<< HEAD
	"cdr.dev/slog"
=======
	agpl "github.com/coder/coder/coderd"
>>>>>>> 3680e158
	"github.com/coder/coder/coderd/audit"
	"github.com/coder/coder/coderd/database"
	"github.com/coder/coder/coderd/httpapi"
	"github.com/coder/coder/coderd/httpmw"
	"github.com/coder/coder/coderd/rbac"
	"github.com/coder/coder/coderd/workspaceapps"
	"github.com/coder/coder/codersdk"
	"github.com/coder/coder/cryptorand"
	"github.com/coder/coder/enterprise/coderd/proxyhealth"
	"github.com/coder/coder/enterprise/wsproxy/wsproxysdk"
)

// forceWorkspaceProxyHealthUpdate forces an update of the proxy health.
// This is useful when a proxy is created or deleted. Errors will be logged.
func (api *API) forceWorkspaceProxyHealthUpdate(ctx context.Context) {
	if err := api.proxyHealth.ForceUpdate(ctx); err != nil {
		api.Logger.Error(ctx, "force proxy health update", slog.Error(err))
	}
}

// @Summary Delete workspace proxy
// @ID delete-workspace-proxy
// @Security CoderSessionToken
// @Produce json
// @Tags Enterprise
// @Param workspaceproxy path string true "Proxy ID or name" format(uuid)
// @Success 200 {object} codersdk.Response
// @Router /workspaceproxies/{workspaceproxy} [delete]
func (api *API) deleteWorkspaceProxy(rw http.ResponseWriter, r *http.Request) {
	var (
		ctx               = r.Context()
		proxy             = httpmw.WorkspaceProxyParam(r)
		auditor           = api.AGPL.Auditor.Load()
		aReq, commitAudit = audit.InitRequest[database.WorkspaceProxy](rw, &audit.RequestParams{
			Audit:   *auditor,
			Log:     api.Logger,
			Request: r,
			Action:  database.AuditActionCreate,
		})
	)
	aReq.Old = proxy
	defer commitAudit()

	err := api.Database.UpdateWorkspaceProxyDeleted(ctx, database.UpdateWorkspaceProxyDeletedParams{
		ID:      proxy.ID,
		Deleted: true,
	})
	if httpapi.Is404Error(err) {
		httpapi.ResourceNotFound(rw)
		return
	}
	if err != nil {
		httpapi.InternalServerError(rw, err)
		return
	}

	aReq.New = database.WorkspaceProxy{}
	httpapi.Write(ctx, rw, http.StatusOK, codersdk.Response{
		Message: "Proxy has been deleted!",
	})

	// Update the proxy health cache to remove this proxy.
	go api.forceWorkspaceProxyHealthUpdate(api.ctx)
}

// @Summary Create workspace proxy
// @ID create-workspace-proxy
// @Security CoderSessionToken
// @Accept json
// @Produce json
// @Tags Enterprise
// @Param request body codersdk.CreateWorkspaceProxyRequest true "Create workspace proxy request"
// @Success 201 {object} codersdk.WorkspaceProxy
// @Router /workspaceproxies [post]
func (api *API) postWorkspaceProxy(rw http.ResponseWriter, r *http.Request) {
	var (
		ctx               = r.Context()
		auditor           = api.AGPL.Auditor.Load()
		aReq, commitAudit = audit.InitRequest[database.WorkspaceProxy](rw, &audit.RequestParams{
			Audit:   *auditor,
			Log:     api.Logger,
			Request: r,
			Action:  database.AuditActionCreate,
		})
	)
	defer commitAudit()

	var req codersdk.CreateWorkspaceProxyRequest
	if !httpapi.Read(ctx, rw, r, &req) {
		return
	}

	id := uuid.New()
	secret, err := cryptorand.HexString(64)
	if err != nil {
		httpapi.InternalServerError(rw, err)
		return
	}
	hashedSecret := sha256.Sum256([]byte(secret))
	fullToken := fmt.Sprintf("%s:%s", id, secret)

	proxy, err := api.Database.InsertWorkspaceProxy(ctx, database.InsertWorkspaceProxyParams{
		ID:                id,
		Name:              req.Name,
		DisplayName:       req.DisplayName,
		Icon:              req.Icon,
		TokenHashedSecret: hashedSecret[:],
		CreatedAt:         database.Now(),
		UpdatedAt:         database.Now(),
	})
	if database.IsUniqueViolation(err) {
		httpapi.Write(ctx, rw, http.StatusConflict, codersdk.Response{
			Message: fmt.Sprintf("Workspace proxy with name %q already exists.", req.Name),
		})
		return
	}
	if err != nil {
		httpapi.InternalServerError(rw, err)
		return
	}

	aReq.New = proxy
	httpapi.Write(ctx, rw, http.StatusCreated, codersdk.CreateWorkspaceProxyResponse{
		Proxy: convertProxy(proxy, proxyhealth.ProxyStatus{
			Proxy:     proxy,
			Status:    proxyhealth.Unregistered,
			CheckedAt: time.Now(),
		}),
		ProxyToken: fullToken,
	})

	// Update the proxy health cache to include this new proxy.
	go api.forceWorkspaceProxyHealthUpdate(api.ctx)
}

// nolint:revive
func validateProxyURL(u string) error {
	p, err := url.Parse(u)
	if err != nil {
		return err
	}
	if p.Scheme != "http" && p.Scheme != "https" {
		return xerrors.New("scheme must be http or https")
	}
	if !(p.Path == "/" || p.Path == "") {
		return xerrors.New("path must be empty or /")
	}
	return nil
}

// @Summary Get workspace proxies
// @ID get-workspace-proxies
// @Security CoderSessionToken
// @Produce json
// @Tags Enterprise
// @Success 200 {array} codersdk.WorkspaceProxy
// @Router /workspaceproxies [get]
func (api *API) workspaceProxies(rw http.ResponseWriter, r *http.Request) {
	ctx := r.Context()

	proxies, err := api.Database.GetWorkspaceProxies(ctx)
	if err != nil && !xerrors.Is(err, sql.ErrNoRows) {
		httpapi.InternalServerError(rw, err)
		return
	}

	statues := api.proxyHealth.HealthStatus()
	httpapi.Write(ctx, rw, http.StatusOK, convertProxies(proxies, statues))
}

// @Summary Issue signed workspace app token
// @ID issue-signed-workspace-app-token
// @Security CoderSessionToken
// @Accept json
// @Produce json
// @Tags Enterprise
// @Param request body workspaceapps.IssueTokenRequest true "Issue signed app token request"
// @Success 201 {object} wsproxysdk.IssueSignedAppTokenResponse
// @Router /workspaceproxies/me/issue-signed-app-token [post]
// @x-apidocgen {"skip": true}
func (api *API) workspaceProxyIssueSignedAppToken(rw http.ResponseWriter, r *http.Request) {
	ctx := r.Context()

	// NOTE: this endpoint will return JSON on success, but will (usually)
	// return a self-contained HTML error page on failure. The external proxy
	// should forward any non-201 response to the client.

	var req workspaceapps.IssueTokenRequest
	if !httpapi.Read(ctx, rw, r, &req) {
		return
	}

	// userReq is a http request from the user on the other side of the proxy.
	// Although the workspace proxy is making this call, we want to use the user's
	// authorization context to create the token.
	//
	// We can use the existing request context for all tracing/logging purposes.
	// Any workspace proxy auth uses different context keys so we don't need to
	// worry about that.
	userReq, err := http.NewRequestWithContext(ctx, "GET", req.AppRequest.BasePath, nil)
	if err != nil {
		// This should never happen
		httpapi.InternalServerError(rw, xerrors.Errorf("[DEV ERROR] new request: %w", err))
		return
	}
	userReq.Header.Set(codersdk.SessionTokenHeader, req.SessionToken)

	// Exchange the token.
	token, tokenStr, ok := api.AGPL.WorkspaceAppsProvider.Issue(ctx, rw, userReq, req)
	if !ok {
		return
	}
	if token == nil {
		httpapi.InternalServerError(rw, xerrors.New("nil token after calling token provider"))
		return
	}

	httpapi.Write(ctx, rw, http.StatusCreated, wsproxysdk.IssueSignedAppTokenResponse{
		SignedTokenStr: tokenStr,
	})
}

// workspaceProxyRegister is used to register a new workspace proxy. When a proxy
// comes online, it will announce itself to this endpoint. This updates its values
// in the database and returns a signed token that can be used to authenticate
// tokens.
//
// @Summary Register workspace proxy
// @ID register-workspace-proxy
// @Security CoderSessionToken
// @Accept json
// @Produce json
// @Tags Enterprise
// @Param request body wsproxysdk.RegisterWorkspaceProxyRequest true "Issue signed app token request"
// @Success 201 {object} wsproxysdk.RegisterWorkspaceProxyResponse
// @Router /workspaceproxies/me/register [post]
// @x-apidocgen {"skip": true}
func (api *API) workspaceProxyRegister(rw http.ResponseWriter, r *http.Request) {
	var (
		ctx   = r.Context()
		proxy = httpmw.WorkspaceProxy(r)
	)

	var req wsproxysdk.RegisterWorkspaceProxyRequest
	if !httpapi.Read(ctx, rw, r, &req) {
		return
	}

	if err := validateProxyURL(req.AccessURL); err != nil {
		httpapi.Write(ctx, rw, http.StatusBadRequest, codersdk.Response{
			Message: "URL is invalid.",
			Detail:  err.Error(),
		})
		return
	}

	if req.WildcardHostname != "" {
		if _, err := httpapi.CompileHostnamePattern(req.WildcardHostname); err != nil {
			httpapi.Write(ctx, rw, http.StatusBadRequest, codersdk.Response{
				Message: "Wildcard URL is invalid.",
				Detail:  err.Error(),
			})
			return
		}
	}

	_, err := api.Database.RegisterWorkspaceProxy(ctx, database.RegisterWorkspaceProxyParams{
		ID:               proxy.ID,
		Url:              req.AccessURL,
		WildcardHostname: req.WildcardHostname,
	})
	if httpapi.Is404Error(err) {
		httpapi.ResourceNotFound(rw)
		return
	}
	if err != nil {
		httpapi.InternalServerError(rw, err)
		return
	}

	httpapi.Write(ctx, rw, http.StatusCreated, wsproxysdk.RegisterWorkspaceProxyResponse{
		AppSecurityKey: api.AppSecurityKey.String(),
	})
<<<<<<< HEAD

	// Update the proxy health cache to update this proxy.
	go api.forceWorkspaceProxyHealthUpdate(api.ctx)
}

func convertProxies(p []database.WorkspaceProxy, statuses map[uuid.UUID]proxyhealth.ProxyStatus) []codersdk.WorkspaceProxy {
	resp := make([]codersdk.WorkspaceProxy, 0, len(p))
	for _, proxy := range p {
		resp = append(resp, convertProxy(proxy, statuses[proxy.ID]))
	}
	return resp
}

func convertProxy(p database.WorkspaceProxy, status proxyhealth.ProxyStatus) codersdk.WorkspaceProxy {
	return codersdk.WorkspaceProxy{
		ID:               p.ID,
		Name:             p.Name,
		Icon:             p.Icon,
		URL:              p.Url,
		WildcardHostname: p.WildcardHostname,
		CreatedAt:        p.CreatedAt,
		UpdatedAt:        p.UpdatedAt,
		Deleted:          p.Deleted,
		Status: codersdk.WorkspaceProxyStatus{
			Status:    codersdk.ProxyHealthStatus(status.Status),
			CheckedAt: status.CheckedAt,
		},
	}
=======
}

// reconnectingPTYSignedToken issues a signed app token for use when connecting
// to the reconnecting PTY websocket on an external workspace proxy. This is set
// by the client as a query parameter when connecting.
//
// @Summary Issue signed app token for reconnecting PTY
// @ID issue-signed-app-token-for-reconnecting-pty
// @Security CoderSessionToken
// @Tags Applications Enterprise
// @Accept json
// @Produce json
// @Param request body codersdk.IssueReconnectingPTYSignedTokenRequest true "Issue reconnecting PTY signed token request"
// @Success 200 {object} codersdk.IssueReconnectingPTYSignedTokenResponse
// @Router /applications/reconnecting-pty-signed-token [post]
// @x-apidocgen {"skip": true}
func (api *API) reconnectingPTYSignedToken(rw http.ResponseWriter, r *http.Request) {
	ctx := r.Context()
	apiKey := httpmw.APIKey(r)
	if !api.Authorize(r, rbac.ActionCreate, apiKey) {
		httpapi.ResourceNotFound(rw)
		return
	}

	var req codersdk.IssueReconnectingPTYSignedTokenRequest
	if !httpapi.Read(ctx, rw, r, &req) {
		return
	}

	u, err := url.Parse(req.URL)
	if err == nil && u.Scheme != "ws" && u.Scheme != "wss" {
		err = xerrors.Errorf("invalid URL scheme %q, expected 'ws' or 'wss'", u.Scheme)
	}
	if err != nil {
		httpapi.Write(ctx, rw, http.StatusBadRequest, codersdk.Response{
			Message: "Invalid URL.",
			Detail:  err.Error(),
		})
		return
	}

	// Assert the URL is a valid reconnecting-pty URL.
	expectedPath := fmt.Sprintf("/api/v2/workspaceagents/%s/pty", req.AgentID.String())
	if u.Path != expectedPath {
		httpapi.Write(ctx, rw, http.StatusBadRequest, codersdk.Response{
			Message: "Invalid URL path.",
			Detail:  "The provided URL is not a valid reconnecting PTY endpoint URL.",
		})
		return
	}

	scheme, err := api.AGPL.ValidWorkspaceAppHostname(ctx, u.Host, agpl.ValidWorkspaceAppHostnameOpts{
		// Only allow the proxy access URL as a hostname since we don't need a
		// ticket for the primary dashboard URL terminal.
		AllowPrimaryAccessURL: false,
		AllowPrimaryWildcard:  false,
		AllowProxyAccessURL:   true,
		AllowProxyWildcard:    false,
	})
	if err != nil {
		httpapi.Write(ctx, rw, http.StatusInternalServerError, codersdk.Response{
			Message: "Failed to verify hostname in URL.",
			Detail:  err.Error(),
		})
		return
	}
	if scheme == "" {
		httpapi.Write(ctx, rw, http.StatusBadRequest, codersdk.Response{
			Message: "Invalid hostname in URL.",
			Detail:  "The hostname must be the primary wildcard app hostname, a workspace proxy access URL or a workspace proxy wildcard app hostname.",
		})
		return
	}

	_, tokenStr, ok := api.AGPL.WorkspaceAppsProvider.Issue(ctx, rw, r, workspaceapps.IssueTokenRequest{
		AppRequest: workspaceapps.Request{
			AccessMethod:  workspaceapps.AccessMethodTerminal,
			BasePath:      u.Path,
			AgentNameOrID: req.AgentID.String(),
		},
		SessionToken: httpmw.APITokenFromRequest(r),
		// The following fields aren't required as long as the request is authed
		// with a valid API key.
		PathAppBaseURL: "",
		AppHostname:    "",
		// The following fields are empty for terminal apps.
		AppPath:  "",
		AppQuery: "",
	})
	if !ok {
		return
	}

	httpapi.Write(ctx, rw, http.StatusOK, codersdk.IssueReconnectingPTYSignedTokenResponse{
		SignedToken: tokenStr,
	})
>>>>>>> 3680e158
}<|MERGE_RESOLUTION|>--- conflicted
+++ resolved
@@ -12,16 +12,12 @@
 	"github.com/google/uuid"
 	"golang.org/x/xerrors"
 
-<<<<<<< HEAD
 	"cdr.dev/slog"
-=======
 	agpl "github.com/coder/coder/coderd"
->>>>>>> 3680e158
 	"github.com/coder/coder/coderd/audit"
 	"github.com/coder/coder/coderd/database"
 	"github.com/coder/coder/coderd/httpapi"
 	"github.com/coder/coder/coderd/httpmw"
-	"github.com/coder/coder/coderd/rbac"
 	"github.com/coder/coder/coderd/workspaceapps"
 	"github.com/coder/coder/codersdk"
 	"github.com/coder/coder/cryptorand"
@@ -300,10 +296,102 @@
 	httpapi.Write(ctx, rw, http.StatusCreated, wsproxysdk.RegisterWorkspaceProxyResponse{
 		AppSecurityKey: api.AppSecurityKey.String(),
 	})
-<<<<<<< HEAD
-
-	// Update the proxy health cache to update this proxy.
-	go api.forceWorkspaceProxyHealthUpdate(api.ctx)
+}
+
+// reconnectingPTYSignedToken issues a signed app token for use when connecting
+// to the reconnecting PTY websocket on an external workspace proxy. This is set
+// by the client as a query parameter when connecting.
+//
+// @Summary Issue signed app token for reconnecting PTY
+// @ID issue-signed-app-token-for-reconnecting-pty
+// @Security CoderSessionToken
+// @Tags Applications Enterprise
+// @Accept json
+// @Produce json
+// @Param request body codersdk.IssueReconnectingPTYSignedTokenRequest true "Issue reconnecting PTY signed token request"
+// @Success 200 {object} codersdk.IssueReconnectingPTYSignedTokenResponse
+// @Router /applications/reconnecting-pty-signed-token [post]
+// @x-apidocgen {"skip": true}
+func (api *API) reconnectingPTYSignedToken(rw http.ResponseWriter, r *http.Request) {
+	ctx := r.Context()
+	apiKey := httpmw.APIKey(r)
+	if !api.Authorize(r, rbac.ActionCreate, apiKey) {
+		httpapi.ResourceNotFound(rw)
+		return
+	}
+
+	var req codersdk.IssueReconnectingPTYSignedTokenRequest
+	if !httpapi.Read(ctx, rw, r, &req) {
+		return
+	}
+
+	u, err := url.Parse(req.URL)
+	if err == nil && u.Scheme != "ws" && u.Scheme != "wss" {
+		err = xerrors.Errorf("invalid URL scheme %q, expected 'ws' or 'wss'", u.Scheme)
+	}
+	if err != nil {
+		httpapi.Write(ctx, rw, http.StatusBadRequest, codersdk.Response{
+			Message: "Invalid URL.",
+			Detail:  err.Error(),
+		})
+		return
+	}
+
+	// Assert the URL is a valid reconnecting-pty URL.
+	expectedPath := fmt.Sprintf("/api/v2/workspaceagents/%s/pty", req.AgentID.String())
+	if u.Path != expectedPath {
+		httpapi.Write(ctx, rw, http.StatusBadRequest, codersdk.Response{
+			Message: "Invalid URL path.",
+			Detail:  "The provided URL is not a valid reconnecting PTY endpoint URL.",
+		})
+		return
+	}
+
+	scheme, err := api.AGPL.ValidWorkspaceAppHostname(ctx, u.Host, agpl.ValidWorkspaceAppHostnameOpts{
+		// Only allow the proxy access URL as a hostname since we don't need a
+		// ticket for the primary dashboard URL terminal.
+		AllowPrimaryAccessURL: false,
+		AllowPrimaryWildcard:  false,
+		AllowProxyAccessURL:   true,
+		AllowProxyWildcard:    false,
+	})
+	if err != nil {
+		httpapi.Write(ctx, rw, http.StatusInternalServerError, codersdk.Response{
+			Message: "Failed to verify hostname in URL.",
+			Detail:  err.Error(),
+		})
+		return
+	}
+	if scheme == "" {
+		httpapi.Write(ctx, rw, http.StatusBadRequest, codersdk.Response{
+			Message: "Invalid hostname in URL.",
+			Detail:  "The hostname must be the primary wildcard app hostname, a workspace proxy access URL or a workspace proxy wildcard app hostname.",
+		})
+		return
+	}
+
+	_, tokenStr, ok := api.AGPL.WorkspaceAppsProvider.Issue(ctx, rw, r, workspaceapps.IssueTokenRequest{
+		AppRequest: workspaceapps.Request{
+			AccessMethod:  workspaceapps.AccessMethodTerminal,
+			BasePath:      u.Path,
+			AgentNameOrID: req.AgentID.String(),
+		},
+		SessionToken: httpmw.APITokenFromRequest(r),
+		// The following fields aren't required as long as the request is authed
+		// with a valid API key.
+		PathAppBaseURL: "",
+		AppHostname:    "",
+		// The following fields are empty for terminal apps.
+		AppPath:  "",
+		AppQuery: "",
+	})
+	if !ok {
+		return
+	}
+
+	httpapi.Write(ctx, rw, http.StatusOK, codersdk.IssueReconnectingPTYSignedTokenResponse{
+		SignedToken: tokenStr,
+	})
 }
 
 func convertProxies(p []database.WorkspaceProxy, statuses map[uuid.UUID]proxyhealth.ProxyStatus) []codersdk.WorkspaceProxy {
@@ -329,102 +417,4 @@
 			CheckedAt: status.CheckedAt,
 		},
 	}
-=======
-}
-
-// reconnectingPTYSignedToken issues a signed app token for use when connecting
-// to the reconnecting PTY websocket on an external workspace proxy. This is set
-// by the client as a query parameter when connecting.
-//
-// @Summary Issue signed app token for reconnecting PTY
-// @ID issue-signed-app-token-for-reconnecting-pty
-// @Security CoderSessionToken
-// @Tags Applications Enterprise
-// @Accept json
-// @Produce json
-// @Param request body codersdk.IssueReconnectingPTYSignedTokenRequest true "Issue reconnecting PTY signed token request"
-// @Success 200 {object} codersdk.IssueReconnectingPTYSignedTokenResponse
-// @Router /applications/reconnecting-pty-signed-token [post]
-// @x-apidocgen {"skip": true}
-func (api *API) reconnectingPTYSignedToken(rw http.ResponseWriter, r *http.Request) {
-	ctx := r.Context()
-	apiKey := httpmw.APIKey(r)
-	if !api.Authorize(r, rbac.ActionCreate, apiKey) {
-		httpapi.ResourceNotFound(rw)
-		return
-	}
-
-	var req codersdk.IssueReconnectingPTYSignedTokenRequest
-	if !httpapi.Read(ctx, rw, r, &req) {
-		return
-	}
-
-	u, err := url.Parse(req.URL)
-	if err == nil && u.Scheme != "ws" && u.Scheme != "wss" {
-		err = xerrors.Errorf("invalid URL scheme %q, expected 'ws' or 'wss'", u.Scheme)
-	}
-	if err != nil {
-		httpapi.Write(ctx, rw, http.StatusBadRequest, codersdk.Response{
-			Message: "Invalid URL.",
-			Detail:  err.Error(),
-		})
-		return
-	}
-
-	// Assert the URL is a valid reconnecting-pty URL.
-	expectedPath := fmt.Sprintf("/api/v2/workspaceagents/%s/pty", req.AgentID.String())
-	if u.Path != expectedPath {
-		httpapi.Write(ctx, rw, http.StatusBadRequest, codersdk.Response{
-			Message: "Invalid URL path.",
-			Detail:  "The provided URL is not a valid reconnecting PTY endpoint URL.",
-		})
-		return
-	}
-
-	scheme, err := api.AGPL.ValidWorkspaceAppHostname(ctx, u.Host, agpl.ValidWorkspaceAppHostnameOpts{
-		// Only allow the proxy access URL as a hostname since we don't need a
-		// ticket for the primary dashboard URL terminal.
-		AllowPrimaryAccessURL: false,
-		AllowPrimaryWildcard:  false,
-		AllowProxyAccessURL:   true,
-		AllowProxyWildcard:    false,
-	})
-	if err != nil {
-		httpapi.Write(ctx, rw, http.StatusInternalServerError, codersdk.Response{
-			Message: "Failed to verify hostname in URL.",
-			Detail:  err.Error(),
-		})
-		return
-	}
-	if scheme == "" {
-		httpapi.Write(ctx, rw, http.StatusBadRequest, codersdk.Response{
-			Message: "Invalid hostname in URL.",
-			Detail:  "The hostname must be the primary wildcard app hostname, a workspace proxy access URL or a workspace proxy wildcard app hostname.",
-		})
-		return
-	}
-
-	_, tokenStr, ok := api.AGPL.WorkspaceAppsProvider.Issue(ctx, rw, r, workspaceapps.IssueTokenRequest{
-		AppRequest: workspaceapps.Request{
-			AccessMethod:  workspaceapps.AccessMethodTerminal,
-			BasePath:      u.Path,
-			AgentNameOrID: req.AgentID.String(),
-		},
-		SessionToken: httpmw.APITokenFromRequest(r),
-		// The following fields aren't required as long as the request is authed
-		// with a valid API key.
-		PathAppBaseURL: "",
-		AppHostname:    "",
-		// The following fields are empty for terminal apps.
-		AppPath:  "",
-		AppQuery: "",
-	})
-	if !ok {
-		return
-	}
-
-	httpapi.Write(ctx, rw, http.StatusOK, codersdk.IssueReconnectingPTYSignedTokenResponse{
-		SignedToken: tokenStr,
-	})
->>>>>>> 3680e158
 }