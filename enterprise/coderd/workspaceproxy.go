--- conflicted
+++ resolved
@@ -890,23 +890,11 @@
 		status.Status = proxyhealth.Unknown
 	}
 	return codersdk.WorkspaceProxy{
-<<<<<<< HEAD
-		ID:               p.ID,
-		Name:             p.Name,
-		DisplayName:      p.DisplayName,
-		Icon:             p.Icon,
-		URL:              p.Url,
-		WildcardHostname: p.WildcardHostname,
-		DerpEnabled:      p.DerpEnabled,
-		CreatedAt:        p.CreatedAt,
-		UpdatedAt:        p.UpdatedAt,
-		Deleted:          p.Deleted,
-=======
-		Region:    convertRegion(p, status),
-		CreatedAt: p.CreatedAt,
-		UpdatedAt: p.UpdatedAt,
-		Deleted:   p.Deleted,
->>>>>>> 616e1d7e
+		Region:      convertRegion(p, status),
+		DerpEnabled: p.DerpEnabled,
+		CreatedAt:   p.CreatedAt,
+		UpdatedAt:   p.UpdatedAt,
+		Deleted:     p.Deleted,
 		Status: codersdk.WorkspaceProxyStatus{
 			Status:    codersdk.ProxyHealthStatus(status.Status),
 			Report:    status.Report,
