--- conflicted
+++ resolved
@@ -79,12 +79,12 @@
 //     period on the license, features will continue to work from the old license until its grace
 //     period, then the users will get a warning allowing them to gracefully stop using the feature.
 func (api *API) postLicense(rw http.ResponseWriter, r *http.Request) {
+	ctx := r.Context()
 	if !api.AGPL.Authorize(r, rbac.ActionCreate, rbac.ResourceLicense) {
 		httpapi.Forbidden(rw)
 		return
 	}
 
-	ctx := r.Context()
 	var addLicense codersdk.AddLicenseRequest
 	if !httpapi.Read(ctx, rw, r, &addLicense) {
 		return
@@ -108,11 +108,7 @@
 	}
 	expTime := time.Unix(int64(exp), 0)
 
-<<<<<<< HEAD
-	dl, err := a.database.InsertLicense(ctx, database.InsertLicenseParams{
-=======
-	dl, err := api.Database.InsertLicense(r.Context(), database.InsertLicenseParams{
->>>>>>> bc47d7ce
+	dl, err := api.Database.InsertLicense(ctx, database.InsertLicenseParams{
 		UploadedAt: database.Now(),
 		JWT:        addLicense.License,
 		Exp:        expTime,
@@ -124,9 +120,9 @@
 		})
 		return
 	}
-	err = api.updateEntitlements(r.Context())
-	if err != nil {
-		httpapi.Write(rw, http.StatusInternalServerError, codersdk.Response{
+	err = api.updateEntitlements(ctx)
+	if err != nil {
+		httpapi.Write(ctx, rw, http.StatusInternalServerError, codersdk.Response{
 			Message: "Failed to update entitlements",
 			Detail:  err.Error(),
 		})
@@ -141,22 +137,9 @@
 	httpapi.Write(ctx, rw, http.StatusCreated, convertLicense(dl, claims))
 }
 
-<<<<<<< HEAD
-func convertLicense(dl database.License, c jwt.MapClaims) codersdk.License {
-	return codersdk.License{
-		ID:         dl.ID,
-		UploadedAt: dl.UploadedAt,
-		Claims:     c,
-	}
-}
-
-func (a *licenseAPI) licenses(rw http.ResponseWriter, r *http.Request) {
+func (api *API) licenses(rw http.ResponseWriter, r *http.Request) {
 	ctx := r.Context()
-	licenses, err := a.database.GetLicenses(ctx)
-=======
-func (api *API) licenses(rw http.ResponseWriter, r *http.Request) {
-	licenses, err := api.Database.GetLicenses(r.Context())
->>>>>>> bc47d7ce
+	licenses, err := api.Database.GetLicenses(ctx)
 	if xerrors.Is(err, sql.ErrNoRows) {
 		httpapi.Write(ctx, rw, http.StatusOK, []codersdk.License{})
 		return
@@ -189,6 +172,7 @@
 }
 
 func (api *API) deleteLicense(rw http.ResponseWriter, r *http.Request) {
+	ctx := r.Context()
 	if !api.AGPL.Authorize(r, rbac.ActionDelete, rbac.ResourceLicense) {
 		httpapi.Forbidden(rw)
 		return
@@ -197,29 +181,29 @@
 	idStr := chi.URLParam(r, "id")
 	id, err := strconv.ParseInt(idStr, 10, 32)
 	if err != nil {
-		httpapi.Write(rw, http.StatusNotFound, codersdk.Response{
+		httpapi.Write(ctx, rw, http.StatusNotFound, codersdk.Response{
 			Message: "License ID must be an integer",
 		})
 		return
 	}
 
-	_, err = api.Database.DeleteLicense(r.Context(), int32(id))
+	_, err = api.Database.DeleteLicense(ctx, int32(id))
 	if xerrors.Is(err, sql.ErrNoRows) {
-		httpapi.Write(rw, http.StatusNotFound, codersdk.Response{
+		httpapi.Write(ctx, rw, http.StatusNotFound, codersdk.Response{
 			Message: "Unknown license ID",
 		})
 		return
 	}
 	if err != nil {
-		httpapi.Write(rw, http.StatusInternalServerError, codersdk.Response{
+		httpapi.Write(ctx, rw, http.StatusInternalServerError, codersdk.Response{
 			Message: "Internal error deleting license",
 			Detail:  err.Error(),
 		})
 		return
 	}
-	err = api.updateEntitlements(r.Context())
-	if err != nil {
-		httpapi.Write(rw, http.StatusInternalServerError, codersdk.Response{
+	err = api.updateEntitlements(ctx)
+	if err != nil {
+		httpapi.Write(ctx, rw, http.StatusInternalServerError, codersdk.Response{
 			Message: "Failed to update entitlements",
 			Detail:  err.Error(),
 		})
@@ -275,30 +259,6 @@
 	return c, err
 }
 
-<<<<<<< HEAD
-func (a *licenseAPI) delete(rw http.ResponseWriter, r *http.Request) {
-	if !a.auth.Authorize(r, rbac.ActionDelete, rbac.ResourceLicense) {
-		httpapi.Forbidden(rw)
-		return
-	}
-
-	ctx := r.Context()
-	idStr := chi.URLParam(r, "id")
-	id, err := strconv.ParseInt(idStr, 10, 32)
-	if err != nil {
-		httpapi.Write(ctx, rw, http.StatusNotFound, codersdk.Response{
-			Message: "License ID must be an integer",
-		})
-		return
-	}
-
-	_, err = a.database.DeleteLicense(ctx, int32(id))
-	if xerrors.Is(err, sql.ErrNoRows) {
-		httpapi.Write(ctx, rw, http.StatusNotFound, codersdk.Response{
-			Message: "Unknown license ID",
-		})
-		return
-=======
 // parseLicense parses the license and returns the claims. If the license's signature is invalid or
 // is not parsable, an error is returned.
 func parseLicense(l string, keys map[string]ed25519.PublicKey) (jwt.MapClaims, error) {
@@ -319,7 +279,6 @@
 			return nil, ErrInvalidVersion
 		}
 		return claims, nil
->>>>>>> bc47d7ce
 	}
 	return nil, xerrors.New("unable to parse Claims")
 }
@@ -334,15 +293,7 @@
 		jwt.WithValidMethods(ValidMethods),
 	)
 	if err != nil {
-<<<<<<< HEAD
-		httpapi.Write(ctx, rw, http.StatusInternalServerError, codersdk.Response{
-			Message: "Internal error deleting license",
-			Detail:  err.Error(),
-		})
-		return
-=======
 		return nil, err
->>>>>>> bc47d7ce
 	}
 	if claims, ok := tok.Claims.(*Claims); ok && tok.Valid {
 		if claims.Version != uint64(CurrentVersion) {
