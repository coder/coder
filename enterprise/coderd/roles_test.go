package coderd_test

import (
	"bytes"
	"slices"
	"testing"

	"github.com/stretchr/testify/require"

	"github.com/coder/coder/v2/coderd/coderdtest"
	"github.com/coder/coder/v2/coderd/database/db2sdk"
	"github.com/coder/coder/v2/codersdk"
	"github.com/coder/coder/v2/enterprise/coderd/coderdenttest"
	"github.com/coder/coder/v2/enterprise/coderd/license"
	"github.com/coder/coder/v2/provisioner/echo"
	"github.com/coder/coder/v2/testutil"
)

func TestCustomRole(t *testing.T) {
	t.Parallel()
	templateAdminCustom := codersdk.Role{
		Name:        "test-role",
		DisplayName: "Testing Purposes",
		// Basically creating a template admin manually
		SitePermissions: codersdk.CreatePermissions(map[codersdk.RBACResource][]codersdk.RBACAction{
			codersdk.ResourceTemplate:  {codersdk.ActionCreate, codersdk.ActionRead, codersdk.ActionUpdate, codersdk.ActionViewInsights},
			codersdk.ResourceFile:      {codersdk.ActionCreate, codersdk.ActionRead},
			codersdk.ResourceWorkspace: {codersdk.ActionRead},
		}),
		OrganizationPermissions: nil,
		UserPermissions:         nil,
	}

	// Create, assign, and use a custom role
	t.Run("Success", func(t *testing.T) {
		t.Parallel()
		dv := coderdtest.DeploymentValues(t)
		dv.Experiments = []string{string(codersdk.ExperimentCustomRoles)}
		owner, first := coderdenttest.New(t, &coderdenttest.Options{
			Options: &coderdtest.Options{
				DeploymentValues: dv,
			},
			LicenseOptions: &coderdenttest.LicenseOptions{
				Features: license.Features{
					codersdk.FeatureCustomRoles: 1,
				},
			},
		})

		ctx := testutil.Context(t, testutil.WaitMedium)

		//nolint:gocritic // owner is required for this
		role, err := owner.PatchRole(ctx, templateAdminCustom)
		require.NoError(t, err, "upsert role")

		// Assign the custom template admin role
		tmplAdmin, user := coderdtest.CreateAnotherUser(t, owner, first.OrganizationID, role.Name)

		// Assert the role exists
		roleNamesF := func(role codersdk.SlimRole) string { return role.Name }
		require.Contains(t, db2sdk.List(user.Roles, roleNamesF), role.Name)

		// Try to create a template version
		coderdtest.CreateTemplateVersion(t, tmplAdmin, first.OrganizationID, nil)

		// Verify the role exists in the list
<<<<<<< HEAD
		// TODO: Turn this assertion back on when the cli api experience is created.
		// allRoles, err := tmplAdmin.ListSiteRoles(ctx)
		// require.NoError(t, err)
		//
		// require.True(t, slices.ContainsFunc(allRoles, func(selected codersdk.AssignableRoles) bool {
		// 	return selected.Name == role.Name
		// }), "role missing from site role list")
=======
		allRoles, err := tmplAdmin.ListSiteRoles(ctx)
		require.NoError(t, err)

		require.True(t, slices.ContainsFunc(allRoles, func(selected codersdk.AssignableRoles) bool {
			return selected.Name == role.Name
		}), "role missing from site role list")
>>>>>>> 0a86d6d1
	})

	// Revoked licenses cannot modify/create custom roles, but they can
	// use the existing roles.
	t.Run("Revoked License", func(t *testing.T) {
		t.Parallel()
		dv := coderdtest.DeploymentValues(t)
		dv.Experiments = []string{string(codersdk.ExperimentCustomRoles)}
		owner, first := coderdenttest.New(t, &coderdenttest.Options{
			Options: &coderdtest.Options{
				DeploymentValues: dv,
			},
			LicenseOptions: &coderdenttest.LicenseOptions{
				Features: license.Features{
					codersdk.FeatureCustomRoles: 1,
				},
			},
		})

		ctx := testutil.Context(t, testutil.WaitMedium)

		//nolint:gocritic // owner is required for this
		role, err := owner.PatchRole(ctx, templateAdminCustom)
		require.NoError(t, err, "upsert role")

		// Remove the license to block enterprise functionality
		licenses, err := owner.Licenses(ctx)
		require.NoError(t, err, "get licenses")
		for _, license := range licenses {
			// Should be only 1...
			err := owner.DeleteLicense(ctx, license.ID)
			require.NoError(t, err, "delete license")
		}

		// Verify functionality is lost
		_, err = owner.PatchRole(ctx, templateAdminCustom)
		require.ErrorContains(t, err, "Custom roles is an Enterprise feature", "upsert role")

		// Assign the custom template admin role
		tmplAdmin, _ := coderdtest.CreateAnotherUser(t, owner, first.OrganizationID, role.Name)

		// Try to create a template version, eg using the custom role
		coderdtest.CreateTemplateVersion(t, tmplAdmin, first.OrganizationID, nil)
	})

	// Role patches are complete, as in the request overrides the existing role.
	t.Run("RoleOverrides", func(t *testing.T) {
		t.Parallel()
		dv := coderdtest.DeploymentValues(t)
		dv.Experiments = []string{string(codersdk.ExperimentCustomRoles)}
		owner, first := coderdenttest.New(t, &coderdenttest.Options{
			Options: &coderdtest.Options{
				DeploymentValues: dv,
			},
			LicenseOptions: &coderdenttest.LicenseOptions{
				Features: license.Features{
					codersdk.FeatureCustomRoles: 1,
				},
			},
		})

		ctx := testutil.Context(t, testutil.WaitMedium)
		//nolint:gocritic // owner is required for this
		role, err := owner.PatchRole(ctx, templateAdminCustom)
		require.NoError(t, err, "upsert role")

		// Assign the custom template admin role
		tmplAdmin, _ := coderdtest.CreateAnotherUser(t, owner, first.OrganizationID, role.Name)

		// Try to create a template version, eg using the custom role
		coderdtest.CreateTemplateVersion(t, tmplAdmin, first.OrganizationID, nil)

		//nolint:gocritic // owner is required for this
		role, err = owner.PatchRole(ctx, codersdk.Role{
			Name:        templateAdminCustom.Name,
			DisplayName: templateAdminCustom.DisplayName,
			// These are all left nil, which sets the custom role to have 0
			// permissions. Omitting this does not "inherit" what already
			// exists.
			SitePermissions:         nil,
			OrganizationPermissions: nil,
			UserPermissions:         nil,
		})
		require.NoError(t, err, "upsert role with override")

		// The role should no longer have template perms
		data, err := echo.TarWithOptions(ctx, tmplAdmin.Logger(), nil)
		require.NoError(t, err)
		file, err := tmplAdmin.Upload(ctx, codersdk.ContentTypeTar, bytes.NewReader(data))
		require.NoError(t, err)
		_, err = tmplAdmin.CreateTemplateVersion(ctx, first.OrganizationID, codersdk.CreateTemplateVersionRequest{
			FileID:        file.ID,
			StorageMethod: codersdk.ProvisionerStorageMethodFile,
			Provisioner:   codersdk.ProvisionerTypeEcho,
		})
		require.ErrorContains(t, err, "forbidden")
	})

	t.Run("InvalidName", func(t *testing.T) {
		t.Parallel()
		dv := coderdtest.DeploymentValues(t)
		dv.Experiments = []string{string(codersdk.ExperimentCustomRoles)}
		owner, _ := coderdenttest.New(t, &coderdenttest.Options{
			Options: &coderdtest.Options{
				DeploymentValues: dv,
			},
			LicenseOptions: &coderdenttest.LicenseOptions{
				Features: license.Features{
					codersdk.FeatureCustomRoles: 1,
				},
			},
		})

		ctx := testutil.Context(t, testutil.WaitMedium)

		//nolint:gocritic // owner is required for this
		_, err := owner.PatchRole(ctx, codersdk.Role{
			Name:        "Bad_Name", // No underscores allowed
			DisplayName: "Testing Purposes",
			// Basically creating a template admin manually
			SitePermissions: codersdk.CreatePermissions(map[codersdk.RBACResource][]codersdk.RBACAction{
				codersdk.ResourceTemplate:  {codersdk.ActionCreate, codersdk.ActionRead, codersdk.ActionUpdate, codersdk.ActionViewInsights},
				codersdk.ResourceFile:      {codersdk.ActionCreate, codersdk.ActionRead},
				codersdk.ResourceWorkspace: {codersdk.ActionRead},
			}),
			OrganizationPermissions: nil,
			UserPermissions:         nil,
		})
		require.ErrorContains(t, err, "Invalid role name")
	})
}<|MERGE_RESOLUTION|>--- conflicted
+++ resolved
@@ -64,22 +64,12 @@
 		coderdtest.CreateTemplateVersion(t, tmplAdmin, first.OrganizationID, nil)
 
 		// Verify the role exists in the list
-<<<<<<< HEAD
-		// TODO: Turn this assertion back on when the cli api experience is created.
-		// allRoles, err := tmplAdmin.ListSiteRoles(ctx)
-		// require.NoError(t, err)
-		//
-		// require.True(t, slices.ContainsFunc(allRoles, func(selected codersdk.AssignableRoles) bool {
-		// 	return selected.Name == role.Name
-		// }), "role missing from site role list")
-=======
 		allRoles, err := tmplAdmin.ListSiteRoles(ctx)
 		require.NoError(t, err)
 
 		require.True(t, slices.ContainsFunc(allRoles, func(selected codersdk.AssignableRoles) bool {
 			return selected.Name == role.Name
 		}), "role missing from site role list")
->>>>>>> 0a86d6d1
 	})
 
 	// Revoked licenses cannot modify/create custom roles, but they can
