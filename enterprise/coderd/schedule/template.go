--- conflicted
+++ resolved
@@ -63,10 +63,10 @@
 	// These extra checks have to be done before the conversion because we lose
 	// precision and signs when converting to the agpl types from the database.
 	if tpl.AutostopRequirementDaysOfWeek < 0 {
-		return agpl.TemplateScheduleOptions{}, xerrors.New("invalid restart requirement days, negative")
+		return agpl.TemplateScheduleOptions{}, xerrors.New("invalid autostop requirement days, negative")
 	}
 	if tpl.AutostopRequirementDaysOfWeek > 0b11111111 {
-		return agpl.TemplateScheduleOptions{}, xerrors.New("invalid restart requirement days, too large")
+		return agpl.TemplateScheduleOptions{}, xerrors.New("invalid autostop requirement days, too large")
 	}
 	err = agpl.VerifyTemplateAutostopRequirement(uint8(tpl.AutostopRequirementDaysOfWeek), tpl.AutostopRequirementWeeks)
 	if err != nil {
@@ -118,7 +118,6 @@
 		defer span.End()
 
 		err := tx.UpdateTemplateScheduleByID(ctx, database.UpdateTemplateScheduleByIDParams{
-<<<<<<< HEAD
 			ID:                            tpl.ID,
 			UpdatedAt:                     s.now(),
 			AllowUserAutostart:            opts.UserAutostartEnabled,
@@ -128,21 +127,8 @@
 			AutostopRequirementDaysOfWeek: int16(opts.AutostopRequirement.DaysOfWeek),
 			AutostopRequirementWeeks:      opts.AutostopRequirement.Weeks,
 			FailureTTL:                    int64(opts.FailureTTL),
-			InactivityTTL:                 int64(opts.InactivityTTL),
-			LockedTTL:                     int64(opts.LockedTTL),
-=======
-			ID:                           tpl.ID,
-			UpdatedAt:                    s.now(),
-			AllowUserAutostart:           opts.UserAutostartEnabled,
-			AllowUserAutostop:            opts.UserAutostopEnabled,
-			DefaultTTL:                   int64(opts.DefaultTTL),
-			MaxTTL:                       int64(opts.MaxTTL),
-			RestartRequirementDaysOfWeek: int16(opts.RestartRequirement.DaysOfWeek),
-			RestartRequirementWeeks:      opts.RestartRequirement.Weeks,
-			FailureTTL:                   int64(opts.FailureTTL),
-			TimeTilDormant:               int64(opts.TimeTilDormant),
-			TimeTilDormantAutoDelete:     int64(opts.TimeTilDormantAutoDelete),
->>>>>>> f5d813c4
+			TimeTilDormant:                int64(opts.TimeTilDormant),
+			TimeTilDormantAutoDelete:      int64(opts.TimeTilDormantAutoDelete),
 		})
 		if err != nil {
 			return xerrors.Errorf("update template schedule: %w", err)
