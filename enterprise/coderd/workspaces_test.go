package coderd_test

import (
	"context"
	"fmt"
	"net/http"
	"testing"
	"time"

	"github.com/stretchr/testify/assert"
	"github.com/stretchr/testify/require"

	"cdr.dev/slog/sloggers/slogtest"

	"github.com/coder/coder/coderd/autobuild"
	"github.com/coder/coder/coderd/coderdtest"
	"github.com/coder/coder/coderd/database"
	"github.com/coder/coder/coderd/schedule"
	"github.com/coder/coder/coderd/util/ptr"
	"github.com/coder/coder/codersdk"
	"github.com/coder/coder/enterprise/coderd/coderdenttest"
	"github.com/coder/coder/enterprise/coderd/license"
	"github.com/coder/coder/enterprise/coderd/schedule"
	"github.com/coder/coder/provisioner/echo"
	"github.com/coder/coder/testutil"
)

func TestCreateWorkspace(t *testing.T) {
	t.Parallel()

	// Test that a user cannot indirectly access
	// a template they do not have access to.
	t.Run("Unauthorized", func(t *testing.T) {
		t.Parallel()

		client, user := coderdenttest.New(t, &coderdenttest.Options{LicenseOptions: &coderdenttest.LicenseOptions{
			Features: license.Features{
				codersdk.FeatureTemplateRBAC: 1,
			},
		}})

		version := coderdtest.CreateTemplateVersion(t, client, user.OrganizationID, nil)
		template := coderdtest.CreateTemplate(t, client, user.OrganizationID, version.ID)

		ctx, cancel := context.WithTimeout(context.Background(), testutil.WaitLong)
		defer cancel()

		acl, err := client.TemplateACL(ctx, template.ID)
		require.NoError(t, err)

		require.Len(t, acl.Groups, 1)
		require.Len(t, acl.Users, 0)

		err = client.UpdateTemplateACL(ctx, template.ID, codersdk.UpdateTemplateACL{
			GroupPerms: map[string]codersdk.TemplateRole{
				acl.Groups[0].ID.String(): codersdk.TemplateRoleDeleted,
			},
		})
		require.NoError(t, err)

		client1, user1 := coderdtest.CreateAnotherUser(t, client, user.OrganizationID)

		_, err = client1.Template(ctx, template.ID)
		require.Error(t, err)
		cerr, ok := codersdk.AsError(err)
		require.True(t, ok)
		require.Equal(t, http.StatusNotFound, cerr.StatusCode())

		req := codersdk.CreateWorkspaceRequest{
			TemplateID:        template.ID,
			Name:              "testme",
			AutostartSchedule: ptr.Ref("CRON_TZ=US/Central 30 9 * * 1-5"),
			TTLMillis:         ptr.Ref((8 * time.Hour).Milliseconds()),
		}

		_, err = client1.CreateWorkspace(ctx, user.OrganizationID, user1.ID.String(), req)
		require.Error(t, err)
	})
}

func TestWorkspaceAutobuild(t *testing.T) {
	t.Parallel()

	t.Run("FailureTTLOK", func(t *testing.T) {
		t.Parallel()

		var (
			ticker = make(chan time.Time)
			statCh = make(chan autobuild.Stats)
			logger = slogtest.Make(t, &slogtest.Options{
				// We ignore errors here since we expect to fail
				// builds.
				IgnoreErrors: true,
			})
			failureTTL = time.Minute
<<<<<<< HEAD

			client = coderdenttest.New(t, &coderdenttest.Options{
				Options: &coderdtest.Options{
					Logger:                   &logger,
					AutobuildTicker:          ticker,
					IncludeProvisionerDaemon: true,
					AutobuildStats:           statCh,
					TemplateScheduleStore:    &schedule.EnterpriseTemplateScheduleStore{},
				},
			})
=======
>>>>>>> 19f58350
		)

		client, user := coderdenttest.New(t, &coderdenttest.Options{
			Options: &coderdtest.Options{
				Logger:                   &logger,
				AutobuildTicker:          ticker,
				IncludeProvisionerDaemon: true,
				AutobuildStats:           statCh,
				TemplateScheduleStore:    &coderd.EnterpriseTemplateScheduleStore{},
			},
			LicenseOptions: &coderdenttest.LicenseOptions{
				Features: license.Features{codersdk.FeatureAdvancedTemplateScheduling: 1},
			},
		})

		version := coderdtest.CreateTemplateVersion(t, client, user.OrganizationID, &echo.Responses{
			Parse:          echo.ParseComplete,
			ProvisionPlan:  echo.ProvisionComplete,
			ProvisionApply: echo.ProvisionFailed,
		})
		template := coderdtest.CreateTemplate(t, client, user.OrganizationID, version.ID, func(ctr *codersdk.CreateTemplateRequest) {
			ctr.FailureTTLMillis = ptr.Ref[int64](failureTTL.Milliseconds())
		})
		coderdtest.AwaitTemplateVersionJob(t, client, version.ID)
		ws := coderdtest.CreateWorkspace(t, client, user.OrganizationID, template.ID)
		build := coderdtest.AwaitWorkspaceBuildJob(t, client, ws.LatestBuild.ID)
		require.Equal(t, codersdk.WorkspaceStatusFailed, build.Status)
		ticker <- build.Job.CompletedAt.Add(failureTTL * 2)
		stats := <-statCh
		// Expect workspace to transition to stopped state for breaching
		// failure TTL.
		require.Len(t, stats.Transitions, 1)
		require.Equal(t, stats.Transitions[ws.ID], database.WorkspaceTransitionStop)
	})

	t.Run("FailureTTLTooEarly", func(t *testing.T) {
		t.Parallel()

		var (
			ticker = make(chan time.Time)
			statCh = make(chan autobuild.Stats)
			logger = slogtest.Make(t, &slogtest.Options{
				// We ignore errors here since we expect to fail
				// builds.
				IgnoreErrors: true,
			})
			failureTTL = time.Minute
<<<<<<< HEAD

			client = coderdenttest.New(t, &coderdenttest.Options{
				Options: &coderdtest.Options{
					Logger:                   &logger,
					AutobuildTicker:          ticker,
					IncludeProvisionerDaemon: true,
					AutobuildStats:           statCh,
					TemplateScheduleStore:    &schedule.EnterpriseTemplateScheduleStore{},
				},
			})
=======
>>>>>>> 19f58350
		)

		client, user := coderdenttest.New(t, &coderdenttest.Options{
			Options: &coderdtest.Options{
				Logger:                   &logger,
				AutobuildTicker:          ticker,
				IncludeProvisionerDaemon: true,
				AutobuildStats:           statCh,
				TemplateScheduleStore:    &coderd.EnterpriseTemplateScheduleStore{},
			},
			LicenseOptions: &coderdenttest.LicenseOptions{
				Features: license.Features{codersdk.FeatureAdvancedTemplateScheduling: 1},
			},
		})
		version := coderdtest.CreateTemplateVersion(t, client, user.OrganizationID, &echo.Responses{
			Parse:          echo.ParseComplete,
			ProvisionPlan:  echo.ProvisionComplete,
			ProvisionApply: echo.ProvisionFailed,
		})
		template := coderdtest.CreateTemplate(t, client, user.OrganizationID, version.ID, func(ctr *codersdk.CreateTemplateRequest) {
			ctr.FailureTTLMillis = ptr.Ref[int64](failureTTL.Milliseconds())
		})
		coderdtest.AwaitTemplateVersionJob(t, client, version.ID)
		ws := coderdtest.CreateWorkspace(t, client, user.OrganizationID, template.ID)
		build := coderdtest.AwaitWorkspaceBuildJob(t, client, ws.LatestBuild.ID)
		require.Equal(t, codersdk.WorkspaceStatusFailed, build.Status)
		// Make it impossible to trigger the failure TTL.
		ticker <- build.Job.CompletedAt.Add(-failureTTL * 2)
		stats := <-statCh
		// Expect no transitions since not enough time has elapsed.
		require.Len(t, stats.Transitions, 0)
	})

	// This just provides a baseline that no actions are being taken
	// against a workspace when none of the TTL fields are set.
	t.Run("TemplateTTLsUnset", func(t *testing.T) {
		t.Parallel()

		var (
			ticker = make(chan time.Time)
			statCh = make(chan autobuild.Stats)
			logger = slogtest.Make(t, &slogtest.Options{
				// We ignore errors here since we expect to fail
				// builds.
				IgnoreErrors: true,
			})
<<<<<<< HEAD

			client = coderdenttest.New(t, &coderdenttest.Options{
				Options: &coderdtest.Options{
					Logger:                   &logger,
					AutobuildTicker:          ticker,
					IncludeProvisionerDaemon: true,
					AutobuildStats:           statCh,
					TemplateScheduleStore:    &schedule.EnterpriseTemplateScheduleStore{},
				},
			})
=======
>>>>>>> 19f58350
		)

		client, user := coderdenttest.New(t, &coderdenttest.Options{
			Options: &coderdtest.Options{
				Logger:                   &logger,
				AutobuildTicker:          ticker,
				IncludeProvisionerDaemon: true,
				AutobuildStats:           statCh,
				TemplateScheduleStore:    &coderd.EnterpriseTemplateScheduleStore{},
			},
			LicenseOptions: &coderdenttest.LicenseOptions{
				Features: license.Features{codersdk.FeatureAdvancedTemplateScheduling: 1},
			},
		})
		version := coderdtest.CreateTemplateVersion(t, client, user.OrganizationID, &echo.Responses{
			Parse:          echo.ParseComplete,
			ProvisionPlan:  echo.ProvisionComplete,
			ProvisionApply: echo.ProvisionComplete,
		})
		// Create a template without setting a failure_ttl.
		template := coderdtest.CreateTemplate(t, client, user.OrganizationID, version.ID)
		require.Zero(t, template.InactivityTTLMillis)
		require.Zero(t, template.FailureTTLMillis)
		require.Zero(t, template.LockedTTLMillis)

		coderdtest.AwaitTemplateVersionJob(t, client, version.ID)
		ws := coderdtest.CreateWorkspace(t, client, user.OrganizationID, template.ID)
		build := coderdtest.AwaitWorkspaceBuildJob(t, client, ws.LatestBuild.ID)
		require.Equal(t, codersdk.WorkspaceStatusRunning, build.Status)
		ticker <- time.Now()
		stats := <-statCh
		// Expect no transitions since the fields are unset on the template.
		require.Len(t, stats.Transitions, 0)
	})

	t.Run("InactiveTTLOK", func(t *testing.T) {
		t.Parallel()

		var (
			ctx         = testutil.Context(t, testutil.WaitMedium)
			ticker      = make(chan time.Time)
			statCh      = make(chan autobuild.Stats)
			inactiveTTL = time.Minute
		)

		client, user := coderdenttest.New(t, &coderdenttest.Options{
			Options: &coderdtest.Options{
				AutobuildTicker:          ticker,
				IncludeProvisionerDaemon: true,
				AutobuildStats:           statCh,
				TemplateScheduleStore:    &coderd.EnterpriseTemplateScheduleStore{},
			},
			LicenseOptions: &coderdenttest.LicenseOptions{
				Features: license.Features{codersdk.FeatureAdvancedTemplateScheduling: 1},
			},
		})

		version := coderdtest.CreateTemplateVersion(t, client, user.OrganizationID, &echo.Responses{
			Parse:          echo.ParseComplete,
			ProvisionPlan:  echo.ProvisionComplete,
			ProvisionApply: echo.ProvisionComplete,
		})
		template := coderdtest.CreateTemplate(t, client, user.OrganizationID, version.ID, func(ctr *codersdk.CreateTemplateRequest) {
			ctr.InactivityTTLMillis = ptr.Ref[int64](inactiveTTL.Milliseconds())
		})
		coderdtest.AwaitTemplateVersionJob(t, client, version.ID)

		ws := coderdtest.CreateWorkspace(t, client, user.OrganizationID, template.ID)
		build := coderdtest.AwaitWorkspaceBuildJob(t, client, ws.LatestBuild.ID)
		require.Equal(t, codersdk.WorkspaceStatusRunning, build.Status)
		// Simulate being inactive.
		ticker <- ws.LastUsedAt.Add(inactiveTTL * 2)
		stats := <-statCh

		// Expect workspace to transition to stopped state for breaching
		// failure TTL.
		require.Len(t, stats.Transitions, 1)
		require.Equal(t, stats.Transitions[ws.ID], database.WorkspaceTransitionStop)

		// The workspace should be locked.
		ws = coderdtest.MustWorkspace(t, client, ws.ID)
		require.NotNil(t, ws.LockedAt)
		lastUsedAt := ws.LastUsedAt

		err := client.UpdateWorkspaceLock(ctx, ws.ID, codersdk.UpdateWorkspaceLock{Lock: false})
		require.NoError(t, err)

		// Assert that we updated our last_used_at so that we don't immediately
		// retrigger another lock action.
		ws = coderdtest.MustWorkspace(t, client, ws.ID)
		require.True(t, ws.LastUsedAt.After(lastUsedAt))
	})

	t.Run("InactiveTTLTooEarly", func(t *testing.T) {
		t.Parallel()

		var (
			ticker      = make(chan time.Time)
			statCh      = make(chan autobuild.Stats)
			inactiveTTL = time.Minute
		)

		client, user := coderdenttest.New(t, &coderdenttest.Options{
			Options: &coderdtest.Options{
				AutobuildTicker:          ticker,
				IncludeProvisionerDaemon: true,
				AutobuildStats:           statCh,
				TemplateScheduleStore:    &coderd.EnterpriseTemplateScheduleStore{},
			},
			LicenseOptions: &coderdenttest.LicenseOptions{
				Features: license.Features{codersdk.FeatureAdvancedTemplateScheduling: 1},
			},
		})
		version := coderdtest.CreateTemplateVersion(t, client, user.OrganizationID, &echo.Responses{
			Parse:          echo.ParseComplete,
			ProvisionPlan:  echo.ProvisionComplete,
			ProvisionApply: echo.ProvisionComplete,
		})
		template := coderdtest.CreateTemplate(t, client, user.OrganizationID, version.ID, func(ctr *codersdk.CreateTemplateRequest) {
			ctr.InactivityTTLMillis = ptr.Ref[int64](inactiveTTL.Milliseconds())
		})
		coderdtest.AwaitTemplateVersionJob(t, client, version.ID)
		ws := coderdtest.CreateWorkspace(t, client, user.OrganizationID, template.ID)
		build := coderdtest.AwaitWorkspaceBuildJob(t, client, ws.LatestBuild.ID)
		require.Equal(t, codersdk.WorkspaceStatusRunning, build.Status)
		// Make it impossible to trigger the inactive ttl.
		ticker <- ws.LastUsedAt.Add(-inactiveTTL)
		stats := <-statCh
		// Expect no transitions since not enough time has elapsed.
		require.Len(t, stats.Transitions, 0)
	})

	// This is kind of a dumb test but it exists to offer some marginal
	// confidence that a bug in the auto-deletion logic doesn't delete running
	// workspaces.
	t.Run("UnlockedWorkspacesNotDeleted", func(t *testing.T) {
		t.Parallel()

		var (
			ticker    = make(chan time.Time)
			statCh    = make(chan autobuild.Stats)
			lockedTTL = time.Minute
		)

		client, user := coderdenttest.New(t, &coderdenttest.Options{
			Options: &coderdtest.Options{
				AutobuildTicker:          ticker,
				IncludeProvisionerDaemon: true,
				AutobuildStats:           statCh,
				TemplateScheduleStore:    &coderd.EnterpriseTemplateScheduleStore{},
			},
			LicenseOptions: &coderdenttest.LicenseOptions{
				Features: license.Features{codersdk.FeatureAdvancedTemplateScheduling: 1},
			},
		})
		version := coderdtest.CreateTemplateVersion(t, client, user.OrganizationID, &echo.Responses{
			Parse:          echo.ParseComplete,
			ProvisionPlan:  echo.ProvisionComplete,
			ProvisionApply: echo.ProvisionComplete,
		})
		template := coderdtest.CreateTemplate(t, client, user.OrganizationID, version.ID, func(ctr *codersdk.CreateTemplateRequest) {
			ctr.LockedTTLMillis = ptr.Ref[int64](lockedTTL.Milliseconds())
		})
		coderdtest.AwaitTemplateVersionJob(t, client, version.ID)
		ws := coderdtest.CreateWorkspace(t, client, user.OrganizationID, template.ID)
		build := coderdtest.AwaitWorkspaceBuildJob(t, client, ws.LatestBuild.ID)
		require.Nil(t, ws.LockedAt)
		require.Equal(t, codersdk.WorkspaceStatusRunning, build.Status)
		ticker <- ws.LastUsedAt.Add(lockedTTL * 2)
		stats := <-statCh
		// Expect no transitions since workspace is unlocked.
		require.Len(t, stats.Transitions, 0)
	})

	// Assert that a stopped workspace that breaches the inactivity threshold
	// does not trigger a build transition but is still placed in the
	// lock state.
	t.Run("InactiveStoppedWorkspaceNoTransition", func(t *testing.T) {
		t.Parallel()

		var (
			ticker      = make(chan time.Time)
			statCh      = make(chan autobuild.Stats)
			inactiveTTL = time.Minute
		)

		client, user := coderdenttest.New(t, &coderdenttest.Options{
			Options: &coderdtest.Options{
				AutobuildTicker:          ticker,
				IncludeProvisionerDaemon: true,
				AutobuildStats:           statCh,
				TemplateScheduleStore:    &coderd.EnterpriseTemplateScheduleStore{},
			},
			LicenseOptions: &coderdenttest.LicenseOptions{
				Features: license.Features{codersdk.FeatureAdvancedTemplateScheduling: 1},
			},
		})
		version := coderdtest.CreateTemplateVersion(t, client, user.OrganizationID, &echo.Responses{
			Parse:          echo.ParseComplete,
			ProvisionPlan:  echo.ProvisionComplete,
			ProvisionApply: echo.ProvisionComplete,
		})
		template := coderdtest.CreateTemplate(t, client, user.OrganizationID, version.ID, func(ctr *codersdk.CreateTemplateRequest) {
			ctr.InactivityTTLMillis = ptr.Ref[int64](inactiveTTL.Milliseconds())
		})
		coderdtest.AwaitTemplateVersionJob(t, client, version.ID)

		ws := coderdtest.CreateWorkspace(t, client, user.OrganizationID, template.ID)
		build := coderdtest.AwaitWorkspaceBuildJob(t, client, ws.LatestBuild.ID)
		require.Equal(t, codersdk.WorkspaceStatusRunning, build.Status)

		// Stop the workspace so we can assert autobuild does nothing
		// if we breach our inactivity threshold.
		ws = coderdtest.MustTransitionWorkspace(t, client, ws.ID, database.WorkspaceTransitionStart, database.WorkspaceTransitionStop)

		// Simulate not having accessed the workspace in a while.
		ticker <- ws.LastUsedAt.Add(2 * inactiveTTL)
		stats := <-statCh
		// Expect no transitions since workspace is stopped.
		require.Len(t, stats.Transitions, 0)
		ws = coderdtest.MustWorkspace(t, client, ws.ID)
		// The workspace should still be locked even though we didn't
		// transition the workspace.
		require.NotNil(t, ws.LockedAt)
	})

	// Test the flow of a workspace transitioning from
	// inactive -> locked -> deleted.
	t.Run("WorkspaceInactiveDeleteTransition", func(t *testing.T) {
		t.Parallel()

		var (
			ticker        = make(chan time.Time)
			statCh        = make(chan autobuild.Stats)
			transitionTTL = time.Minute
		)

		client, user := coderdenttest.New(t, &coderdenttest.Options{
			Options: &coderdtest.Options{
				AutobuildTicker:          ticker,
				IncludeProvisionerDaemon: true,
				AutobuildStats:           statCh,
				TemplateScheduleStore:    &coderd.EnterpriseTemplateScheduleStore{},
			},
			LicenseOptions: &coderdenttest.LicenseOptions{
				Features: license.Features{codersdk.FeatureAdvancedTemplateScheduling: 1},
			},
		})

		version := coderdtest.CreateTemplateVersion(t, client, user.OrganizationID, &echo.Responses{
			Parse:          echo.ParseComplete,
			ProvisionPlan:  echo.ProvisionComplete,
			ProvisionApply: echo.ProvisionComplete,
		})
		template := coderdtest.CreateTemplate(t, client, user.OrganizationID, version.ID, func(ctr *codersdk.CreateTemplateRequest) {
			ctr.InactivityTTLMillis = ptr.Ref[int64](transitionTTL.Milliseconds())
			ctr.LockedTTLMillis = ptr.Ref[int64](transitionTTL.Milliseconds())
		})
		coderdtest.AwaitTemplateVersionJob(t, client, version.ID)

		ws := coderdtest.CreateWorkspace(t, client, user.OrganizationID, template.ID)
		build := coderdtest.AwaitWorkspaceBuildJob(t, client, ws.LatestBuild.ID)
		require.Equal(t, codersdk.WorkspaceStatusRunning, build.Status)

		// Simulate not having accessed the workspace in a while.
		ticker <- ws.LastUsedAt.Add(2 * transitionTTL)
		stats := <-statCh
		// Expect workspace to transition to stopped state for breaching
		// inactive TTL.
		require.Len(t, stats.Transitions, 1)
		require.Equal(t, stats.Transitions[ws.ID], database.WorkspaceTransitionStop)

		ws = coderdtest.MustWorkspace(t, client, ws.ID)
		// The workspace should be locked.
		require.NotNil(t, ws.LockedAt)

		// Wait for the autobuilder to stop the workspace.
		_ = coderdtest.AwaitWorkspaceBuildJob(t, client, ws.LatestBuild.ID)

		// Simulate the workspace being locked beyond the threshold.
		ticker <- ws.LockedAt.Add(2 * transitionTTL)
		stats = <-statCh
		require.Len(t, stats.Transitions, 1)
		// The workspace should be scheduled for deletion.
		require.Equal(t, stats.Transitions[ws.ID], database.WorkspaceTransitionDelete)

		// Wait for the workspace to be deleted.
		ws = coderdtest.MustWorkspace(t, client, ws.ID)
		_ = coderdtest.AwaitWorkspaceBuildJob(t, client, ws.LatestBuild.ID)

		// Assert that the workspace is actually deleted.
		_, err := client.Workspace(testutil.Context(t, testutil.WaitShort), ws.ID)
		require.Error(t, err)
		cerr, ok := codersdk.AsError(err)
		require.True(t, ok)
		require.Equal(t, http.StatusGone, cerr.StatusCode())
	})

	t.Run("LockedTTTooEarly", func(t *testing.T) {
		t.Parallel()

		var (
			ticker    = make(chan time.Time)
			statCh    = make(chan autobuild.Stats)
			lockedTTL = time.Minute
		)

		client, user := coderdenttest.New(t, &coderdenttest.Options{
			Options: &coderdtest.Options{
				AutobuildTicker:          ticker,
				IncludeProvisionerDaemon: true,
				AutobuildStats:           statCh,
				TemplateScheduleStore:    &coderd.EnterpriseTemplateScheduleStore{},
			},
			LicenseOptions: &coderdenttest.LicenseOptions{
				Features: license.Features{codersdk.FeatureAdvancedTemplateScheduling: 1},
			},
		})
		version := coderdtest.CreateTemplateVersion(t, client, user.OrganizationID, &echo.Responses{
			Parse:          echo.ParseComplete,
			ProvisionPlan:  echo.ProvisionComplete,
			ProvisionApply: echo.ProvisionComplete,
		})
		template := coderdtest.CreateTemplate(t, client, user.OrganizationID, version.ID, func(ctr *codersdk.CreateTemplateRequest) {
			ctr.LockedTTLMillis = ptr.Ref[int64](lockedTTL.Milliseconds())
		})
		coderdtest.AwaitTemplateVersionJob(t, client, version.ID)
		ws := coderdtest.CreateWorkspace(t, client, user.OrganizationID, template.ID)
		build := coderdtest.AwaitWorkspaceBuildJob(t, client, ws.LatestBuild.ID)
		require.Equal(t, codersdk.WorkspaceStatusRunning, build.Status)

		ctx := testutil.Context(t, testutil.WaitMedium)
		err := client.UpdateWorkspaceLock(ctx, ws.ID, codersdk.UpdateWorkspaceLock{
			Lock: true,
		})
		require.NoError(t, err)

		ws = coderdtest.MustWorkspace(t, client, ws.ID)
		require.NotNil(t, ws.LockedAt)

		// Ensure we haven't breached our threshold.
		ticker <- ws.LockedAt.Add(-lockedTTL * 2)
		stats := <-statCh
		// Expect no transitions since not enough time has elapsed.
		require.Len(t, stats.Transitions, 0)

		_, err = client.UpdateTemplateMeta(ctx, template.ID, codersdk.UpdateTemplateMeta{
			LockedTTLMillis: lockedTTL.Milliseconds(),
		})
		require.NoError(t, err)

		// Simlute the workspace breaching the threshold.
		ticker <- ws.LockedAt.Add(lockedTTL * 2)
		stats = <-statCh
		require.Len(t, stats.Transitions, 1)
		require.Equal(t, database.WorkspaceTransitionDelete, stats.Transitions[ws.ID])
	})

	// Assert that a locked workspace does not autostart.
	t.Run("LockedNoAutostart", func(t *testing.T) {
		t.Parallel()

		var (
			ctx         = testutil.Context(t, testutil.WaitMedium)
			tickCh      = make(chan time.Time)
			statsCh     = make(chan autobuild.Stats)
			inactiveTTL = time.Minute
		)
		client, user := coderdenttest.New(t, &coderdenttest.Options{
			Options: &coderdtest.Options{
				AutobuildTicker:          tickCh,
				IncludeProvisionerDaemon: true,
				AutobuildStats:           statsCh,
				TemplateScheduleStore:    &coderd.EnterpriseTemplateScheduleStore{},
			},
			LicenseOptions: &coderdenttest.LicenseOptions{
				Features: license.Features{codersdk.FeatureAdvancedTemplateScheduling: 1},
			},
		})

		version := coderdtest.CreateTemplateVersion(t, client, user.OrganizationID, &echo.Responses{
			Parse:          echo.ParseComplete,
			ProvisionPlan:  echo.ProvisionComplete,
			ProvisionApply: echo.ProvisionComplete,
		})
		coderdtest.AwaitTemplateVersionJob(t, client, version.ID)

		template := coderdtest.CreateTemplate(t, client, user.OrganizationID, version.ID)

		sched, err := schedule.Weekly("CRON_TZ=UTC 0 * * * *")
		require.NoError(t, err)

		ws := coderdtest.CreateWorkspace(t, client, user.OrganizationID, template.ID, func(cwr *codersdk.CreateWorkspaceRequest) {
			cwr.AutostartSchedule = ptr.Ref(sched.String())
		})
		coderdtest.AwaitWorkspaceBuildJob(t, client, ws.LatestBuild.ID)
		coderdtest.MustTransitionWorkspace(t, client, ws.ID, database.WorkspaceTransitionStart, database.WorkspaceTransitionStop)

		// Assert that autostart works when the workspace isn't locked..
		tickCh <- sched.Next(ws.LatestBuild.CreatedAt)
		stats := <-statsCh
		require.NoError(t, stats.Error)
		require.Len(t, stats.Transitions, 1)
		require.Contains(t, stats.Transitions, ws.ID)
		require.Equal(t, database.WorkspaceTransitionStart, stats.Transitions[ws.ID])

		ws = coderdtest.MustWorkspace(t, client, ws.ID)
		coderdtest.AwaitWorkspaceBuildJob(t, client, ws.LatestBuild.ID)

		// Now that we've validated that the workspace is eligible for autostart
		// lets cause it to become locked.
		_, err = client.UpdateTemplateMeta(ctx, template.ID, codersdk.UpdateTemplateMeta{
			InactivityTTLMillis: inactiveTTL.Milliseconds(),
		})
		require.NoError(t, err)

		// We should see the workspace get stopped now.
		tickCh <- ws.LastUsedAt.Add(inactiveTTL * 2)
		stats = <-statsCh
		require.NoError(t, stats.Error)
		require.Len(t, stats.Transitions, 1)
		require.Contains(t, stats.Transitions, ws.ID)
		require.Equal(t, database.WorkspaceTransitionStop, stats.Transitions[ws.ID])

		// The workspace should be locked now.
		ws = coderdtest.MustWorkspace(t, client, ws.ID)
		coderdtest.AwaitWorkspaceBuildJob(t, client, ws.LatestBuild.ID)
		require.NotNil(t, ws.LockedAt)

		// Assert that autostart is no longer triggered since workspace is locked.
		tickCh <- sched.Next(ws.LatestBuild.CreatedAt)
		stats = <-statsCh
		require.Len(t, stats.Transitions, 0)
	})
}

func TestWorkspacesFiltering(t *testing.T) {
	t.Parallel()

	t.Run("FilterQueryHasDeletingByAndLicensed", func(t *testing.T) {
		t.Parallel()

		inactivityTTL := 1 * 24 * time.Hour

		client, user := coderdenttest.New(t, &coderdenttest.Options{
			Options: &coderdtest.Options{
				IncludeProvisionerDaemon: true,
			},
			LicenseOptions: &coderdenttest.LicenseOptions{
				Features: license.Features{
					codersdk.FeatureAdvancedTemplateScheduling: 1,
				},
			},
		})

		version := coderdtest.CreateTemplateVersion(t, client, user.OrganizationID, nil)
		template := coderdtest.CreateTemplate(t, client, user.OrganizationID, version.ID)

		coderdtest.AwaitTemplateVersionJob(t, client, version.ID)

		// update template with inactivity ttl
		ctx, cancel := context.WithTimeout(context.Background(), testutil.WaitLong)
		defer cancel()

		template, err := client.UpdateTemplateMeta(ctx, template.ID, codersdk.UpdateTemplateMeta{
			InactivityTTLMillis: inactivityTTL.Milliseconds(),
		})

		assert.NoError(t, err)
		assert.Equal(t, inactivityTTL.Milliseconds(), template.InactivityTTLMillis)

		workspace := coderdtest.CreateWorkspace(t, client, user.OrganizationID, template.ID)
		coderdtest.AwaitWorkspaceBuildJob(t, client, workspace.LatestBuild.ID)

		// stop build so workspace is inactive
		stopBuild := coderdtest.CreateWorkspaceBuild(t, client, workspace, database.WorkspaceTransitionStop)
		coderdtest.AwaitWorkspaceBuildJob(t, client, stopBuild.ID)

		res, err := client.Workspaces(ctx, codersdk.WorkspaceFilter{
			// adding a second to time.Now() to give some buffer in case test runs quickly
			FilterQuery: fmt.Sprintf("deleting_by:%s", time.Now().Add(time.Second).Add(inactivityTTL).Format("2006-01-02")),
		})
		assert.NoError(t, err)
		assert.Len(t, res.Workspaces, 1)
		assert.Equal(t, workspace.ID, res.Workspaces[0].ID)
	})
}<|MERGE_RESOLUTION|>--- conflicted
+++ resolved
@@ -15,7 +15,7 @@
 	"github.com/coder/coder/coderd/autobuild"
 	"github.com/coder/coder/coderd/coderdtest"
 	"github.com/coder/coder/coderd/database"
-	"github.com/coder/coder/coderd/schedule"
+	agplschedule "github.com/coder/coder/coderd/schedule"
 	"github.com/coder/coder/coderd/util/ptr"
 	"github.com/coder/coder/codersdk"
 	"github.com/coder/coder/enterprise/coderd/coderdenttest"
@@ -93,19 +93,6 @@
 				IgnoreErrors: true,
 			})
 			failureTTL = time.Minute
-<<<<<<< HEAD
-
-			client = coderdenttest.New(t, &coderdenttest.Options{
-				Options: &coderdtest.Options{
-					Logger:                   &logger,
-					AutobuildTicker:          ticker,
-					IncludeProvisionerDaemon: true,
-					AutobuildStats:           statCh,
-					TemplateScheduleStore:    &schedule.EnterpriseTemplateScheduleStore{},
-				},
-			})
-=======
->>>>>>> 19f58350
 		)
 
 		client, user := coderdenttest.New(t, &coderdenttest.Options{
@@ -114,7 +101,7 @@
 				AutobuildTicker:          ticker,
 				IncludeProvisionerDaemon: true,
 				AutobuildStats:           statCh,
-				TemplateScheduleStore:    &coderd.EnterpriseTemplateScheduleStore{},
+				TemplateScheduleStore:    schedule.NewEnterpriseTemplateScheduleStore(),
 			},
 			LicenseOptions: &coderdenttest.LicenseOptions{
 				Features: license.Features{codersdk.FeatureAdvancedTemplateScheduling: 1},
@@ -153,19 +140,6 @@
 				IgnoreErrors: true,
 			})
 			failureTTL = time.Minute
-<<<<<<< HEAD
-
-			client = coderdenttest.New(t, &coderdenttest.Options{
-				Options: &coderdtest.Options{
-					Logger:                   &logger,
-					AutobuildTicker:          ticker,
-					IncludeProvisionerDaemon: true,
-					AutobuildStats:           statCh,
-					TemplateScheduleStore:    &schedule.EnterpriseTemplateScheduleStore{},
-				},
-			})
-=======
->>>>>>> 19f58350
 		)
 
 		client, user := coderdenttest.New(t, &coderdenttest.Options{
@@ -174,7 +148,7 @@
 				AutobuildTicker:          ticker,
 				IncludeProvisionerDaemon: true,
 				AutobuildStats:           statCh,
-				TemplateScheduleStore:    &coderd.EnterpriseTemplateScheduleStore{},
+				TemplateScheduleStore:    schedule.NewEnterpriseTemplateScheduleStore(),
 			},
 			LicenseOptions: &coderdenttest.LicenseOptions{
 				Features: license.Features{codersdk.FeatureAdvancedTemplateScheduling: 1},
@@ -212,19 +186,6 @@
 				// builds.
 				IgnoreErrors: true,
 			})
-<<<<<<< HEAD
-
-			client = coderdenttest.New(t, &coderdenttest.Options{
-				Options: &coderdtest.Options{
-					Logger:                   &logger,
-					AutobuildTicker:          ticker,
-					IncludeProvisionerDaemon: true,
-					AutobuildStats:           statCh,
-					TemplateScheduleStore:    &schedule.EnterpriseTemplateScheduleStore{},
-				},
-			})
-=======
->>>>>>> 19f58350
 		)
 
 		client, user := coderdenttest.New(t, &coderdenttest.Options{
@@ -233,7 +194,7 @@
 				AutobuildTicker:          ticker,
 				IncludeProvisionerDaemon: true,
 				AutobuildStats:           statCh,
-				TemplateScheduleStore:    &coderd.EnterpriseTemplateScheduleStore{},
+				TemplateScheduleStore:    schedule.NewEnterpriseTemplateScheduleStore(),
 			},
 			LicenseOptions: &coderdenttest.LicenseOptions{
 				Features: license.Features{codersdk.FeatureAdvancedTemplateScheduling: 1},
@@ -275,7 +236,7 @@
 				AutobuildTicker:          ticker,
 				IncludeProvisionerDaemon: true,
 				AutobuildStats:           statCh,
-				TemplateScheduleStore:    &coderd.EnterpriseTemplateScheduleStore{},
+				TemplateScheduleStore:    schedule.NewEnterpriseTemplateScheduleStore(),
 			},
 			LicenseOptions: &coderdenttest.LicenseOptions{
 				Features: license.Features{codersdk.FeatureAdvancedTemplateScheduling: 1},
@@ -332,7 +293,7 @@
 				AutobuildTicker:          ticker,
 				IncludeProvisionerDaemon: true,
 				AutobuildStats:           statCh,
-				TemplateScheduleStore:    &coderd.EnterpriseTemplateScheduleStore{},
+				TemplateScheduleStore:    schedule.NewEnterpriseTemplateScheduleStore(),
 			},
 			LicenseOptions: &coderdenttest.LicenseOptions{
 				Features: license.Features{codersdk.FeatureAdvancedTemplateScheduling: 1},
@@ -374,7 +335,7 @@
 				AutobuildTicker:          ticker,
 				IncludeProvisionerDaemon: true,
 				AutobuildStats:           statCh,
-				TemplateScheduleStore:    &coderd.EnterpriseTemplateScheduleStore{},
+				TemplateScheduleStore:    schedule.NewEnterpriseTemplateScheduleStore(),
 			},
 			LicenseOptions: &coderdenttest.LicenseOptions{
 				Features: license.Features{codersdk.FeatureAdvancedTemplateScheduling: 1},
@@ -416,7 +377,7 @@
 				AutobuildTicker:          ticker,
 				IncludeProvisionerDaemon: true,
 				AutobuildStats:           statCh,
-				TemplateScheduleStore:    &coderd.EnterpriseTemplateScheduleStore{},
+				TemplateScheduleStore:    schedule.NewEnterpriseTemplateScheduleStore(),
 			},
 			LicenseOptions: &coderdenttest.LicenseOptions{
 				Features: license.Features{codersdk.FeatureAdvancedTemplateScheduling: 1},
@@ -467,7 +428,7 @@
 				AutobuildTicker:          ticker,
 				IncludeProvisionerDaemon: true,
 				AutobuildStats:           statCh,
-				TemplateScheduleStore:    &coderd.EnterpriseTemplateScheduleStore{},
+				TemplateScheduleStore:    schedule.NewEnterpriseTemplateScheduleStore(),
 			},
 			LicenseOptions: &coderdenttest.LicenseOptions{
 				Features: license.Features{codersdk.FeatureAdvancedTemplateScheduling: 1},
@@ -537,7 +498,7 @@
 				AutobuildTicker:          ticker,
 				IncludeProvisionerDaemon: true,
 				AutobuildStats:           statCh,
-				TemplateScheduleStore:    &coderd.EnterpriseTemplateScheduleStore{},
+				TemplateScheduleStore:    schedule.NewEnterpriseTemplateScheduleStore(),
 			},
 			LicenseOptions: &coderdenttest.LicenseOptions{
 				Features: license.Features{codersdk.FeatureAdvancedTemplateScheduling: 1},
@@ -598,7 +559,7 @@
 				AutobuildTicker:          tickCh,
 				IncludeProvisionerDaemon: true,
 				AutobuildStats:           statsCh,
-				TemplateScheduleStore:    &coderd.EnterpriseTemplateScheduleStore{},
+				TemplateScheduleStore:    schedule.NewEnterpriseTemplateScheduleStore(),
 			},
 			LicenseOptions: &coderdenttest.LicenseOptions{
 				Features: license.Features{codersdk.FeatureAdvancedTemplateScheduling: 1},
@@ -614,7 +575,7 @@
 
 		template := coderdtest.CreateTemplate(t, client, user.OrganizationID, version.ID)
 
-		sched, err := schedule.Weekly("CRON_TZ=UTC 0 * * * *")
+		sched, err := agplschedule.Weekly("CRON_TZ=UTC 0 * * * *")
 		require.NoError(t, err)
 
 		ws := coderdtest.CreateWorkspace(t, client, user.OrganizationID, template.ID, func(cwr *codersdk.CreateWorkspaceRequest) {
