package coderd_test

import (
	"bytes"
	"context"
	"database/sql"
	"encoding/json"
	"fmt"
	"net/http"
	"os"
	"os/exec"
	"path/filepath"
	"strings"
	"sync/atomic"
	"testing"
	"time"

	"github.com/google/uuid"
	"github.com/prometheus/client_golang/prometheus"
	"github.com/stretchr/testify/assert"
	"github.com/stretchr/testify/require"

	"cdr.dev/slog"
	"cdr.dev/slog/sloggers/slogtest"

	"github.com/coder/coder/v2/coderd/audit"
	"github.com/coder/coder/v2/coderd/autobuild"
	"github.com/coder/coder/v2/coderd/coderdtest"
	"github.com/coder/coder/v2/coderd/database"
	"github.com/coder/coder/v2/coderd/database/dbauthz"
	"github.com/coder/coder/v2/coderd/database/dbfake"
	"github.com/coder/coder/v2/coderd/database/dbgen"
	"github.com/coder/coder/v2/coderd/database/dbtestutil"
	"github.com/coder/coder/v2/coderd/database/dbtime"
	"github.com/coder/coder/v2/coderd/files"
	"github.com/coder/coder/v2/coderd/httpmw"
	"github.com/coder/coder/v2/coderd/notifications"
	agplprebuilds "github.com/coder/coder/v2/coderd/prebuilds"
	"github.com/coder/coder/v2/coderd/provisionerdserver"
	"github.com/coder/coder/v2/coderd/rbac"
	"github.com/coder/coder/v2/coderd/rbac/policy"
	agplschedule "github.com/coder/coder/v2/coderd/schedule"
	"github.com/coder/coder/v2/coderd/schedule/cron"
	"github.com/coder/coder/v2/coderd/util/ptr"
	"github.com/coder/coder/v2/codersdk"
	entaudit "github.com/coder/coder/v2/enterprise/audit"
	"github.com/coder/coder/v2/enterprise/audit/backends"
	"github.com/coder/coder/v2/enterprise/coderd/coderdenttest"
	"github.com/coder/coder/v2/enterprise/coderd/license"
	"github.com/coder/coder/v2/enterprise/coderd/prebuilds"
	"github.com/coder/coder/v2/enterprise/coderd/schedule"
	"github.com/coder/coder/v2/provisioner/echo"
	"github.com/coder/coder/v2/provisionersdk"
	"github.com/coder/coder/v2/provisionersdk/proto"
	"github.com/coder/coder/v2/testutil"
	"github.com/coder/quartz"
)

// agplUserQuietHoursScheduleStore is passed to
// NewEnterpriseTemplateScheduleStore as we don't care about updating the
// schedule and having it recalculate the build deadline in these tests.
func agplUserQuietHoursScheduleStore() *atomic.Pointer[agplschedule.UserQuietHoursScheduleStore] {
	store := agplschedule.NewAGPLUserQuietHoursScheduleStore()
	p := &atomic.Pointer[agplschedule.UserQuietHoursScheduleStore]{}
	p.Store(&store)
	return p
}

func TestCreateWorkspace(t *testing.T) {
	t.Parallel()

	t.Run("NoTemplateAccess", func(t *testing.T) {
		t.Parallel()

		client, first := coderdenttest.New(t, &coderdenttest.Options{
			LicenseOptions: &coderdenttest.LicenseOptions{
				Features: license.Features{
					codersdk.FeatureTemplateRBAC:          1,
					codersdk.FeatureMultipleOrganizations: 1,
				},
			},
		})

		other, _ := coderdtest.CreateAnotherUser(t, client, first.OrganizationID, rbac.RoleMember(), rbac.RoleOwner())

		ctx := testutil.Context(t, testutil.WaitLong)

		org, err := other.CreateOrganization(ctx, codersdk.CreateOrganizationRequest{
			Name: "another",
		})
		require.NoError(t, err)
		version := coderdtest.CreateTemplateVersion(t, other, org.ID, nil)
		template := coderdtest.CreateTemplate(t, other, org.ID, version.ID)

		ctx = testutil.Context(t, testutil.WaitLong) // Reset the context to avoid timeouts.

		_, err = client.CreateWorkspace(ctx, first.OrganizationID, codersdk.Me, codersdk.CreateWorkspaceRequest{
			TemplateID: template.ID,
			Name:       "workspace",
		})
		require.Error(t, err)
		var apiErr *codersdk.Error
		require.ErrorAs(t, err, &apiErr)
		require.Equal(t, http.StatusNotAcceptable, apiErr.StatusCode())
	})

	// Test that a user cannot indirectly access
	// a template they do not have access to.
	t.Run("Unauthorized", func(t *testing.T) {
		t.Parallel()

		client, user := coderdenttest.New(t, &coderdenttest.Options{LicenseOptions: &coderdenttest.LicenseOptions{
			Features: license.Features{
				codersdk.FeatureTemplateRBAC: 1,
			},
		}})
		templateAdminClient, _ := coderdtest.CreateAnotherUser(t, client, user.OrganizationID, rbac.RoleTemplateAdmin())

		version := coderdtest.CreateTemplateVersion(t, client, user.OrganizationID, nil)
		template := coderdtest.CreateTemplate(t, client, user.OrganizationID, version.ID)

		ctx := testutil.Context(t, testutil.WaitLong)

		acl, err := templateAdminClient.TemplateACL(ctx, template.ID)
		require.NoError(t, err)

		require.Len(t, acl.Groups, 1)
		require.Len(t, acl.Users, 0)

		err = templateAdminClient.UpdateTemplateACL(ctx, template.ID, codersdk.UpdateTemplateACL{
			GroupPerms: map[string]codersdk.TemplateRole{
				acl.Groups[0].ID.String(): codersdk.TemplateRoleDeleted,
			},
		})
		require.NoError(t, err)

		client1, user1 := coderdtest.CreateAnotherUser(t, client, user.OrganizationID)

		_, err = client1.Template(ctx, template.ID)
		require.Error(t, err)
		cerr, ok := codersdk.AsError(err)
		require.True(t, ok)
		require.Equal(t, http.StatusNotFound, cerr.StatusCode())

		req := codersdk.CreateWorkspaceRequest{
			TemplateID:        template.ID,
			Name:              "testme",
			AutostartSchedule: ptr.Ref("CRON_TZ=US/Central 30 9 * * 1-5"),
			TTLMillis:         ptr.Ref((8 * time.Hour).Milliseconds()),
		}

		_, err = client1.CreateWorkspace(ctx, user.OrganizationID, user1.ID.String(), req)
		require.Error(t, err)
	})

	t.Run("NoTemplateAccess", func(t *testing.T) {
		t.Parallel()
		ownerClient, owner := coderdenttest.New(t, &coderdenttest.Options{
			Options: &coderdtest.Options{
				IncludeProvisionerDaemon: true,
			},
			LicenseOptions: &coderdenttest.LicenseOptions{
				Features: license.Features{
					codersdk.FeatureTemplateRBAC: 1,
				},
			},
		})

		templateAdmin, _ := coderdtest.CreateAnotherUser(t, ownerClient, owner.OrganizationID, rbac.RoleTemplateAdmin())
		user, _ := coderdtest.CreateAnotherUser(t, ownerClient, owner.OrganizationID, rbac.RoleMember())

		version := coderdtest.CreateTemplateVersion(t, templateAdmin, owner.OrganizationID, nil)
		coderdtest.AwaitTemplateVersionJobCompleted(t, templateAdmin, version.ID)
		template := coderdtest.CreateTemplate(t, templateAdmin, owner.OrganizationID, version.ID)

		ctx := testutil.Context(t, testutil.WaitLong)

		// Remove everyone access
		err := templateAdmin.UpdateTemplateACL(ctx, template.ID, codersdk.UpdateTemplateACL{
			UserPerms: map[string]codersdk.TemplateRole{},
			GroupPerms: map[string]codersdk.TemplateRole{
				owner.OrganizationID.String(): codersdk.TemplateRoleDeleted,
			},
		})
		require.NoError(t, err)

		// Test "everyone" access is revoked to the regular user
		_, err = user.Template(ctx, template.ID)
		require.Error(t, err)
		var apiErr *codersdk.Error
		require.ErrorAs(t, err, &apiErr)
		require.Equal(t, http.StatusNotFound, apiErr.StatusCode())

		_, err = user.CreateUserWorkspace(ctx, codersdk.Me, codersdk.CreateWorkspaceRequest{
			TemplateID:        template.ID,
			Name:              "random",
			AutostartSchedule: ptr.Ref("CRON_TZ=US/Central 30 9 * * 1-5"),
			TTLMillis:         ptr.Ref((8 * time.Hour).Milliseconds()),
			AutomaticUpdates:  codersdk.AutomaticUpdatesNever,
		})
		require.Error(t, err)
		require.ErrorAs(t, err, &apiErr)
		require.Equal(t, http.StatusBadRequest, apiErr.StatusCode())
		require.Contains(t, apiErr.Message, "doesn't exist")
	})

	// Auditors cannot "use" templates, they can only read them.
	t.Run("Auditor", func(t *testing.T) {
		t.Parallel()

		owner, first := coderdenttest.New(t, &coderdenttest.Options{
			Options: &coderdtest.Options{
				IncludeProvisionerDaemon: true,
			},
			LicenseOptions: &coderdenttest.LicenseOptions{
				Features: license.Features{
					codersdk.FeatureTemplateRBAC:          1,
					codersdk.FeatureMultipleOrganizations: 1,
				},
			},
		})

		// A member of the org as an auditor
		auditor, _ := coderdtest.CreateAnotherUser(t, owner, first.OrganizationID, rbac.RoleAuditor())

		ctx, cancel := context.WithTimeout(context.Background(), testutil.WaitLong)
		defer cancel()

		// Given: a template with a version without the "use" permission on everyone
		version := coderdtest.CreateTemplateVersion(t, owner, first.OrganizationID, nil)
		_ = coderdtest.AwaitTemplateVersionJobCompleted(t, owner, version.ID)
		template := coderdtest.CreateTemplate(t, owner, first.OrganizationID, version.ID)

		//nolint:gocritic // This should be run as the owner user.
		err := owner.UpdateTemplateACL(ctx, template.ID, codersdk.UpdateTemplateACL{
			UserPerms: nil,
			GroupPerms: map[string]codersdk.TemplateRole{
				first.OrganizationID.String(): codersdk.TemplateRoleDeleted,
			},
		})
		require.NoError(t, err)

		_, err = auditor.CreateUserWorkspace(ctx, codersdk.Me, codersdk.CreateWorkspaceRequest{
			TemplateID: template.ID,
			Name:       "workspace",
		})
		require.Error(t, err)
		var apiErr *codersdk.Error
		require.ErrorAs(t, err, &apiErr)
		require.Equal(t, http.StatusForbidden, apiErr.StatusCode())
		require.Contains(t, apiErr.Message, "Unauthorized access to use the template")
	})
}

func TestCreateUserWorkspace(t *testing.T) {
	t.Parallel()

	// Create a custom role that can create workspaces for another user.
	t.Run("ForAnotherUser", func(t *testing.T) {
		t.Parallel()

		owner, first := coderdenttest.New(t, &coderdenttest.Options{
			Options: &coderdtest.Options{
				IncludeProvisionerDaemon: true,
			},
			LicenseOptions: &coderdenttest.LicenseOptions{
				Features: license.Features{
					codersdk.FeatureCustomRoles:  1,
					codersdk.FeatureTemplateRBAC: 1,
				},
			},
		})
		ctx := testutil.Context(t, testutil.WaitShort)
		//nolint:gocritic // using owner to setup roles
		r, err := owner.CreateOrganizationRole(ctx, codersdk.Role{
			Name:           "creator",
			OrganizationID: first.OrganizationID.String(),
			DisplayName:    "Creator",
			OrganizationPermissions: codersdk.CreatePermissions(map[codersdk.RBACResource][]codersdk.RBACAction{
				codersdk.ResourceWorkspace:          {codersdk.ActionCreate, codersdk.ActionWorkspaceStart, codersdk.ActionUpdate, codersdk.ActionRead},
				codersdk.ResourceOrganizationMember: {codersdk.ActionRead},
			}),
		})
		require.NoError(t, err)

		// use admin for setting up test
		admin, adminID := coderdtest.CreateAnotherUser(t, owner, first.OrganizationID, rbac.RoleTemplateAdmin())

		// try the test action with this user & custom role
		creator, _ := coderdtest.CreateAnotherUser(t, owner, first.OrganizationID, rbac.RoleMember(), rbac.RoleIdentifier{
			Name:           r.Name,
			OrganizationID: first.OrganizationID,
		})

		template, _ := coderdtest.DynamicParameterTemplate(t, admin, first.OrganizationID, coderdtest.DynamicParameterTemplateParams{
			Zip: true,
		})

		ctx = testutil.Context(t, testutil.WaitLong)

		wrk, err := creator.CreateUserWorkspace(ctx, adminID.ID.String(), codersdk.CreateWorkspaceRequest{
			TemplateID: template.ID,
			Name:       "workspace",
		})
		require.NoError(t, err)
		coderdtest.AwaitWorkspaceBuildJobCompleted(t, admin, wrk.LatestBuild.ID)

		_, err = creator.WorkspaceByOwnerAndName(ctx, adminID.Username, wrk.Name, codersdk.WorkspaceOptions{
			IncludeDeleted: false,
		})
		require.NoError(t, err)
	})

	t.Run("ForANonOrgMember", func(t *testing.T) {
		t.Parallel()

		owner, first := coderdenttest.New(t, &coderdenttest.Options{
			Options: &coderdtest.Options{
				IncludeProvisionerDaemon: true,
			},
			LicenseOptions: &coderdenttest.LicenseOptions{
				Features: license.Features{
					codersdk.FeatureCustomRoles:           1,
					codersdk.FeatureTemplateRBAC:          1,
					codersdk.FeatureMultipleOrganizations: 1,
				},
			},
		})
		ctx := testutil.Context(t, testutil.WaitShort)
		//nolint:gocritic // using owner to setup roles
		r, err := owner.CreateOrganizationRole(ctx, codersdk.Role{
			Name:           "creator",
			OrganizationID: first.OrganizationID.String(),
			DisplayName:    "Creator",
			OrganizationPermissions: codersdk.CreatePermissions(map[codersdk.RBACResource][]codersdk.RBACAction{
				codersdk.ResourceWorkspace:          {codersdk.ActionCreate, codersdk.ActionWorkspaceStart, codersdk.ActionUpdate, codersdk.ActionRead},
				codersdk.ResourceOrganizationMember: {codersdk.ActionRead},
			}),
		})
		require.NoError(t, err)

		// user to make the workspace for, **note** the user is not a member of the first org.
		// This is strange, but technically valid. The creator can create a workspace for
		// this user in this org, even though the user cannot access the workspace.
		secondOrg := coderdenttest.CreateOrganization(t, owner, coderdenttest.CreateOrganizationOptions{})
		_, forUser := coderdtest.CreateAnotherUser(t, owner, secondOrg.ID)

		// try the test action with this user & custom role
		creator, _ := coderdtest.CreateAnotherUser(t, owner, first.OrganizationID, rbac.RoleMember(),
			rbac.RoleTemplateAdmin(), // Need site wide access to make workspace for non-org
			rbac.RoleIdentifier{
				Name:           r.Name,
				OrganizationID: first.OrganizationID,
			},
		)

		template, _ := coderdtest.DynamicParameterTemplate(t, creator, first.OrganizationID, coderdtest.DynamicParameterTemplateParams{})

		ctx = testutil.Context(t, testutil.WaitLong)

		wrk, err := creator.CreateUserWorkspace(ctx, forUser.ID.String(), codersdk.CreateWorkspaceRequest{
			TemplateID: template.ID,
			Name:       "workspace",
		})
		require.NoError(t, err)
		coderdtest.AwaitWorkspaceBuildJobCompleted(t, creator, wrk.LatestBuild.ID)

		_, err = creator.WorkspaceByOwnerAndName(ctx, forUser.Username, wrk.Name, codersdk.WorkspaceOptions{
			IncludeDeleted: false,
		})
		require.NoError(t, err)
	})

	// Asserting some authz calls when creating a workspace.
	t.Run("AuthzStory", func(t *testing.T) {
		t.Parallel()
		owner, _, api, first := coderdenttest.NewWithAPI(t, &coderdenttest.Options{
			Options: &coderdtest.Options{
				IncludeProvisionerDaemon: true,
			},
			LicenseOptions: &coderdenttest.LicenseOptions{
				Features: license.Features{
					codersdk.FeatureCustomRoles:  1,
					codersdk.FeatureTemplateRBAC: 1,
				},
			},
		})

		ctx, cancel := context.WithTimeout(context.Background(), testutil.WaitLong*2000)
		defer cancel()

		//nolint:gocritic // using owner to setup roles
		creatorRole, err := owner.CreateOrganizationRole(ctx, codersdk.Role{
			Name:           "creator",
			OrganizationID: first.OrganizationID.String(),
			OrganizationPermissions: codersdk.CreatePermissions(map[codersdk.RBACResource][]codersdk.RBACAction{
				codersdk.ResourceWorkspace:          {codersdk.ActionCreate, codersdk.ActionWorkspaceStart, codersdk.ActionUpdate, codersdk.ActionRead},
				codersdk.ResourceOrganizationMember: {codersdk.ActionRead},
			}),
		})
		require.NoError(t, err)

		version := coderdtest.CreateTemplateVersion(t, owner, first.OrganizationID, nil)
		coderdtest.AwaitTemplateVersionJobCompleted(t, owner, version.ID)
		template := coderdtest.CreateTemplate(t, owner, first.OrganizationID, version.ID)
		_, userID := coderdtest.CreateAnotherUser(t, owner, first.OrganizationID)
		creator, _ := coderdtest.CreateAnotherUser(t, owner, first.OrganizationID, rbac.RoleIdentifier{
			Name:           creatorRole.Name,
			OrganizationID: first.OrganizationID,
		})

		// Create a workspace with the current api using an org admin.
		authz := coderdtest.AssertRBAC(t, api.AGPL, creator)
		authz.Reset() // Reset all previous checks done in setup.
		_, err = creator.CreateUserWorkspace(ctx, userID.ID.String(), codersdk.CreateWorkspaceRequest{
			TemplateID: template.ID,
			Name:       "test-user",
		})
		require.NoError(t, err)

		// Assert all authz properties
		t.Run("OnlyOrganizationAuthzCalls", func(t *testing.T) {
			// Creating workspaces is an organization action. So organization
			// permissions should be sufficient to complete the action.
			for _, call := range authz.AllCalls() {
				if call.Action == policy.ActionRead &&
					call.Object.Equal(rbac.ResourceUser.WithOwner(userID.ID.String()).WithID(userID.ID)) {
					// User read checks are called. If they fail, ignore them.
					if call.Err != nil {
						continue
					}
				}

				if call.Object.Type == rbac.ResourceDeploymentConfig.Type {
					continue // Ignore
				}

				assert.Falsef(t, call.Object.OrgID == "",
					"call %q for object %q has no organization set. Site authz calls not expected here",
					call.Action, call.Object.String(),
				)
			}
		})
	})

	t.Run("NoTemplateAccess", func(t *testing.T) {
		// NoTemplateAccess intentionally does not use provisioners. The template
		// version will be stuck in 'pending' forever.
		t.Parallel()

		client, first := coderdenttest.New(t, &coderdenttest.Options{
			LicenseOptions: &coderdenttest.LicenseOptions{
				Features: license.Features{
					codersdk.FeatureTemplateRBAC:          1,
					codersdk.FeatureMultipleOrganizations: 1,
				},
			},
		})

		other, _ := coderdtest.CreateAnotherUser(t, client, first.OrganizationID, rbac.RoleMember(), rbac.RoleOwner())

		ctx := testutil.Context(t, testutil.WaitLong)

		org, err := other.CreateOrganization(ctx, codersdk.CreateOrganizationRequest{
			Name: "another",
		})
		require.NoError(t, err)
		version := coderdtest.CreateTemplateVersion(t, other, org.ID, nil)
		template := coderdtest.CreateTemplate(t, other, org.ID, version.ID)

		ctx = testutil.Context(t, testutil.WaitLong) // Reset the context to avoid timeouts.

		_, err = client.CreateUserWorkspace(ctx, codersdk.Me, codersdk.CreateWorkspaceRequest{
			TemplateID: template.ID,
			Name:       "workspace",
		})
		require.Error(t, err)
		var apiErr *codersdk.Error
		require.ErrorAs(t, err, &apiErr)
		require.Equal(t, http.StatusNotAcceptable, apiErr.StatusCode())
	})

	// Test that a user cannot indirectly access
	// a template they do not have access to.
	t.Run("Unauthorized", func(t *testing.T) {
		t.Parallel()

		client, user := coderdenttest.New(t, &coderdenttest.Options{LicenseOptions: &coderdenttest.LicenseOptions{
			Features: license.Features{
				codersdk.FeatureTemplateRBAC: 1,
			},
		}})
		templateAdminClient, _ := coderdtest.CreateAnotherUser(t, client, user.OrganizationID, rbac.RoleTemplateAdmin())

		version := coderdtest.CreateTemplateVersion(t, client, user.OrganizationID, nil)
		template := coderdtest.CreateTemplate(t, client, user.OrganizationID, version.ID)

		ctx := testutil.Context(t, testutil.WaitLong)

		acl, err := templateAdminClient.TemplateACL(ctx, template.ID)
		require.NoError(t, err)

		require.Len(t, acl.Groups, 1)
		require.Len(t, acl.Users, 0)

		err = templateAdminClient.UpdateTemplateACL(ctx, template.ID, codersdk.UpdateTemplateACL{
			GroupPerms: map[string]codersdk.TemplateRole{
				acl.Groups[0].ID.String(): codersdk.TemplateRoleDeleted,
			},
		})
		require.NoError(t, err)

		client1, user1 := coderdtest.CreateAnotherUser(t, client, user.OrganizationID)

		_, err = client1.Template(ctx, template.ID)
		require.Error(t, err)
		cerr, ok := codersdk.AsError(err)
		require.True(t, ok)
		require.Equal(t, http.StatusNotFound, cerr.StatusCode())

		req := codersdk.CreateWorkspaceRequest{
			TemplateID:        template.ID,
			Name:              "testme",
			AutostartSchedule: ptr.Ref("CRON_TZ=US/Central 30 9 * * 1-5"),
			TTLMillis:         ptr.Ref((8 * time.Hour).Milliseconds()),
		}

		_, err = client1.CreateUserWorkspace(ctx, user1.ID.String(), req)
		require.Error(t, err)
	})

	t.Run("ClaimPrebuild", func(t *testing.T) {
		t.Parallel()

		if !dbtestutil.WillUsePostgres() {
			t.Skip("dbmem cannot currently claim a workspace")
		}

		client, db, user := coderdenttest.NewWithDatabase(t, &coderdenttest.Options{
			Options: &coderdtest.Options{
				DeploymentValues: coderdtest.DeploymentValues(t),
			},
			LicenseOptions: &coderdenttest.LicenseOptions{
				Features: license.Features{
					codersdk.FeatureWorkspacePrebuilds: 1,
				},
			},
		})

		// GIVEN a template, template version, preset and a prebuilt workspace that uses them all
		presetID := uuid.New()
		tv := dbfake.TemplateVersion(t, db).Seed(database.TemplateVersion{
			OrganizationID: user.OrganizationID,
			CreatedBy:      user.UserID,
		}).Preset(database.TemplateVersionPreset{
			ID: presetID,
		}).Do()

		r := dbfake.WorkspaceBuild(t, db, database.WorkspaceTable{
			OwnerID:    database.PrebuildsSystemUserID,
			TemplateID: tv.Template.ID,
		}).Seed(database.WorkspaceBuild{
			TemplateVersionID: tv.TemplateVersion.ID,
			TemplateVersionPresetID: uuid.NullUUID{
				UUID:  presetID,
				Valid: true,
			},
		}).WithAgent(func(a []*proto.Agent) []*proto.Agent {
			return a
		}).Do()

		// nolint:gocritic // this is a test
		ctx := dbauthz.AsSystemRestricted(testutil.Context(t, testutil.WaitLong))
		agent, err := db.GetWorkspaceAgentAndLatestBuildByAuthToken(ctx, uuid.MustParse(r.AgentToken))
		require.NoError(t, err)

		err = db.UpdateWorkspaceAgentLifecycleStateByID(ctx, database.UpdateWorkspaceAgentLifecycleStateByIDParams{
			ID:             agent.WorkspaceAgent.ID,
			LifecycleState: database.WorkspaceAgentLifecycleStateReady,
		})
		require.NoError(t, err)

		// WHEN a workspace is created that matches the available prebuilt workspace
		_, err = client.CreateUserWorkspace(ctx, user.UserID.String(), codersdk.CreateWorkspaceRequest{
			TemplateVersionID:       tv.TemplateVersion.ID,
			TemplateVersionPresetID: presetID,
			Name:                    "claimed-workspace",
		})
		require.NoError(t, err)

		// THEN a new build is scheduled with the build stage specified
		build, err := db.GetLatestWorkspaceBuildByWorkspaceID(ctx, r.Workspace.ID)
		require.NoError(t, err)
		require.NotEqual(t, build.ID, r.Build.ID)
		job, err := db.GetProvisionerJobByID(ctx, build.JobID)
		require.NoError(t, err)
		var metadata provisionerdserver.WorkspaceProvisionJob
		require.NoError(t, json.Unmarshal(job.Input, &metadata))
		require.Equal(t, metadata.PrebuiltWorkspaceBuildStage, proto.PrebuiltWorkspaceBuildStage_CLAIM)
	})
}

func TestWorkspaceAutobuild(t *testing.T) {
	t.Parallel()

	t.Run("FailureTTLOK", func(t *testing.T) {
		t.Parallel()

		var (
			ticker = make(chan time.Time)
			statCh = make(chan autobuild.Stats)
			logger = slogtest.Make(t, &slogtest.Options{
				// We ignore errors here since we expect to fail
				// builds.
				IgnoreErrors: true,
			})
			failureTTL = time.Minute
		)

		client, db, user := coderdenttest.NewWithDatabase(t, &coderdenttest.Options{
			Options: &coderdtest.Options{
				Logger:                   &logger,
				AutobuildTicker:          ticker,
				IncludeProvisionerDaemon: true,
				AutobuildStats:           statCh,
				TemplateScheduleStore:    schedule.NewEnterpriseTemplateScheduleStore(agplUserQuietHoursScheduleStore(), notifications.NewNoopEnqueuer(), logger, nil),
			},
			LicenseOptions: &coderdenttest.LicenseOptions{
				Features: license.Features{codersdk.FeatureAdvancedTemplateScheduling: 1},
			},
		})

		version := coderdtest.CreateTemplateVersion(t, client, user.OrganizationID, &echo.Responses{
			Parse:          echo.ParseComplete,
			ProvisionPlan:  echo.PlanComplete,
			ProvisionApply: echo.ApplyFailed,
		})
		template := coderdtest.CreateTemplate(t, client, user.OrganizationID, version.ID, func(ctr *codersdk.CreateTemplateRequest) {
			ctr.FailureTTLMillis = ptr.Ref[int64](failureTTL.Milliseconds())
		})
		coderdtest.AwaitTemplateVersionJobCompleted(t, client, version.ID)
		ws := coderdtest.CreateWorkspace(t, client, template.ID)
		build := coderdtest.AwaitWorkspaceBuildJobCompleted(t, client, ws.LatestBuild.ID)
		require.Equal(t, codersdk.WorkspaceStatusFailed, build.Status)
		tickTime := build.Job.CompletedAt.Add(failureTTL * 2)

		p, err := coderdtest.GetProvisionerForTags(db, time.Now(), ws.OrganizationID, nil)
		require.NoError(t, err)
		coderdtest.UpdateProvisionerLastSeenAt(t, db, p.ID, tickTime)
		ticker <- tickTime
		stats := <-statCh
		// Expect workspace to transition to stopped state for breaching
		// failure TTL.
		require.Len(t, stats.Transitions, 1)
		require.Equal(t, stats.Transitions[ws.ID], database.WorkspaceTransitionStop)
	})

	t.Run("FailureTTLTooEarly", func(t *testing.T) {
		t.Parallel()

		var (
			ticker = make(chan time.Time)
			statCh = make(chan autobuild.Stats)
			logger = slogtest.Make(t, &slogtest.Options{
				// We ignore errors here since we expect to fail
				// builds.
				IgnoreErrors: true,
			})
			failureTTL = time.Minute
		)

		client, db, user := coderdenttest.NewWithDatabase(t, &coderdenttest.Options{
			Options: &coderdtest.Options{
				Logger:                   &logger,
				AutobuildTicker:          ticker,
				IncludeProvisionerDaemon: true,
				AutobuildStats:           statCh,
				TemplateScheduleStore:    schedule.NewEnterpriseTemplateScheduleStore(agplUserQuietHoursScheduleStore(), notifications.NewNoopEnqueuer(), logger, nil),
			},
			LicenseOptions: &coderdenttest.LicenseOptions{
				Features: license.Features{codersdk.FeatureAdvancedTemplateScheduling: 1},
			},
		})
		version := coderdtest.CreateTemplateVersion(t, client, user.OrganizationID, &echo.Responses{
			Parse:          echo.ParseComplete,
			ProvisionPlan:  echo.PlanComplete,
			ProvisionApply: echo.ApplyFailed,
		})
		template := coderdtest.CreateTemplate(t, client, user.OrganizationID, version.ID, func(ctr *codersdk.CreateTemplateRequest) {
			ctr.FailureTTLMillis = ptr.Ref[int64](failureTTL.Milliseconds())
		})
		coderdtest.AwaitTemplateVersionJobCompleted(t, client, version.ID)
		ws := coderdtest.CreateWorkspace(t, client, template.ID)
		build := coderdtest.AwaitWorkspaceBuildJobCompleted(t, client, ws.LatestBuild.ID)
		require.Equal(t, codersdk.WorkspaceStatusFailed, build.Status)
		// Make it impossible to trigger the failure TTL.
		tickTime := build.Job.CompletedAt.Add(-failureTTL * 2)

		p, err := coderdtest.GetProvisionerForTags(db, time.Now(), ws.OrganizationID, nil)
		require.NoError(t, err)
		coderdtest.UpdateProvisionerLastSeenAt(t, db, p.ID, tickTime)
		ticker <- tickTime
		stats := <-statCh
		// Expect no transitions since not enough time has elapsed.
		require.Len(t, stats.Transitions, 0)
	})

	// This just provides a baseline that no actions are being taken
	// against a workspace when none of the TTL fields are set.
	t.Run("TemplateTTLsUnset", func(t *testing.T) {
		t.Parallel()

		var (
			ticker = make(chan time.Time)
			statCh = make(chan autobuild.Stats)
			logger = slogtest.Make(t, &slogtest.Options{
				// We ignore errors here since we expect to fail
				// builds.
				IgnoreErrors: true,
			})
		)

		client, user := coderdenttest.New(t, &coderdenttest.Options{
			Options: &coderdtest.Options{
				Logger:                   &logger,
				AutobuildTicker:          ticker,
				IncludeProvisionerDaemon: true,
				AutobuildStats:           statCh,
				TemplateScheduleStore:    schedule.NewEnterpriseTemplateScheduleStore(agplUserQuietHoursScheduleStore(), notifications.NewNoopEnqueuer(), logger, nil),
			},
			LicenseOptions: &coderdenttest.LicenseOptions{
				Features: license.Features{codersdk.FeatureAdvancedTemplateScheduling: 1},
			},
		})
		version := coderdtest.CreateTemplateVersion(t, client, user.OrganizationID, &echo.Responses{
			Parse:          echo.ParseComplete,
			ProvisionPlan:  echo.PlanComplete,
			ProvisionApply: echo.ApplyComplete,
		})
		// Create a template without setting a failure_ttl.
		template := coderdtest.CreateTemplate(t, client, user.OrganizationID, version.ID)
		require.Zero(t, template.TimeTilDormantMillis)
		require.Zero(t, template.FailureTTLMillis)
		require.Zero(t, template.TimeTilDormantAutoDeleteMillis)

		coderdtest.AwaitTemplateVersionJobCompleted(t, client, version.ID)
		ws := coderdtest.CreateWorkspace(t, client, template.ID)
		build := coderdtest.AwaitWorkspaceBuildJobCompleted(t, client, ws.LatestBuild.ID)
		require.Equal(t, codersdk.WorkspaceStatusRunning, build.Status)
		ticker <- time.Now()
		stats := <-statCh
		// Expect no transitions since the fields are unset on the template.
		require.Len(t, stats.Transitions, 0)
	})

	t.Run("DormancyThresholdOK", func(t *testing.T) {
		t.Parallel()

		var (
			ticker        = make(chan time.Time)
			statCh        = make(chan autobuild.Stats)
			inactiveTTL   = time.Minute
			auditRecorder = audit.NewMock()
		)

		logger := slogtest.Make(t, &slogtest.Options{IgnoreErrors: true}).Leveled(slog.LevelDebug)

		client, db, user := coderdenttest.NewWithDatabase(t, &coderdenttest.Options{
			Options: &coderdtest.Options{
				AutobuildTicker:          ticker,
				AutobuildStats:           statCh,
				IncludeProvisionerDaemon: true,
				TemplateScheduleStore:    schedule.NewEnterpriseTemplateScheduleStore(agplUserQuietHoursScheduleStore(), notifications.NewNoopEnqueuer(), logger, nil),
				Auditor:                  auditRecorder,
			},
			LicenseOptions: &coderdenttest.LicenseOptions{
				Features: license.Features{codersdk.FeatureAdvancedTemplateScheduling: 1},
			},
		})

		tpl := dbfake.TemplateVersion(t, db).Seed(database.TemplateVersion{
			OrganizationID: user.OrganizationID,
			CreatedBy:      user.UserID,
		}).Do().Template

		template := coderdtest.UpdateTemplateMeta(t, client, tpl.ID, codersdk.UpdateTemplateMeta{
			TimeTilDormantMillis: inactiveTTL.Milliseconds(),
		})

		resp := dbfake.WorkspaceBuild(t, db, database.WorkspaceTable{
			OrganizationID: user.OrganizationID,
			OwnerID:        user.UserID,
			TemplateID:     template.ID,
		}).Seed(database.WorkspaceBuild{
			Transition: database.WorkspaceTransitionStart,
		}).Do()
		require.Equal(t, database.WorkspaceTransitionStart, resp.Build.Transition)
		workspace := resp.Workspace

		auditRecorder.ResetLogs()
		// Simulate being inactive.
		tickTime := workspace.LastUsedAt.Add(inactiveTTL * 2)

		p, err := coderdtest.GetProvisionerForTags(db, time.Now(), workspace.OrganizationID, nil)
		require.NoError(t, err)
		coderdtest.UpdateProvisionerLastSeenAt(t, db, p.ID, tickTime)
		ticker <- tickTime
		stats := <-statCh

		// Expect workspace to transition to stopped state for breaching
		// failure TTL.
		require.Len(t, stats.Transitions, 1)
		require.Equal(t, stats.Transitions[workspace.ID], database.WorkspaceTransitionStop)

		ws := coderdtest.MustWorkspace(t, client, workspace.ID)
		// Should be dormant now.
		require.NotNil(t, ws.DormantAt)
		// Should be transitioned to stop.
		require.Equal(t, codersdk.WorkspaceTransitionStop, ws.LatestBuild.Transition)
		require.Len(t, auditRecorder.AuditLogs(), 1)
		alog := auditRecorder.AuditLogs()[0]
		require.Equal(t, int32(http.StatusOK), alog.StatusCode)
		require.Equal(t, database.AuditActionWrite, alog.Action)
		require.Equal(t, workspace.Name, alog.ResourceTarget)

		ctx := testutil.Context(t, testutil.WaitMedium)

		dormantLastUsedAt := ws.LastUsedAt
		// nolint:gocritic // this test is not testing RBAC.
		err = client.UpdateWorkspaceDormancy(ctx, ws.ID, codersdk.UpdateWorkspaceDormancy{Dormant: false})
		require.NoError(t, err)

		// Assert that we updated our last_used_at so that we don't immediately
		// retrigger another lock action.
		ws = coderdtest.MustWorkspace(t, client, ws.ID)
		require.True(t, ws.LastUsedAt.After(dormantLastUsedAt))
	})

	// This test serves as a regression prevention for generating
	// audit logs in the same transaction the transition workspaces to
	// the dormant state. The auditor that is passed to autobuild does
	// not use the transaction when inserting an audit log which can
	// cause a deadlock.
	t.Run("NoDeadlock", func(t *testing.T) {
		t.Parallel()

		if !dbtestutil.WillUsePostgres() {
			t.Skipf("Skipping non-postgres run")
		}

		var (
			ticker      = make(chan time.Time)
			statCh      = make(chan autobuild.Stats)
			inactiveTTL = time.Minute
		)

		const (
			maxConns      = 3
			numWorkspaces = maxConns * 5
		)
		// This is a bit bizarre but necessary so that we can
		// initialize our coderd with a real auditor and limit DB connections
		// to simulate deadlock conditions.
		db, pubsub, sdb := dbtestutil.NewDBWithSQLDB(t)
		// Set MaxOpenConns so we can ensure we aren't inadvertently acquiring
		// another connection from within a transaction.
		sdb.SetMaxOpenConns(maxConns)
		auditor := entaudit.NewAuditor(db, entaudit.DefaultFilter, backends.NewPostgres(db, true))
		logger := slogtest.Make(t, &slogtest.Options{IgnoreErrors: true}).Leveled(slog.LevelDebug)

		client, user := coderdenttest.New(t, &coderdenttest.Options{
			Options: &coderdtest.Options{
				AutobuildTicker:          ticker,
				AutobuildStats:           statCh,
				TemplateScheduleStore:    schedule.NewEnterpriseTemplateScheduleStore(agplUserQuietHoursScheduleStore(), notifications.NewNoopEnqueuer(), logger, nil),
				Database:                 db,
				Pubsub:                   pubsub,
				Auditor:                  auditor,
				IncludeProvisionerDaemon: true,
			},
			LicenseOptions: &coderdenttest.LicenseOptions{
				Features: license.Features{codersdk.FeatureAdvancedTemplateScheduling: 1},
			},
		})

		version := coderdtest.CreateTemplateVersion(t, client, user.OrganizationID, &echo.Responses{
			Parse:          echo.ParseComplete,
			ProvisionPlan:  echo.PlanComplete,
			ProvisionApply: echo.ApplyComplete,
		})
		template := coderdtest.CreateTemplate(t, client, user.OrganizationID, version.ID, func(ctr *codersdk.CreateTemplateRequest) {
			ctr.TimeTilDormantMillis = ptr.Ref[int64](inactiveTTL.Milliseconds())
		})
		coderdtest.AwaitTemplateVersionJobCompleted(t, client, version.ID)

		workspaces := make([]codersdk.Workspace, 0, numWorkspaces)
		for i := 0; i < numWorkspaces; i++ {
			ws := coderdtest.CreateWorkspace(t, client, template.ID)
			build := coderdtest.AwaitWorkspaceBuildJobCompleted(t, client, ws.LatestBuild.ID)
			require.Equal(t, codersdk.WorkspaceStatusRunning, build.Status)
			workspaces = append(workspaces, ws)
		}

		// Simulate being inactive.
		// Fix provisioner stale issue by updating LastSeenAt to the tick time
		tickTime := time.Now().Add(time.Hour)
		p, err := coderdtest.GetProvisionerForTags(db, time.Now(), workspaces[0].OrganizationID, nil)
		require.NoError(t, err)
		coderdtest.UpdateProvisionerLastSeenAt(t, db, p.ID, tickTime)
		ticker <- tickTime
		stats := <-statCh

		// Expect workspace to transition to stopped state for breaching
		// failure TTL.
		require.Len(t, stats.Transitions, numWorkspaces)
		for _, ws := range workspaces {
			// The workspace should be dormant.
			ws = coderdtest.MustWorkspace(t, client, ws.ID)
			require.NotNil(t, ws.DormantAt)
		}
	})

	t.Run("DormancyThresholdTooEarly", func(t *testing.T) {
		t.Parallel()

		var (
			ticker      = make(chan time.Time)
			statCh      = make(chan autobuild.Stats)
			inactiveTTL = time.Minute
		)

		logger := slogtest.Make(t, &slogtest.Options{IgnoreErrors: true}).Leveled(slog.LevelDebug)
		client, user := coderdenttest.New(t, &coderdenttest.Options{
			Options: &coderdtest.Options{
				AutobuildTicker:          ticker,
				IncludeProvisionerDaemon: true,
				AutobuildStats:           statCh,
				TemplateScheduleStore:    schedule.NewEnterpriseTemplateScheduleStore(agplUserQuietHoursScheduleStore(), notifications.NewNoopEnqueuer(), logger, nil),
			},
			LicenseOptions: &coderdenttest.LicenseOptions{
				Features: license.Features{codersdk.FeatureAdvancedTemplateScheduling: 1},
			},
		})
		version := coderdtest.CreateTemplateVersion(t, client, user.OrganizationID, &echo.Responses{
			Parse:          echo.ParseComplete,
			ProvisionPlan:  echo.PlanComplete,
			ProvisionApply: echo.ApplyComplete,
		})
		template := coderdtest.CreateTemplate(t, client, user.OrganizationID, version.ID, func(ctr *codersdk.CreateTemplateRequest) {
			ctr.TimeTilDormantMillis = ptr.Ref[int64](inactiveTTL.Milliseconds())
		})
		coderdtest.AwaitTemplateVersionJobCompleted(t, client, version.ID)
		ws := coderdtest.CreateWorkspace(t, client, template.ID)
		build := coderdtest.AwaitWorkspaceBuildJobCompleted(t, client, ws.LatestBuild.ID)
		require.Equal(t, codersdk.WorkspaceStatusRunning, build.Status)
		// Make it impossible to trigger the inactive ttl.
		ticker <- ws.LastUsedAt.Add(-inactiveTTL)
		stats := <-statCh
		// Expect no transitions since not enough time has elapsed.
		require.Len(t, stats.Transitions, 0)
	})

	// This is kind of a dumb test but it exists to offer some marginal
	// confidence that a bug in the auto-deletion logic doesn't delete running
	// workspaces.
	t.Run("ActiveWorkspacesNotDeleted", func(t *testing.T) {
		t.Parallel()

		var (
			ticker        = make(chan time.Time)
			statCh        = make(chan autobuild.Stats)
			autoDeleteTTL = time.Minute
		)

		logger := slogtest.Make(t, &slogtest.Options{IgnoreErrors: true}).Leveled(slog.LevelDebug)
		client, user := coderdenttest.New(t, &coderdenttest.Options{
			Options: &coderdtest.Options{
				AutobuildTicker:          ticker,
				IncludeProvisionerDaemon: true,
				AutobuildStats:           statCh,
				TemplateScheduleStore:    schedule.NewEnterpriseTemplateScheduleStore(agplUserQuietHoursScheduleStore(), notifications.NewNoopEnqueuer(), logger, nil),
			},
			LicenseOptions: &coderdenttest.LicenseOptions{
				Features: license.Features{codersdk.FeatureAdvancedTemplateScheduling: 1},
			},
		})
		version := coderdtest.CreateTemplateVersion(t, client, user.OrganizationID, &echo.Responses{
			Parse:          echo.ParseComplete,
			ProvisionPlan:  echo.PlanComplete,
			ProvisionApply: echo.ApplyComplete,
		})
		template := coderdtest.CreateTemplate(t, client, user.OrganizationID, version.ID, func(ctr *codersdk.CreateTemplateRequest) {
			ctr.TimeTilDormantAutoDeleteMillis = ptr.Ref[int64](autoDeleteTTL.Milliseconds())
		})
		coderdtest.AwaitTemplateVersionJobCompleted(t, client, version.ID)
		ws := coderdtest.CreateWorkspace(t, client, template.ID)
		build := coderdtest.AwaitWorkspaceBuildJobCompleted(t, client, ws.LatestBuild.ID)
		require.Nil(t, ws.DormantAt)
		require.Equal(t, codersdk.WorkspaceStatusRunning, build.Status)
		ticker <- ws.LastUsedAt.Add(autoDeleteTTL * 2)
		stats := <-statCh
		// Expect no transitions since workspace is active.
		require.Len(t, stats.Transitions, 0)
	})

	// Assert that a stopped workspace that breaches the inactivity threshold
	// does not trigger a build transition but is still placed in the
	// dormant state.
	t.Run("InactiveStoppedWorkspaceNoTransition", func(t *testing.T) {
		t.Parallel()

		var (
			ticker      = make(chan time.Time)
			statCh      = make(chan autobuild.Stats)
			inactiveTTL = time.Minute
		)

		logger := slogtest.Make(t, &slogtest.Options{IgnoreErrors: true}).Leveled(slog.LevelDebug)
		client, db, user := coderdenttest.NewWithDatabase(t, &coderdenttest.Options{
			Options: &coderdtest.Options{
				AutobuildTicker:          ticker,
				IncludeProvisionerDaemon: true,
				AutobuildStats:           statCh,
				TemplateScheduleStore:    schedule.NewEnterpriseTemplateScheduleStore(agplUserQuietHoursScheduleStore(), notifications.NewNoopEnqueuer(), logger, nil),
			},
			LicenseOptions: &coderdenttest.LicenseOptions{
				Features: license.Features{codersdk.FeatureAdvancedTemplateScheduling: 1},
			},
		})
		version := coderdtest.CreateTemplateVersion(t, client, user.OrganizationID, &echo.Responses{
			Parse:          echo.ParseComplete,
			ProvisionPlan:  echo.PlanComplete,
			ProvisionApply: echo.ApplyComplete,
		})
		template := coderdtest.CreateTemplate(t, client, user.OrganizationID, version.ID, func(ctr *codersdk.CreateTemplateRequest) {
			ctr.TimeTilDormantMillis = ptr.Ref[int64](inactiveTTL.Milliseconds())
		})
		coderdtest.AwaitTemplateVersionJobCompleted(t, client, version.ID)

		ws := coderdtest.CreateWorkspace(t, client, template.ID, func(cwr *codersdk.CreateWorkspaceRequest) {
			cwr.AutostartSchedule = nil
		})
		build := coderdtest.AwaitWorkspaceBuildJobCompleted(t, client, ws.LatestBuild.ID)
		require.Equal(t, codersdk.WorkspaceStatusRunning, build.Status)

		// Stop the workspace so we can assert autobuild does nothing
		// if we breach our inactivity threshold.
		ws = coderdtest.MustTransitionWorkspace(t, client, ws.ID, codersdk.WorkspaceTransitionStart, codersdk.WorkspaceTransitionStop)

		// Simulate not having accessed the workspace in a while.
		tickTime := ws.LastUsedAt.Add(2 * inactiveTTL)
		p, err := coderdtest.GetProvisionerForTags(db, time.Now(), ws.OrganizationID, nil)
		require.NoError(t, err)
		coderdtest.UpdateProvisionerLastSeenAt(t, db, p.ID, tickTime)
		ticker <- tickTime
		stats := <-statCh
		// Expect no transitions since workspace is stopped.
		require.Len(t, stats.Transitions, 0)
		ws = coderdtest.MustWorkspace(t, client, ws.ID)
		// The workspace should still be dormant even though we didn't
		// transition the workspace.
		require.NotNil(t, ws.DormantAt)
	})

	// Test the flow of a workspace transitioning from
	// inactive -> dormant -> deleted.
	t.Run("WorkspaceInactiveDeleteTransition", func(t *testing.T) {
		t.Parallel()

		var (
			ticker        = make(chan time.Time)
			statCh        = make(chan autobuild.Stats)
			transitionTTL = time.Minute
		)

		logger := slogtest.Make(t, &slogtest.Options{IgnoreErrors: true}).Leveled(slog.LevelDebug)
		client, db, user := coderdenttest.NewWithDatabase(t, &coderdenttest.Options{
			Options: &coderdtest.Options{
				AutobuildTicker:          ticker,
				IncludeProvisionerDaemon: true,
				AutobuildStats:           statCh,
				TemplateScheduleStore:    schedule.NewEnterpriseTemplateScheduleStore(agplUserQuietHoursScheduleStore(), notifications.NewNoopEnqueuer(), logger, nil),
			},
			LicenseOptions: &coderdenttest.LicenseOptions{
				Features: license.Features{codersdk.FeatureAdvancedTemplateScheduling: 1},
			},
		})

		version := coderdtest.CreateTemplateVersion(t, client, user.OrganizationID, &echo.Responses{
			Parse:          echo.ParseComplete,
			ProvisionPlan:  echo.PlanComplete,
			ProvisionApply: echo.ApplyComplete,
		})
		template := coderdtest.CreateTemplate(t, client, user.OrganizationID, version.ID, func(ctr *codersdk.CreateTemplateRequest) {
			ctr.TimeTilDormantMillis = ptr.Ref[int64](transitionTTL.Milliseconds())
			ctr.TimeTilDormantAutoDeleteMillis = ptr.Ref[int64](transitionTTL.Milliseconds())
		})
		coderdtest.AwaitTemplateVersionJobCompleted(t, client, version.ID)

		ws := coderdtest.CreateWorkspace(t, client, template.ID)
		build := coderdtest.AwaitWorkspaceBuildJobCompleted(t, client, ws.LatestBuild.ID)
		require.Equal(t, codersdk.WorkspaceStatusRunning, build.Status)

		// Simulate not having accessed the workspace in a while.
		tickTime := ws.LastUsedAt.Add(2 * transitionTTL)
		p, err := coderdtest.GetProvisionerForTags(db, time.Now(), ws.OrganizationID, nil)
		require.NoError(t, err)
		coderdtest.UpdateProvisionerLastSeenAt(t, db, p.ID, tickTime)
		ticker <- tickTime
		stats := <-statCh
		// Expect workspace to transition to stopped state for breaching
		// inactive TTL.
		require.Len(t, stats.Transitions, 1)
		require.Equal(t, stats.Transitions[ws.ID], database.WorkspaceTransitionStop)

		ws = coderdtest.MustWorkspace(t, client, ws.ID)
		// The workspace should be dormant.
		require.NotNil(t, ws.DormantAt)

		// Wait for the autobuilder to stop the workspace.
		_ = coderdtest.AwaitWorkspaceBuildJobCompleted(t, client, ws.LatestBuild.ID)

		// Simulate the workspace being dormant beyond the threshold.
		tickTime2 := ws.DormantAt.Add(2 * transitionTTL)
		coderdtest.UpdateProvisionerLastSeenAt(t, db, p.ID, tickTime)
		ticker <- tickTime2
		stats = <-statCh
		require.Len(t, stats.Transitions, 1)
		// The workspace should be scheduled for deletion.
		require.Equal(t, stats.Transitions[ws.ID], database.WorkspaceTransitionDelete)

		// Wait for the workspace to be deleted.
		ws = coderdtest.MustWorkspace(t, client, ws.ID)
		_ = coderdtest.AwaitWorkspaceBuildJobCompleted(t, client, ws.LatestBuild.ID)

		// Assert that the workspace is actually deleted.
		//nolint:gocritic // ensuring workspace is deleted and not just invisible to us due to RBAC
		_, err = client.Workspace(testutil.Context(t, testutil.WaitShort), ws.ID)
		require.Error(t, err)
		cerr, ok := codersdk.AsError(err)
		require.True(t, ok)
		require.Equal(t, http.StatusGone, cerr.StatusCode())
	})

	t.Run("DormantTTLTooEarly", func(t *testing.T) {
		t.Parallel()

		var (
			ticker     = make(chan time.Time)
			statCh     = make(chan autobuild.Stats)
			dormantTTL = time.Minute
		)

		logger := slogtest.Make(t, &slogtest.Options{IgnoreErrors: true}).Leveled(slog.LevelDebug)
		client, db, user := coderdenttest.NewWithDatabase(t, &coderdenttest.Options{
			Options: &coderdtest.Options{
				AutobuildTicker:          ticker,
				IncludeProvisionerDaemon: true,
				AutobuildStats:           statCh,
				TemplateScheduleStore:    schedule.NewEnterpriseTemplateScheduleStore(agplUserQuietHoursScheduleStore(), notifications.NewNoopEnqueuer(), logger, nil),
			},
			LicenseOptions: &coderdenttest.LicenseOptions{
				Features: license.Features{codersdk.FeatureAdvancedTemplateScheduling: 1},
			},
		})
		anotherClient, _ := coderdtest.CreateAnotherUser(t, client, user.OrganizationID, rbac.RoleTemplateAdmin())
		version := coderdtest.CreateTemplateVersion(t, client, user.OrganizationID, &echo.Responses{
			Parse:          echo.ParseComplete,
			ProvisionPlan:  echo.PlanComplete,
			ProvisionApply: echo.ApplyComplete,
		})
		template := coderdtest.CreateTemplate(t, client, user.OrganizationID, version.ID, func(ctr *codersdk.CreateTemplateRequest) {
			ctr.TimeTilDormantAutoDeleteMillis = ptr.Ref[int64](dormantTTL.Milliseconds())
		})
		coderdtest.AwaitTemplateVersionJobCompleted(t, client, version.ID)
		ws := coderdtest.CreateWorkspace(t, anotherClient, template.ID)
		build := coderdtest.AwaitWorkspaceBuildJobCompleted(t, anotherClient, ws.LatestBuild.ID)
		require.Equal(t, codersdk.WorkspaceStatusRunning, build.Status)

		ctx := testutil.Context(t, testutil.WaitMedium)
		err := anotherClient.UpdateWorkspaceDormancy(ctx, ws.ID, codersdk.UpdateWorkspaceDormancy{
			Dormant: true,
		})
		require.NoError(t, err)

		ws = coderdtest.MustWorkspace(t, client, ws.ID)
		require.NotNil(t, ws.DormantAt)

		// Ensure we haven't breached our threshold.
		tickTime := ws.DormantAt.Add(-dormantTTL * 2)
		p, err := coderdtest.GetProvisionerForTags(db, time.Now(), ws.OrganizationID, nil)
		require.NoError(t, err)
		coderdtest.UpdateProvisionerLastSeenAt(t, db, p.ID, tickTime)
		ticker <- tickTime
		stats := <-statCh
		// Expect no transitions since not enough time has elapsed.
		require.Len(t, stats.Transitions, 0)

		_, err = anotherClient.UpdateTemplateMeta(ctx, template.ID, codersdk.UpdateTemplateMeta{
			TimeTilDormantAutoDeleteMillis: dormantTTL.Milliseconds(),
		})
		require.NoError(t, err)

		// Simlute the workspace breaching the threshold.
		tickTime2 := ws.DormantAt.Add(dormantTTL * 2)
		coderdtest.UpdateProvisionerLastSeenAt(t, db, p.ID, tickTime2)
		ticker <- tickTime2
		stats = <-statCh
		require.Len(t, stats.Transitions, 1)
		require.Equal(t, database.WorkspaceTransitionDelete, stats.Transitions[ws.ID])
	})

	// Assert that a dormant workspace does not autostart.
	t.Run("DormantNoAutostart", func(t *testing.T) {
		t.Parallel()

		var (
			tickCh      = make(chan time.Time)
			statsCh     = make(chan autobuild.Stats)
			inactiveTTL = time.Minute
		)

		logger := slogtest.Make(t, &slogtest.Options{IgnoreErrors: true}).Leveled(slog.LevelDebug)
		client, db, user := coderdenttest.NewWithDatabase(t, &coderdenttest.Options{
			Options: &coderdtest.Options{
				AutobuildTicker:          tickCh,
				IncludeProvisionerDaemon: true,
				AutobuildStats:           statsCh,
				TemplateScheduleStore:    schedule.NewEnterpriseTemplateScheduleStore(agplUserQuietHoursScheduleStore(), notifications.NewNoopEnqueuer(), logger, nil),
			},
			LicenseOptions: &coderdenttest.LicenseOptions{
				Features: license.Features{codersdk.FeatureAdvancedTemplateScheduling: 1},
			},
		})

		version := coderdtest.CreateTemplateVersion(t, client, user.OrganizationID, &echo.Responses{
			Parse:          echo.ParseComplete,
			ProvisionPlan:  echo.PlanComplete,
			ProvisionApply: echo.ApplyComplete,
		})
		coderdtest.AwaitTemplateVersionJobCompleted(t, client, version.ID)

		template := coderdtest.CreateTemplate(t, client, user.OrganizationID, version.ID)

		sched, err := cron.Weekly("CRON_TZ=UTC 0 * * * *")
		require.NoError(t, err)

		ws := coderdtest.CreateWorkspace(t, client, template.ID, func(cwr *codersdk.CreateWorkspaceRequest) {
			cwr.AutostartSchedule = ptr.Ref(sched.String())
		})
		coderdtest.AwaitWorkspaceBuildJobCompleted(t, client, ws.LatestBuild.ID)
		ws = coderdtest.MustTransitionWorkspace(t, client, ws.ID, codersdk.WorkspaceTransitionStart, codersdk.WorkspaceTransitionStop)

		// Assert that autostart works when the workspace isn't dormant..
		tickTime := sched.Next(ws.LatestBuild.CreatedAt)
		p, err := coderdtest.GetProvisionerForTags(db, time.Now(), ws.OrganizationID, nil)
		require.NoError(t, err)
		coderdtest.UpdateProvisionerLastSeenAt(t, db, p.ID, tickTime)
		tickCh <- tickTime
		stats := <-statsCh
		require.Len(t, stats.Errors, 0)
		require.Len(t, stats.Transitions, 1)
		require.Contains(t, stats.Transitions, ws.ID)
		require.Equal(t, database.WorkspaceTransitionStart, stats.Transitions[ws.ID])

		ws = coderdtest.MustWorkspace(t, client, ws.ID)
		coderdtest.AwaitWorkspaceBuildJobCompleted(t, client, ws.LatestBuild.ID)

		ctx := testutil.Context(t, testutil.WaitMedium)

		// Now that we've validated that the workspace is eligible for autostart
		// lets cause it to become dormant.
		_, err = client.UpdateTemplateMeta(ctx, template.ID, codersdk.UpdateTemplateMeta{
			TimeTilDormantMillis: inactiveTTL.Milliseconds(),
		})
		require.NoError(t, err)

		// We should see the workspace get stopped now.
		tickTime2 := ws.LastUsedAt.Add(inactiveTTL * 2)
		coderdtest.UpdateProvisionerLastSeenAt(t, db, p.ID, tickTime)
		tickCh <- tickTime2
		stats = <-statsCh
		require.Len(t, stats.Errors, 0)
		require.Len(t, stats.Transitions, 1)
		require.Contains(t, stats.Transitions, ws.ID)
		require.Equal(t, database.WorkspaceTransitionStop, stats.Transitions[ws.ID])

		// The workspace should be dormant now.
		ws = coderdtest.MustWorkspace(t, client, ws.ID)
		coderdtest.AwaitWorkspaceBuildJobCompleted(t, client, ws.LatestBuild.ID)
		require.NotNil(t, ws.DormantAt)

		// Assert that autostart is no longer triggered since workspace is dormant.
		tickCh <- sched.Next(ws.LatestBuild.CreatedAt)
		stats = <-statsCh
		require.Len(t, stats.Transitions, 0)
	})

	// Test that failing to auto-delete a workspace will only retry
	// once a day.
	t.Run("FailedDeleteRetryDaily", func(t *testing.T) {
		t.Parallel()

		var (
			ticker        = make(chan time.Time)
			statCh        = make(chan autobuild.Stats)
			transitionTTL = time.Minute
		)

		logger := slogtest.Make(t, &slogtest.Options{IgnoreErrors: true}).Leveled(slog.LevelDebug)
		client, db, user := coderdenttest.NewWithDatabase(t, &coderdenttest.Options{
			Options: &coderdtest.Options{
				AutobuildTicker:          ticker,
				IncludeProvisionerDaemon: true,
				AutobuildStats:           statCh,
				TemplateScheduleStore:    schedule.NewEnterpriseTemplateScheduleStore(agplUserQuietHoursScheduleStore(), notifications.NewNoopEnqueuer(), logger, nil),
			},
			LicenseOptions: &coderdenttest.LicenseOptions{
				Features: license.Features{codersdk.FeatureAdvancedTemplateScheduling: 1},
			},
		})
		templateAdmin, _ := coderdtest.CreateAnotherUser(t, client, user.OrganizationID, rbac.RoleTemplateAdmin())

		// Create a template version that passes to get a functioning workspace.
		version := coderdtest.CreateTemplateVersion(t, client, user.OrganizationID, &echo.Responses{
			Parse:          echo.ParseComplete,
			ProvisionPlan:  echo.PlanComplete,
			ProvisionApply: echo.ApplyComplete,
		})
		coderdtest.AwaitTemplateVersionJobCompleted(t, client, version.ID)

		template := coderdtest.CreateTemplate(t, client, user.OrganizationID, version.ID)

		ws := coderdtest.CreateWorkspace(t, templateAdmin, template.ID)
		coderdtest.AwaitWorkspaceBuildJobCompleted(t, templateAdmin, ws.LatestBuild.ID)

		// Create a new version that will fail when we try to delete a workspace.
		version = coderdtest.CreateTemplateVersion(t, client, user.OrganizationID, &echo.Responses{
			Parse:          echo.ParseComplete,
			ProvisionPlan:  echo.PlanComplete,
			ProvisionApply: echo.ApplyFailed,
		}, func(ctvr *codersdk.CreateTemplateVersionRequest) {
			ctvr.TemplateID = template.ID
		})
		coderdtest.AwaitTemplateVersionJobCompleted(t, client, version.ID)

		ctx := testutil.Context(t, testutil.WaitMedium)

		// Try to delete the workspace. This simulates a "failed" autodelete.
		build, err := templateAdmin.CreateWorkspaceBuild(ctx, ws.ID, codersdk.CreateWorkspaceBuildRequest{
			Transition:        codersdk.WorkspaceTransitionDelete,
			TemplateVersionID: version.ID,
		})
		require.NoError(t, err)

		build = coderdtest.AwaitWorkspaceBuildJobCompleted(t, client, build.ID)
		require.NotEmpty(t, build.Job.Error)

		ctx = testutil.Context(t, testutil.WaitLong) // Reset the context to avoid timeouts.

		// Update our workspace to be dormant so that it qualifies for auto-deletion.
		err = templateAdmin.UpdateWorkspaceDormancy(ctx, ws.ID, codersdk.UpdateWorkspaceDormancy{
			Dormant: true,
		})
		require.NoError(t, err)

		// Enable auto-deletion for the template.
		_, err = templateAdmin.UpdateTemplateMeta(ctx, template.ID, codersdk.UpdateTemplateMeta{
			TimeTilDormantAutoDeleteMillis: transitionTTL.Milliseconds(),
		})
		require.NoError(t, err)

		ws = coderdtest.MustWorkspace(t, client, ws.ID)
		require.NotNil(t, ws.DeletingAt)

		// Simulate ticking an hour after the workspace is expected to be deleted.
		// Under normal circumstances this should result in a transition but
		// since our last build resulted in failure it should be skipped.
		tickTime := build.Job.CompletedAt.Add(time.Hour)
		p, err := coderdtest.GetProvisionerForTags(db, time.Now(), ws.OrganizationID, nil)
		require.NoError(t, err)
		coderdtest.UpdateProvisionerLastSeenAt(t, db, p.ID, tickTime)
		ticker <- tickTime
		stats := <-statCh
		require.Len(t, stats.Transitions, 0)

		// Simulate ticking a day after the workspace was last attempted to
		// be deleted. This should result in an attempt.
		tickTime2 := build.Job.CompletedAt.Add(time.Hour * 25)
		coderdtest.UpdateProvisionerLastSeenAt(t, db, p.ID, tickTime2)
		ticker <- tickTime2
		stats = <-statCh
		require.Len(t, stats.Transitions, 1)
		require.Equal(t, database.WorkspaceTransitionDelete, stats.Transitions[ws.ID])
	})

	t.Run("RequireActiveVersion", func(t *testing.T) {
		t.Parallel()

		var (
			tickCh  = make(chan time.Time)
			statsCh = make(chan autobuild.Stats)
		)

		logger := slogtest.Make(t, &slogtest.Options{IgnoreErrors: true}).Leveled(slog.LevelDebug)
		client, db, user := coderdenttest.NewWithDatabase(t, &coderdenttest.Options{
			Options: &coderdtest.Options{
				AutobuildTicker:          tickCh,
				IncludeProvisionerDaemon: true,
				AutobuildStats:           statsCh,
				TemplateScheduleStore:    schedule.NewEnterpriseTemplateScheduleStore(agplUserQuietHoursScheduleStore(), notifications.NewNoopEnqueuer(), logger, nil),
			},
			LicenseOptions: &coderdenttest.LicenseOptions{
				Features: license.Features{codersdk.FeatureAccessControl: 1},
			},
		})

		sched, err := cron.Weekly("CRON_TZ=UTC 0 * * * *")
		require.NoError(t, err)

		// Create a template version1 that passes to get a functioning workspace.
		version1 := coderdtest.CreateTemplateVersion(t, client, user.OrganizationID, nil)
		coderdtest.AwaitTemplateVersionJobCompleted(t, client, version1.ID)

		template := coderdtest.CreateTemplate(t, client, user.OrganizationID, version1.ID)
		require.Equal(t, version1.ID, template.ActiveVersionID)

		ws := coderdtest.CreateWorkspace(t, client, template.ID, func(cwr *codersdk.CreateWorkspaceRequest) {
			cwr.AutostartSchedule = ptr.Ref(sched.String())
		})

		coderdtest.AwaitWorkspaceBuildJobCompleted(t, client, ws.LatestBuild.ID)
		ws = coderdtest.MustTransitionWorkspace(t, client, ws.ID, codersdk.WorkspaceTransitionStart, codersdk.WorkspaceTransitionStop)

		// Create a new version so that we can assert we don't update
		// to the latest by default.
		version2 := coderdtest.CreateTemplateVersion(t, client, user.OrganizationID, nil, func(ctvr *codersdk.CreateTemplateVersionRequest) {
			ctvr.TemplateID = template.ID
		})
		coderdtest.AwaitTemplateVersionJobCompleted(t, client, version2.ID)

		ctx := testutil.Context(t, testutil.WaitMedium)

		// Make sure to promote it.
		err = client.UpdateActiveTemplateVersion(ctx, template.ID, codersdk.UpdateActiveTemplateVersion{
			ID: version2.ID,
		})
		require.NoError(t, err)

		// Kick of an autostart build.
		tickTime := sched.Next(ws.LatestBuild.CreatedAt)
		p, err := coderdtest.GetProvisionerForTags(db, time.Now(), ws.OrganizationID, nil)
		require.NoError(t, err)
		coderdtest.UpdateProvisionerLastSeenAt(t, db, p.ID, tickTime)
		tickCh <- tickTime
		stats := <-statsCh
		require.Len(t, stats.Errors, 0)
		require.Len(t, stats.Transitions, 1)
		require.Contains(t, stats.Transitions, ws.ID)
		require.Equal(t, database.WorkspaceTransitionStart, stats.Transitions[ws.ID])

		// Validate that we didn't update to the promoted version.
		started := coderdtest.MustWorkspace(t, client, ws.ID)
		firstBuild := coderdtest.AwaitWorkspaceBuildJobCompleted(t, client, started.LatestBuild.ID)
		require.Equal(t, version1.ID, firstBuild.TemplateVersionID)

		ctx = testutil.Context(t, testutil.WaitMedium) // Reset the context after workspace operations.

		// Update the template to require the promoted version.
		_, err = client.UpdateTemplateMeta(ctx, template.ID, codersdk.UpdateTemplateMeta{
			RequireActiveVersion: true,
			AllowUserAutostart:   true,
		})
		require.NoError(t, err)

		// Reset the workspace to the stopped state so we can try
		// to autostart again.
		coderdtest.MustTransitionWorkspace(t, client, ws.ID, codersdk.WorkspaceTransitionStart, codersdk.WorkspaceTransitionStop, func(req *codersdk.CreateWorkspaceBuildRequest) {
			req.TemplateVersionID = ws.LatestBuild.TemplateVersionID
		})

		// Force an autostart transition again.
		tickTime2 := sched.Next(firstBuild.CreatedAt)
		coderdtest.UpdateProvisionerLastSeenAt(t, db, p.ID, tickTime)
		tickCh <- tickTime2
		stats = <-statsCh
		require.Len(t, stats.Errors, 0)
		require.Len(t, stats.Transitions, 1)
		require.Contains(t, stats.Transitions, ws.ID)
		require.Equal(t, database.WorkspaceTransitionStart, stats.Transitions[ws.ID])

		// Validate that we are using the promoted version.
		ws = coderdtest.MustWorkspace(t, client, ws.ID)
		require.Equal(t, version2.ID, ws.LatestBuild.TemplateVersionID)
	})

	t.Run("NextStartAtIsValid", func(t *testing.T) {
		t.Parallel()

		var (
			tickCh  = make(chan time.Time)
			statsCh = make(chan autobuild.Stats)
			clock   = quartz.NewMock(t)
		)

		clock.Set(dbtime.Now())

		logger := slogtest.Make(t, &slogtest.Options{IgnoreErrors: true}).Leveled(slog.LevelDebug)
		client, db, user := coderdenttest.NewWithDatabase(t, &coderdenttest.Options{
			Options: &coderdtest.Options{
				AutobuildTicker:          tickCh,
				IncludeProvisionerDaemon: true,
				AutobuildStats:           statsCh,
				Logger:                   &logger,
				Clock:                    clock,
				TemplateScheduleStore:    schedule.NewEnterpriseTemplateScheduleStore(agplUserQuietHoursScheduleStore(), notifications.NewNoopEnqueuer(), logger, clock),
			},
			LicenseOptions: &coderdenttest.LicenseOptions{
				Features: license.Features{codersdk.FeatureAdvancedTemplateScheduling: 1},
			},
		})

		version1 := coderdtest.CreateTemplateVersion(t, client, user.OrganizationID, nil)
		coderdtest.AwaitTemplateVersionJobCompleted(t, client, version1.ID)

		// First create a template that only supports Monday-Friday
		template := coderdtest.CreateTemplate(t, client, user.OrganizationID, version1.ID, func(ctr *codersdk.CreateTemplateRequest) {
			ctr.AutostartRequirement = &codersdk.TemplateAutostartRequirement{DaysOfWeek: codersdk.BitmapToWeekdays(0b00011111)}
		})
		require.Equal(t, version1.ID, template.ActiveVersionID)

		// Then create a workspace with a schedule Sunday-Saturday
		sched, err := cron.Weekly("CRON_TZ=UTC 0 9 * * 0-6")
		require.NoError(t, err)
		ws := coderdtest.CreateWorkspace(t, client, template.ID, func(cwr *codersdk.CreateWorkspaceRequest) {
			cwr.AutostartSchedule = ptr.Ref(sched.String())
		})

		coderdtest.AwaitWorkspaceBuildJobCompleted(t, client, ws.LatestBuild.ID)
		ws = coderdtest.MustTransitionWorkspace(t, client, ws.ID, codersdk.WorkspaceTransitionStart, codersdk.WorkspaceTransitionStop)
		next := ws.LatestBuild.CreatedAt

		// For each day of the week (Monday-Sunday)
		// We iterate through each day of the week to ensure the behavior of each
		// day of the week is as expected.
		for range 7 {
			next = sched.Next(next)

			clock.Set(next)
			p, err := coderdtest.GetProvisionerForTags(db, time.Now(), ws.OrganizationID, nil)
			require.NoError(t, err)
			coderdtest.UpdateProvisionerLastSeenAt(t, db, p.ID, next)
			tickCh <- next
			stats := <-statsCh
			ws = coderdtest.MustWorkspace(t, client, ws.ID)

			// Our cron schedule specifies Sunday-Saturday but the template only allows
			// Monday-Friday so we expect there to be no transitions on the weekend.
			if next.Weekday() == time.Saturday || next.Weekday() == time.Sunday {
				assert.Len(t, stats.Errors, 0)
				assert.Len(t, stats.Transitions, 0)

				ws = coderdtest.MustWorkspace(t, client, ws.ID)
			} else {
				assert.Len(t, stats.Errors, 0)
				assert.Len(t, stats.Transitions, 1)
				assert.Contains(t, stats.Transitions, ws.ID)
				assert.Equal(t, database.WorkspaceTransitionStart, stats.Transitions[ws.ID])

				coderdtest.AwaitWorkspaceBuildJobCompleted(t, client, ws.LatestBuild.ID)
				ws = coderdtest.MustTransitionWorkspace(t, client, ws.ID, codersdk.WorkspaceTransitionStart, codersdk.WorkspaceTransitionStop)
			}

			// Ensure that there is a valid next start at and that is is after
			// the previous start.
			require.NotNil(t, ws.NextStartAt)
			require.Greater(t, *ws.NextStartAt, next)

			// Our autostart requirement disallows sundays and saturdays so
			// the next start at should never land on these days.
			require.NotEqual(t, time.Saturday, ws.NextStartAt.Weekday())
			require.NotEqual(t, time.Sunday, ws.NextStartAt.Weekday())
		}
	})

	t.Run("NextStartAtIsUpdatedWhenTemplateAutostartRequirementsChange", func(t *testing.T) {
		t.Parallel()

		var (
			tickCh  = make(chan time.Time)
			statsCh = make(chan autobuild.Stats)
			clock   = quartz.NewMock(t)
		)

		// Set the clock to 8AM Monday, 1st January, 2024 to keep
		// this test deterministic.
		clock.Set(time.Date(2024, 1, 1, 8, 0, 0, 0, time.UTC))

		logger := slogtest.Make(t, &slogtest.Options{IgnoreErrors: true}).Leveled(slog.LevelDebug)
		templateScheduleStore := schedule.NewEnterpriseTemplateScheduleStore(agplUserQuietHoursScheduleStore(), notifications.NewNoopEnqueuer(), logger, nil)
		templateScheduleStore.Clock = clock
		client, user := coderdenttest.New(t, &coderdenttest.Options{
			Options: &coderdtest.Options{
				AutobuildTicker:          tickCh,
				IncludeProvisionerDaemon: true,
				AutobuildStats:           statsCh,
				Logger:                   &logger,
				Clock:                    clock,
				TemplateScheduleStore:    templateScheduleStore,
			},
			LicenseOptions: &coderdenttest.LicenseOptions{
				Features: license.Features{codersdk.FeatureAdvancedTemplateScheduling: 1},
			},
		})

		version1 := coderdtest.CreateTemplateVersion(t, client, user.OrganizationID, nil)
		coderdtest.AwaitTemplateVersionJobCompleted(t, client, version1.ID)

		// First create a template that only supports Monday-Friday
		template := coderdtest.CreateTemplate(t, client, user.OrganizationID, version1.ID, func(ctr *codersdk.CreateTemplateRequest) {
			ctr.AllowUserAutostart = ptr.Ref(true)
			ctr.AutostartRequirement = &codersdk.TemplateAutostartRequirement{DaysOfWeek: codersdk.BitmapToWeekdays(0b00011111)}
		})
		require.Equal(t, version1.ID, template.ActiveVersionID)

		// Then create a workspace with a schedule Monday-Friday
		sched, err := cron.Weekly("CRON_TZ=UTC 0 9 * * 1-5")
		require.NoError(t, err)
		ws := coderdtest.CreateWorkspace(t, client, template.ID, func(cwr *codersdk.CreateWorkspaceRequest) {
			cwr.AutostartSchedule = ptr.Ref(sched.String())
		})

		coderdtest.AwaitWorkspaceBuildJobCompleted(t, client, ws.LatestBuild.ID)
		ws = coderdtest.MustTransitionWorkspace(t, client, ws.ID, codersdk.WorkspaceTransitionStart, codersdk.WorkspaceTransitionStop)

		// Our next start at should be Monday
		require.NotNil(t, ws.NextStartAt)
		require.Equal(t, time.Monday, ws.NextStartAt.Weekday())

		// Now update the template to only allow Tuesday-Friday
		coderdtest.UpdateTemplateMeta(t, client, template.ID, codersdk.UpdateTemplateMeta{
			AutostartRequirement: &codersdk.TemplateAutostartRequirement{
				DaysOfWeek: codersdk.BitmapToWeekdays(0b00011110),
			},
		})

		// Verify that our next start at has been updated to Tuesday
		ws = coderdtest.MustWorkspace(t, client, ws.ID)
		require.NotNil(t, ws.NextStartAt)
		require.Equal(t, time.Tuesday, ws.NextStartAt.Weekday())
	})

	t.Run("NextStartAtIsNullifiedOnScheduleChange", func(t *testing.T) {
		t.Parallel()

		if !dbtestutil.WillUsePostgres() {
			t.Skip("this test uses triggers so does not work with dbmem.go")
		}

		var (
			tickCh  = make(chan time.Time)
			statsCh = make(chan autobuild.Stats)
		)

		logger := slogtest.Make(t, &slogtest.Options{IgnoreErrors: true}).Leveled(slog.LevelDebug)
		client, db, user := coderdenttest.NewWithDatabase(t, &coderdenttest.Options{
			Options: &coderdtest.Options{
				AutobuildTicker:          tickCh,
				IncludeProvisionerDaemon: true,
				AutobuildStats:           statsCh,
				Logger:                   &logger,
				TemplateScheduleStore:    schedule.NewEnterpriseTemplateScheduleStore(agplUserQuietHoursScheduleStore(), notifications.NewNoopEnqueuer(), logger, nil),
			},
			LicenseOptions: &coderdenttest.LicenseOptions{
				Features: license.Features{codersdk.FeatureAdvancedTemplateScheduling: 1},
			},
		})

		version := coderdtest.CreateTemplateVersion(t, client, user.OrganizationID, nil)
		coderdtest.AwaitTemplateVersionJobCompleted(t, client, version.ID)

		// Create a template that allows autostart Monday-Sunday
		template := coderdtest.CreateTemplate(t, client, user.OrganizationID, version.ID, func(ctr *codersdk.CreateTemplateRequest) {
			ctr.AutostartRequirement = &codersdk.TemplateAutostartRequirement{DaysOfWeek: codersdk.AllDaysOfWeek}
		})
		require.Equal(t, version.ID, template.ActiveVersionID)

		// Create a workspace with a schedule Sunday-Saturday
		sched, err := cron.Weekly("CRON_TZ=UTC 0 9 * * 0-6")
		require.NoError(t, err)
		ws := coderdtest.CreateWorkspace(t, client, template.ID, func(cwr *codersdk.CreateWorkspaceRequest) {
			cwr.AutostartSchedule = ptr.Ref(sched.String())
		})

		coderdtest.AwaitWorkspaceBuildJobCompleted(t, client, ws.LatestBuild.ID)
		ws = coderdtest.MustTransitionWorkspace(t, client, ws.ID, codersdk.WorkspaceTransitionStart, codersdk.WorkspaceTransitionStop)

		// Check we have a 'NextStartAt'
		require.NotNil(t, ws.NextStartAt)

		// Create a new slightly different cron schedule that could
		// potentially make NextStartAt invalid.
		sched, err = cron.Weekly("CRON_TZ=UTC 0 9 * * 1-6")
		require.NoError(t, err)
		ctx := testutil.Context(t, testutil.WaitShort)

		// We want to test the database nullifies the NextStartAt so we
		// make a raw DB call here. We pass in NextStartAt here so we
		// can test the database will nullify it and not us.
		//nolint: gocritic // We need system context to modify this.
		err = db.UpdateWorkspaceAutostart(dbauthz.AsSystemRestricted(ctx), database.UpdateWorkspaceAutostartParams{
			ID:                ws.ID,
			AutostartSchedule: sql.NullString{Valid: true, String: sched.String()},
			NextStartAt:       sql.NullTime{Valid: true, Time: *ws.NextStartAt},
		})
		require.NoError(t, err)

		ws = coderdtest.MustWorkspace(t, client, ws.ID)

		// Check 'NextStartAt' has been nullified
		require.Nil(t, ws.NextStartAt)

		// Now we let the lifecycle executor run. This should spot that the
		// NextStartAt is null and update it for us.
		next := dbtime.Now()
		tickCh <- next
		stats := <-statsCh
		assert.Len(t, stats.Errors, 0)
		assert.Len(t, stats.Transitions, 0)

		// Ensure NextStartAt has been set, and is the expected value
		ws = coderdtest.MustWorkspace(t, client, ws.ID)
		require.NotNil(t, ws.NextStartAt)
		require.Equal(t, sched.Next(next), ws.NextStartAt.UTC())
	})
}

func TestTemplateDoesNotAllowUserAutostop(t *testing.T) {
	t.Parallel()

	t.Run("TTLSetByTemplate", func(t *testing.T) {
		t.Parallel()
		logger := slogtest.Make(t, &slogtest.Options{IgnoreErrors: true}).Leveled(slog.LevelDebug)
		client := coderdtest.New(t, &coderdtest.Options{
			IncludeProvisionerDaemon: true,
			TemplateScheduleStore:    schedule.NewEnterpriseTemplateScheduleStore(agplUserQuietHoursScheduleStore(), notifications.NewNoopEnqueuer(), logger, nil),
		})
		user := coderdtest.CreateFirstUser(t, client)
		version := coderdtest.CreateTemplateVersion(t, client, user.OrganizationID, nil)
		templateTTL := 24 * time.Hour.Milliseconds()
		template := coderdtest.CreateTemplate(t, client, user.OrganizationID, version.ID, func(ctr *codersdk.CreateTemplateRequest) {
			ctr.DefaultTTLMillis = ptr.Ref(templateTTL)
			ctr.AllowUserAutostop = ptr.Ref(false)
		})
		coderdtest.AwaitTemplateVersionJobCompleted(t, client, version.ID)
		workspace := coderdtest.CreateWorkspace(t, client, template.ID, func(cwr *codersdk.CreateWorkspaceRequest) {
			cwr.TTLMillis = nil // ensure that no default TTL is set
		})
		coderdtest.AwaitWorkspaceBuildJobCompleted(t, client, workspace.LatestBuild.ID)

		// TTL should be set by the template
		require.Equal(t, false, template.AllowUserAutostop)
		require.Equal(t, templateTTL, template.DefaultTTLMillis)
		require.Equal(t, templateTTL, *workspace.TTLMillis)

		// Change the template's default TTL and refetch the workspace
		templateTTL = 72 * time.Hour.Milliseconds()
		ctx := testutil.Context(t, testutil.WaitShort)
		template = coderdtest.UpdateTemplateMeta(t, client, template.ID, codersdk.UpdateTemplateMeta{
			DefaultTTLMillis: templateTTL,
		})
		workspace, err := client.Workspace(ctx, workspace.ID)
		require.NoError(t, err)

		// Ensure that the new value is reflected in the template and workspace
		require.Equal(t, templateTTL, template.DefaultTTLMillis)
		require.Equal(t, templateTTL, *workspace.TTLMillis)
	})
}

func TestPrebuildsAutobuild(t *testing.T) {
	t.Parallel()

	if !dbtestutil.WillUsePostgres() {
		t.Skip("this test requires postgres")
	}

	getRunningPrebuilds := func(
		t *testing.T,
		ctx context.Context,
		db database.Store,
		prebuildInstances int,
	) []database.GetRunningPrebuiltWorkspacesRow {
		t.Helper()

		var runningPrebuilds []database.GetRunningPrebuiltWorkspacesRow
		testutil.Eventually(ctx, t, func(context.Context) bool {
			rows, err := db.GetRunningPrebuiltWorkspaces(ctx)
			if err != nil {
				return false
			}

			for _, row := range rows {
				runningPrebuilds = append(runningPrebuilds, row)

				agents, err := db.GetWorkspaceAgentsInLatestBuildByWorkspaceID(ctx, row.ID)
				if err != nil {
					return false
				}

				for _, agent := range agents {
					err = db.UpdateWorkspaceAgentLifecycleStateByID(ctx, database.UpdateWorkspaceAgentLifecycleStateByIDParams{
						ID:             agent.ID,
						LifecycleState: database.WorkspaceAgentLifecycleStateReady,
						StartedAt:      sql.NullTime{Time: time.Now().Add(time.Hour), Valid: true},
						ReadyAt:        sql.NullTime{Time: time.Now().Add(-1 * time.Hour), Valid: true},
					})
					if err != nil {
						return false
					}
				}
			}

			t.Logf("found %d running prebuilds so far, want %d", len(runningPrebuilds), prebuildInstances)
			return len(runningPrebuilds) == prebuildInstances
		}, testutil.IntervalSlow, "prebuilds not running")

		return runningPrebuilds
	}

	runReconciliationLoop := func(
		t *testing.T,
		ctx context.Context,
		db database.Store,
		reconciler *prebuilds.StoreReconciler,
		presets []codersdk.Preset,
	) {
		t.Helper()

		state, err := reconciler.SnapshotState(ctx, db)
		require.NoError(t, err)
		ps, err := state.FilterByPreset(presets[0].ID)
		require.NoError(t, err)
		require.NotNil(t, ps)
		actions, err := reconciler.CalculateActions(ctx, *ps)
		require.NoError(t, err)
		require.NotNil(t, actions)
		require.NoError(t, reconciler.ReconcilePreset(ctx, *ps))
	}

	claimPrebuild := func(
		t *testing.T,
		ctx context.Context,
		client *codersdk.Client,
		userClient *codersdk.Client,
		username string,
		version codersdk.TemplateVersion,
		presetID uuid.UUID,
		autostartSchedule ...string,
	) codersdk.Workspace {
		t.Helper()

		var startSchedule string
		if len(autostartSchedule) > 0 {
			startSchedule = autostartSchedule[0]
		}

		workspaceName := strings.ReplaceAll(testutil.GetRandomName(t), "_", "-")
		userWorkspace, err := userClient.CreateUserWorkspace(ctx, username, codersdk.CreateWorkspaceRequest{
			TemplateVersionID:       version.ID,
			Name:                    workspaceName,
			TemplateVersionPresetID: presetID,
			AutostartSchedule:       ptr.Ref(startSchedule),
		})
		require.NoError(t, err)
		build := coderdtest.AwaitWorkspaceBuildJobCompleted(t, userClient, userWorkspace.LatestBuild.ID)
		require.Equal(t, build.Job.Status, codersdk.ProvisionerJobSucceeded)
		workspace := coderdtest.MustWorkspace(t, client, userWorkspace.ID)
		assert.Equal(t, codersdk.WorkspaceTransitionStart, workspace.LatestBuild.Transition)

		return workspace
	}

	// Prebuilt workspaces should not be autostopped based on the default TTL.
	// This test ensures that DefaultTTLMillis is ignored while the workspace is in a prebuild state.
	// Once the workspace is claimed, the default TTL should take effect.
	t.Run("DefaultTTLOnlyTriggersAfterClaim", func(t *testing.T) {
		t.Parallel()

		// Set the clock to Monday, January 1st, 2024 at 8:00 AM UTC to keep the test deterministic
		clock := quartz.NewMock(t)
		clock.Set(time.Date(2024, 1, 1, 8, 0, 0, 0, time.UTC))

		// Setup
		ctx := testutil.Context(t, testutil.WaitSuperLong)
		db, pb := dbtestutil.NewDB(t, dbtestutil.WithDumpOnFailure())
		logger := testutil.Logger(t)
		tickCh := make(chan time.Time)
		statsCh := make(chan autobuild.Stats)
		notificationsNoop := notifications.NewNoopEnqueuer()
		client, _, api, owner := coderdenttest.NewWithAPI(t, &coderdenttest.Options{
			Options: &coderdtest.Options{
				Database:                 db,
				Pubsub:                   pb,
				AutobuildTicker:          tickCh,
				IncludeProvisionerDaemon: true,
				AutobuildStats:           statsCh,
				Clock:                    clock,
				TemplateScheduleStore: schedule.NewEnterpriseTemplateScheduleStore(
					agplUserQuietHoursScheduleStore(),
					notificationsNoop,
					logger,
					clock,
				),
			},
			LicenseOptions: &coderdenttest.LicenseOptions{
				Features: license.Features{codersdk.FeatureAdvancedTemplateScheduling: 1},
			},
		})

		// Setup Prebuild reconciler
		cache := files.New(prometheus.NewRegistry(), &coderdtest.FakeAuthorizer{})
		reconciler := prebuilds.NewStoreReconciler(
			db, pb, cache,
			codersdk.PrebuildsConfig{},
			logger,
			clock,
			prometheus.NewRegistry(),
			notificationsNoop,
			api.AGPL.BuildUsageChecker,
		)
		var claimer agplprebuilds.Claimer = prebuilds.NewEnterpriseClaimer(db)
		api.AGPL.PrebuildsClaimer.Store(&claimer)

		// Setup user, template and template version with a preset with 1 prebuild instance
		prebuildInstances := int32(1)
		ttlTime := 2 * time.Hour
		userClient, user := coderdtest.CreateAnotherUser(t, client, owner.OrganizationID, rbac.RoleMember())
		version := coderdtest.CreateTemplateVersion(t, client, owner.OrganizationID, templateWithAgentAndPresetsWithPrebuilds(prebuildInstances))
		coderdtest.AwaitTemplateVersionJobCompleted(t, client, version.ID)
		// Set a template level TTL to trigger the autostop
		// Template level TTL can only be set if autostop is disabled for users
		coderdtest.CreateTemplate(t, client, owner.OrganizationID, version.ID, func(ctr *codersdk.CreateTemplateRequest) {
			ctr.AllowUserAutostop = ptr.Ref[bool](false)
			ctr.DefaultTTLMillis = ptr.Ref[int64](ttlTime.Milliseconds())
		})
		presets, err := client.TemplateVersionPresets(ctx, version.ID)
		require.NoError(t, err)
		require.Len(t, presets, 1)

		// Given: Reconciliation loop runs and starts prebuilt workspace
		runReconciliationLoop(t, ctx, db, reconciler, presets)
		runningPrebuilds := getRunningPrebuilds(t, ctx, db, int(prebuildInstances))
		require.Len(t, runningPrebuilds, int(prebuildInstances))

		// Given: a running prebuilt workspace, ready to be claimed
		prebuild := coderdtest.MustWorkspace(t, client, runningPrebuilds[0].ID)
		require.Equal(t, codersdk.WorkspaceTransitionStart, prebuild.LatestBuild.Transition)
		// Prebuilt workspaces should have an empty Deadline and MaxDeadline
		// which is equivalent to 0001-01-01 00:00:00 +0000
		require.Zero(t, prebuild.LatestBuild.Deadline)
		require.Zero(t, prebuild.LatestBuild.MaxDeadline)

		// When: the autobuild executor ticks *after* the TTL time (10:00 AM UTC)
		next := clock.Now().Add(ttlTime).Add(time.Minute)
		clock.Set(next) // 10:01 AM UTC
		go func() {
			tickCh <- next
		}()

		// Then: the prebuilt workspace should remain in a start transition
		prebuildStats := testutil.RequireReceive(ctx, t, statsCh)
		require.Len(t, prebuildStats.Errors, 0)
		require.Len(t, prebuildStats.Transitions, 0)
		require.Equal(t, codersdk.WorkspaceTransitionStart, prebuild.LatestBuild.Transition)
		prebuild = coderdtest.MustWorkspace(t, client, prebuild.ID)
		require.Equal(t, codersdk.BuildReasonInitiator, prebuild.LatestBuild.Reason)
		require.Zero(t, prebuild.LatestBuild.Deadline)
		require.Zero(t, prebuild.LatestBuild.MaxDeadline)

		// Given: a user claims the prebuilt workspace sometime later
		clock.Set(clock.Now().Add(1 * time.Hour)) // 11:01 AM UTC
		workspace := claimPrebuild(t, ctx, client, userClient, user.Username, version, presets[0].ID)
		require.Equal(t, prebuild.ID, workspace.ID)
		// Workspace deadline must be ttlTime from the time it is claimed (1:01 PM UTC)
		require.True(t, workspace.LatestBuild.Deadline.Time.Equal(clock.Now().Add(ttlTime)))

		// When: the autobuild executor ticks *after* the TTL time (1:01 PM UTC)
		next = workspace.LatestBuild.Deadline.Time.Add(time.Minute)
		clock.Set(next) // 1:02 PM UTC
		go func() {
			tickCh <- next
			close(tickCh)
		}()

		// Then: the workspace should be stopped
		workspaceStats := testutil.RequireReceive(ctx, t, statsCh)
		require.Len(t, workspaceStats.Errors, 0)
		require.Len(t, workspaceStats.Transitions, 1)
		require.Contains(t, workspaceStats.Transitions, workspace.ID)
		require.Equal(t, database.WorkspaceTransitionStop, workspaceStats.Transitions[workspace.ID])
		workspace = coderdtest.MustWorkspace(t, client, workspace.ID)
		require.Equal(t, codersdk.BuildReasonAutostop, workspace.LatestBuild.Reason)
	})

	// Prebuild workspaces should not follow the autostop schedule.
	// This test verifies that AutostopRequirement (autostop schedule) is ignored while the workspace is a prebuild.
	// After being claimed, the workspace should be stopped according to the autostop schedule.
	t.Run("AutostopScheduleOnlyTriggersAfterClaim", func(t *testing.T) {
		t.Parallel()

		// Set the clock to Monday, January 1st, 2024 at 8:00 AM UTC to keep the test deterministic
		clock := quartz.NewMock(t)
		clock.Set(time.Date(2024, 1, 1, 8, 0, 0, 0, time.UTC))

		// Setup
		ctx := testutil.Context(t, testutil.WaitSuperLong)
		db, pb := dbtestutil.NewDB(t, dbtestutil.WithDumpOnFailure())
		logger := testutil.Logger(t)
		tickCh := make(chan time.Time)
		statsCh := make(chan autobuild.Stats)
		notificationsNoop := notifications.NewNoopEnqueuer()
		client, _, api, owner := coderdenttest.NewWithAPI(t, &coderdenttest.Options{
			Options: &coderdtest.Options{
				Database:                 db,
				Pubsub:                   pb,
				AutobuildTicker:          tickCh,
				IncludeProvisionerDaemon: true,
				AutobuildStats:           statsCh,
				Clock:                    clock,
				TemplateScheduleStore: schedule.NewEnterpriseTemplateScheduleStore(
					agplUserQuietHoursScheduleStore(),
					notificationsNoop,
					logger,
					clock,
				),
			},
			LicenseOptions: &coderdenttest.LicenseOptions{
				Features: license.Features{codersdk.FeatureAdvancedTemplateScheduling: 1},
			},
		})

		// Setup Prebuild reconciler
		cache := files.New(prometheus.NewRegistry(), &coderdtest.FakeAuthorizer{})
		reconciler := prebuilds.NewStoreReconciler(
			db, pb, cache,
			codersdk.PrebuildsConfig{},
			logger,
			clock,
			prometheus.NewRegistry(),
			notificationsNoop,
			api.AGPL.BuildUsageChecker,
		)
		var claimer agplprebuilds.Claimer = prebuilds.NewEnterpriseClaimer(db)
		api.AGPL.PrebuildsClaimer.Store(&claimer)

		// Setup user, template and template version with a preset with 1 prebuild instance
		prebuildInstances := int32(1)
		userClient, user := coderdtest.CreateAnotherUser(t, client, owner.OrganizationID, rbac.RoleMember())
		version := coderdtest.CreateTemplateVersion(t, client, owner.OrganizationID, templateWithAgentAndPresetsWithPrebuilds(prebuildInstances))
		coderdtest.AwaitTemplateVersionJobCompleted(t, client, version.ID)
		// Set a template level Autostop schedule to trigger the autostop daily
		coderdtest.CreateTemplate(t, client, owner.OrganizationID, version.ID, func(ctr *codersdk.CreateTemplateRequest) {
			ctr.AutostopRequirement = ptr.Ref[codersdk.TemplateAutostopRequirement](
				codersdk.TemplateAutostopRequirement{
					DaysOfWeek: []string{"monday", "tuesday", "wednesday", "thursday", "friday", "saturday", "sunday"},
					Weeks:      1,
				})
		})
		presets, err := client.TemplateVersionPresets(ctx, version.ID)
		require.NoError(t, err)
		require.Len(t, presets, 1)

		// Given: Reconciliation loop runs and starts prebuilt workspace
		runReconciliationLoop(t, ctx, db, reconciler, presets)
		runningPrebuilds := getRunningPrebuilds(t, ctx, db, int(prebuildInstances))
		require.Len(t, runningPrebuilds, int(prebuildInstances))

		// Given: a running prebuilt workspace, ready to be claimed
		prebuild := coderdtest.MustWorkspace(t, client, runningPrebuilds[0].ID)
		require.Equal(t, codersdk.WorkspaceTransitionStart, prebuild.LatestBuild.Transition)
		// Prebuilt workspaces should have an empty Deadline and MaxDeadline
		// which is equivalent to 0001-01-01 00:00:00 +0000
		require.Zero(t, prebuild.LatestBuild.Deadline)
		require.Zero(t, prebuild.LatestBuild.MaxDeadline)

		// When: the autobuild executor ticks *after* the deadline (2024-01-02 0:00 UTC)
		next := clock.Now().Truncate(24 * time.Hour).Add(24 * time.Hour).Add(time.Minute)
		clock.Set(next) // 2024-01-02 0:01 UTC
		go func() {
			tickCh <- next
		}()

		// Then: the prebuilt workspace should remain in a start transition
		prebuildStats := testutil.RequireReceive(ctx, t, statsCh)
		require.Len(t, prebuildStats.Errors, 0)
		require.Len(t, prebuildStats.Transitions, 0)
		require.Equal(t, codersdk.WorkspaceTransitionStart, prebuild.LatestBuild.Transition)
		prebuild = coderdtest.MustWorkspace(t, client, prebuild.ID)
		require.Equal(t, codersdk.BuildReasonInitiator, prebuild.LatestBuild.Reason)
		require.Zero(t, prebuild.LatestBuild.Deadline)
		require.Zero(t, prebuild.LatestBuild.MaxDeadline)

		// Given: a user claims the prebuilt workspace
		workspace := claimPrebuild(t, ctx, client, userClient, user.Username, version, presets[0].ID)
		require.Equal(t, prebuild.ID, workspace.ID)
		// Then: the claimed workspace should respect the next valid scheduled deadline (2024-01-03 0:00 UTC)
		require.True(t, workspace.LatestBuild.Deadline.Time.Equal(clock.Now().Truncate(24*time.Hour).Add(24*time.Hour)))

		// When: the autobuild executor ticks *after* the deadline (2024-01-03 0:00 UTC)
		next = workspace.LatestBuild.Deadline.Time.Add(time.Minute)
		clock.Set(next) // 2024-01-03 0:01 UTC
		go func() {
			tickCh <- next
			close(tickCh)
		}()

		// Then: the workspace should be stopped
		workspaceStats := testutil.RequireReceive(ctx, t, statsCh)
		require.Len(t, workspaceStats.Errors, 0)
		require.Len(t, workspaceStats.Transitions, 1)
		require.Contains(t, workspaceStats.Transitions, workspace.ID)
		require.Equal(t, database.WorkspaceTransitionStop, workspaceStats.Transitions[workspace.ID])
		workspace = coderdtest.MustWorkspace(t, client, workspace.ID)
		require.Equal(t, codersdk.BuildReasonAutostop, workspace.LatestBuild.Reason)
	})

	// Prebuild workspaces should not follow the autostart schedule.
	// This test verifies that AutostartRequirement (autostart schedule) is ignored while the workspace is a prebuild.
	// After being claimed, the workspace should be started according to the autostart schedule.
	t.Run("AutostartScheduleOnlyTriggersAfterClaim", func(t *testing.T) {
		t.Parallel()

		// Set the clock to dbtime.Now() to match the workspace build's CreatedAt
		clock := quartz.NewMock(t)
		clock.Set(dbtime.Now())

		// Setup
		ctx := testutil.Context(t, testutil.WaitSuperLong)
		db, pb := dbtestutil.NewDB(t, dbtestutil.WithDumpOnFailure())
		logger := testutil.Logger(t)
		tickCh := make(chan time.Time)
		statsCh := make(chan autobuild.Stats)
		notificationsNoop := notifications.NewNoopEnqueuer()
		client, _, api, owner := coderdenttest.NewWithAPI(t, &coderdenttest.Options{
			Options: &coderdtest.Options{
				Database:                 db,
				Pubsub:                   pb,
				AutobuildTicker:          tickCh,
				IncludeProvisionerDaemon: true,
				AutobuildStats:           statsCh,
				Clock:                    clock,
				TemplateScheduleStore: schedule.NewEnterpriseTemplateScheduleStore(
					agplUserQuietHoursScheduleStore(),
					notificationsNoop,
					logger,
					clock,
				),
			},
			LicenseOptions: &coderdenttest.LicenseOptions{
				Features: license.Features{codersdk.FeatureAdvancedTemplateScheduling: 1},
			},
		})

		// Setup Prebuild reconciler
		cache := files.New(prometheus.NewRegistry(), &coderdtest.FakeAuthorizer{})
		reconciler := prebuilds.NewStoreReconciler(
			db, pb, cache,
			codersdk.PrebuildsConfig{},
			logger,
			clock,
			prometheus.NewRegistry(),
			notificationsNoop,
			api.AGPL.BuildUsageChecker,
		)
		var claimer agplprebuilds.Claimer = prebuilds.NewEnterpriseClaimer(db)
		api.AGPL.PrebuildsClaimer.Store(&claimer)

		// Setup user, template and template version with a preset with 1 prebuild instance
		prebuildInstances := int32(1)
		userClient, user := coderdtest.CreateAnotherUser(t, client, owner.OrganizationID, rbac.RoleMember())
		version := coderdtest.CreateTemplateVersion(t, client, owner.OrganizationID, templateWithAgentAndPresetsWithPrebuilds(prebuildInstances))
		coderdtest.AwaitTemplateVersionJobCompleted(t, client, version.ID)
		// Template-level autostart config only defines allowed days for workspaces to autostart
		// The actual autostart schedule is set at the workspace level
		sched, err := cron.Weekly("CRON_TZ=UTC 0 0 * * *")
		require.NoError(t, err)
		coderdtest.CreateTemplate(t, client, owner.OrganizationID, version.ID, func(ctr *codersdk.CreateTemplateRequest) {
			ctr.AllowUserAutostart = ptr.Ref[bool](true)
			ctr.AutostartRequirement = &codersdk.TemplateAutostartRequirement{DaysOfWeek: codersdk.AllDaysOfWeek}
		})
		presets, err := client.TemplateVersionPresets(ctx, version.ID)
		require.NoError(t, err)
		require.Len(t, presets, 1)

		// Given: Reconciliation loop runs and starts prebuilt workspace
		runReconciliationLoop(t, ctx, db, reconciler, presets)
		runningPrebuilds := getRunningPrebuilds(t, ctx, db, int(prebuildInstances))
		require.Len(t, runningPrebuilds, int(prebuildInstances))

		// Given: a running prebuilt workspace
		prebuild := coderdtest.MustWorkspace(t, client, runningPrebuilds[0].ID)
		// Prebuilt workspaces should have an empty Autostart Schedule
		require.Nil(t, prebuild.AutostartSchedule)
		require.Nil(t, prebuild.NextStartAt)

		// Given: prebuilt workspace is stopped
		prebuild = coderdtest.MustTransitionWorkspace(t, client, prebuild.ID, codersdk.WorkspaceTransitionStart, codersdk.WorkspaceTransitionStop)
		coderdtest.AwaitWorkspaceBuildJobCompleted(t, client, prebuild.LatestBuild.ID)

		// Tick at the next scheduled time after the prebuild’s LatestBuild.CreatedAt,
		// since the next allowed autostart is calculated starting from that point.
		// When: the autobuild executor ticks after the scheduled time
		go func() {
			tickCh <- sched.Next(prebuild.LatestBuild.CreatedAt).Add(time.Minute)
		}()

		// Then: the prebuilt workspace should remain in a stop transition
		prebuildStats := testutil.RequireReceive(ctx, t, statsCh)
		require.Len(t, prebuildStats.Errors, 0)
		require.Len(t, prebuildStats.Transitions, 0)
		require.Equal(t, codersdk.WorkspaceTransitionStop, prebuild.LatestBuild.Transition)
		prebuild = coderdtest.MustWorkspace(t, client, prebuild.ID)
		require.Equal(t, codersdk.BuildReasonInitiator, prebuild.LatestBuild.Reason)
		require.Nil(t, prebuild.AutostartSchedule)
		require.Nil(t, prebuild.NextStartAt)

		// Given: a prebuilt workspace that is running and ready to be claimed
		prebuild = coderdtest.MustTransitionWorkspace(t, client, prebuild.ID, codersdk.WorkspaceTransitionStop, codersdk.WorkspaceTransitionStart)
		coderdtest.AwaitWorkspaceBuildJobCompleted(t, client, prebuild.LatestBuild.ID)
		// Make sure the workspace's agent is again ready
		getRunningPrebuilds(t, ctx, db, int(prebuildInstances))

		// Given: a user claims the prebuilt workspace with an Autostart schedule request
		workspace := claimPrebuild(t, ctx, client, userClient, user.Username, version, presets[0].ID, sched.String())
		require.Equal(t, prebuild.ID, workspace.ID)
		// Then: newly claimed workspace's AutostartSchedule and NextStartAt should be set
		require.NotNil(t, workspace.AutostartSchedule)
		require.NotNil(t, workspace.NextStartAt)

		// Given: workspace is stopped
		workspace = coderdtest.MustTransitionWorkspace(t, client, workspace.ID, codersdk.WorkspaceTransitionStart, codersdk.WorkspaceTransitionStop)
		coderdtest.AwaitWorkspaceBuildJobCompleted(t, client, workspace.LatestBuild.ID)

<<<<<<< HEAD
		// Then: the claimed workspace should inherit and respect that same NextStartAt
		require.True(t, workspace.NextStartAt.Equal(*prebuild.NextStartAt))

		// Wait for provisioner to be available for this specific workspace
		coderdtest.MustWaitForProvisionersAvailable(t, db, prebuild)

		tickTime := sched.Next(prebuild.LatestBuild.CreatedAt).Add(time.Minute)
		p, err := coderdtest.GetProvisionerForTags(db, time.Now(), workspace.OrganizationID, nil)
		require.NoError(t, err)
		coderdtest.UpdateProvisionerLastSeenAt(t, db, p.ID, tickTime)

		// When: the autobuild executor ticks at the scheduled time
=======
		// Tick at the next scheduled time after the prebuild’s LatestBuild.CreatedAt,
		// since the next allowed autostart is calculated starting from that point.
		// When: the autobuild executor ticks after the scheduled time
>>>>>>> 49264101
		go func() {
			tickCh <- tickTime
		}()

		// Then: the workspace should have a NextStartAt equal to the next autostart schedule
		workspaceStats := testutil.RequireReceive(ctx, t, statsCh)
		require.Len(t, workspaceStats.Errors, 0)
		require.Len(t, workspaceStats.Transitions, 1)
		workspace = coderdtest.MustWorkspace(t, client, workspace.ID)
		require.NotNil(t, workspace.AutostartSchedule)
		require.NotNil(t, workspace.NextStartAt)
		require.Equal(t, sched.Next(clock.Now()), workspace.NextStartAt.UTC())
	})

	// Prebuild workspaces should not transition to dormant or be deleted due to inactivity.
	// This test verifies that both TimeTilDormantMillis and TimeTilDormantAutoDeleteMillis
	// are ignored while the workspace is a prebuild. After the workspace is claimed,
	// it should respect these inactivity thresholds accordingly.
	t.Run("DormantOnlyAfterClaimed", func(t *testing.T) {
		t.Parallel()

		// Set the clock to Monday, January 1st, 2024 at 8:00 AM UTC to keep the test deterministic
		clock := quartz.NewMock(t)
		clock.Set(time.Date(2024, 1, 1, 8, 0, 0, 0, time.UTC))

		// Setup
		ctx := testutil.Context(t, testutil.WaitSuperLong)
		db, pb := dbtestutil.NewDB(t, dbtestutil.WithDumpOnFailure())
		logger := testutil.Logger(t)
		tickCh := make(chan time.Time)
		statsCh := make(chan autobuild.Stats)
		notificationsNoop := notifications.NewNoopEnqueuer()
		client, _, api, owner := coderdenttest.NewWithAPI(t, &coderdenttest.Options{
			Options: &coderdtest.Options{
				Database:                 db,
				Pubsub:                   pb,
				AutobuildTicker:          tickCh,
				IncludeProvisionerDaemon: true,
				AutobuildStats:           statsCh,
				Clock:                    clock,
				TemplateScheduleStore: schedule.NewEnterpriseTemplateScheduleStore(
					agplUserQuietHoursScheduleStore(),
					notificationsNoop,
					logger,
					clock,
				),
			},
			LicenseOptions: &coderdenttest.LicenseOptions{
				Features: license.Features{codersdk.FeatureAdvancedTemplateScheduling: 1},
			},
		})

		// Setup Prebuild reconciler
		cache := files.New(prometheus.NewRegistry(), &coderdtest.FakeAuthorizer{})
		reconciler := prebuilds.NewStoreReconciler(
			db, pb, cache,
			codersdk.PrebuildsConfig{},
			logger,
			clock,
			prometheus.NewRegistry(),
			notificationsNoop,
			api.AGPL.BuildUsageChecker,
		)
		var claimer agplprebuilds.Claimer = prebuilds.NewEnterpriseClaimer(db)
		api.AGPL.PrebuildsClaimer.Store(&claimer)

		// Setup user, template and template version with a preset with 1 prebuild instance
		prebuildInstances := int32(1)
		dormantTTL := 2 * time.Hour
		deletionTTL := 2 * time.Hour
		userClient, user := coderdtest.CreateAnotherUser(t, client, owner.OrganizationID, rbac.RoleMember())
		version := coderdtest.CreateTemplateVersion(t, client, owner.OrganizationID, templateWithAgentAndPresetsWithPrebuilds(prebuildInstances))
		coderdtest.AwaitTemplateVersionJobCompleted(t, client, version.ID)
		// Set a template level dormant TTL to trigger dormancy
		coderdtest.CreateTemplate(t, client, owner.OrganizationID, version.ID, func(ctr *codersdk.CreateTemplateRequest) {
			ctr.TimeTilDormantMillis = ptr.Ref[int64](dormantTTL.Milliseconds())
			ctr.TimeTilDormantAutoDeleteMillis = ptr.Ref[int64](deletionTTL.Milliseconds())
		})
		presets, err := client.TemplateVersionPresets(ctx, version.ID)
		require.NoError(t, err)
		require.Len(t, presets, 1)

		// Given: reconciliation loop runs and starts prebuilt workspace
		runReconciliationLoop(t, ctx, db, reconciler, presets)
		runningPrebuilds := getRunningPrebuilds(t, ctx, db, int(prebuildInstances))
		require.Len(t, runningPrebuilds, int(prebuildInstances))

		// Given: a running prebuilt workspace, ready to be claimed
		prebuild := coderdtest.MustWorkspace(t, client, runningPrebuilds[0].ID)
		require.Equal(t, codersdk.WorkspaceTransitionStart, prebuild.LatestBuild.Transition)
		require.Nil(t, prebuild.DormantAt)
		require.Nil(t, prebuild.DeletingAt)

		// When: the autobuild executor ticks *after* the dormant TTL (10:00 AM UTC)
		next := clock.Now().Add(dormantTTL).Add(time.Minute)
		clock.Set(next) // 10:01 AM UTC
		go func() {
			tickCh <- next
		}()

		// Then: the prebuilt workspace should remain in a start transition
		prebuildStats := testutil.RequireReceive(ctx, t, statsCh)
		require.Len(t, prebuildStats.Errors, 0)
		require.Len(t, prebuildStats.Transitions, 0)
		require.Equal(t, codersdk.WorkspaceTransitionStart, prebuild.LatestBuild.Transition)
		prebuild = coderdtest.MustWorkspace(t, client, prebuild.ID)
		require.Equal(t, codersdk.BuildReasonInitiator, prebuild.LatestBuild.Reason)
		require.Nil(t, prebuild.DormantAt)
		require.Nil(t, prebuild.DeletingAt)

		// Given: a user claims the prebuilt workspace sometime later
		clock.Set(clock.Now().Add(1 * time.Hour)) // 11:01 AM UTC
		workspace := claimPrebuild(t, ctx, client, userClient, user.Username, version, presets[0].ID)
		require.Equal(t, prebuild.ID, workspace.ID)
		// Then: the claimed workspace should have DormantAt and DeletingAt unset (nil),
		// and LastUsedAt updated
		require.Nil(t, workspace.DormantAt)
		require.Nil(t, workspace.DeletingAt)
		require.True(t, workspace.LastUsedAt.After(prebuild.LastUsedAt))

		// When: the autobuild executor ticks *after* the dormant TTL (1:01 PM UTC)
		next = clock.Now().Add(dormantTTL).Add(time.Minute)
		clock.Set(next) // 1:02 PM UTC
		go func() {
			tickCh <- next
		}()

		// Then: the workspace should transition to stopped state for breaching dormant TTL
		workspaceStats := testutil.RequireReceive(ctx, t, statsCh)
		require.Len(t, workspaceStats.Errors, 0)
		require.Len(t, workspaceStats.Transitions, 1)
		require.Contains(t, workspaceStats.Transitions, workspace.ID)
		require.Equal(t, database.WorkspaceTransitionStop, workspaceStats.Transitions[workspace.ID])
		workspace = coderdtest.MustWorkspace(t, client, workspace.ID)
		coderdtest.AwaitWorkspaceBuildJobCompleted(t, client, workspace.LatestBuild.ID)
		workspace = coderdtest.MustWorkspace(t, client, workspace.ID)
		require.Equal(t, codersdk.BuildReasonDormancy, workspace.LatestBuild.Reason)
		require.Equal(t, codersdk.WorkspaceStatusStopped, workspace.LatestBuild.Status)
		require.NotNil(t, workspace.DormantAt)
		require.NotNil(t, workspace.DeletingAt)

		// When: the autobuild executor ticks *after* the deletion TTL
		go func() {
			tickCh <- workspace.DeletingAt.Add(time.Minute)
		}()

		// Then: the workspace should be deleted
		dormantWorkspaceStats := testutil.RequireReceive(ctx, t, statsCh)
		require.Len(t, dormantWorkspaceStats.Errors, 0)
		require.Len(t, dormantWorkspaceStats.Transitions, 1)
		require.Contains(t, dormantWorkspaceStats.Transitions, workspace.ID)
		require.Equal(t, database.WorkspaceTransitionDelete, dormantWorkspaceStats.Transitions[workspace.ID])
	})

	// Prebuild workspaces should not be deleted when the failure TTL is reached.
	// This test verifies that FailureTTLMillis is ignored while the workspace is a prebuild.
	t.Run("FailureTTLOnlyAfterClaimed", func(t *testing.T) {
		t.Parallel()

		// Set the clock to Monday, January 1st, 2024 at 8:00 AM UTC to keep the test deterministic
		clock := quartz.NewMock(t)
		clock.Set(time.Date(2024, 1, 1, 8, 0, 0, 0, time.UTC))

		// Setup
		ctx := testutil.Context(t, testutil.WaitSuperLong)
		db, pb := dbtestutil.NewDB(t, dbtestutil.WithDumpOnFailure())
		logger := testutil.Logger(t)
		tickCh := make(chan time.Time)
		statsCh := make(chan autobuild.Stats)
		notificationsNoop := notifications.NewNoopEnqueuer()
		client, _, api, owner := coderdenttest.NewWithAPI(t, &coderdenttest.Options{
			Options: &coderdtest.Options{
				Database:                 db,
				Pubsub:                   pb,
				AutobuildTicker:          tickCh,
				IncludeProvisionerDaemon: true,
				AutobuildStats:           statsCh,
				Clock:                    clock,
				TemplateScheduleStore: schedule.NewEnterpriseTemplateScheduleStore(
					agplUserQuietHoursScheduleStore(),
					notificationsNoop,
					logger,
					clock,
				),
			},
			LicenseOptions: &coderdenttest.LicenseOptions{
				Features: license.Features{
					codersdk.FeatureAdvancedTemplateScheduling: 1,
				},
			},
		})

		// Setup Prebuild reconciler
		cache := files.New(prometheus.NewRegistry(), &coderdtest.FakeAuthorizer{})
		reconciler := prebuilds.NewStoreReconciler(
			db, pb, cache,
			codersdk.PrebuildsConfig{},
			logger,
			clock,
			prometheus.NewRegistry(),
			notificationsNoop,
			api.AGPL.BuildUsageChecker,
		)
		var claimer agplprebuilds.Claimer = prebuilds.NewEnterpriseClaimer(db)
		api.AGPL.PrebuildsClaimer.Store(&claimer)

		// Setup user, template and template version with a preset with 1 prebuild instance
		prebuildInstances := int32(1)
		failureTTL := 2 * time.Hour
		version := coderdtest.CreateTemplateVersion(t, client, owner.OrganizationID, templateWithFailedResponseAndPresetsWithPrebuilds(prebuildInstances))
		coderdtest.AwaitTemplateVersionJobCompleted(t, client, version.ID)
		// Set a template level Failure TTL to trigger workspace deletion
		template := coderdtest.CreateTemplate(t, client, owner.OrganizationID, version.ID, func(ctr *codersdk.CreateTemplateRequest) {
			ctr.FailureTTLMillis = ptr.Ref[int64](failureTTL.Milliseconds())
		})
		presets, err := client.TemplateVersionPresets(ctx, version.ID)
		require.NoError(t, err)
		require.Len(t, presets, 1)

		// Given: reconciliation loop runs and starts prebuilt workspace in failed state
		runReconciliationLoop(t, ctx, db, reconciler, presets)
		var failedWorkspaceBuilds []database.GetFailedWorkspaceBuildsByTemplateIDRow
		require.Eventually(t, func() bool {
			rows, err := db.GetFailedWorkspaceBuildsByTemplateID(ctx, database.GetFailedWorkspaceBuildsByTemplateIDParams{
				TemplateID: template.ID,
			})
			if err != nil {
				return false
			}

			failedWorkspaceBuilds = append(failedWorkspaceBuilds, rows...)

			t.Logf("found %d failed prebuilds so far, want %d", len(failedWorkspaceBuilds), prebuildInstances)
			return len(failedWorkspaceBuilds) == int(prebuildInstances)
		}, testutil.WaitSuperLong, testutil.IntervalSlow)
		require.Len(t, failedWorkspaceBuilds, int(prebuildInstances))

		// Given: a failed prebuilt workspace
		prebuild := coderdtest.MustWorkspace(t, client, failedWorkspaceBuilds[0].WorkspaceID)
		require.Equal(t, codersdk.WorkspaceStatusFailed, prebuild.LatestBuild.Status)

		// When: the autobuild executor ticks *after* the failure TTL
		go func() {
			tickCh <- prebuild.LatestBuild.Job.CompletedAt.Add(failureTTL * 2)
		}()

		// Then: the prebuilt workspace should remain in a start transition
		prebuildStats := testutil.RequireReceive(ctx, t, statsCh)
		require.Len(t, prebuildStats.Errors, 0)
		require.Len(t, prebuildStats.Transitions, 0)
		require.Equal(t, codersdk.WorkspaceTransitionStart, prebuild.LatestBuild.Transition)
		prebuild = coderdtest.MustWorkspace(t, client, prebuild.ID)
		require.Equal(t, codersdk.BuildReasonInitiator, prebuild.LatestBuild.Reason)
	})
}

func templateWithAgentAndPresetsWithPrebuilds(desiredInstances int32) *echo.Responses {
	agent := &proto.Agent{
		Name:            "smith",
		OperatingSystem: "linux",
		Architecture:    "i386",
	}

	resource := func(withAgent bool) *proto.Resource {
		r := &proto.Resource{Type: "compute", Name: "main"}
		if withAgent {
			r.Agents = []*proto.Agent{agent}
		}
		return r
	}

	applyResponse := func(withAgent bool) *proto.Response {
		return &proto.Response{
			Type: &proto.Response_Apply{
				Apply: &proto.ApplyComplete{
					Resources: []*proto.Resource{resource(withAgent)},
				},
			},
		}
	}

	return &echo.Responses{
		Parse: echo.ParseComplete,
		ProvisionPlan: []*proto.Response{{
			Type: &proto.Response_Plan{
				Plan: &proto.PlanComplete{
					Presets: []*proto.Preset{{
						Name:       "preset-test",
						Parameters: []*proto.PresetParameter{{Name: "k1", Value: "v1"}},
						Prebuild:   &proto.Prebuild{Instances: desiredInstances},
					}},
				},
			},
		}},
		ProvisionApplyMap: map[proto.WorkspaceTransition][]*proto.Response{
			proto.WorkspaceTransition_START: {applyResponse(true)},
			proto.WorkspaceTransition_STOP:  {applyResponse(false)},
		},
	}
}

func templateWithFailedResponseAndPresetsWithPrebuilds(desiredInstances int32) *echo.Responses {
	return &echo.Responses{
		Parse: echo.ParseComplete,
		ProvisionPlan: []*proto.Response{
			{
				Type: &proto.Response_Plan{
					Plan: &proto.PlanComplete{
						Presets: []*proto.Preset{
							{
								Name: "preset-test",
								Parameters: []*proto.PresetParameter{
									{
										Name:  "k1",
										Value: "v1",
									},
								},
								Prebuild: &proto.Prebuild{
									Instances: desiredInstances,
								},
							},
						},
					},
				},
			},
		},
		ProvisionApply: echo.ApplyFailed,
	}
}

func TestPrebuildUpdateLifecycleParams(t *testing.T) {
	t.Parallel()

	// Autostart schedule configuration set to weekly at 9:30 AM UTC
	autostartSchedule, err := cron.Weekly("CRON_TZ=UTC 30 9 * * 1-5")
	require.NoError(t, err)

	// TTL configuration set to 8 hours
	ttlMillis := ptr.Ref((8 * time.Hour).Milliseconds())

	// Deadline configuration set to January 1st, 2024 at 10:00 AM UTC
	deadline := time.Date(2024, 1, 1, 10, 0, 0, 0, time.UTC)

	cases := []struct {
		name         string
		endpoint     func(*testing.T, context.Context, *codersdk.Client, uuid.UUID) error
		apiErrorMsg  string
		assertUpdate func(*testing.T, *quartz.Mock, *codersdk.Client, uuid.UUID)
	}{
		{
			name: "AutostartUpdatePrebuildAfterClaim",
			endpoint: func(t *testing.T, ctx context.Context, client *codersdk.Client, workspaceID uuid.UUID) error {
				err = client.UpdateWorkspaceAutostart(ctx, workspaceID, codersdk.UpdateWorkspaceAutostartRequest{
					Schedule: ptr.Ref(autostartSchedule.String()),
				})
				return err
			},
			apiErrorMsg: "Autostart is not supported for prebuilt workspaces",
			assertUpdate: func(t *testing.T, clock *quartz.Mock, client *codersdk.Client, workspaceID uuid.UUID) {
				// The workspace's autostart schedule should be updated to the given schedule,
				// and its next start time should be set to 2024-01-01 09:30 AM UTC
				updatedWorkspace := coderdtest.MustWorkspace(t, client, workspaceID)
				require.Equal(t, autostartSchedule.String(), *updatedWorkspace.AutostartSchedule)
				require.Equal(t, autostartSchedule.Next(clock.Now()), updatedWorkspace.NextStartAt.UTC())
				expectedNext := time.Date(2024, 1, 1, 9, 30, 0, 0, time.UTC)
				require.Equal(t, expectedNext, updatedWorkspace.NextStartAt.UTC())
			},
		},
		{
			name: "TTLUpdatePrebuildAfterClaim",
			endpoint: func(t *testing.T, ctx context.Context, client *codersdk.Client, workspaceID uuid.UUID) error {
				err := client.UpdateWorkspaceTTL(ctx, workspaceID, codersdk.UpdateWorkspaceTTLRequest{
					TTLMillis: ttlMillis,
				})
				return err
			},
			apiErrorMsg: "TTL updates are not supported for prebuilt workspaces",
			assertUpdate: func(t *testing.T, clock *quartz.Mock, client *codersdk.Client, workspaceID uuid.UUID) {
				// The workspace's TTL should be updated accordingly
				updatedWorkspace := coderdtest.MustWorkspace(t, client, workspaceID)
				require.Equal(t, ttlMillis, updatedWorkspace.TTLMillis)
			},
		},
		{
			name: "DormantUpdatePrebuildAfterClaim",
			endpoint: func(t *testing.T, ctx context.Context, client *codersdk.Client, workspaceID uuid.UUID) error {
				err := client.UpdateWorkspaceDormancy(ctx, workspaceID, codersdk.UpdateWorkspaceDormancy{
					Dormant: true,
				})
				return err
			},
			apiErrorMsg: "Dormancy updates are not supported for prebuilt workspaces",
			assertUpdate: func(t *testing.T, clock *quartz.Mock, client *codersdk.Client, workspaceID uuid.UUID) {
				// The workspace's dormantAt should be updated accordingly
				updatedWorkspace := coderdtest.MustWorkspace(t, client, workspaceID)
				require.Equal(t, clock.Now(), updatedWorkspace.DormantAt.UTC())
			},
		},
		{
			name: "DeadlineUpdatePrebuildAfterClaim",
			endpoint: func(t *testing.T, ctx context.Context, client *codersdk.Client, workspaceID uuid.UUID) error {
				err := client.PutExtendWorkspace(ctx, workspaceID, codersdk.PutExtendWorkspaceRequest{
					Deadline: deadline,
				})
				return err
			},
			apiErrorMsg: "Deadline extension is not supported for prebuilt workspaces",
			assertUpdate: func(t *testing.T, clock *quartz.Mock, client *codersdk.Client, workspaceID uuid.UUID) {
				// The workspace build's deadline should be updated accordingly
				updatedWorkspace := coderdtest.MustWorkspace(t, client, workspaceID)
				require.Equal(t, deadline, updatedWorkspace.LatestBuild.Deadline.Time.UTC())
			},
		},
	}

	for _, tc := range cases {
		tc := tc
		t.Run(tc.name, func(t *testing.T) {
			t.Parallel()

			// Set the clock to Monday, January 1st, 2024 at 8:00 AM UTC to keep the test deterministic
			clock := quartz.NewMock(t)
			clock.Set(time.Date(2024, 1, 1, 8, 0, 0, 0, time.UTC))

			// Setup
			client, db, owner := coderdenttest.NewWithDatabase(t, &coderdenttest.Options{
				Options: &coderdtest.Options{
					IncludeProvisionerDaemon: true,
					Clock:                    clock,
				},
				LicenseOptions: &coderdenttest.LicenseOptions{
					Features: license.Features{
						codersdk.FeatureWorkspacePrebuilds: 1,
					},
				},
			})

			// Given: a template and a template version with preset and a prebuilt workspace
			presetID := uuid.New()
			version := coderdtest.CreateTemplateVersion(t, client, owner.OrganizationID, nil)
			_ = coderdtest.AwaitTemplateVersionJobCompleted(t, client, version.ID)
			template := coderdtest.CreateTemplate(t, client, owner.OrganizationID, version.ID)
			dbgen.Preset(t, db, database.InsertPresetParams{
				ID:                presetID,
				TemplateVersionID: version.ID,
				DesiredInstances:  sql.NullInt32{Int32: 1, Valid: true},
			})
			workspaceBuild := dbfake.WorkspaceBuild(t, db, database.WorkspaceTable{
				OwnerID:    database.PrebuildsSystemUserID,
				TemplateID: template.ID,
			}).Seed(database.WorkspaceBuild{
				TemplateVersionID: version.ID,
				TemplateVersionPresetID: uuid.NullUUID{
					UUID:  presetID,
					Valid: true,
				},
			}).WithAgent(func(agent []*proto.Agent) []*proto.Agent {
				return agent
			}).Do()

			// Mark the prebuilt workspace's agent as ready so the prebuild can be claimed
			// nolint:gocritic
			ctx := dbauthz.AsSystemRestricted(testutil.Context(t, testutil.WaitLong))
			agent, err := db.GetWorkspaceAgentAndLatestBuildByAuthToken(ctx, uuid.MustParse(workspaceBuild.AgentToken))
			require.NoError(t, err)
			err = db.UpdateWorkspaceAgentLifecycleStateByID(ctx, database.UpdateWorkspaceAgentLifecycleStateByIDParams{
				ID:             agent.WorkspaceAgent.ID,
				LifecycleState: database.WorkspaceAgentLifecycleStateReady,
			})
			require.NoError(t, err)

			// Given: a prebuilt workspace
			prebuild := coderdtest.MustWorkspace(t, client, workspaceBuild.Workspace.ID)

			// When: the lifecycle-update endpoint is called for the prebuilt workspace
			err = tc.endpoint(t, ctx, client, prebuild.ID)

			// Then: a 409 Conflict should be returned, with an error message specific to the lifecycle parameter
			var apiErr *codersdk.Error
			require.ErrorAs(t, err, &apiErr)
			require.Equal(t, http.StatusConflict, apiErr.StatusCode())
			require.Equal(t, tc.apiErrorMsg, apiErr.Response.Message)

			// Given: the prebuilt workspace is claimed by a user
			user, err := client.User(ctx, "testUser")
			require.NoError(t, err)
			claimedWorkspace, err := client.CreateUserWorkspace(ctx, user.ID.String(), codersdk.CreateWorkspaceRequest{
				TemplateVersionID:       version.ID,
				TemplateVersionPresetID: presetID,
				Name:                    coderdtest.RandomUsername(t),
				// The 'extend' endpoint requires the workspace to have an existing deadline.
				// To ensure this, we set the workspace's TTL to 1 hour.
				TTLMillis: ptr.Ref[int64](time.Hour.Milliseconds()),
			})
			require.NoError(t, err)
			coderdtest.AwaitWorkspaceBuildJobCompleted(t, client, claimedWorkspace.LatestBuild.ID)
			workspace := coderdtest.MustWorkspace(t, client, claimedWorkspace.ID)
			require.Equal(t, prebuild.ID, workspace.ID)

			// When: the same lifecycle-update endpoint is called for the claimed workspace
			err = tc.endpoint(t, ctx, client, workspace.ID)
			require.NoError(t, err)

			// Then: the workspace's lifecycle parameter should be updated accordingly
			tc.assertUpdate(t, clock, client, claimedWorkspace.ID)
		})
	}
}

// TestWorkspaceTemplateParamsChange tests a workspace with a parameter that
// validation changes on apply. The params used in create workspace are invalid
// according to the static params on import.
//
// This is testing that dynamic params defers input validation to terraform.
// It does not try to do this in coder/coder.
func TestWorkspaceTemplateParamsChange(t *testing.T) {
	mainTfTemplate := `
		terraform {
			required_providers {
				coder = {
					source = "coder/coder"
				}
			}
		}
		provider "coder" {}
		data "coder_workspace" "me" {}
		data "coder_workspace_owner" "me" {}

		data "coder_parameter" "param_min" {
			name = "param_min"
			type = "number"
			default = 10
		}

		data "coder_parameter" "param" {
			name    = "param"
			type    = "number"
			default = 12
			validation {
				min = data.coder_parameter.param_min.value
			}
		}
	`
	tfCliConfigPath := downloadProviders(t, mainTfTemplate)
	t.Setenv("TF_CLI_CONFIG_FILE", tfCliConfigPath)

	logger := slogtest.Make(t, &slogtest.Options{IgnoreErrors: false})
	dv := coderdtest.DeploymentValues(t)

	client, owner := coderdenttest.New(t, &coderdenttest.Options{
		Options: &coderdtest.Options{
			Logger: &logger,
			// We intentionally do not run a built-in provisioner daemon here.
			IncludeProvisionerDaemon: false,
			DeploymentValues:         dv,
		},
		LicenseOptions: &coderdenttest.LicenseOptions{
			Features: license.Features{
				codersdk.FeatureExternalProvisionerDaemons: 1,
			},
		},
	})
	templateAdmin, _ := coderdtest.CreateAnotherUser(t, client, owner.OrganizationID, rbac.RoleTemplateAdmin())
	member, memberUser := coderdtest.CreateAnotherUser(t, client, owner.OrganizationID)

	_ = coderdenttest.NewExternalProvisionerDaemonTerraform(t, client, owner.OrganizationID, nil)

	// This can take a while, so set a relatively long timeout.
	ctx := testutil.Context(t, 2*testutil.WaitSuperLong)

	// Creating a template as a template admin must succeed
	templateFiles := map[string]string{"main.tf": mainTfTemplate}
	tarBytes := testutil.CreateTar(t, templateFiles)
	fi, err := templateAdmin.Upload(ctx, "application/x-tar", bytes.NewReader(tarBytes))
	require.NoError(t, err, "failed to upload file")

	tv, err := templateAdmin.CreateTemplateVersion(ctx, owner.OrganizationID, codersdk.CreateTemplateVersionRequest{
		Name:               testutil.GetRandomName(t),
		FileID:             fi.ID,
		StorageMethod:      codersdk.ProvisionerStorageMethodFile,
		Provisioner:        codersdk.ProvisionerTypeTerraform,
		UserVariableValues: []codersdk.VariableValue{},
	})
	require.NoError(t, err, "failed to create template version")
	coderdtest.AwaitTemplateVersionJobCompleted(t, templateAdmin, tv.ID)
	tpl := coderdtest.CreateTemplate(t, templateAdmin, owner.OrganizationID, tv.ID)

	// Set to dynamic params
	tpl, err = client.UpdateTemplateMeta(ctx, tpl.ID, codersdk.UpdateTemplateMeta{
		UseClassicParameterFlow: ptr.Ref(false),
	})
	require.NoError(t, err, "failed to update template meta")
	require.False(t, tpl.UseClassicParameterFlow, "template to use dynamic parameters")

	// When: we create a workspace build using the above template but with
	// parameter values that are different from those defined in the template.
	// The new values are not valid according to the original plan, but are valid.
	ws, err := member.CreateUserWorkspace(ctx, memberUser.Username, codersdk.CreateWorkspaceRequest{
		TemplateID: tpl.ID,
		Name:       coderdtest.RandomUsername(t),
		RichParameterValues: []codersdk.WorkspaceBuildParameter{
			{
				Name:  "param_min",
				Value: "5",
			},
			{
				Name:  "param",
				Value: "7",
			},
		},
	})

	// Then: the build should succeed. The updated value of param_min should be
	// used to validate param instead of the value defined in the temp
	require.NoError(t, err, "failed to create workspace")
	createBuild := coderdtest.AwaitWorkspaceBuildJobCompleted(t, member, ws.LatestBuild.ID)
	require.Equal(t, createBuild.Status, codersdk.WorkspaceStatusRunning)

	// Now delete the workspace
	build, err := member.CreateWorkspaceBuild(ctx, ws.ID, codersdk.CreateWorkspaceBuildRequest{
		Transition: codersdk.WorkspaceTransitionDelete,
	})
	require.NoError(t, err)
	build = coderdtest.AwaitWorkspaceBuildJobCompleted(t, member, build.ID)
	require.Equal(t, codersdk.WorkspaceStatusDeleted, build.Status)
}

type testWorkspaceTagsTerraformCase struct {
	name string
	// tags to apply to the external provisioner
	provisionerTags map[string]string
	// tags to apply to the create template version request
	createTemplateVersionRequestTags map[string]string
	// the coder_workspace_tags bit of main.tf.
	// you can add more stuff here if you need
	tfWorkspaceTags                  string
	templateImportUserVariableValues []codersdk.VariableValue
	// if we need to set parameters on workspace build
	workspaceBuildParameters []codersdk.WorkspaceBuildParameter
	skipCreateWorkspace      bool
}

// TestWorkspaceTagsTerraform tests that a workspace can be created with tags.
// This is an end-to-end-style test, meaning that we actually run the
// real Terraform provisioner and validate that the workspace is created
// successfully. The workspace itself does not specify any resources, and
// this is fine.
// To improve speed, we pre-download the providers and set a custom Terraform
// config file so that we only reference those
// nolint:paralleltest // t.Setenv
func TestWorkspaceTagsTerraform(t *testing.T) {
	coderProviderTemplate := `
		terraform {
			required_providers {
				coder = {
					source = "coder/coder"
				}
			}
		}
	`
	tfCliConfigPath := downloadProviders(t, coderProviderTemplate)
	t.Setenv("TF_CLI_CONFIG_FILE", tfCliConfigPath)

	for _, tc := range []testWorkspaceTagsTerraformCase{
		{
			name:            "no tags",
			tfWorkspaceTags: ``,
		},
		{
			name: "empty tags",
			tfWorkspaceTags: `
				data "coder_workspace_tags" "tags" {
					tags = {}
				}
			`,
		},
		{
			name:            "static tag",
			provisionerTags: map[string]string{"foo": "bar"},
			tfWorkspaceTags: `
				data "coder_workspace_tags" "tags" {
					tags = {
						"foo" = "bar"
					}
				}`,
		},
		{
			name:            "tag variable",
			provisionerTags: map[string]string{"foo": "bar"},
			tfWorkspaceTags: `
				variable "foo" {
					default = "bar"
				}
				data "coder_workspace_tags" "tags" {
					tags = {
						"foo" = var.foo
					}
				}`,
		},
		{
			name:            "tag param",
			provisionerTags: map[string]string{"foo": "bar"},
			tfWorkspaceTags: `
				data "coder_parameter" "foo" {
					name = "foo"
					type = "string"
					default = "bar"
				}
				data "coder_workspace_tags" "tags" {
					tags = {
						"foo" = data.coder_parameter.foo.value
					}
				}`,
		},
		{
			name:            "tag param with default from var",
			provisionerTags: map[string]string{"foo": "bar"},
			tfWorkspaceTags: `
				variable "foo" {
					type = string
					default = "bar"
				}
				data "coder_parameter" "foo" {
					name = "foo"
					type = "string"
					default = var.foo
				}
				data "coder_workspace_tags" "tags" {
					tags = {
						"foo" = data.coder_parameter.foo.value
					}
				}`,
		},
		{
			name:                             "override no tags",
			provisionerTags:                  map[string]string{"foo": "baz"},
			createTemplateVersionRequestTags: map[string]string{"foo": "baz"},
			tfWorkspaceTags:                  ``,
		},
		{
			name:                             "override empty tags",
			provisionerTags:                  map[string]string{"foo": "baz"},
			createTemplateVersionRequestTags: map[string]string{"foo": "baz"},
			tfWorkspaceTags: `
				data "coder_workspace_tags" "tags" {
					tags = {}
				}`,
		},
		{
			name:                             "overrides static tag from request",
			provisionerTags:                  map[string]string{"foo": "baz"},
			createTemplateVersionRequestTags: map[string]string{"foo": "baz"},
			tfWorkspaceTags: `
				data "coder_workspace_tags" "tags" {
					tags = {
						"foo" = "bar"
					}
				}`,
			// When we go to create the workspace, there won't be any provisioner
			// matching tag foo=bar.
			skipCreateWorkspace: true,
		},
		{
			name:                             "overrides with dynamic option from var",
			provisionerTags:                  map[string]string{"foo": "bar"},
			createTemplateVersionRequestTags: map[string]string{"foo": "bar"},
			templateImportUserVariableValues: []codersdk.VariableValue{{Name: "default_foo", Value: "baz"}, {Name: "foo", Value: "bar,baz"}},
			workspaceBuildParameters:         []codersdk.WorkspaceBuildParameter{{Name: "foo", Value: "bar"}},
			tfWorkspaceTags: `
				variable "default_foo" {
					type = string
				}
				variable "foo" {
					type = string
				}
				data "coder_parameter" "foo" {
					name = "foo"
					type = "string"
					default = var.default_foo
					mutable = false
					dynamic "option" {
						for_each = toset(split(",", var.foo))
						content {
							name  = option.value
							value = option.value
						}
					}
				}
				data "coder_workspace_tags" "tags" {
					tags = {
						"foo" = data.coder_parameter.foo.value
					}
				}`,
		},
	} {
		t.Run(tc.name, func(t *testing.T) {
			t.Run("dynamic", func(t *testing.T) {
				workspaceTagsTerraform(t, tc, true)
			})

			// classic uses tfparse for tags. This sub test can be
			// removed when tf parse is removed.
			t.Run("classic", func(t *testing.T) {
				workspaceTagsTerraform(t, tc, false)
			})
		})
	}
}

func workspaceTagsTerraform(t *testing.T, tc testWorkspaceTagsTerraformCase, dynamic bool) {
	mainTfTemplate := `
		terraform {
			required_providers {
				coder = {
					source = "coder/coder"
				}
			}
		}

		provider "coder" {}
		data "coder_workspace" "me" {}
		data "coder_workspace_owner" "me" {}
		data "coder_parameter" "unrelated" {
			name    = "unrelated"
			type    = "list(string)"
			default = jsonencode(["a", "b"])
		}
		%s
	`

	client, owner := coderdenttest.New(t, &coderdenttest.Options{
		Options: &coderdtest.Options{
			// We intentionally do not run a built-in provisioner daemon here.
			IncludeProvisionerDaemon: false,
		},
		LicenseOptions: &coderdenttest.LicenseOptions{
			Features: license.Features{
				codersdk.FeatureExternalProvisionerDaemons: 1,
			},
		},
	})
	templateAdmin, _ := coderdtest.CreateAnotherUser(t, client, owner.OrganizationID, rbac.RoleTemplateAdmin())
	member, memberUser := coderdtest.CreateAnotherUser(t, client, owner.OrganizationID)

	// This can take a while, so set a relatively long timeout.
	ctx := testutil.Context(t, 2*testutil.WaitSuperLong)

	emptyTar := testutil.CreateTar(t, map[string]string{"main.tf": ""})
	emptyFi, err := templateAdmin.Upload(ctx, "application/x-tar", bytes.NewReader(emptyTar))
	require.NoError(t, err)

	// This template version does not need to succeed in being created.
	// It will be in pending forever. We just need it to create a template.
	emptyTv, err := templateAdmin.CreateTemplateVersion(ctx, owner.OrganizationID, codersdk.CreateTemplateVersionRequest{
		Name:          testutil.GetRandomName(t),
		FileID:        emptyFi.ID,
		StorageMethod: codersdk.ProvisionerStorageMethodFile,
		Provisioner:   codersdk.ProvisionerTypeTerraform,
	})
	require.NoError(t, err)

	tpl := coderdtest.CreateTemplate(t, templateAdmin, owner.OrganizationID, emptyTv.ID, func(request *codersdk.CreateTemplateRequest) {
		request.UseClassicParameterFlow = ptr.Ref(!dynamic)
	})

	// The provisioner for the next template version
	_ = coderdenttest.NewExternalProvisionerDaemonTerraform(t, client, owner.OrganizationID, tc.provisionerTags)

	// Creating a template as a template admin must succeed
	templateFiles := map[string]string{"main.tf": fmt.Sprintf(mainTfTemplate, tc.tfWorkspaceTags)}
	tarBytes := testutil.CreateTar(t, templateFiles)
	fi, err := templateAdmin.Upload(ctx, "application/x-tar", bytes.NewReader(tarBytes))
	require.NoError(t, err, "failed to upload file")
	tv, err := templateAdmin.CreateTemplateVersion(ctx, owner.OrganizationID, codersdk.CreateTemplateVersionRequest{
		Name:               testutil.GetRandomName(t),
		FileID:             fi.ID,
		StorageMethod:      codersdk.ProvisionerStorageMethodFile,
		Provisioner:        codersdk.ProvisionerTypeTerraform,
		ProvisionerTags:    tc.createTemplateVersionRequestTags,
		UserVariableValues: tc.templateImportUserVariableValues,
		TemplateID:         tpl.ID,
	})
	require.NoError(t, err, "failed to create template version")
	coderdtest.AwaitTemplateVersionJobCompleted(t, templateAdmin, tv.ID)

	err = templateAdmin.UpdateActiveTemplateVersion(ctx, tpl.ID, codersdk.UpdateActiveTemplateVersion{
		ID: tv.ID,
	})
	require.NoError(t, err, "set to active template version")

	if !tc.skipCreateWorkspace {
		// Creating a workspace as a non-privileged user must succeed
		ws, err := member.CreateUserWorkspace(ctx, memberUser.Username, codersdk.CreateWorkspaceRequest{
			TemplateID:          tpl.ID,
			Name:                coderdtest.RandomUsername(t),
			RichParameterValues: tc.workspaceBuildParameters,
		})
		require.NoError(t, err, "failed to create workspace")
		tagJSON, _ := json.Marshal(ws.LatestBuild.Job.Tags)
		t.Logf("Created workspace build [%s] with tags: %s", ws.LatestBuild.Job.Type, tagJSON)
		coderdtest.AwaitWorkspaceBuildJobCompleted(t, member, ws.LatestBuild.ID)
	}
}

// downloadProviders is a test helper that creates a temporary file and writes a
// terraform CLI config file with a provider_installation stanza for coder/coder
// using dev_overrides. It also fetches the latest provider release from GitHub
// and extracts the binary to the temporary dir. It is the responsibility of the
// caller to set TF_CLI_CONFIG_FILE.
func downloadProviders(t *testing.T, providersTf string) string {
	t.Helper()
	// We firstly write a Terraform CLI config file to a temporary directory:
	var (
		tempDir         = t.TempDir()
		cacheDir        = filepath.Join(tempDir, ".cache")
		providersTfPath = filepath.Join(tempDir, "providers.tf")
		cliConfigPath   = filepath.Join(tempDir, "local.tfrc")
	)

	// Write files to disk
	require.NoError(t, os.MkdirAll(cacheDir, os.ModePerm|os.ModeDir))
	require.NoError(t, os.WriteFile(providersTfPath, []byte(providersTf), os.ModePerm)) // nolint:gosec
	cliConfigTemplate := `
	provider_installation {
		filesystem_mirror {
			path = %q
			include = ["*/*/*"]
		}
		direct {
			exclude = ["*/*/*"]
		}
	}`
	err := os.WriteFile(cliConfigPath, []byte(fmt.Sprintf(cliConfigTemplate, cacheDir)), os.ModePerm) // nolint:gosec
	require.NoError(t, err, "failed to write %s", cliConfigPath)

	ctx := testutil.Context(t, testutil.WaitLong)

	// Run terraform providers mirror to mirror required providers to cacheDir
	cmd := exec.CommandContext(ctx, "terraform", "providers", "mirror", cacheDir)
	cmd.Env = os.Environ() // without this terraform may complain about path
	cmd.Env = append(cmd.Env, "TF_CLI_CONFIG_FILE="+cliConfigPath)
	cmd.Dir = tempDir
	out, err := cmd.CombinedOutput()
	if !assert.NoError(t, err) {
		t.Log("failed to download providers:")
		t.Log(string(out))
		t.FailNow()
	}

	t.Logf("Set TF_CLI_CONFIG_FILE=%s", cliConfigPath)
	return cliConfigPath
}

// Blocked by autostart requirements
func TestExecutorAutostartBlocked(t *testing.T) {
	t.Parallel()

	now := time.Now()
	var allowed []string
	for _, day := range agplschedule.DaysOfWeek {
		// Skip the day the workspace was created on and if the next day is within 2
		// hours, skip that too. The cron scheduler will start the workspace every hour,
		// so it can span into the next day.
		if day != now.UTC().Weekday() &&
			day != now.UTC().Add(time.Hour*2).Weekday() {
			allowed = append(allowed, day.String())
		}
	}

	var (
		sched   = must(cron.Weekly("CRON_TZ=UTC 0 * * * *"))
		tickCh  = make(chan time.Time)
		statsCh = make(chan autobuild.Stats)

		logger        = slogtest.Make(t, &slogtest.Options{IgnoreErrors: true}).Leveled(slog.LevelDebug)
		client, owner = coderdenttest.New(t, &coderdenttest.Options{
			Options: &coderdtest.Options{
				AutobuildTicker:          tickCh,
				IncludeProvisionerDaemon: true,
				AutobuildStats:           statsCh,
				TemplateScheduleStore:    schedule.NewEnterpriseTemplateScheduleStore(agplUserQuietHoursScheduleStore(), notifications.NewNoopEnqueuer(), logger, nil),
			},
			LicenseOptions: &coderdenttest.LicenseOptions{
				Features: license.Features{codersdk.FeatureAdvancedTemplateScheduling: 1},
			},
		})
		version  = coderdtest.CreateTemplateVersion(t, client, owner.OrganizationID, nil)
		template = coderdtest.CreateTemplate(t, client, owner.OrganizationID, version.ID, func(request *codersdk.CreateTemplateRequest) {
			request.AutostartRequirement = &codersdk.TemplateAutostartRequirement{
				DaysOfWeek: allowed,
			}
		})
		_         = coderdtest.AwaitTemplateVersionJobCompleted(t, client, version.ID)
		workspace = coderdtest.CreateWorkspace(t, client, template.ID, func(cwr *codersdk.CreateWorkspaceRequest) {
			cwr.AutostartSchedule = ptr.Ref(sched.String())
		})
		_ = coderdtest.AwaitWorkspaceBuildJobCompleted(t, client, workspace.LatestBuild.ID)
	)

	// Given: workspace is stopped
	workspace = coderdtest.MustTransitionWorkspace(t, client, workspace.ID, codersdk.WorkspaceTransitionStart, codersdk.WorkspaceTransitionStop)

	// When: the autobuild executor ticks into the future
	go func() {
		tickCh <- workspace.LatestBuild.CreatedAt.Add(2 * time.Hour)
		close(tickCh)
	}()

	// Then: the workspace should not be started.
	stats := <-statsCh
	require.Len(t, stats.Errors, 0)
	require.Len(t, stats.Transitions, 0)
}

func TestWorkspacesFiltering(t *testing.T) {
	t.Parallel()

	t.Run("Dormant", func(t *testing.T) {
		t.Parallel()

		logger := slogtest.Make(t, &slogtest.Options{IgnoreErrors: true}).Leveled(slog.LevelDebug)
		client, db, owner := coderdenttest.NewWithDatabase(t, &coderdenttest.Options{
			Options: &coderdtest.Options{
				TemplateScheduleStore: schedule.NewEnterpriseTemplateScheduleStore(agplUserQuietHoursScheduleStore(), notifications.NewNoopEnqueuer(), logger, nil),
			},
			LicenseOptions: &coderdenttest.LicenseOptions{
				Features: license.Features{codersdk.FeatureAdvancedTemplateScheduling: 1},
			},
		})
		templateAdminClient, templateAdmin := coderdtest.CreateAnotherUser(t, client, owner.OrganizationID, rbac.RoleTemplateAdmin())

		resp := dbfake.TemplateVersion(t, db).Seed(database.TemplateVersion{
			OrganizationID: owner.OrganizationID,
			CreatedBy:      owner.UserID,
		}).Do()

		dormantWS1 := dbfake.WorkspaceBuild(t, db, database.WorkspaceTable{
			OwnerID:        templateAdmin.ID,
			OrganizationID: owner.OrganizationID,
		}).Do().Workspace

		dormantWS2 := dbfake.WorkspaceBuild(t, db, database.WorkspaceTable{
			OwnerID:        templateAdmin.ID,
			OrganizationID: owner.OrganizationID,
			TemplateID:     resp.Template.ID,
		}).Do().Workspace

		_ = dbfake.WorkspaceBuild(t, db, database.WorkspaceTable{
			OwnerID:        templateAdmin.ID,
			OrganizationID: owner.OrganizationID,
			TemplateID:     resp.Template.ID,
		}).Do().Workspace

		ctx := testutil.Context(t, testutil.WaitMedium)

		err := templateAdminClient.UpdateWorkspaceDormancy(ctx, dormantWS1.ID, codersdk.UpdateWorkspaceDormancy{Dormant: true})
		require.NoError(t, err)

		err = templateAdminClient.UpdateWorkspaceDormancy(ctx, dormantWS2.ID, codersdk.UpdateWorkspaceDormancy{Dormant: true})
		require.NoError(t, err)

		workspaces, err := templateAdminClient.Workspaces(ctx, codersdk.WorkspaceFilter{
			FilterQuery: "dormant:true",
		})
		require.NoError(t, err)
		require.Len(t, workspaces.Workspaces, 2)

		for _, ws := range workspaces.Workspaces {
			if ws.ID != dormantWS1.ID && ws.ID != dormantWS2.ID {
				t.Fatalf("Unexpected workspace %+v", ws)
			}
		}
	})
}

// TestWorkspacesWithoutTemplatePerms creates a workspace for a user, then drops
// the user's perms to the underlying template.
func TestWorkspacesWithoutTemplatePerms(t *testing.T) {
	t.Parallel()

	client, first := coderdenttest.New(t, &coderdenttest.Options{
		Options: &coderdtest.Options{
			IncludeProvisionerDaemon: true,
		},
		LicenseOptions: &coderdenttest.LicenseOptions{
			Features: license.Features{
				codersdk.FeatureTemplateRBAC: 1,
			},
		},
	})

	version := coderdtest.CreateTemplateVersion(t, client, first.OrganizationID, nil)
	coderdtest.AwaitTemplateVersionJobCompleted(t, client, version.ID)
	template := coderdtest.CreateTemplate(t, client, first.OrganizationID, version.ID)

	user, _ := coderdtest.CreateAnotherUser(t, client, first.OrganizationID)
	workspace := coderdtest.CreateWorkspace(t, user, template.ID)

	ctx, cancel := context.WithTimeout(context.Background(), testutil.WaitLong)
	defer cancel()

	// Remove everyone access
	//nolint:gocritic // creating a separate user just for this is overkill
	err := client.UpdateTemplateACL(ctx, template.ID, codersdk.UpdateTemplateACL{
		GroupPerms: map[string]codersdk.TemplateRole{
			first.OrganizationID.String(): codersdk.TemplateRoleDeleted,
		},
	})
	require.NoError(t, err, "remove everyone access")

	// This should fail as the user cannot read the template
	_, err = user.Workspace(ctx, workspace.ID)
	require.Error(t, err, "fetch workspace")
	var sdkError *codersdk.Error
	require.ErrorAs(t, err, &sdkError)
	require.Equal(t, http.StatusForbidden, sdkError.StatusCode())

	_, err = user.Workspaces(ctx, codersdk.WorkspaceFilter{})
	require.NoError(t, err, "fetch workspaces should not fail")

	// Now create another workspace the user can read.
	version2 := coderdtest.CreateTemplateVersion(t, client, first.OrganizationID, nil)
	coderdtest.AwaitTemplateVersionJobCompleted(t, client, version2.ID)
	template2 := coderdtest.CreateTemplate(t, client, first.OrganizationID, version2.ID)
	_ = coderdtest.CreateWorkspace(t, user, template2.ID)

	workspaces, err := user.Workspaces(ctx, codersdk.WorkspaceFilter{})
	require.NoError(t, err, "fetch workspaces should not fail")
	require.Len(t, workspaces.Workspaces, 1)
}

func TestWorkspaceLock(t *testing.T) {
	t.Parallel()

	t.Run("TemplateTimeTilDormantAutoDelete", func(t *testing.T) {
		t.Parallel()
		var (
			client, user = coderdenttest.New(t, &coderdenttest.Options{
				Options: &coderdtest.Options{
					IncludeProvisionerDaemon: true,
					TemplateScheduleStore:    &schedule.EnterpriseTemplateScheduleStore{Clock: quartz.NewReal()},
				},
				LicenseOptions: &coderdenttest.LicenseOptions{
					Features: license.Features{
						codersdk.FeatureAdvancedTemplateScheduling: 1,
					},
				},
			})

			version    = coderdtest.CreateTemplateVersion(t, client, user.OrganizationID, nil)
			_          = coderdtest.AwaitTemplateVersionJobCompleted(t, client, version.ID)
			dormantTTL = time.Minute
		)

		template := coderdtest.CreateTemplate(t, client, user.OrganizationID, version.ID, func(ctr *codersdk.CreateTemplateRequest) {
			ctr.TimeTilDormantAutoDeleteMillis = ptr.Ref[int64](dormantTTL.Milliseconds())
		})

		workspace := coderdtest.CreateWorkspace(t, client, template.ID)
		_ = coderdtest.AwaitWorkspaceBuildJobCompleted(t, client, workspace.LatestBuild.ID)

		ctx, cancel := context.WithTimeout(context.Background(), testutil.WaitLong)
		defer cancel()

		lastUsedAt := workspace.LastUsedAt
		err := client.UpdateWorkspaceDormancy(ctx, workspace.ID, codersdk.UpdateWorkspaceDormancy{
			Dormant: true,
		})
		require.NoError(t, err)

		workspace = coderdtest.MustWorkspace(t, client, workspace.ID)
		require.NoError(t, err, "fetch provisioned workspace")
		require.NotNil(t, workspace.DeletingAt)
		require.NotNil(t, workspace.DormantAt)
		require.Equal(t, workspace.DormantAt.Add(dormantTTL), *workspace.DeletingAt)
		require.WithinRange(t, *workspace.DormantAt, time.Now().Add(-time.Second), time.Now())
		// Locking a workspace shouldn't update the last_used_at.
		require.Equal(t, lastUsedAt, workspace.LastUsedAt)

		workspace = coderdtest.MustWorkspace(t, client, workspace.ID)
		lastUsedAt = workspace.LastUsedAt
		err = client.UpdateWorkspaceDormancy(ctx, workspace.ID, codersdk.UpdateWorkspaceDormancy{
			Dormant: false,
		})
		require.NoError(t, err)

		workspace, err = client.Workspace(ctx, workspace.ID)
		require.NoError(t, err, "fetch provisioned workspace")
		require.Nil(t, workspace.DormantAt)
		// Unlocking a workspace should cause the deleting_at to be unset.
		require.Nil(t, workspace.DeletingAt)
		// The last_used_at should get updated when we unlock the workspace.
		require.True(t, workspace.LastUsedAt.After(lastUsedAt))
	})
}

func TestResolveAutostart(t *testing.T) {
	t.Parallel()

	ownerClient, db, owner := coderdenttest.NewWithDatabase(t, &coderdenttest.Options{
		Options: &coderdtest.Options{
			TemplateScheduleStore: &schedule.EnterpriseTemplateScheduleStore{Clock: quartz.NewReal()},
		},
		LicenseOptions: &coderdenttest.LicenseOptions{
			Features: license.Features{
				codersdk.FeatureAccessControl: 1,
			},
		},
	})

	version1 := dbfake.TemplateVersion(t, db).
		Seed(database.TemplateVersion{
			CreatedBy:      owner.UserID,
			OrganizationID: owner.OrganizationID,
		}).Do()

	ctx, cancel := context.WithTimeout(context.Background(), testutil.WaitLong)
	defer cancel()

	_, err := ownerClient.UpdateTemplateMeta(ctx, version1.Template.ID, codersdk.UpdateTemplateMeta{
		RequireActiveVersion: true,
	})
	require.NoError(t, err)

	client, member := coderdtest.CreateAnotherUser(t, ownerClient, owner.OrganizationID)

	workspace := dbfake.WorkspaceBuild(t, db, database.WorkspaceTable{
		OwnerID:        member.ID,
		OrganizationID: owner.OrganizationID,
		TemplateID:     version1.Template.ID,
	}).Seed(database.WorkspaceBuild{
		TemplateVersionID: version1.TemplateVersion.ID,
	}).Do().Workspace

	_ = dbfake.TemplateVersion(t, db).Seed(database.TemplateVersion{
		CreatedBy:      owner.UserID,
		OrganizationID: owner.OrganizationID,
		TemplateID:     version1.TemplateVersion.TemplateID,
	}).Params(database.TemplateVersionParameter{
		Name:     "param",
		Required: true,
	}).Do()

	// Autostart shouldn't be possible if parameters do not match.
	resp, err := client.ResolveAutostart(ctx, workspace.ID.String())
	require.NoError(t, err)
	require.True(t, resp.ParameterMismatch)
}

func TestAdminViewAllWorkspaces(t *testing.T) {
	t.Parallel()

	client, user := coderdenttest.New(t, &coderdenttest.Options{
		Options: &coderdtest.Options{
			IncludeProvisionerDaemon: true,
		},
		LicenseOptions: &coderdenttest.LicenseOptions{
			Features: license.Features{
				codersdk.FeatureMultipleOrganizations:      1,
				codersdk.FeatureExternalProvisionerDaemons: 1,
			},
		},
	})

	version := coderdtest.CreateTemplateVersion(t, client, user.OrganizationID, nil)
	coderdtest.AwaitTemplateVersionJobCompleted(t, client, version.ID)
	template := coderdtest.CreateTemplate(t, client, user.OrganizationID, version.ID)
	workspace := coderdtest.CreateWorkspace(t, client, template.ID)
	coderdtest.AwaitWorkspaceBuildJobCompleted(t, client, workspace.LatestBuild.ID)

	ctx, cancel := context.WithTimeout(context.Background(), testutil.WaitLong)
	defer cancel()

	//nolint:gocritic // intentionally using owner
	_, err := client.Workspace(ctx, workspace.ID)
	require.NoError(t, err)

	otherOrg, err := client.CreateOrganization(ctx, codersdk.CreateOrganizationRequest{
		Name: "default-test",
	})
	require.NoError(t, err, "create other org")

	// This other user is not in the first user's org. Since other is an admin, they can
	// still see the "first" user's workspace.
	otherOwner, _ := coderdtest.CreateAnotherUser(t, client, otherOrg.ID, rbac.RoleOwner())
	otherWorkspaces, err := otherOwner.Workspaces(ctx, codersdk.WorkspaceFilter{})
	require.NoError(t, err, "(other) fetch workspaces")

	firstWorkspaces, err := client.Workspaces(ctx, codersdk.WorkspaceFilter{})
	require.NoError(t, err, "(first) fetch workspaces")

	require.ElementsMatch(t, otherWorkspaces.Workspaces, firstWorkspaces.Workspaces)
	require.Equal(t, len(firstWorkspaces.Workspaces), 1, "should be 1 workspace present")

	memberView, _ := coderdtest.CreateAnotherUser(t, client, otherOrg.ID)
	memberViewWorkspaces, err := memberView.Workspaces(ctx, codersdk.WorkspaceFilter{})
	require.NoError(t, err, "(member) fetch workspaces")
	require.Equal(t, 0, len(memberViewWorkspaces.Workspaces), "member in other org should see 0 workspaces")
}

func TestWorkspaceByOwnerAndName(t *testing.T) {
	t.Parallel()

	t.Run("Matching Provisioner", func(t *testing.T) {
		t.Parallel()

		ctx, cancel := context.WithTimeout(context.Background(), testutil.WaitLong)
		defer cancel()

		client, db, userResponse := coderdenttest.NewWithDatabase(t, &coderdenttest.Options{
			LicenseOptions: &coderdenttest.LicenseOptions{
				Features: license.Features{
					codersdk.FeatureExternalProvisionerDaemons: 1,
				},
			},
		})
		userSubject, _, err := httpmw.UserRBACSubject(ctx, db, userResponse.UserID, rbac.ExpandableScope(rbac.ScopeAll))
		require.NoError(t, err)
		user, err := client.User(ctx, userSubject.ID)
		require.NoError(t, err)
		username := user.Username

		_ = coderdenttest.NewExternalProvisionerDaemon(t, client, userResponse.OrganizationID, map[string]string{
			provisionersdk.TagScope: provisionersdk.ScopeOrganization,
		})

		version := coderdtest.CreateTemplateVersion(t, client, userResponse.OrganizationID, nil)
		coderdtest.AwaitTemplateVersionJobCompleted(t, client, version.ID)
		template := coderdtest.CreateTemplate(t, client, userResponse.OrganizationID, version.ID)
		workspace := coderdtest.CreateWorkspace(t, client, template.ID)

		// Pending builds should show matching provisioners
		require.Equal(t, workspace.LatestBuild.Status, codersdk.WorkspaceStatusPending)
		require.Equal(t, workspace.LatestBuild.MatchedProvisioners.Count, 1)
		require.Equal(t, workspace.LatestBuild.MatchedProvisioners.Available, 1)

		// Completed builds should not show matching provisioners, because no provisioner daemon can
		// be eligible to process a job that is already completed.
		completedBuild := coderdtest.AwaitWorkspaceBuildJobCompleted(t, client, workspace.LatestBuild.ID)
		require.Equal(t, completedBuild.Status, codersdk.WorkspaceStatusRunning)
		require.Equal(t, completedBuild.MatchedProvisioners.Count, 0)
		require.Equal(t, completedBuild.MatchedProvisioners.Available, 0)

		ws, err := client.WorkspaceByOwnerAndName(ctx, username, workspace.Name, codersdk.WorkspaceOptions{})
		require.NoError(t, err)

		// Verify the workspace details
		require.Equal(t, workspace.ID, ws.ID)
		require.Equal(t, workspace.Name, ws.Name)
		require.Equal(t, workspace.TemplateID, ws.TemplateID)
		require.Equal(t, completedBuild.Status, ws.LatestBuild.Status)
		require.Equal(t, ws.LatestBuild.MatchedProvisioners.Count, 0)
		require.Equal(t, ws.LatestBuild.MatchedProvisioners.Available, 0)

		// Verify that the provisioner daemon is registered in the database
		//nolint:gocritic // unit testing
		daemons, err := db.GetProvisionerDaemons(dbauthz.AsSystemRestricted(ctx))
		require.NoError(t, err)
		require.Equal(t, 1, len(daemons))
		require.Equal(t, provisionersdk.ScopeOrganization, daemons[0].Tags[provisionersdk.TagScope])
	})

	t.Run("No Matching Provisioner", func(t *testing.T) {
		t.Parallel()

		client, db, userResponse := coderdenttest.NewWithDatabase(t, &coderdenttest.Options{
			LicenseOptions: &coderdenttest.LicenseOptions{
				Features: license.Features{
					codersdk.FeatureExternalProvisionerDaemons: 1,
				},
			},
		})

		ctx := testutil.Context(t, testutil.WaitLong)

		userSubject, _, err := httpmw.UserRBACSubject(ctx, db, userResponse.UserID, rbac.ExpandableScope(rbac.ScopeAll))
		require.NoError(t, err)
		user, err := client.User(ctx, userSubject.ID)
		require.NoError(t, err)
		username := user.Username

		closer := coderdenttest.NewExternalProvisionerDaemon(t, client, userResponse.OrganizationID, map[string]string{
			provisionersdk.TagScope: provisionersdk.ScopeOrganization,
		})

		version := coderdtest.CreateTemplateVersion(t, client, userResponse.OrganizationID, nil)
		coderdtest.AwaitTemplateVersionJobCompleted(t, client, version.ID)
		template := coderdtest.CreateTemplate(t, client, userResponse.OrganizationID, version.ID)

		ctx = testutil.Context(t, testutil.WaitLong) // Reset the context to avoid timeouts.

		// nolint:gocritic // unit testing
		daemons, err := db.GetProvisionerDaemons(dbauthz.AsSystemRestricted(ctx))
		require.NoError(t, err)
		require.Equal(t, len(daemons), 1)

		// Simulate a provisioner daemon failure:
		err = closer.Close()
		require.NoError(t, err)

		// Simulate it's subsequent deletion from the database:

		// nolint:gocritic // unit testing
		_, err = db.UpsertProvisionerDaemon(dbauthz.AsSystemRestricted(ctx), database.UpsertProvisionerDaemonParams{
			Name:           daemons[0].Name,
			OrganizationID: daemons[0].OrganizationID,
			Tags:           daemons[0].Tags,
			Provisioners:   daemons[0].Provisioners,
			Version:        daemons[0].Version,
			APIVersion:     daemons[0].APIVersion,
			KeyID:          daemons[0].KeyID,
			// Simulate the passing of time such that the provisioner daemon is considered stale
			// and will be deleted:
			CreatedAt: time.Now().Add(-time.Hour * 24 * 8),
			LastSeenAt: sql.NullTime{
				Time:  time.Now().Add(-time.Hour * 24 * 8),
				Valid: true,
			},
		})
		require.NoError(t, err)
		// nolint:gocritic // unit testing
		err = db.DeleteOldProvisionerDaemons(dbauthz.AsSystemRestricted(ctx))
		require.NoError(t, err)

		// Create a workspace that will not be able to provision due to a lack of provisioner daemons:
		workspace := coderdtest.CreateWorkspace(t, client, template.ID)

		require.Equal(t, workspace.LatestBuild.Status, codersdk.WorkspaceStatusPending)
		require.Equal(t, workspace.LatestBuild.MatchedProvisioners.Count, 0)
		require.Equal(t, workspace.LatestBuild.MatchedProvisioners.Available, 0)

		// nolint:gocritic // unit testing
		_, err = client.WorkspaceByOwnerAndName(dbauthz.As(ctx, userSubject), username, workspace.Name, codersdk.WorkspaceOptions{})
		require.NoError(t, err)
		require.Equal(t, workspace.LatestBuild.Status, codersdk.WorkspaceStatusPending)
		require.Equal(t, workspace.LatestBuild.MatchedProvisioners.Count, 0)
		require.Equal(t, workspace.LatestBuild.MatchedProvisioners.Available, 0)
	})

	t.Run("Unavailable Provisioner", func(t *testing.T) {
		t.Parallel()

		client, db, userResponse := coderdenttest.NewWithDatabase(t, &coderdenttest.Options{
			LicenseOptions: &coderdenttest.LicenseOptions{
				Features: license.Features{
					codersdk.FeatureExternalProvisionerDaemons: 1,
				},
			},
		})

		ctx := testutil.Context(t, testutil.WaitLong)

		userSubject, _, err := httpmw.UserRBACSubject(ctx, db, userResponse.UserID, rbac.ExpandableScope(rbac.ScopeAll))
		require.NoError(t, err)
		user, err := client.User(ctx, userSubject.ID)
		require.NoError(t, err)
		username := user.Username

		closer := coderdenttest.NewExternalProvisionerDaemon(t, client, userResponse.OrganizationID, map[string]string{
			provisionersdk.TagScope: provisionersdk.ScopeOrganization,
		})

		version := coderdtest.CreateTemplateVersion(t, client, userResponse.OrganizationID, nil)
		coderdtest.AwaitTemplateVersionJobCompleted(t, client, version.ID)
		template := coderdtest.CreateTemplate(t, client, userResponse.OrganizationID, version.ID)

		ctx = testutil.Context(t, testutil.WaitLong) // Reset the context to avoid timeouts.

		// nolint:gocritic // unit testing
		daemons, err := db.GetProvisionerDaemons(dbauthz.AsSystemRestricted(ctx))
		require.NoError(t, err)
		require.Equal(t, len(daemons), 1)

		// Simulate a provisioner daemon failure:
		err = closer.Close()
		require.NoError(t, err)

		// nolint:gocritic // unit testing
		_, err = db.UpsertProvisionerDaemon(dbauthz.AsSystemRestricted(ctx), database.UpsertProvisionerDaemonParams{
			Name:           daemons[0].Name,
			OrganizationID: daemons[0].OrganizationID,
			Tags:           daemons[0].Tags,
			Provisioners:   daemons[0].Provisioners,
			Version:        daemons[0].Version,
			APIVersion:     daemons[0].APIVersion,
			KeyID:          daemons[0].KeyID,
			// Simulate the passing of time such that the provisioner daemon, though not stale, has been
			// has been inactive for a while:
			CreatedAt: time.Now().Add(-time.Hour * 24 * 2),
			LastSeenAt: sql.NullTime{
				Time:  time.Now().Add(-time.Hour * 24 * 2),
				Valid: true,
			},
		})
		require.NoError(t, err)

		// Create a workspace that will not be able to provision due to a lack of provisioner daemons:
		workspace := coderdtest.CreateWorkspace(t, client, template.ID)

		require.Equal(t, workspace.LatestBuild.Status, codersdk.WorkspaceStatusPending)
		require.Equal(t, workspace.LatestBuild.MatchedProvisioners.Count, 1)
		require.Equal(t, workspace.LatestBuild.MatchedProvisioners.Available, 0)

		// nolint:gocritic // unit testing
		_, err = client.WorkspaceByOwnerAndName(dbauthz.As(ctx, userSubject), username, workspace.Name, codersdk.WorkspaceOptions{})
		require.NoError(t, err)
		require.Equal(t, workspace.LatestBuild.Status, codersdk.WorkspaceStatusPending)
		require.Equal(t, workspace.LatestBuild.MatchedProvisioners.Count, 1)
		require.Equal(t, workspace.LatestBuild.MatchedProvisioners.Available, 0)
	})
}

func must[T any](value T, err error) T {
	if err != nil {
		panic(err)
	}
	return value
}

func TestUpdateWorkspaceACL(t *testing.T) {
	t.Parallel()

	t.Run("OKWithGroup", func(t *testing.T) {
		t.Parallel()

		dv := coderdtest.DeploymentValues(t)
		dv.Experiments = []string{string(codersdk.ExperimentWorkspaceSharing)}
		adminClient, adminUser := coderdenttest.New(t, &coderdenttest.Options{
			Options: &coderdtest.Options{
				IncludeProvisionerDaemon: true,
				DeploymentValues:         dv,
			},
			LicenseOptions: &coderdenttest.LicenseOptions{
				Features: license.Features{
					codersdk.FeatureTemplateRBAC: 1,
				},
			},
		})
		orgID := adminUser.OrganizationID
		client, _ := coderdtest.CreateAnotherUser(t, adminClient, orgID)
		_, friend := coderdtest.CreateAnotherUser(t, adminClient, orgID)
		group := coderdtest.CreateGroup(t, adminClient, orgID, "bloob")

		tv := coderdtest.CreateTemplateVersion(t, adminClient, orgID, nil)
		coderdtest.AwaitTemplateVersionJobCompleted(t, adminClient, tv.ID)
		template := coderdtest.CreateTemplate(t, adminClient, orgID, tv.ID)

		ws := coderdtest.CreateWorkspace(t, client, template.ID)
		coderdtest.AwaitWorkspaceBuildJobCompleted(t, client, ws.LatestBuild.ID)

		ctx := testutil.Context(t, testutil.WaitMedium)
		err := client.UpdateWorkspaceACL(ctx, ws.ID, codersdk.UpdateWorkspaceACL{
			UserRoles: map[string]codersdk.WorkspaceRole{
				friend.ID.String(): codersdk.WorkspaceRoleAdmin,
			},
			GroupRoles: map[string]codersdk.WorkspaceRole{
				group.ID.String(): codersdk.WorkspaceRoleAdmin,
			},
		})
		require.NoError(t, err)
	})

	t.Run("UnknownIDs", func(t *testing.T) {
		t.Parallel()

		dv := coderdtest.DeploymentValues(t)
		dv.Experiments = []string{string(codersdk.ExperimentWorkspaceSharing)}
		adminClient := coderdtest.New(t, &coderdtest.Options{
			IncludeProvisionerDaemon: true,
			DeploymentValues:         dv,
		})
		adminUser := coderdtest.CreateFirstUser(t, adminClient)
		orgID := adminUser.OrganizationID
		client, _ := coderdtest.CreateAnotherUser(t, adminClient, orgID)

		tv := coderdtest.CreateTemplateVersion(t, adminClient, orgID, nil)
		coderdtest.AwaitTemplateVersionJobCompleted(t, adminClient, tv.ID)
		template := coderdtest.CreateTemplate(t, adminClient, orgID, tv.ID)

		ws := coderdtest.CreateWorkspace(t, client, template.ID)
		coderdtest.AwaitWorkspaceBuildJobCompleted(t, client, ws.LatestBuild.ID)

		ctx := testutil.Context(t, testutil.WaitMedium)
		err := client.UpdateWorkspaceACL(ctx, ws.ID, codersdk.UpdateWorkspaceACL{
			UserRoles: map[string]codersdk.WorkspaceRole{
				uuid.NewString(): codersdk.WorkspaceRoleAdmin,
			},
			GroupRoles: map[string]codersdk.WorkspaceRole{
				uuid.NewString(): codersdk.WorkspaceRoleAdmin,
			},
		})
		require.Error(t, err)
		cerr, ok := codersdk.AsError(err)
		require.True(t, ok)
		require.Len(t, cerr.Validations, 2)
		require.Equal(t, cerr.Validations[0].Field, "group_roles")
		require.Equal(t, cerr.Validations[1].Field, "user_roles")
	})
}<|MERGE_RESOLUTION|>--- conflicted
+++ resolved
@@ -2242,7 +2242,6 @@
 		workspace = coderdtest.MustTransitionWorkspace(t, client, workspace.ID, codersdk.WorkspaceTransitionStart, codersdk.WorkspaceTransitionStop)
 		coderdtest.AwaitWorkspaceBuildJobCompleted(t, client, workspace.LatestBuild.ID)
 
-<<<<<<< HEAD
 		// Then: the claimed workspace should inherit and respect that same NextStartAt
 		require.True(t, workspace.NextStartAt.Equal(*prebuild.NextStartAt))
 
@@ -2254,12 +2253,9 @@
 		require.NoError(t, err)
 		coderdtest.UpdateProvisionerLastSeenAt(t, db, p.ID, tickTime)
 
-		// When: the autobuild executor ticks at the scheduled time
-=======
 		// Tick at the next scheduled time after the prebuild’s LatestBuild.CreatedAt,
 		// since the next allowed autostart is calculated starting from that point.
 		// When: the autobuild executor ticks after the scheduled time
->>>>>>> 49264101
 		go func() {
 			tickCh <- tickTime
 		}()
