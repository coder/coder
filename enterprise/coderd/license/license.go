--- conflicted
+++ resolved
@@ -102,17 +102,16 @@
 				Enabled:     enablements[codersdk.FeatureWorkspaceQuota],
 			}
 		}
-<<<<<<< HEAD
 		if claims.Features.HighAvailability > 0 {
 			entitlements.Features[codersdk.FeatureHighAvailability] = codersdk.Feature{
 				Entitlement: entitlement,
 				Enabled:     enablements[codersdk.FeatureHighAvailability],
-=======
+			}
+		}
 		if claims.Features.TemplateRBAC > 0 {
 			entitlements.Features[codersdk.FeatureTemplateRBAC] = codersdk.Feature{
 				Entitlement: entitlement,
 				Enabled:     enablements[codersdk.FeatureTemplateRBAC],
->>>>>>> 2a1bfb3e
 			}
 		}
 		if claims.AllFeatures {
@@ -184,21 +183,13 @@
 )
 
 type Features struct {
-<<<<<<< HEAD
 	UserLimit        int64 `json:"user_limit"`
 	AuditLog         int64 `json:"audit_log"`
 	BrowserOnly      int64 `json:"browser_only"`
 	SCIM             int64 `json:"scim"`
 	WorkspaceQuota   int64 `json:"workspace_quota"`
+	TemplateRBAC     int64 `json:"template_rbac"`
 	HighAvailability int64 `json:"high_availability"`
-=======
-	UserLimit      int64 `json:"user_limit"`
-	AuditLog       int64 `json:"audit_log"`
-	BrowserOnly    int64 `json:"browser_only"`
-	SCIM           int64 `json:"scim"`
-	WorkspaceQuota int64 `json:"workspace_quota"`
-	TemplateRBAC   int64 `json:"template_rbac"`
->>>>>>> 2a1bfb3e
 }
 
 type Claims struct {
