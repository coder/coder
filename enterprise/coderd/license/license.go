--- conflicted
+++ resolved
@@ -244,25 +244,14 @@
 )
 
 type Features struct {
-<<<<<<< HEAD
 	UserLimit                  int64 `json:"user_limit"`
 	AuditLog                   int64 `json:"audit_log"`
 	BrowserOnly                int64 `json:"browser_only"`
 	SCIM                       int64 `json:"scim"`
-	WorkspaceQuota             int64 `json:"workspace_quota"`
 	TemplateRBAC               int64 `json:"template_rbac"`
 	HighAvailability           int64 `json:"high_availability"`
 	MultipleGitAuth            int64 `json:"multiple_git_auth"`
 	ExternalProvisionerDaemons int64 `json:"external_provisioner_daemons"`
-=======
-	UserLimit        int64 `json:"user_limit"`
-	AuditLog         int64 `json:"audit_log"`
-	BrowserOnly      int64 `json:"browser_only"`
-	SCIM             int64 `json:"scim"`
-	TemplateRBAC     int64 `json:"template_rbac"`
-	HighAvailability int64 `json:"high_availability"`
-	MultipleGitAuth  int64 `json:"multiple_git_auth"`
->>>>>>> 09ee8443
 }
 
 type Claims struct {
