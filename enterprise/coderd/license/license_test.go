package license_test

import (
	"context"
	"fmt"
	"strings"
	"testing"
	"time"

	"github.com/stretchr/testify/require"

	"cdr.dev/slog"
	"github.com/coder/coder/coderd/database"
	"github.com/coder/coder/coderd/database/databasefake"
	"github.com/coder/coder/codersdk"
	"github.com/coder/coder/enterprise/coderd/coderdenttest"
	"github.com/coder/coder/enterprise/coderd/license"
)

func TestEntitlements(t *testing.T) {
	t.Parallel()
	all := map[string]bool{
<<<<<<< HEAD
		codersdk.FeatureAuditLog:                   true,
		codersdk.FeatureBrowserOnly:                true,
		codersdk.FeatureSCIM:                       true,
		codersdk.FeatureWorkspaceQuota:             true,
		codersdk.FeatureHighAvailability:           true,
		codersdk.FeatureTemplateRBAC:               true,
		codersdk.FeatureMultipleGitAuth:            true,
		codersdk.FeatureExternalProvisionerDaemons: true,
=======
		codersdk.FeatureAuditLog:         true,
		codersdk.FeatureBrowserOnly:      true,
		codersdk.FeatureSCIM:             true,
		codersdk.FeatureHighAvailability: true,
		codersdk.FeatureTemplateRBAC:     true,
		codersdk.FeatureMultipleGitAuth:  true,
>>>>>>> 09ee8443
	}

	t.Run("Defaults", func(t *testing.T) {
		t.Parallel()
		db := databasefake.New()
		entitlements, err := license.Entitlements(context.Background(), db, slog.Logger{}, 1, 1, coderdenttest.Keys, all)
		require.NoError(t, err)
		require.False(t, entitlements.HasLicense)
		require.False(t, entitlements.Trial)
		for _, featureName := range codersdk.FeatureNames {
			require.False(t, entitlements.Features[featureName].Enabled)
			require.Equal(t, codersdk.EntitlementNotEntitled, entitlements.Features[featureName].Entitlement)
		}
	})
	t.Run("SingleLicenseNothing", func(t *testing.T) {
		t.Parallel()
		db := databasefake.New()
		db.InsertLicense(context.Background(), database.InsertLicenseParams{
			JWT: coderdenttest.GenerateLicense(t, coderdenttest.LicenseOptions{}),
			Exp: time.Now().Add(time.Hour),
		})
		entitlements, err := license.Entitlements(context.Background(), db, slog.Logger{}, 1, 1, coderdenttest.Keys, map[string]bool{})
		require.NoError(t, err)
		require.True(t, entitlements.HasLicense)
		require.False(t, entitlements.Trial)
		for _, featureName := range codersdk.FeatureNames {
			require.False(t, entitlements.Features[featureName].Enabled)
			require.Equal(t, codersdk.EntitlementNotEntitled, entitlements.Features[featureName].Entitlement)
		}
	})
	t.Run("SingleLicenseAll", func(t *testing.T) {
		t.Parallel()
		db := databasefake.New()
		db.InsertLicense(context.Background(), database.InsertLicenseParams{
			JWT: coderdenttest.GenerateLicense(t, coderdenttest.LicenseOptions{
<<<<<<< HEAD
				UserLimit:                  100,
				AuditLog:                   true,
				BrowserOnly:                true,
				SCIM:                       true,
				WorkspaceQuota:             true,
				HighAvailability:           true,
				TemplateRBAC:               true,
				MultipleGitAuth:            true,
				ExternalProvisionerDaemons: true,
=======
				UserLimit:        100,
				AuditLog:         true,
				BrowserOnly:      true,
				SCIM:             true,
				HighAvailability: true,
				TemplateRBAC:     true,
				MultipleGitAuth:  true,
>>>>>>> 09ee8443
			}),
			Exp: time.Now().Add(time.Hour),
		})
		entitlements, err := license.Entitlements(context.Background(), db, slog.Logger{}, 1, 1, coderdenttest.Keys, map[string]bool{})
		require.NoError(t, err)
		require.True(t, entitlements.HasLicense)
		require.False(t, entitlements.Trial)
		for _, featureName := range codersdk.FeatureNames {
			require.Equal(t, codersdk.EntitlementEntitled, entitlements.Features[featureName].Entitlement)
		}
	})
	t.Run("SingleLicenseGrace", func(t *testing.T) {
		t.Parallel()
		db := databasefake.New()
		db.InsertLicense(context.Background(), database.InsertLicenseParams{
			JWT: coderdenttest.GenerateLicense(t, coderdenttest.LicenseOptions{
<<<<<<< HEAD
				UserLimit:                  100,
				AuditLog:                   true,
				BrowserOnly:                true,
				SCIM:                       true,
				WorkspaceQuota:             true,
				HighAvailability:           true,
				TemplateRBAC:               true,
				ExternalProvisionerDaemons: true,
				GraceAt:                    time.Now().Add(-time.Hour),
				ExpiresAt:                  time.Now().Add(time.Hour),
=======
				UserLimit:        100,
				AuditLog:         true,
				BrowserOnly:      true,
				SCIM:             true,
				HighAvailability: true,
				TemplateRBAC:     true,
				GraceAt:          time.Now().Add(-time.Hour),
				ExpiresAt:        time.Now().Add(time.Hour),
>>>>>>> 09ee8443
			}),
			Exp: time.Now().Add(time.Hour),
		})
		entitlements, err := license.Entitlements(context.Background(), db, slog.Logger{}, 1, 1, coderdenttest.Keys, all)
		require.NoError(t, err)
		require.True(t, entitlements.HasLicense)
		require.False(t, entitlements.Trial)
		for _, featureName := range codersdk.FeatureNames {
			if featureName == codersdk.FeatureUserLimit {
				continue
			}
			if featureName == codersdk.FeatureHighAvailability {
				continue
			}
			if featureName == codersdk.FeatureMultipleGitAuth {
				continue
			}
			niceName := strings.Title(strings.ReplaceAll(featureName, "_", " "))
			require.Equal(t, codersdk.EntitlementGracePeriod, entitlements.Features[featureName].Entitlement)
			require.Contains(t, entitlements.Warnings, fmt.Sprintf("%s is enabled but your license for this feature is expired.", niceName))
		}
	})
	t.Run("SingleLicenseNotEntitled", func(t *testing.T) {
		t.Parallel()
		db := databasefake.New()
		db.InsertLicense(context.Background(), database.InsertLicenseParams{
			JWT: coderdenttest.GenerateLicense(t, coderdenttest.LicenseOptions{}),
			Exp: time.Now().Add(time.Hour),
		})
		entitlements, err := license.Entitlements(context.Background(), db, slog.Logger{}, 1, 1, coderdenttest.Keys, all)
		require.NoError(t, err)
		require.True(t, entitlements.HasLicense)
		require.False(t, entitlements.Trial)
		for _, featureName := range codersdk.FeatureNames {
			if featureName == codersdk.FeatureUserLimit {
				continue
			}
			if featureName == codersdk.FeatureHighAvailability {
				continue
			}
			if featureName == codersdk.FeatureMultipleGitAuth {
				continue
			}
			niceName := strings.Title(strings.ReplaceAll(featureName, "_", " "))
			// Ensures features that are not entitled are properly disabled.
			require.False(t, entitlements.Features[featureName].Enabled)
			require.Equal(t, codersdk.EntitlementNotEntitled, entitlements.Features[featureName].Entitlement)
			require.Contains(t, entitlements.Warnings, fmt.Sprintf("%s is enabled but your license is not entitled to this feature.", niceName))
		}
	})
	t.Run("TooManyUsers", func(t *testing.T) {
		t.Parallel()
		db := databasefake.New()
		db.InsertUser(context.Background(), database.InsertUserParams{
			Username: "test1",
		})
		db.InsertUser(context.Background(), database.InsertUserParams{
			Username: "test2",
		})
		db.InsertLicense(context.Background(), database.InsertLicenseParams{
			JWT: coderdenttest.GenerateLicense(t, coderdenttest.LicenseOptions{
				UserLimit: 1,
			}),
			Exp: time.Now().Add(time.Hour),
		})
		entitlements, err := license.Entitlements(context.Background(), db, slog.Logger{}, 1, 1, coderdenttest.Keys, map[string]bool{})
		require.NoError(t, err)
		require.True(t, entitlements.HasLicense)
		require.Contains(t, entitlements.Warnings, "Your deployment has 2 active users but is only licensed for 1.")
	})
	t.Run("MaximizeUserLimit", func(t *testing.T) {
		t.Parallel()
		db := databasefake.New()
		db.InsertUser(context.Background(), database.InsertUserParams{})
		db.InsertUser(context.Background(), database.InsertUserParams{})
		db.InsertLicense(context.Background(), database.InsertLicenseParams{
			JWT: coderdenttest.GenerateLicense(t, coderdenttest.LicenseOptions{
				UserLimit: 10,
			}),
			Exp: time.Now().Add(time.Hour),
		})
		db.InsertLicense(context.Background(), database.InsertLicenseParams{
			JWT: coderdenttest.GenerateLicense(t, coderdenttest.LicenseOptions{
				UserLimit: 1,
			}),
			Exp: time.Now().Add(time.Hour),
		})
		entitlements, err := license.Entitlements(context.Background(), db, slog.Logger{}, 1, 1, coderdenttest.Keys, map[string]bool{})
		require.NoError(t, err)
		require.True(t, entitlements.HasLicense)
		require.Empty(t, entitlements.Warnings)
	})
	t.Run("MultipleLicenseEnabled", func(t *testing.T) {
		t.Parallel()
		db := databasefake.New()
		// One trial
		db.InsertLicense(context.Background(), database.InsertLicenseParams{
			Exp: time.Now().Add(time.Hour),
			JWT: coderdenttest.GenerateLicense(t, coderdenttest.LicenseOptions{
				Trial: true,
			}),
		})
		// One not
		db.InsertLicense(context.Background(), database.InsertLicenseParams{
			Exp: time.Now().Add(time.Hour),
			JWT: coderdenttest.GenerateLicense(t, coderdenttest.LicenseOptions{
				Trial: false,
			}),
		})

		entitlements, err := license.Entitlements(context.Background(), db, slog.Logger{}, 1, 1, coderdenttest.Keys, map[string]bool{})
		require.NoError(t, err)
		require.True(t, entitlements.HasLicense)
		require.False(t, entitlements.Trial)
	})

	t.Run("AllFeatures", func(t *testing.T) {
		t.Parallel()
		db := databasefake.New()
		db.InsertLicense(context.Background(), database.InsertLicenseParams{
			Exp: time.Now().Add(time.Hour),
			JWT: coderdenttest.GenerateLicense(t, coderdenttest.LicenseOptions{
				AllFeatures: true,
			}),
		})
		entitlements, err := license.Entitlements(context.Background(), db, slog.Logger{}, 1, 1, coderdenttest.Keys, all)
		require.NoError(t, err)
		require.True(t, entitlements.HasLicense)
		require.False(t, entitlements.Trial)
		for _, featureName := range codersdk.FeatureNames {
			if featureName == codersdk.FeatureUserLimit {
				continue
			}
			require.True(t, entitlements.Features[featureName].Enabled)
			require.Equal(t, codersdk.EntitlementEntitled, entitlements.Features[featureName].Entitlement)
		}
	})

	t.Run("MultipleReplicasNoLicense", func(t *testing.T) {
		t.Parallel()
		db := databasefake.New()
		entitlements, err := license.Entitlements(context.Background(), db, slog.Logger{}, 2, 1, coderdenttest.Keys, all)
		require.NoError(t, err)
		require.False(t, entitlements.HasLicense)
		require.Len(t, entitlements.Errors, 1)
		require.Equal(t, "You have multiple replicas but high availability is an Enterprise feature. You will be unable to connect to workspaces.", entitlements.Errors[0])
	})

	t.Run("MultipleReplicasNotEntitled", func(t *testing.T) {
		t.Parallel()
		db := databasefake.New()
		db.InsertLicense(context.Background(), database.InsertLicenseParams{
			Exp: time.Now().Add(time.Hour),
			JWT: coderdenttest.GenerateLicense(t, coderdenttest.LicenseOptions{
				AuditLog: true,
			}),
		})
		entitlements, err := license.Entitlements(context.Background(), db, slog.Logger{}, 2, 1, coderdenttest.Keys, map[string]bool{
			codersdk.FeatureHighAvailability: true,
		})
		require.NoError(t, err)
		require.True(t, entitlements.HasLicense)
		require.Len(t, entitlements.Errors, 1)
		require.Equal(t, "You have multiple replicas but your license is not entitled to high availability. You will be unable to connect to workspaces.", entitlements.Errors[0])
	})

	t.Run("MultipleReplicasGrace", func(t *testing.T) {
		t.Parallel()
		db := databasefake.New()
		db.InsertLicense(context.Background(), database.InsertLicenseParams{
			JWT: coderdenttest.GenerateLicense(t, coderdenttest.LicenseOptions{
				HighAvailability: true,
				GraceAt:          time.Now().Add(-time.Hour),
				ExpiresAt:        time.Now().Add(time.Hour),
			}),
			Exp: time.Now().Add(time.Hour),
		})
		entitlements, err := license.Entitlements(context.Background(), db, slog.Logger{}, 2, 1, coderdenttest.Keys, map[string]bool{
			codersdk.FeatureHighAvailability: true,
		})
		require.NoError(t, err)
		require.True(t, entitlements.HasLicense)
		require.Len(t, entitlements.Warnings, 1)
		require.Equal(t, "You have multiple replicas but your license for high availability is expired. Reduce to one replica or workspace connections will stop working.", entitlements.Warnings[0])
	})

	t.Run("MultipleGitAuthNoLicense", func(t *testing.T) {
		t.Parallel()
		db := databasefake.New()
		entitlements, err := license.Entitlements(context.Background(), db, slog.Logger{}, 1, 2, coderdenttest.Keys, all)
		require.NoError(t, err)
		require.False(t, entitlements.HasLicense)
		require.Len(t, entitlements.Errors, 1)
		require.Equal(t, "You have multiple Git authorizations configured but this is an Enterprise feature. Reduce to one.", entitlements.Errors[0])
	})

	t.Run("MultipleGitAuthNotEntitled", func(t *testing.T) {
		t.Parallel()
		db := databasefake.New()
		db.InsertLicense(context.Background(), database.InsertLicenseParams{
			Exp: time.Now().Add(time.Hour),
			JWT: coderdenttest.GenerateLicense(t, coderdenttest.LicenseOptions{
				AuditLog: true,
			}),
		})
		entitlements, err := license.Entitlements(context.Background(), db, slog.Logger{}, 1, 2, coderdenttest.Keys, map[string]bool{
			codersdk.FeatureMultipleGitAuth: true,
		})
		require.NoError(t, err)
		require.True(t, entitlements.HasLicense)
		require.Len(t, entitlements.Errors, 1)
		require.Equal(t, "You have multiple Git authorizations configured but your license is limited at one.", entitlements.Errors[0])
	})

	t.Run("MultipleGitAuthGrace", func(t *testing.T) {
		t.Parallel()
		db := databasefake.New()
		db.InsertLicense(context.Background(), database.InsertLicenseParams{
			JWT: coderdenttest.GenerateLicense(t, coderdenttest.LicenseOptions{
				MultipleGitAuth: true,
				GraceAt:         time.Now().Add(-time.Hour),
				ExpiresAt:       time.Now().Add(time.Hour),
			}),
			Exp: time.Now().Add(time.Hour),
		})
		entitlements, err := license.Entitlements(context.Background(), db, slog.Logger{}, 1, 2, coderdenttest.Keys, map[string]bool{
			codersdk.FeatureMultipleGitAuth: true,
		})
		require.NoError(t, err)
		require.True(t, entitlements.HasLicense)
		require.Len(t, entitlements.Warnings, 1)
		require.Equal(t, "You have multiple Git authorizations configured but your license is expired. Reduce to one.", entitlements.Warnings[0])
	})
}<|MERGE_RESOLUTION|>--- conflicted
+++ resolved
@@ -20,23 +20,13 @@
 func TestEntitlements(t *testing.T) {
 	t.Parallel()
 	all := map[string]bool{
-<<<<<<< HEAD
 		codersdk.FeatureAuditLog:                   true,
 		codersdk.FeatureBrowserOnly:                true,
 		codersdk.FeatureSCIM:                       true,
-		codersdk.FeatureWorkspaceQuota:             true,
 		codersdk.FeatureHighAvailability:           true,
 		codersdk.FeatureTemplateRBAC:               true,
 		codersdk.FeatureMultipleGitAuth:            true,
 		codersdk.FeatureExternalProvisionerDaemons: true,
-=======
-		codersdk.FeatureAuditLog:         true,
-		codersdk.FeatureBrowserOnly:      true,
-		codersdk.FeatureSCIM:             true,
-		codersdk.FeatureHighAvailability: true,
-		codersdk.FeatureTemplateRBAC:     true,
-		codersdk.FeatureMultipleGitAuth:  true,
->>>>>>> 09ee8443
 	}
 
 	t.Run("Defaults", func(t *testing.T) {
@@ -72,25 +62,14 @@
 		db := databasefake.New()
 		db.InsertLicense(context.Background(), database.InsertLicenseParams{
 			JWT: coderdenttest.GenerateLicense(t, coderdenttest.LicenseOptions{
-<<<<<<< HEAD
 				UserLimit:                  100,
 				AuditLog:                   true,
 				BrowserOnly:                true,
 				SCIM:                       true,
-				WorkspaceQuota:             true,
 				HighAvailability:           true,
 				TemplateRBAC:               true,
 				MultipleGitAuth:            true,
 				ExternalProvisionerDaemons: true,
-=======
-				UserLimit:        100,
-				AuditLog:         true,
-				BrowserOnly:      true,
-				SCIM:             true,
-				HighAvailability: true,
-				TemplateRBAC:     true,
-				MultipleGitAuth:  true,
->>>>>>> 09ee8443
 			}),
 			Exp: time.Now().Add(time.Hour),
 		})
@@ -107,27 +86,15 @@
 		db := databasefake.New()
 		db.InsertLicense(context.Background(), database.InsertLicenseParams{
 			JWT: coderdenttest.GenerateLicense(t, coderdenttest.LicenseOptions{
-<<<<<<< HEAD
 				UserLimit:                  100,
 				AuditLog:                   true,
 				BrowserOnly:                true,
 				SCIM:                       true,
-				WorkspaceQuota:             true,
 				HighAvailability:           true,
 				TemplateRBAC:               true,
 				ExternalProvisionerDaemons: true,
 				GraceAt:                    time.Now().Add(-time.Hour),
 				ExpiresAt:                  time.Now().Add(time.Hour),
-=======
-				UserLimit:        100,
-				AuditLog:         true,
-				BrowserOnly:      true,
-				SCIM:             true,
-				HighAvailability: true,
-				TemplateRBAC:     true,
-				GraceAt:          time.Now().Add(-time.Hour),
-				ExpiresAt:        time.Now().Add(time.Hour),
->>>>>>> 09ee8443
 			}),
 			Exp: time.Now().Add(time.Hour),
 		})
