package prebuilds

import (
	"context"
	"database/sql"
	"errors"
	"fmt"
	"math"
	"strings"
	"sync"
	"sync/atomic"
	"time"

	"github.com/hashicorp/go-multierror"
	"github.com/prometheus/client_golang/prometheus"

	"github.com/coder/quartz"

	"github.com/coder/coder/v2/coderd/audit"
	"github.com/coder/coder/v2/coderd/database"
	"github.com/coder/coder/v2/coderd/database/dbauthz"
	"github.com/coder/coder/v2/coderd/database/provisionerjobs"
	"github.com/coder/coder/v2/coderd/database/pubsub"
	"github.com/coder/coder/v2/coderd/notifications"
	"github.com/coder/coder/v2/coderd/prebuilds"
	"github.com/coder/coder/v2/coderd/rbac"
	"github.com/coder/coder/v2/coderd/rbac/policy"
	"github.com/coder/coder/v2/coderd/wsbuilder"
	"github.com/coder/coder/v2/codersdk"
	sdkproto "github.com/coder/coder/v2/provisionersdk/proto"

	"cdr.dev/slog"

	"github.com/google/uuid"
	"golang.org/x/sync/errgroup"
	"golang.org/x/xerrors"
)

type StoreReconciler struct {
	store      database.Store
	cfg        codersdk.PrebuildsConfig
	pubsub     pubsub.Pubsub
	logger     slog.Logger
	clock      quartz.Clock
	registerer prometheus.Registerer
	metrics    *MetricsCollector
	notifEnq   notifications.Enqueuer

	cancelFn          context.CancelCauseFunc
	running           atomic.Bool
	stopped           atomic.Bool
	done              chan struct{}
	provisionNotifyCh chan database.ProvisionerJob
}

var _ prebuilds.ReconciliationOrchestrator = &StoreReconciler{}

func NewStoreReconciler(store database.Store,
	ps pubsub.Pubsub,
	cfg codersdk.PrebuildsConfig,
	logger slog.Logger,
	clock quartz.Clock,
	registerer prometheus.Registerer,
	notifEnq notifications.Enqueuer,
) *StoreReconciler {
	reconciler := &StoreReconciler{
		store:             store,
		pubsub:            ps,
		logger:            logger,
		cfg:               cfg,
		clock:             clock,
		registerer:        registerer,
		notifEnq:          notifEnq,
		done:              make(chan struct{}, 1),
		provisionNotifyCh: make(chan database.ProvisionerJob, 10),
	}

	if registerer != nil {
		reconciler.metrics = NewMetricsCollector(store, logger, reconciler)
		if err := registerer.Register(reconciler.metrics); err != nil {
			// If the registerer fails to register the metrics collector, it's not fatal.
			logger.Error(context.Background(), "failed to register prometheus metrics", slog.Error(err))
		}
	}

	return reconciler
}

func (c *StoreReconciler) Run(ctx context.Context) {
	reconciliationInterval := c.cfg.ReconciliationInterval.Value()
	if reconciliationInterval <= 0 { // avoids a panic
		reconciliationInterval = 5 * time.Minute
	}

	c.logger.Info(ctx, "starting reconciler",
		slog.F("interval", reconciliationInterval),
		slog.F("backoff_interval", c.cfg.ReconciliationBackoffInterval.String()),
		slog.F("backoff_lookback", c.cfg.ReconciliationBackoffLookback.String()))

	var wg sync.WaitGroup
	ticker := c.clock.NewTicker(reconciliationInterval)
	defer ticker.Stop()
	defer func() {
		wg.Wait()
		c.done <- struct{}{}
	}()

	// nolint:gocritic // Reconciliation Loop needs Prebuilds Orchestrator permissions.
	ctx, cancel := context.WithCancelCause(dbauthz.AsPrebuildsOrchestrator(ctx))
	c.cancelFn = cancel

	// Start updating metrics in the background.
	if c.metrics != nil {
		wg.Add(1)
		go func() {
			defer wg.Done()
			c.metrics.BackgroundFetch(ctx, metricsUpdateInterval, metricsUpdateTimeout)
		}()
	}

	// Everything is in place, reconciler can now be considered as running.
	//
	// NOTE: without this atomic bool, Stop might race with Run for the c.cancelFn above.
	c.running.Store(true)

	// Publish provisioning jobs outside of database transactions.
	// A connection is held while a database transaction is active; PGPubsub also tries to acquire a new connection on
	// Publish, so we can exhaust available connections.
	//
	// A single worker dequeues from the channel, which should be sufficient.
	// If any messages are missed due to congestion or errors, provisionerdserver has a backup polling mechanism which
	// will periodically pick up any queued jobs (see poll(time.Duration) in coderd/provisionerdserver/acquirer.go).
	go func() {
		for {
			select {
			case <-c.done:
				return
			case <-ctx.Done():
				return
			case job := <-c.provisionNotifyCh:
				err := provisionerjobs.PostJob(c.pubsub, job)
				if err != nil {
					c.logger.Error(ctx, "failed to post provisioner job to pubsub", slog.Error(err))
				}
			}
		}
	}()

	for {
		select {
		// TODO: implement pubsub listener to allow reconciling a specific template imperatively once it has been changed,
		//		 instead of waiting for the next reconciliation interval
		case <-ticker.C:
			// Trigger a new iteration on each tick.
			err := c.ReconcileAll(ctx)
			if err != nil {
				c.logger.Error(context.Background(), "reconciliation failed", slog.Error(err))
			}
		case <-ctx.Done():
			// nolint:gocritic // it's okay to use slog.F() for an error in this case
			// because we want to differentiate two different types of errors: ctx.Err() and context.Cause()
			c.logger.Warn(
				context.Background(),
				"reconciliation loop exited",
				slog.Error(ctx.Err()),
				slog.F("cause", context.Cause(ctx)),
			)
			return
		}
	}
}

func (c *StoreReconciler) Stop(ctx context.Context, cause error) {
	defer c.running.Store(false)

	if cause != nil {
		c.logger.Error(context.Background(), "stopping reconciler due to an error", slog.Error(cause))
	} else {
		c.logger.Info(context.Background(), "gracefully stopping reconciler")
	}

	// If previously stopped (Swap returns previous value), then short-circuit.
	//
	// NOTE: we need to *prospectively* mark this as stopped to prevent Stop being called multiple times and causing problems.
	if c.stopped.Swap(true) {
		return
	}

	// Unregister the metrics collector.
	if c.metrics != nil && c.registerer != nil {
		if !c.registerer.Unregister(c.metrics) {
			// The API doesn't allow us to know why the de-registration failed, but it's not very consequential.
			// The only time this would be an issue is if the premium license is removed, leading to the feature being
			// disabled (and consequently this Stop method being called), and then adding a new license which enables the
			// feature again. If the metrics cannot be registered, it'll log an error from NewStoreReconciler.
			c.logger.Warn(context.Background(), "failed to unregister metrics collector")
		}
	}

	// If the reconciler is not running, there's nothing else to do.
	if !c.running.Load() {
		return
	}

	if c.cancelFn != nil {
		c.cancelFn(cause)
	}

	select {
	// Give up waiting for control loop to exit.
	case <-ctx.Done():
		// nolint:gocritic // it's okay to use slog.F() for an error in this case
		// because we want to differentiate two different types of errors: ctx.Err() and context.Cause()
		c.logger.Error(
			context.Background(),
			"reconciler stop exited prematurely",
			slog.Error(ctx.Err()),
			slog.F("cause", context.Cause(ctx)),
		)
	// Wait for the control loop to exit.
	case <-c.done:
		c.logger.Info(context.Background(), "reconciler stopped")
	}
}

// ReconcileAll will attempt to resolve the desired vs actual state of all templates which have presets with prebuilds configured.
//
// NOTE:
//
// This function will kick of n provisioner jobs, based on the calculated state modifications.
//
// These provisioning jobs are fire-and-forget. We DO NOT wait for the prebuilt workspaces to complete their
// provisioning. As a consequence, it's possible that another reconciliation run will occur, which will mean that
// multiple preset versions could be reconciling at once. This may mean some temporary over-provisioning, but the
// reconciliation loop will bring these resources back into their desired numbers in an EVENTUALLY-consistent way.
//
// For example: we could decide to provision 1 new instance in this reconciliation.
// While that workspace is being provisioned, another template version is created which means this same preset will
// be reconciled again, leading to another workspace being provisioned. Two workspace builds will be occurring
// simultaneously for the same preset, but once both jobs have completed the reconciliation loop will notice the
// extraneous instance and delete it.
func (c *StoreReconciler) ReconcileAll(ctx context.Context) error {
	logger := c.logger.With(slog.F("reconcile_context", "all"))

	select {
	case <-ctx.Done():
		logger.Warn(context.Background(), "reconcile exiting prematurely; context done", slog.Error(ctx.Err()))
		return nil
	default:
	}

	logger.Debug(ctx, "starting reconciliation")

	err := c.WithReconciliationLock(ctx, logger, func(ctx context.Context, db database.Store) error {
		snapshot, err := c.SnapshotState(ctx, db)
		if err != nil {
			return xerrors.Errorf("determine current snapshot: %w", err)
		}
		if len(snapshot.Presets) == 0 {
			logger.Debug(ctx, "no templates found with prebuilds configured")
			return nil
		}

		var eg errgroup.Group
		// Reconcile presets in parallel. Each preset in its own goroutine.
		for _, preset := range snapshot.Presets {
			ps, err := snapshot.FilterByPreset(preset.ID)
			if err != nil {
				logger.Warn(ctx, "failed to find preset snapshot", slog.Error(err), slog.F("preset_id", preset.ID.String()))
				continue
			}

			eg.Go(func() error {
				// Pass outer context.
				err = c.ReconcilePreset(ctx, *ps)
				if err != nil {
					logger.Error(
						ctx,
						"failed to reconcile prebuilds for preset",
						slog.Error(err),
						slog.F("preset_id", preset.ID),
					)
				}
				// DO NOT return error otherwise the tx will end.
				return nil
			})
		}

		// Release lock only when all preset reconciliation goroutines are finished.
		return eg.Wait()
	})
	if err != nil {
		logger.Error(ctx, "failed to reconcile", slog.Error(err))
	}

	return err
}

// SnapshotState captures the current state of all prebuilds across templates.
func (c *StoreReconciler) SnapshotState(ctx context.Context, store database.Store) (*prebuilds.GlobalSnapshot, error) {
	if err := ctx.Err(); err != nil {
		return nil, err
	}

	var state prebuilds.GlobalSnapshot

	err := store.InTx(func(db database.Store) error {
		// TODO: implement template-specific reconciliations later
		presetsWithPrebuilds, err := db.GetTemplatePresetsWithPrebuilds(ctx, uuid.NullUUID{})
		if err != nil {
			return xerrors.Errorf("failed to get template presets with prebuilds: %w", err)
		}
		if len(presetsWithPrebuilds) == 0 {
			return nil
		}

		allRunningPrebuilds, err := db.GetRunningPrebuiltWorkspaces(ctx)
		if err != nil {
			return xerrors.Errorf("failed to get running prebuilds: %w", err)
		}

		allPrebuildsInProgress, err := db.CountInProgressPrebuilds(ctx)
		if err != nil {
			return xerrors.Errorf("failed to get prebuilds in progress: %w", err)
		}

		presetsBackoff, err := db.GetPresetsBackoff(ctx, c.clock.Now().Add(-c.cfg.ReconciliationBackoffLookback.Value()))
		if err != nil {
			return xerrors.Errorf("failed to get backoffs for presets: %w", err)
		}

		hardLimitedPresets, err := db.GetPresetsAtFailureLimit(ctx, c.cfg.FailureHardLimit.Value())
		if err != nil {
			return xerrors.Errorf("failed to get hard limited presets: %w", err)
		}

		state = prebuilds.NewGlobalSnapshot(
			presetsWithPrebuilds,
			allRunningPrebuilds,
			allPrebuildsInProgress,
			presetsBackoff,
			hardLimitedPresets,
		)
		return nil
	}, &database.TxOptions{
		Isolation:    sql.LevelRepeatableRead, // This mirrors the MVCC snapshotting Postgres does when using CTEs
		ReadOnly:     true,
		TxIdentifier: "prebuilds_state_determination",
	})

	return &state, err
}

func (c *StoreReconciler) ReconcilePreset(ctx context.Context, ps prebuilds.PresetSnapshot) error {
	logger := c.logger.With(
		slog.F("template_id", ps.Preset.TemplateID.String()),
		slog.F("template_name", ps.Preset.TemplateName),
		slog.F("template_version_id", ps.Preset.TemplateVersionID),
		slog.F("template_version_name", ps.Preset.TemplateVersionName),
		slog.F("preset_id", ps.Preset.ID),
		slog.F("preset_name", ps.Preset.Name),
	)

	// Report a preset as hard-limited only if all the following conditions are met:
	// - The preset is marked as hard-limited
	// - The preset is using the active version of its template, and the template has not been deleted
	//
	// The second condition is important because a hard-limited preset that has become outdated is no longer relevant.
	// Its associated prebuilt workspaces were likely deleted, and it's not meaningful to continue reporting it
	// as hard-limited to the admin.
	reportAsHardLimited := ps.IsHardLimited && ps.Preset.UsingActiveVersion && !ps.Preset.Deleted
	c.metrics.trackHardLimitedStatus(ps.Preset.OrganizationName, ps.Preset.TemplateName, ps.Preset.Name, reportAsHardLimited)

	// If the preset reached the hard failure limit for the first time during this iteration:
	// - Mark it as hard-limited in the database
	// - Send notifications to template admins
	// - Continue execution, we disallow only creation operation for hard-limited presets. Deletion is allowed.
	if ps.Preset.PrebuildStatus != database.PrebuildStatusHardLimited && ps.IsHardLimited {
		logger.Warn(ctx, "preset is hard limited, notifying template admins")

		err := c.store.UpdatePresetPrebuildStatus(ctx, database.UpdatePresetPrebuildStatusParams{
			Status:   database.PrebuildStatusHardLimited,
			PresetID: ps.Preset.ID,
		})
		if err != nil {
			return xerrors.Errorf("failed to update preset prebuild status: %w", err)
		}

		err = c.notifyPrebuildFailureLimitReached(ctx, ps)
		if err != nil {
			logger.Error(ctx, "failed to notify that number of prebuild failures reached the limit", slog.Error(err))
		}
	}

	state := ps.CalculateState()
	actions, err := c.CalculateActions(ctx, ps)
	if err != nil {
		logger.Error(ctx, "failed to calculate actions for preset", slog.Error(err))
		return err
	}

	fields := []any{
		slog.F("desired", state.Desired), slog.F("actual", state.Actual),
		slog.F("extraneous", state.Extraneous), slog.F("starting", state.Starting),
		slog.F("stopping", state.Stopping), slog.F("deleting", state.Deleting),
		slog.F("eligible", state.Eligible),
	}

<<<<<<< HEAD
	levelFn := logger.Debug
	levelFn(ctx, "calculated reconciliation state for preset", fields...)
=======
	levelFn(ctx, "calculated reconciliation actions for preset", fields...)

	switch actions.ActionType {
	case prebuilds.ActionTypeBackoff:
		// If there is anything to backoff for (usually a cycle of failed prebuilds), then log and bail out.
		levelFn(ctx, "template prebuild state retrieved, backing off",
			append(fields,
				slog.F("backoff_until", actions.BackoffUntil.Format(time.RFC3339)),
				slog.F("backoff_secs", math.Round(actions.BackoffUntil.Sub(c.clock.Now()).Seconds())),
			)...)

		return nil

	case prebuilds.ActionTypeCreate:
		// Unexpected things happen (i.e. bugs or bitflips); let's defend against disastrous outcomes.
		// See https://blog.robertelder.org/causes-of-bit-flips-in-computer-memory/.
		// This is obviously not comprehensive protection against this sort of problem, but this is one essential check.
		desired := ps.Preset.DesiredInstances.Int32
		if actions.Create > desired {
			logger.Critical(ctx, "determined excessive count of prebuilds to create; clamping to desired count",
				slog.F("create_count", actions.Create), slog.F("desired_count", desired))

			actions.Create = desired
		}

		// If preset is hard-limited, and it's a create operation, log it and exit early.
		// Creation operation is disallowed for hard-limited preset.
		if ps.IsHardLimited && actions.Create > 0 {
			logger.Warn(ctx, "skipping hard limited preset for create operation")
			return nil
		}

		var multiErr multierror.Error

		for range actions.Create {
			if err := c.createPrebuiltWorkspace(prebuildsCtx, uuid.New(), ps.Preset.TemplateID, ps.Preset.ID); err != nil {
				logger.Error(ctx, "failed to create prebuild", slog.Error(err))
				multiErr.Errors = append(multiErr.Errors, err)
			}
		}

		return multiErr.ErrorOrNil()

	case prebuilds.ActionTypeDelete:
		var multiErr multierror.Error
>>>>>>> 2a15aa8a

	var multiErr multierror.Error
	for _, action := range actions {
		err = c.executeReconciliationAction(ctx, logger, ps, action)
		if err != nil {
			logger.Error(ctx, "failed to execute action", "type", action.ActionType, slog.Error(err))
			multiErr.Errors = append(multiErr.Errors, err)
		}
	}
	return multiErr.ErrorOrNil()
}

func (c *StoreReconciler) notifyPrebuildFailureLimitReached(ctx context.Context, ps prebuilds.PresetSnapshot) error {
	// nolint:gocritic // Necessary to query all the required data.
	ctx = dbauthz.AsSystemRestricted(ctx)

	// Send notification to template admins.
	if c.notifEnq == nil {
		c.logger.Warn(ctx, "notification enqueuer not set, cannot send prebuild is hard limited notification(s)")
		return nil
	}

	templateAdmins, err := c.store.GetUsers(ctx, database.GetUsersParams{
		RbacRole: []string{codersdk.RoleTemplateAdmin},
	})
	if err != nil {
		return xerrors.Errorf("fetch template admins: %w", err)
	}

	for _, templateAdmin := range templateAdmins {
		if _, err := c.notifEnq.EnqueueWithData(ctx, templateAdmin.ID, notifications.PrebuildFailureLimitReached,
			map[string]string{
				"org":              ps.Preset.OrganizationName,
				"template":         ps.Preset.TemplateName,
				"template_version": ps.Preset.TemplateVersionName,
				"preset":           ps.Preset.Name,
			},
			map[string]any{},
			"prebuilds_reconciler",
			// Associate this notification with all the related entities.
			ps.Preset.TemplateID, ps.Preset.TemplateVersionID, ps.Preset.ID, ps.Preset.OrganizationID,
		); err != nil {
			c.logger.Error(ctx,
				"failed to send notification",
				slog.Error(err),
				slog.F("template_admin_id", templateAdmin.ID.String()),
			)

			continue
		}
	}

	return nil
}

func (c *StoreReconciler) CalculateActions(ctx context.Context, snapshot prebuilds.PresetSnapshot) ([]*prebuilds.ReconciliationActions, error) {
	if ctx.Err() != nil {
		return nil, ctx.Err()
	}

	return snapshot.CalculateActions(c.clock, c.cfg.ReconciliationBackoffInterval.Value())
}

func (c *StoreReconciler) WithReconciliationLock(
	ctx context.Context,
	logger slog.Logger,
	fn func(ctx context.Context, db database.Store) error,
) error {
	// This tx holds a global lock, which prevents any other coderd replica from starting a reconciliation and
	// possibly getting an inconsistent view of the state.
	//
	// The lock MUST be held until ALL modifications have been effected.
	//
	// It is run with RepeatableRead isolation, so it's effectively snapshotting the data at the start of the tx.
	//
	// This is a read-only tx, so returning an error (i.e. causing a rollback) has no impact.
	return c.store.InTx(func(db database.Store) error {
		start := c.clock.Now()

		// Try to acquire the lock. If we can't get it, another replica is handling reconciliation.
		acquired, err := db.TryAcquireLock(ctx, database.LockIDReconcilePrebuilds)
		if err != nil {
			// This is a real database error, not just lock contention
			logger.Error(ctx, "failed to acquire reconciliation lock due to database error", slog.Error(err))
			return err
		}
		if !acquired {
			// Normal case: another replica has the lock
			return nil
		}

		logger.Debug(ctx,
			"acquired top-level reconciliation lock",
			slog.F("acquire_wait_secs", fmt.Sprintf("%.4f", c.clock.Since(start).Seconds())),
		)

		return fn(ctx, db)
	}, &database.TxOptions{
		Isolation:    sql.LevelRepeatableRead,
		ReadOnly:     true,
		TxIdentifier: "prebuilds",
	})
}

// executeReconciliationAction executes a reconciliation action on the given preset snapshot.
//
// The action can be of different types (create, delete, backoff), and may internally include
// multiple items to process, for example, a delete action can contain multiple prebuild IDs to delete,
// and a create action includes a count of prebuilds to create.
//
// This method handles logging at appropriate levels and performs the necessary operations
// according to the action type. It returns an error if any part of the action fails.
func (c *StoreReconciler) executeReconciliationAction(ctx context.Context, logger slog.Logger, ps prebuilds.PresetSnapshot, action *prebuilds.ReconciliationActions) error {
	levelFn := logger.Debug

	// Nothing has to be done.
	if !ps.Preset.UsingActiveVersion && action.IsNoop() {
		logger.Debug(ctx, "skipping reconciliation for preset - nothing has to be done",
			slog.F("template_id", ps.Preset.TemplateID.String()), slog.F("template_name", ps.Preset.TemplateName),
			slog.F("template_version_id", ps.Preset.TemplateVersionID.String()), slog.F("template_version_name", ps.Preset.TemplateVersionName),
			slog.F("preset_id", ps.Preset.ID.String()), slog.F("preset_name", ps.Preset.Name))
		return nil
	}

	// nolint:gocritic // ReconcilePreset needs Prebuilds Orchestrator permissions.
	prebuildsCtx := dbauthz.AsPrebuildsOrchestrator(ctx)

	fields := []any{
		slog.F("action_type", action.ActionType), slog.F("create_count", action.Create),
		slog.F("delete_count", len(action.DeleteIDs)), slog.F("to_delete", action.DeleteIDs),
	}
	levelFn(ctx, "calculated reconciliation action for preset", fields...)

	switch {
	case action.ActionType == prebuilds.ActionTypeBackoff:
		levelFn = logger.Warn
	// Log at info level when there's a change to be effected.
	case action.ActionType == prebuilds.ActionTypeCreate && action.Create > 0:
		levelFn = logger.Info
	case action.ActionType == prebuilds.ActionTypeDelete && len(action.DeleteIDs) > 0:
		levelFn = logger.Info
	}

	switch action.ActionType {
	case prebuilds.ActionTypeBackoff:
		// If there is anything to backoff for (usually a cycle of failed prebuilds), then log and bail out.
		levelFn(ctx, "template prebuild state retrieved, backing off",
			append(fields,
				slog.F("backoff_until", action.BackoffUntil.Format(time.RFC3339)),
				slog.F("backoff_secs", math.Round(action.BackoffUntil.Sub(c.clock.Now()).Seconds())),
			)...)

		return nil

	case prebuilds.ActionTypeCreate:
		// Unexpected things happen (i.e. bugs or bitflips); let's defend against disastrous outcomes.
		// See https://blog.robertelder.org/causes-of-bit-flips-in-computer-memory/.
		// This is obviously not comprehensive protection against this sort of problem, but this is one essential check.
		desired := ps.Preset.DesiredInstances.Int32
		if action.Create > desired {
			logger.Critical(ctx, "determined excessive count of prebuilds to create; clamping to desired count",
				slog.F("create_count", action.Create), slog.F("desired_count", desired))

			action.Create = desired
		}

		var multiErr multierror.Error
		for range action.Create {
			if err := c.createPrebuiltWorkspace(prebuildsCtx, uuid.New(), ps.Preset.TemplateID, ps.Preset.ID); err != nil {
				logger.Error(ctx, "failed to create prebuild", slog.Error(err))
				multiErr.Errors = append(multiErr.Errors, err)
			}
		}

		return multiErr.ErrorOrNil()

	case prebuilds.ActionTypeDelete:
		var multiErr multierror.Error
		for _, id := range action.DeleteIDs {
			if err := c.deletePrebuiltWorkspace(prebuildsCtx, id, ps.Preset.TemplateID, ps.Preset.ID); err != nil {
				logger.Error(ctx, "failed to delete prebuild", slog.Error(err))
				multiErr.Errors = append(multiErr.Errors, err)
			}
		}

		return multiErr.ErrorOrNil()

	default:
		return xerrors.Errorf("unknown action type: %v", action.ActionType)
	}
}

func (c *StoreReconciler) createPrebuiltWorkspace(ctx context.Context, prebuiltWorkspaceID uuid.UUID, templateID uuid.UUID, presetID uuid.UUID) error {
	name, err := prebuilds.GenerateName()
	if err != nil {
		return xerrors.Errorf("failed to generate unique prebuild ID: %w", err)
	}

	return c.store.InTx(func(db database.Store) error {
		template, err := db.GetTemplateByID(ctx, templateID)
		if err != nil {
			return xerrors.Errorf("failed to get template: %w", err)
		}

		now := c.clock.Now()

		minimumWorkspace, err := db.InsertWorkspace(ctx, database.InsertWorkspaceParams{
			ID:                prebuiltWorkspaceID,
			CreatedAt:         now,
			UpdatedAt:         now,
			OwnerID:           prebuilds.SystemUserID,
			OrganizationID:    template.OrganizationID,
			TemplateID:        template.ID,
			Name:              name,
			LastUsedAt:        c.clock.Now(),
			AutomaticUpdates:  database.AutomaticUpdatesNever,
			AutostartSchedule: sql.NullString{},
			Ttl:               sql.NullInt64{},
			NextStartAt:       sql.NullTime{},
		})
		if err != nil {
			return xerrors.Errorf("insert workspace: %w", err)
		}

		// We have to refetch the workspace for the joined in fields.
		workspace, err := db.GetWorkspaceByID(ctx, minimumWorkspace.ID)
		if err != nil {
			return xerrors.Errorf("get workspace by ID: %w", err)
		}

		c.logger.Info(ctx, "attempting to create prebuild", slog.F("name", name),
			slog.F("workspace_id", prebuiltWorkspaceID.String()), slog.F("preset_id", presetID.String()))

		return c.provision(ctx, db, prebuiltWorkspaceID, template, presetID, database.WorkspaceTransitionStart, workspace)
	}, &database.TxOptions{
		Isolation: sql.LevelRepeatableRead,
		ReadOnly:  false,
	})
}

func (c *StoreReconciler) deletePrebuiltWorkspace(ctx context.Context, prebuiltWorkspaceID uuid.UUID, templateID uuid.UUID, presetID uuid.UUID) error {
	return c.store.InTx(func(db database.Store) error {
		workspace, err := db.GetWorkspaceByID(ctx, prebuiltWorkspaceID)
		if err != nil {
			return xerrors.Errorf("get workspace by ID: %w", err)
		}

		template, err := db.GetTemplateByID(ctx, templateID)
		if err != nil {
			return xerrors.Errorf("failed to get template: %w", err)
		}

		if workspace.OwnerID != prebuilds.SystemUserID {
			return xerrors.Errorf("prebuilt workspace is not owned by prebuild user anymore, probably it was claimed")
		}

		c.logger.Info(ctx, "attempting to delete prebuild",
			slog.F("workspace_id", prebuiltWorkspaceID.String()), slog.F("preset_id", presetID.String()))

		return c.provision(ctx, db, prebuiltWorkspaceID, template, presetID, database.WorkspaceTransitionDelete, workspace)
	}, &database.TxOptions{
		Isolation: sql.LevelRepeatableRead,
		ReadOnly:  false,
	})
}

func (c *StoreReconciler) provision(
	ctx context.Context,
	db database.Store,
	prebuildID uuid.UUID,
	template database.Template,
	presetID uuid.UUID,
	transition database.WorkspaceTransition,
	workspace database.Workspace,
) error {
	tvp, err := db.GetPresetParametersByTemplateVersionID(ctx, template.ActiveVersionID)
	if err != nil {
		return xerrors.Errorf("fetch preset details: %w", err)
	}

	var params []codersdk.WorkspaceBuildParameter
	for _, param := range tvp {
		// TODO: don't fetch in the first place.
		if param.TemplateVersionPresetID != presetID {
			continue
		}

		params = append(params, codersdk.WorkspaceBuildParameter{
			Name:  param.Name,
			Value: param.Value,
		})
	}

	builder := wsbuilder.New(workspace, transition).
		Reason(database.BuildReasonInitiator).
		Initiator(prebuilds.SystemUserID).
		MarkPrebuild()

	if transition != database.WorkspaceTransitionDelete {
		// We don't specify the version for a delete transition,
		// because the prebuilt workspace may have been created using an older template version.
		// If the version isn't explicitly set, the builder will automatically use the version
		// from the last workspace build — which is the desired behavior.
		builder = builder.VersionID(template.ActiveVersionID)

		// We only inject the required params when the prebuild is being created.
		// This mirrors the behavior of regular workspace deletion (see cli/delete.go).
		builder = builder.TemplateVersionPresetID(presetID)
		builder = builder.RichParameterValues(params)
	}

	_, provisionerJob, _, err := builder.Build(
		ctx,
		db,
		func(_ policy.Action, _ rbac.Objecter) bool {
			return true // TODO: harden?
		},
		audit.WorkspaceBuildBaggage{},
	)
	if err != nil {
		return xerrors.Errorf("provision workspace: %w", err)
	}

	if provisionerJob == nil {
		return nil
	}

	// Publish provisioner job event outside of transaction.
	select {
	case c.provisionNotifyCh <- *provisionerJob:
	default: // channel full, drop the message; provisioner will pick this job up later with its periodic check, though.
		c.logger.Warn(ctx, "provisioner job notification queue full, dropping",
			slog.F("job_id", provisionerJob.ID), slog.F("prebuild_id", prebuildID.String()))
	}

	c.logger.Info(ctx, "prebuild job scheduled", slog.F("transition", transition),
		slog.F("prebuild_id", prebuildID.String()), slog.F("preset_id", presetID.String()),
		slog.F("job_id", provisionerJob.ID))

	return nil
}

// ForceMetricsUpdate forces the metrics collector, if defined, to update its state (we cache the metrics state to
// reduce load on the database).
func (c *StoreReconciler) ForceMetricsUpdate(ctx context.Context) error {
	if c.metrics == nil {
		return nil
	}

	return c.metrics.UpdateState(ctx, time.Second*10)
}

func (c *StoreReconciler) TrackResourceReplacement(ctx context.Context, workspaceID, buildID uuid.UUID, replacements []*sdkproto.ResourceReplacement) {
	// nolint:gocritic // Necessary to query all the required data.
	ctx = dbauthz.AsSystemRestricted(ctx)
	// Since this may be called in a fire-and-forget fashion, we need to give up at some point.
	trackCtx, trackCancel := context.WithTimeout(ctx, time.Minute)
	defer trackCancel()

	if err := c.trackResourceReplacement(trackCtx, workspaceID, buildID, replacements); err != nil {
		c.logger.Error(ctx, "failed to track resource replacement", slog.Error(err))
	}
}

// nolint:revive // Shut up it's fine.
func (c *StoreReconciler) trackResourceReplacement(ctx context.Context, workspaceID, buildID uuid.UUID, replacements []*sdkproto.ResourceReplacement) error {
	if err := ctx.Err(); err != nil {
		return err
	}

	workspace, err := c.store.GetWorkspaceByID(ctx, workspaceID)
	if err != nil {
		return xerrors.Errorf("fetch workspace %q: %w", workspaceID.String(), err)
	}

	build, err := c.store.GetWorkspaceBuildByID(ctx, buildID)
	if err != nil {
		return xerrors.Errorf("fetch workspace build %q: %w", buildID.String(), err)
	}

	// The first build will always be the prebuild.
	prebuild, err := c.store.GetWorkspaceBuildByWorkspaceIDAndBuildNumber(ctx, database.GetWorkspaceBuildByWorkspaceIDAndBuildNumberParams{
		WorkspaceID: workspaceID, BuildNumber: 1,
	})
	if err != nil {
		return xerrors.Errorf("fetch prebuild: %w", err)
	}

	// This should not be possible, but defend against it.
	if !prebuild.TemplateVersionPresetID.Valid || prebuild.TemplateVersionPresetID.UUID == uuid.Nil {
		return xerrors.Errorf("no preset used in prebuild for workspace %q", workspaceID.String())
	}

	prebuildPreset, err := c.store.GetPresetByID(ctx, prebuild.TemplateVersionPresetID.UUID)
	if err != nil {
		return xerrors.Errorf("fetch template preset for template version ID %q: %w", prebuild.TemplateVersionID.String(), err)
	}

	claimant, err := c.store.GetUserByID(ctx, workspace.OwnerID) // At this point, the workspace is owned by the new owner.
	if err != nil {
		return xerrors.Errorf("fetch claimant %q: %w", workspace.OwnerID.String(), err)
	}

	// Use the claiming build here (not prebuild) because both should be equivalent, and we might as well spot inconsistencies now.
	templateVersion, err := c.store.GetTemplateVersionByID(ctx, build.TemplateVersionID)
	if err != nil {
		return xerrors.Errorf("fetch template version %q: %w", build.TemplateVersionID.String(), err)
	}

	org, err := c.store.GetOrganizationByID(ctx, workspace.OrganizationID)
	if err != nil {
		return xerrors.Errorf("fetch org %q: %w", workspace.OrganizationID.String(), err)
	}

	// Track resource replacement in Prometheus metric.
	if c.metrics != nil {
		c.metrics.trackResourceReplacement(org.Name, workspace.TemplateName, prebuildPreset.Name)
	}

	// Send notification to template admins.
	if c.notifEnq == nil {
		c.logger.Warn(ctx, "notification enqueuer not set, cannot send resource replacement notification(s)")
		return nil
	}

	repls := make(map[string]string, len(replacements))
	for _, repl := range replacements {
		repls[repl.GetResource()] = strings.Join(repl.GetPaths(), ", ")
	}

	templateAdmins, err := c.store.GetUsers(ctx, database.GetUsersParams{
		RbacRole: []string{codersdk.RoleTemplateAdmin},
	})
	if err != nil {
		return xerrors.Errorf("fetch template admins: %w", err)
	}

	var notifErr error
	for _, templateAdmin := range templateAdmins {
		if _, err := c.notifEnq.EnqueueWithData(ctx, templateAdmin.ID, notifications.TemplateWorkspaceResourceReplaced,
			map[string]string{
				"org":                 org.Name,
				"workspace":           workspace.Name,
				"template":            workspace.TemplateName,
				"template_version":    templateVersion.Name,
				"preset":              prebuildPreset.Name,
				"workspace_build_num": fmt.Sprintf("%d", build.BuildNumber),
				"claimant":            claimant.Username,
			},
			map[string]any{
				"replacements": repls,
			}, "prebuilds_reconciler",
			// Associate this notification with all the related entities.
			workspace.ID, workspace.OwnerID, workspace.TemplateID, templateVersion.ID, prebuildPreset.ID, workspace.OrganizationID,
		); err != nil {
			notifErr = errors.Join(xerrors.Errorf("send notification to %q: %w", templateAdmin.ID.String(), err))
			continue
		}
	}

	return notifErr
}<|MERGE_RESOLUTION|>--- conflicted
+++ resolved
@@ -406,56 +406,8 @@
 		slog.F("eligible", state.Eligible),
 	}
 
-<<<<<<< HEAD
 	levelFn := logger.Debug
 	levelFn(ctx, "calculated reconciliation state for preset", fields...)
-=======
-	levelFn(ctx, "calculated reconciliation actions for preset", fields...)
-
-	switch actions.ActionType {
-	case prebuilds.ActionTypeBackoff:
-		// If there is anything to backoff for (usually a cycle of failed prebuilds), then log and bail out.
-		levelFn(ctx, "template prebuild state retrieved, backing off",
-			append(fields,
-				slog.F("backoff_until", actions.BackoffUntil.Format(time.RFC3339)),
-				slog.F("backoff_secs", math.Round(actions.BackoffUntil.Sub(c.clock.Now()).Seconds())),
-			)...)
-
-		return nil
-
-	case prebuilds.ActionTypeCreate:
-		// Unexpected things happen (i.e. bugs or bitflips); let's defend against disastrous outcomes.
-		// See https://blog.robertelder.org/causes-of-bit-flips-in-computer-memory/.
-		// This is obviously not comprehensive protection against this sort of problem, but this is one essential check.
-		desired := ps.Preset.DesiredInstances.Int32
-		if actions.Create > desired {
-			logger.Critical(ctx, "determined excessive count of prebuilds to create; clamping to desired count",
-				slog.F("create_count", actions.Create), slog.F("desired_count", desired))
-
-			actions.Create = desired
-		}
-
-		// If preset is hard-limited, and it's a create operation, log it and exit early.
-		// Creation operation is disallowed for hard-limited preset.
-		if ps.IsHardLimited && actions.Create > 0 {
-			logger.Warn(ctx, "skipping hard limited preset for create operation")
-			return nil
-		}
-
-		var multiErr multierror.Error
-
-		for range actions.Create {
-			if err := c.createPrebuiltWorkspace(prebuildsCtx, uuid.New(), ps.Preset.TemplateID, ps.Preset.ID); err != nil {
-				logger.Error(ctx, "failed to create prebuild", slog.Error(err))
-				multiErr.Errors = append(multiErr.Errors, err)
-			}
-		}
-
-		return multiErr.ErrorOrNil()
-
-	case prebuilds.ActionTypeDelete:
-		var multiErr multierror.Error
->>>>>>> 2a15aa8a
 
 	var multiErr multierror.Error
 	for _, action := range actions {
@@ -620,6 +572,13 @@
 				slog.F("create_count", action.Create), slog.F("desired_count", desired))
 
 			action.Create = desired
+		}
+
+		// If preset is hard-limited, and it's a create operation, log it and exit early.
+		// Creation operation is disallowed for hard-limited preset.
+		if ps.IsHardLimited && action.Create > 0 {
+			logger.Warn(ctx, "skipping hard limited preset for create operation")
+			return nil
 		}
 
 		var multiErr multierror.Error
