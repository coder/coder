package prebuilds

import (
	"context"
	"database/sql"
	"testing"
	"time"

	"github.com/google/uuid"
	"github.com/stretchr/testify/require"

	"github.com/coder/coder/v2/coderd/database"
	"github.com/coder/coder/v2/coderd/database/dbgen"
	"github.com/coder/coder/v2/coderd/database/dbtestutil"
	"github.com/coder/coder/v2/coderd/database/pubsub"
	"github.com/coder/coder/v2/codersdk"
	"github.com/coder/coder/v2/testutil"
	"github.com/coder/serpent"
)

func TestNoReconciliationActionsIfNoPresets(t *testing.T) {
	if !dbtestutil.WillUsePostgres() {
		t.Skip("This test requires postgres")
	}

	// Scenario: No reconciliation actions are taken if there are no presets
	t.Parallel()

	ctx := testutil.Context(t, testutil.WaitLong)
	db, pubsub := dbtestutil.NewDB(t)
	cfg := codersdk.PrebuildsConfig{
		ReconciliationInterval: serpent.Duration(testutil.WaitLong),
	}
	logger := testutil.Logger(t)
	controller := NewController(db, pubsub, cfg, logger)

	// given a template version with no presets
	org := dbgen.Organization(t, db, database.Organization{})
	user := dbgen.User(t, db, database.User{})
	template := dbgen.Template(t, db, database.Template{
		CreatedBy:      user.ID,
		OrganizationID: org.ID,
	})
	templateVersion := dbgen.TemplateVersion(t, db, database.TemplateVersion{
		TemplateID:     uuid.NullUUID{UUID: template.ID, Valid: true},
		OrganizationID: org.ID,
		CreatedBy:      user.ID,
	})
	// verify that the db state is correct
	gotTemplateVersion, err := db.GetTemplateVersionByID(ctx, templateVersion.ID)
	require.NoError(t, err)
	require.Equal(t, templateVersion, gotTemplateVersion)

	// when we trigger the reconciliation loop for all templates
	controller.reconcile(ctx, nil)

	// then no reconciliation actions are taken
	// because without presets, there are no prebuilds
	// and without prebuilds, there is nothing to reconcile
	jobs, err := db.GetProvisionerJobsCreatedAfter(ctx, time.Now().Add(-time.Hour))
	require.NoError(t, err)
	require.Empty(t, jobs)
}

func TestNoReconciliationActionsIfNoPrebuilds(t *testing.T) {
	if !dbtestutil.WillUsePostgres() {
		t.Skip("This test requires postgres")
	}

	// Scenario: No reconciliation actions are taken if there are no prebuilds
	t.Parallel()

	ctx := testutil.Context(t, testutil.WaitLong)
	db, pubsub := dbtestutil.NewDB(t)
	cfg := codersdk.PrebuildsConfig{
		ReconciliationInterval: serpent.Duration(testutil.WaitLong),
	}
	logger := testutil.Logger(t)
	controller := NewController(db, pubsub, cfg, logger)

	// given there are presets, but no prebuilds
	org := dbgen.Organization(t, db, database.Organization{})
	user := dbgen.User(t, db, database.User{})
	template := dbgen.Template(t, db, database.Template{
		CreatedBy:      user.ID,
		OrganizationID: org.ID,
	})
	templateVersion := dbgen.TemplateVersion(t, db, database.TemplateVersion{
		TemplateID:     uuid.NullUUID{UUID: template.ID, Valid: true},
		OrganizationID: org.ID,
		CreatedBy:      user.ID,
	})
	preset, err := db.InsertPreset(ctx, database.InsertPresetParams{
		TemplateVersionID: templateVersion.ID,
		Name:              "test",
	})
	require.NoError(t, err)
	_, err = db.InsertPresetParameters(ctx, database.InsertPresetParametersParams{
		TemplateVersionPresetID: preset.ID,
		Names:                   []string{"test"},
		Values:                  []string{"test"},
	})
	require.NoError(t, err)

	// verify that the db state is correct
	presetParameters, err := db.GetPresetParametersByTemplateVersionID(ctx, templateVersion.ID)
	require.NoError(t, err)
	require.NotEmpty(t, presetParameters)

	// when we trigger the reconciliation loop for all templates
	controller.reconcile(ctx, nil)

	// then no reconciliation actions are taken
	// because without prebuilds, there is nothing to reconcile
	// even if there are presets
	jobs, err := db.GetProvisionerJobsCreatedAfter(ctx, time.Now().Add(-time.Hour))
	require.NoError(t, err)
	require.Empty(t, jobs)
}

<<<<<<< HEAD
func setupTestDBTemplate(
	t *testing.T,
	db database.Store,
) (
	orgID uuid.UUID,
	userID uuid.UUID,
	templateID uuid.UUID,
) {
	t.Helper()
	org := dbgen.Organization(t, db, database.Organization{})
	user := dbgen.User(t, db, database.User{})

	template := dbgen.Template(t, db, database.Template{
		CreatedBy:      user.ID,
		OrganizationID: org.ID,
	})

	return org.ID, user.ID, template.ID
}
func setupTestDBPrebuild(
	t *testing.T,
	ctx context.Context,
	db database.Store,
	pubsub pubsub.Pubsub,
	prebuildStatus database.WorkspaceStatus,
	orgID uuid.UUID,
	userID uuid.UUID,
	templateID uuid.UUID,
) (
	templateVersionID uuid.UUID,
	presetID uuid.UUID,
	prebuildID uuid.UUID,
) {
	templateVersionJob := dbgen.ProvisionerJob(t, db, pubsub, database.ProvisionerJob{
		ID:             uuid.New(),
		CreatedAt:      time.Now().Add(-2 * time.Hour),
		CompletedAt:    sql.NullTime{Time: time.Now().Add(-time.Hour), Valid: true},
		OrganizationID: orgID,
		InitiatorID:    userID,
	})
	templateVersion := dbgen.TemplateVersion(t, db, database.TemplateVersion{
		TemplateID:     uuid.NullUUID{UUID: templateID, Valid: true},
		OrganizationID: orgID,
		CreatedBy:      userID,
		JobID:          templateVersionJob.ID,
	})
	db.UpdateTemplateActiveVersionByID(ctx, database.UpdateTemplateActiveVersionByIDParams{
		ID:              templateID,
		ActiveVersionID: templateVersion.ID,
	})
	preset, err := db.InsertPreset(ctx, database.InsertPresetParams{
		TemplateVersionID: templateVersion.ID,
		Name:              "test",
	})
	require.NoError(t, err)
	_, err = db.InsertPresetParameters(ctx, database.InsertPresetParametersParams{
		TemplateVersionPresetID: preset.ID,
		Names:                   []string{"test"},
		Values:                  []string{"test"},
	})
	require.NoError(t, err)
	_, err = db.InsertPresetPrebuild(ctx, database.InsertPresetPrebuildParams{
		ID:               uuid.New(),
		PresetID:         preset.ID,
		DesiredInstances: 1,
	})
	require.NoError(t, err)

	completedAt := sql.NullTime{}
	cancelledAt := sql.NullTime{}
	transition := database.WorkspaceTransitionStart
	deleted := false
	buildError := sql.NullString{}
	switch prebuildStatus {
	case database.WorkspaceStatusRunning:
		completedAt = sql.NullTime{Time: time.Now().Add(-time.Hour), Valid: true}
	case database.WorkspaceStatusStopped:
		completedAt = sql.NullTime{Time: time.Now().Add(-time.Hour), Valid: true}
		transition = database.WorkspaceTransitionStop
	case database.WorkspaceStatusFailed:
		completedAt = sql.NullTime{Time: time.Now().Add(-time.Hour), Valid: true}
		buildError = sql.NullString{String: "build failed", Valid: true}
	case database.WorkspaceStatusCanceled:
		completedAt = sql.NullTime{Time: time.Now().Add(-time.Hour), Valid: true}
		cancelledAt = sql.NullTime{Time: time.Now().Add(-time.Hour), Valid: true}
	case database.WorkspaceStatusDeleted:
		completedAt = sql.NullTime{Time: time.Now().Add(-time.Hour), Valid: true}
		transition = database.WorkspaceTransitionDelete
		deleted = true
	case database.WorkspaceStatusPending:
		completedAt = sql.NullTime{}
		transition = database.WorkspaceTransitionStart
	default:
	}

	workspace := dbgen.Workspace(t, db, database.WorkspaceTable{
		TemplateID:     templateID,
		OrganizationID: orgID,
		OwnerID:        OwnerID,
		Deleted:        deleted,
	})
	job := dbgen.ProvisionerJob(t, db, pubsub, database.ProvisionerJob{
		InitiatorID:    OwnerID,
		CreatedAt:      time.Now().Add(-2 * time.Hour),
		CompletedAt:    completedAt,
		CanceledAt:     cancelledAt,
		OrganizationID: orgID,
		Error:          buildError,
	})
	dbgen.WorkspaceBuild(t, db, database.WorkspaceBuild{
		WorkspaceID:             workspace.ID,
		InitiatorID:             OwnerID,
		TemplateVersionID:       templateVersion.ID,
		JobID:                   job.ID,
		TemplateVersionPresetID: uuid.NullUUID{UUID: preset.ID, Valid: true},
		Transition:              transition,
	})

	return templateVersion.ID, preset.ID, workspace.ID
}

func TestActiveTemplateVersionPrebuilds(t *testing.T) {
=======
func TestPrebuildCreation(t *testing.T) {
	if !dbtestutil.WillUsePostgres() {
		t.Skip("This test requires postgres")
	}

>>>>>>> 964fe891
	t.Parallel()

	type testCase struct {
		name                    string
		prebuildStatus          database.WorkspaceStatus
		shouldCreateNewPrebuild bool
		shouldDeleteOldPrebuild bool
	}

	testCases := []testCase{
		{
			name:                    "running prebuild",
			prebuildStatus:          database.WorkspaceStatusRunning,
			shouldCreateNewPrebuild: false,
			shouldDeleteOldPrebuild: false,
		},
		{
			name:                    "stopped prebuild",
			prebuildStatus:          database.WorkspaceStatusStopped,
			shouldCreateNewPrebuild: true,
			shouldDeleteOldPrebuild: false,
		},
		{
			name:                    "failed prebuild",
			prebuildStatus:          database.WorkspaceStatusFailed,
			shouldCreateNewPrebuild: true,
			shouldDeleteOldPrebuild: false,
		},
		{
			name:                    "canceled prebuild",
			prebuildStatus:          database.WorkspaceStatusCanceled,
			shouldCreateNewPrebuild: true,
			shouldDeleteOldPrebuild: false,
		},
		// {
		// 	name:                    "deleted prebuild",
		// 	prebuildStatus:          database.WorkspaceStatusDeleted,
		// 	shouldConsiderPrebuildRunning: false,
		// 	shouldConsiderPrebuildInProgress: false,
		// 	shouldCreateNewPrebuild: true,
		// 	shouldDeleteOldPrebuild: false,
		// },
		{
			name:                    "pending prebuild",
			prebuildStatus:          database.WorkspaceStatusPending,
			shouldCreateNewPrebuild: false,
			shouldDeleteOldPrebuild: false,
		},
	}
	for _, tc := range testCases {
		tc := tc
		t.Run(tc.name, func(t *testing.T) {
			t.Parallel()
			ctx := testutil.Context(t, testutil.WaitShort)
			db, pubsub := dbtestutil.NewDB(t)
			cfg := codersdk.PrebuildsConfig{}
			logger := testutil.Logger(t)
			controller := NewController(db, pubsub, cfg, logger)

			orgID, userID, templateID := setupTestDBTemplate(t, db)
			_, _, prebuildID := setupTestDBPrebuild(
				t,
				ctx,
				db,
				pubsub,
				tc.prebuildStatus,
				orgID,
				userID,
				templateID,
			)

			controller.reconcile(ctx, nil)

			createdNewPrebuild := false
			deletedOldPrebuild := true
			workspaces, err := db.GetWorkspacesByTemplateID(ctx, templateID)
			require.NoError(t, err)
			for _, workspace := range workspaces {
				if workspace.ID == prebuildID {
					deletedOldPrebuild = false
				}

				if workspace.ID != prebuildID {
					createdNewPrebuild = true
				}
			}
			require.Equal(t, tc.shouldCreateNewPrebuild, createdNewPrebuild)
			require.Equal(t, tc.shouldDeleteOldPrebuild, deletedOldPrebuild)
		})
	}
}

<<<<<<< HEAD
func TestInactiveTemplateVersionPrebuilds(t *testing.T) {
	// Scenario: Prebuilds are never created and always deleted if the template version is inactive
=======
func TestDeleteUnwantedPrebuilds(t *testing.T) {
	if !dbtestutil.WillUsePostgres() {
		t.Skip("This test requires postgres")
	}

	// Scenario: Prebuilds are deleted if and only if they are extraneous
>>>>>>> 964fe891
	t.Parallel()
	t.Skip("todo")
}

// TODO (sasswart): test claim (success, fail) x (eligible)
// TODO (sasswart): test idempotency of reconciliation
// TODO (sasswart): test mutual exclusion<|MERGE_RESOLUTION|>--- conflicted
+++ resolved
@@ -118,7 +118,6 @@
 	require.Empty(t, jobs)
 }
 
-<<<<<<< HEAD
 func setupTestDBTemplate(
 	t *testing.T,
 	db database.Store,
@@ -241,13 +240,10 @@
 }
 
 func TestActiveTemplateVersionPrebuilds(t *testing.T) {
-=======
-func TestPrebuildCreation(t *testing.T) {
 	if !dbtestutil.WillUsePostgres() {
 		t.Skip("This test requires postgres")
 	}
 
->>>>>>> 964fe891
 	t.Parallel()
 
 	type testCase struct {
@@ -340,17 +336,8 @@
 	}
 }
 
-<<<<<<< HEAD
 func TestInactiveTemplateVersionPrebuilds(t *testing.T) {
 	// Scenario: Prebuilds are never created and always deleted if the template version is inactive
-=======
-func TestDeleteUnwantedPrebuilds(t *testing.T) {
-	if !dbtestutil.WillUsePostgres() {
-		t.Skip("This test requires postgres")
-	}
-
-	// Scenario: Prebuilds are deleted if and only if they are extraneous
->>>>>>> 964fe891
 	t.Parallel()
 	t.Skip("todo")
 }
