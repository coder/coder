--- conflicted
+++ resolved
@@ -3,10 +3,6 @@
 import (
 	"context"
 	"fmt"
-<<<<<<< HEAD
-	"sync"
-=======
->>>>>>> 67e40244
 	"sync/atomic"
 	"time"
 
@@ -102,12 +98,10 @@
 	logger      slog.Logger
 	snapshotter prebuilds.StateSnapshotter
 
-<<<<<<< HEAD
+	latestState atomic.Pointer[metricsState]
+
 	replacementsCounter   map[replacementKey]*atomic.Int64
 	replacementsCounterMu sync.Mutex
-=======
-	latestState atomic.Pointer[metricsState]
->>>>>>> 67e40244
 }
 
 var _ prometheus.Collector = new(MetricsCollector)
@@ -115,16 +109,10 @@
 func NewMetricsCollector(db database.Store, logger slog.Logger, snapshotter prebuilds.StateSnapshotter) *MetricsCollector {
 	log := logger.Named("prebuilds_metrics_collector")
 	return &MetricsCollector{
-<<<<<<< HEAD
 		database:            db,
-		logger:              logger.Named("prebuilds_metrics_collector"),
+		logger:              log,
 		snapshotter:         snapshotter,
 		replacementsCounter: make(map[replacementKey]*atomic.Int64),
-=======
-		database:    db,
-		logger:      log,
-		snapshotter: snapshotter,
->>>>>>> 67e40244
 	}
 }
 
@@ -156,23 +144,13 @@
 		metricsCh <- prometheus.MustNewConstMetric(claimedPrebuildsDesc, prometheus.CounterValue, float64(metric.ClaimedCount), metric.TemplateName, metric.PresetName, metric.OrganizationName)
 	}
 
-<<<<<<< HEAD
 	mc.replacementsCounterMu.Lock()
 	for key, val := range mc.replacementsCounter {
 		metricsCh <- prometheus.MustNewConstMetric(resourceReplacementsDesc, prometheus.CounterValue, float64(val.Load()), key.templateName, key.presetName, key.orgName)
 	}
 	mc.replacementsCounterMu.Unlock()
 
-	snapshot, err := mc.snapshotter.SnapshotState(ctx, mc.database)
-	if err != nil {
-		mc.logger.Error(ctx, "failed to get latest prebuild state", slog.Error(err))
-		return
-	}
-
-	for _, preset := range snapshot.Presets {
-=======
 	for _, preset := range currentState.snapshot.Presets {
->>>>>>> 67e40244
 		if !preset.UsingActiveVersion {
 			continue
 		}
@@ -188,32 +166,6 @@
 		metricsCh <- prometheus.MustNewConstMetric(runningPrebuildsDesc, prometheus.GaugeValue, float64(state.Actual), preset.TemplateName, preset.Name, preset.OrganizationName)
 		metricsCh <- prometheus.MustNewConstMetric(eligiblePrebuildsDesc, prometheus.GaugeValue, float64(state.Eligible), preset.TemplateName, preset.Name, preset.OrganizationName)
 	}
-<<<<<<< HEAD
-}
-
-type replacementKey struct {
-	orgName, templateName, presetName string
-}
-
-func (k replacementKey) String() string {
-	return fmt.Sprintf("%s:%s:%s", k.orgName, k.templateName, k.presetName)
-}
-
-func (mc *MetricsCollector) trackResourceReplacement(orgName, templateName, presetName string) {
-	mc.replacementsCounterMu.Lock()
-	defer mc.replacementsCounterMu.Unlock()
-
-	key := replacementKey{orgName: orgName, templateName: templateName, presetName: presetName}
-	if _, ok := mc.replacementsCounter[key]; !ok {
-		mc.replacementsCounter[key] = &atomic.Int64{}
-	}
-
-	// We only track _that_ a resource replacement occurred, not how many.
-	// Just one is enough to ruin a prebuild, but we can't know apriori which replacement would cause this.
-	// For example, say we have 2 replacements: a docker_container and a null_resource; we don't know which one might
-	// cause an issue (or indeed if either would), so we just track the replacement.
-	mc.replacementsCounter[key].Add(1)
-=======
 
 	metricsCh <- prometheus.MustNewConstMetric(lastUpdateDesc, prometheus.GaugeValue, float64(currentState.createdAt.Unix()))
 }
@@ -267,5 +219,28 @@
 		createdAt:       dbtime.Now(),
 	})
 	return nil
->>>>>>> 67e40244
+}
+
+type replacementKey struct {
+	orgName, templateName, presetName string
+}
+
+func (k replacementKey) String() string {
+	return fmt.Sprintf("%s:%s:%s", k.orgName, k.templateName, k.presetName)
+}
+
+func (mc *MetricsCollector) trackResourceReplacement(orgName, templateName, presetName string) {
+	mc.replacementsCounterMu.Lock()
+	defer mc.replacementsCounterMu.Unlock()
+
+	key := replacementKey{orgName: orgName, templateName: templateName, presetName: presetName}
+	if _, ok := mc.replacementsCounter[key]; !ok {
+		mc.replacementsCounter[key] = &atomic.Int64{}
+	}
+
+	// We only track _that_ a resource replacement occurred, not how many.
+	// Just one is enough to ruin a prebuild, but we can't know apriori which replacement would cause this.
+	// For example, say we have 2 replacements: a docker_container and a null_resource; we don't know which one might
+	// cause an issue (or indeed if either would), so we just track the replacement.
+	mc.replacementsCounter[key].Add(1)
 }