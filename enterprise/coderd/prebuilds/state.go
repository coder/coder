package prebuilds

import (
	"math"
	"slices"
	"time"

	"github.com/google/uuid"
	"golang.org/x/xerrors"

	"github.com/coder/coder/v2/coderd/database"
	"github.com/coder/coder/v2/coderd/database/dbtime"
	"github.com/coder/coder/v2/coderd/util/slice"
)

type reconciliationState struct {
	presets             []database.GetTemplatePresetsWithPrebuildsRow
	runningPrebuilds    []database.GetRunningPrebuildsRow
	prebuildsInProgress []database.GetPrebuildsInProgressRow
	backoffs            []database.GetPresetsBackoffRow
}

type presetState struct {
	preset     database.GetTemplatePresetsWithPrebuildsRow
	running    []database.GetRunningPrebuildsRow
	inProgress []database.GetPrebuildsInProgressRow
	backoff    *database.GetPresetsBackoffRow
}

type reconciliationActions struct {
	actual                       int32       // Running prebuilds for active version.
	desired                      int32       // Active template version's desired instances as defined in preset.
	eligible                     int32       // Prebuilds which can be claimed.
	outdated                     int32       // Prebuilds which no longer match the active template version.
	extraneous                   int32       // Extra running prebuilds for active version (somehow).
	starting, stopping, deleting int32       // Prebuilds currently being provisioned up or down.
	create                       int32       // The number of prebuilds required to be created to reconcile required state.
	deleteIDs                    []uuid.UUID // IDs of running prebuilds required to be deleted to reconcile required state.
	backoffUntil                 time.Time   // The time to wait until before trying to provision a new prebuild.
}

func newReconciliationState(presets []database.GetTemplatePresetsWithPrebuildsRow, runningPrebuilds []database.GetRunningPrebuildsRow,
	prebuildsInProgress []database.GetPrebuildsInProgressRow, backoffs []database.GetPresetsBackoffRow,
) reconciliationState {
	return reconciliationState{presets: presets, runningPrebuilds: runningPrebuilds, prebuildsInProgress: prebuildsInProgress, backoffs: backoffs}
}

func (s reconciliationState) filterByPreset(presetID uuid.UUID) (*presetState, error) {
	preset, found := slice.Find(s.presets, func(preset database.GetTemplatePresetsWithPrebuildsRow) bool {
		return preset.PresetID == presetID
	})
	if !found {
		return nil, xerrors.Errorf("no preset found with ID %q", presetID)
	}

	running := slice.Filter(s.runningPrebuilds, func(prebuild database.GetRunningPrebuildsRow) bool {
		if !prebuild.CurrentPresetID.Valid {
			return false
		}
		return prebuild.CurrentPresetID.UUID == preset.PresetID &&
			prebuild.TemplateVersionID == preset.TemplateVersionID // Not strictly necessary since presets are 1:1 with template versions, but no harm in being extra safe.
	})

	// These aren't preset-specific, but they need to inhibit all presets of this template from operating since they could
	// be in-progress builds which might impact another preset. For example, if a template goes from no defined prebuilds to defined prebuilds
	// and back, or a template is updated from one version to another.
	// We group by the template so that all prebuilds being provisioned for a prebuild are inhibited if any prebuild for
	// any preset in that template are in progress, to prevent clobbering.
	inProgress := slice.Filter(s.prebuildsInProgress, func(prebuild database.GetPrebuildsInProgressRow) bool {
		return prebuild.TemplateID == preset.TemplateID
	})

	var backoff *database.GetPresetsBackoffRow
	backoffs := slice.Filter(s.backoffs, func(row database.GetPresetsBackoffRow) bool {
		return row.PresetID == preset.PresetID
	})
	if len(backoffs) == 1 {
		backoff = &backoffs[0]
	}

	return &presetState{
		preset:     preset,
		running:    running,
		inProgress: inProgress,
		backoff:    backoff,
	}, nil
}

func (p presetState) calculateActions(backoffInterval time.Duration) (*reconciliationActions, error) {
	// TODO: align workspace states with how we represent them on the FE and the CLI
	//	     right now there's some slight differences which can lead to additional prebuilds being created

	// TODO: add mechanism to prevent prebuilds being reconciled from being claimable by users; i.e. if a prebuild is
	// 		 about to be deleted, it should not be deleted if it has been claimed - beware of TOCTOU races!

	var (
		actual                       int32 // Running prebuilds for active version.
		desired                      int32 // Active template version's desired instances as defined in preset.
		eligible                     int32 // Prebuilds which can be claimed.
		outdated                     int32 // Prebuilds which no longer match the active template version.
		extraneous                   int32 // Extra running prebuilds for active version (somehow).
		starting, stopping, deleting int32 // Prebuilds currently being provisioned up or down.
	)

	if p.preset.UsingActiveVersion {
		actual = int32(len(p.running))
		desired = p.preset.DesiredInstances
	}

	for _, prebuild := range p.running {
		if p.preset.UsingActiveVersion {
			if prebuild.Ready {
				eligible++
			}

			extraneous = int32(math.Max(float64(actual-p.preset.DesiredInstances), 0))
		}

		if prebuild.TemplateVersionID == p.preset.TemplateVersionID && !p.preset.UsingActiveVersion {
			outdated++
		}
	}

	// In-progress builds are common across all presets belonging to a given template.
	// In other words: these values will be identical across all presets belonging to this template.
	for _, progress := range p.inProgress {
		switch progress.Transition {
		case database.WorkspaceTransitionStart:
			starting++
		case database.WorkspaceTransitionStop:
			stopping++
		case database.WorkspaceTransitionDelete:
			deleting++
		}
	}

	var (
		toCreate = int(math.Max(0, float64(
			desired-(actual+starting)), // The number of prebuilds currently being stopped (should be 0)
		))
		toDelete = int(math.Max(0, float64(
			outdated- // The number of prebuilds running above the desired count for active version
				deleting), // The number of prebuilds currently being deleted
		))

		actions = &reconciliationActions{
			actual:     actual,
			desired:    desired,
			eligible:   eligible,
			outdated:   outdated,
			extraneous: extraneous,
			starting:   starting,
			stopping:   stopping,
			deleting:   deleting,
		}
	)

	// If the template has become deleted or deprecated since the last reconciliation, we need to ensure we
	// scale those prebuilds down to zero.
	if p.preset.Deleted || p.preset.Deprecated {
		toCreate = 0
		toDelete = int(actual + outdated)
		actions.desired = 0
	}

<<<<<<< HEAD
	// We backoff when the last build failed, to give the operator some time to investigate the issue and to not provision
	// a tonne of prebuilds (_n_ on each reconciliation iteration).
	if p.backoff != nil && p.backoff.NumFailed > 0 {
		backoffUntil := p.backoff.LastBuildAt.Add(time.Duration(p.backoff.NumFailed) * backoffInterval)

		if dbtime.Now().Before(backoffUntil) {
			actions.create = 0
			actions.deleteIDs = nil
			actions.backoffUntil = backoffUntil

			// Return early here; we should not perform any reconciliation actions if we're in a backoff period.
			return actions, nil
		}
	}

	// Bail early to avoid scheduling new prebuilds while operations are in progress.
	// TODO: optimization: we should probably be able to create prebuilds while others are deleting for a given preset.
	if (toCreate+toDelete) > 0 && (starting+stopping+deleting) > 0 {
		// TODO: move up
		// c.logger.Warn(ctx, "prebuild operations in progress, skipping reconciliation",
		//	slog.F("template_id", p.preset.TemplateID.String()), slog.F("starting", starting),
		//	slog.F("stopping", stopping), slog.F("deleting", deleting),
		//	slog.F("wanted_to_create", create), slog.F("wanted_to_delete", toDelete))
		return actions, nil
	}

=======
>>>>>>> f5cbe302
	// It's possible that an operator could stop/start prebuilds which interfere with the reconciliation loop, so
	// we check if there are somehow more prebuilds than we expect, and then pick random victims to be deleted.
	if extraneous > 0 {
		// Sort running IDs by creation time so we always delete the oldest prebuilds.
		// In general, we want fresher prebuilds (imagine a mono-repo is cloned; newer is better).
		slices.SortFunc(p.running, func(a, b database.GetRunningPrebuildsRow) int {
			if a.CreatedAt.Before(b.CreatedAt) {
				return -1
			}
			if a.CreatedAt.After(b.CreatedAt) {
				return 1
			}

			return 0
		})

		for i := 0; i < int(extraneous); i++ {
			if i >= len(p.running) {
				// This should never happen.
				// TODO: move up
				// c.logger.Warn(ctx, "unexpected reconciliation state; extraneous count exceeds running prebuilds count!",
				//	slog.F("running_count", len(p.running)),
				//	slog.F("extraneous", extraneous))
				continue
			}

			actions.deleteIDs = append(actions.deleteIDs, p.running[i].WorkspaceID)
		}

		// TODO: move up
		// c.logger.Warn(ctx, "found extra prebuilds running, picking random victim(s)",
		//	slog.F("template_id", p.preset.TemplateID.String()), slog.F("desired", desired), slog.F("actual", actual), slog.F("extra", extraneous),
		//	slog.F("victims", victims))

		// Prevent the rest of the reconciliation from completing
		return actions, nil
	}

	actions.create = int32(toCreate)

	if toDelete > 0 && len(p.running) != toDelete {
		// TODO: move up
		// c.logger.Warn(ctx, "mismatch between running prebuilds and expected deletion count!",
		//	slog.F("template_id", s.preset.TemplateID.String()), slog.F("running", len(p.running)), slog.F("to_delete", toDelete))
	}

	// TODO: implement lookup to not perform same action on workspace multiple times in $period
	// 		 i.e. a workspace cannot be deleted for some reason, which continually makes it eligible for deletion
	for i := 0; i < toDelete; i++ {
		if i >= len(p.running) {
			// TODO: move up
			// Above warning will have already addressed this.
			continue
		}

		actions.deleteIDs = append(actions.deleteIDs, p.running[i].WorkspaceID)
	}

	return actions, nil
}<|MERGE_RESOLUTION|>--- conflicted
+++ resolved
@@ -163,7 +163,6 @@
 		actions.desired = 0
 	}
 
-<<<<<<< HEAD
 	// We backoff when the last build failed, to give the operator some time to investigate the issue and to not provision
 	// a tonne of prebuilds (_n_ on each reconciliation iteration).
 	if p.backoff != nil && p.backoff.NumFailed > 0 {
@@ -179,19 +178,6 @@
 		}
 	}
 
-	// Bail early to avoid scheduling new prebuilds while operations are in progress.
-	// TODO: optimization: we should probably be able to create prebuilds while others are deleting for a given preset.
-	if (toCreate+toDelete) > 0 && (starting+stopping+deleting) > 0 {
-		// TODO: move up
-		// c.logger.Warn(ctx, "prebuild operations in progress, skipping reconciliation",
-		//	slog.F("template_id", p.preset.TemplateID.String()), slog.F("starting", starting),
-		//	slog.F("stopping", stopping), slog.F("deleting", deleting),
-		//	slog.F("wanted_to_create", create), slog.F("wanted_to_delete", toDelete))
-		return actions, nil
-	}
-
-=======
->>>>>>> f5cbe302
 	// It's possible that an operator could stop/start prebuilds which interfere with the reconciliation loop, so
 	// we check if there are somehow more prebuilds than we expect, and then pick random victims to be deleted.
 	if extraneous > 0 {
