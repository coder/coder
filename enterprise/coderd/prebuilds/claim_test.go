package prebuilds_test

import (
	"context"
	"database/sql"
	"errors"
	"slices"
	"strings"
	"sync/atomic"
	"testing"
	"time"

	"github.com/google/uuid"
	"github.com/prometheus/client_golang/prometheus"
	"github.com/stretchr/testify/require"
	"golang.org/x/xerrors"

	"github.com/coder/quartz"

	"github.com/coder/coder/v2/coderd/coderdtest"
	"github.com/coder/coder/v2/coderd/database"
	"github.com/coder/coder/v2/coderd/database/dbtestutil"
	agplprebuilds "github.com/coder/coder/v2/coderd/prebuilds"
	"github.com/coder/coder/v2/coderd/rbac"
	"github.com/coder/coder/v2/codersdk"
	"github.com/coder/coder/v2/enterprise/coderd/coderdenttest"
	"github.com/coder/coder/v2/enterprise/coderd/prebuilds"
	"github.com/coder/coder/v2/provisioner/echo"
	"github.com/coder/coder/v2/provisionersdk/proto"
	"github.com/coder/coder/v2/testutil"
)

type storeType int

const (
	spyStoreType storeType = iota
	errorStoreType
)

type storeSpy struct {
	database.Store

	claims           *atomic.Int32
	claimParams      *atomic.Pointer[database.ClaimPrebuiltWorkspaceParams]
	claimedWorkspace *atomic.Pointer[database.ClaimPrebuiltWorkspaceRow]
}

func newStoreSpy(db database.Store) *storeSpy {
	return &storeSpy{
		Store:            db,
		claims:           &atomic.Int32{},
		claimParams:      &atomic.Pointer[database.ClaimPrebuiltWorkspaceParams]{},
		claimedWorkspace: &atomic.Pointer[database.ClaimPrebuiltWorkspaceRow]{},
	}
}

func (m *storeSpy) InTx(fn func(store database.Store) error, opts *database.TxOptions) error {
	// Pass spy down into transaction store.
	return m.Store.InTx(func(store database.Store) error {
		spy := newStoreSpy(store)
		spy.claims = m.claims
		spy.claimParams = m.claimParams
		spy.claimedWorkspace = m.claimedWorkspace

		return fn(spy)
	}, opts)
}

func (m *storeSpy) ClaimPrebuiltWorkspace(ctx context.Context, arg database.ClaimPrebuiltWorkspaceParams) (database.ClaimPrebuiltWorkspaceRow, error) {
	m.claims.Add(1)
	m.claimParams.Store(&arg)
	result, err := m.Store.ClaimPrebuiltWorkspace(ctx, arg)
	if err == nil {
		m.claimedWorkspace.Store(&result)
	}
	return result, err
}

type errorStore struct {
	claimingErr error

	database.Store
}

func newErrorStore(db database.Store, claimingErr error) *errorStore {
	return &errorStore{
		Store:       db,
		claimingErr: claimingErr,
	}
}

func (es *errorStore) InTx(fn func(store database.Store) error, opts *database.TxOptions) error {
	// Pass failure store down into transaction store.
	return es.Store.InTx(func(store database.Store) error {
		newES := newErrorStore(store, es.claimingErr)

		return fn(newES)
	}, opts)
}

func (es *errorStore) ClaimPrebuiltWorkspace(ctx context.Context, arg database.ClaimPrebuiltWorkspaceParams) (database.ClaimPrebuiltWorkspaceRow, error) {
	return database.ClaimPrebuiltWorkspaceRow{}, es.claimingErr
}

func TestClaimPrebuild(t *testing.T) {
	t.Parallel()

	if !dbtestutil.WillUsePostgres() {
		t.Skip("This test requires postgres")
	}

	const (
		desiredInstances = 1
		presetCount      = 2
	)

	unexpectedClaimingError := xerrors.New("unexpected claiming error")

	cases := map[string]struct {
		expectPrebuildClaimed  bool
		markPrebuildsClaimable bool
		storeType              storeType
		storeError             error // should be set only for errorStoreType
	}{
		"no eligible prebuilds to claim": {
			expectPrebuildClaimed:  false,
			markPrebuildsClaimable: false,
			storeType:              spyStoreType,
		},
		"claiming an eligible prebuild should succeed": {
			expectPrebuildClaimed:  true,
			markPrebuildsClaimable: true,
			storeType:              spyStoreType,
		},

		"no claimable prebuilt workspaces error is returned": {
			expectPrebuildClaimed:  false,
			markPrebuildsClaimable: true,
			storeType:              errorStoreType,
			storeError:             agplprebuilds.ErrNoClaimablePrebuiltWorkspaces,
		},
		"unexpected claiming error is returned": {
			expectPrebuildClaimed:  false,
			markPrebuildsClaimable: true,
			storeType:              errorStoreType,
			storeError:             unexpectedClaimingError,
		},
	}

	for name, tc := range cases {
		tc := tc

		t.Run(name, func(t *testing.T) {
			t.Parallel()

			// Setup.
			ctx := testutil.Context(t, testutil.WaitSuperLong)
			db, pubsub := dbtestutil.NewDB(t)

			var wrappedStore database.Store
			switch tc.storeType {
			case spyStoreType:
				wrappedStore = newStoreSpy(db)
			case errorStoreType:
				wrappedStore = newErrorStore(db, tc.storeError)
			default:
				t.Fatal("unknown store type")
			}
			expectedPrebuildsCount := desiredInstances * presetCount

			logger := testutil.Logger(t)
			client, _, api, owner := coderdenttest.NewWithAPI(t, &coderdenttest.Options{
				Options: &coderdtest.Options{
					IncludeProvisionerDaemon: true,
					Database:                 wrappedStore,
					Pubsub:                   pubsub,
				},

				EntitlementsUpdateInterval: time.Second,
			})

<<<<<<< HEAD
			reconciler := prebuilds.NewStoreReconciler(wrappedStore, pubsub, codersdk.PrebuildsConfig{}, logger, quartz.NewMock(t))
			var claimer agplprebuilds.Claimer = prebuilds.NewEnterpriseClaimer(wrappedStore)
=======
			reconciler := prebuilds.NewStoreReconciler(spy, pubsub, codersdk.PrebuildsConfig{}, logger, quartz.NewMock(t), prometheus.NewRegistry())
			var claimer agplprebuilds.Claimer = prebuilds.NewEnterpriseClaimer(spy)
>>>>>>> 38e7793c
			api.AGPL.PrebuildsClaimer.Store(&claimer)

			version := coderdtest.CreateTemplateVersion(t, client, owner.OrganizationID, templateWithAgentAndPresetsWithPrebuilds(desiredInstances))
			_ = coderdtest.AwaitTemplateVersionJobCompleted(t, client, version.ID)
			coderdtest.CreateTemplate(t, client, owner.OrganizationID, version.ID)
			presets, err := client.TemplateVersionPresets(ctx, version.ID)
			require.NoError(t, err)
			require.Len(t, presets, presetCount)

			userClient, user := coderdtest.CreateAnotherUser(t, client, owner.OrganizationID, rbac.RoleMember())

			// Given: the reconciliation state is snapshot.
			state, err := reconciler.SnapshotState(ctx, wrappedStore)
			require.NoError(t, err)
			require.Len(t, state.Presets, presetCount)

			// When: a reconciliation is setup for each preset.
			for _, preset := range presets {
				ps, err := state.FilterByPreset(preset.ID)
				require.NoError(t, err)
				require.NotNil(t, ps)
				actions, err := reconciler.CalculateActions(ctx, *ps)
				require.NoError(t, err)
				require.NotNil(t, actions)

				require.NoError(t, reconciler.ReconcilePreset(ctx, *ps))
			}

			// Given: a set of running, eligible prebuilds eventually starts up.
			runningPrebuilds := make(map[uuid.UUID]database.GetRunningPrebuiltWorkspacesRow, desiredInstances*presetCount)
			require.Eventually(t, func() bool {
				rows, err := wrappedStore.GetRunningPrebuiltWorkspaces(ctx)
				if err != nil {
					return false
				}

				for _, row := range rows {
					runningPrebuilds[row.CurrentPresetID.UUID] = row

					if !tc.markPrebuildsClaimable {
						continue
					}

					agents, err := db.GetWorkspaceAgentsInLatestBuildByWorkspaceID(ctx, row.ID)
					if err != nil {
						return false
					}

					// Workspaces are eligible once its agent is marked "ready".
					for _, agent := range agents {
						err = db.UpdateWorkspaceAgentLifecycleStateByID(ctx, database.UpdateWorkspaceAgentLifecycleStateByIDParams{
							ID:             agent.ID,
							LifecycleState: database.WorkspaceAgentLifecycleStateReady,
							StartedAt:      sql.NullTime{Time: time.Now().Add(time.Hour), Valid: true},
							ReadyAt:        sql.NullTime{Time: time.Now().Add(-1 * time.Hour), Valid: true},
						})
						if err != nil {
							return false
						}
					}
				}

				t.Logf("found %d running prebuilds so far, want %d", len(runningPrebuilds), expectedPrebuildsCount)

				return len(runningPrebuilds) == expectedPrebuildsCount
			}, testutil.WaitSuperLong, testutil.IntervalSlow)

			// When: a user creates a new workspace with a preset for which prebuilds are configured.
			workspaceName := strings.ReplaceAll(testutil.GetRandomName(t), "_", "-")
			params := database.ClaimPrebuiltWorkspaceParams{
				NewUserID: user.ID,
				NewName:   workspaceName,
				PresetID:  presets[0].ID,
			}
			userWorkspace, err := userClient.CreateUserWorkspace(ctx, user.Username, codersdk.CreateWorkspaceRequest{
				TemplateVersionID:       version.ID,
				Name:                    workspaceName,
				TemplateVersionPresetID: presets[0].ID,
			})

			switch {
			case tc.storeType == errorStoreType && errors.Is(tc.storeError, agplprebuilds.ErrNoClaimablePrebuiltWorkspaces):
				require.NoError(t, err)
				coderdtest.AwaitWorkspaceBuildJobCompleted(t, userClient, userWorkspace.LatestBuild.ID)

				// Then: the number of running prebuilds hasn't changed because claiming prebuild is failed and we fallback to creating new workspace.
				currentPrebuilds, err := wrappedStore.GetRunningPrebuiltWorkspaces(ctx)
				require.NoError(t, err)
				require.Equal(t, expectedPrebuildsCount, len(currentPrebuilds))
				return

			case tc.storeType == errorStoreType && errors.Is(tc.storeError, unexpectedClaimingError):
				// Then: unexpected error happened and was propagated all the way to the caller
				require.Error(t, err)
				require.ErrorContains(t, err, unexpectedClaimingError.Error())

				// Then: the number of running prebuilds hasn't changed because claiming prebuild is failed.
				currentPrebuilds, err := wrappedStore.GetRunningPrebuiltWorkspaces(ctx)
				require.NoError(t, err)
				require.Equal(t, expectedPrebuildsCount, len(currentPrebuilds))
				return

			default:
				// tc.storeType == spyStoreType scenario
				require.NoError(t, err)
				coderdtest.AwaitWorkspaceBuildJobCompleted(t, userClient, userWorkspace.LatestBuild.ID)
			}

			// at this point we know that wrappedStore has *storeSpy type
			spy := wrappedStore.(*storeSpy)

			// Then: a prebuild should have been claimed.
			require.EqualValues(t, spy.claims.Load(), 1)
			require.EqualValues(t, *spy.claimParams.Load(), params)

			if !tc.expectPrebuildClaimed {
				require.Nil(t, spy.claimedWorkspace.Load())
				return
			}

			require.NotNil(t, spy.claimedWorkspace.Load())
			claimed := *spy.claimedWorkspace.Load()
			require.NotEqual(t, claimed.ID, uuid.Nil)

			// Then: the claimed prebuild must now be owned by the requester.
			workspace, err := spy.GetWorkspaceByID(ctx, claimed.ID)
			require.NoError(t, err)
			require.Equal(t, user.ID, workspace.OwnerID)

			// Then: the number of running prebuilds has changed since one was claimed.
			currentPrebuilds, err := spy.GetRunningPrebuiltWorkspaces(ctx)
			require.NoError(t, err)
			require.Equal(t, expectedPrebuildsCount-1, len(currentPrebuilds))

			// Then: the claimed prebuild is now missing from the running prebuilds set.
			found := slices.ContainsFunc(currentPrebuilds, func(prebuild database.GetRunningPrebuiltWorkspacesRow) bool {
				return prebuild.ID == claimed.ID
			})
			require.False(t, found, "claimed prebuild should not still be considered a running prebuild")

			// Then: reconciling at this point will provision a new prebuild to replace the claimed one.
			{
				// Given: the reconciliation state is snapshot.
				state, err = reconciler.SnapshotState(ctx, spy)
				require.NoError(t, err)

				// When: a reconciliation is setup for each preset.
				for _, preset := range presets {
					ps, err := state.FilterByPreset(preset.ID)
					require.NoError(t, err)

					// Then: the reconciliation takes place without error.
					require.NoError(t, reconciler.ReconcilePreset(ctx, *ps))
				}
			}

			require.Eventually(t, func() bool {
				rows, err := spy.GetRunningPrebuiltWorkspaces(ctx)
				if err != nil {
					return false
				}

				t.Logf("found %d running prebuilds so far, want %d", len(rows), expectedPrebuildsCount)

				return len(runningPrebuilds) == expectedPrebuildsCount
			}, testutil.WaitSuperLong, testutil.IntervalSlow)

			// Then: when restarting the created workspace (which claimed a prebuild), it should not try and claim a new prebuild.
			// Prebuilds should ONLY be used for net-new workspaces.
			// This is expected by default anyway currently since new workspaces and operations on existing workspaces
			// take different code paths, but it's worth validating.

			spy.claims.Store(0) // Reset counter because we need to check if any new claim requests happen.

			wp, err := userClient.WorkspaceBuildParameters(ctx, userWorkspace.LatestBuild.ID)
			require.NoError(t, err)

			stopBuild, err := userClient.CreateWorkspaceBuild(ctx, workspace.ID, codersdk.CreateWorkspaceBuildRequest{
				TemplateVersionID:   version.ID,
				Transition:          codersdk.WorkspaceTransitionStop,
				RichParameterValues: wp,
			})
			require.NoError(t, err)
			coderdtest.AwaitWorkspaceBuildJobCompleted(t, userClient, stopBuild.ID)

			startBuild, err := userClient.CreateWorkspaceBuild(ctx, workspace.ID, codersdk.CreateWorkspaceBuildRequest{
				TemplateVersionID:   version.ID,
				Transition:          codersdk.WorkspaceTransitionStart,
				RichParameterValues: wp,
			})
			require.NoError(t, err)
			coderdtest.AwaitWorkspaceBuildJobCompleted(t, userClient, startBuild.ID)

			require.Zero(t, spy.claims.Load())
		})
	}
}

<<<<<<< HEAD
=======
func TestClaimPrebuild_CheckDifferentErrors(t *testing.T) {
	t.Parallel()

	if !dbtestutil.WillUsePostgres() {
		t.Skip("This test requires postgres")
	}

	const (
		desiredInstances = 1
		presetCount      = 2

		expectedPrebuildsCount = desiredInstances * presetCount
	)

	cases := map[string]struct {
		claimingErr error
		checkFn     func(
			t *testing.T,
			ctx context.Context,
			store database.Store,
			userClient *codersdk.Client,
			user codersdk.User,
			templateVersionID uuid.UUID,
			presetID uuid.UUID,
		)
	}{
		"ErrNoClaimablePrebuiltWorkspaces is returned": {
			claimingErr: agplprebuilds.ErrNoClaimablePrebuiltWorkspaces,
			checkFn: func(
				t *testing.T,
				ctx context.Context,
				store database.Store,
				userClient *codersdk.Client,
				user codersdk.User,
				templateVersionID uuid.UUID,
				presetID uuid.UUID,
			) {
				// When: a user creates a new workspace with a preset for which prebuilds are configured.
				workspaceName := strings.ReplaceAll(testutil.GetRandomName(t), "_", "-")
				userWorkspace, err := userClient.CreateUserWorkspace(ctx, user.Username, codersdk.CreateWorkspaceRequest{
					TemplateVersionID:       templateVersionID,
					Name:                    workspaceName,
					TemplateVersionPresetID: presetID,
				})

				require.NoError(t, err)
				coderdtest.AwaitWorkspaceBuildJobCompleted(t, userClient, userWorkspace.LatestBuild.ID)

				// Then: the number of running prebuilds hasn't changed because claiming prebuild is failed and we fallback to creating new workspace.
				currentPrebuilds, err := store.GetRunningPrebuiltWorkspaces(ctx)
				require.NoError(t, err)
				require.Equal(t, expectedPrebuildsCount, len(currentPrebuilds))
			},
		},
		"unexpected error during claim is returned": {
			claimingErr: xerrors.New("unexpected error during claim"),
			checkFn: func(
				t *testing.T,
				ctx context.Context,
				store database.Store,
				userClient *codersdk.Client,
				user codersdk.User,
				templateVersionID uuid.UUID,
				presetID uuid.UUID,
			) {
				// When: a user creates a new workspace with a preset for which prebuilds are configured.
				workspaceName := strings.ReplaceAll(testutil.GetRandomName(t), "_", "-")
				_, err := userClient.CreateUserWorkspace(ctx, user.Username, codersdk.CreateWorkspaceRequest{
					TemplateVersionID:       templateVersionID,
					Name:                    workspaceName,
					TemplateVersionPresetID: presetID,
				})

				// Then: unexpected error happened and was propagated all the way to the caller
				require.Error(t, err)
				require.ErrorContains(t, err, "unexpected error during claim")

				// Then: the number of running prebuilds hasn't changed because claiming prebuild is failed.
				currentPrebuilds, err := store.GetRunningPrebuiltWorkspaces(ctx)
				require.NoError(t, err)
				require.Equal(t, expectedPrebuildsCount, len(currentPrebuilds))
			},
		},
	}

	for name, tc := range cases {
		t.Run(name, func(t *testing.T) {
			t.Parallel()

			// Setup.
			ctx := testutil.Context(t, testutil.WaitSuperLong)
			db, pubsub := dbtestutil.NewDB(t)
			errorStore := newErrorStore(db, tc.claimingErr)

			logger := testutil.Logger(t)
			client, _, api, owner := coderdenttest.NewWithAPI(t, &coderdenttest.Options{
				Options: &coderdtest.Options{
					IncludeProvisionerDaemon: true,
					Database:                 errorStore,
					Pubsub:                   pubsub,
				},

				EntitlementsUpdateInterval: time.Second,
			})

			reconciler := prebuilds.NewStoreReconciler(errorStore, pubsub, codersdk.PrebuildsConfig{}, logger, quartz.NewMock(t), api.PrometheusRegistry)
			var claimer agplprebuilds.Claimer = prebuilds.NewEnterpriseClaimer(errorStore)
			api.AGPL.PrebuildsClaimer.Store(&claimer)

			version := coderdtest.CreateTemplateVersion(t, client, owner.OrganizationID, templateWithAgentAndPresetsWithPrebuilds(desiredInstances))
			_ = coderdtest.AwaitTemplateVersionJobCompleted(t, client, version.ID)
			coderdtest.CreateTemplate(t, client, owner.OrganizationID, version.ID)
			presets, err := client.TemplateVersionPresets(ctx, version.ID)
			require.NoError(t, err)
			require.Len(t, presets, presetCount)

			userClient, user := coderdtest.CreateAnotherUser(t, client, owner.OrganizationID, rbac.RoleMember())

			// Given: the reconciliation state is snapshot.
			state, err := reconciler.SnapshotState(ctx, errorStore)
			require.NoError(t, err)
			require.Len(t, state.Presets, presetCount)

			// When: a reconciliation is setup for each preset.
			for _, preset := range presets {
				ps, err := state.FilterByPreset(preset.ID)
				require.NoError(t, err)
				require.NotNil(t, ps)
				actions, err := reconciler.CalculateActions(ctx, *ps)
				require.NoError(t, err)
				require.NotNil(t, actions)

				require.NoError(t, reconciler.ReconcilePreset(ctx, *ps))
			}

			// Given: a set of running, eligible prebuilds eventually starts up.
			runningPrebuilds := make(map[uuid.UUID]database.GetRunningPrebuiltWorkspacesRow, desiredInstances*presetCount)
			require.Eventually(t, func() bool {
				rows, err := errorStore.GetRunningPrebuiltWorkspaces(ctx)
				if err != nil {
					return false
				}

				for _, row := range rows {
					runningPrebuilds[row.CurrentPresetID.UUID] = row

					agents, err := db.GetWorkspaceAgentsInLatestBuildByWorkspaceID(ctx, row.ID)
					if err != nil {
						return false
					}

					// Workspaces are eligible once its agent is marked "ready".
					for _, agent := range agents {
						err = db.UpdateWorkspaceAgentLifecycleStateByID(ctx, database.UpdateWorkspaceAgentLifecycleStateByIDParams{
							ID:             agent.ID,
							LifecycleState: database.WorkspaceAgentLifecycleStateReady,
							StartedAt:      sql.NullTime{Time: time.Now().Add(time.Hour), Valid: true},
							ReadyAt:        sql.NullTime{Time: time.Now().Add(-1 * time.Hour), Valid: true},
						})
						if err != nil {
							return false
						}
					}
				}

				t.Logf("found %d running prebuilds so far, want %d", len(runningPrebuilds), expectedPrebuildsCount)

				return len(runningPrebuilds) == expectedPrebuildsCount
			}, testutil.WaitSuperLong, testutil.IntervalSlow)

			tc.checkFn(t, ctx, errorStore, userClient, user, version.ID, presets[0].ID)
		})
	}
}

>>>>>>> 38e7793c
func templateWithAgentAndPresetsWithPrebuilds(desiredInstances int32) *echo.Responses {
	return &echo.Responses{
		Parse: echo.ParseComplete,
		ProvisionPlan: []*proto.Response{
			{
				Type: &proto.Response_Plan{
					Plan: &proto.PlanComplete{
						Resources: []*proto.Resource{
							{
								Type: "compute",
								Name: "main",
								Agents: []*proto.Agent{
									{
										Name:            "smith",
										OperatingSystem: "linux",
										Architecture:    "i386",
									},
								},
							},
						},
						Presets: []*proto.Preset{
							{
								Name: "preset-a",
								Parameters: []*proto.PresetParameter{
									{
										Name:  "k1",
										Value: "v1",
									},
								},
								Prebuild: &proto.Prebuild{
									Instances: desiredInstances,
								},
							},
							{
								Name: "preset-b",
								Parameters: []*proto.PresetParameter{
									{
										Name:  "k1",
										Value: "v2",
									},
								},
								Prebuild: &proto.Prebuild{
									Instances: desiredInstances,
								},
							},
						},
					},
				},
			},
		},
		ProvisionApply: []*proto.Response{
			{
				Type: &proto.Response_Apply{
					Apply: &proto.ApplyComplete{
						Resources: []*proto.Resource{
							{
								Type: "compute",
								Name: "main",
								Agents: []*proto.Agent{
									{
										Name:            "smith",
										OperatingSystem: "linux",
										Architecture:    "i386",
									},
								},
							},
						},
					},
				},
			},
		},
	}
}<|MERGE_RESOLUTION|>--- conflicted
+++ resolved
@@ -179,13 +179,8 @@
 				EntitlementsUpdateInterval: time.Second,
 			})
 
-<<<<<<< HEAD
-			reconciler := prebuilds.NewStoreReconciler(wrappedStore, pubsub, codersdk.PrebuildsConfig{}, logger, quartz.NewMock(t))
+			reconciler := prebuilds.NewStoreReconciler(wrappedStore, pubsub, codersdk.PrebuildsConfig{}, logger, quartz.NewMock(t), prometheus.NewRegistry())
 			var claimer agplprebuilds.Claimer = prebuilds.NewEnterpriseClaimer(wrappedStore)
-=======
-			reconciler := prebuilds.NewStoreReconciler(spy, pubsub, codersdk.PrebuildsConfig{}, logger, quartz.NewMock(t), prometheus.NewRegistry())
-			var claimer agplprebuilds.Claimer = prebuilds.NewEnterpriseClaimer(spy)
->>>>>>> 38e7793c
 			api.AGPL.PrebuildsClaimer.Store(&claimer)
 
 			version := coderdtest.CreateTemplateVersion(t, client, owner.OrganizationID, templateWithAgentAndPresetsWithPrebuilds(desiredInstances))
@@ -384,184 +379,6 @@
 	}
 }
 
-<<<<<<< HEAD
-=======
-func TestClaimPrebuild_CheckDifferentErrors(t *testing.T) {
-	t.Parallel()
-
-	if !dbtestutil.WillUsePostgres() {
-		t.Skip("This test requires postgres")
-	}
-
-	const (
-		desiredInstances = 1
-		presetCount      = 2
-
-		expectedPrebuildsCount = desiredInstances * presetCount
-	)
-
-	cases := map[string]struct {
-		claimingErr error
-		checkFn     func(
-			t *testing.T,
-			ctx context.Context,
-			store database.Store,
-			userClient *codersdk.Client,
-			user codersdk.User,
-			templateVersionID uuid.UUID,
-			presetID uuid.UUID,
-		)
-	}{
-		"ErrNoClaimablePrebuiltWorkspaces is returned": {
-			claimingErr: agplprebuilds.ErrNoClaimablePrebuiltWorkspaces,
-			checkFn: func(
-				t *testing.T,
-				ctx context.Context,
-				store database.Store,
-				userClient *codersdk.Client,
-				user codersdk.User,
-				templateVersionID uuid.UUID,
-				presetID uuid.UUID,
-			) {
-				// When: a user creates a new workspace with a preset for which prebuilds are configured.
-				workspaceName := strings.ReplaceAll(testutil.GetRandomName(t), "_", "-")
-				userWorkspace, err := userClient.CreateUserWorkspace(ctx, user.Username, codersdk.CreateWorkspaceRequest{
-					TemplateVersionID:       templateVersionID,
-					Name:                    workspaceName,
-					TemplateVersionPresetID: presetID,
-				})
-
-				require.NoError(t, err)
-				coderdtest.AwaitWorkspaceBuildJobCompleted(t, userClient, userWorkspace.LatestBuild.ID)
-
-				// Then: the number of running prebuilds hasn't changed because claiming prebuild is failed and we fallback to creating new workspace.
-				currentPrebuilds, err := store.GetRunningPrebuiltWorkspaces(ctx)
-				require.NoError(t, err)
-				require.Equal(t, expectedPrebuildsCount, len(currentPrebuilds))
-			},
-		},
-		"unexpected error during claim is returned": {
-			claimingErr: xerrors.New("unexpected error during claim"),
-			checkFn: func(
-				t *testing.T,
-				ctx context.Context,
-				store database.Store,
-				userClient *codersdk.Client,
-				user codersdk.User,
-				templateVersionID uuid.UUID,
-				presetID uuid.UUID,
-			) {
-				// When: a user creates a new workspace with a preset for which prebuilds are configured.
-				workspaceName := strings.ReplaceAll(testutil.GetRandomName(t), "_", "-")
-				_, err := userClient.CreateUserWorkspace(ctx, user.Username, codersdk.CreateWorkspaceRequest{
-					TemplateVersionID:       templateVersionID,
-					Name:                    workspaceName,
-					TemplateVersionPresetID: presetID,
-				})
-
-				// Then: unexpected error happened and was propagated all the way to the caller
-				require.Error(t, err)
-				require.ErrorContains(t, err, "unexpected error during claim")
-
-				// Then: the number of running prebuilds hasn't changed because claiming prebuild is failed.
-				currentPrebuilds, err := store.GetRunningPrebuiltWorkspaces(ctx)
-				require.NoError(t, err)
-				require.Equal(t, expectedPrebuildsCount, len(currentPrebuilds))
-			},
-		},
-	}
-
-	for name, tc := range cases {
-		t.Run(name, func(t *testing.T) {
-			t.Parallel()
-
-			// Setup.
-			ctx := testutil.Context(t, testutil.WaitSuperLong)
-			db, pubsub := dbtestutil.NewDB(t)
-			errorStore := newErrorStore(db, tc.claimingErr)
-
-			logger := testutil.Logger(t)
-			client, _, api, owner := coderdenttest.NewWithAPI(t, &coderdenttest.Options{
-				Options: &coderdtest.Options{
-					IncludeProvisionerDaemon: true,
-					Database:                 errorStore,
-					Pubsub:                   pubsub,
-				},
-
-				EntitlementsUpdateInterval: time.Second,
-			})
-
-			reconciler := prebuilds.NewStoreReconciler(errorStore, pubsub, codersdk.PrebuildsConfig{}, logger, quartz.NewMock(t), api.PrometheusRegistry)
-			var claimer agplprebuilds.Claimer = prebuilds.NewEnterpriseClaimer(errorStore)
-			api.AGPL.PrebuildsClaimer.Store(&claimer)
-
-			version := coderdtest.CreateTemplateVersion(t, client, owner.OrganizationID, templateWithAgentAndPresetsWithPrebuilds(desiredInstances))
-			_ = coderdtest.AwaitTemplateVersionJobCompleted(t, client, version.ID)
-			coderdtest.CreateTemplate(t, client, owner.OrganizationID, version.ID)
-			presets, err := client.TemplateVersionPresets(ctx, version.ID)
-			require.NoError(t, err)
-			require.Len(t, presets, presetCount)
-
-			userClient, user := coderdtest.CreateAnotherUser(t, client, owner.OrganizationID, rbac.RoleMember())
-
-			// Given: the reconciliation state is snapshot.
-			state, err := reconciler.SnapshotState(ctx, errorStore)
-			require.NoError(t, err)
-			require.Len(t, state.Presets, presetCount)
-
-			// When: a reconciliation is setup for each preset.
-			for _, preset := range presets {
-				ps, err := state.FilterByPreset(preset.ID)
-				require.NoError(t, err)
-				require.NotNil(t, ps)
-				actions, err := reconciler.CalculateActions(ctx, *ps)
-				require.NoError(t, err)
-				require.NotNil(t, actions)
-
-				require.NoError(t, reconciler.ReconcilePreset(ctx, *ps))
-			}
-
-			// Given: a set of running, eligible prebuilds eventually starts up.
-			runningPrebuilds := make(map[uuid.UUID]database.GetRunningPrebuiltWorkspacesRow, desiredInstances*presetCount)
-			require.Eventually(t, func() bool {
-				rows, err := errorStore.GetRunningPrebuiltWorkspaces(ctx)
-				if err != nil {
-					return false
-				}
-
-				for _, row := range rows {
-					runningPrebuilds[row.CurrentPresetID.UUID] = row
-
-					agents, err := db.GetWorkspaceAgentsInLatestBuildByWorkspaceID(ctx, row.ID)
-					if err != nil {
-						return false
-					}
-
-					// Workspaces are eligible once its agent is marked "ready".
-					for _, agent := range agents {
-						err = db.UpdateWorkspaceAgentLifecycleStateByID(ctx, database.UpdateWorkspaceAgentLifecycleStateByIDParams{
-							ID:             agent.ID,
-							LifecycleState: database.WorkspaceAgentLifecycleStateReady,
-							StartedAt:      sql.NullTime{Time: time.Now().Add(time.Hour), Valid: true},
-							ReadyAt:        sql.NullTime{Time: time.Now().Add(-1 * time.Hour), Valid: true},
-						})
-						if err != nil {
-							return false
-						}
-					}
-				}
-
-				t.Logf("found %d running prebuilds so far, want %d", len(runningPrebuilds), expectedPrebuildsCount)
-
-				return len(runningPrebuilds) == expectedPrebuildsCount
-			}, testutil.WaitSuperLong, testutil.IntervalSlow)
-
-			tc.checkFn(t, ctx, errorStore, userClient, user, version.ID, presets[0].ID)
-		})
-	}
-}
-
->>>>>>> 38e7793c
 func templateWithAgentAndPresetsWithPrebuilds(desiredInstances int32) *echo.Responses {
 	return &echo.Responses{
 		Parse: echo.ParseComplete,
