//go:build linux
// +build linux

package integration

import (
	"context"
	"fmt"
	"io"
	"net"
	"net/http"
	"net/netip"
	"net/url"
	"os"
	"os/exec"
	"path/filepath"
	"strconv"
	"strings"
	"sync/atomic"
	"syscall"
	"testing"
	"time"

	"github.com/go-chi/chi/v5"
	"github.com/google/uuid"
	"github.com/stretchr/testify/require"
	"golang.org/x/xerrors"
	"nhooyr.io/websocket"
	"tailscale.com/derp"
	"tailscale.com/derp/derphttp"
	"tailscale.com/tailcfg"
	"tailscale.com/types/key"

	"cdr.dev/slog"
	"github.com/coder/coder/v2/coderd/httpapi"
	"github.com/coder/coder/v2/coderd/httpmw"
	"github.com/coder/coder/v2/coderd/tracing"
	"github.com/coder/coder/v2/codersdk"
	"github.com/coder/coder/v2/tailnet"
	"github.com/coder/coder/v2/testutil"
)

// IDs used in tests.
var (
	Client1ID = uuid.MustParse("00000000-0000-0000-0000-000000000001")
	Client2ID = uuid.MustParse("00000000-0000-0000-0000-000000000002")
)

type ServerOptions struct {
	// FailUpgradeDERP will make the DERP server fail to handle the initial DERP
	// upgrade in a way that causes the client to fallback to
	// DERP-over-WebSocket fallback automatically.
	// Incompatible with DERPWebsocketOnly.
	FailUpgradeDERP bool
	// DERPWebsocketOnly will make the DERP server only accept WebSocket
	// connections. If a DERP request is received that is not using WebSocket
	// fallback, the test will fail.
	// Incompatible with FailUpgradeDERP.
	DERPWebsocketOnly bool
}

//nolint:revive
func (o ServerOptions) Router(t *testing.T, logger slog.Logger) *chi.Mux {
	coord := tailnet.NewCoordinator(logger)
	var coordPtr atomic.Pointer[tailnet.Coordinator]
	coordPtr.Store(&coord)
	t.Cleanup(func() { _ = coord.Close() })

	csvc, err := tailnet.NewClientService(logger, &coordPtr, 10*time.Minute, func() *tailcfg.DERPMap {
		return &tailcfg.DERPMap{
			// Clients will set their own based on their custom access URL.
			Regions: map[int]*tailcfg.DERPRegion{},
		}
	})
	require.NoError(t, err)

	derpServer := derp.NewServer(key.NewNode(), tailnet.Logger(logger.Named("derp")))
	derpHandler, derpCloseFunc := tailnet.WithWebsocketSupport(derpServer, derphttp.Handler(derpServer))
	t.Cleanup(derpCloseFunc)

	r := chi.NewRouter()
	r.Use(
		func(next http.Handler) http.Handler {
			return http.HandlerFunc(func(w http.ResponseWriter, r *http.Request) {
				logger.Debug(r.Context(), "start "+r.Method, slog.F("path", r.URL.Path), slog.F("remote_ip", r.RemoteAddr))
				next.ServeHTTP(w, r)
			})
		},
		tracing.StatusWriterMiddleware,
		httpmw.Logger(logger),
	)

	r.Route("/derp", func(r chi.Router) {
		r.Get("/", func(w http.ResponseWriter, r *http.Request) {
			logger.Info(r.Context(), "start derp request", slog.F("path", r.URL.Path), slog.F("remote_ip", r.RemoteAddr))

			upgrade := strings.ToLower(r.Header.Get("Upgrade"))
			if upgrade != "derp" && upgrade != "websocket" {
				http.Error(w, "invalid DERP upgrade header", http.StatusBadRequest)
				t.Errorf("invalid DERP upgrade header: %s", upgrade)
				return
			}

			if o.FailUpgradeDERP && upgrade == "derp" {
				// 4xx status codes will cause the client to fallback to
				// DERP-over-WebSocket.
				http.Error(w, "test derp upgrade failure", http.StatusBadRequest)
				return
			}
			if o.DERPWebsocketOnly && upgrade != "websocket" {
				logger.Error(r.Context(), "non-websocket DERP request received", slog.F("path", r.URL.Path), slog.F("remote_ip", r.RemoteAddr))
				http.Error(w, "non-websocket DERP request received", http.StatusBadRequest)
				t.Error("non-websocket DERP request received")
				return
			}

			derpHandler.ServeHTTP(w, r)
		})
		r.Get("/latency-check", func(w http.ResponseWriter, r *http.Request) {
			w.WriteHeader(http.StatusOK)
		})
	})

	r.Get("/api/v2/workspaceagents/{id}/coordinate", func(w http.ResponseWriter, r *http.Request) {
		ctx := r.Context()
		idStr := chi.URLParamFromCtx(ctx, "id")
		id, err := uuid.Parse(idStr)
		if err != nil {
			logger.Warn(ctx, "bad agent ID passed in URL params", slog.F("id_str", idStr), slog.Error(err))
			httpapi.Write(ctx, w, http.StatusBadRequest, codersdk.Response{
				Message: "Bad agent id.",
				Detail:  err.Error(),
			})
			return
		}

		conn, err := websocket.Accept(w, r, nil)
		if err != nil {
			logger.Warn(ctx, "failed to accept websocket", slog.Error(err))
			httpapi.Write(ctx, w, http.StatusBadRequest, codersdk.Response{
				Message: "Failed to accept websocket.",
				Detail:  err.Error(),
			})
			return
		}

		ctx, wsNetConn := codersdk.WebsocketNetConn(ctx, conn, websocket.MessageBinary)
		defer wsNetConn.Close()

		err = csvc.ServeConnV2(ctx, wsNetConn, tailnet.StreamID{
			Name: "client-" + id.String(),
			ID:   id,
			Auth: tailnet.SingleTailnetCoordinateeAuth{},
		})
		if err != nil && !xerrors.Is(err, io.EOF) && !xerrors.Is(err, context.Canceled) {
			logger.Warn(ctx, "failed to serve conn", slog.Error(err))
			_ = conn.Close(websocket.StatusInternalError, err.Error())
			return
		}
	})

	return r
}

// StartClientDERP creates a client connection to the server for coordination
// and creates a tailnet.Conn which will only use DERP to connect to the peer.
func StartClientDERP(t *testing.T, logger slog.Logger, serverURL *url.URL, myID, peerID uuid.UUID) *tailnet.Conn {
	return startClientOptions(t, logger, serverURL, myID, peerID, &tailnet.Options{
		Addresses:           []netip.Prefix{netip.PrefixFrom(tailnet.IPFromUUID(myID), 128)},
		DERPMap:             basicDERPMap(t, serverURL),
		BlockEndpoints:      true,
		Logger:              logger,
		DERPForceWebSockets: false,
		// These tests don't have internet connection, so we need to force
		// magicsock to do anything.
		ForceNetworkUp: true,
	})
}

<<<<<<< HEAD
func StartServerNGINX(t *testing.T, logger slog.Logger, listenAddr string) {
	host, nginxPortStr, err := net.SplitHostPort(listenAddr)
	require.NoError(t, err)

	nginxPort, err := strconv.Atoi(nginxPortStr)
	require.NoError(t, err)

	serverPort := nginxPort + 1
	serverListenAddr := net.JoinHostPort(host, strconv.Itoa(serverPort))

	StartServerBasic(t, logger, serverListenAddr)
	startNginx(t, nginxPortStr, serverListenAddr)
}

func startNginx(t *testing.T, listenPort, serverAddr string) {
	cfg := `events {}
http {
	server {
		listen ` + listenPort + `;
		server_name _;

		location / {
			proxy_pass http://` + serverAddr + `;
			proxy_http_version 1.1;
			proxy_set_header Upgrade $http_upgrade;
			proxy_set_header Connection "upgrade";
			proxy_set_header Host $host;
			proxy_set_header X-Real-IP $remote_addr;
			proxy_set_header X-Forwarded-For $proxy_add_x_forwarded_for;
			proxy_set_header X-Forwarded-Proto $scheme;
			proxy_set_header X-Forwarded-Host $server_name;
		}
	}
}
`

	dir := t.TempDir()
	cfgPath := filepath.Join(dir, "nginx.conf")
	err := os.WriteFile(cfgPath, []byte(cfg), 0600)
	require.NoError(t, err)

	cmd := exec.Command("nginx", "-c", cfgPath)
	cmd.Stdout = os.Stdout
	cmd.Stderr = os.Stderr

	runDone := make(chan struct{})
	go func() {
		defer close(runDone)
		err := cmd.Run()
		if err != nil {
			t.Logf("nginx exited: %v", err.Error())
		}
	}()

	t.Cleanup(func() {
		err := cmd.Process.Signal(syscall.SIGTERM)
		if err != nil {
			t.Logf("failed to signal nginx: %v", err.Error())
		}
		<-runDone
	})
}

// StartClientBasic creates a client connection to the server.
func StartClientBasic(t *testing.T, logger slog.Logger, serverURL *url.URL, myID uuid.UUID, peerID uuid.UUID) *tailnet.Conn {
=======
// StartClientDERPWebSockets does the same thing as StartClientDERP but will
// only use DERP WebSocket fallback.
func StartClientDERPWebSockets(t *testing.T, logger slog.Logger, serverURL *url.URL, myID, peerID uuid.UUID) *tailnet.Conn {
	return startClientOptions(t, logger, serverURL, myID, peerID, &tailnet.Options{
		Addresses:           []netip.Prefix{netip.PrefixFrom(tailnet.IPFromUUID(myID), 128)},
		DERPMap:             basicDERPMap(t, serverURL),
		BlockEndpoints:      true,
		Logger:              logger,
		DERPForceWebSockets: true,
		// These tests don't have internet connection, so we need to force
		// magicsock to do anything.
		ForceNetworkUp: true,
	})
}

// StartClientDirect does the same thing as StartClientDERP but disables
// BlockEndpoints (which enables Direct connections), and waits for a direct
// connection to be established between the two peers.
func StartClientDirect(t *testing.T, logger slog.Logger, serverURL *url.URL, myID, peerID uuid.UUID) *tailnet.Conn {
	conn := startClientOptions(t, logger, serverURL, myID, peerID, &tailnet.Options{
		Addresses:           []netip.Prefix{netip.PrefixFrom(tailnet.IPFromUUID(myID), 128)},
		DERPMap:             basicDERPMap(t, serverURL),
		BlockEndpoints:      false,
		Logger:              logger,
		DERPForceWebSockets: true,
		// These tests don't have internet connection, so we need to force
		// magicsock to do anything.
		ForceNetworkUp: true,
	})

	// Wait for direct connection to be established.
	peerIP := tailnet.IPFromUUID(peerID)
	require.Eventually(t, func() bool {
		t.Log("attempting ping to peer to judge direct connection")
		ctx := testutil.Context(t, testutil.WaitShort)
		_, p2p, pong, err := conn.Ping(ctx, peerIP)
		if err != nil {
			t.Logf("ping failed: %v", err)
			return false
		}
		if !p2p {
			t.Log("ping succeeded, but not direct yet")
			return false
		}
		t.Logf("ping succeeded, direct connection established via %s", pong.Endpoint)
		return true
	}, testutil.WaitLong, testutil.IntervalMedium)

	return conn
}

type ClientStarter struct {
	Options *tailnet.Options
}

func startClientOptions(t *testing.T, logger slog.Logger, serverURL *url.URL, myID, peerID uuid.UUID, options *tailnet.Options) *tailnet.Conn {
>>>>>>> 677be9aa
	u, err := serverURL.Parse(fmt.Sprintf("/api/v2/workspaceagents/%s/coordinate", myID.String()))
	require.NoError(t, err)
	//nolint:bodyclose
	ws, _, err := websocket.Dial(context.Background(), u.String(), nil)
	require.NoError(t, err)
	t.Cleanup(func() {
		_ = ws.Close(websocket.StatusNormalClosure, "closing websocket")
	})

	client, err := tailnet.NewDRPCClient(
		websocket.NetConn(context.Background(), ws, websocket.MessageBinary),
		logger,
	)
	require.NoError(t, err)

	coord, err := client.Coordinate(context.Background())
	require.NoError(t, err)

	conn, err := tailnet.NewConn(options)
	require.NoError(t, err)
	t.Cleanup(func() {
		_ = conn.Close()
	})

	coordination := tailnet.NewRemoteCoordination(logger, coord, conn, peerID)
	t.Cleanup(func() {
		_ = coordination.Close()
	})

	return conn
}

func basicDERPMap(t *testing.T, serverURL *url.URL) *tailcfg.DERPMap {
	portStr := serverURL.Port()
	port, err := strconv.Atoi(portStr)
	require.NoError(t, err, "parse server port")

	hostname := serverURL.Hostname()
	ipv4 := ""
	ip, err := netip.ParseAddr(hostname)
	if err == nil {
		hostname = ""
		ipv4 = ip.String()
	}

	return &tailcfg.DERPMap{
		Regions: map[int]*tailcfg.DERPRegion{
			1: {
				RegionID:   1,
				RegionCode: "test",
				RegionName: "test server",
				Nodes: []*tailcfg.DERPNode{
					{
						Name:             "test0",
						RegionID:         1,
						HostName:         hostname,
						IPv4:             ipv4,
						IPv6:             "none",
						DERPPort:         port,
						STUNPort:         -1,
						ForceHTTP:        true,
						InsecureForTests: true,
					},
				},
			},
		},
	}
}<|MERGE_RESOLUTION|>--- conflicted
+++ resolved
@@ -16,6 +16,7 @@
 	"path/filepath"
 	"strconv"
 	"strings"
+	"sync"
 	"sync/atomic"
 	"syscall"
 	"testing"
@@ -46,7 +47,34 @@
 	Client2ID = uuid.MustParse("00000000-0000-0000-0000-000000000002")
 )
 
-type ServerOptions struct {
+type TestTopology struct {
+	Name string
+	// SetupNetworking creates interfaces and network namespaces for the test.
+	// The most simple implementation is NetworkSetupDefault, which only creates
+	// a network namespace shared for all tests.
+	SetupNetworking func(t *testing.T, logger slog.Logger) TestNetworking
+
+	// Server is the server starter for the test. It is executed in the server
+	// subprocess.
+	Server ServerStarter
+	// StartClient gets called in each client subprocess. It's expected to
+	// create the tailnet.Conn and ensure connectivity to it's peer.
+	StartClient func(t *testing.T, logger slog.Logger, serverURL *url.URL, myID uuid.UUID, peerID uuid.UUID) *tailnet.Conn
+
+	// RunTests is the main test function. It's called in each of the client
+	// subprocesses. If tests can only run once, they should check the client ID
+	// and return early if it's not the expected one.
+	RunTests func(t *testing.T, logger slog.Logger, serverURL *url.URL, myID uuid.UUID, peerID uuid.UUID, conn *tailnet.Conn)
+}
+
+type ServerStarter interface {
+	// StartServer should start the server and return once it's listening. It
+	// should not block once it's listening. Cleanup should be handled by
+	// t.Cleanup.
+	StartServer(t *testing.T, logger slog.Logger, listenAddr string)
+}
+
+type SimpleServerOptions struct {
 	// FailUpgradeDERP will make the DERP server fail to handle the initial DERP
 	// upgrade in a way that causes the client to fallback to
 	// DERP-over-WebSocket fallback automatically.
@@ -59,8 +87,10 @@
 	DERPWebsocketOnly bool
 }
 
+var _ ServerStarter = SimpleServerOptions{}
+
 //nolint:revive
-func (o ServerOptions) Router(t *testing.T, logger slog.Logger) *chi.Mux {
+func (o SimpleServerOptions) Router(t *testing.T, logger slog.Logger) *chi.Mux {
 	coord := tailnet.NewCoordinator(logger)
 	var coordPtr atomic.Pointer[tailnet.Coordinator]
 	coordPtr.Store(&coord)
@@ -162,6 +192,76 @@
 	return r
 }
 
+func (o SimpleServerOptions) StartServer(t *testing.T, logger slog.Logger, listenAddr string) {
+	srv := http.Server{
+		Addr:        listenAddr,
+		Handler:     o.Router(t, logger),
+		ReadTimeout: 10 * time.Second,
+	}
+	serveDone := make(chan struct{})
+	go func() {
+		defer close(serveDone)
+		err := srv.ListenAndServe()
+		if err != nil && !xerrors.Is(err, http.ErrServerClosed) {
+			t.Error("HTTP server error:", err)
+		}
+	}()
+	t.Cleanup(func() {
+		_ = srv.Close()
+		<-serveDone
+	})
+}
+
+type NGINXServerOptions struct {
+	SimpleServerOptions
+}
+
+var _ ServerStarter = NGINXServerOptions{}
+
+func (o NGINXServerOptions) StartServer(t *testing.T, logger slog.Logger, listenAddr string) {
+	host, nginxPortStr, err := net.SplitHostPort(listenAddr)
+	require.NoError(t, err)
+
+	nginxPort, err := strconv.Atoi(nginxPortStr)
+	require.NoError(t, err)
+
+	serverPort := nginxPort + 1
+	serverListenAddr := net.JoinHostPort(host, strconv.Itoa(serverPort))
+
+	o.SimpleServerOptions.StartServer(t, logger, serverListenAddr)
+	startNginx(t, nginxPortStr, serverListenAddr)
+}
+
+func startNginx(t *testing.T, listenPort, serverAddr string) {
+	cfg := `events {}
+http {
+	server {
+		listen ` + listenPort + `;
+		server_name _;
+		location / {
+			proxy_pass http://` + serverAddr + `;
+			proxy_http_version 1.1;
+			proxy_set_header Upgrade $http_upgrade;
+			proxy_set_header Connection "upgrade";
+			proxy_set_header Host $host;
+			proxy_set_header X-Real-IP $remote_addr;
+			proxy_set_header X-Forwarded-For $proxy_add_x_forwarded_for;
+			proxy_set_header X-Forwarded-Proto $scheme;
+			proxy_set_header X-Forwarded-Host $server_name;
+		}
+	}
+}
+`
+
+	dir := t.TempDir()
+	cfgPath := filepath.Join(dir, "nginx.conf")
+	err := os.WriteFile(cfgPath, []byte(cfg), 0600)
+	require.NoError(t, err)
+
+	// ExecBackground will handle cleanup.
+	_, _ = ExecBackground(t, "server.nginx", nil, "nginx", []string{"-c", cfgPath})
+}
+
 // StartClientDERP creates a client connection to the server for coordination
 // and creates a tailnet.Conn which will only use DERP to connect to the peer.
 func StartClientDERP(t *testing.T, logger slog.Logger, serverURL *url.URL, myID, peerID uuid.UUID) *tailnet.Conn {
@@ -177,73 +277,6 @@
 	})
 }
 
-<<<<<<< HEAD
-func StartServerNGINX(t *testing.T, logger slog.Logger, listenAddr string) {
-	host, nginxPortStr, err := net.SplitHostPort(listenAddr)
-	require.NoError(t, err)
-
-	nginxPort, err := strconv.Atoi(nginxPortStr)
-	require.NoError(t, err)
-
-	serverPort := nginxPort + 1
-	serverListenAddr := net.JoinHostPort(host, strconv.Itoa(serverPort))
-
-	StartServerBasic(t, logger, serverListenAddr)
-	startNginx(t, nginxPortStr, serverListenAddr)
-}
-
-func startNginx(t *testing.T, listenPort, serverAddr string) {
-	cfg := `events {}
-http {
-	server {
-		listen ` + listenPort + `;
-		server_name _;
-
-		location / {
-			proxy_pass http://` + serverAddr + `;
-			proxy_http_version 1.1;
-			proxy_set_header Upgrade $http_upgrade;
-			proxy_set_header Connection "upgrade";
-			proxy_set_header Host $host;
-			proxy_set_header X-Real-IP $remote_addr;
-			proxy_set_header X-Forwarded-For $proxy_add_x_forwarded_for;
-			proxy_set_header X-Forwarded-Proto $scheme;
-			proxy_set_header X-Forwarded-Host $server_name;
-		}
-	}
-}
-`
-
-	dir := t.TempDir()
-	cfgPath := filepath.Join(dir, "nginx.conf")
-	err := os.WriteFile(cfgPath, []byte(cfg), 0600)
-	require.NoError(t, err)
-
-	cmd := exec.Command("nginx", "-c", cfgPath)
-	cmd.Stdout = os.Stdout
-	cmd.Stderr = os.Stderr
-
-	runDone := make(chan struct{})
-	go func() {
-		defer close(runDone)
-		err := cmd.Run()
-		if err != nil {
-			t.Logf("nginx exited: %v", err.Error())
-		}
-	}()
-
-	t.Cleanup(func() {
-		err := cmd.Process.Signal(syscall.SIGTERM)
-		if err != nil {
-			t.Logf("failed to signal nginx: %v", err.Error())
-		}
-		<-runDone
-	})
-}
-
-// StartClientBasic creates a client connection to the server.
-func StartClientBasic(t *testing.T, logger slog.Logger, serverURL *url.URL, myID uuid.UUID, peerID uuid.UUID) *tailnet.Conn {
-=======
 // StartClientDERPWebSockets does the same thing as StartClientDERP but will
 // only use DERP WebSocket fallback.
 func StartClientDERPWebSockets(t *testing.T, logger slog.Logger, serverURL *url.URL, myID, peerID uuid.UUID) *tailnet.Conn {
@@ -300,7 +333,6 @@
 }
 
 func startClientOptions(t *testing.T, logger slog.Logger, serverURL *url.URL, myID, peerID uuid.UUID, options *tailnet.Options) *tailnet.Conn {
->>>>>>> 677be9aa
 	u, err := serverURL.Parse(fmt.Sprintf("/api/v2/workspaceagents/%s/coordinate", myID.String()))
 	require.NoError(t, err)
 	//nolint:bodyclose
@@ -368,4 +400,127 @@
 			},
 		},
 	}
+}
+
+// ExecBackground starts a subprocess with the given flags and returns a
+// channel that will receive the error when the subprocess exits. The returned
+// function can be used to close the subprocess.
+//
+// processName is used to identify the subprocess in logs.
+//
+// Optionally, a network namespace can be passed to run the subprocess in.
+//
+// Do not call close then wait on the channel. Use the returned value from the
+// function instead in this case.
+//
+// Cleanup is handled automatically if you don't care about monitoring the
+// process manually.
+func ExecBackground(t *testing.T, processName string, netNS *os.File, name string, args []string) (<-chan error, func() error) {
+	if netNS != nil {
+		// We use nsenter to enter the namespace.
+		// We can't use `setns` easily from Golang in the parent process because
+		// you can't execute the syscall in the forked child thread before it
+		// execs.
+		// We can't use `setns` easily from Golang in the child process because
+		// by the time you call it, the process has already created multiple
+		// threads.
+		args = append([]string{"--net=/proc/self/fd/3", name}, args...)
+		name = "nsenter"
+	}
+
+	cmd := exec.Command(name, args...)
+	if netNS != nil {
+		cmd.ExtraFiles = []*os.File{netNS}
+	}
+
+	out := &testWriter{
+		name: processName,
+		t:    t,
+	}
+	t.Cleanup(out.Flush)
+	cmd.Stdout = out
+	cmd.Stderr = out
+	cmd.SysProcAttr = &syscall.SysProcAttr{
+		Pdeathsig: syscall.SIGTERM,
+	}
+	err := cmd.Start()
+	require.NoError(t, err)
+
+	waitErr := make(chan error, 1)
+	go func() {
+		err := cmd.Wait()
+		waitErr <- err
+		close(waitErr)
+	}()
+
+	closeFn := func() error {
+		_ = cmd.Process.Signal(syscall.SIGTERM)
+		select {
+		case <-time.After(5 * time.Second):
+			_ = cmd.Process.Kill()
+		case err := <-waitErr:
+			return err
+		}
+		return <-waitErr
+	}
+
+	t.Cleanup(func() {
+		select {
+		case err := <-waitErr:
+			if err != nil {
+				t.Logf("subprocess exited: " + err.Error())
+			}
+			return
+		default:
+		}
+
+		_ = closeFn()
+	})
+
+	return waitErr, closeFn
+}
+
+type testWriter struct {
+	mut  sync.Mutex
+	name string
+	t    *testing.T
+
+	capturedLines []string
+}
+
+func (w *testWriter) Write(p []byte) (n int, err error) {
+	w.mut.Lock()
+	defer w.mut.Unlock()
+	str := string(p)
+	split := strings.Split(str, "\n")
+	for _, s := range split {
+		if s == "" {
+			continue
+		}
+
+		// If a line begins with "\s*--- (PASS|FAIL)" or is just PASS or FAIL,
+		// then it's a test result line. We want to capture it and log it later.
+		trimmed := strings.TrimSpace(s)
+		if strings.HasPrefix(trimmed, "--- PASS") || strings.HasPrefix(trimmed, "--- FAIL") || trimmed == "PASS" || trimmed == "FAIL" {
+			// Also fail the test if we see a FAIL line.
+			if strings.Contains(trimmed, "FAIL") {
+				w.t.Errorf("subprocess logged test failure: %s: \t%s", w.name, s)
+			}
+
+			w.capturedLines = append(w.capturedLines, s)
+			continue
+		}
+
+		w.t.Logf("%s output: \t%s", w.name, s)
+	}
+	return len(p), nil
+}
+
+func (w *testWriter) Flush() {
+	w.mut.Lock()
+	defer w.mut.Unlock()
+	for _, s := range w.capturedLines {
+		w.t.Logf("%s output: \t%s", w.name, s)
+	}
+	w.capturedLines = nil
 }