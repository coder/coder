--- conflicted
+++ resolved
@@ -9,18 +9,14 @@
 	"net/http"
 	"net/url"
 	"os"
-	"os/exec"
 	"os/signal"
 	"runtime"
-	"strings"
-	"sync"
 	"syscall"
 	"testing"
 	"time"
 
 	"github.com/google/uuid"
 	"github.com/stretchr/testify/require"
-	"golang.org/x/xerrors"
 
 	"cdr.dev/slog"
 	"cdr.dev/slog/sloggers/slogtest"
@@ -72,27 +68,17 @@
 		// Test that DERP over loopback works.
 		Name:            "BasicLoopbackDERP",
 		SetupNetworking: integration.SetupNetworkingLoopback,
-		ServerOptions:   integration.ServerOptions{},
+		Server:          integration.SimpleServerOptions{},
 		StartClient:     integration.StartClientDERP,
 		RunTests:        integration.TestSuite,
 	},
 	{
-<<<<<<< HEAD
-		Name:            "BasicLoopbackDERPNGINX",
-		SetupNetworking: integration.SetupNetworkingLoopback,
-		StartServer:     integration.StartServerNGINX,
-		StartClient:     integration.StartClientBasic,
-		RunTests:        integration.TestSuite,
-	},
-	{
-=======
 		// Test that DERP over "easy" NAT works. The server, client 1 and client
 		// 2 are on different networks with a shared router, and the router
 		// masquerades the traffic.
->>>>>>> 677be9aa
 		Name:            "EasyNATDERP",
 		SetupNetworking: integration.SetupNetworkingEasyNAT,
-		ServerOptions:   integration.ServerOptions{},
+		Server:          integration.SimpleServerOptions{},
 		StartClient:     integration.StartClientDERP,
 		RunTests:        integration.TestSuite,
 	},
@@ -102,7 +88,7 @@
 		// client 2.
 		Name:            "EasyNATDirect",
 		SetupNetworking: integration.SetupNetworkingEasyNAT,
-		ServerOptions:   integration.ServerOptions{},
+		Server:          integration.SimpleServerOptions{},
 		StartClient:     integration.StartClientDirect,
 		RunTests:        integration.TestSuite,
 	},
@@ -112,7 +98,7 @@
 		// automatic fallback.
 		Name:            "DERPForceWebSockets",
 		SetupNetworking: integration.SetupNetworkingEasyNAT,
-		ServerOptions: integration.ServerOptions{
+		Server: integration.SimpleServerOptions{
 			FailUpgradeDERP:   false,
 			DERPWebsocketOnly: true,
 		},
@@ -123,13 +109,20 @@
 		// Test that falling back to DERP over WebSocket works.
 		Name:            "DERPFallbackWebSockets",
 		SetupNetworking: integration.SetupNetworkingEasyNAT,
-		ServerOptions: integration.ServerOptions{
+		Server: integration.SimpleServerOptions{
 			FailUpgradeDERP:   true,
 			DERPWebsocketOnly: false,
 		},
 		// Use a basic client that will try `Upgrade: derp` first.
 		StartClient: integration.StartClientDERP,
 		RunTests:    integration.TestSuite,
+	},
+	{
+		Name:            "BasicLoopbackDERPNGINX",
+		SetupNetworking: integration.SetupNetworkingLoopback,
+		Server:          integration.NGINXServerOptions{},
+		StartClient:     integration.StartClientDERP,
+		RunTests:        integration.TestSuite,
 	},
 }
 
@@ -190,24 +183,7 @@
 		switch *role {
 		case "server":
 			logger = logger.Named("server")
-
-			srv := http.Server{
-				Addr:        *serverListenAddr,
-				Handler:     topo.ServerOptions.Router(t, logger),
-				ReadTimeout: 10 * time.Second,
-			}
-			serveDone := make(chan struct{})
-			go func() {
-				defer close(serveDone)
-				err := srv.ListenAndServe()
-				if err != nil && !xerrors.Is(err, http.ErrServerClosed) {
-					t.Error("HTTP server error:", err)
-				}
-			}()
-			t.Cleanup(func() {
-				_ = srv.Close()
-				<-serveDone
-			})
+			topo.Server.StartServer(t, logger, *serverListenAddr)
 			// no exit
 
 		case "client":
@@ -313,122 +289,13 @@
 	return startSubprocess(t, clientName, netNS, flags)
 }
 
-// startSubprocess starts a subprocess with the given flags and returns a
-// channel that will receive the error when the subprocess exits. The returned
-// function can be used to close the subprocess.
+// startSubprocess launches the test binary with the same flags as the test, but
+// with additional flags added.
 //
-// Do not call close then wait on the channel. Use the returned value from the
-// function instead in this case.
+// See integration.ExecBackground for more details.
 func startSubprocess(t *testing.T, processName string, netNS *os.File, flags []string) (<-chan error, func() error) {
 	name := os.Args[0]
 	// Always use verbose mode since it gets piped to the parent test anyways.
 	args := append(os.Args[1:], append([]string{"-test.v=true"}, flags...)...)
-
-	if netNS != nil {
-		// We use nsenter to enter the namespace.
-		// We can't use `setns` easily from Golang in the parent process because
-		// you can't execute the syscall in the forked child thread before it
-		// execs.
-		// We can't use `setns` easily from Golang in the child process because
-		// by the time you call it, the process has already created multiple
-		// threads.
-		args = append([]string{"--net=/proc/self/fd/3", name}, args...)
-		name = "nsenter"
-	}
-
-	cmd := exec.Command(name, args...)
-	if netNS != nil {
-		cmd.ExtraFiles = []*os.File{netNS}
-	}
-
-	out := &testWriter{
-		name: processName,
-		t:    t,
-	}
-	t.Cleanup(out.Flush)
-	cmd.Stdout = out
-	cmd.Stderr = out
-	cmd.SysProcAttr = &syscall.SysProcAttr{
-		Pdeathsig: syscall.SIGTERM,
-	}
-	err := cmd.Start()
-	require.NoError(t, err)
-
-	waitErr := make(chan error, 1)
-	go func() {
-		err := cmd.Wait()
-		waitErr <- err
-		close(waitErr)
-	}()
-
-	closeFn := func() error {
-		_ = cmd.Process.Signal(syscall.SIGTERM)
-		select {
-		case <-time.After(5 * time.Second):
-			_ = cmd.Process.Kill()
-		case err := <-waitErr:
-			return err
-		}
-		return <-waitErr
-	}
-
-	t.Cleanup(func() {
-		select {
-		case err := <-waitErr:
-			if err != nil {
-				t.Logf("subprocess exited: " + err.Error())
-			}
-			return
-		default:
-		}
-
-		_ = closeFn()
-	})
-
-	return waitErr, closeFn
-}
-
-type testWriter struct {
-	mut  sync.Mutex
-	name string
-	t    *testing.T
-
-	capturedLines []string
-}
-
-func (w *testWriter) Write(p []byte) (n int, err error) {
-	w.mut.Lock()
-	defer w.mut.Unlock()
-	str := string(p)
-	split := strings.Split(str, "\n")
-	for _, s := range split {
-		if s == "" {
-			continue
-		}
-
-		// If a line begins with "\s*--- (PASS|FAIL)" or is just PASS or FAIL,
-		// then it's a test result line. We want to capture it and log it later.
-		trimmed := strings.TrimSpace(s)
-		if strings.HasPrefix(trimmed, "--- PASS") || strings.HasPrefix(trimmed, "--- FAIL") || trimmed == "PASS" || trimmed == "FAIL" {
-			// Also fail the test if we see a FAIL line.
-			if strings.Contains(trimmed, "FAIL") {
-				w.t.Errorf("subprocess logged test failure: %s: \t%s", w.name, s)
-			}
-
-			w.capturedLines = append(w.capturedLines, s)
-			continue
-		}
-
-		w.t.Logf("%s output: \t%s", w.name, s)
-	}
-	return len(p), nil
-}
-
-func (w *testWriter) Flush() {
-	w.mut.Lock()
-	defer w.mut.Unlock()
-	for _, s := range w.capturedLines {
-		w.t.Logf("%s output: \t%s", w.name, s)
-	}
-	w.capturedLines = nil
+	return integration.ExecBackground(t, processName, netNS, name, args)
 }