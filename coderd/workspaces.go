package coderd

import (
	"context"
	"database/sql"
	"encoding/json"
	"errors"
	"fmt"
	"net/http"
	"strconv"
	"time"

	"github.com/go-chi/chi/v5"
	"github.com/google/uuid"
	"golang.org/x/exp/slices"
	"golang.org/x/xerrors"

	"cdr.dev/slog"
	"github.com/coder/coder/coderd/audit"
	"github.com/coder/coder/coderd/database"
	"github.com/coder/coder/coderd/httpapi"
	"github.com/coder/coder/coderd/httpmw"
	"github.com/coder/coder/coderd/rbac"
	"github.com/coder/coder/coderd/schedule"
	"github.com/coder/coder/coderd/searchquery"
	"github.com/coder/coder/coderd/telemetry"
	"github.com/coder/coder/coderd/util/ptr"
	"github.com/coder/coder/coderd/wsbuilder"
	"github.com/coder/coder/codersdk"
	"github.com/coder/coder/codersdk/agentsdk"
)

var (
<<<<<<< HEAD
	ttlMin = time.Minute            //nolint:revive // min here means 'minimum' not 'minutes'
	ttlMax = 4 * 7 * 24 * time.Hour // 4 weeks

	errTTLMin              = xerrors.New("time until shutdown must be at least one minute")
	errTTLMax              = xerrors.New("time until shutdown must be less than 28 days")
=======
	ttlMin = time.Minute //nolint:revive // min here means 'minimum' not 'minutes'
	ttlMax = 30 * 24 * time.Hour

	errTTLMin              = xerrors.New("time until shutdown must be at least one minute")
	errTTLMax              = xerrors.New("time until shutdown must be less than 30 days")
>>>>>>> 4821e2e6
	errDeadlineTooSoon     = xerrors.New("new deadline must be at least 30 minutes in the future")
	errDeadlineBeforeStart = xerrors.New("new deadline must be before workspace start time")
)

// @Summary Get workspace metadata by ID
// @ID get-workspace-metadata-by-id
// @Security CoderSessionToken
// @Produce json
// @Tags Workspaces
// @Param workspace path string true "Workspace ID" format(uuid)
// @Param include_deleted query bool false "Return data instead of HTTP 404 if the workspace is deleted"
// @Success 200 {object} codersdk.Workspace
// @Router /workspaces/{workspace} [get]
func (api *API) workspace(rw http.ResponseWriter, r *http.Request) {
	ctx := r.Context()
	workspace := httpmw.WorkspaceParam(r)

	var (
		deletedStr  = r.URL.Query().Get("include_deleted")
		showDeleted = false
	)
	if deletedStr != "" {
		var err error
		showDeleted, err = strconv.ParseBool(deletedStr)
		if err != nil {
			httpapi.Write(ctx, rw, http.StatusBadRequest, codersdk.Response{
				Message: fmt.Sprintf("Invalid boolean value %q for \"include_deleted\" query param.", deletedStr),
				Validations: []codersdk.ValidationError{
					{Field: "deleted", Detail: "Must be a valid boolean"},
				},
			})
			return
		}
	}
	if workspace.Deleted && !showDeleted {
		httpapi.Write(ctx, rw, http.StatusGone, codersdk.Response{
			Message: fmt.Sprintf("Workspace %q was deleted, you can view this workspace by specifying '?deleted=true' and trying again.", workspace.ID.String()),
		})
		return
	}

	data, err := api.workspaceData(ctx, []database.Workspace{workspace})
	if err != nil {
		httpapi.Write(ctx, rw, http.StatusInternalServerError, codersdk.Response{
			Message: "Internal error fetching workspace resources.",
			Detail:  err.Error(),
		})
		return
	}

	httpapi.Write(ctx, rw, http.StatusOK, convertWorkspace(
		workspace,
		data.builds[0],
		data.templates[0],
		findUser(workspace.OwnerID, data.users),
	))
}

// workspaces returns all workspaces a user can read.
// Optional filters with query params
//
// @Summary List workspaces
// @ID list-workspaces
// @Security CoderSessionToken
// @Produce json
// @Tags Workspaces
// @Param q query string false "Search query in the format `key:value`. Available keys are: owner, template, name, status, has-agent, deleting_by."
// @Param limit query int false "Page limit"
// @Param offset query int false "Page offset"
// @Success 200 {object} codersdk.WorkspacesResponse
// @Router /workspaces [get]
func (api *API) workspaces(rw http.ResponseWriter, r *http.Request) {
	ctx := r.Context()
	apiKey := httpmw.APIKey(r)

	page, ok := parsePagination(rw, r)
	if !ok {
		return
	}

	queryStr := r.URL.Query().Get("q")
	filter, postFilter, errs := searchquery.Workspaces(queryStr, page, api.AgentInactiveDisconnectTimeout)
	if len(errs) > 0 {
		httpapi.Write(ctx, rw, http.StatusBadRequest, codersdk.Response{
			Message:     "Invalid workspace search query.",
			Validations: errs,
		})
		return
	}

	if filter.OwnerUsername == "me" {
		filter.OwnerID = apiKey.UserID
		filter.OwnerUsername = ""
	}

	// Workspaces do not have ACL columns.
	prepared, err := api.HTTPAuth.AuthorizeSQLFilter(r, rbac.ActionRead, rbac.ResourceWorkspace.Type)
	if err != nil {
		httpapi.Write(ctx, rw, http.StatusInternalServerError, codersdk.Response{
			Message: "Internal error preparing sql filter.",
			Detail:  err.Error(),
		})
		return
	}

	workspaceRows, err := api.Database.GetAuthorizedWorkspaces(ctx, filter, prepared)
	if err != nil {
		httpapi.Write(ctx, rw, http.StatusInternalServerError, codersdk.Response{
			Message: "Internal error fetching workspaces.",
			Detail:  err.Error(),
		})
		return
	}
	if len(workspaceRows) == 0 {
		httpapi.Write(ctx, rw, http.StatusOK, codersdk.WorkspacesResponse{
			Workspaces: []codersdk.Workspace{},
			Count:      0,
		})
		return
	}

	workspaces := database.ConvertWorkspaceRows(workspaceRows)

	data, err := api.workspaceData(ctx, workspaces)
	if err != nil {
		httpapi.Write(ctx, rw, http.StatusInternalServerError, codersdk.Response{
			Message: "Internal error fetching workspace resources.",
			Detail:  err.Error(),
		})
		return
	}

	wss, err := convertWorkspaces(workspaces, data)
	if err != nil {
		httpapi.Write(ctx, rw, http.StatusInternalServerError, codersdk.Response{
			Message: "Internal error converting workspaces.",
			Detail:  err.Error(),
		})
		return
	}

	var filteredWorkspaces []codersdk.Workspace
	// apply post filters, if they exist
	if postFilter.DeletingBy == nil {
		filteredWorkspaces = append(filteredWorkspaces, wss...)
	} else {
		for _, v := range wss {
			if v.DeletingAt == nil {
				continue
			}
			// get the beginning of the day on which deletion is scheduled
			truncatedDeletionAt := time.Date(v.DeletingAt.Year(), v.DeletingAt.Month(), v.DeletingAt.Day(), 0, 0, 0, 0, v.DeletingAt.Location())
			if truncatedDeletionAt.After(*postFilter.DeletingBy) {
				continue
			}
			filteredWorkspaces = append(filteredWorkspaces, v)
		}
	}

	httpapi.Write(ctx, rw, http.StatusOK, codersdk.WorkspacesResponse{
		Workspaces: filteredWorkspaces,
		Count:      int(workspaceRows[0].Count),
	})
}

// @Summary Get workspace metadata by user and workspace name
// @ID get-workspace-metadata-by-user-and-workspace-name
// @Security CoderSessionToken
// @Produce json
// @Tags Workspaces
// @Param user path string true "User ID, name, or me"
// @Param workspacename path string true "Workspace name"
// @Param include_deleted query bool false "Return data instead of HTTP 404 if the workspace is deleted"
// @Success 200 {object} codersdk.Workspace
// @Router /users/{user}/workspace/{workspacename} [get]
func (api *API) workspaceByOwnerAndName(rw http.ResponseWriter, r *http.Request) {
	ctx := r.Context()
	owner := httpmw.UserParam(r)
	workspaceName := chi.URLParam(r, "workspacename")

	includeDeleted := false
	if s := r.URL.Query().Get("include_deleted"); s != "" {
		var err error
		includeDeleted, err = strconv.ParseBool(s)
		if err != nil {
			httpapi.Write(ctx, rw, http.StatusBadRequest, codersdk.Response{
				Message: fmt.Sprintf("Invalid boolean value %q for \"include_deleted\" query param.", s),
				Validations: []codersdk.ValidationError{
					{Field: "include_deleted", Detail: "Must be a valid boolean"},
				},
			})
			return
		}
	}

	workspace, err := api.Database.GetWorkspaceByOwnerIDAndName(ctx, database.GetWorkspaceByOwnerIDAndNameParams{
		OwnerID: owner.ID,
		Name:    workspaceName,
	})
	if includeDeleted && errors.Is(err, sql.ErrNoRows) {
		workspace, err = api.Database.GetWorkspaceByOwnerIDAndName(ctx, database.GetWorkspaceByOwnerIDAndNameParams{
			OwnerID: owner.ID,
			Name:    workspaceName,
			Deleted: includeDeleted,
		})
	}
	if httpapi.Is404Error(err) {
		httpapi.ResourceNotFound(rw)
		return
	}
	if err != nil {
		httpapi.Write(ctx, rw, http.StatusInternalServerError, codersdk.Response{
			Message: "Internal error fetching workspace by name.",
			Detail:  err.Error(),
		})
		return
	}

	data, err := api.workspaceData(ctx, []database.Workspace{workspace})
	if err != nil {
		httpapi.Write(ctx, rw, http.StatusInternalServerError, codersdk.Response{
			Message: "Internal error fetching workspace resources.",
			Detail:  err.Error(),
		})
		return
	}

	if len(data.builds) == 0 || len(data.templates) == 0 {
		httpapi.ResourceNotFound(rw)
		return
	}

	httpapi.Write(ctx, rw, http.StatusOK, convertWorkspace(
		workspace,
		data.builds[0],
		data.templates[0],
		findUser(workspace.OwnerID, data.users),
	))
}

// Create a new workspace for the currently authenticated user.
//
// @Summary Create user workspace by organization
// @ID create-user-workspace-by-organization
// @Security CoderSessionToken
// @Accept json
// @Produce json
// @Tags Workspaces
// @Param organization path string true "Organization ID" format(uuid)
// @Param user path string true "Username, UUID, or me"
// @Param request body codersdk.CreateWorkspaceRequest true "Create workspace request"
// @Success 200 {object} codersdk.Workspace
// @Router /organizations/{organization}/members/{user}/workspaces [post]
func (api *API) postWorkspacesByOrganization(rw http.ResponseWriter, r *http.Request) {
	var (
		ctx                   = r.Context()
		organization          = httpmw.OrganizationParam(r)
		apiKey                = httpmw.APIKey(r)
		auditor               = api.Auditor.Load()
		user                  = httpmw.UserParam(r)
		workspaceResourceInfo = audit.AdditionalFields{
			WorkspaceOwner: user.Username,
		}
	)

	wriBytes, err := json.Marshal(workspaceResourceInfo)
	if err != nil {
		api.Logger.Warn(ctx, "marshal workspace owner name")
	}

	aReq, commitAudit := audit.InitRequest[database.Workspace](rw, &audit.RequestParams{
		Audit:            *auditor,
		Log:              api.Logger,
		Request:          r,
		Action:           database.AuditActionCreate,
		AdditionalFields: wriBytes,
	})

	defer commitAudit()

	// Do this upfront to save work.
	if !api.Authorize(r, rbac.ActionCreate,
		rbac.ResourceWorkspace.InOrg(organization.ID).WithOwner(user.ID.String())) {
		httpapi.ResourceNotFound(rw)
		return
	}

	var createWorkspace codersdk.CreateWorkspaceRequest
	if !httpapi.Read(ctx, rw, r, &createWorkspace) {
		return
	}

	template, err := api.Database.GetTemplateByID(ctx, createWorkspace.TemplateID)
	if errors.Is(err, sql.ErrNoRows) {
		httpapi.Write(ctx, rw, http.StatusBadRequest, codersdk.Response{
			Message: fmt.Sprintf("Template %q doesn't exist.", createWorkspace.TemplateID.String()),
			Validations: []codersdk.ValidationError{{
				Field:  "template_id",
				Detail: "template not found",
			}},
		})
		return
	}
	if err != nil {
		httpapi.Write(ctx, rw, http.StatusInternalServerError, codersdk.Response{
			Message: "Internal error fetching template.",
			Detail:  err.Error(),
		})
		return
	}
	if template.Deleted {
		httpapi.Write(ctx, rw, http.StatusNotFound, codersdk.Response{
			Message: fmt.Sprintf("Template %q has been deleted!", template.Name),
		})
		return
	}

	if organization.ID != template.OrganizationID {
		httpapi.Write(ctx, rw, http.StatusUnauthorized, codersdk.Response{
			Message: fmt.Sprintf("Template is not in organization %q.", organization.Name),
		})
		return
	}

	dbAutostartSchedule, err := validWorkspaceSchedule(createWorkspace.AutostartSchedule)
	if err != nil {
		httpapi.Write(ctx, rw, http.StatusBadRequest, codersdk.Response{
			Message:     "Invalid Autostart Schedule.",
			Validations: []codersdk.ValidationError{{Field: "schedule", Detail: err.Error()}},
		})
		return
	}

	templateSchedule, err := (*api.TemplateScheduleStore.Load()).Get(ctx, api.Database, template.ID)
	if err != nil {
		httpapi.Write(ctx, rw, http.StatusInternalServerError, codersdk.Response{
			Message: "Internal error fetching template schedule.",
			Detail:  err.Error(),
		})
		return
	}

	maxTTL := templateSchedule.MaxTTL
	if templateSchedule.UseRestartRequirement {
		// If we're using restart requirements, there isn't a max TTL.
		maxTTL = 0
	}

	dbTTL, err := validWorkspaceTTLMillis(createWorkspace.TTLMillis, templateSchedule.DefaultTTL, maxTTL)
	if err != nil {
		httpapi.Write(ctx, rw, http.StatusBadRequest, codersdk.Response{
			Message:     "Invalid Workspace Time to Shutdown.",
			Validations: []codersdk.ValidationError{{Field: "ttl_ms", Detail: err.Error()}},
		})
		return
	}

	// TODO: This should be a system call as the actor might not be able to
	// read other workspaces. Ideally we check the error on create and look for
	// a postgres conflict error.
	workspace, err := api.Database.GetWorkspaceByOwnerIDAndName(ctx, database.GetWorkspaceByOwnerIDAndNameParams{
		OwnerID: user.ID,
		Name:    createWorkspace.Name,
	})
	if err == nil {
		// If the workspace already exists, don't allow creation.
		httpapi.Write(ctx, rw, http.StatusConflict, codersdk.Response{
			Message: fmt.Sprintf("Workspace %q already exists.", createWorkspace.Name),
			Validations: []codersdk.ValidationError{{
				Field:  "name",
				Detail: "This value is already in use and should be unique.",
			}},
		})
		return
	}
	if err != nil && !errors.Is(err, sql.ErrNoRows) {
		httpapi.Write(ctx, rw, http.StatusInternalServerError, codersdk.Response{
			Message: fmt.Sprintf("Internal error fetching workspace by name %q.", createWorkspace.Name),
			Detail:  err.Error(),
		})
		return
	}

	var (
		provisionerJob *database.ProvisionerJob
		workspaceBuild *database.WorkspaceBuild
	)
	err = api.Database.InTx(func(db database.Store) error {
		now := database.Now()
		// Workspaces are created without any versions.
		workspace, err = db.InsertWorkspace(ctx, database.InsertWorkspaceParams{
			ID:                uuid.New(),
			CreatedAt:         now,
			UpdatedAt:         now,
			OwnerID:           user.ID,
			OrganizationID:    template.OrganizationID,
			TemplateID:        template.ID,
			Name:              createWorkspace.Name,
			AutostartSchedule: dbAutostartSchedule,
			Ttl:               dbTTL,
			// The workspaces page will sort by last used at, and it's useful to
			// have the newly created workspace at the top of the list!
			LastUsedAt: database.Now(),
		})
		if err != nil {
			return xerrors.Errorf("insert workspace: %w", err)
		}

		builder := wsbuilder.New(workspace, database.WorkspaceTransitionStart).
			Reason(database.BuildReasonInitiator).
			Initiator(apiKey.UserID).
			ActiveVersion().
			RichParameterValues(createWorkspace.RichParameterValues)
		workspaceBuild, provisionerJob, err = builder.Build(
			ctx, db, func(action rbac.Action, object rbac.Objecter) bool {
				return api.Authorize(r, action, object)
			})
		return err
	}, nil)
	var bldErr wsbuilder.BuildError
	if xerrors.As(err, &bldErr) {
		httpapi.Write(ctx, rw, bldErr.Status, codersdk.Response{
			Message: bldErr.Message,
			Detail:  bldErr.Error(),
		})
		return
	}
	if err != nil {
		httpapi.Write(ctx, rw, http.StatusInternalServerError, codersdk.Response{
			Message: "Internal error creating workspace.",
			Detail:  err.Error(),
		})
		return
	}
	aReq.New = workspace

	initiator, err := api.Database.GetUserByID(ctx, workspaceBuild.InitiatorID)
	if err != nil {
		httpapi.Write(ctx, rw, http.StatusInternalServerError, codersdk.Response{
			Message: "Internal error fetching user.",
			Detail:  err.Error(),
		})
		return
	}

	api.Telemetry.Report(&telemetry.Snapshot{
		Workspaces:      []telemetry.Workspace{telemetry.ConvertWorkspace(workspace)},
		WorkspaceBuilds: []telemetry.WorkspaceBuild{telemetry.ConvertWorkspaceBuild(*workspaceBuild)},
	})

	users := []database.User{user, initiator}
	apiBuild, err := api.convertWorkspaceBuild(
		*workspaceBuild,
		workspace,
		database.GetProvisionerJobsByIDsWithQueuePositionRow{
			ProvisionerJob: *provisionerJob,
			QueuePosition:  0,
		},
		users,
		[]database.WorkspaceResource{},
		[]database.WorkspaceResourceMetadatum{},
		[]database.WorkspaceAgent{},
		[]database.WorkspaceApp{},
		database.TemplateVersion{},
	)
	if err != nil {
		httpapi.Write(ctx, rw, http.StatusInternalServerError, codersdk.Response{
			Message: "Internal error converting workspace build.",
			Detail:  err.Error(),
		})
		return
	}

	httpapi.Write(ctx, rw, http.StatusCreated, convertWorkspace(
		workspace,
		apiBuild,
		template,
		findUser(user.ID, users),
	))
}

// @Summary Update workspace metadata by ID
// @ID update-workspace-metadata-by-id
// @Security CoderSessionToken
// @Accept json
// @Tags Workspaces
// @Param workspace path string true "Workspace ID" format(uuid)
// @Param request body codersdk.UpdateWorkspaceRequest true "Metadata update request"
// @Success 204
// @Router /workspaces/{workspace} [patch]
func (api *API) patchWorkspace(rw http.ResponseWriter, r *http.Request) {
	var (
		ctx               = r.Context()
		workspace         = httpmw.WorkspaceParam(r)
		auditor           = api.Auditor.Load()
		aReq, commitAudit = audit.InitRequest[database.Workspace](rw, &audit.RequestParams{
			Audit:   *auditor,
			Log:     api.Logger,
			Request: r,
			Action:  database.AuditActionWrite,
		})
	)
	defer commitAudit()
	aReq.Old = workspace

	var req codersdk.UpdateWorkspaceRequest
	if !httpapi.Read(ctx, rw, r, &req) {
		return
	}

	if req.Name == "" || req.Name == workspace.Name {
		aReq.New = workspace
		// Nothing changed, optionally this could be an error.
		rw.WriteHeader(http.StatusNoContent)
		return
	}

	// The reason we double check here is in case more fields can be
	// patched in the future, it's enough if one changes.
	name := workspace.Name
	if req.Name != "" || req.Name != workspace.Name {
		name = req.Name
	}

	newWorkspace, err := api.Database.UpdateWorkspace(ctx, database.UpdateWorkspaceParams{
		ID:   workspace.ID,
		Name: name,
	})
	if err != nil {
		// The query protects against updating deleted workspaces and
		// the existence of the workspace is checked in the request,
		// if we get ErrNoRows it means the workspace was deleted.
		//
		// We could do this check earlier but we'd need to start a
		// transaction.
		if errors.Is(err, sql.ErrNoRows) {
			httpapi.Write(ctx, rw, http.StatusMethodNotAllowed, codersdk.Response{
				Message: fmt.Sprintf("Workspace %q is deleted and cannot be updated.", workspace.Name),
			})
			return
		}
		// Check if the name was already in use.
		if database.IsUniqueViolation(err) {
			httpapi.Write(ctx, rw, http.StatusConflict, codersdk.Response{
				Message: fmt.Sprintf("Workspace %q already exists.", req.Name),
				Validations: []codersdk.ValidationError{{
					Field:  "name",
					Detail: "This value is already in use and should be unique.",
				}},
			})
			return
		}
		httpapi.Write(ctx, rw, http.StatusInternalServerError, codersdk.Response{
			Message: "Internal error updating workspace.",
			Detail:  err.Error(),
		})
		return
	}

	api.publishWorkspaceUpdate(ctx, workspace.ID)

	aReq.New = newWorkspace
	rw.WriteHeader(http.StatusNoContent)
}

// @Summary Update workspace autostart schedule by ID
// @ID update-workspace-autostart-schedule-by-id
// @Security CoderSessionToken
// @Accept json
// @Tags Workspaces
// @Param workspace path string true "Workspace ID" format(uuid)
// @Param request body codersdk.UpdateWorkspaceAutostartRequest true "Schedule update request"
// @Success 204
// @Router /workspaces/{workspace}/autostart [put]
func (api *API) putWorkspaceAutostart(rw http.ResponseWriter, r *http.Request) {
	var (
		ctx               = r.Context()
		workspace         = httpmw.WorkspaceParam(r)
		auditor           = api.Auditor.Load()
		aReq, commitAudit = audit.InitRequest[database.Workspace](rw, &audit.RequestParams{
			Audit:   *auditor,
			Log:     api.Logger,
			Request: r,
			Action:  database.AuditActionWrite,
		})
	)
	defer commitAudit()
	aReq.Old = workspace

	var req codersdk.UpdateWorkspaceAutostartRequest
	if !httpapi.Read(ctx, rw, r, &req) {
		return
	}

	dbSched, err := validWorkspaceSchedule(req.Schedule)
	if err != nil {
		httpapi.Write(ctx, rw, http.StatusBadRequest, codersdk.Response{
			Message:     "Invalid autostart schedule.",
			Validations: []codersdk.ValidationError{{Field: "schedule", Detail: err.Error()}},
		})
		return
	}

	// Check if the template allows users to configure autostart.
	templateSchedule, err := (*api.TemplateScheduleStore.Load()).Get(ctx, api.Database, workspace.TemplateID)
	if err != nil {
		httpapi.Write(ctx, rw, http.StatusInternalServerError, codersdk.Response{
			Message: "Internal error getting template schedule options.",
			Detail:  err.Error(),
		})
		return
	}
	if !templateSchedule.UserAutostartEnabled {
		httpapi.Write(ctx, rw, http.StatusBadRequest, codersdk.Response{
			Message:     "Autostart is not allowed for workspaces using this template.",
			Validations: []codersdk.ValidationError{{Field: "schedule", Detail: "Autostart is not allowed for workspaces using this template."}},
		})
		return
	}

	err = api.Database.UpdateWorkspaceAutostart(ctx, database.UpdateWorkspaceAutostartParams{
		ID:                workspace.ID,
		AutostartSchedule: dbSched,
	})
	if err != nil {
		httpapi.Write(ctx, rw, http.StatusInternalServerError, codersdk.Response{
			Message: "Internal error updating workspace autostart schedule.",
			Detail:  err.Error(),
		})
		return
	}

	newWorkspace := workspace
	newWorkspace.AutostartSchedule = dbSched
	aReq.New = newWorkspace

	rw.WriteHeader(http.StatusNoContent)
}

// @Summary Update workspace TTL by ID
// @ID update-workspace-ttl-by-id
// @Security CoderSessionToken
// @Accept json
// @Tags Workspaces
// @Param workspace path string true "Workspace ID" format(uuid)
// @Param request body codersdk.UpdateWorkspaceTTLRequest true "Workspace TTL update request"
// @Success 204
// @Router /workspaces/{workspace}/ttl [put]
func (api *API) putWorkspaceTTL(rw http.ResponseWriter, r *http.Request) {
	var (
		ctx               = r.Context()
		workspace         = httpmw.WorkspaceParam(r)
		auditor           = api.Auditor.Load()
		aReq, commitAudit = audit.InitRequest[database.Workspace](rw, &audit.RequestParams{
			Audit:   *auditor,
			Log:     api.Logger,
			Request: r,
			Action:  database.AuditActionWrite,
		})
	)
	defer commitAudit()
	aReq.Old = workspace

	var req codersdk.UpdateWorkspaceTTLRequest
	if !httpapi.Read(ctx, rw, r, &req) {
		return
	}

	var dbTTL sql.NullInt64

	err := api.Database.InTx(func(s database.Store) error {
		templateSchedule, err := (*api.TemplateScheduleStore.Load()).Get(ctx, s, workspace.TemplateID)
		if err != nil {
			return xerrors.Errorf("get template schedule: %w", err)
		}
		if !templateSchedule.UserAutostopEnabled {
			return codersdk.ValidationError{Field: "ttl_ms", Detail: "Custom autostop TTL is not allowed for workspaces using this template."}
		}

		maxTTL := templateSchedule.MaxTTL
		if templateSchedule.UseRestartRequirement {
			// If we're using restart requirements, there isn't a max TTL.
			maxTTL = 0
		}

		// don't override 0 ttl with template default here because it indicates
		// disabled autostop
		var validityErr error
		dbTTL, validityErr = validWorkspaceTTLMillis(req.TTLMillis, 0, maxTTL)
		if validityErr != nil {
			return codersdk.ValidationError{Field: "ttl_ms", Detail: validityErr.Error()}
		}
		if err := s.UpdateWorkspaceTTL(ctx, database.UpdateWorkspaceTTLParams{
			ID:  workspace.ID,
			Ttl: dbTTL,
		}); err != nil {
			return xerrors.Errorf("update workspace time until shutdown: %w", err)
		}

		return nil
	}, nil)
	if err != nil {
		resp := codersdk.Response{
			Message: "Error updating workspace time until shutdown.",
		}
		var validErr codersdk.ValidationError
		if errors.As(err, &validErr) {
			resp.Validations = []codersdk.ValidationError{validErr}
			httpapi.Write(ctx, rw, http.StatusBadRequest, resp)
			return
		}

		resp.Detail = err.Error()
		httpapi.Write(ctx, rw, http.StatusInternalServerError, resp)
		return
	}

	newWorkspace := workspace
	newWorkspace.Ttl = dbTTL
	aReq.New = newWorkspace

	rw.WriteHeader(http.StatusNoContent)
}

// @Summary Update workspace lock by id.
// @ID update-workspace-lock-by-id
// @Security CoderSessionToken
// @Accept json
// @Produce json
// @Tags Workspaces
// @Param workspace path string true "Workspace ID" format(uuid)
// @Param request body codersdk.UpdateWorkspaceLock true "Lock or unlock a workspace"
// @Success 200 {object} codersdk.Response
// @Router /workspaces/{workspace}/lock [put]
func (api *API) putWorkspaceLock(rw http.ResponseWriter, r *http.Request) {
	ctx := r.Context()
	workspace := httpmw.WorkspaceParam(r)

	var req codersdk.UpdateWorkspaceLock
	if !httpapi.Read(ctx, rw, r, &req) {
		return
	}

	code := http.StatusOK
	resp := codersdk.Response{}

	// If the workspace is already in the desired state do nothing!
	if workspace.LockedAt.Valid == req.Lock {
		httpapi.Write(ctx, rw, http.StatusNotModified, codersdk.Response{
			Message: "Nothing to do!",
		})
		return
	}

	lockedAt := sql.NullTime{
		Valid: req.Lock,
	}
	if req.Lock {
		lockedAt.Time = database.Now()
	}

	err := api.Database.UpdateWorkspaceLockedAt(ctx, database.UpdateWorkspaceLockedAtParams{
		ID:       workspace.ID,
		LockedAt: lockedAt,
	})
	if err != nil {
		httpapi.Write(ctx, rw, http.StatusInternalServerError, codersdk.Response{
			Message: "Internal error updating workspace locked status.",
			Detail:  err.Error(),
		})
		return
	}

	// TODO should we kick off a build to stop the workspace if it's started
	// from this endpoint? I'm leaning no to keep things simple and kick
	// the responsibility back to the client.
	httpapi.Write(ctx, rw, code, resp)
}

// @Summary Extend workspace deadline by ID
// @ID extend-workspace-deadline-by-id
// @Security CoderSessionToken
// @Accept json
// @Produce json
// @Tags Workspaces
// @Param workspace path string true "Workspace ID" format(uuid)
// @Param request body codersdk.PutExtendWorkspaceRequest true "Extend deadline update request"
// @Success 200 {object} codersdk.Response
// @Router /workspaces/{workspace}/extend [put]
func (api *API) putExtendWorkspace(rw http.ResponseWriter, r *http.Request) {
	ctx := r.Context()
	workspace := httpmw.WorkspaceParam(r)

	var req codersdk.PutExtendWorkspaceRequest
	if !httpapi.Read(ctx, rw, r, &req) {
		return
	}

	code := http.StatusOK
	resp := codersdk.Response{}

	err := api.Database.InTx(func(s database.Store) error {
		build, err := s.GetLatestWorkspaceBuildByWorkspaceID(ctx, workspace.ID)
		if err != nil {
			code = http.StatusInternalServerError
			resp.Message = "Error fetching workspace build."
			return xerrors.Errorf("get latest workspace build: %w", err)
		}

		job, err := s.GetProvisionerJobByID(ctx, build.JobID)
		if err != nil {
			code = http.StatusInternalServerError
			resp.Message = "Error fetching workspace provisioner job."
			return xerrors.Errorf("get provisioner job: %w", err)
		}

		if build.Transition != database.WorkspaceTransitionStart {
			code = http.StatusConflict
			resp.Message = "Workspace must be started, current status: " + string(build.Transition)
			return xerrors.Errorf("workspace must be started, current status: %s", build.Transition)
		}

		if !job.CompletedAt.Valid {
			code = http.StatusConflict
			resp.Message = "Workspace is still building!"
			return xerrors.Errorf("workspace is still building")
		}

		if build.Deadline.IsZero() {
			code = http.StatusConflict
			resp.Message = "Workspace shutdown is manual."
			return xerrors.Errorf("workspace shutdown is manual")
		}

		newDeadline := req.Deadline.UTC()
		if err := validWorkspaceDeadline(job.CompletedAt.Time, newDeadline); err != nil {
			// NOTE(Cian): Putting the error in the Message field on request from the FE folks.
			// Normally, we would put the validation error in Validations, but this endpoint is
			// not tied to a form or specific named user input on the FE.
			code = http.StatusBadRequest
			resp.Message = "Cannot extend workspace: " + err.Error()
			return err
		}
		if !build.MaxDeadline.IsZero() && newDeadline.After(build.MaxDeadline) {
			code = http.StatusBadRequest
			resp.Message = "Cannot extend workspace beyond max deadline."
			return xerrors.New("Cannot extend workspace: deadline is beyond max deadline imposed by template")
		}

		if _, err := s.UpdateWorkspaceBuildByID(ctx, database.UpdateWorkspaceBuildByIDParams{
			ID:               build.ID,
			UpdatedAt:        build.UpdatedAt,
			ProvisionerState: build.ProvisionerState,
			Deadline:         newDeadline,
			MaxDeadline:      build.MaxDeadline,
		}); err != nil {
			code = http.StatusInternalServerError
			resp.Message = "Failed to extend workspace deadline."
			return xerrors.Errorf("update workspace build: %w", err)
		}
		resp.Message = "Deadline updated to " + newDeadline.Format(time.RFC3339) + "."

		return nil
	}, nil)
	if err != nil {
		api.Logger.Info(ctx, "extending workspace", slog.Error(err))
	}
	api.publishWorkspaceUpdate(ctx, workspace.ID)
	httpapi.Write(ctx, rw, code, resp)
}

// @Summary Watch workspace by ID
// @ID watch-workspace-by-id
// @Security CoderSessionToken
// @Produce text/event-stream
// @Tags Workspaces
// @Param workspace path string true "Workspace ID" format(uuid)
// @Success 200 {object} codersdk.Response
// @Router /workspaces/{workspace}/watch [get]
func (api *API) watchWorkspace(rw http.ResponseWriter, r *http.Request) {
	ctx := r.Context()
	workspace := httpmw.WorkspaceParam(r)

	sendEvent, senderClosed, err := httpapi.ServerSentEventSender(rw, r)
	if err != nil {
		httpapi.Write(ctx, rw, http.StatusInternalServerError, codersdk.Response{
			Message: "Internal error setting up server-sent events.",
			Detail:  err.Error(),
		})
		return
	}
	// Prevent handler from returning until the sender is closed.
	defer func() {
		<-senderClosed
	}()

	sendUpdate := func(_ context.Context, _ []byte) {
		workspace, err := api.Database.GetWorkspaceByID(ctx, workspace.ID)
		if err != nil {
			_ = sendEvent(ctx, codersdk.ServerSentEvent{
				Type: codersdk.ServerSentEventTypeError,
				Data: codersdk.Response{
					Message: "Internal error fetching workspace.",
					Detail:  err.Error(),
				},
			})
			return
		}

		data, err := api.workspaceData(ctx, []database.Workspace{workspace})
		if err != nil {
			_ = sendEvent(ctx, codersdk.ServerSentEvent{
				Type: codersdk.ServerSentEventTypeError,
				Data: codersdk.Response{
					Message: "Internal error fetching workspace data.",
					Detail:  err.Error(),
				},
			})
			return
		}

		_ = sendEvent(ctx, codersdk.ServerSentEvent{
			Type: codersdk.ServerSentEventTypeData,
			Data: convertWorkspace(
				workspace,
				data.builds[0],
				data.templates[0],
				findUser(workspace.OwnerID, data.users),
			),
		})
	}

	cancelWorkspaceSubscribe, err := api.Pubsub.Subscribe(codersdk.WorkspaceNotifyChannel(workspace.ID), sendUpdate)
	if err != nil {
		_ = sendEvent(ctx, codersdk.ServerSentEvent{
			Type: codersdk.ServerSentEventTypeError,
			Data: codersdk.Response{
				Message: "Internal error subscribing to workspace events.",
				Detail:  err.Error(),
			},
		})
		return
	}
	defer cancelWorkspaceSubscribe()

	// This is required to show whether the workspace is up-to-date.
	cancelTemplateSubscribe, err := api.Pubsub.Subscribe(watchTemplateChannel(workspace.TemplateID), sendUpdate)
	if err != nil {
		_ = sendEvent(ctx, codersdk.ServerSentEvent{
			Type: codersdk.ServerSentEventTypeError,
			Data: codersdk.Response{
				Message: "Internal error subscribing to template events.",
				Detail:  err.Error(),
			},
		})
		return
	}
	defer cancelTemplateSubscribe()

	// An initial ping signals to the request that the server is now ready
	// and the client can begin servicing a channel with data.
	_ = sendEvent(ctx, codersdk.ServerSentEvent{
		Type: codersdk.ServerSentEventTypePing,
	})

	for {
		select {
		case <-ctx.Done():
			return
		case <-senderClosed:
			return
		}
	}
}

type workspaceData struct {
	templates []database.Template
	builds    []codersdk.WorkspaceBuild
	users     []database.User
}

func (api *API) workspaceData(ctx context.Context, workspaces []database.Workspace) (workspaceData, error) {
	workspaceIDs := make([]uuid.UUID, 0, len(workspaces))
	templateIDs := make([]uuid.UUID, 0, len(workspaces))
	for _, workspace := range workspaces {
		workspaceIDs = append(workspaceIDs, workspace.ID)
		templateIDs = append(templateIDs, workspace.TemplateID)
	}

	templates, err := api.Database.GetTemplatesWithFilter(ctx, database.GetTemplatesWithFilterParams{
		IDs: templateIDs,
	})
	if err != nil && !errors.Is(err, sql.ErrNoRows) {
		return workspaceData{}, xerrors.Errorf("get templates: %w", err)
	}

	builds, err := api.Database.GetLatestWorkspaceBuildsByWorkspaceIDs(ctx, workspaceIDs)
	if err != nil && !errors.Is(err, sql.ErrNoRows) {
		return workspaceData{}, xerrors.Errorf("get workspace builds: %w", err)
	}

	data, err := api.workspaceBuildsData(ctx, workspaces, builds)
	if err != nil {
		return workspaceData{}, xerrors.Errorf("get workspace builds data: %w", err)
	}

	apiBuilds, err := api.convertWorkspaceBuilds(
		builds,
		workspaces,
		data.jobs,
		data.users,
		data.resources,
		data.metadata,
		data.agents,
		data.apps,
		data.templateVersions,
	)
	if err != nil {
		return workspaceData{}, xerrors.Errorf("convert workspace builds: %w", err)
	}

	return workspaceData{
		templates: templates,
		builds:    apiBuilds,
		users:     data.users,
	}, nil
}

func convertWorkspaces(workspaces []database.Workspace, data workspaceData) ([]codersdk.Workspace, error) {
	buildByWorkspaceID := map[uuid.UUID]codersdk.WorkspaceBuild{}
	for _, workspaceBuild := range data.builds {
		buildByWorkspaceID[workspaceBuild.WorkspaceID] = workspaceBuild
	}
	templateByID := map[uuid.UUID]database.Template{}
	for _, template := range data.templates {
		templateByID[template.ID] = template
	}
	userByID := map[uuid.UUID]database.User{}
	for _, user := range data.users {
		userByID[user.ID] = user
	}

	apiWorkspaces := make([]codersdk.Workspace, 0, len(workspaces))
	for _, workspace := range workspaces {
		build, exists := buildByWorkspaceID[workspace.ID]
		if !exists {
			return nil, xerrors.Errorf("build not found for workspace %q", workspace.Name)
		}
		template, exists := templateByID[workspace.TemplateID]
		if !exists {
			return nil, xerrors.Errorf("template not found for workspace %q", workspace.Name)
		}
		owner, exists := userByID[workspace.OwnerID]
		if !exists {
			return nil, xerrors.Errorf("owner not found for workspace: %q", workspace.Name)
		}

		apiWorkspaces = append(apiWorkspaces, convertWorkspace(
			workspace,
			build,
			template,
			&owner,
		))
	}
	return apiWorkspaces, nil
}

func convertWorkspace(
	workspace database.Workspace,
	workspaceBuild codersdk.WorkspaceBuild,
	template database.Template,
	owner *database.User,
) codersdk.Workspace {
	var autostartSchedule *string
	if workspace.AutostartSchedule.Valid {
		autostartSchedule = &workspace.AutostartSchedule.String
	}

	var lockedAt *time.Time
	if workspace.LockedAt.Valid {
		lockedAt = &workspace.LockedAt.Time
	}

	failingAgents := []uuid.UUID{}
	for _, resource := range workspaceBuild.Resources {
		for _, agent := range resource.Agents {
			if !agent.Health.Healthy {
				failingAgents = append(failingAgents, agent.ID)
			}
		}
	}

	var (
		ttlMillis  = convertWorkspaceTTLMillis(workspace.Ttl)
		deletingAt = calculateDeletingAt(workspace, template, workspaceBuild)
	)

	return codersdk.Workspace{
		ID:                                   workspace.ID,
		CreatedAt:                            workspace.CreatedAt,
		UpdatedAt:                            workspace.UpdatedAt,
		OwnerID:                              workspace.OwnerID,
		OwnerName:                            owner.Username,
		OrganizationID:                       workspace.OrganizationID,
		TemplateID:                           workspace.TemplateID,
		LatestBuild:                          workspaceBuild,
		TemplateName:                         template.Name,
		TemplateIcon:                         template.Icon,
		TemplateDisplayName:                  template.DisplayName,
		TemplateAllowUserCancelWorkspaceJobs: template.AllowUserCancelWorkspaceJobs,
		Outdated:                             workspaceBuild.TemplateVersionID.String() != template.ActiveVersionID.String(),
		Name:                                 workspace.Name,
		AutostartSchedule:                    autostartSchedule,
		TTLMillis:                            ttlMillis,
		LastUsedAt:                           workspace.LastUsedAt,
		DeletingAt:                           deletingAt,
		LockedAt:                             lockedAt,
		Health: codersdk.WorkspaceHealth{
			Healthy:       len(failingAgents) == 0,
			FailingAgents: failingAgents,
		},
	}
}

func convertWorkspaceTTLMillis(i sql.NullInt64) *int64 {
	if !i.Valid {
		return nil
	}

	millis := time.Duration(i.Int64).Milliseconds()
	return &millis
}

// Calculate the time of the upcoming workspace deletion, if applicable; otherwise, return nil.
// Workspaces may have impending deletions if InactivityTTL feature is turned on and the workspace is inactive.
func calculateDeletingAt(workspace database.Workspace, template database.Template, build codersdk.WorkspaceBuild) *time.Time {
	inactiveStatuses := []codersdk.WorkspaceStatus{codersdk.WorkspaceStatusStopped, codersdk.WorkspaceStatusCanceled, codersdk.WorkspaceStatusFailed, codersdk.WorkspaceStatusDeleted}
	isInactive := slices.Contains(inactiveStatuses, build.Status)
	// If InactivityTTL is turned off (set to 0) or if the workspace is active, there is no impending deletion
	if template.InactivityTTL == 0 || !isInactive {
		return nil
	}

	return ptr.Ref(workspace.LastUsedAt.Add(time.Duration(template.InactivityTTL) * time.Nanosecond))
}

func validWorkspaceTTLMillis(millis *int64, templateDefault, templateMax time.Duration) (sql.NullInt64, error) {
	if templateDefault == 0 && templateMax != 0 || (templateMax > 0 && templateDefault > templateMax) {
		templateDefault = templateMax
	}

	if ptr.NilOrZero(millis) {
		if templateDefault == 0 {
			if templateMax > 0 {
				return sql.NullInt64{
					Int64: int64(templateMax),
					Valid: true,
				}, nil
			}

			return sql.NullInt64{}, nil
		}

		return sql.NullInt64{
			Int64: int64(templateDefault),
			Valid: true,
		}, nil
	}

	dur := time.Duration(*millis) * time.Millisecond
	truncated := dur.Truncate(time.Minute)
	if truncated < ttlMin {
		return sql.NullInt64{}, errTTLMin
	}

	if truncated > ttlMax {
		return sql.NullInt64{}, errTTLMax
	}

	if templateMax > 0 && truncated > templateMax {
		return sql.NullInt64{}, xerrors.Errorf("time until shutdown must be less than or equal to the template's maximum TTL %q", templateMax.String())
	}

	return sql.NullInt64{
		Valid: true,
		Int64: int64(truncated),
	}, nil
}

func validWorkspaceDeadline(startedAt, newDeadline time.Time) error {
	soon := time.Now().Add(29 * time.Minute)
	if newDeadline.Before(soon) {
		return errDeadlineTooSoon
	}

	// No idea how this could happen.
	if newDeadline.Before(startedAt) {
		return errDeadlineBeforeStart
	}

	return nil
}

func validWorkspaceSchedule(s *string) (sql.NullString, error) {
	if ptr.NilOrEmpty(s) {
		return sql.NullString{}, nil
	}

	_, err := schedule.Weekly(*s)
	if err != nil {
		return sql.NullString{}, err
	}

	return sql.NullString{
		Valid:  true,
		String: *s,
	}, nil
}

func (api *API) publishWorkspaceUpdate(ctx context.Context, workspaceID uuid.UUID) {
	err := api.Pubsub.Publish(codersdk.WorkspaceNotifyChannel(workspaceID), []byte{})
	if err != nil {
		api.Logger.Warn(ctx, "failed to publish workspace update",
			slog.F("workspace_id", workspaceID), slog.Error(err))
	}
}

func (api *API) publishWorkspaceAgentStartupLogsUpdate(ctx context.Context, workspaceAgentID uuid.UUID, m agentsdk.StartupLogsNotifyMessage) {
	b, err := json.Marshal(m)
	if err != nil {
		api.Logger.Warn(ctx, "failed to marshal startup logs notify message", slog.F("workspace_agent_id", workspaceAgentID), slog.Error(err))
	}
	err = api.Pubsub.Publish(agentsdk.StartupLogsNotifyChannel(workspaceAgentID), b)
	if err != nil {
		api.Logger.Warn(ctx, "failed to publish workspace agent startup logs update", slog.F("workspace_agent_id", workspaceAgentID), slog.Error(err))
	}
}<|MERGE_RESOLUTION|>--- conflicted
+++ resolved
@@ -31,19 +31,11 @@
 )
 
 var (
-<<<<<<< HEAD
-	ttlMin = time.Minute            //nolint:revive // min here means 'minimum' not 'minutes'
-	ttlMax = 4 * 7 * 24 * time.Hour // 4 weeks
-
-	errTTLMin              = xerrors.New("time until shutdown must be at least one minute")
-	errTTLMax              = xerrors.New("time until shutdown must be less than 28 days")
-=======
 	ttlMin = time.Minute //nolint:revive // min here means 'minimum' not 'minutes'
 	ttlMax = 30 * 24 * time.Hour
 
 	errTTLMin              = xerrors.New("time until shutdown must be at least one minute")
 	errTTLMax              = xerrors.New("time until shutdown must be less than 30 days")
->>>>>>> 4821e2e6
 	errDeadlineTooSoon     = xerrors.New("new deadline must be at least 30 minutes in the future")
 	errDeadlineBeforeStart = xerrors.New("new deadline must be before workspace start time")
 )
