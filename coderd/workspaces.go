--- conflicted
+++ resolved
@@ -915,13 +915,6 @@
 	}, nil
 }
 
-<<<<<<< HEAD
-func min(x, y int64) int64 {
-	if x < y {
-		return x
-	}
-	return y
-=======
 // workspaceSearchQuery takes a query string and returns the workspace filter.
 // It also can return the list of validation errors to return to the api.
 func workspaceSearchQuery(query string) (database.GetWorkspacesWithFilterParams, []httpapi.Error) {
@@ -998,5 +991,11 @@
 	}
 
 	return parts
->>>>>>> dc1de588
+}
+
+func min(x, y int64) int64 {
+	if x < y {
+		return x
+	}
+	return y
 }