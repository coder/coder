package coderd

import (
	"context"
	"database/sql"
	"encoding/json"
	"errors"
	"fmt"
	"net/http"
	"strconv"
	"time"

	"github.com/go-chi/chi/v5"
	"github.com/google/uuid"
	"github.com/moby/moby/pkg/namesgenerator"
	"golang.org/x/sync/errgroup"
	"golang.org/x/xerrors"
	"nhooyr.io/websocket"
	"nhooyr.io/websocket/wsjson"

	"cdr.dev/slog"

	"github.com/coder/coder/coderd/autobuild/schedule"
	"github.com/coder/coder/coderd/database"
	"github.com/coder/coder/coderd/httpapi"
	"github.com/coder/coder/coderd/httpmw"
	"github.com/coder/coder/coderd/rbac"
	"github.com/coder/coder/coderd/util/ptr"
	"github.com/coder/coder/codersdk"
)

func (api *API) workspace(rw http.ResponseWriter, r *http.Request) {
	workspace := httpmw.WorkspaceParam(r)
	if !api.Authorize(rw, r, rbac.ActionRead, workspace) {
		return
	}

	// The `deleted` query parameter (which defaults to `false`) MUST match the
	// `Deleted` field on the workspace otherwise you will get a 410 Gone.
	var (
		deletedStr  = r.URL.Query().Get("deleted")
		showDeleted = false
	)
	if deletedStr != "" {
		var err error
		showDeleted, err = strconv.ParseBool(deletedStr)
		if err != nil {
			httpapi.Write(rw, http.StatusBadRequest, httpapi.Response{
				Message: fmt.Sprintf("Invalid boolean value %q for \"deleted\" query param", deletedStr),
				Validations: []httpapi.Error{
					{Field: "deleted", Detail: "Must be a valid boolean"},
				},
			})
			return
		}
	}
	if workspace.Deleted && !showDeleted {
		httpapi.Write(rw, http.StatusGone, httpapi.Response{
			Message: fmt.Sprintf("Workspace %q was deleted, you can view this workspace by specifying '?deleted=true' and trying again", workspace.ID.String()),
		})
		return
	}

	build, err := api.Database.GetLatestWorkspaceBuildByWorkspaceID(r.Context(), workspace.ID)
	if err != nil {
		httpapi.Write(rw, http.StatusInternalServerError, httpapi.Response{
			Message: "Internal error fetching workspace build",
			Detail:  err.Error(),
		})
		return
	}
	var (
		group    errgroup.Group
		job      database.ProvisionerJob
		template database.Template
		owner    database.User
	)
	group.Go(func() (err error) {
		job, err = api.Database.GetProvisionerJobByID(r.Context(), build.JobID)
		return err
	})
	group.Go(func() (err error) {
		template, err = api.Database.GetTemplateByID(r.Context(), workspace.TemplateID)
		return err
	})
	group.Go(func() (err error) {
		owner, err = api.Database.GetUserByID(r.Context(), workspace.OwnerID)
		return err
	})
	err = group.Wait()
	if err != nil {
		httpapi.Write(rw, http.StatusInternalServerError, httpapi.Response{
			Message: "Internal error fetching resource",
			Detail:  err.Error(),
		})
		return
	}

	httpapi.Write(rw, http.StatusOK, convertWorkspace(workspace, build, job, template, owner))
}

// workspaces returns all workspaces a user can read.
// Optional filters with query params
func (api *API) workspaces(rw http.ResponseWriter, r *http.Request) {
	apiKey := httpmw.APIKey(r)

	// Empty strings mean no filter
	orgFilter := r.URL.Query().Get("organization_id")
	ownerFilter := r.URL.Query().Get("owner")
	nameFilter := r.URL.Query().Get("name")

	filter := database.GetWorkspacesWithFilterParams{Deleted: false}
	if orgFilter != "" {
		orgID, err := uuid.Parse(orgFilter)
		if err == nil {
			filter.OrganizationID = orgID
		}
	}
	if ownerFilter == "me" {
		filter.OwnerID = apiKey.UserID
	} else if ownerFilter != "" {
		userID, err := uuid.Parse(ownerFilter)
		if err != nil {
			// Maybe it's a username
			user, err := api.Database.GetUserByEmailOrUsername(r.Context(), database.GetUserByEmailOrUsernameParams{
				// Why not just accept 1 arg and use it for both in the sql?
				Username: ownerFilter,
				Email:    ownerFilter,
			})
			if err == nil {
				filter.OwnerID = user.ID
			}
		} else {
			filter.OwnerID = userID
		}
	}
	if nameFilter != "" {
		filter.Name = nameFilter
	}

	workspaces, err := api.Database.GetWorkspacesWithFilter(r.Context(), filter)
	if err != nil {
		httpapi.Write(rw, http.StatusInternalServerError, httpapi.Response{
			Message: "Internal error fetching workspaces",
			Detail:  err.Error(),
		})
		return
	}

	// Only return workspaces the user can read
	workspaces = AuthorizeFilter(api, r, rbac.ActionRead, workspaces)

	apiWorkspaces, err := convertWorkspaces(r.Context(), api.Database, workspaces)
	if err != nil {
		httpapi.Write(rw, http.StatusInternalServerError, httpapi.Response{
			Message: fmt.Sprintf("convert workspaces: %s", err),
		})
		return
	}
	httpapi.Write(rw, http.StatusOK, apiWorkspaces)
}

func (api *API) workspaceByOwnerAndName(rw http.ResponseWriter, r *http.Request) {
	owner := httpmw.UserParam(r)
	workspaceName := chi.URLParam(r, "workspacename")

	workspace, err := api.Database.GetWorkspaceByOwnerIDAndName(r.Context(), database.GetWorkspaceByOwnerIDAndNameParams{
		OwnerID: owner.ID,
		Name:    workspaceName,
	})
	if errors.Is(err, sql.ErrNoRows) {
		// Do not leak information if the workspace exists or not
		httpapi.Forbidden(rw)
		return
	}
	if err != nil {
		httpapi.Write(rw, http.StatusInternalServerError, httpapi.Response{
			Message: "Internal error fetching workspace by name",
			Detail:  err.Error(),
		})
		return
	}
	if !api.Authorize(rw, r, rbac.ActionRead, workspace) {
		return
	}

	build, err := api.Database.GetLatestWorkspaceBuildByWorkspaceID(r.Context(), workspace.ID)
	if err != nil {
		httpapi.Write(rw, http.StatusInternalServerError, httpapi.Response{
			Message: "Internal error fetching workspace build",
			Detail:  err.Error(),
		})
		return
	}
	job, err := api.Database.GetProvisionerJobByID(r.Context(), build.JobID)
	if err != nil {
		httpapi.Write(rw, http.StatusInternalServerError, httpapi.Response{
			Message: "Internal error fetching provisioner job",
			Detail:  err.Error(),
		})
		return
	}
	template, err := api.Database.GetTemplateByID(r.Context(), workspace.TemplateID)
	if err != nil {
		httpapi.Write(rw, http.StatusInternalServerError, httpapi.Response{
			Message: "Internal error fetching template",
			Detail:  err.Error(),
		})
		return
	}

	httpapi.Write(rw, http.StatusOK, convertWorkspace(workspace, build, job, template, owner))
}

// Create a new workspace for the currently authenticated user.
func (api *API) postWorkspacesByOrganization(rw http.ResponseWriter, r *http.Request) {
	organization := httpmw.OrganizationParam(r)
	apiKey := httpmw.APIKey(r)
	if !api.Authorize(rw, r, rbac.ActionCreate,
		rbac.ResourceWorkspace.InOrg(organization.ID).WithOwner(apiKey.UserID.String())) {
		return
	}

	var createWorkspace codersdk.CreateWorkspaceRequest
	if !httpapi.Read(rw, r, &createWorkspace) {
		return
	}

	template, err := api.Database.GetTemplateByID(r.Context(), createWorkspace.TemplateID)
	if errors.Is(err, sql.ErrNoRows) {
		httpapi.Write(rw, http.StatusBadRequest, httpapi.Response{
			Message: fmt.Sprintf("Template %q doesn't exist", createWorkspace.TemplateID.String()),
			Validations: []httpapi.Error{{
				Field:  "template_id",
				Detail: "template not found",
			}},
		})
		return
	}
	if err != nil {
		httpapi.Write(rw, http.StatusInternalServerError, httpapi.Response{
			Message: "Internal error fetching template",
			Detail:  err.Error(),
		})
		return
	}

	if organization.ID != template.OrganizationID {
		httpapi.Write(rw, http.StatusUnauthorized, httpapi.Response{
			Message: fmt.Sprintf("Template is not in organization %q", organization.Name),
		})
		return
	}
	_, err = api.Database.GetOrganizationMemberByUserID(r.Context(), database.GetOrganizationMemberByUserIDParams{
		OrganizationID: template.OrganizationID,
		UserID:         apiKey.UserID,
	})
	if errors.Is(err, sql.ErrNoRows) {
		httpapi.Write(rw, http.StatusUnauthorized, httpapi.Response{
			Message: "You aren't allowed to access templates in that organization",
		})
		return
	}
	if err != nil {
		httpapi.Write(rw, http.StatusInternalServerError, httpapi.Response{
			Message: "Internal error fetching organization member",
			Detail:  err.Error(),
		})
		return
	}

<<<<<<< HEAD
	dbAutostartSchedule, err := validWorkspaceSchedule(createWorkspace.AutostartSchedule, time.Duration(template.MinAutostartInterval))
	if err != nil {
		httpapi.Write(rw, http.StatusBadRequest, httpapi.Response{
			Message: "Invalid Autostart Schedule",
			Errors:  []httpapi.Error{{Field: "schedule", Detail: err.Error()}},
		})
		return
=======
	var dbAutostartSchedule sql.NullString
	if createWorkspace.AutostartSchedule != nil {
		_, err := schedule.Weekly(*createWorkspace.AutostartSchedule)
		if err != nil {
			httpapi.Write(rw, http.StatusBadRequest, httpapi.Response{
				Message: "Error parsing autostart schedule",
				Detail:  err.Error(),
			})
			return
		}
		dbAutostartSchedule.Valid = true
		dbAutostartSchedule.String = *createWorkspace.AutostartSchedule
>>>>>>> 3878e643
	}

	dbTTL, err := validWorkspaceTTLMillis(createWorkspace.TTLMillis, time.Duration(template.MaxTtl))
	if err != nil {
		httpapi.Write(rw, http.StatusBadRequest, httpapi.Response{
<<<<<<< HEAD
			Message: "Invalid Workspace TTL",
			Errors:  []httpapi.Error{{Field: "ttl_ms", Detail: err.Error()}},
=======
			Message: "Invalid workspace TTL",
			Detail:  err.Error(),
			Validations: []httpapi.Error{
				{
					Field:  "ttl",
					Detail: err.Error(),
				},
			},
>>>>>>> 3878e643
		})
		return
	}

	workspace, err := api.Database.GetWorkspaceByOwnerIDAndName(r.Context(), database.GetWorkspaceByOwnerIDAndNameParams{
		OwnerID: apiKey.UserID,
		Name:    createWorkspace.Name,
	})
	if err == nil {
		// If the workspace already exists, don't allow creation.
		template, err := api.Database.GetTemplateByID(r.Context(), workspace.TemplateID)
		if err != nil {
			httpapi.Write(rw, http.StatusInternalServerError, httpapi.Response{
				Message: fmt.Sprintf("Find template for conflicting workspace name %q", createWorkspace.Name),
				Detail:  err.Error(),
			})
			return
		}
		// The template is fetched for clarity to the user on where the conflicting name may be.
		httpapi.Write(rw, http.StatusConflict, httpapi.Response{
			Message: fmt.Sprintf("Workspace %q already exists in the %q template", createWorkspace.Name, template.Name),
			Validations: []httpapi.Error{{
				Field:  "name",
				Detail: "this value is already in use and should be unique",
			}},
		})
		return
	}
	if !errors.Is(err, sql.ErrNoRows) {
		httpapi.Write(rw, http.StatusInternalServerError, httpapi.Response{
			Message: fmt.Sprintf("Internal error fetching workspace by name %q", createWorkspace.Name),
			Detail:  err.Error(),
		})
		return
	}

	templateVersion, err := api.Database.GetTemplateVersionByID(r.Context(), template.ActiveVersionID)
	if err != nil {
		httpapi.Write(rw, http.StatusInternalServerError, httpapi.Response{
			Message: "Internal error fetching template version",
			Detail:  err.Error(),
		})
		return
	}
	templateVersionJob, err := api.Database.GetProvisionerJobByID(r.Context(), templateVersion.JobID)
	if err != nil {
		httpapi.Write(rw, http.StatusInternalServerError, httpapi.Response{
			Message: "Internal error fetching template version job",
			Detail:  err.Error(),
		})
		return
	}
	templateVersionJobStatus := convertProvisionerJob(templateVersionJob).Status
	switch templateVersionJobStatus {
	case codersdk.ProvisionerJobPending, codersdk.ProvisionerJobRunning:
		httpapi.Write(rw, http.StatusNotAcceptable, httpapi.Response{
			Message: fmt.Sprintf("The provided template version is %s. Wait for it to complete importing!", templateVersionJobStatus),
		})
		return
	case codersdk.ProvisionerJobFailed:
		httpapi.Write(rw, http.StatusPreconditionFailed, httpapi.Response{
			Message: fmt.Sprintf("The provided template version %q has failed to import. You cannot create workspaces using it!", templateVersion.Name),
		})
		return
	case codersdk.ProvisionerJobCanceled:
		httpapi.Write(rw, http.StatusPreconditionFailed, httpapi.Response{
			Message: "The provided template version was canceled during import. You cannot create workspaces using it!",
		})
		return
	}

	var provisionerJob database.ProvisionerJob
	var workspaceBuild database.WorkspaceBuild
	err = api.Database.InTx(func(db database.Store) error {
		now := database.Now()
		workspaceBuildID := uuid.New()
		// Workspaces are created without any versions.
		workspace, err = db.InsertWorkspace(r.Context(), database.InsertWorkspaceParams{
			ID:                uuid.New(),
			CreatedAt:         now,
			UpdatedAt:         now,
			OwnerID:           apiKey.UserID,
			OrganizationID:    template.OrganizationID,
			TemplateID:        template.ID,
			Name:              createWorkspace.Name,
			AutostartSchedule: dbAutostartSchedule,
			Ttl:               dbTTL,
		})
		if err != nil {
			return xerrors.Errorf("insert workspace: %w", err)
		}
		for _, parameterValue := range createWorkspace.ParameterValues {
			_, err = db.InsertParameterValue(r.Context(), database.InsertParameterValueParams{
				ID:                uuid.New(),
				Name:              parameterValue.Name,
				CreatedAt:         now,
				UpdatedAt:         now,
				Scope:             database.ParameterScopeWorkspace,
				ScopeID:           workspace.ID,
				SourceScheme:      database.ParameterSourceScheme(parameterValue.SourceScheme),
				SourceValue:       parameterValue.SourceValue,
				DestinationScheme: database.ParameterDestinationScheme(parameterValue.DestinationScheme),
			})
			if err != nil {
				return xerrors.Errorf("insert parameter value: %w", err)
			}
		}

		input, err := json.Marshal(workspaceProvisionJob{
			WorkspaceBuildID: workspaceBuildID,
		})
		if err != nil {
			return xerrors.Errorf("marshal provision job: %w", err)
		}
		provisionerJob, err = db.InsertProvisionerJob(r.Context(), database.InsertProvisionerJobParams{
			ID:             uuid.New(),
			CreatedAt:      now,
			UpdatedAt:      now,
			InitiatorID:    apiKey.UserID,
			OrganizationID: template.OrganizationID,
			Provisioner:    template.Provisioner,
			Type:           database.ProvisionerJobTypeWorkspaceBuild,
			StorageMethod:  templateVersionJob.StorageMethod,
			StorageSource:  templateVersionJob.StorageSource,
			Input:          input,
		})
		if err != nil {
			return xerrors.Errorf("insert provisioner job: %w", err)
		}
		workspaceBuild, err = db.InsertWorkspaceBuild(r.Context(), database.InsertWorkspaceBuildParams{
			ID:                workspaceBuildID,
			CreatedAt:         now,
			UpdatedAt:         now,
			WorkspaceID:       workspace.ID,
			TemplateVersionID: templateVersion.ID,
			Name:              namesgenerator.GetRandomName(1),
			InitiatorID:       apiKey.UserID,
			Transition:        database.WorkspaceTransitionStart,
			JobID:             provisionerJob.ID,
			BuildNumber:       1,           // First build!
			Deadline:          time.Time{}, // provisionerd will set this upon success
		})
		if err != nil {
			return xerrors.Errorf("insert workspace build: %w", err)
		}
		return nil
	})
	if err != nil {
		httpapi.Write(rw, http.StatusInternalServerError, httpapi.Response{
			Message: "Internal error creating workspace",
			Detail:  err.Error(),
		})
		return
	}
	user, err := api.Database.GetUserByID(r.Context(), apiKey.UserID)
	if err != nil {
		httpapi.Write(rw, http.StatusInternalServerError, httpapi.Response{
			Message: "Internal error fetching user",
			Detail:  err.Error(),
		})
		return
	}

	httpapi.Write(rw, http.StatusCreated, convertWorkspace(workspace, workspaceBuild, templateVersionJob, template, user))
}

func (api *API) putWorkspaceAutostart(rw http.ResponseWriter, r *http.Request) {
	workspace := httpmw.WorkspaceParam(r)
	if !api.Authorize(rw, r, rbac.ActionUpdate, rbac.ResourceWorkspace.
		InOrg(workspace.OrganizationID).WithOwner(workspace.OwnerID.String()).WithID(workspace.ID.String())) {
		return
	}

	var req codersdk.UpdateWorkspaceAutostartRequest
	if !httpapi.Read(rw, r, &req) {
		return
	}

	template, err := api.Database.GetTemplateByID(r.Context(), workspace.TemplateID)
	if err != nil {
		api.Logger.Error(r.Context(), "fetch workspace template", slog.F("workspace_id", workspace.ID), slog.F("template_id", workspace.TemplateID), slog.Error(err))
		httpapi.Write(rw, http.StatusInternalServerError, httpapi.Response{
<<<<<<< HEAD
			Message: "Error fetching workspace template",
		})
	}

	dbSched, err := validWorkspaceSchedule(req.Schedule, time.Duration(template.MinAutostartInterval))
	if err != nil {
		httpapi.Write(rw, http.StatusBadRequest, httpapi.Response{
			Message: "Invalid autostart schedule",
			Errors:  []httpapi.Error{{Field: "schedule", Detail: err.Error()}},
=======
			Message: "Invalid autostart schedule",
			Detail:  err.Error(),
>>>>>>> 3878e643
		})
		return
	}

	err = api.Database.UpdateWorkspaceAutostart(r.Context(), database.UpdateWorkspaceAutostartParams{
		ID:                workspace.ID,
		AutostartSchedule: dbSched,
	})
	if err != nil {
		httpapi.Write(rw, http.StatusInternalServerError, httpapi.Response{
			Message: "Internal error updating workspace autostart schedule",
			Detail:  err.Error(),
		})
		return
	}
}

func (api *API) putWorkspaceTTL(rw http.ResponseWriter, r *http.Request) {
	workspace := httpmw.WorkspaceParam(r)
	if !api.Authorize(rw, r, rbac.ActionUpdate, rbac.ResourceWorkspace.
		InOrg(workspace.OrganizationID).WithOwner(workspace.OwnerID.String()).WithID(workspace.ID.String())) {
		return
	}

	var req codersdk.UpdateWorkspaceTTLRequest
	if !httpapi.Read(rw, r, &req) {
		return
	}

	template, err := api.Database.GetTemplateByID(r.Context(), workspace.TemplateID)
	if err != nil {
		httpapi.Write(rw, http.StatusInternalServerError, httpapi.Response{
			Message: "Error fetching workspace template!",
		})
		return
	}

	dbTTL, err := validWorkspaceTTLMillis(req.TTLMillis, time.Duration(template.MaxTtl))
	if err != nil {
		httpapi.Write(rw, http.StatusBadRequest, httpapi.Response{
			Message: "Invalid workspace TTL",
<<<<<<< HEAD
			Errors: []httpapi.Error{
=======
			Detail:  err.Error(),
			Validations: []httpapi.Error{
>>>>>>> 3878e643
				{
					Field:  "ttl_ms",
					Detail: err.Error(),
				},
			},
		})
		return
	}

	err = api.Database.UpdateWorkspaceTTL(r.Context(), database.UpdateWorkspaceTTLParams{
		ID:  workspace.ID,
		Ttl: dbTTL,
	})
	if err != nil {
		httpapi.Write(rw, http.StatusInternalServerError, httpapi.Response{
			Message: "Internal error updating workspace TTL",
			Detail:  err.Error(),
		})
		return
	}
}

func (api *API) putExtendWorkspace(rw http.ResponseWriter, r *http.Request) {
	workspace := httpmw.WorkspaceParam(r)

	if !api.Authorize(rw, r, rbac.ActionUpdate, workspace) {
		return
	}

	var req codersdk.PutExtendWorkspaceRequest
	if !httpapi.Read(rw, r, &req) {
		return
	}

	code := http.StatusOK
	resp := httpapi.Response{}

	err := api.Database.InTx(func(s database.Store) error {
		build, err := s.GetLatestWorkspaceBuildByWorkspaceID(r.Context(), workspace.ID)
		if err != nil {
			code = http.StatusInternalServerError
			resp.Message = "workspace not found"
			return xerrors.Errorf("get latest workspace build: %w", err)
		}

		if build.Transition != database.WorkspaceTransitionStart {
			code = http.StatusConflict
			resp.Message = "workspace must be started, current status: " + string(build.Transition)
			return xerrors.Errorf("workspace must be started, current status: %s", build.Transition)
		}

		newDeadline := req.Deadline.UTC()
		if err := validWorkspaceDeadline(build.Deadline, newDeadline); err != nil {
			code = http.StatusBadRequest
			resp.Message = "bad extend workspace request"
			resp.Validations = append(resp.Validations, httpapi.Error{Field: "deadline", Detail: err.Error()})
			return err
		}

		if err := s.UpdateWorkspaceBuildByID(r.Context(), database.UpdateWorkspaceBuildByIDParams{
			ID:               build.ID,
			UpdatedAt:        build.UpdatedAt,
			ProvisionerState: build.ProvisionerState,
			Deadline:         newDeadline,
		}); err != nil {
			code = http.StatusInternalServerError
			resp.Message = "failed to extend workspace deadline"
			return xerrors.Errorf("update workspace build: %w", err)
		}
		resp.Message = "deadline updated to " + newDeadline.Format(time.RFC3339)

		return nil
	})

	if err != nil {
		api.Logger.Info(r.Context(), "extending workspace", slog.Error(err))
	}
	httpapi.Write(rw, code, resp)
}

func (api *API) watchWorkspace(rw http.ResponseWriter, r *http.Request) {
	workspace := httpmw.WorkspaceParam(r)
	if !api.Authorize(rw, r, rbac.ActionRead, workspace) {
		return
	}

	c, err := websocket.Accept(rw, r, &websocket.AcceptOptions{
		// Fix for Safari 15.1:
		// There is a bug in latest Safari in which compressed web socket traffic
		// isn't handled correctly. Turning off compression is a workaround:
		// https://github.com/nhooyr/websocket/issues/218
		CompressionMode: websocket.CompressionDisabled,
	})
	if err != nil {
		api.Logger.Warn(r.Context(), "accept websocket connection", slog.Error(err))
		return
	}
	defer c.Close(websocket.StatusInternalError, "internal error")

	// Makes the websocket connection write-only
	ctx := c.CloseRead(r.Context())

	// Send a heartbeat every 15 seconds to avoid the websocket being killed.
	go func() {
		ticker := time.NewTicker(time.Second * 15)
		defer ticker.Stop()

		for {
			select {
			case <-ctx.Done():
				return
			case <-ticker.C:
				err := c.Ping(ctx)
				if err != nil {
					return
				}
			}
		}
	}()

	t := time.NewTicker(time.Second * 1)
	defer t.Stop()
	for {
		select {
		case <-t.C:
			workspace, err := api.Database.GetWorkspaceByID(r.Context(), workspace.ID)
			if err != nil {
				_ = wsjson.Write(ctx, c, httpapi.Response{
					Message: "Internal error fetching workspace",
					Detail:  err.Error(),
				})
				return
			}
			build, err := api.Database.GetLatestWorkspaceBuildByWorkspaceID(r.Context(), workspace.ID)
			if err != nil {
				_ = wsjson.Write(ctx, c, httpapi.Response{
					Message: "Internal error fetching workspace build",
					Detail:  err.Error(),
				})
				return
			}
			var (
				group    errgroup.Group
				job      database.ProvisionerJob
				template database.Template
				owner    database.User
			)
			group.Go(func() (err error) {
				job, err = api.Database.GetProvisionerJobByID(r.Context(), build.JobID)
				return err
			})
			group.Go(func() (err error) {
				template, err = api.Database.GetTemplateByID(r.Context(), workspace.TemplateID)
				return err
			})
			group.Go(func() (err error) {
				owner, err = api.Database.GetUserByID(r.Context(), workspace.OwnerID)
				return err
			})
			err = group.Wait()
			if err != nil {
				_ = wsjson.Write(ctx, c, httpapi.Response{
					Message: "Internal error fetching resource",
					Detail:  err.Error(),
				})
				return
			}

			_ = wsjson.Write(ctx, c, convertWorkspace(workspace, build, job, template, owner))
		case <-ctx.Done():
			return
		}
	}
}

func convertWorkspaces(ctx context.Context, db database.Store, workspaces []database.Workspace) ([]codersdk.Workspace, error) {
	workspaceIDs := make([]uuid.UUID, 0, len(workspaces))
	templateIDs := make([]uuid.UUID, 0, len(workspaces))
	ownerIDs := make([]uuid.UUID, 0, len(workspaces))
	for _, workspace := range workspaces {
		workspaceIDs = append(workspaceIDs, workspace.ID)
		templateIDs = append(templateIDs, workspace.TemplateID)
		ownerIDs = append(ownerIDs, workspace.OwnerID)
	}
	workspaceBuilds, err := db.GetLatestWorkspaceBuildsByWorkspaceIDs(ctx, workspaceIDs)
	if errors.Is(err, sql.ErrNoRows) {
		err = nil
	}
	if err != nil {
		return nil, xerrors.Errorf("get workspace builds: %w", err)
	}
	templates, err := db.GetTemplatesByIDs(ctx, templateIDs)
	if errors.Is(err, sql.ErrNoRows) {
		err = nil
	}
	if err != nil {
		return nil, xerrors.Errorf("get templates: %w", err)
	}
	users, err := db.GetUsersByIDs(ctx, ownerIDs)
	if err != nil {
		return nil, xerrors.Errorf("get users: %w", err)
	}
	jobIDs := make([]uuid.UUID, 0, len(workspaceBuilds))
	for _, build := range workspaceBuilds {
		jobIDs = append(jobIDs, build.JobID)
	}
	jobs, err := db.GetProvisionerJobsByIDs(ctx, jobIDs)
	if errors.Is(err, sql.ErrNoRows) {
		err = nil
	}
	if err != nil {
		return nil, xerrors.Errorf("get provisioner jobs: %w", err)
	}

	buildByWorkspaceID := map[uuid.UUID]database.WorkspaceBuild{}
	for _, workspaceBuild := range workspaceBuilds {
		buildByWorkspaceID[workspaceBuild.WorkspaceID] = database.WorkspaceBuild{
			ID:                workspaceBuild.ID,
			CreatedAt:         workspaceBuild.CreatedAt,
			UpdatedAt:         workspaceBuild.UpdatedAt,
			WorkspaceID:       workspaceBuild.WorkspaceID,
			TemplateVersionID: workspaceBuild.TemplateVersionID,
			Name:              workspaceBuild.Name,
			BuildNumber:       workspaceBuild.BuildNumber,
			Transition:        workspaceBuild.Transition,
			InitiatorID:       workspaceBuild.InitiatorID,
			ProvisionerState:  workspaceBuild.ProvisionerState,
			JobID:             workspaceBuild.JobID,
			Deadline:          workspaceBuild.Deadline,
		}
	}
	templateByID := map[uuid.UUID]database.Template{}
	for _, template := range templates {
		templateByID[template.ID] = template
	}
	userByID := map[uuid.UUID]database.User{}
	for _, user := range users {
		userByID[user.ID] = user
	}
	jobByID := map[uuid.UUID]database.ProvisionerJob{}
	for _, job := range jobs {
		jobByID[job.ID] = job
	}
	apiWorkspaces := make([]codersdk.Workspace, 0, len(workspaces))
	for _, workspace := range workspaces {
		build, exists := buildByWorkspaceID[workspace.ID]
		if !exists {
			return nil, xerrors.Errorf("build not found for workspace %q", workspace.Name)
		}
		template, exists := templateByID[workspace.TemplateID]
		if !exists {
			return nil, xerrors.Errorf("template not found for workspace %q", workspace.Name)
		}
		job, exists := jobByID[build.JobID]
		if !exists {
			return nil, xerrors.Errorf("build job not found for workspace: %w", err)
		}
		user, exists := userByID[workspace.OwnerID]
		if !exists {
			return nil, xerrors.Errorf("owner not found for workspace: %q", workspace.Name)
		}
		apiWorkspaces = append(apiWorkspaces, convertWorkspace(workspace, build, job, template, user))
	}
	return apiWorkspaces, nil
}
func convertWorkspace(
	workspace database.Workspace,
	workspaceBuild database.WorkspaceBuild,
	job database.ProvisionerJob,
	template database.Template,
	owner database.User) codersdk.Workspace {
	var autostartSchedule *string
	if workspace.AutostartSchedule.Valid {
		autostartSchedule = &workspace.AutostartSchedule.String
	}

	ttlMillis := convertWorkspaceTTLMillis(workspace.Ttl)
	return codersdk.Workspace{
		ID:                workspace.ID,
		CreatedAt:         workspace.CreatedAt,
		UpdatedAt:         workspace.UpdatedAt,
		OwnerID:           workspace.OwnerID,
		OwnerName:         owner.Username,
		TemplateID:        workspace.TemplateID,
		LatestBuild:       convertWorkspaceBuild(workspace, workspaceBuild, job),
		TemplateName:      template.Name,
		Outdated:          workspaceBuild.TemplateVersionID.String() != template.ActiveVersionID.String(),
		Name:              workspace.Name,
		AutostartSchedule: autostartSchedule,
		TTLMillis:         ttlMillis,
	}
}

func convertWorkspaceTTLMillis(i sql.NullInt64) *int64 {
	if !i.Valid {
		return nil
	}

	millis := time.Duration(i.Int64).Milliseconds()
	return &millis
}

func validWorkspaceTTLMillis(millis *int64, max time.Duration) (sql.NullInt64, error) {
	if ptr.NilOrZero(millis) {
		return sql.NullInt64{}, nil
	}

	dur := time.Duration(*millis) * time.Millisecond
	truncated := dur.Truncate(time.Minute)
	if truncated < time.Minute {
		return sql.NullInt64{}, xerrors.New("ttl must be at least one minute")
	}

	if truncated > 24*7*time.Hour {
		return sql.NullInt64{}, xerrors.New("ttl must be less than 7 days")
	}

	if truncated > max {
		return sql.NullInt64{}, xerrors.Errorf("ttl must be below template maximum %s", max.String())
	}

	return sql.NullInt64{
		Valid: true,
		Int64: int64(truncated),
	}, nil
}

func validWorkspaceDeadline(old, new time.Time) error {
	if old.IsZero() {
		return xerrors.New("nothing to do: no existing deadline set")
	}

	now := time.Now()
	if new.Before(now) {
		return xerrors.New("new deadline must be in the future")
	}

	delta := new.Sub(old)
	if delta < time.Minute {
		return xerrors.New("minimum extension is one minute")
	}

	if delta > 24*time.Hour {
		return xerrors.New("maximum extension is 24 hours")
	}

	return nil
}

func validWorkspaceSchedule(s *string, min time.Duration) (sql.NullString, error) {
	if ptr.NilOrEmpty(s) {
		return sql.NullString{}, nil
	}

	sched, err := schedule.Weekly(*s)
	if err != nil {
		return sql.NullString{}, err
	}

	if schedMin := sched.Min(); schedMin < min {
		return sql.NullString{}, xerrors.Errorf("Minimum autostart interval %s below template minimum %s", schedMin, min)
	}

	return sql.NullString{
		Valid:  true,
		String: *s,
	}, nil
}<|MERGE_RESOLUTION|>--- conflicted
+++ resolved
@@ -269,46 +269,20 @@
 		return
 	}
 
-<<<<<<< HEAD
 	dbAutostartSchedule, err := validWorkspaceSchedule(createWorkspace.AutostartSchedule, time.Duration(template.MinAutostartInterval))
 	if err != nil {
 		httpapi.Write(rw, http.StatusBadRequest, httpapi.Response{
-			Message: "Invalid Autostart Schedule",
-			Errors:  []httpapi.Error{{Field: "schedule", Detail: err.Error()}},
-		})
-		return
-=======
-	var dbAutostartSchedule sql.NullString
-	if createWorkspace.AutostartSchedule != nil {
-		_, err := schedule.Weekly(*createWorkspace.AutostartSchedule)
-		if err != nil {
-			httpapi.Write(rw, http.StatusBadRequest, httpapi.Response{
-				Message: "Error parsing autostart schedule",
-				Detail:  err.Error(),
-			})
-			return
-		}
-		dbAutostartSchedule.Valid = true
-		dbAutostartSchedule.String = *createWorkspace.AutostartSchedule
->>>>>>> 3878e643
+			Message:     "Invalid Autostart Schedule",
+			Validations: []httpapi.Error{{Field: "schedule", Detail: err.Error()}},
+		})
+		return
 	}
 
 	dbTTL, err := validWorkspaceTTLMillis(createWorkspace.TTLMillis, time.Duration(template.MaxTtl))
 	if err != nil {
 		httpapi.Write(rw, http.StatusBadRequest, httpapi.Response{
-<<<<<<< HEAD
-			Message: "Invalid Workspace TTL",
-			Errors:  []httpapi.Error{{Field: "ttl_ms", Detail: err.Error()}},
-=======
-			Message: "Invalid workspace TTL",
-			Detail:  err.Error(),
-			Validations: []httpapi.Error{
-				{
-					Field:  "ttl",
-					Detail: err.Error(),
-				},
-			},
->>>>>>> 3878e643
+			Message:     "Invalid Workspace TTL",
+			Validations: []httpapi.Error{{Field: "ttl_ms", Detail: err.Error()}},
 		})
 		return
 	}
@@ -491,7 +465,6 @@
 	if err != nil {
 		api.Logger.Error(r.Context(), "fetch workspace template", slog.F("workspace_id", workspace.ID), slog.F("template_id", workspace.TemplateID), slog.Error(err))
 		httpapi.Write(rw, http.StatusInternalServerError, httpapi.Response{
-<<<<<<< HEAD
 			Message: "Error fetching workspace template",
 		})
 	}
@@ -499,12 +472,8 @@
 	dbSched, err := validWorkspaceSchedule(req.Schedule, time.Duration(template.MinAutostartInterval))
 	if err != nil {
 		httpapi.Write(rw, http.StatusBadRequest, httpapi.Response{
-			Message: "Invalid autostart schedule",
-			Errors:  []httpapi.Error{{Field: "schedule", Detail: err.Error()}},
-=======
-			Message: "Invalid autostart schedule",
-			Detail:  err.Error(),
->>>>>>> 3878e643
+			Message:     "Invalid autostart schedule",
+			Validations: []httpapi.Error{{Field: "schedule", Detail: err.Error()}},
 		})
 		return
 	}
@@ -546,12 +515,8 @@
 	if err != nil {
 		httpapi.Write(rw, http.StatusBadRequest, httpapi.Response{
 			Message: "Invalid workspace TTL",
-<<<<<<< HEAD
-			Errors: []httpapi.Error{
-=======
 			Detail:  err.Error(),
 			Validations: []httpapi.Error{
->>>>>>> 3878e643
 				{
 					Field:  "ttl_ms",
 					Detail: err.Error(),
