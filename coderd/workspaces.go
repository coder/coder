--- conflicted
+++ resolved
@@ -702,17 +702,15 @@
 		if req.TemplateVersionID != uuid.Nil {
 			builder = builder.VersionID(req.TemplateVersionID)
 		}
-<<<<<<< HEAD
 		if req.TemplateVersionPresetID != uuid.Nil {
 			builder = builder.TemplateVersionPresetID(req.TemplateVersionPresetID)
 		}
-
 		if claimedWorkspace != nil {
 			builder = builder.MarkPrebuildClaimedBy(owner.ID)
-=======
+		}
+
 		if req.EnableDynamicParameters && api.Experiments.Enabled(codersdk.ExperimentDynamicParameters) {
 			builder = builder.UsingDynamicParameters()
->>>>>>> e6facaa4
 		}
 
 		workspaceBuild, provisionerJob, provisionerDaemons, err = builder.Build(
