--- conflicted
+++ resolved
@@ -150,33 +150,7 @@
 	}
 	count := len(all)
 
-<<<<<<< HEAD
 	data, err := api.workspaceData(ctx, workspaces)
-=======
-	httpapi.Write(ctx, rw, http.StatusOK, wss)
-}
-
-func (api *API) workspaceCount(rw http.ResponseWriter, r *http.Request) {
-	ctx := r.Context()
-	apiKey := httpmw.APIKey(r)
-
-	queryStr := r.URL.Query().Get("q")
-	filter, errs := workspaceSearchQuery(queryStr, codersdk.Pagination{})
-	if len(errs) > 0 {
-		httpapi.Write(ctx, rw, http.StatusBadRequest, codersdk.Response{
-			Message:     "Invalid workspace search query.",
-			Validations: errs,
-		})
-		return
-	}
-
-	if filter.OwnerUsername == "me" {
-		filter.OwnerID = apiKey.UserID
-		filter.OwnerUsername = ""
-	}
-
-	sqlFilter, err := api.HTTPAuth.AuthorizeSQLFilter(r, rbac.ActionRead, rbac.ResourceWorkspace.Type)
->>>>>>> fa844d08
 	if err != nil {
 		httpapi.Write(ctx, rw, http.StatusInternalServerError, codersdk.Response{
 			Message: "Internal error fetching workspace resources.",
