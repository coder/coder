package coderd

import (
	"context"
	"database/sql"
	"encoding/json"
	"errors"
	"fmt"
	"net/http"
	"strconv"
	"time"

	"github.com/go-chi/chi/v5"
	"github.com/google/uuid"
	"github.com/moby/moby/pkg/namesgenerator"
	"golang.org/x/sync/errgroup"
	"golang.org/x/xerrors"
	"nhooyr.io/websocket"
	"nhooyr.io/websocket/wsjson"

	"cdr.dev/slog"

	"github.com/coder/coder/coderd/autobuild/schedule"
	"github.com/coder/coder/coderd/database"
	"github.com/coder/coder/coderd/httpapi"
	"github.com/coder/coder/coderd/httpmw"
	"github.com/coder/coder/coderd/rbac"
	"github.com/coder/coder/coderd/util/ptr"
	"github.com/coder/coder/codersdk"
)

func (api *API) workspace(rw http.ResponseWriter, r *http.Request) {
	workspace := httpmw.WorkspaceParam(r)
	if !api.Authorize(rw, r, rbac.ActionRead, workspace) {
		return
	}

	// The `deleted` query parameter (which defaults to `false`) MUST match the
	// `Deleted` field on the workspace otherwise you will get a 410 Gone.
	var (
		deletedStr  = r.URL.Query().Get("deleted")
		showDeleted = false
	)
	if deletedStr != "" {
		var err error
		showDeleted, err = strconv.ParseBool(deletedStr)
		if err != nil {
			httpapi.Write(rw, http.StatusBadRequest, httpapi.Response{
				Message: fmt.Sprintf("Invalid boolean value %q for \"deleted\" query param", deletedStr),
				Validations: []httpapi.Error{
					{Field: "deleted", Detail: "Must be a valid boolean"},
				},
			})
			return
		}
	}
	if workspace.Deleted && !showDeleted {
		httpapi.Write(rw, http.StatusGone, httpapi.Response{
			Message: fmt.Sprintf("Workspace %q was deleted, you can view this workspace by specifying '?deleted=true' and trying again", workspace.ID.String()),
		})
		return
	}
	if !workspace.Deleted && showDeleted {
		httpapi.Write(rw, http.StatusBadRequest, httpapi.Response{
			Message: fmt.Sprintf("Workspace %q is not deleted, please remove '?deleted=true' and try again", workspace.ID.String()),
		})
		return
	}

	build, err := api.Database.GetLatestWorkspaceBuildByWorkspaceID(r.Context(), workspace.ID)
	if err != nil {
		httpapi.Write(rw, http.StatusInternalServerError, httpapi.Response{
			Message: "Internal error fetching workspace build",
			Detail:  err.Error(),
		})
		return
	}
	var (
		group    errgroup.Group
		job      database.ProvisionerJob
		template database.Template
		owner    database.User
	)
	group.Go(func() (err error) {
		job, err = api.Database.GetProvisionerJobByID(r.Context(), build.JobID)
		return err
	})
	group.Go(func() (err error) {
		template, err = api.Database.GetTemplateByID(r.Context(), workspace.TemplateID)
		return err
	})
	group.Go(func() (err error) {
		owner, err = api.Database.GetUserByID(r.Context(), workspace.OwnerID)
		return err
	})
	err = group.Wait()
	if err != nil {
		httpapi.Write(rw, http.StatusInternalServerError, httpapi.Response{
			Message: "Internal error fetching resource",
			Detail:  err.Error(),
		})
		return
	}

	httpapi.Write(rw, http.StatusOK, convertWorkspace(workspace, build, job, template, owner))
}

<<<<<<< HEAD
func (api *API) workspacesByOrganization(rw http.ResponseWriter, r *http.Request) {
	organization := httpmw.OrganizationParam(r)
	workspaces, err := api.Database.GetWorkspacesWithFilter(r.Context(), database.GetWorkspacesWithFilterParams{
		OrganizationID: organization.ID,
		Deleted:        false,
	})
	if errors.Is(err, sql.ErrNoRows) {
		err = nil
	}
	if err != nil {
		httpapi.Write(rw, http.StatusInternalServerError, httpapi.Response{
			Message: "Internal error fetching workspaces",
			Detail:  err.Error(),
		})
		return
	}

	// Rbac filter
	workspaces = AuthorizeFilter(api, r, rbac.ActionRead, workspaces)

	apiWorkspaces, err := convertWorkspaces(r.Context(), api.Database, workspaces)
	if err != nil {
		httpapi.Write(rw, http.StatusInternalServerError, httpapi.Response{
			Message: "Internal error reading workspaces",
			Detail:  err.Error(),
		})
		return
	}
	httpapi.Write(rw, http.StatusOK, apiWorkspaces)
}

=======
>>>>>>> 43f622a5
// workspaces returns all workspaces a user can read.
// Optional filters with query params
func (api *API) workspaces(rw http.ResponseWriter, r *http.Request) {
	apiKey := httpmw.APIKey(r)

	// Empty strings mean no filter
	orgFilter := r.URL.Query().Get("organization_id")
	ownerFilter := r.URL.Query().Get("owner")
	nameFilter := r.URL.Query().Get("name")

	filter := database.GetWorkspacesWithFilterParams{Deleted: false}
	if orgFilter != "" {
		orgID, err := uuid.Parse(orgFilter)
<<<<<<< HEAD
		if err != nil {
			httpapi.Write(rw, http.StatusBadRequest, httpapi.Response{
				Message: "Query param \"organization_id\" must be a valid UUID",
				Detail:  err.Error(),
				Validations: []httpapi.Error{
					{Field: "organization_id", Detail: "Must be a valid UUID"},
				},
			})
			return
=======
		if err == nil {
			filter.OrganizationID = orgID
>>>>>>> 43f622a5
		}
	}
	if ownerFilter == "me" {
		filter.OwnerID = apiKey.UserID
	} else if ownerFilter != "" {
		userID, err := uuid.Parse(ownerFilter)
		if err != nil {
			// Maybe it's a username
			user, err := api.Database.GetUserByEmailOrUsername(r.Context(), database.GetUserByEmailOrUsernameParams{
				// Why not just accept 1 arg and use it for both in the sql?
				Username: ownerFilter,
				Email:    ownerFilter,
			})
<<<<<<< HEAD
			if err != nil {
				httpapi.Write(rw, http.StatusBadRequest, httpapi.Response{
					Message: "Query param \"owner\" must be a valid UUID or username",
					Detail:  err.Error(),
					Validations: []httpapi.Error{
						{Field: "owner", Detail: "Must be a valid UUID or username"},
					},
				})
				return
=======
			if err == nil {
				filter.OwnerID = user.ID
>>>>>>> 43f622a5
			}
		} else {
			filter.OwnerID = userID
		}
	}
	if nameFilter != "" {
		filter.Name = nameFilter
	}

	workspaces, err := api.Database.GetWorkspacesWithFilter(r.Context(), filter)
	if err != nil {
		httpapi.Write(rw, http.StatusInternalServerError, httpapi.Response{
			Message: "Internal error fetching workspaces",
			Detail:  err.Error(),
		})
		return
	}

	// Only return workspaces the user can read
	workspaces = AuthorizeFilter(api, r, rbac.ActionRead, workspaces)

	apiWorkspaces, err := convertWorkspaces(r.Context(), api.Database, workspaces)
	if err != nil {
		httpapi.Write(rw, http.StatusInternalServerError, httpapi.Response{
			Message: "Internal error reading workspaces",
			Detail:  err.Error(),
		})
		return
	}
	httpapi.Write(rw, http.StatusOK, apiWorkspaces)
}

<<<<<<< HEAD
func (api *API) workspacesByOwner(rw http.ResponseWriter, r *http.Request) {
	owner := httpmw.UserParam(r)
	workspaces, err := api.Database.GetWorkspacesWithFilter(r.Context(), database.GetWorkspacesWithFilterParams{
		OwnerID: owner.ID,
		Deleted: false,
	})
	if errors.Is(err, sql.ErrNoRows) {
		err = nil
	}
	if err != nil {
		httpapi.Write(rw, http.StatusInternalServerError, httpapi.Response{
			Message: "Internal error fetching workspaces",
			Detail:  err.Error(),
		})
		return
	}

	// Only return workspaces the user can read
	workspaces = AuthorizeFilter(api, r, rbac.ActionRead, workspaces)

	apiWorkspaces, err := convertWorkspaces(r.Context(), api.Database, workspaces)
	if err != nil {
		httpapi.Write(rw, http.StatusInternalServerError, httpapi.Response{
			Message: "Internal error reading workspaces",
			Detail:  err.Error(),
		})
		return
	}
	httpapi.Write(rw, http.StatusOK, apiWorkspaces)
}

=======
>>>>>>> 43f622a5
func (api *API) workspaceByOwnerAndName(rw http.ResponseWriter, r *http.Request) {
	owner := httpmw.UserParam(r)
	workspaceName := chi.URLParam(r, "workspacename")

	workspace, err := api.Database.GetWorkspaceByOwnerIDAndName(r.Context(), database.GetWorkspaceByOwnerIDAndNameParams{
		OwnerID: owner.ID,
		Name:    workspaceName,
	})
	if errors.Is(err, sql.ErrNoRows) {
		// Do not leak information if the workspace exists or not
		httpapi.Forbidden(rw)
		return
	}
	if err != nil {
		httpapi.Write(rw, http.StatusInternalServerError, httpapi.Response{
			Message: "Internal error fetching workspace by name",
			Detail:  err.Error(),
		})
		return
	}
<<<<<<< HEAD

	if workspace.OrganizationID != organization.ID {
		httpapi.Write(rw, http.StatusUnauthorized, httpapi.Response{
			Message: fmt.Sprintf("Workspace is not owned by organization %q", organization.Name),
		})
		return
	}

=======
>>>>>>> 43f622a5
	if !api.Authorize(rw, r, rbac.ActionRead, workspace) {
		return
	}

	build, err := api.Database.GetLatestWorkspaceBuildByWorkspaceID(r.Context(), workspace.ID)
	if err != nil {
		httpapi.Write(rw, http.StatusInternalServerError, httpapi.Response{
			Message: "Internal error fetching workspace build",
			Detail:  err.Error(),
		})
		return
	}
	job, err := api.Database.GetProvisionerJobByID(r.Context(), build.JobID)
	if err != nil {
		httpapi.Write(rw, http.StatusInternalServerError, httpapi.Response{
			Message: "Internal error fetching provisioner job",
			Detail:  err.Error(),
		})
		return
	}
	template, err := api.Database.GetTemplateByID(r.Context(), workspace.TemplateID)
	if err != nil {
		httpapi.Write(rw, http.StatusInternalServerError, httpapi.Response{
			Message: "Internal error fetching template",
			Detail:  err.Error(),
		})
		return
	}

	httpapi.Write(rw, http.StatusOK, convertWorkspace(workspace, build, job, template, owner))
}

// Create a new workspace for the currently authenticated user.
func (api *API) postWorkspacesByOrganization(rw http.ResponseWriter, r *http.Request) {
	organization := httpmw.OrganizationParam(r)
	apiKey := httpmw.APIKey(r)
	if !api.Authorize(rw, r, rbac.ActionCreate,
		rbac.ResourceWorkspace.InOrg(organization.ID).WithOwner(apiKey.UserID.String())) {
		return
	}

	var createWorkspace codersdk.CreateWorkspaceRequest
	if !httpapi.Read(rw, r, &createWorkspace) {
		return
	}

	template, err := api.Database.GetTemplateByID(r.Context(), createWorkspace.TemplateID)
	if errors.Is(err, sql.ErrNoRows) {
		httpapi.Write(rw, http.StatusBadRequest, httpapi.Response{
			Message: fmt.Sprintf("Template %q doesn't exist", createWorkspace.TemplateID.String()),
			Validations: []httpapi.Error{{
				Field:  "template_id",
				Detail: "template not found",
			}},
		})
		return
	}
	if err != nil {
		httpapi.Write(rw, http.StatusInternalServerError, httpapi.Response{
			Message: "Internal error fetching template",
			Detail:  err.Error(),
		})
		return
	}

	if organization.ID != template.OrganizationID {
		httpapi.Write(rw, http.StatusUnauthorized, httpapi.Response{
			Message: fmt.Sprintf("Template is not in organization %q", organization.Name),
		})
		return
	}
	_, err = api.Database.GetOrganizationMemberByUserID(r.Context(), database.GetOrganizationMemberByUserIDParams{
		OrganizationID: template.OrganizationID,
		UserID:         apiKey.UserID,
	})
	if errors.Is(err, sql.ErrNoRows) {
		httpapi.Write(rw, http.StatusUnauthorized, httpapi.Response{
			Message: "You aren't allowed to access templates in that organization",
		})
		return
	}
	if err != nil {
		httpapi.Write(rw, http.StatusInternalServerError, httpapi.Response{
			Message: "Internal error fetching organization member",
			Detail:  err.Error(),
		})
		return
	}

	var dbAutostartSchedule sql.NullString
	if createWorkspace.AutostartSchedule != nil {
		_, err := schedule.Weekly(*createWorkspace.AutostartSchedule)
		if err != nil {
			httpapi.Write(rw, http.StatusBadRequest, httpapi.Response{
				Message: "Error parsing autostart schedule",
				Detail:  err.Error(),
			})
			return
		}
		dbAutostartSchedule.Valid = true
		dbAutostartSchedule.String = *createWorkspace.AutostartSchedule
	}

	dbTTL, err := validWorkspaceTTLMillis(createWorkspace.TTLMillis)
	if err != nil {
		httpapi.Write(rw, http.StatusBadRequest, httpapi.Response{
			Message: "Invalid workspace TTL",
			Detail:  err.Error(),
			Validations: []httpapi.Error{
				{
					Field:  "ttl",
					Detail: err.Error(),
				},
			},
		})
		return
	}

	workspace, err := api.Database.GetWorkspaceByOwnerIDAndName(r.Context(), database.GetWorkspaceByOwnerIDAndNameParams{
		OwnerID: apiKey.UserID,
		Name:    createWorkspace.Name,
	})
	if err == nil {
		// If the workspace already exists, don't allow creation.
		template, err := api.Database.GetTemplateByID(r.Context(), workspace.TemplateID)
		if err != nil {
			httpapi.Write(rw, http.StatusInternalServerError, httpapi.Response{
				Message: fmt.Sprintf("Find template for conflicting workspace name %q", createWorkspace.Name),
				Detail:  err.Error(),
			})
			return
		}
		// The template is fetched for clarity to the user on where the conflicting name may be.
		httpapi.Write(rw, http.StatusConflict, httpapi.Response{
			Message: fmt.Sprintf("Workspace %q already exists in the %q template", createWorkspace.Name, template.Name),
			Validations: []httpapi.Error{{
				Field:  "name",
				Detail: "this value is already in use and should be unique",
			}},
		})
		return
	}
	if !errors.Is(err, sql.ErrNoRows) {
		httpapi.Write(rw, http.StatusInternalServerError, httpapi.Response{
			Message: fmt.Sprintf("Internal error fetching workspace by name %q", createWorkspace.Name),
			Detail:  err.Error(),
		})
		return
	}

	templateVersion, err := api.Database.GetTemplateVersionByID(r.Context(), template.ActiveVersionID)
	if err != nil {
		httpapi.Write(rw, http.StatusInternalServerError, httpapi.Response{
			Message: "Internal error fetching template version",
			Detail:  err.Error(),
		})
		return
	}
	templateVersionJob, err := api.Database.GetProvisionerJobByID(r.Context(), templateVersion.JobID)
	if err != nil {
		httpapi.Write(rw, http.StatusInternalServerError, httpapi.Response{
			Message: "Internal error fetching template version job",
			Detail:  err.Error(),
		})
		return
	}
	templateVersionJobStatus := convertProvisionerJob(templateVersionJob).Status
	switch templateVersionJobStatus {
	case codersdk.ProvisionerJobPending, codersdk.ProvisionerJobRunning:
		httpapi.Write(rw, http.StatusNotAcceptable, httpapi.Response{
			Message: fmt.Sprintf("The provided template version is %s. Wait for it to complete importing!", templateVersionJobStatus),
		})
		return
	case codersdk.ProvisionerJobFailed:
		httpapi.Write(rw, http.StatusPreconditionFailed, httpapi.Response{
			Message: fmt.Sprintf("The provided template version %q has failed to import. You cannot create workspaces using it!", templateVersion.Name),
		})
		return
	case codersdk.ProvisionerJobCanceled:
		httpapi.Write(rw, http.StatusPreconditionFailed, httpapi.Response{
			Message: "The provided template version was canceled during import. You cannot create workspaces using it!",
		})
		return
	}

	var provisionerJob database.ProvisionerJob
	var workspaceBuild database.WorkspaceBuild
	err = api.Database.InTx(func(db database.Store) error {
		now := database.Now()
		workspaceBuildID := uuid.New()
		// Workspaces are created without any versions.
		workspace, err = db.InsertWorkspace(r.Context(), database.InsertWorkspaceParams{
			ID:                uuid.New(),
			CreatedAt:         now,
			UpdatedAt:         now,
			OwnerID:           apiKey.UserID,
			OrganizationID:    template.OrganizationID,
			TemplateID:        template.ID,
			Name:              createWorkspace.Name,
			AutostartSchedule: dbAutostartSchedule,
			Ttl:               dbTTL,
		})
		if err != nil {
			return xerrors.Errorf("insert workspace: %w", err)
		}
		for _, parameterValue := range createWorkspace.ParameterValues {
			_, err = db.InsertParameterValue(r.Context(), database.InsertParameterValueParams{
				ID:                uuid.New(),
				Name:              parameterValue.Name,
				CreatedAt:         now,
				UpdatedAt:         now,
				Scope:             database.ParameterScopeWorkspace,
				ScopeID:           workspace.ID,
				SourceScheme:      database.ParameterSourceScheme(parameterValue.SourceScheme),
				SourceValue:       parameterValue.SourceValue,
				DestinationScheme: database.ParameterDestinationScheme(parameterValue.DestinationScheme),
			})
			if err != nil {
				return xerrors.Errorf("insert parameter value: %w", err)
			}
		}

		input, err := json.Marshal(workspaceProvisionJob{
			WorkspaceBuildID: workspaceBuildID,
		})
		if err != nil {
			return xerrors.Errorf("marshal provision job: %w", err)
		}
		provisionerJob, err = db.InsertProvisionerJob(r.Context(), database.InsertProvisionerJobParams{
			ID:             uuid.New(),
			CreatedAt:      now,
			UpdatedAt:      now,
			InitiatorID:    apiKey.UserID,
			OrganizationID: template.OrganizationID,
			Provisioner:    template.Provisioner,
			Type:           database.ProvisionerJobTypeWorkspaceBuild,
			StorageMethod:  templateVersionJob.StorageMethod,
			StorageSource:  templateVersionJob.StorageSource,
			Input:          input,
		})
		if err != nil {
			return xerrors.Errorf("insert provisioner job: %w", err)
		}
		workspaceBuild, err = db.InsertWorkspaceBuild(r.Context(), database.InsertWorkspaceBuildParams{
			ID:                workspaceBuildID,
			CreatedAt:         now,
			UpdatedAt:         now,
			WorkspaceID:       workspace.ID,
			TemplateVersionID: templateVersion.ID,
			Name:              namesgenerator.GetRandomName(1),
			InitiatorID:       apiKey.UserID,
			Transition:        database.WorkspaceTransitionStart,
			JobID:             provisionerJob.ID,
			BuildNumber:       1,           // First build!
			Deadline:          time.Time{}, // provisionerd will set this upon success
		})
		if err != nil {
			return xerrors.Errorf("insert workspace build: %w", err)
		}
		return nil
	})
	if err != nil {
		httpapi.Write(rw, http.StatusInternalServerError, httpapi.Response{
			Message: "Internal error creating workspace",
			Detail:  err.Error(),
		})
		return
	}
	user, err := api.Database.GetUserByID(r.Context(), apiKey.UserID)
	if err != nil {
		httpapi.Write(rw, http.StatusInternalServerError, httpapi.Response{
			Message: "Internal error fetching user",
			Detail:  err.Error(),
		})
		return
	}

	httpapi.Write(rw, http.StatusCreated, convertWorkspace(workspace, workspaceBuild, templateVersionJob, template, user))
}

func (api *API) putWorkspaceAutostart(rw http.ResponseWriter, r *http.Request) {
	workspace := httpmw.WorkspaceParam(r)
	if !api.Authorize(rw, r, rbac.ActionUpdate, rbac.ResourceWorkspace.
		InOrg(workspace.OrganizationID).WithOwner(workspace.OwnerID.String()).WithID(workspace.ID.String())) {
		return
	}

	var req codersdk.UpdateWorkspaceAutostartRequest
	if !httpapi.Read(rw, r, &req) {
		return
	}

	dbSched, err := validWorkspaceSchedule(req.Schedule)
	if err != nil {
		httpapi.Write(rw, http.StatusInternalServerError, httpapi.Response{
			Message: "Invalid autostart schedule",
			Detail:  err.Error(),
		})
		return
	}

	err = api.Database.UpdateWorkspaceAutostart(r.Context(), database.UpdateWorkspaceAutostartParams{
		ID:                workspace.ID,
		AutostartSchedule: dbSched,
	})
	if err != nil {
		httpapi.Write(rw, http.StatusInternalServerError, httpapi.Response{
			Message: "Internal error updating workspace autostart schedule",
			Detail:  err.Error(),
		})
		return
	}
}

func (api *API) putWorkspaceTTL(rw http.ResponseWriter, r *http.Request) {
	workspace := httpmw.WorkspaceParam(r)
	if !api.Authorize(rw, r, rbac.ActionUpdate, rbac.ResourceWorkspace.
		InOrg(workspace.OrganizationID).WithOwner(workspace.OwnerID.String()).WithID(workspace.ID.String())) {
		return
	}

	var req codersdk.UpdateWorkspaceTTLRequest
	if !httpapi.Read(rw, r, &req) {
		return
	}

	dbTTL, err := validWorkspaceTTLMillis(req.TTLMillis)
	if err != nil {
		httpapi.Write(rw, http.StatusBadRequest, httpapi.Response{
			Message: "Invalid workspace TTL",
			Detail:  err.Error(),
			Validations: []httpapi.Error{
				{
					Field:  "ttl",
					Detail: err.Error(),
				},
			},
		})
		return
	}

	err = api.Database.UpdateWorkspaceTTL(r.Context(), database.UpdateWorkspaceTTLParams{
		ID:  workspace.ID,
		Ttl: dbTTL,
	})
	if err != nil {
		httpapi.Write(rw, http.StatusInternalServerError, httpapi.Response{
			Message: "Internal error updating workspace TTL",
			Detail:  err.Error(),
		})
		return
	}
}

func (api *API) putExtendWorkspace(rw http.ResponseWriter, r *http.Request) {
	workspace := httpmw.WorkspaceParam(r)

	if !api.Authorize(rw, r, rbac.ActionUpdate, workspace) {
		return
	}

	var req codersdk.PutExtendWorkspaceRequest
	if !httpapi.Read(rw, r, &req) {
		return
	}

	code := http.StatusOK
	resp := httpapi.Response{}

	err := api.Database.InTx(func(s database.Store) error {
		build, err := s.GetLatestWorkspaceBuildByWorkspaceID(r.Context(), workspace.ID)
		if err != nil {
			code = http.StatusInternalServerError
			resp.Message = "workspace not found"
			return xerrors.Errorf("get latest workspace build: %w", err)
		}

		if build.Transition != database.WorkspaceTransitionStart {
			code = http.StatusConflict
			resp.Message = "workspace must be started, current status: " + string(build.Transition)
			return xerrors.Errorf("workspace must be started, current status: %s", build.Transition)
		}

		newDeadline := req.Deadline.UTC()
		if err := validWorkspaceDeadline(build.Deadline, newDeadline); err != nil {
			code = http.StatusBadRequest
			resp.Message = "bad extend workspace request"
			resp.Validations = append(resp.Validations, httpapi.Error{Field: "deadline", Detail: err.Error()})
			return err
		}

		if err := s.UpdateWorkspaceBuildByID(r.Context(), database.UpdateWorkspaceBuildByIDParams{
			ID:               build.ID,
			UpdatedAt:        build.UpdatedAt,
			ProvisionerState: build.ProvisionerState,
			Deadline:         newDeadline,
		}); err != nil {
			code = http.StatusInternalServerError
			resp.Message = "failed to extend workspace deadline"
			return xerrors.Errorf("update workspace build: %w", err)
		}
		resp.Message = "deadline updated to " + newDeadline.Format(time.RFC3339)

		return nil
	})

	if err != nil {
		api.Logger.Info(r.Context(), "extending workspace", slog.Error(err))
	}
	httpapi.Write(rw, code, resp)
}

func (api *API) watchWorkspace(rw http.ResponseWriter, r *http.Request) {
	workspace := httpmw.WorkspaceParam(r)
	if !api.Authorize(rw, r, rbac.ActionRead, workspace) {
		return
	}

	c, err := websocket.Accept(rw, r, &websocket.AcceptOptions{
		// Fix for Safari 15.1:
		// There is a bug in latest Safari in which compressed web socket traffic
		// isn't handled correctly. Turning off compression is a workaround:
		// https://github.com/nhooyr/websocket/issues/218
		CompressionMode: websocket.CompressionDisabled,
	})
	if err != nil {
		api.Logger.Warn(r.Context(), "accept websocket connection", slog.Error(err))
		return
	}
	defer c.Close(websocket.StatusInternalError, "internal error")

	// Makes the websocket connection write-only
	ctx := c.CloseRead(r.Context())

	// Send a heartbeat every 15 seconds to avoid the websocket being killed.
	go func() {
		ticker := time.NewTicker(time.Second * 15)
		defer ticker.Stop()

		for {
			select {
			case <-ctx.Done():
				return
			case <-ticker.C:
				err := c.Ping(ctx)
				if err != nil {
					return
				}
			}
		}
	}()

	t := time.NewTicker(time.Second * 1)
	defer t.Stop()
	for {
		select {
		case <-t.C:
			workspace, err := api.Database.GetWorkspaceByID(r.Context(), workspace.ID)
			if err != nil {
				_ = wsjson.Write(ctx, c, httpapi.Response{
					Message: "Internal error fetching workspace",
					Detail:  err.Error(),
				})
				return
			}
			build, err := api.Database.GetLatestWorkspaceBuildByWorkspaceID(r.Context(), workspace.ID)
			if err != nil {
				_ = wsjson.Write(ctx, c, httpapi.Response{
					Message: "Internal error fetching workspace build",
					Detail:  err.Error(),
				})
				return
			}
			var (
				group    errgroup.Group
				job      database.ProvisionerJob
				template database.Template
				owner    database.User
			)
			group.Go(func() (err error) {
				job, err = api.Database.GetProvisionerJobByID(r.Context(), build.JobID)
				return err
			})
			group.Go(func() (err error) {
				template, err = api.Database.GetTemplateByID(r.Context(), workspace.TemplateID)
				return err
			})
			group.Go(func() (err error) {
				owner, err = api.Database.GetUserByID(r.Context(), workspace.OwnerID)
				return err
			})
			err = group.Wait()
			if err != nil {
				_ = wsjson.Write(ctx, c, httpapi.Response{
					Message: "Internal error fetching resource",
					Detail:  err.Error(),
				})
				return
			}

			_ = wsjson.Write(ctx, c, convertWorkspace(workspace, build, job, template, owner))
		case <-ctx.Done():
			return
		}
	}
}

func convertWorkspaces(ctx context.Context, db database.Store, workspaces []database.Workspace) ([]codersdk.Workspace, error) {
	workspaceIDs := make([]uuid.UUID, 0, len(workspaces))
	templateIDs := make([]uuid.UUID, 0, len(workspaces))
	ownerIDs := make([]uuid.UUID, 0, len(workspaces))
	for _, workspace := range workspaces {
		workspaceIDs = append(workspaceIDs, workspace.ID)
		templateIDs = append(templateIDs, workspace.TemplateID)
		ownerIDs = append(ownerIDs, workspace.OwnerID)
	}
	workspaceBuilds, err := db.GetLatestWorkspaceBuildsByWorkspaceIDs(ctx, workspaceIDs)
	if errors.Is(err, sql.ErrNoRows) {
		err = nil
	}
	if err != nil {
		return nil, xerrors.Errorf("get workspace builds: %w", err)
	}
	templates, err := db.GetTemplatesByIDs(ctx, templateIDs)
	if errors.Is(err, sql.ErrNoRows) {
		err = nil
	}
	if err != nil {
		return nil, xerrors.Errorf("get templates: %w", err)
	}
	users, err := db.GetUsersByIDs(ctx, ownerIDs)
	if err != nil {
		return nil, xerrors.Errorf("get users: %w", err)
	}
	jobIDs := make([]uuid.UUID, 0, len(workspaceBuilds))
	for _, build := range workspaceBuilds {
		jobIDs = append(jobIDs, build.JobID)
	}
	jobs, err := db.GetProvisionerJobsByIDs(ctx, jobIDs)
	if errors.Is(err, sql.ErrNoRows) {
		err = nil
	}
	if err != nil {
		return nil, xerrors.Errorf("get provisioner jobs: %w", err)
	}

	buildByWorkspaceID := map[uuid.UUID]database.WorkspaceBuild{}
	for _, workspaceBuild := range workspaceBuilds {
		buildByWorkspaceID[workspaceBuild.WorkspaceID] = database.WorkspaceBuild{
			ID:                workspaceBuild.ID,
			CreatedAt:         workspaceBuild.CreatedAt,
			UpdatedAt:         workspaceBuild.UpdatedAt,
			WorkspaceID:       workspaceBuild.WorkspaceID,
			TemplateVersionID: workspaceBuild.TemplateVersionID,
			Name:              workspaceBuild.Name,
			BuildNumber:       workspaceBuild.BuildNumber,
			Transition:        workspaceBuild.Transition,
			InitiatorID:       workspaceBuild.InitiatorID,
			ProvisionerState:  workspaceBuild.ProvisionerState,
			JobID:             workspaceBuild.JobID,
			Deadline:          workspaceBuild.Deadline,
		}
	}
	templateByID := map[uuid.UUID]database.Template{}
	for _, template := range templates {
		templateByID[template.ID] = template
	}
	userByID := map[uuid.UUID]database.User{}
	for _, user := range users {
		userByID[user.ID] = user
	}
	jobByID := map[uuid.UUID]database.ProvisionerJob{}
	for _, job := range jobs {
		jobByID[job.ID] = job
	}
	apiWorkspaces := make([]codersdk.Workspace, 0, len(workspaces))
	for _, workspace := range workspaces {
		build, exists := buildByWorkspaceID[workspace.ID]
		if !exists {
			return nil, xerrors.Errorf("build not found for workspace %q", workspace.Name)
		}
		template, exists := templateByID[workspace.TemplateID]
		if !exists {
			return nil, xerrors.Errorf("template not found for workspace %q", workspace.Name)
		}
		job, exists := jobByID[build.JobID]
		if !exists {
			return nil, xerrors.Errorf("build job not found for workspace: %w", err)
		}
		user, exists := userByID[workspace.OwnerID]
		if !exists {
			return nil, xerrors.Errorf("owner not found for workspace: %q", workspace.Name)
		}
		apiWorkspaces = append(apiWorkspaces, convertWorkspace(workspace, build, job, template, user))
	}
	return apiWorkspaces, nil
}
func convertWorkspace(
	workspace database.Workspace,
	workspaceBuild database.WorkspaceBuild,
	job database.ProvisionerJob,
	template database.Template,
	owner database.User) codersdk.Workspace {
	var autostartSchedule *string
	if workspace.AutostartSchedule.Valid {
		autostartSchedule = &workspace.AutostartSchedule.String
	}

	ttlMillis := convertWorkspaceTTLMillis(workspace.Ttl)
	return codersdk.Workspace{
		ID:                workspace.ID,
		CreatedAt:         workspace.CreatedAt,
		UpdatedAt:         workspace.UpdatedAt,
		OwnerID:           workspace.OwnerID,
		OwnerName:         owner.Username,
		TemplateID:        workspace.TemplateID,
		LatestBuild:       convertWorkspaceBuild(workspace, workspaceBuild, job),
		TemplateName:      template.Name,
		Outdated:          workspaceBuild.TemplateVersionID.String() != template.ActiveVersionID.String(),
		Name:              workspace.Name,
		AutostartSchedule: autostartSchedule,
		TTLMillis:         ttlMillis,
	}
}

func convertWorkspaceTTLMillis(i sql.NullInt64) *int64 {
	if !i.Valid {
		return nil
	}

	millis := time.Duration(i.Int64).Milliseconds()
	return &millis
}

func validWorkspaceTTLMillis(millis *int64) (sql.NullInt64, error) {
	if ptr.NilOrZero(millis) {
		return sql.NullInt64{}, nil
	}

	dur := time.Duration(*millis) * time.Millisecond
	truncated := dur.Truncate(time.Minute)
	if truncated < time.Minute {
		return sql.NullInt64{}, xerrors.New("ttl must be at least one minute")
	}

	if truncated > 24*7*time.Hour {
		return sql.NullInt64{}, xerrors.New("ttl must be less than 7 days")
	}

	return sql.NullInt64{
		Valid: true,
		Int64: int64(truncated),
	}, nil
}

func validWorkspaceDeadline(old, new time.Time) error {
	if old.IsZero() {
		return xerrors.New("nothing to do: no existing deadline set")
	}

	now := time.Now()
	if new.Before(now) {
		return xerrors.New("new deadline must be in the future")
	}

	delta := new.Sub(old)
	if delta < time.Minute {
		return xerrors.New("minimum extension is one minute")
	}

	if delta > 24*time.Hour {
		return xerrors.New("maximum extension is 24 hours")
	}

	return nil
}

func validWorkspaceSchedule(s *string) (sql.NullString, error) {
	if ptr.NilOrEmpty(s) {
		return sql.NullString{}, nil
	}

	_, err := schedule.Weekly(*s)
	if err != nil {
		return sql.NullString{}, err
	}

	return sql.NullString{
		Valid:  true,
		String: *s,
	}, nil
}<|MERGE_RESOLUTION|>--- conflicted
+++ resolved
@@ -105,40 +105,6 @@
 	httpapi.Write(rw, http.StatusOK, convertWorkspace(workspace, build, job, template, owner))
 }
 
-<<<<<<< HEAD
-func (api *API) workspacesByOrganization(rw http.ResponseWriter, r *http.Request) {
-	organization := httpmw.OrganizationParam(r)
-	workspaces, err := api.Database.GetWorkspacesWithFilter(r.Context(), database.GetWorkspacesWithFilterParams{
-		OrganizationID: organization.ID,
-		Deleted:        false,
-	})
-	if errors.Is(err, sql.ErrNoRows) {
-		err = nil
-	}
-	if err != nil {
-		httpapi.Write(rw, http.StatusInternalServerError, httpapi.Response{
-			Message: "Internal error fetching workspaces",
-			Detail:  err.Error(),
-		})
-		return
-	}
-
-	// Rbac filter
-	workspaces = AuthorizeFilter(api, r, rbac.ActionRead, workspaces)
-
-	apiWorkspaces, err := convertWorkspaces(r.Context(), api.Database, workspaces)
-	if err != nil {
-		httpapi.Write(rw, http.StatusInternalServerError, httpapi.Response{
-			Message: "Internal error reading workspaces",
-			Detail:  err.Error(),
-		})
-		return
-	}
-	httpapi.Write(rw, http.StatusOK, apiWorkspaces)
-}
-
-=======
->>>>>>> 43f622a5
 // workspaces returns all workspaces a user can read.
 // Optional filters with query params
 func (api *API) workspaces(rw http.ResponseWriter, r *http.Request) {
@@ -152,20 +118,8 @@
 	filter := database.GetWorkspacesWithFilterParams{Deleted: false}
 	if orgFilter != "" {
 		orgID, err := uuid.Parse(orgFilter)
-<<<<<<< HEAD
-		if err != nil {
-			httpapi.Write(rw, http.StatusBadRequest, httpapi.Response{
-				Message: "Query param \"organization_id\" must be a valid UUID",
-				Detail:  err.Error(),
-				Validations: []httpapi.Error{
-					{Field: "organization_id", Detail: "Must be a valid UUID"},
-				},
-			})
-			return
-=======
 		if err == nil {
 			filter.OrganizationID = orgID
->>>>>>> 43f622a5
 		}
 	}
 	if ownerFilter == "me" {
@@ -179,20 +133,8 @@
 				Username: ownerFilter,
 				Email:    ownerFilter,
 			})
-<<<<<<< HEAD
-			if err != nil {
-				httpapi.Write(rw, http.StatusBadRequest, httpapi.Response{
-					Message: "Query param \"owner\" must be a valid UUID or username",
-					Detail:  err.Error(),
-					Validations: []httpapi.Error{
-						{Field: "owner", Detail: "Must be a valid UUID or username"},
-					},
-				})
-				return
-=======
 			if err == nil {
 				filter.OwnerID = user.ID
->>>>>>> 43f622a5
 			}
 		} else {
 			filter.OwnerID = userID
@@ -217,48 +159,13 @@
 	apiWorkspaces, err := convertWorkspaces(r.Context(), api.Database, workspaces)
 	if err != nil {
 		httpapi.Write(rw, http.StatusInternalServerError, httpapi.Response{
-			Message: "Internal error reading workspaces",
-			Detail:  err.Error(),
+			Message: fmt.Sprintf("convert workspaces: %s", err),
 		})
 		return
 	}
 	httpapi.Write(rw, http.StatusOK, apiWorkspaces)
 }
 
-<<<<<<< HEAD
-func (api *API) workspacesByOwner(rw http.ResponseWriter, r *http.Request) {
-	owner := httpmw.UserParam(r)
-	workspaces, err := api.Database.GetWorkspacesWithFilter(r.Context(), database.GetWorkspacesWithFilterParams{
-		OwnerID: owner.ID,
-		Deleted: false,
-	})
-	if errors.Is(err, sql.ErrNoRows) {
-		err = nil
-	}
-	if err != nil {
-		httpapi.Write(rw, http.StatusInternalServerError, httpapi.Response{
-			Message: "Internal error fetching workspaces",
-			Detail:  err.Error(),
-		})
-		return
-	}
-
-	// Only return workspaces the user can read
-	workspaces = AuthorizeFilter(api, r, rbac.ActionRead, workspaces)
-
-	apiWorkspaces, err := convertWorkspaces(r.Context(), api.Database, workspaces)
-	if err != nil {
-		httpapi.Write(rw, http.StatusInternalServerError, httpapi.Response{
-			Message: "Internal error reading workspaces",
-			Detail:  err.Error(),
-		})
-		return
-	}
-	httpapi.Write(rw, http.StatusOK, apiWorkspaces)
-}
-
-=======
->>>>>>> 43f622a5
 func (api *API) workspaceByOwnerAndName(rw http.ResponseWriter, r *http.Request) {
 	owner := httpmw.UserParam(r)
 	workspaceName := chi.URLParam(r, "workspacename")
@@ -279,17 +186,6 @@
 		})
 		return
 	}
-<<<<<<< HEAD
-
-	if workspace.OrganizationID != organization.ID {
-		httpapi.Write(rw, http.StatusUnauthorized, httpapi.Response{
-			Message: fmt.Sprintf("Workspace is not owned by organization %q", organization.Name),
-		})
-		return
-	}
-
-=======
->>>>>>> 43f622a5
 	if !api.Authorize(rw, r, rbac.ActionRead, workspace) {
 		return
 	}
