package healthcheck_test

import (
	"context"
	"testing"

	"github.com/stretchr/testify/assert"

	"github.com/coder/coder/v2/coderd/healthcheck"
	"github.com/coder/coder/v2/coderd/healthcheck/derphealth"
	"github.com/coder/coder/v2/coderd/healthcheck/health"
)

type testChecker struct {
	DERPReport           derphealth.Report
	AccessURLReport      healthcheck.AccessURLReport
	WebsocketReport      healthcheck.WebsocketReport
	DatabaseReport       healthcheck.DatabaseReport
	WorkspaceProxyReport healthcheck.WorkspaceProxyReport
}

func (c *testChecker) DERP(context.Context, *derphealth.ReportOptions) derphealth.Report {
	return c.DERPReport
}

func (c *testChecker) AccessURL(context.Context, *healthcheck.AccessURLReportOptions) healthcheck.AccessURLReport {
	return c.AccessURLReport
}

func (c *testChecker) Websocket(context.Context, *healthcheck.WebsocketReportOptions) healthcheck.WebsocketReport {
	return c.WebsocketReport
}

func (c *testChecker) Database(context.Context, *healthcheck.DatabaseReportOptions) healthcheck.DatabaseReport {
	return c.DatabaseReport
}

func (c *testChecker) WorkspaceProxy(context.Context, *healthcheck.WorkspaceProxyReportOptions) healthcheck.WorkspaceProxyReport {
	return c.WorkspaceProxyReport
}

func TestHealthcheck(t *testing.T) {
	t.Parallel()

	for _, c := range []struct {
		name            string
		checker         *testChecker
		healthy         bool
		severity        health.Severity
		failingSections []string
	}{{
		name: "OK",
		checker: &testChecker{
			DERPReport: derphealth.Report{
				Healthy:  true,
				Severity: health.SeverityOK,
			},
			AccessURLReport: healthcheck.AccessURLReport{
				Healthy:  true,
				Severity: health.SeverityOK,
			},
			WebsocketReport: healthcheck.WebsocketReport{
				Healthy:  true,
				Severity: health.SeverityOK,
			},
			DatabaseReport: healthcheck.DatabaseReport{
				Healthy:  true,
				Severity: health.SeverityOK,
			},
			WorkspaceProxyReport: healthcheck.WorkspaceProxyReport{
				Healthy: true,
			},
		},
		healthy:         true,
		severity:        health.SeverityOK,
		failingSections: []string{},
	}, {
		name: "DERPFail",
		checker: &testChecker{
			DERPReport: derphealth.Report{
				Healthy:  false,
				Severity: health.SeverityError,
			},
			AccessURLReport: healthcheck.AccessURLReport{
				Healthy:  true,
				Severity: health.SeverityOK,
			},
			WebsocketReport: healthcheck.WebsocketReport{
				Healthy:  true,
				Severity: health.SeverityOK,
			},
			DatabaseReport: healthcheck.DatabaseReport{
				Healthy:  true,
				Severity: health.SeverityOK,
			},
			WorkspaceProxyReport: healthcheck.WorkspaceProxyReport{
				Healthy: true,
			},
		},
		healthy:         false,
		severity:        health.SeverityError,
		failingSections: []string{healthcheck.SectionDERP},
	}, {
		name: "DERPWarning",
		checker: &testChecker{
			DERPReport: derphealth.Report{
				Healthy:  true,
				Warnings: []string{"foobar"},
				Severity: health.SeverityWarning,
			},
			AccessURLReport: healthcheck.AccessURLReport{
				Healthy:  true,
				Severity: health.SeverityOK,
			},
			WebsocketReport: healthcheck.WebsocketReport{
				Healthy:  true,
				Severity: health.SeverityOK,
			},
			DatabaseReport: healthcheck.DatabaseReport{
				Healthy:  true,
				Severity: health.SeverityOK,
			},
			WorkspaceProxyReport: healthcheck.WorkspaceProxyReport{
				Healthy: true,
			},
		},
		healthy:         true,
		severity:        health.SeverityWarning,
		failingSections: []string{},
	}, {
		name: "AccessURLFail",
		checker: &testChecker{
			DERPReport: derphealth.Report{
				Healthy:  true,
				Severity: health.SeverityOK,
			},
			AccessURLReport: healthcheck.AccessURLReport{
				Healthy:  false,
				Severity: health.SeverityWarning,
			},
			WebsocketReport: healthcheck.WebsocketReport{
				Healthy:  true,
				Severity: health.SeverityOK,
			},
			DatabaseReport: healthcheck.DatabaseReport{
				Healthy:  true,
				Severity: health.SeverityOK,
			},
			WorkspaceProxyReport: healthcheck.WorkspaceProxyReport{
				Healthy: true,
			},
		},
		healthy:         false,
		severity:        health.SeverityWarning,
		failingSections: []string{healthcheck.SectionAccessURL},
	}, {
		name: "WebsocketFail",
		checker: &testChecker{
			DERPReport: derphealth.Report{
				Healthy:  true,
				Severity: health.SeverityOK,
			},
			AccessURLReport: healthcheck.AccessURLReport{
				Healthy:  true,
				Severity: health.SeverityOK,
			},
			WebsocketReport: healthcheck.WebsocketReport{
				Healthy:  false,
				Severity: health.SeverityError,
			},
			DatabaseReport: healthcheck.DatabaseReport{
				Healthy:  true,
				Severity: health.SeverityOK,
			},
			WorkspaceProxyReport: healthcheck.WorkspaceProxyReport{
				Healthy: true,
			},
		},
		healthy:         false,
		severity:        health.SeverityError,
		failingSections: []string{healthcheck.SectionWebsocket},
	}, {
		name: "DatabaseFail",
		checker: &testChecker{
			DERPReport: derphealth.Report{
				Healthy:  true,
				Severity: health.SeverityOK,
			},
			AccessURLReport: healthcheck.AccessURLReport{
				Healthy:  true,
				Severity: health.SeverityOK,
			},
			WebsocketReport: healthcheck.WebsocketReport{
				Healthy:  true,
				Severity: health.SeverityOK,
			},
			DatabaseReport: healthcheck.DatabaseReport{
				Healthy:  false,
				Severity: health.SeverityError,
			},
			WorkspaceProxyReport: healthcheck.WorkspaceProxyReport{
				Healthy: true,
			},
		},
		healthy:         false,
		severity:        health.SeverityError,
		failingSections: []string{healthcheck.SectionDatabase},
	}, {
<<<<<<< HEAD
		name: "ProxyFail",
		checker: &testChecker{
			DERPReport: derphealth.Report{
				Healthy: true,
			},
			AccessURLReport: healthcheck.AccessURLReport{
				Healthy: true,
			},
			WebsocketReport: healthcheck.WebsocketReport{
				Healthy: true,
			},
			DatabaseReport: healthcheck.DatabaseReport{
				Healthy: true,
			},
			WorkspaceProxyReport: healthcheck.WorkspaceProxyReport{
				Healthy: false,
			},
		},
		healthy:         false,
		failingSections: []string{healthcheck.SectionWorkspaceProxy},
	}, {
		name:    "AllFail",
		checker: &testChecker{},
		healthy: false,
=======
		name: "AllFail",
		checker: &testChecker{
			DERPReport: derphealth.Report{
				Healthy:  false,
				Severity: health.SeverityError,
			},
			AccessURLReport: healthcheck.AccessURLReport{
				Healthy:  false,
				Severity: health.SeverityError,
			},
			WebsocketReport: healthcheck.WebsocketReport{
				Healthy:  false,
				Severity: health.SeverityError,
			},
			DatabaseReport: healthcheck.DatabaseReport{
				Healthy:  false,
				Severity: health.SeverityError,
			},
		},
		healthy:  false,
		severity: health.SeverityError,
>>>>>>> b501046c
		failingSections: []string{
			healthcheck.SectionDERP,
			healthcheck.SectionAccessURL,
			healthcheck.SectionWebsocket,
			healthcheck.SectionDatabase,
			healthcheck.SectionWorkspaceProxy,
		},
	}} {
		c := c
		t.Run(c.name, func(t *testing.T) {
			t.Parallel()

			report := healthcheck.Run(context.Background(), &healthcheck.ReportOptions{
				Checker: c.checker,
			})

			assert.Equal(t, c.healthy, report.Healthy)
			assert.Equal(t, c.severity, report.Severity)
			assert.Equal(t, c.failingSections, report.FailingSections)
			assert.Equal(t, c.checker.DERPReport.Healthy, report.DERP.Healthy)
			assert.Equal(t, c.checker.DERPReport.Severity, report.DERP.Severity)
			assert.Equal(t, c.checker.DERPReport.Warnings, report.DERP.Warnings)
			assert.Equal(t, c.checker.AccessURLReport.Healthy, report.AccessURL.Healthy)
			assert.Equal(t, c.checker.AccessURLReport.Severity, report.AccessURL.Severity)
			assert.Equal(t, c.checker.WebsocketReport.Healthy, report.Websocket.Healthy)
<<<<<<< HEAD
			assert.Equal(t, c.checker.WorkspaceProxyReport.Healthy, report.WorkspaceProxy.Healthy)
			assert.Equal(t, c.checker.WorkspaceProxyReport.Warnings, report.WorkspaceProxy.Warnings)
=======
			assert.Equal(t, c.checker.WebsocketReport.Severity, report.Websocket.Severity)
			assert.Equal(t, c.checker.DatabaseReport.Healthy, report.Database.Healthy)
			assert.Equal(t, c.checker.DatabaseReport.Severity, report.Database.Severity)
>>>>>>> b501046c
			assert.NotZero(t, report.Time)
			assert.NotZero(t, report.CoderVersion)
		})
	}
}<|MERGE_RESOLUTION|>--- conflicted
+++ resolved
@@ -68,7 +68,8 @@
 				Severity: health.SeverityOK,
 			},
 			WorkspaceProxyReport: healthcheck.WorkspaceProxyReport{
-				Healthy: true,
+				Healthy:  true,
+				Severity: health.SeverityOK,
 			},
 		},
 		healthy:         true,
@@ -94,7 +95,8 @@
 				Severity: health.SeverityOK,
 			},
 			WorkspaceProxyReport: healthcheck.WorkspaceProxyReport{
-				Healthy: true,
+				Healthy:  true,
+				Severity: health.SeverityOK,
 			},
 		},
 		healthy:         false,
@@ -121,7 +123,8 @@
 				Severity: health.SeverityOK,
 			},
 			WorkspaceProxyReport: healthcheck.WorkspaceProxyReport{
-				Healthy: true,
+				Healthy:  true,
+				Severity: health.SeverityOK,
 			},
 		},
 		healthy:         true,
@@ -147,7 +150,8 @@
 				Severity: health.SeverityOK,
 			},
 			WorkspaceProxyReport: healthcheck.WorkspaceProxyReport{
-				Healthy: true,
+				Healthy:  true,
+				Severity: health.SeverityOK,
 			},
 		},
 		healthy:         false,
@@ -173,7 +177,8 @@
 				Severity: health.SeverityOK,
 			},
 			WorkspaceProxyReport: healthcheck.WorkspaceProxyReport{
-				Healthy: true,
+				Healthy:  true,
+				Severity: health.SeverityOK,
 			},
 		},
 		healthy:         false,
@@ -199,61 +204,66 @@
 				Severity: health.SeverityError,
 			},
 			WorkspaceProxyReport: healthcheck.WorkspaceProxyReport{
-				Healthy: true,
+				Healthy:  true,
+				Severity: health.SeverityOK,
 			},
 		},
 		healthy:         false,
 		severity:        health.SeverityError,
 		failingSections: []string{healthcheck.SectionDatabase},
 	}, {
-<<<<<<< HEAD
 		name: "ProxyFail",
 		checker: &testChecker{
 			DERPReport: derphealth.Report{
-				Healthy: true,
-			},
-			AccessURLReport: healthcheck.AccessURLReport{
-				Healthy: true,
-			},
-			WebsocketReport: healthcheck.WebsocketReport{
-				Healthy: true,
-			},
-			DatabaseReport: healthcheck.DatabaseReport{
-				Healthy: true,
-			},
-			WorkspaceProxyReport: healthcheck.WorkspaceProxyReport{
-				Healthy: false,
-			},
-		},
+				Healthy:  true,
+				Severity: health.SeverityOK,
+			},
+			AccessURLReport: healthcheck.AccessURLReport{
+				Healthy:  true,
+				Severity: health.SeverityOK,
+			},
+			WebsocketReport: healthcheck.WebsocketReport{
+				Healthy:  true,
+				Severity: health.SeverityOK,
+			},
+			DatabaseReport: healthcheck.DatabaseReport{
+				Healthy:  true,
+				Severity: health.SeverityOK,
+			},
+			WorkspaceProxyReport: healthcheck.WorkspaceProxyReport{
+				Healthy:  false,
+				Severity: health.SeverityError,
+			},
+		},
+		severity:        health.SeverityError,
 		healthy:         false,
 		failingSections: []string{healthcheck.SectionWorkspaceProxy},
 	}, {
 		name:    "AllFail",
-		checker: &testChecker{},
 		healthy: false,
-=======
-		name: "AllFail",
-		checker: &testChecker{
-			DERPReport: derphealth.Report{
-				Healthy:  false,
-				Severity: health.SeverityError,
-			},
-			AccessURLReport: healthcheck.AccessURLReport{
-				Healthy:  false,
-				Severity: health.SeverityError,
-			},
-			WebsocketReport: healthcheck.WebsocketReport{
-				Healthy:  false,
-				Severity: health.SeverityError,
-			},
-			DatabaseReport: healthcheck.DatabaseReport{
-				Healthy:  false,
-				Severity: health.SeverityError,
-			},
-		},
-		healthy:  false,
+		checker: &testChecker{
+			DERPReport: derphealth.Report{
+				Healthy:  false,
+				Severity: health.SeverityError,
+			},
+			AccessURLReport: healthcheck.AccessURLReport{
+				Healthy:  false,
+				Severity: health.SeverityError,
+			},
+			WebsocketReport: healthcheck.WebsocketReport{
+				Healthy:  false,
+				Severity: health.SeverityError,
+			},
+			DatabaseReport: healthcheck.DatabaseReport{
+				Healthy:  false,
+				Severity: health.SeverityError,
+			},
+			WorkspaceProxyReport: healthcheck.WorkspaceProxyReport{
+				Healthy:  false,
+				Severity: health.SeverityError,
+			},
+		},
 		severity: health.SeverityError,
->>>>>>> b501046c
 		failingSections: []string{
 			healthcheck.SectionDERP,
 			healthcheck.SectionAccessURL,
@@ -279,14 +289,11 @@
 			assert.Equal(t, c.checker.AccessURLReport.Healthy, report.AccessURL.Healthy)
 			assert.Equal(t, c.checker.AccessURLReport.Severity, report.AccessURL.Severity)
 			assert.Equal(t, c.checker.WebsocketReport.Healthy, report.Websocket.Healthy)
-<<<<<<< HEAD
 			assert.Equal(t, c.checker.WorkspaceProxyReport.Healthy, report.WorkspaceProxy.Healthy)
 			assert.Equal(t, c.checker.WorkspaceProxyReport.Warnings, report.WorkspaceProxy.Warnings)
-=======
 			assert.Equal(t, c.checker.WebsocketReport.Severity, report.Websocket.Severity)
 			assert.Equal(t, c.checker.DatabaseReport.Healthy, report.Database.Healthy)
 			assert.Equal(t, c.checker.DatabaseReport.Severity, report.Database.Severity)
->>>>>>> b501046c
 			assert.NotZero(t, report.Time)
 			assert.NotZero(t, report.CoderVersion)
 		})
