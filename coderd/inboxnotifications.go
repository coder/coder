package coderd

import (
	"context"
	"database/sql"
	"encoding/json"
	"net/http"
	"slices"
	"time"

	"github.com/google/uuid"

	"cdr.dev/slog"

	"github.com/coder/coder/v2/coderd/database"
	"github.com/coder/coder/v2/coderd/database/dbtime"
	"github.com/coder/coder/v2/coderd/httpapi"
	"github.com/coder/coder/v2/coderd/httpmw"
	"github.com/coder/coder/v2/coderd/notifications"
	"github.com/coder/coder/v2/coderd/pubsub"
	markdown "github.com/coder/coder/v2/coderd/render"
	"github.com/coder/coder/v2/codersdk"
	"github.com/coder/coder/v2/codersdk/wsjson"
	"github.com/coder/websocket"
)

const (
<<<<<<< HEAD
	fallbackIconWorkspace = ""
	fallbackIconAccount   = ""
	fallbackIconTemplate  = ""
	fallbackIconOther     = ""
)

var fallbackIcons = map[uuid.UUID]string{
	// workspace related notifications
	notifications.TemplateWorkspaceCreated:           fallbackIconWorkspace,
	notifications.TemplateWorkspaceCreated:           fallbackIconWorkspace,
	notifications.TemplateWorkspaceManuallyUpdated:   fallbackIconWorkspace,
	notifications.TemplateWorkspaceDeleted:           fallbackIconWorkspace,
	notifications.TemplateWorkspaceAutobuildFailed:   fallbackIconWorkspace,
	notifications.TemplateWorkspaceDormant:           fallbackIconWorkspace,
	notifications.TemplateWorkspaceAutoUpdated:       fallbackIconWorkspace,
	notifications.TemplateWorkspaceMarkedForDeletion: fallbackIconWorkspace,
	notifications.TemplateWorkspaceManualBuildFailed: fallbackIconWorkspace,
	notifications.TemplateWorkspaceOutOfMemory:       fallbackIconWorkspace,
	notifications.TemplateWorkspaceOutOfDisk:         fallbackIconWorkspace,

	// account related notifications
	notifications.TemplateUserAccountCreated:           fallbackIconAccount,
	notifications.TemplateUserAccountDeleted:           fallbackIconAccount,
	notifications.TemplateUserAccountSuspended:         fallbackIconAccount,
	notifications.TemplateUserAccountActivated:         fallbackIconAccount,
	notifications.TemplateYourAccountSuspended:         fallbackIconAccount,
	notifications.TemplateYourAccountActivated:         fallbackIconAccount,
	notifications.TemplateUserRequestedOneTimePasscode: fallbackIconAccount,

	// template related notifications
	notifications.TemplateTemplateDeleted:             fallbackIconTemplate,
	notifications.TemplateTemplateDeprecated:          fallbackIconTemplate,
	notifications.TemplateWorkspaceBuildsFailedReport: fallbackIconTemplate,

	// other related notifications
	notifications.TemplateTestNotification: fallbackIconOther,
}

=======
	notificationFormatMarkdown  = "markdown"
	notificationFormatPlaintext = "plaintext"
)

>>>>>>> c131d01c
// convertInboxNotificationResponse works as a util function to transform a database.InboxNotification to codersdk.InboxNotification
func convertInboxNotificationResponse(ctx context.Context, logger slog.Logger, notif database.InboxNotification) codersdk.InboxNotification {
	return codersdk.InboxNotification{
		ID:         notif.ID,
		UserID:     notif.UserID,
		TemplateID: notif.TemplateID,
		Targets:    notif.Targets,
		Title:      notif.Title,
		Content:    notif.Content,
		Icon: func() string {
			if notif.Icon != "" {
				return notif.Icon
			}

			return fallbackIcons[notif.TemplateID]
		}(),
		Actions: func() []codersdk.InboxNotificationAction {
			var actionsList []codersdk.InboxNotificationAction
			err := json.Unmarshal([]byte(notif.Actions), &actionsList)
			if err != nil {
				logger.Error(ctx, "unmarshal inbox notification actions", slog.Error(err))
			}
			return actionsList
		}(),
		ReadAt: func() *time.Time {
			if !notif.ReadAt.Valid {
				return nil
			}
			return &notif.ReadAt.Time
		}(),
		CreatedAt: notif.CreatedAt,
	}
}

// watchInboxNotifications watches for new inbox notifications and sends them to the client.
// The client can specify a list of target IDs to filter the notifications.
// @Summary Watch for new inbox notifications
// @ID watch-for-new-inbox-notifications
// @Security CoderSessionToken
// @Produce json
// @Tags Notifications
// @Param targets query string false "Comma-separated list of target IDs to filter notifications"
// @Param templates query string false "Comma-separated list of template IDs to filter notifications"
// @Param read_status query string false "Filter notifications by read status. Possible values: read, unread, all"
// @Param format query string false "Define the output format for notifications title and body." enums(plaintext,markdown)
// @Success 200 {object} codersdk.GetInboxNotificationResponse
// @Router /notifications/inbox/watch [get]
func (api *API) watchInboxNotifications(rw http.ResponseWriter, r *http.Request) {
	p := httpapi.NewQueryParamParser()
	vals := r.URL.Query()

	var (
		ctx    = r.Context()
		apikey = httpmw.APIKey(r)

		targets    = p.UUIDs(vals, []uuid.UUID{}, "targets")
		templates  = p.UUIDs(vals, []uuid.UUID{}, "templates")
		readStatus = p.String(vals, "all", "read_status")
		format     = p.String(vals, notificationFormatMarkdown, "format")
	)
	p.ErrorExcessParams(vals)
	if len(p.Errors) > 0 {
		httpapi.Write(ctx, rw, http.StatusBadRequest, codersdk.Response{
			Message:     "Query parameters have invalid values.",
			Validations: p.Errors,
		})
		return
	}

	if !slices.Contains([]string{
		string(database.InboxNotificationReadStatusAll),
		string(database.InboxNotificationReadStatusRead),
		string(database.InboxNotificationReadStatusUnread),
	}, readStatus) {
		httpapi.Write(ctx, rw, http.StatusBadRequest, codersdk.Response{
			Message: "starting_before query parameter should be any of 'all', 'read', 'unread'.",
		})
		return
	}

	notificationCh := make(chan codersdk.InboxNotification, 10)

	closeInboxNotificationsSubscriber, err := api.Pubsub.SubscribeWithErr(pubsub.InboxNotificationForOwnerEventChannel(apikey.UserID),
		pubsub.HandleInboxNotificationEvent(
			func(ctx context.Context, payload pubsub.InboxNotificationEvent, err error) {
				if err != nil {
					api.Logger.Error(ctx, "inbox notification event", slog.Error(err))
					return
				}

				// HandleInboxNotificationEvent cb receives all the inbox notifications - without any filters excepted the user_id.
				// Based on query parameters defined above and filters defined by the client - we then filter out the
				// notifications we do not want to forward and discard it.

				// filter out notifications that don't match the targets
				if len(targets) > 0 {
					for _, target := range targets {
						if isFound := slices.Contains(payload.InboxNotification.Targets, target); !isFound {
							return
						}
					}
				}

				// filter out notifications that don't match the templates
				if len(templates) > 0 {
					if isFound := slices.Contains(templates, payload.InboxNotification.TemplateID); !isFound {
						return
					}
				}

				// filter out notifications that don't match the read status
				if readStatus != "" {
					if readStatus == string(database.InboxNotificationReadStatusRead) {
						if payload.InboxNotification.ReadAt == nil {
							return
						}
					} else if readStatus == string(database.InboxNotificationReadStatusUnread) {
						if payload.InboxNotification.ReadAt != nil {
							return
						}
					}
				}

				// keep a safe guard in case of latency to push notifications through websocket
				select {
				case notificationCh <- payload.InboxNotification:
				default:
					api.Logger.Error(ctx, "failed to push consumed notification into websocket handler, check latency")
				}
			},
		))
	if err != nil {
		api.Logger.Error(ctx, "subscribe to inbox notification event", slog.Error(err))
		return
	}
	defer closeInboxNotificationsSubscriber()

	conn, err := websocket.Accept(rw, r, nil)
	if err != nil {
		httpapi.Write(ctx, rw, http.StatusInternalServerError, codersdk.Response{
			Message: "Failed to upgrade connection to websocket.",
			Detail:  err.Error(),
		})
		return
	}

	go httpapi.Heartbeat(ctx, conn)
	defer conn.Close(websocket.StatusNormalClosure, "connection closed")

	encoder := wsjson.NewEncoder[codersdk.GetInboxNotificationResponse](conn, websocket.MessageText)
	defer encoder.Close(websocket.StatusNormalClosure)

	for {
		select {
		case <-ctx.Done():
			return
		case notif := <-notificationCh:
			unreadCount, err := api.Database.CountUnreadInboxNotificationsByUserID(ctx, apikey.UserID)
			if err != nil {
				api.Logger.Error(ctx, "failed to count unread inbox notifications", slog.Error(err))
				return
			}

			// By default, notifications are stored as markdown
			// We can change the format based on parameter if required
			if format == notificationFormatPlaintext {
				notif.Title, err = markdown.PlaintextFromMarkdown(notif.Title)
				if err != nil {
					api.Logger.Error(ctx, "failed to convert notification title to plain text", slog.Error(err))
					return
				}

				notif.Content, err = markdown.PlaintextFromMarkdown(notif.Content)
				if err != nil {
					api.Logger.Error(ctx, "failed to convert notification content to plain text", slog.Error(err))
					return
				}
			}

			if err := encoder.Encode(codersdk.GetInboxNotificationResponse{
				Notification: notif,
				UnreadCount:  int(unreadCount),
			}); err != nil {
				api.Logger.Error(ctx, "encode notification", slog.Error(err))
				return
			}
		}
	}
}

// listInboxNotifications lists the notifications for the user.
// @Summary List inbox notifications
// @ID list-inbox-notifications
// @Security CoderSessionToken
// @Produce json
// @Tags Notifications
// @Param targets query string false "Comma-separated list of target IDs to filter notifications"
// @Param templates query string false "Comma-separated list of template IDs to filter notifications"
// @Param read_status query string false "Filter notifications by read status. Possible values: read, unread, all"
// @Param starting_before query string false "ID of the last notification from the current page. Notifications returned will be older than the associated one" format(uuid)
// @Success 200 {object} codersdk.ListInboxNotificationsResponse
// @Router /notifications/inbox [get]
func (api *API) listInboxNotifications(rw http.ResponseWriter, r *http.Request) {
	p := httpapi.NewQueryParamParser()
	vals := r.URL.Query()

	var (
		ctx    = r.Context()
		apikey = httpmw.APIKey(r)

		targets        = p.UUIDs(vals, nil, "targets")
		templates      = p.UUIDs(vals, nil, "templates")
		readStatus     = p.String(vals, "all", "read_status")
		startingBefore = p.UUID(vals, uuid.Nil, "starting_before")
	)
	p.ErrorExcessParams(vals)
	if len(p.Errors) > 0 {
		httpapi.Write(ctx, rw, http.StatusBadRequest, codersdk.Response{
			Message:     "Query parameters have invalid values.",
			Validations: p.Errors,
		})
		return
	}

	if !slices.Contains([]string{
		string(database.InboxNotificationReadStatusAll),
		string(database.InboxNotificationReadStatusRead),
		string(database.InboxNotificationReadStatusUnread),
	}, readStatus) {
		httpapi.Write(ctx, rw, http.StatusBadRequest, codersdk.Response{
			Message: "starting_before query parameter should be any of 'all', 'read', 'unread'.",
		})
		return
	}

	createdBefore := dbtime.Now()
	if startingBefore != uuid.Nil {
		lastNotif, err := api.Database.GetInboxNotificationByID(ctx, startingBefore)
		if err == nil {
			createdBefore = lastNotif.CreatedAt
		}
	}

	notifs, err := api.Database.GetFilteredInboxNotificationsByUserID(ctx, database.GetFilteredInboxNotificationsByUserIDParams{
		UserID:       apikey.UserID,
		Templates:    templates,
		Targets:      targets,
		ReadStatus:   database.InboxNotificationReadStatus(readStatus),
		CreatedAtOpt: createdBefore,
	})
	if err != nil {
		api.Logger.Error(ctx, "failed to get filtered inbox notifications", slog.Error(err))
		httpapi.Write(ctx, rw, http.StatusInternalServerError, codersdk.Response{
			Message: "Failed to get filtered inbox notifications.",
		})
		return
	}

	unreadCount, err := api.Database.CountUnreadInboxNotificationsByUserID(ctx, apikey.UserID)
	if err != nil {
		api.Logger.Error(ctx, "failed to count unread inbox notifications", slog.Error(err))
		httpapi.Write(ctx, rw, http.StatusInternalServerError, codersdk.Response{
			Message: "Failed to count unread inbox notifications.",
		})
		return
	}

	httpapi.Write(ctx, rw, http.StatusOK, codersdk.ListInboxNotificationsResponse{
		Notifications: func() []codersdk.InboxNotification {
			notificationsList := make([]codersdk.InboxNotification, 0, len(notifs))
			for _, notification := range notifs {
				notificationsList = append(notificationsList, convertInboxNotificationResponse(ctx, api.Logger, notification))
			}
			return notificationsList
		}(),
		UnreadCount: int(unreadCount),
	})
}

// updateInboxNotificationReadStatus changes the read status of a notification.
// @Summary Update read status of a notification
// @ID update-read-status-of-a-notification
// @Security CoderSessionToken
// @Produce json
// @Tags Notifications
// @Param id path string true "id of the notification"
// @Success 200 {object} codersdk.Response
// @Router /notifications/inbox/{id}/read-status [put]
func (api *API) updateInboxNotificationReadStatus(rw http.ResponseWriter, r *http.Request) {
	var (
		ctx    = r.Context()
		apikey = httpmw.APIKey(r)
	)

	notificationID, ok := httpmw.ParseUUIDParam(rw, r, "id")
	if !ok {
		return
	}

	var body codersdk.UpdateInboxNotificationReadStatusRequest
	if !httpapi.Read(ctx, rw, r, &body) {
		return
	}

	err := api.Database.UpdateInboxNotificationReadStatus(ctx, database.UpdateInboxNotificationReadStatusParams{
		ID: notificationID,
		ReadAt: func() sql.NullTime {
			if body.IsRead {
				return sql.NullTime{
					Time:  dbtime.Now(),
					Valid: true,
				}
			}

			return sql.NullTime{}
		}(),
	})
	if err != nil {
		api.Logger.Error(ctx, "failed to update inbox notification read status", slog.Error(err))
		httpapi.Write(ctx, rw, http.StatusInternalServerError, codersdk.Response{
			Message: "Failed to update inbox notification read status.",
		})
		return
	}

	unreadCount, err := api.Database.CountUnreadInboxNotificationsByUserID(ctx, apikey.UserID)
	if err != nil {
		api.Logger.Error(ctx, "failed to call count unread inbox notifications", slog.Error(err))
		httpapi.Write(ctx, rw, http.StatusInternalServerError, codersdk.Response{
			Message: "Failed to call count unread inbox notifications.",
		})
		return
	}

	updatedNotification, err := api.Database.GetInboxNotificationByID(ctx, notificationID)
	if err != nil {
		api.Logger.Error(ctx, "failed to get notification by id", slog.Error(err))
		httpapi.Write(ctx, rw, http.StatusInternalServerError, codersdk.Response{
			Message: "Failed to get notification by id.",
		})
		return
	}

	httpapi.Write(ctx, rw, http.StatusOK, codersdk.UpdateInboxNotificationReadStatusResponse{
		Notification: convertInboxNotificationResponse(ctx, api.Logger, updatedNotification),
		UnreadCount:  int(unreadCount),
	})
}

// markAllInboxNotificationsAsRead marks as read all unread notifications for authenticated user.
// @Summary Mark all unread notifications as read
// @ID mark-all-unread-notifications-as-read
// @Security CoderSessionToken
// @Tags Notifications
// @Success 204
// @Router /notifications/inbox/mark-all-as-read [put]
func (api *API) markAllInboxNotificationsAsRead(rw http.ResponseWriter, r *http.Request) {
	var (
		ctx    = r.Context()
		apikey = httpmw.APIKey(r)
	)

	err := api.Database.MarkAllInboxNotificationsAsRead(ctx, database.MarkAllInboxNotificationsAsReadParams{
		UserID: apikey.UserID,
		ReadAt: sql.NullTime{Time: dbtime.Now(), Valid: true},
	})
	if err != nil {
		api.Logger.Error(ctx, "failed to mark all unread notifications as read", slog.Error(err))
		httpapi.Write(ctx, rw, http.StatusInternalServerError, codersdk.Response{
			Message: "Failed to mark all unread notifications as read.",
		})
		return
	}

	rw.WriteHeader(http.StatusNoContent)
}<|MERGE_RESOLUTION|>--- conflicted
+++ resolved
@@ -25,11 +25,15 @@
 )
 
 const (
-<<<<<<< HEAD
 	fallbackIconWorkspace = ""
 	fallbackIconAccount   = ""
 	fallbackIconTemplate  = ""
 	fallbackIconOther     = ""
+)
+
+const (
+	notificationFormatMarkdown  = "markdown"
+	notificationFormatPlaintext = "plaintext"
 )
 
 var fallbackIcons = map[uuid.UUID]string{
@@ -64,12 +68,6 @@
 	notifications.TemplateTestNotification: fallbackIconOther,
 }
 
-=======
-	notificationFormatMarkdown  = "markdown"
-	notificationFormatPlaintext = "plaintext"
-)
-
->>>>>>> c131d01c
 // convertInboxNotificationResponse works as a util function to transform a database.InboxNotification to codersdk.InboxNotification
 func convertInboxNotificationResponse(ctx context.Context, logger slog.Logger, notif database.InboxNotification) codersdk.InboxNotification {
 	return codersdk.InboxNotification{
