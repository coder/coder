package externalauth

import (
	"context"
	"database/sql"
	"encoding/json"
	"fmt"
	"io"
	"mime"
	"net/http"
	"net/url"
	"regexp"
	"strconv"
	"strings"
	"time"

	"golang.org/x/oauth2"
	"golang.org/x/xerrors"

	"github.com/google/go-github/v43/github"
	"github.com/sqlc-dev/pqtype"
	xgithub "golang.org/x/oauth2/github"

	"github.com/coder/coder/v2/coderd/database"
	"github.com/coder/coder/v2/coderd/database/dbtime"
	"github.com/coder/coder/v2/coderd/httpapi"
	"github.com/coder/coder/v2/coderd/promoauth"
	"github.com/coder/coder/v2/codersdk"
	"github.com/coder/retry"
)

// Config is used for authentication for Git operations.
type Config struct {
	promoauth.InstrumentedOAuth2Config
	// ID is a unique identifier for the authenticator.
	ID string
	// Type is the type of provider.
	Type string
	// DeviceAuth is set if the provider uses the device flow.
	DeviceAuth *DeviceAuth
	// DisplayName is the name of the provider to display to the user.
	DisplayName string
	// DisplayIcon is the path to an image that will be displayed to the user.
	DisplayIcon string

	// ExtraTokenKeys is a list of extra properties to
	// store in the database returned from the token endpoint.
	//
	// e.g. Slack returns `authed_user` in the token which is
	// a payload that contains information about the authenticated
	// user.
	ExtraTokenKeys []string

	// NoRefresh stops Coder from using the refresh token
	// to renew the access token.
	//
	// Some organizations have security policies that require
	// re-authentication for every token.
	NoRefresh bool
	// ValidateURL ensures an access token is valid before
	// returning it to the user. If omitted, tokens will
	// not be validated before being returned.
	ValidateURL string

	// Regex is a Regexp matched against URLs for
	// a Git clone. e.g. "Username for 'https://github.com':"
	// The regex would be `github\.com`..
	Regex *regexp.Regexp
	// AppInstallURL is for GitHub App's (and hopefully others eventually)
	// to provide a link to install the app. There's installation
	// of the application, and user authentication. It's possible
	// for the user to authenticate but the application to not.
	AppInstallURL string
	// AppInstallationsURL is an API endpoint that returns a list of
	// installations for the user. This is used for GitHub Apps.
	AppInstallationsURL string
}

// GenerateTokenExtra generates the extra token data to store in the database.
func (c *Config) GenerateTokenExtra(token *oauth2.Token) (pqtype.NullRawMessage, error) {
	if len(c.ExtraTokenKeys) == 0 {
		return pqtype.NullRawMessage{}, nil
	}
	extraMap := map[string]interface{}{}
	for _, key := range c.ExtraTokenKeys {
		extraMap[key] = token.Extra(key)
	}
	data, err := json.Marshal(extraMap)
	if err != nil {
		return pqtype.NullRawMessage{}, err
	}
	return pqtype.NullRawMessage{
		RawMessage: data,
		Valid:      true,
	}, nil
}

// RefreshToken automatically refreshes the token if expired and permitted.
// It returns the token and a bool indicating if the token is valid.
func (c *Config) RefreshToken(ctx context.Context, db database.Store, externalAuthLink database.ExternalAuthLink) (database.ExternalAuthLink, bool, error) {
	// If the token is expired and refresh is disabled, we prompt
	// the user to authenticate again.
	if c.NoRefresh &&
		// If the time is set to 0, then it should never expire.
		// This is true for github, which has no expiry.
		!externalAuthLink.OAuthExpiry.IsZero() &&
		externalAuthLink.OAuthExpiry.Before(dbtime.Now()) {
		return externalAuthLink, false, nil
	}

	// This is additional defensive programming. Because TokenSource is an interface,
	// we cannot be sure that the implementation will treat an 'IsZero' time
	// as "not-expired". The default implementation does, but a custom implementation
	// might not. Removing the refreshToken will guarantee a refresh will fail.
	refreshToken := externalAuthLink.OAuthRefreshToken
	if c.NoRefresh {
		refreshToken = ""
	}

	token, err := c.TokenSource(ctx, &oauth2.Token{
		AccessToken:  externalAuthLink.OAuthAccessToken,
		RefreshToken: refreshToken,
		Expiry:       externalAuthLink.OAuthExpiry,
	}).Token()
	if err != nil {
		// Even if the token fails to be obtained, we still return false because
		// we aren't trying to surface an error, we're just trying to obtain a valid token.
		return externalAuthLink, false, nil
	}

	extra, err := c.GenerateTokenExtra(token)
	if err != nil {
		return externalAuthLink, false, xerrors.Errorf("generate token extra: %w", err)
	}

	r := retry.New(50*time.Millisecond, 200*time.Millisecond)
	// See the comment below why the retry and cancel is required.
	retryCtx, retryCtxCancel := context.WithTimeout(ctx, time.Second)
	defer retryCtxCancel()
validate:
	valid, _, err := c.ValidateToken(ctx, token)
	if err != nil {
		return externalAuthLink, false, xerrors.Errorf("validate external auth token: %w", err)
	}
	if !valid {
		// A customer using GitHub in Australia reported that validating immediately
		// after refreshing the token would intermittently fail with a 401. Waiting
		// a few milliseconds with the exact same token on the exact same request
		// would resolve the issue. It seems likely that the write is not propagating
		// to the read replica in time.
		//
		// We do an exponential backoff here to give the write time to propagate.
		if c.Type == string(codersdk.EnhancedExternalAuthProviderGitHub) && r.Wait(retryCtx) {
			goto validate
		}
		// The token is no longer valid!
		return externalAuthLink, false, nil
	}

	if token.AccessToken != externalAuthLink.OAuthAccessToken {
		updatedAuthLink, err := db.UpdateExternalAuthLink(ctx, database.UpdateExternalAuthLinkParams{
			ProviderID:             c.ID,
			UserID:                 externalAuthLink.UserID,
			UpdatedAt:              dbtime.Now(),
			OAuthAccessToken:       token.AccessToken,
			OAuthAccessTokenKeyID:  sql.NullString{}, // dbcrypt will update as required
			OAuthRefreshToken:      token.RefreshToken,
			OAuthRefreshTokenKeyID: sql.NullString{}, // dbcrypt will update as required
			OAuthExpiry:            token.Expiry,
			OAuthExtra:             extra,
		})
		if err != nil {
			return updatedAuthLink, false, xerrors.Errorf("update external auth link: %w", err)
		}
		externalAuthLink = updatedAuthLink
	}
	return externalAuthLink, true, nil
}

// ValidateToken ensures the Git token provided is valid!
// The user is optionally returned if the provider supports it.
func (c *Config) ValidateToken(ctx context.Context, link *oauth2.Token) (bool, *codersdk.ExternalAuthUser, error) {
	if link == nil {
		return false, nil, xerrors.New("validate external auth token: token is nil")
	}
	if !link.Expiry.IsZero() && link.Expiry.Before(dbtime.Now()) {
		return false, nil, nil
	}

	if c.ValidateURL == "" {
		// Default that the token is valid if no validation URL is provided.
		return true, nil, nil
	}
	req, err := http.NewRequestWithContext(ctx, http.MethodGet, c.ValidateURL, nil)
	if err != nil {
		return false, nil, err
	}

	req.Header.Set("Authorization", fmt.Sprintf("Bearer %s", link.AccessToken))
	res, err := c.InstrumentedOAuth2Config.Do(ctx, promoauth.SourceValidateToken, req)
	if err != nil {
		return false, nil, err
	}
	defer res.Body.Close()
	if res.StatusCode == http.StatusUnauthorized {
		// The token is no longer valid!
		return false, nil, nil
	}
	if res.StatusCode != http.StatusOK {
		data, _ := io.ReadAll(res.Body)
		return false, nil, xerrors.Errorf("status %d: body: %s", res.StatusCode, data)
	}

	var user *codersdk.ExternalAuthUser
	if c.Type == string(codersdk.EnhancedExternalAuthProviderGitHub) {
		var ghUser github.User
		err = json.NewDecoder(res.Body).Decode(&ghUser)
		if err == nil {
			user = &codersdk.ExternalAuthUser{
				Login:      ghUser.GetLogin(),
				AvatarURL:  ghUser.GetAvatarURL(),
				ProfileURL: ghUser.GetHTMLURL(),
				Name:       ghUser.GetName(),
			}
		}
	}

	return true, user, nil
}

type AppInstallation struct {
	ID int
	// Login is the username of the installation.
	Login string
	// URL is a link to configure the app install.
	URL string
}

// AppInstallations returns a list of app installations for the given token.
// If the provider does not support app installations, it returns nil.
func (c *Config) AppInstallations(ctx context.Context, token string) ([]codersdk.ExternalAuthAppInstallation, bool, error) {
	if c.AppInstallationsURL == "" {
		return nil, false, nil
	}
	req, err := http.NewRequestWithContext(ctx, http.MethodGet, c.AppInstallationsURL, nil)
	if err != nil {
		return nil, false, err
	}
	req.Header.Set("Authorization", fmt.Sprintf("Bearer %s", token))
	res, err := c.InstrumentedOAuth2Config.Do(ctx, promoauth.SourceAppInstallations, req)
	if err != nil {
		return nil, false, err
	}
	defer res.Body.Close()
	// It's possible the installation URL is misconfigured, so we don't
	// want to return an error here.
	if res.StatusCode != http.StatusOK {
		return nil, false, nil
	}
	installs := []codersdk.ExternalAuthAppInstallation{}
	if c.Type == string(codersdk.EnhancedExternalAuthProviderGitHub) {
		var ghInstalls struct {
			Installations []*github.Installation `json:"installations"`
		}
		err = json.NewDecoder(res.Body).Decode(&ghInstalls)
		if err != nil {
			return nil, false, err
		}
		for _, installation := range ghInstalls.Installations {
			account := installation.GetAccount()
			if account == nil {
				continue
			}
			installs = append(installs, codersdk.ExternalAuthAppInstallation{
				ID:           int(installation.GetID()),
				ConfigureURL: installation.GetHTMLURL(),
				Account: codersdk.ExternalAuthUser{
					Login:      account.GetLogin(),
					AvatarURL:  account.GetAvatarURL(),
					ProfileURL: account.GetHTMLURL(),
					Name:       account.GetName(),
				},
			})
		}
	}
	return installs, true, nil
}

type DeviceAuth struct {
	// Config is provided for the http client method.
	Config   promoauth.InstrumentedOAuth2Config
	ClientID string
	TokenURL string
	Scopes   []string
	CodeURL  string
}

// AuthorizeDevice begins the device authorization flow.
// See: https://tools.ietf.org/html/rfc8628#section-3.1
func (c *DeviceAuth) AuthorizeDevice(ctx context.Context) (*codersdk.ExternalAuthDevice, error) {
	if c.CodeURL == "" {
		return nil, xerrors.New("oauth2: device code URL not set")
	}
	codeURL, err := c.formatDeviceCodeURL()
	if err != nil {
		return nil, err
	}
	req, err := http.NewRequestWithContext(ctx, http.MethodPost, codeURL, nil)
	if err != nil {
		return nil, err
	}
	req.Header.Set("Accept", "application/json")

	do := http.DefaultClient.Do
	if c.Config != nil {
		// The cfg can be nil in unit tests.
		do = func(req *http.Request) (*http.Response, error) {
			return c.Config.Do(ctx, promoauth.SourceAuthorizeDevice, req)
		}
	}

	resp, err := do(req)
	if err != nil {
		return nil, err
	}
	defer resp.Body.Close()
	var r struct {
		codersdk.ExternalAuthDevice
		ErrorDescription string `json:"error_description"`
	}
	err = json.NewDecoder(resp.Body).Decode(&r)
	if err != nil {
<<<<<<< HEAD
		// Some status codes do not return json payloads, and we should
		// return a better error.
		switch resp.StatusCode {
		case http.StatusTooManyRequests:
			return nil, xerrors.New("rate limit hit, unable to authorize device. please try again later")
=======
		mediaType, _, err := mime.ParseMediaType(resp.Header.Get("Content-Type"))
		if err != nil {
			mediaType = "unknown"
		}

		// If the json fails to decode, do a best effort to return a better error.
		switch {
		case resp.StatusCode == http.StatusTooManyRequests:
			retryIn := "please try again later"
			resetIn := resp.Header.Get("x-ratelimit-reset")
			if resetIn != "" {
				// Best effort to tell the user exactly how long they need
				// to wait for.
				unix, err := strconv.ParseInt(resetIn, 10, 64)
				if err == nil {
					waitFor := time.Unix(unix, 0).Sub(time.Now().Truncate(time.Second))
					retryIn = fmt.Sprintf(" retry after %s", waitFor.Truncate(time.Second))
				}
			}
			// 429 returns a plaintext payload with a message.
			return nil, xerrors.New(fmt.Sprintf("rate limit hit, unable to authorize device. %s", retryIn))
		case mediaType == "application/x-www-form-urlencoded":
			return nil, xerrors.Errorf("status_code=%d, payload response is form-url encoded, expected a json payload", resp.StatusCode)
>>>>>>> 46d92dac
		default:
			return nil, xerrors.Errorf("status_code=%d, mediaType=%s: %w", resp.StatusCode, mediaType, err)
		}
	}
	if r.ErrorDescription != "" {
		return nil, xerrors.New(r.ErrorDescription)
	}
	return &r.ExternalAuthDevice, nil
}

type ExchangeDeviceCodeResponse struct {
	AccessToken      string `json:"access_token"`
	RefreshToken     string `json:"refresh_token"`
	ExpiresIn        int    `json:"expires_in"`
	Error            string `json:"error"`
	ErrorDescription string `json:"error_description"`
}

// ExchangeDeviceCode exchanges a device code for an access token.
// The boolean returned indicates whether the device code is still pending
// and the caller should try again.
func (c *DeviceAuth) ExchangeDeviceCode(ctx context.Context, deviceCode string) (*oauth2.Token, error) {
	if c.TokenURL == "" {
		return nil, xerrors.New("oauth2: token URL not set")
	}
	tokenURL, err := c.formatDeviceTokenURL(deviceCode)
	if err != nil {
		return nil, err
	}
	req, err := http.NewRequestWithContext(ctx, http.MethodPost, tokenURL, nil)
	if err != nil {
		return nil, err
	}
	req.Header.Set("Accept", "application/json")
	resp, err := http.DefaultClient.Do(req)
	if err != nil {
		return nil, err
	}
	defer resp.Body.Close()
	if resp.StatusCode != http.StatusOK {
		return nil, codersdk.ReadBodyAsError(resp)
	}
	var body ExchangeDeviceCodeResponse
	err = json.NewDecoder(resp.Body).Decode(&body)
	if err != nil {
		return nil, err
	}
	if body.Error != "" {
		return nil, xerrors.New(body.Error)
	}
	// If expiresIn is 0, then the token never expires.
	expires := dbtime.Now().Add(time.Duration(body.ExpiresIn) * time.Second)
	if body.ExpiresIn == 0 {
		expires = time.Time{}
	}
	return &oauth2.Token{
		AccessToken:  body.AccessToken,
		RefreshToken: body.RefreshToken,
		Expiry:       expires,
	}, nil
}

func (c *DeviceAuth) formatDeviceTokenURL(deviceCode string) (string, error) {
	tok, err := url.Parse(c.TokenURL)
	if err != nil {
		return "", err
	}
	tok.RawQuery = url.Values{
		"client_id":   {c.ClientID},
		"device_code": {deviceCode},
		"grant_type":  {"urn:ietf:params:oauth:grant-type:device_code"},
	}.Encode()
	return tok.String(), nil
}

func (c *DeviceAuth) formatDeviceCodeURL() (string, error) {
	cod, err := url.Parse(c.CodeURL)
	if err != nil {
		return "", err
	}
	cod.RawQuery = url.Values{
		"client_id": {c.ClientID},
		"scope":     c.Scopes,
	}.Encode()
	return cod.String(), nil
}

// ConvertConfig converts the SDK configuration entry format
// to the parsed and ready-to-consume in coderd provider type.
func ConvertConfig(instrument *promoauth.Factory, entries []codersdk.ExternalAuthConfig, accessURL *url.URL) ([]*Config, error) {
	ids := map[string]struct{}{}
	configs := []*Config{}
	for _, entry := range entries {
		entry := entry

		// Applies defaults to the config entry.
		// This allows users to very simply state that they type is "GitHub",
		// apply their client secret and ID, and have the UI appear nicely.
		applyDefaultsToConfig(&entry)

		valid := httpapi.NameValid(entry.ID)
		if valid != nil {
			return nil, xerrors.Errorf("external auth provider %q doesn't have a valid id: %w", entry.ID, valid)
		}
		if entry.ClientID == "" {
			return nil, xerrors.Errorf("%q external auth provider: client_id must be provided", entry.ID)
		}

		_, exists := ids[entry.ID]
		if exists {
			if entry.ID == entry.Type {
				return nil, xerrors.Errorf("multiple %s external auth providers provided. you must specify a unique id for each", entry.Type)
			}
			return nil, xerrors.Errorf("multiple external auth providers exist with the id %q. specify a unique id for each", entry.ID)
		}
		ids[entry.ID] = struct{}{}

		authRedirect, err := accessURL.Parse(fmt.Sprintf("/external-auth/%s/callback", entry.ID))
		if err != nil {
			return nil, xerrors.Errorf("parse external auth callback url: %w", err)
		}

		var regex *regexp.Regexp
		if entry.Regex != "" {
			regex, err = regexp.Compile(entry.Regex)
			if err != nil {
				return nil, xerrors.Errorf("compile regex for external auth provider %q: %w", entry.ID, entry.Regex)
			}
		}

		oc := &oauth2.Config{
			ClientID:     entry.ClientID,
			ClientSecret: entry.ClientSecret,
			Endpoint: oauth2.Endpoint{
				AuthURL:  entry.AuthURL,
				TokenURL: entry.TokenURL,
			},
			RedirectURL: authRedirect.String(),
			Scopes:      entry.Scopes,
		}

		var oauthConfig promoauth.OAuth2Config = oc
		// Azure DevOps uses JWT token authentication!
		if entry.Type == string(codersdk.EnhancedExternalAuthProviderAzureDevops) {
			oauthConfig = &jwtConfig{oc}
		}
		if entry.Type == string(codersdk.EnhancedExternalAuthProviderJFrog) {
			oauthConfig = &exchangeWithClientSecret{oc}
		}

		instrumented := instrument.New(entry.ID, oauthConfig)
		if strings.EqualFold(entry.Type, string(codersdk.EnhancedExternalAuthProviderGitHub)) {
			instrumented = instrument.NewGithub(entry.ID, oauthConfig)
		}

		cfg := &Config{
			InstrumentedOAuth2Config: instrumented,
			ID:                       entry.ID,
			Regex:                    regex,
			Type:                     entry.Type,
			NoRefresh:                entry.NoRefresh,
			ValidateURL:              entry.ValidateURL,
			AppInstallationsURL:      entry.AppInstallationsURL,
			AppInstallURL:            entry.AppInstallURL,
			DisplayName:              entry.DisplayName,
			DisplayIcon:              entry.DisplayIcon,
			ExtraTokenKeys:           entry.ExtraTokenKeys,
		}

		if entry.DeviceFlow {
			if entry.DeviceCodeURL == "" {
				return nil, xerrors.Errorf("external auth provider %q: device auth url must be provided", entry.ID)
			}
			cfg.DeviceAuth = &DeviceAuth{
				Config:   cfg,
				ClientID: entry.ClientID,
				TokenURL: oc.Endpoint.TokenURL,
				Scopes:   entry.Scopes,
				CodeURL:  entry.DeviceCodeURL,
			}
		}

		configs = append(configs, cfg)
	}
	return configs, nil
}

// applyDefaultsToConfig applies defaults to the config entry.
func applyDefaultsToConfig(config *codersdk.ExternalAuthConfig) {
	configType := codersdk.EnhancedExternalAuthProvider(config.Type)
	if configType == "bitbucket" {
		// For backwards compatibility, we need to support the "bitbucket" string.
		configType = codersdk.EnhancedExternalAuthProviderBitBucketCloud
		defer func() {
			// The config type determines the config ID (if unset). So change the legacy
			// type to the correct new type after the defaults have been configured.
			config.Type = string(codersdk.EnhancedExternalAuthProviderBitBucketCloud)
		}()
	}
	// If static defaults exist, apply them.
	if defaults, ok := staticDefaults[configType]; ok {
		copyDefaultSettings(config, defaults)
		return
	}

	// Dynamic defaults
	switch codersdk.EnhancedExternalAuthProvider(config.Type) {
	case codersdk.EnhancedExternalAuthProviderBitBucketServer:
		copyDefaultSettings(config, bitbucketServerDefaults(config))
		return
	case codersdk.EnhancedExternalAuthProviderJFrog:
		copyDefaultSettings(config, jfrogArtifactoryDefaults(config))
		return
	default:
		// No defaults for this type. We still want to run this apply with
		// an empty set of defaults.
		copyDefaultSettings(config, codersdk.ExternalAuthConfig{})
		return
	}
}

func copyDefaultSettings(config *codersdk.ExternalAuthConfig, defaults codersdk.ExternalAuthConfig) {
	if config.AuthURL == "" {
		config.AuthURL = defaults.AuthURL
	}
	if config.TokenURL == "" {
		config.TokenURL = defaults.TokenURL
	}
	if config.ValidateURL == "" {
		config.ValidateURL = defaults.ValidateURL
	}
	if config.AppInstallURL == "" {
		config.AppInstallURL = defaults.AppInstallURL
	}
	if config.AppInstallationsURL == "" {
		config.AppInstallationsURL = defaults.AppInstallationsURL
	}
	if config.Regex == "" {
		config.Regex = defaults.Regex
	}
	if config.Scopes == nil || len(config.Scopes) == 0 {
		config.Scopes = defaults.Scopes
	}
	if config.DeviceCodeURL == "" {
		config.DeviceCodeURL = defaults.DeviceCodeURL
	}
	if config.DisplayName == "" {
		config.DisplayName = defaults.DisplayName
	}
	if config.DisplayIcon == "" {
		config.DisplayIcon = defaults.DisplayIcon
	}
	if config.ExtraTokenKeys == nil || len(config.ExtraTokenKeys) == 0 {
		config.ExtraTokenKeys = defaults.ExtraTokenKeys
	}

	// Apply defaults if it's still empty...
	if config.ID == "" {
		config.ID = config.Type
	}
	if config.DisplayName == "" {
		config.DisplayName = config.Type
	}
	if config.DisplayIcon == "" {
		// This is a key emoji.
		config.DisplayIcon = "/emojis/1f511.png"
	}
}

func bitbucketServerDefaults(config *codersdk.ExternalAuthConfig) codersdk.ExternalAuthConfig {
	defaults := codersdk.ExternalAuthConfig{
		DisplayName: "Bitbucket Server",
		Scopes:      []string{"PUBLIC_REPOS", "REPO_READ", "REPO_WRITE"},
		DisplayIcon: "/icon/bitbucket.svg",
	}
	// Bitbucket servers will have some base url, e.g. https://bitbucket.coder.com.
	// We will grab this from the Auth URL. This choice is a bit arbitrary,
	// but we need to require at least 1 field to be populated.
	if config.AuthURL == "" {
		// No auth url, means we cannot guess the urls.
		return defaults
	}

	auth, err := url.Parse(config.AuthURL)
	if err != nil {
		// We need a valid URL to continue with.
		return defaults
	}

	// Populate Regex, ValidateURL, and TokenURL.
	// Default regex should be anything using the same host as the auth url.
	defaults.Regex = fmt.Sprintf(`^(https?://)?%s(/.*)?$`, strings.ReplaceAll(auth.Host, ".", `\.`))

	tokenURL := auth.ResolveReference(&url.URL{Path: "/rest/oauth2/latest/token"})
	defaults.TokenURL = tokenURL.String()

	// validate needs to return a 200 when logged in and a 401 when unauthenticated.
	// This endpoint returns the count of the number of PR's in the authenticated
	// user's inbox. Which will work perfectly for our use case.
	validate := auth.ResolveReference(&url.URL{Path: "/rest/api/latest/inbox/pull-requests/count"})
	defaults.ValidateURL = validate.String()

	return defaults
}

func jfrogArtifactoryDefaults(config *codersdk.ExternalAuthConfig) codersdk.ExternalAuthConfig {
	defaults := codersdk.ExternalAuthConfig{
		DisplayName: "JFrog Artifactory",
		Scopes:      []string{"applied-permissions/user"},
		DisplayIcon: "/icon/jfrog.svg",
	}
	// Artifactory servers will have some base url, e.g. https://jfrog.coder.com.
	// We will grab this from the Auth URL. This choice is not arbitrary. It is a
	// static string for all integrations on the same artifactory.
	if config.AuthURL == "" {
		// No auth url, means we cannot guess the urls.
		return defaults
	}

	auth, err := url.Parse(config.AuthURL)
	if err != nil {
		// We need a valid URL to continue with.
		return defaults
	}

	if config.ClientID == "" {
		return defaults
	}

	tokenURL := auth.ResolveReference(&url.URL{Path: fmt.Sprintf("/access/api/v1/integrations/%s/token", config.ClientID)})
	defaults.TokenURL = tokenURL.String()

	// validate needs to return a 200 when logged in and a 401 when unauthenticated.
	validate := auth.ResolveReference(&url.URL{Path: "/access/api/v1/system/ping"})
	defaults.ValidateURL = validate.String()

	// Some options omitted:
	// - Regex: Artifactory can span pretty much all domains (git, docker, etc).
	//          I do not think we can intelligently guess this as a default.

	return defaults
}

var staticDefaults = map[codersdk.EnhancedExternalAuthProvider]codersdk.ExternalAuthConfig{
	codersdk.EnhancedExternalAuthProviderAzureDevops: {
		AuthURL:     "https://app.vssps.visualstudio.com/oauth2/authorize",
		TokenURL:    "https://app.vssps.visualstudio.com/oauth2/token",
		DisplayName: "Azure DevOps",
		DisplayIcon: "/icon/azure-devops.svg",
		Regex:       `^(https?://)?dev\.azure\.com(/.*)?$`,
		Scopes:      []string{"vso.code_write"},
	},
	codersdk.EnhancedExternalAuthProviderBitBucketCloud: {
		AuthURL:     "https://bitbucket.org/site/oauth2/authorize",
		TokenURL:    "https://bitbucket.org/site/oauth2/access_token",
		ValidateURL: "https://api.bitbucket.org/2.0/user",
		DisplayName: "BitBucket",
		DisplayIcon: "/icon/bitbucket.svg",
		Regex:       `^(https?://)?bitbucket\.org(/.*)?$`,
		Scopes:      []string{"account", "repository:write"},
	},
	codersdk.EnhancedExternalAuthProviderGitLab: {
		AuthURL:     "https://gitlab.com/oauth/authorize",
		TokenURL:    "https://gitlab.com/oauth/token",
		ValidateURL: "https://gitlab.com/oauth/token/info",
		DisplayName: "GitLab",
		DisplayIcon: "/icon/gitlab.svg",
		Regex:       `^(https?://)?gitlab\.com(/.*)?$`,
		Scopes:      []string{"write_repository"},
	},
	codersdk.EnhancedExternalAuthProviderGitHub: {
		AuthURL:     xgithub.Endpoint.AuthURL,
		TokenURL:    xgithub.Endpoint.TokenURL,
		ValidateURL: "https://api.github.com/user",
		DisplayName: "GitHub",
		DisplayIcon: "/icon/github.svg",
		Regex:       `^(https?://)?github\.com(/.*)?$`,
		// "workflow" is required for managing GitHub Actions in a repository.
		Scopes:              []string{"repo", "workflow"},
		DeviceCodeURL:       "https://github.com/login/device/code",
		AppInstallationsURL: "https://api.github.com/user/installations",
	},
	codersdk.EnhancedExternalAuthProviderSlack: {
		AuthURL:     "https://slack.com/oauth/v2/authorize",
		TokenURL:    "https://slack.com/api/oauth.v2.access",
		DisplayName: "Slack",
		DisplayIcon: "/icon/slack.svg",
		// See: https://api.slack.com/authentication/oauth-v2#exchanging
		ExtraTokenKeys: []string{"authed_user"},
	},
}

// jwtConfig is a new OAuth2 config that uses a custom
// assertion method that works with Azure Devops. See:
// https://learn.microsoft.com/en-us/azure/devops/integrate/get-started/authentication/oauth?view=azure-devops
type jwtConfig struct {
	*oauth2.Config
}

func (c *jwtConfig) AuthCodeURL(state string, opts ...oauth2.AuthCodeOption) string {
	return c.Config.AuthCodeURL(state, append(opts, oauth2.SetAuthURLParam("response_type", "Assertion"))...)
}

func (c *jwtConfig) Exchange(ctx context.Context, code string, opts ...oauth2.AuthCodeOption) (*oauth2.Token, error) {
	v := url.Values{
		"client_assertion_type": {},
		"client_assertion":      {c.ClientSecret},
		"assertion":             {code},
		"grant_type":            {},
	}
	if c.RedirectURL != "" {
		v.Set("redirect_uri", c.RedirectURL)
	}
	return c.Config.Exchange(ctx, code,
		append(opts,
			oauth2.SetAuthURLParam("client_assertion_type", "urn:ietf:params:oauth:client-assertion-type:jwt-bearer"),
			oauth2.SetAuthURLParam("client_assertion", c.ClientSecret),
			oauth2.SetAuthURLParam("assertion", code),
			oauth2.SetAuthURLParam("grant_type", "urn:ietf:params:oauth:grant-type:jwt-bearer"),
			oauth2.SetAuthURLParam("code", ""),
		)...,
	)
}

// exchangeWithClientSecret wraps an OAuth config and adds the client secret
// to the Exchange request as a Bearer header. This is used by JFrog Artifactory.
type exchangeWithClientSecret struct {
	*oauth2.Config
}

func (e *exchangeWithClientSecret) Exchange(ctx context.Context, code string, opts ...oauth2.AuthCodeOption) (*oauth2.Token, error) {
	httpClient, ok := ctx.Value(oauth2.HTTPClient).(*http.Client)
	if httpClient == nil || !ok {
		httpClient = http.DefaultClient
	}
	oldTransport := httpClient.Transport
	if oldTransport == nil {
		oldTransport = http.DefaultTransport
	}
	httpClient.Transport = roundTripper(func(req *http.Request) (*http.Response, error) {
		req.Header.Set("Authorization", "Bearer "+e.ClientSecret)
		return oldTransport.RoundTrip(req)
	})
	return e.Config.Exchange(context.WithValue(ctx, oauth2.HTTPClient, httpClient), code, opts...)
}

type roundTripper func(req *http.Request) (*http.Response, error)

func (r roundTripper) RoundTrip(req *http.Request) (*http.Response, error) {
	return r(req)
}<|MERGE_RESOLUTION|>--- conflicted
+++ resolved
@@ -330,13 +330,6 @@
 	}
 	err = json.NewDecoder(resp.Body).Decode(&r)
 	if err != nil {
-<<<<<<< HEAD
-		// Some status codes do not return json payloads, and we should
-		// return a better error.
-		switch resp.StatusCode {
-		case http.StatusTooManyRequests:
-			return nil, xerrors.New("rate limit hit, unable to authorize device. please try again later")
-=======
 		mediaType, _, err := mime.ParseMediaType(resp.Header.Get("Content-Type"))
 		if err != nil {
 			mediaType = "unknown"
@@ -360,7 +353,6 @@
 			return nil, xerrors.New(fmt.Sprintf("rate limit hit, unable to authorize device. %s", retryIn))
 		case mediaType == "application/x-www-form-urlencoded":
 			return nil, xerrors.Errorf("status_code=%d, payload response is form-url encoded, expected a json payload", resp.StatusCode)
->>>>>>> 46d92dac
 		default:
 			return nil, xerrors.Errorf("status_code=%d, mediaType=%s: %w", resp.StatusCode, mediaType, err)
 		}
