--- conflicted
+++ resolved
@@ -2450,11 +2450,7 @@
 
 	var systemUser, regularUser database.GetUsersRow
 	for _, u := range users {
-<<<<<<< HEAD
-		if u.IsSystem.Bool {
-=======
 		if u.IsSystem {
->>>>>>> cd70710f
 			systemUser = u
 		} else {
 			regularUser = u
@@ -2463,15 +2459,9 @@
 	require.NotNil(t, systemUser)
 	require.NotNil(t, regularUser)
 
-<<<<<<< HEAD
-	require.True(t, systemUser.IsSystem.Bool)
-	require.Equal(t, systemUser.ID, prebuilds.OwnerID)
-	require.False(t, regularUser.IsSystem.Bool)
-=======
 	require.True(t, systemUser.IsSystem)
 	require.Equal(t, systemUser.ID, prebuilds.SystemUserID)
 	require.False(t, regularUser.IsSystem)
->>>>>>> cd70710f
 	require.Equal(t, regularUser.ID, other.ID)
 
 	// =================================================================================================================
@@ -2484,11 +2474,7 @@
 	// Then: only regular users are returned.
 	require.NoError(t, err)
 	require.Len(t, users, 1)
-<<<<<<< HEAD
-	require.False(t, users[0].IsSystem.Bool)
-=======
 	require.False(t, users[0].IsSystem)
->>>>>>> cd70710f
 
 	// =================================================================================================================
 
