package coderd_test

import (
	"context"
	"fmt"
	"net/http"
	"sort"
	"strings"
	"testing"
	"time"

	"github.com/google/uuid"
	"github.com/stretchr/testify/assert"
	"github.com/stretchr/testify/require"
	"golang.org/x/sync/errgroup"

	"github.com/coder/coder/coderd"
	"github.com/coder/coder/coderd/audit"
	"github.com/coder/coder/coderd/coderdtest"
	"github.com/coder/coder/coderd/database"
	"github.com/coder/coder/coderd/rbac"
	"github.com/coder/coder/codersdk"
	"github.com/coder/coder/testutil"
)

func TestFirstUser(t *testing.T) {
	t.Parallel()
	t.Run("BadRequest", func(t *testing.T) {
		t.Parallel()
		client := coderdtest.New(t, nil)

		ctx, cancel := context.WithTimeout(context.Background(), testutil.WaitLong)
		defer cancel()

		_, err := client.CreateFirstUser(ctx, codersdk.CreateFirstUserRequest{})
		require.Error(t, err)
	})

	t.Run("AlreadyExists", func(t *testing.T) {
		t.Parallel()
		client := coderdtest.New(t, nil)
		_ = coderdtest.CreateFirstUser(t, client)

		ctx, cancel := context.WithTimeout(context.Background(), testutil.WaitLong)
		defer cancel()

		_, err := client.CreateFirstUser(ctx, codersdk.CreateFirstUserRequest{
			Email:            "some@email.com",
			Username:         "exampleuser",
			Password:         "password",
			OrganizationName: "someorg",
		})
		var apiErr *codersdk.Error
		require.ErrorAs(t, err, &apiErr)
		require.Equal(t, http.StatusConflict, apiErr.StatusCode())
	})

	t.Run("Create", func(t *testing.T) {
		t.Parallel()
		client := coderdtest.New(t, nil)
		_ = coderdtest.CreateFirstUser(t, client)
	})

	t.Run("AutoImportsTemplates", func(t *testing.T) {
		t.Parallel()

		// All available auto import templates should be added to this list, and
		// also added to the switch statement below.
		autoImportTemplates := []coderd.AutoImportTemplate{
			coderd.AutoImportTemplateKubernetes,
		}
		client := coderdtest.New(t, &coderdtest.Options{
			AutoImportTemplates: autoImportTemplates,
		})
		u := coderdtest.CreateFirstUser(t, client)

		ctx, cancel := context.WithTimeout(context.Background(), testutil.WaitLong)
		defer cancel()

		templates, err := client.TemplatesByOrganization(ctx, u.OrganizationID)
		require.NoError(t, err, "list templates")
		require.Len(t, templates, len(autoImportTemplates), "listed templates count does not match")
		require.ElementsMatch(t, autoImportTemplates, []coderd.AutoImportTemplate{
			coderd.AutoImportTemplate(templates[0].Name),
		}, "template names don't match")

		for _, template := range templates {
			// Check template parameters.
			templateParams, err := client.Parameters(ctx, codersdk.ParameterTemplate, template.ID)
			require.NoErrorf(t, err, "get template parameters for %q", template.Name)

			// Ensure all template parameters are present.
			expectedParams := map[string]bool{}
			switch template.Name {
			case "kubernetes":
				expectedParams["use_kubeconfig"] = false
				expectedParams["namespace"] = false
			default:
				t.Fatalf("unexpected template name %q", template.Name)
			}
			for _, v := range templateParams {
				if _, ok := expectedParams[v.Name]; !ok {
					t.Fatalf("unexpected template parameter %q in template %q", v.Name, template.Name)
				}
				expectedParams[v.Name] = true
			}
			for k, v := range expectedParams {
				if !v {
					t.Fatalf("missing template parameter %q in template %q", k, template.Name)
				}
			}

			// Ensure template version is legit
			templateVersion, err := client.TemplateVersion(ctx, template.ActiveVersionID)
			require.NoErrorf(t, err, "get template version for %q", template.Name)

			// Compare job parameters to template parameters.
			jobParams, err := client.Parameters(ctx, codersdk.ParameterImportJob, templateVersion.Job.ID)
			require.NoErrorf(t, err, "get template import job parameters for %q", template.Name)
			for _, v := range jobParams {
				if _, ok := expectedParams[v.Name]; !ok {
					t.Fatalf("unexpected job parameter %q for template %q", v.Name, template.Name)
				}
				// Change it back to false so we can reuse the map
				expectedParams[v.Name] = false
			}
			for k, v := range expectedParams {
				if v {
					t.Fatalf("missing job parameter %q for template %q", k, template.Name)
				}
			}
		}
	})
}

func TestPostLogin(t *testing.T) {
	t.Parallel()
	t.Run("InvalidUser", func(t *testing.T) {
		t.Parallel()
		client := coderdtest.New(t, nil)

		ctx, cancel := context.WithTimeout(context.Background(), testutil.WaitLong)
		defer cancel()

		_, err := client.LoginWithPassword(ctx, codersdk.LoginWithPasswordRequest{
			Email:    "my@email.org",
			Password: "password",
		})
		var apiErr *codersdk.Error
		require.ErrorAs(t, err, &apiErr)
		require.Equal(t, http.StatusUnauthorized, apiErr.StatusCode())
	})

	t.Run("BadPassword", func(t *testing.T) {
		t.Parallel()
		client := coderdtest.New(t, nil)

		ctx, cancel := context.WithTimeout(context.Background(), testutil.WaitLong)
		defer cancel()

		req := codersdk.CreateFirstUserRequest{
			Email:            "testuser@coder.com",
			Username:         "testuser",
			Password:         "testpass",
			OrganizationName: "testorg",
		}
		_, err := client.CreateFirstUser(ctx, req)
		require.NoError(t, err)
		_, err = client.LoginWithPassword(ctx, codersdk.LoginWithPasswordRequest{
			Email:    req.Email,
			Password: "badpass",
		})
		var apiErr *codersdk.Error
		require.ErrorAs(t, err, &apiErr)
		require.Equal(t, http.StatusUnauthorized, apiErr.StatusCode())
	})

	t.Run("Suspended", func(t *testing.T) {
		t.Parallel()
		client := coderdtest.New(t, nil)
		first := coderdtest.CreateFirstUser(t, client)

		member := coderdtest.CreateAnotherUser(t, client, first.OrganizationID)

		ctx, cancel := context.WithTimeout(context.Background(), testutil.WaitLong)
		defer cancel()

		memberUser, err := member.User(ctx, codersdk.Me)
		require.NoError(t, err, "fetch member user")

		_, err = client.UpdateUserStatus(ctx, memberUser.Username, codersdk.UserStatusSuspended)
		require.NoError(t, err, "suspend member")

		// Test an existing session
		_, err = member.User(ctx, codersdk.Me)
		var apiErr *codersdk.Error
		require.ErrorAs(t, err, &apiErr)
		require.Equal(t, http.StatusUnauthorized, apiErr.StatusCode())
		require.Contains(t, apiErr.Message, "Contact an admin")

		// Test a new session
		_, err = client.LoginWithPassword(ctx, codersdk.LoginWithPasswordRequest{
			Email:    memberUser.Email,
			Password: "testpass",
		})
		require.ErrorAs(t, err, &apiErr)
		require.Equal(t, http.StatusUnauthorized, apiErr.StatusCode())
		require.Contains(t, apiErr.Message, "suspended")
	})

	t.Run("Success", func(t *testing.T) {
		t.Parallel()
		client := coderdtest.New(t, nil)

		ctx, cancel := context.WithTimeout(context.Background(), testutil.WaitLong)
		defer cancel()

		req := codersdk.CreateFirstUserRequest{
			Email:            "testuser@coder.com",
			Username:         "testuser",
			Password:         "testpass",
			OrganizationName: "testorg",
		}
		_, err := client.CreateFirstUser(ctx, req)
		require.NoError(t, err)
		_, err = client.LoginWithPassword(ctx, codersdk.LoginWithPasswordRequest{
			Email:    req.Email,
			Password: req.Password,
		})
		require.NoError(t, err)
	})

	t.Run("Lifetime&Expire", func(t *testing.T) {
		t.Parallel()

		client := coderdtest.New(t, nil)
		admin := coderdtest.CreateFirstUser(t, client)

		ctx, cancel := context.WithTimeout(context.Background(), testutil.WaitLong)
		defer cancel()

		split := strings.Split(client.SessionToken, "-")
		key, err := client.GetAPIKey(ctx, admin.UserID.String(), split[0])
		require.NoError(t, err, "fetch login key")
		require.Equal(t, int64(86400), key.LifetimeSeconds, "default should be 86400")

		// Generated tokens have a longer life
		token, err := client.CreateAPIKey(ctx, admin.UserID.String())
		require.NoError(t, err, "make new api key")
		split = strings.Split(token.Key, "-")
		apiKey, err := client.GetAPIKey(ctx, admin.UserID.String(), split[0])
		require.NoError(t, err, "fetch api key")

		require.True(t, apiKey.ExpiresAt.After(time.Now().Add(time.Hour*24*6)), "api key lasts more than 6 days")
		require.True(t, apiKey.ExpiresAt.After(key.ExpiresAt.Add(time.Hour)), "api key should be longer expires")
		require.Greater(t, apiKey.LifetimeSeconds, key.LifetimeSeconds, "api key should have longer lifetime")
	})
}

func TestDeleteUser(t *testing.T) {
	t.Parallel()
	t.Run("Works", func(t *testing.T) {
		t.Parallel()
		api := coderdtest.New(t, nil)
		user := coderdtest.CreateFirstUser(t, api)
		_, another := coderdtest.CreateAnotherUserWithUser(t, api, user.OrganizationID)
		err := api.DeleteUser(context.Background(), another.ID)
		require.NoError(t, err)
		// Attempt to create a user with the same email and username, and delete them again.
		another, err = api.CreateUser(context.Background(), codersdk.CreateUserRequest{
			Email:          another.Email,
			Username:       another.Username,
			Password:       "testing",
			OrganizationID: user.OrganizationID,
		})
		require.NoError(t, err)
		err = api.DeleteUser(context.Background(), another.ID)
		require.NoError(t, err)
	})
	t.Run("NoPermission", func(t *testing.T) {
		t.Parallel()
		api := coderdtest.New(t, nil)
		firstUser := coderdtest.CreateFirstUser(t, api)
		client, _ := coderdtest.CreateAnotherUserWithUser(t, api, firstUser.OrganizationID)
		err := client.DeleteUser(context.Background(), firstUser.UserID)
		var apiErr *codersdk.Error
		require.ErrorAs(t, err, &apiErr)
		require.Equal(t, http.StatusForbidden, apiErr.StatusCode())
	})
	t.Run("HasWorkspaces", func(t *testing.T) {
		t.Parallel()
		client, _ := coderdtest.NewWithProvisionerCloser(t, nil)
		user := coderdtest.CreateFirstUser(t, client)
		anotherClient, another := coderdtest.CreateAnotherUserWithUser(t, client, user.OrganizationID)
		version := coderdtest.CreateTemplateVersion(t, client, user.OrganizationID, nil)
		coderdtest.AwaitTemplateVersionJob(t, client, version.ID)
		template := coderdtest.CreateTemplate(t, client, user.OrganizationID, version.ID)
		coderdtest.CreateWorkspace(t, anotherClient, user.OrganizationID, template.ID)
		err := client.DeleteUser(context.Background(), another.ID)
		var apiErr *codersdk.Error
		require.ErrorAs(t, err, &apiErr)
		require.Equal(t, http.StatusExpectationFailed, apiErr.StatusCode())
	})
}

func TestPostLogout(t *testing.T) {
	t.Parallel()

	// Checks that the cookie is cleared and the API Key is deleted from the database.
	t.Run("Logout", func(t *testing.T) {
		t.Parallel()

		client := coderdtest.New(t, nil)
		admin := coderdtest.CreateFirstUser(t, client)

		ctx, cancel := context.WithTimeout(context.Background(), testutil.WaitLong)
		defer cancel()

		keyID := strings.Split(client.SessionToken, "-")[0]
		apiKey, err := client.GetAPIKey(ctx, admin.UserID.String(), keyID)
		require.NoError(t, err)
		require.Equal(t, keyID, apiKey.ID, "API key should exist in the database")

		fullURL, err := client.URL.Parse("/api/v2/users/logout")
		require.NoError(t, err, "Server URL should parse successfully")

		res, err := client.Request(ctx, http.MethodPost, fullURL.String(), nil)
		require.NoError(t, err, "/logout request should succeed")
		res.Body.Close()
		require.Equal(t, http.StatusOK, res.StatusCode)

		cookies := res.Cookies()
<<<<<<< HEAD
		require.Len(t, cookies, 2, "Exactly one cookie should be returned")

		var found bool
		for _, cookie := range cookies {
			if cookie.Name == codersdk.SessionTokenKey {
				require.Equal(t, codersdk.SessionTokenKey, cookie.Name, "Cookie should be the auth cookie")
				require.Equal(t, -1, cookie.MaxAge, "Cookie should be set to delete")
				found = true
			}
		}
		require.True(t, found, "auth cookie should be returned")
=======
		require.Len(t, cookies, 2, "Exactly two cookies should be returned")

		require.Equal(t, codersdk.SessionTokenKey, cookies[0].Name, "Cookie should be the auth & app cookie")
		require.Equal(t, codersdk.SessionTokenKey, cookies[1].Name, "Cookie should be the auth & app cookie")
		require.Equal(t, -1, cookies[0].MaxAge, "Cookie should be set to delete")
>>>>>>> 9ab437d6

		_, err = client.GetAPIKey(ctx, admin.UserID.String(), keyID)
		sdkErr := &codersdk.Error{}
		require.ErrorAs(t, err, &sdkErr)
		require.Equal(t, http.StatusUnauthorized, sdkErr.StatusCode(), "Expecting 401")
	})
}

func TestPostUsers(t *testing.T) {
	t.Parallel()
	t.Run("NoAuth", func(t *testing.T) {
		t.Parallel()
		client := coderdtest.New(t, nil)

		ctx, cancel := context.WithTimeout(context.Background(), testutil.WaitLong)
		defer cancel()

		_, err := client.CreateUser(ctx, codersdk.CreateUserRequest{})
		require.Error(t, err)
	})

	t.Run("Conflicting", func(t *testing.T) {
		t.Parallel()
		client := coderdtest.New(t, nil)
		coderdtest.CreateFirstUser(t, client)

		ctx, cancel := context.WithTimeout(context.Background(), testutil.WaitLong)
		defer cancel()

		me, err := client.User(ctx, codersdk.Me)
		require.NoError(t, err)
		_, err = client.CreateUser(ctx, codersdk.CreateUserRequest{
			Email:          me.Email,
			Username:       me.Username,
			Password:       "password",
			OrganizationID: uuid.New(),
		})
		var apiErr *codersdk.Error
		require.ErrorAs(t, err, &apiErr)
		require.Equal(t, http.StatusConflict, apiErr.StatusCode())
	})

	t.Run("OrganizationNotFound", func(t *testing.T) {
		t.Parallel()
		client := coderdtest.New(t, nil)
		coderdtest.CreateFirstUser(t, client)

		ctx, cancel := context.WithTimeout(context.Background(), testutil.WaitLong)
		defer cancel()

		_, err := client.CreateUser(ctx, codersdk.CreateUserRequest{
			OrganizationID: uuid.New(),
			Email:          "another@user.org",
			Username:       "someone-else",
			Password:       "testing",
		})
		var apiErr *codersdk.Error
		require.ErrorAs(t, err, &apiErr)
		require.Equal(t, http.StatusNotFound, apiErr.StatusCode())
	})

	t.Run("OrganizationNoAccess", func(t *testing.T) {
		t.Parallel()
		client := coderdtest.New(t, nil)
		first := coderdtest.CreateFirstUser(t, client)
		notInOrg := coderdtest.CreateAnotherUser(t, client, first.OrganizationID)
		other := coderdtest.CreateAnotherUser(t, client, first.OrganizationID, rbac.RoleOwner(), rbac.RoleMember())

		ctx, cancel := context.WithTimeout(context.Background(), testutil.WaitLong)
		defer cancel()

		org, err := other.CreateOrganization(ctx, codersdk.CreateOrganizationRequest{
			Name: "another",
		})
		require.NoError(t, err)

		_, err = notInOrg.CreateUser(ctx, codersdk.CreateUserRequest{
			Email:          "some@domain.com",
			Username:       "anotheruser",
			Password:       "testing",
			OrganizationID: org.ID,
		})
		var apiErr *codersdk.Error
		require.ErrorAs(t, err, &apiErr)
		require.Equal(t, http.StatusForbidden, apiErr.StatusCode())
	})

	t.Run("Create", func(t *testing.T) {
		t.Parallel()
		auditor := audit.NewMock()
		client := coderdtest.New(t, &coderdtest.Options{Auditor: auditor})
		user := coderdtest.CreateFirstUser(t, client)

		ctx, cancel := context.WithTimeout(context.Background(), testutil.WaitLong)
		defer cancel()

		_, err := client.CreateUser(ctx, codersdk.CreateUserRequest{
			OrganizationID: user.OrganizationID,
			Email:          "another@user.org",
			Username:       "someone-else",
			Password:       "testing",
		})
		require.NoError(t, err)

		require.Len(t, auditor.AuditLogs, 1)
		assert.Equal(t, database.AuditActionCreate, auditor.AuditLogs[0].Action)
	})
}

func TestUpdateUserProfile(t *testing.T) {
	t.Parallel()
	t.Run("UserNotFound", func(t *testing.T) {
		t.Parallel()
		client := coderdtest.New(t, nil)
		coderdtest.CreateFirstUser(t, client)

		ctx, cancel := context.WithTimeout(context.Background(), testutil.WaitLong)
		defer cancel()

		_, err := client.UpdateUserProfile(ctx, uuid.New().String(), codersdk.UpdateUserProfileRequest{
			Username: "newusername",
		})
		var apiErr *codersdk.Error
		require.ErrorAs(t, err, &apiErr)
		// Right now, we are raising a BAD request error because we don't support a
		// user accessing other users info
		require.Equal(t, http.StatusBadRequest, apiErr.StatusCode())
	})

	t.Run("ConflictingUsername", func(t *testing.T) {
		t.Parallel()
		client := coderdtest.New(t, nil)
		user := coderdtest.CreateFirstUser(t, client)

		ctx, cancel := context.WithTimeout(context.Background(), testutil.WaitLong)
		defer cancel()

		existentUser, err := client.CreateUser(ctx, codersdk.CreateUserRequest{
			Email:          "bruno@coder.com",
			Username:       "bruno",
			Password:       "password",
			OrganizationID: user.OrganizationID,
		})
		require.NoError(t, err)
		_, err = client.UpdateUserProfile(ctx, codersdk.Me, codersdk.UpdateUserProfileRequest{
			Username: existentUser.Username,
		})
		var apiErr *codersdk.Error
		require.ErrorAs(t, err, &apiErr)
		require.Equal(t, http.StatusConflict, apiErr.StatusCode())
	})

	t.Run("UpdateUsername", func(t *testing.T) {
		t.Parallel()
		auditor := audit.NewMock()
		client := coderdtest.New(t, &coderdtest.Options{Auditor: auditor})
		coderdtest.CreateFirstUser(t, client)

		ctx, cancel := context.WithTimeout(context.Background(), testutil.WaitLong)
		defer cancel()

		_, _ = client.User(ctx, codersdk.Me)
		userProfile, err := client.UpdateUserProfile(ctx, codersdk.Me, codersdk.UpdateUserProfileRequest{
			Username: "newusername",
		})
		require.NoError(t, err)
		require.Equal(t, userProfile.Username, "newusername")
		assert.Len(t, auditor.AuditLogs, 1)
		assert.Equal(t, database.AuditActionWrite, auditor.AuditLogs[0].Action)
	})
}

func TestUpdateUserPassword(t *testing.T) {
	t.Parallel()

	t.Run("MemberCantUpdateAdminPassword", func(t *testing.T) {
		t.Parallel()
		client := coderdtest.New(t, nil)
		admin := coderdtest.CreateFirstUser(t, client)
		member := coderdtest.CreateAnotherUser(t, client, admin.OrganizationID)

		ctx, cancel := context.WithTimeout(context.Background(), testutil.WaitLong)
		defer cancel()

		err := member.UpdateUserPassword(ctx, admin.UserID.String(), codersdk.UpdateUserPasswordRequest{
			Password: "newpassword",
		})
		require.Error(t, err, "member should not be able to update admin password")
	})

	t.Run("AdminCanUpdateMemberPassword", func(t *testing.T) {
		t.Parallel()
		client := coderdtest.New(t, nil)
		admin := coderdtest.CreateFirstUser(t, client)

		ctx, cancel := context.WithTimeout(context.Background(), testutil.WaitLong)
		defer cancel()

		member, err := client.CreateUser(ctx, codersdk.CreateUserRequest{
			Email:          "coder@coder.com",
			Username:       "coder",
			Password:       "password",
			OrganizationID: admin.OrganizationID,
		})
		require.NoError(t, err, "create member")
		err = client.UpdateUserPassword(ctx, member.ID.String(), codersdk.UpdateUserPasswordRequest{
			Password: "newpassword",
		})
		require.NoError(t, err, "admin should be able to update member password")
		// Check if the member can login using the new password
		_, err = client.LoginWithPassword(ctx, codersdk.LoginWithPasswordRequest{
			Email:    "coder@coder.com",
			Password: "newpassword",
		})
		require.NoError(t, err, "member should login successfully with the new password")
	})
	t.Run("MemberCanUpdateOwnPassword", func(t *testing.T) {
		t.Parallel()
		auditor := audit.NewMock()
		client := coderdtest.New(t, &coderdtest.Options{Auditor: auditor})
		admin := coderdtest.CreateFirstUser(t, client)
		member := coderdtest.CreateAnotherUser(t, client, admin.OrganizationID)

		ctx, cancel := context.WithTimeout(context.Background(), testutil.WaitLong)
		defer cancel()

		err := member.UpdateUserPassword(ctx, "me", codersdk.UpdateUserPasswordRequest{
			OldPassword: "testpass",
			Password:    "newpassword",
		})
		require.NoError(t, err, "member should be able to update own password")
		assert.Len(t, auditor.AuditLogs, 2)
		assert.Equal(t, database.AuditActionWrite, auditor.AuditLogs[1].Action)
	})
	t.Run("MemberCantUpdateOwnPasswordWithoutOldPassword", func(t *testing.T) {
		t.Parallel()
		client := coderdtest.New(t, nil)
		admin := coderdtest.CreateFirstUser(t, client)
		member := coderdtest.CreateAnotherUser(t, client, admin.OrganizationID)

		ctx, cancel := context.WithTimeout(context.Background(), testutil.WaitLong)
		defer cancel()

		err := member.UpdateUserPassword(ctx, "me", codersdk.UpdateUserPasswordRequest{
			Password: "newpassword",
		})
		require.Error(t, err, "member should not be able to update own password without providing old password")
	})
	t.Run("AdminCanUpdateOwnPasswordWithoutOldPassword", func(t *testing.T) {
		t.Parallel()
		auditor := audit.NewMock()
		client := coderdtest.New(t, &coderdtest.Options{Auditor: auditor})
		_ = coderdtest.CreateFirstUser(t, client)

		ctx, cancel := context.WithTimeout(context.Background(), testutil.WaitLong)
		defer cancel()

		err := client.UpdateUserPassword(ctx, "me", codersdk.UpdateUserPasswordRequest{
			Password: "newpassword",
		})
		require.NoError(t, err, "admin should be able to update own password without providing old password")
		assert.Len(t, auditor.AuditLogs, 1)
		assert.Equal(t, database.AuditActionWrite, auditor.AuditLogs[0].Action)
	})
}

func TestGrantSiteRoles(t *testing.T) {
	t.Parallel()

	requireStatusCode := func(t *testing.T, err error, statusCode int) {
		t.Helper()
		var e *codersdk.Error
		require.ErrorAs(t, err, &e, "error is codersdk error")
		require.Equal(t, statusCode, e.StatusCode(), "correct status code")
	}

	ctx, cancel := context.WithTimeout(context.Background(), testutil.WaitLong)
	t.Cleanup(cancel)
	var err error

	admin := coderdtest.New(t, nil)
	first := coderdtest.CreateFirstUser(t, admin)
	member := coderdtest.CreateAnotherUser(t, admin, first.OrganizationID)
	orgAdmin := coderdtest.CreateAnotherUser(t, admin, first.OrganizationID, rbac.RoleOrgAdmin(first.OrganizationID))
	randOrg, err := admin.CreateOrganization(ctx, codersdk.CreateOrganizationRequest{
		Name: "random",
	})
	require.NoError(t, err)
	_, randOrgUser := coderdtest.CreateAnotherUserWithUser(t, admin, randOrg.ID, rbac.RoleOrgAdmin(randOrg.ID))
	userAdmin := coderdtest.CreateAnotherUser(t, admin, first.OrganizationID, rbac.RoleUserAdmin())

	const newUser = "newUser"

	testCases := []struct {
		Name          string
		Client        *codersdk.Client
		OrgID         uuid.UUID
		AssignToUser  string
		Roles         []string
		ExpectedRoles []string
		Error         bool
		StatusCode    int
	}{
		{
			Name:         "OrgRoleInSite",
			Client:       admin,
			AssignToUser: codersdk.Me,
			Roles:        []string{rbac.RoleOrgAdmin(first.OrganizationID)},
			Error:        true,
			StatusCode:   http.StatusBadRequest,
		},
		{
			Name:         "UserNotExists",
			Client:       admin,
			AssignToUser: uuid.NewString(),
			Roles:        []string{rbac.RoleOwner()},
			Error:        true,
			StatusCode:   http.StatusBadRequest,
		},
		{
			Name:         "MemberCannotUpdateRoles",
			Client:       member,
			AssignToUser: first.UserID.String(),
			Roles:        []string{},
			Error:        true,
			StatusCode:   http.StatusForbidden,
		},
		{
			// Cannot update your own roles
			Name:         "AdminOnSelf",
			Client:       admin,
			AssignToUser: first.UserID.String(),
			Roles:        []string{},
			Error:        true,
			StatusCode:   http.StatusBadRequest,
		},
		{
			Name:         "SiteRoleInOrg",
			Client:       admin,
			OrgID:        first.OrganizationID,
			AssignToUser: codersdk.Me,
			Roles:        []string{rbac.RoleOwner()},
			Error:        true,
			StatusCode:   http.StatusBadRequest,
		},
		{
			Name:         "RoleInNotMemberOrg",
			Client:       orgAdmin,
			OrgID:        randOrg.ID,
			AssignToUser: randOrgUser.ID.String(),
			Roles:        []string{rbac.RoleOrgMember(randOrg.ID)},
			Error:        true,
			StatusCode:   http.StatusForbidden,
		},
		{
			Name:         "MemberAssignMember",
			Client:       member,
			OrgID:        first.OrganizationID,
			AssignToUser: first.UserID.String(),
			Roles:        []string{},
			Error:        true,
			StatusCode:   http.StatusForbidden,
		},
		{
			Name:         "AdminUpdateOrgSelf",
			Client:       admin,
			OrgID:        first.OrganizationID,
			AssignToUser: first.UserID.String(),
			Roles:        []string{},
			Error:        true,
			StatusCode:   http.StatusBadRequest,
		},
		{
			Name:         "OrgAdminPromote",
			Client:       orgAdmin,
			OrgID:        first.OrganizationID,
			AssignToUser: newUser,
			Roles:        []string{rbac.RoleOrgAdmin(first.OrganizationID)},
			ExpectedRoles: []string{
				rbac.RoleOrgAdmin(first.OrganizationID),
			},
			Error: false,
		},
		{
			Name:         "UserAdminMakeMember",
			Client:       userAdmin,
			AssignToUser: newUser,
			Roles:        []string{rbac.RoleMember()},
			ExpectedRoles: []string{
				rbac.RoleMember(),
			},
			Error: false,
		},
	}

	for _, c := range testCases {
		c := c
		t.Run(c.Name, func(t *testing.T) {
			t.Parallel()
			ctx, cancel := context.WithTimeout(context.Background(), testutil.WaitLong)
			defer cancel()

			var err error
			if c.AssignToUser == newUser {
				orgID := first.OrganizationID
				if c.OrgID != uuid.Nil {
					orgID = c.OrgID
				}
				_, newUser := coderdtest.CreateAnotherUserWithUser(t, admin, orgID)
				c.AssignToUser = newUser.ID.String()
			}

			var newRoles []codersdk.Role
			if c.OrgID != uuid.Nil {
				// Org assign
				var mem codersdk.OrganizationMember
				mem, err = c.Client.UpdateOrganizationMemberRoles(ctx, c.OrgID, c.AssignToUser, codersdk.UpdateRoles{
					Roles: c.Roles,
				})
				newRoles = mem.Roles
			} else {
				// Site assign
				var user codersdk.User
				user, err = c.Client.UpdateUserRoles(ctx, c.AssignToUser, codersdk.UpdateRoles{
					Roles: c.Roles,
				})
				newRoles = user.Roles
			}

			if c.Error {
				require.Error(t, err)
				requireStatusCode(t, err, c.StatusCode)
			} else {
				require.NoError(t, err)
				roles := make([]string, 0, len(newRoles))
				for _, r := range newRoles {
					roles = append(roles, r.Name)
				}
				require.ElementsMatch(t, roles, c.ExpectedRoles)
			}
		})
	}
}

// TestInitialRoles ensures the starting roles for the first user are correct.
func TestInitialRoles(t *testing.T) {
	t.Parallel()
	ctx := context.Background()
	client := coderdtest.New(t, nil)
	first := coderdtest.CreateFirstUser(t, client)

	roles, err := client.GetUserRoles(ctx, codersdk.Me)
	require.NoError(t, err)
	require.ElementsMatch(t, roles.Roles, []string{
		rbac.RoleOwner(),
	}, "should be a member and admin")

	require.ElementsMatch(t, roles.OrganizationRoles[first.OrganizationID], []string{
		rbac.RoleOrgAdmin(first.OrganizationID),
	}, "should be a member and admin")
}

func TestPutUserSuspend(t *testing.T) {
	t.Parallel()

	t.Run("SuspendAnOwner", func(t *testing.T) {
		t.Parallel()
		client := coderdtest.New(t, nil)
		me := coderdtest.CreateFirstUser(t, client)
		_, user := coderdtest.CreateAnotherUserWithUser(t, client, me.OrganizationID, rbac.RoleOwner())

		ctx, cancel := context.WithTimeout(context.Background(), testutil.WaitLong)
		defer cancel()

		_, err := client.UpdateUserStatus(ctx, user.Username, codersdk.UserStatusSuspended)
		require.Error(t, err, "cannot suspend owners")
	})

	t.Run("SuspendAnotherUser", func(t *testing.T) {
		t.Parallel()
		auditor := audit.NewMock()
		client := coderdtest.New(t, &coderdtest.Options{Auditor: auditor})
		me := coderdtest.CreateFirstUser(t, client)
		_, user := coderdtest.CreateAnotherUserWithUser(t, client, me.OrganizationID)

		ctx, cancel := context.WithTimeout(context.Background(), testutil.WaitLong)
		defer cancel()

		user, err := client.UpdateUserStatus(ctx, user.Username, codersdk.UserStatusSuspended)
		require.NoError(t, err)
		require.Equal(t, user.Status, codersdk.UserStatusSuspended)
		assert.Len(t, auditor.AuditLogs, 2)
		assert.Equal(t, database.AuditActionWrite, auditor.AuditLogs[1].Action)
	})

	t.Run("SuspendItSelf", func(t *testing.T) {
		t.Parallel()
		client := coderdtest.New(t, nil)
		coderdtest.CreateFirstUser(t, client)

		ctx, cancel := context.WithTimeout(context.Background(), testutil.WaitLong)
		defer cancel()

		client.User(ctx, codersdk.Me)
		_, err := client.UpdateUserStatus(ctx, codersdk.Me, codersdk.UserStatusSuspended)

		require.ErrorContains(t, err, "suspend yourself", "cannot suspend yourself")
	})
}

func TestGetUser(t *testing.T) {
	t.Parallel()

	t.Run("ByMe", func(t *testing.T) {
		t.Parallel()

		client := coderdtest.New(t, nil)
		firstUser := coderdtest.CreateFirstUser(t, client)

		ctx, cancel := context.WithTimeout(context.Background(), testutil.WaitLong)
		defer cancel()

		user, err := client.User(ctx, codersdk.Me)
		require.NoError(t, err)
		require.Equal(t, firstUser.UserID, user.ID)
		require.Equal(t, firstUser.OrganizationID, user.OrganizationIDs[0])
	})

	t.Run("ByID", func(t *testing.T) {
		t.Parallel()

		client := coderdtest.New(t, nil)
		firstUser := coderdtest.CreateFirstUser(t, client)

		ctx, cancel := context.WithTimeout(context.Background(), testutil.WaitLong)
		defer cancel()

		user, err := client.User(ctx, firstUser.UserID.String())
		require.NoError(t, err)
		require.Equal(t, firstUser.UserID, user.ID)
		require.Equal(t, firstUser.OrganizationID, user.OrganizationIDs[0])
	})

	t.Run("ByUsername", func(t *testing.T) {
		t.Parallel()

		client := coderdtest.New(t, nil)
		firstUser := coderdtest.CreateFirstUser(t, client)

		ctx, cancel := context.WithTimeout(context.Background(), testutil.WaitLong)
		defer cancel()

		exp, err := client.User(ctx, firstUser.UserID.String())
		require.NoError(t, err)

		user, err := client.User(ctx, exp.Username)
		require.NoError(t, err)
		require.Equal(t, exp, user)
	})
}

// TestUsersFilter creates a set of users to run various filters against for testing.
func TestUsersFilter(t *testing.T) {
	t.Parallel()

	client := coderdtest.New(t, &coderdtest.Options{IncludeProvisionerDaemon: true})
	first := coderdtest.CreateFirstUser(t, client)

	ctx, cancel := context.WithTimeout(context.Background(), testutil.WaitLong)
	t.Cleanup(cancel)

	firstUser, err := client.User(ctx, codersdk.Me)
	require.NoError(t, err, "fetch me")

	users := make([]codersdk.User, 0)
	users = append(users, firstUser)
	for i := 0; i < 15; i++ {
		roles := []string{}
		if i%2 == 0 {
			roles = append(roles, rbac.RoleTemplateAdmin(), rbac.RoleUserAdmin())
		}
		if i%3 == 0 {
			roles = append(roles, "auditor")
		}
		userClient := coderdtest.CreateAnotherUser(t, client, first.OrganizationID, roles...)
		user, err := userClient.User(ctx, codersdk.Me)
		require.NoError(t, err, "fetch me")

		if i%4 == 0 {
			user, err = client.UpdateUserStatus(ctx, user.ID.String(), codersdk.UserStatusSuspended)
			require.NoError(t, err, "suspend user")
		}

		if i%5 == 0 {
			user, err = client.UpdateUserProfile(ctx, user.ID.String(), codersdk.UpdateUserProfileRequest{
				Username: strings.ToUpper(user.Username),
			})
			require.NoError(t, err, "update username to uppercase")
		}

		users = append(users, user)
	}

	// --- Setup done ---
	testCases := []struct {
		Name   string
		Filter codersdk.UsersRequest
		// If FilterF is true, we include it in the expected results
		FilterF func(f codersdk.UsersRequest, user codersdk.User) bool
	}{
		{
			Name: "All",
			Filter: codersdk.UsersRequest{
				Status: codersdk.UserStatusSuspended + "," + codersdk.UserStatusActive,
			},
			FilterF: func(_ codersdk.UsersRequest, u codersdk.User) bool {
				return true
			},
		},
		{
			Name: "Active",
			Filter: codersdk.UsersRequest{
				Status: codersdk.UserStatusActive,
			},
			FilterF: func(_ codersdk.UsersRequest, u codersdk.User) bool {
				return u.Status == codersdk.UserStatusActive
			},
		},
		{
			Name: "ActiveUppercase",
			Filter: codersdk.UsersRequest{
				Status: "ACTIVE",
			},
			FilterF: func(_ codersdk.UsersRequest, u codersdk.User) bool {
				return u.Status == codersdk.UserStatusActive
			},
		},
		{
			Name: "Suspended",
			Filter: codersdk.UsersRequest{
				Status: codersdk.UserStatusSuspended,
			},
			FilterF: func(_ codersdk.UsersRequest, u codersdk.User) bool {
				return u.Status == codersdk.UserStatusSuspended
			},
		},
		{
			Name: "NameContains",
			Filter: codersdk.UsersRequest{
				Search: "a",
			},
			FilterF: func(_ codersdk.UsersRequest, u codersdk.User) bool {
				return (strings.ContainsAny(u.Username, "aA") || strings.ContainsAny(u.Email, "aA"))
			},
		},
		{
			Name: "Admins",
			Filter: codersdk.UsersRequest{
				Role:   rbac.RoleOwner(),
				Status: codersdk.UserStatusSuspended + "," + codersdk.UserStatusActive,
			},
			FilterF: func(_ codersdk.UsersRequest, u codersdk.User) bool {
				for _, r := range u.Roles {
					if r.Name == rbac.RoleOwner() {
						return true
					}
				}
				return false
			},
		},
		{
			Name: "AdminsUppercase",
			Filter: codersdk.UsersRequest{
				Role:   "OWNER",
				Status: codersdk.UserStatusSuspended + "," + codersdk.UserStatusActive,
			},
			FilterF: func(_ codersdk.UsersRequest, u codersdk.User) bool {
				for _, r := range u.Roles {
					if r.Name == rbac.RoleOwner() {
						return true
					}
				}
				return false
			},
		},
		{
			Name: "Members",
			Filter: codersdk.UsersRequest{
				Role:   rbac.RoleMember(),
				Status: codersdk.UserStatusSuspended + "," + codersdk.UserStatusActive,
			},
			FilterF: func(_ codersdk.UsersRequest, u codersdk.User) bool {
				return true
			},
		},
		{
			Name: "SearchQuery",
			Filter: codersdk.UsersRequest{
				SearchQuery: "i role:owner status:active",
			},
			FilterF: func(_ codersdk.UsersRequest, u codersdk.User) bool {
				for _, r := range u.Roles {
					if r.Name == rbac.RoleOwner() {
						return (strings.ContainsAny(u.Username, "iI") || strings.ContainsAny(u.Email, "iI")) &&
							u.Status == codersdk.UserStatusActive
					}
				}
				return false
			},
		},
		{
			Name: "SearchQueryInsensitive",
			Filter: codersdk.UsersRequest{
				SearchQuery: "i Role:Owner STATUS:Active",
			},
			FilterF: func(_ codersdk.UsersRequest, u codersdk.User) bool {
				for _, r := range u.Roles {
					if r.Name == rbac.RoleOwner() {
						return (strings.ContainsAny(u.Username, "iI") || strings.ContainsAny(u.Email, "iI")) &&
							u.Status == codersdk.UserStatusActive
					}
				}
				return false
			},
		},
	}

	for _, c := range testCases {
		c := c
		t.Run(c.Name, func(t *testing.T) {
			t.Parallel()

			ctx, cancel := context.WithTimeout(context.Background(), testutil.WaitLong)
			defer cancel()

			matched, err := client.Users(ctx, c.Filter)
			require.NoError(t, err, "fetch workspaces")

			exp := make([]codersdk.User, 0)
			for _, made := range users {
				match := c.FilterF(c.Filter, made)
				if match {
					exp = append(exp, made)
				}
			}
			require.ElementsMatch(t, exp, matched, "expected workspaces returned")
		})
	}
}

func TestGetUsers(t *testing.T) {
	t.Parallel()
	t.Run("AllUsers", func(t *testing.T) {
		t.Parallel()
		client := coderdtest.New(t, nil)
		user := coderdtest.CreateFirstUser(t, client)

		ctx, cancel := context.WithTimeout(context.Background(), testutil.WaitLong)
		defer cancel()

		client.CreateUser(ctx, codersdk.CreateUserRequest{
			Email:          "alice@email.com",
			Username:       "alice",
			Password:       "password",
			OrganizationID: user.OrganizationID,
		})
		// No params is all users
		users, err := client.Users(ctx, codersdk.UsersRequest{})
		require.NoError(t, err)
		require.Len(t, users, 2)
		require.Len(t, users[0].OrganizationIDs, 1)
	})
	t.Run("ActiveUsers", func(t *testing.T) {
		t.Parallel()
		active := make([]codersdk.User, 0)
		client := coderdtest.New(t, nil)
		first := coderdtest.CreateFirstUser(t, client)

		ctx, cancel := context.WithTimeout(context.Background(), testutil.WaitLong)
		defer cancel()

		firstUser, err := client.User(ctx, first.UserID.String())
		require.NoError(t, err, "")
		active = append(active, firstUser)

		// Alice will be suspended
		alice, err := client.CreateUser(ctx, codersdk.CreateUserRequest{
			Email:          "alice@email.com",
			Username:       "alice",
			Password:       "password",
			OrganizationID: first.OrganizationID,
		})
		require.NoError(t, err)

		bruno, err := client.CreateUser(ctx, codersdk.CreateUserRequest{
			Email:          "bruno@email.com",
			Username:       "bruno",
			Password:       "password",
			OrganizationID: first.OrganizationID,
		})
		require.NoError(t, err)
		active = append(active, bruno)

		_, err = client.UpdateUserStatus(ctx, alice.Username, codersdk.UserStatusSuspended)
		require.NoError(t, err)

		users, err := client.Users(ctx, codersdk.UsersRequest{
			Status: codersdk.UserStatusActive,
		})
		require.NoError(t, err)
		require.ElementsMatch(t, active, users)
	})
}

func TestPostAPIKey(t *testing.T) {
	t.Parallel()
	t.Run("InvalidUser", func(t *testing.T) {
		t.Parallel()
		client := coderdtest.New(t, nil)
		_ = coderdtest.CreateFirstUser(t, client)

		ctx, cancel := context.WithTimeout(context.Background(), testutil.WaitLong)
		defer cancel()

		client.SessionToken = ""
		_, err := client.CreateAPIKey(ctx, codersdk.Me)
		var apiErr *codersdk.Error
		require.ErrorAs(t, err, &apiErr)
		require.Equal(t, http.StatusUnauthorized, apiErr.StatusCode())
	})

	t.Run("Success", func(t *testing.T) {
		t.Parallel()
		client := coderdtest.New(t, nil)
		_ = coderdtest.CreateFirstUser(t, client)

		ctx, cancel := context.WithTimeout(context.Background(), testutil.WaitLong)
		defer cancel()

		apiKey, err := client.CreateAPIKey(ctx, codersdk.Me)
		require.NotNil(t, apiKey)
		require.GreaterOrEqual(t, len(apiKey.Key), 2)
		require.NoError(t, err)
	})
}

func TestWorkspacesByUser(t *testing.T) {
	t.Parallel()
	t.Run("Empty", func(t *testing.T) {
		t.Parallel()
		client := coderdtest.New(t, nil)
		_ = coderdtest.CreateFirstUser(t, client)

		ctx, cancel := context.WithTimeout(context.Background(), testutil.WaitLong)
		defer cancel()

		workspaces, err := client.Workspaces(ctx, codersdk.WorkspaceFilter{
			Owner: codersdk.Me,
		})
		require.NoError(t, err)
		require.Len(t, workspaces, 0)
	})
	t.Run("Access", func(t *testing.T) {
		t.Parallel()
		client := coderdtest.New(t, &coderdtest.Options{IncludeProvisionerDaemon: true})
		user := coderdtest.CreateFirstUser(t, client)

		ctx, cancel := context.WithTimeout(context.Background(), testutil.WaitLong)
		defer cancel()

		newUser, err := client.CreateUser(ctx, codersdk.CreateUserRequest{
			Email:          "test@coder.com",
			Username:       "someone",
			Password:       "password",
			OrganizationID: user.OrganizationID,
		})
		require.NoError(t, err)
		auth, err := client.LoginWithPassword(ctx, codersdk.LoginWithPasswordRequest{
			Email:    newUser.Email,
			Password: "password",
		})
		require.NoError(t, err)

		newUserClient := codersdk.New(client.URL)
		newUserClient.SessionToken = auth.SessionToken
		version := coderdtest.CreateTemplateVersion(t, client, user.OrganizationID, nil)
		coderdtest.AwaitTemplateVersionJob(t, client, version.ID)
		template := coderdtest.CreateTemplate(t, client, user.OrganizationID, version.ID)
		coderdtest.CreateWorkspace(t, client, user.OrganizationID, template.ID)

		workspaces, err := newUserClient.Workspaces(ctx, codersdk.WorkspaceFilter{Owner: codersdk.Me})
		require.NoError(t, err)
		require.Len(t, workspaces, 0)

		workspaces, err = client.Workspaces(ctx, codersdk.WorkspaceFilter{Owner: codersdk.Me})
		require.NoError(t, err)
		require.Len(t, workspaces, 1)
	})
}

// TestSuspendedPagination is when the after_id is a suspended record.
// The database query should still return the correct page, as the after_id
// is in a subquery that finds the record regardless of its status.
// This is mainly to confirm the db fake has the same behavior.
func TestSuspendedPagination(t *testing.T) {
	t.Parallel()
	client := coderdtest.New(t, &coderdtest.Options{APIRateLimit: -1})
	coderdtest.CreateFirstUser(t, client)

	ctx, cancel := context.WithTimeout(context.Background(), testutil.WaitLong)
	t.Cleanup(cancel)

	me, err := client.User(ctx, codersdk.Me)
	require.NoError(t, err)
	orgID := me.OrganizationIDs[0]

	total := 10
	users := make([]codersdk.User, 0, total)
	// Create users
	for i := 0; i < total; i++ {
		email := fmt.Sprintf("%d@coder.com", i)
		username := fmt.Sprintf("user%d", i)
		user, err := client.CreateUser(ctx, codersdk.CreateUserRequest{
			Email:          email,
			Username:       username,
			Password:       "password",
			OrganizationID: orgID,
		})
		require.NoError(t, err)
		users = append(users, user)
	}
	sortUsers(users)
	deletedUser := users[2]
	expected := users[3:8]
	_, err = client.UpdateUserStatus(ctx, deletedUser.ID.String(), codersdk.UserStatusSuspended)
	require.NoError(t, err, "suspend user")

	page, err := client.Users(ctx, codersdk.UsersRequest{
		Pagination: codersdk.Pagination{
			Limit:   len(expected),
			AfterID: deletedUser.ID,
		},
	})
	require.NoError(t, err)
	require.Equal(t, expected, page, "expected page")
}

// TestPaginatedUsers creates a list of users, then tries to paginate through
// them using different page sizes.
func TestPaginatedUsers(t *testing.T) {
	t.Parallel()
	client := coderdtest.New(t, &coderdtest.Options{APIRateLimit: -1})
	coderdtest.CreateFirstUser(t, client)

	// This test takes longer than a long time.
	ctx, cancel := context.WithTimeout(context.Background(), testutil.WaitLong*2)
	t.Cleanup(cancel)

	me, err := client.User(ctx, codersdk.Me)
	require.NoError(t, err)
	orgID := me.OrganizationIDs[0]

	// When 100 users exist
	total := 100
	allUsers := make([]codersdk.User, total+1) // +1 forme
	allUsers[0] = me
	specialUsers := make([]codersdk.User, total/2)

	eg, egCtx := errgroup.WithContext(ctx)
	// Create users
	for i := 0; i < total; i++ {
		i := i
		eg.Go(func() error {
			email := fmt.Sprintf("%d@coder.com", i)
			username := fmt.Sprintf("user%d", i)
			if i%2 == 0 {
				email = fmt.Sprintf("%d@gmail.com", i)
				username = fmt.Sprintf("specialuser%d", i)
			}
			// One side effect of having to use the api vs the db calls directly, is you cannot
			// mock time. Ideally I could pass in mocked times and space these users out.
			//
			// But this also serves as a good test. Postgres has microsecond precision on its timestamps.
			// If 2 users share the same created_at, that could cause an issue if you are strictly paginating via
			// timestamps. The pagination goes by timestamps and uuids.
			newUser, err := client.CreateUser(egCtx, codersdk.CreateUserRequest{
				Email:          email,
				Username:       username,
				Password:       "password",
				OrganizationID: orgID,
			})
			if err != nil {
				return err
			}
			allUsers[i+1] = newUser
			if i%2 == 0 {
				specialUsers[i/2] = newUser
			}

			return nil
		})
	}
	err = eg.Wait()
	require.NoError(t, err, "create users failed")

	// Sorting the users will sort by (created_at, uuid). This is to handle
	// the off case that created_at is identical for 2 users.
	// This is a really rare case in production, but does happen in unit tests
	// due to the fake database being in memory and exceptionally quick.
	sortUsers(allUsers)
	sortUsers(specialUsers)

	gmailSearch := func(request codersdk.UsersRequest) codersdk.UsersRequest {
		request.Search = "gmail"
		return request
	}
	usernameSearch := func(request codersdk.UsersRequest) codersdk.UsersRequest {
		request.Search = "specialuser"
		return request
	}

	tests := []struct {
		name     string
		limit    int
		allUsers []codersdk.User
		opt      func(request codersdk.UsersRequest) codersdk.UsersRequest
	}{
		{name: "all users", limit: 10, allUsers: allUsers},
		{name: "all users", limit: 5, allUsers: allUsers},
		{name: "all users", limit: 3, allUsers: allUsers},
		{name: "gmail search", limit: 3, allUsers: specialUsers, opt: gmailSearch},
		{name: "gmail search", limit: 7, allUsers: specialUsers, opt: gmailSearch},
		{name: "username search", limit: 3, allUsers: specialUsers, opt: usernameSearch},
		{name: "username search", limit: 3, allUsers: specialUsers, opt: usernameSearch},
	}
	//nolint:paralleltest // Does not detect range value.
	for _, tt := range tests {
		tt := tt
		t.Run(fmt.Sprintf("%s %d", tt.name, tt.limit), func(t *testing.T) {
			t.Parallel()

			// This test takes longer than a long time.
			ctx, cancel := context.WithTimeout(context.Background(), testutil.WaitLong*2)
			defer cancel()

			assertPagination(ctx, t, client, tt.limit, tt.allUsers, tt.opt)
		})
	}
}

// Assert pagination will page through the list of all users using the given
// limit for each page. The 'allUsers' is the expected full list to compare
// against.
func assertPagination(ctx context.Context, t *testing.T, client *codersdk.Client, limit int, allUsers []codersdk.User,
	opt func(request codersdk.UsersRequest) codersdk.UsersRequest,
) {
	var count int
	if opt == nil {
		opt = func(request codersdk.UsersRequest) codersdk.UsersRequest {
			return request
		}
	}

	// Check the first page
	page, err := client.Users(ctx, opt(codersdk.UsersRequest{
		Pagination: codersdk.Pagination{
			Limit: limit,
		},
	}))
	require.NoError(t, err, "first page")
	require.Equalf(t, page, allUsers[:limit], "first page, limit=%d", limit)
	count += len(page)

	for {
		if len(page) == 0 {
			break
		}

		afterCursor := page[len(page)-1].ID
		// Assert each page is the next expected page
		// This is using a cursor, and only works if all users created_at
		// is unique.
		page, err = client.Users(ctx, opt(codersdk.UsersRequest{
			Pagination: codersdk.Pagination{
				Limit:   limit,
				AfterID: afterCursor,
			},
		}))
		require.NoError(t, err, "next cursor page")

		// Also check page by offset
		offsetPage, err := client.Users(ctx, opt(codersdk.UsersRequest{
			Pagination: codersdk.Pagination{
				Limit:  limit,
				Offset: count,
			},
		}))
		require.NoError(t, err, "next offset page")

		var expected []codersdk.User
		if count+limit > len(allUsers) {
			expected = allUsers[count:]
		} else {
			expected = allUsers[count : count+limit]
		}
		require.Equalf(t, page, expected, "next users, after=%s, limit=%d", afterCursor, limit)
		require.Equalf(t, offsetPage, expected, "offset users, offset=%d, limit=%d", count, limit)

		// Also check the before
		prevPage, err := client.Users(ctx, opt(codersdk.UsersRequest{
			Pagination: codersdk.Pagination{
				Offset: count - limit,
				Limit:  limit,
			},
		}))
		require.NoError(t, err, "prev page")
		require.Equal(t, allUsers[count-limit:count], prevPage, "prev users")
		count += len(page)
	}
}

// sortUsers sorts by (created_at, id)
func sortUsers(users []codersdk.User) {
	sort.Slice(users, func(i, j int) bool {
		if users[i].CreatedAt.Equal(users[j].CreatedAt) {
			return users[i].ID.String() < users[j].ID.String()
		}
		return users[i].CreatedAt.Before(users[j].CreatedAt)
	})
}<|MERGE_RESOLUTION|>--- conflicted
+++ resolved
@@ -330,8 +330,7 @@
 		require.Equal(t, http.StatusOK, res.StatusCode)
 
 		cookies := res.Cookies()
-<<<<<<< HEAD
-		require.Len(t, cookies, 2, "Exactly one cookie should be returned")
+		require.Len(t, cookies, 2, "Exactly two cookies should be returned")
 
 		var found bool
 		for _, cookie := range cookies {
@@ -342,13 +341,6 @@
 			}
 		}
 		require.True(t, found, "auth cookie should be returned")
-=======
-		require.Len(t, cookies, 2, "Exactly two cookies should be returned")
-
-		require.Equal(t, codersdk.SessionTokenKey, cookies[0].Name, "Cookie should be the auth & app cookie")
-		require.Equal(t, codersdk.SessionTokenKey, cookies[1].Name, "Cookie should be the auth & app cookie")
-		require.Equal(t, -1, cookies[0].MaxAge, "Cookie should be set to delete")
->>>>>>> 9ab437d6
 
 		_, err = client.GetAPIKey(ctx, admin.UserID.String(), keyID)
 		sdkErr := &codersdk.Error{}
