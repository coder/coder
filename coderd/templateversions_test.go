package coderd_test

import (
	"bytes"
	"context"
	"net/http"
	"regexp"
	"strings"
	"testing"

	"github.com/google/uuid"
	"github.com/stretchr/testify/assert"
	"github.com/stretchr/testify/require"
	"golang.org/x/sync/errgroup"

	"github.com/coder/coder/v2/coderd/audit"
	"github.com/coder/coder/v2/coderd/coderdtest"
	"github.com/coder/coder/v2/coderd/database"
	"github.com/coder/coder/v2/coderd/externalauth"
	"github.com/coder/coder/v2/coderd/provisionerdserver"
	"github.com/coder/coder/v2/coderd/rbac"
	"github.com/coder/coder/v2/codersdk"
	"github.com/coder/coder/v2/examples"
	"github.com/coder/coder/v2/provisioner/echo"
	"github.com/coder/coder/v2/provisionersdk/proto"
	"github.com/coder/coder/v2/testutil"
)

func TestTemplateVersion(t *testing.T) {
	t.Parallel()
	t.Run("Get", func(t *testing.T) {
		t.Parallel()
		client, _, api := coderdtest.NewWithAPI(t, nil)
		user := coderdtest.CreateFirstUser(t, client)
		authz := coderdtest.AssertRBAC(t, api, client).Reset()

		version := coderdtest.CreateTemplateVersion(t, client, user.OrganizationID, nil, func(req *codersdk.CreateTemplateVersionRequest) {
			req.Name = "bananas"
			req.Message = "first try"
		})
		authz.AssertChecked(t, rbac.ActionCreate, rbac.ResourceTemplate.InOrg(user.OrganizationID))

		ctx, cancel := context.WithTimeout(context.Background(), testutil.WaitLong)
		defer cancel()

		authz.Reset()
		tv, err := client.TemplateVersion(ctx, version.ID)
		authz.AssertChecked(t, rbac.ActionRead, tv)
		require.NoError(t, err)

		assert.Equal(t, "bananas", tv.Name)
		assert.Equal(t, "first try", tv.Message)
	})

	t.Run("Message limit exceeded", func(t *testing.T) {
		t.Parallel()
		client, _, _ := coderdtest.NewWithAPI(t, nil)
		user := coderdtest.CreateFirstUser(t, client)

		ctx, cancel := context.WithTimeout(context.Background(), testutil.WaitLong)
		defer cancel()

		file, err := client.Upload(ctx, codersdk.ContentTypeTar, bytes.NewReader([]byte{}))
		require.NoError(t, err)
		_, err = client.CreateTemplateVersion(ctx, user.OrganizationID, codersdk.CreateTemplateVersionRequest{
			Name:          "bananas",
			Message:       strings.Repeat("a", 1048577),
			StorageMethod: codersdk.ProvisionerStorageMethodFile,
			FileID:        file.ID,
			Provisioner:   codersdk.ProvisionerTypeEcho,
		})
		require.Error(t, err, "message too long, create should fail")
	})

	t.Run("MemberCanRead", func(t *testing.T) {
		t.Parallel()

		client := coderdtest.New(t, nil)
		user := coderdtest.CreateFirstUser(t, client)
		version := coderdtest.CreateTemplateVersion(t, client, user.OrganizationID, nil)
		_ = coderdtest.CreateTemplate(t, client, user.OrganizationID, version.ID)

		ctx := testutil.Context(t, testutil.WaitLong)

		client1, _ := coderdtest.CreateAnotherUser(t, client, user.OrganizationID)

		_, err := client1.TemplateVersion(ctx, version.ID)
		require.NoError(t, err)
	})
}

func TestPostTemplateVersionsByOrganization(t *testing.T) {
	t.Parallel()
	t.Run("InvalidTemplate", func(t *testing.T) {
		t.Parallel()
		client := coderdtest.New(t, nil)
		user := coderdtest.CreateFirstUser(t, client)

		ctx, cancel := context.WithTimeout(context.Background(), testutil.WaitLong)
		defer cancel()

		templateID := uuid.New()
		_, err := client.CreateTemplateVersion(ctx, user.OrganizationID, codersdk.CreateTemplateVersionRequest{
			TemplateID:    templateID,
			StorageMethod: codersdk.ProvisionerStorageMethodFile,
			FileID:        uuid.New(),
			Provisioner:   codersdk.ProvisionerTypeEcho,
		})
		var apiErr *codersdk.Error
		require.ErrorAs(t, err, &apiErr)
		require.Equal(t, http.StatusNotFound, apiErr.StatusCode())
	})

	t.Run("FileNotFound", func(t *testing.T) {
		t.Parallel()
		client := coderdtest.New(t, nil)
		user := coderdtest.CreateFirstUser(t, client)

		ctx, cancel := context.WithTimeout(context.Background(), testutil.WaitLong)
		defer cancel()

		_, err := client.CreateTemplateVersion(ctx, user.OrganizationID, codersdk.CreateTemplateVersionRequest{
			StorageMethod: codersdk.ProvisionerStorageMethodFile,
			FileID:        uuid.New(),
			Provisioner:   codersdk.ProvisionerTypeEcho,
		})
		var apiErr *codersdk.Error
		require.ErrorAs(t, err, &apiErr)
		require.Equal(t, http.StatusNotFound, apiErr.StatusCode())
	})

	t.Run("WithParameters", func(t *testing.T) {
		t.Parallel()
		auditor := audit.NewMock()
		client := coderdtest.New(t, &coderdtest.Options{IncludeProvisionerDaemon: true, Auditor: auditor})
		user := coderdtest.CreateFirstUser(t, client)
		data, err := echo.Tar(&echo.Responses{
			Parse:          echo.ParseComplete,
			ProvisionApply: echo.ApplyComplete,
			ProvisionPlan:  echo.PlanComplete,
		})
		require.NoError(t, err)

		ctx, cancel := context.WithTimeout(context.Background(), testutil.WaitLong)
		defer cancel()

		file, err := client.Upload(ctx, codersdk.ContentTypeTar, bytes.NewReader(data))
		require.NoError(t, err)
		version, err := client.CreateTemplateVersion(ctx, user.OrganizationID, codersdk.CreateTemplateVersionRequest{
			Name:          "bananas",
			StorageMethod: codersdk.ProvisionerStorageMethodFile,
			FileID:        file.ID,
			Provisioner:   codersdk.ProvisionerTypeEcho,
		})
		require.NoError(t, err)
		require.Equal(t, "bananas", version.Name)
		require.Equal(t, provisionerdserver.ScopeOrganization, version.Job.Tags[provisionerdserver.TagScope])

		require.Len(t, auditor.AuditLogs(), 2)
		assert.Equal(t, database.AuditActionCreate, auditor.AuditLogs()[1].Action)
	})

	t.Run("Example", func(t *testing.T) {
		t.Parallel()
		client := coderdtest.New(t, nil)
		user := coderdtest.CreateFirstUser(t, client)

		ctx, cancel := context.WithTimeout(context.Background(), testutil.WaitLong)
		defer cancel()

		ls, err := examples.List()
		require.NoError(t, err)

		// try a bad example ID
		_, err = client.CreateTemplateVersion(ctx, user.OrganizationID, codersdk.CreateTemplateVersionRequest{
			Name:          "my-example",
			StorageMethod: codersdk.ProvisionerStorageMethodFile,
			ExampleID:     "not a real ID",
			Provisioner:   codersdk.ProvisionerTypeEcho,
		})
		require.Error(t, err)
		require.ErrorContains(t, err, "not found")

		// try file and example IDs
		_, err = client.CreateTemplateVersion(ctx, user.OrganizationID, codersdk.CreateTemplateVersionRequest{
			Name:          "my-example",
			StorageMethod: codersdk.ProvisionerStorageMethodFile,
			ExampleID:     ls[0].ID,
			FileID:        uuid.New(),
			Provisioner:   codersdk.ProvisionerTypeEcho,
		})
		require.Error(t, err)
		require.ErrorContains(t, err, "example_id")
		require.ErrorContains(t, err, "file_id")

		// try a good example ID
		tv, err := client.CreateTemplateVersion(ctx, user.OrganizationID, codersdk.CreateTemplateVersionRequest{
			Name:          "my-example",
			StorageMethod: codersdk.ProvisionerStorageMethodFile,
			ExampleID:     ls[0].ID,
			Provisioner:   codersdk.ProvisionerTypeEcho,
		})
		require.NoError(t, err)
		require.Equal(t, "my-example", tv.Name)

		// ensure the template tar was uploaded correctly
		fl, ct, err := client.Download(ctx, tv.Job.FileID)
		require.NoError(t, err)
		require.Equal(t, "application/x-tar", ct)
		tar, err := examples.Archive(ls[0].ID)
		require.NoError(t, err)
		require.EqualValues(t, tar, fl)

		// ensure we don't get file conflicts on multiple uses of the same example
		tv, err = client.CreateTemplateVersion(ctx, user.OrganizationID, codersdk.CreateTemplateVersionRequest{
			Name:          "my-example",
			StorageMethod: codersdk.ProvisionerStorageMethodFile,
			ExampleID:     ls[0].ID,
			Provisioner:   codersdk.ProvisionerTypeEcho,
		})
		require.NoError(t, err)
	})
}

func TestPatchCancelTemplateVersion(t *testing.T) {
	t.Parallel()
	t.Run("AlreadyCompleted", func(t *testing.T) {
		t.Parallel()
		client := coderdtest.New(t, &coderdtest.Options{IncludeProvisionerDaemon: true})
		user := coderdtest.CreateFirstUser(t, client)
		version := coderdtest.CreateTemplateVersion(t, client, user.OrganizationID, nil)
		coderdtest.AwaitTemplateVersionJobCompleted(t, client, version.ID)

		ctx, cancel := context.WithTimeout(context.Background(), testutil.WaitLong)
		defer cancel()

		err := client.CancelTemplateVersion(ctx, version.ID)
		var apiErr *codersdk.Error
		require.ErrorAs(t, err, &apiErr)
		require.Equal(t, http.StatusBadRequest, apiErr.StatusCode())
	})
	t.Run("AlreadyCanceled", func(t *testing.T) {
		t.Parallel()
		client := coderdtest.New(t, &coderdtest.Options{
			IncludeProvisionerDaemon: true,
		})
		user := coderdtest.CreateFirstUser(t, client)
		version := coderdtest.CreateTemplateVersion(t, client, user.OrganizationID, &echo.Responses{
			Parse: echo.ParseComplete,
			ProvisionApply: []*proto.Response{{
				Type: &proto.Response_Log{
					Log: &proto.Log{},
				},
			}},
		})

		ctx, cancel := context.WithTimeout(context.Background(), testutil.WaitLong)
		defer cancel()

		coderdtest.AwaitTemplateVersionJobRunning(t, client, version.ID)
		err := client.CancelTemplateVersion(ctx, version.ID)
		require.NoError(t, err)
		err = client.CancelTemplateVersion(ctx, version.ID)
		var apiErr *codersdk.Error
		require.ErrorAs(t, err, &apiErr)
		require.Equal(t, http.StatusBadRequest, apiErr.StatusCode())
		require.Eventually(t, func() bool {
			var err error
			version, err = client.TemplateVersion(ctx, version.ID)
			return assert.NoError(t, err) && version.Job.Status == codersdk.ProvisionerJobFailed
		}, testutil.WaitShort, testutil.IntervalFast)
	})
	// TODO(Cian): until we are able to test cancellation properly, validating
	// Running -> Canceling is the best we can do for now.
	t.Run("Canceling", func(t *testing.T) {
		t.Parallel()
		client := coderdtest.New(t, &coderdtest.Options{
			IncludeProvisionerDaemon: true,
		})
		user := coderdtest.CreateFirstUser(t, client)
		version := coderdtest.CreateTemplateVersion(t, client, user.OrganizationID, &echo.Responses{
			Parse: echo.ParseComplete,
			ProvisionApply: []*proto.Response{{
				Type: &proto.Response_Log{
					Log: &proto.Log{},
				},
			}},
		})

		ctx, cancel := context.WithTimeout(context.Background(), testutil.WaitLong)
		defer cancel()

		require.Eventually(t, func() bool {
			var err error
			version, err = client.TemplateVersion(ctx, version.ID)
			if !assert.NoError(t, err) {
				return false
			}
			t.Logf("Status: %s", version.Job.Status)
			return version.Job.Status == codersdk.ProvisionerJobRunning
		}, testutil.WaitShort, testutil.IntervalFast)
		err := client.CancelTemplateVersion(ctx, version.ID)
		require.NoError(t, err)
		require.Eventually(t, func() bool {
			var err error
			version, err = client.TemplateVersion(ctx, version.ID)
			// job gets marked Failed when there is an Error; in practice we never get to Status = Canceled
			// because provisioners report an Error when canceled. We check the Error string to ensure we don't mask
			// other errors in this test.
			t.Logf("got version %s | %s", version.Job.Error, version.Job.Status)
			return assert.NoError(t, err) &&
				strings.HasSuffix(version.Job.Error, "canceled") &&
				version.Job.Status == codersdk.ProvisionerJobFailed
		}, testutil.WaitShort, testutil.IntervalFast)
	})
}

func TestTemplateVersionsExternalAuth(t *testing.T) {
	t.Parallel()
	t.Run("Empty", func(t *testing.T) {
		t.Parallel()
		client := coderdtest.New(t, &coderdtest.Options{IncludeProvisionerDaemon: true})
		user := coderdtest.CreateFirstUser(t, client)
		version := coderdtest.CreateTemplateVersion(t, client, user.OrganizationID, nil)
		coderdtest.AwaitTemplateVersionJobCompleted(t, client, version.ID)

		ctx, cancel := context.WithTimeout(context.Background(), testutil.WaitLong)
		defer cancel()

		_, err := client.TemplateVersionExternalAuth(ctx, version.ID)
		require.NoError(t, err)
	})
	t.Run("Authenticated", func(t *testing.T) {
		t.Parallel()
		client := coderdtest.New(t, &coderdtest.Options{
			IncludeProvisionerDaemon: true,
			ExternalAuthConfigs: []*externalauth.Config{{
				OAuth2Config: &testutil.OAuth2Config{},
				ID:           "github",
				Regex:        regexp.MustCompile(`github\.com`),
				Type:         codersdk.EnhancedExternalAuthProviderGitHub.String(),
			}},
		})
		user := coderdtest.CreateFirstUser(t, client)
		version := coderdtest.CreateTemplateVersion(t, client, user.OrganizationID, &echo.Responses{
			Parse: echo.ParseComplete,
			ProvisionPlan: []*proto.Response{{
				Type: &proto.Response_Plan{
					Plan: &proto.PlanComplete{
						ExternalAuthProviders: []string{"github"},
					},
				},
			}},
		})
		version = coderdtest.AwaitTemplateVersionJobCompleted(t, client, version.ID)
		require.Empty(t, version.Job.Error)
		ctx, cancel := context.WithTimeout(context.Background(), testutil.WaitLong)
		defer cancel()

		// Not authenticated to start!
		providers, err := client.TemplateVersionExternalAuth(ctx, version.ID)
		require.NoError(t, err)
		require.Len(t, providers, 1)
		require.False(t, providers[0].Authenticated)

		// Perform the Git auth callback to authenticate the user...
		resp := coderdtest.RequestExternalAuthCallback(t, "github", client)
		_ = resp.Body.Close()
		require.Equal(t, http.StatusTemporaryRedirect, resp.StatusCode)

		// Ensure that the returned Git auth for the template is authenticated!
		providers, err = client.TemplateVersionExternalAuth(ctx, version.ID)
		require.NoError(t, err)
		require.Len(t, providers, 1)
		require.True(t, providers[0].Authenticated)
	})
}

func TestTemplateVersionResources(t *testing.T) {
	t.Parallel()
	t.Run("ListRunning", func(t *testing.T) {
		t.Parallel()
		client := coderdtest.New(t, nil)
		user := coderdtest.CreateFirstUser(t, client)
		version := coderdtest.CreateTemplateVersion(t, client, user.OrganizationID, nil)

		ctx, cancel := context.WithTimeout(context.Background(), testutil.WaitLong)
		defer cancel()

		_, err := client.TemplateVersionResources(ctx, version.ID)
		var apiErr *codersdk.Error
		require.ErrorAs(t, err, &apiErr)
		require.Equal(t, http.StatusBadRequest, apiErr.StatusCode())
	})
	t.Run("List", func(t *testing.T) {
		t.Parallel()
		client := coderdtest.New(t, &coderdtest.Options{IncludeProvisionerDaemon: true})
		user := coderdtest.CreateFirstUser(t, client)
		version := coderdtest.CreateTemplateVersion(t, client, user.OrganizationID, &echo.Responses{
			Parse: echo.ParseComplete,
			ProvisionApply: []*proto.Response{{
				Type: &proto.Response_Apply{
					Apply: &proto.ApplyComplete{
						Resources: []*proto.Resource{{
							Name: "some",
							Type: "example",
							Agents: []*proto.Agent{{
								Id:   "something",
								Auth: &proto.Agent_Token{},
							}},
						}, {
							Name: "another",
							Type: "example",
						}},
					},
				},
			}},
		})
		coderdtest.AwaitTemplateVersionJobCompleted(t, client, version.ID)

		ctx, cancel := context.WithTimeout(context.Background(), testutil.WaitLong)
		defer cancel()

		resources, err := client.TemplateVersionResources(ctx, version.ID)
		require.NoError(t, err)
		require.NotNil(t, resources)
		require.Len(t, resources, 4)
		require.Equal(t, "some", resources[2].Name)
		require.Equal(t, "example", resources[2].Type)
		require.Len(t, resources[2].Agents, 1)
	})
}

func TestTemplateVersionLogs(t *testing.T) {
	t.Parallel()
	client := coderdtest.New(t, &coderdtest.Options{IncludeProvisionerDaemon: true})
	user := coderdtest.CreateFirstUser(t, client)
	version := coderdtest.CreateTemplateVersion(t, client, user.OrganizationID, &echo.Responses{
		Parse:         echo.ParseComplete,
		ProvisionPlan: echo.PlanComplete,
		ProvisionApply: []*proto.Response{{
			Type: &proto.Response_Log{
				Log: &proto.Log{
					Level:  proto.LogLevel_INFO,
					Output: "example",
				},
			},
		}, {
			Type: &proto.Response_Apply{
				Apply: &proto.ApplyComplete{
					Resources: []*proto.Resource{{
						Name: "some",
						Type: "example",
						Agents: []*proto.Agent{{
							Id: "something",
							Auth: &proto.Agent_Token{
								Token: uuid.NewString(),
							},
						}},
					}, {
						Name: "another",
						Type: "example",
					}},
				},
			},
		}},
	})

	ctx, cancel := context.WithTimeout(context.Background(), testutil.WaitLong)
	defer cancel()

	logs, closer, err := client.TemplateVersionLogsAfter(ctx, version.ID, 0)
	require.NoError(t, err)
	defer closer.Close()
	for {
		_, ok := <-logs
		if !ok {
			return
		}
	}
}

func TestTemplateVersionsByTemplate(t *testing.T) {
	t.Parallel()
	t.Run("Get", func(t *testing.T) {
		t.Parallel()
		client := coderdtest.New(t, nil)
		user := coderdtest.CreateFirstUser(t, client)
		version := coderdtest.CreateTemplateVersion(t, client, user.OrganizationID, nil)
		template := coderdtest.CreateTemplate(t, client, user.OrganizationID, version.ID)

		ctx, cancel := context.WithTimeout(context.Background(), testutil.WaitLong)
		defer cancel()

		versions, err := client.TemplateVersionsByTemplate(ctx, codersdk.TemplateVersionsByTemplateRequest{
			TemplateID: template.ID,
		})
		require.NoError(t, err)
		require.Len(t, versions, 1)
	})
}

func TestTemplateVersionByName(t *testing.T) {
	t.Parallel()
	t.Run("NotFound", func(t *testing.T) {
		t.Parallel()
		client := coderdtest.New(t, nil)
		user := coderdtest.CreateFirstUser(t, client)
		version := coderdtest.CreateTemplateVersion(t, client, user.OrganizationID, nil)
		template := coderdtest.CreateTemplate(t, client, user.OrganizationID, version.ID)

		ctx, cancel := context.WithTimeout(context.Background(), testutil.WaitLong)
		defer cancel()

		_, err := client.TemplateVersionByName(ctx, template.ID, "nothing")
		var apiErr *codersdk.Error
		require.ErrorAs(t, err, &apiErr)
		require.Equal(t, http.StatusNotFound, apiErr.StatusCode())
	})

	t.Run("Found", func(t *testing.T) {
		t.Parallel()
		client := coderdtest.New(t, nil)
		user := coderdtest.CreateFirstUser(t, client)
		version := coderdtest.CreateTemplateVersion(t, client, user.OrganizationID, nil)
		template := coderdtest.CreateTemplate(t, client, user.OrganizationID, version.ID)

		ctx, cancel := context.WithTimeout(context.Background(), testutil.WaitLong)
		defer cancel()

		_, err := client.TemplateVersionByName(ctx, template.ID, version.Name)
		require.NoError(t, err)
	})
}

func TestPatchActiveTemplateVersion(t *testing.T) {
	t.Parallel()
	t.Run("NotFound", func(t *testing.T) {
		t.Parallel()
		client := coderdtest.New(t, nil)
		user := coderdtest.CreateFirstUser(t, client)
		version := coderdtest.CreateTemplateVersion(t, client, user.OrganizationID, nil)
		template := coderdtest.CreateTemplate(t, client, user.OrganizationID, version.ID)

		ctx, cancel := context.WithTimeout(context.Background(), testutil.WaitLong)
		defer cancel()

		err := client.UpdateActiveTemplateVersion(ctx, template.ID, codersdk.UpdateActiveTemplateVersion{
			ID: uuid.New(),
		})
		var apiErr *codersdk.Error
		require.ErrorAs(t, err, &apiErr)
		require.Equal(t, http.StatusNotFound, apiErr.StatusCode())
	})

	t.Run("CanceledBuild", func(t *testing.T) {
		t.Parallel()
		client := coderdtest.New(t, nil)
		user := coderdtest.CreateFirstUser(t, client)
		version := coderdtest.CreateTemplateVersion(t, client, user.OrganizationID, nil)
		template := coderdtest.CreateTemplate(t, client, user.OrganizationID, version.ID)
		version = coderdtest.UpdateTemplateVersion(t, client, user.OrganizationID, nil, template.ID)

		ctx, cancel := context.WithTimeout(context.Background(), testutil.WaitLong)
		defer cancel()

		err := client.CancelTemplateVersion(ctx, version.ID)
		require.NoError(t, err)
		coderdtest.AwaitTemplateVersionJobCompleted(t, client, version.ID)
		err = client.UpdateActiveTemplateVersion(ctx, template.ID, codersdk.UpdateActiveTemplateVersion{
			ID: version.ID,
		})
		var apiErr *codersdk.Error
		require.ErrorAs(t, err, &apiErr)
		require.Equal(t, http.StatusForbidden, apiErr.StatusCode())
		require.Contains(t, apiErr.Detail, "canceled")
	})

	t.Run("PendingBuild", func(t *testing.T) {
		t.Parallel()
		client := coderdtest.New(t, nil)
		user := coderdtest.CreateFirstUser(t, client)
		version := coderdtest.CreateTemplateVersion(t, client, user.OrganizationID, nil)
		template := coderdtest.CreateTemplate(t, client, user.OrganizationID, version.ID)
		version = coderdtest.UpdateTemplateVersion(t, client, user.OrganizationID, nil, template.ID)

		ctx, cancel := context.WithTimeout(context.Background(), testutil.WaitLong)
		defer cancel()

		err := client.UpdateActiveTemplateVersion(ctx, template.ID, codersdk.UpdateActiveTemplateVersion{
			ID: version.ID,
		})
		var apiErr *codersdk.Error
		require.ErrorAs(t, err, &apiErr)
		require.Equal(t, http.StatusForbidden, apiErr.StatusCode())
		require.Contains(t, apiErr.Detail, "pending")
	})

	t.Run("DoesNotBelong", func(t *testing.T) {
		t.Parallel()
		client := coderdtest.New(t, &coderdtest.Options{
			IncludeProvisionerDaemon: true,
		})
		user := coderdtest.CreateFirstUser(t, client)
		version := coderdtest.CreateTemplateVersion(t, client, user.OrganizationID, nil)
		template := coderdtest.CreateTemplate(t, client, user.OrganizationID, version.ID)
		version = coderdtest.CreateTemplateVersion(t, client, user.OrganizationID, nil)
		_ = coderdtest.CreateTemplate(t, client, user.OrganizationID, version.ID)
		_ = coderdtest.AwaitTemplateVersionJobCompleted(t, client, version.ID)

		ctx, cancel := context.WithTimeout(context.Background(), testutil.WaitLong)
		defer cancel()

		err := client.UpdateActiveTemplateVersion(ctx, template.ID, codersdk.UpdateActiveTemplateVersion{
			ID: version.ID,
		})
		var apiErr *codersdk.Error
		require.ErrorAs(t, err, &apiErr)
		require.Equal(t, http.StatusBadRequest, apiErr.StatusCode())
	})

	t.Run("Archived", func(t *testing.T) {
		t.Parallel()
		auditor := audit.NewMock()
		ownerClient := coderdtest.New(t, &coderdtest.Options{
			IncludeProvisionerDaemon: true,
			Auditor:                  auditor,
		})
		owner := coderdtest.CreateFirstUser(t, ownerClient)
		client, _ := coderdtest.CreateAnotherUser(t, ownerClient, owner.OrganizationID, rbac.RoleTemplateAdmin())

		version := coderdtest.CreateTemplateVersion(t, client, owner.OrganizationID, nil)
		template := coderdtest.CreateTemplate(t, client, owner.OrganizationID, version.ID)
		version = coderdtest.UpdateTemplateVersion(t, client, owner.OrganizationID, nil, template.ID)
		_ = coderdtest.AwaitTemplateVersionJobCompleted(t, client, version.ID)

		ctx, cancel := context.WithTimeout(context.Background(), testutil.WaitLong)
		defer cancel()

		err := client.SetArchiveTemplateVersion(ctx, version.ID, true)
		require.NoError(t, err)

		err = client.UpdateActiveTemplateVersion(ctx, template.ID, codersdk.UpdateActiveTemplateVersion{
			ID: version.ID,
		})
		require.Error(t, err)
		require.ErrorContains(t, err, "The provided template version is archived")
	})

	t.Run("SuccessfulBuild", func(t *testing.T) {
		t.Parallel()
		auditor := audit.NewMock()
		client := coderdtest.New(t, &coderdtest.Options{
			IncludeProvisionerDaemon: true,
			Auditor:                  auditor,
		})
		user := coderdtest.CreateFirstUser(t, client)
		version := coderdtest.CreateTemplateVersion(t, client, user.OrganizationID, nil)
		template := coderdtest.CreateTemplate(t, client, user.OrganizationID, version.ID)
		version = coderdtest.UpdateTemplateVersion(t, client, user.OrganizationID, nil, template.ID)
		_ = coderdtest.AwaitTemplateVersionJobCompleted(t, client, version.ID)

		ctx, cancel := context.WithTimeout(context.Background(), testutil.WaitLong)
		defer cancel()

		err := client.UpdateActiveTemplateVersion(ctx, template.ID, codersdk.UpdateActiveTemplateVersion{
			ID: version.ID,
		})
		require.NoError(t, err)

		require.Len(t, auditor.AuditLogs(), 6)
		assert.Equal(t, database.AuditActionWrite, auditor.AuditLogs()[5].Action)
	})
}

func TestTemplateVersionDryRun(t *testing.T) {
	t.Parallel()

	t.Run("OK", func(t *testing.T) {
		t.Parallel()

		resource := &proto.Resource{
			Name: "cool-resource",
			Type: "cool_resource_type",
		}

		client := coderdtest.New(t, &coderdtest.Options{IncludeProvisionerDaemon: true})
		user := coderdtest.CreateFirstUser(t, client)
		version := coderdtest.CreateTemplateVersion(t, client, user.OrganizationID, &echo.Responses{
			Parse: echo.ParseComplete,
			ProvisionApply: []*proto.Response{
				{
					Type: &proto.Response_Log{
						Log: &proto.Log{},
					},
				},
				{
					Type: &proto.Response_Apply{
						Apply: &proto.ApplyComplete{
							Resources: []*proto.Resource{resource},
						},
					},
				},
			},
		})
		_ = coderdtest.AwaitTemplateVersionJobCompleted(t, client, version.ID)

		ctx, cancel := context.WithTimeout(context.Background(), testutil.WaitLong)
		defer cancel()

		// Create template version dry-run
		job, err := client.CreateTemplateVersionDryRun(ctx, version.ID, codersdk.CreateTemplateVersionDryRunRequest{})
		require.NoError(t, err)

		// Fetch template version dry-run
		newJob, err := client.TemplateVersionDryRun(ctx, version.ID, job.ID)
		require.NoError(t, err)
		require.Equal(t, job.ID, newJob.ID)

		// Stream logs
		logs, closer, err := client.TemplateVersionDryRunLogsAfter(ctx, version.ID, job.ID, 0)
		require.NoError(t, err)
		defer closer.Close()

		logsDone := make(chan struct{})
		go func() {
			defer close(logsDone)

			logCount := 0
			for range logs {
				logCount++
			}
			assert.GreaterOrEqual(t, logCount, 1, "unexpected log count")
		}()

		// Wait for the job to complete
		require.Eventually(t, func() bool {
			job, err := client.TemplateVersionDryRun(ctx, version.ID, job.ID)
			return assert.NoError(t, err) && job.Status == codersdk.ProvisionerJobSucceeded
		}, testutil.WaitShort, testutil.IntervalFast)

		<-logsDone

		resources, err := client.TemplateVersionDryRunResources(ctx, version.ID, job.ID)
		require.NoError(t, err)
		require.Len(t, resources, 1)
		require.Equal(t, resource.Name, resources[0].Name)
		require.Equal(t, resource.Type, resources[0].Type)
	})

	t.Run("ImportNotFinished", func(t *testing.T) {
		t.Parallel()
		client := coderdtest.New(t, &coderdtest.Options{IncludeProvisionerDaemon: true})
		user := coderdtest.CreateFirstUser(t, client)
		// This import job will never finish
		version := coderdtest.CreateTemplateVersion(t, client, user.OrganizationID, &echo.Responses{
			Parse: echo.ParseComplete,
			ProvisionApply: []*proto.Response{{
				Type: &proto.Response_Log{
					Log: &proto.Log{},
				},
			}},
		})

		ctx, cancel := context.WithTimeout(context.Background(), testutil.WaitLong)
		defer cancel()

		_, err := client.CreateTemplateVersionDryRun(ctx, version.ID, codersdk.CreateTemplateVersionDryRunRequest{})
		var apiErr *codersdk.Error
		require.ErrorAs(t, err, &apiErr)
		require.Equal(t, http.StatusBadRequest, apiErr.StatusCode())
	})

	t.Run("Cancel", func(t *testing.T) {
		t.Parallel()

		t.Run("OK", func(t *testing.T) {
			t.Parallel()
			client, closer := coderdtest.NewWithProvisionerCloser(t, nil)
			defer closer.Close()

			user := coderdtest.CreateFirstUser(t, client)

			version := coderdtest.CreateTemplateVersion(t, client, user.OrganizationID, &echo.Responses{
				Parse: echo.ParseComplete,
				ProvisionApply: []*proto.Response{
					{
						Type: &proto.Response_Log{
							Log: &proto.Log{},
						},
					},
					{
						Type: &proto.Response_Apply{
							Apply: &proto.ApplyComplete{},
						},
					},
				},
			})

			version = coderdtest.AwaitTemplateVersionJobCompleted(t, client, version.ID)
			require.Equal(t, codersdk.ProvisionerJobSucceeded, version.Job.Status)

			closer.Close()

			ctx, cancel := context.WithTimeout(context.Background(), testutil.WaitLong)
			defer cancel()

			// Create the dry-run
			job, err := client.CreateTemplateVersionDryRun(ctx, version.ID, codersdk.CreateTemplateVersionDryRunRequest{})
			require.NoError(t, err)
			require.Equal(t, codersdk.ProvisionerJobPending, job.Status)
			err = client.CancelTemplateVersionDryRun(ctx, version.ID, job.ID)
			require.NoError(t, err)
			job, err = client.TemplateVersionDryRun(ctx, version.ID, job.ID)
			require.NoError(t, err)
			require.Equal(t, codersdk.ProvisionerJobCanceled, job.Status)
		})

		t.Run("AlreadyCompleted", func(t *testing.T) {
			t.Parallel()
			client := coderdtest.New(t, &coderdtest.Options{IncludeProvisionerDaemon: true})
			user := coderdtest.CreateFirstUser(t, client)
			version := coderdtest.CreateTemplateVersion(t, client, user.OrganizationID, nil)
			coderdtest.AwaitTemplateVersionJobCompleted(t, client, version.ID)

			ctx, cancel := context.WithTimeout(context.Background(), testutil.WaitLong)
			defer cancel()

			// Create the dry-run
			job, err := client.CreateTemplateVersionDryRun(ctx, version.ID, codersdk.CreateTemplateVersionDryRunRequest{})
			require.NoError(t, err)

			require.Eventually(t, func() bool {
				job, err := client.TemplateVersionDryRun(ctx, version.ID, job.ID)
				if !assert.NoError(t, err) {
					return false
				}

				t.Logf("Status: %s", job.Status)
				return job.Status == codersdk.ProvisionerJobSucceeded
			}, testutil.WaitShort, testutil.IntervalFast)

			err = client.CancelTemplateVersionDryRun(ctx, version.ID, job.ID)
			var apiErr *codersdk.Error
			require.ErrorAs(t, err, &apiErr)
			require.Equal(t, http.StatusBadRequest, apiErr.StatusCode())
		})

		t.Run("AlreadyCanceled", func(t *testing.T) {
			t.Parallel()
			client, closer := coderdtest.NewWithProvisionerCloser(t, nil)
			defer closer.Close()

			user := coderdtest.CreateFirstUser(t, client)
			version := coderdtest.CreateTemplateVersion(t, client, user.OrganizationID, &echo.Responses{
				Parse: echo.ParseComplete,
				ProvisionApply: []*proto.Response{
					{
						Type: &proto.Response_Log{
							Log: &proto.Log{},
						},
					},
					{
						Type: &proto.Response_Apply{
							Apply: &proto.ApplyComplete{},
						},
					},
				},
			})

			version = coderdtest.AwaitTemplateVersionJobCompleted(t, client, version.ID)
			require.Equal(t, codersdk.ProvisionerJobSucceeded, version.Job.Status)

			closer.Close()

			ctx, cancel := context.WithTimeout(context.Background(), testutil.WaitLong)
			defer cancel()

			// Create the dry-run
			job, err := client.CreateTemplateVersionDryRun(ctx, version.ID, codersdk.CreateTemplateVersionDryRunRequest{})
			require.NoError(t, err)

			err = client.CancelTemplateVersionDryRun(ctx, version.ID, job.ID)
			require.NoError(t, err)

			err = client.CancelTemplateVersionDryRun(ctx, version.ID, job.ID)
			var apiErr *codersdk.Error
			require.ErrorAs(t, err, &apiErr)
			require.Equal(t, http.StatusBadRequest, apiErr.StatusCode())
		})
	})
}

// TestPaginatedTemplateVersions creates a list of template versions and paginate.
func TestPaginatedTemplateVersions(t *testing.T) {
	t.Parallel()

	client := coderdtest.New(t, nil)
	user := coderdtest.CreateFirstUser(t, client)
	version := coderdtest.CreateTemplateVersion(t, client, user.OrganizationID, nil)
	template := coderdtest.CreateTemplate(t, client, user.OrganizationID, version.ID)

	ctx, cancel := context.WithCancel(context.Background())
	t.Cleanup(cancel)
	// Populate database with template versions.
	total := 9
	eg, egCtx := errgroup.WithContext(ctx)
	templateVersionIDs := make([]uuid.UUID, total)
	data, err := echo.Tar(nil)
	require.NoError(t, err)
	file, err := client.Upload(egCtx, codersdk.ContentTypeTar, bytes.NewReader(data))
	require.NoError(t, err)
	for i := 0; i < total; i++ {
		i := i
		eg.Go(func() error {
			templateVersion, err := client.CreateTemplateVersion(egCtx, user.OrganizationID, codersdk.CreateTemplateVersionRequest{
				Name:          uuid.NewString(),
				TemplateID:    template.ID,
				FileID:        file.ID,
				StorageMethod: codersdk.ProvisionerStorageMethodFile,
				Provisioner:   codersdk.ProvisionerTypeEcho,
			})
			if err != nil {
				return err
			}
			templateVersionIDs[i] = templateVersion.ID
			return nil
		})
	}
	err = eg.Wait()
	require.NoError(t, err, "create templates failed")

	templateVersions, err := client.TemplateVersionsByTemplate(ctx,
		codersdk.TemplateVersionsByTemplateRequest{
			TemplateID: template.ID,
		},
	)
	require.NoError(t, err)
	require.Len(t, templateVersions, 10, "wrong number of template versions created")

	type args struct {
		pagination codersdk.Pagination
	}
	tests := []struct {
		name          string
		args          args
		want          []codersdk.TemplateVersion
		expectedError string
	}{
		{
			name: "Single result",
			args: args{pagination: codersdk.Pagination{Limit: 1}},
			want: templateVersions[:1],
		},
		{
			name: "Single result, second page",
			args: args{pagination: codersdk.Pagination{Limit: 1, Offset: 1}},
			want: templateVersions[1:2],
		},
		{
			name: "Last two results",
			args: args{pagination: codersdk.Pagination{Limit: 2, Offset: 8}},
			want: templateVersions[8:10],
		},
		{
			name: "AfterID returns next two results",
			args: args{pagination: codersdk.Pagination{Limit: 2, AfterID: templateVersions[1].ID}},
			want: templateVersions[2:4],
		},
		{
			name: "No result after last AfterID",
			args: args{pagination: codersdk.Pagination{Limit: 2, AfterID: templateVersions[9].ID}},
			want: []codersdk.TemplateVersion{},
		},
		{
			name: "No result after last Offset",
			args: args{pagination: codersdk.Pagination{Limit: 2, Offset: 10}},
			want: []codersdk.TemplateVersion{},
		},
		{
			name:          "After_id does not exist",
			args:          args{pagination: codersdk.Pagination{AfterID: uuid.New()}},
			expectedError: "does not exist",
		},
	}
	for _, tt := range tests {
		tt := tt
		t.Run(tt.name, func(t *testing.T) {
			t.Parallel()

			ctx, cancel := context.WithTimeout(context.Background(), testutil.WaitShort)
			defer cancel()

			got, err := client.TemplateVersionsByTemplate(ctx, codersdk.TemplateVersionsByTemplateRequest{
				TemplateID: template.ID,
				Pagination: tt.args.pagination,
			})
			if tt.expectedError != "" {
				require.Error(t, err)
				require.ErrorContains(t, err, tt.expectedError)
			} else {
				assert.NoError(t, err)
				assert.Equal(t, tt.want, got)
			}
		})
	}
}

func TestTemplateVersionByOrganizationTemplateAndName(t *testing.T) {
	t.Parallel()
	t.Run("NotFound", func(t *testing.T) {
		t.Parallel()
		client := coderdtest.New(t, nil)
		user := coderdtest.CreateFirstUser(t, client)
		version := coderdtest.CreateTemplateVersion(t, client, user.OrganizationID, nil)
		template := coderdtest.CreateTemplate(t, client, user.OrganizationID, version.ID)

		ctx, cancel := context.WithTimeout(context.Background(), testutil.WaitLong)
		defer cancel()

		_, err := client.TemplateVersionByOrganizationAndName(ctx, user.OrganizationID, template.Name, "nothing")
		var apiErr *codersdk.Error
		require.ErrorAs(t, err, &apiErr)
		require.Equal(t, http.StatusNotFound, apiErr.StatusCode())
	})

	t.Run("Found", func(t *testing.T) {
		t.Parallel()
		client := coderdtest.New(t, nil)
		user := coderdtest.CreateFirstUser(t, client)
		version := coderdtest.CreateTemplateVersion(t, client, user.OrganizationID, nil)
		template := coderdtest.CreateTemplate(t, client, user.OrganizationID, version.ID)

		ctx, cancel := context.WithTimeout(context.Background(), testutil.WaitLong)
		defer cancel()

		_, err := client.TemplateVersionByOrganizationAndName(ctx, user.OrganizationID, template.Name, version.Name)
		require.NoError(t, err)
	})
}

func TestPreviousTemplateVersion(t *testing.T) {
	t.Parallel()
	t.Run("Previous version not found", func(t *testing.T) {
		t.Parallel()
		client := coderdtest.New(t, &coderdtest.Options{IncludeProvisionerDaemon: true})
		user := coderdtest.CreateFirstUser(t, client)

		// Create two templates to be sure it is not returning a previous version
		// from another template
		templateAVersion1 := coderdtest.CreateTemplateVersion(t, client, user.OrganizationID, nil)
		coderdtest.CreateTemplate(t, client, user.OrganizationID, templateAVersion1.ID)
		coderdtest.AwaitTemplateVersionJobCompleted(t, client, templateAVersion1.ID)
		// Create two versions for the template B to be sure if we try to get the
		// previous version of the first version it will returns a 404
		templateBVersion1 := coderdtest.CreateTemplateVersion(t, client, user.OrganizationID, nil)
		templateB := coderdtest.CreateTemplate(t, client, user.OrganizationID, templateBVersion1.ID)
		coderdtest.AwaitTemplateVersionJobCompleted(t, client, templateBVersion1.ID)
		templateBVersion2 := coderdtest.UpdateTemplateVersion(t, client, user.OrganizationID, nil, templateB.ID)
		coderdtest.AwaitTemplateVersionJobCompleted(t, client, templateBVersion2.ID)

		ctx, cancel := context.WithTimeout(context.Background(), testutil.WaitLong)
		defer cancel()

		_, err := client.PreviousTemplateVersion(ctx, user.OrganizationID, templateB.Name, templateBVersion1.Name)
		var apiErr *codersdk.Error
		require.ErrorAs(t, err, &apiErr)
		require.Equal(t, http.StatusNotFound, apiErr.StatusCode())
	})

	t.Run("Previous version found", func(t *testing.T) {
		t.Parallel()
		client := coderdtest.New(t, &coderdtest.Options{IncludeProvisionerDaemon: true})
		user := coderdtest.CreateFirstUser(t, client)

		// Create two templates to be sure it is not returning a previous version
		// from another template
		templateAVersion1 := coderdtest.CreateTemplateVersion(t, client, user.OrganizationID, nil)
		coderdtest.CreateTemplate(t, client, user.OrganizationID, templateAVersion1.ID)
		coderdtest.AwaitTemplateVersionJobCompleted(t, client, templateAVersion1.ID)
		// Create two versions for the template B so we can try to get the previous
		// version of version 2
		templateBVersion1 := coderdtest.CreateTemplateVersion(t, client, user.OrganizationID, nil)
		templateB := coderdtest.CreateTemplate(t, client, user.OrganizationID, templateBVersion1.ID)
		coderdtest.AwaitTemplateVersionJobCompleted(t, client, templateBVersion1.ID)
		templateBVersion2 := coderdtest.UpdateTemplateVersion(t, client, user.OrganizationID, nil, templateB.ID)
		coderdtest.AwaitTemplateVersionJobCompleted(t, client, templateBVersion2.ID)

		ctx, cancel := context.WithTimeout(context.Background(), testutil.WaitLong)
		defer cancel()

		result, err := client.PreviousTemplateVersion(ctx, user.OrganizationID, templateB.Name, templateBVersion2.Name)
		require.NoError(t, err)
		require.Equal(t, templateBVersion1.ID, result.ID)
	})
}

func TestTemplateExamples(t *testing.T) {
	t.Parallel()
	t.Run("OK", func(t *testing.T) {
		t.Parallel()
		client := coderdtest.New(t, nil)
		user := coderdtest.CreateFirstUser(t, client)

		ctx, cancel := context.WithTimeout(context.Background(), testutil.WaitLong)
		defer cancel()

		ex, err := client.TemplateExamples(ctx, user.OrganizationID)
		require.NoError(t, err)
		ls, err := examples.List()
		require.NoError(t, err)
		require.EqualValues(t, ls, ex)
	})
}

func TestTemplateVersionVariables(t *testing.T) {
	t.Parallel()

	createEchoResponses := func(templateVariables []*proto.TemplateVariable) *echo.Responses {
		return &echo.Responses{
			Parse: []*proto.Response{
				{
					Type: &proto.Response_Parse{
						Parse: &proto.ParseComplete{
							TemplateVariables: templateVariables,
						},
					},
				},
			},
			ProvisionPlan:  echo.PlanComplete,
			ProvisionApply: echo.ApplyComplete,
		}
	}

	t.Run("Pass value for required variable", func(t *testing.T) {
		t.Parallel()

		templateVariables := []*proto.TemplateVariable{
			{
				Name:        "first_variable",
				Description: "This is the first variable",
				Type:        "string",
				Required:    true,
			},
		}
		const firstVariableValue = "foobar"

		client := coderdtest.New(t, &coderdtest.Options{IncludeProvisionerDaemon: true})
		user := coderdtest.CreateFirstUser(t, client)
		version := coderdtest.CreateTemplateVersion(t, client, user.OrganizationID,
			createEchoResponses(templateVariables),
			func(ctvr *codersdk.CreateTemplateVersionRequest) {
				ctvr.UserVariableValues = []codersdk.VariableValue{
					{
						Name:  templateVariables[0].Name,
						Value: firstVariableValue,
					},
				}
			},
		)
		templateVersion := coderdtest.AwaitTemplateVersionJobCompleted(t, client, version.ID)

		// As user passed the value for the first parameter, the job will succeed.
		require.Empty(t, templateVersion.Job.Error)

		ctx, cancel := context.WithTimeout(context.Background(), testutil.WaitShort)
		defer cancel()

		actualVariables, err := client.TemplateVersionVariables(ctx, templateVersion.ID)
		require.NoError(t, err)

		require.Len(t, actualVariables, 1)
		require.Equal(t, templateVariables[0].Name, actualVariables[0].Name)
		require.Equal(t, templateVariables[0].Description, actualVariables[0].Description)
		require.Equal(t, templateVariables[0].Type, actualVariables[0].Type)
		require.Equal(t, templateVariables[0].DefaultValue, actualVariables[0].DefaultValue)
		require.Equal(t, templateVariables[0].Required, actualVariables[0].Required)
		require.Equal(t, templateVariables[0].Sensitive, actualVariables[0].Sensitive)
		require.Equal(t, firstVariableValue, actualVariables[0].Value)
	})

	t.Run("Missing value for required variable", func(t *testing.T) {
		t.Parallel()

		templateVariables := []*proto.TemplateVariable{
			{
				Name:        "first_variable",
				Description: "This is the first variable",
				Type:        "string",
				Required:    true,
			},
			{
				Name:         "second_variable",
				Description:  "This is the second variable",
				DefaultValue: "123",
				Type:         "number",
			},
		}

		client := coderdtest.New(t, &coderdtest.Options{IncludeProvisionerDaemon: true})
		user := coderdtest.CreateFirstUser(t, client)
		version := coderdtest.CreateTemplateVersion(t, client, user.OrganizationID, createEchoResponses(templateVariables))
		templateVersion := coderdtest.AwaitTemplateVersionJobCompleted(t, client, version.ID)

		// As the first variable is marked as required and misses the default value,
		// the job will fail, but will populate the template_version_variables table with existing variables.
		require.Contains(t, templateVersion.Job.Error, "required template variables need values")

		ctx, cancel := context.WithTimeout(context.Background(), testutil.WaitShort)
		defer cancel()

		actualVariables, err := client.TemplateVersionVariables(ctx, templateVersion.ID)
		require.NoError(t, err)

		require.Len(t, actualVariables, 2)
		for i := range templateVariables {
			require.Equal(t, templateVariables[i].Name, actualVariables[i].Name)
			require.Equal(t, templateVariables[i].Description, actualVariables[i].Description)
			require.Equal(t, templateVariables[i].Type, actualVariables[i].Type)
			require.Equal(t, templateVariables[i].DefaultValue, actualVariables[i].DefaultValue)
			require.Equal(t, templateVariables[i].Required, actualVariables[i].Required)
			require.Equal(t, templateVariables[i].Sensitive, actualVariables[i].Sensitive)
		}

		require.Equal(t, "", actualVariables[0].Value)
		require.Equal(t, templateVariables[1].DefaultValue, actualVariables[1].Value)
	})

	t.Run("Redact sensitive variables", func(t *testing.T) {
		t.Parallel()

		templateVariables := []*proto.TemplateVariable{
			{
				Name:        "first_variable",
				Description: "This is the first variable",
				Type:        "string",
				Required:    true,
				Sensitive:   true,
			},
		}
		const firstVariableValue = "foobar"

		client := coderdtest.New(t, &coderdtest.Options{IncludeProvisionerDaemon: true})
		user := coderdtest.CreateFirstUser(t, client)
		version := coderdtest.CreateTemplateVersion(t, client, user.OrganizationID,
			createEchoResponses(templateVariables),
			func(ctvr *codersdk.CreateTemplateVersionRequest) {
				ctvr.UserVariableValues = []codersdk.VariableValue{
					{
						Name:  templateVariables[0].Name,
						Value: firstVariableValue,
					},
				}
			},
		)
		templateVersion := coderdtest.AwaitTemplateVersionJobCompleted(t, client, version.ID)

		// As user passed the value for the first parameter, the job will succeed.
		require.Empty(t, templateVersion.Job.Error)

		ctx, cancel := context.WithTimeout(context.Background(), testutil.WaitShort)
		defer cancel()

		actualVariables, err := client.TemplateVersionVariables(ctx, templateVersion.ID)
		require.NoError(t, err)

		require.Len(t, actualVariables, 1)
		require.Equal(t, templateVariables[0].Name, actualVariables[0].Name)
		require.Equal(t, templateVariables[0].Description, actualVariables[0].Description)
		require.Equal(t, templateVariables[0].Type, actualVariables[0].Type)
		require.Equal(t, templateVariables[0].Required, actualVariables[0].Required)
		require.Equal(t, templateVariables[0].Sensitive, actualVariables[0].Sensitive)
		require.Equal(t, "*redacted*", actualVariables[0].DefaultValue)
		require.Equal(t, "*redacted*", actualVariables[0].Value)
	})
}

func TestTemplateVersionPatch(t *testing.T) {
	t.Parallel()
	t.Run("Update the name", func(t *testing.T) {
		t.Parallel()
		client := coderdtest.New(t, nil)
		user := coderdtest.CreateFirstUser(t, client)
		version := coderdtest.CreateTemplateVersion(t, client, user.OrganizationID, nil)
		coderdtest.CreateTemplate(t, client, user.OrganizationID, version.ID)

		ctx, cancel := context.WithTimeout(context.Background(), testutil.WaitLong)
		defer cancel()

		const newName = "new-name"
		updatedVersion, err := client.UpdateTemplateVersion(ctx, version.ID, codersdk.PatchTemplateVersionRequest{
			Name: newName,
		})

		require.NoError(t, err)
		assert.Equal(t, newName, updatedVersion.Name)
		assert.NotEqual(t, updatedVersion.Name, version.Name)
	})

	t.Run("Update the message", func(t *testing.T) {
		t.Parallel()
		client := coderdtest.New(t, nil)
		user := coderdtest.CreateFirstUser(t, client)
		version := coderdtest.CreateTemplateVersion(t, client, user.OrganizationID, nil, func(req *codersdk.CreateTemplateVersionRequest) {
			req.Message = "Example message"
		})
		coderdtest.CreateTemplate(t, client, user.OrganizationID, version.ID)

		ctx, cancel := context.WithTimeout(context.Background(), testutil.WaitLong)
		defer cancel()

		wantMessage := "Updated message"
		updatedVersion, err := client.UpdateTemplateVersion(ctx, version.ID, codersdk.PatchTemplateVersionRequest{
			Message: &wantMessage,
		})

		require.NoError(t, err)
		assert.Equal(t, wantMessage, updatedVersion.Message)
	})

	t.Run("Remove the message", func(t *testing.T) {
		t.Parallel()
		client := coderdtest.New(t, nil)
		user := coderdtest.CreateFirstUser(t, client)
		version := coderdtest.CreateTemplateVersion(t, client, user.OrganizationID, nil, func(req *codersdk.CreateTemplateVersionRequest) {
			req.Message = "Example message"
		})
		coderdtest.CreateTemplate(t, client, user.OrganizationID, version.ID)

		ctx, cancel := context.WithTimeout(context.Background(), testutil.WaitLong)
		defer cancel()

		wantMessage := ""
		updatedVersion, err := client.UpdateTemplateVersion(ctx, version.ID, codersdk.PatchTemplateVersionRequest{
			Message: &wantMessage,
		})

		require.NoError(t, err)
		assert.Equal(t, wantMessage, updatedVersion.Message)
	})

	t.Run("Keep the message", func(t *testing.T) {
		t.Parallel()
		client := coderdtest.New(t, nil)
		user := coderdtest.CreateFirstUser(t, client)
		wantMessage := "Example message"
		version := coderdtest.CreateTemplateVersion(t, client, user.OrganizationID, nil, func(req *codersdk.CreateTemplateVersionRequest) {
			req.Message = wantMessage
		})
		coderdtest.CreateTemplate(t, client, user.OrganizationID, version.ID)

		t.Log(version.Message)

		ctx, cancel := context.WithTimeout(context.Background(), testutil.WaitLong)
		defer cancel()

		updatedVersion, err := client.UpdateTemplateVersion(ctx, version.ID, codersdk.PatchTemplateVersionRequest{
			Message: nil,
		})

		require.NoError(t, err)
		assert.Equal(t, wantMessage, updatedVersion.Message)
	})

	t.Run("Use the same name if a new name is not passed", func(t *testing.T) {
		t.Parallel()
		client := coderdtest.New(t, nil)
		user := coderdtest.CreateFirstUser(t, client)
		version := coderdtest.CreateTemplateVersion(t, client, user.OrganizationID, nil)
		coderdtest.CreateTemplate(t, client, user.OrganizationID, version.ID)

		ctx, cancel := context.WithTimeout(context.Background(), testutil.WaitLong)
		defer cancel()

		updatedVersion, err := client.UpdateTemplateVersion(ctx, version.ID, codersdk.PatchTemplateVersionRequest{})
		require.NoError(t, err)
		assert.Equal(t, version.Name, updatedVersion.Name)
	})

	t.Run("Use the same name for two different templates", func(t *testing.T) {
		t.Parallel()
		client := coderdtest.New(t, nil)
		user := coderdtest.CreateFirstUser(t, client)

		version1 := coderdtest.CreateTemplateVersion(t, client, user.OrganizationID, nil)
		coderdtest.CreateTemplate(t, client, user.OrganizationID, version1.ID)
		version2 := coderdtest.CreateTemplateVersion(t, client, user.OrganizationID, nil)
		coderdtest.CreateTemplate(t, client, user.OrganizationID, version2.ID)

		ctx, cancel := context.WithTimeout(context.Background(), testutil.WaitLong)
		defer cancel()

		const commonTemplateVersionName = "common-template-version-name"
		updatedVersion1, err := client.UpdateTemplateVersion(ctx, version1.ID, codersdk.PatchTemplateVersionRequest{
			Name: commonTemplateVersionName,
		})
		require.NoError(t, err)

		updatedVersion2, err := client.UpdateTemplateVersion(ctx, version2.ID, codersdk.PatchTemplateVersionRequest{
			Name: commonTemplateVersionName,
		})
		require.NoError(t, err)

		assert.NotEqual(t, updatedVersion1.ID, updatedVersion2.ID)
		assert.Equal(t, updatedVersion1.Name, updatedVersion2.Name)
	})

	t.Run("Use the same name for two versions for the same templates", func(t *testing.T) {
		t.Parallel()
		client := coderdtest.New(t, nil)
		user := coderdtest.CreateFirstUser(t, client)
		version1 := coderdtest.CreateTemplateVersion(t, client, user.OrganizationID, nil)
		template := coderdtest.CreateTemplate(t, client, user.OrganizationID, version1.ID)

		version2 := coderdtest.CreateTemplateVersion(t, client, user.OrganizationID, nil, func(ctvr *codersdk.CreateTemplateVersionRequest) {
			ctvr.TemplateID = template.ID
		})

		ctx, cancel := context.WithTimeout(context.Background(), testutil.WaitLong)
		defer cancel()
		_, err := client.UpdateTemplateVersion(ctx, version2.ID, codersdk.PatchTemplateVersionRequest{
			Name: version1.Name,
		})
		require.Error(t, err)
	})

	t.Run("Rename the unassigned template", func(t *testing.T) {
		t.Parallel()
		client := coderdtest.New(t, nil)
		user := coderdtest.CreateFirstUser(t, client)
		version1 := coderdtest.CreateTemplateVersion(t, client, user.OrganizationID, nil)

		ctx, cancel := context.WithTimeout(context.Background(), testutil.WaitLong)
		defer cancel()

		const commonTemplateVersionName = "common-template-version-name"
		updatedVersion1, err := client.UpdateTemplateVersion(ctx, version1.ID, codersdk.PatchTemplateVersionRequest{
			Name: commonTemplateVersionName,
		})
		require.NoError(t, err)
		assert.Equal(t, commonTemplateVersionName, updatedVersion1.Name)
	})

	t.Run("Use incorrect template version name", func(t *testing.T) {
		t.Parallel()
		client := coderdtest.New(t, nil)
		user := coderdtest.CreateFirstUser(t, client)
		version1 := coderdtest.CreateTemplateVersion(t, client, user.OrganizationID, nil)

		ctx, cancel := context.WithTimeout(context.Background(), testutil.WaitLong)
		defer cancel()

		const incorrectTemplateVersionName = "incorrect/name"
		_, err := client.UpdateTemplateVersion(ctx, version1.ID, codersdk.PatchTemplateVersionRequest{
			Name: incorrectTemplateVersionName,
		})
		require.Error(t, err)
	})
}

func TestTemplateVersionParameters_Order(t *testing.T) {
	t.Parallel()

	const (
		firstParameterName  = "first_parameter"
		firstParameterType  = "string"
		firstParameterValue = "aaa"
		// no order

		secondParameterName  = "Second_parameter"
		secondParameterType  = "number"
		secondParameterValue = "2"
		secondParameterOrder = 3

		thirdParameterName  = "third_parameter"
		thirdParameterType  = "number"
		thirdParameterValue = "3"
		thirdParameterOrder = 3

		fourthParameterName  = "Fourth_parameter"
		fourthParameterType  = "number"
		fourthParameterValue = "3"
		fourthParameterOrder = 2

		fifthParameterName  = "Fifth_parameter"
		fifthParameterType  = "string"
		fifthParameterValue = "aaa"
		// no order
	)

	client := coderdtest.New(t, &coderdtest.Options{IncludeProvisionerDaemon: true})
	user := coderdtest.CreateFirstUser(t, client)
	version := coderdtest.CreateTemplateVersion(t, client, user.OrganizationID, &echo.Responses{
		Parse: echo.ParseComplete,
		ProvisionPlan: []*proto.Response{
			{
				Type: &proto.Response_Plan{
					Plan: &proto.PlanComplete{
						Parameters: []*proto.RichParameter{
							{
								Name: firstParameterName,
								Type: firstParameterType,
								// No order
							},
							{
								Name:  secondParameterName,
								Type:  secondParameterType,
								Order: secondParameterOrder,
							},
							{
								Name:  thirdParameterName,
								Type:  thirdParameterType,
								Order: thirdParameterOrder,
							},
							{
								Name:  fourthParameterName,
								Type:  fourthParameterType,
								Order: fourthParameterOrder,
							},
							{
								Name: fifthParameterName,
								Type: fifthParameterType,
								// No order
							},
						},
					},
				},
			},
		},
		ProvisionApply: echo.ApplyComplete,
	})
	coderdtest.AwaitTemplateVersionJobCompleted(t, client, version.ID)

	ctx, cancel := context.WithTimeout(context.Background(), testutil.WaitLong)
	defer cancel()

	templateRichParameters, err := client.TemplateVersionRichParameters(ctx, version.ID)
	require.NoError(t, err)
	require.Len(t, templateRichParameters, 5)
	require.Equal(t, fifthParameterName, templateRichParameters[0].Name)
	require.Equal(t, firstParameterName, templateRichParameters[1].Name)
	require.Equal(t, fourthParameterName, templateRichParameters[2].Name)
	require.Equal(t, secondParameterName, templateRichParameters[3].Name)
	require.Equal(t, thirdParameterName, templateRichParameters[4].Name)
}

func TestTemplateArchiveVersions(t *testing.T) {
	t.Parallel()

<<<<<<< HEAD
	client := coderdtest.New(t, &coderdtest.Options{IncludeProvisionerDaemon: true})
	user := coderdtest.CreateFirstUser(t, client)

	var totalVersions int
	// Create a template to archive
	initialVersion := coderdtest.CreateTemplateVersion(t, client, user.OrganizationID, nil)
	totalVersions++
	template := coderdtest.CreateTemplate(t, client, user.OrganizationID, initialVersion.ID)
=======
	ownerClient := coderdtest.New(t, &coderdtest.Options{IncludeProvisionerDaemon: true})
	owner := coderdtest.CreateFirstUser(t, ownerClient)
	client, _ := coderdtest.CreateAnotherUser(t, ownerClient, owner.OrganizationID, rbac.RoleTemplateAdmin())

	var totalVersions int
	// Create a template to archive
	initialVersion := coderdtest.CreateTemplateVersion(t, client, owner.OrganizationID, nil)
	totalVersions++
	template := coderdtest.CreateTemplate(t, client, owner.OrganizationID, initialVersion.ID)
>>>>>>> 1e950fa9

	allFailed := make([]uuid.UUID, 0)
	expArchived := make([]uuid.UUID, 0)
	// create some failed versions
	for i := 0; i < 2; i++ {
<<<<<<< HEAD
		failed := coderdtest.CreateTemplateVersion(t, client, user.OrganizationID, &echo.Responses{
=======
		failed := coderdtest.CreateTemplateVersion(t, client, owner.OrganizationID, &echo.Responses{
>>>>>>> 1e950fa9
			Parse:          echo.ParseComplete,
			ProvisionPlan:  echo.PlanFailed,
			ProvisionApply: echo.ApplyFailed,
		}, func(req *codersdk.CreateTemplateVersionRequest) {
			req.TemplateID = template.ID
		})
		allFailed = append(allFailed, failed.ID)
		totalVersions++
	}

	// Create some unused versions
	for i := 0; i < 2; i++ {
<<<<<<< HEAD
		unused := coderdtest.CreateTemplateVersion(t, client, user.OrganizationID, &echo.Responses{
=======
		unused := coderdtest.CreateTemplateVersion(t, client, owner.OrganizationID, &echo.Responses{
>>>>>>> 1e950fa9
			Parse:          echo.ParseComplete,
			ProvisionPlan:  echo.PlanComplete,
			ProvisionApply: echo.ApplyComplete,
		}, func(req *codersdk.CreateTemplateVersionRequest) {
			req.TemplateID = template.ID
		})
		expArchived = append(expArchived, unused.ID)
		totalVersions++
	}

	// Create some used template versions
	for i := 0; i < 2; i++ {
<<<<<<< HEAD
		used := coderdtest.CreateTemplateVersion(t, client, user.OrganizationID, &echo.Responses{
=======
		used := coderdtest.CreateTemplateVersion(t, client, owner.OrganizationID, &echo.Responses{
>>>>>>> 1e950fa9
			Parse:          echo.ParseComplete,
			ProvisionPlan:  echo.PlanComplete,
			ProvisionApply: echo.ApplyComplete,
		}, func(req *codersdk.CreateTemplateVersionRequest) {
			req.TemplateID = template.ID
		})
		coderdtest.AwaitTemplateVersionJobCompleted(t, client, used.ID)
<<<<<<< HEAD
		workspace := coderdtest.CreateWorkspace(t, client, user.OrganizationID, uuid.Nil, func(request *codersdk.CreateWorkspaceRequest) {
=======
		workspace := coderdtest.CreateWorkspace(t, client, owner.OrganizationID, uuid.Nil, func(request *codersdk.CreateWorkspaceRequest) {
>>>>>>> 1e950fa9
			request.TemplateVersionID = used.ID
		})
		coderdtest.AwaitWorkspaceBuildJobCompleted(t, client, workspace.LatestBuild.ID)
		totalVersions++
	}

	ctx := testutil.Context(t, testutil.WaitMedium)
	versions, err := client.TemplateVersionsByTemplate(ctx, codersdk.TemplateVersionsByTemplateRequest{
		TemplateID: template.ID,
		Pagination: codersdk.Pagination{
			Limit: 100,
		},
	})
	require.NoError(t, err, "fetch all versions")
	require.Len(t, versions, totalVersions, "total versions")

	// Archive failed versions
	archiveFailed, err := client.ArchiveTemplateVersions(ctx, template.ID, false)
	require.NoError(t, err, "archive failed versions")
	require.ElementsMatch(t, archiveFailed.ArchivedIDs, allFailed, "all failed versions archived")

	remaining, err := client.TemplateVersionsByTemplate(ctx, codersdk.TemplateVersionsByTemplateRequest{
		TemplateID: template.ID,
		Pagination: codersdk.Pagination{
			Limit: 100,
		},
	})
	require.NoError(t, err, "fetch all non-failed versions")
	require.Len(t, remaining, totalVersions-len(allFailed), "remaining non-failed versions")

	// Try archiving "All" unused templates
	archived, err := client.ArchiveTemplateVersions(ctx, template.ID, true)
	require.NoError(t, err, "archive versions")
	require.ElementsMatch(t, archived.ArchivedIDs, expArchived, "all expected versions archived")

	remaining, err = client.TemplateVersionsByTemplate(ctx, codersdk.TemplateVersionsByTemplateRequest{
		TemplateID: template.ID,
		Pagination: codersdk.Pagination{
			Limit: 100,
		},
	})
	require.NoError(t, err, "fetch all versions")
	require.Len(t, remaining, totalVersions-len(expArchived)-len(allFailed), "remaining versions")

	// Unarchive a version
	err = client.SetArchiveTemplateVersion(ctx, expArchived[0], false)
	require.NoError(t, err, "unarchive a version")

	tv, err := client.TemplateVersion(ctx, expArchived[0])
	require.NoError(t, err, "fetch version")
	require.False(t, tv.Archived, "expect unarchived")

	// Check the remaining again
	remaining, err = client.TemplateVersionsByTemplate(ctx, codersdk.TemplateVersionsByTemplateRequest{
		TemplateID: template.ID,
		Pagination: codersdk.Pagination{
			Limit: 100,
		},
	})
	require.NoError(t, err, "fetch all versions")
	require.Len(t, remaining, totalVersions-len(expArchived)-len(allFailed)+1, "remaining versions")
}<|MERGE_RESOLUTION|>--- conflicted
+++ resolved
@@ -1547,16 +1547,6 @@
 func TestTemplateArchiveVersions(t *testing.T) {
 	t.Parallel()
 
-<<<<<<< HEAD
-	client := coderdtest.New(t, &coderdtest.Options{IncludeProvisionerDaemon: true})
-	user := coderdtest.CreateFirstUser(t, client)
-
-	var totalVersions int
-	// Create a template to archive
-	initialVersion := coderdtest.CreateTemplateVersion(t, client, user.OrganizationID, nil)
-	totalVersions++
-	template := coderdtest.CreateTemplate(t, client, user.OrganizationID, initialVersion.ID)
-=======
 	ownerClient := coderdtest.New(t, &coderdtest.Options{IncludeProvisionerDaemon: true})
 	owner := coderdtest.CreateFirstUser(t, ownerClient)
 	client, _ := coderdtest.CreateAnotherUser(t, ownerClient, owner.OrganizationID, rbac.RoleTemplateAdmin())
@@ -1566,17 +1556,12 @@
 	initialVersion := coderdtest.CreateTemplateVersion(t, client, owner.OrganizationID, nil)
 	totalVersions++
 	template := coderdtest.CreateTemplate(t, client, owner.OrganizationID, initialVersion.ID)
->>>>>>> 1e950fa9
 
 	allFailed := make([]uuid.UUID, 0)
 	expArchived := make([]uuid.UUID, 0)
 	// create some failed versions
 	for i := 0; i < 2; i++ {
-<<<<<<< HEAD
-		failed := coderdtest.CreateTemplateVersion(t, client, user.OrganizationID, &echo.Responses{
-=======
 		failed := coderdtest.CreateTemplateVersion(t, client, owner.OrganizationID, &echo.Responses{
->>>>>>> 1e950fa9
 			Parse:          echo.ParseComplete,
 			ProvisionPlan:  echo.PlanFailed,
 			ProvisionApply: echo.ApplyFailed,
@@ -1589,11 +1574,7 @@
 
 	// Create some unused versions
 	for i := 0; i < 2; i++ {
-<<<<<<< HEAD
-		unused := coderdtest.CreateTemplateVersion(t, client, user.OrganizationID, &echo.Responses{
-=======
 		unused := coderdtest.CreateTemplateVersion(t, client, owner.OrganizationID, &echo.Responses{
->>>>>>> 1e950fa9
 			Parse:          echo.ParseComplete,
 			ProvisionPlan:  echo.PlanComplete,
 			ProvisionApply: echo.ApplyComplete,
@@ -1606,11 +1587,7 @@
 
 	// Create some used template versions
 	for i := 0; i < 2; i++ {
-<<<<<<< HEAD
-		used := coderdtest.CreateTemplateVersion(t, client, user.OrganizationID, &echo.Responses{
-=======
 		used := coderdtest.CreateTemplateVersion(t, client, owner.OrganizationID, &echo.Responses{
->>>>>>> 1e950fa9
 			Parse:          echo.ParseComplete,
 			ProvisionPlan:  echo.PlanComplete,
 			ProvisionApply: echo.ApplyComplete,
@@ -1618,11 +1595,7 @@
 			req.TemplateID = template.ID
 		})
 		coderdtest.AwaitTemplateVersionJobCompleted(t, client, used.ID)
-<<<<<<< HEAD
-		workspace := coderdtest.CreateWorkspace(t, client, user.OrganizationID, uuid.Nil, func(request *codersdk.CreateWorkspaceRequest) {
-=======
 		workspace := coderdtest.CreateWorkspace(t, client, owner.OrganizationID, uuid.Nil, func(request *codersdk.CreateWorkspaceRequest) {
->>>>>>> 1e950fa9
 			request.TemplateVersionID = used.ID
 		})
 		coderdtest.AwaitWorkspaceBuildJobCompleted(t, client, workspace.LatestBuild.ID)
