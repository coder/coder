--- conflicted
+++ resolved
@@ -42,17 +42,6 @@
 			},
 			Expected: "8080--agent--workspace--user",
 		},
-<<<<<<< HEAD
-		{
-			Name: "LongAppName",
-			URL: httpapi.ApplicationURL{
-				AppSlugOrPort: "0123456789012345678901234567890123456789",
-				AgentName:     "agent",
-				WorkspaceName: "workspace",
-				Username:      "user",
-			},
-			Expected: "app-90667f72",
-		},
 		{
 			Name: "Prefix",
 			URL: httpapi.ApplicationURL{
@@ -64,8 +53,6 @@
 			},
 			Expected: "yolo---app--agent--workspace--user",
 		},
-=======
->>>>>>> 7ea58eac
 	}
 
 	for _, c := range testCases {
