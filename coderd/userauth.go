--- conflicted
+++ resolved
@@ -229,14 +229,13 @@
 	// IgnoreEmailVerified allows ignoring the email_verified claim
 	// from an upstream OIDC provider. See #5065 for context.
 	IgnoreEmailVerified bool
-<<<<<<< HEAD
-	SignInText   string
-	IconURL      string
-=======
 	// UsernameField selects the claim field to be used as the created user's
 	// username.
 	UsernameField string
->>>>>>> 70fd7867
+	// SignInText is the text to display on the OIDC login button
+	SignInText   string
+	// IconURL points to the URL of an icon to display on the OIDC login button
+	IconURL      string
 }
 
 // @Summary OpenID Connect Callback
