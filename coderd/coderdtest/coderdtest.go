--- conflicted
+++ resolved
@@ -278,12 +278,8 @@
 		options.Database,
 		options.Pubsub,
 		&templateScheduleStore,
-<<<<<<< HEAD
+		&auditor,
 		*options.Logger,
-=======
-		&auditor,
-		slogtest.Make(t, nil).Named("autobuild.executor").Leveled(slog.LevelDebug),
->>>>>>> d24d2d2c
 		options.AutobuildTicker,
 	).WithStatsChannel(options.AutobuildStats)
 	lifecycleExecutor.Run()
