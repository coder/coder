--- conflicted
+++ resolved
@@ -200,16 +200,15 @@
 		_ = turnServer.Close()
 	})
 
-<<<<<<< HEAD
+	features := coderd.DisabledImplementations
+	if options.Auditor != nil {
+		features.Auditor = options.Auditor
+	}
+
 	accessURL := options.AccessURL
 	if accessURL == nil {
 		accessURL, err = url.Parse(srv.URL)
 		require.NoError(t, err)
-=======
-	features := coderd.DisabledImplementations
-	if options.Auditor != nil {
-		features.Auditor = options.Auditor
->>>>>>> b4c29f34
 	}
 
 	// We set the handler after server creation for the access URL.
