--- conflicted
+++ resolved
@@ -75,14 +75,8 @@
 	return client
 }
 
-<<<<<<< HEAD
-// NewWithServer returns an in-memory coderd instance and
-// the HTTP server it started with.
-func NewWithServer(t *testing.T, options *Options) (*httptest.Server, *codersdk.Client, *coderd.API) {
-=======
 // NewWithAPI constructs a codersdk client connected to the returned in-memory API instance.
 func NewWithAPI(t *testing.T, options *Options) (*codersdk.Client, *coderd.API) {
->>>>>>> 31b819e8
 	if options == nil {
 		options = &Options{}
 	}
@@ -164,11 +158,7 @@
 		APIRateLimit:         options.APIRateLimit,
 		Authorizer:           options.Authorizer,
 	})
-<<<<<<< HEAD
-	srv.Config.Handler = coderDaemon
-=======
 	srv.Config.Handler = coderAPI.Handler
->>>>>>> 31b819e8
 	if options.IncludeProvisionerD {
 		_ = NewProvisionerDaemon(t, coderAPI)
 	}
@@ -176,11 +166,7 @@
 		cancelFunc()
 		_ = turnServer.Close()
 		srv.Close()
-<<<<<<< HEAD
-		coderDaemon.Close()
-=======
 		coderAPI.Close()
->>>>>>> 31b819e8
 	})
 
 	return codersdk.New(serverURL), coderAPI
@@ -189,11 +175,7 @@
 // NewProvisionerDaemon launches a provisionerd instance configured to work
 // well with coderd testing. It registers the "echo" provisioner for
 // quick testing.
-<<<<<<< HEAD
-func NewProvisionerDaemon(t *testing.T, coderDaemon *coderd.API) io.Closer {
-=======
 func NewProvisionerDaemon(t *testing.T, coderAPI *coderd.API) io.Closer {
->>>>>>> 31b819e8
 	echoClient, echoServer := provisionersdk.TransportPipe()
 	ctx, cancelFunc := context.WithCancel(context.Background())
 	t.Cleanup(func() {
