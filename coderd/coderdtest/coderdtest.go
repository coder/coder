--- conflicted
+++ resolved
@@ -51,17 +51,11 @@
 )
 
 type Options struct {
-<<<<<<< HEAD
-	AWSInstanceIdentity    awsidentity.Certificates
-	GithubOAuth2Config     *coderd.GithubOAuth2Config
-	GoogleInstanceIdentity *idtoken.Validator
-	SSHKeygenAlgorithm     gitsshkey.Algorithm
-=======
 	AWSCertificates      awsidentity.Certificates
 	AzureCertificates    x509.VerifyOptions
+	GithubOAuth2Config   *coderd.GithubOAuth2Config
 	GoogleTokenValidator *idtoken.Validator
 	SSHKeygenAlgorithm   gitsshkey.Algorithm
->>>>>>> c8246e3e
 }
 
 // New constructs an in-memory coderd instance and returns
@@ -127,15 +121,10 @@
 		Database:                       db,
 		Pubsub:                         pubsub,
 
-<<<<<<< HEAD
-		AWSCertificates:      options.AWSInstanceIdentity,
-		GithubOAuth2Config:   options.GithubOAuth2Config,
-		GoogleTokenValidator: options.GoogleInstanceIdentity,
-=======
 		AWSCertificates:      options.AWSCertificates,
 		AzureCertificates:    options.AzureCertificates,
+		GithubOAuth2Config:   options.GithubOAuth2Config,
 		GoogleTokenValidator: options.GoogleTokenValidator,
->>>>>>> c8246e3e
 		SSHKeygenAlgorithm:   options.SSHKeygenAlgorithm,
 		TURNServer:           turnServer,
 	})
