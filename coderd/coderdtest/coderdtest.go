package coderdtest

import (
	"bytes"
	"context"
	"crypto"
	"crypto/rand"
	"crypto/rsa"
	"crypto/sha256"
	"crypto/tls"
	"crypto/x509"
	"crypto/x509/pkix"
	"encoding/base64"
	"encoding/json"
	"encoding/pem"
	"errors"
	"fmt"
	"io"
	"math/big"
	"net"
	"net/http"
	"net/http/httptest"
	"net/url"
	"regexp"
	"strconv"
	"strings"
	"sync"
	"testing"
	"time"

	"cloud.google.com/go/compute/metadata"
	"github.com/coreos/go-oidc/v3/oidc"
	"github.com/fullsailor/pkcs7"
	"github.com/golang-jwt/jwt"
	"github.com/google/uuid"
	"github.com/moby/moby/pkg/namesgenerator"
	"github.com/spf13/afero"
	"github.com/spf13/pflag"
	"github.com/stretchr/testify/assert"
	"github.com/stretchr/testify/require"
	"golang.org/x/oauth2"
	"golang.org/x/xerrors"
	"google.golang.org/api/idtoken"
	"google.golang.org/api/option"
	"tailscale.com/derp"
	"tailscale.com/net/stun/stuntest"
	"tailscale.com/tailcfg"
	"tailscale.com/types/key"
	"tailscale.com/types/nettype"

	"cdr.dev/slog"
	"cdr.dev/slog/sloggers/slogtest"
	"github.com/coder/coder/cli/config"
	"github.com/coder/coder/cli/deployment"
	"github.com/coder/coder/coderd"
	"github.com/coder/coder/coderd/audit"
	"github.com/coder/coder/coderd/autobuild/executor"
	"github.com/coder/coder/coderd/awsidentity"
	"github.com/coder/coder/coderd/database"
	"github.com/coder/coder/coderd/database/dbtestutil"
	"github.com/coder/coder/coderd/gitauth"
	"github.com/coder/coder/coderd/gitsshkey"
	"github.com/coder/coder/coderd/httpapi"
	"github.com/coder/coder/coderd/httpmw"
	"github.com/coder/coder/coderd/rbac"
	"github.com/coder/coder/coderd/telemetry"
	"github.com/coder/coder/coderd/updatecheck"
	"github.com/coder/coder/coderd/util/ptr"
	"github.com/coder/coder/codersdk"
	"github.com/coder/coder/cryptorand"
	"github.com/coder/coder/provisioner/echo"
	"github.com/coder/coder/provisionerd"
	provisionerdproto "github.com/coder/coder/provisionerd/proto"
	"github.com/coder/coder/provisionersdk"
	sdkproto "github.com/coder/coder/provisionersdk/proto"
	"github.com/coder/coder/tailnet"
	"github.com/coder/coder/testutil"
)

type Options struct {
	// AccessURL denotes a custom access URL. By default we use the httptest
	// server's URL. Setting this may result in unexpected behavior (especially
	// with running agents).
	AccessURL            *url.URL
	AppHostname          string
	AWSCertificates      awsidentity.Certificates
	Authorizer           rbac.Authorizer
	Experimental         bool
	AzureCertificates    x509.VerifyOptions
	GithubOAuth2Config   *coderd.GithubOAuth2Config
	RealIPConfig         *httpmw.RealIPConfig
	OIDCConfig           *coderd.OIDCConfig
	GoogleTokenValidator *idtoken.Validator
	SSHKeygenAlgorithm   gitsshkey.Algorithm
<<<<<<< HEAD
	AutoImportTemplates  []coderd.AutoImportTemplate
=======
	APIRateLimit         int
>>>>>>> ab7e676b
	AutobuildTicker      <-chan time.Time
	AutobuildStats       chan<- executor.Stats
	Auditor              audit.Auditor
	TLSCertificates      []tls.Certificate
	GitAuthConfigs       []*gitauth.Config
	TrialGenerator       func(context.Context, string) error

	// All rate limits default to -1 (unlimited) in tests if not set.
	APIRateLimit   int
	LoginRateLimit int
	FilesRateLimit int

	// IncludeProvisionerDaemon when true means to start an in-memory provisionerD
	IncludeProvisionerDaemon    bool
	MetricsCacheRefreshInterval time.Duration
	AgentStatsRefreshInterval   time.Duration
	DeploymentConfig            *codersdk.DeploymentConfig

	// Set update check options to enable update check.
	UpdateCheckOptions *updatecheck.Options

	// Overriding the database is heavily discouraged.
	// It should only be used in cases where multiple Coder
	// test instances are running against the same database.
	Database database.Store
	Pubsub   database.Pubsub

	SwaggerEndpoint bool
}

// New constructs a codersdk client connected to an in-memory API instance.
func New(t *testing.T, options *Options) *codersdk.Client {
	client, _ := newWithCloser(t, options)
	return client
}

// NewWithProvisionerCloser returns a client as well as a handle to close
// the provisioner. This is a temporary function while work is done to
// standardize how provisioners are registered with coderd. The option
// to include a provisioner is set to true for convenience.
func NewWithProvisionerCloser(t *testing.T, options *Options) (*codersdk.Client, io.Closer) {
	if options == nil {
		options = &Options{}
	}
	options.IncludeProvisionerDaemon = true
	client, closer := newWithCloser(t, options)
	return client, closer
}

// newWithCloser constructs a codersdk client connected to an in-memory API instance.
// The returned closer closes a provisioner if it was provided
// The API is intentionally not returned here because coderd tests should not
// require a handle to the API. Do not expose the API or wrath shall descend
// upon thee. Even the io.Closer that is exposed here shouldn't be exposed
// and is a temporary measure while the API to register provisioners is ironed
// out.
func newWithCloser(t *testing.T, options *Options) (*codersdk.Client, io.Closer) {
	client, closer, _ := NewWithAPI(t, options)
	return client, closer
}

func NewOptions(t *testing.T, options *Options) (func(http.Handler), context.CancelFunc, *url.URL, *coderd.Options) {
	if options == nil {
		options = &Options{}
	}
	if options.GoogleTokenValidator == nil {
		ctx, cancelFunc := context.WithCancel(context.Background())
		t.Cleanup(cancelFunc)
		var err error
		options.GoogleTokenValidator, err = idtoken.NewValidator(ctx, option.WithoutAuthentication())
		require.NoError(t, err)
	}
	if options.AutobuildTicker == nil {
		ticker := make(chan time.Time)
		options.AutobuildTicker = ticker
		t.Cleanup(func() { close(ticker) })
	}
	if options.AutobuildStats != nil {
		t.Cleanup(func() {
			close(options.AutobuildStats)
		})
	}
	if options.Database == nil {
		options.Database, options.Pubsub = dbtestutil.NewDB(t)
	}
	if options.DeploymentConfig == nil {
		options.DeploymentConfig = DeploymentConfig(t)
	}

	// If no ratelimits are set, disable all rate limiting for tests.
	if options.APIRateLimit == 0 {
		options.APIRateLimit = -1
	}
	if options.LoginRateLimit == 0 {
		options.LoginRateLimit = -1
	}
	if options.FilesRateLimit == 0 {
		options.FilesRateLimit = -1
	}

	ctx, cancelFunc := context.WithCancel(context.Background())
	lifecycleExecutor := executor.New(
		ctx,
		options.Database,
		slogtest.Make(t, nil).Named("autobuild.executor").Leveled(slog.LevelDebug),
		options.AutobuildTicker,
	).WithStatsChannel(options.AutobuildStats)
	lifecycleExecutor.Run()

	var mutex sync.RWMutex
	var handler http.Handler
	srv := httptest.NewUnstartedServer(http.HandlerFunc(func(w http.ResponseWriter, r *http.Request) {
		mutex.RLock()
		defer mutex.RUnlock()
		if handler != nil {
			handler.ServeHTTP(w, r)
		}
	}))
	srv.Config.BaseContext = func(_ net.Listener) context.Context {
		return ctx
	}
	if options.TLSCertificates != nil {
		srv.TLS = &tls.Config{
			Certificates: options.TLSCertificates,
			MinVersion:   tls.VersionTLS12,
		}
		srv.StartTLS()
	} else {
		srv.Start()
	}
	t.Cleanup(srv.Close)

	tcpAddr, ok := srv.Listener.Addr().(*net.TCPAddr)
	require.True(t, ok)

	serverURL, err := url.Parse(srv.URL)
	require.NoError(t, err)
	serverURL.Host = fmt.Sprintf("localhost:%d", tcpAddr.Port)

	derpPort, err := strconv.Atoi(serverURL.Port())
	require.NoError(t, err)

	accessURL := options.AccessURL
	if accessURL == nil {
		accessURL = serverURL
	}

	stunAddr, stunCleanup := stuntest.ServeWithPacketListener(t, nettype.Std{})
	t.Cleanup(stunCleanup)

	derpServer := derp.NewServer(key.NewNode(), tailnet.Logger(slogtest.Make(t, nil).Named("derp")))
	derpServer.SetMeshKey("test-key")

	// match default with cli default
	if options.SSHKeygenAlgorithm == "" {
		options.SSHKeygenAlgorithm = gitsshkey.AlgorithmEd25519
	}

	var appHostnameRegex *regexp.Regexp
	if options.AppHostname != "" {
		var err error
		appHostnameRegex, err = httpapi.CompileHostnamePattern(options.AppHostname)
		require.NoError(t, err)
	}

	return func(h http.Handler) {
			mutex.Lock()
			defer mutex.Unlock()
			handler = h
		}, cancelFunc, serverURL, &coderd.Options{
			AgentConnectionUpdateFrequency: 150 * time.Millisecond,
			// Force a long disconnection timeout to ensure
			// agents are not marked as disconnected during slow tests.
			AgentInactiveDisconnectTimeout: testutil.WaitShort,
			AccessURL:                      accessURL,
			AppHostname:                    options.AppHostname,
			AppHostnameRegex:               appHostnameRegex,
			Logger:                         slogtest.Make(t, nil).Leveled(slog.LevelDebug),
			CacheDir:                       t.TempDir(),
			Database:                       options.Database,
			Pubsub:                         options.Pubsub,
			GitAuthConfigs:                 options.GitAuthConfigs,

			Auditor:              options.Auditor,
			AWSCertificates:      options.AWSCertificates,
			AzureCertificates:    options.AzureCertificates,
			GithubOAuth2Config:   options.GithubOAuth2Config,
			RealIPConfig:         options.RealIPConfig,
			OIDCConfig:           options.OIDCConfig,
			GoogleTokenValidator: options.GoogleTokenValidator,
			SSHKeygenAlgorithm:   options.SSHKeygenAlgorithm,
			DERPServer:           derpServer,
			APIRateLimit:         options.APIRateLimit,
			LoginRateLimit:       options.LoginRateLimit,
			FilesRateLimit:       options.FilesRateLimit,
			Authorizer:           options.Authorizer,
			Telemetry:            telemetry.NewNoop(),
			TLSCertificates:      options.TLSCertificates,
			TrialGenerator:       options.TrialGenerator,
			DERPMap: &tailcfg.DERPMap{
				Regions: map[int]*tailcfg.DERPRegion{
					1: {
						EmbeddedRelay: true,
						RegionID:      1,
						RegionCode:    "coder",
						RegionName:    "Coder",
						Nodes: []*tailcfg.DERPNode{{
							Name:             "1a",
							RegionID:         1,
							IPv4:             "127.0.0.1",
							DERPPort:         derpPort,
							STUNPort:         stunAddr.Port,
							InsecureForTests: true,
							ForceHTTP:        options.TLSCertificates == nil,
						}},
					},
				},
			},
			MetricsCacheRefreshInterval: options.MetricsCacheRefreshInterval,
			AgentStatsRefreshInterval:   options.AgentStatsRefreshInterval,
			DeploymentConfig:            options.DeploymentConfig,
			UpdateCheckOptions:          options.UpdateCheckOptions,
			SwaggerEndpoint:             options.SwaggerEndpoint,
		}
}

// NewWithAPI constructs an in-memory API instance and returns a client to talk to it.
// Most tests never need a reference to the API, but AuthorizationTest in this module uses it.
// Do not expose the API or wrath shall descend upon thee.
func NewWithAPI(t *testing.T, options *Options) (*codersdk.Client, io.Closer, *coderd.API) {
	if options == nil {
		options = &Options{}
	}
	setHandler, cancelFunc, serverURL, newOptions := NewOptions(t, options)
	// We set the handler after server creation for the access URL.
	coderAPI := coderd.New(newOptions)
	setHandler(coderAPI.RootHandler)
	var provisionerCloser io.Closer = nopcloser{}
	if options.IncludeProvisionerDaemon {
		provisionerCloser = NewProvisionerDaemon(t, coderAPI)
	}
	client := codersdk.New(serverURL)
	t.Cleanup(func() {
		cancelFunc()
		_ = provisionerCloser.Close()
		_ = coderAPI.Close()
		client.HTTPClient.CloseIdleConnections()
	})
	return client, provisionerCloser, coderAPI
}

// NewProvisionerDaemon launches a provisionerd instance configured to work
// well with coderd testing. It registers the "echo" provisioner for
// quick testing.
func NewProvisionerDaemon(t *testing.T, coderAPI *coderd.API) io.Closer {
	echoClient, echoServer := provisionersdk.MemTransportPipe()
	ctx, cancelFunc := context.WithCancel(context.Background())
	t.Cleanup(func() {
		_ = echoClient.Close()
		_ = echoServer.Close()
		cancelFunc()
	})
	fs := afero.NewMemMapFs()
	go func() {
		err := echo.Serve(ctx, fs, &provisionersdk.ServeOptions{
			Listener: echoServer,
		})
		assert.NoError(t, err)
	}()

	closer := provisionerd.New(func(ctx context.Context) (provisionerdproto.DRPCProvisionerDaemonClient, error) {
		return coderAPI.CreateInMemoryProvisionerDaemon(ctx, 0)
	}, &provisionerd.Options{
		Filesystem:          fs,
		Logger:              slogtest.Make(t, nil).Named("provisionerd").Leveled(slog.LevelDebug),
		JobPollInterval:     50 * time.Millisecond,
		UpdateInterval:      250 * time.Millisecond,
		ForceCancelInterval: time.Second,
		Provisioners: provisionerd.Provisioners{
			string(database.ProvisionerTypeEcho): sdkproto.NewDRPCProvisionerClient(echoClient),
		},
		WorkDirectory: t.TempDir(),
	})
	t.Cleanup(func() {
		_ = closer.Close()
	})
	return closer
}

func NewExternalProvisionerDaemon(t *testing.T, client *codersdk.Client, org uuid.UUID, tags map[string]string) io.Closer {
	echoClient, echoServer := provisionersdk.MemTransportPipe()
	ctx, cancelFunc := context.WithCancel(context.Background())
	t.Cleanup(func() {
		_ = echoClient.Close()
		_ = echoServer.Close()
		cancelFunc()
	})
	fs := afero.NewMemMapFs()
	go func() {
		err := echo.Serve(ctx, fs, &provisionersdk.ServeOptions{
			Listener: echoServer,
		})
		assert.NoError(t, err)
	}()

	closer := provisionerd.New(func(ctx context.Context) (provisionerdproto.DRPCProvisionerDaemonClient, error) {
		return client.ServeProvisionerDaemon(ctx, org, []codersdk.ProvisionerType{codersdk.ProvisionerTypeEcho}, tags)
	}, &provisionerd.Options{
		Filesystem:          fs,
		Logger:              slogtest.Make(t, nil).Named("provisionerd").Leveled(slog.LevelDebug),
		JobPollInterval:     50 * time.Millisecond,
		UpdateInterval:      250 * time.Millisecond,
		ForceCancelInterval: time.Second,
		Provisioners: provisionerd.Provisioners{
			string(database.ProvisionerTypeEcho): sdkproto.NewDRPCProvisionerClient(echoClient),
		},
		WorkDirectory: t.TempDir(),
	})
	t.Cleanup(func() {
		_ = closer.Close()
	})
	return closer
}

var FirstUserParams = codersdk.CreateFirstUserRequest{
	Email:    "testuser@coder.com",
	Username: "testuser",
	Password: "testpass",
}

// CreateFirstUser creates a user with preset credentials and authenticates
// with the passed in codersdk client.
func CreateFirstUser(t *testing.T, client *codersdk.Client) codersdk.CreateFirstUserResponse {
	resp, err := client.CreateFirstUser(context.Background(), FirstUserParams)
	require.NoError(t, err)

	login, err := client.LoginWithPassword(context.Background(), codersdk.LoginWithPasswordRequest{
		Email:    FirstUserParams.Email,
		Password: FirstUserParams.Password,
	})
	require.NoError(t, err)
	client.SetSessionToken(login.SessionToken)
	return resp
}

// CreateAnotherUser creates and authenticates a new user.
func CreateAnotherUser(t *testing.T, client *codersdk.Client, organizationID uuid.UUID, roles ...string) *codersdk.Client {
	userClient, _ := createAnotherUserRetry(t, client, organizationID, 5, roles...)
	return userClient
}

func CreateAnotherUserWithUser(t *testing.T, client *codersdk.Client, organizationID uuid.UUID, roles ...string) (*codersdk.Client, codersdk.User) {
	return createAnotherUserRetry(t, client, organizationID, 5, roles...)
}

func createAnotherUserRetry(t *testing.T, client *codersdk.Client, organizationID uuid.UUID, retries int, roles ...string) (*codersdk.Client, codersdk.User) {
	req := codersdk.CreateUserRequest{
		Email:          namesgenerator.GetRandomName(10) + "@coder.com",
		Username:       randomUsername(),
		Password:       "testpass",
		OrganizationID: organizationID,
	}

	user, err := client.CreateUser(context.Background(), req)
	var apiError *codersdk.Error
	// If the user already exists by username or email conflict, try again up to "retries" times.
	if err != nil && retries >= 0 && xerrors.As(err, &apiError) {
		if apiError.StatusCode() == http.StatusConflict {
			retries--
			return createAnotherUserRetry(t, client, organizationID, retries, roles...)
		}
	}
	require.NoError(t, err)

	login, err := client.LoginWithPassword(context.Background(), codersdk.LoginWithPasswordRequest{
		Email:    req.Email,
		Password: req.Password,
	})
	require.NoError(t, err)

	other := codersdk.New(client.URL)
	other.SetSessionToken(login.SessionToken)

	if len(roles) > 0 {
		// Find the roles for the org vs the site wide roles
		orgRoles := make(map[string][]string)
		var siteRoles []string

		for _, roleName := range roles {
			roleName := roleName
			orgID, ok := rbac.IsOrgRole(roleName)
			if ok {
				orgRoles[orgID] = append(orgRoles[orgID], roleName)
			} else {
				siteRoles = append(siteRoles, roleName)
			}
		}
		// Update the roles
		for _, r := range user.Roles {
			siteRoles = append(siteRoles, r.Name)
		}

		_, err := client.UpdateUserRoles(context.Background(), user.ID.String(), codersdk.UpdateRoles{Roles: siteRoles})
		require.NoError(t, err, "update site roles")

		// Update org roles
		for orgID, roles := range orgRoles {
			organizationID, err := uuid.Parse(orgID)
			require.NoError(t, err, fmt.Sprintf("parse org id %q", orgID))
			_, err = client.UpdateOrganizationMemberRoles(context.Background(), organizationID, user.ID.String(),
				codersdk.UpdateRoles{Roles: roles})
			require.NoError(t, err, "update org membership roles")
		}
	}
	return other, user
}

// CreateTemplateVersion creates a template import provisioner job
// with the responses provided. It uses the "echo" provisioner for compatibility
// with testing.
func CreateTemplateVersion(t *testing.T, client *codersdk.Client, organizationID uuid.UUID, res *echo.Responses) codersdk.TemplateVersion {
	t.Helper()
	data, err := echo.Tar(res)
	require.NoError(t, err)
	file, err := client.Upload(context.Background(), codersdk.ContentTypeTar, data)
	require.NoError(t, err)
	templateVersion, err := client.CreateTemplateVersion(context.Background(), organizationID, codersdk.CreateTemplateVersionRequest{
		FileID:        file.ID,
		StorageMethod: codersdk.ProvisionerStorageMethodFile,
		Provisioner:   codersdk.ProvisionerTypeEcho,
	})
	require.NoError(t, err)
	return templateVersion
}

// CreateWorkspaceBuild creates a workspace build for the given workspace and transition.
func CreateWorkspaceBuild(
	t *testing.T,
	client *codersdk.Client,
	workspace codersdk.Workspace,
	transition database.WorkspaceTransition,
) codersdk.WorkspaceBuild {
	req := codersdk.CreateWorkspaceBuildRequest{
		Transition: codersdk.WorkspaceTransition(transition),
	}
	build, err := client.CreateWorkspaceBuild(context.Background(), workspace.ID, req)
	require.NoError(t, err)
	return build
}

// CreateTemplate creates a template with the "echo" provisioner for
// compatibility with testing. The name assigned is randomly generated.
func CreateTemplate(t *testing.T, client *codersdk.Client, organization uuid.UUID, version uuid.UUID, mutators ...func(*codersdk.CreateTemplateRequest)) codersdk.Template {
	req := codersdk.CreateTemplateRequest{
		Name:        randomUsername(),
		Description: randomUsername(),
		VersionID:   version,
	}
	for _, mut := range mutators {
		mut(&req)
	}
	template, err := client.CreateTemplate(context.Background(), organization, req)
	require.NoError(t, err)
	return template
}

// UpdateTemplateVersion creates a new template version with the "echo" provisioner
// and associates it with the given templateID.
func UpdateTemplateVersion(t *testing.T, client *codersdk.Client, organizationID uuid.UUID, res *echo.Responses, templateID uuid.UUID) codersdk.TemplateVersion {
	data, err := echo.Tar(res)
	require.NoError(t, err)
	file, err := client.Upload(context.Background(), codersdk.ContentTypeTar, data)
	require.NoError(t, err)
	templateVersion, err := client.CreateTemplateVersion(context.Background(), organizationID, codersdk.CreateTemplateVersionRequest{
		TemplateID:    templateID,
		FileID:        file.ID,
		StorageMethod: codersdk.ProvisionerStorageMethodFile,
		Provisioner:   codersdk.ProvisionerTypeEcho,
	})
	require.NoError(t, err)
	return templateVersion
}

// AwaitTemplateImportJob awaits for an import job to reach completed status.
func AwaitTemplateVersionJob(t *testing.T, client *codersdk.Client, version uuid.UUID) codersdk.TemplateVersion {
	t.Helper()

	ctx, cancel := context.WithTimeout(context.Background(), testutil.WaitMedium)
	defer cancel()

	t.Logf("waiting for template version job %s", version)
	var templateVersion codersdk.TemplateVersion
	require.Eventually(t, func() bool {
		var err error
		templateVersion, err = client.TemplateVersion(ctx, version)
		return assert.NoError(t, err) && templateVersion.Job.CompletedAt != nil
	}, testutil.WaitMedium, testutil.IntervalFast)
	t.Logf("got template version job %s", version)
	return templateVersion
}

// AwaitWorkspaceBuildJob waits for a workspace provision job to reach completed status.
func AwaitWorkspaceBuildJob(t *testing.T, client *codersdk.Client, build uuid.UUID) codersdk.WorkspaceBuild {
	t.Helper()

	ctx, cancel := context.WithTimeout(context.Background(), testutil.WaitShort)
	defer cancel()

	t.Logf("waiting for workspace build job %s", build)
	var workspaceBuild codersdk.WorkspaceBuild
	require.Eventually(t, func() bool {
		var err error
		workspaceBuild, err = client.WorkspaceBuild(ctx, build)
		return assert.NoError(t, err) && workspaceBuild.Job.CompletedAt != nil
	}, testutil.WaitShort, testutil.IntervalFast)
	t.Logf("got workspace build job %s", build)
	return workspaceBuild
}

// AwaitWorkspaceAgents waits for all resources with agents to be connected.
func AwaitWorkspaceAgents(t *testing.T, client *codersdk.Client, workspaceID uuid.UUID) []codersdk.WorkspaceResource {
	t.Helper()

	ctx, cancel := context.WithTimeout(context.Background(), testutil.WaitLong)
	defer cancel()

	t.Logf("waiting for workspace agents (workspace %s)", workspaceID)
	var resources []codersdk.WorkspaceResource
	require.Eventually(t, func() bool {
		var err error
		workspace, err := client.Workspace(ctx, workspaceID)
		if !assert.NoError(t, err) {
			return false
		}
		if workspace.LatestBuild.Job.CompletedAt.IsZero() {
			return false
		}

		for _, resource := range workspace.LatestBuild.Resources {
			for _, agent := range resource.Agents {
				if agent.Status != codersdk.WorkspaceAgentConnected {
					t.Logf("agent %s not connected yet", agent.Name)
					return false
				}
			}
		}
		resources = workspace.LatestBuild.Resources

		return true
	}, testutil.WaitLong, testutil.IntervalFast)
	t.Logf("got workspace agents (workspace %s)", workspaceID)
	return resources
}

// CreateWorkspace creates a workspace for the user and template provided.
// A random name is generated for it.
// To customize the defaults, pass a mutator func.
func CreateWorkspace(t *testing.T, client *codersdk.Client, organization uuid.UUID, templateID uuid.UUID, mutators ...func(*codersdk.CreateWorkspaceRequest)) codersdk.Workspace {
	t.Helper()
	req := codersdk.CreateWorkspaceRequest{
		TemplateID:        templateID,
		Name:              randomUsername(),
		AutostartSchedule: ptr.Ref("CRON_TZ=US/Central 30 9 * * 1-5"),
		TTLMillis:         ptr.Ref((8 * time.Hour).Milliseconds()),
	}
	for _, mutator := range mutators {
		mutator(&req)
	}
	workspace, err := client.CreateWorkspace(context.Background(), organization, codersdk.Me, req)
	require.NoError(t, err)
	return workspace
}

// TransitionWorkspace is a convenience method for transitioning a workspace from one state to another.
func MustTransitionWorkspace(t *testing.T, client *codersdk.Client, workspaceID uuid.UUID, from, to database.WorkspaceTransition) codersdk.Workspace {
	t.Helper()
	ctx := context.Background()
	workspace, err := client.Workspace(ctx, workspaceID)
	require.NoError(t, err, "unexpected error fetching workspace")
	require.Equal(t, workspace.LatestBuild.Transition, codersdk.WorkspaceTransition(from), "expected workspace state: %s got: %s", from, workspace.LatestBuild.Transition)

	template, err := client.Template(ctx, workspace.TemplateID)
	require.NoError(t, err, "fetch workspace template")

	build, err := client.CreateWorkspaceBuild(ctx, workspace.ID, codersdk.CreateWorkspaceBuildRequest{
		TemplateVersionID: template.ActiveVersionID,
		Transition:        codersdk.WorkspaceTransition(to),
	})
	require.NoError(t, err, "unexpected error transitioning workspace to %s", to)

	_ = AwaitWorkspaceBuildJob(t, client, build.ID)

	updated := MustWorkspace(t, client, workspace.ID)
	require.Equal(t, codersdk.WorkspaceTransition(to), updated.LatestBuild.Transition, "expected workspace to be in state %s but got %s", to, updated.LatestBuild.Transition)
	return updated
}

// MustWorkspace is a convenience method for fetching a workspace that should exist.
func MustWorkspace(t *testing.T, client *codersdk.Client, workspaceID uuid.UUID) codersdk.Workspace {
	t.Helper()
	ctx := context.Background()
	ws, err := client.Workspace(ctx, workspaceID)
	if err != nil && strings.Contains(err.Error(), "status code 410") {
		ws, err = client.DeletedWorkspace(ctx, workspaceID)
	}
	require.NoError(t, err, "no workspace found with id %s", workspaceID)
	return ws
}

// NewGoogleInstanceIdentity returns a metadata client and ID token validator for faking
// instance authentication for Google Cloud.
// nolint:revive
func NewGoogleInstanceIdentity(t *testing.T, instanceID string, expired bool) (*idtoken.Validator, *metadata.Client) {
	keyID, err := cryptorand.String(12)
	require.NoError(t, err)
	claims := jwt.MapClaims{
		"google": map[string]interface{}{
			"compute_engine": map[string]string{
				"instance_id": instanceID,
			},
		},
	}
	if !expired {
		claims["exp"] = time.Now().AddDate(1, 0, 0).Unix()
	}
	token := jwt.NewWithClaims(jwt.SigningMethodRS256, claims)
	token.Header["kid"] = keyID
	privateKey, err := rsa.GenerateKey(rand.Reader, 2048)
	require.NoError(t, err)
	signedKey, err := token.SignedString(privateKey)
	require.NoError(t, err)

	// Taken from: https://github.com/googleapis/google-api-go-client/blob/4bb729045d611fa77bdbeb971f6a1204ba23161d/idtoken/validate.go#L57-L75
	type jwk struct {
		Kid string `json:"kid"`
		N   string `json:"n"`
		E   string `json:"e"`
	}
	type certResponse struct {
		Keys []jwk `json:"keys"`
	}

	validator, err := idtoken.NewValidator(context.Background(), option.WithHTTPClient(&http.Client{
		Transport: roundTripper(func(r *http.Request) (*http.Response, error) {
			data, err := json.Marshal(certResponse{
				Keys: []jwk{{
					Kid: keyID,
					N:   base64.RawURLEncoding.EncodeToString(privateKey.N.Bytes()),
					E:   base64.RawURLEncoding.EncodeToString(new(big.Int).SetInt64(int64(privateKey.E)).Bytes()),
				}},
			})
			require.NoError(t, err)
			return &http.Response{
				StatusCode: http.StatusOK,
				Body:       io.NopCloser(bytes.NewReader(data)),
				Header:     make(http.Header),
			}, nil
		}),
	}))
	require.NoError(t, err)

	return validator, metadata.NewClient(&http.Client{
		Transport: roundTripper(func(r *http.Request) (*http.Response, error) {
			return &http.Response{
				StatusCode: http.StatusOK,
				Body:       io.NopCloser(bytes.NewReader([]byte(signedKey))),
				Header:     make(http.Header),
			}, nil
		}),
	})
}

// NewAWSInstanceIdentity returns a metadata client and ID token validator for faking
// instance authentication for AWS.
func NewAWSInstanceIdentity(t *testing.T, instanceID string) (awsidentity.Certificates, *http.Client) {
	privateKey, err := rsa.GenerateKey(rand.Reader, 2048)
	require.NoError(t, err)

	document := []byte(`{"instanceId":"` + instanceID + `"}`)
	hashedDocument := sha256.Sum256(document)

	signatureRaw, err := rsa.SignPKCS1v15(rand.Reader, privateKey, crypto.SHA256, hashedDocument[:])
	require.NoError(t, err)
	signature := make([]byte, base64.StdEncoding.EncodedLen(len(signatureRaw)))
	base64.StdEncoding.Encode(signature, signatureRaw)

	certificate, err := x509.CreateCertificate(rand.Reader, &x509.Certificate{
		SerialNumber: big.NewInt(2022),
	}, &x509.Certificate{}, &privateKey.PublicKey, privateKey)
	require.NoError(t, err)

	certificatePEM := bytes.Buffer{}
	err = pem.Encode(&certificatePEM, &pem.Block{
		Type:  "CERTIFICATE",
		Bytes: certificate,
	})
	require.NoError(t, err)

	return awsidentity.Certificates{
			awsidentity.Other: certificatePEM.String(),
		}, &http.Client{
			Transport: roundTripper(func(r *http.Request) (*http.Response, error) {
				// Only handle metadata server requests.
				if r.URL.Host != "169.254.169.254" {
					return http.DefaultTransport.RoundTrip(r)
				}
				switch r.URL.Path {
				case "/latest/api/token":
					return &http.Response{
						StatusCode: http.StatusOK,
						Body:       io.NopCloser(bytes.NewReader([]byte("faketoken"))),
						Header:     make(http.Header),
					}, nil
				case "/latest/dynamic/instance-identity/signature":
					return &http.Response{
						StatusCode: http.StatusOK,
						Body:       io.NopCloser(bytes.NewReader(signature)),
						Header:     make(http.Header),
					}, nil
				case "/latest/dynamic/instance-identity/document":
					return &http.Response{
						StatusCode: http.StatusOK,
						Body:       io.NopCloser(bytes.NewReader(document)),
						Header:     make(http.Header),
					}, nil
				default:
					panic("unhandled route: " + r.URL.Path)
				}
			}),
		}
}

type OIDCConfig struct {
	key    *rsa.PrivateKey
	issuer string
}

func NewOIDCConfig(t *testing.T, issuer string) *OIDCConfig {
	t.Helper()

	block, _ := pem.Decode([]byte(testRSAPrivateKey))
	pkey, err := x509.ParsePKCS1PrivateKey(block.Bytes)
	require.NoError(t, err)

	if issuer == "" {
		issuer = "https://coder.com"
	}

	return &OIDCConfig{
		key:    pkey,
		issuer: issuer,
	}
}

func (*OIDCConfig) AuthCodeURL(state string, _ ...oauth2.AuthCodeOption) string {
	return "/?state=" + url.QueryEscape(state)
}

func (*OIDCConfig) TokenSource(context.Context, *oauth2.Token) oauth2.TokenSource {
	return nil
}

func (*OIDCConfig) Exchange(_ context.Context, code string, _ ...oauth2.AuthCodeOption) (*oauth2.Token, error) {
	token, err := base64.StdEncoding.DecodeString(code)
	if err != nil {
		return nil, xerrors.Errorf("decode code: %w", err)
	}
	return (&oauth2.Token{
		AccessToken: "token",
	}).WithExtra(map[string]interface{}{
		"id_token": string(token),
	}), nil
}

func (o *OIDCConfig) EncodeClaims(t *testing.T, claims jwt.MapClaims) string {
	t.Helper()

	if _, ok := claims["exp"]; !ok {
		claims["exp"] = time.Now().Add(time.Hour).UnixMilli()
	}

	if _, ok := claims["iss"]; !ok {
		claims["iss"] = o.issuer
	}

	if _, ok := claims["sub"]; !ok {
		claims["sub"] = "testme"
	}

	signed, err := jwt.NewWithClaims(jwt.SigningMethodRS256, claims).SignedString(o.key)
	require.NoError(t, err)

	return base64.StdEncoding.EncodeToString([]byte(signed))
}

func (o *OIDCConfig) OIDCConfig() *coderd.OIDCConfig {
	return &coderd.OIDCConfig{
		OAuth2Config: o,
		Verifier: oidc.NewVerifier(o.issuer, &oidc.StaticKeySet{
			PublicKeys: []crypto.PublicKey{o.key.Public()},
		}, &oidc.Config{
			SkipClientIDCheck: true,
		}),
		UsernameField: "preferred_username",
	}
}

// NewAzureInstanceIdentity returns a metadata client and ID token validator for faking
// instance authentication for Azure.
func NewAzureInstanceIdentity(t *testing.T, instanceID string) (x509.VerifyOptions, *http.Client) {
	privateKey, err := rsa.GenerateKey(rand.Reader, 2048)
	require.NoError(t, err)

	rawCertificate, err := x509.CreateCertificate(rand.Reader, &x509.Certificate{
		SerialNumber: big.NewInt(2022),
		NotAfter:     time.Now().AddDate(1, 0, 0),
		Subject: pkix.Name{
			CommonName: "metadata.azure.com",
		},
	}, &x509.Certificate{}, &privateKey.PublicKey, privateKey)
	require.NoError(t, err)

	certificate, err := x509.ParseCertificate(rawCertificate)
	require.NoError(t, err)

	signed, err := pkcs7.NewSignedData([]byte(`{"vmId":"` + instanceID + `"}`))
	require.NoError(t, err)
	err = signed.AddSigner(certificate, privateKey, pkcs7.SignerInfoConfig{})
	require.NoError(t, err)
	signatureRaw, err := signed.Finish()
	require.NoError(t, err)
	signature := make([]byte, base64.StdEncoding.EncodedLen(len(signatureRaw)))
	base64.StdEncoding.Encode(signature, signatureRaw)

	payload, err := json.Marshal(codersdk.AzureInstanceIdentityToken{
		Signature: string(signature),
		Encoding:  "pkcs7",
	})
	require.NoError(t, err)

	certPool := x509.NewCertPool()
	certPool.AddCert(certificate)

	return x509.VerifyOptions{
			Intermediates: certPool,
			Roots:         certPool,
		}, &http.Client{
			Transport: roundTripper(func(r *http.Request) (*http.Response, error) {
				// Only handle metadata server requests.
				if r.URL.Host != "169.254.169.254" {
					return http.DefaultTransport.RoundTrip(r)
				}
				switch r.URL.Path {
				case "/metadata/attested/document":
					return &http.Response{
						StatusCode: http.StatusOK,
						Body:       io.NopCloser(bytes.NewReader(payload)),
						Header:     make(http.Header),
					}, nil
				default:
					panic("unhandled route: " + r.URL.Path)
				}
			}),
		}
}

func randomUsername() string {
	return strings.ReplaceAll(namesgenerator.GetRandomName(10), "_", "-")
}

// Used to easily create an HTTP transport!
type roundTripper func(req *http.Request) (*http.Response, error)

func (r roundTripper) RoundTrip(req *http.Request) (*http.Response, error) {
	return r(req)
}

type nopcloser struct{}

func (nopcloser) Close() error { return nil }

// SDKError coerces err into an SDK error.
func SDKError(t *testing.T, err error) *codersdk.Error {
	var cerr *codersdk.Error
	require.True(t, errors.As(err, &cerr))
	return cerr
}

const testRSAPrivateKey = `-----BEGIN RSA PRIVATE KEY-----
MIICXQIBAAKBgQDLets8+7M+iAQAqN/5BVyCIjhTQ4cmXulL+gm3v0oGMWzLupUS
v8KPA+Tp7dgC/DZPfMLaNH1obBBhJ9DhS6RdS3AS3kzeFrdu8zFHLWF53DUBhS92
5dCAEuJpDnNizdEhxTfoHrhuCmz8l2nt1pe5eUK2XWgd08Uc93h5ij098wIDAQAB
AoGAHLaZeWGLSaen6O/rqxg2laZ+jEFbMO7zvOTruiIkL/uJfrY1kw+8RLIn+1q0
wLcWcuEIHgKKL9IP/aXAtAoYh1FBvRPLkovF1NZB0Je/+CSGka6wvc3TGdvppZJe
rKNcUvuOYLxkmLy4g9zuY5qrxFyhtIn2qZzXEtLaVOHzPQECQQDvN0mSajpU7dTB
w4jwx7IRXGSSx65c+AsHSc1Rj++9qtPC6WsFgAfFN2CEmqhMbEUVGPv/aPjdyWk9
pyLE9xR/AkEA2cGwyIunijE5v2rlZAD7C4vRgdcMyCf3uuPcgzFtsR6ZhyQSgLZ8
YRPuvwm4cdPJMmO3YwBfxT6XGuSc2k8MjQJBAI0+b8prvpV2+DCQa8L/pjxp+VhR
Xrq2GozrHrgR7NRokTB88hwFRJFF6U9iogy9wOx8HA7qxEbwLZuhm/4AhbECQC2a
d8h4Ht09E+f3nhTEc87mODkl7WJZpHL6V2sORfeq/eIkds+H6CJ4hy5w/bSw8tjf
sz9Di8sGIaUbLZI2rd0CQQCzlVwEtRtoNCyMJTTrkgUuNufLP19RZ5FpyXxBO5/u
QastnN77KfUwdj3SJt44U/uh1jAIv4oSLBr8HYUkbnI8
-----END RSA PRIVATE KEY-----`

func DeploymentConfig(t *testing.T) *codersdk.DeploymentConfig {
	vip := deployment.NewViper()
	fs := pflag.NewFlagSet(randomUsername(), pflag.ContinueOnError)
	fs.String(config.FlagName, randomUsername(), randomUsername())
	cfg, err := deployment.Config(fs, vip)
	require.NoError(t, err)

	return cfg
}<|MERGE_RESOLUTION|>--- conflicted
+++ resolved
@@ -92,11 +92,6 @@
 	OIDCConfig           *coderd.OIDCConfig
 	GoogleTokenValidator *idtoken.Validator
 	SSHKeygenAlgorithm   gitsshkey.Algorithm
-<<<<<<< HEAD
-	AutoImportTemplates  []coderd.AutoImportTemplate
-=======
-	APIRateLimit         int
->>>>>>> ab7e676b
 	AutobuildTicker      <-chan time.Time
 	AutobuildStats       chan<- executor.Stats
 	Auditor              audit.Auditor
