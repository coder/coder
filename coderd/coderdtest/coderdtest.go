--- conflicted
+++ resolved
@@ -261,14 +261,8 @@
 		for _, r := range user.Roles {
 			siteRoles = append(siteRoles, r.Name)
 		}
-<<<<<<< HEAD
-
-		_, err := client.UpdateUserRoles(context.Background(), user.ID, codersdk.UpdateRoles{Roles: siteRoles})
-=======
-		// TODO: @emyrk switch "other" to "client" when we support updating other
-		//	users.
-		_, err := other.UpdateUserRoles(context.Background(), user.ID.String(), codersdk.UpdateRoles{Roles: siteRoles})
->>>>>>> 22ec3665
+
+		_, err := client.UpdateUserRoles(context.Background(), user.ID.String(), codersdk.UpdateRoles{Roles: siteRoles})
 		require.NoError(t, err, "update site roles")
 
 		// Update org roles
