--- conflicted
+++ resolved
@@ -216,7 +216,6 @@
 		APIRateLimit:         options.APIRateLimit,
 		Authorizer:           options.Authorizer,
 		Telemetry:            telemetry.NewNoop(),
-<<<<<<< HEAD
 		DERPMap: &tailcfg.DERPMap{
 			Regions: map[int]*tailcfg.DERPRegion{
 				1: {
@@ -235,9 +234,7 @@
 				},
 			},
 		},
-=======
-		AutoImportTemplates:  options.AutoImportTemplates,
->>>>>>> c4a9be9c
+		AutoImportTemplates: options.AutoImportTemplates,
 	})
 	t.Cleanup(func() {
 		_ = coderAPI.Close()
