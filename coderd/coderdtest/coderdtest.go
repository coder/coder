package coderdtest

import (
	"bytes"
	"context"
	"crypto"
	"crypto/rand"
	"crypto/rsa"
	"crypto/sha256"
	"crypto/x509"
	"crypto/x509/pkix"
	"database/sql"
	"encoding/base64"
	"encoding/json"
	"encoding/pem"
	"fmt"
	"io"
	"math/big"
	"net"
	"net/http"
	"net/http/httptest"
	"net/url"
	"os"
	"strings"
	"testing"
	"time"

	"github.com/coder/coder/coderd/rbac"

	"cloud.google.com/go/compute/metadata"
	"github.com/fullsailor/pkcs7"
	"github.com/golang-jwt/jwt"
	"github.com/google/uuid"
	"github.com/moby/moby/pkg/namesgenerator"
	"github.com/stretchr/testify/require"
	"google.golang.org/api/idtoken"
	"google.golang.org/api/option"

	"cdr.dev/slog"
	"cdr.dev/slog/sloggers/slogtest"
	"github.com/coder/coder/coderd"
	"github.com/coder/coder/coderd/autobuild/executor"
	"github.com/coder/coder/coderd/awsidentity"
	"github.com/coder/coder/coderd/database"
	"github.com/coder/coder/coderd/database/databasefake"
	"github.com/coder/coder/coderd/database/postgres"
	"github.com/coder/coder/coderd/gitsshkey"
	"github.com/coder/coder/coderd/turnconn"
	"github.com/coder/coder/codersdk"
	"github.com/coder/coder/cryptorand"
	"github.com/coder/coder/provisioner/echo"
	"github.com/coder/coder/provisionerd"
	"github.com/coder/coder/provisionersdk"
	"github.com/coder/coder/provisionersdk/proto"
)

type Options struct {
	AWSCertificates      awsidentity.Certificates
	Authorizer           rbac.Authorizer
	AzureCertificates    x509.VerifyOptions
	GithubOAuth2Config   *coderd.GithubOAuth2Config
	GoogleTokenValidator *idtoken.Validator
	SSHKeygenAlgorithm   gitsshkey.Algorithm
	APIRateLimit         int
	AutobuildTicker      <-chan time.Time

	// IncludeProvisionerD when true means to start an in-memory provisionerD
	IncludeProvisionerD bool
}

// New constructs an in-memory coderd instance and returns
// the connected client.
<<<<<<< HEAD
func NewMemoryCoderd(t *testing.T, options *Options) (*httptest.Server, *codersdk.Client, coderd.CoderD) {
=======
func New(t *testing.T, options *Options) *codersdk.Client {
	_, cli := NewWithServer(t, options)
	return cli
}

// NewWithServer returns an in-memory coderd instance and
// the HTTP server it started with.
func NewWithServer(t *testing.T, options *Options) (*httptest.Server, *codersdk.Client) {
>>>>>>> c034e838
	if options == nil {
		options = &Options{}
	}
	if options.GoogleTokenValidator == nil {
		ctx, cancelFunc := context.WithCancel(context.Background())
		t.Cleanup(cancelFunc)
		var err error
		options.GoogleTokenValidator, err = idtoken.NewValidator(ctx, option.WithoutAuthentication())
		require.NoError(t, err)
	}
	if options.AutobuildTicker == nil {
		ticker := make(chan time.Time)
		options.AutobuildTicker = ticker
		t.Cleanup(func() { close(ticker) })
	}

	// This can be hotswapped for a live database instance.
	db := databasefake.New()
	pubsub := database.NewPubsubInMemory()
	if os.Getenv("DB") != "" {
		connectionURL, closePg, err := postgres.Open()
		require.NoError(t, err)
		t.Cleanup(closePg)
		sqlDB, err := sql.Open("postgres", connectionURL)
		require.NoError(t, err)
		t.Cleanup(func() {
			_ = sqlDB.Close()
		})
		err = database.MigrateUp(sqlDB)
		require.NoError(t, err)
		db = database.New(sqlDB)

		pubsub, err = database.NewPubsub(context.Background(), sqlDB, connectionURL)
		require.NoError(t, err)
		t.Cleanup(func() {
			_ = pubsub.Close()
		})
	}

	ctx, cancelFunc := context.WithCancel(context.Background())
	lifecycleExecutor := executor.New(
		ctx,
		db,
		slogtest.Make(t, nil).Named("autobuild.executor").Leveled(slog.LevelDebug),
		options.AutobuildTicker,
	)
	lifecycleExecutor.Run()

	srv := httptest.NewUnstartedServer(nil)
	srv.Config.BaseContext = func(_ net.Listener) context.Context {
		return ctx
	}
	srv.Start()
	serverURL, err := url.Parse(srv.URL)
	require.NoError(t, err)

	// match default with cli default
	if options.SSHKeygenAlgorithm == "" {
		options.SSHKeygenAlgorithm = gitsshkey.AlgorithmEd25519
	}

	turnServer, err := turnconn.New(nil)
	require.NoError(t, err)

	// We set the handler after server creation for the access URL.
	coderDaemon := coderd.New(&coderd.Options{
		AgentConnectionUpdateFrequency: 150 * time.Millisecond,
		AccessURL:                      serverURL,
		Logger:                         slogtest.Make(t, nil).Leveled(slog.LevelDebug),
		Database:                       db,
		Pubsub:                         pubsub,

		AWSCertificates:      options.AWSCertificates,
		AzureCertificates:    options.AzureCertificates,
		GithubOAuth2Config:   options.GithubOAuth2Config,
		GoogleTokenValidator: options.GoogleTokenValidator,
		SSHKeygenAlgorithm:   options.SSHKeygenAlgorithm,
		TURNServer:           turnServer,
		APIRateLimit:         options.APIRateLimit,
		Authorizer:           options.Authorizer,
	})
	srv.Config.Handler = coderDaemon.Handler()
	if options.IncludeProvisionerD {
		_ = NewProvisionerDaemon(t, coderDaemon)
	}
	t.Cleanup(func() {
		cancelFunc()
		_ = turnServer.Close()
		srv.Close()
		coderDaemon.CloseWait()
	})

	return srv, codersdk.New(serverURL), coderDaemon
}

<<<<<<< HEAD
// New constructs an in-memory coderd instance and returns
// the connected client.
func New(t *testing.T, options *Options) *codersdk.Client {
	_, cli, _ := NewMemoryCoderd(t, options)
	return cli
}

=======
>>>>>>> c034e838
// NewProvisionerDaemon launches a provisionerd instance configured to work
// well with coderd testing. It registers the "echo" provisioner for
// quick testing.
func NewProvisionerDaemon(t *testing.T, coderDaemon coderd.CoderD) io.Closer {
	echoClient, echoServer := provisionersdk.TransportPipe()
	ctx, cancelFunc := context.WithCancel(context.Background())
	t.Cleanup(func() {
		_ = echoClient.Close()
		_ = echoServer.Close()
		cancelFunc()
	})
	go func() {
		err := echo.Serve(ctx, &provisionersdk.ServeOptions{
			Listener: echoServer,
		})
		require.NoError(t, err)
	}()

	closer := provisionerd.New(coderDaemon.ListenProvisionerDaemon, &provisionerd.Options{
		Logger:              slogtest.Make(t, nil).Named("provisionerd").Leveled(slog.LevelDebug),
		PollInterval:        50 * time.Millisecond,
		UpdateInterval:      250 * time.Millisecond,
		ForceCancelInterval: 250 * time.Millisecond,
		Provisioners: provisionerd.Provisioners{
			string(database.ProvisionerTypeEcho): proto.NewDRPCProvisionerClient(provisionersdk.Conn(echoClient)),
		},
		WorkDirectory: t.TempDir(),
	})
	t.Cleanup(func() {
		_ = closer.Close()
	})
	return closer
}

var FirstUserParams = codersdk.CreateFirstUserRequest{
	Email:            "testuser@coder.com",
	Username:         "testuser",
	Password:         "testpass",
	OrganizationName: "testorg",
}

// CreateFirstUser creates a user with preset credentials and authenticates
// with the passed in codersdk client.
func CreateFirstUser(t *testing.T, client *codersdk.Client) codersdk.CreateFirstUserResponse {
	resp, err := client.CreateFirstUser(context.Background(), FirstUserParams)
	require.NoError(t, err)

	login, err := client.LoginWithPassword(context.Background(), codersdk.LoginWithPasswordRequest{
		Email:    FirstUserParams.Email,
		Password: FirstUserParams.Password,
	})
	require.NoError(t, err)
	client.SessionToken = login.SessionToken
	return resp
}

// CreateAnotherUser creates and authenticates a new user.
func CreateAnotherUser(t *testing.T, client *codersdk.Client, organizationID uuid.UUID, roles ...string) *codersdk.Client {
	req := codersdk.CreateUserRequest{
		Email:          namesgenerator.GetRandomName(1) + "@coder.com",
		Username:       randomUsername(),
		Password:       "testpass",
		OrganizationID: organizationID,
	}
	user, err := client.CreateUser(context.Background(), req)
	require.NoError(t, err)

	login, err := client.LoginWithPassword(context.Background(), codersdk.LoginWithPasswordRequest{
		Email:    req.Email,
		Password: req.Password,
	})
	require.NoError(t, err)

	other := codersdk.New(client.URL)
	other.SessionToken = login.SessionToken

	if len(roles) > 0 {
		// Find the roles for the org vs the site wide roles
		orgRoles := make(map[string][]string)
		var siteRoles []string

		for _, roleName := range roles {
			roleName := roleName
			orgID, ok := rbac.IsOrgRole(roleName)
			if ok {
				orgRoles[orgID] = append(orgRoles[orgID], roleName)
			} else {
				siteRoles = append(siteRoles, roleName)
			}
		}
		// Update the roles
		for _, r := range user.Roles {
			siteRoles = append(siteRoles, r.Name)
		}

		_, err := client.UpdateUserRoles(context.Background(), user.ID.String(), codersdk.UpdateRoles{Roles: siteRoles})
		require.NoError(t, err, "update site roles")

		// Update org roles
		for orgID, roles := range orgRoles {
			organizationID, err := uuid.Parse(orgID)
			require.NoError(t, err, fmt.Sprintf("parse org id %q", orgID))
			// TODO: @Emyrk add the member to the organization if they do not already belong.
			_, err = other.UpdateOrganizationMemberRoles(context.Background(), organizationID, user.ID.String(),
				codersdk.UpdateRoles{Roles: append(roles, rbac.RoleOrgMember(organizationID))})
			require.NoError(t, err, "update org membership roles")
		}
	}
	return other
}

// CreateTemplateVersion creates a template import provisioner job
// with the responses provided. It uses the "echo" provisioner for compatibility
// with testing.
func CreateTemplateVersion(t *testing.T, client *codersdk.Client, organizationID uuid.UUID, res *echo.Responses) codersdk.TemplateVersion {
	data, err := echo.Tar(res)
	require.NoError(t, err)
	file, err := client.Upload(context.Background(), codersdk.ContentTypeTar, data)
	require.NoError(t, err)
	templateVersion, err := client.CreateTemplateVersion(context.Background(), organizationID, codersdk.CreateTemplateVersionRequest{
		StorageSource: file.Hash,
		StorageMethod: database.ProvisionerStorageMethodFile,
		Provisioner:   database.ProvisionerTypeEcho,
	})
	require.NoError(t, err)
	return templateVersion
}

// CreateWorkspaceBuild creates a workspace build for the given workspace and transition.
func CreateWorkspaceBuild(
	t *testing.T,
	client *codersdk.Client,
	workspace codersdk.Workspace,
	transition database.WorkspaceTransition) codersdk.WorkspaceBuild {
	req := codersdk.CreateWorkspaceBuildRequest{
		Transition: transition,
	}
	build, err := client.CreateWorkspaceBuild(context.Background(), workspace.ID, req)
	require.NoError(t, err)
	return build
}

// CreateTemplate creates a template with the "echo" provisioner for
// compatibility with testing. The name assigned is randomly generated.
func CreateTemplate(t *testing.T, client *codersdk.Client, organization uuid.UUID, version uuid.UUID) codersdk.Template {
	template, err := client.CreateTemplate(context.Background(), organization, codersdk.CreateTemplateRequest{
		Name:        randomUsername(),
		Description: randomUsername(),
		VersionID:   version,
	})
	require.NoError(t, err)
	return template
}

// UpdateTemplateVersion creates a new template version with the "echo" provisioner
// and associates it with the given templateID.
func UpdateTemplateVersion(t *testing.T, client *codersdk.Client, organizationID uuid.UUID, res *echo.Responses, templateID uuid.UUID) codersdk.TemplateVersion {
	data, err := echo.Tar(res)
	require.NoError(t, err)
	file, err := client.Upload(context.Background(), codersdk.ContentTypeTar, data)
	require.NoError(t, err)
	templateVersion, err := client.CreateTemplateVersion(context.Background(), organizationID, codersdk.CreateTemplateVersionRequest{
		TemplateID:    templateID,
		StorageSource: file.Hash,
		StorageMethod: database.ProvisionerStorageMethodFile,
		Provisioner:   database.ProvisionerTypeEcho,
	})
	require.NoError(t, err)
	return templateVersion
}

// AwaitTemplateImportJob awaits for an import job to reach completed status.
func AwaitTemplateVersionJob(t *testing.T, client *codersdk.Client, version uuid.UUID) codersdk.TemplateVersion {
	var templateVersion codersdk.TemplateVersion
	require.Eventually(t, func() bool {
		var err error
		templateVersion, err = client.TemplateVersion(context.Background(), version)
		require.NoError(t, err)
		return templateVersion.Job.CompletedAt != nil
	}, 5*time.Second, 25*time.Millisecond)
	return templateVersion
}

// AwaitWorkspaceBuildJob waits for a workspace provision job to reach completed status.
func AwaitWorkspaceBuildJob(t *testing.T, client *codersdk.Client, build uuid.UUID) codersdk.WorkspaceBuild {
	var workspaceBuild codersdk.WorkspaceBuild
	require.Eventually(t, func() bool {
		var err error
		workspaceBuild, err = client.WorkspaceBuild(context.Background(), build)
		require.NoError(t, err)
		return workspaceBuild.Job.CompletedAt != nil
	}, 5*time.Second, 25*time.Millisecond)
	return workspaceBuild
}

// AwaitWorkspaceAgents waits for all resources with agents to be connected.
func AwaitWorkspaceAgents(t *testing.T, client *codersdk.Client, build uuid.UUID) []codersdk.WorkspaceResource {
	var resources []codersdk.WorkspaceResource
	require.Eventually(t, func() bool {
		var err error
		resources, err = client.WorkspaceResourcesByBuild(context.Background(), build)
		require.NoError(t, err)
		for _, resource := range resources {
			for _, agent := range resource.Agents {
				if agent.Status != codersdk.WorkspaceAgentConnected {
					return false
				}
			}
		}
		return true
	}, 5*time.Second, 25*time.Millisecond)
	return resources
}

// CreateWorkspace creates a workspace for the user and template provided.
// A random name is generated for it.
func CreateWorkspace(t *testing.T, client *codersdk.Client, organization uuid.UUID, templateID uuid.UUID) codersdk.Workspace {
	workspace, err := client.CreateWorkspace(context.Background(), organization, codersdk.CreateWorkspaceRequest{
		TemplateID: templateID,
		Name:       randomUsername(),
	})
	require.NoError(t, err)
	return workspace
}

// NewGoogleInstanceIdentity returns a metadata client and ID token validator for faking
// instance authentication for Google Cloud.
// nolint:revive
func NewGoogleInstanceIdentity(t *testing.T, instanceID string, expired bool) (*idtoken.Validator, *metadata.Client) {
	keyID, err := cryptorand.String(12)
	require.NoError(t, err)
	claims := jwt.MapClaims{
		"google": map[string]interface{}{
			"compute_engine": map[string]string{
				"instance_id": instanceID,
			},
		},
	}
	if !expired {
		claims["exp"] = time.Now().AddDate(1, 0, 0).Unix()
	}
	token := jwt.NewWithClaims(jwt.SigningMethodRS256, claims)
	token.Header["kid"] = keyID
	privateKey, err := rsa.GenerateKey(rand.Reader, 2048)
	require.NoError(t, err)
	signedKey, err := token.SignedString(privateKey)
	require.NoError(t, err)

	// Taken from: https://github.com/googleapis/google-api-go-client/blob/4bb729045d611fa77bdbeb971f6a1204ba23161d/idtoken/validate.go#L57-L75
	type jwk struct {
		Kid string `json:"kid"`
		N   string `json:"n"`
		E   string `json:"e"`
	}
	type certResponse struct {
		Keys []jwk `json:"keys"`
	}

	validator, err := idtoken.NewValidator(context.Background(), option.WithHTTPClient(&http.Client{
		Transport: roundTripper(func(r *http.Request) (*http.Response, error) {
			data, err := json.Marshal(certResponse{
				Keys: []jwk{{
					Kid: keyID,
					N:   base64.RawURLEncoding.EncodeToString(privateKey.N.Bytes()),
					E:   base64.RawURLEncoding.EncodeToString(new(big.Int).SetInt64(int64(privateKey.E)).Bytes()),
				}},
			})
			require.NoError(t, err)
			return &http.Response{
				StatusCode: http.StatusOK,
				Body:       io.NopCloser(bytes.NewReader(data)),
				Header:     make(http.Header),
			}, nil
		}),
	}))
	require.NoError(t, err)

	return validator, metadata.NewClient(&http.Client{
		Transport: roundTripper(func(r *http.Request) (*http.Response, error) {
			return &http.Response{
				StatusCode: http.StatusOK,
				Body:       io.NopCloser(bytes.NewReader([]byte(signedKey))),
				Header:     make(http.Header),
			}, nil
		}),
	})
}

// NewAWSInstanceIdentity returns a metadata client and ID token validator for faking
// instance authentication for AWS.
func NewAWSInstanceIdentity(t *testing.T, instanceID string) (awsidentity.Certificates, *http.Client) {
	privateKey, err := rsa.GenerateKey(rand.Reader, 2048)
	require.NoError(t, err)

	document := []byte(`{"instanceId":"` + instanceID + `"}`)
	hashedDocument := sha256.Sum256(document)

	signatureRaw, err := rsa.SignPKCS1v15(rand.Reader, privateKey, crypto.SHA256, hashedDocument[:])
	require.NoError(t, err)
	signature := make([]byte, base64.StdEncoding.EncodedLen(len(signatureRaw)))
	base64.StdEncoding.Encode(signature, signatureRaw)

	certificate, err := x509.CreateCertificate(rand.Reader, &x509.Certificate{
		SerialNumber: big.NewInt(2022),
	}, &x509.Certificate{}, &privateKey.PublicKey, privateKey)
	require.NoError(t, err)

	certificatePEM := bytes.Buffer{}
	err = pem.Encode(&certificatePEM, &pem.Block{
		Type:  "CERTIFICATE",
		Bytes: certificate,
	})
	require.NoError(t, err)

	return awsidentity.Certificates{
			awsidentity.Other: certificatePEM.String(),
		}, &http.Client{
			Transport: roundTripper(func(r *http.Request) (*http.Response, error) {
				// Only handle metadata server requests.
				if r.URL.Host != "169.254.169.254" {
					return http.DefaultTransport.RoundTrip(r)
				}
				switch r.URL.Path {
				case "/latest/api/token":
					return &http.Response{
						StatusCode: http.StatusOK,
						Body:       io.NopCloser(bytes.NewReader([]byte("faketoken"))),
						Header:     make(http.Header),
					}, nil
				case "/latest/dynamic/instance-identity/signature":
					return &http.Response{
						StatusCode: http.StatusOK,
						Body:       io.NopCloser(bytes.NewReader(signature)),
						Header:     make(http.Header),
					}, nil
				case "/latest/dynamic/instance-identity/document":
					return &http.Response{
						StatusCode: http.StatusOK,
						Body:       io.NopCloser(bytes.NewReader(document)),
						Header:     make(http.Header),
					}, nil
				default:
					panic("unhandled route: " + r.URL.Path)
				}
			}),
		}
}

// NewAzureInstanceIdentity returns a metadata client and ID token validator for faking
// instance authentication for Azure.
func NewAzureInstanceIdentity(t *testing.T, instanceID string) (x509.VerifyOptions, *http.Client) {
	privateKey, err := rsa.GenerateKey(rand.Reader, 2048)
	require.NoError(t, err)

	rawCertificate, err := x509.CreateCertificate(rand.Reader, &x509.Certificate{
		SerialNumber: big.NewInt(2022),
		NotAfter:     time.Now().AddDate(1, 0, 0),
		Subject: pkix.Name{
			CommonName: "metadata.azure.com",
		},
	}, &x509.Certificate{}, &privateKey.PublicKey, privateKey)
	require.NoError(t, err)

	certificate, err := x509.ParseCertificate(rawCertificate)
	require.NoError(t, err)

	signed, err := pkcs7.NewSignedData([]byte(`{"vmId":"` + instanceID + `"}`))
	require.NoError(t, err)
	err = signed.AddSigner(certificate, privateKey, pkcs7.SignerInfoConfig{})
	require.NoError(t, err)
	signatureRaw, err := signed.Finish()
	require.NoError(t, err)
	signature := make([]byte, base64.StdEncoding.EncodedLen(len(signatureRaw)))
	base64.StdEncoding.Encode(signature, signatureRaw)

	payload, err := json.Marshal(codersdk.AzureInstanceIdentityToken{
		Signature: string(signature),
		Encoding:  "pkcs7",
	})
	require.NoError(t, err)

	certPool := x509.NewCertPool()
	certPool.AddCert(certificate)

	return x509.VerifyOptions{
			Intermediates: certPool,
			Roots:         certPool,
		}, &http.Client{
			Transport: roundTripper(func(r *http.Request) (*http.Response, error) {
				// Only handle metadata server requests.
				if r.URL.Host != "169.254.169.254" {
					return http.DefaultTransport.RoundTrip(r)
				}
				switch r.URL.Path {
				case "/metadata/attested/document":
					return &http.Response{
						StatusCode: http.StatusOK,
						Body:       io.NopCloser(bytes.NewReader(payload)),
						Header:     make(http.Header),
					}, nil
				default:
					panic("unhandled route: " + r.URL.Path)
				}
			}),
		}
}

func randomUsername() string {
	return strings.ReplaceAll(namesgenerator.GetRandomName(0), "_", "-")
}

// Used to easily create an HTTP transport!
type roundTripper func(req *http.Request) (*http.Response, error)

func (r roundTripper) RoundTrip(req *http.Request) (*http.Response, error) {
	return r(req)
}<|MERGE_RESOLUTION|>--- conflicted
+++ resolved
@@ -70,18 +70,14 @@
 
 // New constructs an in-memory coderd instance and returns
 // the connected client.
-<<<<<<< HEAD
-func NewMemoryCoderd(t *testing.T, options *Options) (*httptest.Server, *codersdk.Client, coderd.CoderD) {
-=======
 func New(t *testing.T, options *Options) *codersdk.Client {
-	_, cli := NewWithServer(t, options)
+	_, cli, _ := NewWithServer(t, options)
 	return cli
 }
 
 // NewWithServer returns an in-memory coderd instance and
 // the HTTP server it started with.
-func NewWithServer(t *testing.T, options *Options) (*httptest.Server, *codersdk.Client) {
->>>>>>> c034e838
+func NewWithServer(t *testing.T, options *Options) (*httptest.Server, *codersdk.Client, coderd.CoderD) {
 	if options == nil {
 		options = &Options{}
 	}
@@ -177,16 +173,6 @@
 	return srv, codersdk.New(serverURL), coderDaemon
 }
 
-<<<<<<< HEAD
-// New constructs an in-memory coderd instance and returns
-// the connected client.
-func New(t *testing.T, options *Options) *codersdk.Client {
-	_, cli, _ := NewMemoryCoderd(t, options)
-	return cli
-}
-
-=======
->>>>>>> c034e838
 // NewProvisionerDaemon launches a provisionerd instance configured to work
 // well with coderd testing. It registers the "echo" provisioner for
 // quick testing.
