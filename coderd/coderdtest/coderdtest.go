package coderdtest

import (
	"bytes"
	"context"
	"crypto"
	"crypto/rand"
	"crypto/rsa"
	"crypto/sha256"
	"crypto/x509"
	"crypto/x509/pkix"
	"database/sql"
	"encoding/base64"
	"encoding/json"
	"encoding/pem"
	"errors"
	"fmt"
	"io"
	"math/big"
	"net"
	"net/http"
	"net/http/httptest"
	"net/url"
	"os"
	"strconv"
	"strings"
	"testing"
	"time"

	"cloud.google.com/go/compute/metadata"
	"github.com/fullsailor/pkcs7"
	"github.com/golang-jwt/jwt"
	"github.com/google/uuid"
	"github.com/moby/moby/pkg/namesgenerator"
	"github.com/spf13/afero"
	"github.com/stretchr/testify/assert"
	"github.com/stretchr/testify/require"
	"golang.org/x/xerrors"
	"google.golang.org/api/idtoken"
	"google.golang.org/api/option"
	"tailscale.com/tailcfg"

	"cdr.dev/slog"
	"cdr.dev/slog/sloggers/slogtest"
	"github.com/coder/coder/coderd"
	"github.com/coder/coder/coderd/autobuild/executor"
	"github.com/coder/coder/coderd/awsidentity"
	"github.com/coder/coder/coderd/database"
	"github.com/coder/coder/coderd/database/databasefake"
	"github.com/coder/coder/coderd/database/postgres"
	"github.com/coder/coder/coderd/gitsshkey"
	"github.com/coder/coder/coderd/rbac"
	"github.com/coder/coder/coderd/telemetry"
	"github.com/coder/coder/coderd/turnconn"
	"github.com/coder/coder/coderd/util/ptr"
	"github.com/coder/coder/codersdk"
	"github.com/coder/coder/cryptorand"
	"github.com/coder/coder/provisioner/echo"
	"github.com/coder/coder/provisionerd"
	"github.com/coder/coder/provisionersdk"
	"github.com/coder/coder/provisionersdk/proto"
	"github.com/coder/coder/testutil"
)

type Options struct {
	AWSCertificates      awsidentity.Certificates
	Authorizer           rbac.Authorizer
	AzureCertificates    x509.VerifyOptions
	GithubOAuth2Config   *coderd.GithubOAuth2Config
	OIDCConfig           *coderd.OIDCConfig
	GoogleTokenValidator *idtoken.Validator
	SSHKeygenAlgorithm   gitsshkey.Algorithm
	APIRateLimit         int
	AutoImportTemplates  []coderd.AutoImportTemplate
	AutobuildTicker      <-chan time.Time
	AutobuildStats       chan<- executor.Stats

<<<<<<< HEAD
	// IncludeProvisionerD when true means to start an in-memory provisionerD
	IncludeProvisionerD bool
	APIBuilder          func(*coderd.Options) *coderd.API

	MetricsCacheRefreshInterval time.Duration
	AgentStatsRefreshInterval   time.Duration
=======
	// IncludeProvisionerDaemon when true means to start an in-memory provisionerD
	IncludeProvisionerDaemon bool
	APIBuilder               func(*coderd.Options) *coderd.API
>>>>>>> 00f05e79
}

// New constructs a codersdk client connected to an in-memory API instance.
func New(t *testing.T, options *Options) *codersdk.Client {
	client, _ := newWithCloser(t, options)
	return client
}

// NewWithProvisionerCloser returns a client as well as a handle to close
// the provisioner. This is a temporary function while work is done to
// standardize how provisioners are registered with coderd. The option
// to include a provisioner is set to true for convenience.
func NewWithProvisionerCloser(t *testing.T, options *Options) (*codersdk.Client, io.Closer) {
	if options == nil {
		options = &Options{}
	}
	options.IncludeProvisionerDaemon = true
	client, closer := newWithCloser(t, options)
	return client, closer
}

// newWithCloser constructs a codersdk client connected to an in-memory API instance.
// The returned closer closes a provisioner if it was provided
// The API is intentionally not returned here because coderd tests should not
// require a handle to the API. Do not expose the API or wrath shall descend
// upon thee. Even the io.Closer that is exposed here shouldn't be exposed
// and is a temporary measure while the API to register provisioners is ironed
// out.
func newWithCloser(t *testing.T, options *Options) (*codersdk.Client, io.Closer) {
	client, closer, _ := newWithAPI(t, options)
	return client, closer
}

// newWithAPI constructs an in-memory API instance and returns a client to talk to it.
// Most tests never need a reference to the API, but AuthorizationTest in this module uses it.
// Do not expose the API or wrath shall descend upon thee.
func newWithAPI(t *testing.T, options *Options) (*codersdk.Client, io.Closer, *coderd.API) {
	if options == nil {
		options = &Options{}
	}
	if options.GoogleTokenValidator == nil {
		ctx, cancelFunc := context.WithCancel(context.Background())
		t.Cleanup(cancelFunc)
		var err error
		options.GoogleTokenValidator, err = idtoken.NewValidator(ctx, option.WithoutAuthentication())
		require.NoError(t, err)
	}
	if options.AutobuildTicker == nil {
		ticker := make(chan time.Time)
		options.AutobuildTicker = ticker
		t.Cleanup(func() { close(ticker) })
	}
	if options.AutobuildStats != nil {
		t.Cleanup(func() {
			close(options.AutobuildStats)
		})
	}
	if options.APIBuilder == nil {
		options.APIBuilder = coderd.New
	}

	// This can be hotswapped for a live database instance.
	db := databasefake.New()
	pubsub := database.NewPubsubInMemory()
	if os.Getenv("DB") != "" {
		connectionURL, closePg, err := postgres.Open()
		require.NoError(t, err)
		t.Cleanup(closePg)
		sqlDB, err := sql.Open("postgres", connectionURL)
		require.NoError(t, err)
		t.Cleanup(func() {
			_ = sqlDB.Close()
		})
		db = database.New(sqlDB)

		pubsub, err = database.NewPubsub(context.Background(), sqlDB, connectionURL)
		require.NoError(t, err)
		t.Cleanup(func() {
			_ = pubsub.Close()
		})
	}

	ctx, cancelFunc := context.WithCancel(context.Background())
	defer t.Cleanup(cancelFunc) // Defer to ensure cancelFunc is executed first.

	lifecycleExecutor := executor.New(
		ctx,
		db,
		slogtest.Make(t, nil).Named("autobuild.executor").Leveled(slog.LevelDebug),
		options.AutobuildTicker,
	).WithStatsChannel(options.AutobuildStats)
	lifecycleExecutor.Run()

	srv := httptest.NewUnstartedServer(nil)
	srv.Config.BaseContext = func(_ net.Listener) context.Context {
		return ctx
	}
	srv.Start()
	t.Cleanup(srv.Close)

	serverURL, err := url.Parse(srv.URL)
	require.NoError(t, err)

	derpPort, err := strconv.Atoi(serverURL.Port())
	require.NoError(t, err)

	// match default with cli default
	if options.SSHKeygenAlgorithm == "" {
		options.SSHKeygenAlgorithm = gitsshkey.AlgorithmEd25519
	}

	turnServer, err := turnconn.New(nil)
	require.NoError(t, err)
	t.Cleanup(func() {
		_ = turnServer.Close()
	})

	// We set the handler after server creation for the access URL.
	coderAPI := options.APIBuilder(&coderd.Options{
		AgentConnectionUpdateFrequency: 150 * time.Millisecond,
		// Force a long disconnection timeout to ensure
		// agents are not marked as disconnected during slow tests.
		AgentInactiveDisconnectTimeout: testutil.WaitShort,
		AccessURL:                      serverURL,
		Logger:                         slogtest.Make(t, nil).Leveled(slog.LevelDebug),
		CacheDir:                       t.TempDir(),
		Database:                       db,
		Pubsub:                         pubsub,

		AWSCertificates:      options.AWSCertificates,
		AzureCertificates:    options.AzureCertificates,
		GithubOAuth2Config:   options.GithubOAuth2Config,
		OIDCConfig:           options.OIDCConfig,
		GoogleTokenValidator: options.GoogleTokenValidator,
		SSHKeygenAlgorithm:   options.SSHKeygenAlgorithm,
		TURNServer:           turnServer,
		APIRateLimit:         options.APIRateLimit,
		Authorizer:           options.Authorizer,
		Telemetry:            telemetry.NewNoop(),
		DERPMap: &tailcfg.DERPMap{
			Regions: map[int]*tailcfg.DERPRegion{
				1: {
					RegionID:   1,
					RegionCode: "coder",
					RegionName: "Coder",
					Nodes: []*tailcfg.DERPNode{{
						Name:             "1a",
						RegionID:         1,
						IPv4:             "127.0.0.1",
						DERPPort:         derpPort,
						STUNPort:         -1,
						InsecureForTests: true,
						ForceHTTP:        true,
					}},
				},
			},
		},
		AutoImportTemplates:         options.AutoImportTemplates,
		MetricsCacheRefreshInterval: options.MetricsCacheRefreshInterval,
		AgentStatsRefreshInterval:   options.AgentStatsRefreshInterval,
	})
	t.Cleanup(func() {
		_ = coderAPI.Close()
	})
	srv.Config.Handler = coderAPI.Handler

	var provisionerCloser io.Closer = nopcloser{}
	if options.IncludeProvisionerDaemon {
		provisionerCloser = NewProvisionerDaemon(t, coderAPI)
	}
	t.Cleanup(func() {
		_ = provisionerCloser.Close()
	})

	return codersdk.New(serverURL), provisionerCloser, coderAPI
}

// NewProvisionerDaemon launches a provisionerd instance configured to work
// well with coderd testing. It registers the "echo" provisioner for
// quick testing.
func NewProvisionerDaemon(t *testing.T, coderAPI *coderd.API) io.Closer {
	echoClient, echoServer := provisionersdk.TransportPipe()
	ctx, cancelFunc := context.WithCancel(context.Background())
	t.Cleanup(func() {
		_ = echoClient.Close()
		_ = echoServer.Close()
		cancelFunc()
	})
	fs := afero.NewMemMapFs()
	go func() {
		err := echo.Serve(ctx, fs, &provisionersdk.ServeOptions{
			Listener: echoServer,
		})
		assert.NoError(t, err)
	}()

	closer := provisionerd.New(coderAPI.ListenProvisionerDaemon, &provisionerd.Options{
		Filesystem:          fs,
		Logger:              slogtest.Make(t, nil).Named("provisionerd").Leveled(slog.LevelDebug),
		PollInterval:        50 * time.Millisecond,
		UpdateInterval:      250 * time.Millisecond,
		ForceCancelInterval: time.Second,
		Provisioners: provisionerd.Provisioners{
			string(database.ProvisionerTypeEcho): proto.NewDRPCProvisionerClient(provisionersdk.Conn(echoClient)),
		},
		WorkDirectory: t.TempDir(),
	})
	t.Cleanup(func() {
		_ = closer.Close()
	})
	return closer
}

var FirstUserParams = codersdk.CreateFirstUserRequest{
	Email:            "testuser@coder.com",
	Username:         "testuser",
	Password:         "testpass",
	OrganizationName: "testorg",
}

// CreateFirstUser creates a user with preset credentials and authenticates
// with the passed in codersdk client.
func CreateFirstUser(t *testing.T, client *codersdk.Client) codersdk.CreateFirstUserResponse {
	resp, err := client.CreateFirstUser(context.Background(), FirstUserParams)
	require.NoError(t, err)

	login, err := client.LoginWithPassword(context.Background(), codersdk.LoginWithPasswordRequest{
		Email:    FirstUserParams.Email,
		Password: FirstUserParams.Password,
	})
	require.NoError(t, err)
	client.SessionToken = login.SessionToken
	return resp
}

// CreateAnotherUser creates and authenticates a new user.
func CreateAnotherUser(t *testing.T, client *codersdk.Client, organizationID uuid.UUID, roles ...string) *codersdk.Client {
	userClient, _ := createAnotherUserRetry(t, client, organizationID, 5, roles...)
	return userClient
}

func CreateAnotherUserWithUser(t *testing.T, client *codersdk.Client, organizationID uuid.UUID, roles ...string) (*codersdk.Client, codersdk.User) {
	return createAnotherUserRetry(t, client, organizationID, 5, roles...)
}

func createAnotherUserRetry(t *testing.T, client *codersdk.Client, organizationID uuid.UUID, retries int, roles ...string) (*codersdk.Client, codersdk.User) {
	req := codersdk.CreateUserRequest{
		Email:          namesgenerator.GetRandomName(10) + "@coder.com",
		Username:       randomUsername(),
		Password:       "testpass",
		OrganizationID: organizationID,
	}

	user, err := client.CreateUser(context.Background(), req)
	var apiError *codersdk.Error
	// If the user already exists by username or email conflict, try again up to "retries" times.
	if err != nil && retries >= 0 && xerrors.As(err, &apiError) {
		if apiError.StatusCode() == http.StatusConflict {
			retries--
			return createAnotherUserRetry(t, client, organizationID, retries, roles...)
		}
	}
	require.NoError(t, err)

	login, err := client.LoginWithPassword(context.Background(), codersdk.LoginWithPasswordRequest{
		Email:    req.Email,
		Password: req.Password,
	})
	require.NoError(t, err)

	other := codersdk.New(client.URL)
	other.SessionToken = login.SessionToken

	if len(roles) > 0 {
		// Find the roles for the org vs the site wide roles
		orgRoles := make(map[string][]string)
		var siteRoles []string

		for _, roleName := range roles {
			roleName := roleName
			orgID, ok := rbac.IsOrgRole(roleName)
			if ok {
				orgRoles[orgID] = append(orgRoles[orgID], roleName)
			} else {
				siteRoles = append(siteRoles, roleName)
			}
		}
		// Update the roles
		for _, r := range user.Roles {
			siteRoles = append(siteRoles, r.Name)
		}

		_, err := client.UpdateUserRoles(context.Background(), user.ID.String(), codersdk.UpdateRoles{Roles: siteRoles})
		require.NoError(t, err, "update site roles")

		// Update org roles
		for orgID, roles := range orgRoles {
			organizationID, err := uuid.Parse(orgID)
			require.NoError(t, err, fmt.Sprintf("parse org id %q", orgID))
			_, err = client.UpdateOrganizationMemberRoles(context.Background(), organizationID, user.ID.String(),
				codersdk.UpdateRoles{Roles: roles})
			require.NoError(t, err, "update org membership roles")
		}
	}
	return other, user
}

// CreateTemplateVersion creates a template import provisioner job
// with the responses provided. It uses the "echo" provisioner for compatibility
// with testing.
func CreateTemplateVersion(t *testing.T, client *codersdk.Client, organizationID uuid.UUID, res *echo.Responses) codersdk.TemplateVersion {
	data, err := echo.Tar(res)
	require.NoError(t, err)
	file, err := client.Upload(context.Background(), codersdk.ContentTypeTar, data)
	require.NoError(t, err)
	templateVersion, err := client.CreateTemplateVersion(context.Background(), organizationID, codersdk.CreateTemplateVersionRequest{
		StorageSource: file.Hash,
		StorageMethod: codersdk.ProvisionerStorageMethodFile,
		Provisioner:   codersdk.ProvisionerTypeEcho,
	})
	require.NoError(t, err)
	return templateVersion
}

// CreateWorkspaceBuild creates a workspace build for the given workspace and transition.
func CreateWorkspaceBuild(
	t *testing.T,
	client *codersdk.Client,
	workspace codersdk.Workspace,
	transition database.WorkspaceTransition,
) codersdk.WorkspaceBuild {
	req := codersdk.CreateWorkspaceBuildRequest{
		Transition: codersdk.WorkspaceTransition(transition),
	}
	build, err := client.CreateWorkspaceBuild(context.Background(), workspace.ID, req)
	require.NoError(t, err)
	return build
}

// CreateTemplate creates a template with the "echo" provisioner for
// compatibility with testing. The name assigned is randomly generated.
func CreateTemplate(t *testing.T, client *codersdk.Client, organization uuid.UUID, version uuid.UUID, mutators ...func(*codersdk.CreateTemplateRequest)) codersdk.Template {
	req := codersdk.CreateTemplateRequest{
		Name:        randomUsername(),
		Description: randomUsername(),
		VersionID:   version,
	}
	for _, mut := range mutators {
		mut(&req)
	}
	template, err := client.CreateTemplate(context.Background(), organization, req)
	require.NoError(t, err)
	return template
}

// UpdateTemplateVersion creates a new template version with the "echo" provisioner
// and associates it with the given templateID.
func UpdateTemplateVersion(t *testing.T, client *codersdk.Client, organizationID uuid.UUID, res *echo.Responses, templateID uuid.UUID) codersdk.TemplateVersion {
	data, err := echo.Tar(res)
	require.NoError(t, err)
	file, err := client.Upload(context.Background(), codersdk.ContentTypeTar, data)
	require.NoError(t, err)
	templateVersion, err := client.CreateTemplateVersion(context.Background(), organizationID, codersdk.CreateTemplateVersionRequest{
		TemplateID:    templateID,
		StorageSource: file.Hash,
		StorageMethod: codersdk.ProvisionerStorageMethodFile,
		Provisioner:   codersdk.ProvisionerTypeEcho,
	})
	require.NoError(t, err)
	return templateVersion
}

// AwaitTemplateImportJob awaits for an import job to reach completed status.
func AwaitTemplateVersionJob(t *testing.T, client *codersdk.Client, version uuid.UUID) codersdk.TemplateVersion {
	t.Helper()

	t.Logf("waiting for template version job %s", version)
	var templateVersion codersdk.TemplateVersion
	require.Eventually(t, func() bool {
		var err error
		templateVersion, err = client.TemplateVersion(context.Background(), version)
		return assert.NoError(t, err) && templateVersion.Job.CompletedAt != nil
	}, testutil.WaitShort, testutil.IntervalFast)
	return templateVersion
}

// AwaitWorkspaceBuildJob waits for a workspace provision job to reach completed status.
func AwaitWorkspaceBuildJob(t *testing.T, client *codersdk.Client, build uuid.UUID) codersdk.WorkspaceBuild {
	t.Helper()

	t.Logf("waiting for workspace build job %s", build)
	var workspaceBuild codersdk.WorkspaceBuild
	require.Eventually(t, func() bool {
		workspaceBuild, err := client.WorkspaceBuild(context.Background(), build)
		return assert.NoError(t, err) && workspaceBuild.Job.CompletedAt != nil
	}, testutil.WaitShort, testutil.IntervalFast)
	return workspaceBuild
}

// AwaitWorkspaceAgents waits for all resources with agents to be connected.
func AwaitWorkspaceAgents(t *testing.T, client *codersdk.Client, build uuid.UUID) []codersdk.WorkspaceResource {
	t.Helper()

	t.Logf("waiting for workspace agents (build %s)", build)
	var resources []codersdk.WorkspaceResource
	require.Eventually(t, func() bool {
		var err error
		resources, err = client.WorkspaceResourcesByBuild(context.Background(), build)
		if !assert.NoError(t, err) {
			return false
		}
		for _, resource := range resources {
			for _, agent := range resource.Agents {
				if agent.Status != codersdk.WorkspaceAgentConnected {
					t.Logf("agent %s not connected yet", agent.Name)
					return false
				}
			}
		}
		return true
	}, testutil.WaitLong, testutil.IntervalFast)
	return resources
}

// CreateWorkspace creates a workspace for the user and template provided.
// A random name is generated for it.
// To customize the defaults, pass a mutator func.
func CreateWorkspace(t *testing.T, client *codersdk.Client, organization uuid.UUID, templateID uuid.UUID, mutators ...func(*codersdk.CreateWorkspaceRequest)) codersdk.Workspace {
	t.Helper()
	req := codersdk.CreateWorkspaceRequest{
		TemplateID:        templateID,
		Name:              randomUsername(),
		AutostartSchedule: ptr.Ref("CRON_TZ=US/Central 30 9 * * 1-5"),
		TTLMillis:         ptr.Ref((8 * time.Hour).Milliseconds()),
	}
	for _, mutator := range mutators {
		mutator(&req)
	}
	workspace, err := client.CreateWorkspace(context.Background(), organization, req)
	require.NoError(t, err)
	return workspace
}

// TransitionWorkspace is a convenience method for transitioning a workspace from one state to another.
func MustTransitionWorkspace(t *testing.T, client *codersdk.Client, workspaceID uuid.UUID, from, to database.WorkspaceTransition) codersdk.Workspace {
	t.Helper()
	ctx := context.Background()
	workspace, err := client.Workspace(ctx, workspaceID)
	require.NoError(t, err, "unexpected error fetching workspace")
	require.Equal(t, workspace.LatestBuild.Transition, codersdk.WorkspaceTransition(from), "expected workspace state: %s got: %s", from, workspace.LatestBuild.Transition)

	template, err := client.Template(ctx, workspace.TemplateID)
	require.NoError(t, err, "fetch workspace template")

	build, err := client.CreateWorkspaceBuild(ctx, workspace.ID, codersdk.CreateWorkspaceBuildRequest{
		TemplateVersionID: template.ActiveVersionID,
		Transition:        codersdk.WorkspaceTransition(to),
	})
	require.NoError(t, err, "unexpected error transitioning workspace to %s", to)

	_ = AwaitWorkspaceBuildJob(t, client, build.ID)

	updated := MustWorkspace(t, client, workspace.ID)
	require.Equal(t, codersdk.WorkspaceTransition(to), updated.LatestBuild.Transition, "expected workspace to be in state %s but got %s", to, updated.LatestBuild.Transition)
	return updated
}

// MustWorkspace is a convenience method for fetching a workspace that should exist.
func MustWorkspace(t *testing.T, client *codersdk.Client, workspaceID uuid.UUID) codersdk.Workspace {
	t.Helper()
	ctx := context.Background()
	ws, err := client.Workspace(ctx, workspaceID)
	if err != nil && strings.Contains(err.Error(), "status code 410") {
		ws, err = client.DeletedWorkspace(ctx, workspaceID)
	}
	require.NoError(t, err, "no workspace found with id %s", workspaceID)
	return ws
}

// NewGoogleInstanceIdentity returns a metadata client and ID token validator for faking
// instance authentication for Google Cloud.
// nolint:revive
func NewGoogleInstanceIdentity(t *testing.T, instanceID string, expired bool) (*idtoken.Validator, *metadata.Client) {
	keyID, err := cryptorand.String(12)
	require.NoError(t, err)
	claims := jwt.MapClaims{
		"google": map[string]interface{}{
			"compute_engine": map[string]string{
				"instance_id": instanceID,
			},
		},
	}
	if !expired {
		claims["exp"] = time.Now().AddDate(1, 0, 0).Unix()
	}
	token := jwt.NewWithClaims(jwt.SigningMethodRS256, claims)
	token.Header["kid"] = keyID
	privateKey, err := rsa.GenerateKey(rand.Reader, 2048)
	require.NoError(t, err)
	signedKey, err := token.SignedString(privateKey)
	require.NoError(t, err)

	// Taken from: https://github.com/googleapis/google-api-go-client/blob/4bb729045d611fa77bdbeb971f6a1204ba23161d/idtoken/validate.go#L57-L75
	type jwk struct {
		Kid string `json:"kid"`
		N   string `json:"n"`
		E   string `json:"e"`
	}
	type certResponse struct {
		Keys []jwk `json:"keys"`
	}

	validator, err := idtoken.NewValidator(context.Background(), option.WithHTTPClient(&http.Client{
		Transport: roundTripper(func(r *http.Request) (*http.Response, error) {
			data, err := json.Marshal(certResponse{
				Keys: []jwk{{
					Kid: keyID,
					N:   base64.RawURLEncoding.EncodeToString(privateKey.N.Bytes()),
					E:   base64.RawURLEncoding.EncodeToString(new(big.Int).SetInt64(int64(privateKey.E)).Bytes()),
				}},
			})
			require.NoError(t, err)
			return &http.Response{
				StatusCode: http.StatusOK,
				Body:       io.NopCloser(bytes.NewReader(data)),
				Header:     make(http.Header),
			}, nil
		}),
	}))
	require.NoError(t, err)

	return validator, metadata.NewClient(&http.Client{
		Transport: roundTripper(func(r *http.Request) (*http.Response, error) {
			return &http.Response{
				StatusCode: http.StatusOK,
				Body:       io.NopCloser(bytes.NewReader([]byte(signedKey))),
				Header:     make(http.Header),
			}, nil
		}),
	})
}

// NewAWSInstanceIdentity returns a metadata client and ID token validator for faking
// instance authentication for AWS.
func NewAWSInstanceIdentity(t *testing.T, instanceID string) (awsidentity.Certificates, *http.Client) {
	privateKey, err := rsa.GenerateKey(rand.Reader, 2048)
	require.NoError(t, err)

	document := []byte(`{"instanceId":"` + instanceID + `"}`)
	hashedDocument := sha256.Sum256(document)

	signatureRaw, err := rsa.SignPKCS1v15(rand.Reader, privateKey, crypto.SHA256, hashedDocument[:])
	require.NoError(t, err)
	signature := make([]byte, base64.StdEncoding.EncodedLen(len(signatureRaw)))
	base64.StdEncoding.Encode(signature, signatureRaw)

	certificate, err := x509.CreateCertificate(rand.Reader, &x509.Certificate{
		SerialNumber: big.NewInt(2022),
	}, &x509.Certificate{}, &privateKey.PublicKey, privateKey)
	require.NoError(t, err)

	certificatePEM := bytes.Buffer{}
	err = pem.Encode(&certificatePEM, &pem.Block{
		Type:  "CERTIFICATE",
		Bytes: certificate,
	})
	require.NoError(t, err)

	return awsidentity.Certificates{
			awsidentity.Other: certificatePEM.String(),
		}, &http.Client{
			Transport: roundTripper(func(r *http.Request) (*http.Response, error) {
				// Only handle metadata server requests.
				if r.URL.Host != "169.254.169.254" {
					return http.DefaultTransport.RoundTrip(r)
				}
				switch r.URL.Path {
				case "/latest/api/token":
					return &http.Response{
						StatusCode: http.StatusOK,
						Body:       io.NopCloser(bytes.NewReader([]byte("faketoken"))),
						Header:     make(http.Header),
					}, nil
				case "/latest/dynamic/instance-identity/signature":
					return &http.Response{
						StatusCode: http.StatusOK,
						Body:       io.NopCloser(bytes.NewReader(signature)),
						Header:     make(http.Header),
					}, nil
				case "/latest/dynamic/instance-identity/document":
					return &http.Response{
						StatusCode: http.StatusOK,
						Body:       io.NopCloser(bytes.NewReader(document)),
						Header:     make(http.Header),
					}, nil
				default:
					panic("unhandled route: " + r.URL.Path)
				}
			}),
		}
}

// NewAzureInstanceIdentity returns a metadata client and ID token validator for faking
// instance authentication for Azure.
func NewAzureInstanceIdentity(t *testing.T, instanceID string) (x509.VerifyOptions, *http.Client) {
	privateKey, err := rsa.GenerateKey(rand.Reader, 2048)
	require.NoError(t, err)

	rawCertificate, err := x509.CreateCertificate(rand.Reader, &x509.Certificate{
		SerialNumber: big.NewInt(2022),
		NotAfter:     time.Now().AddDate(1, 0, 0),
		Subject: pkix.Name{
			CommonName: "metadata.azure.com",
		},
	}, &x509.Certificate{}, &privateKey.PublicKey, privateKey)
	require.NoError(t, err)

	certificate, err := x509.ParseCertificate(rawCertificate)
	require.NoError(t, err)

	signed, err := pkcs7.NewSignedData([]byte(`{"vmId":"` + instanceID + `"}`))
	require.NoError(t, err)
	err = signed.AddSigner(certificate, privateKey, pkcs7.SignerInfoConfig{})
	require.NoError(t, err)
	signatureRaw, err := signed.Finish()
	require.NoError(t, err)
	signature := make([]byte, base64.StdEncoding.EncodedLen(len(signatureRaw)))
	base64.StdEncoding.Encode(signature, signatureRaw)

	payload, err := json.Marshal(codersdk.AzureInstanceIdentityToken{
		Signature: string(signature),
		Encoding:  "pkcs7",
	})
	require.NoError(t, err)

	certPool := x509.NewCertPool()
	certPool.AddCert(certificate)

	return x509.VerifyOptions{
			Intermediates: certPool,
			Roots:         certPool,
		}, &http.Client{
			Transport: roundTripper(func(r *http.Request) (*http.Response, error) {
				// Only handle metadata server requests.
				if r.URL.Host != "169.254.169.254" {
					return http.DefaultTransport.RoundTrip(r)
				}
				switch r.URL.Path {
				case "/metadata/attested/document":
					return &http.Response{
						StatusCode: http.StatusOK,
						Body:       io.NopCloser(bytes.NewReader(payload)),
						Header:     make(http.Header),
					}, nil
				default:
					panic("unhandled route: " + r.URL.Path)
				}
			}),
		}
}

func randomUsername() string {
	return strings.ReplaceAll(namesgenerator.GetRandomName(10), "_", "-")
}

// Used to easily create an HTTP transport!
type roundTripper func(req *http.Request) (*http.Response, error)

func (r roundTripper) RoundTrip(req *http.Request) (*http.Response, error) {
	return r(req)
}

type nopcloser struct{}

func (nopcloser) Close() error { return nil }

// SDKError coerces err into an SDK error.
func SDKError(t *testing.T, err error) *codersdk.Error {
	var cerr *codersdk.Error
	require.True(t, errors.As(err, &cerr))
	return cerr
}<|MERGE_RESOLUTION|>--- conflicted
+++ resolved
@@ -75,18 +75,11 @@
 	AutobuildTicker      <-chan time.Time
 	AutobuildStats       chan<- executor.Stats
 
-<<<<<<< HEAD
-	// IncludeProvisionerD when true means to start an in-memory provisionerD
-	IncludeProvisionerD bool
-	APIBuilder          func(*coderd.Options) *coderd.API
-
+	// IncludeProvisionerDaemon when true means to start an in-memory provisionerD
+	IncludeProvisionerDaemon    bool
+	APIBuilder                  func(*coderd.Options) *coderd.API
 	MetricsCacheRefreshInterval time.Duration
 	AgentStatsRefreshInterval   time.Duration
-=======
-	// IncludeProvisionerDaemon when true means to start an in-memory provisionerD
-	IncludeProvisionerDaemon bool
-	APIBuilder               func(*coderd.Options) *coderd.API
->>>>>>> 00f05e79
 }
 
 // New constructs a codersdk client connected to an in-memory API instance.
