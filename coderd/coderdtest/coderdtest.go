package coderdtest

import (
	"bytes"
	"context"
	"crypto"
	"crypto/rand"
	"crypto/rsa"
	"crypto/sha256"
	"crypto/tls"
	"crypto/x509"
	"crypto/x509/pkix"
	"database/sql"
	"encoding/base64"
	"encoding/json"
	"encoding/pem"
	"errors"
	"fmt"
	"io"
	"math/big"
	"net"
	"net/http"
	"net/http/httptest"
	"net/url"
	"regexp"
	"strconv"
	"strings"
	"sync"
	"sync/atomic"
	"testing"
	"time"
	"unicode"

	"cloud.google.com/go/compute/metadata"
	"github.com/fullsailor/pkcs7"
	"github.com/golang-jwt/jwt/v4"
	"github.com/google/uuid"
	"github.com/moby/moby/pkg/namesgenerator"
	"github.com/prometheus/client_golang/prometheus"
	"github.com/stretchr/testify/assert"
	"github.com/stretchr/testify/require"
	"golang.org/x/xerrors"
	"google.golang.org/api/idtoken"
	"google.golang.org/api/option"
	"tailscale.com/derp"
	"tailscale.com/net/stun/stuntest"
	"tailscale.com/tailcfg"
	"tailscale.com/types/key"
	"tailscale.com/types/nettype"

	"cdr.dev/slog"
	"cdr.dev/slog/sloggers/sloghuman"
	"cdr.dev/slog/sloggers/slogtest"
	"github.com/coder/coder/v2/coderd"
	"github.com/coder/coder/v2/coderd/audit"
	"github.com/coder/coder/v2/coderd/autobuild"
	"github.com/coder/coder/v2/coderd/awsidentity"
	"github.com/coder/coder/v2/coderd/database"
	"github.com/coder/coder/v2/coderd/database/db2sdk"
	"github.com/coder/coder/v2/coderd/database/dbauthz"
	"github.com/coder/coder/v2/coderd/database/dbrollup"
	"github.com/coder/coder/v2/coderd/database/dbtestutil"
	"github.com/coder/coder/v2/coderd/database/pubsub"
	"github.com/coder/coder/v2/coderd/externalauth"
	"github.com/coder/coder/v2/coderd/gitsshkey"
	"github.com/coder/coder/v2/coderd/httpmw"
	"github.com/coder/coder/v2/coderd/notifications"
<<<<<<< HEAD
=======
	"github.com/coder/coder/v2/coderd/notifications/notiffake"
>>>>>>> fbd1d7f9
	"github.com/coder/coder/v2/coderd/rbac"
	"github.com/coder/coder/v2/coderd/schedule"
	"github.com/coder/coder/v2/coderd/telemetry"
	"github.com/coder/coder/v2/coderd/unhanger"
	"github.com/coder/coder/v2/coderd/updatecheck"
	"github.com/coder/coder/v2/coderd/util/ptr"
	"github.com/coder/coder/v2/coderd/workspaceapps"
	"github.com/coder/coder/v2/coderd/workspaceapps/appurl"
	"github.com/coder/coder/v2/coderd/workspacestats"
	"github.com/coder/coder/v2/codersdk"
	"github.com/coder/coder/v2/codersdk/agentsdk"
	"github.com/coder/coder/v2/codersdk/drpc"
	"github.com/coder/coder/v2/codersdk/healthsdk"
	"github.com/coder/coder/v2/cryptorand"
	"github.com/coder/coder/v2/provisioner/echo"
	"github.com/coder/coder/v2/provisionerd"
	provisionerdproto "github.com/coder/coder/v2/provisionerd/proto"
	"github.com/coder/coder/v2/provisionersdk"
	sdkproto "github.com/coder/coder/v2/provisionersdk/proto"
	"github.com/coder/coder/v2/tailnet"
	"github.com/coder/coder/v2/testutil"
)

// AppSecurityKey is a 96-byte key used to sign JWTs and encrypt JWEs for
// workspace app tokens in tests.
var AppSecurityKey = must(workspaceapps.KeyFromString("6465616e207761732068657265206465616e207761732068657265206465616e207761732068657265206465616e207761732068657265206465616e207761732068657265206465616e207761732068657265206465616e2077617320686572"))

type Options struct {
	// AccessURL denotes a custom access URL. By default we use the httptest
	// server's URL. Setting this may result in unexpected behavior (especially
	// with running agents).
	AccessURL             *url.URL
	AppHostname           string
	AWSCertificates       awsidentity.Certificates
	Authorizer            rbac.Authorizer
	AzureCertificates     x509.VerifyOptions
	GithubOAuth2Config    *coderd.GithubOAuth2Config
	RealIPConfig          *httpmw.RealIPConfig
	OIDCConfig            *coderd.OIDCConfig
	GoogleTokenValidator  *idtoken.Validator
	SSHKeygenAlgorithm    gitsshkey.Algorithm
	AutobuildTicker       <-chan time.Time
	AutobuildStats        chan<- autobuild.Stats
	Auditor               audit.Auditor
	TLSCertificates       []tls.Certificate
	ExternalAuthConfigs   []*externalauth.Config
	TrialGenerator        func(ctx context.Context, body codersdk.LicensorTrialRequest) error
	RefreshEntitlements   func(ctx context.Context) error
	TemplateScheduleStore schedule.TemplateScheduleStore
	Coordinator           tailnet.Coordinator

	HealthcheckFunc    func(ctx context.Context, apiKey string) *healthsdk.HealthcheckReport
	HealthcheckTimeout time.Duration
	HealthcheckRefresh time.Duration

	// All rate limits default to -1 (unlimited) in tests if not set.
	APIRateLimit   int
	LoginRateLimit int
	FilesRateLimit int

	// IncludeProvisionerDaemon when true means to start an in-memory provisionerD
	IncludeProvisionerDaemon    bool
	ProvisionerDaemonTags       map[string]string
	MetricsCacheRefreshInterval time.Duration
	AgentStatsRefreshInterval   time.Duration
	DeploymentValues            *codersdk.DeploymentValues

	// Set update check options to enable update check.
	UpdateCheckOptions *updatecheck.Options

	// Overriding the database is heavily discouraged.
	// It should only be used in cases where multiple Coder
	// test instances are running against the same database.
	Database database.Store
	Pubsub   pubsub.Pubsub

	ConfigSSH codersdk.SSHConfigResponse

	SwaggerEndpoint bool
	// Logger should only be overridden if you expect errors
	// as part of your test.
	Logger       *slog.Logger
	StatsBatcher workspacestats.Batcher

	WorkspaceAppsStatsCollectorOptions workspaceapps.StatsCollectorOptions
	AllowWorkspaceRenames              bool
	NewTicker                          func(duration time.Duration) (<-chan time.Time, func())
	DatabaseRolluper                   *dbrollup.Rolluper
	WorkspaceUsageTrackerFlush         chan int
	WorkspaceUsageTrackerTick          chan time.Time

<<<<<<< HEAD
	NotificationEnqueuer notifications.Enqueuer
=======
	NotificationsEnqueuer notifications.Enqueuer
>>>>>>> fbd1d7f9
}

// New constructs a codersdk client connected to an in-memory API instance.
func New(t testing.TB, options *Options) *codersdk.Client {
	client, _ := newWithCloser(t, options)
	return client
}

// NewWithDatabase constructs a codersdk client connected to an in-memory API instance.
// The database is returned to provide direct data manipulation for tests.
func NewWithDatabase(t testing.TB, options *Options) (*codersdk.Client, database.Store) {
	client, _, api := NewWithAPI(t, options)
	return client, api.Database
}

// NewWithProvisionerCloser returns a client as well as a handle to close
// the provisioner. This is a temporary function while work is done to
// standardize how provisioners are registered with coderd. The option
// to include a provisioner is set to true for convenience.
func NewWithProvisionerCloser(t testing.TB, options *Options) (*codersdk.Client, io.Closer) {
	if options == nil {
		options = &Options{}
	}
	options.IncludeProvisionerDaemon = true
	client, closer := newWithCloser(t, options)
	return client, closer
}

// newWithCloser constructs a codersdk client connected to an in-memory API instance.
// The returned closer closes a provisioner if it was provided
// The API is intentionally not returned here because coderd tests should not
// require a handle to the API. Do not expose the API or wrath shall descend
// upon thee. Even the io.Closer that is exposed here shouldn't be exposed
// and is a temporary measure while the API to register provisioners is ironed
// out.
func newWithCloser(t testing.TB, options *Options) (*codersdk.Client, io.Closer) {
	client, closer, _ := NewWithAPI(t, options)
	return client, closer
}

func NewOptions(t testing.TB, options *Options) (func(http.Handler), context.CancelFunc, *url.URL, *coderd.Options) {
	t.Helper()

	if options == nil {
		options = &Options{}
	}
	if options.Logger == nil {
		logger := slogtest.Make(t, nil).Leveled(slog.LevelDebug).Named("coderd")
		options.Logger = &logger
	}
	if options.GoogleTokenValidator == nil {
		ctx, cancelFunc := context.WithCancel(context.Background())
		t.Cleanup(cancelFunc)
		var err error
		options.GoogleTokenValidator, err = idtoken.NewValidator(ctx, option.WithoutAuthentication())
		require.NoError(t, err)
	}
	if options.AutobuildTicker == nil {
		ticker := make(chan time.Time)
		options.AutobuildTicker = ticker
		t.Cleanup(func() { close(ticker) })
	}
	if options.AutobuildStats != nil {
		t.Cleanup(func() {
			close(options.AutobuildStats)
		})
	}

	if options.Authorizer == nil {
		defAuth := rbac.NewStrictCachingAuthorizer(prometheus.NewRegistry())
		if _, ok := t.(*testing.T); ok {
			options.Authorizer = &RecordingAuthorizer{
				Wrapped: defAuth,
			}
		} else {
			// In benchmarks, the recording authorizer greatly skews results.
			options.Authorizer = defAuth
		}
	}

	if options.Database == nil {
		options.Database, options.Pubsub = dbtestutil.NewDB(t)
	}

	if options.NotificationsEnqueuer == nil {
		options.NotificationsEnqueuer = new(notiffake.FakeNotificationEnqueuer)
	}

	accessControlStore := &atomic.Pointer[dbauthz.AccessControlStore]{}
	var acs dbauthz.AccessControlStore = dbauthz.AGPLTemplateAccessControlStore{}
	accessControlStore.Store(&acs)

	options.Database = dbauthz.New(options.Database, options.Authorizer, *options.Logger, accessControlStore)

	// Some routes expect a deployment ID, so just make sure one exists.
	// Check first incase the caller already set up this database.
	// nolint:gocritic // Setting up unit test data inside test helper
	depID, err := options.Database.GetDeploymentID(dbauthz.AsSystemRestricted(context.Background()))
	if xerrors.Is(err, sql.ErrNoRows) || depID == "" {
		// nolint:gocritic // Setting up unit test data inside test helper
		err := options.Database.InsertDeploymentID(dbauthz.AsSystemRestricted(context.Background()), uuid.NewString())
		require.NoError(t, err, "insert a deployment id")
	}

	if options.DeploymentValues == nil {
		options.DeploymentValues = DeploymentValues(t)
	}
	// This value is not safe to run in parallel. Force it to be false.
	options.DeploymentValues.DisableOwnerWorkspaceExec = false

	// If no ratelimits are set, disable all rate limiting for tests.
	if options.APIRateLimit == 0 {
		options.APIRateLimit = -1
	}
	if options.LoginRateLimit == 0 {
		options.LoginRateLimit = -1
	}
	if options.FilesRateLimit == 0 {
		options.FilesRateLimit = -1
	}
	if options.StatsBatcher == nil {
		ctx, cancel := context.WithCancel(context.Background())
		t.Cleanup(cancel)
		batcher, closeBatcher, err := workspacestats.NewBatcher(ctx,
			workspacestats.BatcherWithStore(options.Database),
			// Avoid cluttering up test output.
			workspacestats.BatcherWithLogger(slog.Make(sloghuman.Sink(io.Discard))),
		)
		require.NoError(t, err, "create stats batcher")
		options.StatsBatcher = batcher
		t.Cleanup(closeBatcher)
	}
	if options.NotificationEnqueuer == nil {
		options.NotificationEnqueuer = &testutil.FakeNotificationEnqueuer{}
	}

	var templateScheduleStore atomic.Pointer[schedule.TemplateScheduleStore]
	if options.TemplateScheduleStore == nil {
		options.TemplateScheduleStore = schedule.NewAGPLTemplateScheduleStore()
	}
	templateScheduleStore.Store(&options.TemplateScheduleStore)

	var auditor atomic.Pointer[audit.Auditor]
	if options.Auditor == nil {
		options.Auditor = audit.NewNop()
	}
	auditor.Store(&options.Auditor)

	ctx, cancelFunc := context.WithCancel(context.Background())
	lifecycleExecutor := autobuild.NewExecutor(
		ctx,
		options.Database,
		options.Pubsub,
		&templateScheduleStore,
		&auditor,
		accessControlStore,
		*options.Logger,
		options.AutobuildTicker,
<<<<<<< HEAD
		options.NotificationEnqueuer,
=======
		options.NotificationsEnqueuer,
>>>>>>> fbd1d7f9
	).WithStatsChannel(options.AutobuildStats)
	lifecycleExecutor.Run()

	hangDetectorTicker := time.NewTicker(options.DeploymentValues.JobHangDetectorInterval.Value())
	defer hangDetectorTicker.Stop()
	hangDetector := unhanger.New(ctx, options.Database, options.Pubsub, options.Logger.Named("unhanger.detector"), hangDetectorTicker.C)
	hangDetector.Start()
	t.Cleanup(hangDetector.Close)

	// Did last_used_at not update? Scratching your noggin? Here's why.
	// Workspace usage tracking must be triggered manually in tests.
	// The vast majority of existing tests do not depend on last_used_at
	// and adding an extra time-based background goroutine to all existing
	// tests may lead to future flakes and goleak complaints.
	// Instead, pass in your own flush and ticker like so:
	//
	//   tickCh = make(chan time.Time)
	//   flushCh = make(chan int, 1)
	//   client  = coderdtest.New(t, &coderdtest.Options{
	//     WorkspaceUsageTrackerFlush: flushCh,
	//     WorkspaceUsageTrackerTick: tickCh
	//   })
	//
	// Now to trigger a tick, just write to `tickCh`.
	// Reading from `flushCh` will ensure that workspaceusage.Tracker flushed.
	// See TestPortForward or TestTracker_MultipleInstances for how this works in practice.
	if options.WorkspaceUsageTrackerFlush == nil {
		options.WorkspaceUsageTrackerFlush = make(chan int, 1) // buffering just in case
	}
	if options.WorkspaceUsageTrackerTick == nil {
		options.WorkspaceUsageTrackerTick = make(chan time.Time, 1) // buffering just in case
	}
	// Close is called by API.Close()
	wuTracker := workspacestats.NewTracker(
		options.Database,
		workspacestats.TrackerWithLogger(options.Logger.Named("workspace_usage_tracker")),
		workspacestats.TrackerWithTickFlush(options.WorkspaceUsageTrackerTick, options.WorkspaceUsageTrackerFlush),
	)

	var mutex sync.RWMutex
	var handler http.Handler
	srv := httptest.NewUnstartedServer(http.HandlerFunc(func(w http.ResponseWriter, r *http.Request) {
		mutex.RLock()
		handler := handler
		mutex.RUnlock()
		if handler != nil {
			handler.ServeHTTP(w, r)
		}
	}))
	srv.Config.BaseContext = func(_ net.Listener) context.Context {
		return ctx
	}
	if options.TLSCertificates != nil {
		srv.TLS = &tls.Config{
			Certificates: options.TLSCertificates,
			MinVersion:   tls.VersionTLS12,
		}
		srv.StartTLS()
	} else {
		srv.Start()
	}
	t.Cleanup(srv.Close)

	tcpAddr, ok := srv.Listener.Addr().(*net.TCPAddr)
	require.True(t, ok)

	serverURL, err := url.Parse(srv.URL)
	require.NoError(t, err)
	serverURL.Host = fmt.Sprintf("localhost:%d", tcpAddr.Port)

	derpPort, err := strconv.Atoi(serverURL.Port())
	require.NoError(t, err)

	accessURL := options.AccessURL
	if accessURL == nil {
		accessURL = serverURL
	}

	// If the STUNAddresses setting is empty or the default, start a STUN
	// server. Otherwise, use the value as is.
	var (
		stunAddresses   []string
		dvStunAddresses = options.DeploymentValues.DERP.Server.STUNAddresses.Value()
	)
	if len(dvStunAddresses) == 0 || dvStunAddresses[0] == "stun.l.google.com:19302" {
		stunAddr, stunCleanup := stuntest.ServeWithPacketListener(t, nettype.Std{})
		stunAddr.IP = net.ParseIP("127.0.0.1")
		t.Cleanup(stunCleanup)
		stunAddresses = []string{stunAddr.String()}
		options.DeploymentValues.DERP.Server.STUNAddresses = stunAddresses
	} else if dvStunAddresses[0] != tailnet.DisableSTUN {
		stunAddresses = options.DeploymentValues.DERP.Server.STUNAddresses.Value()
	}

	derpServer := derp.NewServer(key.NewNode(), tailnet.Logger(options.Logger.Named("derp").Leveled(slog.LevelDebug)))
	derpServer.SetMeshKey("test-key")

	// match default with cli default
	if options.SSHKeygenAlgorithm == "" {
		options.SSHKeygenAlgorithm = gitsshkey.AlgorithmEd25519
	}

	var appHostnameRegex *regexp.Regexp
	if options.AppHostname != "" {
		var err error
		appHostnameRegex, err = appurl.CompileHostnamePattern(options.AppHostname)
		require.NoError(t, err)
	}

	region := &tailcfg.DERPRegion{
		EmbeddedRelay: true,
		RegionID:      int(options.DeploymentValues.DERP.Server.RegionID.Value()),
		RegionCode:    options.DeploymentValues.DERP.Server.RegionCode.String(),
		RegionName:    options.DeploymentValues.DERP.Server.RegionName.String(),
		Nodes: []*tailcfg.DERPNode{{
			Name:     fmt.Sprintf("%db", options.DeploymentValues.DERP.Server.RegionID),
			RegionID: int(options.DeploymentValues.DERP.Server.RegionID.Value()),
			IPv4:     "127.0.0.1",
			DERPPort: derpPort,
			// STUN port is added as a separate node by tailnet.NewDERPMap() if
			// direct connections are enabled.
			STUNPort:         -1,
			InsecureForTests: true,
			ForceHTTP:        options.TLSCertificates == nil,
		}},
	}
	if !options.DeploymentValues.DERP.Server.Enable.Value() {
		region = nil
	}
	derpMap, err := tailnet.NewDERPMap(ctx, region, stunAddresses,
		options.DeploymentValues.DERP.Config.URL.Value(),
		options.DeploymentValues.DERP.Config.Path.Value(),
		options.DeploymentValues.DERP.Config.BlockDirect.Value(),
	)
	require.NoError(t, err)

	return func(h http.Handler) {
			mutex.Lock()
			defer mutex.Unlock()
			handler = h
		}, cancelFunc, serverURL, &coderd.Options{
			AgentConnectionUpdateFrequency: 150 * time.Millisecond,
			// Force a long disconnection timeout to ensure
			// agents are not marked as disconnected during slow tests.
			AgentInactiveDisconnectTimeout: testutil.WaitShort,
			AccessURL:                      accessURL,
			AppHostname:                    options.AppHostname,
			AppHostnameRegex:               appHostnameRegex,
			Logger:                         *options.Logger,
			CacheDir:                       t.TempDir(),
			Database:                       options.Database,
			Pubsub:                         options.Pubsub,
			ExternalAuthConfigs:            options.ExternalAuthConfigs,

			Auditor:                            options.Auditor,
			AWSCertificates:                    options.AWSCertificates,
			AzureCertificates:                  options.AzureCertificates,
			GithubOAuth2Config:                 options.GithubOAuth2Config,
			RealIPConfig:                       options.RealIPConfig,
			OIDCConfig:                         options.OIDCConfig,
			GoogleTokenValidator:               options.GoogleTokenValidator,
			SSHKeygenAlgorithm:                 options.SSHKeygenAlgorithm,
			DERPServer:                         derpServer,
			APIRateLimit:                       options.APIRateLimit,
			LoginRateLimit:                     options.LoginRateLimit,
			FilesRateLimit:                     options.FilesRateLimit,
			Authorizer:                         options.Authorizer,
			Telemetry:                          telemetry.NewNoop(),
			TemplateScheduleStore:              &templateScheduleStore,
			AccessControlStore:                 accessControlStore,
			TLSCertificates:                    options.TLSCertificates,
			TrialGenerator:                     options.TrialGenerator,
			RefreshEntitlements:                options.RefreshEntitlements,
			TailnetCoordinator:                 options.Coordinator,
			BaseDERPMap:                        derpMap,
			DERPMapUpdateFrequency:             150 * time.Millisecond,
			MetricsCacheRefreshInterval:        options.MetricsCacheRefreshInterval,
			AgentStatsRefreshInterval:          options.AgentStatsRefreshInterval,
			DeploymentValues:                   options.DeploymentValues,
			DeploymentOptions:                  codersdk.DeploymentOptionsWithoutSecrets(options.DeploymentValues.Options()),
			UpdateCheckOptions:                 options.UpdateCheckOptions,
			SwaggerEndpoint:                    options.SwaggerEndpoint,
			AppSecurityKey:                     AppSecurityKey,
			SSHConfig:                          options.ConfigSSH,
			HealthcheckFunc:                    options.HealthcheckFunc,
			HealthcheckTimeout:                 options.HealthcheckTimeout,
			HealthcheckRefresh:                 options.HealthcheckRefresh,
			StatsBatcher:                       options.StatsBatcher,
			WorkspaceAppsStatsCollectorOptions: options.WorkspaceAppsStatsCollectorOptions,
			AllowWorkspaceRenames:              options.AllowWorkspaceRenames,
			NewTicker:                          options.NewTicker,
			DatabaseRolluper:                   options.DatabaseRolluper,
			WorkspaceUsageTracker:              wuTracker,
<<<<<<< HEAD
			NotificationsEnqueuer:              options.NotificationEnqueuer,
=======
			NotificationsEnqueuer:              options.NotificationsEnqueuer,
>>>>>>> fbd1d7f9
		}
}

// NewWithAPI constructs an in-memory API instance and returns a client to talk to it.
// Most tests never need a reference to the API, but AuthorizationTest in this module uses it.
// Do not expose the API or wrath shall descend upon thee.
func NewWithAPI(t testing.TB, options *Options) (*codersdk.Client, io.Closer, *coderd.API) {
	if options == nil {
		options = &Options{}
	}
	setHandler, cancelFunc, serverURL, newOptions := NewOptions(t, options)
	// We set the handler after server creation for the access URL.
	coderAPI := coderd.New(newOptions)
	setHandler(coderAPI.RootHandler)
	var provisionerCloser io.Closer = nopcloser{}
	if options.IncludeProvisionerDaemon {
		provisionerCloser = NewTaggedProvisionerDaemon(t, coderAPI, "test", options.ProvisionerDaemonTags)
	}
	client := codersdk.New(serverURL)
	t.Cleanup(func() {
		cancelFunc()
		_ = provisionerCloser.Close()
		_ = coderAPI.Close()
		client.HTTPClient.CloseIdleConnections()
	})
	return client, provisionerCloser, coderAPI
}

// provisionerdCloser wraps a provisioner daemon as an io.Closer that can be called multiple times
type provisionerdCloser struct {
	mu     sync.Mutex
	closed bool
	d      *provisionerd.Server
}

func (c *provisionerdCloser) Close() error {
	c.mu.Lock()
	defer c.mu.Unlock()
	if c.closed {
		return nil
	}
	c.closed = true
	ctx, cancel := context.WithTimeout(context.Background(), testutil.WaitShort)
	defer cancel()
	shutdownErr := c.d.Shutdown(ctx, true)
	closeErr := c.d.Close()
	if shutdownErr != nil {
		return shutdownErr
	}
	return closeErr
}

// NewProvisionerDaemon launches a provisionerd instance configured to work
// well with coderd testing. It registers the "echo" provisioner for
// quick testing.
func NewProvisionerDaemon(t testing.TB, coderAPI *coderd.API) io.Closer {
	return NewTaggedProvisionerDaemon(t, coderAPI, "test", nil)
}

func NewTaggedProvisionerDaemon(t testing.TB, coderAPI *coderd.API, name string, provisionerTags map[string]string) io.Closer {
	t.Helper()

	// t.Cleanup runs in last added, first called order. t.TempDir() will delete
	// the directory on cleanup, so we want to make sure the echoServer is closed
	// before we go ahead an attempt to delete it's work directory.
	// seems t.TempDir() is not safe to call from a different goroutine
	workDir := t.TempDir()

	echoClient, echoServer := drpc.MemTransportPipe()
	ctx, cancelFunc := context.WithCancel(context.Background())
	t.Cleanup(func() {
		_ = echoClient.Close()
		_ = echoServer.Close()
		cancelFunc()
	})

	go func() {
		err := echo.Serve(ctx, &provisionersdk.ServeOptions{
			Listener:      echoServer,
			WorkDirectory: workDir,
			Logger:        coderAPI.Logger.Named("echo").Leveled(slog.LevelDebug),
		})
		assert.NoError(t, err)
	}()

	daemon := provisionerd.New(func(dialCtx context.Context) (provisionerdproto.DRPCProvisionerDaemonClient, error) {
		return coderAPI.CreateInMemoryTaggedProvisionerDaemon(dialCtx, name, []codersdk.ProvisionerType{codersdk.ProvisionerTypeEcho}, provisionerTags)
	}, &provisionerd.Options{
		Logger:              coderAPI.Logger.Named("provisionerd").Leveled(slog.LevelDebug),
		UpdateInterval:      250 * time.Millisecond,
		ForceCancelInterval: 5 * time.Second,
		Connector: provisionerd.LocalProvisioners{
			string(database.ProvisionerTypeEcho): sdkproto.NewDRPCProvisionerClient(echoClient),
		},
	})
	closer := &provisionerdCloser{d: daemon}
	t.Cleanup(func() {
		_ = closer.Close()
	})
	return closer
}

func NewExternalProvisionerDaemon(t testing.TB, client *codersdk.Client, org uuid.UUID, tags map[string]string) io.Closer {
	t.Helper()

	// Without this check, the provisioner will silently fail.
	entitlements, err := client.Entitlements(context.Background())
	if err != nil {
		// AGPL instances will throw this error. They cannot use external
		// provisioners.
		t.Errorf("external provisioners requires a license with entitlements. The client failed to fetch the entitlements, is this an enterprise instance of coderd?")
		t.FailNow()
		return nil
	}

	feature := entitlements.Features[codersdk.FeatureExternalProvisionerDaemons]
	if !feature.Enabled || feature.Entitlement != codersdk.EntitlementEntitled {
		require.NoError(t, xerrors.Errorf("external provisioner daemons require an entitled license"))
		return nil
	}

	echoClient, echoServer := drpc.MemTransportPipe()
	ctx, cancelFunc := context.WithCancel(context.Background())
	serveDone := make(chan struct{})
	t.Cleanup(func() {
		_ = echoClient.Close()
		_ = echoServer.Close()
		cancelFunc()
		<-serveDone
	})
	go func() {
		defer close(serveDone)
		err := echo.Serve(ctx, &provisionersdk.ServeOptions{
			Listener:      echoServer,
			WorkDirectory: t.TempDir(),
		})
		assert.NoError(t, err)
	}()

	daemon := provisionerd.New(func(ctx context.Context) (provisionerdproto.DRPCProvisionerDaemonClient, error) {
		return client.ServeProvisionerDaemon(ctx, codersdk.ServeProvisionerDaemonRequest{
			ID:           uuid.New(),
			Name:         t.Name(),
			Organization: org,
			Provisioners: []codersdk.ProvisionerType{codersdk.ProvisionerTypeEcho},
			Tags:         tags,
		})
	}, &provisionerd.Options{
		Logger:              slogtest.Make(t, nil).Named("provisionerd").Leveled(slog.LevelDebug),
		UpdateInterval:      250 * time.Millisecond,
		ForceCancelInterval: 5 * time.Second,
		Connector: provisionerd.LocalProvisioners{
			string(database.ProvisionerTypeEcho): sdkproto.NewDRPCProvisionerClient(echoClient),
		},
	})
	closer := &provisionerdCloser{d: daemon}
	t.Cleanup(func() {
		_ = closer.Close()
	})

	return closer
}

var FirstUserParams = codersdk.CreateFirstUserRequest{
	Email:    "testuser@coder.com",
	Username: "testuser",
	Password: "SomeSecurePassword!",
	Name:     "Test User",
}

// CreateFirstUser creates a user with preset credentials and authenticates
// with the passed in codersdk client.
func CreateFirstUser(t testing.TB, client *codersdk.Client) codersdk.CreateFirstUserResponse {
	resp, err := client.CreateFirstUser(context.Background(), FirstUserParams)
	require.NoError(t, err)

	login, err := client.LoginWithPassword(context.Background(), codersdk.LoginWithPasswordRequest{
		Email:    FirstUserParams.Email,
		Password: FirstUserParams.Password,
	})
	require.NoError(t, err)
	client.SetSessionToken(login.SessionToken)
	return resp
}

// CreateAnotherUser creates and authenticates a new user.
// Roles can include org scoped roles with 'roleName:<organization_id>'
func CreateAnotherUser(t testing.TB, client *codersdk.Client, organizationID uuid.UUID, roles ...rbac.RoleIdentifier) (*codersdk.Client, codersdk.User) {
	return createAnotherUserRetry(t, client, organizationID, 5, roles)
}

func CreateAnotherUserMutators(t testing.TB, client *codersdk.Client, organizationID uuid.UUID, roles []rbac.RoleIdentifier, mutators ...func(r *codersdk.CreateUserRequest)) (*codersdk.Client, codersdk.User) {
	return createAnotherUserRetry(t, client, organizationID, 5, roles, mutators...)
}

// AuthzUserSubject does not include the user's groups.
func AuthzUserSubject(user codersdk.User, orgID uuid.UUID) rbac.Subject {
	roles := make(rbac.RoleIdentifiers, 0, len(user.Roles))
	// Member role is always implied
	roles = append(roles, rbac.RoleMember())
	for _, r := range user.Roles {
		orgID, _ := uuid.Parse(r.OrganizationID) // defaults to nil
		roles = append(roles, rbac.RoleIdentifier{
			Name:           r.Name,
			OrganizationID: orgID,
		})
	}
	// We assume only 1 org exists
	roles = append(roles, rbac.ScopedRoleOrgMember(orgID))

	return rbac.Subject{
		ID:     user.ID.String(),
		Roles:  roles,
		Groups: []string{},
		Scope:  rbac.ScopeAll,
	}
}

func createAnotherUserRetry(t testing.TB, client *codersdk.Client, organizationID uuid.UUID, retries int, roles []rbac.RoleIdentifier, mutators ...func(r *codersdk.CreateUserRequest)) (*codersdk.Client, codersdk.User) {
	req := codersdk.CreateUserRequest{
		Email:          namesgenerator.GetRandomName(10) + "@coder.com",
		Username:       RandomUsername(t),
		Name:           RandomName(t),
		Password:       "SomeSecurePassword!",
		OrganizationID: organizationID,
	}
	for _, m := range mutators {
		m(&req)
	}

	user, err := client.CreateUser(context.Background(), req)
	var apiError *codersdk.Error
	// If the user already exists by username or email conflict, try again up to "retries" times.
	if err != nil && retries >= 0 && xerrors.As(err, &apiError) {
		if apiError.StatusCode() == http.StatusConflict {
			retries--
			return createAnotherUserRetry(t, client, organizationID, retries, roles)
		}
	}
	require.NoError(t, err)

	var sessionToken string
	if req.DisableLogin || req.UserLoginType == codersdk.LoginTypeNone {
		// Cannot log in with a disabled login user. So make it an api key from
		// the client making this user.
		token, err := client.CreateToken(context.Background(), user.ID.String(), codersdk.CreateTokenRequest{
			Lifetime:  time.Hour * 24,
			Scope:     codersdk.APIKeyScopeAll,
			TokenName: "no-password-user-token",
		})
		require.NoError(t, err)
		sessionToken = token.Key
	} else {
		login, err := client.LoginWithPassword(context.Background(), codersdk.LoginWithPasswordRequest{
			Email:    req.Email,
			Password: req.Password,
		})
		require.NoError(t, err)
		sessionToken = login.SessionToken
	}

	if user.Status == codersdk.UserStatusDormant {
		// Use admin client so that user's LastSeenAt is not updated.
		// In general we need to refresh the user status, which should
		// transition from "dormant" to "active".
		user, err = client.User(context.Background(), user.Username)
		require.NoError(t, err)
	}

	other := codersdk.New(client.URL)
	other.SetSessionToken(sessionToken)
	t.Cleanup(func() {
		other.HTTPClient.CloseIdleConnections()
	})

	if len(roles) > 0 {
		// Find the roles for the org vs the site wide roles
		orgRoles := make(map[uuid.UUID][]rbac.RoleIdentifier)
		var siteRoles []rbac.RoleIdentifier

		for _, roleName := range roles {
			ok := roleName.IsOrgRole()
			if ok {
				orgRoles[roleName.OrganizationID] = append(orgRoles[roleName.OrganizationID], roleName)
			} else {
				siteRoles = append(siteRoles, roleName)
			}
		}
		// Update the roles
		for _, r := range user.Roles {
			orgID, _ := uuid.Parse(r.OrganizationID)
			siteRoles = append(siteRoles, rbac.RoleIdentifier{
				Name:           r.Name,
				OrganizationID: orgID,
			})
		}

		onlyName := func(role rbac.RoleIdentifier) string {
			return role.Name
		}

		user, err = client.UpdateUserRoles(context.Background(), user.ID.String(), codersdk.UpdateRoles{Roles: db2sdk.List(siteRoles, onlyName)})
		require.NoError(t, err, "update site roles")

		// isMember keeps track of which orgs the user was added to as a member
		isMember := map[uuid.UUID]bool{
			organizationID: true,
		}

		// Update org roles
		for orgID, roles := range orgRoles {
			// The user must be an organization of any orgRoles, so insert
			// the organization member, then assign the roles.
			if !isMember[orgID] {
				_, err = client.PostOrganizationMember(context.Background(), orgID, user.ID.String())
				require.NoError(t, err, "add user to organization as member")
			}

			_, err = client.UpdateOrganizationMemberRoles(context.Background(), orgID, user.ID.String(),
				codersdk.UpdateRoles{Roles: db2sdk.List(roles, onlyName)})
			require.NoError(t, err, "update org membership roles")
			isMember[orgID] = true
		}
	}

	user, err = client.User(context.Background(), user.Username)
	require.NoError(t, err, "update final user")

	return other, user
}

type CreateOrganizationOptions struct {
	// IncludeProvisionerDaemon will spin up an external provisioner for the organization.
	// This requires enterprise and the feature 'codersdk.FeatureExternalProvisionerDaemons'
	IncludeProvisionerDaemon bool
}

func CreateOrganization(t *testing.T, client *codersdk.Client, opts CreateOrganizationOptions, mutators ...func(*codersdk.CreateOrganizationRequest)) codersdk.Organization {
	ctx := testutil.Context(t, testutil.WaitMedium)
	req := codersdk.CreateOrganizationRequest{
		Name:        strings.ReplaceAll(strings.ToLower(namesgenerator.GetRandomName(0)), "_", "-"),
		DisplayName: namesgenerator.GetRandomName(1),
		Description: namesgenerator.GetRandomName(1),
		Icon:        "",
	}
	for _, mutator := range mutators {
		mutator(&req)
	}

	org, err := client.CreateOrganization(ctx, req)
	require.NoError(t, err)

	if opts.IncludeProvisionerDaemon {
		closer := NewExternalProvisionerDaemon(t, client, org.ID, map[string]string{})
		t.Cleanup(func() {
			_ = closer.Close()
		})
	}

	return org
}

// CreateTemplateVersion creates a template import provisioner job
// with the responses provided. It uses the "echo" provisioner for compatibility
// with testing.
func CreateTemplateVersion(t testing.TB, client *codersdk.Client, organizationID uuid.UUID, res *echo.Responses, mutators ...func(*codersdk.CreateTemplateVersionRequest)) codersdk.TemplateVersion {
	t.Helper()
	data, err := echo.TarWithOptions(context.Background(), client.Logger(), res)
	require.NoError(t, err)
	file, err := client.Upload(context.Background(), codersdk.ContentTypeTar, bytes.NewReader(data))
	require.NoError(t, err)

	req := codersdk.CreateTemplateVersionRequest{
		FileID:        file.ID,
		StorageMethod: codersdk.ProvisionerStorageMethodFile,
		Provisioner:   codersdk.ProvisionerTypeEcho,
	}
	for _, mut := range mutators {
		mut(&req)
	}

	templateVersion, err := client.CreateTemplateVersion(context.Background(), organizationID, req)
	require.NoError(t, err)
	return templateVersion
}

// CreateWorkspaceBuild creates a workspace build for the given workspace and transition.
func CreateWorkspaceBuild(
	t *testing.T,
	client *codersdk.Client,
	workspace codersdk.Workspace,
	transition database.WorkspaceTransition,
	mutators ...func(*codersdk.CreateWorkspaceBuildRequest),
) codersdk.WorkspaceBuild {
	t.Helper()

	req := codersdk.CreateWorkspaceBuildRequest{
		Transition: codersdk.WorkspaceTransition(transition),
	}
	for _, mut := range mutators {
		mut(&req)
	}
	build, err := client.CreateWorkspaceBuild(context.Background(), workspace.ID, req)
	require.NoError(t, err)
	return build
}

// CreateTemplate creates a template with the "echo" provisioner for
// compatibility with testing. The name assigned is randomly generated.
func CreateTemplate(t testing.TB, client *codersdk.Client, organization uuid.UUID, version uuid.UUID, mutators ...func(*codersdk.CreateTemplateRequest)) codersdk.Template {
	req := codersdk.CreateTemplateRequest{
		Name:      RandomUsername(t),
		VersionID: version,
	}
	for _, mut := range mutators {
		mut(&req)
	}
	template, err := client.CreateTemplate(context.Background(), organization, req)
	require.NoError(t, err)
	return template
}

// CreateGroup creates a group with the given name and members.
func CreateGroup(t testing.TB, client *codersdk.Client, organizationID uuid.UUID, name string, members ...codersdk.User) codersdk.Group {
	t.Helper()
	group, err := client.CreateGroup(context.Background(), organizationID, codersdk.CreateGroupRequest{
		Name: name,
	})
	require.NoError(t, err, "failed to create group")
	memberIDs := make([]string, 0)
	for _, member := range members {
		memberIDs = append(memberIDs, member.ID.String())
	}
	group, err = client.PatchGroup(context.Background(), group.ID, codersdk.PatchGroupRequest{
		AddUsers: memberIDs,
	})

	require.NoError(t, err, "failed to add members to group")
	return group
}

// UpdateTemplateVersion creates a new template version with the "echo" provisioner
// and associates it with the given templateID.
func UpdateTemplateVersion(t testing.TB, client *codersdk.Client, organizationID uuid.UUID, res *echo.Responses, templateID uuid.UUID) codersdk.TemplateVersion {
	ctx := context.Background()
	data, err := echo.Tar(res)
	require.NoError(t, err)
	file, err := client.Upload(ctx, codersdk.ContentTypeTar, bytes.NewReader(data))
	require.NoError(t, err)
	templateVersion, err := client.CreateTemplateVersion(ctx, organizationID, codersdk.CreateTemplateVersionRequest{
		TemplateID:    templateID,
		FileID:        file.ID,
		StorageMethod: codersdk.ProvisionerStorageMethodFile,
		Provisioner:   codersdk.ProvisionerTypeEcho,
	})
	require.NoError(t, err)
	return templateVersion
}

func UpdateActiveTemplateVersion(t testing.TB, client *codersdk.Client, templateID, versionID uuid.UUID) {
	err := client.UpdateActiveTemplateVersion(context.Background(), templateID, codersdk.UpdateActiveTemplateVersion{
		ID: versionID,
	})
	require.NoError(t, err)
}

// UpdateTemplateMeta updates the template meta for the given template.
func UpdateTemplateMeta(t testing.TB, client *codersdk.Client, templateID uuid.UUID, meta codersdk.UpdateTemplateMeta) codersdk.Template {
	t.Helper()
	updated, err := client.UpdateTemplateMeta(context.Background(), templateID, meta)
	require.NoError(t, err)
	return updated
}

// AwaitTemplateVersionJobRunning waits for the build to be picked up by a provisioner.
func AwaitTemplateVersionJobRunning(t testing.TB, client *codersdk.Client, version uuid.UUID) codersdk.TemplateVersion {
	t.Helper()

	ctx, cancel := context.WithTimeout(context.Background(), testutil.WaitShort)
	defer cancel()

	t.Logf("waiting for template version %s build job to start", version)
	var templateVersion codersdk.TemplateVersion
	require.Eventually(t, func() bool {
		var err error
		templateVersion, err = client.TemplateVersion(ctx, version)
		if err != nil {
			return false
		}
		t.Logf("template version job status: %s", templateVersion.Job.Status)
		switch templateVersion.Job.Status {
		case codersdk.ProvisionerJobPending:
			return false
		case codersdk.ProvisionerJobRunning:
			return true
		default:
			t.FailNow()
			return false
		}
	}, testutil.WaitShort, testutil.IntervalFast, "make sure you set `IncludeProvisionerDaemon`!")
	t.Logf("template version %s job has started", version)
	return templateVersion
}

// AwaitTemplateVersionJobCompleted waits for the build to be completed. This may result
// from cancelation, an error, or from completing successfully.
func AwaitTemplateVersionJobCompleted(t testing.TB, client *codersdk.Client, version uuid.UUID) codersdk.TemplateVersion {
	t.Helper()

	ctx, cancel := context.WithTimeout(context.Background(), testutil.WaitLong)
	defer cancel()

	t.Logf("waiting for template version %s build job to complete", version)
	var templateVersion codersdk.TemplateVersion
	require.Eventually(t, func() bool {
		var err error
		templateVersion, err = client.TemplateVersion(ctx, version)
		t.Logf("template version job status: %s", templateVersion.Job.Status)
		return assert.NoError(t, err) && templateVersion.Job.CompletedAt != nil
	}, testutil.WaitLong, testutil.IntervalMedium, "make sure you set `IncludeProvisionerDaemon`!")
	t.Logf("template version %s job has completed", version)
	return templateVersion
}

// AwaitWorkspaceBuildJobCompleted waits for a workspace provision job to reach completed status.
func AwaitWorkspaceBuildJobCompleted(t testing.TB, client *codersdk.Client, build uuid.UUID) codersdk.WorkspaceBuild {
	t.Helper()

	ctx, cancel := context.WithTimeout(context.Background(), testutil.WaitShort)
	defer cancel()

	t.Logf("waiting for workspace build job %s", build)
	var workspaceBuild codersdk.WorkspaceBuild
	require.Eventually(t, func() bool {
		var err error
		workspaceBuild, err = client.WorkspaceBuild(ctx, build)
		return assert.NoError(t, err) && workspaceBuild.Job.CompletedAt != nil
	}, testutil.WaitMedium, testutil.IntervalMedium)
	t.Logf("got workspace build job %s", build)
	return workspaceBuild
}

// AwaitWorkspaceAgents waits for all resources with agents to be connected. If
// specific agents are provided, it will wait for those agents to be connected
// but will not fail if other agents are not connected.
//
// Deprecated: Use NewWorkspaceAgentWaiter
func AwaitWorkspaceAgents(t testing.TB, client *codersdk.Client, workspaceID uuid.UUID, agentNames ...string) []codersdk.WorkspaceResource {
	return NewWorkspaceAgentWaiter(t, client, workspaceID).AgentNames(agentNames).Wait()
}

// WorkspaceAgentWaiter waits for all resources with agents to be connected. If
// specific agents are provided using AgentNames(), it will wait for those agents
// to be connected but will not fail if other agents are not connected.
type WorkspaceAgentWaiter struct {
	t                testing.TB
	client           *codersdk.Client
	workspaceID      uuid.UUID
	agentNames       []string
	resourcesMatcher func([]codersdk.WorkspaceResource) bool
}

// NewWorkspaceAgentWaiter returns an object that waits for agents to connect when
// you call Wait() on it.
func NewWorkspaceAgentWaiter(t testing.TB, client *codersdk.Client, workspaceID uuid.UUID) WorkspaceAgentWaiter {
	return WorkspaceAgentWaiter{
		t:           t,
		client:      client,
		workspaceID: workspaceID,
	}
}

// AgentNames instructs the waiter to wait for the given, named agents to be connected and will
// return even if other agents are not connected.
func (w WorkspaceAgentWaiter) AgentNames(names []string) WorkspaceAgentWaiter {
	//nolint: revive // returns modified struct
	w.agentNames = names
	return w
}

// MatchResources instructs the waiter to wait until the workspace has resources that cause the
// provided matcher function to return true.
func (w WorkspaceAgentWaiter) MatchResources(m func([]codersdk.WorkspaceResource) bool) WorkspaceAgentWaiter {
	//nolint: revive // returns modified struct
	w.resourcesMatcher = m
	return w
}

// Wait waits for the agent(s) to connect and fails the test if they do not within testutil.WaitLong
func (w WorkspaceAgentWaiter) Wait() []codersdk.WorkspaceResource {
	w.t.Helper()

	agentNamesMap := make(map[string]struct{}, len(w.agentNames))
	for _, name := range w.agentNames {
		agentNamesMap[name] = struct{}{}
	}

	ctx, cancel := context.WithTimeout(context.Background(), testutil.WaitLong)
	defer cancel()

	w.t.Logf("waiting for workspace agents (workspace %s)", w.workspaceID)
	var resources []codersdk.WorkspaceResource
	require.Eventually(w.t, func() bool {
		var err error
		workspace, err := w.client.Workspace(ctx, w.workspaceID)
		if err != nil {
			return false
		}
		if workspace.LatestBuild.Job.CompletedAt == nil {
			return false
		}
		if workspace.LatestBuild.Job.CompletedAt.IsZero() {
			return false
		}

		for _, resource := range workspace.LatestBuild.Resources {
			for _, agent := range resource.Agents {
				if len(w.agentNames) > 0 {
					if _, ok := agentNamesMap[agent.Name]; !ok {
						continue
					}
				}

				if agent.Status != codersdk.WorkspaceAgentConnected {
					w.t.Logf("agent %s not connected yet", agent.Name)
					return false
				}
			}
		}
		resources = workspace.LatestBuild.Resources
		if w.resourcesMatcher == nil {
			return true
		}
		return w.resourcesMatcher(resources)
	}, testutil.WaitLong, testutil.IntervalMedium)
	w.t.Logf("got workspace agents (workspace %s)", w.workspaceID)
	return resources
}

// CreateWorkspace creates a workspace for the user and template provided.
// A random name is generated for it.
// To customize the defaults, pass a mutator func.
func CreateWorkspace(t testing.TB, client *codersdk.Client, organization uuid.UUID, templateID uuid.UUID, mutators ...func(*codersdk.CreateWorkspaceRequest)) codersdk.Workspace {
	t.Helper()
	req := codersdk.CreateWorkspaceRequest{
		TemplateID:        templateID,
		Name:              RandomUsername(t),
		AutostartSchedule: ptr.Ref("CRON_TZ=US/Central 30 9 * * 1-5"),
		TTLMillis:         ptr.Ref((8 * time.Hour).Milliseconds()),
		AutomaticUpdates:  codersdk.AutomaticUpdatesNever,
	}
	for _, mutator := range mutators {
		mutator(&req)
	}
	workspace, err := client.CreateWorkspace(context.Background(), organization, codersdk.Me, req)
	require.NoError(t, err)
	return workspace
}

// TransitionWorkspace is a convenience method for transitioning a workspace from one state to another.
func MustTransitionWorkspace(t testing.TB, client *codersdk.Client, workspaceID uuid.UUID, from, to database.WorkspaceTransition, muts ...func(req *codersdk.CreateWorkspaceBuildRequest)) codersdk.Workspace {
	t.Helper()
	ctx := context.Background()
	workspace, err := client.Workspace(ctx, workspaceID)
	require.NoError(t, err, "unexpected error fetching workspace")
	require.Equal(t, workspace.LatestBuild.Transition, codersdk.WorkspaceTransition(from), "expected workspace state: %s got: %s", from, workspace.LatestBuild.Transition)

	req := codersdk.CreateWorkspaceBuildRequest{
		TemplateVersionID: workspace.LatestBuild.TemplateVersionID,
		Transition:        codersdk.WorkspaceTransition(to),
	}

	for _, mut := range muts {
		mut(&req)
	}

	build, err := client.CreateWorkspaceBuild(ctx, workspace.ID, req)
	require.NoError(t, err, "unexpected error transitioning workspace to %s", to)

	_ = AwaitWorkspaceBuildJobCompleted(t, client, build.ID)

	updated := MustWorkspace(t, client, workspace.ID)
	require.Equal(t, codersdk.WorkspaceTransition(to), updated.LatestBuild.Transition, "expected workspace to be in state %s but got %s", to, updated.LatestBuild.Transition)
	return updated
}

// MustWorkspace is a convenience method for fetching a workspace that should exist.
func MustWorkspace(t testing.TB, client *codersdk.Client, workspaceID uuid.UUID) codersdk.Workspace {
	t.Helper()
	ctx := context.Background()
	ws, err := client.Workspace(ctx, workspaceID)
	if err != nil && strings.Contains(err.Error(), "status code 410") {
		ws, err = client.DeletedWorkspace(ctx, workspaceID)
	}
	require.NoError(t, err, "no workspace found with id %s", workspaceID)
	return ws
}

// RequestExternalAuthCallback makes a request with the proper OAuth2 state cookie
// to the external auth callback endpoint.
func RequestExternalAuthCallback(t testing.TB, providerID string, client *codersdk.Client) *http.Response {
	client.HTTPClient.CheckRedirect = func(req *http.Request, via []*http.Request) error {
		return http.ErrUseLastResponse
	}
	state := "somestate"
	oauthURL, err := client.URL.Parse(fmt.Sprintf("/external-auth/%s/callback?code=asd&state=%s", providerID, state))
	require.NoError(t, err)
	req, err := http.NewRequestWithContext(context.Background(), "GET", oauthURL.String(), nil)
	require.NoError(t, err)
	req.AddCookie(&http.Cookie{
		Name:  codersdk.OAuth2StateCookie,
		Value: state,
	})
	req.AddCookie(&http.Cookie{
		Name:  codersdk.SessionTokenCookie,
		Value: client.SessionToken(),
	})
	res, err := client.HTTPClient.Do(req)
	require.NoError(t, err)
	t.Cleanup(func() {
		_ = res.Body.Close()
	})
	return res
}

// NewGoogleInstanceIdentity returns a metadata client and ID token validator for faking
// instance authentication for Google Cloud.
// nolint:revive
func NewGoogleInstanceIdentity(t testing.TB, instanceID string, expired bool) (*idtoken.Validator, *metadata.Client) {
	keyID, err := cryptorand.String(12)
	require.NoError(t, err)
	claims := jwt.MapClaims{
		"google": map[string]interface{}{
			"compute_engine": map[string]string{
				"instance_id": instanceID,
			},
		},
	}
	if !expired {
		claims["exp"] = time.Now().AddDate(1, 0, 0).Unix()
	}
	token := jwt.NewWithClaims(jwt.SigningMethodRS256, claims)
	token.Header["kid"] = keyID
	privateKey, err := rsa.GenerateKey(rand.Reader, 2048)
	require.NoError(t, err)
	signedKey, err := token.SignedString(privateKey)
	require.NoError(t, err)

	// Taken from: https://github.com/googleapis/google-api-go-client/blob/4bb729045d611fa77bdbeb971f6a1204ba23161d/idtoken/validate.go#L57-L75
	type jwk struct {
		Kid string `json:"kid"`
		N   string `json:"n"`
		E   string `json:"e"`
	}
	type certResponse struct {
		Keys []jwk `json:"keys"`
	}

	validator, err := idtoken.NewValidator(context.Background(), option.WithHTTPClient(&http.Client{
		Transport: roundTripper(func(r *http.Request) (*http.Response, error) {
			data, err := json.Marshal(certResponse{
				Keys: []jwk{{
					Kid: keyID,
					N:   base64.RawURLEncoding.EncodeToString(privateKey.N.Bytes()),
					E:   base64.RawURLEncoding.EncodeToString(new(big.Int).SetInt64(int64(privateKey.E)).Bytes()),
				}},
			})
			require.NoError(t, err)
			return &http.Response{
				StatusCode: http.StatusOK,
				Body:       io.NopCloser(bytes.NewReader(data)),
				Header:     make(http.Header),
			}, nil
		}),
	}))
	require.NoError(t, err)

	return validator, metadata.NewClient(&http.Client{
		Transport: roundTripper(func(r *http.Request) (*http.Response, error) {
			return &http.Response{
				StatusCode: http.StatusOK,
				Body:       io.NopCloser(bytes.NewReader([]byte(signedKey))),
				Header:     make(http.Header),
			}, nil
		}),
	})
}

// NewAWSInstanceIdentity returns a metadata client and ID token validator for faking
// instance authentication for AWS.
func NewAWSInstanceIdentity(t testing.TB, instanceID string) (awsidentity.Certificates, *http.Client) {
	privateKey, err := rsa.GenerateKey(rand.Reader, 2048)
	require.NoError(t, err)

	document := []byte(`{"instanceId":"` + instanceID + `"}`)
	hashedDocument := sha256.Sum256(document)

	signatureRaw, err := rsa.SignPKCS1v15(rand.Reader, privateKey, crypto.SHA256, hashedDocument[:])
	require.NoError(t, err)
	signature := make([]byte, base64.StdEncoding.EncodedLen(len(signatureRaw)))
	base64.StdEncoding.Encode(signature, signatureRaw)

	certificate, err := x509.CreateCertificate(rand.Reader, &x509.Certificate{
		SerialNumber: big.NewInt(2022),
	}, &x509.Certificate{}, &privateKey.PublicKey, privateKey)
	require.NoError(t, err)

	certificatePEM := bytes.Buffer{}
	err = pem.Encode(&certificatePEM, &pem.Block{
		Type:  "CERTIFICATE",
		Bytes: certificate,
	})
	require.NoError(t, err)

	return awsidentity.Certificates{
			awsidentity.Other: certificatePEM.String(),
		}, &http.Client{
			Transport: roundTripper(func(r *http.Request) (*http.Response, error) {
				// Only handle metadata server requests.
				if r.URL.Host != "169.254.169.254" {
					return http.DefaultTransport.RoundTrip(r)
				}
				switch r.URL.Path {
				case "/latest/api/token":
					return &http.Response{
						StatusCode: http.StatusOK,
						Body:       io.NopCloser(bytes.NewReader([]byte("faketoken"))),
						Header:     make(http.Header),
					}, nil
				case "/latest/dynamic/instance-identity/signature":
					return &http.Response{
						StatusCode: http.StatusOK,
						Body:       io.NopCloser(bytes.NewReader(signature)),
						Header:     make(http.Header),
					}, nil
				case "/latest/dynamic/instance-identity/document":
					return &http.Response{
						StatusCode: http.StatusOK,
						Body:       io.NopCloser(bytes.NewReader(document)),
						Header:     make(http.Header),
					}, nil
				default:
					panic("unhandled route: " + r.URL.Path)
				}
			}),
		}
}

// NewAzureInstanceIdentity returns a metadata client and ID token validator for faking
// instance authentication for Azure.
func NewAzureInstanceIdentity(t testing.TB, instanceID string) (x509.VerifyOptions, *http.Client) {
	privateKey, err := rsa.GenerateKey(rand.Reader, 2048)
	require.NoError(t, err)

	rawCertificate, err := x509.CreateCertificate(rand.Reader, &x509.Certificate{
		SerialNumber: big.NewInt(2022),
		NotAfter:     time.Now().AddDate(1, 0, 0),
		Subject: pkix.Name{
			CommonName: "metadata.azure.com",
		},
	}, &x509.Certificate{}, &privateKey.PublicKey, privateKey)
	require.NoError(t, err)

	certificate, err := x509.ParseCertificate(rawCertificate)
	require.NoError(t, err)

	signed, err := pkcs7.NewSignedData([]byte(`{"vmId":"` + instanceID + `"}`))
	require.NoError(t, err)
	err = signed.AddSigner(certificate, privateKey, pkcs7.SignerInfoConfig{})
	require.NoError(t, err)
	signatureRaw, err := signed.Finish()
	require.NoError(t, err)
	signature := make([]byte, base64.StdEncoding.EncodedLen(len(signatureRaw)))
	base64.StdEncoding.Encode(signature, signatureRaw)

	payload, err := json.Marshal(agentsdk.AzureInstanceIdentityToken{
		Signature: string(signature),
		Encoding:  "pkcs7",
	})
	require.NoError(t, err)

	certPool := x509.NewCertPool()
	certPool.AddCert(certificate)

	return x509.VerifyOptions{
			Intermediates: certPool,
			Roots:         certPool,
		}, &http.Client{
			Transport: roundTripper(func(r *http.Request) (*http.Response, error) {
				// Only handle metadata server requests.
				if r.URL.Host != "169.254.169.254" {
					return http.DefaultTransport.RoundTrip(r)
				}
				switch r.URL.Path {
				case "/metadata/attested/document":
					return &http.Response{
						StatusCode: http.StatusOK,
						Body:       io.NopCloser(bytes.NewReader(payload)),
						Header:     make(http.Header),
					}, nil
				default:
					panic("unhandled route: " + r.URL.Path)
				}
			}),
		}
}

func RandomUsername(t testing.TB) string {
	suffix, err := cryptorand.String(3)
	require.NoError(t, err)
	suffix = "-" + suffix
	n := strings.ReplaceAll(namesgenerator.GetRandomName(10), "_", "-") + suffix
	if len(n) > 32 {
		n = n[:32-len(suffix)] + suffix
	}
	return n
}

func RandomName(t testing.TB) string {
	var sb strings.Builder
	var err error
	ss := strings.Split(namesgenerator.GetRandomName(10), "_")
	for si, s := range ss {
		for ri, r := range s {
			if ri == 0 {
				_, err = sb.WriteRune(unicode.ToTitle(r))
				require.NoError(t, err)
			} else {
				_, err = sb.WriteRune(r)
				require.NoError(t, err)
			}
		}
		if si < len(ss)-1 {
			_, err = sb.WriteRune(' ')
			require.NoError(t, err)
		}
	}
	return sb.String()
}

// Used to easily create an HTTP transport!
type roundTripper func(req *http.Request) (*http.Response, error)

func (r roundTripper) RoundTrip(req *http.Request) (*http.Response, error) {
	return r(req)
}

type nopcloser struct{}

func (nopcloser) Close() error { return nil }

// SDKError coerces err into an SDK error.
func SDKError(t testing.TB, err error) *codersdk.Error {
	var cerr *codersdk.Error
	require.True(t, errors.As(err, &cerr))
	return cerr
}

func DeploymentValues(t testing.TB) *codersdk.DeploymentValues {
	var cfg codersdk.DeploymentValues
	opts := cfg.Options()
	err := opts.SetDefaults()
	require.NoError(t, err)
	return &cfg
}<|MERGE_RESOLUTION|>--- conflicted
+++ resolved
@@ -65,10 +65,7 @@
 	"github.com/coder/coder/v2/coderd/gitsshkey"
 	"github.com/coder/coder/v2/coderd/httpmw"
 	"github.com/coder/coder/v2/coderd/notifications"
-<<<<<<< HEAD
-=======
 	"github.com/coder/coder/v2/coderd/notifications/notiffake"
->>>>>>> fbd1d7f9
 	"github.com/coder/coder/v2/coderd/rbac"
 	"github.com/coder/coder/v2/coderd/schedule"
 	"github.com/coder/coder/v2/coderd/telemetry"
@@ -160,11 +157,7 @@
 	WorkspaceUsageTrackerFlush         chan int
 	WorkspaceUsageTrackerTick          chan time.Time
 
-<<<<<<< HEAD
-	NotificationEnqueuer notifications.Enqueuer
-=======
 	NotificationsEnqueuer notifications.Enqueuer
->>>>>>> fbd1d7f9
 }
 
 // New constructs a codersdk client connected to an in-memory API instance.
@@ -297,8 +290,8 @@
 		options.StatsBatcher = batcher
 		t.Cleanup(closeBatcher)
 	}
-	if options.NotificationEnqueuer == nil {
-		options.NotificationEnqueuer = &testutil.FakeNotificationEnqueuer{}
+	if options.NotificationsEnqueuer == nil {
+		options.NotificationsEnqueuer = &testutil.FakeNotificationEnqueuer{}
 	}
 
 	var templateScheduleStore atomic.Pointer[schedule.TemplateScheduleStore]
@@ -323,11 +316,7 @@
 		accessControlStore,
 		*options.Logger,
 		options.AutobuildTicker,
-<<<<<<< HEAD
-		options.NotificationEnqueuer,
-=======
 		options.NotificationsEnqueuer,
->>>>>>> fbd1d7f9
 	).WithStatsChannel(options.AutobuildStats)
 	lifecycleExecutor.Run()
 
@@ -521,11 +510,7 @@
 			NewTicker:                          options.NewTicker,
 			DatabaseRolluper:                   options.DatabaseRolluper,
 			WorkspaceUsageTracker:              wuTracker,
-<<<<<<< HEAD
-			NotificationsEnqueuer:              options.NotificationEnqueuer,
-=======
 			NotificationsEnqueuer:              options.NotificationsEnqueuer,
->>>>>>> fbd1d7f9
 		}
 }
 
