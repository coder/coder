package coderdtest

import (
	"bytes"
	"context"
	"crypto"
	"crypto/rand"
	"crypto/rsa"
	"crypto/sha256"
	"crypto/tls"
	"crypto/x509"
	"crypto/x509/pkix"
	"encoding/base64"
	"encoding/json"
	"encoding/pem"
	"errors"
	"fmt"
	"io"
	"math/big"
	"net"
	"net/http"
	"net/http/httptest"
	"net/url"
	"regexp"
	"strconv"
	"strings"
	"sync"
	"testing"
	"time"

	"cloud.google.com/go/compute/metadata"
	"github.com/coreos/go-oidc/v3/oidc"
	"github.com/fullsailor/pkcs7"
	"github.com/golang-jwt/jwt"
	"github.com/google/uuid"
	"github.com/moby/moby/pkg/namesgenerator"
	"github.com/spf13/afero"
	"github.com/spf13/pflag"
	"github.com/stretchr/testify/assert"
	"github.com/stretchr/testify/require"
	"golang.org/x/oauth2"
	"golang.org/x/xerrors"
	"google.golang.org/api/idtoken"
	"google.golang.org/api/option"
	"tailscale.com/derp"
	"tailscale.com/net/stun/stuntest"
	"tailscale.com/tailcfg"
	"tailscale.com/types/key"
	"tailscale.com/types/nettype"

	"cdr.dev/slog"
	"cdr.dev/slog/sloggers/slogtest"
	"github.com/coder/coder/cli/config"
	"github.com/coder/coder/cli/deployment"
	"github.com/coder/coder/coderd"
	"github.com/coder/coder/coderd/audit"
	"github.com/coder/coder/coderd/autobuild/executor"
	"github.com/coder/coder/coderd/awsidentity"
	"github.com/coder/coder/coderd/database"
	"github.com/coder/coder/coderd/database/dbtestutil"
	"github.com/coder/coder/coderd/gitauth"
	"github.com/coder/coder/coderd/gitsshkey"
	"github.com/coder/coder/coderd/httpapi"
	"github.com/coder/coder/coderd/httpmw"
	"github.com/coder/coder/coderd/rbac"
	"github.com/coder/coder/coderd/telemetry"
	"github.com/coder/coder/coderd/util/ptr"
	"github.com/coder/coder/codersdk"
	"github.com/coder/coder/cryptorand"
	"github.com/coder/coder/provisioner/echo"
	"github.com/coder/coder/provisionerd"
<<<<<<< HEAD
	provisionerdproto "github.com/coder/coder/provisionerd/proto"
=======
	"github.com/coder/coder/provisionerd/proto"
>>>>>>> 09ee8443
	"github.com/coder/coder/provisionersdk"
	sdkproto "github.com/coder/coder/provisionersdk/proto"
	"github.com/coder/coder/tailnet"
	"github.com/coder/coder/testutil"
)

type Options struct {
	AppHostname          string
	AWSCertificates      awsidentity.Certificates
	Authorizer           rbac.Authorizer
	Experimental         bool
	AzureCertificates    x509.VerifyOptions
	GithubOAuth2Config   *coderd.GithubOAuth2Config
	RealIPConfig         *httpmw.RealIPConfig
	OIDCConfig           *coderd.OIDCConfig
	GoogleTokenValidator *idtoken.Validator
	SSHKeygenAlgorithm   gitsshkey.Algorithm
	APIRateLimit         int
	AutoImportTemplates  []coderd.AutoImportTemplate
	AutobuildTicker      <-chan time.Time
	AutobuildStats       chan<- executor.Stats
	Auditor              audit.Auditor
	TLSCertificates      []tls.Certificate
	GitAuthConfigs       []*gitauth.Config

	// IncludeProvisionerDaemon when true means to start an in-memory provisionerD
	IncludeProvisionerDaemon    bool
	MetricsCacheRefreshInterval time.Duration
	AgentStatsRefreshInterval   time.Duration
	DeploymentConfig            *codersdk.DeploymentConfig

	// Overriding the database is heavily discouraged.
	// It should only be used in cases where multiple Coder
	// test instances are running against the same database.
	Database database.Store
	Pubsub   database.Pubsub
}

// New constructs a codersdk client connected to an in-memory API instance.
func New(t *testing.T, options *Options) *codersdk.Client {
	client, _ := newWithCloser(t, options)
	return client
}

// NewWithProvisionerCloser returns a client as well as a handle to close
// the provisioner. This is a temporary function while work is done to
// standardize how provisioners are registered with coderd. The option
// to include a provisioner is set to true for convenience.
func NewWithProvisionerCloser(t *testing.T, options *Options) (*codersdk.Client, io.Closer) {
	if options == nil {
		options = &Options{}
	}
	options.IncludeProvisionerDaemon = true
	client, closer := newWithCloser(t, options)
	return client, closer
}

// newWithCloser constructs a codersdk client connected to an in-memory API instance.
// The returned closer closes a provisioner if it was provided
// The API is intentionally not returned here because coderd tests should not
// require a handle to the API. Do not expose the API or wrath shall descend
// upon thee. Even the io.Closer that is exposed here shouldn't be exposed
// and is a temporary measure while the API to register provisioners is ironed
// out.
func newWithCloser(t *testing.T, options *Options) (*codersdk.Client, io.Closer) {
	client, closer, _ := NewWithAPI(t, options)
	return client, closer
}

func NewOptions(t *testing.T, options *Options) (func(http.Handler), context.CancelFunc, *coderd.Options) {
	if options == nil {
		options = &Options{}
	}
	if options.GoogleTokenValidator == nil {
		ctx, cancelFunc := context.WithCancel(context.Background())
		t.Cleanup(cancelFunc)
		var err error
		options.GoogleTokenValidator, err = idtoken.NewValidator(ctx, option.WithoutAuthentication())
		require.NoError(t, err)
	}
	if options.AutobuildTicker == nil {
		ticker := make(chan time.Time)
		options.AutobuildTicker = ticker
		t.Cleanup(func() { close(ticker) })
	}
	if options.AutobuildStats != nil {
		t.Cleanup(func() {
			close(options.AutobuildStats)
		})
	}
	if options.Database == nil {
		options.Database, options.Pubsub = dbtestutil.NewDB(t)
	}
	if options.DeploymentConfig == nil {
		options.DeploymentConfig = DeploymentConfig(t)
	}

	ctx, cancelFunc := context.WithCancel(context.Background())
	lifecycleExecutor := executor.New(
		ctx,
		options.Database,
		slogtest.Make(t, nil).Named("autobuild.executor").Leveled(slog.LevelDebug),
		options.AutobuildTicker,
	).WithStatsChannel(options.AutobuildStats)
	lifecycleExecutor.Run()

	var mutex sync.RWMutex
	var handler http.Handler
	srv := httptest.NewUnstartedServer(http.HandlerFunc(func(w http.ResponseWriter, r *http.Request) {
		mutex.RLock()
		defer mutex.RUnlock()
		if handler != nil {
			handler.ServeHTTP(w, r)
		}
	}))
	srv.Config.BaseContext = func(_ net.Listener) context.Context {
		return ctx
	}
	if options.TLSCertificates != nil {
		srv.TLS = &tls.Config{
			Certificates: options.TLSCertificates,
			MinVersion:   tls.VersionTLS12,
		}
		srv.StartTLS()
	} else {
		srv.Start()
	}
	t.Cleanup(srv.Close)

	tcpAddr, ok := srv.Listener.Addr().(*net.TCPAddr)
	require.True(t, ok)

	serverURL, err := url.Parse(srv.URL)
	require.NoError(t, err)
	serverURL.Host = fmt.Sprintf("localhost:%d", tcpAddr.Port)

	derpPort, err := strconv.Atoi(serverURL.Port())
	require.NoError(t, err)

	stunAddr, stunCleanup := stuntest.ServeWithPacketListener(t, nettype.Std{})
	t.Cleanup(stunCleanup)

	derpServer := derp.NewServer(key.NewNode(), tailnet.Logger(slogtest.Make(t, nil).Named("derp")))
	derpServer.SetMeshKey("test-key")

	// match default with cli default
	if options.SSHKeygenAlgorithm == "" {
		options.SSHKeygenAlgorithm = gitsshkey.AlgorithmEd25519
	}

	var appHostnameRegex *regexp.Regexp
	if options.AppHostname != "" {
		var err error
		appHostnameRegex, err = httpapi.CompileHostnamePattern(options.AppHostname)
		require.NoError(t, err)
	}

	return func(h http.Handler) {
			mutex.Lock()
			defer mutex.Unlock()
			handler = h
		}, cancelFunc, &coderd.Options{
			AgentConnectionUpdateFrequency: 150 * time.Millisecond,
			// Force a long disconnection timeout to ensure
			// agents are not marked as disconnected during slow tests.
			AgentInactiveDisconnectTimeout: testutil.WaitShort,
			AccessURL:                      serverURL,
			AppHostname:                    options.AppHostname,
			AppHostnameRegex:               appHostnameRegex,
			Logger:                         slogtest.Make(t, nil).Leveled(slog.LevelDebug),
			CacheDir:                       t.TempDir(),
			Database:                       options.Database,
			Pubsub:                         options.Pubsub,
			GitAuthConfigs:                 options.GitAuthConfigs,

			Auditor:              options.Auditor,
			AWSCertificates:      options.AWSCertificates,
			AzureCertificates:    options.AzureCertificates,
			GithubOAuth2Config:   options.GithubOAuth2Config,
			RealIPConfig:         options.RealIPConfig,
			OIDCConfig:           options.OIDCConfig,
			GoogleTokenValidator: options.GoogleTokenValidator,
			SSHKeygenAlgorithm:   options.SSHKeygenAlgorithm,
			DERPServer:           derpServer,
			APIRateLimit:         options.APIRateLimit,
			Authorizer:           options.Authorizer,
			Telemetry:            telemetry.NewNoop(),
			TLSCertificates:      options.TLSCertificates,
			DERPMap: &tailcfg.DERPMap{
				Regions: map[int]*tailcfg.DERPRegion{
					1: {
						EmbeddedRelay: true,
						RegionID:      1,
						RegionCode:    "coder",
						RegionName:    "Coder",
						Nodes: []*tailcfg.DERPNode{{
							Name:             "1a",
							RegionID:         1,
							IPv4:             "127.0.0.1",
							DERPPort:         derpPort,
							STUNPort:         stunAddr.Port,
							InsecureForTests: true,
							ForceHTTP:        options.TLSCertificates == nil,
						}},
					},
				},
			},
			AutoImportTemplates:         options.AutoImportTemplates,
			MetricsCacheRefreshInterval: options.MetricsCacheRefreshInterval,
			AgentStatsRefreshInterval:   options.AgentStatsRefreshInterval,
			DeploymentConfig:            options.DeploymentConfig,
		}
}

// NewWithAPI constructs an in-memory API instance and returns a client to talk to it.
// Most tests never need a reference to the API, but AuthorizationTest in this module uses it.
// Do not expose the API or wrath shall descend upon thee.
func NewWithAPI(t *testing.T, options *Options) (*codersdk.Client, io.Closer, *coderd.API) {
	if options == nil {
		options = &Options{}
	}
	setHandler, cancelFunc, newOptions := NewOptions(t, options)
	// We set the handler after server creation for the access URL.
	coderAPI := coderd.New(newOptions)
	setHandler(coderAPI.RootHandler)
	var provisionerCloser io.Closer = nopcloser{}
	if options.IncludeProvisionerDaemon {
		provisionerCloser = NewProvisionerDaemon(t, coderAPI)
	}
	client := codersdk.New(coderAPI.AccessURL)
	t.Cleanup(func() {
		cancelFunc()
		_ = provisionerCloser.Close()
		_ = coderAPI.Close()
		client.HTTPClient.CloseIdleConnections()
	})
	return client, provisionerCloser, coderAPI
}

// NewProvisionerDaemon launches a provisionerd instance configured to work
// well with coderd testing. It registers the "echo" provisioner for
// quick testing.
func NewProvisionerDaemon(t *testing.T, coderAPI *coderd.API) io.Closer {
	echoClient, echoServer := provisionersdk.TransportPipe()
	ctx, cancelFunc := context.WithCancel(context.Background())
	t.Cleanup(func() {
		_ = echoClient.Close()
		_ = echoServer.Close()
		cancelFunc()
	})
	fs := afero.NewMemMapFs()
	go func() {
		err := echo.Serve(ctx, fs, &provisionersdk.ServeOptions{
			Listener: echoServer,
		})
		assert.NoError(t, err)
	}()

<<<<<<< HEAD
	closer := provisionerd.New(coderAPI.CreateInMemoryProvisionerDaemon, &provisionerd.Options{
		Filesystem:          fs,
		Logger:              slogtest.Make(t, nil).Named("provisionerd").Leveled(slog.LevelDebug),
		PollInterval:        50 * time.Millisecond,
		UpdateInterval:      250 * time.Millisecond,
		ForceCancelInterval: time.Second,
		Provisioners: provisionerd.Provisioners{
			string(database.ProvisionerTypeEcho): proto.NewDRPCProvisionerClient(provisionersdk.Conn(echoClient)),
		},
		WorkDirectory: t.TempDir(),
	})
	t.Cleanup(func() {
		_ = closer.Close()
	})
	return closer
}

func NewExternalProvisionerDaemon(t *testing.T, client *codersdk.Client, org uuid.UUID, tags map[string]string) io.Closer {
	echoClient, echoServer := provisionersdk.TransportPipe()
	ctx, cancelFunc := context.WithCancel(context.Background())
	t.Cleanup(func() {
		_ = echoClient.Close()
		_ = echoServer.Close()
		cancelFunc()
	})
	fs := afero.NewMemMapFs()
	go func() {
		err := echo.Serve(ctx, fs, &provisionersdk.ServeOptions{
			Listener: echoServer,
		})
		assert.NoError(t, err)
	}()

	closer := provisionerd.New(func(ctx context.Context) (provisionerdproto.DRPCProvisionerDaemonClient, error) {
		return client.ServeProvisionerDaemon(ctx, org, []codersdk.ProvisionerType{codersdk.ProvisionerTypeEcho}, tags)
=======
	closer := provisionerd.New(func(ctx context.Context) (proto.DRPCProvisionerDaemonClient, error) {
		return coderAPI.ListenProvisionerDaemon(ctx, 0)
>>>>>>> 09ee8443
	}, &provisionerd.Options{
		Filesystem:          fs,
		Logger:              slogtest.Make(t, nil).Named("provisionerd").Leveled(slog.LevelDebug),
		PollInterval:        50 * time.Millisecond,
		UpdateInterval:      250 * time.Millisecond,
		ForceCancelInterval: time.Second,
		Provisioners: provisionerd.Provisioners{
			string(database.ProvisionerTypeEcho): sdkproto.NewDRPCProvisionerClient(provisionersdk.Conn(echoClient)),
		},
		WorkDirectory: t.TempDir(),
	})
	t.Cleanup(func() {
		_ = closer.Close()
	})
	return closer
}

var FirstUserParams = codersdk.CreateFirstUserRequest{
	Email:            "testuser@coder.com",
	Username:         "testuser",
	Password:         "testpass",
	OrganizationName: "testorg",
}

// CreateFirstUser creates a user with preset credentials and authenticates
// with the passed in codersdk client.
func CreateFirstUser(t *testing.T, client *codersdk.Client) codersdk.CreateFirstUserResponse {
	resp, err := client.CreateFirstUser(context.Background(), FirstUserParams)
	require.NoError(t, err)

	login, err := client.LoginWithPassword(context.Background(), codersdk.LoginWithPasswordRequest{
		Email:    FirstUserParams.Email,
		Password: FirstUserParams.Password,
	})
	require.NoError(t, err)
	client.SetSessionToken(login.SessionToken)
	return resp
}

// CreateAnotherUser creates and authenticates a new user.
func CreateAnotherUser(t *testing.T, client *codersdk.Client, organizationID uuid.UUID, roles ...string) *codersdk.Client {
	userClient, _ := createAnotherUserRetry(t, client, organizationID, 5, roles...)
	return userClient
}

func CreateAnotherUserWithUser(t *testing.T, client *codersdk.Client, organizationID uuid.UUID, roles ...string) (*codersdk.Client, codersdk.User) {
	return createAnotherUserRetry(t, client, organizationID, 5, roles...)
}

func createAnotherUserRetry(t *testing.T, client *codersdk.Client, organizationID uuid.UUID, retries int, roles ...string) (*codersdk.Client, codersdk.User) {
	req := codersdk.CreateUserRequest{
		Email:          namesgenerator.GetRandomName(10) + "@coder.com",
		Username:       randomUsername(),
		Password:       "testpass",
		OrganizationID: organizationID,
	}

	user, err := client.CreateUser(context.Background(), req)
	var apiError *codersdk.Error
	// If the user already exists by username or email conflict, try again up to "retries" times.
	if err != nil && retries >= 0 && xerrors.As(err, &apiError) {
		if apiError.StatusCode() == http.StatusConflict {
			retries--
			return createAnotherUserRetry(t, client, organizationID, retries, roles...)
		}
	}
	require.NoError(t, err)

	login, err := client.LoginWithPassword(context.Background(), codersdk.LoginWithPasswordRequest{
		Email:    req.Email,
		Password: req.Password,
	})
	require.NoError(t, err)

	other := codersdk.New(client.URL)
	other.SetSessionToken(login.SessionToken)

	if len(roles) > 0 {
		// Find the roles for the org vs the site wide roles
		orgRoles := make(map[string][]string)
		var siteRoles []string

		for _, roleName := range roles {
			roleName := roleName
			orgID, ok := rbac.IsOrgRole(roleName)
			if ok {
				orgRoles[orgID] = append(orgRoles[orgID], roleName)
			} else {
				siteRoles = append(siteRoles, roleName)
			}
		}
		// Update the roles
		for _, r := range user.Roles {
			siteRoles = append(siteRoles, r.Name)
		}

		_, err := client.UpdateUserRoles(context.Background(), user.ID.String(), codersdk.UpdateRoles{Roles: siteRoles})
		require.NoError(t, err, "update site roles")

		// Update org roles
		for orgID, roles := range orgRoles {
			organizationID, err := uuid.Parse(orgID)
			require.NoError(t, err, fmt.Sprintf("parse org id %q", orgID))
			_, err = client.UpdateOrganizationMemberRoles(context.Background(), organizationID, user.ID.String(),
				codersdk.UpdateRoles{Roles: roles})
			require.NoError(t, err, "update org membership roles")
		}
	}
	return other, user
}

// CreateTemplateVersion creates a template import provisioner job
// with the responses provided. It uses the "echo" provisioner for compatibility
// with testing.
func CreateTemplateVersion(t *testing.T, client *codersdk.Client, organizationID uuid.UUID, res *echo.Responses) codersdk.TemplateVersion {
	t.Helper()
	data, err := echo.Tar(res)
	require.NoError(t, err)
	file, err := client.Upload(context.Background(), codersdk.ContentTypeTar, data)
	require.NoError(t, err)
	templateVersion, err := client.CreateTemplateVersion(context.Background(), organizationID, codersdk.CreateTemplateVersionRequest{
		FileID:        file.ID,
		StorageMethod: codersdk.ProvisionerStorageMethodFile,
		Provisioner:   codersdk.ProvisionerTypeEcho,
	})
	require.NoError(t, err)
	return templateVersion
}

// CreateWorkspaceBuild creates a workspace build for the given workspace and transition.
func CreateWorkspaceBuild(
	t *testing.T,
	client *codersdk.Client,
	workspace codersdk.Workspace,
	transition database.WorkspaceTransition,
) codersdk.WorkspaceBuild {
	req := codersdk.CreateWorkspaceBuildRequest{
		Transition: codersdk.WorkspaceTransition(transition),
	}
	build, err := client.CreateWorkspaceBuild(context.Background(), workspace.ID, req)
	require.NoError(t, err)
	return build
}

// CreateTemplate creates a template with the "echo" provisioner for
// compatibility with testing. The name assigned is randomly generated.
func CreateTemplate(t *testing.T, client *codersdk.Client, organization uuid.UUID, version uuid.UUID, mutators ...func(*codersdk.CreateTemplateRequest)) codersdk.Template {
	req := codersdk.CreateTemplateRequest{
		Name:        randomUsername(),
		Description: randomUsername(),
		VersionID:   version,
	}
	for _, mut := range mutators {
		mut(&req)
	}
	template, err := client.CreateTemplate(context.Background(), organization, req)
	require.NoError(t, err)
	return template
}

// UpdateTemplateVersion creates a new template version with the "echo" provisioner
// and associates it with the given templateID.
func UpdateTemplateVersion(t *testing.T, client *codersdk.Client, organizationID uuid.UUID, res *echo.Responses, templateID uuid.UUID) codersdk.TemplateVersion {
	data, err := echo.Tar(res)
	require.NoError(t, err)
	file, err := client.Upload(context.Background(), codersdk.ContentTypeTar, data)
	require.NoError(t, err)
	templateVersion, err := client.CreateTemplateVersion(context.Background(), organizationID, codersdk.CreateTemplateVersionRequest{
		TemplateID:    templateID,
		FileID:        file.ID,
		StorageMethod: codersdk.ProvisionerStorageMethodFile,
		Provisioner:   codersdk.ProvisionerTypeEcho,
	})
	require.NoError(t, err)
	return templateVersion
}

// AwaitTemplateImportJob awaits for an import job to reach completed status.
func AwaitTemplateVersionJob(t *testing.T, client *codersdk.Client, version uuid.UUID) codersdk.TemplateVersion {
	t.Helper()

	t.Logf("waiting for template version job %s", version)
	var templateVersion codersdk.TemplateVersion
	require.Eventually(t, func() bool {
		var err error
		templateVersion, err = client.TemplateVersion(context.Background(), version)
		return assert.NoError(t, err) && templateVersion.Job.CompletedAt != nil
	}, testutil.WaitMedium, testutil.IntervalFast)
	return templateVersion
}

// AwaitWorkspaceBuildJob waits for a workspace provision job to reach completed status.
func AwaitWorkspaceBuildJob(t *testing.T, client *codersdk.Client, build uuid.UUID) codersdk.WorkspaceBuild {
	t.Helper()

	t.Logf("waiting for workspace build job %s", build)
	var workspaceBuild codersdk.WorkspaceBuild
	require.Eventually(t, func() bool {
		var err error
		workspaceBuild, err = client.WorkspaceBuild(context.Background(), build)
		return assert.NoError(t, err) && workspaceBuild.Job.CompletedAt != nil
	}, testutil.WaitShort, testutil.IntervalFast)
	return workspaceBuild
}

// AwaitWorkspaceAgents waits for all resources with agents to be connected.
func AwaitWorkspaceAgents(t *testing.T, client *codersdk.Client, workspaceID uuid.UUID) []codersdk.WorkspaceResource {
	t.Helper()

	t.Logf("waiting for workspace agents (workspace %s)", workspaceID)
	var resources []codersdk.WorkspaceResource
	require.Eventually(t, func() bool {
		var err error
		workspace, err := client.Workspace(context.Background(), workspaceID)
		if !assert.NoError(t, err) {
			return false
		}
		if workspace.LatestBuild.Job.CompletedAt.IsZero() {
			return false
		}

		for _, resource := range workspace.LatestBuild.Resources {
			for _, agent := range resource.Agents {
				if agent.Status != codersdk.WorkspaceAgentConnected {
					t.Logf("agent %s not connected yet", agent.Name)
					return false
				}
			}
		}
		resources = workspace.LatestBuild.Resources

		return true
	}, testutil.WaitLong, testutil.IntervalFast)
	return resources
}

// CreateWorkspace creates a workspace for the user and template provided.
// A random name is generated for it.
// To customize the defaults, pass a mutator func.
func CreateWorkspace(t *testing.T, client *codersdk.Client, organization uuid.UUID, templateID uuid.UUID, mutators ...func(*codersdk.CreateWorkspaceRequest)) codersdk.Workspace {
	t.Helper()
	req := codersdk.CreateWorkspaceRequest{
		TemplateID:        templateID,
		Name:              randomUsername(),
		AutostartSchedule: ptr.Ref("CRON_TZ=US/Central 30 9 * * 1-5"),
		TTLMillis:         ptr.Ref((8 * time.Hour).Milliseconds()),
	}
	for _, mutator := range mutators {
		mutator(&req)
	}
	workspace, err := client.CreateWorkspace(context.Background(), organization, codersdk.Me, req)
	require.NoError(t, err)
	return workspace
}

// TransitionWorkspace is a convenience method for transitioning a workspace from one state to another.
func MustTransitionWorkspace(t *testing.T, client *codersdk.Client, workspaceID uuid.UUID, from, to database.WorkspaceTransition) codersdk.Workspace {
	t.Helper()
	ctx := context.Background()
	workspace, err := client.Workspace(ctx, workspaceID)
	require.NoError(t, err, "unexpected error fetching workspace")
	require.Equal(t, workspace.LatestBuild.Transition, codersdk.WorkspaceTransition(from), "expected workspace state: %s got: %s", from, workspace.LatestBuild.Transition)

	template, err := client.Template(ctx, workspace.TemplateID)
	require.NoError(t, err, "fetch workspace template")

	build, err := client.CreateWorkspaceBuild(ctx, workspace.ID, codersdk.CreateWorkspaceBuildRequest{
		TemplateVersionID: template.ActiveVersionID,
		Transition:        codersdk.WorkspaceTransition(to),
	})
	require.NoError(t, err, "unexpected error transitioning workspace to %s", to)

	_ = AwaitWorkspaceBuildJob(t, client, build.ID)

	updated := MustWorkspace(t, client, workspace.ID)
	require.Equal(t, codersdk.WorkspaceTransition(to), updated.LatestBuild.Transition, "expected workspace to be in state %s but got %s", to, updated.LatestBuild.Transition)
	return updated
}

// MustWorkspace is a convenience method for fetching a workspace that should exist.
func MustWorkspace(t *testing.T, client *codersdk.Client, workspaceID uuid.UUID) codersdk.Workspace {
	t.Helper()
	ctx := context.Background()
	ws, err := client.Workspace(ctx, workspaceID)
	if err != nil && strings.Contains(err.Error(), "status code 410") {
		ws, err = client.DeletedWorkspace(ctx, workspaceID)
	}
	require.NoError(t, err, "no workspace found with id %s", workspaceID)
	return ws
}

// NewGoogleInstanceIdentity returns a metadata client and ID token validator for faking
// instance authentication for Google Cloud.
// nolint:revive
func NewGoogleInstanceIdentity(t *testing.T, instanceID string, expired bool) (*idtoken.Validator, *metadata.Client) {
	keyID, err := cryptorand.String(12)
	require.NoError(t, err)
	claims := jwt.MapClaims{
		"google": map[string]interface{}{
			"compute_engine": map[string]string{
				"instance_id": instanceID,
			},
		},
	}
	if !expired {
		claims["exp"] = time.Now().AddDate(1, 0, 0).Unix()
	}
	token := jwt.NewWithClaims(jwt.SigningMethodRS256, claims)
	token.Header["kid"] = keyID
	privateKey, err := rsa.GenerateKey(rand.Reader, 2048)
	require.NoError(t, err)
	signedKey, err := token.SignedString(privateKey)
	require.NoError(t, err)

	// Taken from: https://github.com/googleapis/google-api-go-client/blob/4bb729045d611fa77bdbeb971f6a1204ba23161d/idtoken/validate.go#L57-L75
	type jwk struct {
		Kid string `json:"kid"`
		N   string `json:"n"`
		E   string `json:"e"`
	}
	type certResponse struct {
		Keys []jwk `json:"keys"`
	}

	validator, err := idtoken.NewValidator(context.Background(), option.WithHTTPClient(&http.Client{
		Transport: roundTripper(func(r *http.Request) (*http.Response, error) {
			data, err := json.Marshal(certResponse{
				Keys: []jwk{{
					Kid: keyID,
					N:   base64.RawURLEncoding.EncodeToString(privateKey.N.Bytes()),
					E:   base64.RawURLEncoding.EncodeToString(new(big.Int).SetInt64(int64(privateKey.E)).Bytes()),
				}},
			})
			require.NoError(t, err)
			return &http.Response{
				StatusCode: http.StatusOK,
				Body:       io.NopCloser(bytes.NewReader(data)),
				Header:     make(http.Header),
			}, nil
		}),
	}))
	require.NoError(t, err)

	return validator, metadata.NewClient(&http.Client{
		Transport: roundTripper(func(r *http.Request) (*http.Response, error) {
			return &http.Response{
				StatusCode: http.StatusOK,
				Body:       io.NopCloser(bytes.NewReader([]byte(signedKey))),
				Header:     make(http.Header),
			}, nil
		}),
	})
}

// NewAWSInstanceIdentity returns a metadata client and ID token validator for faking
// instance authentication for AWS.
func NewAWSInstanceIdentity(t *testing.T, instanceID string) (awsidentity.Certificates, *http.Client) {
	privateKey, err := rsa.GenerateKey(rand.Reader, 2048)
	require.NoError(t, err)

	document := []byte(`{"instanceId":"` + instanceID + `"}`)
	hashedDocument := sha256.Sum256(document)

	signatureRaw, err := rsa.SignPKCS1v15(rand.Reader, privateKey, crypto.SHA256, hashedDocument[:])
	require.NoError(t, err)
	signature := make([]byte, base64.StdEncoding.EncodedLen(len(signatureRaw)))
	base64.StdEncoding.Encode(signature, signatureRaw)

	certificate, err := x509.CreateCertificate(rand.Reader, &x509.Certificate{
		SerialNumber: big.NewInt(2022),
	}, &x509.Certificate{}, &privateKey.PublicKey, privateKey)
	require.NoError(t, err)

	certificatePEM := bytes.Buffer{}
	err = pem.Encode(&certificatePEM, &pem.Block{
		Type:  "CERTIFICATE",
		Bytes: certificate,
	})
	require.NoError(t, err)

	return awsidentity.Certificates{
			awsidentity.Other: certificatePEM.String(),
		}, &http.Client{
			Transport: roundTripper(func(r *http.Request) (*http.Response, error) {
				// Only handle metadata server requests.
				if r.URL.Host != "169.254.169.254" {
					return http.DefaultTransport.RoundTrip(r)
				}
				switch r.URL.Path {
				case "/latest/api/token":
					return &http.Response{
						StatusCode: http.StatusOK,
						Body:       io.NopCloser(bytes.NewReader([]byte("faketoken"))),
						Header:     make(http.Header),
					}, nil
				case "/latest/dynamic/instance-identity/signature":
					return &http.Response{
						StatusCode: http.StatusOK,
						Body:       io.NopCloser(bytes.NewReader(signature)),
						Header:     make(http.Header),
					}, nil
				case "/latest/dynamic/instance-identity/document":
					return &http.Response{
						StatusCode: http.StatusOK,
						Body:       io.NopCloser(bytes.NewReader(document)),
						Header:     make(http.Header),
					}, nil
				default:
					panic("unhandled route: " + r.URL.Path)
				}
			}),
		}
}

type OIDCConfig struct {
	key    *rsa.PrivateKey
	issuer string
}

func NewOIDCConfig(t *testing.T, issuer string) *OIDCConfig {
	t.Helper()

	block, _ := pem.Decode([]byte(testRSAPrivateKey))
	pkey, err := x509.ParsePKCS1PrivateKey(block.Bytes)
	require.NoError(t, err)

	if issuer == "" {
		issuer = "https://coder.com"
	}

	return &OIDCConfig{
		key:    pkey,
		issuer: issuer,
	}
}

func (*OIDCConfig) AuthCodeURL(state string, _ ...oauth2.AuthCodeOption) string {
	return "/?state=" + url.QueryEscape(state)
}

func (*OIDCConfig) TokenSource(context.Context, *oauth2.Token) oauth2.TokenSource {
	return nil
}

func (*OIDCConfig) Exchange(_ context.Context, code string, _ ...oauth2.AuthCodeOption) (*oauth2.Token, error) {
	token, err := base64.StdEncoding.DecodeString(code)
	if err != nil {
		return nil, xerrors.Errorf("decode code: %w", err)
	}
	return (&oauth2.Token{
		AccessToken: "token",
	}).WithExtra(map[string]interface{}{
		"id_token": string(token),
	}), nil
}

func (o *OIDCConfig) EncodeClaims(t *testing.T, claims jwt.MapClaims) string {
	t.Helper()

	if _, ok := claims["exp"]; !ok {
		claims["exp"] = time.Now().Add(time.Hour).UnixMilli()
	}

	if _, ok := claims["iss"]; !ok {
		claims["iss"] = o.issuer
	}

	if _, ok := claims["sub"]; !ok {
		claims["sub"] = "testme"
	}

	signed, err := jwt.NewWithClaims(jwt.SigningMethodRS256, claims).SignedString(o.key)
	require.NoError(t, err)

	return base64.StdEncoding.EncodeToString([]byte(signed))
}

func (o *OIDCConfig) OIDCConfig() *coderd.OIDCConfig {
	return &coderd.OIDCConfig{
		OAuth2Config: o,
		Verifier: oidc.NewVerifier(o.issuer, &oidc.StaticKeySet{
			PublicKeys: []crypto.PublicKey{o.key.Public()},
		}, &oidc.Config{
			SkipClientIDCheck: true,
		}),
	}
}

// NewAzureInstanceIdentity returns a metadata client and ID token validator for faking
// instance authentication for Azure.
func NewAzureInstanceIdentity(t *testing.T, instanceID string) (x509.VerifyOptions, *http.Client) {
	privateKey, err := rsa.GenerateKey(rand.Reader, 2048)
	require.NoError(t, err)

	rawCertificate, err := x509.CreateCertificate(rand.Reader, &x509.Certificate{
		SerialNumber: big.NewInt(2022),
		NotAfter:     time.Now().AddDate(1, 0, 0),
		Subject: pkix.Name{
			CommonName: "metadata.azure.com",
		},
	}, &x509.Certificate{}, &privateKey.PublicKey, privateKey)
	require.NoError(t, err)

	certificate, err := x509.ParseCertificate(rawCertificate)
	require.NoError(t, err)

	signed, err := pkcs7.NewSignedData([]byte(`{"vmId":"` + instanceID + `"}`))
	require.NoError(t, err)
	err = signed.AddSigner(certificate, privateKey, pkcs7.SignerInfoConfig{})
	require.NoError(t, err)
	signatureRaw, err := signed.Finish()
	require.NoError(t, err)
	signature := make([]byte, base64.StdEncoding.EncodedLen(len(signatureRaw)))
	base64.StdEncoding.Encode(signature, signatureRaw)

	payload, err := json.Marshal(codersdk.AzureInstanceIdentityToken{
		Signature: string(signature),
		Encoding:  "pkcs7",
	})
	require.NoError(t, err)

	certPool := x509.NewCertPool()
	certPool.AddCert(certificate)

	return x509.VerifyOptions{
			Intermediates: certPool,
			Roots:         certPool,
		}, &http.Client{
			Transport: roundTripper(func(r *http.Request) (*http.Response, error) {
				// Only handle metadata server requests.
				if r.URL.Host != "169.254.169.254" {
					return http.DefaultTransport.RoundTrip(r)
				}
				switch r.URL.Path {
				case "/metadata/attested/document":
					return &http.Response{
						StatusCode: http.StatusOK,
						Body:       io.NopCloser(bytes.NewReader(payload)),
						Header:     make(http.Header),
					}, nil
				default:
					panic("unhandled route: " + r.URL.Path)
				}
			}),
		}
}

func randomUsername() string {
	return strings.ReplaceAll(namesgenerator.GetRandomName(10), "_", "-")
}

// Used to easily create an HTTP transport!
type roundTripper func(req *http.Request) (*http.Response, error)

func (r roundTripper) RoundTrip(req *http.Request) (*http.Response, error) {
	return r(req)
}

type nopcloser struct{}

func (nopcloser) Close() error { return nil }

// SDKError coerces err into an SDK error.
func SDKError(t *testing.T, err error) *codersdk.Error {
	var cerr *codersdk.Error
	require.True(t, errors.As(err, &cerr))
	return cerr
}

const testRSAPrivateKey = `-----BEGIN RSA PRIVATE KEY-----
MIICXQIBAAKBgQDLets8+7M+iAQAqN/5BVyCIjhTQ4cmXulL+gm3v0oGMWzLupUS
v8KPA+Tp7dgC/DZPfMLaNH1obBBhJ9DhS6RdS3AS3kzeFrdu8zFHLWF53DUBhS92
5dCAEuJpDnNizdEhxTfoHrhuCmz8l2nt1pe5eUK2XWgd08Uc93h5ij098wIDAQAB
AoGAHLaZeWGLSaen6O/rqxg2laZ+jEFbMO7zvOTruiIkL/uJfrY1kw+8RLIn+1q0
wLcWcuEIHgKKL9IP/aXAtAoYh1FBvRPLkovF1NZB0Je/+CSGka6wvc3TGdvppZJe
rKNcUvuOYLxkmLy4g9zuY5qrxFyhtIn2qZzXEtLaVOHzPQECQQDvN0mSajpU7dTB
w4jwx7IRXGSSx65c+AsHSc1Rj++9qtPC6WsFgAfFN2CEmqhMbEUVGPv/aPjdyWk9
pyLE9xR/AkEA2cGwyIunijE5v2rlZAD7C4vRgdcMyCf3uuPcgzFtsR6ZhyQSgLZ8
YRPuvwm4cdPJMmO3YwBfxT6XGuSc2k8MjQJBAI0+b8prvpV2+DCQa8L/pjxp+VhR
Xrq2GozrHrgR7NRokTB88hwFRJFF6U9iogy9wOx8HA7qxEbwLZuhm/4AhbECQC2a
d8h4Ht09E+f3nhTEc87mODkl7WJZpHL6V2sORfeq/eIkds+H6CJ4hy5w/bSw8tjf
sz9Di8sGIaUbLZI2rd0CQQCzlVwEtRtoNCyMJTTrkgUuNufLP19RZ5FpyXxBO5/u
QastnN77KfUwdj3SJt44U/uh1jAIv4oSLBr8HYUkbnI8
-----END RSA PRIVATE KEY-----`

func DeploymentConfig(t *testing.T) *codersdk.DeploymentConfig {
	vip := deployment.NewViper()
	fs := pflag.NewFlagSet(randomUsername(), pflag.ContinueOnError)
	fs.String(config.FlagName, randomUsername(), randomUsername())
	cfg, err := deployment.Config(fs, vip)
	require.NoError(t, err)

	return cfg
}<|MERGE_RESOLUTION|>--- conflicted
+++ resolved
@@ -69,11 +69,7 @@
 	"github.com/coder/coder/cryptorand"
 	"github.com/coder/coder/provisioner/echo"
 	"github.com/coder/coder/provisionerd"
-<<<<<<< HEAD
 	provisionerdproto "github.com/coder/coder/provisionerd/proto"
-=======
-	"github.com/coder/coder/provisionerd/proto"
->>>>>>> 09ee8443
 	"github.com/coder/coder/provisionersdk"
 	sdkproto "github.com/coder/coder/provisionersdk/proto"
 	"github.com/coder/coder/tailnet"
@@ -332,15 +328,16 @@
 		assert.NoError(t, err)
 	}()
 
-<<<<<<< HEAD
-	closer := provisionerd.New(coderAPI.CreateInMemoryProvisionerDaemon, &provisionerd.Options{
+	closer := provisionerd.New(func(ctx context.Context) (provisionerdproto.DRPCProvisionerDaemonClient, error) {
+		return coderAPI.CreateInMemoryProvisionerDaemon(ctx, 0)
+	}, &provisionerd.Options{
 		Filesystem:          fs,
 		Logger:              slogtest.Make(t, nil).Named("provisionerd").Leveled(slog.LevelDebug),
 		PollInterval:        50 * time.Millisecond,
 		UpdateInterval:      250 * time.Millisecond,
 		ForceCancelInterval: time.Second,
 		Provisioners: provisionerd.Provisioners{
-			string(database.ProvisionerTypeEcho): proto.NewDRPCProvisionerClient(provisionersdk.Conn(echoClient)),
+			string(database.ProvisionerTypeEcho): sdkproto.NewDRPCProvisionerClient(provisionersdk.Conn(echoClient)),
 		},
 		WorkDirectory: t.TempDir(),
 	})
@@ -368,10 +365,6 @@
 
 	closer := provisionerd.New(func(ctx context.Context) (provisionerdproto.DRPCProvisionerDaemonClient, error) {
 		return client.ServeProvisionerDaemon(ctx, org, []codersdk.ProvisionerType{codersdk.ProvisionerTypeEcho}, tags)
-=======
-	closer := provisionerd.New(func(ctx context.Context) (proto.DRPCProvisionerDaemonClient, error) {
-		return coderAPI.ListenProvisionerDaemon(ctx, 0)
->>>>>>> 09ee8443
 	}, &provisionerd.Options{
 		Filesystem:          fs,
 		Logger:              slogtest.Make(t, nil).Named("provisionerd").Leveled(slog.LevelDebug),
