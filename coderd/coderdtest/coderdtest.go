package coderdtest

import (
	"bytes"
	"context"
	"crypto"
	"crypto/rand"
	"crypto/rsa"
	"crypto/sha256"
	"crypto/tls"
	"crypto/x509"
	"crypto/x509/pkix"
	"encoding/base64"
	"encoding/json"
	"encoding/pem"
	"errors"
	"fmt"
	"io"
	"math/big"
	"net"
	"net/http"
	"net/http/httptest"
	"net/url"
	"regexp"
	"strconv"
	"strings"
	"sync"
	"testing"
	"time"

	"cloud.google.com/go/compute/metadata"
	"github.com/coreos/go-oidc/v3/oidc"
	"github.com/fullsailor/pkcs7"
	"github.com/golang-jwt/jwt"
	"github.com/google/uuid"
	"github.com/moby/moby/pkg/namesgenerator"
	"github.com/spf13/afero"
	"github.com/stretchr/testify/assert"
	"github.com/stretchr/testify/require"
	"golang.org/x/oauth2"
	"golang.org/x/xerrors"
	"google.golang.org/api/idtoken"
	"google.golang.org/api/option"
	"tailscale.com/derp"
	"tailscale.com/net/stun/stuntest"
	"tailscale.com/tailcfg"
	"tailscale.com/types/key"
	"tailscale.com/types/nettype"

	"cdr.dev/slog"
	"cdr.dev/slog/sloggers/slogtest"
	"github.com/coder/coder/coderd"
	"github.com/coder/coder/coderd/audit"
	"github.com/coder/coder/coderd/autobuild/executor"
	"github.com/coder/coder/coderd/awsidentity"
	"github.com/coder/coder/coderd/database"
	"github.com/coder/coder/coderd/database/dbtestutil"
	"github.com/coder/coder/coderd/gitauth"
	"github.com/coder/coder/coderd/gitsshkey"
	"github.com/coder/coder/coderd/httpapi"
	"github.com/coder/coder/coderd/httpmw"
	"github.com/coder/coder/coderd/rbac"
	"github.com/coder/coder/coderd/telemetry"
	"github.com/coder/coder/coderd/util/ptr"
	"github.com/coder/coder/codersdk"
	"github.com/coder/coder/cryptorand"
	"github.com/coder/coder/provisioner/echo"
	"github.com/coder/coder/provisionerd"
	"github.com/coder/coder/provisionersdk"
	"github.com/coder/coder/provisionersdk/proto"
	"github.com/coder/coder/tailnet"
	"github.com/coder/coder/testutil"
)

type Options struct {
	AppHostname          string
	AWSCertificates      awsidentity.Certificates
	Authorizer           rbac.Authorizer
	Experimental         bool
	AzureCertificates    x509.VerifyOptions
	GithubOAuth2Config   *coderd.GithubOAuth2Config
	RealIPConfig         *httpmw.RealIPConfig
	OIDCConfig           *coderd.OIDCConfig
	GoogleTokenValidator *idtoken.Validator
	SSHKeygenAlgorithm   gitsshkey.Algorithm
	APIRateLimit         int
	AutoImportTemplates  []coderd.AutoImportTemplate
	AutobuildTicker      <-chan time.Time
	AutobuildStats       chan<- executor.Stats
	Auditor              audit.Auditor
	TLSCertificates      []tls.Certificate
	GitAuthConfigs       []*gitauth.Config

	// IncludeProvisionerDaemon when true means to start an in-memory provisionerD
	IncludeProvisionerDaemon    bool
	MetricsCacheRefreshInterval time.Duration
	AgentStatsRefreshInterval   time.Duration
	DeploymentConfig            *codersdk.DeploymentConfig

	// Overriding the database is heavily discouraged.
	// It should only be used in cases where multiple Coder
	// test instances are running against the same database.
	Database database.Store
	Pubsub   database.Pubsub
}

// New constructs a codersdk client connected to an in-memory API instance.
func New(t *testing.T, options *Options) *codersdk.Client {
	client, _ := newWithCloser(t, options)
	return client
}

// NewWithProvisionerCloser returns a client as well as a handle to close
// the provisioner. This is a temporary function while work is done to
// standardize how provisioners are registered with coderd. The option
// to include a provisioner is set to true for convenience.
func NewWithProvisionerCloser(t *testing.T, options *Options) (*codersdk.Client, io.Closer) {
	if options == nil {
		options = &Options{}
	}
	options.IncludeProvisionerDaemon = true
	client, closer := newWithCloser(t, options)
	return client, closer
}

// newWithCloser constructs a codersdk client connected to an in-memory API instance.
// The returned closer closes a provisioner if it was provided
// The API is intentionally not returned here because coderd tests should not
// require a handle to the API. Do not expose the API or wrath shall descend
// upon thee. Even the io.Closer that is exposed here shouldn't be exposed
// and is a temporary measure while the API to register provisioners is ironed
// out.
func newWithCloser(t *testing.T, options *Options) (*codersdk.Client, io.Closer) {
	client, closer, _ := NewWithAPI(t, options)
	return client, closer
}

func NewOptions(t *testing.T, options *Options) (func(http.Handler), context.CancelFunc, *coderd.Options) {
	if options == nil {
		options = &Options{}
	}
	if options.GoogleTokenValidator == nil {
		ctx, cancelFunc := context.WithCancel(context.Background())
		t.Cleanup(cancelFunc)
		var err error
		options.GoogleTokenValidator, err = idtoken.NewValidator(ctx, option.WithoutAuthentication())
		require.NoError(t, err)
	}
	if options.AutobuildTicker == nil {
		ticker := make(chan time.Time)
		options.AutobuildTicker = ticker
		t.Cleanup(func() { close(ticker) })
	}
	if options.AutobuildStats != nil {
		t.Cleanup(func() {
			close(options.AutobuildStats)
		})
	}
	if options.Database == nil {
		options.Database, options.Pubsub = dbtestutil.NewDB(t)
	}

	ctx, cancelFunc := context.WithCancel(context.Background())
	lifecycleExecutor := executor.New(
		ctx,
		options.Database,
		slogtest.Make(t, nil).Named("autobuild.executor").Leveled(slog.LevelDebug),
		options.AutobuildTicker,
	).WithStatsChannel(options.AutobuildStats)
	lifecycleExecutor.Run()

	var mutex sync.RWMutex
	var handler http.Handler
	srv := httptest.NewUnstartedServer(http.HandlerFunc(func(w http.ResponseWriter, r *http.Request) {
		mutex.RLock()
		defer mutex.RUnlock()
		if handler != nil {
			handler.ServeHTTP(w, r)
		}
	}))
	srv.Config.BaseContext = func(_ net.Listener) context.Context {
		return ctx
	}
	if options.TLSCertificates != nil {
		srv.TLS = &tls.Config{
			Certificates: options.TLSCertificates,
			MinVersion:   tls.VersionTLS12,
		}
		srv.StartTLS()
	} else {
		srv.Start()
	}
	t.Cleanup(srv.Close)

	tcpAddr, ok := srv.Listener.Addr().(*net.TCPAddr)
	require.True(t, ok)

	serverURL, err := url.Parse(srv.URL)
	require.NoError(t, err)
	serverURL.Host = fmt.Sprintf("localhost:%d", tcpAddr.Port)

	derpPort, err := strconv.Atoi(serverURL.Port())
	require.NoError(t, err)

	stunAddr, stunCleanup := stuntest.ServeWithPacketListener(t, nettype.Std{})
	t.Cleanup(stunCleanup)

	derpServer := derp.NewServer(key.NewNode(), tailnet.Logger(slogtest.Make(t, nil).Named("derp")))
	derpServer.SetMeshKey("test-key")

	// match default with cli default
	if options.SSHKeygenAlgorithm == "" {
		options.SSHKeygenAlgorithm = gitsshkey.AlgorithmEd25519
	}

	var appHostnameRegex *regexp.Regexp
	if options.AppHostname != "" {
		var err error
		appHostnameRegex, err = httpapi.CompileHostnamePattern(options.AppHostname)
		require.NoError(t, err)
	}

	return func(h http.Handler) {
			mutex.Lock()
			defer mutex.Unlock()
			handler = h
		}, cancelFunc, &coderd.Options{
			AgentConnectionUpdateFrequency: 150 * time.Millisecond,
			// Force a long disconnection timeout to ensure
			// agents are not marked as disconnected during slow tests.
			AgentInactiveDisconnectTimeout: testutil.WaitShort,
			AccessURL:                      serverURL,
			AppHostname:                    options.AppHostname,
			AppHostnameRegex:               appHostnameRegex,
			Logger:                         slogtest.Make(t, nil).Leveled(slog.LevelDebug),
			CacheDir:                       t.TempDir(),
			Database:                       options.Database,
			Pubsub:                         options.Pubsub,
			Experimental:                   options.Experimental,
<<<<<<< HEAD
			
=======
			GitAuthConfigs:                 options.GitAuthConfigs,

>>>>>>> 067362cf
			Auditor:              options.Auditor,
			AWSCertificates:      options.AWSCertificates,
			AzureCertificates:    options.AzureCertificates,
			GithubOAuth2Config:   options.GithubOAuth2Config,
			RealIPConfig:         options.RealIPConfig,
			OIDCConfig:           options.OIDCConfig,
			GoogleTokenValidator: options.GoogleTokenValidator,
			SSHKeygenAlgorithm:   options.SSHKeygenAlgorithm,
			DERPServer:           derpServer,
			APIRateLimit:         options.APIRateLimit,
			Authorizer:           options.Authorizer,
			Telemetry:            telemetry.NewNoop(),
			TLSCertificates:      options.TLSCertificates,
			DERPMap: &tailcfg.DERPMap{
				Regions: map[int]*tailcfg.DERPRegion{
					1: {
						EmbeddedRelay: true,
						RegionID:      1,
						RegionCode:    "coder",
						RegionName:    "Coder",
						Nodes: []*tailcfg.DERPNode{{
							Name:             "1a",
							RegionID:         1,
							IPv4:             "127.0.0.1",
							DERPPort:         derpPort,
							STUNPort:         stunAddr.Port,
							InsecureForTests: true,
							ForceHTTP:        options.TLSCertificates == nil,
						}},
					},
				},
			},
			AutoImportTemplates:         options.AutoImportTemplates,
			MetricsCacheRefreshInterval: options.MetricsCacheRefreshInterval,
			AgentStatsRefreshInterval:   options.AgentStatsRefreshInterval,
			DeploymentConfig:            options.DeploymentConfig,
		}
}

// NewWithAPI constructs an in-memory API instance and returns a client to talk to it.
// Most tests never need a reference to the API, but AuthorizationTest in this module uses it.
// Do not expose the API or wrath shall descend upon thee.
func NewWithAPI(t *testing.T, options *Options) (*codersdk.Client, io.Closer, *coderd.API) {
	if options == nil {
		options = &Options{}
	}
	setHandler, cancelFunc, newOptions := NewOptions(t, options)
	// We set the handler after server creation for the access URL.
	coderAPI := coderd.New(newOptions)
	setHandler(coderAPI.RootHandler)
	var provisionerCloser io.Closer = nopcloser{}
	if options.IncludeProvisionerDaemon {
		provisionerCloser = NewProvisionerDaemon(t, coderAPI)
	}
	t.Cleanup(func() {
		cancelFunc()
		_ = provisionerCloser.Close()
		_ = coderAPI.Close()
	})
	return codersdk.New(coderAPI.AccessURL), provisionerCloser, coderAPI
}

// NewProvisionerDaemon launches a provisionerd instance configured to work
// well with coderd testing. It registers the "echo" provisioner for
// quick testing.
func NewProvisionerDaemon(t *testing.T, coderAPI *coderd.API) io.Closer {
	echoClient, echoServer := provisionersdk.TransportPipe()
	ctx, cancelFunc := context.WithCancel(context.Background())
	t.Cleanup(func() {
		_ = echoClient.Close()
		_ = echoServer.Close()
		cancelFunc()
	})
	fs := afero.NewMemMapFs()
	go func() {
		err := echo.Serve(ctx, fs, &provisionersdk.ServeOptions{
			Listener: echoServer,
		})
		assert.NoError(t, err)
	}()

	closer := provisionerd.New(coderAPI.ListenProvisionerDaemon, &provisionerd.Options{
		Filesystem:          fs,
		Logger:              slogtest.Make(t, nil).Named("provisionerd").Leveled(slog.LevelDebug),
		PollInterval:        50 * time.Millisecond,
		UpdateInterval:      250 * time.Millisecond,
		ForceCancelInterval: time.Second,
		Provisioners: provisionerd.Provisioners{
			string(database.ProvisionerTypeEcho): proto.NewDRPCProvisionerClient(provisionersdk.Conn(echoClient)),
		},
		WorkDirectory: t.TempDir(),
	})
	t.Cleanup(func() {
		_ = closer.Close()
	})
	return closer
}

var FirstUserParams = codersdk.CreateFirstUserRequest{
	Email:            "testuser@coder.com",
	Username:         "testuser",
	Password:         "testpass",
	OrganizationName: "testorg",
}

// CreateFirstUser creates a user with preset credentials and authenticates
// with the passed in codersdk client.
func CreateFirstUser(t *testing.T, client *codersdk.Client) codersdk.CreateFirstUserResponse {
	resp, err := client.CreateFirstUser(context.Background(), FirstUserParams)
	require.NoError(t, err)

	login, err := client.LoginWithPassword(context.Background(), codersdk.LoginWithPasswordRequest{
		Email:    FirstUserParams.Email,
		Password: FirstUserParams.Password,
	})
	require.NoError(t, err)
	client.SessionToken = login.SessionToken
	return resp
}

// CreateAnotherUser creates and authenticates a new user.
func CreateAnotherUser(t *testing.T, client *codersdk.Client, organizationID uuid.UUID, roles ...string) *codersdk.Client {
	userClient, _ := createAnotherUserRetry(t, client, organizationID, 5, roles...)
	return userClient
}

func CreateAnotherUserWithUser(t *testing.T, client *codersdk.Client, organizationID uuid.UUID, roles ...string) (*codersdk.Client, codersdk.User) {
	return createAnotherUserRetry(t, client, organizationID, 5, roles...)
}

func createAnotherUserRetry(t *testing.T, client *codersdk.Client, organizationID uuid.UUID, retries int, roles ...string) (*codersdk.Client, codersdk.User) {
	req := codersdk.CreateUserRequest{
		Email:          namesgenerator.GetRandomName(10) + "@coder.com",
		Username:       randomUsername(),
		Password:       "testpass",
		OrganizationID: organizationID,
	}

	user, err := client.CreateUser(context.Background(), req)
	var apiError *codersdk.Error
	// If the user already exists by username or email conflict, try again up to "retries" times.
	if err != nil && retries >= 0 && xerrors.As(err, &apiError) {
		if apiError.StatusCode() == http.StatusConflict {
			retries--
			return createAnotherUserRetry(t, client, organizationID, retries, roles...)
		}
	}
	require.NoError(t, err)

	login, err := client.LoginWithPassword(context.Background(), codersdk.LoginWithPasswordRequest{
		Email:    req.Email,
		Password: req.Password,
	})
	require.NoError(t, err)

	other := codersdk.New(client.URL)
	other.SessionToken = login.SessionToken

	if len(roles) > 0 {
		// Find the roles for the org vs the site wide roles
		orgRoles := make(map[string][]string)
		var siteRoles []string

		for _, roleName := range roles {
			roleName := roleName
			orgID, ok := rbac.IsOrgRole(roleName)
			if ok {
				orgRoles[orgID] = append(orgRoles[orgID], roleName)
			} else {
				siteRoles = append(siteRoles, roleName)
			}
		}
		// Update the roles
		for _, r := range user.Roles {
			siteRoles = append(siteRoles, r.Name)
		}

		_, err := client.UpdateUserRoles(context.Background(), user.ID.String(), codersdk.UpdateRoles{Roles: siteRoles})
		require.NoError(t, err, "update site roles")

		// Update org roles
		for orgID, roles := range orgRoles {
			organizationID, err := uuid.Parse(orgID)
			require.NoError(t, err, fmt.Sprintf("parse org id %q", orgID))
			_, err = client.UpdateOrganizationMemberRoles(context.Background(), organizationID, user.ID.String(),
				codersdk.UpdateRoles{Roles: roles})
			require.NoError(t, err, "update org membership roles")
		}
	}
	return other, user
}

// CreateTemplateVersion creates a template import provisioner job
// with the responses provided. It uses the "echo" provisioner for compatibility
// with testing.
func CreateTemplateVersion(t *testing.T, client *codersdk.Client, organizationID uuid.UUID, res *echo.Responses) codersdk.TemplateVersion {
	t.Helper()
	data, err := echo.Tar(res)
	require.NoError(t, err)
	file, err := client.Upload(context.Background(), codersdk.ContentTypeTar, data)
	require.NoError(t, err)
	templateVersion, err := client.CreateTemplateVersion(context.Background(), organizationID, codersdk.CreateTemplateVersionRequest{
		FileID:        file.ID,
		StorageMethod: codersdk.ProvisionerStorageMethodFile,
		Provisioner:   codersdk.ProvisionerTypeEcho,
	})
	require.NoError(t, err)
	return templateVersion
}

// CreateWorkspaceBuild creates a workspace build for the given workspace and transition.
func CreateWorkspaceBuild(
	t *testing.T,
	client *codersdk.Client,
	workspace codersdk.Workspace,
	transition database.WorkspaceTransition,
) codersdk.WorkspaceBuild {
	req := codersdk.CreateWorkspaceBuildRequest{
		Transition: codersdk.WorkspaceTransition(transition),
	}
	build, err := client.CreateWorkspaceBuild(context.Background(), workspace.ID, req)
	require.NoError(t, err)
	return build
}

// CreateTemplate creates a template with the "echo" provisioner for
// compatibility with testing. The name assigned is randomly generated.
func CreateTemplate(t *testing.T, client *codersdk.Client, organization uuid.UUID, version uuid.UUID, mutators ...func(*codersdk.CreateTemplateRequest)) codersdk.Template {
	req := codersdk.CreateTemplateRequest{
		Name:        randomUsername(),
		Description: randomUsername(),
		VersionID:   version,
	}
	for _, mut := range mutators {
		mut(&req)
	}
	template, err := client.CreateTemplate(context.Background(), organization, req)
	require.NoError(t, err)
	return template
}

// UpdateTemplateVersion creates a new template version with the "echo" provisioner
// and associates it with the given templateID.
func UpdateTemplateVersion(t *testing.T, client *codersdk.Client, organizationID uuid.UUID, res *echo.Responses, templateID uuid.UUID) codersdk.TemplateVersion {
	data, err := echo.Tar(res)
	require.NoError(t, err)
	file, err := client.Upload(context.Background(), codersdk.ContentTypeTar, data)
	require.NoError(t, err)
	templateVersion, err := client.CreateTemplateVersion(context.Background(), organizationID, codersdk.CreateTemplateVersionRequest{
		TemplateID:    templateID,
		FileID:        file.ID,
		StorageMethod: codersdk.ProvisionerStorageMethodFile,
		Provisioner:   codersdk.ProvisionerTypeEcho,
	})
	require.NoError(t, err)
	return templateVersion
}

// AwaitTemplateImportJob awaits for an import job to reach completed status.
func AwaitTemplateVersionJob(t *testing.T, client *codersdk.Client, version uuid.UUID) codersdk.TemplateVersion {
	t.Helper()

	t.Logf("waiting for template version job %s", version)
	var templateVersion codersdk.TemplateVersion
	require.Eventually(t, func() bool {
		var err error
		templateVersion, err = client.TemplateVersion(context.Background(), version)
		return assert.NoError(t, err) && templateVersion.Job.CompletedAt != nil
	}, testutil.WaitMedium, testutil.IntervalFast)
	return templateVersion
}

// AwaitWorkspaceBuildJob waits for a workspace provision job to reach completed status.
func AwaitWorkspaceBuildJob(t *testing.T, client *codersdk.Client, build uuid.UUID) codersdk.WorkspaceBuild {
	t.Helper()

	t.Logf("waiting for workspace build job %s", build)
	var workspaceBuild codersdk.WorkspaceBuild
	require.Eventually(t, func() bool {
		workspaceBuild, err := client.WorkspaceBuild(context.Background(), build)
		return assert.NoError(t, err) && workspaceBuild.Job.CompletedAt != nil
	}, testutil.WaitShort, testutil.IntervalFast)
	return workspaceBuild
}

// AwaitWorkspaceAgents waits for all resources with agents to be connected.
func AwaitWorkspaceAgents(t *testing.T, client *codersdk.Client, workspaceID uuid.UUID) []codersdk.WorkspaceResource {
	t.Helper()

	t.Logf("waiting for workspace agents (workspace %s)", workspaceID)
	var resources []codersdk.WorkspaceResource
	require.Eventually(t, func() bool {
		var err error
		workspace, err := client.Workspace(context.Background(), workspaceID)
		if !assert.NoError(t, err) {
			return false
		}
		if workspace.LatestBuild.Job.CompletedAt.IsZero() {
			return false
		}

		for _, resource := range workspace.LatestBuild.Resources {
			for _, agent := range resource.Agents {
				if agent.Status != codersdk.WorkspaceAgentConnected {
					t.Logf("agent %s not connected yet", agent.Name)
					return false
				}
			}
		}
		resources = workspace.LatestBuild.Resources

		return true
	}, testutil.WaitLong, testutil.IntervalFast)
	return resources
}

// CreateWorkspace creates a workspace for the user and template provided.
// A random name is generated for it.
// To customize the defaults, pass a mutator func.
func CreateWorkspace(t *testing.T, client *codersdk.Client, organization uuid.UUID, templateID uuid.UUID, mutators ...func(*codersdk.CreateWorkspaceRequest)) codersdk.Workspace {
	t.Helper()
	req := codersdk.CreateWorkspaceRequest{
		TemplateID:        templateID,
		Name:              randomUsername(),
		AutostartSchedule: ptr.Ref("CRON_TZ=US/Central 30 9 * * 1-5"),
		TTLMillis:         ptr.Ref((8 * time.Hour).Milliseconds()),
	}
	for _, mutator := range mutators {
		mutator(&req)
	}
	workspace, err := client.CreateWorkspace(context.Background(), organization, codersdk.Me, req)
	require.NoError(t, err)
	return workspace
}

// TransitionWorkspace is a convenience method for transitioning a workspace from one state to another.
func MustTransitionWorkspace(t *testing.T, client *codersdk.Client, workspaceID uuid.UUID, from, to database.WorkspaceTransition) codersdk.Workspace {
	t.Helper()
	ctx := context.Background()
	workspace, err := client.Workspace(ctx, workspaceID)
	require.NoError(t, err, "unexpected error fetching workspace")
	require.Equal(t, workspace.LatestBuild.Transition, codersdk.WorkspaceTransition(from), "expected workspace state: %s got: %s", from, workspace.LatestBuild.Transition)

	template, err := client.Template(ctx, workspace.TemplateID)
	require.NoError(t, err, "fetch workspace template")

	build, err := client.CreateWorkspaceBuild(ctx, workspace.ID, codersdk.CreateWorkspaceBuildRequest{
		TemplateVersionID: template.ActiveVersionID,
		Transition:        codersdk.WorkspaceTransition(to),
	})
	require.NoError(t, err, "unexpected error transitioning workspace to %s", to)

	_ = AwaitWorkspaceBuildJob(t, client, build.ID)

	updated := MustWorkspace(t, client, workspace.ID)
	require.Equal(t, codersdk.WorkspaceTransition(to), updated.LatestBuild.Transition, "expected workspace to be in state %s but got %s", to, updated.LatestBuild.Transition)
	return updated
}

// MustWorkspace is a convenience method for fetching a workspace that should exist.
func MustWorkspace(t *testing.T, client *codersdk.Client, workspaceID uuid.UUID) codersdk.Workspace {
	t.Helper()
	ctx := context.Background()
	ws, err := client.Workspace(ctx, workspaceID)
	if err != nil && strings.Contains(err.Error(), "status code 410") {
		ws, err = client.DeletedWorkspace(ctx, workspaceID)
	}
	require.NoError(t, err, "no workspace found with id %s", workspaceID)
	return ws
}

// NewGoogleInstanceIdentity returns a metadata client and ID token validator for faking
// instance authentication for Google Cloud.
// nolint:revive
func NewGoogleInstanceIdentity(t *testing.T, instanceID string, expired bool) (*idtoken.Validator, *metadata.Client) {
	keyID, err := cryptorand.String(12)
	require.NoError(t, err)
	claims := jwt.MapClaims{
		"google": map[string]interface{}{
			"compute_engine": map[string]string{
				"instance_id": instanceID,
			},
		},
	}
	if !expired {
		claims["exp"] = time.Now().AddDate(1, 0, 0).Unix()
	}
	token := jwt.NewWithClaims(jwt.SigningMethodRS256, claims)
	token.Header["kid"] = keyID
	privateKey, err := rsa.GenerateKey(rand.Reader, 2048)
	require.NoError(t, err)
	signedKey, err := token.SignedString(privateKey)
	require.NoError(t, err)

	// Taken from: https://github.com/googleapis/google-api-go-client/blob/4bb729045d611fa77bdbeb971f6a1204ba23161d/idtoken/validate.go#L57-L75
	type jwk struct {
		Kid string `json:"kid"`
		N   string `json:"n"`
		E   string `json:"e"`
	}
	type certResponse struct {
		Keys []jwk `json:"keys"`
	}

	validator, err := idtoken.NewValidator(context.Background(), option.WithHTTPClient(&http.Client{
		Transport: roundTripper(func(r *http.Request) (*http.Response, error) {
			data, err := json.Marshal(certResponse{
				Keys: []jwk{{
					Kid: keyID,
					N:   base64.RawURLEncoding.EncodeToString(privateKey.N.Bytes()),
					E:   base64.RawURLEncoding.EncodeToString(new(big.Int).SetInt64(int64(privateKey.E)).Bytes()),
				}},
			})
			require.NoError(t, err)
			return &http.Response{
				StatusCode: http.StatusOK,
				Body:       io.NopCloser(bytes.NewReader(data)),
				Header:     make(http.Header),
			}, nil
		}),
	}))
	require.NoError(t, err)

	return validator, metadata.NewClient(&http.Client{
		Transport: roundTripper(func(r *http.Request) (*http.Response, error) {
			return &http.Response{
				StatusCode: http.StatusOK,
				Body:       io.NopCloser(bytes.NewReader([]byte(signedKey))),
				Header:     make(http.Header),
			}, nil
		}),
	})
}

// NewAWSInstanceIdentity returns a metadata client and ID token validator for faking
// instance authentication for AWS.
func NewAWSInstanceIdentity(t *testing.T, instanceID string) (awsidentity.Certificates, *http.Client) {
	privateKey, err := rsa.GenerateKey(rand.Reader, 2048)
	require.NoError(t, err)

	document := []byte(`{"instanceId":"` + instanceID + `"}`)
	hashedDocument := sha256.Sum256(document)

	signatureRaw, err := rsa.SignPKCS1v15(rand.Reader, privateKey, crypto.SHA256, hashedDocument[:])
	require.NoError(t, err)
	signature := make([]byte, base64.StdEncoding.EncodedLen(len(signatureRaw)))
	base64.StdEncoding.Encode(signature, signatureRaw)

	certificate, err := x509.CreateCertificate(rand.Reader, &x509.Certificate{
		SerialNumber: big.NewInt(2022),
	}, &x509.Certificate{}, &privateKey.PublicKey, privateKey)
	require.NoError(t, err)

	certificatePEM := bytes.Buffer{}
	err = pem.Encode(&certificatePEM, &pem.Block{
		Type:  "CERTIFICATE",
		Bytes: certificate,
	})
	require.NoError(t, err)

	return awsidentity.Certificates{
			awsidentity.Other: certificatePEM.String(),
		}, &http.Client{
			Transport: roundTripper(func(r *http.Request) (*http.Response, error) {
				// Only handle metadata server requests.
				if r.URL.Host != "169.254.169.254" {
					return http.DefaultTransport.RoundTrip(r)
				}
				switch r.URL.Path {
				case "/latest/api/token":
					return &http.Response{
						StatusCode: http.StatusOK,
						Body:       io.NopCloser(bytes.NewReader([]byte("faketoken"))),
						Header:     make(http.Header),
					}, nil
				case "/latest/dynamic/instance-identity/signature":
					return &http.Response{
						StatusCode: http.StatusOK,
						Body:       io.NopCloser(bytes.NewReader(signature)),
						Header:     make(http.Header),
					}, nil
				case "/latest/dynamic/instance-identity/document":
					return &http.Response{
						StatusCode: http.StatusOK,
						Body:       io.NopCloser(bytes.NewReader(document)),
						Header:     make(http.Header),
					}, nil
				default:
					panic("unhandled route: " + r.URL.Path)
				}
			}),
		}
}

type OIDCConfig struct {
	key    *rsa.PrivateKey
	issuer string
}

func NewOIDCConfig(t *testing.T, issuer string) *OIDCConfig {
	t.Helper()

	block, _ := pem.Decode([]byte(testRSAPrivateKey))
	pkey, err := x509.ParsePKCS1PrivateKey(block.Bytes)
	require.NoError(t, err)

	if issuer == "" {
		issuer = "https://coder.com"
	}

	return &OIDCConfig{
		key:    pkey,
		issuer: issuer,
	}
}

func (*OIDCConfig) AuthCodeURL(state string, _ ...oauth2.AuthCodeOption) string {
	return "/?state=" + url.QueryEscape(state)
}

func (*OIDCConfig) TokenSource(context.Context, *oauth2.Token) oauth2.TokenSource {
	return nil
}

func (*OIDCConfig) Exchange(_ context.Context, code string, _ ...oauth2.AuthCodeOption) (*oauth2.Token, error) {
	token, err := base64.StdEncoding.DecodeString(code)
	if err != nil {
		return nil, xerrors.Errorf("decode code: %w", err)
	}
	return (&oauth2.Token{
		AccessToken: "token",
	}).WithExtra(map[string]interface{}{
		"id_token": string(token),
	}), nil
}

func (o *OIDCConfig) EncodeClaims(t *testing.T, claims jwt.MapClaims) string {
	t.Helper()

	if _, ok := claims["exp"]; !ok {
		claims["exp"] = time.Now().Add(time.Hour).UnixMilli()
	}

	if _, ok := claims["iss"]; !ok {
		claims["iss"] = o.issuer
	}

	if _, ok := claims["sub"]; !ok {
		claims["sub"] = "testme"
	}

	signed, err := jwt.NewWithClaims(jwt.SigningMethodRS256, claims).SignedString(o.key)
	require.NoError(t, err)

	return base64.StdEncoding.EncodeToString([]byte(signed))
}

func (o *OIDCConfig) OIDCConfig() *coderd.OIDCConfig {
	return &coderd.OIDCConfig{
		OAuth2Config: o,
		Verifier: oidc.NewVerifier(o.issuer, &oidc.StaticKeySet{
			PublicKeys: []crypto.PublicKey{o.key.Public()},
		}, &oidc.Config{
			SkipClientIDCheck: true,
		}),
	}
}

// NewAzureInstanceIdentity returns a metadata client and ID token validator for faking
// instance authentication for Azure.
func NewAzureInstanceIdentity(t *testing.T, instanceID string) (x509.VerifyOptions, *http.Client) {
	privateKey, err := rsa.GenerateKey(rand.Reader, 2048)
	require.NoError(t, err)

	rawCertificate, err := x509.CreateCertificate(rand.Reader, &x509.Certificate{
		SerialNumber: big.NewInt(2022),
		NotAfter:     time.Now().AddDate(1, 0, 0),
		Subject: pkix.Name{
			CommonName: "metadata.azure.com",
		},
	}, &x509.Certificate{}, &privateKey.PublicKey, privateKey)
	require.NoError(t, err)

	certificate, err := x509.ParseCertificate(rawCertificate)
	require.NoError(t, err)

	signed, err := pkcs7.NewSignedData([]byte(`{"vmId":"` + instanceID + `"}`))
	require.NoError(t, err)
	err = signed.AddSigner(certificate, privateKey, pkcs7.SignerInfoConfig{})
	require.NoError(t, err)
	signatureRaw, err := signed.Finish()
	require.NoError(t, err)
	signature := make([]byte, base64.StdEncoding.EncodedLen(len(signatureRaw)))
	base64.StdEncoding.Encode(signature, signatureRaw)

	payload, err := json.Marshal(codersdk.AzureInstanceIdentityToken{
		Signature: string(signature),
		Encoding:  "pkcs7",
	})
	require.NoError(t, err)

	certPool := x509.NewCertPool()
	certPool.AddCert(certificate)

	return x509.VerifyOptions{
			Intermediates: certPool,
			Roots:         certPool,
		}, &http.Client{
			Transport: roundTripper(func(r *http.Request) (*http.Response, error) {
				// Only handle metadata server requests.
				if r.URL.Host != "169.254.169.254" {
					return http.DefaultTransport.RoundTrip(r)
				}
				switch r.URL.Path {
				case "/metadata/attested/document":
					return &http.Response{
						StatusCode: http.StatusOK,
						Body:       io.NopCloser(bytes.NewReader(payload)),
						Header:     make(http.Header),
					}, nil
				default:
					panic("unhandled route: " + r.URL.Path)
				}
			}),
		}
}

func randomUsername() string {
	return strings.ReplaceAll(namesgenerator.GetRandomName(10), "_", "-")
}

// Used to easily create an HTTP transport!
type roundTripper func(req *http.Request) (*http.Response, error)

func (r roundTripper) RoundTrip(req *http.Request) (*http.Response, error) {
	return r(req)
}

type nopcloser struct{}

func (nopcloser) Close() error { return nil }

// SDKError coerces err into an SDK error.
func SDKError(t *testing.T, err error) *codersdk.Error {
	var cerr *codersdk.Error
	require.True(t, errors.As(err, &cerr))
	return cerr
}

const testRSAPrivateKey = `-----BEGIN RSA PRIVATE KEY-----
MIICXQIBAAKBgQDLets8+7M+iAQAqN/5BVyCIjhTQ4cmXulL+gm3v0oGMWzLupUS
v8KPA+Tp7dgC/DZPfMLaNH1obBBhJ9DhS6RdS3AS3kzeFrdu8zFHLWF53DUBhS92
5dCAEuJpDnNizdEhxTfoHrhuCmz8l2nt1pe5eUK2XWgd08Uc93h5ij098wIDAQAB
AoGAHLaZeWGLSaen6O/rqxg2laZ+jEFbMO7zvOTruiIkL/uJfrY1kw+8RLIn+1q0
wLcWcuEIHgKKL9IP/aXAtAoYh1FBvRPLkovF1NZB0Je/+CSGka6wvc3TGdvppZJe
rKNcUvuOYLxkmLy4g9zuY5qrxFyhtIn2qZzXEtLaVOHzPQECQQDvN0mSajpU7dTB
w4jwx7IRXGSSx65c+AsHSc1Rj++9qtPC6WsFgAfFN2CEmqhMbEUVGPv/aPjdyWk9
pyLE9xR/AkEA2cGwyIunijE5v2rlZAD7C4vRgdcMyCf3uuPcgzFtsR6ZhyQSgLZ8
YRPuvwm4cdPJMmO3YwBfxT6XGuSc2k8MjQJBAI0+b8prvpV2+DCQa8L/pjxp+VhR
Xrq2GozrHrgR7NRokTB88hwFRJFF6U9iogy9wOx8HA7qxEbwLZuhm/4AhbECQC2a
d8h4Ht09E+f3nhTEc87mODkl7WJZpHL6V2sORfeq/eIkds+H6CJ4hy5w/bSw8tjf
sz9Di8sGIaUbLZI2rd0CQQCzlVwEtRtoNCyMJTTrkgUuNufLP19RZ5FpyXxBO5/u
QastnN77KfUwdj3SJt44U/uh1jAIv4oSLBr8HYUkbnI8
-----END RSA PRIVATE KEY-----`<|MERGE_RESOLUTION|>--- conflicted
+++ resolved
@@ -237,12 +237,8 @@
 			Database:                       options.Database,
 			Pubsub:                         options.Pubsub,
 			Experimental:                   options.Experimental,
-<<<<<<< HEAD
-			
-=======
 			GitAuthConfigs:                 options.GitAuthConfigs,
 
->>>>>>> 067362cf
 			Auditor:              options.Auditor,
 			AWSCertificates:      options.AWSCertificates,
 			AzureCertificates:    options.AzureCertificates,
