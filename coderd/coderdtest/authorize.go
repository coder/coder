package coderdtest

import (
	"context"
	"fmt"
	"io"
	"net/http"
	"strconv"
	"strings"
	"testing"

	"github.com/go-chi/chi/v5"
	"github.com/stretchr/testify/assert"
	"github.com/stretchr/testify/require"
	"golang.org/x/xerrors"

	"github.com/coder/coder/coderd"
	"github.com/coder/coder/coderd/rbac"
	"github.com/coder/coder/codersdk"
	"github.com/coder/coder/provisioner/echo"
	"github.com/coder/coder/provisionersdk/proto"
	"github.com/coder/coder/testutil"
)

func AGPLRoutes(a *AuthTester) (map[string]string, map[string]RouteCheck) {
	// Some quick reused objects
	workspaceRBACObj := rbac.ResourceWorkspace.InOrg(a.Organization.ID).WithOwner(a.Workspace.OwnerID.String())
	workspaceExecObj := rbac.ResourceWorkspaceExecution.InOrg(a.Organization.ID).WithOwner(a.Workspace.OwnerID.String())
	applicationConnectObj := rbac.ResourceWorkspaceApplicationConnect.InOrg(a.Organization.ID).WithOwner(a.Workspace.OwnerID.String())

	// skipRoutes allows skipping routes from being checked.
	skipRoutes := map[string]string{
		"POST:/api/v2/users/logout": "Logging out deletes the API Key for other routes",
		"GET:/derp":                 "This requires a WebSocket upgrade!",
		"GET:/derp/latency-check":   "This always returns a 200!",
	}

	assertRoute := map[string]RouteCheck{
		// These endpoints do not require auth
		"GET:/healthz":                  {NoAuthorize: true},
		"GET:/api/v2":                   {NoAuthorize: true},
		"GET:/api/v2/buildinfo":         {NoAuthorize: true},
		"GET:/api/v2/users/first":       {NoAuthorize: true},
		"POST:/api/v2/users/first":      {NoAuthorize: true},
		"POST:/api/v2/users/login":      {NoAuthorize: true},
		"GET:/api/v2/users/authmethods": {NoAuthorize: true},
		"POST:/api/v2/csp/reports":      {NoAuthorize: true},
		"POST:/api/v2/authcheck":        {NoAuthorize: true},
		"GET:/api/v2/applications/host": {NoAuthorize: true},
		// This is a dummy endpoint for compatibility with older CLI versions.
		"GET:/api/v2/workspaceagents/{workspaceagent}/dial": {NoAuthorize: true},

		// Has it's own auth
		"GET:/api/v2/users/oauth2/github/callback": {NoAuthorize: true},
		"GET:/api/v2/users/oidc/callback":          {NoAuthorize: true},

		// All workspaceagents endpoints do not use rbac
		"POST:/api/v2/workspaceagents/aws-instance-identity":    {NoAuthorize: true},
		"POST:/api/v2/workspaceagents/azure-instance-identity":  {NoAuthorize: true},
		"POST:/api/v2/workspaceagents/google-instance-identity": {NoAuthorize: true},
		"GET:/api/v2/workspaceagents/me/gitauth":                {NoAuthorize: true},
		"GET:/api/v2/workspaceagents/me/gitsshkey":              {NoAuthorize: true},
		"GET:/api/v2/workspaceagents/me/metadata":               {NoAuthorize: true},
		"GET:/api/v2/workspaceagents/me/coordinate":             {NoAuthorize: true},
		"POST:/api/v2/workspaceagents/me/version":               {NoAuthorize: true},
		"POST:/api/v2/workspaceagents/me/app-health":            {NoAuthorize: true},
		"GET:/api/v2/workspaceagents/me/report-stats":           {NoAuthorize: true},

		// These endpoints have more assertions. This is good, add more endpoints to assert if you can!
		"GET:/api/v2/organizations/{organization}": {AssertObject: rbac.ResourceOrganization.InOrg(a.Admin.OrganizationID)},
		"GET:/api/v2/users/{user}/organizations":   {StatusCode: http.StatusOK, AssertObject: rbac.ResourceOrganization},
		"GET:/api/v2/users/{user}/workspace/{workspacename}": {
			AssertObject: rbac.ResourceWorkspace,
			AssertAction: rbac.ActionRead,
		},
		"GET:/api/v2/users/{user}/workspace/{workspacename}/builds/{buildnumber}": {
			AssertObject: rbac.ResourceWorkspace,
			AssertAction: rbac.ActionRead,
		},
		"GET:/api/v2/workspacebuilds/{workspacebuild}": {
			AssertAction: rbac.ActionRead,
			AssertObject: workspaceRBACObj,
		},
		"GET:/api/v2/workspacebuilds/{workspacebuild}/logs": {
			AssertAction: rbac.ActionRead,
			AssertObject: workspaceRBACObj,
		},
		"GET:/api/v2/workspaces/{workspace}/builds": {
			AssertAction: rbac.ActionRead,
			AssertObject: workspaceRBACObj,
		},
		"GET:/api/v2/workspaces/{workspace}": {
			AssertAction: rbac.ActionRead,
			AssertObject: workspaceRBACObj,
		},
		"PUT:/api/v2/workspaces/{workspace}/autostart": {
			AssertAction: rbac.ActionUpdate,
			AssertObject: workspaceRBACObj,
		},
		"PUT:/api/v2/workspaces/{workspace}/ttl": {
			AssertAction: rbac.ActionUpdate,
			AssertObject: workspaceRBACObj,
		},
		"PATCH:/api/v2/workspacebuilds/{workspacebuild}/cancel": {
			AssertAction: rbac.ActionUpdate,
			AssertObject: workspaceRBACObj,
		},
		"GET:/api/v2/workspacebuilds/{workspacebuild}/resources": {
			AssertAction: rbac.ActionRead,
			AssertObject: workspaceRBACObj,
		},
		"GET:/api/v2/workspacebuilds/{workspacebuild}/state": {
			AssertAction: rbac.ActionRead,
			AssertObject: workspaceRBACObj,
		},
		"GET:/api/v2/workspaceagents/{workspaceagent}": {
			AssertAction: rbac.ActionRead,
			AssertObject: workspaceRBACObj,
		},
		"GET:/api/v2/workspaceagents/{workspaceagent}/pty": {
			AssertAction: rbac.ActionCreate,
			AssertObject: workspaceExecObj,
		},
		"GET:/api/v2/workspaceagents/{workspaceagent}/coordinate": {
			AssertAction: rbac.ActionCreate,
			AssertObject: workspaceExecObj,
		},
		"GET:/api/v2/organizations/{organization}/templates": {
			StatusCode:   http.StatusOK,
			AssertAction: rbac.ActionRead,
			AssertObject: rbac.ResourceTemplate.InOrg(a.Template.OrganizationID),
		},
		"POST:/api/v2/organizations/{organization}/templates": {
			AssertAction: rbac.ActionCreate,
			AssertObject: rbac.ResourceTemplate.InOrg(a.Organization.ID),
		},
		"DELETE:/api/v2/templates/{template}": {
			AssertAction: rbac.ActionDelete,
			AssertObject: rbac.ResourceTemplate.InOrg(a.Template.OrganizationID),
		},
		"GET:/api/v2/templates/{template}": {
			AssertAction: rbac.ActionRead,
			AssertObject: rbac.ResourceTemplate.InOrg(a.Template.OrganizationID),
		},
		"POST:/api/v2/files": {AssertAction: rbac.ActionCreate, AssertObject: rbac.ResourceFile},
		"GET:/api/v2/files/{fileID}": {
			AssertAction: rbac.ActionRead,
			AssertObject: rbac.ResourceFile.WithOwner(a.Admin.UserID.String()),
		},
		"GET:/api/v2/templates/{template}/versions": {
			AssertAction: rbac.ActionRead,
			AssertObject: rbac.ResourceTemplate.InOrg(a.Template.OrganizationID),
		},
		"PATCH:/api/v2/templates/{template}/versions": {
			AssertAction: rbac.ActionUpdate,
			AssertObject: rbac.ResourceTemplate.InOrg(a.Template.OrganizationID),
		},
		"GET:/api/v2/templates/{template}/versions/{templateversionname}": {
			AssertAction: rbac.ActionRead,
			AssertObject: rbac.ResourceTemplate.InOrg(a.Template.OrganizationID),
		},
		"GET:/api/v2/templateversions/{templateversion}": {
			AssertAction: rbac.ActionRead,
			AssertObject: rbac.ResourceTemplate.InOrg(a.Template.OrganizationID),
		},
		"PATCH:/api/v2/templateversions/{templateversion}/cancel": {
			AssertAction: rbac.ActionUpdate,
			AssertObject: rbac.ResourceTemplate.InOrg(a.Template.OrganizationID),
		},
		"GET:/api/v2/templateversions/{templateversion}/logs": {
			AssertAction: rbac.ActionRead,
			AssertObject: rbac.ResourceTemplate.InOrg(a.Template.OrganizationID),
		},
		"GET:/api/v2/templateversions/{templateversion}/parameters": {
			AssertAction: rbac.ActionRead,
			AssertObject: rbac.ResourceTemplate.InOrg(a.Template.OrganizationID),
		},
		"GET:/api/v2/templateversions/{templateversion}/resources": {
			AssertAction: rbac.ActionRead,
			AssertObject: rbac.ResourceTemplate.InOrg(a.Template.OrganizationID),
		},
		"GET:/api/v2/templateversions/{templateversion}/schema": {
			AssertAction: rbac.ActionRead,
			AssertObject: rbac.ResourceTemplate.InOrg(a.Template.OrganizationID),
		},
		"POST:/api/v2/templateversions/{templateversion}/dry-run": {
			// The first check is to read the template
			AssertAction: rbac.ActionRead,
			AssertObject: rbac.ResourceTemplate.InOrg(a.Version.OrganizationID),
		},
		"GET:/api/v2/templateversions/{templateversion}/dry-run/{jobID}": {
			AssertAction: rbac.ActionRead,
			AssertObject: rbac.ResourceTemplate.InOrg(a.Version.OrganizationID),
		},
		"GET:/api/v2/templateversions/{templateversion}/dry-run/{jobID}/resources": {
			AssertAction: rbac.ActionRead,
			AssertObject: rbac.ResourceTemplate.InOrg(a.Version.OrganizationID),
		},
		"GET:/api/v2/templateversions/{templateversion}/dry-run/{jobID}/logs": {
			AssertAction: rbac.ActionRead,
			AssertObject: rbac.ResourceTemplate.InOrg(a.Version.OrganizationID),
		},
		"PATCH:/api/v2/templateversions/{templateversion}/dry-run/{jobID}/cancel": {
			AssertAction: rbac.ActionRead,
			AssertObject: rbac.ResourceTemplate.InOrg(a.Version.OrganizationID),
		},
		"GET:/api/v2/provisionerdaemons": {
			StatusCode:   http.StatusOK,
			AssertObject: rbac.ResourceProvisionerDaemon,
		},

		"POST:/api/v2/parameters/{scope}/{id}": {
			AssertAction: rbac.ActionUpdate,
			AssertObject: rbac.ResourceTemplate,
		},
		"GET:/api/v2/parameters/{scope}/{id}": {
			AssertAction: rbac.ActionRead,
			AssertObject: rbac.ResourceTemplate,
		},
		"DELETE:/api/v2/parameters/{scope}/{id}/{name}": {
			AssertAction: rbac.ActionUpdate,
			AssertObject: rbac.ResourceTemplate,
		},
		"GET:/api/v2/organizations/{organization}/templates/{templatename}": {
			AssertAction: rbac.ActionRead,
			AssertObject: rbac.ResourceTemplate.InOrg(a.Template.OrganizationID),
		},
		"POST:/api/v2/organizations/{organization}/members/{user}/workspaces": {
			AssertAction: rbac.ActionCreate,
			// No ID when creating
			AssertObject: workspaceRBACObj,
		},
		"GET:/api/v2/workspaces/{workspace}/watch": {
			AssertAction: rbac.ActionRead,
			AssertObject: workspaceRBACObj,
		},
		"GET:/api/v2/users":                      {StatusCode: http.StatusOK, AssertObject: rbac.ResourceUser},
		"GET:/api/v2/applications/auth-redirect": {AssertAction: rbac.ActionCreate, AssertObject: rbac.ResourceAPIKey},

		// These endpoints need payloads to get to the auth part. Payloads will be required
		"PUT:/api/v2/users/{user}/roles":                                {StatusCode: http.StatusBadRequest, NoAuthorize: true},
		"PUT:/api/v2/organizations/{organization}/members/{user}/roles": {NoAuthorize: true},
		"POST:/api/v2/workspaces/{workspace}/builds":                    {StatusCode: http.StatusBadRequest, NoAuthorize: true},
		"POST:/api/v2/organizations/{organization}/templateversions":    {StatusCode: http.StatusBadRequest, NoAuthorize: true},

		// Endpoints that use the SQLQuery filter.
<<<<<<< HEAD
		"GET:/api/v2/workspaces/": {StatusCode: http.StatusOK, NoAuthorize: true},
=======
		"GET:/api/v2/workspaces/":      {StatusCode: http.StatusOK, NoAuthorize: true},
		"GET:/api/v2/workspaces/count": {StatusCode: http.StatusOK, NoAuthorize: true},
		"GET:/api/v2/users/count":      {StatusCode: http.StatusOK, NoAuthorize: true},
>>>>>>> fa844d08
	}

	// Routes like proxy routes support all HTTP methods. A helper func to expand
	// 1 url to all http methods.
	assertAllHTTPMethods := func(url string, check RouteCheck) {
		methods := []string{http.MethodGet, http.MethodHead, http.MethodPost,
			http.MethodPut, http.MethodPatch, http.MethodDelete,
			http.MethodConnect, http.MethodOptions, http.MethodTrace}

		for _, method := range methods {
			route := method + ":" + url
			assertRoute[route] = check
		}
	}

	assertAllHTTPMethods("/%40{user}/{workspace_and_agent}/apps/{workspaceapp}/*", RouteCheck{
		AssertAction: rbac.ActionCreate,
		AssertObject: applicationConnectObj,
	})
	assertAllHTTPMethods("/@{user}/{workspace_and_agent}/apps/{workspaceapp}/*", RouteCheck{
		AssertAction: rbac.ActionCreate,
		AssertObject: applicationConnectObj,
	})

	return skipRoutes, assertRoute
}

type RouteCheck struct {
	NoAuthorize  bool
	AssertAction rbac.Action
	AssertObject rbac.Object
	StatusCode   int
}

type AuthTester struct {
	t          *testing.T
	api        *coderd.API
	authorizer *RecordingAuthorizer

	Client                *codersdk.Client
	Workspace             codersdk.Workspace
	Organization          codersdk.Organization
	Admin                 codersdk.CreateFirstUserResponse
	Template              codersdk.Template
	Version               codersdk.TemplateVersion
	WorkspaceResource     codersdk.WorkspaceResource
	File                  codersdk.UploadResponse
	TemplateVersionDryRun codersdk.ProvisionerJob
	TemplateParam         codersdk.Parameter
	URLParams             map[string]string
}

func NewAuthTester(ctx context.Context, t *testing.T, client *codersdk.Client, api *coderd.API, admin codersdk.CreateFirstUserResponse) *AuthTester {
	authorizer, ok := api.Authorizer.(*RecordingAuthorizer)
	if !ok {
		t.Fail()
	}
	// The provisioner will call to coderd and register itself. This is async,
	// so we wait for it to occur.
	require.Eventually(t, func() bool {
		provisionerds, err := client.ProvisionerDaemons(ctx)
		return assert.NoError(t, err) && len(provisionerds) > 0
	}, testutil.WaitLong, testutil.IntervalSlow)

	provisionerds, err := client.ProvisionerDaemons(ctx)
	require.NoError(t, err, "fetch provisioners")
	require.Len(t, provisionerds, 1)

	organization, err := client.Organization(ctx, admin.OrganizationID)
	require.NoError(t, err, "fetch org")

	// Setup some data in the database.
	version := CreateTemplateVersion(t, client, admin.OrganizationID, &echo.Responses{
		Parse: echo.ParseComplete,
		Provision: []*proto.Provision_Response{{
			Type: &proto.Provision_Response_Complete{
				Complete: &proto.Provision_Complete{
					// Return a workspace resource
					Resources: []*proto.Resource{{
						Name: "some",
						Type: "example",
						Agents: []*proto.Agent{{
							Name: "agent",
							Id:   "something",
							Auth: &proto.Agent_Token{},
							Apps: []*proto.App{{
								Slug:        "testapp",
								DisplayName: "testapp",
								Url:         "http://localhost:3000",
							}},
						}},
					}},
				},
			},
		}},
	})
	AwaitTemplateVersionJob(t, client, version.ID)
	template := CreateTemplate(t, client, admin.OrganizationID, version.ID)
	workspace := CreateWorkspace(t, client, admin.OrganizationID, template.ID)
	AwaitWorkspaceBuildJob(t, client, workspace.LatestBuild.ID)
	file, err := client.Upload(ctx, codersdk.ContentTypeTar, make([]byte, 1024))
	require.NoError(t, err, "upload file")
	workspace, err = client.Workspace(ctx, workspace.ID)
	require.NoError(t, err, "workspace resources")
	templateVersionDryRun, err := client.CreateTemplateVersionDryRun(ctx, version.ID, codersdk.CreateTemplateVersionDryRunRequest{
		ParameterValues: []codersdk.CreateParameterRequest{},
	})
	require.NoError(t, err, "template version dry-run")

	templateParam, err := client.CreateParameter(ctx, codersdk.ParameterTemplate, template.ID, codersdk.CreateParameterRequest{
		Name:              "test-param",
		SourceValue:       "hello world",
		SourceScheme:      codersdk.ParameterSourceSchemeData,
		DestinationScheme: codersdk.ParameterDestinationSchemeProvisionerVariable,
	})
	require.NoError(t, err, "create template param")
	urlParameters := map[string]string{
		"{organization}":        admin.OrganizationID.String(),
		"{user}":                admin.UserID.String(),
		"{organizationname}":    organization.Name,
		"{workspace}":           workspace.ID.String(),
		"{workspacebuild}":      workspace.LatestBuild.ID.String(),
		"{workspacename}":       workspace.Name,
		"{workspaceagent}":      workspace.LatestBuild.Resources[0].Agents[0].ID.String(),
		"{buildnumber}":         strconv.FormatInt(int64(workspace.LatestBuild.BuildNumber), 10),
		"{template}":            template.ID.String(),
		"{fileID}":              file.ID.String(),
		"{workspaceresource}":   workspace.LatestBuild.Resources[0].ID.String(),
		"{workspaceapp}":        workspace.LatestBuild.Resources[0].Agents[0].Apps[0].Slug,
		"{templateversion}":     version.ID.String(),
		"{jobID}":               templateVersionDryRun.ID.String(),
		"{templatename}":        template.Name,
		"{workspace_and_agent}": workspace.Name + "." + workspace.LatestBuild.Resources[0].Agents[0].Name,
		// Only checking template scoped params here
		"parameters/{scope}/{id}": fmt.Sprintf("parameters/%s/%s",
			string(templateParam.Scope), templateParam.ScopeID.String()),
	}

	return &AuthTester{
		t:                     t,
		api:                   api,
		authorizer:            authorizer,
		Client:                client,
		Workspace:             workspace,
		Organization:          organization,
		Admin:                 admin,
		Template:              template,
		Version:               version,
		WorkspaceResource:     workspace.LatestBuild.Resources[0],
		File:                  file,
		TemplateVersionDryRun: templateVersionDryRun,
		TemplateParam:         templateParam,
		URLParams:             urlParameters,
	}
}

func (a *AuthTester) Test(ctx context.Context, assertRoute map[string]RouteCheck, skipRoutes map[string]string) {
	// Always fail auth from this point forward
	a.authorizer.AlwaysReturn = rbac.ForbiddenWithInternal(xerrors.New("fake implementation"), nil, nil)

	routeMissing := make(map[string]bool)
	for k, v := range assertRoute {
		noTrailSlash := strings.TrimRight(k, "/")
		if _, ok := assertRoute[noTrailSlash]; ok && noTrailSlash != k {
			a.t.Errorf("route %q & %q is declared twice", noTrailSlash, k)
			a.t.FailNow()
		}
		assertRoute[noTrailSlash] = v
		routeMissing[noTrailSlash] = true
	}

	for k, v := range skipRoutes {
		noTrailSlash := strings.TrimRight(k, "/")
		if _, ok := skipRoutes[noTrailSlash]; ok && noTrailSlash != k {
			a.t.Errorf("route %q & %q is declared twice", noTrailSlash, k)
			a.t.FailNow()
		}
		skipRoutes[noTrailSlash] = v
	}

	err := chi.Walk(
		a.api.RootHandler,
		func(
			method string,
			route string,
			handler http.Handler,
			middlewares ...func(http.Handler) http.Handler,
		) error {
			// work around chi's bugged handling of /*/*/ which can occur if we
			// r.Mount("/", someHandler()) in our tree
			for strings.Contains(route, "/*/") {
				route = strings.Replace(route, "/*/", "/", -1)
			}
			name := method + ":" + route
			if _, ok := skipRoutes[strings.TrimRight(name, "/")]; ok {
				return nil
			}
			a.t.Run(name, func(t *testing.T) {
				a.authorizer.reset()
				routeKey := strings.TrimRight(name, "/")

				routeAssertions, ok := assertRoute[routeKey]
				if !ok {
					// By default, all omitted routes check for just "authorize" called
					routeAssertions = RouteCheck{}
				}
				delete(routeMissing, routeKey)

				// Replace all url params with known values
				for k, v := range a.URLParams {
					route = strings.ReplaceAll(route, k, v)
				}

				resp, err := a.Client.Request(ctx, method, route, nil)
				require.NoError(t, err, "do req")
				body, _ := io.ReadAll(resp.Body)
				t.Logf("Response Body: %q", string(body))
				_ = resp.Body.Close()

				if !routeAssertions.NoAuthorize {
					assert.NotNil(t, a.authorizer.Called, "authorizer expected")
					if routeAssertions.StatusCode != 0 {
						assert.Equal(t, routeAssertions.StatusCode, resp.StatusCode, "expect unauthorized")
					} else {
						// It's either a 404 or 403.
						if resp.StatusCode != http.StatusNotFound {
							assert.Equal(t, http.StatusForbidden, resp.StatusCode, "expect unauthorized")
						}
					}
					if a.authorizer.Called != nil {
						if routeAssertions.AssertAction != "" {
							assert.Equal(t, routeAssertions.AssertAction, a.authorizer.Called.Action, "resource action")
						}
						if routeAssertions.AssertObject.Type != "" {
							assert.Equal(t, routeAssertions.AssertObject.Type, a.authorizer.Called.Object.Type, "resource type")
						}
						if routeAssertions.AssertObject.Owner != "" {
							assert.Equal(t, routeAssertions.AssertObject.Owner, a.authorizer.Called.Object.Owner, "resource owner")
						}
						if routeAssertions.AssertObject.OrgID != "" {
							assert.Equal(t, routeAssertions.AssertObject.OrgID, a.authorizer.Called.Object.OrgID, "resource org")
						}
					}
				} else {
					assert.Nil(t, a.authorizer.Called, "authorize not expected")
				}
			})
			return nil
		})
	require.NoError(a.t, err)
	require.Len(a.t, routeMissing, 0, "didn't walk some asserted routes: %v", routeMissing)
}

type authCall struct {
	SubjectID string
	Roles     []string
	Groups    []string
	Scope     rbac.Scope
	Action    rbac.Action
	Object    rbac.Object
}

type RecordingAuthorizer struct {
	Called       *authCall
	AlwaysReturn error
}

var _ rbac.Authorizer = (*RecordingAuthorizer)(nil)

// ByRoleNameSQL does not record the call. This matches the postgres behavior
// of not calling Authorize()
func (r *RecordingAuthorizer) ByRoleNameSQL(_ context.Context, _ string, _ []string, _ rbac.Scope, _ []string, _ rbac.Action, _ rbac.Object) error {
	return r.AlwaysReturn
}

func (r *RecordingAuthorizer) ByRoleName(_ context.Context, subjectID string, roleNames []string, scope rbac.Scope, groups []string, action rbac.Action, object rbac.Object) error {
	r.Called = &authCall{
		SubjectID: subjectID,
		Roles:     roleNames,
		Groups:    groups,
		Scope:     scope,
		Action:    action,
		Object:    object,
	}
	return r.AlwaysReturn
}

func (r *RecordingAuthorizer) PrepareByRoleName(_ context.Context, subjectID string, roles []string, scope rbac.Scope, groups []string, action rbac.Action, _ string) (rbac.PreparedAuthorized, error) {
	return &fakePreparedAuthorizer{
		Original:           r,
		SubjectID:          subjectID,
		Roles:              roles,
		Scope:              scope,
		Action:             action,
		HardCodedSQLString: "true",
		Groups:             groups,
	}, nil
}

func (r *RecordingAuthorizer) reset() {
	r.Called = nil
}

type fakePreparedAuthorizer struct {
	Original            *RecordingAuthorizer
	SubjectID           string
	Roles               []string
	Scope               rbac.Scope
	Action              rbac.Action
	Groups              []string
	HardCodedSQLString  string
	HardCodedRegoString string
}

func (f *fakePreparedAuthorizer) Authorize(ctx context.Context, object rbac.Object) error {
	return f.Original.ByRoleName(ctx, f.SubjectID, f.Roles, f.Scope, f.Groups, f.Action, object)
}

// Compile returns a compiled version of the authorizer that will work for
// in memory databases. This fake version will not work against a SQL database.
func (f *fakePreparedAuthorizer) Compile() (rbac.AuthorizeFilter, error) {
	return f, nil
}

func (f *fakePreparedAuthorizer) Eval(object rbac.Object) bool {
	return f.Original.ByRoleNameSQL(context.Background(), f.SubjectID, f.Roles, f.Scope, f.Groups, f.Action, object) == nil
}

func (f fakePreparedAuthorizer) RegoString() string {
	if f.HardCodedRegoString != "" {
		return f.HardCodedRegoString
	}
	panic("not implemented")
}

func (f fakePreparedAuthorizer) SQLString(_ rbac.SQLConfig) string {
	if f.HardCodedSQLString != "" {
		return f.HardCodedSQLString
	}
	panic("not implemented")
}<|MERGE_RESOLUTION|>--- conflicted
+++ resolved
@@ -244,13 +244,8 @@
 		"POST:/api/v2/organizations/{organization}/templateversions":    {StatusCode: http.StatusBadRequest, NoAuthorize: true},
 
 		// Endpoints that use the SQLQuery filter.
-<<<<<<< HEAD
 		"GET:/api/v2/workspaces/": {StatusCode: http.StatusOK, NoAuthorize: true},
-=======
-		"GET:/api/v2/workspaces/":      {StatusCode: http.StatusOK, NoAuthorize: true},
-		"GET:/api/v2/workspaces/count": {StatusCode: http.StatusOK, NoAuthorize: true},
-		"GET:/api/v2/users/count":      {StatusCode: http.StatusOK, NoAuthorize: true},
->>>>>>> fa844d08
+		"GET:/api/v2/users/count": {StatusCode: http.StatusOK, NoAuthorize: true},
 	}
 
 	// Routes like proxy routes support all HTTP methods. A helper func to expand
