--- conflicted
+++ resolved
@@ -564,66 +564,6 @@
 	Object rbac.Object
 }
 
-<<<<<<< HEAD
-type ActionObjectPair struct {
-	Action rbac.Action
-	Object rbac.Object
-}
-
-// Pair is on the RecordingAuthorizer to be easy to find and keep the pkg
-// interface smaller.
-func (*RecordingAuthorizer) Pair(action rbac.Action, object rbac.Objecter) ActionObjectPair {
-	return ActionObjectPair{
-		Action: action,
-		Object: object.RBACObject(),
-	}
-}
-
-func (r *RecordingAuthorizer) AllAsserted() error {
-	r.RLock()
-	defer r.RUnlock()
-	missed := []authCall{}
-	for _, c := range r.Called {
-		if !c.asserted {
-			missed = append(missed, c)
-		}
-	}
-
-	if len(missed) > 0 {
-		return xerrors.Errorf("missed calls: %+v", missed)
-	}
-	return nil
-}
-
-// UnorderedAssertActor is the same as AssertActor, except it doesn't care about
-// order. It will assert the first call that matches the actor and pair.
-// It will not assert the same call twice, so if there is a duplicate assertion,
-// the pair will need to be passed in twice.
-func (r *RecordingAuthorizer) UnorderedAssertActor(t *testing.T, actor rbac.Subject, dids ...ActionObjectPair) {
-	r.RLock()
-	defer r.RUnlock()
-	for _, did := range dids {
-		found := false
-	InnerCalledLoop:
-		for i, c := range r.Called {
-			if c.asserted {
-				// Do not assert an already asserted call.
-				continue
-			}
-
-			if c.Action != did.Action || c.Object.Equal(did.Object) || c.Actor.Equal(actor) {
-				continue
-			}
-
-			r.Called[i].asserted = true
-			found = true
-			break InnerCalledLoop
-		}
-		require.Truef(t, found, "did not find call for %s %s", did.Action, did.Object.Type)
-	}
-}
-
-=======
 // Pair is on the RecordingAuthorizer to be easy to find and keep the pkg
 // interface smaller.
 func (*RecordingAuthorizer) Pair(action rbac.Action, object rbac.Objecter) ActionObjectPair {
@@ -652,7 +592,6 @@
 	return nil
 }
 
->>>>>>> b359dbbd
 // AssertActor asserts in order. If the order of authz calls does not match,
 // this will fail.
 func (r *RecordingAuthorizer) AssertActor(t *testing.T, actor rbac.Subject, did ...ActionObjectPair) {
@@ -676,12 +615,8 @@
 	assert.Equalf(t, len(did), ptr, "assert actor: didn't find all actions, %d missing actions", len(did)-ptr)
 }
 
-<<<<<<< HEAD
-func (r *RecordingAuthorizer) RecordAuthorize(subject rbac.Subject, action rbac.Action, object rbac.Object) {
-=======
 // recordAuthorize is the internal method that records the Authorize() call.
 func (r *RecordingAuthorizer) recordAuthorize(subject rbac.Subject, action rbac.Action, object rbac.Object) {
->>>>>>> b359dbbd
 	r.Lock()
 	defer r.Unlock()
 	r.Called = append(r.Called, authCall{
@@ -692,11 +627,7 @@
 }
 
 func (r *RecordingAuthorizer) Authorize(ctx context.Context, subject rbac.Subject, action rbac.Action, object rbac.Object) error {
-<<<<<<< HEAD
-	r.RecordAuthorize(subject, action, object)
-=======
 	r.recordAuthorize(subject, action, object)
->>>>>>> b359dbbd
 	if r.Wrapped == nil {
 		panic("Developer error: RecordingAuthorizer.Wrapped is nil")
 	}
@@ -717,18 +648,12 @@
 	return &PreparedRecorder{
 		rec:     r,
 		prepped: prep,
-<<<<<<< HEAD
-	}, nil
-}
-
-=======
 		subject: subject,
 		action:  action,
 	}, nil
 }
 
 // Reset clears the recorded Authorize() calls.
->>>>>>> b359dbbd
 func (r *RecordingAuthorizer) Reset() {
 	r.Lock()
 	defer r.Unlock()
@@ -746,13 +671,10 @@
 	return &r.Called[len(r.Called)-1]
 }
 
-<<<<<<< HEAD
-=======
 // PreparedRecorder is the prepared version of the RecordingAuthorizer.
 // It records the Authorize() calls to the original recorder. If the caller
 // uses CompileToSQL, all recording stops. This is to support parity between
 // memory and SQL backed dbs.
->>>>>>> b359dbbd
 type PreparedRecorder struct {
 	rec     *RecordingAuthorizer
 	prepped rbac.PreparedAuthorized
@@ -768,11 +690,7 @@
 	defer s.rw.Unlock()
 
 	if !s.usingSQL {
-<<<<<<< HEAD
-		s.rec.RecordAuthorize(s.subject, s.action, object)
-=======
 		s.rec.recordAuthorize(s.subject, s.action, object)
->>>>>>> b359dbbd
 	}
 	return s.prepped.Authorize(ctx, object)
 }
@@ -784,14 +702,6 @@
 	return s.prepped.CompileToSQL(ctx, cfg)
 }
 
-<<<<<<< HEAD
-type fakePreparedAuthorizer struct {
-	sync.RWMutex
-	Original           *FakeAuthorizer
-	Subject            rbac.Subject
-	Action             rbac.Action
-	ShouldCompileToSQL bool
-=======
 // FakeAuthorizer is an Authorizer that always returns the same error.
 type FakeAuthorizer struct {
 	// AlwaysReturn is the error that will be returned by Authorize.
@@ -821,7 +731,6 @@
 	Original *FakeAuthorizer
 	Subject  rbac.Subject
 	Action   rbac.Action
->>>>>>> b359dbbd
 }
 
 func (f *fakePreparedAuthorizer) Authorize(ctx context.Context, object rbac.Object) error {
@@ -832,26 +741,4 @@
 // in memory databases. This fake version will not work against a SQL database.
 func (*fakePreparedAuthorizer) CompileToSQL(_ context.Context, _ regosql.ConvertConfig) (string, error) {
 	return "not a valid sql string", nil
-<<<<<<< HEAD
-}
-
-type FakeAuthorizer struct {
-	// AlwaysReturn is the error that will be returned by Authorize.
-	AlwaysReturn error
-}
-
-var _ rbac.Authorizer = (*FakeAuthorizer)(nil)
-
-func (d *FakeAuthorizer) Authorize(_ context.Context, _ rbac.Subject, _ rbac.Action, _ rbac.Object) error {
-	return d.AlwaysReturn
-}
-
-func (d *FakeAuthorizer) Prepare(_ context.Context, subject rbac.Subject, action rbac.Action, _ string) (rbac.PreparedAuthorized, error) {
-	return &fakePreparedAuthorizer{
-		Original: d,
-		Subject:  subject,
-		Action:   action,
-	}, nil
-=======
->>>>>>> b359dbbd
 }