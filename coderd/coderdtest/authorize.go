package coderdtest

import (
	"context"
	"fmt"
	"path/filepath"
	"runtime"
	"strings"
	"sync"
	"testing"

	"github.com/google/uuid"
	"github.com/moby/moby/pkg/namesgenerator"
	"github.com/stretchr/testify/assert"
	"github.com/stretchr/testify/require"
	"golang.org/x/xerrors"

	"github.com/coder/coder/coderd"
	"github.com/coder/coder/coderd/database/dbauthz"
	"github.com/coder/coder/coderd/rbac"
	"github.com/coder/coder/coderd/rbac/regosql"
	"github.com/coder/coder/codersdk"
	"github.com/coder/coder/cryptorand"
)

// RBACAsserter is a helper for asserting that the correct RBAC checks are
// performed. This struct is tied to a given user, and only authorizes calls
// for this user are checked.
type RBACAsserter struct {
	Subject rbac.Subject

<<<<<<< HEAD
	assertRoute := map[string]RouteCheck{
		// These endpoints do not require auth
		"GET:/healthz":                  {NoAuthorize: true},
		"GET:/api/v2":                   {NoAuthorize: true},
		"GET:/api/v2/buildinfo":         {NoAuthorize: true},
		"GET:/api/v2/experiments":       {NoAuthorize: true}, // This route requires AuthN, but not AuthZ.
		"GET:/api/v2/updatecheck":       {NoAuthorize: true},
		"GET:/api/v2/users/first":       {NoAuthorize: true},
		"POST:/api/v2/users/first":      {NoAuthorize: true},
		"POST:/api/v2/users/login":      {NoAuthorize: true},
		"GET:/api/v2/users/authmethods": {NoAuthorize: true},
		"POST:/api/v2/csp/reports":      {NoAuthorize: true},
		"POST:/api/v2/authcheck":        {NoAuthorize: true},
		"GET:/api/v2/applications/host": {NoAuthorize: true},
		"GET:/api/v2/deployment/ssh":    {NoAuthorize: true, StatusCode: http.StatusOK},

		// Has it's own auth
		"GET:/api/v2/users/oauth2/github/callback": {NoAuthorize: true},
		"GET:/api/v2/users/oidc/callback":          {NoAuthorize: true},

		// All workspaceagents endpoints do not use rbac
		"POST:/api/v2/workspaceagents/aws-instance-identity":    {NoAuthorize: true},
		"POST:/api/v2/workspaceagents/azure-instance-identity":  {NoAuthorize: true},
		"POST:/api/v2/workspaceagents/google-instance-identity": {NoAuthorize: true},
		"GET:/api/v2/workspaceagents/me/gitauth":                {NoAuthorize: true},
		"GET:/api/v2/workspaceagents/me/gitsshkey":              {NoAuthorize: true},
		"GET:/api/v2/workspaceagents/me/metadata":               {NoAuthorize: true},
		"GET:/api/v2/workspaceagents/me/coordinate":             {NoAuthorize: true},
		"POST:/api/v2/workspaceagents/me/startup":               {NoAuthorize: true},
		"PATCH:/api/v2/workspaceagents/me/startup-logs":         {NoAuthorize: true},
		"POST:/api/v2/workspaceagents/me/app-health":            {NoAuthorize: true},
		"POST:/api/v2/workspaceagents/me/report-stats":          {NoAuthorize: true},
		"POST:/api/v2/workspaceagents/me/report-lifecycle":      {NoAuthorize: true},

		// These endpoints have more assertions. This is good, add more endpoints to assert if you can!
		"GET:/api/v2/organizations/{organization}": {AssertObject: rbac.ResourceOrganization.WithID(a.Admin.OrganizationID).InOrg(a.Admin.OrganizationID)},
		"GET:/api/v2/users/{user}/organizations":   {StatusCode: http.StatusOK, AssertObject: rbac.ResourceOrganization},
		"GET:/api/v2/users/{user}/workspace/{workspacename}": {
			AssertObject: rbac.ResourceWorkspace,
			AssertAction: rbac.ActionRead,
		},
		"GET:/api/v2/users/{user}/workspace/{workspacename}/builds/{buildnumber}": {
			AssertObject: rbac.ResourceWorkspace,
			AssertAction: rbac.ActionRead,
		},
		"GET:/api/v2/users/{user}/keys/tokens": {
			AssertObject: rbac.ResourceAPIKey,
			AssertAction: rbac.ActionRead,
			StatusCode:   http.StatusOK,
		},
		"GET:/api/v2/users/{user}/keys/{keyid}": {
			AssertObject: rbac.ResourceAPIKey,
			AssertAction: rbac.ActionRead,
		},
		"GET:/api/v2/users/{user}/keys/tokens/{keyname}": {
			AssertObject: rbac.ResourceAPIKey,
			AssertAction: rbac.ActionRead,
		},
		"GET:/api/v2/users/{user}/keys/tokens/tokenconfig": {NoAuthorize: true},
		"GET:/api/v2/workspacebuilds/{workspacebuild}": {
			AssertAction: rbac.ActionRead,
			AssertObject: workspaceRBACObj,
		},
		"GET:/api/v2/workspacebuilds/{workspacebuild}/logs": {
			AssertAction: rbac.ActionRead,
			AssertObject: workspaceRBACObj,
		},
		"GET:/api/v2/workspaces/{workspace}/builds": {
			AssertAction: rbac.ActionRead,
			AssertObject: workspaceRBACObj,
		},
		"GET:/api/v2/workspaces/{workspace}": {
			AssertAction: rbac.ActionRead,
			AssertObject: workspaceRBACObj,
		},
		"PUT:/api/v2/workspaces/{workspace}/autostart": {
			AssertAction: rbac.ActionUpdate,
			AssertObject: workspaceRBACObj,
		},
		"PUT:/api/v2/workspaces/{workspace}/ttl": {
			AssertAction: rbac.ActionUpdate,
			AssertObject: workspaceRBACObj,
		},
		"PATCH:/api/v2/workspacebuilds/{workspacebuild}/cancel": {
			AssertAction: rbac.ActionUpdate,
			AssertObject: workspaceRBACObj,
		},
		"GET:/api/v2/workspacebuilds/{workspacebuild}/resources": {
			AssertAction: rbac.ActionRead,
			AssertObject: workspaceRBACObj,
		},
		"GET:/api/v2/workspacebuilds/{workspacebuild}/state": {
			AssertAction: rbac.ActionUpdate,
			AssertObject: templateObj,
		},
		"GET:/api/v2/workspaceagents/{workspaceagent}": {
			AssertAction: rbac.ActionRead,
			AssertObject: workspaceRBACObj,
		},
		"GET:/api/v2/workspaceagents/{workspaceagent}/startup-logs": {
			AssertAction: rbac.ActionRead,
			AssertObject: workspaceRBACObj,
		},
		"GET:/api/v2/workspaceagents/{workspaceagent}/pty": {
			AssertAction: rbac.ActionCreate,
			AssertObject: workspaceExecObj,
		},
		"GET:/api/v2/workspaceagents/{workspaceagent}/coordinate": {
			AssertAction: rbac.ActionCreate,
			AssertObject: workspaceExecObj,
		},
		"POST:/api/v2/organizations/{organization}/templates": {
			AssertAction: rbac.ActionCreate,
			AssertObject: rbac.ResourceTemplate.InOrg(a.Organization.ID),
		},
		"DELETE:/api/v2/templates/{template}": {
			AssertAction: rbac.ActionDelete,
			AssertObject: templateObj,
		},
		"GET:/api/v2/templates/{template}": {
			AssertAction: rbac.ActionRead,
			AssertObject: templateObj,
		},
		"POST:/api/v2/files": {AssertAction: rbac.ActionCreate, AssertObject: rbac.ResourceFile},
		"GET:/api/v2/files/{fileID}": {
			AssertAction: rbac.ActionRead,
			AssertObject: rbac.ResourceFile.WithOwner(a.Admin.UserID.String()),
		},
		"GET:/api/v2/templates/{template}/versions": {
			AssertAction: rbac.ActionRead,
			AssertObject: templateObj,
		},
		"PATCH:/api/v2/templates/{template}/versions": {
			AssertAction: rbac.ActionUpdate,
			AssertObject: templateObj,
		},
		"GET:/api/v2/templates/{template}/versions/{templateversionname}": {
			AssertAction: rbac.ActionRead,
			AssertObject: templateObj,
		},
		"GET:/api/v2/templateversions/{templateversion}": {
			AssertAction: rbac.ActionRead,
			AssertObject: templateObj,
		},
		"PATCH:/api/v2/templateversions/{templateversion}/cancel": {
			AssertAction: rbac.ActionUpdate,
			AssertObject: templateObj,
		},
		"GET:/api/v2/templateversions/{templateversion}/logs": {
			AssertAction: rbac.ActionRead,
			AssertObject: templateObj,
		},
		"GET:/api/v2/templateversions/{templateversion}/parameters": {
			AssertAction: rbac.ActionRead,
			AssertObject: templateObj,
		},
		"GET:/api/v2/templateversions/{templateversion}/rich-parameters": {
			AssertAction: rbac.ActionRead,
			AssertObject: templateObj,
		},
		"GET:/api/v2/templateversions/{templateversion}/resources": {
			AssertAction: rbac.ActionRead,
			AssertObject: templateObj,
		},
		"GET:/api/v2/templateversions/{templateversion}/schema": {
			AssertAction: rbac.ActionRead,
			AssertObject: templateObj,
		},
		"POST:/api/v2/templateversions/{templateversion}/dry-run": {
			// The first check is to read the template
			AssertAction: rbac.ActionRead,
			AssertObject: templateObj,
		},
		"GET:/api/v2/templateversions/{templateversion}/dry-run/{jobID}": {
			AssertAction: rbac.ActionRead,
			AssertObject: templateObj,
		},
		"GET:/api/v2/templateversions/{templateversion}/dry-run/{jobID}/resources": {
			AssertAction: rbac.ActionRead,
			AssertObject: templateObj,
		},
		"GET:/api/v2/templateversions/{templateversion}/dry-run/{jobID}/logs": {
			AssertAction: rbac.ActionRead,
			AssertObject: templateObj,
		},
		"PATCH:/api/v2/templateversions/{templateversion}/dry-run/{jobID}/cancel": {
			AssertAction: rbac.ActionRead,
			AssertObject: templateObj,
		},
		"POST:/api/v2/parameters/{scope}/{id}": {
			AssertAction: rbac.ActionUpdate,
			AssertObject: rbac.ResourceTemplate,
		},
		"GET:/api/v2/parameters/{scope}/{id}": {
			AssertAction: rbac.ActionRead,
			AssertObject: rbac.ResourceTemplate,
		},
		"DELETE:/api/v2/parameters/{scope}/{id}/{name}": {
			AssertAction: rbac.ActionUpdate,
			AssertObject: rbac.ResourceTemplate,
		},
		"GET:/api/v2/organizations/{organization}/templates/{templatename}": {
			AssertAction: rbac.ActionRead,
			AssertObject: templateObj,
		},
		"GET:/api/v2/organizations/{organization}/templates/{templatename}/versions/{templateversionname}": {
			AssertAction: rbac.ActionRead,
			AssertObject: templateObj,
		},
		"GET:/api/v2/organizations/{organization}/templates/{templatename}/versions/{templateversionname}/previous": {
			AssertAction: rbac.ActionRead,
			AssertObject: templateObj,
		},
		"POST:/api/v2/organizations/{organization}/members/{user}/workspaces": {
			AssertAction: rbac.ActionCreate,
			// No ID when creating
			AssertObject: workspaceRBACObj,
		},
		"GET:/api/v2/workspaces/{workspace}/watch": {
			AssertAction: rbac.ActionRead,
			AssertObject: workspaceRBACObj,
		},
		"GET:/api/v2/users":                      {StatusCode: http.StatusOK, AssertObject: rbac.ResourceUser},
		"GET:/api/v2/applications/auth-redirect": {AssertAction: rbac.ActionCreate, AssertObject: rbac.ResourceAPIKey},

		// These endpoints need payloads to get to the auth part. Payloads will be required
		"PUT:/api/v2/users/{user}/roles":                                {StatusCode: http.StatusBadRequest, NoAuthorize: true},
		"PUT:/api/v2/organizations/{organization}/members/{user}/roles": {NoAuthorize: true},
		"POST:/api/v2/workspaces/{workspace}/builds":                    {StatusCode: http.StatusBadRequest, NoAuthorize: true},
		"POST:/api/v2/organizations/{organization}/templateversions":    {StatusCode: http.StatusBadRequest, NoAuthorize: true},

		// For any route using SQL filters, we do not check authorization.
		// This is because the in memory fake does not use SQL.
		"GET:/api/v2/workspaces/": {
			StatusCode:   http.StatusOK,
			NoAuthorize:  true,
			AssertAction: rbac.ActionRead,
			AssertObject: rbac.ResourceWorkspace,
		},
		"GET:/api/v2/organizations/{organization}/templates": {
			StatusCode:   http.StatusOK,
			NoAuthorize:  true,
			AssertAction: rbac.ActionRead,
			AssertObject: rbac.ResourceTemplate,
		},
=======
	Recorder *RecordingAuthorizer
}
>>>>>>> 25e92fd2

// AssertRBAC returns an RBACAsserter for the given user. This asserter will
// allow asserting that the correct RBAC checks are performed for the given user.
// All checks that are not run against this user will be ignored.
func AssertRBAC(t *testing.T, api *coderd.API, client *codersdk.Client) RBACAsserter {
	if client.SessionToken() == "" {
		t.Fatal("client must be logged in")
	}
	recorder, ok := api.Authorizer.(*RecordingAuthorizer)
	if !ok {
		t.Fatal("expected RecordingAuthorizer")
	}

	// We use the database directly to not cause additional auth checks on behalf
	// of the user. This does add authz checks on behalf of the system user, but
	// it is hard to avoid that.
	// nolint:gocritic
	ctx := dbauthz.AsSystemRestricted(context.Background())
	token := client.SessionToken()
	parts := strings.Split(token, "-")
	key, err := api.Database.GetAPIKeyByID(ctx, parts[0])
	require.NoError(t, err, "fetch client api key")

	roles, err := api.Database.GetAuthorizationUserRoles(ctx, key.UserID)
	require.NoError(t, err, "fetch user roles")

	return RBACAsserter{
		Subject: rbac.Subject{
			ID:     key.UserID.String(),
			Roles:  rbac.RoleNames(roles.Roles),
			Groups: roles.Groups,
			Scope:  rbac.ScopeName(key.Scope),
		},
		Recorder: recorder,
	}
}

// AllCalls is for debugging. If you are not sure where calls are coming from,
// call this and use a debugger or print them. They have small callstacks
// on them to help locate the 'Authorize' call.
// Only calls to Authorize by the given subject will be returned.
// Note that duplicate rbac calls are handled by the rbac.Cacher(), but
// will be recorded twice. So AllCalls() returns calls regardless if they
// were returned from the cached or not.
func (a RBACAsserter) AllCalls() []AuthCall {
	return a.Recorder.AllCalls(&a.Subject)
}

// AssertChecked will assert a given rbac check was performed. It does not care
// about order of checks, or any other checks. This is useful when you do not
// care about asserting every check that was performed.
func (a RBACAsserter) AssertChecked(t *testing.T, action rbac.Action, objects ...interface{}) {
	converted := a.convertObjects(t, objects...)
	pairs := make([]ActionObjectPair, 0, len(converted))
	for _, obj := range converted {
		pairs = append(pairs, a.Recorder.Pair(action, obj))
	}
	a.Recorder.AssertOutOfOrder(t, a.Subject, pairs...)
}

// AssertInOrder must be called in the correct order of authz checks. If the objects
// or actions are not in the correct order, the test will fail.
func (a RBACAsserter) AssertInOrder(t *testing.T, action rbac.Action, objects ...interface{}) {
	converted := a.convertObjects(t, objects...)
	pairs := make([]ActionObjectPair, 0, len(converted))
	for _, obj := range converted {
		pairs = append(pairs, a.Recorder.Pair(action, obj))
	}
	a.Recorder.AssertActor(t, a.Subject, pairs...)
}

// convertObjects converts the codersdk types to rbac.Object. Unfortunately
// does not have type safety, and instead uses a t.Fatal to enforce types.
func (RBACAsserter) convertObjects(t *testing.T, objs ...interface{}) []rbac.Object {
	converted := make([]rbac.Object, 0, len(objs))
	for _, obj := range objs {
		var robj rbac.Object
		switch obj := obj.(type) {
		case rbac.Object:
			robj = obj
		case rbac.Objecter:
			robj = obj.RBACObject()
		case codersdk.TemplateVersion:
			robj = rbac.ResourceTemplate.InOrg(obj.OrganizationID)
		case codersdk.User:
			robj = rbac.ResourceUser.WithID(obj.ID)
		case codersdk.Workspace:
			robj = rbac.ResourceWorkspace.WithID(obj.ID).InOrg(obj.OrganizationID).WithOwner(obj.OwnerID.String())
		default:
			t.Fatalf("unsupported type %T to convert to rbac.Object, add the implementation", obj)
		}
		converted = append(converted, robj)
	}
	return converted
}

// Reset will clear all previously recorded authz calls.
// This is helpful when wanting to ignore checks run in test setup.
func (a RBACAsserter) Reset() RBACAsserter {
	a.Recorder.Reset()
	return a
}

type AuthCall struct {
	rbac.AuthCall

	asserted bool
	// callers is a small stack trace for debugging.
	callers []string
}

var _ rbac.Authorizer = (*RecordingAuthorizer)(nil)

// RecordingAuthorizer wraps any rbac.Authorizer and records all Authorize()
// calls made. This is useful for testing as these calls can later be asserted.
type RecordingAuthorizer struct {
	sync.RWMutex
	Called  []AuthCall
	Wrapped rbac.Authorizer
}

type ActionObjectPair struct {
	Action rbac.Action
	Object rbac.Object
}

// Pair is on the RecordingAuthorizer to be easy to find and keep the pkg
// interface smaller.
func (*RecordingAuthorizer) Pair(action rbac.Action, object rbac.Objecter) ActionObjectPair {
	return ActionObjectPair{
		Action: action,
		Object: object.RBACObject(),
	}
}

// AllAsserted returns an error if all calls to Authorize() have not been
// asserted and checked. This is useful for testing to ensure that all
// Authorize() calls are checked in the unit test.
func (r *RecordingAuthorizer) AllAsserted() error {
	r.RLock()
	defer r.RUnlock()
	missed := []AuthCall{}
	for _, c := range r.Called {
		if !c.asserted {
			missed = append(missed, c)
		}
	}

	if len(missed) > 0 {
		return xerrors.Errorf("missed calls: %+v", missed)
	}
	return nil
}

// AllCalls is useful for debugging.
func (r *RecordingAuthorizer) AllCalls(actor *rbac.Subject) []AuthCall {
	r.RLock()
	defer r.RUnlock()

	called := make([]AuthCall, 0, len(r.Called))
	for _, c := range r.Called {
		if actor != nil && !c.Actor.Equal(*actor) {
			continue
		}
		called = append(called, c)
	}
	return called
}

// AssertOutOfOrder asserts that the given actor performed the given action
// on the given objects. It does not care about the order of the calls.
// When marking authz calls as asserted, it will mark the first matching
// calls first.
func (r *RecordingAuthorizer) AssertOutOfOrder(t *testing.T, actor rbac.Subject, did ...ActionObjectPair) {
	r.Lock()
	defer r.Unlock()

	for _, do := range did {
		found := false
		// Find the first non-asserted call that matches the actor, action, and object.
		for i, call := range r.Called {
			if !call.asserted && call.Actor.Equal(actor) && call.Action == do.Action && call.Object.Equal(do.Object) {
				r.Called[i].asserted = true
				found = true
				break
			}
		}
		require.True(t, found, "assertion missing: %s %s %s", actor, do.Action, do.Object)
	}
}

// AssertActor asserts in order. If the order of authz calls does not match,
// this will fail.
func (r *RecordingAuthorizer) AssertActor(t *testing.T, actor rbac.Subject, did ...ActionObjectPair) {
	r.Lock()
	defer r.Unlock()
	ptr := 0
	for i, call := range r.Called {
		if ptr == len(did) {
			// Finished all assertions
			return
		}
		if call.Actor.ID == actor.ID {
			action, object := did[ptr].Action, did[ptr].Object
			assert.Equalf(t, action, call.Action, "assert action %d", ptr)
			assert.Equalf(t, object, call.Object, "assert object %d", ptr)
			r.Called[i].asserted = true
			ptr++
		}
	}

	assert.Equalf(t, len(did), ptr, "assert actor: didn't find all actions, %d missing actions", len(did)-ptr)
}

// recordAuthorize is the internal method that records the Authorize() call.
func (r *RecordingAuthorizer) recordAuthorize(subject rbac.Subject, action rbac.Action, object rbac.Object) {
	r.Lock()
	defer r.Unlock()

	r.Called = append(r.Called, AuthCall{
		AuthCall: rbac.AuthCall{
			Actor:  subject,
			Action: action,
			Object: object,
		},
		callers: []string{
			// This is a decent stack trace for debugging.
			// Some dbauthz calls are a bit nested, so we skip a few.
			caller(2),
			caller(3),
			caller(4),
			caller(5),
		},
	})
}

func caller(skip int) string {
	pc, file, line, ok := runtime.Caller(skip + 1)
	i := strings.Index(file, "coder")
	if i >= 0 {
		file = file[i:]
	}
	str := fmt.Sprintf("%s:%d", file, line)
	if ok {
		f := runtime.FuncForPC(pc)
		str += " | " + filepath.Base(f.Name())
	}
	return str
}

func (r *RecordingAuthorizer) Authorize(ctx context.Context, subject rbac.Subject, action rbac.Action, object rbac.Object) error {
	r.recordAuthorize(subject, action, object)
	if r.Wrapped == nil {
		panic("Developer error: RecordingAuthorizer.Wrapped is nil")
	}
	return r.Wrapped.Authorize(ctx, subject, action, object)
}

func (r *RecordingAuthorizer) Prepare(ctx context.Context, subject rbac.Subject, action rbac.Action, objectType string) (rbac.PreparedAuthorized, error) {
	r.RLock()
	defer r.RUnlock()
	if r.Wrapped == nil {
		panic("Developer error: RecordingAuthorizer.Wrapped is nil")
	}

	prep, err := r.Wrapped.Prepare(ctx, subject, action, objectType)
	if err != nil {
		return nil, err
	}
	return &PreparedRecorder{
		rec:     r,
		prepped: prep,
		subject: subject,
		action:  action,
	}, nil
}

// Reset clears the recorded Authorize() calls.
func (r *RecordingAuthorizer) Reset() {
	r.Lock()
	defer r.Unlock()
	r.Called = nil
}

// PreparedRecorder is the prepared version of the RecordingAuthorizer.
// It records the Authorize() calls to the original recorder. If the caller
// uses CompileToSQL, all recording stops. This is to support parity between
// memory and SQL backed dbs.
type PreparedRecorder struct {
	rec     *RecordingAuthorizer
	prepped rbac.PreparedAuthorized
	subject rbac.Subject
	action  rbac.Action

	rw       sync.Mutex
	usingSQL bool
}

func (s *PreparedRecorder) Authorize(ctx context.Context, object rbac.Object) error {
	s.rw.Lock()
	defer s.rw.Unlock()

	if !s.usingSQL {
		s.rec.recordAuthorize(s.subject, s.action, object)
	}
	return s.prepped.Authorize(ctx, object)
}

func (s *PreparedRecorder) CompileToSQL(ctx context.Context, cfg regosql.ConvertConfig) (string, error) {
	s.rw.Lock()
	defer s.rw.Unlock()

	s.usingSQL = true
	return s.prepped.CompileToSQL(ctx, cfg)
}

// FakeAuthorizer is an Authorizer that always returns the same error.
type FakeAuthorizer struct {
	// AlwaysReturn is the error that will be returned by Authorize.
	AlwaysReturn error
}

var _ rbac.Authorizer = (*FakeAuthorizer)(nil)

func (d *FakeAuthorizer) Authorize(_ context.Context, _ rbac.Subject, _ rbac.Action, _ rbac.Object) error {
	return d.AlwaysReturn
}

func (d *FakeAuthorizer) Prepare(_ context.Context, subject rbac.Subject, action rbac.Action, _ string) (rbac.PreparedAuthorized, error) {
	return &fakePreparedAuthorizer{
		Original: d,
		Subject:  subject,
		Action:   action,
	}, nil
}

var _ rbac.PreparedAuthorized = (*fakePreparedAuthorizer)(nil)

// fakePreparedAuthorizer is the prepared version of a FakeAuthorizer. It will
// return the same error as the original FakeAuthorizer.
type fakePreparedAuthorizer struct {
	sync.RWMutex
	Original *FakeAuthorizer
	Subject  rbac.Subject
	Action   rbac.Action
}

func (f *fakePreparedAuthorizer) Authorize(ctx context.Context, object rbac.Object) error {
	return f.Original.Authorize(ctx, f.Subject, f.Action, object)
}

// CompileToSQL returns a compiled version of the authorizer that will work for
// in memory databases. This fake version will not work against a SQL database.
func (*fakePreparedAuthorizer) CompileToSQL(_ context.Context, _ regosql.ConvertConfig) (string, error) {
	return "not a valid sql string", nil
}

// Random rbac helper funcs

func RandomRBACAction() rbac.Action {
	all := rbac.AllActions()
	return all[must(cryptorand.Intn(len(all)))]
}

func RandomRBACObject() rbac.Object {
	return rbac.Object{
		ID:    uuid.NewString(),
		Owner: uuid.NewString(),
		OrgID: uuid.NewString(),
		Type:  randomRBACType(),
		ACLUserList: map[string][]rbac.Action{
			namesgenerator.GetRandomName(1): {RandomRBACAction()},
		},
		ACLGroupList: map[string][]rbac.Action{
			namesgenerator.GetRandomName(1): {RandomRBACAction()},
		},
	}
}

func randomRBACType() string {
	all := []string{
		rbac.ResourceWorkspace.Type,
		rbac.ResourceWorkspaceExecution.Type,
		rbac.ResourceWorkspaceApplicationConnect.Type,
		rbac.ResourceAuditLog.Type,
		rbac.ResourceTemplate.Type,
		rbac.ResourceGroup.Type,
		rbac.ResourceFile.Type,
		rbac.ResourceProvisionerDaemon.Type,
		rbac.ResourceOrganization.Type,
		rbac.ResourceRoleAssignment.Type,
		rbac.ResourceOrgRoleAssignment.Type,
		rbac.ResourceAPIKey.Type,
		rbac.ResourceUser.Type,
		rbac.ResourceUserData.Type,
		rbac.ResourceOrganizationMember.Type,
		rbac.ResourceWildcard.Type,
		rbac.ResourceLicense.Type,
		rbac.ResourceDeploymentValues.Type,
		rbac.ResourceReplicas.Type,
		rbac.ResourceDebugInfo.Type,
	}
	return all[must(cryptorand.Intn(len(all)))]
}

func RandomRBACSubject() rbac.Subject {
	return rbac.Subject{
		ID:     uuid.NewString(),
		Roles:  rbac.RoleNames{rbac.RoleMember()},
		Groups: []string{namesgenerator.GetRandomName(1)},
		Scope:  rbac.ScopeAll,
	}
}

func must[T any](value T, err error) T {
	if err != nil {
		panic(err)
	}
	return value
}<|MERGE_RESOLUTION|>--- conflicted
+++ resolved
@@ -29,256 +29,8 @@
 type RBACAsserter struct {
 	Subject rbac.Subject
 
-<<<<<<< HEAD
-	assertRoute := map[string]RouteCheck{
-		// These endpoints do not require auth
-		"GET:/healthz":                  {NoAuthorize: true},
-		"GET:/api/v2":                   {NoAuthorize: true},
-		"GET:/api/v2/buildinfo":         {NoAuthorize: true},
-		"GET:/api/v2/experiments":       {NoAuthorize: true}, // This route requires AuthN, but not AuthZ.
-		"GET:/api/v2/updatecheck":       {NoAuthorize: true},
-		"GET:/api/v2/users/first":       {NoAuthorize: true},
-		"POST:/api/v2/users/first":      {NoAuthorize: true},
-		"POST:/api/v2/users/login":      {NoAuthorize: true},
-		"GET:/api/v2/users/authmethods": {NoAuthorize: true},
-		"POST:/api/v2/csp/reports":      {NoAuthorize: true},
-		"POST:/api/v2/authcheck":        {NoAuthorize: true},
-		"GET:/api/v2/applications/host": {NoAuthorize: true},
-		"GET:/api/v2/deployment/ssh":    {NoAuthorize: true, StatusCode: http.StatusOK},
-
-		// Has it's own auth
-		"GET:/api/v2/users/oauth2/github/callback": {NoAuthorize: true},
-		"GET:/api/v2/users/oidc/callback":          {NoAuthorize: true},
-
-		// All workspaceagents endpoints do not use rbac
-		"POST:/api/v2/workspaceagents/aws-instance-identity":    {NoAuthorize: true},
-		"POST:/api/v2/workspaceagents/azure-instance-identity":  {NoAuthorize: true},
-		"POST:/api/v2/workspaceagents/google-instance-identity": {NoAuthorize: true},
-		"GET:/api/v2/workspaceagents/me/gitauth":                {NoAuthorize: true},
-		"GET:/api/v2/workspaceagents/me/gitsshkey":              {NoAuthorize: true},
-		"GET:/api/v2/workspaceagents/me/metadata":               {NoAuthorize: true},
-		"GET:/api/v2/workspaceagents/me/coordinate":             {NoAuthorize: true},
-		"POST:/api/v2/workspaceagents/me/startup":               {NoAuthorize: true},
-		"PATCH:/api/v2/workspaceagents/me/startup-logs":         {NoAuthorize: true},
-		"POST:/api/v2/workspaceagents/me/app-health":            {NoAuthorize: true},
-		"POST:/api/v2/workspaceagents/me/report-stats":          {NoAuthorize: true},
-		"POST:/api/v2/workspaceagents/me/report-lifecycle":      {NoAuthorize: true},
-
-		// These endpoints have more assertions. This is good, add more endpoints to assert if you can!
-		"GET:/api/v2/organizations/{organization}": {AssertObject: rbac.ResourceOrganization.WithID(a.Admin.OrganizationID).InOrg(a.Admin.OrganizationID)},
-		"GET:/api/v2/users/{user}/organizations":   {StatusCode: http.StatusOK, AssertObject: rbac.ResourceOrganization},
-		"GET:/api/v2/users/{user}/workspace/{workspacename}": {
-			AssertObject: rbac.ResourceWorkspace,
-			AssertAction: rbac.ActionRead,
-		},
-		"GET:/api/v2/users/{user}/workspace/{workspacename}/builds/{buildnumber}": {
-			AssertObject: rbac.ResourceWorkspace,
-			AssertAction: rbac.ActionRead,
-		},
-		"GET:/api/v2/users/{user}/keys/tokens": {
-			AssertObject: rbac.ResourceAPIKey,
-			AssertAction: rbac.ActionRead,
-			StatusCode:   http.StatusOK,
-		},
-		"GET:/api/v2/users/{user}/keys/{keyid}": {
-			AssertObject: rbac.ResourceAPIKey,
-			AssertAction: rbac.ActionRead,
-		},
-		"GET:/api/v2/users/{user}/keys/tokens/{keyname}": {
-			AssertObject: rbac.ResourceAPIKey,
-			AssertAction: rbac.ActionRead,
-		},
-		"GET:/api/v2/users/{user}/keys/tokens/tokenconfig": {NoAuthorize: true},
-		"GET:/api/v2/workspacebuilds/{workspacebuild}": {
-			AssertAction: rbac.ActionRead,
-			AssertObject: workspaceRBACObj,
-		},
-		"GET:/api/v2/workspacebuilds/{workspacebuild}/logs": {
-			AssertAction: rbac.ActionRead,
-			AssertObject: workspaceRBACObj,
-		},
-		"GET:/api/v2/workspaces/{workspace}/builds": {
-			AssertAction: rbac.ActionRead,
-			AssertObject: workspaceRBACObj,
-		},
-		"GET:/api/v2/workspaces/{workspace}": {
-			AssertAction: rbac.ActionRead,
-			AssertObject: workspaceRBACObj,
-		},
-		"PUT:/api/v2/workspaces/{workspace}/autostart": {
-			AssertAction: rbac.ActionUpdate,
-			AssertObject: workspaceRBACObj,
-		},
-		"PUT:/api/v2/workspaces/{workspace}/ttl": {
-			AssertAction: rbac.ActionUpdate,
-			AssertObject: workspaceRBACObj,
-		},
-		"PATCH:/api/v2/workspacebuilds/{workspacebuild}/cancel": {
-			AssertAction: rbac.ActionUpdate,
-			AssertObject: workspaceRBACObj,
-		},
-		"GET:/api/v2/workspacebuilds/{workspacebuild}/resources": {
-			AssertAction: rbac.ActionRead,
-			AssertObject: workspaceRBACObj,
-		},
-		"GET:/api/v2/workspacebuilds/{workspacebuild}/state": {
-			AssertAction: rbac.ActionUpdate,
-			AssertObject: templateObj,
-		},
-		"GET:/api/v2/workspaceagents/{workspaceagent}": {
-			AssertAction: rbac.ActionRead,
-			AssertObject: workspaceRBACObj,
-		},
-		"GET:/api/v2/workspaceagents/{workspaceagent}/startup-logs": {
-			AssertAction: rbac.ActionRead,
-			AssertObject: workspaceRBACObj,
-		},
-		"GET:/api/v2/workspaceagents/{workspaceagent}/pty": {
-			AssertAction: rbac.ActionCreate,
-			AssertObject: workspaceExecObj,
-		},
-		"GET:/api/v2/workspaceagents/{workspaceagent}/coordinate": {
-			AssertAction: rbac.ActionCreate,
-			AssertObject: workspaceExecObj,
-		},
-		"POST:/api/v2/organizations/{organization}/templates": {
-			AssertAction: rbac.ActionCreate,
-			AssertObject: rbac.ResourceTemplate.InOrg(a.Organization.ID),
-		},
-		"DELETE:/api/v2/templates/{template}": {
-			AssertAction: rbac.ActionDelete,
-			AssertObject: templateObj,
-		},
-		"GET:/api/v2/templates/{template}": {
-			AssertAction: rbac.ActionRead,
-			AssertObject: templateObj,
-		},
-		"POST:/api/v2/files": {AssertAction: rbac.ActionCreate, AssertObject: rbac.ResourceFile},
-		"GET:/api/v2/files/{fileID}": {
-			AssertAction: rbac.ActionRead,
-			AssertObject: rbac.ResourceFile.WithOwner(a.Admin.UserID.String()),
-		},
-		"GET:/api/v2/templates/{template}/versions": {
-			AssertAction: rbac.ActionRead,
-			AssertObject: templateObj,
-		},
-		"PATCH:/api/v2/templates/{template}/versions": {
-			AssertAction: rbac.ActionUpdate,
-			AssertObject: templateObj,
-		},
-		"GET:/api/v2/templates/{template}/versions/{templateversionname}": {
-			AssertAction: rbac.ActionRead,
-			AssertObject: templateObj,
-		},
-		"GET:/api/v2/templateversions/{templateversion}": {
-			AssertAction: rbac.ActionRead,
-			AssertObject: templateObj,
-		},
-		"PATCH:/api/v2/templateversions/{templateversion}/cancel": {
-			AssertAction: rbac.ActionUpdate,
-			AssertObject: templateObj,
-		},
-		"GET:/api/v2/templateversions/{templateversion}/logs": {
-			AssertAction: rbac.ActionRead,
-			AssertObject: templateObj,
-		},
-		"GET:/api/v2/templateversions/{templateversion}/parameters": {
-			AssertAction: rbac.ActionRead,
-			AssertObject: templateObj,
-		},
-		"GET:/api/v2/templateversions/{templateversion}/rich-parameters": {
-			AssertAction: rbac.ActionRead,
-			AssertObject: templateObj,
-		},
-		"GET:/api/v2/templateversions/{templateversion}/resources": {
-			AssertAction: rbac.ActionRead,
-			AssertObject: templateObj,
-		},
-		"GET:/api/v2/templateversions/{templateversion}/schema": {
-			AssertAction: rbac.ActionRead,
-			AssertObject: templateObj,
-		},
-		"POST:/api/v2/templateversions/{templateversion}/dry-run": {
-			// The first check is to read the template
-			AssertAction: rbac.ActionRead,
-			AssertObject: templateObj,
-		},
-		"GET:/api/v2/templateversions/{templateversion}/dry-run/{jobID}": {
-			AssertAction: rbac.ActionRead,
-			AssertObject: templateObj,
-		},
-		"GET:/api/v2/templateversions/{templateversion}/dry-run/{jobID}/resources": {
-			AssertAction: rbac.ActionRead,
-			AssertObject: templateObj,
-		},
-		"GET:/api/v2/templateversions/{templateversion}/dry-run/{jobID}/logs": {
-			AssertAction: rbac.ActionRead,
-			AssertObject: templateObj,
-		},
-		"PATCH:/api/v2/templateversions/{templateversion}/dry-run/{jobID}/cancel": {
-			AssertAction: rbac.ActionRead,
-			AssertObject: templateObj,
-		},
-		"POST:/api/v2/parameters/{scope}/{id}": {
-			AssertAction: rbac.ActionUpdate,
-			AssertObject: rbac.ResourceTemplate,
-		},
-		"GET:/api/v2/parameters/{scope}/{id}": {
-			AssertAction: rbac.ActionRead,
-			AssertObject: rbac.ResourceTemplate,
-		},
-		"DELETE:/api/v2/parameters/{scope}/{id}/{name}": {
-			AssertAction: rbac.ActionUpdate,
-			AssertObject: rbac.ResourceTemplate,
-		},
-		"GET:/api/v2/organizations/{organization}/templates/{templatename}": {
-			AssertAction: rbac.ActionRead,
-			AssertObject: templateObj,
-		},
-		"GET:/api/v2/organizations/{organization}/templates/{templatename}/versions/{templateversionname}": {
-			AssertAction: rbac.ActionRead,
-			AssertObject: templateObj,
-		},
-		"GET:/api/v2/organizations/{organization}/templates/{templatename}/versions/{templateversionname}/previous": {
-			AssertAction: rbac.ActionRead,
-			AssertObject: templateObj,
-		},
-		"POST:/api/v2/organizations/{organization}/members/{user}/workspaces": {
-			AssertAction: rbac.ActionCreate,
-			// No ID when creating
-			AssertObject: workspaceRBACObj,
-		},
-		"GET:/api/v2/workspaces/{workspace}/watch": {
-			AssertAction: rbac.ActionRead,
-			AssertObject: workspaceRBACObj,
-		},
-		"GET:/api/v2/users":                      {StatusCode: http.StatusOK, AssertObject: rbac.ResourceUser},
-		"GET:/api/v2/applications/auth-redirect": {AssertAction: rbac.ActionCreate, AssertObject: rbac.ResourceAPIKey},
-
-		// These endpoints need payloads to get to the auth part. Payloads will be required
-		"PUT:/api/v2/users/{user}/roles":                                {StatusCode: http.StatusBadRequest, NoAuthorize: true},
-		"PUT:/api/v2/organizations/{organization}/members/{user}/roles": {NoAuthorize: true},
-		"POST:/api/v2/workspaces/{workspace}/builds":                    {StatusCode: http.StatusBadRequest, NoAuthorize: true},
-		"POST:/api/v2/organizations/{organization}/templateversions":    {StatusCode: http.StatusBadRequest, NoAuthorize: true},
-
-		// For any route using SQL filters, we do not check authorization.
-		// This is because the in memory fake does not use SQL.
-		"GET:/api/v2/workspaces/": {
-			StatusCode:   http.StatusOK,
-			NoAuthorize:  true,
-			AssertAction: rbac.ActionRead,
-			AssertObject: rbac.ResourceWorkspace,
-		},
-		"GET:/api/v2/organizations/{organization}/templates": {
-			StatusCode:   http.StatusOK,
-			NoAuthorize:  true,
-			AssertAction: rbac.ActionRead,
-			AssertObject: rbac.ResourceTemplate,
-		},
-=======
 	Recorder *RecordingAuthorizer
 }
->>>>>>> 25e92fd2
 
 // AssertRBAC returns an RBACAsserter for the given user. This asserter will
 // allow asserting that the correct RBAC checks are performed for the given user.
