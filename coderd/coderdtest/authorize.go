--- conflicted
+++ resolved
@@ -493,7 +493,7 @@
 			return nil
 		})
 	require.NoError(a.t, err)
-	require.Len(a.t, routeMissing, 0, "didn't walk some asserted routes: %+v", routeMissing)
+	require.Len(a.t, routeMissing, 0, "didn't walk some asserted routes: %v", routeMissing)
 }
 
 type authCall struct {
@@ -512,17 +512,13 @@
 
 var _ rbac.Authorizer = (*RecordingAuthorizer)(nil)
 
-<<<<<<< HEAD
-func (r *RecordingAuthorizer) ByRoleName(_ context.Context, subjectID string, roleNames []string, scope rbac.Scope, groups []string, action rbac.Action, object rbac.Object) error {
-=======
 // ByRoleNameSQL does not record the call. This matches the postgres behavior
 // of not calling Authorize()
-func (r *RecordingAuthorizer) ByRoleNameSQL(_ context.Context, _ string, _ []string, _ rbac.Scope, _ rbac.Action, _ rbac.Object) error {
+func (r *RecordingAuthorizer) ByRoleNameSQL(_ context.Context, _ string, _ []string, _ rbac.Scope, _ []string, _ rbac.Action, _ rbac.Object) error {
 	return r.AlwaysReturn
 }
 
-func (r *RecordingAuthorizer) ByRoleName(_ context.Context, subjectID string, roleNames []string, scope rbac.Scope, action rbac.Action, object rbac.Object) error {
->>>>>>> ce953441
+func (r *RecordingAuthorizer) ByRoleName(_ context.Context, subjectID string, roleNames []string, scope rbac.Scope, groups []string, action rbac.Action, object rbac.Object) error {
 	r.Called = &authCall{
 		SubjectID: subjectID,
 		Roles:     roleNames,
@@ -536,21 +532,13 @@
 
 func (r *RecordingAuthorizer) PrepareByRoleName(_ context.Context, subjectID string, roles []string, scope rbac.Scope, groups []string, action rbac.Action, _ string) (rbac.PreparedAuthorized, error) {
 	return &fakePreparedAuthorizer{
-<<<<<<< HEAD
-		Original:  r,
-		SubjectID: subjectID,
-		Roles:     roles,
-		Scope:     scope,
-		Action:    action,
-		Groups:    groups,
-=======
 		Original:           r,
 		SubjectID:          subjectID,
 		Roles:              roles,
 		Scope:              scope,
 		Action:             action,
 		HardCodedSQLString: "true",
->>>>>>> ce953441
+		Groups:             groups,
 	}, nil
 }
 
@@ -559,29 +547,18 @@
 }
 
 type fakePreparedAuthorizer struct {
-<<<<<<< HEAD
-	Original  *RecordingAuthorizer
-	SubjectID string
-	Roles     []string
-	Groups    []string
-	Scope     rbac.Scope
-	Action    rbac.Action
-}
-
-func (f *fakePreparedAuthorizer) Authorize(ctx context.Context, object rbac.Object) error {
-	return f.Original.ByRoleName(ctx, f.SubjectID, f.Roles, f.Scope, f.Groups, f.Action, object)
-=======
 	Original            *RecordingAuthorizer
 	SubjectID           string
 	Roles               []string
 	Scope               rbac.Scope
 	Action              rbac.Action
+	Groups              []string
 	HardCodedSQLString  string
 	HardCodedRegoString string
 }
 
 func (f *fakePreparedAuthorizer) Authorize(ctx context.Context, object rbac.Object) error {
-	return f.Original.ByRoleName(ctx, f.SubjectID, f.Roles, f.Scope, f.Action, object)
+	return f.Original.ByRoleName(ctx, f.SubjectID, f.Roles, f.Scope, f.Groups, f.Action, object)
 }
 
 // Compile returns a compiled version of the authorizer that will work for
@@ -591,7 +568,7 @@
 }
 
 func (f *fakePreparedAuthorizer) Eval(object rbac.Object) bool {
-	return f.Original.ByRoleNameSQL(context.Background(), f.SubjectID, f.Roles, f.Scope, f.Action, object) == nil
+	return f.Original.ByRoleNameSQL(context.Background(), f.SubjectID, f.Roles, f.Scope, f.Groups, f.Action, object) == nil
 }
 
 func (f fakePreparedAuthorizer) RegoString() string {
@@ -606,5 +583,4 @@
 		return f.HardCodedSQLString
 	}
 	panic("not implemented")
->>>>>>> ce953441
 }