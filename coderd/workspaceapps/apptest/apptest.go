--- conflicted
+++ resolved
@@ -1343,7 +1343,6 @@
 		require.Equal(t, []string{"Origin", "X-Foobar"}, deduped)
 		require.Equal(t, []string{"baz"}, resp.Header.Values("X-Foobar"))
 	})
-<<<<<<< HEAD
 
 	t.Run("ReportStats", func(t *testing.T) {
 		t.Parallel()
@@ -1405,7 +1404,6 @@
 	r.s = append(r.s, stats...)
 	r.mu.Unlock()
 	return nil
-=======
 }
 
 func testReconnectingPTY(ctx context.Context, t *testing.T, client *codersdk.Client, opts codersdk.WorkspaceAgentReconnectingPTYOpts) {
@@ -1478,5 +1476,4 @@
 		line := scanner.Text()
 		t.Logf("bash tty stdout = %s", re.ReplaceAllString(line, ""))
 	}
->>>>>>> 41433cd1
 }