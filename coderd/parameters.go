package coderd

import (
	"context"
	"database/sql"
	"encoding/json"
	"io/fs"
	"net/http"
	"time"

	"github.com/google/uuid"
	"github.com/hashicorp/hcl/v2"
	"golang.org/x/sync/errgroup"
	"golang.org/x/xerrors"

	"github.com/coder/coder/v2/apiversion"
	"github.com/coder/coder/v2/coderd/database"
	"github.com/coder/coder/v2/coderd/database/dbauthz"
	"github.com/coder/coder/v2/coderd/files"
	"github.com/coder/coder/v2/coderd/httpapi"
	"github.com/coder/coder/v2/coderd/httpmw"
	"github.com/coder/coder/v2/codersdk"
	"github.com/coder/coder/v2/codersdk/wsjson"
	"github.com/coder/preview"
	previewtypes "github.com/coder/preview/types"
	"github.com/coder/websocket"
)

// @Summary Open dynamic parameters WebSocket by template version
// @ID open-dynamic-parameters-websocket-by-template-version
// @Security CoderSessionToken
// @Tags Templates
// @Param user path string true "Template version ID" format(uuid)
// @Param templateversion path string true "Template version ID" format(uuid)
// @Success 101
// @Router /users/{user}/templateversions/{templateversion}/parameters [get]
func (api *API) templateVersionDynamicParameters(rw http.ResponseWriter, r *http.Request) {
	ctx, cancel := context.WithTimeout(r.Context(), 30*time.Minute)
	defer cancel()
	user := httpmw.UserParam(r)
	templateVersion := httpmw.TemplateVersionParam(r)

	// Check that the job has completed successfully
	job, err := api.Database.GetProvisionerJobByID(ctx, templateVersion.JobID)
	if httpapi.Is404Error(err) {
		httpapi.ResourceNotFound(rw)
		return
	}
	if err != nil {
		httpapi.Write(ctx, rw, http.StatusInternalServerError, codersdk.Response{
			Message: "Internal error fetching provisioner job.",
			Detail:  err.Error(),
		})
		return
	}
	if !job.CompletedAt.Valid {
		httpapi.Write(ctx, rw, http.StatusTooEarly, codersdk.Response{
			Message: "Template version job has not finished",
		})
		return
	}

	render, closer, success := prepareDynamicPreview(ctx, rw, api.Database, api.FileCache, templateVersion, user)
	if !success {
		return
	}
	defer closer()

	conn, err := websocket.Accept(rw, r, nil)
	if err != nil {
		httpapi.Write(ctx, rw, http.StatusUpgradeRequired, codersdk.Response{
			Message: "Failed to accept WebSocket.",
			Detail:  err.Error(),
		})
		return
	}
	stream := wsjson.NewStream[codersdk.DynamicParametersRequest, codersdk.DynamicParametersResponse](
		conn,
		websocket.MessageText,
		websocket.MessageText,
		api.Logger,
	)

	// Send an initial form state, computed without any user input.
	result, diagnostics := render(ctx, map[string]string{})
	response := codersdk.DynamicParametersResponse{
		ID:          -1,
		Diagnostics: previewtypes.Diagnostics(diagnostics),
	}
	if result != nil {
		response.Parameters = result.Parameters
	}
	err = stream.Send(response)
	if err != nil {
		stream.Drop()
		return
	}

	// As the user types into the form, reprocess the state using their input,
	// and respond with updates.
	updates := stream.Chan()
	for {
		select {
		case <-ctx.Done():
			stream.Close(websocket.StatusGoingAway)
			return
		case update, ok := <-updates:
			if !ok {
				// The connection has been closed, so there is no one to write to
				return
			}
			result, diagnostics := render(ctx, update.Inputs)
			response := codersdk.DynamicParametersResponse{
				ID:          update.ID,
				Diagnostics: previewtypes.Diagnostics(diagnostics),
			}
			if result != nil {
				response.Parameters = result.Parameters
			}
			err = stream.Send(response)
			if err != nil {
				stream.Drop()
				return
			}
		}
	}
}

type previewFunction func(ctx context.Context, values map[string]string) (*preview.Output, hcl.Diagnostics)

func prepareDynamicPreview(ctx context.Context, rw http.ResponseWriter, db database.Store, fc *files.Cache, templateVersion database.TemplateVersion, user database.User) (render previewFunction, closer func(), success bool) {
	openFiles := make([]uuid.UUID, 0)
	closeFiles := func() {
		for _, it := range openFiles {
			fc.Release(it)
		}
	}
	defer func() {
		if !success {
			closeFiles()
		}
	}()

	// nolint:gocritic // We need to fetch the templates files for the Terraform
	// evaluator, and the user likely does not have permission.
	fileCtx := dbauthz.AsProvisionerd(ctx)
	fileID, err := db.GetFileIDByTemplateVersionID(fileCtx, templateVersion.ID)
	if err != nil {
		httpapi.Write(ctx, rw, http.StatusInternalServerError, codersdk.Response{
			Message: "Internal error finding template version Terraform.",
			Detail:  err.Error(),
		})
		return nil, nil, false
	}

	templateFS, err := fc.Acquire(fileCtx, fileID)
	if err != nil {
		httpapi.Write(ctx, rw, http.StatusNotFound, codersdk.Response{
			Message: "Internal error fetching template version Terraform.",
			Detail:  err.Error(),
		})
		return nil, nil, false
	}
	openFiles = append(openFiles, fileID)

	// Having the Terraform plan available for the evaluation engine is helpful
	// for populating values from data blocks, but isn't strictly required. If
	// we don't have a cached plan available, we just use an empty one instead.
	plan := json.RawMessage("{}")
	tf, err := db.GetTemplateVersionTerraformValues(ctx, templateVersion.ID)
	if err == nil {
		plan = tf.CachedPlan

		if tf.CachedModuleFiles.Valid {
			moduleFilesFS, err := fc.Acquire(fileCtx, tf.CachedModuleFiles.UUID)
			if err != nil {
				httpapi.Write(ctx, rw, http.StatusNotFound, codersdk.Response{
					Message: "Internal error fetching Terraform modules.",
					Detail:  err.Error(),
				})
				return nil, nil, false
			}
<<<<<<< HEAD
			openFiles = append(openFiles, tf.CachedModuleFiles.UUID)

			templateFS, err = files.NewOverlayFS(templateFS, []files.Overlay{{Path: ".terraform/modules", FS: moduleFilesFS}})
			if err != nil {
				httpapi.Write(ctx, rw, http.StatusInternalServerError, codersdk.Response{
					Message: "Internal error creating overlay filesystem.",
					Detail:  err.Error(),
				})
				return nil, nil, false
			}
=======
			defer api.FileCache.Release(tf.CachedModuleFiles.UUID)
			templateFS = files.NewOverlayFS(templateFS, []files.Overlay{{Path: ".terraform/modules", FS: moduleFilesFS}})
>>>>>>> 35a04c7f
		}
	} else if !xerrors.Is(err, sql.ErrNoRows) {
		httpapi.Write(ctx, rw, http.StatusInternalServerError, codersdk.Response{
			Message: "Failed to retrieve Terraform values for template version",
			Detail:  err.Error(),
		})
		return nil, nil, false
	}

<<<<<<< HEAD
	owner, err := getWorkspaceOwnerData(ctx, db, user, templateVersion.OrganizationID)
=======
	// If the err is sql.ErrNoRows, an empty terraform values struct is correct.
	staticDiagnostics := parameterProvisionerVersionDiagnostic(tf)

	owner, err := api.getWorkspaceOwnerData(ctx, user, templateVersion.OrganizationID)
>>>>>>> 35a04c7f
	if err != nil {
		httpapi.Write(ctx, rw, http.StatusInternalServerError, codersdk.Response{
			Message: "Internal error fetching workspace owner.",
			Detail:  err.Error(),
		})
		return nil, nil, false
	}

	input := preview.Input{
		PlanJSON:        plan,
		ParameterValues: map[string]string{},
		Owner:           owner,
	}

	return func(ctx context.Context, values map[string]string) (*preview.Output, hcl.Diagnostics) {
		return preview.Preview(ctx, input, templateFS)
	}, closeFiles, true
}

func staticPreview(ctx context.Context, db database.Store, version uuid.UUID) func(ctx context.Context, input preview.Input, fs fs.FS) preview.Output {
	dbTemplateVersionParameters, err := db.GetTemplateVersionParameters(ctx, version)
	if err != nil {
		return nil
	}

<<<<<<< HEAD
	params := make([]previewtypes.Parameter, 0, len(dbTemplateVersionParameters))
	for _, it := range dbTemplateVersionParameters {
		params = append(params, previewtypes.Parameter{
			ParameterData: previewtypes.ParameterData{
				Name:         it.Name,
				DisplayName:  it.DisplayName,
				Description:  it.Description,
				Type:         previewtypes.ParameterType(it.Type),
				FormType:     "", // ooooof
				Styling:      previewtypes.ParameterStyling{},
				Mutable:      it.Mutable,
				DefaultValue: previewtypes.StringLiteral(it.DefaultValue),
				Icon:         it.Icon,
				Options:      nil,
				Validations:  nil,
				Required:     false,
				Order:        0,
				Ephemeral:    false,
				Source:       nil,
			},
			Value:       previewtypes.NullString(),
			Diagnostics: nil,
		})
	}

	return func(_ context.Context, in preview.Input, _ fs.FS) preview.Output {

		return preview.Output{
			Parameters: nil,
=======
	// Send an initial form state, computed without any user input.
	result, diagnostics := preview.Preview(ctx, input, templateFS)
	response := codersdk.DynamicParametersResponse{
		ID:          -1,
		Diagnostics: previewtypes.Diagnostics(diagnostics.Extend(staticDiagnostics)),
	}
	if result != nil {
		response.Parameters = result.Parameters
	}
	err = stream.Send(response)
	if err != nil {
		stream.Drop()
		return
	}

	// As the user types into the form, reprocess the state using their input,
	// and respond with updates.
	updates := stream.Chan()
	for {
		select {
		case <-ctx.Done():
			stream.Close(websocket.StatusGoingAway)
			return
		case update, ok := <-updates:
			if !ok {
				// The connection has been closed, so there is no one to write to
				return
			}
			input.ParameterValues = update.Inputs
			result, diagnostics := preview.Preview(ctx, input, templateFS)
			response := codersdk.DynamicParametersResponse{
				ID:          update.ID,
				Diagnostics: previewtypes.Diagnostics(diagnostics.Extend(staticDiagnostics)),
			}
			if result != nil {
				response.Parameters = result.Parameters
			}
			err = stream.Send(response)
			if err != nil {
				stream.Drop()
				return
			}
>>>>>>> 35a04c7f
		}
	}
}

func getWorkspaceOwnerData(
	ctx context.Context,
	db database.Store,
	user database.User,
	organizationID uuid.UUID,
) (previewtypes.WorkspaceOwner, error) {
	var g errgroup.Group

	var ownerRoles []previewtypes.WorkspaceOwnerRBACRole
	g.Go(func() error {
		// nolint:gocritic // This is kind of the wrong query to use here, but it
		// matches how the provisioner currently works. We should figure out
		// something that needs less escalation but has the correct behavior.
		row, err := db.GetAuthorizationUserRoles(dbauthz.AsSystemRestricted(ctx), user.ID)
		if err != nil {
			return err
		}
		roles, err := row.RoleNames()
		if err != nil {
			return err
		}
		ownerRoles = make([]previewtypes.WorkspaceOwnerRBACRole, 0, len(roles))
		for _, it := range roles {
			if it.OrganizationID != uuid.Nil && it.OrganizationID != organizationID {
				continue
			}
			var orgID string
			if it.OrganizationID != uuid.Nil {
				orgID = it.OrganizationID.String()
			}
			ownerRoles = append(ownerRoles, previewtypes.WorkspaceOwnerRBACRole{
				Name:  it.Name,
				OrgID: orgID,
			})
		}
		return nil
	})

	var publicKey string
	g.Go(func() error {
		key, err := db.GetGitSSHKey(ctx, user.ID)
		if err != nil {
			return err
		}
		publicKey = key.PublicKey
		return nil
	})

	var groupNames []string
	g.Go(func() error {
		groups, err := db.GetGroups(ctx, database.GetGroupsParams{
			OrganizationID: organizationID,
			HasMemberID:    user.ID,
		})
		if err != nil {
			return err
		}
		groupNames = make([]string, 0, len(groups))
		for _, it := range groups {
			groupNames = append(groupNames, it.Group.Name)
		}
		return nil
	})

	err := g.Wait()
	if err != nil {
		return previewtypes.WorkspaceOwner{}, err
	}

	return previewtypes.WorkspaceOwner{
		ID:           user.ID.String(),
		Name:         user.Username,
		FullName:     user.Name,
		Email:        user.Email,
		LoginType:    string(user.LoginType),
		RBACRoles:    ownerRoles,
		SSHPublicKey: publicKey,
		Groups:       groupNames,
	}, nil
}

// parameterProvisionerVersionDiagnostic checks the version of the provisioner
// used to create the template version. If the version is less than 1.5, it
// returns a warning diagnostic. Only versions 1.5+ return the module & plan data
// required.
func parameterProvisionerVersionDiagnostic(tf database.TemplateVersionTerraformValue) hcl.Diagnostics {
	missingMetadata := hcl.Diagnostic{
		Severity: hcl.DiagError,
		Summary:  "This template version is missing required metadata to support dynamic parameters. Go back to the classic creation flow.",
		Detail:   "To restore full functionality, please re-import the terraform as a new template version.",
	}

	if tf.ProvisionerdVersion == "" {
		return hcl.Diagnostics{&missingMetadata}
	}

	major, minor, err := apiversion.Parse(tf.ProvisionerdVersion)
	if err != nil || tf.ProvisionerdVersion == "" {
		return hcl.Diagnostics{&missingMetadata}
	} else if major < 1 || (major == 1 && minor < 5) {
		missingMetadata.Detail = "This template version does not support dynamic parameters. " +
			"Some options may be missing or incorrect. " +
			"Please contact an administrator to update the provisioner and re-import the template version."
		return hcl.Diagnostics{&missingMetadata}
	}

	return nil
}<|MERGE_RESOLUTION|>--- conflicted
+++ resolved
@@ -85,7 +85,7 @@
 	result, diagnostics := render(ctx, map[string]string{})
 	response := codersdk.DynamicParametersResponse{
 		ID:          -1,
-		Diagnostics: previewtypes.Diagnostics(diagnostics),
+		Diagnostics: previewtypes.Diagnostics(diagnostics.Extend(staticDiagnostics)),
 	}
 	if result != nil {
 		response.Parameters = result.Parameters
@@ -112,7 +112,7 @@
 			result, diagnostics := render(ctx, update.Inputs)
 			response := codersdk.DynamicParametersResponse{
 				ID:          update.ID,
-				Diagnostics: previewtypes.Diagnostics(diagnostics),
+				Diagnostics: previewtypes.Diagnostics(diagnostics.Extend(staticDiagnostics)),
 			}
 			if result != nil {
 				response.Parameters = result.Parameters
@@ -180,7 +180,6 @@
 				})
 				return nil, nil, false
 			}
-<<<<<<< HEAD
 			openFiles = append(openFiles, tf.CachedModuleFiles.UUID)
 
 			templateFS, err = files.NewOverlayFS(templateFS, []files.Overlay{{Path: ".terraform/modules", FS: moduleFilesFS}})
@@ -191,10 +190,6 @@
 				})
 				return nil, nil, false
 			}
-=======
-			defer api.FileCache.Release(tf.CachedModuleFiles.UUID)
-			templateFS = files.NewOverlayFS(templateFS, []files.Overlay{{Path: ".terraform/modules", FS: moduleFilesFS}})
->>>>>>> 35a04c7f
 		}
 	} else if !xerrors.Is(err, sql.ErrNoRows) {
 		httpapi.Write(ctx, rw, http.StatusInternalServerError, codersdk.Response{
@@ -204,14 +199,7 @@
 		return nil, nil, false
 	}
 
-<<<<<<< HEAD
 	owner, err := getWorkspaceOwnerData(ctx, db, user, templateVersion.OrganizationID)
-=======
-	// If the err is sql.ErrNoRows, an empty terraform values struct is correct.
-	staticDiagnostics := parameterProvisionerVersionDiagnostic(tf)
-
-	owner, err := api.getWorkspaceOwnerData(ctx, user, templateVersion.OrganizationID)
->>>>>>> 35a04c7f
 	if err != nil {
 		httpapi.Write(ctx, rw, http.StatusInternalServerError, codersdk.Response{
 			Message: "Internal error fetching workspace owner.",
@@ -237,7 +225,6 @@
 		return nil
 	}
 
-<<<<<<< HEAD
 	params := make([]previewtypes.Parameter, 0, len(dbTemplateVersionParameters))
 	for _, it := range dbTemplateVersionParameters {
 		params = append(params, previewtypes.Parameter{
@@ -267,50 +254,6 @@
 
 		return preview.Output{
 			Parameters: nil,
-=======
-	// Send an initial form state, computed without any user input.
-	result, diagnostics := preview.Preview(ctx, input, templateFS)
-	response := codersdk.DynamicParametersResponse{
-		ID:          -1,
-		Diagnostics: previewtypes.Diagnostics(diagnostics.Extend(staticDiagnostics)),
-	}
-	if result != nil {
-		response.Parameters = result.Parameters
-	}
-	err = stream.Send(response)
-	if err != nil {
-		stream.Drop()
-		return
-	}
-
-	// As the user types into the form, reprocess the state using their input,
-	// and respond with updates.
-	updates := stream.Chan()
-	for {
-		select {
-		case <-ctx.Done():
-			stream.Close(websocket.StatusGoingAway)
-			return
-		case update, ok := <-updates:
-			if !ok {
-				// The connection has been closed, so there is no one to write to
-				return
-			}
-			input.ParameterValues = update.Inputs
-			result, diagnostics := preview.Preview(ctx, input, templateFS)
-			response := codersdk.DynamicParametersResponse{
-				ID:          update.ID,
-				Diagnostics: previewtypes.Diagnostics(diagnostics.Extend(staticDiagnostics)),
-			}
-			if result != nil {
-				response.Parameters = result.Parameters
-			}
-			err = stream.Send(response)
-			if err != nil {
-				stream.Drop()
-				return
-			}
->>>>>>> 35a04c7f
 		}
 	}
 }
