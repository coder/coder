package rbac_test

import (
	"context"
	"fmt"
	"testing"

	"github.com/coder/coder/v2/coderd/database"

	"github.com/google/uuid"
	"github.com/prometheus/client_golang/prometheus"
	"github.com/stretchr/testify/assert"
	"github.com/stretchr/testify/require"

	"github.com/coder/coder/v2/coderd/rbac"
	"github.com/coder/coder/v2/coderd/rbac/policy"
)

type hasAuthSubjects interface {
	Subjects() []authSubject
}

type authSubjectSet []authSubject

func (a authSubjectSet) Subjects() []authSubject { return a }

type authSubject struct {
	// Name is helpful for test assertions
	Name  string
	Actor rbac.Subject
}

func (a authSubject) Subjects() []authSubject { return []authSubject{a} }

// TestBuiltInRoles makes sure our built-in roles are valid by our own policy
// rules. If this is incorrect, that is a mistake.
func TestBuiltInRoles(t *testing.T) {
	t.Parallel()
	for _, r := range rbac.SiteBuiltInRoles() {
		t.Run(r.Identifier.String(), func(t *testing.T) {
			t.Parallel()
			require.NoError(t, r.Valid(), "invalid role")
		})
	}

	for _, r := range rbac.OrganizationRoles(uuid.New()) {
		t.Run(r.Identifier.String(), func(t *testing.T) {
			t.Parallel()
			require.NoError(t, r.Valid(), "invalid role")
		})
	}
}

//nolint:tparallel,paralleltest
func TestOwnerExec(t *testing.T) {
	owner := rbac.Subject{
		ID:    uuid.NewString(),
		Roles: rbac.RoleIdentifiers{rbac.RoleMember(), rbac.RoleOwner()},
		Scope: rbac.ScopeAll,
	}

	t.Run("NoExec", func(t *testing.T) {
		rbac.ReloadBuiltinRoles(&rbac.RoleOptions{
			NoOwnerWorkspaceExec: true,
		})
		t.Cleanup(func() { rbac.ReloadBuiltinRoles(nil) })

		auth := rbac.NewStrictCachingAuthorizer(prometheus.NewRegistry())
		// Exec a random workspace
		err := auth.Authorize(context.Background(), owner, policy.ActionSSH,
			rbac.ResourceWorkspace.WithID(uuid.New()).InOrg(uuid.New()).WithOwner(uuid.NewString()))
		require.ErrorAsf(t, err, &rbac.UnauthorizedError{}, "expected unauthorized error")
	})

	t.Run("Exec", func(t *testing.T) {
		rbac.ReloadBuiltinRoles(&rbac.RoleOptions{
			NoOwnerWorkspaceExec: false,
		})
		t.Cleanup(func() { rbac.ReloadBuiltinRoles(nil) })

		auth := rbac.NewStrictCachingAuthorizer(prometheus.NewRegistry())

		// Exec a random workspace
		err := auth.Authorize(context.Background(), owner, policy.ActionSSH,
			rbac.ResourceWorkspace.WithID(uuid.New()).InOrg(uuid.New()).WithOwner(uuid.NewString()))
		require.NoError(t, err, "expected owner can")
	})
}

// nolint:tparallel,paralleltest // subtests share a map, just run sequentially.
func TestRolePermissions(t *testing.T) {
	t.Parallel()

	crud := []policy.Action{policy.ActionCreate, policy.ActionRead, policy.ActionUpdate, policy.ActionDelete}

	auth := rbac.NewStrictCachingAuthorizer(prometheus.NewRegistry())

	// currentUser is anything that references "me", "mine", or "my".
	currentUser := uuid.New()
	adminID := uuid.New()
	templateAdminID := uuid.New()
	userAdminID := uuid.New()
	auditorID := uuid.New()
	orgID := uuid.New()
	otherOrg := uuid.New()
	workspaceID := uuid.New()
	templateID := uuid.New()
	fileID := uuid.New()
	groupID := uuid.New()
	apiKeyID := uuid.New()
	//userSecretID := uuid.New()

	// Subjects to user
	memberMe := authSubject{Name: "member_me", Actor: rbac.Subject{ID: currentUser.String(), Roles: rbac.RoleIdentifiers{rbac.RoleMember()}}}
	orgMemberMe := authSubject{Name: "org_member_me", Actor: rbac.Subject{ID: currentUser.String(), Roles: rbac.RoleIdentifiers{rbac.RoleMember(), rbac.ScopedRoleOrgMember(orgID)}}}
	orgMemberMeBanWorkspace := authSubject{Name: "org_member_me_workspace_ban", Actor: rbac.Subject{ID: currentUser.String(), Roles: rbac.RoleIdentifiers{rbac.RoleMember(), rbac.ScopedRoleOrgMember(orgID), rbac.ScopedRoleOrgWorkspaceCreationBan(orgID)}}}
	groupMemberMe := authSubject{Name: "group_member_me", Actor: rbac.Subject{ID: currentUser.String(), Roles: rbac.RoleIdentifiers{rbac.RoleMember(), rbac.ScopedRoleOrgMember(orgID)}, Groups: []string{groupID.String()}}}

	owner := authSubject{Name: "owner", Actor: rbac.Subject{ID: adminID.String(), Roles: rbac.RoleIdentifiers{rbac.RoleMember(), rbac.RoleOwner()}}}
	templateAdmin := authSubject{Name: "template-admin", Actor: rbac.Subject{ID: templateAdminID.String(), Roles: rbac.RoleIdentifiers{rbac.RoleMember(), rbac.RoleTemplateAdmin()}}}
	userAdmin := authSubject{Name: "user-admin", Actor: rbac.Subject{ID: userAdminID.String(), Roles: rbac.RoleIdentifiers{rbac.RoleMember(), rbac.RoleUserAdmin()}}}
	auditor := authSubject{Name: "auditor", Actor: rbac.Subject{ID: auditorID.String(), Roles: rbac.RoleIdentifiers{rbac.RoleMember(), rbac.RoleAuditor()}}}

	orgAdmin := authSubject{Name: "org_admin", Actor: rbac.Subject{ID: adminID.String(), Roles: rbac.RoleIdentifiers{rbac.RoleMember(), rbac.ScopedRoleOrgMember(orgID), rbac.ScopedRoleOrgAdmin(orgID)}}}
	orgAuditor := authSubject{Name: "org_auditor", Actor: rbac.Subject{ID: auditorID.String(), Roles: rbac.RoleIdentifiers{rbac.RoleMember(), rbac.ScopedRoleOrgMember(orgID), rbac.ScopedRoleOrgAuditor(orgID)}}}
	orgUserAdmin := authSubject{Name: "org_user_admin", Actor: rbac.Subject{ID: templateAdminID.String(), Roles: rbac.RoleIdentifiers{rbac.RoleMember(), rbac.ScopedRoleOrgMember(orgID), rbac.ScopedRoleOrgUserAdmin(orgID)}}}
	orgTemplateAdmin := authSubject{Name: "org_template_admin", Actor: rbac.Subject{ID: userAdminID.String(), Roles: rbac.RoleIdentifiers{rbac.RoleMember(), rbac.ScopedRoleOrgMember(orgID), rbac.ScopedRoleOrgTemplateAdmin(orgID)}}}
	setOrgNotMe := authSubjectSet{orgAdmin, orgAuditor, orgUserAdmin, orgTemplateAdmin}

	otherOrgMember := authSubject{Name: "org_member_other", Actor: rbac.Subject{ID: uuid.NewString(), Roles: rbac.RoleIdentifiers{rbac.RoleMember(), rbac.ScopedRoleOrgMember(otherOrg)}}}
	otherOrgAdmin := authSubject{Name: "org_admin_other", Actor: rbac.Subject{ID: uuid.NewString(), Roles: rbac.RoleIdentifiers{rbac.RoleMember(), rbac.ScopedRoleOrgMember(otherOrg), rbac.ScopedRoleOrgAdmin(otherOrg)}}}
	otherOrgAuditor := authSubject{Name: "org_auditor_other", Actor: rbac.Subject{ID: adminID.String(), Roles: rbac.RoleIdentifiers{rbac.RoleMember(), rbac.ScopedRoleOrgMember(otherOrg), rbac.ScopedRoleOrgAuditor(otherOrg)}}}
	otherOrgUserAdmin := authSubject{Name: "org_user_admin_other", Actor: rbac.Subject{ID: adminID.String(), Roles: rbac.RoleIdentifiers{rbac.RoleMember(), rbac.ScopedRoleOrgMember(otherOrg), rbac.ScopedRoleOrgUserAdmin(otherOrg)}}}
	otherOrgTemplateAdmin := authSubject{Name: "org_template_admin_other", Actor: rbac.Subject{ID: adminID.String(), Roles: rbac.RoleIdentifiers{rbac.RoleMember(), rbac.ScopedRoleOrgMember(otherOrg), rbac.ScopedRoleOrgTemplateAdmin(otherOrg)}}}
	setOtherOrg := authSubjectSet{otherOrgMember, otherOrgAdmin, otherOrgAuditor, otherOrgUserAdmin, otherOrgTemplateAdmin}

	// requiredSubjects are required to be asserted in each test case. This is
	// to make sure one is not forgotten.
	requiredSubjects := []authSubject{
		memberMe, owner,
		orgMemberMe, orgAdmin,
		otherOrgAdmin, otherOrgMember, orgAuditor, orgUserAdmin, orgTemplateAdmin,
		templateAdmin, userAdmin, otherOrgAuditor, otherOrgUserAdmin, otherOrgTemplateAdmin,
	}

	testCases := []struct {
		// Name the test case to better locate the failing test case.
		Name     string
		Resource rbac.Object
		Actions  []policy.Action
		// AuthorizeMap must cover all subjects in 'requiredSubjects'.
		// This map will run an Authorize() check with the resource, action,
		// and subjects. The subjects are split into 2 categories, "true" and
		// "false".
		//		true: Subjects who Authorize should return no error
		//		false: Subjects who Authorize should return forbidden.
		AuthorizeMap map[bool][]hasAuthSubjects
	}{
		{
			Name:     "MyUser",
			Actions:  []policy.Action{policy.ActionRead},
			Resource: rbac.ResourceUserObject(currentUser),
			AuthorizeMap: map[bool][]hasAuthSubjects{
				true: {orgMemberMe, owner, memberMe, templateAdmin, userAdmin, orgUserAdmin, otherOrgAdmin, otherOrgUserAdmin, orgAdmin},
				false: {
					orgTemplateAdmin, orgAuditor,
					otherOrgMember, otherOrgAuditor, otherOrgTemplateAdmin,
				},
			},
		},
		{
			Name:     "AUser",
			Actions:  []policy.Action{policy.ActionCreate, policy.ActionUpdate, policy.ActionDelete},
			Resource: rbac.ResourceUser,
			AuthorizeMap: map[bool][]hasAuthSubjects{
				true:  {owner, userAdmin},
				false: {setOtherOrg, setOrgNotMe, memberMe, orgMemberMe, templateAdmin},
			},
		},
		{
			Name: "ReadMyWorkspaceInOrg",
			// When creating the WithID won't be set, but it does not change the result.
			Actions:  []policy.Action{policy.ActionRead},
			Resource: rbac.ResourceWorkspace.WithID(workspaceID).InOrg(orgID).WithOwner(currentUser.String()),
			AuthorizeMap: map[bool][]hasAuthSubjects{
				true:  {owner, orgMemberMe, orgAdmin, templateAdmin, orgTemplateAdmin, orgMemberMeBanWorkspace},
				false: {setOtherOrg, memberMe, userAdmin, orgAuditor, orgUserAdmin},
			},
		},
		{
			Name: "UpdateMyWorkspaceInOrg",
			// When creating the WithID won't be set, but it does not change the result.
			Actions:  []policy.Action{policy.ActionUpdate},
			Resource: rbac.ResourceWorkspace.WithID(workspaceID).InOrg(orgID).WithOwner(currentUser.String()),
			AuthorizeMap: map[bool][]hasAuthSubjects{
				true:  {owner, orgMemberMe, orgAdmin},
				false: {setOtherOrg, memberMe, userAdmin, templateAdmin, orgTemplateAdmin, orgUserAdmin, orgAuditor},
			},
		},
		{
			Name: "CreateDeleteMyWorkspaceInOrg",
			// When creating the WithID won't be set, but it does not change the result.
			Actions:  []policy.Action{policy.ActionCreate, policy.ActionDelete},
			Resource: rbac.ResourceWorkspace.WithID(workspaceID).InOrg(orgID).WithOwner(currentUser.String()),
			AuthorizeMap: map[bool][]hasAuthSubjects{
				true:  {owner, orgMemberMe, orgAdmin},
				false: {setOtherOrg, memberMe, userAdmin, templateAdmin, orgTemplateAdmin, orgUserAdmin, orgAuditor, orgMemberMeBanWorkspace},
			},
		},
		{
			Name: "MyWorkspaceInOrgExecution",
			// When creating the WithID won't be set, but it does not change the result.
			Actions:  []policy.Action{policy.ActionSSH},
			Resource: rbac.ResourceWorkspace.WithID(workspaceID).InOrg(orgID).WithOwner(currentUser.String()),
			AuthorizeMap: map[bool][]hasAuthSubjects{
				true:  {owner, orgMemberMe},
				false: {setOtherOrg, setOrgNotMe, memberMe, templateAdmin, userAdmin},
			},
		},
		{
			Name: "MyWorkspaceInOrgAppConnect",
			// When creating the WithID won't be set, but it does not change the result.
			Actions:  []policy.Action{policy.ActionApplicationConnect},
			Resource: rbac.ResourceWorkspace.WithID(workspaceID).InOrg(orgID).WithOwner(currentUser.String()),
			AuthorizeMap: map[bool][]hasAuthSubjects{
				true:  {owner, orgMemberMe},
				false: {setOtherOrg, setOrgNotMe, memberMe, templateAdmin, userAdmin},
			},
		},
		{
			Name:     "CreateDeleteWorkspaceAgent",
			Actions:  []policy.Action{policy.ActionCreateAgent, policy.ActionDeleteAgent},
			Resource: rbac.ResourceWorkspace.WithID(workspaceID).InOrg(orgID).WithOwner(currentUser.String()),
			AuthorizeMap: map[bool][]hasAuthSubjects{
				true:  {owner, orgMemberMe, orgAdmin},
				false: {setOtherOrg, memberMe, userAdmin, templateAdmin, orgTemplateAdmin, orgUserAdmin, orgAuditor, orgMemberMeBanWorkspace},
			},
		},
		{
			Name:     "Templates",
			Actions:  []policy.Action{policy.ActionCreate, policy.ActionUpdate, policy.ActionDelete},
			Resource: rbac.ResourceTemplate.WithID(templateID).InOrg(orgID),
			AuthorizeMap: map[bool][]hasAuthSubjects{
				true:  {owner, orgAdmin, templateAdmin, orgTemplateAdmin},
				false: {setOtherOrg, orgUserAdmin, orgAuditor, memberMe, orgMemberMe, userAdmin},
			},
		},
		{
			Name:     "ReadTemplates",
			Actions:  []policy.Action{policy.ActionRead, policy.ActionViewInsights},
			Resource: rbac.ResourceTemplate.InOrg(orgID),
			AuthorizeMap: map[bool][]hasAuthSubjects{
				true:  {owner, orgAuditor, orgAdmin, templateAdmin, orgTemplateAdmin},
				false: {setOtherOrg, orgUserAdmin, memberMe, userAdmin, orgMemberMe},
			},
		},
		{
			Name:    "UseTemplates",
			Actions: []policy.Action{policy.ActionUse},
			Resource: rbac.ResourceTemplate.InOrg(orgID).WithGroupACL(map[string][]policy.Action{
				groupID.String(): {policy.ActionUse},
			}),
			AuthorizeMap: map[bool][]hasAuthSubjects{
				true:  {owner, orgAdmin, templateAdmin, orgTemplateAdmin, groupMemberMe},
				false: {setOtherOrg, orgAuditor, orgUserAdmin, memberMe, userAdmin, orgMemberMe},
			},
		},
		{
			Name:     "Files",
			Actions:  []policy.Action{policy.ActionCreate},
			Resource: rbac.ResourceFile.WithID(fileID),
			AuthorizeMap: map[bool][]hasAuthSubjects{
				true: {owner, templateAdmin},
				// Org template admins can only read org scoped files.
				// File scope is currently not org scoped :cry:
				false: {setOtherOrg, orgTemplateAdmin, orgMemberMe, orgAdmin, memberMe, userAdmin, orgAuditor, orgUserAdmin},
			},
		},
		{
			Name:     "MyFile",
			Actions:  []policy.Action{policy.ActionCreate, policy.ActionRead},
			Resource: rbac.ResourceFile.WithID(fileID).WithOwner(currentUser.String()),
			AuthorizeMap: map[bool][]hasAuthSubjects{
				true:  {owner, memberMe, orgMemberMe, templateAdmin},
				false: {setOtherOrg, setOrgNotMe, userAdmin},
			},
		},
		{
			Name:     "CreateOrganizations",
			Actions:  []policy.Action{policy.ActionCreate},
			Resource: rbac.ResourceOrganization,
			AuthorizeMap: map[bool][]hasAuthSubjects{
				true:  {owner},
				false: {setOtherOrg, setOrgNotMe, memberMe, orgMemberMe, templateAdmin, userAdmin},
			},
		},
		{
			Name:     "Organizations",
			Actions:  []policy.Action{policy.ActionUpdate, policy.ActionDelete},
			Resource: rbac.ResourceOrganization.WithID(orgID).InOrg(orgID),
			AuthorizeMap: map[bool][]hasAuthSubjects{
				true:  {owner, orgAdmin},
				false: {setOtherOrg, orgTemplateAdmin, orgUserAdmin, orgAuditor, memberMe, orgMemberMe, templateAdmin, userAdmin},
			},
		},
		{
			Name:     "ReadOrganizations",
			Actions:  []policy.Action{policy.ActionRead},
			Resource: rbac.ResourceOrganization.WithID(orgID).InOrg(orgID),
			AuthorizeMap: map[bool][]hasAuthSubjects{
				true:  {owner, orgAdmin, orgMemberMe, templateAdmin, orgTemplateAdmin, auditor, orgAuditor, userAdmin, orgUserAdmin},
				false: {setOtherOrg, memberMe},
			},
		},
		{
			Name:     "CreateUpdateDeleteCustomRole",
			Actions:  []policy.Action{policy.ActionCreate, policy.ActionUpdate, policy.ActionDelete},
			Resource: rbac.ResourceAssignOrgRole,
			AuthorizeMap: map[bool][]hasAuthSubjects{
				true:  {owner},
				false: {setOtherOrg, setOrgNotMe, userAdmin, orgMemberMe, memberMe, templateAdmin},
			},
		},
		{
			Name:     "RoleAssignment",
			Actions:  []policy.Action{policy.ActionAssign, policy.ActionUnassign},
			Resource: rbac.ResourceAssignRole,
			AuthorizeMap: map[bool][]hasAuthSubjects{
				true:  {owner, userAdmin},
				false: {setOtherOrg, setOrgNotMe, orgMemberMe, memberMe, templateAdmin},
			},
		},
		{
			Name:     "ReadRoleAssignment",
			Actions:  []policy.Action{policy.ActionRead},
			Resource: rbac.ResourceAssignRole,
			AuthorizeMap: map[bool][]hasAuthSubjects{
				true:  {setOtherOrg, setOrgNotMe, owner, orgMemberMe, memberMe, templateAdmin, userAdmin},
				false: {},
			},
		},
		{
			Name:     "OrgRoleAssignment",
			Actions:  []policy.Action{policy.ActionAssign, policy.ActionUnassign},
			Resource: rbac.ResourceAssignOrgRole.InOrg(orgID),
			AuthorizeMap: map[bool][]hasAuthSubjects{
				true:  {owner, orgAdmin, userAdmin, orgUserAdmin},
				false: {setOtherOrg, orgMemberMe, memberMe, templateAdmin, orgTemplateAdmin, orgAuditor},
			},
		},
		{
			Name:     "CreateOrgRoleAssignment",
			Actions:  []policy.Action{policy.ActionCreate, policy.ActionUpdate},
			Resource: rbac.ResourceAssignOrgRole.InOrg(orgID),
			AuthorizeMap: map[bool][]hasAuthSubjects{
				true:  {owner, orgAdmin},
				false: {setOtherOrg, orgUserAdmin, orgTemplateAdmin, orgAuditor, orgMemberMe, memberMe, templateAdmin, userAdmin},
			},
		},
		{
			Name:     "ReadOrgRoleAssignment",
			Actions:  []policy.Action{policy.ActionRead},
			Resource: rbac.ResourceAssignOrgRole.InOrg(orgID),
			AuthorizeMap: map[bool][]hasAuthSubjects{
				true:  {owner, setOrgNotMe, orgMemberMe, userAdmin, templateAdmin},
				false: {setOtherOrg, memberMe},
			},
		},
		{
			Name:     "APIKey",
			Actions:  []policy.Action{policy.ActionCreate, policy.ActionRead, policy.ActionDelete, policy.ActionUpdate},
			Resource: rbac.ResourceApiKey.WithID(apiKeyID).WithOwner(currentUser.String()),
			AuthorizeMap: map[bool][]hasAuthSubjects{
				true:  {owner, orgMemberMe, memberMe},
				false: {setOtherOrg, setOrgNotMe, templateAdmin, userAdmin},
			},
		},
		{
			Name: "InboxNotification",
			Actions: []policy.Action{
				policy.ActionCreate, policy.ActionRead, policy.ActionUpdate,
			},
			Resource: rbac.ResourceInboxNotification.WithID(uuid.New()).InOrg(orgID).WithOwner(currentUser.String()),
			AuthorizeMap: map[bool][]hasAuthSubjects{
				true:  {owner, orgMemberMe, orgAdmin},
				false: {setOtherOrg, orgUserAdmin, orgTemplateAdmin, orgAuditor, templateAdmin, userAdmin, memberMe},
			},
		},
		{
			Name:     "UserData",
			Actions:  []policy.Action{policy.ActionReadPersonal, policy.ActionUpdatePersonal},
			Resource: rbac.ResourceUserObject(currentUser),
			AuthorizeMap: map[bool][]hasAuthSubjects{
				true:  {owner, orgMemberMe, memberMe, userAdmin},
				false: {setOtherOrg, setOrgNotMe, templateAdmin},
			},
		},
		{
			Name:     "ManageOrgMember",
			Actions:  []policy.Action{policy.ActionCreate, policy.ActionUpdate, policy.ActionDelete},
			Resource: rbac.ResourceOrganizationMember.WithID(currentUser).InOrg(orgID).WithOwner(currentUser.String()),
			AuthorizeMap: map[bool][]hasAuthSubjects{
				true:  {owner, orgAdmin, userAdmin, orgUserAdmin},
				false: {setOtherOrg, orgTemplateAdmin, orgAuditor, orgMemberMe, memberMe, templateAdmin},
			},
		},
		{
			Name:     "ReadOrgMember",
			Actions:  []policy.Action{policy.ActionRead},
			Resource: rbac.ResourceOrganizationMember.WithID(currentUser).InOrg(orgID).WithOwner(currentUser.String()),
			AuthorizeMap: map[bool][]hasAuthSubjects{
				true:  {owner, orgAuditor, orgAdmin, userAdmin, orgMemberMe, templateAdmin, orgUserAdmin, orgTemplateAdmin},
				false: {memberMe, setOtherOrg},
			},
		},
		{
			Name:    "AllUsersGroupACL",
			Actions: []policy.Action{policy.ActionRead},
			Resource: rbac.ResourceTemplate.WithID(templateID).InOrg(orgID).WithGroupACL(
				map[string][]policy.Action{
					orgID.String(): {policy.ActionRead},
				}),

			AuthorizeMap: map[bool][]hasAuthSubjects{
				true:  {owner, orgAdmin, orgMemberMe, templateAdmin, orgUserAdmin, orgTemplateAdmin, orgAuditor},
				false: {setOtherOrg, memberMe, userAdmin},
			},
		},
		{
			Name:    "Groups",
			Actions: []policy.Action{policy.ActionCreate, policy.ActionDelete, policy.ActionUpdate},
			Resource: rbac.ResourceGroup.WithID(groupID).InOrg(orgID).WithGroupACL(map[string][]policy.Action{
				groupID.String(): {
					policy.ActionRead,
				},
			}),
			AuthorizeMap: map[bool][]hasAuthSubjects{
				true:  {owner, orgAdmin, userAdmin, orgUserAdmin},
				false: {setOtherOrg, memberMe, orgMemberMe, templateAdmin, orgTemplateAdmin, groupMemberMe, orgAuditor},
			},
		},
		{
			Name:    "GroupsRead",
			Actions: []policy.Action{policy.ActionRead},
			Resource: rbac.ResourceGroup.WithID(groupID).InOrg(orgID).WithGroupACL(map[string][]policy.Action{
				groupID.String(): {
					policy.ActionRead,
				},
			}),
			AuthorizeMap: map[bool][]hasAuthSubjects{
				true:  {owner, orgAdmin, userAdmin, templateAdmin, orgTemplateAdmin, orgUserAdmin, groupMemberMe, orgAuditor},
				false: {setOtherOrg, memberMe, orgMemberMe},
			},
		},
		{
			Name:     "GroupMemberMeRead",
			Actions:  []policy.Action{policy.ActionRead},
			Resource: rbac.ResourceGroupMember.WithID(currentUser).InOrg(orgID).WithOwner(currentUser.String()),
			AuthorizeMap: map[bool][]hasAuthSubjects{
				true:  {owner, orgAuditor, orgAdmin, userAdmin, templateAdmin, orgTemplateAdmin, orgUserAdmin, orgMemberMe, groupMemberMe},
				false: {setOtherOrg, memberMe},
			},
		},
		{
			Name:     "GroupMemberOtherRead",
			Actions:  []policy.Action{policy.ActionRead},
			Resource: rbac.ResourceGroupMember.WithID(adminID).InOrg(orgID).WithOwner(adminID.String()),
			AuthorizeMap: map[bool][]hasAuthSubjects{
				true:  {owner, orgAuditor, orgAdmin, userAdmin, templateAdmin, orgTemplateAdmin, orgUserAdmin},
				false: {setOtherOrg, memberMe, orgMemberMe, groupMemberMe},
			},
		},
		{
			Name:     "WorkspaceDormant",
			Actions:  append(crud, policy.ActionWorkspaceStop, policy.ActionCreateAgent, policy.ActionDeleteAgent),
			Resource: rbac.ResourceWorkspaceDormant.WithID(uuid.New()).InOrg(orgID).WithOwner(memberMe.Actor.ID),
			AuthorizeMap: map[bool][]hasAuthSubjects{
				true:  {orgMemberMe, orgAdmin, owner},
				false: {setOtherOrg, userAdmin, memberMe, templateAdmin, orgTemplateAdmin, orgUserAdmin, orgAuditor},
			},
		},
		{
			Name:     "WorkspaceDormantUse",
			Actions:  []policy.Action{policy.ActionWorkspaceStart, policy.ActionApplicationConnect, policy.ActionSSH},
			Resource: rbac.ResourceWorkspaceDormant.WithID(uuid.New()).InOrg(orgID).WithOwner(memberMe.Actor.ID),
			AuthorizeMap: map[bool][]hasAuthSubjects{
				true:  {},
				false: {setOtherOrg, setOrgNotMe, memberMe, userAdmin, orgMemberMe, owner, templateAdmin},
			},
		},
		{
			Name:     "WorkspaceBuild",
			Actions:  []policy.Action{policy.ActionWorkspaceStart, policy.ActionWorkspaceStop},
			Resource: rbac.ResourceWorkspace.WithID(uuid.New()).InOrg(orgID).WithOwner(memberMe.Actor.ID),
			AuthorizeMap: map[bool][]hasAuthSubjects{
				true:  {owner, orgAdmin, orgMemberMe},
				false: {setOtherOrg, userAdmin, templateAdmin, memberMe, orgTemplateAdmin, orgUserAdmin, orgAuditor},
			},
		},
		{
			Name:     "PrebuiltWorkspace",
			Actions:  []policy.Action{policy.ActionUpdate, policy.ActionDelete},
			Resource: rbac.ResourcePrebuiltWorkspace.WithID(uuid.New()).InOrg(orgID).WithOwner(database.PrebuildsSystemUserID.String()),
			AuthorizeMap: map[bool][]hasAuthSubjects{
				true:  {owner, orgAdmin, templateAdmin, orgTemplateAdmin},
				false: {setOtherOrg, userAdmin, memberMe, orgUserAdmin, orgAuditor, orgMemberMe},
			},
		},
		// Some admin style resources
		{
			Name:     "Licenses",
			Actions:  []policy.Action{policy.ActionCreate, policy.ActionRead, policy.ActionDelete},
			Resource: rbac.ResourceLicense,
			AuthorizeMap: map[bool][]hasAuthSubjects{
				true:  {owner},
				false: {setOtherOrg, setOrgNotMe, memberMe, orgMemberMe, templateAdmin, userAdmin},
			},
		},
		{
			Name:     "DeploymentStats",
			Actions:  []policy.Action{policy.ActionRead},
			Resource: rbac.ResourceDeploymentStats,
			AuthorizeMap: map[bool][]hasAuthSubjects{
				true:  {owner},
				false: {setOtherOrg, setOrgNotMe, memberMe, orgMemberMe, templateAdmin, userAdmin},
			},
		},
		{
			Name:     "DeploymentConfig",
			Actions:  []policy.Action{policy.ActionRead, policy.ActionUpdate},
			Resource: rbac.ResourceDeploymentConfig,
			AuthorizeMap: map[bool][]hasAuthSubjects{
				true:  {owner},
				false: {setOtherOrg, setOrgNotMe, memberMe, orgMemberMe, templateAdmin, userAdmin},
			},
		},
		{
			Name:     "DebugInfo",
			Actions:  []policy.Action{policy.ActionRead},
			Resource: rbac.ResourceDebugInfo,
			AuthorizeMap: map[bool][]hasAuthSubjects{
				true:  {owner},
				false: {setOtherOrg, setOrgNotMe, memberMe, orgMemberMe, templateAdmin, userAdmin},
			},
		},
		{
			Name:     "Replicas",
			Actions:  []policy.Action{policy.ActionRead},
			Resource: rbac.ResourceReplicas,
			AuthorizeMap: map[bool][]hasAuthSubjects{
				true:  {owner},
				false: {setOtherOrg, setOrgNotMe, memberMe, orgMemberMe, templateAdmin, userAdmin},
			},
		},
		{
			Name:     "TailnetCoordinator",
			Actions:  crud,
			Resource: rbac.ResourceTailnetCoordinator,
			AuthorizeMap: map[bool][]hasAuthSubjects{
				true:  {owner},
				false: {setOtherOrg, setOrgNotMe, memberMe, orgMemberMe, templateAdmin, userAdmin},
			},
		},
		{
			Name:     "AuditLogs",
			Actions:  []policy.Action{policy.ActionRead, policy.ActionCreate},
			Resource: rbac.ResourceAuditLog,
			AuthorizeMap: map[bool][]hasAuthSubjects{
				true:  {owner},
				false: {setOtherOrg, setOrgNotMe, memberMe, orgMemberMe, templateAdmin, userAdmin},
			},
		},
		{
			Name:     "ProvisionerDaemons",
			Actions:  []policy.Action{policy.ActionCreate, policy.ActionUpdate, policy.ActionDelete},
			Resource: rbac.ResourceProvisionerDaemon.InOrg(orgID),
			AuthorizeMap: map[bool][]hasAuthSubjects{
				true:  {owner, templateAdmin, orgAdmin, orgTemplateAdmin},
				false: {setOtherOrg, orgAuditor, orgUserAdmin, memberMe, orgMemberMe, userAdmin},
			},
		},
		{
			Name:     "ProvisionerDaemonsRead",
			Actions:  []policy.Action{policy.ActionRead},
			Resource: rbac.ResourceProvisionerDaemon.InOrg(orgID),
			AuthorizeMap: map[bool][]hasAuthSubjects{
				true:  {owner, templateAdmin, setOrgNotMe, orgMemberMe},
				false: {setOtherOrg, memberMe, userAdmin},
			},
		},
		{
			Name:     "UserProvisionerDaemons",
			Actions:  []policy.Action{policy.ActionCreate, policy.ActionUpdate, policy.ActionDelete},
			Resource: rbac.ResourceProvisionerDaemon.WithOwner(currentUser.String()).InOrg(orgID),
			AuthorizeMap: map[bool][]hasAuthSubjects{
				true:  {owner, templateAdmin, orgTemplateAdmin, orgMemberMe, orgAdmin},
				false: {setOtherOrg, memberMe, userAdmin, orgUserAdmin, orgAuditor},
			},
		},
		{
			Name:     "ProvisionerJobs",
			Actions:  []policy.Action{policy.ActionRead, policy.ActionUpdate, policy.ActionCreate},
			Resource: rbac.ResourceProvisionerJobs.InOrg(orgID),
			AuthorizeMap: map[bool][]hasAuthSubjects{
				true:  {owner, orgTemplateAdmin, orgAdmin},
				false: {setOtherOrg, memberMe, orgMemberMe, templateAdmin, userAdmin, orgUserAdmin, orgAuditor},
			},
		},
		{
			Name:     "System",
			Actions:  crud,
			Resource: rbac.ResourceSystem,
			AuthorizeMap: map[bool][]hasAuthSubjects{
				true:  {owner},
				false: {setOtherOrg, setOrgNotMe, memberMe, orgMemberMe, templateAdmin, userAdmin},
			},
		},
		{
			Name:     "Oauth2App",
			Actions:  []policy.Action{policy.ActionCreate, policy.ActionUpdate, policy.ActionDelete},
			Resource: rbac.ResourceOauth2App,
			AuthorizeMap: map[bool][]hasAuthSubjects{
				true:  {owner},
				false: {setOtherOrg, setOrgNotMe, memberMe, orgMemberMe, templateAdmin, userAdmin},
			},
		},
		{
			Name:     "Oauth2AppRead",
			Actions:  []policy.Action{policy.ActionRead},
			Resource: rbac.ResourceOauth2App,
			AuthorizeMap: map[bool][]hasAuthSubjects{
				true:  {owner, setOrgNotMe, setOtherOrg, memberMe, orgMemberMe, templateAdmin, userAdmin},
				false: {},
			},
		},
		{
			Name:     "Oauth2AppSecret",
			Actions:  crud,
			Resource: rbac.ResourceOauth2AppSecret,
			AuthorizeMap: map[bool][]hasAuthSubjects{
				true:  {owner},
				false: {setOrgNotMe, setOtherOrg, memberMe, orgMemberMe, templateAdmin, userAdmin},
			},
		},
		{
			Name:     "Oauth2Token",
			Actions:  []policy.Action{policy.ActionCreate, policy.ActionRead, policy.ActionDelete},
			Resource: rbac.ResourceOauth2AppCodeToken,
			AuthorizeMap: map[bool][]hasAuthSubjects{
				true:  {owner},
				false: {setOrgNotMe, setOtherOrg, memberMe, orgMemberMe, templateAdmin, userAdmin},
			},
		},
		{
			Name:     "WorkspaceProxy",
			Actions:  []policy.Action{policy.ActionCreate, policy.ActionUpdate, policy.ActionDelete},
			Resource: rbac.ResourceWorkspaceProxy,
			AuthorizeMap: map[bool][]hasAuthSubjects{
				true:  {owner},
				false: {setOrgNotMe, setOtherOrg, memberMe, orgMemberMe, templateAdmin, userAdmin},
			},
		},
		{
			Name:     "WorkspaceProxyRead",
			Actions:  []policy.Action{policy.ActionRead},
			Resource: rbac.ResourceWorkspaceProxy,
			AuthorizeMap: map[bool][]hasAuthSubjects{
				true:  {owner, setOrgNotMe, setOtherOrg, memberMe, orgMemberMe, templateAdmin, userAdmin},
				false: {},
			},
		},
		{
			// Any owner/admin across may access any users' preferences
			// Members may not access other members' preferences
			Name:     "NotificationPreferencesOwn",
			Actions:  []policy.Action{policy.ActionRead, policy.ActionUpdate},
			Resource: rbac.ResourceNotificationPreference.WithOwner(currentUser.String()),
			AuthorizeMap: map[bool][]hasAuthSubjects{
				true: {memberMe, orgMemberMe, owner},
				false: {
					userAdmin, orgUserAdmin, templateAdmin,
					orgAuditor, orgTemplateAdmin,
					otherOrgMember, otherOrgAuditor, otherOrgUserAdmin, otherOrgTemplateAdmin,
					orgAdmin, otherOrgAdmin,
				},
			},
		},
		{
			// Any owner/admin may access notification templates
			Name:     "NotificationTemplates",
			Actions:  []policy.Action{policy.ActionRead, policy.ActionUpdate},
			Resource: rbac.ResourceNotificationTemplate,
			AuthorizeMap: map[bool][]hasAuthSubjects{
				true: {owner},
				false: {
					memberMe, orgMemberMe, userAdmin, orgUserAdmin, templateAdmin,
					orgAuditor, orgTemplateAdmin,
					otherOrgMember, otherOrgAuditor, otherOrgUserAdmin, otherOrgTemplateAdmin,
					orgAdmin, otherOrgAdmin,
				},
			},
		},
		{
			Name:     "NotificationMessages",
			Actions:  []policy.Action{policy.ActionCreate, policy.ActionRead, policy.ActionUpdate, policy.ActionDelete},
			Resource: rbac.ResourceNotificationMessage,
			AuthorizeMap: map[bool][]hasAuthSubjects{
				true: {owner},
				false: {
					memberMe, orgMemberMe, otherOrgMember,
					orgAdmin, otherOrgAdmin,
					orgAuditor, otherOrgAuditor,
					templateAdmin, orgTemplateAdmin, otherOrgTemplateAdmin,
					userAdmin, orgUserAdmin, otherOrgUserAdmin,
				},
			},
		},
		{
			// Notification preferences are currently not organization-scoped
			// Any owner/admin may access any users' preferences
			// Members may not access other members' preferences
			Name:     "NotificationPreferencesOtherUser",
			Actions:  []policy.Action{policy.ActionRead, policy.ActionUpdate},
			Resource: rbac.ResourceNotificationPreference.WithOwner(uuid.NewString()), // some other user
			AuthorizeMap: map[bool][]hasAuthSubjects{
				true: {owner},
				false: {
					memberMe, templateAdmin, orgUserAdmin, userAdmin,
					orgAdmin, orgAuditor, orgTemplateAdmin,
					otherOrgMember, otherOrgAuditor, otherOrgUserAdmin, otherOrgTemplateAdmin,
					otherOrgAdmin, orgMemberMe,
				},
			},
		},
		// All users can create, read, and delete their own webpush notification subscriptions.
		{
			Name:     "WebpushSubscription",
			Actions:  []policy.Action{policy.ActionCreate, policy.ActionRead, policy.ActionDelete},
			Resource: rbac.ResourceWebpushSubscription.WithOwner(currentUser.String()),
			AuthorizeMap: map[bool][]hasAuthSubjects{
				true:  {owner, memberMe, orgMemberMe},
				false: {otherOrgMember, orgAdmin, otherOrgAdmin, orgAuditor, otherOrgAuditor, templateAdmin, orgTemplateAdmin, otherOrgTemplateAdmin, userAdmin, orgUserAdmin, otherOrgUserAdmin},
			},
		},
		// AnyOrganization tests
		{
			Name:     "CreateOrgMember",
			Actions:  []policy.Action{policy.ActionCreate},
			Resource: rbac.ResourceOrganizationMember.AnyOrganization(),
			AuthorizeMap: map[bool][]hasAuthSubjects{
				true: {owner, userAdmin, orgAdmin, otherOrgAdmin, orgUserAdmin, otherOrgUserAdmin},
				false: {
					memberMe, templateAdmin,
					orgTemplateAdmin, orgMemberMe, orgAuditor,
					otherOrgMember, otherOrgAuditor, otherOrgTemplateAdmin,
				},
			},
		},
		{
			Name:     "CreateTemplateAnyOrg",
			Actions:  []policy.Action{policy.ActionCreate},
			Resource: rbac.ResourceTemplate.AnyOrganization(),
			AuthorizeMap: map[bool][]hasAuthSubjects{
				true: {owner, templateAdmin, orgTemplateAdmin, otherOrgTemplateAdmin, orgAdmin, otherOrgAdmin},
				false: {
					userAdmin, memberMe,
					orgMemberMe, orgAuditor, orgUserAdmin,
					otherOrgMember, otherOrgAuditor, otherOrgUserAdmin,
				},
			},
		},
		{
			Name:     "CreateWorkspaceAnyOrg",
			Actions:  []policy.Action{policy.ActionCreate},
			Resource: rbac.ResourceWorkspace.AnyOrganization().WithOwner(currentUser.String()),
			AuthorizeMap: map[bool][]hasAuthSubjects{
				true: {owner, orgAdmin, otherOrgAdmin, orgMemberMe},
				false: {
					memberMe, userAdmin, templateAdmin,
					orgAuditor, orgUserAdmin, orgTemplateAdmin,
					otherOrgMember, otherOrgAuditor, otherOrgUserAdmin, otherOrgTemplateAdmin,
				},
			},
		},
		{
			Name:     "CryptoKeys",
			Actions:  []policy.Action{policy.ActionCreate, policy.ActionUpdate, policy.ActionDelete, policy.ActionRead},
			Resource: rbac.ResourceCryptoKey,
			AuthorizeMap: map[bool][]hasAuthSubjects{
				true:  {owner},
				false: {setOtherOrg, setOrgNotMe, memberMe, orgMemberMe, templateAdmin, userAdmin},
			},
		},
		{
			Name:     "IDPSyncSettings",
			Actions:  []policy.Action{policy.ActionRead, policy.ActionUpdate},
			Resource: rbac.ResourceIdpsyncSettings.InOrg(orgID),
			AuthorizeMap: map[bool][]hasAuthSubjects{
				true: {owner, orgAdmin, orgUserAdmin, userAdmin},
				false: {
					orgMemberMe, otherOrgAdmin,
					memberMe, templateAdmin,
					orgAuditor, orgTemplateAdmin,
					otherOrgMember, otherOrgAuditor, otherOrgUserAdmin, otherOrgTemplateAdmin,
				},
			},
		},
		{
			Name:     "OrganizationIDPSyncSettings",
			Actions:  []policy.Action{policy.ActionRead, policy.ActionUpdate},
			Resource: rbac.ResourceIdpsyncSettings,
			AuthorizeMap: map[bool][]hasAuthSubjects{
				true: {owner, userAdmin},
				false: {
					orgAdmin, orgUserAdmin,
					orgMemberMe, otherOrgAdmin,
					memberMe, templateAdmin,
					orgAuditor, orgTemplateAdmin,
					otherOrgMember, otherOrgAuditor, otherOrgUserAdmin, otherOrgTemplateAdmin,
				},
			},
		},
		{
			Name:     "ResourceMonitor",
			Actions:  []policy.Action{policy.ActionRead, policy.ActionCreate, policy.ActionUpdate},
			Resource: rbac.ResourceWorkspaceAgentResourceMonitor,
			AuthorizeMap: map[bool][]hasAuthSubjects{
				true: {owner},
				false: {
					memberMe, orgMemberMe, otherOrgMember,
					orgAdmin, otherOrgAdmin,
					orgAuditor, otherOrgAuditor,
					templateAdmin, orgTemplateAdmin, otherOrgTemplateAdmin,
					userAdmin, orgUserAdmin, otherOrgUserAdmin,
				},
			},
		},
		{
			Name:     "WorkspaceAgentDevcontainers",
			Actions:  []policy.Action{policy.ActionCreate},
			Resource: rbac.ResourceWorkspaceAgentDevcontainers,
			AuthorizeMap: map[bool][]hasAuthSubjects{
				true: {owner},
				false: {
					memberMe, orgMemberMe, otherOrgMember,
					orgAdmin, otherOrgAdmin,
					orgAuditor, otherOrgAuditor,
					templateAdmin, orgTemplateAdmin, otherOrgTemplateAdmin,
					userAdmin, orgUserAdmin, otherOrgUserAdmin,
				},
			},
		},
<<<<<<< HEAD
		// TODO(yevhenii): improve test coverage
		// Only user can access its own secrets and no one else.
		{
			Name:     "User Secrets",
			Actions:  []policy.Action{policy.ActionCreate, policy.ActionRead, policy.ActionUpdate, policy.ActionDelete},
			Resource: rbac.ResourceUserSecret.WithOwner(currentUser.String()),
			AuthorizeMap: map[bool][]hasAuthSubjects{
				true: {memberMe, orgMemberMe},
				false: {
					owner, orgAdmin,
					otherOrgAdmin, otherOrgMember, orgAuditor, orgUserAdmin, orgTemplateAdmin,
					templateAdmin, userAdmin, otherOrgAuditor, otherOrgUserAdmin, otherOrgTemplateAdmin,
				},
=======
		{
			Name:     "ConnectionLogs",
			Actions:  []policy.Action{policy.ActionRead, policy.ActionUpdate},
			Resource: rbac.ResourceConnectionLog,
			AuthorizeMap: map[bool][]hasAuthSubjects{
				true:  {owner},
				false: {setOtherOrg, setOrgNotMe, memberMe, orgMemberMe, templateAdmin, userAdmin},
>>>>>>> dad033ee
			},
		},
	}

	// We expect every permission to be tested above.
	remainingPermissions := make(map[string]map[policy.Action]bool)
	for rtype, perms := range policy.RBACPermissions {
		remainingPermissions[rtype] = make(map[policy.Action]bool)
		for action := range perms.Actions {
			remainingPermissions[rtype][action] = true
		}
	}

	passed := true
	// nolint:tparallel,paralleltest
	for _, c := range testCases {
		// nolint:tparallel,paralleltest // These share the same remainingPermissions map
		t.Run(c.Name, func(t *testing.T) {
			remainingSubjs := make(map[string]struct{})
			for _, subj := range requiredSubjects {
				remainingSubjs[subj.Name] = struct{}{}
			}

			for _, action := range c.Actions {
				err := c.Resource.ValidAction(action)
				ok := assert.NoError(t, err, "%q is not a valid action for type %q", action, c.Resource.Type)
				if !ok {
					passed = passed && assert.NoError(t, err, "%q is not a valid action for type %q", action, c.Resource.Type)
					continue
				}

				for result, sets := range c.AuthorizeMap {
					subjs := make([]authSubject, 0)
					for _, set := range sets {
						subjs = append(subjs, set.Subjects()...)
					}
					used := make(map[string]bool)

					for _, subj := range subjs {
						if _, ok := used[subj.Name]; ok {
							assert.False(t, true, "duplicate subject %q", subj.Name)
						}
						used[subj.Name] = true

						delete(remainingSubjs, subj.Name)
						msg := fmt.Sprintf("%s as %q doing %q on %q", c.Name, subj.Name, action, c.Resource.Type)
						// TODO: scopey
						actor := subj.Actor
						// Actor is missing some fields
						if actor.Scope == nil {
							actor.Scope = rbac.ScopeAll
						}

						delete(remainingPermissions[c.Resource.Type], action)
						err := auth.Authorize(context.Background(), actor, action, c.Resource)
						if result {
							passed = passed && assert.NoError(t, err, fmt.Sprintf("Should pass: %s", msg))
						} else {
							passed = passed && assert.ErrorContains(t, err, "forbidden", fmt.Sprintf("Should fail: %s", msg))
						}
					}
				}
			}
			require.Empty(t, remainingSubjs, "test should cover all subjects")
		})
	}

	// Only run these if the tests on top passed. Otherwise, the error output is too noisy.
	if passed {
		for rtype, v := range remainingPermissions {
			// nolint:tparallel,paralleltest // Making a subtest for easier diagnosing failures.
			t.Run(fmt.Sprintf("%s-AllActions", rtype), func(t *testing.T) {
				if len(v) > 0 {
					assert.Equal(t, map[policy.Action]bool{}, v, "remaining permissions should be empty for type %q", rtype)
				}
			})
		}
	}
}

func TestIsOrgRole(t *testing.T) {
	t.Parallel()
	randomUUID, err := uuid.Parse("cad8c09d-c099-4ec7-9263-7d52b1a3997a")
	require.NoError(t, err)

	testCases := []struct {
		Identifier rbac.RoleIdentifier
		OrgRole    bool
		OrgID      uuid.UUID
	}{
		// Not org roles
		{Identifier: rbac.RoleOwner()},
		{Identifier: rbac.RoleMember()},
		{Identifier: rbac.RoleAuditor()},
		{
			Identifier: rbac.RoleIdentifier{},
			OrgRole:    false,
		},

		// Org roles
		{
			Identifier: rbac.ScopedRoleOrgAdmin(randomUUID),
			OrgRole:    true,
			OrgID:      randomUUID,
		},
		{
			Identifier: rbac.ScopedRoleOrgMember(randomUUID),
			OrgRole:    true,
			OrgID:      randomUUID,
		},
	}

	// nolint:paralleltest
	for _, c := range testCases {
		t.Run(c.Identifier.String(), func(t *testing.T) {
			t.Parallel()
			ok := c.Identifier.IsOrgRole()
			require.Equal(t, c.OrgRole, ok, "match expected org role")
			require.Equal(t, c.OrgID, c.Identifier.OrganizationID, "match expected org id")
		})
	}
}

func TestListRoles(t *testing.T) {
	t.Parallel()

	siteRoles := rbac.SiteBuiltInRoles()
	siteRoleNames := make([]string, 0, len(siteRoles))
	for _, role := range siteRoles {
		siteRoleNames = append(siteRoleNames, role.Identifier.Name)
	}

	// If this test is ever failing, just update the list to the roles
	// expected from the builtin set.
	// Always use constant strings, as if the names change, we need to write
	// a SQL migration to change the name on the backend.
	require.ElementsMatch(t, []string{
		"owner",
		"member",
		"auditor",
		"template-admin",
		"user-admin",
	},
		siteRoleNames)

	orgID := uuid.New()
	orgRoles := rbac.OrganizationRoles(orgID)
	orgRoleNames := make([]string, 0, len(orgRoles))
	for _, role := range orgRoles {
		orgRoleNames = append(orgRoleNames, role.Identifier.String())
	}

	require.ElementsMatch(t, []string{
		fmt.Sprintf("organization-admin:%s", orgID.String()),
		fmt.Sprintf("organization-member:%s", orgID.String()),
		fmt.Sprintf("organization-auditor:%s", orgID.String()),
		fmt.Sprintf("organization-user-admin:%s", orgID.String()),
		fmt.Sprintf("organization-template-admin:%s", orgID.String()),
		fmt.Sprintf("organization-workspace-creation-ban:%s", orgID.String()),
	},
		orgRoleNames)
}

func TestChangeSet(t *testing.T) {
	t.Parallel()
	testCases := []struct {
		Name      string
		From      []string
		To        []string
		ExpAdd    []string
		ExpRemove []string
	}{
		{
			Name: "Empty",
		},
		{
			Name:      "Same",
			From:      []string{"a", "b", "c"},
			To:        []string{"a", "b", "c"},
			ExpAdd:    []string{},
			ExpRemove: []string{},
		},
		{
			Name:      "AllRemoved",
			From:      []string{"a", "b", "c"},
			ExpRemove: []string{"a", "b", "c"},
		},
		{
			Name:   "AllAdded",
			To:     []string{"a", "b", "c"},
			ExpAdd: []string{"a", "b", "c"},
		},
		{
			Name:      "AddAndRemove",
			From:      []string{"a", "b", "c"},
			To:        []string{"a", "b", "d", "e"},
			ExpAdd:    []string{"d", "e"},
			ExpRemove: []string{"c"},
		},
	}

	convert := func(s []string) rbac.RoleIdentifiers {
		tmp := make([]rbac.RoleIdentifier, 0, len(s))
		for _, e := range s {
			tmp = append(tmp, rbac.RoleIdentifier{Name: e})
		}
		return tmp
	}

	for _, c := range testCases {
		t.Run(c.Name, func(t *testing.T) {
			t.Parallel()

			add, remove := rbac.ChangeRoleSet(convert(c.From), convert(c.To))
			require.ElementsMatch(t, convert(c.ExpAdd), add, "expect added")
			require.ElementsMatch(t, convert(c.ExpRemove), remove, "expect removed")
		})
	}
}<|MERGE_RESOLUTION|>--- conflicted
+++ resolved
@@ -850,7 +850,6 @@
 				},
 			},
 		},
-<<<<<<< HEAD
 		// TODO(yevhenii): improve test coverage
 		// Only user can access its own secrets and no one else.
 		{
@@ -864,7 +863,8 @@
 					otherOrgAdmin, otherOrgMember, orgAuditor, orgUserAdmin, orgTemplateAdmin,
 					templateAdmin, userAdmin, otherOrgAuditor, otherOrgUserAdmin, otherOrgTemplateAdmin,
 				},
-=======
+			},
+		},
 		{
 			Name:     "ConnectionLogs",
 			Actions:  []policy.Action{policy.ActionRead, policy.ActionUpdate},
@@ -872,7 +872,6 @@
 			AuthorizeMap: map[bool][]hasAuthSubjects{
 				true:  {owner},
 				false: {setOtherOrg, setOrgNotMe, memberMe, orgMemberMe, templateAdmin, userAdmin},
->>>>>>> dad033ee
 			},
 		},
 	}
