package rbac

import (
	"context"
	_ "embed"
	"fmt"
	"sync"

	"github.com/open-policy-agent/opa/rego"
	"go.opentelemetry.io/otel/attribute"
	"go.opentelemetry.io/otel/trace"
	"golang.org/x/xerrors"

	"github.com/coder/coder/coderd/tracing"
)

type Authorizer interface {
	ByRoleName(ctx context.Context, subjectID string, roleNames []string, scope Scope, groups []string, action Action, object Object) error
	PrepareByRoleName(ctx context.Context, subjectID string, roleNames []string, scope Scope, groups []string, action Action, objectType string) (PreparedAuthorized, error)
}

type PreparedAuthorized interface {
	Authorize(ctx context.Context, object Object) error
}

// Filter takes in a list of objects, and will filter the list removing all
// the elements the subject does not have permission for. This function slows
// down if the list contains objects of multiple types. Attempt to only
// filter objects of the same type for faster performance.
func Filter[O Objecter](ctx context.Context, auth Authorizer, subjID string, subjRoles []string, scope Scope, groups []string, action Action, objects []O) ([]O, error) {
	ctx, span := tracing.StartSpan(ctx, trace.WithAttributes(
		attribute.String("subject_id", subjID),
		attribute.StringSlice("subject_roles", subjRoles),
		attribute.Int("num_objects", len(objects)),
	))
	defer span.End()

	if len(objects) == 0 {
		// Nothing to filter
		return objects, nil
	}

	filtered := make([]O, 0)
	prepared := make(map[string]PreparedAuthorized)

	for i := range objects {
		object := objects[i]
		objectType := object.RBACObject().Type
		// objectAuth is the prepared authorization for the object type.
		objectAuth, ok := prepared[object.RBACObject().Type]
		if !ok {
			var err error
			objectAuth, err = auth.PrepareByRoleName(ctx, subjID, subjRoles, scope, groups, action, objectType)
			if err != nil {
				return nil, xerrors.Errorf("prepare: %w", err)
			}
			prepared[objectType] = objectAuth
		}

		rbacObj := object.RBACObject()
		err := objectAuth.Authorize(ctx, rbacObj)
		if err == nil {
			filtered = append(filtered, object)
		}
	}

	return filtered, nil
}

// RegoAuthorizer will use a prepared rego query for performing authorize()
type RegoAuthorizer struct {
	query rego.PreparedEvalQuery
}

var _ Authorizer = (*RegoAuthorizer)(nil)

var (
	// Load the policy from policy.rego in this directory.
	//
	//go:embed policy.rego
	policy    string
	queryOnce sync.Once
	query     rego.PreparedEvalQuery
)

const (
	rolesOkCheck = "role_ok"
	scopeOkCheck = "scope_ok"
)

func NewAuthorizer() *RegoAuthorizer {
	queryOnce.Do(func() {
		var err error
		query, err = rego.New(
			// Bind the results to 2 variables for easy checking later.
			rego.Query(
				fmt.Sprintf("%s := data.authz.role_allow "+
					"%s := data.authz.scope_allow",
					rolesOkCheck, scopeOkCheck),
			),
			rego.Module("policy.rego", policy),
		).PrepareForEval(context.Background())
		if err != nil {
			panic(xerrors.Errorf("compile rego: %w", err))
		}
	})
	return &RegoAuthorizer{query: query}
}

type authSubject struct {
	ID     string   `json:"id"`
	Roles  []Role   `json:"roles"`
	Groups []string `json:"groups"`
	Scope  Role     `json:"scope"`
}

// ByRoleName will expand all roleNames into roles before calling Authorize().
// This is the function intended to be used outside this package.
// The role is fetched from the builtin map located in memory.
func (a RegoAuthorizer) ByRoleName(ctx context.Context, subjectID string, roleNames []string, scope Scope, groups []string, action Action, object Object) error {
	roles, err := RolesByNames(roleNames)
	if err != nil {
		return err
	}

	scopeRole, err := ScopeRole(scope)
	if err != nil {
		return err
	}

	err = a.Authorize(ctx, subjectID, roles, scopeRole, groups, action, object)
	if err != nil {
		return err
	}

	return nil
}

// Authorize allows passing in custom Roles.
// This is really helpful for unit testing, as we can create custom roles to exercise edge cases.
<<<<<<< HEAD
func (a RegoAuthorizer) Authorize(ctx context.Context, subjectID string, roles []Role, scope Role, groups []string, action Action, object Object) error {
	ctx, span := tracing.StartSpan(ctx)
	defer span.End()

=======
func (a RegoAuthorizer) Authorize(ctx context.Context, subjectID string, roles []Role, scope Role, action Action, object Object) error {
>>>>>>> ee4b9346
	input := map[string]interface{}{
		"subject": authSubject{
			ID:     subjectID,
			Roles:  roles,
			Groups: groups,
			Scope:  scope,
		},
		"object": object,
		"action": action,
	}

	results, err := a.query.Eval(ctx, rego.EvalInput(input))
	if err != nil {
		return ForbiddenWithInternal(xerrors.Errorf("eval rego: %w", err), input, results)
	}

	// We expect only the 2 bindings for scopes and roles checks.
	if len(results) == 1 && len(results[0].Bindings) == 2 {
		roleCheck, ok := results[0].Bindings[rolesOkCheck].(bool)
		if !ok || !roleCheck {
			return ForbiddenWithInternal(xerrors.Errorf("policy disallows request"), input, results)
		}

		scopeCheck, ok := results[0].Bindings[scopeOkCheck].(bool)
		if !ok || !scopeCheck {
			return ForbiddenWithInternal(xerrors.Errorf("policy disallows request"), input, results)
		}

		// This is purely defensive programming. The two above checks already
		// check for 'true' expressions. This is just a sanity check to make
		// sure we don't add non-boolean expressions to our query.
		// This is super cheap to do, and just adds in some extra safety for
		// programmer error.
		for _, exp := range results[0].Expressions {
			if b, ok := exp.Value.(bool); !ok || !b {
				return ForbiddenWithInternal(xerrors.Errorf("policy disallows request"), input, results)
			}
		}
		return nil
	}
	return ForbiddenWithInternal(xerrors.Errorf("policy disallows request"), input, results)
}

// Prepare will partially execute the rego policy leaving the object fields unknown (except for the type).
// This will vastly speed up performance if batch authorization on the same type of objects is needed.
<<<<<<< HEAD
func (RegoAuthorizer) Prepare(ctx context.Context, subjectID string, roles []Role, scope Role, groups []string, action Action, objectType string) (*PartialAuthorizer, error) {
	ctx, span := tracing.StartSpan(ctx)
	defer span.End()

	auth, err := newPartialAuthorizer(ctx, subjectID, roles, scope, groups, action, objectType)
=======
func (RegoAuthorizer) Prepare(ctx context.Context, subjectID string, roles []Role, scope Role, action Action, objectType string) (*PartialAuthorizer, error) {
	auth, err := newPartialAuthorizer(ctx, subjectID, roles, scope, action, objectType)
>>>>>>> ee4b9346
	if err != nil {
		return nil, xerrors.Errorf("new partial authorizer: %w", err)
	}

	return auth, nil
}

<<<<<<< HEAD
func (a RegoAuthorizer) PrepareByRoleName(ctx context.Context, subjectID string, roleNames []string, scope Scope, groups []string, action Action, objectType string) (PreparedAuthorized, error) {
	ctx, span := tracing.StartSpan(ctx)
	defer span.End()

=======
func (a RegoAuthorizer) PrepareByRoleName(ctx context.Context, subjectID string, roleNames []string, scope Scope, action Action, objectType string) (PreparedAuthorized, error) {
>>>>>>> ee4b9346
	roles, err := RolesByNames(roleNames)
	if err != nil {
		return nil, err
	}

	scopeRole, err := ScopeRole(scope)
	if err != nil {
		return nil, err
	}

	return a.Prepare(ctx, subjectID, roles, scopeRole, groups, action, objectType)
}<|MERGE_RESOLUTION|>--- conflicted
+++ resolved
@@ -138,14 +138,10 @@
 
 // Authorize allows passing in custom Roles.
 // This is really helpful for unit testing, as we can create custom roles to exercise edge cases.
-<<<<<<< HEAD
 func (a RegoAuthorizer) Authorize(ctx context.Context, subjectID string, roles []Role, scope Role, groups []string, action Action, object Object) error {
 	ctx, span := tracing.StartSpan(ctx)
 	defer span.End()
 
-=======
-func (a RegoAuthorizer) Authorize(ctx context.Context, subjectID string, roles []Role, scope Role, action Action, object Object) error {
->>>>>>> ee4b9346
 	input := map[string]interface{}{
 		"subject": authSubject{
 			ID:     subjectID,
@@ -191,16 +187,11 @@
 
 // Prepare will partially execute the rego policy leaving the object fields unknown (except for the type).
 // This will vastly speed up performance if batch authorization on the same type of objects is needed.
-<<<<<<< HEAD
 func (RegoAuthorizer) Prepare(ctx context.Context, subjectID string, roles []Role, scope Role, groups []string, action Action, objectType string) (*PartialAuthorizer, error) {
 	ctx, span := tracing.StartSpan(ctx)
 	defer span.End()
 
 	auth, err := newPartialAuthorizer(ctx, subjectID, roles, scope, groups, action, objectType)
-=======
-func (RegoAuthorizer) Prepare(ctx context.Context, subjectID string, roles []Role, scope Role, action Action, objectType string) (*PartialAuthorizer, error) {
-	auth, err := newPartialAuthorizer(ctx, subjectID, roles, scope, action, objectType)
->>>>>>> ee4b9346
 	if err != nil {
 		return nil, xerrors.Errorf("new partial authorizer: %w", err)
 	}
@@ -208,14 +199,10 @@
 	return auth, nil
 }
 
-<<<<<<< HEAD
 func (a RegoAuthorizer) PrepareByRoleName(ctx context.Context, subjectID string, roleNames []string, scope Scope, groups []string, action Action, objectType string) (PreparedAuthorized, error) {
 	ctx, span := tracing.StartSpan(ctx)
 	defer span.End()
 
-=======
-func (a RegoAuthorizer) PrepareByRoleName(ctx context.Context, subjectID string, roleNames []string, scope Scope, action Action, objectType string) (PreparedAuthorized, error) {
->>>>>>> ee4b9346
 	roles, err := RolesByNames(roleNames)
 	if err != nil {
 		return nil, err
