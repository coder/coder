--- conflicted
+++ resolved
@@ -277,34 +277,12 @@
 	require.Equal(t, a.DisplayName, b.DisplayName, "role display names")
 	require.ElementsMatch(t, a.Site, b.Site, "site permissions")
 	require.ElementsMatch(t, a.User, b.User, "user permissions")
-<<<<<<< HEAD
-<<<<<<< HEAD
-
-	require.Equal(t, len(a.Org), len(b.Org), "same number of org roles")
-	for ak, av := range a.Org {
-		bv, ok := b.Org[ak]
-=======
-	require.Equal(t, len(a.ByOrgID), len(b.ByOrgID), "same number of org roles")
-
-	for ak, av := range a.ByOrgID {
-		bv, ok := b.ByOrgID[ak]
->>>>>>> lilac/by-org-id
-		require.True(t, ok, "org permissions missing: %s", ak)
-		require.ElementsMatchf(t, av.Org, bv.Org, "org %s permissions", ak)
-	}
-
-	require.Equal(t, len(a.OrgMember), len(b.OrgMember), "same number of org member roles")
-	for ak, av := range a.OrgMember {
-		bv, ok := b.OrgMember[ak]
-		require.True(t, ok, "org member permissions missing: %s", ak)
-		require.ElementsMatchf(t, av, bv, "org member %s permissions", ak)
-=======
 	require.Equal(t, len(a.ByOrgID), len(b.ByOrgID), "same number of org roles")
 
 	for ak, av := range a.ByOrgID {
 		bv, ok := b.ByOrgID[ak]
 		require.True(t, ok, "org permissions missing: %s", ak)
 		require.ElementsMatchf(t, av.Org, bv.Org, "org %s permissions", ak)
->>>>>>> 97cb19ee
+		require.ElementsMatchf(t, av.Member, bv.Member, "member %s permissions", ak)
 	}
 }