--- conflicted
+++ resolved
@@ -21,26 +21,9 @@
 
 default scope_site := 0
 
-<<<<<<< HEAD
-default site := 0
-
-site := site_allow(input.subject.roles)
-
-default scope_site := 0
-
-scope_site := site_allow([input.subject.scope])
-
-# site_allow receives a list of roles and returns a single number:
-#  -1 if any matching permission denies access
-#   1 if there's at least one allow and no denies
-#   0 if there are no matching permissions
-site_allow(roles) := num if {
-	# allow is a set of boolean values (sets don't contain duplicates)
-=======
 scope_site := check_site_permissions([input.subject.scope])
 
 check_site_permissions(roles) := vote if {
->>>>>>> edfa66bf
 	allow := {is_allowed |
 		# Iterate over all site permissions in all roles, and check which ones match
 		# the action and object type.
@@ -56,6 +39,44 @@
 }
 
 #==============================================================================#
+# User level rules                                                             #
+#==============================================================================#
+
+# User level rules apply to all objects owned by the subject which are not also
+# owned by an org. Permissions for objects which are "jointly" owned by an org
+# instead defer to the org member level rules.
+
+default user := 0
+
+user := check_user_permissions(input.subject.roles)
+
+default scope_user := 0
+
+scope_user := check_user_permissions([input.subject.scope])
+
+check_user_permissions(roles) := vote if {
+	# The object must be owned by the subject.
+	input.subject.id = input.object.owner
+
+	# If there is an org, use org_member permissions instead
+	input.object.org_owner == ""
+	not input.object.any_org
+
+	allow := {is_allowed |
+		# Iterate over all user permissions in all roles, and check which ones match
+		# the action and object type.
+		perm := roles[_].user[_]
+		perm.action in [input.action, "*"]
+		perm.resource_type in [input.object.type, "*"]
+
+		# If a negative matching permission was found, then we vote to disallow it.
+		# If the permission is not negative, then we vote to allow it.
+		is_allowed := bool_flip(perm.negate)
+	}
+	vote := to_vote(allow)
+}
+
+#==============================================================================#
 # Org level rules                                                              #
 #==============================================================================#
 
@@ -100,6 +121,7 @@
 # org id because the org id _might_ be unknown. In order to make sure that this
 # policy compresses down to simple queries we need to keep unknown values out of
 # comprehensions.
+# https://www.openpolicyagent.org/docs/latest/policy-language/#comprehensions
 check_all_org_permissions(roles, key) := {org_id: vote |
 	org_id := org_memberships[_]
 	allow := {is_allowed |
@@ -130,7 +152,7 @@
 # This check handles the case where we want to know if the user has the
 # appropriate permission for any organization, without needing to know which.
 # This is used in several places in the UI to determine if certain parts of the
-# app should be accessible.
+# app should be accessable.
 # For example, can the user create a new template in any organization? If yes,
 # then we should show the "New template" button.
 check_org_permissions(roles, key) := vote if {
@@ -161,49 +183,33 @@
 	count(org_memberships) > 0
 }
 
-org_ok if {
-	is_org_member
-}
-
-# If the object has no organization, then the user is also considered part of
-# the non-existent org.
-org_ok if {
-	input.object.org_owner == ""
-	not input.object.any_org
-}
-
-#==============================================================================#
-# User level rules                                                             #
-#==============================================================================#
-
-# User level rules apply to all objects owned by the subject which are not also
-# owned by an org. Permissions for objects which are "jointly" owned by an org
-# instead defer to the org member level rules.
-
-default user := 0
-
-user := check_user_permissions(input.subject.roles)
-
-default scope_user := 0
-
-scope_user := check_user_permissions([input.subject.scope])
-
-check_user_permissions(roles) := vote if {
-	# The object must be owned by the subject.
-	input.subject.id == input.object.owner
-
-	allow := {is_allowed |
-		# Iterate over all user permissions in all roles, and check which ones match
-		# the action and object type.
-		perm := roles[_].user[_]
-		perm.action in [input.action, "*"]
-		perm.resource_type in [input.object.type, "*"]
-
-		# If a negative matching permission was found, then we vote to disallow it.
-		# If the permission is not negative, then we vote to allow it.
-		is_allowed := bool_flip(perm.negate)
-	}
-	vote := to_vote(allow)
+#==============================================================================#
+# Org member level rules                                                       #
+#==============================================================================#
+
+# Org member level permissions apply to all objects owned by the subject _and_
+# the corresponding org. Permissions for objects which are not jointly owned
+# instead defer to the user level rules.
+#
+# The rules for this level are very similar to the rules for the organization
+# level, and so we reuse the `check_org_permissions` function from those rules.
+
+default org_member := 0
+
+org_member := num if {
+	# Object must be jointly owned by the user
+	input.object.owner != ""
+	input.subject.id = input.object.owner
+	num := check_org_permissions(input.subject.roles, "member")
+}
+
+default scope_org_member := 0
+
+scope_org_member := num if {
+	# Object must be jointly owned by the user
+	input.object.owner != ""
+	input.subject.id = input.object.owner
+	num := check_org_permissions([input.subject.scope], "member")
 }
 
 #==============================================================================#
@@ -211,16 +217,20 @@
 #==============================================================================#
 
 # role_allow specifies all of the conditions under which a role can grant
-# permission. These rules intentionally use the "unification" operator rather
-# than the equality and inequality operators, because those operators do not
-# work on partial values.
-# https://www.openpolicyagent.org/docs/policy-language#unification-
+# permission
 
 # Site level authorization
 role_allow if {
 	site = 1
 }
 
+# User level authorization
+role_allow if {
+	not site = -1
+
+	user = 1
+}
+
 # Org level authorization
 role_allow if {
 	not site = -1
@@ -228,16 +238,12 @@
 	org = 1
 }
 
-# User level authorization
+# Org member authorization
 role_allow if {
 	not site = -1
 	not org = -1
 
-	# If we are not a member of an org, and the object has an org, then we are
-	# not authorized. This is an "implied -1" for not being in the org.
-	org_ok
-
-	user = 1
+	org_member = 1
 }
 
 #==============================================================================#
@@ -245,54 +251,57 @@
 #==============================================================================#
 
 # scope_allow specifies all of the conditions under which a scope can grant
-# permission. These rules intentionally use the "unification" (=) operator
-# rather than the equality (==) and inequality (!=) operators, because those
-# operators do not work on partial values.
-# https://www.openpolicyagent.org/docs/policy-language#unification-
+# permission
 
 # Site level scope enforcement
 scope_allow if {
-	object_is_included_in_scope_allow_list
+	check_scope_allow_list
 	scope_site = 1
+}
+
+# User level scope enforcement
+scope_allow if {
+	# User scope permissions must be allowed by the scope, and not denied
+	# by the site. The object *must not* be owned by an organization.
+	check_scope_allow_list
+	not scope_site = -1
+
+	scope_user = 1
 }
 
 # Org level scope enforcement
 scope_allow if {
 	# Org member scope permissions must be allowed by the scope, and not denied
 	# by the site. The object *must* be owned by an organization.
-	object_is_included_in_scope_allow_list
+	check_scope_allow_list
 	not scope_site = -1
 
 	scope_org = 1
 }
 
-# User level scope enforcement
+# Org member level scope enforcement
 scope_allow if {
-	# User scope permissions must be allowed by the scope, and not denied
-	# by the site. The object *must not* be owned by an organization.
-	object_is_included_in_scope_allow_list
+	# Org member scope permissions must be allowed by the scope, and not denied
+	# by the site or org. The object *must* be owned by an organization.
+	check_scope_allow_list
 	not scope_site = -1
-	not org = -1
-
-	# If we are not a member of an org, and the object has an org, then we are
-	# not authorized. This is an "implied -1" for not being in the org.
-	org_ok
-
-	scope_user = 1
+	not scope_org = -1
+
+	scope_org_member = 1
 }
 
 # If *.* is allowed, then all objects are in scope.
-object_is_included_in_scope_allow_list if {
+check_scope_allow_list if {
 	{"type": "*", "id": "*"} in input.subject.scope.allow_list
 }
 
 # If <type>.* is allowed, then all objects of that type are in scope.
-object_is_included_in_scope_allow_list if {
+check_scope_allow_list if {
 	{"type": input.object.type, "id": "*"} in input.subject.scope.allow_list
 }
 
 # Check if the object type and ID match one of the allow list entries.
-object_is_included_in_scope_allow_list if {
+check_scope_allow_list if {
 	# Check that the wildcard rules do not apply. This prevents partial inputs
 	# from needing to include `input.object.id`.
 	not {"type": "*", "id": "*"} in input.subject.scope.allow_list
