package authz

import rego.v1

# Check the POLICY.md file before editing this!
#
# https://play.openpolicyagent.org/
#
<<<<<<< HEAD

#==============================================================================#
# Site level rules                                                             #
#==============================================================================#

# Site level permissions allow the subject to use that permission on any object.
# For example, a site-level workspace.read permission means that the subject can
# see every workspace in the deployment, regardless of organization or owner.

default site := 0

site := check_site_permissions(input.subject.roles)

default scope_site := 0

scope_site := check_site_permissions([input.subject.scope])

check_site_permissions(roles) := vote if {
	allow := {is_allowed |
		# Iterate over all site permissions in all roles, and check which ones match
		# the action and object type.
		perm := roles[_].site[_]
		perm.action in [input.action, "*"]
		perm.resource_type in [input.object.type, "*"]

		# If a negative matching permission was found, then we vote to disallow it.
		# If the permission is not negative, then we vote to allow it.
		is_allowed := bool_flip(perm.negate)
	}
	vote := to_vote(allow)
}

#==============================================================================#
# User level rules                                                             #
#==============================================================================#

# User level rules apply to all objects owned by the subject which are not also
# owned by an org. Permissions for objects which are "jointly" owned by an org
# instead defer to the org member level rules.

default user := 0

user := check_user_permissions(input.subject.roles)

default scope_user := 0

scope_user := check_user_permissions([input.subject.scope])

check_user_permissions(roles) := vote if {
	# The object must be owned by the subject.
	input.subject.id = input.object.owner

	# If there is an org, use org_member permissions instead
	input.object.org_owner == ""
	not input.object.any_org

	allow := {is_allowed |
		# Iterate over all user permissions in all roles, and check which ones match
		# the action and object type.
		perm := roles[_].user[_]
=======

#==============================================================================#
# Site level rules                                                             #
#==============================================================================#

# Site level permissions allow the subject to use that permission on any object.
# For example, a site-level workspace.read permission means that the subject can
# see every workspace in the deployment, regardless of organization or owner.

default site := 0

site := check_site_permissions(input.subject.roles)

default scope_site := 0

scope_site := check_site_permissions([input.subject.scope])

check_site_permissions(roles) := vote if {
	allow := {is_allowed |
		# Iterate over all site permissions in all roles, and check which ones match
		# the action and object type.
		perm := roles[_].site[_]
>>>>>>> ed3d6fa9
		perm.action in [input.action, "*"]
		perm.resource_type in [input.object.type, "*"]

		# If a negative matching permission was found, then we vote to disallow it.
		# If the permission is not negative, then we vote to allow it.
		is_allowed := bool_flip(perm.negate)
	}
	vote := to_vote(allow)
}

#==============================================================================#
# Org level rules                                                              #
#==============================================================================#

# Org level permissions are similar to `site`, except we need to iterate over
# each organization that the subject is a member of, and check against the
# organization that the object belongs to.
# For example, an organization-level workspace.read permission means that the
# subject can see every workspace in the organization, regardless of owner.

# org_memberships is the set of organizations the subject is apart of.
org_memberships := {org_id |
	input.subject.roles[_].by_org_id[org_id]
}

# TODO: Should there be a scope_org_memberships too? Without it, the membership
# is determined by the user's roles, not their scope permissions.
#
# If an owner (who is not an org member) has an org scope, that org scope will
# fail to return '1', since we assume all non-members return '-1' for org level
# permissions. Adding a second set of org memberships might affect the partial
# evaluation. This is being left until org scopes are used.

default org := 0

org := check_org_permissions(input.subject.roles, "org")

default scope_org := 0

scope_org := check_org_permissions([input.subject.scope], "org")

# check_all_org_permissions creates a map from org ids to votes at each org
# level, for each org that the subject is a member of. It doesn't actually check
# if the object is in the same org. Instead we look up the correct vote from
# this map based on the object's org id in `check_org_permissions`.
# For example, the `org_map` will look something like this:
#
#   {"<org_id_a>": 1, "<org_id_b>": 0, "<org_id_c>": -1}
#
# The caller then uses `output[input.object.org_owner]` to get the correct vote.
#
# We have to create this map, rather than just getting the vote of the object's
# org id because the org id _might_ be unknown. In order to make sure that this
# policy compresses down to simple queries we need to keep unknown values out of
# comprehensions.
check_all_org_permissions(roles, key) := {org_id: vote |
	org_id := org_memberships[_]
	allow := {is_allowed |
		# Iterate over all site permissions in all roles, and check which ones match
		# the action and object type.
		perm := roles[_].by_org_id[org_id][key][_]
		perm.action in [input.action, "*"]
		perm.resource_type in [input.object.type, "*"]

		# If a negative matching permission was found, then we vote to disallow it.
		# If the permission is not negative, then we vote to allow it.
		is_allowed := bool_flip(perm.negate)
	}
	vote := to_vote(allow)
}

# This check handles the case where the org id is known.
check_org_permissions(roles, key) := vote if {
	# Disallow setting any_org at the same time as an org id.
	not input.object.any_org
<<<<<<< HEAD

	allow_map := check_all_org_permissions(roles, key)

	# Return only the vote of the object's org.
	vote := allow_map[input.object.org_owner]
}

# This check handles the case where we want to know if the user has the
# appropriate permission for any organization, without needing to know which.
# This is used in several places in the UI to determine if certain parts of the
# app should be accessible.
# For example, can the user create a new template in any organization? If yes,
# then we should show the "New template" button.
check_org_permissions(roles, key) := vote if {
	# Require `any_org` to be set
	input.object.any_org

	allow_map := check_all_org_permissions(roles, key)

	# Since we're checking if the subject has the permission in _any_ org, we're
	# essentially trying to find the highest vote from any org.
	vote := max({vote |
		some vote in allow_map
	})
=======

	allow_map := check_all_org_permissions(roles, key)

	# Return only the vote of the object's org.
	vote := allow_map[input.object.org_owner]
}

# This check handles the case where we want to know if the user has the
# appropriate permission for any organization, without needing to know which.
# This is used in several places in the UI to determine if certain parts of the
# app should be accessible.
# For example, can the user create a new template in any organization? If yes,
# then we should show the "New template" button.
check_org_permissions(roles, key) := vote if {
	# Require `any_org` to be set
	input.object.any_org

	allow_map := check_all_org_permissions(roles, key)

	# Since we're checking if the subject has the permission in _any_ org, we're
	# essentially trying to find the highest vote from any org.
	vote := max({vote |
		some vote in allow_map
	})
}

# is_org_member checks if the subject belong to the same organization as the
# object.
is_org_member if {
	not input.object.any_org
	input.object.org_owner != ""
	input.object.org_owner in org_memberships
}

# ...if 'any_org' is set to true, we check if the subject is a member of any
# org.
is_org_member if {
	input.object.any_org
	count(org_memberships) > 0
}

org_ok if {
	is_org_member
>>>>>>> ed3d6fa9
}

# is_org_member checks if the subject belong to the same organization as the
# object.
is_org_member if {
	not input.object.any_org
	input.object.org_owner != ""
	input.object.org_owner in org_memberships
}

<<<<<<< HEAD
# ...if 'any_org' is set to true, we check if the subject is a member of any
# org.
is_org_member if {
	input.object.any_org
	count(org_memberships) > 0
}

#==============================================================================#
# Org member level rules                                                       #
#==============================================================================#

# Org member level permissions apply to all objects owned by the subject _and_
# the corresponding org. Permissions for objects which are not jointly owned
# instead defer to the user level rules.
#
# The rules for this level are very similar to the rules for the organization
# level, and so we reuse the `check_org_permissions` function from those rules.

default org_member := 0

org_member := vote if {
	# Object must be jointly owned by the user
	input.object.owner != ""
	input.subject.id = input.object.owner
	vote := check_org_permissions(input.subject.roles, "member")
}

default scope_org_member := 0

scope_org_member := vote if {
	# Object must be jointly owned by the user
	input.object.owner != ""
	input.subject.id = input.object.owner
	vote := check_org_permissions([input.subject.scope], "member")
=======
#==============================================================================#
# User level rules                                                             #
#==============================================================================#

# User level rules apply to all objects owned by the subject which are not also
# owned by an org. Permissions for objects which are "jointly" owned by an org
# instead defer to the org member level rules.

default user := 0

user := check_user_permissions(input.subject.roles)

default scope_user := 0

scope_user := check_user_permissions([input.subject.scope])

check_user_permissions(roles) := vote if {
	# The object must be owned by the subject.
	input.subject.id == input.object.owner

	allow := {is_allowed |
		# Iterate over all user permissions in all roles, and check which ones match
		# the action and object type.
		perm := roles[_].user[_]
		perm.action in [input.action, "*"]
		perm.resource_type in [input.object.type, "*"]

		# If a negative matching permission was found, then we vote to disallow it.
		# If the permission is not negative, then we vote to allow it.
		is_allowed := bool_flip(perm.negate)
	}
	vote := to_vote(allow)
>>>>>>> ed3d6fa9
}

#==============================================================================#
# Role rules                                                                   #
#==============================================================================#

# role_allow specifies all of the conditions under which a role can grant
# permission. These rules intentionally use the "unification" operator rather
# than the equality and inequality operators, because those operators do not
# work on partial values.
# https://www.openpolicyagent.org/docs/policy-language#unification-

# Site level authorization
role_allow if {
	site = 1
}

<<<<<<< HEAD
# User level authorization
role_allow if {
	not site = -1

	user = 1
}

=======
>>>>>>> ed3d6fa9
# Org level authorization
role_allow if {
	not site = -1

	org = 1
}

<<<<<<< HEAD
# Org member authorization
=======
# User level authorization
>>>>>>> ed3d6fa9
role_allow if {
	not site = -1
	not org = -1

<<<<<<< HEAD
	org_member = 1
=======
	# If we are not a member of an org, and the object has an org, then we are
	# not authorized. This is an "implied -1" for not being in the org.
	org_ok

	user = 1
>>>>>>> ed3d6fa9
}

#==============================================================================#
# Scope rules                                                                  #
#==============================================================================#
<<<<<<< HEAD

# scope_allow specifies all of the conditions under which a scope can grant
# permission. These rules intentionally use the "unification" (=) operator
# rather than the equality (==) and inequality (!=) operators, because those
# operators do not work on partial values.
# https://www.openpolicyagent.org/docs/policy-language#unification-

=======

# scope_allow specifies all of the conditions under which a scope can grant
# permission. These rules intentionally use the "unification" (=) operator
# rather than the equality (==) and inequality (!=) operators, because those
# operators do not work on partial values.
# https://www.openpolicyagent.org/docs/policy-language#unification-

>>>>>>> ed3d6fa9
# Site level scope enforcement
scope_allow if {
	object_is_included_in_scope_allow_list
	scope_site = 1
}

<<<<<<< HEAD
# User level scope enforcement
scope_allow if {
	# User scope permissions must be allowed by the scope, and not denied
	# by the site. The object *must not* be owned by an organization.
	object_is_included_in_scope_allow_list
	not scope_site = -1

	scope_user = 1
}

# Org level scope enforcement
scope_allow if {
	# Org member scope permissions must be allowed by the scope, and not denied
	# by the site. The object *must* be owned by an organization.
	object_is_included_in_scope_allow_list
	not scope_site = -1

	scope_org = 1
}

# Org member level scope enforcement
scope_allow if {
	# Org member scope permissions must be allowed by the scope, and not denied
	# by the site or org. The object *must* be owned by an organization.
=======
# Org level scope enforcement
scope_allow if {
	# Org member scope permissions must be allowed by the scope, and not denied
	# by the site. The object *must* be owned by an organization.
	object_is_included_in_scope_allow_list
	not scope_site = -1

	scope_org = 1
}

# User level scope enforcement
scope_allow if {
	# User scope permissions must be allowed by the scope, and not denied
	# by the site. The object *must not* be owned by an organization.
>>>>>>> ed3d6fa9
	object_is_included_in_scope_allow_list
	not scope_site = -1
	not scope_org = -1

<<<<<<< HEAD
	scope_org_member = 1
=======
	# If we are not a member of an org, and the object has an org, then we are
	# not authorized. This is an "implied -1" for not being in the org.
	org_ok

	scope_user = 1
>>>>>>> ed3d6fa9
}

# If *.* is allowed, then all objects are in scope.
object_is_included_in_scope_allow_list if {
	{"type": "*", "id": "*"} in input.subject.scope.allow_list
}

# If <type>.* is allowed, then all objects of that type are in scope.
object_is_included_in_scope_allow_list if {
	{"type": input.object.type, "id": "*"} in input.subject.scope.allow_list
}

# Check if the object type and ID match one of the allow list entries.
object_is_included_in_scope_allow_list if {
	# Check that the wildcard rules do not apply. This prevents partial inputs
	# from needing to include `input.object.id`.
	not {"type": "*", "id": "*"} in input.subject.scope.allow_list
	not {"type": input.object.type, "id": "*"} in input.subject.scope.allow_list

	# Check which IDs from the allow list match the object type
	allowed_ids_for_object_type := {it.id |
		some it in input.subject.scope.allow_list
		it.type in [input.object.type, "*"]
	}

	# Check if the input object ID is in the set of allowed IDs for the same
	# object type. We do this at the end to keep `input.object.id` out of the
	# comprehension because it might be unknown.
	input.object.id in allowed_ids_for_object_type
}

#==============================================================================#
# ACL rules                                                                    #
#==============================================================================#

# ACL for users
acl_allow if {
	# TODO: Should you have to be a member of the org too?
	perms := input.object.acl_user_list[input.subject.id]

	# Check if either the action or * is allowed
	some action in [input.action, "*"]
	action in perms
}

# ACL for groups
acl_allow if {
	# If there is no organization owner, the object cannot be owned by an
	# org-scoped group.
	is_org_member
	some group in input.subject.groups
	perms := input.object.acl_group_list[group]

	# Check if either the action or * is allowed
	some action in [input.action, "*"]
	action in perms
}

# ACL for the special "Everyone" groups
acl_allow if {
	# If there is no organization owner, the object cannot be owned by an
	# org-scoped group.
	is_org_member
	perms := input.object.acl_group_list[input.object.org_owner]

	# Check if either the action or * is allowed
	some action in [input.action, "*"]
	action in perms
}

#==============================================================================#
# Allow                                                                        #
#==============================================================================#

# The `allow` block is quite simple. Any check that voted no will cascade down.
# Authorization looks for any `allow` statement that is true. Multiple can be
# true! Note that the absence of `allow` means "unauthorized". An explicit
# `"allow": true` is required.
#
# We check both the subject's permissions (given by their roles or by ACL) and
# the subject's scope. (The default scope is "*:*", allowing all actions.) Both
# a permission check (either from roles or ACL) and the scope check must vote to
# allow or the action is not authorized.

# A subject can be given permission by a role
permission_allow if role_allow

# A subject can be given permission by ACL
permission_allow if acl_allow

allow if {
	# Must be allowed by the subject's permissions
	permission_allow

	# ...and allowed by the scope
	scope_allow
}

#==============================================================================#
# Utilities                                                                    #
#==============================================================================#

# bool_flip returns the logical negation of a boolean value. You can't do
# 'x := not false', but you can do 'x := bool_flip(false)'
bool_flip(b) := false if {
	b
}

bool_flip(b) if {
	not b
}

# to_vote gives you a voting value from a set or list of booleans.
#   {false,..} => deny (-1)
#   {}         => abstain (0)
#   {true}     => allow (1)

# Any set which contains a `false` should be considered a vote to deny.
to_vote(set) := -1 if {
	false in set
}

# A set which is empty should be considered abstaining.
to_vote(set) := 0 if {
	count(set) == 0
}

# A set which only contains true should be considered a vote to allow.
to_vote(set) := 1 if {
	not false in set
	true in set
}<|MERGE_RESOLUTION|>--- conflicted
+++ resolved
@@ -6,7 +6,6 @@
 #
 # https://play.openpolicyagent.org/
 #
-<<<<<<< HEAD
 
 #==============================================================================#
 # Site level rules                                                             #
@@ -29,68 +28,6 @@
 		# Iterate over all site permissions in all roles, and check which ones match
 		# the action and object type.
 		perm := roles[_].site[_]
-		perm.action in [input.action, "*"]
-		perm.resource_type in [input.object.type, "*"]
-
-		# If a negative matching permission was found, then we vote to disallow it.
-		# If the permission is not negative, then we vote to allow it.
-		is_allowed := bool_flip(perm.negate)
-	}
-	vote := to_vote(allow)
-}
-
-#==============================================================================#
-# User level rules                                                             #
-#==============================================================================#
-
-# User level rules apply to all objects owned by the subject which are not also
-# owned by an org. Permissions for objects which are "jointly" owned by an org
-# instead defer to the org member level rules.
-
-default user := 0
-
-user := check_user_permissions(input.subject.roles)
-
-default scope_user := 0
-
-scope_user := check_user_permissions([input.subject.scope])
-
-check_user_permissions(roles) := vote if {
-	# The object must be owned by the subject.
-	input.subject.id = input.object.owner
-
-	# If there is an org, use org_member permissions instead
-	input.object.org_owner == ""
-	not input.object.any_org
-
-	allow := {is_allowed |
-		# Iterate over all user permissions in all roles, and check which ones match
-		# the action and object type.
-		perm := roles[_].user[_]
-=======
-
-#==============================================================================#
-# Site level rules                                                             #
-#==============================================================================#
-
-# Site level permissions allow the subject to use that permission on any object.
-# For example, a site-level workspace.read permission means that the subject can
-# see every workspace in the deployment, regardless of organization or owner.
-
-default site := 0
-
-site := check_site_permissions(input.subject.roles)
-
-default scope_site := 0
-
-scope_site := check_site_permissions([input.subject.scope])
-
-check_site_permissions(roles) := vote if {
-	allow := {is_allowed |
-		# Iterate over all site permissions in all roles, and check which ones match
-		# the action and object type.
-		perm := roles[_].site[_]
->>>>>>> ed3d6fa9
 		perm.action in [input.action, "*"]
 		perm.resource_type in [input.object.type, "*"]
 
@@ -166,7 +103,6 @@
 check_org_permissions(roles, key) := vote if {
 	# Disallow setting any_org at the same time as an org id.
 	not input.object.any_org
-<<<<<<< HEAD
 
 	allow_map := check_all_org_permissions(roles, key)
 
@@ -191,31 +127,6 @@
 	vote := max({vote |
 		some vote in allow_map
 	})
-=======
-
-	allow_map := check_all_org_permissions(roles, key)
-
-	# Return only the vote of the object's org.
-	vote := allow_map[input.object.org_owner]
-}
-
-# This check handles the case where we want to know if the user has the
-# appropriate permission for any organization, without needing to know which.
-# This is used in several places in the UI to determine if certain parts of the
-# app should be accessible.
-# For example, can the user create a new template in any organization? If yes,
-# then we should show the "New template" button.
-check_org_permissions(roles, key) := vote if {
-	# Require `any_org` to be set
-	input.object.any_org
-
-	allow_map := check_all_org_permissions(roles, key)
-
-	# Since we're checking if the subject has the permission in _any_ org, we're
-	# essentially trying to find the highest vote from any org.
-	vote := max({vote |
-		some vote in allow_map
-	})
 }
 
 # is_org_member checks if the subject belong to the same organization as the
@@ -235,53 +146,15 @@
 
 org_ok if {
 	is_org_member
->>>>>>> ed3d6fa9
-}
-
-# is_org_member checks if the subject belong to the same organization as the
-# object.
-is_org_member if {
+}
+
+# If the object has no organization, then the user is also considered part of
+# the non-existent org.
+org_ok if {
+	input.object.org_owner == ""
 	not input.object.any_org
-	input.object.org_owner != ""
-	input.object.org_owner in org_memberships
-}
-
-<<<<<<< HEAD
-# ...if 'any_org' is set to true, we check if the subject is a member of any
-# org.
-is_org_member if {
-	input.object.any_org
-	count(org_memberships) > 0
-}
-
-#==============================================================================#
-# Org member level rules                                                       #
-#==============================================================================#
-
-# Org member level permissions apply to all objects owned by the subject _and_
-# the corresponding org. Permissions for objects which are not jointly owned
-# instead defer to the user level rules.
-#
-# The rules for this level are very similar to the rules for the organization
-# level, and so we reuse the `check_org_permissions` function from those rules.
-
-default org_member := 0
-
-org_member := vote if {
-	# Object must be jointly owned by the user
-	input.object.owner != ""
-	input.subject.id = input.object.owner
-	vote := check_org_permissions(input.subject.roles, "member")
-}
-
-default scope_org_member := 0
-
-scope_org_member := vote if {
-	# Object must be jointly owned by the user
-	input.object.owner != ""
-	input.subject.id = input.object.owner
-	vote := check_org_permissions([input.subject.scope], "member")
-=======
+}
+
 #==============================================================================#
 # User level rules                                                             #
 #==============================================================================#
@@ -314,7 +187,6 @@
 		is_allowed := bool_flip(perm.negate)
 	}
 	vote := to_vote(allow)
->>>>>>> ed3d6fa9
 }
 
 #==============================================================================#
@@ -332,47 +204,28 @@
 	site = 1
 }
 
-<<<<<<< HEAD
+# Org level authorization
+role_allow if {
+	not site = -1
+
+	org = 1
+}
+
 # User level authorization
 role_allow if {
 	not site = -1
-
-	user = 1
-}
-
-=======
->>>>>>> ed3d6fa9
-# Org level authorization
-role_allow if {
-	not site = -1
-
-	org = 1
-}
-
-<<<<<<< HEAD
-# Org member authorization
-=======
-# User level authorization
->>>>>>> ed3d6fa9
-role_allow if {
-	not site = -1
 	not org = -1
 
-<<<<<<< HEAD
-	org_member = 1
-=======
 	# If we are not a member of an org, and the object has an org, then we are
 	# not authorized. This is an "implied -1" for not being in the org.
 	org_ok
 
 	user = 1
->>>>>>> ed3d6fa9
 }
 
 #==============================================================================#
 # Scope rules                                                                  #
 #==============================================================================#
-<<<<<<< HEAD
 
 # scope_allow specifies all of the conditions under which a scope can grant
 # permission. These rules intentionally use the "unification" (=) operator
@@ -380,75 +233,35 @@
 # operators do not work on partial values.
 # https://www.openpolicyagent.org/docs/policy-language#unification-
 
-=======
-
-# scope_allow specifies all of the conditions under which a scope can grant
-# permission. These rules intentionally use the "unification" (=) operator
-# rather than the equality (==) and inequality (!=) operators, because those
-# operators do not work on partial values.
-# https://www.openpolicyagent.org/docs/policy-language#unification-
-
->>>>>>> ed3d6fa9
 # Site level scope enforcement
 scope_allow if {
 	object_is_included_in_scope_allow_list
 	scope_site = 1
 }
 
-<<<<<<< HEAD
+# Org level scope enforcement
+scope_allow if {
+	# Org member scope permissions must be allowed by the scope, and not denied
+	# by the site. The object *must* be owned by an organization.
+	object_is_included_in_scope_allow_list
+	not scope_site = -1
+
+	scope_org = 1
+}
+
 # User level scope enforcement
 scope_allow if {
 	# User scope permissions must be allowed by the scope, and not denied
 	# by the site. The object *must not* be owned by an organization.
 	object_is_included_in_scope_allow_list
 	not scope_site = -1
-
-	scope_user = 1
-}
-
-# Org level scope enforcement
-scope_allow if {
-	# Org member scope permissions must be allowed by the scope, and not denied
-	# by the site. The object *must* be owned by an organization.
-	object_is_included_in_scope_allow_list
-	not scope_site = -1
-
-	scope_org = 1
-}
-
-# Org member level scope enforcement
-scope_allow if {
-	# Org member scope permissions must be allowed by the scope, and not denied
-	# by the site or org. The object *must* be owned by an organization.
-=======
-# Org level scope enforcement
-scope_allow if {
-	# Org member scope permissions must be allowed by the scope, and not denied
-	# by the site. The object *must* be owned by an organization.
-	object_is_included_in_scope_allow_list
-	not scope_site = -1
-
-	scope_org = 1
-}
-
-# User level scope enforcement
-scope_allow if {
-	# User scope permissions must be allowed by the scope, and not denied
-	# by the site. The object *must not* be owned by an organization.
->>>>>>> ed3d6fa9
-	object_is_included_in_scope_allow_list
-	not scope_site = -1
-	not scope_org = -1
-
-<<<<<<< HEAD
-	scope_org_member = 1
-=======
+	not org = -1
+
 	# If we are not a member of an org, and the object has an org, then we are
 	# not authorized. This is an "implied -1" for not being in the org.
 	org_ok
 
 	scope_user = 1
->>>>>>> ed3d6fa9
 }
 
 # If *.* is allowed, then all objects are in scope.
