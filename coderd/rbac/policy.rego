--- conflicted
+++ resolved
@@ -2,431 +2,394 @@
 
 import rego.v1
 
-# Check the POLICY.md file before editing this!
-#
-# Use the playground while editing to getting linting, code formatting, and
-# help debugging!
-# https://play.openpolicyagent.org/
-
-#==============================================================================#
-# Site level rules                                                             #
-#==============================================================================#
-
-<<<<<<< HEAD
+# A great playground: https://play.openpolicyagent.org/
+# Helpful cli commands to debug.
+# opa eval --format=pretty 'data.authz.allow' -d policy.rego  -i input.json
+# opa eval --partial --format=pretty 'data.authz.allow' -d policy.rego --unknowns input.object.owner --unknowns input.object.org_owner --unknowns input.object.acl_user_list --unknowns input.object.acl_group_list -i input.json
+
+#
+# This policy is specifically constructed to compress to a set of queries if the
+# object's 'owner' and 'org_owner' fields are unknown. There is no specific set
+# of rules that will guarantee that this policy has this property. However, there
+# are some tricks. A unit test will enforce this property, so any edits that pass
+# the unit test will be ok.
+#
+# Tricks: (It's hard to really explain this, fiddling is required)
+# 1. Do not use unknown fields in any comprehension or iteration.
+# 2. Use the unknown fields as minimally as possible.
+# 3. Avoid making code branches based on the value of the unknown field.
+#    Unknown values are like a "set" of possible values.
+#    (This is why rule 1 usually breaks things)
+#    For example:
+#    In the org section, we calculate the 'allow' number for all orgs, rather
+#    than just the input.object.org_owner. This is because if the org_owner
+#    changes, then we don't need to recompute any 'allow' sets. We already have
+#    the 'allow' for the changed value. So the answer is in a lookup table.
+#    The final statement 'num := allow[input.object.org_owner]' does not have
+#    different code branches based on the org_owner. 'num's value does, but
+#    that is the whole point of partial evaluation.
+
+# bool_flip(b) returns the logical negation of a boolean value 'b'.
+# You cannot do 'x := !false', but you can do 'x := bool_flip(false)'
+bool_flip(b) := false if {
+	b
+}
+
+bool_flip(b) := true if {
+	not b
+}
+
 # number(set) maps a set of boolean values to one of the following numbers:
-#  -1: deny (if 'false' value is in the set)        => set is {true, false} or {false}
-#   0: no decision (if the set is empty)            => set is {}
-#   1: allow (if only 'true' values are in the set) => set is {true}
-=======
-# Site level permissions allow the subject to use that permission on any object.
-# For example, a site-level workspace.read permission means that the subject can
-# see every workspace in the deployment, regardless of organization or owner.
->>>>>>> 96bee81f
+#  -1: deny (if 'false' value is in the set)		=> set is {true, false} or {false}
+#   0: no decision (if the set is empty)			=> set is {}
+#   1: allow (if only 'true' values are in the set)	=> set is {true}
+
+# Return -1 if the set contains any 'false' value (i.e., an explicit deny)
+number(set) := -1 if {
+	false in set
+}
+
+# Return 0 if the set is empty (no matching permissions)
+number(set) := 0 if {
+	count(set) == 0
+}
+
+# Return 1 if the set is non-empty and contains no 'false' values (i.e., only allows)
+number(set) := 1 if {
+	not false in set
+	set[_]
+}
+
+# Permission evaluation is structured into three levels: site, org, and user.
+# For each level, two variables are computed:
+#   - <level>: the decision based on the subject's full set of roles for that level
+#   - scope_<level>: the decision based on the subject's scoped roles for that level
+#
+# Each of these variables is assigned one of three values:
+#   -1 => negative (deny)
+#    0 => abstain (no matching permission)
+#    1 => positive (allow)
+#
+# These values are computed by calling the corresponding <level>_allow functions.
+# The final decision is derived from combining these values (see 'allow' rule).
+
+# -------------------
+# Site Level Rules
+# -------------------
 
 default site := 0
 
-site := check_site_permissions(input.subject.roles)
+site := site_allow(input.subject.roles)
 
 default scope_site := 0
 
-scope_site := check_site_permissions([input.subject.scope])
-
-check_site_permissions(roles) := vote if {
+scope_site := site_allow([input.subject.scope])
+
+# site_allow receives a list of roles and returns a single number:
+#  -1 if any matching permission denies access
+#   1 if there's at least one allow and no denies
+#   0 if there are no matching permissions
+site_allow(roles) := num if {
+	# allow is a set of boolean values (sets don't contain duplicates)
 	allow := {is_allowed |
-		# Iterate over all site permissions in all roles, and check which ones match
-		# the action and object type.
+		# Iterate over all site permissions in all roles
 		perm := roles[_].site[_]
 		perm.action in [input.action, "*"]
 		perm.resource_type in [input.object.type, "*"]
 
-		# If a negative matching permission was found, then we vote to disallow it.
-		# If the permission is not negative, then we vote to allow it.
+		# is_allowed is either 'true' or 'false' if a matching permission exists.
 		is_allowed := bool_flip(perm.negate)
 	}
-	vote := to_vote(allow)
-}
-
-
-#==============================================================================#
-# User level rules                                                              #
-#==============================================================================#
-
-# User level rules apply to all objects owned by the subject which are not also
-# owned by an org. Permissions for objects which are "jointly" owned by an org
-# instead defer to the org member level rules.
-
-default user := 0
-
-user := check_user_permissions(input.subject.roles)
-
-default scope_user := 0
-
-scope_user := check_user_permissions([input.subject.scope])
-
-check_user_permissions(roles) := vote if {
-	# The object must be owned by the subject.
-	input.subject.id = input.object.owner
-
-	# If there is an org, use org_member permissions instead
+	num := number(allow)
+}
+
+# -------------------
+# Org Level Rules
+# -------------------
+
+# org_members is the list of organizations the actor is apart of.
+# TODO: Should there be an org_members for the scope too? Without it,
+#  the membership is determined by the user's roles, not their scope permissions.
+#  So if an owner (who is not an org member) has an org scope, that org scope
+#  will fail to return '1'. Since we assume all non members return '-1' for org
+#  level permissions.
+#  Adding a second org_members set might affect the partial evaluation.
+#  This is being left until org scopes are used.
+org_members := {orgID |
+	input.subject.roles[_].by_org_id[orgID]
+}
+
+# 'org' is the same as 'site' except we need to iterate over each organization
+# that the actor is a member of.
+default org := 0
+org := org_allow(input.subject.roles, "org")
+
+default scope_org := 0
+scope_org := org_allow([input.subject.scope], "org")
+
+# org_allow_set is a helper function that iterates over all orgs that the actor
+# is a member of. For each organization it sets the numerical allow value
+# for the given object + action if the object is in the organization.
+# The resulting value is a map that looks something like:
+# {"10d03e62-7703-4df5-a358-4f76577d4e2f": 1, "5750d635-82e0-4681-bd44-815b18669d65": 1}
+# The caller can use this output[<object.org_owner>] to get the final allow value.
+#
+# The reason we calculate this for all orgs, and not just the input.object.org_owner
+# is that sometimes the input.object.org_owner is unknown. In those cases
+# we have a list of org_ids that can we use in a SQL 'WHERE' clause.
+org_allow_set(roles, key) := allow_set if {
+	allow_set := {id: num |
+		id := org_members[_]
+		set := {is_allowed |
+			# Iterate over all org permissions in all roles
+			perm := roles[_].by_org_id[id][key][_]
+			perm.action in [input.action, "*"]
+			perm.resource_type in [input.object.type, "*"]
+
+			# is_allowed is either 'true' or 'false' if a matching permission exists.
+			is_allowed := bool_flip(perm.negate)
+		}
+		num := number(set)
+	}
+}
+
+org_allow(roles, key) := num if {
+	# If the object has "any_org" set to true, then use the other
+	# org_allow block.
+	not input.object.any_org
+	allow := org_allow_set(roles, key)
+
+	# Return only the org value of the input's org.
+	# The reason why we do not do this up front, is that we need to make sure
+	# this policy compresses down to simple queries. One way to ensure this is
+	# to keep unknown values out of comprehensions.
+	# (https://www.openpolicyagent.org/docs/latest/policy-language/#comprehensions)
+	num := allow[input.object.org_owner]
+}
+
+# This block states if "object.any_org" is set to true, then disregard the
+# organization id the object is associated with. Instead, we check if the user
+# can do the action on any organization.
+# This is useful for UI elements when we want to conclude, "Can the user create
+# a new template in any organization?"
+# It is easier than iterating over every organization the user is apart of.
+org_allow(roles, key) := num if {
+	input.object.any_org # if this is false, this code block is not used
+	allow := org_allow_set(roles, key)
+
+	# allow is a map of {"<org_id>": <number>}. We only care about values
+	# that are 1, and ignore the rest.
+	num := number([
+	keep |
+		# for every value in the mapping
+		value := allow[_]
+
+		# only keep values > 0.
+		# 1 = allow, 0 = abstain, -1 = deny
+		# We only need 1 explicit allow to allow the action.
+		# deny's and abstains are intentionally ignored.
+		value > 0
+
+		# result set is a set of [true,false,...]
+		# which "number()" will convert to a number.
+		keep := true
+	])
+}
+
+# 'org_mem' is set to true if the user is an org member
+# If 'any_org' is set to true, use the other block to determine org membership.
+org_mem if {
+	not input.object.any_org
+	input.object.org_owner != ""
+	input.object.org_owner in org_members
+}
+
+org_mem if {
+	input.object.any_org
+	count(org_members) > 0
+}
+
+org_ok if {
+	org_mem
+}
+
+# If the object has no organization, then the user is also considered part of
+# the non-existent org.
+org_ok if {
 	input.object.org_owner == ""
 	not input.object.any_org
+}
+
+# -------------------
+# User Level Rules
+# -------------------
+
+# 'user' is the same as 'site', except it only applies if the user owns the object and
+# the user is apart of the org (if the object has an org).
+default user := 0
+user := user_allow(input.subject.roles)
+
+default scope_user := 0
+scope_user := user_allow([input.subject.scope])
+
+user_allow(roles) := num if {
+	input.object.owner != ""
+	input.subject.id = input.object.owner
 
 	allow := {is_allowed |
-		# Iterate over all user permissions in all roles, and check which ones match
-		# the action and object type.
+		# Iterate over all user permissions in all roles
 		perm := roles[_].user[_]
 		perm.action in [input.action, "*"]
 		perm.resource_type in [input.object.type, "*"]
 
-		# If a negative matching permission was found, then we vote to disallow it.
-		# If the permission is not negative, then we vote to allow it.
+		# is_allowed is either 'true' or 'false' if a matching permission exists.
 		is_allowed := bool_flip(perm.negate)
 	}
-	vote := to_vote(allow)
-}
-
-#==============================================================================#
-# Org level rules                                                              #
-#==============================================================================#
-
-# Org level permissions are similar to `site`, except we need to iterate over
-# each organization that the subject is a member of, and check against the
-# organization that the object belongs to.
-# For example, an organization-level workspace.read permission means that the
-# subject can see every workspace in the organization, regardless of owner.
-
-# org_memberships is the set of organizations the subject is apart of.
-org_memberships := {org_id |
-	input.subject.roles[_].by_org_id[org_id]
-}
-
-# TODO: Should there be a scope_org_memberships too? Without it, the membership
-# is determined by the user's roles, not their scope permissions.
-#
-# If an owner (who is not an org member) has an org scope, that org scope will
-# fail to return '1', since we assume all non-members return '-1' for org level
-# permissions. Adding a second set of org memberships might affect the partial
-# evaluation. This is being left until org scopes are used.
-
-default org := 0
-
-org := check_org_permissions(input.subject.roles, "org")
-
-default scope_org := 0
-
-scope_org := check_org_permissions([input.subject.scope], "org")
-
-# check_all_org_permissions creates a map from org ids to votes at each org
-# level, for each org that the subject is a member of. It doesn't actually check
-# if the object is in the same org. Instead we look up the correct vote from
-# this map based on the object's org id in `check_org_permissions`.
-# For example, the `org_map` will look something like this:
-#
-#   {"<org_id_a>": 1, "<org_id_b>": 0, "<org_id_c>": -1}
-#
-# The caller then uses `output[input.object.org_owner]` to get the correct vote.
-#
-# We have to create this map, rather than just getting the vote of the object's
-# org id because the org id _might_ be unknown. In order to make sure that this
-# policy compresses down to simple queries we need to keep unknown values out of
-# comprehensions.
-# https://www.openpolicyagent.org/docs/latest/policy-language/#comprehensions
-check_all_org_permissions(roles, key) := org_map if {
-	org_map := {org_id: vote |
-		org_id := org_memberships[_]
-		allow := {is_allowed |
-			# Iterate over all site permissions in all roles, and check which ones
-			# match the action and object type.
-			perm := roles[_].by_org_id[org_id][key][_]
-			perm.action in [input.action, "*"]
-			perm.resource_type in [input.object.type, "*"]
-
-			# If a negative matching permission was found, then we vote to disallow
-			# it. If the permission is not negative, then we vote to allow it.
-			is_allowed := bool_flip(perm.negate)
-		}
-		vote := to_vote(allow)
-	}
-}
-
-# This check handles the case where the org id is known.
-check_org_permissions(roles, key) := vote if {
-	# Disallow setting any_org at the same time as an org id.
-	not input.object.any_org
-
-	allow_map := check_all_org_permissions(roles, key)
-
-	# Return only the vote of the object's org.
-	vote := allow_map[input.object.org_owner]
-}
-
-# This check handles the case where we want to know if the user has the
-# appropriate permission for any organization, without needing to know which.
-# This is used in several places in the UI to determine if certain parts of the
-# app should be accessable.
-# For example, can the user create a new template in any organization? If yes,
-# then we should show the "New template" button.
-check_org_permissions(roles, key) := vote if {
-	# Require `any_org` to be set
-	input.object.any_org
-
-	allow_map := check_all_org_permissions(roles, key)
-
-	# Since we're checking if the subject has the permission in _any_ org, we're
-	# essentially trying to find the highest vote from any org.
-	vote := max({vote |
-		vote := allow_map[_]
-	})
-}
-
-# is_org_member checks if the subject belong to the same organization as the
-# object.
-is_org_member if {
-	not input.object.any_org
-	input.object.org_owner != ""
-	input.object.org_owner in org_memberships
-}
-
-# ...if 'any_org' is set to true, we check if the subject is a member of any
-# org.
-is_org_member if {
-	input.object.any_org
-	count(org_memberships) > 0
-}
-
-#==============================================================================#
-# Org member level rules                                                       #
-#==============================================================================#
-
-# Org member level permissions apply to all objects owned by the subject _and_
-# the corresponding org. Permissions for objects which are not jointly owned
-# instead defer to the user level rules.
-#
-# The rules for this level are very similar to the rules for the organization
-# level, and so we reuse the `check_org_permissions` function from those rules.
-
-default org_member := 0
-
-org_member := num if {
-	# Object must be jointly owned by the user
-	input.object.owner != ""
-	input.subject.id = input.object.owner
-	num := check_org_permissions(input.subject.roles, "member")
-}
-
-default scope_org_member := 0
-
-scope_org_member := num if {
-	# Object must be jointly owned by the user
-	input.object.owner != ""
-	input.subject.id = input.object.owner
-	num := check_org_permissions([input.subject.scope], "member")
-}
-
-#==============================================================================#
-# Role rules                                                                   #
-#==============================================================================#
-
-# Site level authorization
-role_allow if {
-	site = 1
-}
-
-# User level authorization
-role_allow if {
-	not site = -1
-
-	user = 1
-}
-
-# Org level authorization
-role_allow if {
-	not site = -1
-
-	org = 1
-}
-
-# Org member authorization
-role_allow if {
-	not site = -1
-	not org = -1
-
-	org_member = 1
-}
-
-#==============================================================================#
-# Scope rules                                                                  #
-#==============================================================================#
-
-# Site level scope enforcement
-scope_allow if {
-	check_scope_allow_list
-	scope_site = 1
-}
-
-# User level scope enforcement
-scope_allow if {
-	# User scope permissions must be allowed by the scope, and not denied
-	# by the site. The object *must not* be owned by an organization.
-	check_scope_allow_list
-	not scope_site = -1
-
-	scope_user = 1
-}
-
-# Org level scope enforcement
-scope_allow if {
-	# Org member scope permissions must be allowed by the scope, and not denied
-	# by the site. The object *must* be owned by an organization.
-	check_scope_allow_list
-	not scope_site = -1
-
-	scope_org = 1
-}
-
-# Org member level scope enforcement
-scope_allow if {
-	# Org member scope permissions must be allowed by the scope, and not denied
-	# by the site or org. The object *must* be owned by an organization.
-	check_scope_allow_list
-	not scope_site = -1
-	not scope_org = -1
-
-	scope_org_member = 1
+	num := number(allow)
 }
 
 # Scope allow_list is a list of resource (Type, ID) tuples explicitly allowed by the scope.
-# If the list contains *.*, then all object types are allowed, and all .
-check_scope_allow_list if {
-	{"type": "*", "id": "*"} in input.subject.scope.allow_list
+# If the list contains `(*,*)`, then all resources are allowed.
+scope_allow_list if {
+	input.subject.scope.allow_list[_] == {"type": "*", "id": "*"}
 }
 
 # This is a shortcut if the allow_list contains (type, *), then allow all IDs of that type.
-check_scope_allow_list if {
-	{"type": input.object.type, "id": "*"} in input.subject.scope.allow_list
+scope_allow_list if {
+	input.subject.scope.allow_list[_] == {"type": input.object.type, "id": "*"}
 }
 
 # A comprehension that iterates over the allow_list and checks if the
 # (object.type, object.id) is in the allowed ids.
-check_scope_allow_list if {
+scope_allow_list if {
 	# If the wildcard is listed in the allow_list, we do not care about the
 	# object.id. This line is included to prevent partial compilations from
 	# ever needing to include the object.id.
 	not {"type": "*", "id": "*"} in input.subject.scope.allow_list
-
 	# This is equivalent to the above line, as `type` is known at partial query time.
 	not {"type": input.object.type, "id": "*"} in input.subject.scope.allow_list
 
-	# allowed_ids is the set of all ids allowed for the given object.type
+	# allows_ids is the set of all ids allowed for the given object.type
 	allowed_ids := {allowed_id |
-		# Iterate over all allow list elements
-		ele := input.subject.scope.allow_list[_]
-		ele.type in [input.object.type, "*"]
-		allowed_id := ele.id
-	}
-
-	# Return if the object.id is in the allowed ids
-	# This rule is evaluated at the end so the partial query can use the object.id
-	# against this precomputed set of allowed ids.
-	input.object.id in allowed_ids
-}
-
-#==============================================================================#
-# ACL rules                                                                    #
-#==============================================================================#
+  		# Iterate over all allow list elements
+  		ele := input.subject.scope.allow_list[_]
+  		ele.type in [input.object.type, "*"]
+      allowed_id := ele.id
+  }
+
+  # Return if the object.id is in the allowed ids
+  # This rule is evaluated at the end so the partial query can use the object.id
+  # against this precomputed set of allowed ids.
+  input.object.id in allowed_ids
+}
+
+# -------------------
+# Role-Specific Rules
+# -------------------
+
+role_allow if {
+	site = 1
+}
+
+role_allow if {
+	not site = -1
+	org = 1
+}
+
+role_allow if {
+	not site = -1
+	not org = -1
+
+	# If we are not a member of an org, and the object has an org, then we are
+	# not authorized. This is an "implied -1" for not being in the org.
+	org_ok
+	user = 1
+}
+
+# -------------------
+# Scope-Specific Rules
+# -------------------
+
+scope_allow if {
+	scope_allow_list
+	scope_site = 1
+}
+
+scope_allow if {
+	scope_allow_list
+	not scope_site = -1
+	scope_org = 1
+}
+
+scope_allow if {
+	scope_allow_list
+	not scope_site = -1
+	not scope_org = -1
+
+	# If we are not a member of an org, and the object has an org, then we are
+	# not authorized. This is an "implied -1" for not being in the org.
+	org_ok
+	scope_user = 1
+}
+
+# -------------------
+# ACL-Specific Rules
+# Access Control List
+# -------------------
 
 # ACL for users
 acl_allow if {
-	# TODO: Should you have to be a member of the org too?
+	# Should you have to be a member of the org too?
 	perms := input.object.acl_user_list[input.subject.id]
 
-	# Check if either the action or * is allowed
+	# Either the input action or wildcard
 	[input.action, "*"][_] in perms
 }
 
 # ACL for groups
 acl_allow if {
 	# If there is no organization owner, the object cannot be owned by an
-	# org-scoped group.
-	is_org_member
+	# org_scoped team.
+	org_mem
 	group := input.subject.groups[_]
 	perms := input.object.acl_group_list[group]
 
-	# Check if either the action or * is allowed
+	# Either the input action or wildcard
 	[input.action, "*"][_] in perms
 }
 
-# ACL for the special "Everyone" groups
+# ACL for 'all_users' special group
 acl_allow if {
-	# If there is no organization owner, the object cannot be owned by an
-	# org-scoped group.
-	is_org_member
+	org_mem
 	perms := input.object.acl_group_list[input.object.org_owner]
-
-	# Check if either the action or * is allowed
 	[input.action, "*"][_] in perms
 }
 
-
-#==============================================================================#
-# Allow                                                                        #
-#==============================================================================#
-
-# The `allow` block is quite simple. Any check that voted no will cascade down.
-# Authorization looks for any `allow` statement that is true. Multiple can be
-# true! Note that the absence of `allow` means "unauthorized". An explicit
-# `"allow": true` is required.
-#
-# We check both the subject's permissions (given by their roles or by ACL) and
-# the subject's scope. (The default scope is "*:*", allowing all actions.) Both
-# a permission check (either from roles or ACL) and the scope check must vote to
-# allow or the action is not authorized.
-
-# A subject can be given permission by a role
-permission_allow if role_allow
-
-# A subject can be given permission by ACL
-permission_allow if acl_allow
-
+# -------------------
+# Final Allow
+#
+# The 'allow' block is quite simple. Any set with `-1` cascades down in levels.
+# Authorization looks for any `allow` statement that is true. Multiple can be true!
+# Note that the absence of `allow` means "unauthorized".
+# An explicit `"allow": true` is required.
+#
+# Scope is also applied. The default scope is "wildcard:wildcard" allowing
+# all actions. If the scope is not "1", then the action is not authorized.
+#
+# Allow query:
+#	data.authz.role_allow = true
+#	data.authz.scope_allow = true
+# -------------------
+
+# The role or the ACL must allow the action. Scopes can be used to limit,
+# so scope_allow must always be true.
 allow if {
-	# Must be allowed by the subject's permissions
-	permission_allow
-
-	# ...and allowed by the scope
+	role_allow
 	scope_allow
 }
 
-#==============================================================================#
-# Utilities                                                                    #
-#==============================================================================#
-
-# bool_flip returns the logical negation of a boolean value. You can't do
-# 'x := not false', but you can do 'x := bool_flip(false)'
-bool_flip(b) := false if {
-	b
-}
-
-bool_flip(b) if {
-	not b
-}
-
-# to_vote gives you a voting value from a set or list of booleans.
-#   {false,..} => deny (-1)
-#   {}         => abstain (0)
-#   {true}     => allow (1)
-
-# Any set which contains a `false` should be considered a vote to deny.
-to_vote(set) := -1 if {
-	false in set
-}
-
-# A set which is empty should be considered abstaining.
-to_vote(set) := 0 if {
-	count(set) == 0
-}
-
-# A set which only contains true should be considered a vote to allow.
-to_vote(set) := 1 if {
-	not false in set
-	true in set
+# ACL list must also have the scope_allow to pass
+allow if {
+	acl_allow
+	scope_allow
 }