package rbac

import (
	"strings"

	"github.com/google/uuid"

	"golang.org/x/xerrors"
)

const (
	admin   string = "admin"
	member  string = "member"
	auditor string = "auditor"

	orgAdmin  string = "organization-admin"
	orgMember string = "organization-member"
)

// The functions below ONLY need to exist for roles that are "defaulted" in some way.
// Any other roles (like auditor), can be listed and let the user select/assigned.
// Once we have a database implementation, the "default" roles can be defined on the
// site and orgs, and these functions can be removed.

func RoleAdmin() string {
	return roleName(admin, "")
}

func RoleMember() string {
	return roleName(member, "")
}

func RoleOrgAdmin(organizationID uuid.UUID) string {
	return roleName(orgAdmin, organizationID.String())
}

func RoleOrgMember(organizationID uuid.UUID) string {
	return roleName(orgMember, organizationID.String())
}

var (
	// builtInRoles are just a hard coded set for now. Ideally we store these in
	// the database. Right now they are functions because the org id should scope
	// certain roles. When we store them in the database, each organization should
	// create the roles that are assignable in the org. This isn't a hard problem to solve,
	// it's just easier as a function right now.
	//
	// This map will be replaced by database storage defined by this ticket.
	// https://github.com/coder/coder/issues/1194
	builtInRoles = map[string]func(orgID string) Role{
		// admin grants all actions to all resources.
		admin: func(_ string) Role {
			return Role{
				Name:        admin,
				DisplayName: "Admin",
				Site: permissions(map[Object][]Action{
					ResourceWildcard: {WildcardSymbol},
				}),
			}
		},

		// member grants all actions to all resources owned by the user
		member: func(_ string) Role {
			return Role{
				Name:        member,
				DisplayName: "Member",
				Site: permissions(map[Object][]Action{
					// All users can read all other users and know they exist.
					ResourceUser:           {ActionRead},
					ResourceRoleAssignment: {ActionRead},
				}),
				User: permissions(map[Object][]Action{
					ResourceWildcard: {WildcardSymbol},
				}),
			}
		},

		// auditor provides all permissions required to effectively read and understand
		// audit log events.
		// TODO: Finish the auditor as we add resources.
		auditor: func(_ string) Role {
			return Role{
				Name:        "auditor",
				DisplayName: "Auditor",
				Site: permissions(map[Object][]Action{
					// Should be able to read all template details, even in orgs they
					// are not in.
					ResourceTemplate: {ActionRead},
				}),
			}
		},

		// orgAdmin returns a role with all actions allows in a given
		// organization scope.
		orgAdmin: func(organizationID string) Role {
			return Role{
				Name:        roleName(orgAdmin, organizationID),
				DisplayName: "Organization Admin",
				Org: map[string][]Permission{
					organizationID: {
						{
							Negate:       false,
							ResourceType: "*",
							ResourceID:   "*",
							Action:       "*",
						},
					},
				},
			}
		},

		// orgMember has an empty set of permissions, this just implies their membership
		// in an organization.
		orgMember: func(organizationID string) Role {
			return Role{
				Name:        roleName(orgMember, organizationID),
				DisplayName: "Organization Member",
				Org: map[string][]Permission{
					organizationID: {
						{
							// All org members can read the other members in their org.
							ResourceType: ResourceOrganizationMember.Type,
							Action:       ActionRead,
							ResourceID:   "*",
						},
						{
							// All org members can read the organization
							ResourceType: ResourceOrganization.Type,
							Action:       ActionRead,
							ResourceID:   "*",
						},
						{
<<<<<<< HEAD
							// Can read available roles.
							ResourceType: ResourceOrgRoleAssignment.Type,
							ResourceID:   "*",
							Action:       ActionRead,
=======
							// All org members can read templates in the org
							ResourceType: ResourceTemplate.Type,
							Action:       ActionRead,
							ResourceID:   "*",
>>>>>>> c5f4d80e
						},
					},
				},
			}
		},
	}
)

// RoleByName returns the permissions associated with a given role name.
// This allows just the role names to be stored and expanded when required.
func RoleByName(name string) (Role, error) {
	roleName, orgID, err := roleSplit(name)
	if err != nil {
		return Role{}, xerrors.Errorf(":%w", err)
	}

	roleFunc, ok := builtInRoles[roleName]
	if !ok {
		// No role found
		return Role{}, xerrors.Errorf("role %q not found", roleName)
	}

	// Ensure all org roles are properly scoped a non-empty organization id.
	// This is just some defensive programming.
	role := roleFunc(orgID)
	if len(role.Org) > 0 && orgID == "" {
		return Role{}, xerrors.Errorf("expect a org id for role %q", roleName)
	}

	return role, nil
}

func IsOrgRole(roleName string) (string, bool) {
	_, orgID, err := roleSplit(roleName)
	if err == nil && orgID != "" {
		return orgID, true
	}
	return "", false
}

// OrganizationRoles lists all roles that can be applied to an organization user
// in the given organization. This is the list of available roles,
// and specific to an organization.
//
// This should be a list in a database, but until then we build
// the list from the builtins.
func OrganizationRoles(organizationID uuid.UUID) []Role {
	var roles []Role
	for _, roleF := range builtInRoles {
		role := roleF(organizationID.String())
		_, scope, err := roleSplit(role.Name)
		if err != nil {
			// This should never happen
			continue
		}
		if scope == organizationID.String() {
			roles = append(roles, role)
		}
	}
	return roles
}

// SiteRoles lists all roles that can be applied to a user.
// This is the list of available roles, and not specific to a user
//
// This should be a list in a database, but until then we build
// the list from the builtins.
func SiteRoles() []Role {
	var roles []Role
	for _, roleF := range builtInRoles {
		role := roleF("random")
		_, scope, err := roleSplit(role.Name)
		if err != nil {
			// This should never happen
			continue
		}
		if scope == "" {
			roles = append(roles, role)
		}
	}
	return roles
}

func ChangeRoleSet(from []string, to []string) (added []string, removed []string) {
	has := make(map[string]struct{})
	for _, exists := range from {
		has[exists] = struct{}{}
	}

	for _, roleName := range to {
		// If the user already has the role assigned, we don't need to check the permission
		// to reassign it. Only run permission checks on the difference in the set of
		// roles.
		if _, ok := has[roleName]; ok {
			delete(has, roleName)
			continue
		}

		added = append(added, roleName)
	}

	// Remaining roles are the ones removed/deleted.
	for roleName := range has {
		removed = append(removed, roleName)
	}

	return added, removed
}

// roleName is a quick helper function to return
// 	role_name:scopeID
// If no scopeID is required, only 'role_name' is returned
func roleName(name string, orgID string) string {
	if orgID == "" {
		return name
	}
	return name + ":" + orgID
}

func roleSplit(role string) (name string, orgID string, err error) {
	arr := strings.Split(role, ":")
	if len(arr) > 2 {
		return "", "", xerrors.Errorf("too many colons in role name")
	}

	if arr[0] == "" {
		return "", "", xerrors.Errorf("role cannot be the empty string")
	}

	if len(arr) == 2 {
		return arr[0], arr[1], nil
	}
	return arr[0], "", nil
}

// permissions is just a helper function to make building roles that list out resources
// and actions a bit easier.
func permissions(perms map[Object][]Action) []Permission {
	list := make([]Permission, 0, len(perms))
	for k, actions := range perms {
		for _, act := range actions {
			act := act
			list = append(list, Permission{
				Negate:       false,
				ResourceType: k.Type,
				ResourceID:   WildcardSymbol,
				Action:       act,
			})
		}
	}
	return list
}<|MERGE_RESOLUTION|>--- conflicted
+++ resolved
@@ -130,17 +130,16 @@
 							ResourceID:   "*",
 						},
 						{
-<<<<<<< HEAD
+							// All org members can read templates in the org
+							ResourceType: ResourceTemplate.Type,
+							Action:       ActionRead,
+							ResourceID:   "*",
+						},
+						{
 							// Can read available roles.
 							ResourceType: ResourceOrgRoleAssignment.Type,
 							ResourceID:   "*",
 							Action:       ActionRead,
-=======
-							// All org members can read templates in the org
-							ResourceType: ResourceTemplate.Type,
-							Action:       ActionRead,
-							ResourceID:   "*",
->>>>>>> c5f4d80e
 						},
 					},
 				},
