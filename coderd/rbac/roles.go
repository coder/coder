package rbac

import (
	"encoding/json"
	"errors"
	"sort"
	"strconv"
	"strings"

	"github.com/google/uuid"
	"github.com/open-policy-agent/opa/ast"

	"golang.org/x/xerrors"

	"github.com/coder/coder/v2/coderd/rbac/policy"
	"github.com/coder/coder/v2/coderd/util/slice"
)

const (
	owner         string = "owner"
	member        string = "member"
	templateAdmin string = "template-admin"
	userAdmin     string = "user-admin"
	auditor       string = "auditor"
	// customSiteRole is a placeholder for all custom site roles.
	// This is used for what roles can assign other roles.
	// TODO: Make this more dynamic to allow other roles to grant.
	customSiteRole         string = "custom-site-role"
	customOrganizationRole string = "custom-organization-role"

	orgAdmin                string = "organization-admin"
	orgMember               string = "organization-member"
	orgAuditor              string = "organization-auditor"
	orgUserAdmin            string = "organization-user-admin"
	orgTemplateAdmin        string = "organization-template-admin"
	orgWorkspaceCreationBan string = "organization-workspace-creation-ban"

	prebuildsOrchestrator string = "prebuilds-orchestrator"
)

func init() {
	// Always load defaults
	ReloadBuiltinRoles(nil)
}

// RoleIdentifiers is a list of user assignable role names. The role names must be
// in the builtInRoles map. Any non-user assignable roles will generate an
// error on Expand.
type RoleIdentifiers []RoleIdentifier

func (names RoleIdentifiers) Expand() ([]Role, error) {
	return rolesByNames(names)
}

func (names RoleIdentifiers) Names() []RoleIdentifier {
	return names
}

// RoleIdentifier contains both the name of the role, and any organizational scope.
// Both fields are required to be globally unique and identifiable.
type RoleIdentifier struct {
	Name string
	// OrganizationID is uuid.Nil for unscoped roles (aka deployment wide)
	OrganizationID uuid.UUID
}

func (r RoleIdentifier) IsOrgRole() bool {
	return r.OrganizationID != uuid.Nil
}

// RoleNameFromString takes a formatted string '<role_name>[:org_id]'.
func RoleNameFromString(input string) (RoleIdentifier, error) {
	var role RoleIdentifier

	arr := strings.Split(input, ":")
	if len(arr) > 2 {
		return role, xerrors.Errorf("too many colons in role name")
	}

	if len(arr) == 0 {
		return role, xerrors.Errorf("empty string not a valid role")
	}

	if arr[0] == "" {
		return role, xerrors.Errorf("role cannot be the empty string")
	}

	role.Name = arr[0]

	if len(arr) == 2 {
		orgID, err := uuid.Parse(arr[1])
		if err != nil {
			return role, xerrors.Errorf("%q not a valid uuid: %w", arr[1], err)
		}
		role.OrganizationID = orgID
	}
	return role, nil
}

func (r RoleIdentifier) String() string {
	if r.OrganizationID != uuid.Nil {
		return r.Name + ":" + r.OrganizationID.String()
	}
	return r.Name
}

func (r RoleIdentifier) UniqueName() string {
	return r.String()
}

func (r *RoleIdentifier) MarshalJSON() ([]byte, error) {
	return json.Marshal(r.String())
}

func (r *RoleIdentifier) UnmarshalJSON(data []byte) error {
	var str string
	err := json.Unmarshal(data, &str)
	if err != nil {
		return err
	}

	v, err := RoleNameFromString(str)
	if err != nil {
		return err
	}

	*r = v
	return nil
}

// The functions below ONLY need to exist for roles that are "defaulted" in some way.
// Any other roles (like auditor), can be listed and let the user select/assigned.
// Once we have a database implementation, the "default" roles can be defined on the
// site and orgs, and these functions can be removed.

func RoleOwner() RoleIdentifier      { return RoleIdentifier{Name: owner} }
func CustomSiteRole() RoleIdentifier { return RoleIdentifier{Name: customSiteRole} }
func CustomOrganizationRole(orgID uuid.UUID) RoleIdentifier {
	return RoleIdentifier{Name: customOrganizationRole, OrganizationID: orgID}
}
func RoleTemplateAdmin() RoleIdentifier { return RoleIdentifier{Name: templateAdmin} }
func RoleUserAdmin() RoleIdentifier     { return RoleIdentifier{Name: userAdmin} }
func RoleMember() RoleIdentifier        { return RoleIdentifier{Name: member} }
func RoleAuditor() RoleIdentifier       { return RoleIdentifier{Name: auditor} }

func RoleOrgAdmin() string {
	return orgAdmin
}

func RoleOrgMember() string {
	return orgMember
}

func RoleOrgAuditor() string {
	return orgAuditor
}

func RoleOrgUserAdmin() string {
	return orgUserAdmin
}

func RoleOrgTemplateAdmin() string {
	return orgTemplateAdmin
}

func RoleOrgWorkspaceCreationBan() string {
	return orgWorkspaceCreationBan
}

// ScopedRoleOrgAdmin is the org role with the organization ID
func ScopedRoleOrgAdmin(organizationID uuid.UUID) RoleIdentifier {
	return RoleIdentifier{Name: RoleOrgAdmin(), OrganizationID: organizationID}
}

// ScopedRoleOrgMember is the org role with the organization ID
func ScopedRoleOrgMember(organizationID uuid.UUID) RoleIdentifier {
	return RoleIdentifier{Name: RoleOrgMember(), OrganizationID: organizationID}
}

func ScopedRoleOrgAuditor(organizationID uuid.UUID) RoleIdentifier {
	return RoleIdentifier{Name: RoleOrgAuditor(), OrganizationID: organizationID}
}

func ScopedRoleOrgUserAdmin(organizationID uuid.UUID) RoleIdentifier {
	return RoleIdentifier{Name: RoleOrgUserAdmin(), OrganizationID: organizationID}
}

func ScopedRoleOrgTemplateAdmin(organizationID uuid.UUID) RoleIdentifier {
	return RoleIdentifier{Name: RoleOrgTemplateAdmin(), OrganizationID: organizationID}
}

func ScopedRoleOrgWorkspaceCreationBan(organizationID uuid.UUID) RoleIdentifier {
	return RoleIdentifier{Name: RoleOrgWorkspaceCreationBan(), OrganizationID: organizationID}
}

func allPermsExcept(excepts ...Objecter) []Permission {
	resources := AllResources()
	var perms []Permission
	skip := make(map[string]bool)
	for _, e := range excepts {
		skip[e.RBACObject().Type] = true
	}

	for _, r := range resources {
		// Exceptions
		if skip[r.RBACObject().Type] {
			continue
		}
		// This should always be skipped.
		if r.RBACObject().Type == ResourceWildcard.Type {
			continue
		}
		// Owners can do everything else
		perms = append(perms, Permission{
			Negate:       false,
			ResourceType: r.RBACObject().Type,
			Action:       policy.WildcardSymbol,
		})
	}
	return perms
}

// builtInRoles are just a hard coded set for now. Ideally we store these in
// the database. Right now they are functions because the org id should scope
// certain roles. When we store them in the database, each organization should
// create the roles that are assignable in the org. This isn't a hard problem to solve,
// it's just easier as a function right now.
//
// This map will be replaced by database storage defined by this ticket.
// https://github.com/coder/coder/issues/1194
var builtInRoles map[string]func(orgID uuid.UUID) Role

type RoleOptions struct {
	NoOwnerWorkspaceExec bool
}

// ReservedRoleName exists because the database should only allow unique role
// names, but some roles are built in. So these names are reserved
func ReservedRoleName(name string) bool {
	_, ok := builtInRoles[name]
	return ok
}

// ReloadBuiltinRoles loads the static roles into the builtInRoles map.
// This can be called again with a different config to change the behavior.
//
// TODO: @emyrk This would be great if it was instanced to a coderd rather
// than a global. But that is a much larger refactor right now.
// Essentially we did not foresee different deployments needing slightly
// different role permissions.
func ReloadBuiltinRoles(opts *RoleOptions) {
	if opts == nil {
		opts = &RoleOptions{}
	}

	ownerWorkspaceActions := ResourceWorkspace.AvailableActions()
	if opts.NoOwnerWorkspaceExec {
		// Remove ssh and application connect from the owner role. This
		// prevents owners from have exec access to all workspaces.
		ownerWorkspaceActions = slice.Omit(ownerWorkspaceActions,
			policy.ActionApplicationConnect, policy.ActionSSH)
	}

	// Static roles that never change should be allocated in a closure.
	// This is to ensure these data structures are only allocated once and not
	// on every authorize call. 'withCachedRegoValue' can be used as well to
	// preallocate the rego value that is used by the rego eval engine.
	ownerRole := Role{
		Identifier:  RoleOwner(),
		DisplayName: "Owner",
		Site: append(
			// Workspace dormancy and workspace are omitted.
			// Workspace is specifically handled based on the opts.NoOwnerWorkspaceExec.
			// Owners cannot access other users' secrets.
			allPermsExcept(ResourceWorkspaceDormant, ResourcePrebuiltWorkspace, ResourceWorkspace, ResourceUserSecret, ResourceUsageEvent),
			// This adds back in the Workspace permissions.
			Permissions(map[string][]policy.Action{
				ResourceWorkspace.Type:        ownerWorkspaceActions,
				ResourceWorkspaceDormant.Type: {policy.ActionRead, policy.ActionDelete, policy.ActionCreate, policy.ActionUpdate, policy.ActionWorkspaceStop, policy.ActionCreateAgent, policy.ActionDeleteAgent},
				// PrebuiltWorkspaces are a subset of Workspaces.
				// Explicitly setting PrebuiltWorkspace permissions for clarity.
				// Note: even without PrebuiltWorkspace permissions, access is still granted via Workspace permissions.
				ResourcePrebuiltWorkspace.Type: {policy.ActionUpdate, policy.ActionDelete},
			})...),
<<<<<<< HEAD
		Org:       map[string][]Permission{},
		User:      []Permission{},
		OrgMember: map[string][]Permission{},
=======
		User:    []Permission{},
		ByOrgID: map[string]OrgPermissions{},
>>>>>>> 6585fe02
	}.withCachedRegoValue()

	memberRole := Role{
		Identifier:  RoleMember(),
		DisplayName: "Member",
		Site: Permissions(map[string][]policy.Action{
			ResourceAssignRole.Type: {policy.ActionRead},
			// All users can see OAuth2 provider applications.
			ResourceOauth2App.Type:      {policy.ActionRead},
			ResourceWorkspaceProxy.Type: {policy.ActionRead},
		}),
<<<<<<< HEAD
		Org: map[string][]Permission{},
		User: append(allPermsExcept(ResourceWorkspace, ResourceWorkspaceDormant, ResourcePrebuiltWorkspace, ResourceUser, ResourceOrganizationMember),
=======
		User: append(allPermsExcept(ResourceWorkspaceDormant, ResourcePrebuiltWorkspace, ResourceUser, ResourceOrganizationMember),
>>>>>>> 6585fe02
			Permissions(map[string][]policy.Action{
				// Users cannot do create/update/delete on themselves, but they
				// can read their own details.
				ResourceUser.Type: {policy.ActionRead, policy.ActionReadPersonal, policy.ActionUpdatePersonal},
			})...,
		),
<<<<<<< HEAD
		OrgMember: map[string][]Permission{},
=======
		ByOrgID: map[string]OrgPermissions{},
>>>>>>> 6585fe02
	}.withCachedRegoValue()

	auditorRole := Role{
		Identifier:  RoleAuditor(),
		DisplayName: "Auditor",
		Site: Permissions(map[string][]policy.Action{
			ResourceAssignOrgRole.Type: {policy.ActionRead},
			ResourceAuditLog.Type:      {policy.ActionRead},
			ResourceConnectionLog.Type: {policy.ActionRead},
			// Allow auditors to see the resources that audit logs reflect.
			ResourceTemplate.Type:           {policy.ActionRead, policy.ActionViewInsights},
			ResourceUser.Type:               {policy.ActionRead},
			ResourceGroup.Type:              {policy.ActionRead},
			ResourceGroupMember.Type:        {policy.ActionRead},
			ResourceOrganization.Type:       {policy.ActionRead},
			ResourceOrganizationMember.Type: {policy.ActionRead},
			// Allow auditors to query deployment stats and insights.
			ResourceDeploymentStats.Type:  {policy.ActionRead},
			ResourceDeploymentConfig.Type: {policy.ActionRead},
			// Allow auditors to query aibridge interceptions.
			ResourceAibridgeInterception.Type: {policy.ActionRead},
		}),
<<<<<<< HEAD
		Org:       map[string][]Permission{},
		User:      []Permission{},
		OrgMember: map[string][]Permission{},
=======
		User:    []Permission{},
		ByOrgID: map[string]OrgPermissions{},
>>>>>>> 6585fe02
	}.withCachedRegoValue()

	templateAdminRole := Role{
		Identifier:  RoleTemplateAdmin(),
		DisplayName: "Template Admin",
		Site: Permissions(map[string][]policy.Action{
			ResourceAssignOrgRole.Type: {policy.ActionRead},
			ResourceTemplate.Type:      ResourceTemplate.AvailableActions(),
			// CRUD all files, even those they did not upload.
			ResourceFile.Type:              {policy.ActionCreate, policy.ActionRead},
			ResourceWorkspace.Type:         {policy.ActionRead},
			ResourcePrebuiltWorkspace.Type: {policy.ActionUpdate, policy.ActionDelete},
			// CRUD to provisioner daemons for now.
			ResourceProvisionerDaemon.Type: {policy.ActionCreate, policy.ActionRead, policy.ActionUpdate, policy.ActionDelete},
			// Needs to read all organizations since
			ResourceUser.Type:               {policy.ActionRead},
			ResourceGroup.Type:              {policy.ActionRead},
			ResourceGroupMember.Type:        {policy.ActionRead},
			ResourceOrganization.Type:       {policy.ActionRead},
			ResourceOrganizationMember.Type: {policy.ActionRead},
		}),
<<<<<<< HEAD
		Org:       map[string][]Permission{},
		User:      []Permission{},
		OrgMember: map[string][]Permission{},
=======
		User:    []Permission{},
		ByOrgID: map[string]OrgPermissions{},
>>>>>>> 6585fe02
	}.withCachedRegoValue()

	userAdminRole := Role{
		Identifier:  RoleUserAdmin(),
		DisplayName: "User Admin",
		Site: Permissions(map[string][]policy.Action{
			ResourceAssignRole.Type: {policy.ActionAssign, policy.ActionUnassign, policy.ActionRead},
			// Need organization assign as well to create users. At present, creating a user
			// will always assign them to some organization.
			ResourceAssignOrgRole.Type: {policy.ActionAssign, policy.ActionUnassign, policy.ActionRead},
			ResourceUser.Type: {
				policy.ActionCreate, policy.ActionRead, policy.ActionUpdate, policy.ActionDelete,
				policy.ActionUpdatePersonal, policy.ActionReadPersonal,
			},
			ResourceGroup.Type:        {policy.ActionCreate, policy.ActionRead, policy.ActionUpdate, policy.ActionDelete},
			ResourceGroupMember.Type:  {policy.ActionRead},
			ResourceOrganization.Type: {policy.ActionRead},
			// Full perms to manage org members
			ResourceOrganizationMember.Type: {policy.ActionCreate, policy.ActionRead, policy.ActionUpdate, policy.ActionDelete},
			// Manage org membership based on OIDC claims
			ResourceIdpsyncSettings.Type: {policy.ActionRead, policy.ActionUpdate},
		}),
<<<<<<< HEAD
		Org:       map[string][]Permission{},
		User:      []Permission{},
		OrgMember: map[string][]Permission{},
=======
		User:    []Permission{},
		ByOrgID: map[string]OrgPermissions{},
>>>>>>> 6585fe02
	}.withCachedRegoValue()

	builtInRoles = map[string]func(orgID uuid.UUID) Role{
		// admin grants all actions to all resources.
		owner: func(_ uuid.UUID) Role {
			return ownerRole
		},

		// member grants all actions to all resources owned by the user
		member: func(_ uuid.UUID) Role {
			return memberRole
		},

		// auditor provides all permissions required to effectively read and understand
		// audit log events.
		// TODO: Finish the auditor as we add resources.
		auditor: func(_ uuid.UUID) Role {
			return auditorRole
		},

		templateAdmin: func(_ uuid.UUID) Role {
			return templateAdminRole
		},

		userAdmin: func(_ uuid.UUID) Role {
			return userAdminRole
		},

		// orgAdmin returns a role with all actions allows in a given
		// organization scope.
		orgAdmin: func(organizationID uuid.UUID) Role {
			return Role{
				Identifier:  RoleIdentifier{Name: orgAdmin, OrganizationID: organizationID},
				DisplayName: "Organization Admin",
				Site: Permissions(map[string][]policy.Action{
					// To assign organization members, we need to be able to read
					// users at the site wide to know they exist.
					ResourceUser.Type: {policy.ActionRead},
				}),
				User: []Permission{},
				ByOrgID: map[string]OrgPermissions{
					// Org admins should not have workspace exec perms.
					organizationID.String(): {
						Org: append(allPermsExcept(ResourceWorkspace, ResourceWorkspaceDormant, ResourcePrebuiltWorkspace, ResourceAssignRole, ResourceUserSecret), Permissions(map[string][]policy.Action{
							ResourceWorkspaceDormant.Type: {policy.ActionRead, policy.ActionDelete, policy.ActionCreate, policy.ActionUpdate, policy.ActionWorkspaceStop, policy.ActionCreateAgent, policy.ActionDeleteAgent},
							ResourceWorkspace.Type:        slice.Omit(ResourceWorkspace.AvailableActions(), policy.ActionApplicationConnect, policy.ActionSSH),
							// PrebuiltWorkspaces are a subset of Workspaces.
							// Explicitly setting PrebuiltWorkspace permissions for clarity.
							// Note: even without PrebuiltWorkspace permissions, access is still granted via Workspace permissions.
							ResourcePrebuiltWorkspace.Type: {policy.ActionUpdate, policy.ActionDelete},
						})...),
					},
				},
<<<<<<< HEAD
				User:      []Permission{},
				OrgMember: map[string][]Permission{},
=======
>>>>>>> 6585fe02
			}
		},

		// orgMember is an implied role to any member in an organization.
		orgMember: func(organizationID uuid.UUID) Role {
			return Role{
				Identifier:  RoleIdentifier{Name: orgMember, OrganizationID: organizationID},
				DisplayName: "",
				Site:        []Permission{},
				User:        []Permission{},
				ByOrgID: map[string]OrgPermissions{
					organizationID.String(): {
						Org: Permissions(map[string][]policy.Action{
							// All users can see the provisioner daemons for workspace
							// creation.
							ResourceProvisionerDaemon.Type: {policy.ActionRead},
							// All org members can read the organization
							ResourceOrganization.Type: {policy.ActionRead},
							// Can read available roles.
							ResourceAssignOrgRole.Type: {policy.ActionRead},
						}),
					},
				},
<<<<<<< HEAD
				User: []Permission{},
				OrgMember: map[string][]Permission{
					organizationID.String(): Permissions(map[string][]policy.Action{
						// Users can create provisioner daemons scoped to themselves.
						// All provisioners still need an organization relation as well.
						ResourceProvisionerDaemon.Type: ResourceProvisionerDaemon.AvailableActions(),
						// All group members can read their own group membership
						ResourceGroupMember.Type:       {policy.ActionRead},
						ResourceInboxNotification.Type: {policy.ActionCreate, policy.ActionRead, policy.ActionUpdate},
						ResourceWorkspace.Type:         ResourceWorkspace.AvailableActions(),
						// Reduced permission set on dormant workspaces. No build, ssh, or exec
						ResourceWorkspaceDormant.Type: {policy.ActionRead, policy.ActionDelete, policy.ActionCreate, policy.ActionUpdate, policy.ActionWorkspaceStop, policy.ActionCreateAgent, policy.ActionDeleteAgent},
						// Can read their own organization member record
						ResourceOrganizationMember.Type: {policy.ActionRead},
					}),
				},
=======
>>>>>>> 6585fe02
			}
		},
		orgAuditor: func(organizationID uuid.UUID) Role {
			return Role{
				Identifier:  RoleIdentifier{Name: orgAuditor, OrganizationID: organizationID},
				DisplayName: "Organization Auditor",
				Site:        []Permission{},
				User:        []Permission{},
				ByOrgID: map[string]OrgPermissions{
					organizationID.String(): {
						Org: Permissions(map[string][]policy.Action{
							ResourceAuditLog.Type:      {policy.ActionRead},
							ResourceConnectionLog.Type: {policy.ActionRead},
							// Allow auditors to see the resources that audit logs reflect.
							ResourceTemplate.Type:           {policy.ActionRead, policy.ActionViewInsights},
							ResourceGroup.Type:              {policy.ActionRead},
							ResourceGroupMember.Type:        {policy.ActionRead},
							ResourceOrganization.Type:       {policy.ActionRead},
							ResourceOrganizationMember.Type: {policy.ActionRead},
						}),
					},
				},
<<<<<<< HEAD
				User:      []Permission{},
				OrgMember: map[string][]Permission{},
=======
>>>>>>> 6585fe02
			}
		},
		orgUserAdmin: func(organizationID uuid.UUID) Role {
			// Manages organization members and groups.
			return Role{
				Identifier:  RoleIdentifier{Name: orgUserAdmin, OrganizationID: organizationID},
				DisplayName: "Organization User Admin",
				Site: Permissions(map[string][]policy.Action{
					// To assign organization members, we need to be able to read
					// users at the site wide to know they exist.
					ResourceUser.Type: {policy.ActionRead},
				}),
<<<<<<< HEAD
				Org: map[string][]Permission{
					organizationID.String(): Permissions(map[string][]policy.Action{
						// Assign, remove, and read roles in the organization.
						ResourceAssignOrgRole.Type:      {policy.ActionAssign, policy.ActionUnassign, policy.ActionRead},
						ResourceOrganization.Type:       {policy.ActionRead},
						ResourceOrganizationMember.Type: {policy.ActionCreate, policy.ActionRead, policy.ActionUpdate, policy.ActionDelete},
						ResourceGroup.Type:              ResourceGroup.AvailableActions(),
						ResourceGroupMember.Type:        ResourceGroupMember.AvailableActions(),
						ResourceIdpsyncSettings.Type:    {policy.ActionRead, policy.ActionUpdate},
					}),
				},
				User:      []Permission{},
				OrgMember: map[string][]Permission{},
=======
				User: []Permission{},
				ByOrgID: map[string]OrgPermissions{
					organizationID.String(): {
						Org: Permissions(map[string][]policy.Action{
							// Assign, remove, and read roles in the organization.
							ResourceAssignOrgRole.Type:      {policy.ActionAssign, policy.ActionUnassign, policy.ActionRead},
							ResourceOrganization.Type:       {policy.ActionRead},
							ResourceOrganizationMember.Type: {policy.ActionCreate, policy.ActionRead, policy.ActionUpdate, policy.ActionDelete},
							ResourceGroup.Type:              ResourceGroup.AvailableActions(),
							ResourceGroupMember.Type:        ResourceGroupMember.AvailableActions(),
							ResourceIdpsyncSettings.Type:    {policy.ActionRead, policy.ActionUpdate},
						}),
					},
				},
>>>>>>> 6585fe02
			}
		},
		orgTemplateAdmin: func(organizationID uuid.UUID) Role {
			// Manages organization members and groups.
			return Role{
				Identifier:  RoleIdentifier{Name: orgTemplateAdmin, OrganizationID: organizationID},
				DisplayName: "Organization Template Admin",
				Site:        []Permission{},
				User:        []Permission{},
				ByOrgID: map[string]OrgPermissions{
					organizationID.String(): {
						Org: Permissions(map[string][]policy.Action{
							ResourceTemplate.Type:          ResourceTemplate.AvailableActions(),
							ResourceFile.Type:              {policy.ActionCreate, policy.ActionRead},
							ResourceWorkspace.Type:         {policy.ActionRead},
							ResourcePrebuiltWorkspace.Type: {policy.ActionUpdate, policy.ActionDelete},
							// Assigning template perms requires this permission.
							ResourceOrganization.Type:       {policy.ActionRead},
							ResourceOrganizationMember.Type: {policy.ActionRead},
							ResourceGroup.Type:              {policy.ActionRead},
							ResourceGroupMember.Type:        {policy.ActionRead},
							// Since templates have to correlate with provisioners,
							// the ability to create templates and provisioners has
							// a lot of overlap.
							ResourceProvisionerDaemon.Type: {policy.ActionCreate, policy.ActionRead, policy.ActionUpdate, policy.ActionDelete},
							ResourceProvisionerJobs.Type:   {policy.ActionRead, policy.ActionUpdate, policy.ActionCreate},
						}),
					},
				},
<<<<<<< HEAD
				User:      []Permission{},
				OrgMember: map[string][]Permission{},
=======
>>>>>>> 6585fe02
			}
		},
		// orgWorkspaceCreationBan prevents creating & deleting workspaces. This
		// overrides any permissions granted by the org or user level. It accomplishes
		// this by using negative permissions.
		orgWorkspaceCreationBan: func(organizationID uuid.UUID) Role {
			return Role{
				Identifier:  RoleIdentifier{Name: orgWorkspaceCreationBan, OrganizationID: organizationID},
				DisplayName: "Organization Workspace Creation Ban",
				Site:        []Permission{},
				User:        []Permission{},
				ByOrgID: map[string]OrgPermissions{
					organizationID.String(): {
						Org: []Permission{
							{
								Negate:       true,
								ResourceType: ResourceWorkspace.Type,
								Action:       policy.ActionCreate,
							},
							{
								Negate:       true,
								ResourceType: ResourceWorkspace.Type,
								Action:       policy.ActionDelete,
							},
							{
								Negate:       true,
								ResourceType: ResourceWorkspace.Type,
								Action:       policy.ActionCreateAgent,
							},
							{
								Negate:       true,
								ResourceType: ResourceWorkspace.Type,
								Action:       policy.ActionDeleteAgent,
							},
						},
					},
				},
<<<<<<< HEAD
				User:      []Permission{},
				OrgMember: map[string][]Permission{},
=======
>>>>>>> 6585fe02
			}
		},
	}
}

// assignRoles is a map of roles that can be assigned if a user has a given
// role.
// The first key is the actor role, the second is the roles they can assign.
//
//	map[actor_role][assign_role]<can_assign>
var assignRoles = map[string]map[string]bool{
	"system": {
		owner:                   true,
		auditor:                 true,
		member:                  true,
		orgAdmin:                true,
		orgMember:               true,
		orgAuditor:              true,
		orgUserAdmin:            true,
		orgTemplateAdmin:        true,
		orgWorkspaceCreationBan: true,
		templateAdmin:           true,
		userAdmin:               true,
		customSiteRole:          true,
		customOrganizationRole:  true,
	},
	owner: {
		owner:                   true,
		auditor:                 true,
		member:                  true,
		orgAdmin:                true,
		orgMember:               true,
		orgAuditor:              true,
		orgUserAdmin:            true,
		orgTemplateAdmin:        true,
		orgWorkspaceCreationBan: true,
		templateAdmin:           true,
		userAdmin:               true,
		customSiteRole:          true,
		customOrganizationRole:  true,
	},
	userAdmin: {
		member:    true,
		orgMember: true,
	},
	orgAdmin: {
		orgAdmin:                true,
		orgMember:               true,
		orgAuditor:              true,
		orgUserAdmin:            true,
		orgTemplateAdmin:        true,
		orgWorkspaceCreationBan: true,
		customOrganizationRole:  true,
	},
	orgUserAdmin: {
		orgMember: true,
	},
	prebuildsOrchestrator: {
		orgMember: true,
	},
}

// ExpandableRoles is any type that can be expanded into a []Role. This is implemented
// as an interface so we can have RoleIdentifiers for user defined roles, and implement
// custom ExpandableRoles for system type users (eg autostart/autostop system role).
// We want a clear divide between the two types of roles so users have no codepath
// to interact or assign system roles.
//
// Note: We may also want to do the same thing with scopes to allow custom scope
// support unavailable to the user. Eg: Scope to a single resource.
type ExpandableRoles interface {
	Expand() ([]Role, error)
	// Names is for logging and tracing purposes, we want to know the human
	// names of the expanded roles.
	Names() []RoleIdentifier
}

// Permission is the format passed into the rego.
type Permission struct {
	// Negate makes this a negative permission
	Negate       bool          `json:"negate"`
	ResourceType string        `json:"resource_type"`
	Action       policy.Action `json:"action"`
}

func (perm Permission) Valid() error {
	if perm.ResourceType == policy.WildcardSymbol {
		// Wildcard is tricky to check. Just allow it.
		return nil
	}

	resource, ok := policy.RBACPermissions[perm.ResourceType]
	if !ok {
		return xerrors.Errorf("invalid resource type %q", perm.ResourceType)
	}

	// Wildcard action is always valid
	if perm.Action == policy.WildcardSymbol {
		return nil
	}

	_, ok = resource.Actions[perm.Action]
	if !ok {
		return xerrors.Errorf("invalid action %q for resource %q", perm.Action, perm.ResourceType)
	}

	return nil
}

// Role is a set of permissions at multiple levels:
// - Site permissions apply EVERYWHERE
// - Org permissions apply to EVERYTHING in a given ORG
// - User permissions apply to all resources the user owns
// - OrgMember permissions apply to resources in the given org that the user owns
// This is the type passed into the rego as a json payload.
// Users of this package should instead **only** use the role names, and
// this package will expand the role names into their json payloads.
type Role struct {
	Identifier RoleIdentifier `json:"name"`
	// DisplayName is used for UI purposes. If the role has no display name,
	// that means the UI should never display it.
	DisplayName string       `json:"display_name"`
	Site        []Permission `json:"site"`
	User        []Permission `json:"user"`
<<<<<<< HEAD
	ByOrgID     map[string]struct {
		// Org is a map of organization IDs to permissions. Grouping by organization
		// makes roles easy to combine.
		Org []Permission `json:"org"`
		// OrgMember is a map of organization IDs to permissions. Grouping by
		// organization makes roles easy to combine.
		Member []Permission `json:"member"`
	} `json:"by_org_id"`
=======
	// ByOrgID is a map of organization IDs to permissions. Grouping by
	// organization makes roles easy to combine.
	ByOrgID map[string]OrgPermissions `json:"by_org_id"`
>>>>>>> 6585fe02

	// cachedRegoValue can be used to cache the rego value for this role.
	// This is helpful for static roles that never change.
	cachedRegoValue ast.Value
}

type OrgPermissions struct {
	Org []Permission `json:"org"`
}

// Valid will check all it's permissions and ensure they are all correct
// according to the policy. This verifies every action specified make sense
// for the given resource.
func (role Role) Valid() error {
	var errs []error
	for _, perm := range role.Site {
		if err := perm.Valid(); err != nil {
			errs = append(errs, xerrors.Errorf("site: %w", err))
		}
	}

	for orgID, orgPermissions := range role.ByOrgID {
		for _, perm := range orgPermissions.Org {
			if err := perm.Valid(); err != nil {
				errs = append(errs, xerrors.Errorf("org=%q: %w", orgID, err))
			}
		}
	}

	for _, perm := range role.User {
		if err := perm.Valid(); err != nil {
			errs = append(errs, xerrors.Errorf("user: %w", err))
		}
	}

	return errors.Join(errs...)
}

type Roles []Role

func (roles Roles) Expand() ([]Role, error) {
	return roles, nil
}

func (roles Roles) Names() []RoleIdentifier {
	names := make([]RoleIdentifier, 0, len(roles))
	for _, r := range roles {
		names = append(names, r.Identifier)
	}
	return names
}

// CanAssignRole is a helper function that returns true if the user can assign
// the specified role. This also can be used for removing a role.
// This is a simple implementation for now.
func CanAssignRole(subjectHasRoles ExpandableRoles, assignedRole RoleIdentifier) bool {
	// For CanAssignRole, we only care about the names of the roles.
	roles := subjectHasRoles.Names()

	for _, myRole := range roles {
		if myRole.OrganizationID != uuid.Nil && myRole.OrganizationID != assignedRole.OrganizationID {
			// Org roles only apply to the org they are assigned to.
			continue
		}

		allowedAssignList, ok := assignRoles[myRole.Name]
		if !ok {
			continue
		}

		if allowedAssignList[assignedRole.Name] {
			return true
		}
	}
	return false
}

// RoleByName returns the permissions associated with a given role name.
// This allows just the role names to be stored and expanded when required.
//
// This function is exported so that the Display name can be returned to the
// api. We should maybe make an exported function that returns just the
// human-readable content of the Role struct (name + display name).
func RoleByName(name RoleIdentifier) (Role, error) {
	roleFunc, ok := builtInRoles[name.Name]
	if !ok {
		// No role found
		return Role{}, xerrors.Errorf("role %q not found", name.String())
	}

	// Ensure all org roles are properly scoped a non-empty organization id.
	// This is just some defensive programming.
	role := roleFunc(name.OrganizationID)
	if len(role.ByOrgID) > 0 && name.OrganizationID == uuid.Nil {
		return Role{}, xerrors.Errorf("expect a org id for role %q", name.String())
	}

	// This can happen if a custom role shares the same name as a built-in role.
	// You could make an org role called "owner", and we should not return the
	// owner role itself.
	if name.OrganizationID != role.Identifier.OrganizationID {
		return Role{}, xerrors.Errorf("role %q not found", name.String())
	}

	return role, nil
}

func rolesByNames(roleNames []RoleIdentifier) ([]Role, error) {
	roles := make([]Role, 0, len(roleNames))
	for _, n := range roleNames {
		r, err := RoleByName(n)
		if err != nil {
			return nil, xerrors.Errorf("get role permissions: %w", err)
		}
		roles = append(roles, r)
	}
	return roles, nil
}

// OrganizationRoles lists all roles that can be applied to an organization user
// in the given organization. This is the list of available roles,
// and specific to an organization.
//
// This should be a list in a database, but until then we build
// the list from the builtins.
func OrganizationRoles(organizationID uuid.UUID) []Role {
	var roles []Role
	for _, roleF := range builtInRoles {
		role := roleF(organizationID)
		if role.Identifier.OrganizationID == organizationID {
			roles = append(roles, role)
		}
	}
	return roles
}

// SiteBuiltInRoles lists all roles that can be applied to a user.
// This is the list of available roles, and not specific to a user
//
// This should be a list in a database, but until then we build
// the list from the builtins.
func SiteBuiltInRoles() []Role {
	var roles []Role
	for _, roleF := range builtInRoles {
		// Must provide some non-nil uuid to filter out org roles.
		role := roleF(uuid.New())
		if !role.Identifier.IsOrgRole() {
			roles = append(roles, role)
		}
	}
	return roles
}

// ChangeRoleSet is a helper function that finds the difference of 2 sets of
// roles. When setting a user's new roles, it is equivalent to adding and
// removing roles. This set determines the changes, so that the appropriate
// RBAC checks can be applied using "ActionCreate" and "ActionDelete" for
// "added" and "removed" roles respectively.
func ChangeRoleSet(from []RoleIdentifier, to []RoleIdentifier) (added []RoleIdentifier, removed []RoleIdentifier) {
	return slice.SymmetricDifferenceFunc(from, to, func(a, b RoleIdentifier) bool {
		return a.Name == b.Name && a.OrganizationID == b.OrganizationID
	})
}

// Permissions is just a helper function to make building roles that list out resources
// and actions a bit easier.
func Permissions(perms map[string][]policy.Action) []Permission {
	list := make([]Permission, 0, len(perms))
	for k, actions := range perms {
		for _, act := range actions {
			list = append(list, Permission{
				Negate:       false,
				ResourceType: k,
				Action:       act,
			})
		}
	}
	// Deterministic ordering of permissions
	sort.Slice(list, func(i, j int) bool {
		return list[i].ResourceType < list[j].ResourceType
	})
	return list
}

// DeduplicatePermissions removes duplicate Permission entries while preserving
// the original order of the first occurrence for deterministic evaluation.
func DeduplicatePermissions(perms []Permission) []Permission {
	if len(perms) == 0 {
		return perms
	}
	seen := make(map[string]struct{}, len(perms))
	deduped := make([]Permission, 0, len(perms))
	for _, perm := range perms {
		key := perm.ResourceType + "\x00" + string(perm.Action) + "\x00" + strconv.FormatBool(perm.Negate)
		if _, ok := seen[key]; ok {
			continue
		}
		seen[key] = struct{}{}
		deduped = append(deduped, perm)
	}
	return deduped
}<|MERGE_RESOLUTION|>--- conflicted
+++ resolved
@@ -282,14 +282,8 @@
 				// Note: even without PrebuiltWorkspace permissions, access is still granted via Workspace permissions.
 				ResourcePrebuiltWorkspace.Type: {policy.ActionUpdate, policy.ActionDelete},
 			})...),
-<<<<<<< HEAD
-		Org:       map[string][]Permission{},
-		User:      []Permission{},
-		OrgMember: map[string][]Permission{},
-=======
 		User:    []Permission{},
 		ByOrgID: map[string]OrgPermissions{},
->>>>>>> 6585fe02
 	}.withCachedRegoValue()
 
 	memberRole := Role{
@@ -301,23 +295,14 @@
 			ResourceOauth2App.Type:      {policy.ActionRead},
 			ResourceWorkspaceProxy.Type: {policy.ActionRead},
 		}),
-<<<<<<< HEAD
-		Org: map[string][]Permission{},
-		User: append(allPermsExcept(ResourceWorkspace, ResourceWorkspaceDormant, ResourcePrebuiltWorkspace, ResourceUser, ResourceOrganizationMember),
-=======
 		User: append(allPermsExcept(ResourceWorkspaceDormant, ResourcePrebuiltWorkspace, ResourceUser, ResourceOrganizationMember),
->>>>>>> 6585fe02
 			Permissions(map[string][]policy.Action{
 				// Users cannot do create/update/delete on themselves, but they
 				// can read their own details.
 				ResourceUser.Type: {policy.ActionRead, policy.ActionReadPersonal, policy.ActionUpdatePersonal},
 			})...,
 		),
-<<<<<<< HEAD
-		OrgMember: map[string][]Permission{},
-=======
 		ByOrgID: map[string]OrgPermissions{},
->>>>>>> 6585fe02
 	}.withCachedRegoValue()
 
 	auditorRole := Role{
@@ -340,14 +325,8 @@
 			// Allow auditors to query aibridge interceptions.
 			ResourceAibridgeInterception.Type: {policy.ActionRead},
 		}),
-<<<<<<< HEAD
-		Org:       map[string][]Permission{},
-		User:      []Permission{},
-		OrgMember: map[string][]Permission{},
-=======
 		User:    []Permission{},
 		ByOrgID: map[string]OrgPermissions{},
->>>>>>> 6585fe02
 	}.withCachedRegoValue()
 
 	templateAdminRole := Role{
@@ -369,14 +348,8 @@
 			ResourceOrganization.Type:       {policy.ActionRead},
 			ResourceOrganizationMember.Type: {policy.ActionRead},
 		}),
-<<<<<<< HEAD
-		Org:       map[string][]Permission{},
-		User:      []Permission{},
-		OrgMember: map[string][]Permission{},
-=======
 		User:    []Permission{},
 		ByOrgID: map[string]OrgPermissions{},
->>>>>>> 6585fe02
 	}.withCachedRegoValue()
 
 	userAdminRole := Role{
@@ -399,14 +372,8 @@
 			// Manage org membership based on OIDC claims
 			ResourceIdpsyncSettings.Type: {policy.ActionRead, policy.ActionUpdate},
 		}),
-<<<<<<< HEAD
-		Org:       map[string][]Permission{},
-		User:      []Permission{},
-		OrgMember: map[string][]Permission{},
-=======
 		User:    []Permission{},
 		ByOrgID: map[string]OrgPermissions{},
->>>>>>> 6585fe02
 	}.withCachedRegoValue()
 
 	builtInRoles = map[string]func(orgID uuid.UUID) Role{
@@ -460,11 +427,6 @@
 						})...),
 					},
 				},
-<<<<<<< HEAD
-				User:      []Permission{},
-				OrgMember: map[string][]Permission{},
-=======
->>>>>>> 6585fe02
 			}
 		},
 
@@ -486,27 +448,21 @@
 							// Can read available roles.
 							ResourceAssignOrgRole.Type: {policy.ActionRead},
 						}),
+						Member: Permissions(map[string][]policy.Action{
+							// Users can create provisioner daemons scoped to themselves.
+							// All provisioners still need an organization relation as well.
+							ResourceProvisionerDaemon.Type: ResourceProvisionerDaemon.AvailableActions(),
+							// All group members can read their own group membership
+							ResourceGroupMember.Type:       {policy.ActionRead},
+							ResourceInboxNotification.Type: {policy.ActionCreate, policy.ActionRead, policy.ActionUpdate},
+							ResourceWorkspace.Type:         ResourceWorkspace.AvailableActions(),
+							// Reduced permission set on dormant workspaces. No build, ssh, or exec
+							ResourceWorkspaceDormant.Type: {policy.ActionRead, policy.ActionDelete, policy.ActionCreate, policy.ActionUpdate, policy.ActionWorkspaceStop, policy.ActionCreateAgent, policy.ActionDeleteAgent},
+							// Can read their own organization member record
+							ResourceOrganizationMember.Type: {policy.ActionRead},
+						}),
 					},
 				},
-<<<<<<< HEAD
-				User: []Permission{},
-				OrgMember: map[string][]Permission{
-					organizationID.String(): Permissions(map[string][]policy.Action{
-						// Users can create provisioner daemons scoped to themselves.
-						// All provisioners still need an organization relation as well.
-						ResourceProvisionerDaemon.Type: ResourceProvisionerDaemon.AvailableActions(),
-						// All group members can read their own group membership
-						ResourceGroupMember.Type:       {policy.ActionRead},
-						ResourceInboxNotification.Type: {policy.ActionCreate, policy.ActionRead, policy.ActionUpdate},
-						ResourceWorkspace.Type:         ResourceWorkspace.AvailableActions(),
-						// Reduced permission set on dormant workspaces. No build, ssh, or exec
-						ResourceWorkspaceDormant.Type: {policy.ActionRead, policy.ActionDelete, policy.ActionCreate, policy.ActionUpdate, policy.ActionWorkspaceStop, policy.ActionCreateAgent, policy.ActionDeleteAgent},
-						// Can read their own organization member record
-						ResourceOrganizationMember.Type: {policy.ActionRead},
-					}),
-				},
-=======
->>>>>>> 6585fe02
 			}
 		},
 		orgAuditor: func(organizationID uuid.UUID) Role {
@@ -529,11 +485,6 @@
 						}),
 					},
 				},
-<<<<<<< HEAD
-				User:      []Permission{},
-				OrgMember: map[string][]Permission{},
-=======
->>>>>>> 6585fe02
 			}
 		},
 		orgUserAdmin: func(organizationID uuid.UUID) Role {
@@ -546,21 +497,6 @@
 					// users at the site wide to know they exist.
 					ResourceUser.Type: {policy.ActionRead},
 				}),
-<<<<<<< HEAD
-				Org: map[string][]Permission{
-					organizationID.String(): Permissions(map[string][]policy.Action{
-						// Assign, remove, and read roles in the organization.
-						ResourceAssignOrgRole.Type:      {policy.ActionAssign, policy.ActionUnassign, policy.ActionRead},
-						ResourceOrganization.Type:       {policy.ActionRead},
-						ResourceOrganizationMember.Type: {policy.ActionCreate, policy.ActionRead, policy.ActionUpdate, policy.ActionDelete},
-						ResourceGroup.Type:              ResourceGroup.AvailableActions(),
-						ResourceGroupMember.Type:        ResourceGroupMember.AvailableActions(),
-						ResourceIdpsyncSettings.Type:    {policy.ActionRead, policy.ActionUpdate},
-					}),
-				},
-				User:      []Permission{},
-				OrgMember: map[string][]Permission{},
-=======
 				User: []Permission{},
 				ByOrgID: map[string]OrgPermissions{
 					organizationID.String(): {
@@ -575,7 +511,6 @@
 						}),
 					},
 				},
->>>>>>> 6585fe02
 			}
 		},
 		orgTemplateAdmin: func(organizationID uuid.UUID) Role {
@@ -605,11 +540,6 @@
 						}),
 					},
 				},
-<<<<<<< HEAD
-				User:      []Permission{},
-				OrgMember: map[string][]Permission{},
-=======
->>>>>>> 6585fe02
 			}
 		},
 		// orgWorkspaceCreationBan prevents creating & deleting workspaces. This
@@ -647,11 +577,6 @@
 						},
 					},
 				},
-<<<<<<< HEAD
-				User:      []Permission{},
-				OrgMember: map[string][]Permission{},
-=======
->>>>>>> 6585fe02
 			}
 		},
 	}
@@ -776,20 +701,9 @@
 	DisplayName string       `json:"display_name"`
 	Site        []Permission `json:"site"`
 	User        []Permission `json:"user"`
-<<<<<<< HEAD
-	ByOrgID     map[string]struct {
-		// Org is a map of organization IDs to permissions. Grouping by organization
-		// makes roles easy to combine.
-		Org []Permission `json:"org"`
-		// OrgMember is a map of organization IDs to permissions. Grouping by
-		// organization makes roles easy to combine.
-		Member []Permission `json:"member"`
-	} `json:"by_org_id"`
-=======
 	// ByOrgID is a map of organization IDs to permissions. Grouping by
 	// organization makes roles easy to combine.
 	ByOrgID map[string]OrgPermissions `json:"by_org_id"`
->>>>>>> 6585fe02
 
 	// cachedRegoValue can be used to cache the rego value for this role.
 	// This is helpful for static roles that never change.
@@ -797,7 +711,8 @@
 }
 
 type OrgPermissions struct {
-	Org []Permission `json:"org"`
+	Org    []Permission `json:"org"`
+	Member []Permission `json:"member"`
 }
 
 // Valid will check all it's permissions and ensure they are all correct
@@ -813,6 +728,11 @@
 
 	for orgID, orgPermissions := range role.ByOrgID {
 		for _, perm := range orgPermissions.Org {
+			if err := perm.Valid(); err != nil {
+				errs = append(errs, xerrors.Errorf("org=%q: %w", orgID, err))
+			}
+		}
+		for _, perm := range orgPermissions.Member {
 			if err := perm.Valid(); err != nil {
 				errs = append(errs, xerrors.Errorf("org=%q: %w", orgID, err))
 			}
