package rbac

import (
	"encoding/json"
	"errors"
	"sort"
	"strconv"
	"strings"

	"github.com/google/uuid"
	"github.com/open-policy-agent/opa/ast"

	"golang.org/x/xerrors"

	"github.com/coder/coder/v2/coderd/rbac/policy"
	"github.com/coder/coder/v2/coderd/util/slice"
)

const (
	owner         string = "owner"
	member        string = "member"
	templateAdmin string = "template-admin"
	userAdmin     string = "user-admin"
	auditor       string = "auditor"
	// customSiteRole is a placeholder for all custom site roles.
	// This is used for what roles can assign other roles.
	// TODO: Make this more dynamic to allow other roles to grant.
	customSiteRole         string = "custom-site-role"
	customOrganizationRole string = "custom-organization-role"

	orgAdmin                string = "organization-admin"
	orgMember               string = "organization-member"
	orgAuditor              string = "organization-auditor"
	orgUserAdmin            string = "organization-user-admin"
	orgTemplateAdmin        string = "organization-template-admin"
	orgWorkspaceCreationBan string = "organization-workspace-creation-ban"

	prebuildsOrchestrator string = "prebuilds-orchestrator"
)

func init() {
	// Always load defaults
	ReloadBuiltinRoles(nil)
}

// RoleIdentifiers is a list of user assignable role names. The role names must be
// in the builtInRoles map. Any non-user assignable roles will generate an
// error on Expand.
type RoleIdentifiers []RoleIdentifier

func (names RoleIdentifiers) Expand() ([]Role, error) {
	return rolesByNames(names)
}

func (names RoleIdentifiers) Names() []RoleIdentifier {
	return names
}

// RoleIdentifier contains both the name of the role, and any organizational scope.
// Both fields are required to be globally unique and identifiable.
type RoleIdentifier struct {
	Name string
	// OrganizationID is uuid.Nil for unscoped roles (aka deployment wide)
	OrganizationID uuid.UUID
}

func (r RoleIdentifier) IsOrgRole() bool {
	return r.OrganizationID != uuid.Nil
}

// RoleNameFromString takes a formatted string '<role_name>[:org_id]'.
func RoleNameFromString(input string) (RoleIdentifier, error) {
	var role RoleIdentifier

	arr := strings.Split(input, ":")
	if len(arr) > 2 {
		return role, xerrors.Errorf("too many colons in role name")
	}

	if len(arr) == 0 {
		return role, xerrors.Errorf("empty string not a valid role")
	}

	if arr[0] == "" {
		return role, xerrors.Errorf("role cannot be the empty string")
	}

	role.Name = arr[0]

	if len(arr) == 2 {
		orgID, err := uuid.Parse(arr[1])
		if err != nil {
			return role, xerrors.Errorf("%q not a valid uuid: %w", arr[1], err)
		}
		role.OrganizationID = orgID
	}
	return role, nil
}

func (r RoleIdentifier) String() string {
	if r.OrganizationID != uuid.Nil {
		return r.Name + ":" + r.OrganizationID.String()
	}
	return r.Name
}

func (r RoleIdentifier) UniqueName() string {
	return r.String()
}

func (r *RoleIdentifier) MarshalJSON() ([]byte, error) {
	return json.Marshal(r.String())
}

func (r *RoleIdentifier) UnmarshalJSON(data []byte) error {
	var str string
	err := json.Unmarshal(data, &str)
	if err != nil {
		return err
	}

	v, err := RoleNameFromString(str)
	if err != nil {
		return err
	}

	*r = v
	return nil
}

// The functions below ONLY need to exist for roles that are "defaulted" in some way.
// Any other roles (like auditor), can be listed and let the user select/assigned.
// Once we have a database implementation, the "default" roles can be defined on the
// site and orgs, and these functions can be removed.

func RoleOwner() RoleIdentifier      { return RoleIdentifier{Name: owner} }
func CustomSiteRole() RoleIdentifier { return RoleIdentifier{Name: customSiteRole} }
func CustomOrganizationRole(orgID uuid.UUID) RoleIdentifier {
	return RoleIdentifier{Name: customOrganizationRole, OrganizationID: orgID}
}
func RoleTemplateAdmin() RoleIdentifier { return RoleIdentifier{Name: templateAdmin} }
func RoleUserAdmin() RoleIdentifier     { return RoleIdentifier{Name: userAdmin} }
func RoleMember() RoleIdentifier        { return RoleIdentifier{Name: member} }
func RoleAuditor() RoleIdentifier       { return RoleIdentifier{Name: auditor} }

func RoleOrgAdmin() string {
	return orgAdmin
}

func RoleOrgMember() string {
	return orgMember
}

func RoleOrgAuditor() string {
	return orgAuditor
}

func RoleOrgUserAdmin() string {
	return orgUserAdmin
}

func RoleOrgTemplateAdmin() string {
	return orgTemplateAdmin
}

func RoleOrgWorkspaceCreationBan() string {
	return orgWorkspaceCreationBan
}

// ScopedRoleOrgAdmin is the org role with the organization ID
func ScopedRoleOrgAdmin(organizationID uuid.UUID) RoleIdentifier {
	return RoleIdentifier{Name: RoleOrgAdmin(), OrganizationID: organizationID}
}

// ScopedRoleOrgMember is the org role with the organization ID
func ScopedRoleOrgMember(organizationID uuid.UUID) RoleIdentifier {
	return RoleIdentifier{Name: RoleOrgMember(), OrganizationID: organizationID}
}

func ScopedRoleOrgAuditor(organizationID uuid.UUID) RoleIdentifier {
	return RoleIdentifier{Name: RoleOrgAuditor(), OrganizationID: organizationID}
}

func ScopedRoleOrgUserAdmin(organizationID uuid.UUID) RoleIdentifier {
	return RoleIdentifier{Name: RoleOrgUserAdmin(), OrganizationID: organizationID}
}

func ScopedRoleOrgTemplateAdmin(organizationID uuid.UUID) RoleIdentifier {
	return RoleIdentifier{Name: RoleOrgTemplateAdmin(), OrganizationID: organizationID}
}

func ScopedRoleOrgWorkspaceCreationBan(organizationID uuid.UUID) RoleIdentifier {
	return RoleIdentifier{Name: RoleOrgWorkspaceCreationBan(), OrganizationID: organizationID}
}

func allPermsExcept(excepts ...Objecter) []Permission {
	resources := AllResources()
	var perms []Permission
	skip := make(map[string]bool)
	for _, e := range excepts {
		skip[e.RBACObject().Type] = true
	}

	for _, r := range resources {
		// Exceptions
		if skip[r.RBACObject().Type] {
			continue
		}
		// This should always be skipped.
		if r.RBACObject().Type == ResourceWildcard.Type {
			continue
		}
		// Owners can do everything else
		perms = append(perms, Permission{
			Negate:       false,
			ResourceType: r.RBACObject().Type,
			Action:       policy.WildcardSymbol,
		})
	}
	return perms
}

// builtInRoles are just a hard coded set for now. Ideally we store these in
// the database. Right now they are functions because the org id should scope
// certain roles. When we store them in the database, each organization should
// create the roles that are assignable in the org. This isn't a hard problem to solve,
// it's just easier as a function right now.
//
// This map will be replaced by database storage defined by this ticket.
// https://github.com/coder/coder/issues/1194
var builtInRoles map[string]func(orgID uuid.UUID) Role

type RoleOptions struct {
	NoOwnerWorkspaceExec bool
}

// ReservedRoleName exists because the database should only allow unique role
// names, but some roles are built in. So these names are reserved
func ReservedRoleName(name string) bool {
	_, ok := builtInRoles[name]
	return ok
}

// ReloadBuiltinRoles loads the static roles into the builtInRoles map.
// This can be called again with a different config to change the behavior.
//
// TODO: @emyrk This would be great if it was instanced to a coderd rather
// than a global. But that is a much larger refactor right now.
// Essentially we did not foresee different deployments needing slightly
// different role permissions.
func ReloadBuiltinRoles(opts *RoleOptions) {
	if opts == nil {
		opts = &RoleOptions{}
	}

	ownerWorkspaceActions := ResourceWorkspace.AvailableActions()
	if opts.NoOwnerWorkspaceExec {
		// Remove ssh and application connect from the owner role. This
		// prevents owners from have exec access to all workspaces.
		ownerWorkspaceActions = slice.Omit(ownerWorkspaceActions,
			policy.ActionApplicationConnect, policy.ActionSSH)
	}

	// Static roles that never change should be allocated in a closure.
	// This is to ensure these data structures are only allocated once and not
	// on every authorize call. 'withCachedRegoValue' can be used as well to
	// preallocate the rego value that is used by the rego eval engine.
	ownerRole := Role{
		Identifier:  RoleOwner(),
		DisplayName: "Owner",
		Site: append(
			// Workspace dormancy and workspace are omitted.
			// Workspace is specifically handled based on the opts.NoOwnerWorkspaceExec.
			// Owners cannot access other users' secrets.
			allPermsExcept(ResourceWorkspaceDormant, ResourcePrebuiltWorkspace, ResourceWorkspace, ResourceUserSecret, ResourceUsageEvent),
			// This adds back in the Workspace permissions.
			Permissions(map[string][]policy.Action{
				ResourceWorkspace.Type:        ownerWorkspaceActions,
				ResourceWorkspaceDormant.Type: {policy.ActionRead, policy.ActionDelete, policy.ActionCreate, policy.ActionUpdate, policy.ActionWorkspaceStop, policy.ActionCreateAgent, policy.ActionDeleteAgent},
				// PrebuiltWorkspaces are a subset of Workspaces.
				// Explicitly setting PrebuiltWorkspace permissions for clarity.
				// Note: even without PrebuiltWorkspace permissions, access is still granted via Workspace permissions.
				ResourcePrebuiltWorkspace.Type: {policy.ActionUpdate, policy.ActionDelete},
			})...),
		User:    []Permission{},
		ByOrgID: map[string]OrgPermissions{},
	}.withCachedRegoValue()

	memberRole := Role{
		Identifier:  RoleMember(),
		DisplayName: "Member",
		Site: Permissions(map[string][]policy.Action{
			ResourceAssignRole.Type: {policy.ActionRead},
			// All users can see OAuth2 provider applications.
			ResourceOauth2App.Type:      {policy.ActionRead},
			ResourceWorkspaceProxy.Type: {policy.ActionRead},
		}),
		User: append(allPermsExcept(ResourceWorkspaceDormant, ResourcePrebuiltWorkspace, ResourceUser, ResourceOrganizationMember),
			Permissions(map[string][]policy.Action{
				// Users cannot do create/update/delete on themselves, but they
				// can read their own details.
				ResourceUser.Type: {policy.ActionRead, policy.ActionReadPersonal, policy.ActionUpdatePersonal},
			})...,
		),
		ByOrgID: map[string]OrgPermissions{},
	}.withCachedRegoValue()

	auditorRole := Role{
		Identifier:  RoleAuditor(),
		DisplayName: "Auditor",
		Site: Permissions(map[string][]policy.Action{
			ResourceAssignOrgRole.Type: {policy.ActionRead},
			ResourceAuditLog.Type:      {policy.ActionRead},
			ResourceConnectionLog.Type: {policy.ActionRead},
			// Allow auditors to see the resources that audit logs reflect.
			ResourceTemplate.Type:           {policy.ActionRead, policy.ActionViewInsights},
			ResourceUser.Type:               {policy.ActionRead},
			ResourceGroup.Type:              {policy.ActionRead},
			ResourceGroupMember.Type:        {policy.ActionRead},
			ResourceOrganization.Type:       {policy.ActionRead},
			ResourceOrganizationMember.Type: {policy.ActionRead},
			// Allow auditors to query deployment stats and insights.
			ResourceDeploymentStats.Type:  {policy.ActionRead},
			ResourceDeploymentConfig.Type: {policy.ActionRead},
			// Allow auditors to query aibridge interceptions.
			ResourceAibridgeInterception.Type: {policy.ActionRead},
		}),
		User:    []Permission{},
		ByOrgID: map[string]OrgPermissions{},
	}.withCachedRegoValue()

	templateAdminRole := Role{
		Identifier:  RoleTemplateAdmin(),
		DisplayName: "Template Admin",
		Site: Permissions(map[string][]policy.Action{
			ResourceAssignOrgRole.Type: {policy.ActionRead},
			ResourceTemplate.Type:      ResourceTemplate.AvailableActions(),
			// CRUD all files, even those they did not upload.
			ResourceFile.Type:              {policy.ActionCreate, policy.ActionRead},
			ResourceWorkspace.Type:         {policy.ActionRead},
			ResourcePrebuiltWorkspace.Type: {policy.ActionUpdate, policy.ActionDelete},
			// CRUD to provisioner daemons for now.
			ResourceProvisionerDaemon.Type: {policy.ActionCreate, policy.ActionRead, policy.ActionUpdate, policy.ActionDelete},
			// Needs to read all organizations since
			ResourceUser.Type:               {policy.ActionRead},
			ResourceGroup.Type:              {policy.ActionRead},
			ResourceGroupMember.Type:        {policy.ActionRead},
			ResourceOrganization.Type:       {policy.ActionRead},
			ResourceOrganizationMember.Type: {policy.ActionRead},
		}),
		User:    []Permission{},
		ByOrgID: map[string]OrgPermissions{},
	}.withCachedRegoValue()

	userAdminRole := Role{
		Identifier:  RoleUserAdmin(),
		DisplayName: "User Admin",
		Site: Permissions(map[string][]policy.Action{
			ResourceAssignRole.Type: {policy.ActionAssign, policy.ActionUnassign, policy.ActionRead},
			// Need organization assign as well to create users. At present, creating a user
			// will always assign them to some organization.
			ResourceAssignOrgRole.Type: {policy.ActionAssign, policy.ActionUnassign, policy.ActionRead},
			ResourceUser.Type: {
				policy.ActionCreate, policy.ActionRead, policy.ActionUpdate, policy.ActionDelete,
				policy.ActionUpdatePersonal, policy.ActionReadPersonal,
			},
			ResourceGroup.Type:        {policy.ActionCreate, policy.ActionRead, policy.ActionUpdate, policy.ActionDelete},
			ResourceGroupMember.Type:  {policy.ActionRead},
			ResourceOrganization.Type: {policy.ActionRead},
			// Full perms to manage org members
			ResourceOrganizationMember.Type: {policy.ActionCreate, policy.ActionRead, policy.ActionUpdate, policy.ActionDelete},
			// Manage org membership based on OIDC claims
			ResourceIdpsyncSettings.Type: {policy.ActionRead, policy.ActionUpdate},
		}),
		User:    []Permission{},
		ByOrgID: map[string]OrgPermissions{},
	}.withCachedRegoValue()

	builtInRoles = map[string]func(orgID uuid.UUID) Role{
		// admin grants all actions to all resources.
		owner: func(_ uuid.UUID) Role {
			return ownerRole
		},

		// member grants all actions to all resources owned by the user
		member: func(_ uuid.UUID) Role {
			return memberRole
		},

		// auditor provides all permissions required to effectively read and understand
		// audit log events.
		// TODO: Finish the auditor as we add resources.
		auditor: func(_ uuid.UUID) Role {
			return auditorRole
		},

		templateAdmin: func(_ uuid.UUID) Role {
			return templateAdminRole
		},

		userAdmin: func(_ uuid.UUID) Role {
			return userAdminRole
		},

		// orgAdmin returns a role with all actions allows in a given
		// organization scope.
		orgAdmin: func(organizationID uuid.UUID) Role {
			return Role{
				Identifier:  RoleIdentifier{Name: orgAdmin, OrganizationID: organizationID},
				DisplayName: "Organization Admin",
				Site: Permissions(map[string][]policy.Action{
					// To assign organization members, we need to be able to read
					// users at the site wide to know they exist.
					ResourceUser.Type: {policy.ActionRead},
				}),
				User: []Permission{},
				ByOrgID: map[string]OrgPermissions{
					// Org admins should not have workspace exec perms.
					organizationID.String(): {
						Org: append(allPermsExcept(ResourceWorkspace, ResourceWorkspaceDormant, ResourcePrebuiltWorkspace, ResourceAssignRole, ResourceUserSecret), Permissions(map[string][]policy.Action{
							ResourceWorkspaceDormant.Type: {policy.ActionRead, policy.ActionDelete, policy.ActionCreate, policy.ActionUpdate, policy.ActionWorkspaceStop, policy.ActionCreateAgent, policy.ActionDeleteAgent},
							ResourceWorkspace.Type:        slice.Omit(ResourceWorkspace.AvailableActions(), policy.ActionApplicationConnect, policy.ActionSSH),
							// PrebuiltWorkspaces are a subset of Workspaces.
							// Explicitly setting PrebuiltWorkspace permissions for clarity.
							// Note: even without PrebuiltWorkspace permissions, access is still granted via Workspace permissions.
							ResourcePrebuiltWorkspace.Type: {policy.ActionUpdate, policy.ActionDelete},
						})...),
					},
				},
			}
		},

		// orgMember is an implied role to any member in an organization.
		orgMember: func(organizationID uuid.UUID) Role {
			return Role{
				Identifier:  RoleIdentifier{Name: orgMember, OrganizationID: organizationID},
				DisplayName: "",
				Site:        []Permission{},
				User:        []Permission{},
				ByOrgID: map[string]OrgPermissions{
					organizationID.String(): {
						Org: Permissions(map[string][]policy.Action{
							// All users can see the provisioner daemons for workspace
							// creation.
							ResourceProvisionerDaemon.Type: {policy.ActionRead},
							// All org members can read the organization
							ResourceOrganization.Type: {policy.ActionRead},
							// Can read available roles.
							ResourceAssignOrgRole.Type: {policy.ActionRead},
						}),
<<<<<<< HEAD
						Member: Permissions(map[string][]policy.Action{
							// Users can create provisioner daemons scoped to themselves.
							// All provisioners still need an organization relation as well.
							ResourceProvisionerDaemon.Type: ResourceProvisionerDaemon.AvailableActions(),
							// All group members can read their own group membership
							ResourceGroupMember.Type:       {policy.ActionRead},
							ResourceInboxNotification.Type: {policy.ActionCreate, policy.ActionRead, policy.ActionUpdate},
							ResourceWorkspace.Type:         ResourceWorkspace.AvailableActions(),
							// Reduced permission set on dormant workspaces. No build, ssh, or exec
							ResourceWorkspaceDormant.Type: {policy.ActionRead, policy.ActionDelete, policy.ActionCreate, policy.ActionUpdate, policy.ActionWorkspaceStop, policy.ActionCreateAgent, policy.ActionDeleteAgent},
							// Can read their own organization member record
							ResourceOrganizationMember.Type: {policy.ActionRead},
						}),
=======
>>>>>>> 97cb19ee
					},
				},
			}
		},
		orgAuditor: func(organizationID uuid.UUID) Role {
			return Role{
				Identifier:  RoleIdentifier{Name: orgAuditor, OrganizationID: organizationID},
				DisplayName: "Organization Auditor",
				Site:        []Permission{},
				User:        []Permission{},
				ByOrgID: map[string]OrgPermissions{
					organizationID.String(): {
						Org: Permissions(map[string][]policy.Action{
							ResourceAuditLog.Type:      {policy.ActionRead},
							ResourceConnectionLog.Type: {policy.ActionRead},
							// Allow auditors to see the resources that audit logs reflect.
							ResourceTemplate.Type:           {policy.ActionRead, policy.ActionViewInsights},
							ResourceGroup.Type:              {policy.ActionRead},
							ResourceGroupMember.Type:        {policy.ActionRead},
							ResourceOrganization.Type:       {policy.ActionRead},
							ResourceOrganizationMember.Type: {policy.ActionRead},
						}),
					},
				},
			}
		},
		orgUserAdmin: func(organizationID uuid.UUID) Role {
			// Manages organization members and groups.
			return Role{
				Identifier:  RoleIdentifier{Name: orgUserAdmin, OrganizationID: organizationID},
				DisplayName: "Organization User Admin",
				Site: Permissions(map[string][]policy.Action{
					// To assign organization members, we need to be able to read
					// users at the site wide to know they exist.
					ResourceUser.Type: {policy.ActionRead},
				}),
				User: []Permission{},
				ByOrgID: map[string]OrgPermissions{
					organizationID.String(): {
						Org: Permissions(map[string][]policy.Action{
							// Assign, remove, and read roles in the organization.
							ResourceAssignOrgRole.Type:      {policy.ActionAssign, policy.ActionUnassign, policy.ActionRead},
							ResourceOrganization.Type:       {policy.ActionRead},
							ResourceOrganizationMember.Type: {policy.ActionCreate, policy.ActionRead, policy.ActionUpdate, policy.ActionDelete},
							ResourceGroup.Type:              ResourceGroup.AvailableActions(),
							ResourceGroupMember.Type:        ResourceGroupMember.AvailableActions(),
							ResourceIdpsyncSettings.Type:    {policy.ActionRead, policy.ActionUpdate},
						}),
					},
				},
			}
		},
		orgTemplateAdmin: func(organizationID uuid.UUID) Role {
			// Manages organization members and groups.
			return Role{
				Identifier:  RoleIdentifier{Name: orgTemplateAdmin, OrganizationID: organizationID},
				DisplayName: "Organization Template Admin",
				Site:        []Permission{},
				User:        []Permission{},
				ByOrgID: map[string]OrgPermissions{
					organizationID.String(): {
						Org: Permissions(map[string][]policy.Action{
							ResourceTemplate.Type:          ResourceTemplate.AvailableActions(),
							ResourceFile.Type:              {policy.ActionCreate, policy.ActionRead},
							ResourceWorkspace.Type:         {policy.ActionRead},
							ResourcePrebuiltWorkspace.Type: {policy.ActionUpdate, policy.ActionDelete},
							// Assigning template perms requires this permission.
							ResourceOrganization.Type:       {policy.ActionRead},
							ResourceOrganizationMember.Type: {policy.ActionRead},
							ResourceGroup.Type:              {policy.ActionRead},
							ResourceGroupMember.Type:        {policy.ActionRead},
							// Since templates have to correlate with provisioners,
							// the ability to create templates and provisioners has
							// a lot of overlap.
							ResourceProvisionerDaemon.Type: {policy.ActionCreate, policy.ActionRead, policy.ActionUpdate, policy.ActionDelete},
							ResourceProvisionerJobs.Type:   {policy.ActionRead, policy.ActionUpdate, policy.ActionCreate},
						}),
					},
				},
			}
		},
		// orgWorkspaceCreationBan prevents creating & deleting workspaces. This
		// overrides any permissions granted by the org or user level. It accomplishes
		// this by using negative permissions.
		orgWorkspaceCreationBan: func(organizationID uuid.UUID) Role {
			return Role{
				Identifier:  RoleIdentifier{Name: orgWorkspaceCreationBan, OrganizationID: organizationID},
				DisplayName: "Organization Workspace Creation Ban",
				Site:        []Permission{},
				User:        []Permission{},
				ByOrgID: map[string]OrgPermissions{
					organizationID.String(): {
						Org: []Permission{
							{
								Negate:       true,
								ResourceType: ResourceWorkspace.Type,
								Action:       policy.ActionCreate,
							},
							{
								Negate:       true,
								ResourceType: ResourceWorkspace.Type,
								Action:       policy.ActionDelete,
							},
							{
								Negate:       true,
								ResourceType: ResourceWorkspace.Type,
								Action:       policy.ActionCreateAgent,
							},
							{
								Negate:       true,
								ResourceType: ResourceWorkspace.Type,
								Action:       policy.ActionDeleteAgent,
							},
						},
					},
				},
			}
		},
	}
}

// assignRoles is a map of roles that can be assigned if a user has a given
// role.
// The first key is the actor role, the second is the roles they can assign.
//
//	map[actor_role][assign_role]<can_assign>
var assignRoles = map[string]map[string]bool{
	"system": {
		owner:                   true,
		auditor:                 true,
		member:                  true,
		orgAdmin:                true,
		orgMember:               true,
		orgAuditor:              true,
		orgUserAdmin:            true,
		orgTemplateAdmin:        true,
		orgWorkspaceCreationBan: true,
		templateAdmin:           true,
		userAdmin:               true,
		customSiteRole:          true,
		customOrganizationRole:  true,
	},
	owner: {
		owner:                   true,
		auditor:                 true,
		member:                  true,
		orgAdmin:                true,
		orgMember:               true,
		orgAuditor:              true,
		orgUserAdmin:            true,
		orgTemplateAdmin:        true,
		orgWorkspaceCreationBan: true,
		templateAdmin:           true,
		userAdmin:               true,
		customSiteRole:          true,
		customOrganizationRole:  true,
	},
	userAdmin: {
		member:    true,
		orgMember: true,
	},
	orgAdmin: {
		orgAdmin:                true,
		orgMember:               true,
		orgAuditor:              true,
		orgUserAdmin:            true,
		orgTemplateAdmin:        true,
		orgWorkspaceCreationBan: true,
		customOrganizationRole:  true,
	},
	orgUserAdmin: {
		orgMember: true,
	},
	prebuildsOrchestrator: {
		orgMember: true,
	},
}

// ExpandableRoles is any type that can be expanded into a []Role. This is implemented
// as an interface so we can have RoleIdentifiers for user defined roles, and implement
// custom ExpandableRoles for system type users (eg autostart/autostop system role).
// We want a clear divide between the two types of roles so users have no codepath
// to interact or assign system roles.
//
// Note: We may also want to do the same thing with scopes to allow custom scope
// support unavailable to the user. Eg: Scope to a single resource.
type ExpandableRoles interface {
	Expand() ([]Role, error)
	// Names is for logging and tracing purposes, we want to know the human
	// names of the expanded roles.
	Names() []RoleIdentifier
}

// Permission is the format passed into the rego.
type Permission struct {
	// Negate makes this a negative permission
	Negate       bool          `json:"negate"`
	ResourceType string        `json:"resource_type"`
	Action       policy.Action `json:"action"`
}

func (perm Permission) Valid() error {
	if perm.ResourceType == policy.WildcardSymbol {
		// Wildcard is tricky to check. Just allow it.
		return nil
	}

	resource, ok := policy.RBACPermissions[perm.ResourceType]
	if !ok {
		return xerrors.Errorf("invalid resource type %q", perm.ResourceType)
	}

	// Wildcard action is always valid
	if perm.Action == policy.WildcardSymbol {
		return nil
	}

	_, ok = resource.Actions[perm.Action]
	if !ok {
		return xerrors.Errorf("invalid action %q for resource %q", perm.Action, perm.ResourceType)
	}

	return nil
}

// Role is a set of permissions at multiple levels:
// - Site permissions apply EVERYWHERE
// - Org permissions apply to EVERYTHING in a given ORG
// - User permissions apply to all resources the user owns
// - OrgMember permissions apply to resources in the given org that the user owns
// This is the type passed into the rego as a json payload.
// Users of this package should instead **only** use the role names, and
// this package will expand the role names into their json payloads.
type Role struct {
	Identifier RoleIdentifier `json:"name"`
	// DisplayName is used for UI purposes. If the role has no display name,
	// that means the UI should never display it.
	DisplayName string       `json:"display_name"`
	Site        []Permission `json:"site"`
	User        []Permission `json:"user"`
	// ByOrgID is a map of organization IDs to permissions. Grouping by
	// organization makes roles easy to combine.
	ByOrgID map[string]OrgPermissions `json:"by_org_id"`

	// cachedRegoValue can be used to cache the rego value for this role.
	// This is helpful for static roles that never change.
	cachedRegoValue ast.Value
}

type OrgPermissions struct {
<<<<<<< HEAD
	Org    []Permission `json:"org"`
	Member []Permission `json:"member"`
=======
	Org []Permission `json:"org"`
>>>>>>> 97cb19ee
}

// Valid will check all it's permissions and ensure they are all correct
// according to the policy. This verifies every action specified make sense
// for the given resource.
func (role Role) Valid() error {
	var errs []error
	for _, perm := range role.Site {
		if err := perm.Valid(); err != nil {
			errs = append(errs, xerrors.Errorf("site: %w", err))
		}
	}

	for orgID, orgPermissions := range role.ByOrgID {
		for _, perm := range orgPermissions.Org {
<<<<<<< HEAD
			if err := perm.Valid(); err != nil {
				errs = append(errs, xerrors.Errorf("org=%q: %w", orgID, err))
			}
		}
		for _, perm := range orgPermissions.Member {
=======
>>>>>>> 97cb19ee
			if err := perm.Valid(); err != nil {
				errs = append(errs, xerrors.Errorf("org=%q: %w", orgID, err))
			}
		}
	}

	for _, perm := range role.User {
		if err := perm.Valid(); err != nil {
			errs = append(errs, xerrors.Errorf("user: %w", err))
		}
	}

	return errors.Join(errs...)
}

type Roles []Role

func (roles Roles) Expand() ([]Role, error) {
	return roles, nil
}

func (roles Roles) Names() []RoleIdentifier {
	names := make([]RoleIdentifier, 0, len(roles))
	for _, r := range roles {
		names = append(names, r.Identifier)
	}
	return names
}

// CanAssignRole is a helper function that returns true if the user can assign
// the specified role. This also can be used for removing a role.
// This is a simple implementation for now.
func CanAssignRole(subjectHasRoles ExpandableRoles, assignedRole RoleIdentifier) bool {
	// For CanAssignRole, we only care about the names of the roles.
	roles := subjectHasRoles.Names()

	for _, myRole := range roles {
		if myRole.OrganizationID != uuid.Nil && myRole.OrganizationID != assignedRole.OrganizationID {
			// Org roles only apply to the org they are assigned to.
			continue
		}

		allowedAssignList, ok := assignRoles[myRole.Name]
		if !ok {
			continue
		}

		if allowedAssignList[assignedRole.Name] {
			return true
		}
	}
	return false
}

// RoleByName returns the permissions associated with a given role name.
// This allows just the role names to be stored and expanded when required.
//
// This function is exported so that the Display name can be returned to the
// api. We should maybe make an exported function that returns just the
// human-readable content of the Role struct (name + display name).
func RoleByName(name RoleIdentifier) (Role, error) {
	roleFunc, ok := builtInRoles[name.Name]
	if !ok {
		// No role found
		return Role{}, xerrors.Errorf("role %q not found", name.String())
	}

	// Ensure all org roles are properly scoped a non-empty organization id.
	// This is just some defensive programming.
	role := roleFunc(name.OrganizationID)
	if len(role.ByOrgID) > 0 && name.OrganizationID == uuid.Nil {
		return Role{}, xerrors.Errorf("expect a org id for role %q", name.String())
	}

	// This can happen if a custom role shares the same name as a built-in role.
	// You could make an org role called "owner", and we should not return the
	// owner role itself.
	if name.OrganizationID != role.Identifier.OrganizationID {
		return Role{}, xerrors.Errorf("role %q not found", name.String())
	}

	return role, nil
}

func rolesByNames(roleNames []RoleIdentifier) ([]Role, error) {
	roles := make([]Role, 0, len(roleNames))
	for _, n := range roleNames {
		r, err := RoleByName(n)
		if err != nil {
			return nil, xerrors.Errorf("get role permissions: %w", err)
		}
		roles = append(roles, r)
	}
	return roles, nil
}

// OrganizationRoles lists all roles that can be applied to an organization user
// in the given organization. This is the list of available roles,
// and specific to an organization.
//
// This should be a list in a database, but until then we build
// the list from the builtins.
func OrganizationRoles(organizationID uuid.UUID) []Role {
	var roles []Role
	for _, roleF := range builtInRoles {
		role := roleF(organizationID)
		if role.Identifier.OrganizationID == organizationID {
			roles = append(roles, role)
		}
	}
	return roles
}

// SiteBuiltInRoles lists all roles that can be applied to a user.
// This is the list of available roles, and not specific to a user
//
// This should be a list in a database, but until then we build
// the list from the builtins.
func SiteBuiltInRoles() []Role {
	var roles []Role
	for _, roleF := range builtInRoles {
		// Must provide some non-nil uuid to filter out org roles.
		role := roleF(uuid.New())
		if !role.Identifier.IsOrgRole() {
			roles = append(roles, role)
		}
	}
	return roles
}

// ChangeRoleSet is a helper function that finds the difference of 2 sets of
// roles. When setting a user's new roles, it is equivalent to adding and
// removing roles. This set determines the changes, so that the appropriate
// RBAC checks can be applied using "ActionCreate" and "ActionDelete" for
// "added" and "removed" roles respectively.
func ChangeRoleSet(from []RoleIdentifier, to []RoleIdentifier) (added []RoleIdentifier, removed []RoleIdentifier) {
	return slice.SymmetricDifferenceFunc(from, to, func(a, b RoleIdentifier) bool {
		return a.Name == b.Name && a.OrganizationID == b.OrganizationID
	})
}

// Permissions is just a helper function to make building roles that list out resources
// and actions a bit easier.
func Permissions(perms map[string][]policy.Action) []Permission {
	list := make([]Permission, 0, len(perms))
	for k, actions := range perms {
		for _, act := range actions {
			list = append(list, Permission{
				Negate:       false,
				ResourceType: k,
				Action:       act,
			})
		}
	}
	// Deterministic ordering of permissions
	sort.Slice(list, func(i, j int) bool {
		return list[i].ResourceType < list[j].ResourceType
	})
	return list
}

// DeduplicatePermissions removes duplicate Permission entries while preserving
// the original order of the first occurrence for deterministic evaluation.
func DeduplicatePermissions(perms []Permission) []Permission {
	if len(perms) == 0 {
		return perms
	}
	seen := make(map[string]struct{}, len(perms))
	deduped := make([]Permission, 0, len(perms))
	for _, perm := range perms {
		key := perm.ResourceType + "\x00" + string(perm.Action) + "\x00" + strconv.FormatBool(perm.Negate)
		if _, ok := seen[key]; ok {
			continue
		}
		seen[key] = struct{}{}
		deduped = append(deduped, perm)
	}
	return deduped
}<|MERGE_RESOLUTION|>--- conflicted
+++ resolved
@@ -448,7 +448,6 @@
 							// Can read available roles.
 							ResourceAssignOrgRole.Type: {policy.ActionRead},
 						}),
-<<<<<<< HEAD
 						Member: Permissions(map[string][]policy.Action{
 							// Users can create provisioner daemons scoped to themselves.
 							// All provisioners still need an organization relation as well.
@@ -462,8 +461,6 @@
 							// Can read their own organization member record
 							ResourceOrganizationMember.Type: {policy.ActionRead},
 						}),
-=======
->>>>>>> 97cb19ee
 					},
 				},
 			}
@@ -714,12 +711,8 @@
 }
 
 type OrgPermissions struct {
-<<<<<<< HEAD
 	Org    []Permission `json:"org"`
 	Member []Permission `json:"member"`
-=======
-	Org []Permission `json:"org"`
->>>>>>> 97cb19ee
 }
 
 // Valid will check all it's permissions and ensure they are all correct
@@ -735,16 +728,13 @@
 
 	for orgID, orgPermissions := range role.ByOrgID {
 		for _, perm := range orgPermissions.Org {
-<<<<<<< HEAD
 			if err := perm.Valid(); err != nil {
-				errs = append(errs, xerrors.Errorf("org=%q: %w", orgID, err))
+				errs = append(errs, xerrors.Errorf("org=%q: org %w", orgID, err))
 			}
 		}
 		for _, perm := range orgPermissions.Member {
-=======
->>>>>>> 97cb19ee
 			if err := perm.Valid(); err != nil {
-				errs = append(errs, xerrors.Errorf("org=%q: %w", orgID, err))
+				errs = append(errs, xerrors.Errorf("org=%q: member: %w", orgID, err))
 			}
 		}
 	}
