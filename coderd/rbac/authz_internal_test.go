--- conflicted
+++ resolved
@@ -39,7 +39,6 @@
 	}
 }
 
-<<<<<<< HEAD
 // TODO: @emyrk Bring back this test when private/public templates are removed
 //	in favor of groups.
 //func TestFilterError(t *testing.T) {
@@ -50,14 +49,6 @@
 //	_, err = Filter(context.Background(), auth, uuid.NewString(), []string{}, ScopeAll, []string{}, ActionRead, []Object{ResourceUser, ResourceWorkspace})
 //	require.ErrorContains(t, err, "object types must be uniform")
 //}
-=======
-func TestFilterError(t *testing.T) {
-	t.Parallel()
-	auth := NewAuthorizer()
-	_, err := Filter(context.Background(), auth, uuid.NewString(), []string{}, ScopeAll, ActionRead, []Object{ResourceUser, ResourceWorkspace})
-	require.ErrorContains(t, err, "object types must be uniform")
-}
->>>>>>> ee4b9346
 
 // TestFilter ensures the filter acts the same as an individual authorize.
 // It generates a random set of objects, then runs the Filter batch function
