--- conflicted
+++ resolved
@@ -491,11 +491,6 @@
 }
 
 // TestAuthorizeLevels ensures level overrides are acting appropriately
-<<<<<<< HEAD
-//
-//nolint:paralleltest
-=======
->>>>>>> d24d022e
 func TestAuthorizeLevels(t *testing.T) {
 	t.Parallel()
 	defOrg := uuid.New()
