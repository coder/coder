package rbac

import (
	"context"
	"encoding/json"
	"fmt"
	"sync"
	"testing"

	"github.com/google/uuid"
	"github.com/prometheus/client_golang/prometheus"
	"github.com/stretchr/testify/assert"
	"github.com/stretchr/testify/require"
	"golang.org/x/xerrors"

	"github.com/coder/coder/v2/coderd/rbac/policy"
	"github.com/coder/coder/v2/coderd/rbac/regosql"
	"github.com/coder/coder/v2/coderd/util/slice"
	"github.com/coder/coder/v2/testutil"
)

type fakeObject struct {
	Owner    uuid.UUID
	OrgOwner uuid.UUID
	Type     string
	Allowed  bool
}

func (w fakeObject) RBACObject() Object {
	return Object{
		Owner: w.Owner.String(),
		OrgID: w.OrgOwner.String(),
		Type:  w.Type,
	}
}

// objectBomb is a wrapper around an Objecter that calls a function when
// RBACObject is called.
type objectBomb struct {
	Objecter
	bomb func()
}

func (o *objectBomb) RBACObject() Object {
	o.bomb()
	return o.Objecter.RBACObject()
}

func TestFilterError(t *testing.T) {
	t.Parallel()
	_ = objectBomb{}

	t.Run("DifferentResourceTypes", func(t *testing.T) {
		t.Parallel()

		auth := NewAuthorizer(prometheus.NewRegistry())
		subject := Subject{
			ID:     uuid.NewString(),
			Roles:  RoleIdentifiers{},
			Groups: []string{},
			Scope:  ScopeAll,
		}

		_, err := Filter(context.Background(), auth, subject, policy.ActionRead, []Object{ResourceUser, ResourceWorkspace})
		require.ErrorContains(t, err, "object types must be uniform")
	})

	t.Run("CancelledContext", func(t *testing.T) {
		t.Parallel()

		auth := &MockAuthorizer{
			AuthorizeFunc: func(ctx context.Context, subject Subject, action policy.Action, object Object) error {
				// Authorize func always returns nil, unless the context is canceled.
				return ctx.Err()
			},
		}

		subject := Subject{
			ID: uuid.NewString(),
			Roles: RoleIdentifiers{
				RoleOwner(),
			},
			Groups: []string{},
			Scope:  ScopeAll,
		}

		t.Run("SmallSet", func(t *testing.T) {
			t.Parallel()

			ctx, cancel := context.WithCancel(context.Background())
			defer cancel()
			objects := []Objecter{
				ResourceUser,
				ResourceUser,
				&objectBomb{
					Objecter: ResourceUser,
					bomb:     cancel,
				},
				ResourceUser,
			}

			_, err := Filter(ctx, auth, subject, policy.ActionRead, objects)
			require.ErrorIs(t, err, context.Canceled)
		})

		// Triggers Prepared Authorize
		t.Run("LargeSet", func(t *testing.T) {
			t.Parallel()

			ctx, cancel := context.WithCancel(context.Background())
			defer cancel()

			objects := make([]Objecter, 100)
			for i := 0; i < 100; i++ {
				objects[i] = ResourceUser
			}
			objects[20] = &objectBomb{
				Objecter: ResourceUser,
				bomb:     cancel,
			}

			_, err := Filter(ctx, auth, subject, policy.ActionRead, objects)
			require.ErrorIs(t, err, context.Canceled)
		})
	})
}

// TestFilter ensures the filter acts the same as an individual authorize.
// It generates a random set of objects, then runs the Filter batch function
// against the singular Authorize function.
func TestFilter(t *testing.T) {
	t.Parallel()

	orgIDs := make([]uuid.UUID, 10)
	userIDs := make([]uuid.UUID, len(orgIDs))
	for i := range orgIDs {
		orgIDs[i] = uuid.New()
		userIDs[i] = uuid.New()
	}
	objects := make([]fakeObject, 0, len(userIDs)*len(orgIDs))
	for i := range userIDs {
		for j := range orgIDs {
			objects = append(objects, fakeObject{
				Owner:    userIDs[i],
				OrgOwner: orgIDs[j],
				Type:     ResourceWorkspace.Type,
				Allowed:  false,
			})
		}
	}

	testCases := []struct {
		Name       string
		Actor      Subject
		Action     policy.Action
		ObjectType string
	}{
		{
			Name: "NoRoles",
			Actor: Subject{
				ID:    userIDs[0].String(),
				Roles: RoleIdentifiers{},
			},
			ObjectType: ResourceWorkspace.Type,
			Action:     policy.ActionRead,
		},
		{
			Name: "Admin",
			Actor: Subject{
				ID:    userIDs[0].String(),
				Roles: RoleIdentifiers{ScopedRoleOrgMember(orgIDs[0]), RoleAuditor(), RoleOwner(), RoleMember()},
			},
			ObjectType: ResourceWorkspace.Type,
			Action:     policy.ActionRead,
		},
		{
			Name: "OrgAdmin",
			Actor: Subject{
				ID:    userIDs[0].String(),
				Roles: RoleIdentifiers{ScopedRoleOrgMember(orgIDs[0]), ScopedRoleOrgAdmin(orgIDs[0]), RoleMember()},
			},
			ObjectType: ResourceWorkspace.Type,
			Action:     policy.ActionRead,
		},
		{
			Name: "OrgMember",
			Actor: Subject{
				ID:    userIDs[0].String(),
				Roles: RoleIdentifiers{ScopedRoleOrgMember(orgIDs[0]), ScopedRoleOrgMember(orgIDs[1]), RoleMember()},
			},
			ObjectType: ResourceWorkspace.Type,
			Action:     policy.ActionRead,
		},
		{
			Name: "ManyRoles",
			Actor: Subject{
				ID: userIDs[0].String(),
				Roles: RoleIdentifiers{
					ScopedRoleOrgMember(orgIDs[0]), ScopedRoleOrgAdmin(orgIDs[0]),
					ScopedRoleOrgMember(orgIDs[1]), ScopedRoleOrgAdmin(orgIDs[1]),
					ScopedRoleOrgMember(orgIDs[2]), ScopedRoleOrgAdmin(orgIDs[2]),
					ScopedRoleOrgMember(orgIDs[4]),
					ScopedRoleOrgMember(orgIDs[5]),
					RoleMember(),
				},
			},
			ObjectType: ResourceWorkspace.Type,
			Action:     policy.ActionRead,
		},
		{
			Name: "SiteMember",
			Actor: Subject{
				ID:    userIDs[0].String(),
				Roles: RoleIdentifiers{RoleMember()},
			},
			ObjectType: ResourceUser.Type,
			Action:     policy.ActionRead,
		},
		{
			Name: "ReadOrgs",
			Actor: Subject{
				ID: userIDs[0].String(),
				Roles: RoleIdentifiers{
					ScopedRoleOrgMember(orgIDs[0]),
					ScopedRoleOrgMember(orgIDs[1]),
					ScopedRoleOrgMember(orgIDs[2]),
					ScopedRoleOrgMember(orgIDs[3]),
					RoleMember(),
				},
			},
			ObjectType: ResourceOrganization.Type,
			Action:     policy.ActionRead,
		},
		{
			Name: "ScopeApplicationConnect",
			Actor: Subject{
				ID:    userIDs[0].String(),
				Roles: RoleIdentifiers{ScopedRoleOrgMember(orgIDs[0]), RoleAuditor(), RoleOwner(), RoleMember()},
			},
			ObjectType: ResourceWorkspace.Type,
			Action:     policy.ActionRead,
		},
	}

	for _, tc := range testCases {
		t.Run(tc.Name, func(t *testing.T) {
			t.Parallel()
			actor := tc.Actor

			localObjects := make([]fakeObject, len(objects))
			copy(localObjects, objects)

			auth := NewAuthorizer(prometheus.NewRegistry())

			if actor.Scope == nil {
				// Default to ScopeAll
				actor.Scope = ScopeAll
			}

			ctx, cancel := context.WithTimeout(context.Background(), testutil.WaitLong)
			defer cancel()

			// Run auth 1 by 1
			var allowedCount int
			for i, obj := range localObjects {
				obj.Type = tc.ObjectType
				err := auth.Authorize(ctx, actor, policy.ActionRead, obj.RBACObject())
				obj.Allowed = err == nil
				if err == nil {
					allowedCount++
				}
				localObjects[i] = obj
			}

			// Run by filter
			list, err := Filter(ctx, auth, actor, tc.Action, localObjects)
			require.NoError(t, err)
			require.Equal(t, allowedCount, len(list), "expected number of allowed")
			for _, obj := range list {
				require.True(t, obj.Allowed, "expected allowed")
			}
		})
	}
}

// TestAuthorizeDomain test the very basic roles that are commonly used.
func TestAuthorizeDomain(t *testing.T) {
	t.Parallel()
	defOrg := uuid.New()
	unuseID := uuid.New()
	allUsersGroup := "Everyone"

	// orphanedUser has no organization
	orphanedUser := Subject{
		ID:     "me",
		Scope:  must(ExpandScope(ScopeAll)),
		Groups: []string{},
		Roles: Roles{
			must(RoleByName(RoleMember())),
		},
	}
	testAuthorize(t, "OrphanedUser", orphanedUser, []authTestCase{
		{resource: ResourceWorkspace.InOrg(defOrg).WithOwner(orphanedUser.ID), actions: ResourceWorkspace.AvailableActions(), allow: false},

		// Orphaned user cannot create workspaces in any organization
		{resource: ResourceWorkspace.AnyOrganization().WithOwner(orphanedUser.ID), actions: []policy.Action{policy.ActionCreate}, allow: false},
	})

	user := Subject{
		ID:     "me",
		Scope:  must(ExpandScope(ScopeAll)),
		Groups: []string{allUsersGroup},
		Roles: Roles{
			must(RoleByName(RoleMember())),
			must(RoleByName(ScopedRoleOrgMember(defOrg))),
		},
	}

	testAuthorize(t, "UserACLList", user, []authTestCase{
		{
			resource: ResourceWorkspace.WithOwner(unuseID.String()).InOrg(unuseID).WithACLUserList(map[string][]policy.Action{
				user.ID: ResourceWorkspace.AvailableActions(),
			}),
			actions: ResourceWorkspace.AvailableActions(),
			allow:   true,
		},
		{
			resource: ResourceWorkspace.WithOwner(unuseID.String()).InOrg(unuseID).WithACLUserList(map[string][]policy.Action{
				user.ID: {policy.WildcardSymbol},
			}),
			actions: ResourceWorkspace.AvailableActions(),
			allow:   true,
		},
		{
			resource: ResourceWorkspace.WithOwner(unuseID.String()).InOrg(unuseID).WithACLUserList(map[string][]policy.Action{
				user.ID: {policy.ActionRead, policy.ActionUpdate},
			}),
			actions: []policy.Action{policy.ActionCreate, policy.ActionDelete},
			allow:   false,
		},
		{
			// By default users cannot update templates
			resource: ResourceTemplate.InOrg(defOrg).WithACLUserList(map[string][]policy.Action{
				user.ID: {policy.ActionUpdate},
			}),
			actions: []policy.Action{policy.ActionUpdate},
			allow:   true,
		},
	})

	testAuthorize(t, "GroupACLList", user, []authTestCase{
		{
			resource: ResourceWorkspace.WithOwner(unuseID.String()).InOrg(defOrg).WithGroupACL(map[string][]policy.Action{
				allUsersGroup: ResourceWorkspace.AvailableActions(),
			}),
			actions: ResourceWorkspace.AvailableActions(),
			allow:   true,
		},
		{
			resource: ResourceWorkspace.WithOwner(unuseID.String()).InOrg(defOrg).WithGroupACL(map[string][]policy.Action{
				allUsersGroup: {policy.WildcardSymbol},
			}),
			actions: ResourceWorkspace.AvailableActions(),
			allow:   true,
		},
		{
			resource: ResourceWorkspace.WithOwner(unuseID.String()).InOrg(defOrg).WithGroupACL(map[string][]policy.Action{
				allUsersGroup: {policy.ActionRead, policy.ActionUpdate},
			}),
			actions: []policy.Action{policy.ActionCreate, policy.ActionDelete},
			allow:   false,
		},
		{
			// By default users cannot update templates
			resource: ResourceTemplate.InOrg(defOrg).WithGroupACL(map[string][]policy.Action{
				allUsersGroup: {policy.ActionUpdate},
			}),
			actions: []policy.Action{policy.ActionUpdate},
			allow:   true,
		},
	})

	testAuthorize(t, "Member", user, []authTestCase{
		// Org + me
		{resource: ResourceWorkspace.InOrg(defOrg).WithOwner(user.ID), actions: ResourceWorkspace.AvailableActions(), allow: true},
		{resource: ResourceWorkspace.InOrg(defOrg), actions: ResourceWorkspace.AvailableActions(), allow: false},

		// AnyOrganization using a user scoped permission
		{resource: ResourceWorkspace.AnyOrganization().WithOwner(user.ID), actions: ResourceWorkspace.AvailableActions(), allow: true},
		{resource: ResourceTemplate.AnyOrganization(), actions: []policy.Action{policy.ActionCreate}, allow: false},

		// ResourceWorkspace WITHOUT an organization. Should never happen in prod. The default member role omits these
		// permissions.
		{resource: ResourceWorkspace.WithOwner(user.ID), actions: ResourceWorkspace.AvailableActions(), allow: false},

		{resource: ResourceWorkspace.All(), actions: ResourceWorkspace.AvailableActions(), allow: false},

		// Other org + me
		{resource: ResourceWorkspace.InOrg(unuseID).WithOwner(user.ID), actions: ResourceWorkspace.AvailableActions(), allow: false},
		{resource: ResourceWorkspace.InOrg(unuseID), actions: ResourceWorkspace.AvailableActions(), allow: false},

		// Other org + other user
		{resource: ResourceWorkspace.InOrg(defOrg).WithOwner("not-me"), actions: ResourceWorkspace.AvailableActions(), allow: false},

		{resource: ResourceWorkspace.WithOwner("not-me"), actions: ResourceWorkspace.AvailableActions(), allow: false},

		// Other org + other us
		{resource: ResourceWorkspace.InOrg(unuseID).WithOwner("not-me"), actions: ResourceWorkspace.AvailableActions(), allow: false},
		{resource: ResourceWorkspace.InOrg(unuseID), actions: ResourceWorkspace.AvailableActions(), allow: false},

		{resource: ResourceWorkspace.WithOwner("not-me"), actions: ResourceWorkspace.AvailableActions(), allow: false},
	})

	user = Subject{
		ID:    "me",
		Scope: must(ExpandScope(ScopeAll)),
		Roles: Roles{{
			Identifier: RoleIdentifier{Name: "deny-all"},
			// List out deny permissions explicitly
			Site: []Permission{
				{
					Negate:       true,
					ResourceType: policy.WildcardSymbol,
					Action:       policy.WildcardSymbol,
				},
			},
		}},
	}

	testAuthorize(t, "DeletedMember", user, []authTestCase{
		// Org + me
		{resource: ResourceWorkspace.InOrg(defOrg).WithOwner(user.ID), actions: ResourceWorkspace.AvailableActions(), allow: false},
		{resource: ResourceWorkspace.InOrg(defOrg), actions: ResourceWorkspace.AvailableActions(), allow: false},

		{resource: ResourceWorkspace.WithOwner(user.ID), actions: ResourceWorkspace.AvailableActions(), allow: false},

		{resource: ResourceWorkspace.All(), actions: ResourceWorkspace.AvailableActions(), allow: false},

		// Other org + me
		{resource: ResourceWorkspace.InOrg(unuseID).WithOwner(user.ID), actions: ResourceWorkspace.AvailableActions(), allow: false},
		{resource: ResourceWorkspace.InOrg(unuseID), actions: ResourceWorkspace.AvailableActions(), allow: false},

		// Other org + other user
		{resource: ResourceWorkspace.InOrg(defOrg).WithOwner("not-me"), actions: ResourceWorkspace.AvailableActions(), allow: false},

		{resource: ResourceWorkspace.WithOwner("not-me"), actions: ResourceWorkspace.AvailableActions(), allow: false},

		// Other org + other use
		{resource: ResourceWorkspace.InOrg(unuseID).WithOwner("not-me"), actions: ResourceWorkspace.AvailableActions(), allow: false},
		{resource: ResourceWorkspace.InOrg(unuseID), actions: ResourceWorkspace.AvailableActions(), allow: false},

		{resource: ResourceWorkspace.WithOwner("not-me"), actions: ResourceWorkspace.AvailableActions(), allow: false},
	})

	user = Subject{
		ID:    "me",
		Scope: must(ExpandScope(ScopeAll)),
		Roles: Roles{
			must(RoleByName(ScopedRoleOrgAdmin(defOrg))),
			must(RoleByName(ScopedRoleOrgMember(defOrg))),
			must(RoleByName(RoleMember())),
		},
	}

	workspaceExceptConnect := slice.Omit(ResourceWorkspace.AvailableActions(), policy.ActionApplicationConnect, policy.ActionSSH)
	workspaceConnect := []policy.Action{policy.ActionApplicationConnect, policy.ActionSSH}
	testAuthorize(t, "OrgAdmin", user, []authTestCase{
		{resource: ResourceTemplate.AnyOrganization(), actions: []policy.Action{policy.ActionCreate}, allow: true},

		// Org + me
		{resource: ResourceWorkspace.InOrg(defOrg).WithOwner(user.ID), actions: ResourceWorkspace.AvailableActions(), allow: true},
		{resource: ResourceWorkspace.InOrg(defOrg), actions: workspaceExceptConnect, allow: true},
		{resource: ResourceWorkspace.InOrg(defOrg), actions: workspaceConnect, allow: false},

		// Workspace is not in any organization, will never happen in prod.
		{resource: ResourceWorkspace.WithOwner(user.ID), actions: ResourceWorkspace.AvailableActions(), allow: false},

		{resource: ResourceWorkspace.All(), actions: ResourceWorkspace.AvailableActions(), allow: false},

		// Other org + me
		{resource: ResourceWorkspace.InOrg(unuseID).WithOwner(user.ID), actions: ResourceWorkspace.AvailableActions(), allow: false},
		{resource: ResourceWorkspace.InOrg(unuseID), actions: ResourceWorkspace.AvailableActions(), allow: false},

		// Other org + other user
		{resource: ResourceWorkspace.InOrg(defOrg).WithOwner("not-me"), actions: workspaceExceptConnect, allow: true},
		{resource: ResourceWorkspace.InOrg(defOrg).WithOwner("not-me"), actions: workspaceConnect, allow: false},

		{resource: ResourceWorkspace.WithOwner("not-me"), actions: ResourceWorkspace.AvailableActions(), allow: false},

		// Other org + other use
		{resource: ResourceWorkspace.InOrg(unuseID).WithOwner("not-me"), actions: ResourceWorkspace.AvailableActions(), allow: false},
		{resource: ResourceWorkspace.InOrg(unuseID), actions: ResourceWorkspace.AvailableActions(), allow: false},

		{resource: ResourceWorkspace.WithOwner("not-me"), actions: ResourceWorkspace.AvailableActions(), allow: false},
	})

	user = Subject{
		ID:    "me",
		Scope: must(ExpandScope(ScopeAll)),
		Roles: Roles{
			must(RoleByName(RoleOwner())),
			must(RoleByName(RoleMember())),
		},
	}

	testAuthorize(t, "SiteAdmin", user, []authTestCase{
		// Similar to an orphaned user, but has site level perms
		{resource: ResourceTemplate.AnyOrganization(), actions: []policy.Action{policy.ActionCreate}, allow: true},

		// Org + me
		{resource: ResourceWorkspace.InOrg(defOrg).WithOwner(user.ID), actions: ResourceWorkspace.AvailableActions(), allow: true},
		{resource: ResourceWorkspace.InOrg(defOrg), actions: ResourceWorkspace.AvailableActions(), allow: true},

		{resource: ResourceWorkspace.WithOwner(user.ID), actions: ResourceWorkspace.AvailableActions(), allow: true},

		{resource: ResourceWorkspace.All(), actions: ResourceWorkspace.AvailableActions(), allow: true},

		// Other org + me
		{resource: ResourceWorkspace.InOrg(unuseID).WithOwner(user.ID), actions: ResourceWorkspace.AvailableActions(), allow: true},
		{resource: ResourceWorkspace.InOrg(unuseID), actions: ResourceWorkspace.AvailableActions(), allow: true},

		// Other org + other user
		{resource: ResourceWorkspace.InOrg(defOrg).WithOwner("not-me"), actions: ResourceWorkspace.AvailableActions(), allow: true},

		{resource: ResourceWorkspace.WithOwner("not-me"), actions: ResourceWorkspace.AvailableActions(), allow: true},

		// Other org + other use
		{resource: ResourceWorkspace.InOrg(unuseID).WithOwner("not-me"), actions: ResourceWorkspace.AvailableActions(), allow: true},
		{resource: ResourceWorkspace.InOrg(unuseID), actions: ResourceWorkspace.AvailableActions(), allow: true},

		{resource: ResourceWorkspace.WithOwner("not-me"), actions: ResourceWorkspace.AvailableActions(), allow: true},
	})

	user = Subject{
		ID:    "me",
		Scope: must(ExpandScope(ScopeApplicationConnect)),
		Roles: Roles{
			must(RoleByName(ScopedRoleOrgMember(defOrg))),
			must(RoleByName(RoleMember())),
		},
	}

	testAuthorize(t, "ApplicationToken", user,
		// Create (connect) Actions
		cases(func(c authTestCase) authTestCase {
			c.actions = []policy.Action{policy.ActionApplicationConnect}
			return c
		}, []authTestCase{
			// Org + me
			{resource: ResourceWorkspace.InOrg(defOrg).WithOwner(user.ID), allow: true},
			{resource: ResourceWorkspace.InOrg(defOrg), allow: false},

			// Workspace with no ownership will never happen in prod.
			{resource: ResourceWorkspace.WithOwner(user.ID), allow: false},

			{resource: ResourceWorkspace.All(), allow: false},

			// Other org + me
			{resource: ResourceWorkspace.InOrg(unuseID).WithOwner(user.ID), allow: false},
			{resource: ResourceWorkspace.InOrg(unuseID), allow: false},

			// Other org + other user
			{resource: ResourceWorkspace.InOrg(defOrg).WithOwner("not-me"), allow: false},

			{resource: ResourceWorkspace.WithOwner("not-me"), allow: false},

			// Other org + other use
			{resource: ResourceWorkspace.InOrg(unuseID).WithOwner("not-me"), allow: false},
			{resource: ResourceWorkspace.InOrg(unuseID), allow: false},

			{resource: ResourceWorkspace.WithOwner("not-me"), allow: false},
		}),
		// No ActionApplicationConnect action
		cases(func(c authTestCase) authTestCase {
			c.actions = []policy.Action{policy.ActionRead, policy.ActionUpdate, policy.ActionDelete}
			c.allow = false
			return c
		}, []authTestCase{
			// Org + me
			{resource: ResourceWorkspace.InOrg(defOrg).WithOwner(user.ID)},
			{resource: ResourceWorkspace.InOrg(defOrg)},

			{resource: ResourceWorkspace.WithOwner(user.ID)},

			{resource: ResourceWorkspace.All()},

			// Other org + me
			{resource: ResourceWorkspace.InOrg(unuseID).WithOwner(user.ID)},
			{resource: ResourceWorkspace.InOrg(unuseID)},

			// Other org + other user
			{resource: ResourceWorkspace.InOrg(defOrg).WithOwner("not-me")},

			{resource: ResourceWorkspace.WithOwner("not-me")},

			// Other org + other use
			{resource: ResourceWorkspace.InOrg(unuseID).WithOwner("not-me")},
			{resource: ResourceWorkspace.InOrg(unuseID)},

			{resource: ResourceWorkspace.WithOwner("not-me")},
		}),
		// Other Objects
		cases(func(c authTestCase) authTestCase {
			c.actions = []policy.Action{policy.ActionCreate, policy.ActionRead, policy.ActionUpdate, policy.ActionDelete}
			c.allow = false
			return c
		}, []authTestCase{
			// Org + me
			{resource: ResourceTemplate.InOrg(defOrg).WithOwner(user.ID)},
			{resource: ResourceTemplate.InOrg(defOrg)},

			{resource: ResourceTemplate.WithOwner(user.ID)},

			{resource: ResourceTemplate.All()},

			// Other org + me
			{resource: ResourceTemplate.InOrg(unuseID).WithOwner(user.ID)},
			{resource: ResourceTemplate.InOrg(unuseID)},

			// Other org + other user
			{resource: ResourceTemplate.InOrg(defOrg).WithOwner("not-me")},

			{resource: ResourceTemplate.WithOwner("not-me")},

			// Other org + other use
			{resource: ResourceTemplate.InOrg(unuseID).WithOwner("not-me")},
			{resource: ResourceTemplate.InOrg(unuseID)},

			{resource: ResourceTemplate.WithOwner("not-me")},
		}),
	)

	// In practice this is a token scope on a regular subject
	user = Subject{
		ID:    "me",
		Scope: must(ExpandScope(ScopeAll)),
		Roles: Roles{
			{
				Identifier: RoleIdentifier{Name: "ReadOnlyOrgAndUser"},
				Site:       []Permission{},
<<<<<<< HEAD
				Org: map[string][]Permission{
					defOrg.String(): {{
						Negate:       false,
						ResourceType: "*",
						Action:       policy.ActionRead,
					}},
				},
				OrgMember: map[string][]Permission{
					defOrg.String(): {{
						Negate:       false,
						ResourceType: "*",
						Action:       policy.ActionRead,
					}},
				},
=======
>>>>>>> 6585fe02
				User: []Permission{
					{
						Negate:       false,
						ResourceType: "*",
						Action:       policy.ActionRead,
					},
				},
				ByOrgID: map[string]OrgPermissions{
					defOrg.String(): {
						Org: []Permission{{
							Negate:       false,
							ResourceType: "*",
							Action:       policy.ActionRead,
						}},
					},
				},
			},
		},
	}

	testAuthorize(t, "ReadOnly", user,
		cases(func(c authTestCase) authTestCase {
			c.actions = []policy.Action{policy.ActionRead}
			return c
		}, []authTestCase{
			// Read
			// Org + me
			{resource: ResourceWorkspace.InOrg(defOrg).WithOwner(user.ID), allow: true},
			{resource: ResourceWorkspace.InOrg(defOrg), allow: true},

			{resource: ResourceWorkspace.WithOwner(user.ID), allow: true},

			{resource: ResourceWorkspace.All(), allow: false},

			// Other org + me
			{resource: ResourceWorkspace.InOrg(unuseID).WithOwner(user.ID), allow: false},
			{resource: ResourceWorkspace.InOrg(unuseID), allow: false},

			// Other org + other user
			{resource: ResourceWorkspace.InOrg(defOrg).WithOwner("not-me"), allow: true},

			{resource: ResourceWorkspace.WithOwner("not-me"), allow: false},

			// Other org + other use
			{resource: ResourceWorkspace.InOrg(unuseID).WithOwner("not-me"), allow: false},
			{resource: ResourceWorkspace.InOrg(unuseID), allow: false},

			{resource: ResourceWorkspace.WithOwner("not-me"), allow: false},
		}),

		// Pass non-read actions
		cases(func(c authTestCase) authTestCase {
			c.actions = []policy.Action{policy.ActionCreate, policy.ActionUpdate, policy.ActionDelete}
			c.allow = false
			return c
		}, []authTestCase{
			// Read
			// Org + me
			{resource: ResourceWorkspace.InOrg(defOrg).WithOwner(user.ID)},
			{resource: ResourceWorkspace.InOrg(defOrg)},

			{resource: ResourceWorkspace.WithOwner(user.ID)},

			{resource: ResourceWorkspace.All()},

			// Other org + me
			{resource: ResourceWorkspace.InOrg(unuseID).WithOwner(user.ID)},
			{resource: ResourceWorkspace.InOrg(unuseID)},

			// Other org + other user
			{resource: ResourceWorkspace.InOrg(defOrg).WithOwner("not-me")},

			{resource: ResourceWorkspace.WithOwner("not-me")},

			// Other org + other use
			{resource: ResourceWorkspace.InOrg(unuseID).WithOwner("not-me")},
			{resource: ResourceWorkspace.InOrg(unuseID)},

			{resource: ResourceWorkspace.WithOwner("not-me")},
		}))
}

// TestAuthorizeLevels ensures level overrides are acting appropriately
func TestAuthorizeLevels(t *testing.T) {
	t.Parallel()
	defOrg := uuid.New()
	unusedID := uuid.New()

	user := Subject{
		ID:    "me",
		Scope: must(ExpandScope(ScopeAll)),
		Roles: Roles{
			must(RoleByName(RoleOwner())),
			{
				Identifier: RoleIdentifier{Name: "org-deny:", OrganizationID: defOrg},
				ByOrgID: map[string]OrgPermissions{
					defOrg.String(): {
						Org: []Permission{
							{
								Negate:       true,
								ResourceType: "*",
								Action:       "*",
							},
						},
					},
				},
			},
			{
				Identifier: RoleIdentifier{Name: "user-deny-all"},
				// List out deny permissions explicitly
				User: []Permission{
					{
						Negate:       true,
						ResourceType: policy.WildcardSymbol,
						Action:       policy.WildcardSymbol,
					},
				},
			},
		},
	}

	testAuthorize(t, "AdminAlwaysAllow", user,
		cases(func(c authTestCase) authTestCase {
			c.actions = ResourceWorkspace.AvailableActions()
			c.allow = true
			return c
		}, []authTestCase{
			// Org + me
			{resource: ResourceWorkspace.InOrg(defOrg).WithOwner(user.ID)},
			{resource: ResourceWorkspace.InOrg(defOrg)},

			{resource: ResourceWorkspace.WithOwner(user.ID)},

			{resource: ResourceWorkspace.All()},

			// Other org + me
			{resource: ResourceWorkspace.InOrg(unusedID).WithOwner(user.ID)},
			{resource: ResourceWorkspace.InOrg(unusedID)},

			// Other org + other user
			{resource: ResourceWorkspace.InOrg(defOrg).WithOwner("not-me")},

			{resource: ResourceWorkspace.WithOwner("not-me")},

			// Other org + other use
			{resource: ResourceWorkspace.InOrg(unusedID).WithOwner("not-me")},
			{resource: ResourceWorkspace.InOrg(unusedID)},

			{resource: ResourceWorkspace.WithOwner("not-me")},
		}))

	user = Subject{
		ID:    "me",
		Scope: must(ExpandScope(ScopeAll)),
		Roles: Roles{
			{
				Identifier: RoleIdentifier{Name: "site-noise"},
				Site: []Permission{
					{
						Negate:       true,
						ResourceType: "random",
						Action:       policy.WildcardSymbol,
					},
				},
			},
			must(RoleByName(ScopedRoleOrgAdmin(defOrg))),
			{
				Identifier: RoleIdentifier{Name: "user-deny-all"},
				// List out deny permissions explicitly
				User: []Permission{
					{
						Negate:       true,
						ResourceType: policy.WildcardSymbol,
						Action:       policy.WildcardSymbol,
					},
				},
			},
		},
	}

	testAuthorize(t, "OrgAllowAll", user,
		cases(func(c authTestCase) authTestCase {
			// SSH and app connect are not implied here.
			c.actions = slice.Omit(ResourceWorkspace.AvailableActions(), policy.ActionApplicationConnect, policy.ActionSSH)
			return c
		}, []authTestCase{
			// Org + me
			{resource: ResourceWorkspace.InOrg(defOrg).WithOwner(user.ID), allow: true},
			{resource: ResourceWorkspace.InOrg(defOrg), allow: true},

			{resource: ResourceWorkspace.WithOwner(user.ID), allow: false},

			{resource: ResourceWorkspace.All(), allow: false},

			// Other org + me
			{resource: ResourceWorkspace.InOrg(unusedID).WithOwner(user.ID), allow: false},
			{resource: ResourceWorkspace.InOrg(unusedID), allow: false},

			// Other org + other user
			{resource: ResourceWorkspace.InOrg(defOrg).WithOwner("not-me"), allow: true},

			{resource: ResourceWorkspace.WithOwner("not-me"), allow: false},

			// Other org + other use
			{resource: ResourceWorkspace.InOrg(unusedID).WithOwner("not-me"), allow: false},
			{resource: ResourceWorkspace.InOrg(unusedID), allow: false},

			{resource: ResourceWorkspace.WithOwner("not-me"), allow: false},
		}))
}

func TestAuthorizeScope(t *testing.T) {
	t.Parallel()

	defOrg := uuid.New()
	unusedID := uuid.New()
	user := Subject{
		ID:    "me",
		Roles: Roles{must(RoleByName(RoleOwner()))},
		Scope: must(ExpandScope(ScopeApplicationConnect)),
	}

	testAuthorize(t, "Admin_ScopeApplicationConnect", user,
		cases(func(c authTestCase) authTestCase {
			c.actions = []policy.Action{policy.ActionRead, policy.ActionUpdate, policy.ActionDelete}
			return c
		}, []authTestCase{
			{resource: ResourceWorkspace.InOrg(defOrg).WithOwner(user.ID), allow: false},
			{resource: ResourceWorkspace.InOrg(defOrg), allow: false},
			{resource: ResourceWorkspace.WithOwner(user.ID), allow: false},
			{resource: ResourceWorkspace.All(), allow: false},
			{resource: ResourceWorkspace.InOrg(unusedID).WithOwner(user.ID), allow: false},
			{resource: ResourceWorkspace.InOrg(unusedID), allow: false},
			{resource: ResourceWorkspace.InOrg(defOrg).WithOwner("not-me"), allow: false},
			{resource: ResourceWorkspace.WithOwner("not-me"), allow: false},
			{resource: ResourceWorkspace.InOrg(unusedID).WithOwner("not-me"), allow: false},
			{resource: ResourceWorkspace.InOrg(unusedID), allow: false},
			{resource: ResourceWorkspace.WithOwner("not-me"), allow: false},
		}),
		// Allowed by scope:
		[]authTestCase{
			{resource: ResourceWorkspace.InOrg(defOrg).WithOwner("not-me"), actions: []policy.Action{policy.ActionApplicationConnect}, allow: true},
			{resource: ResourceWorkspace.InOrg(defOrg).WithOwner(user.ID), actions: []policy.Action{policy.ActionApplicationConnect}, allow: true},
			{resource: ResourceWorkspace.InOrg(unusedID).WithOwner("not-me"), actions: []policy.Action{policy.ActionApplicationConnect}, allow: true},
		},
	)

	user = Subject{
		ID: "me",
		Roles: Roles{
			must(RoleByName(RoleMember())),
			must(RoleByName(ScopedRoleOrgMember(defOrg))),
		},
		Scope: must(ExpandScope(ScopeApplicationConnect)),
	}

	testAuthorize(t, "User_ScopeApplicationConnect", user,
		cases(func(c authTestCase) authTestCase {
			c.actions = []policy.Action{policy.ActionRead, policy.ActionUpdate, policy.ActionDelete}
			c.allow = false
			return c
		}, []authTestCase{
			{resource: ResourceWorkspace.InOrg(defOrg).WithOwner(user.ID)},
			{resource: ResourceWorkspace.InOrg(defOrg)},
			{resource: ResourceWorkspace.WithOwner(user.ID)},
			{resource: ResourceWorkspace.All()},
			{resource: ResourceWorkspace.InOrg(unusedID).WithOwner(user.ID)},
			{resource: ResourceWorkspace.InOrg(unusedID)},
			{resource: ResourceWorkspace.InOrg(defOrg).WithOwner("not-me")},
			{resource: ResourceWorkspace.WithOwner("not-me")},
			{resource: ResourceWorkspace.InOrg(unusedID).WithOwner("not-me")},
			{resource: ResourceWorkspace.InOrg(unusedID)},
			{resource: ResourceWorkspace.WithOwner("not-me")},
		}),
		// Allowed by scope:
		[]authTestCase{
			{resource: ResourceWorkspace.InOrg(defOrg).WithOwner(user.ID), actions: []policy.Action{policy.ActionApplicationConnect}, allow: true},
			{resource: ResourceWorkspace.InOrg(defOrg).WithOwner("not-me"), actions: []policy.Action{policy.ActionApplicationConnect}, allow: false},
			{resource: ResourceWorkspace.InOrg(unusedID).WithOwner("not-me"), actions: []policy.Action{policy.ActionApplicationConnect}, allow: false},
		},
	)

	workspaceID := uuid.New()
	user = Subject{
		ID: "me",
		Roles: Roles{
			must(RoleByName(RoleMember())),
			must(RoleByName(ScopedRoleOrgMember(defOrg))),
		},
		Scope: Scope{
			Role: Role{
				Identifier:  RoleIdentifier{Name: "workspace_agent"},
				DisplayName: "Workspace Agent",
				Site: Permissions(map[string][]policy.Action{
					// Only read access for workspaces.
					ResourceWorkspace.Type: {policy.ActionRead},
				}),
<<<<<<< HEAD
				Org:       map[string][]Permission{},
				User:      []Permission{},
				OrgMember: map[string][]Permission{},
=======
				User:    []Permission{},
				ByOrgID: map[string]OrgPermissions{},
>>>>>>> 6585fe02
			},
			AllowIDList: []AllowListElement{{Type: ResourceWorkspace.Type, ID: workspaceID.String()}},
		},
	}

	testAuthorize(t, "User_WorkspaceAgent", user,
		// Test cases without ID
		cases(func(c authTestCase) authTestCase {
			c.actions = []policy.Action{policy.ActionCreate, policy.ActionUpdate, policy.ActionDelete}
			c.allow = false
			return c
		}, []authTestCase{
			{resource: ResourceWorkspace.InOrg(defOrg).WithOwner(user.ID)},
			{resource: ResourceWorkspace.InOrg(defOrg)},
			{resource: ResourceWorkspace.WithOwner(user.ID)},
			{resource: ResourceWorkspace.All()},
			{resource: ResourceWorkspace.InOrg(unusedID).WithOwner(user.ID)},
			{resource: ResourceWorkspace.InOrg(unusedID)},
			{resource: ResourceWorkspace.InOrg(defOrg).WithOwner("not-me")},
			{resource: ResourceWorkspace.WithOwner("not-me")},
			{resource: ResourceWorkspace.InOrg(unusedID).WithOwner("not-me")},
			{resource: ResourceWorkspace.InOrg(unusedID)},
			{resource: ResourceWorkspace.WithOwner("not-me")},
		}),

		// Test all cases with the workspace id
		cases(func(c authTestCase) authTestCase {
			c.actions = []policy.Action{policy.ActionCreate, policy.ActionUpdate, policy.ActionDelete}
			c.allow = false
			c.resource.WithID(workspaceID)
			return c
		}, []authTestCase{
			{resource: ResourceWorkspace.InOrg(defOrg).WithOwner(user.ID)},
			{resource: ResourceWorkspace.InOrg(defOrg)},
			{resource: ResourceWorkspace.WithOwner(user.ID)},
			{resource: ResourceWorkspace.All()},
			{resource: ResourceWorkspace.InOrg(unusedID).WithOwner(user.ID)},
			{resource: ResourceWorkspace.InOrg(unusedID)},
			{resource: ResourceWorkspace.InOrg(defOrg).WithOwner("not-me")},
			{resource: ResourceWorkspace.WithOwner("not-me")},
			{resource: ResourceWorkspace.InOrg(unusedID).WithOwner("not-me")},
			{resource: ResourceWorkspace.InOrg(unusedID)},
			{resource: ResourceWorkspace.WithOwner("not-me")},
		}),
		// Test cases with random ids. These should always fail from the scope.
		cases(func(c authTestCase) authTestCase {
			c.actions = []policy.Action{policy.ActionRead, policy.ActionCreate, policy.ActionUpdate, policy.ActionDelete}
			c.allow = false
			c.resource.WithID(uuid.New())
			return c
		}, []authTestCase{
			{resource: ResourceWorkspace.InOrg(defOrg).WithOwner(user.ID)},
			{resource: ResourceWorkspace.InOrg(defOrg)},
			{resource: ResourceWorkspace.WithOwner(user.ID)},
			{resource: ResourceWorkspace.All()},
			{resource: ResourceWorkspace.InOrg(unusedID).WithOwner(user.ID)},
			{resource: ResourceWorkspace.InOrg(unusedID)},
			{resource: ResourceWorkspace.InOrg(defOrg).WithOwner("not-me")},
			{resource: ResourceWorkspace.WithOwner("not-me")},
			{resource: ResourceWorkspace.InOrg(unusedID).WithOwner("not-me")},
			{resource: ResourceWorkspace.InOrg(unusedID)},
			{resource: ResourceWorkspace.WithOwner("not-me")},
		}),
		// Allowed by scope:
		[]authTestCase{
			{resource: ResourceWorkspace.WithID(workspaceID).InOrg(defOrg).WithOwner(user.ID), actions: []policy.Action{policy.ActionRead}, allow: true},
			// The scope will return true, but the user perms return false for resources not owned by the user.
			{resource: ResourceWorkspace.WithID(workspaceID).InOrg(defOrg).WithOwner("not-me"), actions: []policy.Action{policy.ActionRead}, allow: false},
			{resource: ResourceWorkspace.WithID(workspaceID).InOrg(unusedID).WithOwner("not-me"), actions: []policy.Action{policy.ActionRead}, allow: false},
		},
	)

	// This scope can only create workspaces
	user = Subject{
		ID: "me",
		Roles: Roles{
			must(RoleByName(RoleMember())),
			must(RoleByName(ScopedRoleOrgMember(defOrg))),
		},
		Scope: Scope{
			Role: Role{
				Identifier:  RoleIdentifier{Name: "create_workspace"},
				DisplayName: "Create Workspace",
				Site: Permissions(map[string][]policy.Action{
					// Only read access for workspaces.
					ResourceWorkspace.Type: {policy.ActionCreate},
				}),
<<<<<<< HEAD
				Org:       map[string][]Permission{},
				User:      []Permission{},
				OrgMember: map[string][]Permission{},
=======
				User:    []Permission{},
				ByOrgID: map[string]OrgPermissions{},
>>>>>>> 6585fe02
			},
			// Empty string allow_list is allowed for actions like 'create'
			AllowIDList: []AllowListElement{{
				Type: ResourceWorkspace.Type, ID: "",
			}},
		},
	}

	testAuthorize(t, "CreatWorkspaceScope", user,
		// All these cases will fail because a resource ID is set.
		cases(func(c authTestCase) authTestCase {
			c.actions = []policy.Action{policy.ActionCreate, policy.ActionRead, policy.ActionUpdate, policy.ActionDelete}
			c.allow = false
			c.resource.ID = uuid.NewString()
			return c
		}, []authTestCase{
			{resource: ResourceWorkspace.InOrg(defOrg).WithOwner(user.ID)},
			{resource: ResourceWorkspace.InOrg(defOrg)},
			{resource: ResourceWorkspace.WithOwner(user.ID)},
			{resource: ResourceWorkspace.All()},
			{resource: ResourceWorkspace.InOrg(unusedID).WithOwner(user.ID)},
			{resource: ResourceWorkspace.InOrg(unusedID)},
			{resource: ResourceWorkspace.InOrg(defOrg).WithOwner("not-me")},
			{resource: ResourceWorkspace.WithOwner("not-me")},
			{resource: ResourceWorkspace.InOrg(unusedID).WithOwner("not-me")},
			{resource: ResourceWorkspace.InOrg(unusedID)},
			{resource: ResourceWorkspace.WithOwner("not-me")},
		}),

		// Test create allowed by scope:
		[]authTestCase{
			{resource: ResourceWorkspace.InOrg(defOrg).WithOwner(user.ID), actions: []policy.Action{policy.ActionCreate}, allow: true},
			// The scope will return true, but the user perms return false for resources not owned by the user.
			{resource: ResourceWorkspace.InOrg(defOrg).WithOwner("not-me"), actions: []policy.Action{policy.ActionCreate}, allow: false},
			{resource: ResourceWorkspace.InOrg(unusedID).WithOwner("not-me"), actions: []policy.Action{policy.ActionCreate}, allow: false},
		},
	)

	meID := uuid.New()
	user = Subject{
		ID: meID.String(),
		Roles: Roles{
			must(RoleByName(RoleMember())),
			must(RoleByName(ScopedRoleOrgMember(defOrg))),
		},
		Scope: must(ScopeNoUserData.Expand()),
	}

	// Test 1: Verify that no_user_data scope prevents accessing user data
	testAuthorize(t, "ReadPersonalUser", user,
		cases(func(c authTestCase) authTestCase {
			c.actions = ResourceUser.AvailableActions()
			c.allow = false
			c.resource.ID = meID.String()
			return c
		}, []authTestCase{
			{resource: ResourceUser.WithOwner(meID.String()).InOrg(defOrg).WithID(meID)},
		}),
	)

	// Test 2: Verify token can still perform regular member actions that don't involve user data
	testAuthorize(t, "NoUserData_CanStillUseRegularPermissions", user,
		// Test workspace access - should still work
		cases(func(c authTestCase) authTestCase {
			c.actions = []policy.Action{policy.ActionRead}
			c.allow = true
			return c
		}, []authTestCase{
			// Can still read owned workspaces
			{resource: ResourceWorkspace.InOrg(defOrg).WithOwner(user.ID)},
		}),
		// Test workspace create - should still work
		cases(func(c authTestCase) authTestCase {
			c.actions = []policy.Action{policy.ActionCreate}
			c.allow = true
			return c
		}, []authTestCase{
			// Can still create workspaces
			{resource: ResourceWorkspace.InOrg(defOrg).WithOwner(user.ID)},
		}),
	)

	// Test 3: Verify token cannot perform actions outside of member role
	testAuthorize(t, "NoUserData_CannotExceedMemberRole", user,
		cases(func(c authTestCase) authTestCase {
			c.actions = []policy.Action{policy.ActionRead, policy.ActionUpdate, policy.ActionDelete}
			c.allow = false
			return c
		}, []authTestCase{
			// Cannot access other users' workspaces
			{resource: ResourceWorkspace.InOrg(defOrg).WithOwner("other-user")},
			// Cannot access admin resources
			{resource: ResourceOrganization.WithID(defOrg)},
		}),
	)

	// Test setting a scope on the org and the user level
	// This is a bit of a contrived example that would not exist in practice.
	// It combines a specific organization scope with a user scope to verify
	// that both are applied.
	// The test uses the `Owner` role, so by default the user can do everything.
	user = Subject{
		ID: "me",
		Roles: Roles{
			must(RoleByName(RoleOwner())),
			// TODO: There is a __bug__ in the policy.rego. If the user is not a
			//  member of the organization, the org_scope fails. This happens because
			//  the org_allow_set uses "org_members".
			//  This is odd behavior, as without this membership role, the test for
			//  the workspace fails. Maybe scopes should just assume the user
			//  is a member.
			must(RoleByName(ScopedRoleOrgMember(defOrg))),
		},
		Scope: Scope{
			Role: Role{
				Identifier: RoleIdentifier{
					Name:           "org-and-user-scope",
					OrganizationID: defOrg,
				},
				DisplayName: "OrgAndUserScope",
				Site:        nil,
<<<<<<< HEAD
				Org: map[string][]Permission{
					defOrg.String(): Permissions(map[string][]policy.Action{
						ResourceWorkspace.Type: {policy.ActionRead},
					}),
				},
				OrgMember: map[string][]Permission{
					defOrg.String(): Permissions(map[string][]policy.Action{
						ResourceWorkspace.Type: {policy.ActionRead},
					}),
				},
=======
>>>>>>> 6585fe02
				User: Permissions(map[string][]policy.Action{
					ResourceUser.Type: {policy.ActionRead},
				}),
				ByOrgID: map[string]OrgPermissions{
					defOrg.String(): {
						Org: Permissions(map[string][]policy.Action{
							ResourceWorkspace.Type: {policy.ActionRead},
						}),
					},
				},
			},
			AllowIDList: []AllowListElement{AllowListAll()},
		},
	}

	testAuthorize(t, "OrgAndUserScope", user,
		// Allowed by scope:
		[]authTestCase{
			{resource: ResourceWorkspace.InOrg(defOrg).WithOwner(user.ID), allow: true, actions: []policy.Action{policy.ActionRead}},
			{resource: ResourceUser.WithOwner(user.ID), allow: true, actions: []policy.Action{policy.ActionRead}},
		},
		// Not allowed by scope:
		[]authTestCase{
			{resource: ResourceWorkspace.InOrg(defOrg).WithOwner(user.ID), allow: false, actions: []policy.Action{policy.ActionCreate}},
			{resource: ResourceUser.WithOwner(user.ID), allow: false, actions: []policy.Action{policy.ActionUpdate}},
		},
	)
}

func TestScopeAllowList(t *testing.T) {
	t.Parallel()

	defOrg := uuid.New()

	// Some IDs to use
	wid := uuid.New()
	gid := uuid.New()

	user := Subject{
		ID: "me",
		Roles: Roles{
			must(RoleByName(RoleOwner())),
		},
		Scope: Scope{
			Role: Role{
				Identifier: RoleIdentifier{
					Name:           "AllowList",
					OrganizationID: defOrg,
				},
				DisplayName: "AllowList",
				// Allow almost everything
				Site: allPermsExcept(ResourceUser),
			},
			AllowIDList: []AllowListElement{
				{Type: ResourceWorkspace.Type, ID: wid.String()},
				{Type: ResourceWorkspace.Type, ID: ""}, // Allow to create
				{Type: ResourceTemplate.Type, ID: policy.WildcardSymbol},
				{Type: ResourceGroup.Type, ID: gid.String()},

				// This scope allows all users, but the permissions do not.
				{Type: ResourceUser.Type, ID: policy.WildcardSymbol},
			},
		},
	}

	testAuthorize(t, "AllowList", user,
		// Allowed:
		cases(func(c authTestCase) authTestCase {
			c.allow = true
			return c
		},
			[]authTestCase{
				{resource: ResourceWorkspace.InOrg(defOrg).WithOwner(user.ID).WithID(wid), actions: []policy.Action{policy.ActionRead}},
				// matching on empty id
				{resource: ResourceWorkspace.InOrg(defOrg).WithOwner(user.ID), actions: []policy.Action{policy.ActionCreate}},

				// Template has wildcard ID, so any uuid is allowed, including the empty
				{resource: ResourceTemplate.InOrg(defOrg).WithID(uuid.New()), actions: AllActions()},
				{resource: ResourceTemplate.InOrg(defOrg).WithID(uuid.New()), actions: AllActions()},
				{resource: ResourceTemplate.InOrg(defOrg), actions: AllActions()},

				// Group
				{resource: ResourceGroup.InOrg(defOrg).WithID(gid), actions: []policy.Action{policy.ActionRead}},
			},
		),

		// Not allowed:
		cases(func(c authTestCase) authTestCase {
			c.allow = false
			return c
		},
			[]authTestCase{
				// Has the scope and allow list, but not the permission
				{resource: ResourceUser.WithOwner(user.ID), actions: []policy.Action{policy.ActionRead}},

				// `wid` matches on the uuid, but not the type
				{resource: ResourceGroup.WithID(wid), actions: []policy.Action{policy.ActionRead}},

				// no empty id for the create action
				{resource: ResourceGroup.InOrg(defOrg), actions: []policy.Action{policy.ActionCreate}},
			},
		),
	)

	// Wildcard type
	user = Subject{
		ID: "me",
		Roles: Roles{
			must(RoleByName(RoleOwner())),
		},
		Scope: Scope{
			Role: Role{
				Identifier: RoleIdentifier{
					Name:           "WildcardType",
					OrganizationID: defOrg,
				},
				DisplayName: "WildcardType",
				// Allow almost everything
				Site: allPermsExcept(ResourceUser),
			},
			AllowIDList: []AllowListElement{
				{Type: policy.WildcardSymbol, ID: wid.String()},
			},
		},
	}

	testAuthorize(t, "WildcardType", user,
		// Allowed:
		cases(func(c authTestCase) authTestCase {
			c.allow = true
			return c
		},
			[]authTestCase{
				// anything with the id is ok
				{resource: ResourceWorkspace.InOrg(defOrg).WithOwner(user.ID).WithID(wid), actions: []policy.Action{policy.ActionRead}},
				{resource: ResourceGroup.InOrg(defOrg).WithID(wid), actions: []policy.Action{policy.ActionRead}},
				{resource: ResourceTemplate.InOrg(defOrg).WithID(wid), actions: []policy.Action{policy.ActionRead}},
			},
		),

		// Not allowed:
		cases(func(c authTestCase) authTestCase {
			c.allow = false
			return c
		},
			[]authTestCase{
				// Anything without the id is not allowed
				{resource: ResourceWorkspace.InOrg(defOrg).WithOwner(user.ID), actions: []policy.Action{policy.ActionCreate}},
				{resource: ResourceWorkspace.InOrg(defOrg).WithOwner(user.ID).WithID(uuid.New()), actions: []policy.Action{policy.ActionRead}},
			},
		),
	)
}

// cases applies a given function to all test cases. This makes generalities easier to create.
func cases(opt func(c authTestCase) authTestCase, cases []authTestCase) []authTestCase {
	if opt == nil {
		return cases
	}
	for i := range cases {
		cases[i] = opt(cases[i])
	}
	return cases
}

type authTestCase struct {
	resource Object
	actions  []policy.Action
	allow    bool
}

func testAuthorize(t *testing.T, name string, subject Subject, sets ...[]authTestCase) {
	t.Helper()
	authorizer := NewAuthorizer(prometheus.NewRegistry())
	for si, cases := range sets {
		for i, c := range cases {
			caseName := fmt.Sprintf("%s/%d-%d", name, si, i)
			t.Run(caseName, func(t *testing.T) {
				t.Parallel()
				for _, a := range c.actions {
					ctx, cancel := context.WithTimeout(context.Background(), testutil.WaitShort)
					t.Cleanup(cancel)

					authError := authorizer.Authorize(ctx, subject, a, c.resource)

					d, _ := json.Marshal(map[string]interface{}{
						// This is not perfect marshal, but it is good enough for debugging this test.
						"subject": authSubject{
							ID:     subject.ID,
							Roles:  must(subject.Roles.Expand()),
							Groups: subject.Groups,
							Scope:  must(subject.Scope.Expand()),
						},
						"object": c.resource,
						"action": a,
					})

					// Logging only
					t.Logf("input: %s", string(d))
					if authError != nil {
						var uerr *UnauthorizedError
						if xerrors.As(authError, &uerr) {
							t.Logf("internal error: %+v", uerr.Internal().Error())
							t.Logf("output: %+v", uerr.Output())
						}
					}

					if c.allow {
						assert.NoError(t, authError, "expected no error for testcase action %s", a)
					} else {
						assert.Error(t, authError, "expected unauthorized")
					}

					prepared, err := authorizer.Prepare(ctx, subject, a, c.resource.Type)
					require.NoError(t, err, "make prepared authorizer")

					// For unit testing logging and assertions, we want the PartialAuthorizer
					// struct.
					partialAuthz, ok := prepared.(*PartialAuthorizer)
					require.True(t, ok, "prepared authorizer is partial")

					// Ensure the partial can compile to a SQL clause.
					// This does not guarantee that the clause is valid SQL.
					_, err = Compile(ConfigWithACL(), partialAuthz)
					require.NoError(t, err, "compile prepared authorizer")

					// Also check the rego policy can form a valid partial query result.
					// This ensures we can convert the queries into SQL WHERE clauses in the future.
					// If this function returns 'Support' sections, then we cannot convert the query into SQL.
					for _, q := range partialAuthz.partialQueries.Queries {
						t.Logf("query: %+v", q.String())
					}
					for _, s := range partialAuthz.partialQueries.Support {
						t.Logf("support: %+v", s.String())
					}

					require.Equal(t, 0, len(partialAuthz.partialQueries.Support), "expected 0 support rules in scope authorizer")

					partialErr := partialAuthz.Authorize(ctx, c.resource)
					// If 'AnyOrgOwner' is true, a partial eval does not make sense.
					// Run the partial eval to ensure no panics, but the actual authz
					// response does not matter.
					if !c.resource.AnyOrgOwner {
						if authError != nil {
							assert.Error(t, partialErr, "partial allowed invalid request  (false positive)")
						} else {
							assert.NoError(t, partialErr, "partial error blocked valid request (false negative)")
						}
					}
				}
			})
		}
	}
}

func must[T any](value T, err error) T {
	if err != nil {
		panic(err)
	}
	return value
}

type MockAuthorizer struct {
	AuthorizeFunc func(context.Context, Subject, policy.Action, Object) error
}

var _ Authorizer = (*MockAuthorizer)(nil)

func (d *MockAuthorizer) Authorize(ctx context.Context, s Subject, a policy.Action, o Object) error {
	return d.AuthorizeFunc(ctx, s, a, o)
}

func (d *MockAuthorizer) Prepare(_ context.Context, subject Subject, action policy.Action, _ string) (PreparedAuthorized, error) {
	return &mockPreparedAuthorizer{
		Original: d,
		Subject:  subject,
		Action:   action,
	}, nil
}

var _ PreparedAuthorized = (*mockPreparedAuthorizer)(nil)

// fakePreparedAuthorizer is the prepared version of a FakeAuthorizer. It will
// return the same error as the original FakeAuthorizer.
type mockPreparedAuthorizer struct {
	sync.RWMutex
	Original *MockAuthorizer
	Subject  Subject
	Action   policy.Action
}

func (f *mockPreparedAuthorizer) Authorize(ctx context.Context, object Object) error {
	return f.Original.Authorize(ctx, f.Subject, f.Action, object)
}

// CompileToSQL returns a compiled version of the authorizer that will work for
// in memory databases. This fake version will not work against a SQL database.
func (*mockPreparedAuthorizer) CompileToSQL(_ context.Context, _ regosql.ConvertConfig) (string, error) {
	return "not a valid sql string", nil
}<|MERGE_RESOLUTION|>--- conflicted
+++ resolved
@@ -638,23 +638,6 @@
 			{
 				Identifier: RoleIdentifier{Name: "ReadOnlyOrgAndUser"},
 				Site:       []Permission{},
-<<<<<<< HEAD
-				Org: map[string][]Permission{
-					defOrg.String(): {{
-						Negate:       false,
-						ResourceType: "*",
-						Action:       policy.ActionRead,
-					}},
-				},
-				OrgMember: map[string][]Permission{
-					defOrg.String(): {{
-						Negate:       false,
-						ResourceType: "*",
-						Action:       policy.ActionRead,
-					}},
-				},
-=======
->>>>>>> 6585fe02
 				User: []Permission{
 					{
 						Negate:       false,
@@ -665,6 +648,11 @@
 				ByOrgID: map[string]OrgPermissions{
 					defOrg.String(): {
 						Org: []Permission{{
+							Negate:       false,
+							ResourceType: "*",
+							Action:       policy.ActionRead,
+						}},
+						Member: []Permission{{
 							Negate:       false,
 							ResourceType: "*",
 							Action:       policy.ActionRead,
@@ -952,14 +940,8 @@
 					// Only read access for workspaces.
 					ResourceWorkspace.Type: {policy.ActionRead},
 				}),
-<<<<<<< HEAD
-				Org:       map[string][]Permission{},
-				User:      []Permission{},
-				OrgMember: map[string][]Permission{},
-=======
 				User:    []Permission{},
 				ByOrgID: map[string]OrgPermissions{},
->>>>>>> 6585fe02
 			},
 			AllowIDList: []AllowListElement{{Type: ResourceWorkspace.Type, ID: workspaceID.String()}},
 		},
@@ -1047,14 +1029,8 @@
 					// Only read access for workspaces.
 					ResourceWorkspace.Type: {policy.ActionCreate},
 				}),
-<<<<<<< HEAD
-				Org:       map[string][]Permission{},
-				User:      []Permission{},
-				OrgMember: map[string][]Permission{},
-=======
 				User:    []Permission{},
 				ByOrgID: map[string]OrgPermissions{},
->>>>>>> 6585fe02
 			},
 			// Empty string allow_list is allowed for actions like 'create'
 			AllowIDList: []AllowListElement{{
@@ -1176,25 +1152,15 @@
 				},
 				DisplayName: "OrgAndUserScope",
 				Site:        nil,
-<<<<<<< HEAD
-				Org: map[string][]Permission{
-					defOrg.String(): Permissions(map[string][]policy.Action{
-						ResourceWorkspace.Type: {policy.ActionRead},
-					}),
-				},
-				OrgMember: map[string][]Permission{
-					defOrg.String(): Permissions(map[string][]policy.Action{
-						ResourceWorkspace.Type: {policy.ActionRead},
-					}),
-				},
-=======
->>>>>>> 6585fe02
 				User: Permissions(map[string][]policy.Action{
 					ResourceUser.Type: {policy.ActionRead},
 				}),
 				ByOrgID: map[string]OrgPermissions{
 					defOrg.String(): {
 						Org: Permissions(map[string][]policy.Action{
+							ResourceWorkspace.Type: {policy.ActionRead},
+						}),
+						Member: Permissions(map[string][]policy.Action{
 							ResourceWorkspace.Type: {policy.ActionRead},
 						}),
 					},
