--- conflicted
+++ resolved
@@ -19,13 +19,9 @@
 	// For the unit test we want to pass in the roles directly, instead of just
 	// by name. This allows us to test custom roles that do not exist in the product,
 	// but test edge cases of the implementation.
-<<<<<<< HEAD
 	Roles  []Role   `json:"roles"`
 	Groups []string `json:"groups"`
-=======
-	Roles []Role `json:"roles"`
-	Scope Role   `json:"scope"`
->>>>>>> 6b365f46
+	Scope  Role     `json:"scope"`
 }
 
 type fakeObject struct {
@@ -42,6 +38,17 @@
 		Type:  w.Type,
 	}
 }
+
+// TODO: @emyrk Bring back this test when private/public templates are removed
+//	in favor of groups.
+//func TestFilterError(t *testing.T) {
+//	t.Parallel()
+//	auth, err := NewAuthorizer()
+//	require.NoError(t, err)
+//
+//	_, err = Filter(context.Background(), auth, uuid.NewString(), []string{}, ScopeAll, []string{}, ActionRead, []Object{ResourceUser, ResourceWorkspace})
+//	require.ErrorContains(t, err, "object types must be uniform")
+//}
 
 // TestFilter ensures the filter acts the same as an individual authorize.
 // It generates a random set of objects, then runs the Filter batch function
@@ -168,7 +175,7 @@
 			var allowedCount int
 			for i, obj := range localObjects {
 				obj.Type = tc.ObjectType
-				err := auth.ByRoleName(ctx, tc.SubjectID, tc.Roles, []string{}, scope, ActionRead, obj.RBACObject())
+				err := auth.ByRoleName(ctx, tc.SubjectID, tc.Roles, scope, []string{}, ActionRead, obj.RBACObject())
 				obj.Allowed = err == nil
 				if err == nil {
 					allowedCount++
@@ -177,7 +184,7 @@
 			}
 
 			// Run by filter
-			list, err := Filter(ctx, auth, tc.SubjectID, tc.Roles, []string{}, scope, tc.Action, localObjects)
+			list, err := Filter(ctx, auth, tc.SubjectID, tc.Roles, scope, []string{}, tc.Action, localObjects)
 			require.NoError(t, err)
 			require.Equal(t, allowedCount, len(list), "expected number of allowed")
 			for _, obj := range list {
@@ -785,11 +792,7 @@
 					ctx, cancel := context.WithTimeout(context.Background(), testutil.WaitShort)
 					t.Cleanup(cancel)
 
-<<<<<<< HEAD
-					authError := authorizer.Authorize(ctx, subject.UserID, subject.Roles, subject.Groups, a, c.resource)
-=======
-					authError := authorizer.Authorize(ctx, subject.UserID, subject.Roles, subject.Scope, a, c.resource)
->>>>>>> 6b365f46
+					authError := authorizer.Authorize(ctx, subject.UserID, subject.Roles, subject.Scope, subject.Groups, a, c.resource)
 
 					// Logging only
 					if authError != nil {
@@ -814,11 +817,7 @@
 						assert.Error(t, authError, "expected unauthorized")
 					}
 
-<<<<<<< HEAD
-					partialAuthz, err := authorizer.Prepare(ctx, subject.UserID, subject.Roles, subject.Groups, ScopeAll, a, c.resource.Type)
-=======
-					partialAuthz, err := authorizer.Prepare(ctx, subject.UserID, subject.Roles, subject.Scope, a, c.resource.Type)
->>>>>>> 6b365f46
+					partialAuthz, err := authorizer.Prepare(ctx, subject.UserID, subject.Roles, subject.Scope, subject.Groups, a, c.resource.Type)
 					require.NoError(t, err, "make prepared authorizer")
 
 					// Also check the rego policy can form a valid partial query result.
