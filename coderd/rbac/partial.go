--- conflicted
+++ resolved
@@ -11,62 +11,6 @@
 )
 
 type PartialAuthorizer struct {
-<<<<<<< HEAD
-	// mainAuthorizer is used for the user's roles. It is always not-nil.
-	mainAuthorizer *subPartialAuthorizer
-	// scopeAuthorizer is used for the API key scope. It may be nil.
-	scopeAuthorizer *subPartialAuthorizer
-}
-
-var _ PreparedAuthorized = (*PartialAuthorizer)(nil)
-
-func (pa *PartialAuthorizer) Authorize(ctx context.Context, object Object) error {
-	ctx, span := tracing.StartSpan(ctx)
-	defer span.End()
-
-	err := pa.mainAuthorizer.Authorize(ctx, object)
-	if err != nil {
-		return err
-	}
-
-	if pa.scopeAuthorizer != nil {
-		return pa.scopeAuthorizer.Authorize(ctx, object)
-	}
-
-	return nil
-}
-
-func newPartialAuthorizer(ctx context.Context, subjectID string, roles []Role, groups []string, scope Scope, action Action, objectType string) (*PartialAuthorizer, error) {
-	ctx, span := tracing.StartSpan(ctx)
-	defer span.End()
-
-	pAuth, err := newSubPartialAuthorizer(ctx, subjectID, roles, groups, action, objectType)
-	if err != nil {
-		return nil, err
-	}
-
-	var scopeAuth *subPartialAuthorizer
-	if scope != ScopeAll {
-		scopeRole, err := ScopeRole(scope)
-		if err != nil {
-			return nil, xerrors.Errorf("unknown scope %q", scope)
-		}
-
-		scopeAuth, err = newSubPartialAuthorizer(ctx, subjectID, []Role{scopeRole}, groups, action, objectType)
-		if err != nil {
-			return nil, err
-		}
-	}
-
-	return &PartialAuthorizer{
-		mainAuthorizer:  pAuth,
-		scopeAuthorizer: scopeAuth,
-	}, nil
-}
-
-type subPartialAuthorizer struct {
-=======
->>>>>>> 6b365f46
 	// partialQueries is mainly used for unit testing to assert our rego policy
 	// can always be compressed into a set of queries.
 	partialQueries *rego.PartialQueries
@@ -81,72 +25,7 @@
 	alwaysTrue bool
 }
 
-<<<<<<< HEAD
-func newSubPartialAuthorizer(ctx context.Context, subjectID string, roles []Role, groups []string, action Action, objectType string) (*subPartialAuthorizer, error) {
-	ctx, span := tracing.StartSpan(ctx)
-	defer span.End()
-
-	input := map[string]interface{}{
-		"subject": authSubject{
-			ID:     subjectID,
-			Roles:  roles,
-			Groups: groups,
-		},
-		"object": map[string]string{
-			"type": objectType,
-		},
-		"action": action,
-	}
-
-	// Run the rego policy with a few unknown fields. This should simplify our
-	// policy to a set of queries.
-	partialQueries, err := rego.New(
-		rego.Query("true = data.authz.allow"),
-		rego.Module("policy.rego", policy),
-		rego.Unknowns([]string{
-			"input.object.owner",
-			"input.object.org_owner",
-			"input.object.acl_user_list",
-		}),
-		rego.Input(input),
-	).Partial(ctx)
-	if err != nil {
-		return nil, xerrors.Errorf("prepare: %w", err)
-	}
-
-	pAuth := &subPartialAuthorizer{
-		partialQueries:  partialQueries,
-		preparedQueries: []rego.PreparedEvalQuery{},
-		input:           input,
-	}
-
-	// Prepare each query to optimize the runtime when we iterate over the objects.
-	preparedQueries := make([]rego.PreparedEvalQuery, 0, len(partialQueries.Queries))
-	for _, q := range partialQueries.Queries {
-		if q.String() == "" {
-			// No more work needed. An empty query is the same as
-			//	'WHERE true'
-			// This is likely an admin. We don't even need to use rego going
-			// forward.
-			pAuth.alwaysTrue = true
-			preparedQueries = []rego.PreparedEvalQuery{}
-			break
-		}
-		results, err := rego.New(
-			rego.ParsedQuery(q),
-		).PrepareForEval(ctx)
-		if err != nil {
-			return nil, xerrors.Errorf("prepare query %s: %w", q.String(), err)
-		}
-		preparedQueries = append(preparedQueries, results)
-	}
-	pAuth.preparedQueries = preparedQueries
-
-	return pAuth, nil
-}
-=======
 var _ PreparedAuthorized = (*PartialAuthorizer)(nil)
->>>>>>> 6b365f46
 
 func (pa *PartialAuthorizer) Authorize(ctx context.Context, object Object) error {
 	ctx, span := tracing.StartSpan(ctx)
@@ -215,15 +94,16 @@
 	return ForbiddenWithInternal(xerrors.Errorf("policy disallows request"), pa.input, nil)
 }
 
-func newPartialAuthorizer(ctx context.Context, subjectID string, roles []Role, scope Role, action Action, objectType string) (*PartialAuthorizer, error) {
+func newPartialAuthorizer(ctx context.Context, subjectID string, roles []Role, scope Role, groups []string, action Action, objectType string) (*PartialAuthorizer, error) {
 	ctx, span := tracing.StartSpan(ctx)
 	defer span.End()
 
 	input := map[string]interface{}{
 		"subject": authSubject{
-			ID:    subjectID,
-			Roles: roles,
-			Scope: scope,
+			ID:     subjectID,
+			Roles:  roles,
+			Scope:  scope,
+			Groups: groups,
 		},
 		"object": map[string]string{
 			"type": objectType,
@@ -239,6 +119,7 @@
 		rego.Unknowns([]string{
 			"input.object.owner",
 			"input.object.org_owner",
+			"input.object.acl_user_list",
 		}),
 		rego.Input(input),
 	).Partial(ctx)
