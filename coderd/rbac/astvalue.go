package rbac

import (
	"github.com/open-policy-agent/opa/ast"
	"golang.org/x/xerrors"

	"github.com/coder/coder/v2/coderd/rbac/policy"
)

// regoInputValue returns a rego input value for the given subject, action, and
// object. This rego input is already parsed and can be used directly in a
// rego query.
func regoInputValue(subject Subject, action policy.Action, object Object) (ast.Value, error) {
	regoSubj, err := subject.regoValue()
	if err != nil {
		return nil, xerrors.Errorf("subject: %w", err)
	}

	s := [2]*ast.Term{
		ast.StringTerm("subject"),
		ast.NewTerm(regoSubj),
	}
	a := [2]*ast.Term{
		ast.StringTerm("action"),
		ast.StringTerm(string(action)),
	}
	o := [2]*ast.Term{
		ast.StringTerm("object"),
		ast.NewTerm(object.regoValue()),
	}

	input := ast.NewObject(s, a, o)

	return input, nil
}

// regoPartialInputValue is the same as regoInputValue but only includes the
// object type. This is for partial evaluations.
func regoPartialInputValue(subject Subject, action policy.Action, objectType string) (ast.Value, error) {
	regoSubj, err := subject.regoValue()
	if err != nil {
		return nil, xerrors.Errorf("subject: %w", err)
	}

	s := [2]*ast.Term{
		ast.StringTerm("subject"),
		ast.NewTerm(regoSubj),
	}
	a := [2]*ast.Term{
		ast.StringTerm("action"),
		ast.StringTerm(string(action)),
	}
	o := [2]*ast.Term{
		ast.StringTerm("object"),
		ast.NewTerm(ast.NewObject(
			[2]*ast.Term{
				ast.StringTerm("type"),
				ast.StringTerm(objectType),
			}),
		),
	}

	input := ast.NewObject(s, a, o)

	return input, nil
}

// regoValue returns the ast.Object representation of the subject.
func (s Subject) regoValue() (ast.Value, error) {
	if s.cachedASTValue != nil {
		return s.cachedASTValue, nil
	}

	subjRoles, err := s.Roles.Expand()
	if err != nil {
		return nil, xerrors.Errorf("expand roles: %w", err)
	}

	subjScope, err := s.Scope.Expand()
	if err != nil {
		return nil, xerrors.Errorf("expand scope: %w", err)
	}
	subj := ast.NewObject(
		[2]*ast.Term{
			ast.StringTerm("id"),
			ast.StringTerm(s.ID),
		},
		[2]*ast.Term{
			ast.StringTerm("roles"),
			ast.NewTerm(regoSlice(subjRoles)),
		},
		[2]*ast.Term{
			ast.StringTerm("scope"),
			ast.NewTerm(subjScope.regoValue()),
		},
		[2]*ast.Term{
			ast.StringTerm("groups"),
			ast.NewTerm(regoSliceString(s.Groups...)),
		},
	)

	return subj, nil
}

func (z Object) regoValue() ast.Value {
	userACL := ast.NewObject()
	for k, v := range z.ACLUserList {
		userACL.Insert(ast.StringTerm(k), ast.NewTerm(regoSliceString(v...)))
	}
	grpACL := ast.NewObject()
	for k, v := range z.ACLGroupList {
		grpACL.Insert(ast.StringTerm(k), ast.NewTerm(regoSliceString(v...)))
	}
	return ast.NewObject(
		[2]*ast.Term{
			ast.StringTerm("id"),
			ast.StringTerm(z.ID),
		},
		[2]*ast.Term{
			ast.StringTerm("owner"),
			ast.StringTerm(z.Owner),
		},
		[2]*ast.Term{
			ast.StringTerm("org_owner"),
			ast.StringTerm(z.OrgID),
		},
		[2]*ast.Term{
			ast.StringTerm("any_org"),
			ast.BooleanTerm(z.AnyOrgOwner),
		},
		[2]*ast.Term{
			ast.StringTerm("type"),
			ast.StringTerm(z.Type),
		},
		[2]*ast.Term{
			ast.StringTerm("acl_user_list"),
			ast.NewTerm(userACL),
		},
		[2]*ast.Term{
			ast.StringTerm("acl_group_list"),
			ast.NewTerm(grpACL),
		},
	)
}

// withCachedRegoValue returns a copy of the role with the cachedRegoValue.
// It does not mutate the underlying role.
// Avoid using this function if possible, it should only be used if the
// caller can guarantee the role is static and will never change.
func (role Role) withCachedRegoValue() Role {
	tmp := role
	tmp.cachedRegoValue = role.regoValue()
	return tmp
}

func (role Role) regoValue() ast.Value {
	if role.cachedRegoValue != nil {
		return role.cachedRegoValue
	}
	byOrgIDMap := ast.NewObject()
	for k, p := range role.ByOrgID {
		byOrgIDMap.Insert(ast.StringTerm(k), ast.NewTerm(
			ast.NewObject(
				[2]*ast.Term{
					ast.StringTerm("org"),
					ast.NewTerm(regoSlice(p.Org)),
				},
			),
		))
	}
	orgMemberMap := ast.NewObject()
	for k, p := range role.OrgMember {
		orgMemberMap.Insert(ast.StringTerm(k), ast.NewTerm(regoSlice(p)))
	}
	return ast.NewObject(
		[2]*ast.Term{
			ast.StringTerm("site"),
			ast.NewTerm(regoSlice(role.Site)),
		},
		[2]*ast.Term{
			ast.StringTerm("user"),
			ast.NewTerm(regoSlice(role.User)),
		},
		[2]*ast.Term{
<<<<<<< HEAD
			ast.StringTerm("org_member"),
			ast.NewTerm(orgMemberMap),
=======
			ast.StringTerm("by_org_id"),
			ast.NewTerm(byOrgIDMap),
>>>>>>> 6585fe02
		},
	)
}

func (s Scope) regoValue() ast.Value {
	r, ok := s.Role.regoValue().(ast.Object)
	if !ok {
		panic("developer error: role is not an object")
	}

	terms := make([]*ast.Term, len(s.AllowIDList))
	for i, v := range s.AllowIDList {
		terms[i] = ast.NewTerm(ast.NewObject(
			[2]*ast.Term{
				ast.StringTerm("type"),
				ast.StringTerm(v.Type),
			},
			[2]*ast.Term{
				ast.StringTerm("id"),
				ast.StringTerm(v.ID),
			},
		),
		)
	}

	r.Insert(
		ast.StringTerm("allow_list"),
		ast.NewTerm(ast.NewArray(terms...)),
	)
	return r
}

func (perm Permission) regoValue() ast.Value {
	return ast.NewObject(
		[2]*ast.Term{
			ast.StringTerm("negate"),
			ast.BooleanTerm(perm.Negate),
		},
		[2]*ast.Term{
			ast.StringTerm("resource_type"),
			ast.StringTerm(perm.ResourceType),
		},
		[2]*ast.Term{
			ast.StringTerm("action"),
			ast.StringTerm(string(perm.Action)),
		},
	)
}

type regoValue interface {
	regoValue() ast.Value
}

// regoSlice returns the ast.Array representation of the slice.
// The slice must contain only types that implement the regoValue interface.
func regoSlice[T regoValue](slice []T) *ast.Array {
	terms := make([]*ast.Term, len(slice))
	for i, v := range slice {
		terms[i] = ast.NewTerm(v.regoValue())
	}
	return ast.NewArray(terms...)
}

func regoSliceString[T ~string](slice ...T) *ast.Array {
	terms := make([]*ast.Term, len(slice))
	for i, v := range slice {
		terms[i] = ast.StringTerm(string(v))
	}
	return ast.NewArray(terms...)
}<|MERGE_RESOLUTION|>--- conflicted
+++ resolved
@@ -165,6 +165,10 @@
 					ast.StringTerm("org"),
 					ast.NewTerm(regoSlice(p.Org)),
 				},
+				[2]*ast.Term{
+					ast.StringTerm("member"),
+					ast.NewTerm(regoSlice(p.Member)),
+				},
 			),
 		))
 	}
@@ -182,13 +186,8 @@
 			ast.NewTerm(regoSlice(role.User)),
 		},
 		[2]*ast.Term{
-<<<<<<< HEAD
-			ast.StringTerm("org_member"),
-			ast.NewTerm(orgMemberMap),
-=======
 			ast.StringTerm("by_org_id"),
 			ast.NewTerm(byOrgIDMap),
->>>>>>> 6585fe02
 		},
 	)
 }
