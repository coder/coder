--- conflicted
+++ resolved
@@ -24,11 +24,7 @@
 )
 
 // @Summary Upload file
-<<<<<<< HEAD
-// @Description Notice: Swagger 2.0 doesn't support file upload with a `content-type` different than `application/x-www-form-urlencoded`.
-=======
 // @Description Swagger notice: Swagger 2.0 doesn't support file upload with a `content-type` different than `application/x-www-form-urlencoded`.
->>>>>>> e67d1315
 // @ID update-file
 // @Security CoderSessionToken
 // @Produce json
