package batchstats

import (
	"context"
	"testing"
	"time"

	"github.com/stretchr/testify/require"

	"cdr.dev/slog"
	"cdr.dev/slog/sloggers/slogtest"

	"github.com/coder/coder/coderd/database"
	"github.com/coder/coder/coderd/database/dbgen"
	"github.com/coder/coder/coderd/database/dbtestutil"
	"github.com/coder/coder/coderd/rbac"
	"github.com/coder/coder/codersdk/agentsdk"
	"github.com/coder/coder/cryptorand"
)

func TestBatchStats(t *testing.T) {
	t.Parallel()

	// Given: a fresh batcher with no data
	ctx, cancel := context.WithCancel(context.Background())
	t.Cleanup(cancel)
	log := slogtest.Make(t, &slogtest.Options{IgnoreErrors: true}).Leveled(slog.LevelDebug)
	store, _ := dbtestutil.NewDB(t)

	// Set up some test dependencies.
	deps1 := setupDeps(t, store)
	deps2 := setupDeps(t, store)
	tick := make(chan time.Time)
	flushed := make(chan int)

	b, closer, err := New(ctx,
		WithStore(store),
		WithLogger(log),
		func(b *Batcher) {
			b.tickCh = tick
			b.flushed = flushed
		},
	)
	require.NoError(t, err)
	t.Cleanup(closer)

	// Given: no data points are added for workspace
	// When: it becomes time to report stats
	t1 := database.Now()
	// Signal a tick and wait for a flush to complete.
	tick <- t1
	f := <-flushed
	require.Equal(t, 0, f, "expected no data to be flushed")
	t.Logf("flush 1 completed")

	// Then: it should report no stats.
	stats, err := store.GetWorkspaceAgentStats(ctx, t1)
	require.NoError(t, err, "should not error getting stats")
	require.Empty(t, stats, "should have no stats for workspace")

	// Given: a single data point is added for workspace
<<<<<<< HEAD
	t2 := database.Now()
=======
	t2 := t1.Add(time.Second)
>>>>>>> f7a35e05
	t.Logf("inserting 1 stat")
	require.NoError(t, b.Add(t2.Add(time.Millisecond), deps1.Agent.ID, deps1.User.ID, deps1.Template.ID, deps1.Workspace.ID, randAgentSDKStats(t)))

	// When: it becomes time to report stats
	// Signal a tick and wait for a flush to complete.
	tick <- t2
	f = <-flushed // Wait for a flush to complete.
	require.Equal(t, 1, f, "expected one stat to be flushed")
	t.Logf("flush 2 completed")

	// Then: it should report a single stat.
	stats, err = store.GetWorkspaceAgentStats(ctx, t2)
	require.NoError(t, err, "should not error getting stats")
	require.Len(t, stats, 1, "should have stats for workspace")

	// Given: a lot of data points are added for both workspaces
	// (equal to batch size)
<<<<<<< HEAD
	t3 := database.Now()
=======
	t3 := t2.Add(time.Second)
>>>>>>> f7a35e05
	done := make(chan struct{})

	go func() {
		defer close(done)
		t.Logf("inserting %d stats", defaultBufferSize)
		for i := 0; i < defaultBufferSize; i++ {
			if i%2 == 0 {
				require.NoError(t, b.Add(t3.Add(time.Millisecond), deps1.Agent.ID, deps1.User.ID, deps1.Template.ID, deps1.Workspace.ID, randAgentSDKStats(t)))
			} else {
				require.NoError(t, b.Add(t3.Add(time.Millisecond), deps2.Agent.ID, deps2.User.ID, deps2.Template.ID, deps2.Workspace.ID, randAgentSDKStats(t)))
			}
		}
	}()

	// When: the buffer comes close to capacity
	// Then: The buffer will force-flush once.
	f = <-flushed
	t.Logf("flush 3 completed")
	require.Greater(t, f, 819, "expected at least 819 stats to be flushed (>=80% of buffer)")
	// And we should finish inserting the stats
	<-done

	stats, err = store.GetWorkspaceAgentStats(ctx, t3)
	require.NoError(t, err, "should not error getting stats")
	require.Len(t, stats, 2, "should have stats for both workspaces")

	// Ensures that a subsequent flush pushes all the remaining data
<<<<<<< HEAD
	t4 := database.Now()
=======
	t4 := t3.Add(time.Second)
>>>>>>> f7a35e05
	tick <- t4
	f2 := <-flushed
	t.Logf("flush 4 completed")
	expectedCount := defaultBufferSize - f
	require.Equal(t, expectedCount, f2, "did not flush expected remaining rows")

	// Ensure that a subsequent flush does not push stale data.
<<<<<<< HEAD
	t5 := database.Now()
=======
	t5 := t4.Add(time.Second)
>>>>>>> f7a35e05
	tick <- t5
	f = <-flushed
	require.Zero(t, f, "expected zero stats to have been flushed")
	t.Logf("flush 5 completed")

	stats, err = store.GetWorkspaceAgentStats(ctx, t5)
	require.NoError(t, err, "should not error getting stats")
	require.Len(t, stats, 0, "should have no stats for workspace")

	// Ensure that buf never grew beyond what we expect
	require.Equal(t, defaultBufferSize, cap(b.buf.ID), "buffer grew beyond expected capacity")
}

// randAgentSDKStats returns a random agentsdk.Stats
func randAgentSDKStats(t *testing.T, opts ...func(*agentsdk.Stats)) agentsdk.Stats {
	t.Helper()
	s := agentsdk.Stats{
		ConnectionsByProto: map[string]int64{
			"ssh":              mustRandInt64n(t, 9) + 1,
			"vscode":           mustRandInt64n(t, 9) + 1,
			"jetbrains":        mustRandInt64n(t, 9) + 1,
			"reconnecting_pty": mustRandInt64n(t, 9) + 1,
		},
		ConnectionCount:             mustRandInt64n(t, 99) + 1,
		ConnectionMedianLatencyMS:   float64(mustRandInt64n(t, 99) + 1),
		RxPackets:                   mustRandInt64n(t, 99) + 1,
		RxBytes:                     mustRandInt64n(t, 99) + 1,
		TxPackets:                   mustRandInt64n(t, 99) + 1,
		TxBytes:                     mustRandInt64n(t, 99) + 1,
		SessionCountVSCode:          mustRandInt64n(t, 9) + 1,
		SessionCountJetBrains:       mustRandInt64n(t, 9) + 1,
		SessionCountReconnectingPTY: mustRandInt64n(t, 9) + 1,
		SessionCountSSH:             mustRandInt64n(t, 9) + 1,
		Metrics:                     []agentsdk.AgentMetric{},
	}
	for _, opt := range opts {
		opt(&s)
	}
	return s
}

// deps is a set of test dependencies.
type deps struct {
	Agent     database.WorkspaceAgent
	Template  database.Template
	User      database.User
	Workspace database.Workspace
}

// setupDeps sets up a set of test dependencies.
// It creates an organization, user, template, workspace, and agent
// along with all the other miscellaneous plumbing required to link
// them together.
func setupDeps(t *testing.T, store database.Store) deps {
	t.Helper()

	org := dbgen.Organization(t, store, database.Organization{})
	user := dbgen.User(t, store, database.User{})
	_, err := store.InsertOrganizationMember(context.Background(), database.InsertOrganizationMemberParams{
		OrganizationID: org.ID,
		UserID:         user.ID,
		Roles:          []string{rbac.RoleOrgMember(org.ID)},
	})
	require.NoError(t, err)
	tv := dbgen.TemplateVersion(t, store, database.TemplateVersion{
		OrganizationID: org.ID,
		CreatedBy:      user.ID,
	})
	tpl := dbgen.Template(t, store, database.Template{
		CreatedBy:       user.ID,
		OrganizationID:  org.ID,
		ActiveVersionID: tv.ID,
	})
	ws := dbgen.Workspace(t, store, database.Workspace{
		TemplateID:     tpl.ID,
		OwnerID:        user.ID,
		OrganizationID: org.ID,
		LastUsedAt:     time.Now().Add(-time.Hour),
	})
	pj := dbgen.ProvisionerJob(t, store, database.ProvisionerJob{
		InitiatorID:    user.ID,
		OrganizationID: org.ID,
	})
	_ = dbgen.WorkspaceBuild(t, store, database.WorkspaceBuild{
		TemplateVersionID: tv.ID,
		WorkspaceID:       ws.ID,
		JobID:             pj.ID,
	})
	res := dbgen.WorkspaceResource(t, store, database.WorkspaceResource{
		Transition: database.WorkspaceTransitionStart,
		JobID:      pj.ID,
	})
	agt := dbgen.WorkspaceAgent(t, store, database.WorkspaceAgent{
		ResourceID: res.ID,
	})
	return deps{
		Agent:     agt,
		Template:  tpl,
		User:      user,
		Workspace: ws,
	}
}

// mustRandInt64n returns a random int64 in the range [0, n).
func mustRandInt64n(t *testing.T, n int64) int64 {
	t.Helper()
	i, err := cryptorand.Intn(int(n))
	require.NoError(t, err)
	return int64(i)
}<|MERGE_RESOLUTION|>--- conflicted
+++ resolved
@@ -59,11 +59,7 @@
 	require.Empty(t, stats, "should have no stats for workspace")
 
 	// Given: a single data point is added for workspace
-<<<<<<< HEAD
-	t2 := database.Now()
-=======
 	t2 := t1.Add(time.Second)
->>>>>>> f7a35e05
 	t.Logf("inserting 1 stat")
 	require.NoError(t, b.Add(t2.Add(time.Millisecond), deps1.Agent.ID, deps1.User.ID, deps1.Template.ID, deps1.Workspace.ID, randAgentSDKStats(t)))
 
@@ -81,11 +77,7 @@
 
 	// Given: a lot of data points are added for both workspaces
 	// (equal to batch size)
-<<<<<<< HEAD
-	t3 := database.Now()
-=======
 	t3 := t2.Add(time.Second)
->>>>>>> f7a35e05
 	done := make(chan struct{})
 
 	go func() {
@@ -113,11 +105,7 @@
 	require.Len(t, stats, 2, "should have stats for both workspaces")
 
 	// Ensures that a subsequent flush pushes all the remaining data
-<<<<<<< HEAD
-	t4 := database.Now()
-=======
 	t4 := t3.Add(time.Second)
->>>>>>> f7a35e05
 	tick <- t4
 	f2 := <-flushed
 	t.Logf("flush 4 completed")
@@ -125,11 +113,7 @@
 	require.Equal(t, expectedCount, f2, "did not flush expected remaining rows")
 
 	// Ensure that a subsequent flush does not push stale data.
-<<<<<<< HEAD
-	t5 := database.Now()
-=======
 	t5 := t4.Add(time.Second)
->>>>>>> f7a35e05
 	tick <- t5
 	f = <-flushed
 	require.Zero(t, f, "expected zero stats to have been flushed")
