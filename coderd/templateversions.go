--- conflicted
+++ resolved
@@ -23,18 +23,13 @@
 )
 
 func (api *API) templateVersion(rw http.ResponseWriter, r *http.Request) {
-<<<<<<< HEAD
+	ctx := r.Context()
 	var (
 		templateVersion = httpmw.TemplateVersionParam(r)
 		template        = httpmw.TemplateParam(r)
 	)
 
 	if !api.Authorize(r, rbac.ActionRead, templateVersion.RBACObject(template)) {
-=======
-	ctx := r.Context()
-	templateVersion := httpmw.TemplateVersionParam(r)
-	if !api.Authorize(r, rbac.ActionRead, templateVersion) {
->>>>>>> 6b365f46
 		httpapi.ResourceNotFound(rw)
 		return
 	}
@@ -61,17 +56,12 @@
 }
 
 func (api *API) patchCancelTemplateVersion(rw http.ResponseWriter, r *http.Request) {
-<<<<<<< HEAD
+	ctx := r.Context()
 	var (
 		templateVersion = httpmw.TemplateVersionParam(r)
 		template        = httpmw.TemplateParam(r)
 	)
 	if !api.Authorize(r, rbac.ActionUpdate, templateVersion.RBACObject(template)) {
-=======
-	ctx := r.Context()
-	templateVersion := httpmw.TemplateVersionParam(r)
-	if !api.Authorize(r, rbac.ActionUpdate, templateVersion) {
->>>>>>> 6b365f46
 		httpapi.ResourceNotFound(rw)
 		return
 	}
@@ -116,18 +106,13 @@
 }
 
 func (api *API) templateVersionSchema(rw http.ResponseWriter, r *http.Request) {
-<<<<<<< HEAD
+	ctx := r.Context()
 	var (
 		templateVersion = httpmw.TemplateVersionParam(r)
 		template        = httpmw.TemplateParam(r)
 	)
 
 	if !api.Authorize(r, rbac.ActionRead, templateVersion.RBACObject(template)) {
-=======
-	ctx := r.Context()
-	templateVersion := httpmw.TemplateVersionParam(r)
-	if !api.Authorize(r, rbac.ActionRead, templateVersion) {
->>>>>>> 6b365f46
 		httpapi.ResourceNotFound(rw)
 		return
 	}
@@ -173,19 +158,13 @@
 }
 
 func (api *API) templateVersionParameters(rw http.ResponseWriter, r *http.Request) {
-<<<<<<< HEAD
+	ctx := r.Context()
 	var (
 		apiKey          = httpmw.APIKey(r)
 		templateVersion = httpmw.TemplateVersionParam(r)
 		template        = httpmw.TemplateParam(r)
 	)
 	if !api.Authorize(r, rbac.ActionRead, templateVersion.RBACObject(template)) {
-=======
-	ctx := r.Context()
-	apiKey := httpmw.APIKey(r)
-	templateVersion := httpmw.TemplateVersionParam(r)
-	if !api.Authorize(r, rbac.ActionRead, templateVersion) {
->>>>>>> 6b365f46
 		httpapi.ResourceNotFound(rw)
 		return
 	}
@@ -227,19 +206,13 @@
 }
 
 func (api *API) postTemplateVersionDryRun(rw http.ResponseWriter, r *http.Request) {
-<<<<<<< HEAD
+	ctx := r.Context()
 	var (
 		apiKey          = httpmw.APIKey(r)
 		templateVersion = httpmw.TemplateVersionParam(r)
 		template        = httpmw.TemplateParam(r)
 	)
 	if !api.Authorize(r, rbac.ActionRead, templateVersion.RBACObject(template)) {
-=======
-	ctx := r.Context()
-	apiKey := httpmw.APIKey(r)
-	templateVersion := httpmw.TemplateVersionParam(r)
-	if !api.Authorize(r, rbac.ActionRead, templateVersion) {
->>>>>>> 6b365f46
 		httpapi.ResourceNotFound(rw)
 		return
 	}
@@ -885,18 +858,13 @@
 // The agents returned are informative of the template version, and do not
 // return agents associated with any particular workspace.
 func (api *API) templateVersionResources(rw http.ResponseWriter, r *http.Request) {
-<<<<<<< HEAD
+	ctx := r.Context()
 	var (
 		templateVersion = httpmw.TemplateVersionParam(r)
 		template        = httpmw.TemplateParam(r)
 	)
 
 	if !api.Authorize(r, rbac.ActionRead, templateVersion.RBACObject(template)) {
-=======
-	ctx := r.Context()
-	templateVersion := httpmw.TemplateVersionParam(r)
-	if !api.Authorize(r, rbac.ActionRead, templateVersion) {
->>>>>>> 6b365f46
 		httpapi.ResourceNotFound(rw)
 		return
 	}
@@ -917,18 +885,13 @@
 // and not any build logs for a workspace.
 // Eg: Logs returned from 'terraform plan' when uploading a new terraform file.
 func (api *API) templateVersionLogs(rw http.ResponseWriter, r *http.Request) {
-<<<<<<< HEAD
+	ctx := r.Context()
 	var (
 		templateVersion = httpmw.TemplateVersionParam(r)
 		template        = httpmw.TemplateParam(r)
 	)
 
 	if !api.Authorize(r, rbac.ActionRead, templateVersion.RBACObject(template)) {
-=======
-	ctx := r.Context()
-	templateVersion := httpmw.TemplateVersionParam(r)
-	if !api.Authorize(r, rbac.ActionRead, templateVersion) {
->>>>>>> 6b365f46
 		httpapi.ResourceNotFound(rw)
 		return
 	}
