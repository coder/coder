--- conflicted
+++ resolved
@@ -648,17 +648,8 @@
 		OrganizationID: organization.ID,
 		Name:           templateVersionName,
 	})
-<<<<<<< HEAD
-=======
-	if xerrors.Is(err, sql.ErrNoRows) {
-		httpapi.Write(ctx, rw, http.StatusNotFound, codersdk.Response{
-			Message: fmt.Sprintf("No template version found by name %q.", templateVersionName),
-		})
-		return
-	}
->>>>>>> d218d327
-	if err != nil {
-		if errors.Is(err, sql.ErrNoRows) {
+	if err != nil {
+		if xerrors.Is(err, sql.ErrNoRows) {
 			httpapi.Write(ctx, rw, http.StatusNotFound, codersdk.Response{
 				Message: fmt.Sprintf("No template version found by name %q.", templateVersionName),
 			})
@@ -679,7 +670,7 @@
 	})
 
 	if err != nil {
-		if errors.Is(err, sql.ErrNoRows) {
+		if xerrors.Is(err, sql.ErrNoRows) {
 			httpapi.Write(ctx, rw, http.StatusNotFound, codersdk.Response{
 				Message: fmt.Sprintf("No previous template version found for %q.", templateVersionName),
 			})
