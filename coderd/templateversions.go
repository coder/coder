package coderd

import (
	"database/sql"
	"encoding/json"
	"errors"
	"fmt"
	"net/http"

	"github.com/go-chi/chi/v5"
	"github.com/google/uuid"
	"github.com/moby/moby/pkg/namesgenerator"
	"golang.org/x/xerrors"

	"github.com/coder/coder/coderd/database"
	"github.com/coder/coder/coderd/httpapi"
	"github.com/coder/coder/coderd/httpmw"
	"github.com/coder/coder/coderd/parameter"
	"github.com/coder/coder/coderd/rbac"
	"github.com/coder/coder/codersdk"
)

func (api *API) templateVersion(rw http.ResponseWriter, r *http.Request) {
	templateVersion := httpmw.TemplateVersionParam(r)
	if !api.Authorize(rw, r, rbac.ActionRead, templateVersion) {
		return
	}

	job, err := api.Database.GetProvisionerJobByID(r.Context(), templateVersion.JobID)
	if err != nil {
		httpapi.Write(rw, http.StatusInternalServerError, httpapi.Response{
			Message: fmt.Sprintf("get provisioner job: %s", err),
		})
		return
	}

	httpapi.Write(rw, http.StatusOK, convertTemplateVersion(templateVersion, convertProvisionerJob(job)))
}

func (api *API) patchCancelTemplateVersion(rw http.ResponseWriter, r *http.Request) {
	templateVersion := httpmw.TemplateVersionParam(r)
	if !api.Authorize(rw, r, rbac.ActionUpdate, templateVersion) {
		return
	}

	job, err := api.Database.GetProvisionerJobByID(r.Context(), templateVersion.JobID)
	if err != nil {
		httpapi.Write(rw, http.StatusInternalServerError, httpapi.Response{
			Message: fmt.Sprintf("get provisioner job: %s", err),
		})
		return
	}
	if job.CompletedAt.Valid {
		httpapi.Write(rw, http.StatusPreconditionFailed, httpapi.Response{
			Message: "Job has already completed!",
		})
		return
	}
	if job.CanceledAt.Valid {
		httpapi.Write(rw, http.StatusPreconditionFailed, httpapi.Response{
			Message: "Job has already been marked as canceled!",
		})
		return
	}
	err = api.Database.UpdateProvisionerJobWithCancelByID(r.Context(), database.UpdateProvisionerJobWithCancelByIDParams{
		ID: job.ID,
		CanceledAt: sql.NullTime{
			Time:  database.Now(),
			Valid: true,
		},
	})
	if err != nil {
		httpapi.Write(rw, http.StatusInternalServerError, httpapi.Response{
			Message: fmt.Sprintf("update provisioner job: %s", err),
		})
		return
	}
	httpapi.Write(rw, http.StatusOK, httpapi.Response{
		Message: "Job has been marked as canceled...",
	})
}

func (api *API) templateVersionSchema(rw http.ResponseWriter, r *http.Request) {
	templateVersion := httpmw.TemplateVersionParam(r)
	if !api.Authorize(rw, r, rbac.ActionRead, templateVersion) {
		return
	}

	job, err := api.Database.GetProvisionerJobByID(r.Context(), templateVersion.JobID)
	if err != nil {
		httpapi.Write(rw, http.StatusInternalServerError, httpapi.Response{
			Message: fmt.Sprintf("get provisioner job: %s", err),
		})
		return
	}
	if !job.CompletedAt.Valid {
		httpapi.Write(rw, http.StatusPreconditionFailed, httpapi.Response{
			Message: "Template version job hasn't completed!",
		})
		return
	}
	schemas, err := api.Database.GetParameterSchemasByJobID(r.Context(), job.ID)
	if errors.Is(err, sql.ErrNoRows) {
		err = nil
	}
	if err != nil {
		httpapi.Write(rw, http.StatusInternalServerError, httpapi.Response{
			Message: fmt.Sprintf("list parameter schemas: %s", err),
		})
		return
	}
	apiSchemas := make([]codersdk.ParameterSchema, 0)
	for _, schema := range schemas {
		apiSchema, err := convertParameterSchema(schema)
		if err != nil {
			httpapi.Write(rw, http.StatusInternalServerError, httpapi.Response{
				Message: fmt.Sprintf("convert: %s", err),
			})
			return
		}
		apiSchemas = append(apiSchemas, apiSchema)
	}
	httpapi.Write(rw, http.StatusOK, apiSchemas)
}

func (api *API) templateVersionParameters(rw http.ResponseWriter, r *http.Request) {
	apiKey := httpmw.APIKey(r)
	templateVersion := httpmw.TemplateVersionParam(r)
	if !api.Authorize(rw, r, rbac.ActionRead, templateVersion) {
		return
	}

	job, err := api.Database.GetProvisionerJobByID(r.Context(), templateVersion.JobID)
	if err != nil {
		httpapi.Write(rw, http.StatusInternalServerError, httpapi.Response{
			Message: fmt.Sprintf("get provisioner job: %s", err),
		})
		return
	}
	if !job.CompletedAt.Valid {
		httpapi.Write(rw, http.StatusPreconditionFailed, httpapi.Response{
			Message: "Job hasn't completed!",
		})
		return
	}
	values, err := parameter.Compute(r.Context(), api.Database, parameter.ComputeScope{
		TemplateImportJobID: job.ID,
		OrganizationID:      job.OrganizationID,
		UserID:              apiKey.UserID,
	}, &parameter.ComputeOptions{
		// We *never* want to send the client secret parameter values.
		HideRedisplayValues: true,
	})
	if err != nil {
		httpapi.Write(rw, http.StatusInternalServerError, httpapi.Response{
			Message: fmt.Sprintf("compute values: %s", err),
		})
		return
	}
	if values == nil {
		values = []parameter.ComputedValue{}
	}

	httpapi.Write(rw, http.StatusOK, values)
}

<<<<<<< HEAD
func (api *api) createTemplateVersionPlan(rw http.ResponseWriter, r *http.Request) {
	apiKey := httpmw.APIKey(r)
	templateVersion := httpmw.TemplateVersionParam(r)

	var req codersdk.CreateTemplateVersionPlanRequest
	if !httpapi.Read(rw, r, &req) {
		return
	}

	job, err := api.Database.GetProvisionerJobByID(r.Context(), templateVersion.JobID)
	if err != nil {
		httpapi.Write(rw, http.StatusInternalServerError, httpapi.Response{
			Message: fmt.Sprintf("get provisioner job: %s", err),
		})
		return
	}
	if !job.CompletedAt.Valid {
		httpapi.Write(rw, http.StatusPreconditionFailed, httpapi.Response{
			Message: "Template version import job hasn't completed!",
		})
		return
	}

	// Convert parameters from request to parameters for the job
	parameterValues := make([]database.ParameterValue, len(req.ParameterValues))
	for i, v := range req.ParameterValues {
		parameterValues[i] = database.ParameterValue{
			ID:                uuid.Nil,
			Scope:             database.ParameterScopeWorkspace,
			ScopeID:           uuid.Nil,
			Name:              v.Name,
			SourceScheme:      database.ParameterSourceSchemeData,
			SourceValue:       v.SourceValue,
			DestinationScheme: database.ParameterDestinationSchemeProvisionerVariable,
		}
	}

	// Marshal template version plan job with the parameters from the request.
	input, err := json.Marshal(templateVersionPlanJob{
		TemplateVersionID: templateVersion.ID,
		ParameterValues:   parameterValues,
	})
	if err != nil {
		httpapi.Write(rw, http.StatusPreconditionFailed, httpapi.Response{
			Message: fmt.Sprintf("marshal new provisioner job: %s", err),
		})
		return
	}

	// Create a plan job
	jobID := uuid.New()
	provisionerJob, err := api.Database.InsertProvisionerJob(r.Context(), database.InsertProvisionerJobParams{
		ID:             jobID,
		CreatedAt:      database.Now(),
		UpdatedAt:      database.Now(),
		OrganizationID: templateVersion.OrganizationID,
		InitiatorID:    apiKey.UserID,
		Provisioner:    job.Provisioner,
		StorageMethod:  job.StorageMethod,
		StorageSource:  job.StorageSource,
		Type:           database.ProvisionerJobTypeTemplateVersionPlan,
		Input:          input,
	})
	if err != nil {
		httpapi.Write(rw, http.StatusInternalServerError, httpapi.Response{
			Message: fmt.Sprintf("insert provisioner job: %s", err),
		})
		return
	}

	httpapi.Write(rw, http.StatusCreated, convertProvisionerJob(provisionerJob))
}

func (api *api) templateVersionPlan(rw http.ResponseWriter, r *http.Request) {
	job, ok := getTemplateVersionPlanJob(api.Database, rw, r)
	if !ok {
		return
	}

	httpapi.Write(rw, http.StatusOK, convertProvisionerJob(job))
}

func (api *api) templateVersionPlanResources(rw http.ResponseWriter, r *http.Request) {
	job, ok := getTemplateVersionPlanJob(api.Database, rw, r)
	if !ok {
		return
	}

	api.provisionerJobResources(rw, r, job)
}

func (api *api) templateVersionPlanLogs(rw http.ResponseWriter, r *http.Request) {
	job, ok := getTemplateVersionPlanJob(api.Database, rw, r)
	if !ok {
		return
	}

	api.provisionerJobLogs(rw, r, job)
}

func (api *api) templateVersionPlanCancel(rw http.ResponseWriter, r *http.Request) {
	job, ok := getTemplateVersionPlanJob(api.Database, rw, r)
	if !ok {
		return
	}

	if job.CompletedAt.Valid {
		httpapi.Write(rw, http.StatusPreconditionFailed, httpapi.Response{
			Message: "Job has already completed",
		})
		return
	}
	if job.CanceledAt.Valid {
		httpapi.Write(rw, http.StatusPreconditionFailed, httpapi.Response{
			Message: "Job has already been marked as canceled",
		})
		return
	}

	err := api.Database.UpdateProvisionerJobWithCancelByID(r.Context(), database.UpdateProvisionerJobWithCancelByIDParams{
		ID: job.ID,
		CanceledAt: sql.NullTime{
			Time:  database.Now(),
			Valid: true,
		},
	})
	if err != nil {
		httpapi.Write(rw, http.StatusInternalServerError, httpapi.Response{
			Message: fmt.Sprintf("update provisioner job: %s", err),
		})
		return
	}

	httpapi.Write(rw, http.StatusOK, httpapi.Response{
		Message: "Job has been marked as canceled",
	})
}

func getTemplateVersionPlanJob(db database.Store, rw http.ResponseWriter, r *http.Request) (database.ProvisionerJob, bool) {
	var (
		apiKey          = httpmw.APIKey(r)
		templateVersion = httpmw.TemplateVersionParam(r)
		jobID           = chi.URLParam(r, "jobID")
	)

	jobUUID, err := uuid.Parse(jobID)
	if err != nil {
		httpapi.Write(rw, http.StatusBadRequest, httpapi.Response{
			Message: "Job ID must be a valid UUID",
		})
		return database.ProvisionerJob{}, false
	}

	job, err := db.GetProvisionerJobByID(r.Context(), jobUUID)
	if xerrors.Is(err, sql.ErrNoRows) {
		httpapi.Forbidden(rw)
		return database.ProvisionerJob{}, false
	}
	if err != nil {
		httpapi.Write(rw, http.StatusInternalServerError, httpapi.Response{
			Message: fmt.Sprintf("get provisioner job by ID %q: %s", jobUUID.String(), err),
		})
		return database.ProvisionerJob{}, false
	}
	if job.Type != database.ProvisionerJobTypeTemplateVersionPlan {
		httpapi.Forbidden(rw)
		return database.ProvisionerJob{}, false
	}
	// TODO: real RBAC
	if job.InitiatorID != apiKey.UserID {
		httpapi.Forbidden(rw)
		return database.ProvisionerJob{}, false
	}

	// Verify that the template version is the one used in the request.
	var input templateVersionPlanJob
	err = json.Unmarshal(job.Input, &input)
	if err != nil {
		httpapi.Write(rw, http.StatusInternalServerError, httpapi.Response{
			Message: fmt.Sprintf("unmarshal job metadata: %s", err),
		})
		return database.ProvisionerJob{}, false
	}
	if input.TemplateVersionID != templateVersion.ID {
		httpapi.Forbidden(rw)
		return database.ProvisionerJob{}, false
	}

	return job, true
}

func (api *api) templateVersionsByTemplate(rw http.ResponseWriter, r *http.Request) {
=======
func (api *API) templateVersionsByTemplate(rw http.ResponseWriter, r *http.Request) {
>>>>>>> 1361c135
	template := httpmw.TemplateParam(r)
	if !api.Authorize(rw, r, rbac.ActionRead, template) {
		return
	}

	paginationParams, ok := parsePagination(rw, r)
	if !ok {
		return
	}

	apiVersion := []codersdk.TemplateVersion{}
	versions, err := api.Database.GetTemplateVersionsByTemplateID(r.Context(), database.GetTemplateVersionsByTemplateIDParams{
		TemplateID: template.ID,
		AfterID:    paginationParams.AfterID,
		LimitOpt:   int32(paginationParams.Limit),
		OffsetOpt:  int32(paginationParams.Offset),
	})
	if errors.Is(err, sql.ErrNoRows) {
		httpapi.Write(rw, http.StatusOK, apiVersion)
		return
	}
	if err != nil {
		httpapi.Write(rw, http.StatusInternalServerError, httpapi.Response{
			Message: fmt.Sprintf("get template version: %s", err),
		})
		return
	}
	jobIDs := make([]uuid.UUID, 0, len(versions))
	for _, version := range versions {
		jobIDs = append(jobIDs, version.JobID)
	}
	jobs, err := api.Database.GetProvisionerJobsByIDs(r.Context(), jobIDs)
	if err != nil {
		httpapi.Write(rw, http.StatusInternalServerError, httpapi.Response{
			Message: fmt.Sprintf("get jobs: %s", err),
		})
		return
	}
	jobByID := map[string]database.ProvisionerJob{}
	for _, job := range jobs {
		jobByID[job.ID.String()] = job
	}

	for _, version := range versions {
		job, exists := jobByID[version.JobID.String()]
		if !exists {
			httpapi.Write(rw, http.StatusInternalServerError, httpapi.Response{
				Message: fmt.Sprintf("job %q doesn't exist for version %q", version.JobID, version.ID),
			})
			return
		}
		apiVersion = append(apiVersion, convertTemplateVersion(version, convertProvisionerJob(job)))
	}

	httpapi.Write(rw, http.StatusOK, apiVersion)
}

func (api *API) templateVersionByName(rw http.ResponseWriter, r *http.Request) {
	template := httpmw.TemplateParam(r)
	if !api.Authorize(rw, r, rbac.ActionRead, template) {
		return
	}

	templateVersionName := chi.URLParam(r, "templateversionname")
	templateVersion, err := api.Database.GetTemplateVersionByTemplateIDAndName(r.Context(), database.GetTemplateVersionByTemplateIDAndNameParams{
		TemplateID: uuid.NullUUID{
			UUID:  template.ID,
			Valid: true,
		},
		Name: templateVersionName,
	})
	if errors.Is(err, sql.ErrNoRows) {
		httpapi.Write(rw, http.StatusNotFound, httpapi.Response{
			Message: fmt.Sprintf("no template version found by name %q", templateVersionName),
		})
		return
	}
	if err != nil {
		httpapi.Write(rw, http.StatusInternalServerError, httpapi.Response{
			Message: fmt.Sprintf("get template version by name: %s", err),
		})
		return
	}
	job, err := api.Database.GetProvisionerJobByID(r.Context(), templateVersion.JobID)
	if err != nil {
		httpapi.Write(rw, http.StatusInternalServerError, httpapi.Response{
			Message: fmt.Sprintf("get provisioner job: %s", err),
		})
		return
	}

	httpapi.Write(rw, http.StatusOK, convertTemplateVersion(templateVersion, convertProvisionerJob(job)))
}

func (api *API) patchActiveTemplateVersion(rw http.ResponseWriter, r *http.Request) {
	template := httpmw.TemplateParam(r)
	if !api.Authorize(rw, r, rbac.ActionUpdate, template) {
		return
	}

	var req codersdk.UpdateActiveTemplateVersion
	if !httpapi.Read(rw, r, &req) {
		return
	}
	version, err := api.Database.GetTemplateVersionByID(r.Context(), req.ID)
	if errors.Is(err, sql.ErrNoRows) {
		httpapi.Write(rw, http.StatusNotFound, httpapi.Response{
			Message: "template version not found",
		})
		return
	}
	if err != nil {
		httpapi.Write(rw, http.StatusInternalServerError, httpapi.Response{
			Message: fmt.Sprintf("get template version: %s", err),
		})
		return
	}
	if version.TemplateID.UUID.String() != template.ID.String() {
		httpapi.Write(rw, http.StatusUnauthorized, httpapi.Response{
			Message: "The provided template version doesn't belong to the specified template.",
		})
		return
	}
	err = api.Database.UpdateTemplateActiveVersionByID(r.Context(), database.UpdateTemplateActiveVersionByIDParams{
		ID:              template.ID,
		ActiveVersionID: req.ID,
	})
	if err != nil {
		httpapi.Write(rw, http.StatusInternalServerError, httpapi.Response{
			Message: fmt.Sprintf("update active template version: %s", err),
		})
		return
	}
	httpapi.Write(rw, http.StatusOK, httpapi.Response{
		Message: "Updated the active template version!",
	})
}

// Creates a new version of a template. An import job is queued to parse the storage method provided.
func (api *API) postTemplateVersionsByOrganization(rw http.ResponseWriter, r *http.Request) {
	apiKey := httpmw.APIKey(r)
	organization := httpmw.OrganizationParam(r)
	var req codersdk.CreateTemplateVersionRequest
	if !httpapi.Read(rw, r, &req) {
		return
	}
	if req.TemplateID != uuid.Nil {
		_, err := api.Database.GetTemplateByID(r.Context(), req.TemplateID)
		if errors.Is(err, sql.ErrNoRows) {
			httpapi.Write(rw, http.StatusNotFound, httpapi.Response{
				Message: "template does not exist",
			})
			return
		}
		if err != nil {
			httpapi.Write(rw, http.StatusInternalServerError, httpapi.Response{
				Message: fmt.Sprintf("get template: %s", err),
			})
			return
		}
	}

	file, err := api.Database.GetFileByHash(r.Context(), req.StorageSource)
	if errors.Is(err, sql.ErrNoRows) {
		httpapi.Write(rw, http.StatusNotFound, httpapi.Response{
			Message: "file not found",
		})
		return
	}
	if err != nil {
		httpapi.Write(rw, http.StatusInternalServerError, httpapi.Response{
			Message: fmt.Sprintf("get file: %s", err),
		})
		return
	}

	var templateVersion database.TemplateVersion
	var provisionerJob database.ProvisionerJob
	err = api.Database.InTx(func(db database.Store) error {
		jobID := uuid.New()
		for _, parameterValue := range req.ParameterValues {
			_, err = db.InsertParameterValue(r.Context(), database.InsertParameterValueParams{
				ID:                uuid.New(),
				Name:              parameterValue.Name,
				CreatedAt:         database.Now(),
				UpdatedAt:         database.Now(),
				Scope:             database.ParameterScopeImportJob,
				ScopeID:           jobID,
				SourceScheme:      database.ParameterSourceScheme(parameterValue.SourceScheme),
				SourceValue:       parameterValue.SourceValue,
				DestinationScheme: database.ParameterDestinationScheme(parameterValue.DestinationScheme),
			})
			if err != nil {
				return xerrors.Errorf("insert parameter value: %w", err)
			}
		}

		provisionerJob, err = api.Database.InsertProvisionerJob(r.Context(), database.InsertProvisionerJobParams{
			ID:             jobID,
			CreatedAt:      database.Now(),
			UpdatedAt:      database.Now(),
			OrganizationID: organization.ID,
			InitiatorID:    apiKey.UserID,
			Provisioner:    database.ProvisionerType(req.Provisioner),
			StorageMethod:  database.ProvisionerStorageMethodFile,
			StorageSource:  file.Hash,
			Type:           database.ProvisionerJobTypeTemplateVersionImport,
			Input:          []byte{'{', '}'},
		})
		if err != nil {
			return xerrors.Errorf("insert provisioner job: %w", err)
		}

		var templateID uuid.NullUUID
		if req.TemplateID != uuid.Nil {
			templateID = uuid.NullUUID{
				UUID:  req.TemplateID,
				Valid: true,
			}
		}

		templateVersion, err = api.Database.InsertTemplateVersion(r.Context(), database.InsertTemplateVersionParams{
			ID:             uuid.New(),
			TemplateID:     templateID,
			OrganizationID: organization.ID,
			CreatedAt:      database.Now(),
			UpdatedAt:      database.Now(),
			Name:           namesgenerator.GetRandomName(1),
			Readme:         "",
			JobID:          provisionerJob.ID,
		})
		if err != nil {
			return xerrors.Errorf("insert template version: %w", err)
		}
		return nil
	})
	if err != nil {
		httpapi.Write(rw, http.StatusInternalServerError, httpapi.Response{
			Message: err.Error(),
		})
		return
	}

	httpapi.Write(rw, http.StatusCreated, convertTemplateVersion(templateVersion, convertProvisionerJob(provisionerJob)))
}

// templateVersionResources returns the workspace agent resources associated
// with a template version. A template can specify more than one resource to be
// provisioned, each resource can have an agent that dials back to coderd.
// The agents returned are informative of the template version, and do not
// return agents associated with any particular workspace.
func (api *API) templateVersionResources(rw http.ResponseWriter, r *http.Request) {
	templateVersion := httpmw.TemplateVersionParam(r)
	if !api.Authorize(rw, r, rbac.ActionRead, templateVersion) {
		return
	}

	job, err := api.Database.GetProvisionerJobByID(r.Context(), templateVersion.JobID)
	if err != nil {
		httpapi.Write(rw, http.StatusInternalServerError, httpapi.Response{
			Message: fmt.Sprintf("get provisioner job: %s", err),
		})
		return
	}
	api.provisionerJobResources(rw, r, job)
}

// templateVersionLogs returns the logs returned by the provisioner for the given
// template version. These logs are only associated with the template version,
// and not any build logs for a workspace.
// Eg: Logs returned from 'terraform plan' when uploading a new terraform file.
func (api *API) templateVersionLogs(rw http.ResponseWriter, r *http.Request) {
	templateVersion := httpmw.TemplateVersionParam(r)
	if !api.Authorize(rw, r, rbac.ActionRead, templateVersion) {
		return
	}

	job, err := api.Database.GetProvisionerJobByID(r.Context(), templateVersion.JobID)
	if err != nil {
		httpapi.Write(rw, http.StatusInternalServerError, httpapi.Response{
			Message: fmt.Sprintf("get provisioner job: %s", err),
		})
		return
	}
	api.provisionerJobLogs(rw, r, job)
}

func convertTemplateVersion(version database.TemplateVersion, job codersdk.ProvisionerJob) codersdk.TemplateVersion {
	return codersdk.TemplateVersion{
		ID:         version.ID,
		TemplateID: &version.TemplateID.UUID,
		CreatedAt:  version.CreatedAt,
		UpdatedAt:  version.UpdatedAt,
		Name:       version.Name,
		Job:        job,
		Readme:     version.Readme,
	}
}<|MERGE_RESOLUTION|>--- conflicted
+++ resolved
@@ -164,8 +164,7 @@
 	httpapi.Write(rw, http.StatusOK, values)
 }
 
-<<<<<<< HEAD
-func (api *api) createTemplateVersionPlan(rw http.ResponseWriter, r *http.Request) {
+func (api *API) createTemplateVersionPlan(rw http.ResponseWriter, r *http.Request) {
 	apiKey := httpmw.APIKey(r)
 	templateVersion := httpmw.TemplateVersionParam(r)
 
@@ -238,7 +237,7 @@
 	httpapi.Write(rw, http.StatusCreated, convertProvisionerJob(provisionerJob))
 }
 
-func (api *api) templateVersionPlan(rw http.ResponseWriter, r *http.Request) {
+func (api *API) templateVersionPlan(rw http.ResponseWriter, r *http.Request) {
 	job, ok := getTemplateVersionPlanJob(api.Database, rw, r)
 	if !ok {
 		return
@@ -247,7 +246,7 @@
 	httpapi.Write(rw, http.StatusOK, convertProvisionerJob(job))
 }
 
-func (api *api) templateVersionPlanResources(rw http.ResponseWriter, r *http.Request) {
+func (api *API) templateVersionPlanResources(rw http.ResponseWriter, r *http.Request) {
 	job, ok := getTemplateVersionPlanJob(api.Database, rw, r)
 	if !ok {
 		return
@@ -256,7 +255,7 @@
 	api.provisionerJobResources(rw, r, job)
 }
 
-func (api *api) templateVersionPlanLogs(rw http.ResponseWriter, r *http.Request) {
+func (api *API) templateVersionPlanLogs(rw http.ResponseWriter, r *http.Request) {
 	job, ok := getTemplateVersionPlanJob(api.Database, rw, r)
 	if !ok {
 		return
@@ -265,7 +264,7 @@
 	api.provisionerJobLogs(rw, r, job)
 }
 
-func (api *api) templateVersionPlanCancel(rw http.ResponseWriter, r *http.Request) {
+func (api *API) templateVersionPlanCancel(rw http.ResponseWriter, r *http.Request) {
 	job, ok := getTemplateVersionPlanJob(api.Database, rw, r)
 	if !ok {
 		return
@@ -356,10 +355,7 @@
 	return job, true
 }
 
-func (api *api) templateVersionsByTemplate(rw http.ResponseWriter, r *http.Request) {
-=======
 func (api *API) templateVersionsByTemplate(rw http.ResponseWriter, r *http.Request) {
->>>>>>> 1361c135
 	template := httpmw.TemplateParam(r)
 	if !api.Authorize(rw, r, rbac.ActionRead, template) {
 		return
