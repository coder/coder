--- conflicted
+++ resolved
@@ -24,11 +24,8 @@
 	"github.com/coder/coder/v2/coderd/schedule"
 	"github.com/coder/coder/v2/coderd/tracing"
 	"github.com/coder/coder/v2/codersdk/agentsdk"
-<<<<<<< HEAD
-=======
 	"github.com/coder/coder/v2/tailnet"
 	tailnetproto "github.com/coder/coder/v2/tailnet/proto"
->>>>>>> fd7f85bc
 )
 
 const AgentAPIVersionDRPC = "2.0"
@@ -61,8 +58,9 @@
 	Database                          database.Store
 	Pubsub                            pubsub.Pubsub
 	DerpMapFn                         func() *tailcfg.DERPMap
+	TailnetCoordinator                *atomic.Pointer[tailnet.Coordinator]
 	TemplateScheduleStore             *atomic.Pointer[schedule.TemplateScheduleStore]
-	StatsBatcher                      StatsBatcher // *batchstats.Batcher
+	StatsBatcher                      StatsBatcher
 	PublishWorkspaceUpdateFn          func(ctx context.Context, workspaceID uuid.UUID)
 	PublishWorkspaceAgentLogsUpdateFn func(ctx context.Context, workspaceAgentID uuid.UUID, msg agentsdk.LogsNotifyMessage)
 
@@ -95,7 +93,6 @@
 		DisableDirectConnections: opts.DisableDirectConnections,
 		DerpForceWebSockets:      opts.DerpForceWebSockets,
 		AgentFn:                  api.agent,
-		WorkspaceIDFn:            api.workspaceID,
 		Database:                 opts.Database,
 		DerpMapFn:                opts.DerpMapFn,
 	}
