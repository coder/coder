--- conflicted
+++ resolved
@@ -30,10 +30,6 @@
 	"tailscale.com/tailcfg"
 
 	"cdr.dev/slog"
-<<<<<<< HEAD
-	"github.com/coder/coder/agent/agentssh"
-=======
->>>>>>> 2da07020
 	"github.com/coder/coder/coderd/database"
 	"github.com/coder/coder/coderd/database/dbauthz"
 	"github.com/coder/coder/coderd/gitauth"
@@ -549,86 +545,6 @@
 	}
 }
 
-<<<<<<< HEAD
-// workspaceAgentPTY spawns a PTY and pipes it over a WebSocket.
-// This is used for the web terminal.
-//
-// @Summary Open PTY to workspace agent
-// @ID open-pty-to-workspace-agent
-// @Security CoderSessionToken
-// @Tags Agents
-// @Param workspaceagent path string true "Workspace agent ID" format(uuid)
-// @Success 101
-// @Router /workspaceagents/{workspaceagent}/pty [get]
-func (api *API) workspaceAgentPTY(rw http.ResponseWriter, r *http.Request) {
-	ctx := r.Context()
-
-	api.WebsocketWaitMutex.Lock()
-	api.WebsocketWaitGroup.Add(1)
-	api.WebsocketWaitMutex.Unlock()
-	defer api.WebsocketWaitGroup.Done()
-
-	appToken, ok := workspaceapps.ResolveRequest(api.Logger, api.AccessURL, api.WorkspaceAppsProvider, rw, r, workspaceapps.Request{
-		AccessMethod:  workspaceapps.AccessMethodTerminal,
-		BasePath:      r.URL.Path,
-		AgentNameOrID: chi.URLParam(r, "workspaceagent"),
-	})
-	if !ok {
-		return
-	}
-
-	reconnect, err := uuid.Parse(r.URL.Query().Get("reconnect"))
-	if err != nil {
-		httpapi.Write(ctx, rw, http.StatusBadRequest, codersdk.Response{
-			Message: "Query param 'reconnect' must be a valid UUID.",
-			Validations: []codersdk.ValidationError{
-				{Field: "reconnect", Detail: "invalid UUID"},
-			},
-		})
-		return
-	}
-	height, err := strconv.ParseUint(r.URL.Query().Get("height"), 10, 16)
-	if err != nil {
-		height = 80
-	}
-	width, err := strconv.ParseUint(r.URL.Query().Get("width"), 10, 16)
-	if err != nil {
-		width = 80
-	}
-
-	conn, err := websocket.Accept(rw, r, &websocket.AcceptOptions{
-		CompressionMode: websocket.CompressionDisabled,
-	})
-	if err != nil {
-		httpapi.Write(ctx, rw, http.StatusBadRequest, codersdk.Response{
-			Message: "Failed to accept websocket.",
-			Detail:  err.Error(),
-		})
-		return
-	}
-
-	ctx, wsNetConn := websocketNetConn(ctx, conn, websocket.MessageBinary)
-	defer wsNetConn.Close() // Also closes conn.
-
-	go httpapi.Heartbeat(ctx, conn)
-
-	agentConn, release, err := api.workspaceAgentCache.Acquire(appToken.AgentID)
-	if err != nil {
-		_ = conn.Close(websocket.StatusInternalError, httpapi.WebsocketCloseSprintf("dial workspace agent: %s", err))
-		return
-	}
-	defer release()
-	ptNetConn, err := agentConn.ReconnectingPTY(ctx, reconnect, uint16(height), uint16(width), r.URL.Query().Get("command"))
-	if err != nil {
-		_ = conn.Close(websocket.StatusInternalError, httpapi.WebsocketCloseSprintf("dial: %s", err))
-		return
-	}
-	defer ptNetConn.Close()
-	agentssh.Bicopy(ctx, wsNetConn, ptNetConn)
-}
-
-=======
->>>>>>> 2da07020
 // @Summary Get listening ports for workspace agent
 // @ID get-listening-ports-for-workspace-agent
 // @Security CoderSessionToken
