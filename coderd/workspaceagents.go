--- conflicted
+++ resolved
@@ -23,11 +23,7 @@
 	"github.com/coder/coder/coderd/httpapi"
 	"github.com/coder/coder/coderd/httpmw"
 	"github.com/coder/coder/coderd/rbac"
-<<<<<<< HEAD
-=======
 	"github.com/coder/coder/coderd/tracing"
-	"github.com/coder/coder/coderd/turnconn"
->>>>>>> c4a9be9c
 	"github.com/coder/coder/codersdk"
 	"github.com/coder/coder/peerbroker"
 	"github.com/coder/coder/peerbroker/proto"
@@ -537,85 +533,6 @@
 		_ = conn.Close(websocket.StatusInternalError, err.Error())
 		return
 	}
-<<<<<<< HEAD
-=======
-	defer subCancel()
-
-	// end span so we don't get long lived trace data
-	tracing.EndHTTPSpan(r, 200)
-
-	// Wait for the connection to close or the client to send a message.
-	//nolint:dogsled
-	_, _, _ = conn.Reader(ctx)
-}
-
-// dialWorkspaceAgent connects to a workspace agent by ID. Only rely on
-// r.Context() for cancellation if it's use is safe or r.Hijack() has
-// not been performed.
-func (api *API) dialWorkspaceAgent(r *http.Request, agentID uuid.UUID) (*agent.Conn, error) {
-	client, server := provisionersdk.TransportPipe()
-	ctx, cancelFunc := context.WithCancel(context.Background())
-	go func() {
-		_ = peerbroker.ProxyListen(ctx, server, peerbroker.ProxyOptions{
-			ChannelID: agentID.String(),
-			Logger:    api.Logger.Named("peerbroker-proxy-dial"),
-			Pubsub:    api.Pubsub,
-		})
-		_ = client.Close()
-		_ = server.Close()
-	}()
-
-	peerClient := proto.NewDRPCPeerBrokerClient(provisionersdk.Conn(client))
-	stream, err := peerClient.NegotiateConnection(ctx)
-	if err != nil {
-		cancelFunc()
-		return nil, xerrors.Errorf("negotiate: %w", err)
-	}
-	options := &peer.ConnOptions{
-		Logger: api.Logger.Named("agent-dialer"),
-	}
-	options.SettingEngine.SetSrflxAcceptanceMinWait(0)
-	options.SettingEngine.SetRelayAcceptanceMinWait(0)
-	// Use the ProxyDialer for the TURN server.
-	// This is required for connections where P2P is not enabled.
-	options.SettingEngine.SetICEProxyDialer(turnconn.ProxyDialer(func() (c net.Conn, err error) {
-		clientPipe, serverPipe := net.Pipe()
-		go func() {
-			<-ctx.Done()
-			_ = clientPipe.Close()
-			_ = serverPipe.Close()
-		}()
-		localAddress, _ := r.Context().Value(http.LocalAddrContextKey).(*net.TCPAddr)
-		remoteAddress := &net.TCPAddr{
-			IP: net.ParseIP(r.RemoteAddr),
-		}
-		// By default requests have the remote address and port.
-		host, port, err := net.SplitHostPort(r.RemoteAddr)
-		if err != nil {
-			return nil, xerrors.Errorf("split remote address: %w", err)
-		}
-		remoteAddress.IP = net.ParseIP(host)
-		remoteAddress.Port, err = strconv.Atoi(port)
-		if err != nil {
-			return nil, xerrors.Errorf("convert remote port: %w", err)
-		}
-		api.TURNServer.Accept(clientPipe, remoteAddress, localAddress)
-		return serverPipe, nil
-	}))
-	peerConn, err := peerbroker.Dial(stream, append(api.ICEServers, turnconn.Proxy), options)
-	if err != nil {
-		cancelFunc()
-		return nil, xerrors.Errorf("dial: %w", err)
-	}
-	go func() {
-		<-peerConn.Closed()
-		cancelFunc()
-	}()
-	return &agent.Conn{
-		Negotiator: peerClient,
-		Conn:       peerConn,
-	}, nil
->>>>>>> c4a9be9c
 }
 
 func convertApps(dbApps []database.WorkspaceApp) []codersdk.WorkspaceApp {
