--- conflicted
+++ resolved
@@ -439,137 +439,6 @@
 	_, _ = io.Copy(ptNetConn, wsNetConn)
 }
 
-<<<<<<< HEAD
-=======
-func (*API) derpMap(rw http.ResponseWriter, _ *http.Request) {
-	httpapi.Write(rw, http.StatusOK, peerwg.DerpMap)
-}
-
-type WorkspaceKeysRequest struct {
-	Public key.NodePublic  `json:"public"`
-	Disco  key.DiscoPublic `json:"disco"`
-}
-
-func (api *API) postWorkspaceAgentKeys(rw http.ResponseWriter, r *http.Request) {
-	var (
-		ctx            = r.Context()
-		workspaceAgent = httpmw.WorkspaceAgent(r)
-		keys           WorkspaceKeysRequest
-	)
-	if !httpapi.Read(rw, r, &keys) {
-		return
-	}
-
-	err := api.Database.UpdateWorkspaceAgentKeysByID(ctx, database.UpdateWorkspaceAgentKeysByIDParams{
-		ID:                      workspaceAgent.ID,
-		WireguardNodePublicKey:  dbtypes.NodePublic(keys.Public),
-		WireguardDiscoPublicKey: dbtypes.DiscoPublic(keys.Disco),
-		UpdatedAt:               database.Now(),
-	})
-	if err != nil {
-		httpapi.Write(rw, http.StatusInternalServerError, codersdk.Response{
-			Message: "Internal error setting agent keys.",
-			Detail:  err.Error(),
-		})
-		return
-	}
-
-	rw.WriteHeader(http.StatusNoContent)
-}
-
-func (api *API) postWorkspaceAgentWireguardPeer(rw http.ResponseWriter, r *http.Request) {
-	var (
-		req            peerwg.Handshake
-		workspaceAgent = httpmw.WorkspaceAgentParam(r)
-		workspace      = httpmw.WorkspaceParam(r)
-	)
-
-	if !api.Authorize(r, rbac.ActionCreate, workspace.ExecutionRBAC()) {
-		httpapi.ResourceNotFound(rw)
-		return
-	}
-
-	if !httpapi.Read(rw, r, &req) {
-		return
-	}
-
-	if req.Recipient != workspaceAgent.ID {
-		httpapi.Write(rw, http.StatusBadRequest, codersdk.Response{
-			Message: "Invalid recipient.",
-		})
-		return
-	}
-
-	raw, err := req.MarshalText()
-	if err != nil {
-		httpapi.Write(rw, http.StatusInternalServerError, codersdk.Response{
-			Message: "Internal error marshaling wireguard peer message.",
-			Detail:  err.Error(),
-		})
-		return
-	}
-
-	err = api.Pubsub.Publish("wireguard_peers", raw)
-	if err != nil {
-		httpapi.Write(rw, http.StatusInternalServerError, codersdk.Response{
-			Message: "Internal error publishing wireguard peer message.",
-			Detail:  err.Error(),
-		})
-		return
-	}
-
-	rw.WriteHeader(http.StatusNoContent)
-}
-
-func (api *API) workspaceAgentWireguardListener(rw http.ResponseWriter, r *http.Request) {
-	api.websocketWaitMutex.Lock()
-	api.websocketWaitGroup.Add(1)
-	api.websocketWaitMutex.Unlock()
-	defer api.websocketWaitGroup.Done()
-
-	ctx := r.Context()
-	workspaceAgent := httpmw.WorkspaceAgent(r)
-
-	conn, err := websocket.Accept(rw, r, nil)
-	if err != nil {
-		httpapi.Write(rw, http.StatusBadRequest, codersdk.Response{
-			Message: "Failed to accept websocket.",
-			Detail:  err.Error(),
-		})
-		return
-	}
-	defer conn.Close(websocket.StatusNormalClosure, "")
-
-	agentIDBytes, _ := workspaceAgent.ID.MarshalText()
-	subCancel, err := api.Pubsub.Subscribe("wireguard_peers", func(ctx context.Context, message []byte) {
-		// Since we subscribe to all peer broadcasts, we do a light check to
-		// make sure we're the intended recipient without fully decoding the
-		// message.
-		hint, err := peerwg.HandshakeRecipientHint(agentIDBytes, message)
-		if err != nil {
-			api.Logger.Error(ctx, "invalid wireguard peer message", slog.Error(err))
-			return
-		}
-
-		// We aren't the intended recipient.
-		if !hint {
-			return
-		}
-
-		_ = conn.Write(ctx, websocket.MessageBinary, message)
-	})
-	if err != nil {
-		api.Logger.Error(ctx, "pubsub listen", slog.Error(err))
-		return
-	}
-	defer subCancel()
-
-	// Wait for the connection to close or the client to send a message.
-	//nolint:dogsled
-	_, _, _ = conn.Reader(ctx)
-}
-
->>>>>>> 301727d1
 // dialWorkspaceAgent connects to a workspace agent by ID. Only rely on
 // r.Context() for cancellation if it's use is safe or r.Hijack() has
 // not been performed.
