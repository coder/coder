package coderd

import (
	"bufio"
	"context"
	"database/sql"
	"encoding/json"
	"errors"
	"fmt"
	"net"
	"net/http"
	"net/netip"
	"net/url"
	"runtime/pprof"
	"strconv"
	"strings"
	"sync"
	"sync/atomic"
	"time"

	"github.com/go-chi/chi/v5"
	"github.com/google/uuid"
	"go.opentelemetry.io/otel/trace"
	"golang.org/x/mod/semver"
	"golang.org/x/xerrors"
	"nhooyr.io/websocket"
	"tailscale.com/tailcfg"

	"cdr.dev/slog"
	"github.com/coder/coder/agent"
	"github.com/coder/coder/coderd/database"
	"github.com/coder/coder/coderd/database/dbauthz"
	"github.com/coder/coder/coderd/gitauth"
	"github.com/coder/coder/coderd/httpapi"
	"github.com/coder/coder/coderd/httpmw"
	"github.com/coder/coder/coderd/rbac"
	"github.com/coder/coder/coderd/tracing"
	"github.com/coder/coder/coderd/workspaceapps"
	"github.com/coder/coder/codersdk"
	"github.com/coder/coder/codersdk/agentsdk"
	"github.com/coder/coder/tailnet"
)

// @Summary Get workspace agent by ID
// @ID get-workspace-agent-by-id
// @Security CoderSessionToken
// @Produce json
// @Tags Agents
// @Param workspaceagent path string true "Workspace agent ID" format(uuid)
// @Success 200 {object} codersdk.WorkspaceAgent
// @Router /workspaceagents/{workspaceagent} [get]
func (api *API) workspaceAgent(rw http.ResponseWriter, r *http.Request) {
	ctx := r.Context()
	workspaceAgent := httpmw.WorkspaceAgentParam(r)

	dbApps, err := api.Database.GetWorkspaceAppsByAgentID(ctx, workspaceAgent.ID)
	if err != nil && !xerrors.Is(err, sql.ErrNoRows) {
		httpapi.Write(ctx, rw, http.StatusInternalServerError, codersdk.Response{
			Message: "Internal error fetching workspace agent applications.",
			Detail:  err.Error(),
		})
		return
	}
	apiAgent, err := convertWorkspaceAgent(
		api.DERPMap, *api.TailnetCoordinator.Load(), workspaceAgent, convertApps(dbApps), api.AgentInactiveDisconnectTimeout,
		api.DeploymentValues.AgentFallbackTroubleshootingURL.String(),
	)
	if err != nil {
		httpapi.Write(ctx, rw, http.StatusInternalServerError, codersdk.Response{
			Message: "Internal error reading workspace agent.",
			Detail:  err.Error(),
		})
		return
	}

	httpapi.Write(ctx, rw, http.StatusOK, apiAgent)
}

// @Summary Get authorized workspace agent metadata
// @ID get-authorized-workspace-agent-metadata
// @Security CoderSessionToken
// @Produce json
// @Tags Agents
// @Success 200 {object} agentsdk.Metadata
// @Router /workspaceagents/me/metadata [get]
func (api *API) workspaceAgentMetadata(rw http.ResponseWriter, r *http.Request) {
	ctx := r.Context()
	workspaceAgent := httpmw.WorkspaceAgent(r)
	apiAgent, err := convertWorkspaceAgent(
		api.DERPMap, *api.TailnetCoordinator.Load(), workspaceAgent, nil, api.AgentInactiveDisconnectTimeout,
		api.DeploymentValues.AgentFallbackTroubleshootingURL.String(),
	)
	if err != nil {
		httpapi.Write(ctx, rw, http.StatusInternalServerError, codersdk.Response{
			Message: "Internal error reading workspace agent.",
			Detail:  err.Error(),
		})
		return
	}
	dbApps, err := api.Database.GetWorkspaceAppsByAgentID(ctx, workspaceAgent.ID)
	if err != nil && !xerrors.Is(err, sql.ErrNoRows) {
		httpapi.Write(ctx, rw, http.StatusInternalServerError, codersdk.Response{
			Message: "Internal error fetching workspace agent applications.",
			Detail:  err.Error(),
		})
		return
	}
	resource, err := api.Database.GetWorkspaceResourceByID(ctx, workspaceAgent.ResourceID)
	if err != nil {
		httpapi.Write(ctx, rw, http.StatusInternalServerError, codersdk.Response{
			Message: "Internal error fetching workspace resource.",
			Detail:  err.Error(),
		})
		return
	}
	build, err := api.Database.GetWorkspaceBuildByJobID(ctx, resource.JobID)
	if err != nil {
		httpapi.Write(ctx, rw, http.StatusInternalServerError, codersdk.Response{
			Message: "Internal error fetching workspace build.",
			Detail:  err.Error(),
		})
		return
	}
	workspace, err := api.Database.GetWorkspaceByID(ctx, build.WorkspaceID)
	if err != nil {
		httpapi.Write(ctx, rw, http.StatusInternalServerError, codersdk.Response{
			Message: "Internal error fetching workspace.",
			Detail:  err.Error(),
		})
		return
	}
	owner, err := api.Database.GetUserByID(ctx, workspace.OwnerID)
	if err != nil {
		httpapi.Write(ctx, rw, http.StatusInternalServerError, codersdk.Response{
			Message: "Internal error fetching workspace owner.",
			Detail:  err.Error(),
		})
		return
	}

	vscodeProxyURI := strings.ReplaceAll(api.AppHostname, "*",
		fmt.Sprintf("%s://{{port}}--%s--%s--%s",
			api.AccessURL.Scheme,
			workspaceAgent.Name,
			workspace.Name,
			owner.Username,
		))
	if api.AccessURL.Port() != "" {
		vscodeProxyURI += fmt.Sprintf(":%s", api.AccessURL.Port())
	}

	httpapi.Write(ctx, rw, http.StatusOK, agentsdk.Metadata{
		Apps:                  convertApps(dbApps),
		DERPMap:               api.DERPMap,
		GitAuthConfigs:        len(api.GitAuthConfigs),
		EnvironmentVariables:  apiAgent.EnvironmentVariables,
		StartupScript:         apiAgent.StartupScript,
		Directory:             apiAgent.Directory,
		VSCodePortProxyURI:    vscodeProxyURI,
		MOTDFile:              workspaceAgent.MOTDFile,
		StartupScriptTimeout:  time.Duration(apiAgent.StartupScriptTimeoutSeconds) * time.Second,
		ShutdownScript:        apiAgent.ShutdownScript,
		ShutdownScriptTimeout: time.Duration(apiAgent.ShutdownScriptTimeoutSeconds) * time.Second,
	})
}

// @Summary Submit workspace agent startup
// @ID submit-workspace-agent-startup
// @Security CoderSessionToken
// @Accept json
// @Produce json
// @Tags Agents
// @Param request body agentsdk.PostStartupRequest true "Startup request"
// @Success 200
// @Router /workspaceagents/me/startup [post]
// @x-apidocgen {"skip": true}
func (api *API) postWorkspaceAgentStartup(rw http.ResponseWriter, r *http.Request) {
	ctx := r.Context()
	workspaceAgent := httpmw.WorkspaceAgent(r)
	apiAgent, err := convertWorkspaceAgent(
		api.DERPMap, *api.TailnetCoordinator.Load(), workspaceAgent, nil, api.AgentInactiveDisconnectTimeout,
		api.DeploymentValues.AgentFallbackTroubleshootingURL.String(),
	)
	if err != nil {
		httpapi.Write(ctx, rw, http.StatusInternalServerError, codersdk.Response{
			Message: "Internal error reading workspace agent.",
			Detail:  err.Error(),
		})
		return
	}

	var req agentsdk.PostStartupRequest
	if !httpapi.Read(ctx, rw, r, &req) {
		return
	}

	api.Logger.Info(ctx, "post workspace agent version", slog.F("agent_id", apiAgent.ID), slog.F("agent_version", req.Version))

	if !semver.IsValid(req.Version) {
		httpapi.Write(ctx, rw, http.StatusBadRequest, codersdk.Response{
			Message: "Invalid workspace agent version provided.",
			Detail:  fmt.Sprintf("invalid semver version: %q", req.Version),
		})
		return
	}

	if err := api.Database.UpdateWorkspaceAgentStartupByID(ctx, database.UpdateWorkspaceAgentStartupByIDParams{
		ID:                apiAgent.ID,
		Version:           req.Version,
		ExpandedDirectory: req.ExpandedDirectory,
	}); err != nil {
		httpapi.Write(ctx, rw, http.StatusInternalServerError, codersdk.Response{
			Message: "Error setting agent version",
			Detail:  err.Error(),
		})
		return
	}

	httpapi.Write(ctx, rw, http.StatusOK, nil)
}

// @Summary Patch workspace agent startup logs
// @ID patch-workspace-agent-startup-logs
// @Security CoderSessionToken
// @Accept json
// @Produce json
// @Tags Agents
// @Param request body agentsdk.PatchStartupLogs true "Startup logs"
// @Success 200 {object} codersdk.Response
// @Router /workspaceagents/me/startup-logs [patch]
// @x-apidocgen {"skip": true}
func (api *API) patchWorkspaceAgentStartupLogs(rw http.ResponseWriter, r *http.Request) {
	ctx := r.Context()
	workspaceAgent := httpmw.WorkspaceAgent(r)

	var req agentsdk.PatchStartupLogs
	if !httpapi.Read(ctx, rw, r, &req) {
		return
	}
	if len(req.Logs) == 0 {
		httpapi.Write(ctx, rw, http.StatusBadRequest, codersdk.Response{
			Message: "No logs provided.",
		})
		return
	}
	createdAt := make([]time.Time, 0)
	output := make([]string, 0)
	outputLength := 0
	for _, log := range req.Logs {
		createdAt = append(createdAt, log.CreatedAt)
		output = append(output, log.Output)
		outputLength += len(log.Output)
	}
	logs, err := api.Database.InsertWorkspaceAgentStartupLogs(ctx, database.InsertWorkspaceAgentStartupLogsParams{
		AgentID:      workspaceAgent.ID,
		CreatedAt:    createdAt,
		Output:       output,
		OutputLength: int32(outputLength),
	})
	if err != nil {
		if database.IsStartupLogsLimitError(err) {
			if !workspaceAgent.StartupLogsOverflowed {
				err := api.Database.UpdateWorkspaceAgentStartupLogOverflowByID(ctx, database.UpdateWorkspaceAgentStartupLogOverflowByIDParams{
					ID:                    workspaceAgent.ID,
					StartupLogsOverflowed: true,
				})
				if err != nil {
					// We don't want to return here, because the agent will retry
					// on failure and this isn't a huge deal. The overflow state
					// is just a hint to the user that the logs are incomplete.
					api.Logger.Warn(ctx, "failed to update workspace agent startup log overflow", slog.Error(err))
				}

				resource, err := api.Database.GetWorkspaceResourceByID(ctx, workspaceAgent.ResourceID)
				if err != nil {
					httpapi.Write(ctx, rw, http.StatusBadRequest, codersdk.Response{
						Message: "Failed to get workspace resource.",
						Detail:  err.Error(),
					})
					return
				}

				build, err := api.Database.GetWorkspaceBuildByJobID(ctx, resource.JobID)
				if err != nil {
					httpapi.Write(ctx, rw, http.StatusBadRequest, codersdk.Response{
						Message: "Internal error fetching workspace build job.",
						Detail:  err.Error(),
					})
					return
				}

				api.publishWorkspaceUpdate(ctx, build.WorkspaceID)
			}

			httpapi.Write(ctx, rw, http.StatusRequestEntityTooLarge, codersdk.Response{
				Message: "Startup logs limit exceeded",
				Detail:  err.Error(),
			})
			return
		}
		httpapi.Write(ctx, rw, http.StatusInternalServerError, codersdk.Response{
			Message: "Failed to upload startup logs",
			Detail:  err.Error(),
		})
		return
	}
	if workspaceAgent.StartupLogsLength == 0 {
		// If these are the first logs being appended, we publish a UI update
		// to notify the UI that logs are now available.
		resource, err := api.Database.GetWorkspaceResourceByID(ctx, workspaceAgent.ResourceID)
		if err != nil {
			httpapi.Write(ctx, rw, http.StatusBadRequest, codersdk.Response{
				Message: "Failed to get workspace resource.",
				Detail:  err.Error(),
			})
			return
		}

		build, err := api.Database.GetWorkspaceBuildByJobID(ctx, resource.JobID)
		if err != nil {
			httpapi.Write(ctx, rw, http.StatusBadRequest, codersdk.Response{
				Message: "Internal error fetching workspace build job.",
				Detail:  err.Error(),
			})
			return
		}

		api.publishWorkspaceUpdate(ctx, build.WorkspaceID)
	}

	lowestID := logs[0].ID
	// Publish by the lowest log ID inserted so the
	// log stream will fetch everything from that point.
	data, err := json.Marshal(agentsdk.StartupLogsNotifyMessage{
		CreatedAfter: lowestID - 1,
	})
	if err != nil {
		httpapi.Write(ctx, rw, http.StatusInternalServerError, codersdk.Response{
			Message: "Failed to marshal startup logs notify message",
			Detail:  err.Error(),
		})
		return
	}
	err = api.Pubsub.Publish(agentsdk.StartupLogsNotifyChannel(workspaceAgent.ID), data)
	if err != nil {
		// We don't want to return an error to the agent here,
		// otherwise it might try to reinsert the logs.
		api.Logger.Warn(ctx, "failed to publish startup logs notify message", slog.Error(err))
	}

	httpapi.Write(ctx, rw, http.StatusOK, nil)
}

// workspaceAgentStartupLogs returns the logs sent from a workspace agent
// during startup.
//
// @Summary Get startup logs by workspace agent
// @ID get-startup-logs-by-workspace-agent
// @Security CoderSessionToken
// @Produce json
// @Tags Agents
// @Param workspaceagent path string true "Workspace agent ID" format(uuid)
// @Param before query int false "Before log id"
// @Param after query int false "After log id"
// @Param follow query bool false "Follow log stream"
// @Success 200 {array} codersdk.WorkspaceAgentStartupLog
// @Router /workspaceagents/{workspaceagent}/startup-logs [get]
func (api *API) workspaceAgentStartupLogs(rw http.ResponseWriter, r *http.Request) {
	// This mostly copies how provisioner job logs are streamed!
	var (
		ctx            = r.Context()
		actor, _       = dbauthz.ActorFromContext(ctx)
		workspaceAgent = httpmw.WorkspaceAgentParam(r)
		workspace      = httpmw.WorkspaceParam(r)
		logger         = api.Logger.With(slog.F("workspace_agent_id", workspaceAgent.ID))
		follow         = r.URL.Query().Has("follow")
		afterRaw       = r.URL.Query().Get("after")
	)
	if !api.Authorize(r, rbac.ActionRead, workspace) {
		httpapi.ResourceNotFound(rw)
		return
	}

	var after int64
	// Only fetch logs created after the time provided.
	if afterRaw != "" {
		var err error
		after, err = strconv.ParseInt(afterRaw, 10, 64)
		if err != nil {
			httpapi.Write(ctx, rw, http.StatusBadRequest, codersdk.Response{
				Message: "Query param \"after\" must be an integer.",
				Validations: []codersdk.ValidationError{
					{Field: "after", Detail: "Must be an integer"},
				},
			})
			return
		}
	}

	logs, err := api.Database.GetWorkspaceAgentStartupLogsAfter(ctx, database.GetWorkspaceAgentStartupLogsAfterParams{
		AgentID:      workspaceAgent.ID,
		CreatedAfter: after,
	})
	if errors.Is(err, sql.ErrNoRows) {
		err = nil
	}
	if err != nil {
		httpapi.Write(ctx, rw, http.StatusInternalServerError, codersdk.Response{
			Message: "Internal error fetching provisioner logs.",
			Detail:  err.Error(),
		})
		return
	}
	if logs == nil {
		logs = []database.WorkspaceAgentStartupLog{}
	}

	if !follow {
		logger.Debug(ctx, "Finished non-follow job logs")
		httpapi.Write(ctx, rw, http.StatusOK, convertWorkspaceAgentStartupLogs(logs))
		return
	}

	api.WebsocketWaitMutex.Lock()
	api.WebsocketWaitGroup.Add(1)
	api.WebsocketWaitMutex.Unlock()
	defer api.WebsocketWaitGroup.Done()
	conn, err := websocket.Accept(rw, r, nil)
	if err != nil {
		httpapi.Write(ctx, rw, http.StatusBadRequest, codersdk.Response{
			Message: "Failed to accept websocket.",
			Detail:  err.Error(),
		})
		return
	}
	go httpapi.Heartbeat(ctx, conn)

	ctx, wsNetConn := websocketNetConn(ctx, conn, websocket.MessageText)
	defer wsNetConn.Close() // Also closes conn.

	// The Go stdlib JSON encoder appends a newline character after message write.
	encoder := json.NewEncoder(wsNetConn)
	err = encoder.Encode(convertWorkspaceAgentStartupLogs(logs))
	if err != nil {
		return
	}
	if workspaceAgent.LifecycleState == database.WorkspaceAgentLifecycleStateReady {
		// The startup script has finished running, so we can close the connection.
		return
	}

	var (
		bufferedLogs  = make(chan []database.WorkspaceAgentStartupLog, 128)
		endOfLogs     atomic.Bool
		lastSentLogID atomic.Int64
	)

	sendLogs := func(logs []database.WorkspaceAgentStartupLog) {
		select {
		case bufferedLogs <- logs:
			lastSentLogID.Store(logs[len(logs)-1].ID)
		default:
			logger.Warn(ctx, "workspace agent startup log overflowing channel")
		}
	}

	closeSubscribe, err := api.Pubsub.Subscribe(
		agentsdk.StartupLogsNotifyChannel(workspaceAgent.ID),
		func(ctx context.Context, message []byte) {
			if endOfLogs.Load() {
				return
			}
			jlMsg := agentsdk.StartupLogsNotifyMessage{}
			err := json.Unmarshal(message, &jlMsg)
			if err != nil {
				logger.Warn(ctx, "invalid startup logs notify message", slog.Error(err))
				return
			}

			if jlMsg.CreatedAfter != 0 {
				logs, err := api.Database.GetWorkspaceAgentStartupLogsAfter(dbauthz.As(ctx, actor), database.GetWorkspaceAgentStartupLogsAfterParams{
					AgentID:      workspaceAgent.ID,
					CreatedAfter: jlMsg.CreatedAfter,
				})
				if err != nil {
					logger.Warn(ctx, "failed to get workspace agent startup logs after", slog.Error(err))
					return
				}
				sendLogs(logs)
			}

			if jlMsg.EndOfLogs {
				endOfLogs.Store(true)
				logs, err := api.Database.GetWorkspaceAgentStartupLogsAfter(dbauthz.As(ctx, actor), database.GetWorkspaceAgentStartupLogsAfterParams{
					AgentID:      workspaceAgent.ID,
					CreatedAfter: lastSentLogID.Load(),
				})
				if err != nil {
					logger.Warn(ctx, "get workspace agent startup logs after", slog.Error(err))
					return
				}
				sendLogs(logs)
				bufferedLogs <- nil
			}
		},
	)
	if err != nil {
		httpapi.Write(ctx, rw, http.StatusInternalServerError, codersdk.Response{
			Message: "Failed to subscribe to startup logs.",
			Detail:  err.Error(),
		})
		return
	}
	defer closeSubscribe()

	for {
		select {
		case <-ctx.Done():
			logger.Debug(context.Background(), "job logs context canceled")
			return
		case logs, ok := <-bufferedLogs:
			// A nil log is sent when complete!
			if !ok || logs == nil {
				logger.Debug(context.Background(), "reached the end of published logs")
				return
			}
			err = encoder.Encode(convertWorkspaceAgentStartupLogs(logs))
			if err != nil {
				return
			}
		}
	}
}

// workspaceAgentPTY spawns a PTY and pipes it over a WebSocket.
// This is used for the web terminal.
//
// @Summary Open PTY to workspace agent
// @ID open-pty-to-workspace-agent
// @Security CoderSessionToken
// @Tags Agents
// @Param workspaceagent path string true "Workspace agent ID" format(uuid)
// @Success 101
// @Router /workspaceagents/{workspaceagent}/pty [get]
func (api *API) workspaceAgentPTY(rw http.ResponseWriter, r *http.Request) {
	ctx := r.Context()

	api.WebsocketWaitMutex.Lock()
	api.WebsocketWaitGroup.Add(1)
	api.WebsocketWaitMutex.Unlock()
	defer api.WebsocketWaitGroup.Done()

	ticket, ok := api.WorkspaceAppsProvider.ResolveRequest(rw, r, workspaceapps.Request{
		AccessMethod:  workspaceapps.AccessMethodTerminal,
		BasePath:      r.URL.Path,
		AgentNameOrID: chi.URLParam(r, "workspaceagent"),
	})
	if !ok {
		return
	}

	// TODO(@deansheather): bring back agent state check in the upstream ticket
	// code
	/*
		apiAgent, err := convertWorkspaceAgent(
			api.DERPMap, *api.TailnetCoordinator.Load(), workspaceAgent, nil, api.AgentInactiveDisconnectTimeout,
			api.DeploymentValues.AgentFallbackTroubleshootingURL.String(),
		)
		if err != nil {
			httpapi.Write(ctx, rw, http.StatusInternalServerError, codersdk.Response{
				Message: "Internal error reading workspace agent.",
				Detail:  err.Error(),
			})
			return
		}
		if apiAgent.Status != codersdk.WorkspaceAgentConnected {
			httpapi.Write(ctx, rw, http.StatusBadRequest, codersdk.Response{
				Message: fmt.Sprintf("Agent state is %q, it must be in the %q state.", apiAgent.Status, codersdk.WorkspaceAgentConnected),
			})
			return
		}
	*/

	reconnect, err := uuid.Parse(r.URL.Query().Get("reconnect"))
	if err != nil {
		httpapi.Write(ctx, rw, http.StatusBadRequest, codersdk.Response{
			Message: "Query param 'reconnect' must be a valid UUID.",
			Validations: []codersdk.ValidationError{
				{Field: "reconnect", Detail: "invalid UUID"},
			},
		})
		return
	}
	height, err := strconv.ParseUint(r.URL.Query().Get("height"), 10, 16)
	if err != nil {
		height = 80
	}
	width, err := strconv.ParseUint(r.URL.Query().Get("width"), 10, 16)
	if err != nil {
		width = 80
	}

	conn, err := websocket.Accept(rw, r, &websocket.AcceptOptions{
		CompressionMode: websocket.CompressionDisabled,
	})
	if err != nil {
		httpapi.Write(ctx, rw, http.StatusBadRequest, codersdk.Response{
			Message: "Failed to accept websocket.",
			Detail:  err.Error(),
		})
		return
	}

	ctx, wsNetConn := websocketNetConn(ctx, conn, websocket.MessageBinary)
	defer wsNetConn.Close() // Also closes conn.

	go httpapi.Heartbeat(ctx, conn)

<<<<<<< HEAD
	agentConn, release, err := api.workspaceAgentCache.Acquire(r, ticket.AgentID)
=======
	agentConn, release, err := api.workspaceAgentCache.Acquire(workspaceAgent.ID)
>>>>>>> b38d1ed4
	if err != nil {
		_ = conn.Close(websocket.StatusInternalError, httpapi.WebsocketCloseSprintf("dial workspace agent: %s", err))
		return
	}
	defer release()
	ptNetConn, err := agentConn.ReconnectingPTY(ctx, reconnect, uint16(height), uint16(width), r.URL.Query().Get("command"))
	if err != nil {
		_ = conn.Close(websocket.StatusInternalError, httpapi.WebsocketCloseSprintf("dial: %s", err))
		return
	}
	defer ptNetConn.Close()
	agent.Bicopy(ctx, wsNetConn, ptNetConn)
}

// @Summary Get listening ports for workspace agent
// @ID get-listening-ports-for-workspace-agent
// @Security CoderSessionToken
// @Produce json
// @Tags Agents
// @Param workspaceagent path string true "Workspace agent ID" format(uuid)
// @Success 200 {object} codersdk.WorkspaceAgentListeningPortsResponse
// @Router /workspaceagents/{workspaceagent}/listening-ports [get]
func (api *API) workspaceAgentListeningPorts(rw http.ResponseWriter, r *http.Request) {
	ctx := r.Context()
	workspaceAgent := httpmw.WorkspaceAgentParam(r)

	apiAgent, err := convertWorkspaceAgent(
		api.DERPMap, *api.TailnetCoordinator.Load(), workspaceAgent, nil, api.AgentInactiveDisconnectTimeout,
		api.DeploymentValues.AgentFallbackTroubleshootingURL.String(),
	)
	if err != nil {
		httpapi.Write(ctx, rw, http.StatusInternalServerError, codersdk.Response{
			Message: "Internal error reading workspace agent.",
			Detail:  err.Error(),
		})
		return
	}
	if apiAgent.Status != codersdk.WorkspaceAgentConnected {
		httpapi.Write(ctx, rw, http.StatusBadRequest, codersdk.Response{
			Message: fmt.Sprintf("Agent state is %q, it must be in the %q state.", apiAgent.Status, codersdk.WorkspaceAgentConnected),
		})
		return
	}

	agentConn, release, err := api.workspaceAgentCache.Acquire(workspaceAgent.ID)
	if err != nil {
		httpapi.Write(ctx, rw, http.StatusInternalServerError, codersdk.Response{
			Message: "Internal error dialing workspace agent.",
			Detail:  err.Error(),
		})
		return
	}
	defer release()

	portsResponse, err := agentConn.ListeningPorts(ctx)
	if err != nil {
		httpapi.Write(ctx, rw, http.StatusInternalServerError, codersdk.Response{
			Message: "Internal error fetching listening ports.",
			Detail:  err.Error(),
		})
		return
	}

	// Get a list of ports that are in-use by applications.
	apps, err := api.Database.GetWorkspaceAppsByAgentID(ctx, workspaceAgent.ID)
	if xerrors.Is(err, sql.ErrNoRows) {
		apps = []database.WorkspaceApp{}
		err = nil
	}
	if err != nil {
		httpapi.Write(ctx, rw, http.StatusInternalServerError, codersdk.Response{
			Message: "Internal error fetching workspace apps.",
			Detail:  err.Error(),
		})
		return
	}
	appPorts := make(map[uint16]struct{}, len(apps))
	for _, app := range apps {
		if !app.Url.Valid || app.Url.String == "" {
			continue
		}
		u, err := url.Parse(app.Url.String)
		if err != nil {
			continue
		}
		port := u.Port()
		if port == "" {
			continue
		}
		portNum, err := strconv.ParseUint(port, 10, 16)
		if err != nil {
			continue
		}
		if portNum < 1 || portNum > 65535 {
			continue
		}
		appPorts[uint16(portNum)] = struct{}{}
	}

	// Filter out ports that are globally blocked, in-use by applications, or
	// common non-HTTP ports such as databases, FTP, SSH, etc.
	filteredPorts := make([]codersdk.WorkspaceAgentListeningPort, 0, len(portsResponse.Ports))
	for _, port := range portsResponse.Ports {
		if port.Port < codersdk.WorkspaceAgentMinimumListeningPort {
			continue
		}
		if _, ok := appPorts[port.Port]; ok {
			continue
		}
		if _, ok := codersdk.WorkspaceAgentIgnoredListeningPorts[port.Port]; ok {
			continue
		}
		filteredPorts = append(filteredPorts, port)
	}

	portsResponse.Ports = filteredPorts
	httpapi.Write(ctx, rw, http.StatusOK, portsResponse)
}

func (api *API) dialWorkspaceAgentTailnet(agentID uuid.UUID) (*codersdk.WorkspaceAgentConn, error) {
	clientConn, serverConn := net.Pipe()
	conn, err := tailnet.NewConn(&tailnet.Options{
		Addresses: []netip.Prefix{netip.PrefixFrom(tailnet.IP(), 128)},
		DERPMap:   api.DERPMap,
		Logger:    api.Logger.Named("tailnet"),
	})
	if err != nil {
		_ = clientConn.Close()
		_ = serverConn.Close()
		return nil, xerrors.Errorf("create tailnet conn: %w", err)
	}
	ctx, cancel := context.WithCancel(api.ctx)
	conn.SetDERPRegionDialer(func(_ context.Context, region *tailcfg.DERPRegion) net.Conn {
		if !region.EmbeddedRelay {
			return nil
		}
		left, right := net.Pipe()
		go func() {
			defer left.Close()
			defer right.Close()
			brw := bufio.NewReadWriter(bufio.NewReader(right), bufio.NewWriter(right))
			api.DERPServer.Accept(ctx, right, brw, "internal")
		}()
		return left
	})

	sendNodes, _ := tailnet.ServeCoordinator(clientConn, func(node []*tailnet.Node) error {
		err = conn.UpdateNodes(node, true)
		if err != nil {
			return xerrors.Errorf("update nodes: %w", err)
		}
		return nil
	})
	conn.SetNodeCallback(sendNodes)
	agentConn := &codersdk.WorkspaceAgentConn{
		Conn: conn,
		CloseFunc: func() {
			cancel()
			_ = clientConn.Close()
			_ = serverConn.Close()
		},
	}
	go func() {
		err := (*api.TailnetCoordinator.Load()).ServeClient(serverConn, uuid.New(), agentID)
		if err != nil {
			// Sometimes, we get benign closed pipe errors when the server is
			// shutting down.
			if api.ctx.Err() == nil {
				api.Logger.Warn(ctx, "tailnet coordinator client error", slog.Error(err))
			}
			_ = agentConn.Close()
		}
	}()
	if !agentConn.AwaitReachable(ctx) {
		_ = agentConn.Close()
		return nil, xerrors.Errorf("agent not reachable")
	}
	return agentConn, nil
}

// @Summary Get connection info for workspace agent
// @ID get-connection-info-for-workspace-agent
// @Security CoderSessionToken
// @Produce json
// @Tags Agents
// @Param workspaceagent path string true "Workspace agent ID" format(uuid)
// @Success 200 {object} codersdk.WorkspaceAgentConnectionInfo
// @Router /workspaceagents/{workspaceagent}/connection [get]
func (api *API) workspaceAgentConnection(rw http.ResponseWriter, r *http.Request) {
	ctx := r.Context()

	httpapi.Write(ctx, rw, http.StatusOK, codersdk.WorkspaceAgentConnectionInfo{
		DERPMap: api.DERPMap,
	})
}

// @Summary Coordinate workspace agent via Tailnet
// @Description It accepts a WebSocket connection to an agent that listens to
// @Description incoming connections and publishes node updates.
// @ID coordinate-workspace-agent-via-tailnet
// @Security CoderSessionToken
// @Tags Agents
// @Success 101
// @Router /workspaceagents/me/coordinate [get]
func (api *API) workspaceAgentCoordinate(rw http.ResponseWriter, r *http.Request) {
	ctx := r.Context()

	api.WebsocketWaitMutex.Lock()
	api.WebsocketWaitGroup.Add(1)
	api.WebsocketWaitMutex.Unlock()
	defer api.WebsocketWaitGroup.Done()
	workspaceAgent := httpmw.WorkspaceAgent(r)
	resource, err := api.Database.GetWorkspaceResourceByID(ctx, workspaceAgent.ResourceID)
	if err != nil {
		httpapi.Write(ctx, rw, http.StatusBadRequest, codersdk.Response{
			Message: "Failed to accept websocket.",
			Detail:  err.Error(),
		})
		return
	}

	build, err := api.Database.GetWorkspaceBuildByJobID(ctx, resource.JobID)
	if err != nil {
		httpapi.Write(ctx, rw, http.StatusBadRequest, codersdk.Response{
			Message: "Internal error fetching workspace build job.",
			Detail:  err.Error(),
		})
		return
	}

	workspace, err := api.Database.GetWorkspaceByID(ctx, build.WorkspaceID)
	if err != nil {
		httpapi.Write(ctx, rw, http.StatusBadRequest, codersdk.Response{
			Message: "Internal error fetching workspace.",
			Detail:  err.Error(),
		})
		return
	}

	owner, err := api.Database.GetUserByID(ctx, workspace.OwnerID)
	if err != nil {
		httpapi.Write(ctx, rw, http.StatusBadRequest, codersdk.Response{
			Message: "Internal error fetching user.",
			Detail:  err.Error(),
		})
		return
	}

	// Ensure the resource is still valid!
	// We only accept agents for resources on the latest build.
	ensureLatestBuild := func() error {
		latestBuild, err := api.Database.GetLatestWorkspaceBuildByWorkspaceID(ctx, build.WorkspaceID)
		if err != nil {
			return err
		}
		if build.ID != latestBuild.ID {
			return xerrors.New("build is outdated")
		}
		return nil
	}

	err = ensureLatestBuild()
	if err != nil {
		api.Logger.Debug(ctx, "agent tried to connect from non-latest built",
			slog.F("resource", resource),
			slog.F("agent", workspaceAgent),
		)
		httpapi.Write(ctx, rw, http.StatusForbidden, codersdk.Response{
			Message: "Agent trying to connect from non-latest build.",
			Detail:  err.Error(),
		})
		return
	}

	conn, err := websocket.Accept(rw, r, nil)
	if err != nil {
		httpapi.Write(ctx, rw, http.StatusBadRequest, codersdk.Response{
			Message: "Failed to accept websocket.",
			Detail:  err.Error(),
		})
		return
	}

	ctx, wsNetConn := websocketNetConn(ctx, conn, websocket.MessageBinary)
	defer wsNetConn.Close()

	// We use a custom heartbeat routine here instead of `httpapi.Heartbeat`
	// because we want to log the agent's last ping time.
	lastPing := time.Now() // Since the agent initiated the request, assume it's alive.
	var pingMu sync.Mutex
	go pprof.Do(ctx, pprof.Labels("agent", workspaceAgent.ID.String()), func(ctx context.Context) {
		// TODO(mafredri): Is this too frequent? Use separate ping disconnect timeout?
		t := time.NewTicker(api.AgentConnectionUpdateFrequency)
		defer t.Stop()

		for {
			select {
			case <-t.C:
			case <-ctx.Done():
				return
			}

			// We don't need a context that times out here because the ping will
			// eventually go through. If the context times out, then other
			// websocket read operations will receive an error, obfuscating the
			// actual problem.
			err := conn.Ping(ctx)
			if err != nil {
				return
			}
			pingMu.Lock()
			lastPing = time.Now()
			pingMu.Unlock()
		}
	})

	firstConnectedAt := workspaceAgent.FirstConnectedAt
	if !firstConnectedAt.Valid {
		firstConnectedAt = sql.NullTime{
			Time:  database.Now(),
			Valid: true,
		}
	}
	lastConnectedAt := sql.NullTime{
		Time:  database.Now(),
		Valid: true,
	}
	disconnectedAt := workspaceAgent.DisconnectedAt
	updateConnectionTimes := func(ctx context.Context) error {
		err = api.Database.UpdateWorkspaceAgentConnectionByID(ctx, database.UpdateWorkspaceAgentConnectionByIDParams{
			ID:               workspaceAgent.ID,
			FirstConnectedAt: firstConnectedAt,
			LastConnectedAt:  lastConnectedAt,
			DisconnectedAt:   disconnectedAt,
			UpdatedAt:        database.Now(),
			LastConnectedReplicaID: uuid.NullUUID{
				UUID:  api.ID,
				Valid: true,
			},
		})
		if err != nil {
			return err
		}
		return nil
	}

	defer func() {
		// If connection closed then context will be canceled, try to
		// ensure our final update is sent. By waiting at most the agent
		// inactive disconnect timeout we ensure that we don't block but
		// also guarantee that the agent will be considered disconnected
		// by normal status check.
		//
		// Use a system context as the agent has disconnected and that token
		// may no longer be valid.
		//nolint:gocritic
		ctx, cancel := context.WithTimeout(dbauthz.AsSystemRestricted(api.ctx), api.AgentInactiveDisconnectTimeout)
		defer cancel()

		// Only update timestamp if the disconnect is new.
		if !disconnectedAt.Valid {
			disconnectedAt = sql.NullTime{
				Time:  database.Now(),
				Valid: true,
			}
		}
		err := updateConnectionTimes(ctx)
		if err != nil {
			// This is a bug with unit tests that cancel the app context and
			// cause this error log to be generated. We should fix the unit tests
			// as this is a valid log.
			//
			// The pq error occurs when the server is shutting down.
			if !xerrors.Is(err, context.Canceled) && !database.IsQueryCanceledError(err) {
				api.Logger.Error(ctx, "failed to update agent disconnect time",
					slog.Error(err),
					slog.F("workspace", build.WorkspaceID),
				)
			}
		}
		api.publishWorkspaceUpdate(ctx, build.WorkspaceID)
	}()

	err = updateConnectionTimes(ctx)
	if err != nil {
		_ = conn.Close(websocket.StatusGoingAway, err.Error())
		return
	}
	api.publishWorkspaceUpdate(ctx, build.WorkspaceID)

	// End span so we don't get long lived trace data.
	tracing.EndHTTPSpan(r, http.StatusOK, trace.SpanFromContext(ctx))
	// Ignore all trace spans after this.
	ctx = trace.ContextWithSpan(ctx, tracing.NoopSpan)

	api.Logger.Info(ctx, "accepting agent", slog.F("agent", workspaceAgent))

	defer conn.Close(websocket.StatusNormalClosure, "")

	closeChan := make(chan struct{})
	go func() {
		defer close(closeChan)
		err := (*api.TailnetCoordinator.Load()).ServeAgent(wsNetConn, workspaceAgent.ID,
			fmt.Sprintf("%s-%s-%s", owner.Username, workspace.Name, workspaceAgent.Name),
		)
		if err != nil {
			api.Logger.Warn(ctx, "tailnet coordinator agent error", slog.Error(err))
			_ = conn.Close(websocket.StatusInternalError, err.Error())
			return
		}
	}()
	ticker := time.NewTicker(api.AgentConnectionUpdateFrequency)
	defer ticker.Stop()
	for {
		select {
		case <-closeChan:
			return
		case <-ticker.C:
		}

		pingMu.Lock()
		lastPing := lastPing
		pingMu.Unlock()

		var connectionStatusChanged bool
		if time.Since(lastPing) > api.AgentInactiveDisconnectTimeout {
			if !disconnectedAt.Valid {
				connectionStatusChanged = true
				disconnectedAt = sql.NullTime{
					Time:  database.Now(),
					Valid: true,
				}
			}
		} else {
			connectionStatusChanged = disconnectedAt.Valid
			// TODO(mafredri): Should we update it here or allow lastConnectedAt to shadow it?
			disconnectedAt = sql.NullTime{}
			lastConnectedAt = sql.NullTime{
				Time:  database.Now(),
				Valid: true,
			}
		}
		err = updateConnectionTimes(ctx)
		if err != nil {
			_ = conn.Close(websocket.StatusGoingAway, err.Error())
			return
		}
		if connectionStatusChanged {
			api.publishWorkspaceUpdate(ctx, build.WorkspaceID)
		}
		err := ensureLatestBuild()
		if err != nil {
			// Disconnect agents that are no longer valid.
			_ = conn.Close(websocket.StatusGoingAway, "")
			return
		}
	}
}

// workspaceAgentClientCoordinate accepts a WebSocket that reads node network updates.
// After accept a PubSub starts listening for new connection node updates
// which are written to the WebSocket.
//
// @Summary Coordinate workspace agent
// @ID coordinate-workspace-agent
// @Security CoderSessionToken
// @Tags Agents
// @Param workspaceagent path string true "Workspace agent ID" format(uuid)
// @Success 101
// @Router /workspaceagents/{workspaceagent}/coordinate [get]
func (api *API) workspaceAgentClientCoordinate(rw http.ResponseWriter, r *http.Request) {
	ctx := r.Context()

	workspace := httpmw.WorkspaceParam(r)
	if !api.Authorize(r, rbac.ActionCreate, workspace.ExecutionRBAC()) {
		httpapi.ResourceNotFound(rw)
		return
	}
	// This is used by Enterprise code to control the functionality of this route.
	override := api.WorkspaceClientCoordinateOverride.Load()
	if override != nil {
		overrideFunc := *override
		if overrideFunc != nil && overrideFunc(rw) {
			return
		}
	}

	api.WebsocketWaitMutex.Lock()
	api.WebsocketWaitGroup.Add(1)
	api.WebsocketWaitMutex.Unlock()
	defer api.WebsocketWaitGroup.Done()
	workspaceAgent := httpmw.WorkspaceAgentParam(r)

	conn, err := websocket.Accept(rw, r, nil)
	if err != nil {
		httpapi.Write(ctx, rw, http.StatusBadRequest, codersdk.Response{
			Message: "Failed to accept websocket.",
			Detail:  err.Error(),
		})
		return
	}
	ctx, wsNetConn := websocketNetConn(ctx, conn, websocket.MessageBinary)
	defer wsNetConn.Close()

	go httpapi.Heartbeat(ctx, conn)

	defer conn.Close(websocket.StatusNormalClosure, "")
	err = (*api.TailnetCoordinator.Load()).ServeClient(wsNetConn, uuid.New(), workspaceAgent.ID)
	if err != nil {
		_ = conn.Close(websocket.StatusInternalError, err.Error())
		return
	}
}

func convertApps(dbApps []database.WorkspaceApp) []codersdk.WorkspaceApp {
	apps := make([]codersdk.WorkspaceApp, 0)
	for _, dbApp := range dbApps {
		apps = append(apps, codersdk.WorkspaceApp{
			ID:           dbApp.ID,
			URL:          dbApp.Url.String,
			External:     dbApp.External,
			Slug:         dbApp.Slug,
			DisplayName:  dbApp.DisplayName,
			Command:      dbApp.Command.String,
			Icon:         dbApp.Icon,
			Subdomain:    dbApp.Subdomain,
			SharingLevel: codersdk.WorkspaceAppSharingLevel(dbApp.SharingLevel),
			Healthcheck: codersdk.Healthcheck{
				URL:       dbApp.HealthcheckUrl,
				Interval:  dbApp.HealthcheckInterval,
				Threshold: dbApp.HealthcheckThreshold,
			},
			Health: codersdk.WorkspaceAppHealth(dbApp.Health),
		})
	}
	return apps
}

func convertWorkspaceAgent(derpMap *tailcfg.DERPMap, coordinator tailnet.Coordinator, dbAgent database.WorkspaceAgent, apps []codersdk.WorkspaceApp, agentInactiveDisconnectTimeout time.Duration, agentFallbackTroubleshootingURL string) (codersdk.WorkspaceAgent, error) {
	var envs map[string]string
	if dbAgent.EnvironmentVariables.Valid {
		err := json.Unmarshal(dbAgent.EnvironmentVariables.RawMessage, &envs)
		if err != nil {
			return codersdk.WorkspaceAgent{}, xerrors.Errorf("unmarshal env vars: %w", err)
		}
	}
	troubleshootingURL := agentFallbackTroubleshootingURL
	if dbAgent.TroubleshootingURL != "" {
		troubleshootingURL = dbAgent.TroubleshootingURL
	}
	workspaceAgent := codersdk.WorkspaceAgent{
		ID:                           dbAgent.ID,
		CreatedAt:                    dbAgent.CreatedAt,
		UpdatedAt:                    dbAgent.UpdatedAt,
		ResourceID:                   dbAgent.ResourceID,
		InstanceID:                   dbAgent.AuthInstanceID.String,
		Name:                         dbAgent.Name,
		Architecture:                 dbAgent.Architecture,
		OperatingSystem:              dbAgent.OperatingSystem,
		StartupScript:                dbAgent.StartupScript.String,
		StartupLogsLength:            dbAgent.StartupLogsLength,
		StartupLogsOverflowed:        dbAgent.StartupLogsOverflowed,
		Version:                      dbAgent.Version,
		EnvironmentVariables:         envs,
		Directory:                    dbAgent.Directory,
		ExpandedDirectory:            dbAgent.ExpandedDirectory,
		Apps:                         apps,
		ConnectionTimeoutSeconds:     dbAgent.ConnectionTimeoutSeconds,
		TroubleshootingURL:           troubleshootingURL,
		LifecycleState:               codersdk.WorkspaceAgentLifecycle(dbAgent.LifecycleState),
		LoginBeforeReady:             dbAgent.LoginBeforeReady,
		StartupScriptTimeoutSeconds:  dbAgent.StartupScriptTimeoutSeconds,
		ShutdownScript:               dbAgent.ShutdownScript.String,
		ShutdownScriptTimeoutSeconds: dbAgent.ShutdownScriptTimeoutSeconds,
	}
	node := coordinator.Node(dbAgent.ID)
	if node != nil {
		workspaceAgent.DERPLatency = map[string]codersdk.DERPRegion{}
		for rawRegion, latency := range node.DERPLatency {
			regionParts := strings.SplitN(rawRegion, "-", 2)
			regionID, err := strconv.Atoi(regionParts[0])
			if err != nil {
				return codersdk.WorkspaceAgent{}, xerrors.Errorf("convert derp region id %q: %w", rawRegion, err)
			}
			region, found := derpMap.Regions[regionID]
			if !found {
				// It's possible that a workspace agent is using an old DERPMap
				// and reports regions that do not exist. If that's the case,
				// report the region as unknown!
				region = &tailcfg.DERPRegion{
					RegionID:   regionID,
					RegionName: fmt.Sprintf("Unnamed %d", regionID),
				}
			}
			workspaceAgent.DERPLatency[region.RegionName] = codersdk.DERPRegion{
				Preferred:           node.PreferredDERP == regionID,
				LatencyMilliseconds: latency * 1000,
			}
		}
	}

	if dbAgent.FirstConnectedAt.Valid {
		workspaceAgent.FirstConnectedAt = &dbAgent.FirstConnectedAt.Time
	}
	if dbAgent.LastConnectedAt.Valid {
		workspaceAgent.LastConnectedAt = &dbAgent.LastConnectedAt.Time
	}
	if dbAgent.DisconnectedAt.Valid {
		workspaceAgent.DisconnectedAt = &dbAgent.DisconnectedAt.Time
	}

	connectionTimeout := time.Duration(dbAgent.ConnectionTimeoutSeconds) * time.Second
	switch {
	case !dbAgent.FirstConnectedAt.Valid:
		switch {
		case connectionTimeout > 0 && database.Now().Sub(dbAgent.CreatedAt) > connectionTimeout:
			// If the agent took too long to connect the first time,
			// mark it as timed out.
			workspaceAgent.Status = codersdk.WorkspaceAgentTimeout
		default:
			// If the agent never connected, it's waiting for the compute
			// to start up.
			workspaceAgent.Status = codersdk.WorkspaceAgentConnecting
		}
	// We check before instead of after because last connected at and
	// disconnected at can be equal timestamps in tight-timed tests.
	case !dbAgent.DisconnectedAt.Time.Before(dbAgent.LastConnectedAt.Time):
		// If we've disconnected after our last connection, we know the
		// agent is no longer connected.
		workspaceAgent.Status = codersdk.WorkspaceAgentDisconnected
	case database.Now().Sub(dbAgent.LastConnectedAt.Time) > agentInactiveDisconnectTimeout:
		// The connection died without updating the last connected.
		workspaceAgent.Status = codersdk.WorkspaceAgentDisconnected
		// Client code needs an accurate disconnected at if the agent has been inactive.
		workspaceAgent.DisconnectedAt = &dbAgent.LastConnectedAt.Time
	case dbAgent.LastConnectedAt.Valid:
		// The agent should be assumed connected if it's under inactivity timeouts
		// and last connected at has been properly set.
		workspaceAgent.Status = codersdk.WorkspaceAgentConnected
	}

	return workspaceAgent, nil
}

// @Summary Submit workspace agent stats
// @ID submit-workspace-agent-stats
// @Security CoderSessionToken
// @Accept json
// @Produce json
// @Tags Agents
// @Param request body agentsdk.Stats true "Stats request"
// @Success 200 {object} agentsdk.StatsResponse
// @Router /workspaceagents/me/report-stats [post]
func (api *API) workspaceAgentReportStats(rw http.ResponseWriter, r *http.Request) {
	ctx := r.Context()

	workspaceAgent := httpmw.WorkspaceAgent(r)
	workspace, err := api.Database.GetWorkspaceByAgentID(ctx, workspaceAgent.ID)
	if err != nil {
		httpapi.Write(ctx, rw, http.StatusBadRequest, codersdk.Response{
			Message: "Failed to get workspace.",
			Detail:  err.Error(),
		})
		return
	}

	var req agentsdk.Stats
	if !httpapi.Read(ctx, rw, r, &req) {
		return
	}

	// An empty stat means it's just looking for the report interval.
	if req.ConnectionsByProto == nil {
		httpapi.Write(ctx, rw, http.StatusOK, agentsdk.StatsResponse{
			ReportInterval: api.AgentStatsRefreshInterval,
		})
		return
	}

	api.Logger.Debug(ctx, "read stats report",
		slog.F("interval", api.AgentStatsRefreshInterval),
		slog.F("agent", workspaceAgent.ID),
		slog.F("workspace", workspace.ID),
		slog.F("payload", req),
	)

	if req.ConnectionCount > 0 {
		activityBumpWorkspace(ctx, api.Logger.Named("activity_bump"), api.Database, workspace.ID)
	}

	payload, err := json.Marshal(req.ConnectionsByProto)
	if err != nil {
		api.Logger.Error(ctx, "marshal agent connections by proto", slog.F("workspace_agent", workspaceAgent.ID), slog.Error(err))
		payload = json.RawMessage("{}")
	}

	now := database.Now()
	_, err = api.Database.InsertWorkspaceAgentStat(ctx, database.InsertWorkspaceAgentStatParams{
		ID:                          uuid.New(),
		CreatedAt:                   now,
		AgentID:                     workspaceAgent.ID,
		WorkspaceID:                 workspace.ID,
		UserID:                      workspace.OwnerID,
		TemplateID:                  workspace.TemplateID,
		ConnectionsByProto:          payload,
		ConnectionCount:             req.ConnectionCount,
		RxPackets:                   req.RxPackets,
		RxBytes:                     req.RxBytes,
		TxPackets:                   req.TxPackets,
		TxBytes:                     req.TxBytes,
		SessionCountVSCode:          req.SessionCountVSCode,
		SessionCountJetBrains:       req.SessionCountJetBrains,
		SessionCountReconnectingPTY: req.SessionCountReconnectingPTY,
		SessionCountSSH:             req.SessionCountSSH,
		ConnectionMedianLatencyMS:   req.ConnectionMedianLatencyMS,
	})
	if err != nil {
		httpapi.InternalServerError(rw, err)
		return
	}

	if req.ConnectionCount > 0 {
		err = api.Database.UpdateWorkspaceLastUsedAt(ctx, database.UpdateWorkspaceLastUsedAtParams{
			ID:         workspace.ID,
			LastUsedAt: now,
		})
		if err != nil {
			httpapi.InternalServerError(rw, err)
			return
		}
	}

	httpapi.Write(ctx, rw, http.StatusOK, agentsdk.StatsResponse{
		ReportInterval: api.AgentStatsRefreshInterval,
	})
}

// @Summary Submit workspace agent lifecycle state
// @ID submit-workspace-agent-lifecycle-state
// @Security CoderSessionToken
// @Accept json
// @Tags Agents
// @Param request body agentsdk.PostLifecycleRequest true "Workspace agent lifecycle request"
// @Success 204 "Success"
// @Router /workspaceagents/me/report-lifecycle [post]
// @x-apidocgen {"skip": true}
func (api *API) workspaceAgentReportLifecycle(rw http.ResponseWriter, r *http.Request) {
	ctx := r.Context()

	workspaceAgent := httpmw.WorkspaceAgent(r)
	workspace, err := api.Database.GetWorkspaceByAgentID(ctx, workspaceAgent.ID)
	if err != nil {
		httpapi.Write(ctx, rw, http.StatusBadRequest, codersdk.Response{
			Message: "Failed to get workspace.",
			Detail:  err.Error(),
		})
		return
	}

	var req agentsdk.PostLifecycleRequest
	if !httpapi.Read(ctx, rw, r, &req) {
		return
	}

	api.Logger.Debug(ctx, "workspace agent state report",
		slog.F("agent", workspaceAgent.ID),
		slog.F("workspace", workspace.ID),
		slog.F("payload", req),
	)

	lifecycleState := database.WorkspaceAgentLifecycleState(req.State)
	if !lifecycleState.Valid() {
		httpapi.Write(ctx, rw, http.StatusBadRequest, codersdk.Response{
			Message: "Invalid lifecycle state.",
			Detail:  fmt.Sprintf("Invalid lifecycle state %q, must be be one of %q.", req.State, database.AllWorkspaceAgentLifecycleStateValues()),
		})
		return
	}

	err = api.Database.UpdateWorkspaceAgentLifecycleStateByID(ctx, database.UpdateWorkspaceAgentLifecycleStateByIDParams{
		ID:             workspaceAgent.ID,
		LifecycleState: lifecycleState,
	})
	if err != nil {
		httpapi.InternalServerError(rw, err)
		return
	}
	api.publishWorkspaceUpdate(ctx, workspace.ID)

	httpapi.Write(ctx, rw, http.StatusNoContent, nil)
}

// @Summary Submit workspace agent application health
// @ID submit-workspace-agent-application-health
// @Security CoderSessionToken
// @Accept json
// @Produce json
// @Tags Agents
// @Param request body agentsdk.PostAppHealthsRequest true "Application health request"
// @Success 200
// @Router /workspaceagents/me/app-health [post]
func (api *API) postWorkspaceAppHealth(rw http.ResponseWriter, r *http.Request) {
	ctx := r.Context()
	workspaceAgent := httpmw.WorkspaceAgent(r)
	var req agentsdk.PostAppHealthsRequest
	if !httpapi.Read(ctx, rw, r, &req) {
		return
	}

	if req.Healths == nil || len(req.Healths) == 0 {
		httpapi.Write(ctx, rw, http.StatusBadRequest, codersdk.Response{
			Message: "Health field is empty",
		})
		return
	}

	apps, err := api.Database.GetWorkspaceAppsByAgentID(ctx, workspaceAgent.ID)
	if err != nil {
		httpapi.Write(ctx, rw, http.StatusInternalServerError, codersdk.Response{
			Message: "Error getting agent apps",
			Detail:  err.Error(),
		})
		return
	}

	var newApps []database.WorkspaceApp
	for id, newHealth := range req.Healths {
		old := func() *database.WorkspaceApp {
			for _, app := range apps {
				if app.ID == id {
					return &app
				}
			}

			return nil
		}()
		if old == nil {
			httpapi.Write(ctx, rw, http.StatusNotFound, codersdk.Response{
				Message: "Error setting workspace app health",
				Detail:  xerrors.Errorf("workspace app name %s not found", id).Error(),
			})
			return
		}

		if old.HealthcheckUrl == "" {
			httpapi.Write(ctx, rw, http.StatusNotFound, codersdk.Response{
				Message: "Error setting workspace app health",
				Detail:  xerrors.Errorf("health checking is disabled for workspace app %s", id).Error(),
			})
			return
		}

		switch newHealth {
		case codersdk.WorkspaceAppHealthInitializing:
		case codersdk.WorkspaceAppHealthHealthy:
		case codersdk.WorkspaceAppHealthUnhealthy:
		default:
			httpapi.Write(ctx, rw, http.StatusBadRequest, codersdk.Response{
				Message: "Error setting workspace app health",
				Detail:  xerrors.Errorf("workspace app health %s is not a valid value", newHealth).Error(),
			})
			return
		}

		// don't save if the value hasn't changed
		if old.Health == database.WorkspaceAppHealth(newHealth) {
			continue
		}
		old.Health = database.WorkspaceAppHealth(newHealth)

		newApps = append(newApps, *old)
	}

	for _, app := range newApps {
		err = api.Database.UpdateWorkspaceAppHealthByID(ctx, database.UpdateWorkspaceAppHealthByIDParams{
			ID:     app.ID,
			Health: app.Health,
		})
		if err != nil {
			httpapi.Write(ctx, rw, http.StatusInternalServerError, codersdk.Response{
				Message: "Error setting workspace app health",
				Detail:  err.Error(),
			})
			return
		}
	}

	resource, err := api.Database.GetWorkspaceResourceByID(ctx, workspaceAgent.ResourceID)
	if err != nil {
		httpapi.Write(ctx, rw, http.StatusInternalServerError, codersdk.Response{
			Message: "Internal error fetching workspace resource.",
			Detail:  err.Error(),
		})
		return
	}
	job, err := api.Database.GetWorkspaceBuildByJobID(ctx, resource.JobID)
	if err != nil {
		httpapi.Write(ctx, rw, http.StatusInternalServerError, codersdk.Response{
			Message: "Internal error fetching workspace build.",
			Detail:  err.Error(),
		})
		return
	}
	workspace, err := api.Database.GetWorkspaceByID(ctx, job.WorkspaceID)
	if err != nil {
		httpapi.Write(ctx, rw, http.StatusInternalServerError, codersdk.Response{
			Message: "Internal error fetching workspace.",
			Detail:  err.Error(),
		})
		return
	}
	api.publishWorkspaceUpdate(ctx, workspace.ID)

	httpapi.Write(ctx, rw, http.StatusOK, nil)
}

// workspaceAgentsGitAuth returns a username and password for use
// with GIT_ASKPASS.
//
// @Summary Get workspace agent Git auth
// @ID get-workspace-agent-git-auth
// @Security CoderSessionToken
// @Produce json
// @Tags Agents
// @Param url query string true "Git URL" format(uri)
// @Param listen query bool false "Wait for a new token to be issued"
// @Success 200 {object} agentsdk.GitAuthResponse
// @Router /workspaceagents/me/gitauth [get]
func (api *API) workspaceAgentsGitAuth(rw http.ResponseWriter, r *http.Request) {
	ctx := r.Context()
	gitURL := r.URL.Query().Get("url")
	if gitURL == "" {
		httpapi.Write(ctx, rw, http.StatusBadRequest, codersdk.Response{
			Message: "Missing 'url' query parameter!",
		})
		return
	}
	// listen determines if the request will wait for a
	// new token to be issued!
	listen := r.URL.Query().Has("listen")

	var gitAuthConfig *gitauth.Config
	for _, gitAuth := range api.GitAuthConfigs {
		matches := gitAuth.Regex.MatchString(gitURL)
		if !matches {
			continue
		}
		gitAuthConfig = gitAuth
	}
	if gitAuthConfig == nil {
		httpapi.Write(ctx, rw, http.StatusNotFound, codersdk.Response{
			Message: fmt.Sprintf("No git provider found for URL %q", gitURL),
		})
		return
	}
	workspaceAgent := httpmw.WorkspaceAgent(r)
	// We must get the workspace to get the owner ID!
	resource, err := api.Database.GetWorkspaceResourceByID(ctx, workspaceAgent.ResourceID)
	if err != nil {
		httpapi.Write(ctx, rw, http.StatusInternalServerError, codersdk.Response{
			Message: "Failed to get workspace resource.",
			Detail:  err.Error(),
		})
		return
	}
	build, err := api.Database.GetWorkspaceBuildByJobID(ctx, resource.JobID)
	if err != nil {
		httpapi.Write(ctx, rw, http.StatusInternalServerError, codersdk.Response{
			Message: "Failed to get build.",
			Detail:  err.Error(),
		})
		return
	}
	workspace, err := api.Database.GetWorkspaceByID(ctx, build.WorkspaceID)
	if err != nil {
		httpapi.Write(ctx, rw, http.StatusInternalServerError, codersdk.Response{
			Message: "Failed to get workspace.",
			Detail:  err.Error(),
		})
		return
	}

	if listen {
		// If listening we await a new token...
		authChan := make(chan struct{}, 1)
		cancelFunc, err := api.Pubsub.Subscribe("gitauth", func(ctx context.Context, message []byte) {
			ids := strings.Split(string(message), "|")
			if len(ids) != 2 {
				return
			}
			if ids[0] != gitAuthConfig.ID {
				return
			}
			if ids[1] != workspace.OwnerID.String() {
				return
			}
			select {
			case authChan <- struct{}{}:
			default:
			}
		})
		if err != nil {
			httpapi.Write(ctx, rw, http.StatusInternalServerError, codersdk.Response{
				Message: "Failed to listen for git auth token.",
				Detail:  err.Error(),
			})
			return
		}
		defer cancelFunc()
		ticker := time.NewTicker(time.Second)
		defer ticker.Stop()
		for {
			select {
			case <-ctx.Done():
				return
			case <-ticker.C:
			case <-authChan:
			}
			gitAuthLink, err := api.Database.GetGitAuthLink(ctx, database.GetGitAuthLinkParams{
				ProviderID: gitAuthConfig.ID,
				UserID:     workspace.OwnerID,
			})
			if err != nil {
				if errors.Is(err, sql.ErrNoRows) {
					continue
				}
				httpapi.Write(ctx, rw, http.StatusInternalServerError, codersdk.Response{
					Message: "Failed to get git auth link.",
					Detail:  err.Error(),
				})
				return
			}
			if gitAuthLink.OAuthExpiry.Before(database.Now()) {
				continue
			}
			if gitAuthConfig.ValidateURL != "" {
				valid, err := gitAuthConfig.ValidateToken(ctx, gitAuthLink.OAuthAccessToken)
				if err != nil {
					api.Logger.Warn(ctx, "failed to validate git auth token",
						slog.F("workspace_owner_id", workspace.OwnerID.String()),
						slog.F("validate_url", gitAuthConfig.ValidateURL),
						slog.Error(err),
					)
				}
				if !valid {
					continue
				}
			}
			httpapi.Write(ctx, rw, http.StatusOK, formatGitAuthAccessToken(gitAuthConfig.Type, gitAuthLink.OAuthAccessToken))
			return
		}
	}

	// This is the URL that will redirect the user with a state token.
	redirectURL, err := api.AccessURL.Parse(fmt.Sprintf("/gitauth/%s", gitAuthConfig.ID))
	if err != nil {
		httpapi.Write(ctx, rw, http.StatusInternalServerError, codersdk.Response{
			Message: "Failed to parse access URL.",
			Detail:  err.Error(),
		})
		return
	}

	gitAuthLink, err := api.Database.GetGitAuthLink(ctx, database.GetGitAuthLinkParams{
		ProviderID: gitAuthConfig.ID,
		UserID:     workspace.OwnerID,
	})
	if err != nil {
		if !errors.Is(err, sql.ErrNoRows) {
			httpapi.Write(ctx, rw, http.StatusInternalServerError, codersdk.Response{
				Message: "Failed to get git auth link.",
				Detail:  err.Error(),
			})
			return
		}

		httpapi.Write(ctx, rw, http.StatusOK, agentsdk.GitAuthResponse{
			URL: redirectURL.String(),
		})
		return
	}

	gitAuthLink, updated, err := gitAuthConfig.RefreshToken(ctx, api.Database, gitAuthLink)
	if err != nil {
		httpapi.Write(ctx, rw, http.StatusInternalServerError, codersdk.Response{
			Message: "Failed to refresh git auth token.",
			Detail:  err.Error(),
		})
		return
	}
	if !updated {
		httpapi.Write(ctx, rw, http.StatusOK, agentsdk.GitAuthResponse{
			URL: redirectURL.String(),
		})
		return
	}
	httpapi.Write(ctx, rw, http.StatusOK, formatGitAuthAccessToken(gitAuthConfig.Type, gitAuthLink.OAuthAccessToken))
}

// Provider types have different username/password formats.
func formatGitAuthAccessToken(typ codersdk.GitProvider, token string) agentsdk.GitAuthResponse {
	var resp agentsdk.GitAuthResponse
	switch typ {
	case codersdk.GitProviderGitLab:
		// https://stackoverflow.com/questions/25409700/using-gitlab-token-to-clone-without-authentication
		resp = agentsdk.GitAuthResponse{
			Username: "oauth2",
			Password: token,
		}
	case codersdk.GitProviderBitBucket:
		// https://support.atlassian.com/bitbucket-cloud/docs/use-oauth-on-bitbucket-cloud/#Cloning-a-repository-with-an-access-token
		resp = agentsdk.GitAuthResponse{
			Username: "x-token-auth",
			Password: token,
		}
	default:
		resp = agentsdk.GitAuthResponse{
			Username: token,
		}
	}
	return resp
}

func (api *API) gitAuthCallback(gitAuthConfig *gitauth.Config) http.HandlerFunc {
	return func(rw http.ResponseWriter, r *http.Request) {
		var (
			ctx    = r.Context()
			state  = httpmw.OAuth2(r)
			apiKey = httpmw.APIKey(r)
		)

		_, err := api.Database.GetGitAuthLink(ctx, database.GetGitAuthLinkParams{
			ProviderID: gitAuthConfig.ID,
			UserID:     apiKey.UserID,
		})
		if err != nil {
			if !errors.Is(err, sql.ErrNoRows) {
				httpapi.Write(ctx, rw, http.StatusBadRequest, codersdk.Response{
					Message: "Failed to get git auth link.",
					Detail:  err.Error(),
				})
				return
			}

			_, err = api.Database.InsertGitAuthLink(ctx, database.InsertGitAuthLinkParams{
				ProviderID:        gitAuthConfig.ID,
				UserID:            apiKey.UserID,
				CreatedAt:         database.Now(),
				UpdatedAt:         database.Now(),
				OAuthAccessToken:  state.Token.AccessToken,
				OAuthRefreshToken: state.Token.RefreshToken,
				OAuthExpiry:       state.Token.Expiry,
			})
			if err != nil {
				httpapi.Write(ctx, rw, http.StatusBadRequest, codersdk.Response{
					Message: "Failed to insert git auth link.",
					Detail:  err.Error(),
				})
				return
			}
		} else {
			_, err = api.Database.UpdateGitAuthLink(ctx, database.UpdateGitAuthLinkParams{
				ProviderID:        gitAuthConfig.ID,
				UserID:            apiKey.UserID,
				UpdatedAt:         database.Now(),
				OAuthAccessToken:  state.Token.AccessToken,
				OAuthRefreshToken: state.Token.RefreshToken,
				OAuthExpiry:       state.Token.Expiry,
			})
			if err != nil {
				httpapi.Write(ctx, rw, http.StatusBadRequest, codersdk.Response{
					Message: "Failed to update git auth link.",
					Detail:  err.Error(),
				})
				return
			}
		}

		err = api.Pubsub.Publish("gitauth", []byte(fmt.Sprintf("%s|%s", gitAuthConfig.ID, apiKey.UserID)))
		if err != nil {
			httpapi.Write(ctx, rw, http.StatusBadRequest, codersdk.Response{
				Message: "Failed to publish auth update.",
				Detail:  err.Error(),
			})
			return
		}

		redirect := state.Redirect
		if redirect == "" {
			redirect = "/gitauth"
		}
		// This is a nicely rendered screen on the frontend
		http.Redirect(rw, r, redirect, http.StatusTemporaryRedirect)
	}
}

// wsNetConn wraps net.Conn created by websocket.NetConn(). Cancel func
// is called if a read or write error is encountered.
type wsNetConn struct {
	cancel context.CancelFunc
	net.Conn
}

func (c *wsNetConn) Read(b []byte) (n int, err error) {
	n, err = c.Conn.Read(b)
	if err != nil {
		c.cancel()
	}
	return n, err
}

func (c *wsNetConn) Write(b []byte) (n int, err error) {
	n, err = c.Conn.Write(b)
	if err != nil {
		c.cancel()
	}
	return n, err
}

func (c *wsNetConn) Close() error {
	defer c.cancel()
	return c.Conn.Close()
}

// websocketNetConn wraps websocket.NetConn and returns a context that
// is tied to the parent context and the lifetime of the conn. Any error
// during read or write will cancel the context, but not close the
// conn. Close should be called to release context resources.
func websocketNetConn(ctx context.Context, conn *websocket.Conn, msgType websocket.MessageType) (context.Context, net.Conn) {
	ctx, cancel := context.WithCancel(ctx)
	nc := websocket.NetConn(ctx, conn, msgType)
	return ctx, &wsNetConn{
		cancel: cancel,
		Conn:   nc,
	}
}

func convertWorkspaceAgentStartupLogs(logs []database.WorkspaceAgentStartupLog) []codersdk.WorkspaceAgentStartupLog {
	sdk := make([]codersdk.WorkspaceAgentStartupLog, 0, len(logs))
	for _, log := range logs {
		sdk = append(sdk, convertWorkspaceAgentStartupLog(log))
	}
	return sdk
}

func convertWorkspaceAgentStartupLog(log database.WorkspaceAgentStartupLog) codersdk.WorkspaceAgentStartupLog {
	return codersdk.WorkspaceAgentStartupLog{
		ID:        log.ID,
		CreatedAt: log.CreatedAt,
		Output:    log.Output,
	}
}<|MERGE_RESOLUTION|>--- conflicted
+++ resolved
@@ -616,11 +616,7 @@
 
 	go httpapi.Heartbeat(ctx, conn)
 
-<<<<<<< HEAD
-	agentConn, release, err := api.workspaceAgentCache.Acquire(r, ticket.AgentID)
-=======
-	agentConn, release, err := api.workspaceAgentCache.Acquire(workspaceAgent.ID)
->>>>>>> b38d1ed4
+	agentConn, release, err := api.workspaceAgentCache.Acquire(ticket.AgentID)
 	if err != nil {
 		_ = conn.Close(websocket.StatusInternalError, httpapi.WebsocketCloseSprintf("dial workspace agent: %s", err))
 		return
