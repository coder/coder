package coderd

import (
	"bufio"
	"context"
	"database/sql"
	"encoding/json"
	"errors"
	"fmt"
	"io"
	"net"
	"net/http"
	"net/netip"
	"net/url"
	"runtime/pprof"
	"sort"
	"strconv"
	"strings"
	"sync"
	"sync/atomic"
	"time"

	"github.com/go-chi/chi/v5"
	"github.com/google/uuid"
	"golang.org/x/exp/maps"
	"golang.org/x/exp/slices"
	"golang.org/x/mod/semver"
	"golang.org/x/sync/errgroup"
	"golang.org/x/xerrors"
	"nhooyr.io/websocket"
	"tailscale.com/tailcfg"

	"cdr.dev/slog"
	"github.com/coder/coder/v2/coderd/database"
	"github.com/coder/coder/v2/coderd/database/dbauthz"
	"github.com/coder/coder/v2/coderd/database/dbtime"
	"github.com/coder/coder/v2/coderd/gitauth"
	"github.com/coder/coder/v2/coderd/httpapi"
	"github.com/coder/coder/v2/coderd/httpmw"
	"github.com/coder/coder/v2/coderd/rbac"
	"github.com/coder/coder/v2/coderd/util/ptr"
	"github.com/coder/coder/v2/codersdk"
	"github.com/coder/coder/v2/codersdk/agentsdk"
	"github.com/coder/coder/v2/tailnet"
)

// @Summary Get workspace agent by ID
// @ID get-workspace-agent-by-id
// @Security CoderSessionToken
// @Produce json
// @Tags Agents
// @Param workspaceagent path string true "Workspace agent ID" format(uuid)
// @Success 200 {object} codersdk.WorkspaceAgent
// @Router /workspaceagents/{workspaceagent} [get]
func (api *API) workspaceAgent(rw http.ResponseWriter, r *http.Request) {
	ctx := r.Context()
	workspaceAgent := httpmw.WorkspaceAgentParam(r)

	var (
		dbApps     []database.WorkspaceApp
		scripts    []database.WorkspaceAgentScript
		logSources []database.WorkspaceAgentLogSource
	)

	var eg errgroup.Group
	eg.Go(func() (err error) {
		dbApps, err = api.Database.GetWorkspaceAppsByAgentID(ctx, workspaceAgent.ID)
		return err
	})
	eg.Go(func() (err error) {
		scripts, err = api.Database.GetWorkspaceAgentScriptsByAgentIDs(ctx, []uuid.UUID{workspaceAgent.ID})
		return err
	})
	eg.Go(func() (err error) {
		logSources, err = api.Database.GetWorkspaceAgentLogSourcesByAgentIDs(ctx, []uuid.UUID{workspaceAgent.ID})
		return err
	})
	err := eg.Wait()
	if err != nil {
		httpapi.Write(ctx, rw, http.StatusInternalServerError, codersdk.Response{
			Message: "Internal error fetching workspace agent.",
			Detail:  err.Error(),
		})
		return
	}

<<<<<<< HEAD
	apiAgent, err := convertWorkspaceAgent(
		api.DERPMap(), *api.TailnetCoordinator.Load(), workspaceAgent, convertApps(dbApps), convertScripts(scripts), convertLogSources(logSources), api.AgentInactiveDisconnectTimeout,
=======
	resource, err := api.Database.GetWorkspaceResourceByID(ctx, workspaceAgent.ResourceID)
	if err != nil {
		httpapi.Write(ctx, rw, http.StatusInternalServerError, codersdk.Response{
			Message: "Internal error fetching workspace resource.",
			Detail:  err.Error(),
		})
		return
	}
	build, err := api.Database.GetWorkspaceBuildByJobID(ctx, resource.JobID)
	if err != nil {
		httpapi.Write(ctx, rw, http.StatusInternalServerError, codersdk.Response{
			Message: "Internal error fetching workspace build.",
			Detail:  err.Error(),
		})
		return
	}
	workspace, err := api.Database.GetWorkspaceByID(ctx, build.WorkspaceID)
	if err != nil {
		httpapi.Write(ctx, rw, http.StatusInternalServerError, codersdk.Response{
			Message: "Internal error fetching workspace.",
			Detail:  err.Error(),
		})
		return
	}
	owner, err := api.Database.GetUserByID(ctx, workspace.OwnerID)
	if err != nil {
		httpapi.Write(ctx, rw, http.StatusInternalServerError, codersdk.Response{
			Message: "Internal error fetching workspace owner.",
			Detail:  err.Error(),
		})
		return
	}

	apiAgent, err := convertWorkspaceAgent(
		api.DERPMap(), *api.TailnetCoordinator.Load(), workspaceAgent, convertApps(dbApps, workspaceAgent, owner, workspace), api.AgentInactiveDisconnectTimeout,
>>>>>>> 2caf7a7c
		api.DeploymentValues.AgentFallbackTroubleshootingURL.String(),
	)
	if err != nil {
		httpapi.Write(ctx, rw, http.StatusInternalServerError, codersdk.Response{
			Message: "Internal error reading workspace agent.",
			Detail:  err.Error(),
		})
		return
	}

	httpapi.Write(ctx, rw, http.StatusOK, apiAgent)
}

// @Summary Get authorized workspace agent manifest
// @ID get-authorized-workspace-agent-manifest
// @Security CoderSessionToken
// @Produce json
// @Tags Agents
// @Success 200 {object} agentsdk.Manifest
// @Router /workspaceagents/me/manifest [get]
func (api *API) workspaceAgentManifest(rw http.ResponseWriter, r *http.Request) {
	ctx := r.Context()
	workspaceAgent := httpmw.WorkspaceAgent(r)
	apiAgent, err := convertWorkspaceAgent(
		api.DERPMap(), *api.TailnetCoordinator.Load(), workspaceAgent, nil, nil, nil, api.AgentInactiveDisconnectTimeout,
		api.DeploymentValues.AgentFallbackTroubleshootingURL.String(),
	)
	if err != nil {
		httpapi.Write(ctx, rw, http.StatusInternalServerError, codersdk.Response{
			Message: "Internal error reading workspace agent.",
			Detail:  err.Error(),
		})
		return
	}

	var (
		dbApps    []database.WorkspaceApp
		scripts   []database.WorkspaceAgentScript
		metadata  []database.WorkspaceAgentMetadatum
		resource  database.WorkspaceResource
		build     database.WorkspaceBuild
		workspace database.Workspace
		owner     database.User
	)

	var eg errgroup.Group
	eg.Go(func() (err error) {
		dbApps, err = api.Database.GetWorkspaceAppsByAgentID(ctx, workspaceAgent.ID)
		if err != nil && !xerrors.Is(err, sql.ErrNoRows) {
			return err
		}
		return nil
	})
	eg.Go(func() (err error) {
		// nolint:gocritic // This is necessary to fetch agent scripts!
		scripts, err = api.Database.GetWorkspaceAgentScriptsByAgentIDs(dbauthz.AsSystemRestricted(ctx), []uuid.UUID{workspaceAgent.ID})
		return err
	})
	eg.Go(func() (err error) {
		metadata, err = api.Database.GetWorkspaceAgentMetadata(ctx, workspaceAgent.ID)
		return err
	})
	eg.Go(func() (err error) {
		resource, err = api.Database.GetWorkspaceResourceByID(ctx, workspaceAgent.ResourceID)
		if err != nil {
			return xerrors.Errorf("getting resource by id: %w", err)
		}
		build, err = api.Database.GetWorkspaceBuildByJobID(ctx, resource.JobID)
		if err != nil {
			return xerrors.Errorf("getting workspace build by job id: %w", err)
		}
		workspace, err = api.Database.GetWorkspaceByID(ctx, build.WorkspaceID)
		if err != nil {
			return xerrors.Errorf("getting workspace by id: %w", err)
		}
		owner, err = api.Database.GetUserByID(ctx, workspace.OwnerID)
		if err != nil {
			return xerrors.Errorf("getting workspace owner by id: %w", err)
		}
		return err
	})
	err = eg.Wait()
	if err != nil {
		httpapi.Write(ctx, rw, http.StatusInternalServerError, codersdk.Response{
			Message: "Internal error fetching workspace agent manifest.",
			Detail:  err.Error(),
		})
		return
	}

	appHost := httpapi.ApplicationURL{
		AppSlugOrPort: "{{port}}",
		AgentName:     workspaceAgent.Name,
		WorkspaceName: workspace.Name,
		Username:      owner.Username,
	}
	vscodeProxyURI := api.AccessURL.Scheme + "://" + strings.ReplaceAll(api.AppHostname, "*", appHost.String())

	if api.AccessURL.Port() != "" {
		vscodeProxyURI += fmt.Sprintf(":%s", api.AccessURL.Port())
	}

	httpapi.Write(ctx, rw, http.StatusOK, agentsdk.Manifest{
		AgentID:                  apiAgent.ID,
<<<<<<< HEAD
		Apps:                     convertApps(dbApps),
		Scripts:                  convertScripts(scripts),
=======
		Apps:                     convertApps(dbApps, workspaceAgent, owner, workspace),
>>>>>>> 2caf7a7c
		DERPMap:                  api.DERPMap(),
		DERPForceWebSockets:      api.DeploymentValues.DERP.Config.ForceWebSockets.Value(),
		GitAuthConfigs:           len(api.GitAuthConfigs),
		EnvironmentVariables:     apiAgent.EnvironmentVariables,
		Directory:                apiAgent.Directory,
		VSCodePortProxyURI:       vscodeProxyURI,
		MOTDFile:                 workspaceAgent.MOTDFile,
		DisableDirectConnections: api.DeploymentValues.DERP.Config.BlockDirect.Value(),
		Metadata:                 convertWorkspaceAgentMetadataDesc(metadata),
	})
}

// @Summary Submit workspace agent startup
// @ID submit-workspace-agent-startup
// @Security CoderSessionToken
// @Accept json
// @Produce json
// @Tags Agents
// @Param request body agentsdk.PostStartupRequest true "Startup request"
// @Success 200
// @Router /workspaceagents/me/startup [post]
// @x-apidocgen {"skip": true}
func (api *API) postWorkspaceAgentStartup(rw http.ResponseWriter, r *http.Request) {
	ctx := r.Context()
	workspaceAgent := httpmw.WorkspaceAgent(r)
	apiAgent, err := convertWorkspaceAgent(
		api.DERPMap(), *api.TailnetCoordinator.Load(), workspaceAgent, nil, nil, nil, api.AgentInactiveDisconnectTimeout,
		api.DeploymentValues.AgentFallbackTroubleshootingURL.String(),
	)
	if err != nil {
		httpapi.Write(ctx, rw, http.StatusInternalServerError, codersdk.Response{
			Message: "Internal error reading workspace agent.",
			Detail:  err.Error(),
		})
		return
	}

	var req agentsdk.PostStartupRequest
	if !httpapi.Read(ctx, rw, r, &req) {
		return
	}

	api.Logger.Debug(
		ctx,
		"post workspace agent version",
		slog.F("agent_id", apiAgent.ID),
		slog.F("agent_version", req.Version),
		slog.F("remote_addr", r.RemoteAddr),
	)

	if !semver.IsValid(req.Version) {
		httpapi.Write(ctx, rw, http.StatusBadRequest, codersdk.Response{
			Message: "Invalid workspace agent version provided.",
			Detail:  fmt.Sprintf("invalid semver version: %q", req.Version),
		})
		return
	}

	// Validate subsystems.
	seen := make(map[codersdk.AgentSubsystem]bool)
	for _, s := range req.Subsystems {
		if !s.Valid() {
			httpapi.Write(ctx, rw, http.StatusBadRequest, codersdk.Response{
				Message: "Invalid workspace agent subsystem provided.",
				Detail:  fmt.Sprintf("invalid subsystem: %q", s),
			})
			return
		}
		if seen[s] {
			httpapi.Write(ctx, rw, http.StatusBadRequest, codersdk.Response{
				Message: "Invalid workspace agent subsystem provided.",
				Detail:  fmt.Sprintf("duplicate subsystem: %q", s),
			})
			return
		}
		seen[s] = true
	}

	if err := api.Database.UpdateWorkspaceAgentStartupByID(ctx, database.UpdateWorkspaceAgentStartupByIDParams{
		ID:                apiAgent.ID,
		Version:           req.Version,
		ExpandedDirectory: req.ExpandedDirectory,
		Subsystems:        convertWorkspaceAgentSubsystems(req.Subsystems),
	}); err != nil {
		httpapi.Write(ctx, rw, http.StatusInternalServerError, codersdk.Response{
			Message: "Error setting agent version",
			Detail:  err.Error(),
		})
		return
	}

	httpapi.Write(ctx, rw, http.StatusOK, nil)
}

// @Summary Patch workspace agent logs
// @ID patch-workspace-agent-logs
// @Security CoderSessionToken
// @Accept json
// @Produce json
// @Tags Agents
// @Param request body agentsdk.PatchLogs true "logs"
// @Success 200 {object} codersdk.Response
// @Router /workspaceagents/me/logs [patch]
func (api *API) patchWorkspaceAgentLogs(rw http.ResponseWriter, r *http.Request) {
	ctx := r.Context()
	workspaceAgent := httpmw.WorkspaceAgent(r)

	var req agentsdk.PatchLogs
	if !httpapi.Read(ctx, rw, r, &req) {
		return
	}
	if len(req.Logs) == 0 {
		httpapi.Write(ctx, rw, http.StatusBadRequest, codersdk.Response{
			Message: "No logs provided.",
		})
		return
	}
	// This is to support the legacy API where the log source ID was
	// not provided in the request body. We default to the external
	// log source in this case.
	if req.LogSourceID == uuid.Nil {
		// Use the external log source
		externalSources, err := api.Database.InsertWorkspaceAgentLogSources(ctx, database.InsertWorkspaceAgentLogSourcesParams{
			WorkspaceAgentID: workspaceAgent.ID,
			CreatedAt:        dbtime.Now(),
			ID:               []uuid.UUID{agentsdk.ExternalLogSourceID},
			DisplayName:      []string{"External"},
			Icon:             []string{"/emojis/1f310.png"},
		})
		if database.IsUniqueViolation(err, database.UniqueWorkspaceAgentLogSourcesPkey) {
			err = nil
			req.LogSourceID = agentsdk.ExternalLogSourceID
		}
		if err != nil {
			httpapi.Write(ctx, rw, http.StatusInternalServerError, codersdk.Response{
				Message: "Failed to create external log source.",
				Detail:  err.Error(),
			})
			return
		}
		if len(externalSources) == 1 {
			req.LogSourceID = externalSources[0].ID
		}
	}
	output := make([]string, 0)
	level := make([]database.LogLevel, 0)
	outputLength := 0
	for _, logEntry := range req.Logs {
		output = append(output, logEntry.Output)
		outputLength += len(logEntry.Output)
		if logEntry.Level == "" {
			// Default to "info" to support older agents that didn't have the level field.
			logEntry.Level = codersdk.LogLevelInfo
		}
		parsedLevel := database.LogLevel(logEntry.Level)
		if !parsedLevel.Valid() {
			httpapi.Write(ctx, rw, http.StatusBadRequest, codersdk.Response{
				Message: "Invalid log level provided.",
				Detail:  fmt.Sprintf("invalid log level: %q", logEntry.Level),
			})
			return
		}
		level = append(level, parsedLevel)
	}

	logs, err := api.Database.InsertWorkspaceAgentLogs(ctx, database.InsertWorkspaceAgentLogsParams{
		AgentID:      workspaceAgent.ID,
		CreatedAt:    dbtime.Now(),
		Output:       output,
		Level:        level,
		LogSourceID:  req.LogSourceID,
		OutputLength: int32(outputLength),
	})
	if err != nil {
		if !database.IsWorkspaceAgentLogsLimitError(err) {
			httpapi.Write(ctx, rw, http.StatusInternalServerError, codersdk.Response{
				Message: "Failed to upload logs",
				Detail:  err.Error(),
			})
			return
		}
		if workspaceAgent.LogsOverflowed {
			httpapi.Write(ctx, rw, http.StatusRequestEntityTooLarge, codersdk.Response{
				Message: "Logs limit exceeded",
				Detail:  err.Error(),
			})
			return
		}
		err := api.Database.UpdateWorkspaceAgentLogOverflowByID(ctx, database.UpdateWorkspaceAgentLogOverflowByIDParams{
			ID:             workspaceAgent.ID,
			LogsOverflowed: true,
		})
		if err != nil {
			// We don't want to return here, because the agent will retry
			// on failure and this isn't a huge deal. The overflow state
			// is just a hint to the user that the logs are incomplete.
			api.Logger.Warn(ctx, "failed to update workspace agent log overflow", slog.Error(err))
		}

		resource, err := api.Database.GetWorkspaceResourceByID(ctx, workspaceAgent.ResourceID)
		if err != nil {
			httpapi.Write(ctx, rw, http.StatusBadRequest, codersdk.Response{
				Message: "Failed to get workspace resource.",
				Detail:  err.Error(),
			})
			return
		}

		build, err := api.Database.GetWorkspaceBuildByJobID(ctx, resource.JobID)
		if err != nil {
			httpapi.Write(ctx, rw, http.StatusBadRequest, codersdk.Response{
				Message: "Internal error fetching workspace build job.",
				Detail:  err.Error(),
			})
			return
		}

		api.publishWorkspaceUpdate(ctx, build.WorkspaceID)

		httpapi.Write(ctx, rw, http.StatusRequestEntityTooLarge, codersdk.Response{
			Message: "Logs limit exceeded",
		})
		return
	}

	lowestLogID := logs[0].ID

	// Publish by the lowest log ID inserted so the
	// log stream will fetch everything from that point.
	api.publishWorkspaceAgentLogsUpdate(ctx, workspaceAgent.ID, agentsdk.LogsNotifyMessage{
		CreatedAfter: lowestLogID - 1,
	})

	if workspaceAgent.LogsLength == 0 {
		// If these are the first logs being appended, we publish a UI update
		// to notify the UI that logs are now available.
		resource, err := api.Database.GetWorkspaceResourceByID(ctx, workspaceAgent.ResourceID)
		if err != nil {
			httpapi.Write(ctx, rw, http.StatusBadRequest, codersdk.Response{
				Message: "Failed to get workspace resource.",
				Detail:  err.Error(),
			})
			return
		}

		build, err := api.Database.GetWorkspaceBuildByJobID(ctx, resource.JobID)
		if err != nil {
			httpapi.Write(ctx, rw, http.StatusBadRequest, codersdk.Response{
				Message: "Internal error fetching workspace build job.",
				Detail:  err.Error(),
			})
			return
		}

		api.publishWorkspaceUpdate(ctx, build.WorkspaceID)
	}

	httpapi.Write(ctx, rw, http.StatusOK, nil)
}

// workspaceAgentLogs returns the logs associated with a workspace agent
//
// @Summary Get logs by workspace agent
// @ID get-logs-by-workspace-agent
// @Security CoderSessionToken
// @Produce json
// @Tags Agents
// @Param workspaceagent path string true "Workspace agent ID" format(uuid)
// @Param before query int false "Before log id"
// @Param after query int false "After log id"
// @Param follow query bool false "Follow log stream"
// @Param no_compression query bool false "Disable compression for WebSocket connection"
// @Success 200 {array} codersdk.WorkspaceAgentLog
// @Router /workspaceagents/{workspaceagent}/logs [get]
func (api *API) workspaceAgentLogs(rw http.ResponseWriter, r *http.Request) {
	// This mostly copies how provisioner job logs are streamed!
	var (
		ctx            = r.Context()
		workspaceAgent = httpmw.WorkspaceAgentParam(r)
		logger         = api.Logger.With(slog.F("workspace_agent_id", workspaceAgent.ID))
		follow         = r.URL.Query().Has("follow")
		afterRaw       = r.URL.Query().Get("after")
		noCompression  = r.URL.Query().Has("no_compression")
	)

	var after int64
	// Only fetch logs created after the time provided.
	if afterRaw != "" {
		var err error
		after, err = strconv.ParseInt(afterRaw, 10, 64)
		if err != nil || after < 0 {
			httpapi.Write(ctx, rw, http.StatusBadRequest, codersdk.Response{
				Message: "Query param \"after\" must be an integer greater than or equal to zero.",
				Validations: []codersdk.ValidationError{
					{Field: "after", Detail: "Must be an integer greater than or equal to zero"},
				},
			})
			return
		}
	}

	logs, err := api.Database.GetWorkspaceAgentLogsAfter(ctx, database.GetWorkspaceAgentLogsAfterParams{
		AgentID:      workspaceAgent.ID,
		CreatedAfter: after,
	})
	if errors.Is(err, sql.ErrNoRows) {
		err = nil
	}
	if err != nil {
		httpapi.Write(ctx, rw, http.StatusInternalServerError, codersdk.Response{
			Message: "Internal error fetching provisioner logs.",
			Detail:  err.Error(),
		})
		return
	}
	if logs == nil {
		logs = []database.WorkspaceAgentLog{}
	}

	if !follow {
		httpapi.Write(ctx, rw, http.StatusOK, convertWorkspaceAgentLogs(logs))
		return
	}

	workspace, err := api.Database.GetWorkspaceByAgentID(ctx, workspaceAgent.ID)
	if err != nil {
		httpapi.Write(ctx, rw, http.StatusInternalServerError, codersdk.Response{
			Message: "Internal error fetching workspace by agent id.",
			Detail:  err.Error(),
		})
		return
	}

	api.WebsocketWaitMutex.Lock()
	api.WebsocketWaitGroup.Add(1)
	api.WebsocketWaitMutex.Unlock()
	defer api.WebsocketWaitGroup.Done()

	opts := &websocket.AcceptOptions{}

	// Allow client to request no compression. This is useful for buggy
	// clients or if there's a client/server incompatibility. This is
	// needed with e.g. nhooyr/websocket and Safari (confirmed in 16.5).
	//
	// See:
	// * https://github.com/nhooyr/websocket/issues/218
	// * https://github.com/gobwas/ws/issues/169
	if noCompression {
		opts.CompressionMode = websocket.CompressionDisabled
	}

	conn, err := websocket.Accept(rw, r, opts)
	if err != nil {
		httpapi.Write(ctx, rw, http.StatusBadRequest, codersdk.Response{
			Message: "Failed to accept websocket.",
			Detail:  err.Error(),
		})
		return
	}
	go httpapi.Heartbeat(ctx, conn)

	ctx, wsNetConn := websocketNetConn(ctx, conn, websocket.MessageText)
	defer wsNetConn.Close() // Also closes conn.

	// The Go stdlib JSON encoder appends a newline character after message write.
	encoder := json.NewEncoder(wsNetConn)
	err = encoder.Encode(convertWorkspaceAgentLogs(logs))
	if err != nil {
		return
	}

	lastSentLogID := after
	if len(logs) > 0 {
		lastSentLogID = logs[len(logs)-1].ID
	}

	notifyCh := make(chan struct{}, 1)
	// Allow us to immediately check if we missed any logs
	// between initial fetch and subscribe.
	notifyCh <- struct{}{}

	// Subscribe early to prevent missing log events.
	closeSubscribe, err := api.Pubsub.Subscribe(agentsdk.LogsNotifyChannel(workspaceAgent.ID), func(_ context.Context, _ []byte) {
		// The message is not important, we're tracking lastSentLogID manually.
		select {
		case notifyCh <- struct{}{}:
		default:
		}
	})
	if err != nil {
		httpapi.Write(ctx, rw, http.StatusInternalServerError, codersdk.Response{
			Message: "Failed to subscribe to logs.",
			Detail:  err.Error(),
		})
		return
	}
	defer closeSubscribe()

	// Buffer size controls the log prefetch capacity.
	bufferedLogs := make(chan []database.WorkspaceAgentLog, 8)
	// Check at least once per minute in case we didn't receive a pubsub message.
	recheckInterval := time.Minute
	t := time.NewTicker(recheckInterval)
	defer t.Stop()

	go func() {
		defer close(bufferedLogs)

		keepGoing := true
		for keepGoing {
			select {
			case <-ctx.Done():
				return
			case <-t.C:
			case <-notifyCh:
				t.Reset(recheckInterval)
			}

			agents, err := api.Database.GetWorkspaceAgentsInLatestBuildByWorkspaceID(ctx, workspace.ID)
			if err != nil {
				if xerrors.Is(err, context.Canceled) {
					return
				}
				logger.Warn(ctx, "failed to get workspace agents in latest build", slog.Error(err))
				continue
			}
			// If the agent is no longer in the latest build, we can stop after
			// checking once.
			keepGoing = slices.ContainsFunc(agents, func(agent database.WorkspaceAgent) bool { return agent.ID == workspaceAgent.ID })

			logs, err := api.Database.GetWorkspaceAgentLogsAfter(ctx, database.GetWorkspaceAgentLogsAfterParams{
				AgentID:      workspaceAgent.ID,
				CreatedAfter: lastSentLogID,
			})
			if err != nil {
				if xerrors.Is(err, context.Canceled) {
					return
				}
				logger.Warn(ctx, "failed to get workspace agent logs after", slog.Error(err))
				continue
			}
			if len(logs) == 0 {
				// Just keep listening - more logs might come in the future!
				continue
			}

			select {
			case <-ctx.Done():
				return
			case bufferedLogs <- logs:
				lastSentLogID = logs[len(logs)-1].ID
			}
		}
	}()
	defer func() {
		// Ensure that we don't return until the goroutine has exited.
		//nolint:revive // Consume channel to wait until it's closed.
		for range bufferedLogs {
		}
	}()

	for {
		select {
		case <-ctx.Done():
			logger.Debug(ctx, "job logs context canceled")
			return
		case logs, ok := <-bufferedLogs:
			if !ok {
				select {
				case <-ctx.Done():
					logger.Debug(ctx, "job logs context canceled")
				default:
					logger.Debug(ctx, "reached the end of published logs")
				}
				return
			}
			err = encoder.Encode(convertWorkspaceAgentLogs(logs))
			if err != nil {
				return
			}
		}
	}
}

// @Summary Get listening ports for workspace agent
// @ID get-listening-ports-for-workspace-agent
// @Security CoderSessionToken
// @Produce json
// @Tags Agents
// @Param workspaceagent path string true "Workspace agent ID" format(uuid)
// @Success 200 {object} codersdk.WorkspaceAgentListeningPortsResponse
// @Router /workspaceagents/{workspaceagent}/listening-ports [get]
func (api *API) workspaceAgentListeningPorts(rw http.ResponseWriter, r *http.Request) {
	ctx := r.Context()
	workspaceAgent := httpmw.WorkspaceAgentParam(r)

	apiAgent, err := convertWorkspaceAgent(
		api.DERPMap(), *api.TailnetCoordinator.Load(), workspaceAgent, nil, nil, nil, api.AgentInactiveDisconnectTimeout,
		api.DeploymentValues.AgentFallbackTroubleshootingURL.String(),
	)
	if err != nil {
		httpapi.Write(ctx, rw, http.StatusInternalServerError, codersdk.Response{
			Message: "Internal error reading workspace agent.",
			Detail:  err.Error(),
		})
		return
	}
	if apiAgent.Status != codersdk.WorkspaceAgentConnected {
		httpapi.Write(ctx, rw, http.StatusBadRequest, codersdk.Response{
			Message: fmt.Sprintf("Agent state is %q, it must be in the %q state.", apiAgent.Status, codersdk.WorkspaceAgentConnected),
		})
		return
	}

	agentConn, release, err := api.agentProvider.AgentConn(ctx, workspaceAgent.ID)
	if err != nil {
		httpapi.Write(ctx, rw, http.StatusInternalServerError, codersdk.Response{
			Message: "Internal error dialing workspace agent.",
			Detail:  err.Error(),
		})
		return
	}
	defer release()

	portsResponse, err := agentConn.ListeningPorts(ctx)
	if err != nil {
		httpapi.Write(ctx, rw, http.StatusInternalServerError, codersdk.Response{
			Message: "Internal error fetching listening ports.",
			Detail:  err.Error(),
		})
		return
	}

	// Get a list of ports that are in-use by applications.
	apps, err := api.Database.GetWorkspaceAppsByAgentID(ctx, workspaceAgent.ID)
	if xerrors.Is(err, sql.ErrNoRows) {
		apps = []database.WorkspaceApp{}
		err = nil
	}
	if err != nil {
		httpapi.Write(ctx, rw, http.StatusInternalServerError, codersdk.Response{
			Message: "Internal error fetching workspace apps.",
			Detail:  err.Error(),
		})
		return
	}
	appPorts := make(map[uint16]struct{}, len(apps))
	for _, app := range apps {
		if !app.Url.Valid || app.Url.String == "" {
			continue
		}
		u, err := url.Parse(app.Url.String)
		if err != nil {
			continue
		}
		port := u.Port()
		if port == "" {
			continue
		}
		portNum, err := strconv.ParseUint(port, 10, 16)
		if err != nil {
			continue
		}
		if portNum < 1 || portNum > 65535 {
			continue
		}
		appPorts[uint16(portNum)] = struct{}{}
	}

	// Filter out ports that are globally blocked, in-use by applications, or
	// common non-HTTP ports such as databases, FTP, SSH, etc.
	filteredPorts := make([]codersdk.WorkspaceAgentListeningPort, 0, len(portsResponse.Ports))
	for _, port := range portsResponse.Ports {
		if port.Port < codersdk.WorkspaceAgentMinimumListeningPort {
			continue
		}
		if _, ok := appPorts[port.Port]; ok {
			continue
		}
		if _, ok := codersdk.WorkspaceAgentIgnoredListeningPorts[port.Port]; ok {
			continue
		}
		filteredPorts = append(filteredPorts, port)
	}

	portsResponse.Ports = filteredPorts
	httpapi.Write(ctx, rw, http.StatusOK, portsResponse)
}

// Deprecated: use api.tailnet.AgentConn instead.
// See: https://github.com/coder/coder/issues/8218
func (api *API) _dialWorkspaceAgentTailnet(agentID uuid.UUID) (*codersdk.WorkspaceAgentConn, error) {
	clientConn, serverConn := net.Pipe()

	derpMap := api.DERPMap()
	conn, err := tailnet.NewConn(&tailnet.Options{
		Addresses:           []netip.Prefix{netip.PrefixFrom(tailnet.IP(), 128)},
		DERPMap:             api.DERPMap(),
		DERPForceWebSockets: api.DeploymentValues.DERP.Config.ForceWebSockets.Value(),
		Logger:              api.Logger.Named("net.tailnet"),
		BlockEndpoints:      api.DeploymentValues.DERP.Config.BlockDirect.Value(),
	})
	if err != nil {
		_ = clientConn.Close()
		_ = serverConn.Close()
		return nil, xerrors.Errorf("create tailnet conn: %w", err)
	}
	ctx, cancel := context.WithCancel(api.ctx)
	conn.SetDERPRegionDialer(func(_ context.Context, region *tailcfg.DERPRegion) net.Conn {
		if !region.EmbeddedRelay {
			return nil
		}
		left, right := net.Pipe()
		go func() {
			defer left.Close()
			defer right.Close()
			brw := bufio.NewReadWriter(bufio.NewReader(right), bufio.NewWriter(right))
			api.DERPServer.Accept(ctx, right, brw, "internal")
		}()
		return left
	})

	sendNodes, _ := tailnet.ServeCoordinator(clientConn, func(nodes []*tailnet.Node) error {
		return conn.UpdateNodes(nodes, true)
	})
	conn.SetNodeCallback(sendNodes)

	// Check for updated DERP map every 5 seconds.
	go func() {
		ticker := time.NewTicker(5 * time.Second)
		defer ticker.Stop()

		for {
			lastDERPMap := derpMap
			for {
				select {
				case <-ctx.Done():
					return
				case <-ticker.C:
				}

				derpMap := api.DERPMap()
				if lastDERPMap == nil || tailnet.CompareDERPMaps(lastDERPMap, derpMap) {
					conn.SetDERPMap(derpMap)
					lastDERPMap = derpMap
				}
				ticker.Reset(5 * time.Second)
			}
		}
	}()

	agentConn := codersdk.NewWorkspaceAgentConn(conn, codersdk.WorkspaceAgentConnOptions{
		AgentID: agentID,
		AgentIP: codersdk.WorkspaceAgentIP,
		CloseFunc: func() error {
			cancel()
			_ = clientConn.Close()
			_ = serverConn.Close()
			return nil
		},
	})
	go func() {
		err := (*api.TailnetCoordinator.Load()).ServeClient(serverConn, uuid.New(), agentID)
		if err != nil {
			// Sometimes, we get benign closed pipe errors when the server is
			// shutting down.
			if api.ctx.Err() == nil {
				api.Logger.Warn(ctx, "tailnet coordinator client error", slog.Error(err))
			}
			_ = agentConn.Close()
		}
	}()
	if !agentConn.AwaitReachable(ctx) {
		_ = agentConn.Close()
		_ = serverConn.Close()
		_ = clientConn.Close()
		cancel()
		return nil, xerrors.Errorf("agent not reachable")
	}
	return agentConn, nil
}

// @Summary Get connection info for workspace agent
// @ID get-connection-info-for-workspace-agent
// @Security CoderSessionToken
// @Produce json
// @Tags Agents
// @Param workspaceagent path string true "Workspace agent ID" format(uuid)
// @Success 200 {object} codersdk.WorkspaceAgentConnectionInfo
// @Router /workspaceagents/{workspaceagent}/connection [get]
func (api *API) workspaceAgentConnection(rw http.ResponseWriter, r *http.Request) {
	ctx := r.Context()

	httpapi.Write(ctx, rw, http.StatusOK, codersdk.WorkspaceAgentConnectionInfo{
		DERPMap:                  api.DERPMap(),
		DERPForceWebSockets:      api.DeploymentValues.DERP.Config.ForceWebSockets.Value(),
		DisableDirectConnections: api.DeploymentValues.DERP.Config.BlockDirect.Value(),
	})
}

// workspaceAgentConnectionGeneric is the same as workspaceAgentConnection but
// without the workspaceagent path parameter.
//
// @Summary Get connection info for workspace agent generic
// @ID get-connection-info-for-workspace-agent-generic
// @Security CoderSessionToken
// @Produce json
// @Tags Agents
// @Success 200 {object} codersdk.WorkspaceAgentConnectionInfo
// @Router /workspaceagents/connection [get]
// @x-apidocgen {"skip": true}
func (api *API) workspaceAgentConnectionGeneric(rw http.ResponseWriter, r *http.Request) {
	ctx := r.Context()

	httpapi.Write(ctx, rw, http.StatusOK, codersdk.WorkspaceAgentConnectionInfo{
		DERPMap:                  api.DERPMap(),
		DERPForceWebSockets:      api.DeploymentValues.DERP.Config.ForceWebSockets.Value(),
		DisableDirectConnections: api.DeploymentValues.DERP.Config.BlockDirect.Value(),
	})
}

// @Summary Get DERP map updates
// @ID get-derp-map-updates
// @Security CoderSessionToken
// @Tags Agents
// @Success 101
// @Router /derp-map [get]
func (api *API) derpMapUpdates(rw http.ResponseWriter, r *http.Request) {
	ctx := r.Context()

	api.WebsocketWaitMutex.Lock()
	api.WebsocketWaitGroup.Add(1)
	api.WebsocketWaitMutex.Unlock()
	defer api.WebsocketWaitGroup.Done()

	ws, err := websocket.Accept(rw, r, nil)
	if err != nil {
		httpapi.Write(ctx, rw, http.StatusBadRequest, codersdk.Response{
			Message: "Failed to accept websocket.",
			Detail:  err.Error(),
		})
		return
	}
	ctx, nconn := websocketNetConn(ctx, ws, websocket.MessageBinary)
	defer nconn.Close()

	// Slurp all packets from the connection into io.Discard so pongs get sent
	// by the websocket package. We don't do any reads ourselves so this is
	// necessary.
	go func() {
		_, _ = io.Copy(io.Discard, nconn)
		_ = nconn.Close()
	}()

	go func(ctx context.Context) {
		// TODO(mafredri): Is this too frequent? Use separate ping disconnect timeout?
		t := time.NewTicker(api.AgentConnectionUpdateFrequency)
		defer t.Stop()

		for {
			select {
			case <-t.C:
			case <-ctx.Done():
				return
			}

			ctx, cancel := context.WithTimeout(ctx, 30*time.Second)
			err := ws.Ping(ctx)
			cancel()
			if err != nil {
				_ = nconn.Close()
				return
			}
		}
	}(ctx)

	ticker := time.NewTicker(api.Options.DERPMapUpdateFrequency)
	defer ticker.Stop()

	var lastDERPMap *tailcfg.DERPMap
	for {
		derpMap := api.DERPMap()
		if lastDERPMap == nil || !tailnet.CompareDERPMaps(lastDERPMap, derpMap) {
			err := json.NewEncoder(nconn).Encode(derpMap)
			if err != nil {
				_ = nconn.Close()
				return
			}
			lastDERPMap = derpMap
		}

		ticker.Reset(api.Options.DERPMapUpdateFrequency)
		select {
		case <-ctx.Done():
			return
		case <-api.ctx.Done():
			return
		case <-ticker.C:
		}
	}
}

// @Summary Coordinate workspace agent via Tailnet
// @Description It accepts a WebSocket connection to an agent that listens to
// @Description incoming connections and publishes node updates.
// @ID coordinate-workspace-agent-via-tailnet
// @Security CoderSessionToken
// @Tags Agents
// @Success 101
// @Router /workspaceagents/me/coordinate [get]
func (api *API) workspaceAgentCoordinate(rw http.ResponseWriter, r *http.Request) {
	ctx := r.Context()

	api.WebsocketWaitMutex.Lock()
	api.WebsocketWaitGroup.Add(1)
	api.WebsocketWaitMutex.Unlock()
	defer api.WebsocketWaitGroup.Done()
	workspaceAgent := httpmw.WorkspaceAgent(r)
	resource, err := api.Database.GetWorkspaceResourceByID(ctx, workspaceAgent.ResourceID)
	if err != nil {
		httpapi.Write(ctx, rw, http.StatusBadRequest, codersdk.Response{
			Message: "Failed to accept websocket.",
			Detail:  err.Error(),
		})
		return
	}

	build, err := api.Database.GetWorkspaceBuildByJobID(ctx, resource.JobID)
	if err != nil {
		httpapi.Write(ctx, rw, http.StatusBadRequest, codersdk.Response{
			Message: "Internal error fetching workspace build job.",
			Detail:  err.Error(),
		})
		return
	}

	workspace, err := api.Database.GetWorkspaceByID(ctx, build.WorkspaceID)
	if err != nil {
		httpapi.Write(ctx, rw, http.StatusBadRequest, codersdk.Response{
			Message: "Internal error fetching workspace.",
			Detail:  err.Error(),
		})
		return
	}

	owner, err := api.Database.GetUserByID(ctx, workspace.OwnerID)
	if err != nil {
		httpapi.Write(ctx, rw, http.StatusBadRequest, codersdk.Response{
			Message: "Internal error fetching user.",
			Detail:  err.Error(),
		})
		return
	}

	// Ensure the resource is still valid!
	// We only accept agents for resources on the latest build.
	ensureLatestBuild := func() error {
		latestBuild, err := api.Database.GetLatestWorkspaceBuildByWorkspaceID(ctx, build.WorkspaceID)
		if err != nil {
			return err
		}
		if build.ID != latestBuild.ID {
			return xerrors.New("build is outdated")
		}
		return nil
	}

	err = ensureLatestBuild()
	if err != nil {
		api.Logger.Debug(ctx, "agent tried to connect from non-latest built",
			slog.F("resource", resource),
			slog.F("agent", workspaceAgent),
		)
		httpapi.Write(ctx, rw, http.StatusForbidden, codersdk.Response{
			Message: "Agent trying to connect from non-latest build.",
			Detail:  err.Error(),
		})
		return
	}

	conn, err := websocket.Accept(rw, r, nil)
	if err != nil {
		httpapi.Write(ctx, rw, http.StatusBadRequest, codersdk.Response{
			Message: "Failed to accept websocket.",
			Detail:  err.Error(),
		})
		return
	}

	ctx, wsNetConn := websocketNetConn(ctx, conn, websocket.MessageBinary)
	defer wsNetConn.Close()

	// We use a custom heartbeat routine here instead of `httpapi.Heartbeat`
	// because we want to log the agent's last ping time.
	var lastPing atomic.Pointer[time.Time]
	lastPing.Store(ptr.Ref(time.Now())) // Since the agent initiated the request, assume it's alive.

	go pprof.Do(ctx, pprof.Labels("agent", workspaceAgent.ID.String()), func(ctx context.Context) {
		// TODO(mafredri): Is this too frequent? Use separate ping disconnect timeout?
		t := time.NewTicker(api.AgentConnectionUpdateFrequency)
		defer t.Stop()

		for {
			select {
			case <-t.C:
			case <-ctx.Done():
				return
			}

			// We don't need a context that times out here because the ping will
			// eventually go through. If the context times out, then other
			// websocket read operations will receive an error, obfuscating the
			// actual problem.
			err := conn.Ping(ctx)
			if err != nil {
				return
			}
			lastPing.Store(ptr.Ref(time.Now()))
		}
	})

	firstConnectedAt := workspaceAgent.FirstConnectedAt
	if !firstConnectedAt.Valid {
		firstConnectedAt = sql.NullTime{
			Time:  dbtime.Now(),
			Valid: true,
		}
	}
	lastConnectedAt := sql.NullTime{
		Time:  dbtime.Now(),
		Valid: true,
	}
	disconnectedAt := workspaceAgent.DisconnectedAt
	updateConnectionTimes := func(ctx context.Context) error {
		//nolint:gocritic // We only update ourself.
		err = api.Database.UpdateWorkspaceAgentConnectionByID(dbauthz.AsSystemRestricted(ctx), database.UpdateWorkspaceAgentConnectionByIDParams{
			ID:               workspaceAgent.ID,
			FirstConnectedAt: firstConnectedAt,
			LastConnectedAt:  lastConnectedAt,
			DisconnectedAt:   disconnectedAt,
			UpdatedAt:        dbtime.Now(),
			LastConnectedReplicaID: uuid.NullUUID{
				UUID:  api.ID,
				Valid: true,
			},
		})
		if err != nil {
			return err
		}
		return nil
	}

	defer func() {
		// If connection closed then context will be canceled, try to
		// ensure our final update is sent. By waiting at most the agent
		// inactive disconnect timeout we ensure that we don't block but
		// also guarantee that the agent will be considered disconnected
		// by normal status check.
		//
		// Use a system context as the agent has disconnected and that token
		// may no longer be valid.
		//nolint:gocritic
		ctx, cancel := context.WithTimeout(dbauthz.AsSystemRestricted(api.ctx), api.AgentInactiveDisconnectTimeout)
		defer cancel()

		// Only update timestamp if the disconnect is new.
		if !disconnectedAt.Valid {
			disconnectedAt = sql.NullTime{
				Time:  dbtime.Now(),
				Valid: true,
			}
		}
		err := updateConnectionTimes(ctx)
		if err != nil {
			// This is a bug with unit tests that cancel the app context and
			// cause this error log to be generated. We should fix the unit tests
			// as this is a valid log.
			//
			// The pq error occurs when the server is shutting down.
			if !xerrors.Is(err, context.Canceled) && !database.IsQueryCanceledError(err) {
				api.Logger.Error(ctx, "failed to update agent disconnect time",
					slog.Error(err),
					slog.F("workspace_id", build.WorkspaceID),
				)
			}
		}
		api.publishWorkspaceUpdate(ctx, build.WorkspaceID)
	}()

	err = updateConnectionTimes(ctx)
	if err != nil {
		_ = conn.Close(websocket.StatusGoingAway, err.Error())
		return
	}
	api.publishWorkspaceUpdate(ctx, build.WorkspaceID)

	api.Logger.Debug(ctx, "accepting agent",
		slog.F("owner", owner.Username),
		slog.F("workspace", workspace.Name),
		slog.F("name", workspaceAgent.Name),
	)
	api.Logger.Debug(ctx, "accepting agent details", slog.F("agent", workspaceAgent))

	defer conn.Close(websocket.StatusNormalClosure, "")

	closeChan := make(chan struct{})
	go func() {
		defer close(closeChan)
		err := (*api.TailnetCoordinator.Load()).ServeAgent(wsNetConn, workspaceAgent.ID,
			fmt.Sprintf("%s-%s-%s", owner.Username, workspace.Name, workspaceAgent.Name),
		)
		if err != nil {
			api.Logger.Warn(ctx, "tailnet coordinator agent error", slog.Error(err))
			_ = conn.Close(websocket.StatusInternalError, err.Error())
			return
		}
	}()
	ticker := time.NewTicker(api.AgentConnectionUpdateFrequency)
	defer ticker.Stop()
	for {
		select {
		case <-closeChan:
			return
		case <-ticker.C:
		}

		lastPing := *lastPing.Load()

		var connectionStatusChanged bool
		if time.Since(lastPing) > api.AgentInactiveDisconnectTimeout {
			if !disconnectedAt.Valid {
				connectionStatusChanged = true
				disconnectedAt = sql.NullTime{
					Time:  dbtime.Now(),
					Valid: true,
				}
			}
		} else {
			connectionStatusChanged = disconnectedAt.Valid
			// TODO(mafredri): Should we update it here or allow lastConnectedAt to shadow it?
			disconnectedAt = sql.NullTime{}
			lastConnectedAt = sql.NullTime{
				Time:  dbtime.Now(),
				Valid: true,
			}
		}
		err = updateConnectionTimes(ctx)
		if err != nil {
			_ = conn.Close(websocket.StatusGoingAway, err.Error())
			return
		}
		if connectionStatusChanged {
			api.publishWorkspaceUpdate(ctx, build.WorkspaceID)
		}
		err := ensureLatestBuild()
		if err != nil {
			// Disconnect agents that are no longer valid.
			_ = conn.Close(websocket.StatusGoingAway, "")
			return
		}
	}
}

// workspaceAgentClientCoordinate accepts a WebSocket that reads node network updates.
// After accept a PubSub starts listening for new connection node updates
// which are written to the WebSocket.
//
// @Summary Coordinate workspace agent
// @ID coordinate-workspace-agent
// @Security CoderSessionToken
// @Tags Agents
// @Param workspaceagent path string true "Workspace agent ID" format(uuid)
// @Success 101
// @Router /workspaceagents/{workspaceagent}/coordinate [get]
func (api *API) workspaceAgentClientCoordinate(rw http.ResponseWriter, r *http.Request) {
	ctx := r.Context()

	// This route accepts user API key auth and workspace proxy auth. The moon actor has
	// full permissions so should be able to pass this authz check.
	workspace := httpmw.WorkspaceParam(r)
	if !api.Authorize(r, rbac.ActionCreate, workspace.ExecutionRBAC()) {
		httpapi.ResourceNotFound(rw)
		return
	}

	// This is used by Enterprise code to control the functionality of this route.
	override := api.WorkspaceClientCoordinateOverride.Load()
	if override != nil {
		overrideFunc := *override
		if overrideFunc != nil && overrideFunc(rw) {
			return
		}
	}

	api.WebsocketWaitMutex.Lock()
	api.WebsocketWaitGroup.Add(1)
	api.WebsocketWaitMutex.Unlock()
	defer api.WebsocketWaitGroup.Done()
	workspaceAgent := httpmw.WorkspaceAgentParam(r)

	conn, err := websocket.Accept(rw, r, nil)
	if err != nil {
		httpapi.Write(ctx, rw, http.StatusBadRequest, codersdk.Response{
			Message: "Failed to accept websocket.",
			Detail:  err.Error(),
		})
		return
	}
	ctx, wsNetConn := websocketNetConn(ctx, conn, websocket.MessageBinary)
	defer wsNetConn.Close()

	go httpapi.Heartbeat(ctx, conn)

	defer conn.Close(websocket.StatusNormalClosure, "")
	err = (*api.TailnetCoordinator.Load()).ServeClient(wsNetConn, uuid.New(), workspaceAgent.ID)
	if err != nil {
		_ = conn.Close(websocket.StatusInternalError, err.Error())
		return
	}
}

// convertProvisionedApps converts applications that are in the middle of provisioning process.
// It means that they may not have an agent or workspace assigned (dry-run job).
func convertProvisionedApps(dbApps []database.WorkspaceApp) []codersdk.WorkspaceApp {
	return convertApps(dbApps, database.WorkspaceAgent{}, database.User{}, database.Workspace{})
}

func convertApps(dbApps []database.WorkspaceApp, agent database.WorkspaceAgent, owner database.User, workspace database.Workspace) []codersdk.WorkspaceApp {
	apps := make([]codersdk.WorkspaceApp, 0)
	for _, dbApp := range dbApps {
		var subdomainName string
		if dbApp.Subdomain && agent.Name != "" && owner.Username != "" && workspace.Name != "" {
			appSlug := dbApp.Slug
			if appSlug == "" {
				appSlug = dbApp.DisplayName
			}
			subdomainName = httpapi.ApplicationURL{
				AppSlugOrPort: appSlug,
				AgentName:     agent.Name,
				WorkspaceName: workspace.Name,
				Username:      owner.Username,
			}.String()
		}

		apps = append(apps, codersdk.WorkspaceApp{
			ID:            dbApp.ID,
			URL:           dbApp.Url.String,
			External:      dbApp.External,
			Slug:          dbApp.Slug,
			DisplayName:   dbApp.DisplayName,
			Command:       dbApp.Command.String,
			Icon:          dbApp.Icon,
			Subdomain:     dbApp.Subdomain,
			SubdomainName: subdomainName,
			SharingLevel:  codersdk.WorkspaceAppSharingLevel(dbApp.SharingLevel),
			Healthcheck: codersdk.Healthcheck{
				URL:       dbApp.HealthcheckUrl,
				Interval:  dbApp.HealthcheckInterval,
				Threshold: dbApp.HealthcheckThreshold,
			},
			Health: codersdk.WorkspaceAppHealth(dbApp.Health),
		})
	}
	return apps
}

func convertLogSources(dbLogSources []database.WorkspaceAgentLogSource) []codersdk.WorkspaceAgentLogSource {
	logSources := make([]codersdk.WorkspaceAgentLogSource, 0)
	for _, dbLogSource := range dbLogSources {
		logSources = append(logSources, codersdk.WorkspaceAgentLogSource{
			ID:               dbLogSource.ID,
			DisplayName:      dbLogSource.DisplayName,
			WorkspaceAgentID: dbLogSource.WorkspaceAgentID,
			CreatedAt:        dbLogSource.CreatedAt,
			Icon:             dbLogSource.Icon,
		})
	}
	return logSources
}

func convertScripts(dbScripts []database.WorkspaceAgentScript) []codersdk.WorkspaceAgentScript {
	scripts := make([]codersdk.WorkspaceAgentScript, 0)
	for _, dbScript := range dbScripts {
		scripts = append(scripts, codersdk.WorkspaceAgentScript{
			LogPath:          dbScript.LogPath,
			LogSourceID:      dbScript.LogSourceID,
			Script:           dbScript.Script,
			Cron:             dbScript.Cron,
			RunOnStart:       dbScript.RunOnStart,
			RunOnStop:        dbScript.RunOnStop,
			StartBlocksLogin: dbScript.StartBlocksLogin,
			TimeoutSeconds:   time.Duration(dbScript.TimeoutSeconds) * time.Second,
		})
	}
	return scripts
}

func convertWorkspaceAgentMetadataDesc(mds []database.WorkspaceAgentMetadatum) []codersdk.WorkspaceAgentMetadataDescription {
	metadata := make([]codersdk.WorkspaceAgentMetadataDescription, 0)
	for _, datum := range mds {
		metadata = append(metadata, codersdk.WorkspaceAgentMetadataDescription{
			DisplayName: datum.DisplayName,
			Key:         datum.Key,
			Script:      datum.Script,
			Interval:    datum.Interval,
			Timeout:     datum.Timeout,
		})
	}
	return metadata
}

func convertWorkspaceAgent(derpMap *tailcfg.DERPMap, coordinator tailnet.Coordinator,
	dbAgent database.WorkspaceAgent, apps []codersdk.WorkspaceApp, scripts []codersdk.WorkspaceAgentScript, logSources []codersdk.WorkspaceAgentLogSource,
	agentInactiveDisconnectTimeout time.Duration, agentFallbackTroubleshootingURL string) (codersdk.WorkspaceAgent, error) {
	var envs map[string]string
	if dbAgent.EnvironmentVariables.Valid {
		err := json.Unmarshal(dbAgent.EnvironmentVariables.RawMessage, &envs)
		if err != nil {
			return codersdk.WorkspaceAgent{}, xerrors.Errorf("unmarshal env vars: %w", err)
		}
	}
	troubleshootingURL := agentFallbackTroubleshootingURL
	if dbAgent.TroubleshootingURL != "" {
		troubleshootingURL = dbAgent.TroubleshootingURL
	}
	subsystems := make([]codersdk.AgentSubsystem, len(dbAgent.Subsystems))
	for i, subsystem := range dbAgent.Subsystems {
		subsystems[i] = codersdk.AgentSubsystem(subsystem)
	}

	workspaceAgent := codersdk.WorkspaceAgent{
		ID:                       dbAgent.ID,
		CreatedAt:                dbAgent.CreatedAt,
		UpdatedAt:                dbAgent.UpdatedAt,
		ResourceID:               dbAgent.ResourceID,
		InstanceID:               dbAgent.AuthInstanceID.String,
		Name:                     dbAgent.Name,
		Architecture:             dbAgent.Architecture,
		OperatingSystem:          dbAgent.OperatingSystem,
		Scripts:                  scripts,
		LogsLength:               dbAgent.LogsLength,
		LogsOverflowed:           dbAgent.LogsOverflowed,
		LogSources:               logSources,
		Version:                  dbAgent.Version,
		EnvironmentVariables:     envs,
		Directory:                dbAgent.Directory,
		ExpandedDirectory:        dbAgent.ExpandedDirectory,
		Apps:                     apps,
		ConnectionTimeoutSeconds: dbAgent.ConnectionTimeoutSeconds,
		TroubleshootingURL:       troubleshootingURL,
		LifecycleState:           codersdk.WorkspaceAgentLifecycle(dbAgent.LifecycleState),
		Subsystems:               subsystems,
		DisplayApps:              convertDisplayApps(dbAgent.DisplayApps),
	}
	node := coordinator.Node(dbAgent.ID)
	if node != nil {
		workspaceAgent.DERPLatency = map[string]codersdk.DERPRegion{}
		for rawRegion, latency := range node.DERPLatency {
			regionParts := strings.SplitN(rawRegion, "-", 2)
			regionID, err := strconv.Atoi(regionParts[0])
			if err != nil {
				return codersdk.WorkspaceAgent{}, xerrors.Errorf("convert derp region id %q: %w", rawRegion, err)
			}
			region, found := derpMap.Regions[regionID]
			if !found {
				// It's possible that a workspace agent is using an old DERPMap
				// and reports regions that do not exist. If that's the case,
				// report the region as unknown!
				region = &tailcfg.DERPRegion{
					RegionID:   regionID,
					RegionName: fmt.Sprintf("Unnamed %d", regionID),
				}
			}
			workspaceAgent.DERPLatency[region.RegionName] = codersdk.DERPRegion{
				Preferred:           node.PreferredDERP == regionID,
				LatencyMilliseconds: latency * 1000,
			}
		}
	}

	status := dbAgent.Status(agentInactiveDisconnectTimeout)
	workspaceAgent.Status = codersdk.WorkspaceAgentStatus(status.Status)
	workspaceAgent.FirstConnectedAt = status.FirstConnectedAt
	workspaceAgent.LastConnectedAt = status.LastConnectedAt
	workspaceAgent.DisconnectedAt = status.DisconnectedAt

	if dbAgent.StartedAt.Valid {
		workspaceAgent.StartedAt = &dbAgent.StartedAt.Time
	}
	if dbAgent.ReadyAt.Valid {
		workspaceAgent.ReadyAt = &dbAgent.ReadyAt.Time
	}

	switch {
	case workspaceAgent.Status != codersdk.WorkspaceAgentConnected && workspaceAgent.LifecycleState == codersdk.WorkspaceAgentLifecycleOff:
		workspaceAgent.Health.Reason = "agent is not running"
	case workspaceAgent.Status == codersdk.WorkspaceAgentTimeout:
		workspaceAgent.Health.Reason = "agent is taking too long to connect"
	case workspaceAgent.Status == codersdk.WorkspaceAgentDisconnected:
		workspaceAgent.Health.Reason = "agent has lost connection"
	// Note: We could also handle codersdk.WorkspaceAgentLifecycleStartTimeout
	// here, but it's more of a soft issue, so we don't want to mark the agent
	// as unhealthy.
	case workspaceAgent.LifecycleState == codersdk.WorkspaceAgentLifecycleStartError:
		workspaceAgent.Health.Reason = "agent startup script exited with an error"
	case workspaceAgent.LifecycleState.ShuttingDown():
		workspaceAgent.Health.Reason = "agent is shutting down"
	default:
		workspaceAgent.Health.Healthy = true
	}

	return workspaceAgent, nil
}

func convertDisplayApps(apps []database.DisplayApp) []codersdk.DisplayApp {
	dapps := make([]codersdk.DisplayApp, 0, len(apps))
	for _, app := range apps {
		switch codersdk.DisplayApp(app) {
		case codersdk.DisplayAppVSCodeDesktop, codersdk.DisplayAppVSCodeInsiders, codersdk.DisplayAppPortForward, codersdk.DisplayAppWebTerminal, codersdk.DisplayAppSSH:
			dapps = append(dapps, codersdk.DisplayApp(app))
		}
	}

	return dapps
}

// @Summary Submit workspace agent stats
// @ID submit-workspace-agent-stats
// @Security CoderSessionToken
// @Accept json
// @Produce json
// @Tags Agents
// @Param request body agentsdk.Stats true "Stats request"
// @Success 200 {object} agentsdk.StatsResponse
// @Router /workspaceagents/me/report-stats [post]
func (api *API) workspaceAgentReportStats(rw http.ResponseWriter, r *http.Request) {
	ctx := r.Context()

	workspaceAgent := httpmw.WorkspaceAgent(r)
	workspace, err := api.Database.GetWorkspaceByAgentID(ctx, workspaceAgent.ID)
	if err != nil {
		httpapi.Write(ctx, rw, http.StatusBadRequest, codersdk.Response{
			Message: "Failed to get workspace.",
			Detail:  err.Error(),
		})
		return
	}

	var req agentsdk.Stats
	if !httpapi.Read(ctx, rw, r, &req) {
		return
	}

	// An empty stat means it's just looking for the report interval.
	if req.ConnectionsByProto == nil {
		httpapi.Write(ctx, rw, http.StatusOK, agentsdk.StatsResponse{
			ReportInterval: api.AgentStatsRefreshInterval,
		})
		return
	}

	api.Logger.Debug(ctx, "read stats report",
		slog.F("interval", api.AgentStatsRefreshInterval),
		slog.F("workspace_agent_id", workspaceAgent.ID),
		slog.F("workspace_id", workspace.ID),
		slog.F("payload", req),
	)

	if req.ConnectionCount > 0 {
		activityBumpWorkspace(ctx, api.Logger.Named("activity_bump"), api.Database, workspace.ID)
	}

	now := dbtime.Now()

	var errGroup errgroup.Group
	errGroup.Go(func() error {
		if err := api.statsBatcher.Add(time.Now(), workspaceAgent.ID, workspace.TemplateID, workspace.OwnerID, workspace.ID, req); err != nil {
			api.Logger.Error(ctx, "failed to add stats to batcher", slog.Error(err))
			return xerrors.Errorf("can't insert workspace agent stat: %w", err)
		}
		return nil
	})
	errGroup.Go(func() error {
		err := api.Database.UpdateWorkspaceLastUsedAt(ctx, database.UpdateWorkspaceLastUsedAtParams{
			ID:         workspace.ID,
			LastUsedAt: now,
		})
		if err != nil {
			return xerrors.Errorf("can't update workspace LastUsedAt: %w", err)
		}
		return nil
	})
	if api.Options.UpdateAgentMetrics != nil {
		errGroup.Go(func() error {
			user, err := api.Database.GetUserByID(ctx, workspace.OwnerID)
			if err != nil {
				return xerrors.Errorf("can't get user: %w", err)
			}

			api.Options.UpdateAgentMetrics(ctx, user.Username, workspace.Name, workspaceAgent.Name, req.Metrics)
			return nil
		})
	}
	err = errGroup.Wait()
	if err != nil {
		httpapi.InternalServerError(rw, err)
		return
	}

	httpapi.Write(ctx, rw, http.StatusOK, agentsdk.StatsResponse{
		ReportInterval: api.AgentStatsRefreshInterval,
	})
}

func ellipse(v string, n int) string {
	if len(v) > n {
		return v[:n] + "..."
	}
	return v
}

// @Summary Submit workspace agent metadata
// @ID submit-workspace-agent-metadata
// @Security CoderSessionToken
// @Accept json
// @Tags Agents
// @Param request body agentsdk.PostMetadataRequest true "Workspace agent metadata request"
// @Param key path string true "metadata key" format(string)
// @Success 204 "Success"
// @Router /workspaceagents/me/metadata/{key} [post]
// @x-apidocgen {"skip": true}
func (api *API) workspaceAgentPostMetadata(rw http.ResponseWriter, r *http.Request) {
	ctx := r.Context()

	var req agentsdk.PostMetadataRequest
	if !httpapi.Read(ctx, rw, r, &req) {
		return
	}

	workspaceAgent := httpmw.WorkspaceAgent(r)

	workspace, err := api.Database.GetWorkspaceByAgentID(ctx, workspaceAgent.ID)
	if err != nil {
		httpapi.Write(ctx, rw, http.StatusBadRequest, codersdk.Response{
			Message: "Failed to get workspace.",
			Detail:  err.Error(),
		})
		return
	}

	key := chi.URLParam(r, "key")

	const (
		// maxValueLen is set to 2048 to stay under the 8000 byte Postgres
		// NOTIFY limit. Since both value and error can be set, the real
		// payload limit is 2 * 2048 * 4/3 <base64 expansion> = 5461 bytes + a few hundred bytes for JSON
		// syntax, key names, and metadata.
		maxValueLen = 2048
		maxErrorLen = maxValueLen
	)

	metadataError := req.Error

	// We overwrite the error if the provided payload is too long.
	if len(req.Value) > maxValueLen {
		metadataError = fmt.Sprintf("value of %d bytes exceeded %d bytes", len(req.Value), maxValueLen)
		req.Value = req.Value[:maxValueLen]
	}

	if len(req.Error) > maxErrorLen {
		metadataError = fmt.Sprintf("error of %d bytes exceeded %d bytes", len(req.Error), maxErrorLen)
		req.Error = req.Error[:maxErrorLen]
	}

	datum := database.UpdateWorkspaceAgentMetadataParams{
		WorkspaceAgentID: workspaceAgent.ID,
		// We don't want a misconfigured agent to fill the database.
		Key:   key,
		Value: req.Value,
		Error: metadataError,
		// We ignore the CollectedAt from the agent to avoid bugs caused by
		// clock skew.
		CollectedAt: time.Now(),
	}

	err = api.Database.UpdateWorkspaceAgentMetadata(ctx, datum)
	if err != nil {
		httpapi.InternalServerError(rw, err)
		return
	}

	api.Logger.Debug(
		ctx, "accepted metadata report",
		slog.F("workspace_agent_id", workspaceAgent.ID),
		slog.F("workspace_id", workspace.ID),
		slog.F("collected_at", datum.CollectedAt),
		slog.F("key", datum.Key),
		slog.F("value", ellipse(datum.Value, 16)),
	)

	datumJSON, err := json.Marshal(datum)
	if err != nil {
		httpapi.InternalServerError(rw, err)
		return
	}

	err = api.Pubsub.Publish(watchWorkspaceAgentMetadataChannel(workspaceAgent.ID), datumJSON)
	if err != nil {
		httpapi.InternalServerError(rw, err)
		return
	}

	httpapi.Write(ctx, rw, http.StatusNoContent, nil)
}

// @Summary Watch for workspace agent metadata updates
// @ID watch-for-workspace-agent-metadata-updates
// @Security CoderSessionToken
// @Tags Agents
// @Success 200 "Success"
// @Param workspaceagent path string true "Workspace agent ID" format(uuid)
// @Router /workspaceagents/{workspaceagent}/watch-metadata [get]
// @x-apidocgen {"skip": true}
func (api *API) watchWorkspaceAgentMetadata(rw http.ResponseWriter, r *http.Request) {
	var (
		ctx            = r.Context()
		workspaceAgent = httpmw.WorkspaceAgentParam(r)
		log            = api.Logger.Named("workspace_metadata_watcher").With(
			slog.F("workspace_agent_id", workspaceAgent.ID),
		)
	)

	// We avoid channel-based synchronization here to avoid backpressure problems.
	var (
		metadataMapMu sync.Mutex
		metadataMap   = make(map[string]database.WorkspaceAgentMetadatum)
		// pendingChanges must only be mutated when metadataMapMu is held.
		pendingChanges atomic.Bool
	)

	// Send metadata on updates, we must ensure subscription before sending
	// initial metadata to guarantee that events in-between are not missed.
	cancelSub, err := api.Pubsub.Subscribe(watchWorkspaceAgentMetadataChannel(workspaceAgent.ID), func(_ context.Context, byt []byte) {
		var update database.UpdateWorkspaceAgentMetadataParams
		err := json.Unmarshal(byt, &update)
		if err != nil {
			api.Logger.Error(ctx, "failed to unmarshal pubsub message", slog.Error(err))
			return
		}

		log.Debug(ctx, "received metadata update", "key", update.Key)

		metadataMapMu.Lock()
		defer metadataMapMu.Unlock()
		md := metadataMap[update.Key]
		md.Value = update.Value
		md.Error = update.Error
		md.CollectedAt = update.CollectedAt
		metadataMap[update.Key] = md
		pendingChanges.Store(true)
	})
	if err != nil {
		httpapi.InternalServerError(rw, err)
		return
	}
	defer cancelSub()

	sseSendEvent, sseSenderClosed, err := httpapi.ServerSentEventSender(rw, r)
	if err != nil {
		httpapi.Write(ctx, rw, http.StatusInternalServerError, codersdk.Response{
			Message: "Internal error setting up server-sent events.",
			Detail:  err.Error(),
		})
		return
	}
	// Prevent handler from returning until the sender is closed.
	defer func() {
		<-sseSenderClosed
	}()

	// We send updates exactly every second.
	const sendInterval = time.Second * 1
	sendTicker := time.NewTicker(sendInterval)
	defer sendTicker.Stop()

	// We always use the original Request context because it contains
	// the RBAC actor.
	md, err := api.Database.GetWorkspaceAgentMetadata(ctx, workspaceAgent.ID)
	if err != nil {
		// If we can't successfully pull the initial metadata, pubsub
		// updates will be no-op so we may as well terminate the
		// connection early.
		httpapi.InternalServerError(rw, err)
		return
	}

	metadataMapMu.Lock()
	for _, datum := range md {
		metadataMap[datum.Key] = datum
	}
	metadataMapMu.Unlock()

	// Send initial metadata.

	var lastSend time.Time
	sendMetadata := func() {
		metadataMapMu.Lock()
		values := maps.Values(metadataMap)
		pendingChanges.Store(false)
		metadataMapMu.Unlock()

		lastSend = time.Now()
		_ = sseSendEvent(ctx, codersdk.ServerSentEvent{
			Type: codersdk.ServerSentEventTypeData,
			Data: convertWorkspaceAgentMetadata(values),
		})
	}

	sendMetadata()

	for {
		select {
		case <-sendTicker.C:
			// We send an update even if there's no change every 5 seconds
			// to ensure that the frontend always has an accurate "Result.Age".
			if !pendingChanges.Load() && time.Since(lastSend) < time.Second*5 {
				continue
			}
			sendMetadata()
		case <-sseSenderClosed:
			return
		}
	}
}

func convertWorkspaceAgentMetadata(db []database.WorkspaceAgentMetadatum) []codersdk.WorkspaceAgentMetadata {
	// An empty array is easier for clients to handle than a null.
	result := []codersdk.WorkspaceAgentMetadata{}
	for _, datum := range db {
		result = append(result, codersdk.WorkspaceAgentMetadata{
			Result: codersdk.WorkspaceAgentMetadataResult{
				Value:       datum.Value,
				Error:       datum.Error,
				CollectedAt: datum.CollectedAt.UTC(),
				Age:         int64(time.Since(datum.CollectedAt).Seconds()),
			},
			Description: codersdk.WorkspaceAgentMetadataDescription{
				DisplayName: datum.DisplayName,
				Key:         datum.Key,
				Script:      datum.Script,
				Interval:    datum.Interval,
				Timeout:     datum.Timeout,
			},
		})
	}
	// Sorting prevents the metadata from jumping around in the frontend.
	sort.Slice(result, func(i, j int) bool {
		return result[i].Description.Key < result[j].Description.Key
	})
	return result
}

func watchWorkspaceAgentMetadataChannel(id uuid.UUID) string {
	return "workspace_agent_metadata:" + id.String()
}

// @Summary Submit workspace agent lifecycle state
// @ID submit-workspace-agent-lifecycle-state
// @Security CoderSessionToken
// @Accept json
// @Tags Agents
// @Param request body agentsdk.PostLifecycleRequest true "Workspace agent lifecycle request"
// @Success 204 "Success"
// @Router /workspaceagents/me/report-lifecycle [post]
// @x-apidocgen {"skip": true}
func (api *API) workspaceAgentReportLifecycle(rw http.ResponseWriter, r *http.Request) {
	ctx := r.Context()

	workspaceAgent := httpmw.WorkspaceAgent(r)
	workspace, err := api.Database.GetWorkspaceByAgentID(ctx, workspaceAgent.ID)
	if err != nil {
		httpapi.Write(ctx, rw, http.StatusBadRequest, codersdk.Response{
			Message: "Failed to get workspace.",
			Detail:  err.Error(),
		})
		return
	}

	var req agentsdk.PostLifecycleRequest
	if !httpapi.Read(ctx, rw, r, &req) {
		return
	}

	logger := api.Logger.With(
		slog.F("workspace_agent_id", workspaceAgent.ID),
		slog.F("workspace_id", workspace.ID),
		slog.F("payload", req),
	)
	logger.Debug(ctx, "workspace agent state report")

	lifecycleState := req.State
	dbLifecycleState := database.WorkspaceAgentLifecycleState(lifecycleState)
	if !dbLifecycleState.Valid() {
		httpapi.Write(ctx, rw, http.StatusBadRequest, codersdk.Response{
			Message: "Invalid lifecycle state.",
			Detail:  fmt.Sprintf("Invalid lifecycle state %q, must be be one of %q.", lifecycleState, database.AllWorkspaceAgentLifecycleStateValues()),
		})
		return
	}

	if req.ChangedAt.IsZero() {
		// Backwards compatibility with older agents.
		req.ChangedAt = dbtime.Now()
	}
	changedAt := sql.NullTime{Time: req.ChangedAt, Valid: true}

	startedAt := workspaceAgent.StartedAt
	readyAt := workspaceAgent.ReadyAt
	switch lifecycleState {
	case codersdk.WorkspaceAgentLifecycleStarting:
		startedAt = changedAt
		readyAt.Valid = false // This agent is re-starting, so it's not ready yet.
	case codersdk.WorkspaceAgentLifecycleReady, codersdk.WorkspaceAgentLifecycleStartError:
		readyAt = changedAt
	}

	err = api.Database.UpdateWorkspaceAgentLifecycleStateByID(ctx, database.UpdateWorkspaceAgentLifecycleStateByIDParams{
		ID:             workspaceAgent.ID,
		LifecycleState: dbLifecycleState,
		StartedAt:      startedAt,
		ReadyAt:        readyAt,
	})
	if err != nil {
		if !xerrors.Is(err, context.Canceled) {
			// not an error if we are canceled
			logger.Error(ctx, "failed to update lifecycle state", slog.Error(err))
		}
		httpapi.InternalServerError(rw, err)
		return
	}

	api.publishWorkspaceUpdate(ctx, workspace.ID)

	httpapi.Write(ctx, rw, http.StatusNoContent, nil)
}

// @Summary Submit workspace agent application health
// @ID submit-workspace-agent-application-health
// @Security CoderSessionToken
// @Accept json
// @Produce json
// @Tags Agents
// @Param request body agentsdk.PostAppHealthsRequest true "Application health request"
// @Success 200
// @Router /workspaceagents/me/app-health [post]
func (api *API) postWorkspaceAppHealth(rw http.ResponseWriter, r *http.Request) {
	ctx := r.Context()
	workspaceAgent := httpmw.WorkspaceAgent(r)
	var req agentsdk.PostAppHealthsRequest
	if !httpapi.Read(ctx, rw, r, &req) {
		return
	}

	if req.Healths == nil || len(req.Healths) == 0 {
		httpapi.Write(ctx, rw, http.StatusBadRequest, codersdk.Response{
			Message: "Health field is empty",
		})
		return
	}

	apps, err := api.Database.GetWorkspaceAppsByAgentID(ctx, workspaceAgent.ID)
	if err != nil {
		httpapi.Write(ctx, rw, http.StatusInternalServerError, codersdk.Response{
			Message: "Error getting agent apps",
			Detail:  err.Error(),
		})
		return
	}

	var newApps []database.WorkspaceApp
	for id, newHealth := range req.Healths {
		old := func() *database.WorkspaceApp {
			for _, app := range apps {
				if app.ID == id {
					return &app
				}
			}

			return nil
		}()
		if old == nil {
			httpapi.Write(ctx, rw, http.StatusNotFound, codersdk.Response{
				Message: "Error setting workspace app health",
				Detail:  xerrors.Errorf("workspace app name %s not found", id).Error(),
			})
			return
		}

		if old.HealthcheckUrl == "" {
			httpapi.Write(ctx, rw, http.StatusNotFound, codersdk.Response{
				Message: "Error setting workspace app health",
				Detail:  xerrors.Errorf("health checking is disabled for workspace app %s", id).Error(),
			})
			return
		}

		switch newHealth {
		case codersdk.WorkspaceAppHealthInitializing:
		case codersdk.WorkspaceAppHealthHealthy:
		case codersdk.WorkspaceAppHealthUnhealthy:
		default:
			httpapi.Write(ctx, rw, http.StatusBadRequest, codersdk.Response{
				Message: "Error setting workspace app health",
				Detail:  xerrors.Errorf("workspace app health %s is not a valid value", newHealth).Error(),
			})
			return
		}

		// don't save if the value hasn't changed
		if old.Health == database.WorkspaceAppHealth(newHealth) {
			continue
		}
		old.Health = database.WorkspaceAppHealth(newHealth)

		newApps = append(newApps, *old)
	}

	for _, app := range newApps {
		err = api.Database.UpdateWorkspaceAppHealthByID(ctx, database.UpdateWorkspaceAppHealthByIDParams{
			ID:     app.ID,
			Health: app.Health,
		})
		if err != nil {
			httpapi.Write(ctx, rw, http.StatusInternalServerError, codersdk.Response{
				Message: "Error setting workspace app health",
				Detail:  err.Error(),
			})
			return
		}
	}

	resource, err := api.Database.GetWorkspaceResourceByID(ctx, workspaceAgent.ResourceID)
	if err != nil {
		httpapi.Write(ctx, rw, http.StatusInternalServerError, codersdk.Response{
			Message: "Internal error fetching workspace resource.",
			Detail:  err.Error(),
		})
		return
	}
	job, err := api.Database.GetWorkspaceBuildByJobID(ctx, resource.JobID)
	if err != nil {
		httpapi.Write(ctx, rw, http.StatusInternalServerError, codersdk.Response{
			Message: "Internal error fetching workspace build.",
			Detail:  err.Error(),
		})
		return
	}
	workspace, err := api.Database.GetWorkspaceByID(ctx, job.WorkspaceID)
	if err != nil {
		httpapi.Write(ctx, rw, http.StatusInternalServerError, codersdk.Response{
			Message: "Internal error fetching workspace.",
			Detail:  err.Error(),
		})
		return
	}
	api.publishWorkspaceUpdate(ctx, workspace.ID)

	httpapi.Write(ctx, rw, http.StatusOK, nil)
}

// workspaceAgentsGitAuth returns a username and password for use
// with GIT_ASKPASS.
//
// @Summary Get workspace agent Git auth
// @ID get-workspace-agent-git-auth
// @Security CoderSessionToken
// @Produce json
// @Tags Agents
// @Param url query string true "Git URL" format(uri)
// @Param listen query bool false "Wait for a new token to be issued"
// @Success 200 {object} agentsdk.GitAuthResponse
// @Router /workspaceagents/me/gitauth [get]
func (api *API) workspaceAgentsGitAuth(rw http.ResponseWriter, r *http.Request) {
	ctx := r.Context()
	gitURL := r.URL.Query().Get("url")
	if gitURL == "" {
		httpapi.Write(ctx, rw, http.StatusBadRequest, codersdk.Response{
			Message: "Missing 'url' query parameter!",
		})
		return
	}
	// listen determines if the request will wait for a
	// new token to be issued!
	listen := r.URL.Query().Has("listen")

	var gitAuthConfig *gitauth.Config
	for _, gitAuth := range api.GitAuthConfigs {
		matches := gitAuth.Regex.MatchString(gitURL)
		if !matches {
			continue
		}
		gitAuthConfig = gitAuth
	}
	if gitAuthConfig == nil {
		detail := "No git providers are configured."
		if len(api.GitAuthConfigs) > 0 {
			regexURLs := make([]string, 0, len(api.GitAuthConfigs))
			for _, gitAuth := range api.GitAuthConfigs {
				regexURLs = append(regexURLs, fmt.Sprintf("%s=%q", gitAuth.ID, gitAuth.Regex.String()))
			}
			detail = fmt.Sprintf("The configured git provider have regex filters that do not match the git url. Provider url regexs: %s", strings.Join(regexURLs, ","))
		}
		httpapi.Write(ctx, rw, http.StatusNotFound, codersdk.Response{
			Message: fmt.Sprintf("No matching git provider found in Coder for the url %q.", gitURL),
			Detail:  detail,
		})
		return
	}
	workspaceAgent := httpmw.WorkspaceAgent(r)
	// We must get the workspace to get the owner ID!
	resource, err := api.Database.GetWorkspaceResourceByID(ctx, workspaceAgent.ResourceID)
	if err != nil {
		httpapi.Write(ctx, rw, http.StatusInternalServerError, codersdk.Response{
			Message: "Failed to get workspace resource.",
			Detail:  err.Error(),
		})
		return
	}
	build, err := api.Database.GetWorkspaceBuildByJobID(ctx, resource.JobID)
	if err != nil {
		httpapi.Write(ctx, rw, http.StatusInternalServerError, codersdk.Response{
			Message: "Failed to get build.",
			Detail:  err.Error(),
		})
		return
	}
	workspace, err := api.Database.GetWorkspaceByID(ctx, build.WorkspaceID)
	if err != nil {
		httpapi.Write(ctx, rw, http.StatusInternalServerError, codersdk.Response{
			Message: "Failed to get workspace.",
			Detail:  err.Error(),
		})
		return
	}

	if listen {
		// Since we're ticking frequently and this sign-in operation is rare,
		// we are OK with polling to avoid the complexity of pubsub.
		ticker := time.NewTicker(time.Second)
		defer ticker.Stop()
		for {
			select {
			case <-ctx.Done():
				return
			case <-ticker.C:
			}
			gitAuthLink, err := api.Database.GetGitAuthLink(ctx, database.GetGitAuthLinkParams{
				ProviderID: gitAuthConfig.ID,
				UserID:     workspace.OwnerID,
			})
			if err != nil {
				if errors.Is(err, sql.ErrNoRows) {
					continue
				}
				httpapi.Write(ctx, rw, http.StatusInternalServerError, codersdk.Response{
					Message: "Failed to get git auth link.",
					Detail:  err.Error(),
				})
				return
			}

			// Expiry may be unset if the application doesn't configure tokens
			// to expire.
			// See
			// https://docs.github.com/en/apps/creating-github-apps/authenticating-with-a-github-app/generating-a-user-access-token-for-a-github-app.
			if gitAuthLink.OAuthExpiry.Before(dbtime.Now()) && !gitAuthLink.OAuthExpiry.IsZero() {
				continue
			}
			valid, _, err := gitAuthConfig.ValidateToken(ctx, gitAuthLink.OAuthAccessToken)
			if err != nil {
				api.Logger.Warn(ctx, "failed to validate git auth token",
					slog.F("workspace_owner_id", workspace.OwnerID.String()),
					slog.F("validate_url", gitAuthConfig.ValidateURL),
					slog.Error(err),
				)
			}
			if !valid {
				continue
			}
			httpapi.Write(ctx, rw, http.StatusOK, formatGitAuthAccessToken(gitAuthConfig.Type, gitAuthLink.OAuthAccessToken))
			return
		}
	}

	// This is the URL that will redirect the user with a state token.
	redirectURL, err := api.AccessURL.Parse(fmt.Sprintf("/gitauth/%s", gitAuthConfig.ID))
	if err != nil {
		httpapi.Write(ctx, rw, http.StatusInternalServerError, codersdk.Response{
			Message: "Failed to parse access URL.",
			Detail:  err.Error(),
		})
		return
	}

	gitAuthLink, err := api.Database.GetGitAuthLink(ctx, database.GetGitAuthLinkParams{
		ProviderID: gitAuthConfig.ID,
		UserID:     workspace.OwnerID,
	})
	if err != nil {
		if !errors.Is(err, sql.ErrNoRows) {
			httpapi.Write(ctx, rw, http.StatusInternalServerError, codersdk.Response{
				Message: "Failed to get git auth link.",
				Detail:  err.Error(),
			})
			return
		}

		httpapi.Write(ctx, rw, http.StatusOK, agentsdk.GitAuthResponse{
			URL: redirectURL.String(),
		})
		return
	}

	gitAuthLink, updated, err := gitAuthConfig.RefreshToken(ctx, api.Database, gitAuthLink)
	if err != nil {
		httpapi.Write(ctx, rw, http.StatusInternalServerError, codersdk.Response{
			Message: "Failed to refresh git auth token.",
			Detail:  err.Error(),
		})
		return
	}
	if !updated {
		httpapi.Write(ctx, rw, http.StatusOK, agentsdk.GitAuthResponse{
			URL: redirectURL.String(),
		})
		return
	}
	httpapi.Write(ctx, rw, http.StatusOK, formatGitAuthAccessToken(gitAuthConfig.Type, gitAuthLink.OAuthAccessToken))
}

// Provider types have different username/password formats.
func formatGitAuthAccessToken(typ codersdk.GitProvider, token string) agentsdk.GitAuthResponse {
	var resp agentsdk.GitAuthResponse
	switch typ {
	case codersdk.GitProviderGitLab:
		// https://stackoverflow.com/questions/25409700/using-gitlab-token-to-clone-without-authentication
		resp = agentsdk.GitAuthResponse{
			Username: "oauth2",
			Password: token,
		}
	case codersdk.GitProviderBitBucket:
		// https://support.atlassian.com/bitbucket-cloud/docs/use-oauth-on-bitbucket-cloud/#Cloning-a-repository-with-an-access-token
		resp = agentsdk.GitAuthResponse{
			Username: "x-token-auth",
			Password: token,
		}
	default:
		resp = agentsdk.GitAuthResponse{
			Username: token,
		}
	}
	return resp
}

// wsNetConn wraps net.Conn created by websocket.NetConn(). Cancel func
// is called if a read or write error is encountered.
type wsNetConn struct {
	cancel context.CancelFunc
	net.Conn
}

func (c *wsNetConn) Read(b []byte) (n int, err error) {
	n, err = c.Conn.Read(b)
	if err != nil {
		c.cancel()
	}
	return n, err
}

func (c *wsNetConn) Write(b []byte) (n int, err error) {
	n, err = c.Conn.Write(b)
	if err != nil {
		c.cancel()
	}
	return n, err
}

func (c *wsNetConn) Close() error {
	defer c.cancel()
	return c.Conn.Close()
}

// websocketNetConn wraps websocket.NetConn and returns a context that
// is tied to the parent context and the lifetime of the conn. Any error
// during read or write will cancel the context, but not close the
// conn. Close should be called to release context resources.
func websocketNetConn(ctx context.Context, conn *websocket.Conn, msgType websocket.MessageType) (context.Context, net.Conn) {
	ctx, cancel := context.WithCancel(ctx)
	nc := websocket.NetConn(ctx, conn, msgType)
	return ctx, &wsNetConn{
		cancel: cancel,
		Conn:   nc,
	}
}

func convertWorkspaceAgentLogs(logs []database.WorkspaceAgentLog) []codersdk.WorkspaceAgentLog {
	sdk := make([]codersdk.WorkspaceAgentLog, 0, len(logs))
	for _, logEntry := range logs {
		sdk = append(sdk, convertWorkspaceAgentLog(logEntry))
	}
	return sdk
}

func convertWorkspaceAgentLog(logEntry database.WorkspaceAgentLog) codersdk.WorkspaceAgentLog {
	return codersdk.WorkspaceAgentLog{
		ID:        logEntry.ID,
		CreatedAt: logEntry.CreatedAt,
		Output:    logEntry.Output,
		Level:     codersdk.LogLevel(logEntry.Level),
		SourceID:  logEntry.LogSourceID,
	}
}

func convertWorkspaceAgentSubsystems(ss []codersdk.AgentSubsystem) []database.WorkspaceAgentSubsystem {
	out := make([]database.WorkspaceAgentSubsystem, 0, len(ss))
	for _, s := range ss {
		switch s {
		case codersdk.AgentSubsystemEnvbox:
			out = append(out, database.WorkspaceAgentSubsystemEnvbox)
		case codersdk.AgentSubsystemEnvbuilder:
			out = append(out, database.WorkspaceAgentSubsystemEnvbuilder)
		case codersdk.AgentSubsystemExectrace:
			out = append(out, database.WorkspaceAgentSubsystemExectrace)
		default:
			// Invalid, drop it.
		}
	}

	sort.Slice(out, func(i, j int) bool {
		return out[i] < out[j]
	})
	return out
}<|MERGE_RESOLUTION|>--- conflicted
+++ resolved
@@ -84,46 +84,41 @@
 		return
 	}
 
-<<<<<<< HEAD
+	resource, err := api.Database.GetWorkspaceResourceByID(ctx, workspaceAgent.ResourceID)
+	if err != nil {
+		httpapi.Write(ctx, rw, http.StatusInternalServerError, codersdk.Response{
+			Message: "Internal error fetching workspace resource.",
+			Detail:  err.Error(),
+		})
+		return
+	}
+	build, err := api.Database.GetWorkspaceBuildByJobID(ctx, resource.JobID)
+	if err != nil {
+		httpapi.Write(ctx, rw, http.StatusInternalServerError, codersdk.Response{
+			Message: "Internal error fetching workspace build.",
+			Detail:  err.Error(),
+		})
+		return
+	}
+	workspace, err := api.Database.GetWorkspaceByID(ctx, build.WorkspaceID)
+	if err != nil {
+		httpapi.Write(ctx, rw, http.StatusInternalServerError, codersdk.Response{
+			Message: "Internal error fetching workspace.",
+			Detail:  err.Error(),
+		})
+		return
+	}
+	owner, err := api.Database.GetUserByID(ctx, workspace.OwnerID)
+	if err != nil {
+		httpapi.Write(ctx, rw, http.StatusInternalServerError, codersdk.Response{
+			Message: "Internal error fetching workspace owner.",
+			Detail:  err.Error(),
+		})
+		return
+	}
+
 	apiAgent, err := convertWorkspaceAgent(
-		api.DERPMap(), *api.TailnetCoordinator.Load(), workspaceAgent, convertApps(dbApps), convertScripts(scripts), convertLogSources(logSources), api.AgentInactiveDisconnectTimeout,
-=======
-	resource, err := api.Database.GetWorkspaceResourceByID(ctx, workspaceAgent.ResourceID)
-	if err != nil {
-		httpapi.Write(ctx, rw, http.StatusInternalServerError, codersdk.Response{
-			Message: "Internal error fetching workspace resource.",
-			Detail:  err.Error(),
-		})
-		return
-	}
-	build, err := api.Database.GetWorkspaceBuildByJobID(ctx, resource.JobID)
-	if err != nil {
-		httpapi.Write(ctx, rw, http.StatusInternalServerError, codersdk.Response{
-			Message: "Internal error fetching workspace build.",
-			Detail:  err.Error(),
-		})
-		return
-	}
-	workspace, err := api.Database.GetWorkspaceByID(ctx, build.WorkspaceID)
-	if err != nil {
-		httpapi.Write(ctx, rw, http.StatusInternalServerError, codersdk.Response{
-			Message: "Internal error fetching workspace.",
-			Detail:  err.Error(),
-		})
-		return
-	}
-	owner, err := api.Database.GetUserByID(ctx, workspace.OwnerID)
-	if err != nil {
-		httpapi.Write(ctx, rw, http.StatusInternalServerError, codersdk.Response{
-			Message: "Internal error fetching workspace owner.",
-			Detail:  err.Error(),
-		})
-		return
-	}
-
-	apiAgent, err := convertWorkspaceAgent(
-		api.DERPMap(), *api.TailnetCoordinator.Load(), workspaceAgent, convertApps(dbApps, workspaceAgent, owner, workspace), api.AgentInactiveDisconnectTimeout,
->>>>>>> 2caf7a7c
+		api.DERPMap(), *api.TailnetCoordinator.Load(), workspaceAgent, convertApps(dbApps, workspaceAgent, owner, workspace), convertScripts(scripts), convertLogSources(logSources), api.AgentInactiveDisconnectTimeout,
 		api.DeploymentValues.AgentFallbackTroubleshootingURL.String(),
 	)
 	if err != nil {
@@ -228,12 +223,8 @@
 
 	httpapi.Write(ctx, rw, http.StatusOK, agentsdk.Manifest{
 		AgentID:                  apiAgent.ID,
-<<<<<<< HEAD
-		Apps:                     convertApps(dbApps),
+		Apps:                     convertApps(dbApps, workspaceAgent, owner, workspace),
 		Scripts:                  convertScripts(scripts),
-=======
-		Apps:                     convertApps(dbApps, workspaceAgent, owner, workspace),
->>>>>>> 2caf7a7c
 		DERPMap:                  api.DERPMap(),
 		DERPForceWebSockets:      api.DeploymentValues.DERP.Config.ForceWebSockets.Value(),
 		GitAuthConfigs:           len(api.GitAuthConfigs),
