--- conflicted
+++ resolved
@@ -15,11 +15,7 @@
 
 	"github.com/google/uuid"
 	"github.com/hashicorp/yamux"
-<<<<<<< HEAD
-=======
-	"github.com/tabbed/pqtype"
 	"golang.org/x/mod/semver"
->>>>>>> 5362f463
 	"golang.org/x/xerrors"
 	"nhooyr.io/websocket"
 	"tailscale.com/tailcfg"
@@ -149,7 +145,7 @@
 
 func (api *API) postWorkspaceAgentVersion(rw http.ResponseWriter, r *http.Request) {
 	workspaceAgent := httpmw.WorkspaceAgent(r)
-	apiAgent, err := convertWorkspaceAgent(workspaceAgent, nil, api.AgentInactiveDisconnectTimeout)
+	apiAgent, err := convertWorkspaceAgent(api.DERPMap, api.TailnetCoordinator, workspaceAgent, nil, api.AgentInactiveDisconnectTimeout)
 	if err != nil {
 		httpapi.Write(rw, http.StatusInternalServerError, codersdk.Response{
 			Message: "Internal error reading workspace agent.",
@@ -689,10 +685,10 @@
 		Architecture:         dbAgent.Architecture,
 		OperatingSystem:      dbAgent.OperatingSystem,
 		StartupScript:        dbAgent.StartupScript.String,
+		Version:              dbAgent.Version,
 		EnvironmentVariables: envs,
 		Directory:            dbAgent.Directory,
 		Apps:                 apps,
-<<<<<<< HEAD
 	}
 	node := coordinator.Node(dbAgent.ID)
 	if node != nil {
@@ -712,12 +708,6 @@
 				LatencyMilliseconds: latency * 1000,
 			}
 		}
-=======
-		IPv6:                 inetToNetaddr(dbAgent.WireguardNodeIPv6),
-		WireguardPublicKey:   key.NodePublic(dbAgent.WireguardNodePublicKey),
-		DiscoPublicKey:       key.DiscoPublic(dbAgent.WireguardDiscoPublicKey),
-		Version:              dbAgent.Version,
->>>>>>> 5362f463
 	}
 
 	if dbAgent.FirstConnectedAt.Valid {
