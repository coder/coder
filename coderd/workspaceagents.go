--- conflicted
+++ resolved
@@ -15,11 +15,7 @@
 	"time"
 
 	"github.com/google/uuid"
-<<<<<<< HEAD
-=======
-	"github.com/hashicorp/yamux"
 	"go.opentelemetry.io/otel/trace"
->>>>>>> 9196b397
 	"golang.org/x/mod/semver"
 	"golang.org/x/xerrors"
 	"nhooyr.io/websocket"
@@ -64,70 +60,6 @@
 	httpapi.Write(rw, http.StatusOK, apiAgent)
 }
 
-<<<<<<< HEAD
-=======
-func (api *API) workspaceAgentDial(rw http.ResponseWriter, r *http.Request) {
-	api.websocketWaitMutex.Lock()
-	api.websocketWaitGroup.Add(1)
-	api.websocketWaitMutex.Unlock()
-	defer api.websocketWaitGroup.Done()
-
-	workspaceAgent := httpmw.WorkspaceAgentParam(r)
-	workspace := httpmw.WorkspaceParam(r)
-	if !api.Authorize(r, rbac.ActionCreate, workspace.ExecutionRBAC()) {
-		httpapi.ResourceNotFound(rw)
-		return
-	}
-	apiAgent, err := convertWorkspaceAgent(api.DERPMap, api.TailnetCoordinator, workspaceAgent, nil, api.AgentInactiveDisconnectTimeout)
-	if err != nil {
-		httpapi.Write(rw, http.StatusInternalServerError, codersdk.Response{
-			Message: "Internal error reading workspace agent.",
-			Detail:  err.Error(),
-		})
-		return
-	}
-	if apiAgent.Status != codersdk.WorkspaceAgentConnected {
-		httpapi.Write(rw, http.StatusPreconditionFailed, codersdk.Response{
-			Message: fmt.Sprintf("Agent isn't connected! Status: %s.", apiAgent.Status),
-		})
-		return
-	}
-
-	conn, err := websocket.Accept(rw, r, nil)
-	if err != nil {
-		httpapi.Write(rw, http.StatusBadRequest, codersdk.Response{
-			Message: "Failed to accept websocket.",
-			Detail:  err.Error(),
-		})
-		return
-	}
-
-	ctx, wsNetConn := websocketNetConn(r.Context(), conn, websocket.MessageBinary)
-	defer wsNetConn.Close() // Also closes conn.
-
-	config := yamux.DefaultConfig()
-	config.LogOutput = io.Discard
-	session, err := yamux.Server(wsNetConn, config)
-	if err != nil {
-		_ = conn.Close(websocket.StatusAbnormalClosure, err.Error())
-		return
-	}
-
-	// end span so we don't get long lived trace data
-	tracing.EndHTTPSpan(r, http.StatusOK, trace.SpanFromContext(ctx))
-
-	err = peerbroker.ProxyListen(ctx, session, peerbroker.ProxyOptions{
-		ChannelID: workspaceAgent.ID.String(),
-		Logger:    api.Logger.Named("peerbroker-proxy-dial"),
-		Pubsub:    api.Pubsub,
-	})
-	if err != nil {
-		_ = conn.Close(websocket.StatusInternalError, httpapi.WebsocketCloseSprintf("serve: %s", err))
-		return
-	}
-}
-
->>>>>>> 9196b397
 func (api *API) workspaceAgentMetadata(rw http.ResponseWriter, r *http.Request) {
 	workspaceAgent := httpmw.WorkspaceAgent(r)
 	apiAgent, err := convertWorkspaceAgent(api.DERPMap, api.TailnetCoordinator, workspaceAgent, nil, api.AgentInactiveDisconnectTimeout)
@@ -187,14 +119,135 @@
 	httpapi.Write(rw, http.StatusOK, nil)
 }
 
-<<<<<<< HEAD
-=======
-func (api *API) workspaceAgentListen(rw http.ResponseWriter, r *http.Request) {
+// workspaceAgentPTY spawns a PTY and pipes it over a WebSocket.
+// This is used for the web terminal.
+func (api *API) workspaceAgentPTY(rw http.ResponseWriter, r *http.Request) {
 	api.websocketWaitMutex.Lock()
 	api.websocketWaitGroup.Add(1)
 	api.websocketWaitMutex.Unlock()
 	defer api.websocketWaitGroup.Done()
 
+	workspaceAgent := httpmw.WorkspaceAgentParam(r)
+	workspace := httpmw.WorkspaceParam(r)
+	if !api.Authorize(r, rbac.ActionCreate, workspace.ExecutionRBAC()) {
+		httpapi.ResourceNotFound(rw)
+		return
+	}
+	apiAgent, err := convertWorkspaceAgent(api.DERPMap, api.TailnetCoordinator, workspaceAgent, nil, api.AgentInactiveDisconnectTimeout)
+	if err != nil {
+		httpapi.Write(rw, http.StatusInternalServerError, codersdk.Response{
+			Message: "Internal error reading workspace agent.",
+			Detail:  err.Error(),
+		})
+		return
+	}
+	if apiAgent.Status != codersdk.WorkspaceAgentConnected {
+		httpapi.Write(rw, http.StatusPreconditionRequired, codersdk.Response{
+			Message: fmt.Sprintf("Agent state is %q, it must be in the %q state.", apiAgent.Status, codersdk.WorkspaceAgentConnected),
+		})
+		return
+	}
+
+	reconnect, err := uuid.Parse(r.URL.Query().Get("reconnect"))
+	if err != nil {
+		httpapi.Write(rw, http.StatusBadRequest, codersdk.Response{
+			Message: "Query param 'reconnect' must be a valid UUID.",
+			Validations: []codersdk.ValidationError{
+				{Field: "reconnect", Detail: "invalid UUID"},
+			},
+		})
+		return
+	}
+	height, err := strconv.Atoi(r.URL.Query().Get("height"))
+	if err != nil {
+		height = 80
+	}
+	width, err := strconv.Atoi(r.URL.Query().Get("width"))
+	if err != nil {
+		width = 80
+	}
+
+	conn, err := websocket.Accept(rw, r, &websocket.AcceptOptions{
+		CompressionMode: websocket.CompressionDisabled,
+	})
+	if err != nil {
+		httpapi.Write(rw, http.StatusBadRequest, codersdk.Response{
+			Message: "Failed to accept websocket.",
+			Detail:  err.Error(),
+		})
+		return
+	}
+
+	_, wsNetConn := websocketNetConn(r.Context(), conn, websocket.MessageBinary)
+	defer wsNetConn.Close() // Also closes conn.
+
+	agentConn, release, err := api.workspaceAgentCache.Acquire(r, workspaceAgent.ID)
+	if err != nil {
+		_ = conn.Close(websocket.StatusInternalError, httpapi.WebsocketCloseSprintf("dial workspace agent: %s", err))
+		return
+	}
+	defer release()
+	ptNetConn, err := agentConn.ReconnectingPTY(reconnect.String(), uint16(height), uint16(width), r.URL.Query().Get("command"))
+	if err != nil {
+		_ = conn.Close(websocket.StatusInternalError, httpapi.WebsocketCloseSprintf("dial: %s", err))
+		return
+	}
+	defer ptNetConn.Close()
+	// Pipe the ends together!
+	go func() {
+		_, _ = io.Copy(wsNetConn, ptNetConn)
+	}()
+	_, _ = io.Copy(ptNetConn, wsNetConn)
+}
+
+func (api *API) dialWorkspaceAgentTailnet(r *http.Request, agentID uuid.UUID) (*agent.Conn, error) {
+	clientConn, serverConn := net.Pipe()
+	go func() {
+		<-r.Context().Done()
+		_ = clientConn.Close()
+		_ = serverConn.Close()
+	}()
+
+	conn, err := tailnet.NewConn(&tailnet.Options{
+		Addresses: []netip.Prefix{netip.PrefixFrom(tailnet.IP(), 128)},
+		DERPMap:   api.DERPMap,
+		Logger:    api.Logger.Named("tailnet").Leveled(slog.LevelDebug),
+	})
+	if err != nil {
+		return nil, xerrors.Errorf("create tailnet conn: %w", err)
+	}
+
+	sendNodes, _ := tailnet.ServeCoordinator(clientConn, func(node []*tailnet.Node) error {
+		return conn.UpdateNodes(node)
+	})
+	conn.SetNodeCallback(sendNodes)
+	go func() {
+		err := api.TailnetCoordinator.ServeClient(serverConn, uuid.New(), agentID)
+		if err != nil {
+			_ = conn.Close()
+		}
+	}()
+	return &agent.Conn{
+		Conn: conn,
+	}, nil
+}
+
+func (api *API) workspaceAgentConnection(rw http.ResponseWriter, r *http.Request) {
+	workspace := httpmw.WorkspaceParam(r)
+	if !api.Authorize(r, rbac.ActionRead, workspace) {
+		httpapi.ResourceNotFound(rw)
+		return
+	}
+	httpapi.Write(rw, http.StatusOK, codersdk.WorkspaceAgentConnectionInfo{
+		DERPMap: api.DERPMap,
+	})
+}
+
+func (api *API) workspaceAgentCoordinate(rw http.ResponseWriter, r *http.Request) {
+	api.websocketWaitMutex.Lock()
+	api.websocketWaitGroup.Add(1)
+	api.websocketWaitMutex.Unlock()
+	defer api.websocketWaitGroup.Done()
 	workspaceAgent := httpmw.WorkspaceAgent(r)
 	resource, err := api.Database.GetWorkspaceResourceByID(r.Context(), workspaceAgent.ResourceID)
 	if err != nil {
@@ -239,9 +292,7 @@
 		return
 	}
 
-	conn, err := websocket.Accept(rw, r, &websocket.AcceptOptions{
-		CompressionMode: websocket.CompressionDisabled,
-	})
+	conn, err := websocket.Accept(rw, r, nil)
 	if err != nil {
 		httpapi.Write(rw, http.StatusBadRequest, codersdk.Response{
 			Message: "Failed to accept websocket.",
@@ -249,28 +300,8 @@
 		})
 		return
 	}
-
 	ctx, wsNetConn := websocketNetConn(r.Context(), conn, websocket.MessageBinary)
-	defer wsNetConn.Close() // Also closes conn.
-
-	config := yamux.DefaultConfig()
-	config.LogOutput = io.Discard
-	session, err := yamux.Server(wsNetConn, config)
-	if err != nil {
-		_ = conn.Close(websocket.StatusAbnormalClosure, err.Error())
-		return
-	}
-
-	closer, err := peerbroker.ProxyDial(proto.NewDRPCPeerBrokerClient(provisionersdk.Conn(session)), peerbroker.ProxyOptions{
-		ChannelID: workspaceAgent.ID.String(),
-		Pubsub:    api.Pubsub,
-		Logger:    api.Logger.Named("peerbroker-proxy-listen"),
-	})
-	if err != nil {
-		_ = conn.Close(websocket.StatusAbnormalClosure, err.Error())
-		return
-	}
-	defer closer.Close()
+	defer wsNetConn.Close()
 
 	firstConnectedAt := workspaceAgent.FirstConnectedAt
 	if !firstConnectedAt.Valid {
@@ -314,333 +345,6 @@
 
 	// end span so we don't get long lived trace data
 	tracing.EndHTTPSpan(r, http.StatusOK, trace.SpanFromContext(ctx))
-
-	api.Logger.Info(ctx, "accepting agent", slog.F("resource", resource), slog.F("agent", workspaceAgent))
-
-	ticker := time.NewTicker(api.AgentConnectionUpdateFrequency)
-	defer ticker.Stop()
-	for {
-		select {
-		case <-session.CloseChan():
-			return
-		case <-ticker.C:
-			lastConnectedAt = sql.NullTime{
-				Time:  database.Now(),
-				Valid: true,
-			}
-			err = updateConnectionTimes()
-			if err != nil {
-				_ = conn.Close(websocket.StatusAbnormalClosure, err.Error())
-				return
-			}
-			err = ensureLatestBuild()
-			if err != nil {
-				// Disconnect agents that are no longer valid.
-				_ = conn.Close(websocket.StatusGoingAway, "")
-				return
-			}
-		}
-	}
-}
-
-func (api *API) workspaceAgentICEServers(rw http.ResponseWriter, _ *http.Request) {
-	httpapi.Write(rw, http.StatusOK, api.ICEServers)
-}
-
-// userWorkspaceAgentTurn is a user connecting to a remote workspace agent
-// through turn.
-func (api *API) userWorkspaceAgentTurn(rw http.ResponseWriter, r *http.Request) {
-	workspace := httpmw.WorkspaceParam(r)
-	if !api.Authorize(r, rbac.ActionCreate, workspace.ExecutionRBAC()) {
-		httpapi.ResourceNotFound(rw)
-		return
-	}
-
-	// Passed authorization
-	api.workspaceAgentTurn(rw, r)
-}
-
-// workspaceAgentTurn proxies a WebSocket connection to the TURN server.
-func (api *API) workspaceAgentTurn(rw http.ResponseWriter, r *http.Request) {
-	api.websocketWaitMutex.Lock()
-	api.websocketWaitGroup.Add(1)
-	api.websocketWaitMutex.Unlock()
-	defer api.websocketWaitGroup.Done()
-
-	localAddress, _ := r.Context().Value(http.LocalAddrContextKey).(*net.TCPAddr)
-	remoteAddress := &net.TCPAddr{
-		IP: net.ParseIP(r.RemoteAddr),
-	}
-	// By default requests have the remote address and port.
-	host, port, err := net.SplitHostPort(r.RemoteAddr)
-	if err != nil {
-		httpapi.Write(rw, http.StatusBadRequest, codersdk.Response{
-			Message: "Invalid remote address.",
-			Detail:  err.Error(),
-		})
-		return
-	}
-	remoteAddress.IP = net.ParseIP(host)
-	remoteAddress.Port, err = strconv.Atoi(port)
-	if err != nil {
-		httpapi.Write(rw, http.StatusBadRequest, codersdk.Response{
-			Message: fmt.Sprintf("Port for remote address %q must be an integer.", r.RemoteAddr),
-			Detail:  err.Error(),
-		})
-		return
-	}
-
-	wsConn, err := websocket.Accept(rw, r, &websocket.AcceptOptions{
-		CompressionMode: websocket.CompressionDisabled,
-	})
-	if err != nil {
-		httpapi.Write(rw, http.StatusBadRequest, codersdk.Response{
-			Message: "Failed to accept websocket.",
-			Detail:  err.Error(),
-		})
-		return
-	}
-
-	ctx, wsNetConn := websocketNetConn(r.Context(), wsConn, websocket.MessageBinary)
-	defer wsNetConn.Close() // Also closes conn.
-	// end span so we don't get long lived trace data
-	tracing.EndHTTPSpan(r, http.StatusOK, trace.SpanFromContext(ctx))
-
-	api.Logger.Debug(ctx, "accepting turn connection", slog.F("remote-address", r.RemoteAddr), slog.F("local-address", localAddress))
-	select {
-	case <-api.TURNServer.Accept(wsNetConn, remoteAddress, localAddress).Closed():
-	case <-ctx.Done():
-	}
-	api.Logger.Debug(ctx, "completed turn connection", slog.F("remote-address", r.RemoteAddr), slog.F("local-address", localAddress))
-}
-
->>>>>>> 9196b397
-// workspaceAgentPTY spawns a PTY and pipes it over a WebSocket.
-// This is used for the web terminal.
-func (api *API) workspaceAgentPTY(rw http.ResponseWriter, r *http.Request) {
-	api.websocketWaitMutex.Lock()
-	api.websocketWaitGroup.Add(1)
-	api.websocketWaitMutex.Unlock()
-	defer api.websocketWaitGroup.Done()
-
-	workspaceAgent := httpmw.WorkspaceAgentParam(r)
-	workspace := httpmw.WorkspaceParam(r)
-	if !api.Authorize(r, rbac.ActionCreate, workspace.ExecutionRBAC()) {
-		httpapi.ResourceNotFound(rw)
-		return
-	}
-	apiAgent, err := convertWorkspaceAgent(api.DERPMap, api.TailnetCoordinator, workspaceAgent, nil, api.AgentInactiveDisconnectTimeout)
-	if err != nil {
-		httpapi.Write(rw, http.StatusInternalServerError, codersdk.Response{
-			Message: "Internal error reading workspace agent.",
-			Detail:  err.Error(),
-		})
-		return
-	}
-	if apiAgent.Status != codersdk.WorkspaceAgentConnected {
-		httpapi.Write(rw, http.StatusPreconditionRequired, codersdk.Response{
-			Message: fmt.Sprintf("Agent state is %q, it must be in the %q state.", apiAgent.Status, codersdk.WorkspaceAgentConnected),
-		})
-		return
-	}
-
-	reconnect, err := uuid.Parse(r.URL.Query().Get("reconnect"))
-	if err != nil {
-		httpapi.Write(rw, http.StatusBadRequest, codersdk.Response{
-			Message: "Query param 'reconnect' must be a valid UUID.",
-			Validations: []codersdk.ValidationError{
-				{Field: "reconnect", Detail: "invalid UUID"},
-			},
-		})
-		return
-	}
-	height, err := strconv.Atoi(r.URL.Query().Get("height"))
-	if err != nil {
-		height = 80
-	}
-	width, err := strconv.Atoi(r.URL.Query().Get("width"))
-	if err != nil {
-		width = 80
-	}
-
-	conn, err := websocket.Accept(rw, r, &websocket.AcceptOptions{
-		CompressionMode: websocket.CompressionDisabled,
-	})
-	if err != nil {
-		httpapi.Write(rw, http.StatusBadRequest, codersdk.Response{
-			Message: "Failed to accept websocket.",
-			Detail:  err.Error(),
-		})
-		return
-	}
-
-	_, wsNetConn := websocketNetConn(r.Context(), conn, websocket.MessageBinary)
-	defer wsNetConn.Close() // Also closes conn.
-
-	agentConn, release, err := api.workspaceAgentCache.Acquire(r, workspaceAgent.ID)
-	if err != nil {
-		_ = conn.Close(websocket.StatusInternalError, httpapi.WebsocketCloseSprintf("dial workspace agent: %s", err))
-		return
-	}
-	defer release()
-	ptNetConn, err := agentConn.ReconnectingPTY(reconnect.String(), uint16(height), uint16(width), r.URL.Query().Get("command"))
-	if err != nil {
-		_ = conn.Close(websocket.StatusInternalError, httpapi.WebsocketCloseSprintf("dial: %s", err))
-		return
-	}
-	defer ptNetConn.Close()
-	// Pipe the ends together!
-	go func() {
-		_, _ = io.Copy(wsNetConn, ptNetConn)
-	}()
-	_, _ = io.Copy(ptNetConn, wsNetConn)
-}
-
-func (api *API) dialWorkspaceAgentTailnet(r *http.Request, agentID uuid.UUID) (*agent.Conn, error) {
-	clientConn, serverConn := net.Pipe()
-	go func() {
-		<-r.Context().Done()
-		_ = clientConn.Close()
-		_ = serverConn.Close()
-	}()
-
-	conn, err := tailnet.NewConn(&tailnet.Options{
-		Addresses: []netip.Prefix{netip.PrefixFrom(tailnet.IP(), 128)},
-		DERPMap:   api.DERPMap,
-		Logger:    api.Logger.Named("tailnet").Leveled(slog.LevelDebug),
-	})
-	if err != nil {
-		return nil, xerrors.Errorf("create tailnet conn: %w", err)
-	}
-
-	sendNodes, _ := tailnet.ServeCoordinator(clientConn, func(node []*tailnet.Node) error {
-		return conn.UpdateNodes(node)
-	})
-	conn.SetNodeCallback(sendNodes)
-	go func() {
-		err := api.TailnetCoordinator.ServeClient(serverConn, uuid.New(), agentID)
-		if err != nil {
-			_ = conn.Close()
-		}
-	}()
-	return &agent.Conn{
-		Conn: conn,
-	}, nil
-}
-
-func (api *API) workspaceAgentConnection(rw http.ResponseWriter, r *http.Request) {
-	workspace := httpmw.WorkspaceParam(r)
-	if !api.Authorize(r, rbac.ActionRead, workspace) {
-		httpapi.ResourceNotFound(rw)
-		return
-	}
-	httpapi.Write(rw, http.StatusOK, codersdk.WorkspaceAgentConnectionInfo{
-		DERPMap: api.DERPMap,
-	})
-}
-
-func (api *API) workspaceAgentCoordinate(rw http.ResponseWriter, r *http.Request) {
-	api.websocketWaitMutex.Lock()
-	api.websocketWaitGroup.Add(1)
-	api.websocketWaitMutex.Unlock()
-	defer api.websocketWaitGroup.Done()
-	workspaceAgent := httpmw.WorkspaceAgent(r)
-	resource, err := api.Database.GetWorkspaceResourceByID(r.Context(), workspaceAgent.ResourceID)
-	if err != nil {
-		httpapi.Write(rw, http.StatusBadRequest, codersdk.Response{
-			Message: "Failed to accept websocket.",
-			Detail:  err.Error(),
-		})
-		return
-	}
-
-	build, err := api.Database.GetWorkspaceBuildByJobID(r.Context(), resource.JobID)
-	if err != nil {
-		httpapi.Write(rw, http.StatusBadRequest, codersdk.Response{
-			Message: "Internal error fetching workspace build job.",
-			Detail:  err.Error(),
-		})
-		return
-	}
-	// Ensure the resource is still valid!
-	// We only accept agents for resources on the latest build.
-	ensureLatestBuild := func() error {
-		latestBuild, err := api.Database.GetLatestWorkspaceBuildByWorkspaceID(r.Context(), build.WorkspaceID)
-		if err != nil {
-			return err
-		}
-		if build.ID != latestBuild.ID {
-			return xerrors.New("build is outdated")
-		}
-		return nil
-	}
-
-	err = ensureLatestBuild()
-	if err != nil {
-		api.Logger.Debug(r.Context(), "agent tried to connect from non-latest built",
-			slog.F("resource", resource),
-			slog.F("agent", workspaceAgent),
-		)
-		httpapi.Write(rw, http.StatusForbidden, codersdk.Response{
-			Message: "Agent trying to connect from non-latest build.",
-			Detail:  err.Error(),
-		})
-		return
-	}
-
-	conn, err := websocket.Accept(rw, r, nil)
-	if err != nil {
-		httpapi.Write(rw, http.StatusBadRequest, codersdk.Response{
-			Message: "Failed to accept websocket.",
-			Detail:  err.Error(),
-		})
-		return
-	}
-	ctx, wsNetConn := websocketNetConn(r.Context(), conn, websocket.MessageBinary)
-	defer wsNetConn.Close()
-
-	firstConnectedAt := workspaceAgent.FirstConnectedAt
-	if !firstConnectedAt.Valid {
-		firstConnectedAt = sql.NullTime{
-			Time:  database.Now(),
-			Valid: true,
-		}
-	}
-	lastConnectedAt := sql.NullTime{
-		Time:  database.Now(),
-		Valid: true,
-	}
-	disconnectedAt := workspaceAgent.DisconnectedAt
-	updateConnectionTimes := func() error {
-		err = api.Database.UpdateWorkspaceAgentConnectionByID(ctx, database.UpdateWorkspaceAgentConnectionByIDParams{
-			ID:               workspaceAgent.ID,
-			FirstConnectedAt: firstConnectedAt,
-			LastConnectedAt:  lastConnectedAt,
-			DisconnectedAt:   disconnectedAt,
-			UpdatedAt:        database.Now(),
-		})
-		if err != nil {
-			return err
-		}
-		return nil
-	}
-
-	defer func() {
-		disconnectedAt = sql.NullTime{
-			Time:  database.Now(),
-			Valid: true,
-		}
-		_ = updateConnectionTimes()
-	}()
-
-	err = updateConnectionTimes()
-	if err != nil {
-		_ = conn.Close(websocket.StatusAbnormalClosure, err.Error())
-		return
-	}
-
-	// end span so we don't get long lived trace data
-	tracing.EndHTTPSpan(r, 200)
 	api.Logger.Info(ctx, "accepting agent", slog.F("resource", resource), slog.F("agent", workspaceAgent))
 
 	defer conn.Close(websocket.StatusNormalClosure, "")
