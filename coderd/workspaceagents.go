package coderd

import (
	"bufio"
	"context"
	"database/sql"
	"encoding/json"
	"errors"
	"fmt"
	"io"
	"net"
	"net/http"
	"net/netip"
	"net/url"
	"runtime/pprof"
	"sort"
	"strconv"
	"strings"
	"sync"
	"sync/atomic"
	"time"

	"github.com/go-chi/chi/v5"
	"github.com/google/uuid"
	"github.com/sqlc-dev/pqtype"
	"golang.org/x/exp/maps"
	"golang.org/x/exp/slices"
	"golang.org/x/mod/semver"
	"golang.org/x/sync/errgroup"
	"golang.org/x/xerrors"
	"nhooyr.io/websocket"
	"tailscale.com/tailcfg"

	"cdr.dev/slog"
	"github.com/coder/coder/v2/coderd/database"
	"github.com/coder/coder/v2/coderd/database/dbauthz"
	"github.com/coder/coder/v2/coderd/database/dbtime"
	"github.com/coder/coder/v2/coderd/externalauth"
	"github.com/coder/coder/v2/coderd/httpapi"
	"github.com/coder/coder/v2/coderd/httpmw"
	"github.com/coder/coder/v2/coderd/rbac"
	"github.com/coder/coder/v2/coderd/util/ptr"
	"github.com/coder/coder/v2/codersdk"
	"github.com/coder/coder/v2/codersdk/agentsdk"
	"github.com/coder/coder/v2/tailnet"
)

// @Summary Get workspace agent by ID
// @ID get-workspace-agent-by-id
// @Security CoderSessionToken
// @Produce json
// @Tags Agents
// @Param workspaceagent path string true "Workspace agent ID" format(uuid)
// @Success 200 {object} codersdk.WorkspaceAgent
// @Router /workspaceagents/{workspaceagent} [get]
func (api *API) workspaceAgent(rw http.ResponseWriter, r *http.Request) {
	ctx := r.Context()
	workspaceAgent := httpmw.WorkspaceAgentParam(r)

	var (
		dbApps     []database.WorkspaceApp
		scripts    []database.WorkspaceAgentScript
		logSources []database.WorkspaceAgentLogSource
	)

	var eg errgroup.Group
	eg.Go(func() (err error) {
		dbApps, err = api.Database.GetWorkspaceAppsByAgentID(ctx, workspaceAgent.ID)
		return err
	})
	eg.Go(func() (err error) {
		//nolint:gocritic // TODO: can we make this not require system restricted?
		scripts, err = api.Database.GetWorkspaceAgentScriptsByAgentIDs(dbauthz.AsSystemRestricted(ctx), []uuid.UUID{workspaceAgent.ID})
		return err
	})
	eg.Go(func() (err error) {
		//nolint:gocritic // TODO: can we make this not require system restricted?
		logSources, err = api.Database.GetWorkspaceAgentLogSourcesByAgentIDs(dbauthz.AsSystemRestricted(ctx), []uuid.UUID{workspaceAgent.ID})
		return err
	})
	err := eg.Wait()
	if err != nil {
		httpapi.Write(ctx, rw, http.StatusInternalServerError, codersdk.Response{
			Message: "Internal error fetching workspace agent.",
			Detail:  err.Error(),
		})
		return
	}

	resource, err := api.Database.GetWorkspaceResourceByID(ctx, workspaceAgent.ResourceID)
	if err != nil {
		httpapi.Write(ctx, rw, http.StatusInternalServerError, codersdk.Response{
			Message: "Internal error fetching workspace resource.",
			Detail:  err.Error(),
		})
		return
	}
	build, err := api.Database.GetWorkspaceBuildByJobID(ctx, resource.JobID)
	if err != nil {
		httpapi.Write(ctx, rw, http.StatusInternalServerError, codersdk.Response{
			Message: "Internal error fetching workspace build.",
			Detail:  err.Error(),
		})
		return
	}
	workspace, err := api.Database.GetWorkspaceByID(ctx, build.WorkspaceID)
	if err != nil {
		httpapi.Write(ctx, rw, http.StatusInternalServerError, codersdk.Response{
			Message: "Internal error fetching workspace.",
			Detail:  err.Error(),
		})
		return
	}
	owner, err := api.Database.GetUserByID(ctx, workspace.OwnerID)
	if err != nil {
		httpapi.Write(ctx, rw, http.StatusInternalServerError, codersdk.Response{
			Message: "Internal error fetching workspace owner.",
			Detail:  err.Error(),
		})
		return
	}

	apiAgent, err := convertWorkspaceAgent(
		api.DERPMap(), *api.TailnetCoordinator.Load(), workspaceAgent, convertApps(dbApps, workspaceAgent, owner.Username, workspace), convertScripts(scripts), convertLogSources(logSources), api.AgentInactiveDisconnectTimeout,
		api.DeploymentValues.AgentFallbackTroubleshootingURL.String(),
	)
	if err != nil {
		httpapi.Write(ctx, rw, http.StatusInternalServerError, codersdk.Response{
			Message: "Internal error reading workspace agent.",
			Detail:  err.Error(),
		})
		return
	}

	httpapi.Write(ctx, rw, http.StatusOK, apiAgent)
}

// @Summary Get authorized workspace agent manifest
// @ID get-authorized-workspace-agent-manifest
// @Security CoderSessionToken
// @Produce json
// @Tags Agents
// @Success 200 {object} agentsdk.Manifest
// @Router /workspaceagents/me/manifest [get]
func (api *API) workspaceAgentManifest(rw http.ResponseWriter, r *http.Request) {
	ctx := r.Context()
	workspaceAgent := httpmw.WorkspaceAgent(r)
	apiAgent, err := convertWorkspaceAgent(
		api.DERPMap(), *api.TailnetCoordinator.Load(), workspaceAgent, nil, nil, nil, api.AgentInactiveDisconnectTimeout,
		api.DeploymentValues.AgentFallbackTroubleshootingURL.String(),
	)
	if err != nil {
		httpapi.Write(ctx, rw, http.StatusInternalServerError, codersdk.Response{
			Message: "Internal error reading workspace agent.",
			Detail:  err.Error(),
		})
		return
	}

	var (
		dbApps    []database.WorkspaceApp
		scripts   []database.WorkspaceAgentScript
		metadata  []database.WorkspaceAgentMetadatum
		resource  database.WorkspaceResource
		build     database.WorkspaceBuild
		workspace database.Workspace
		owner     database.User
	)

	var eg errgroup.Group
	eg.Go(func() (err error) {
		dbApps, err = api.Database.GetWorkspaceAppsByAgentID(ctx, workspaceAgent.ID)
		if err != nil && !xerrors.Is(err, sql.ErrNoRows) {
			return err
		}
		return nil
	})
	eg.Go(func() (err error) {
		// nolint:gocritic // This is necessary to fetch agent scripts!
		scripts, err = api.Database.GetWorkspaceAgentScriptsByAgentIDs(dbauthz.AsSystemRestricted(ctx), []uuid.UUID{workspaceAgent.ID})
		return err
	})
	eg.Go(func() (err error) {
		metadata, err = api.Database.GetWorkspaceAgentMetadata(ctx, workspaceAgent.ID)
		return err
	})
	eg.Go(func() (err error) {
		resource, err = api.Database.GetWorkspaceResourceByID(ctx, workspaceAgent.ResourceID)
		if err != nil {
			return xerrors.Errorf("getting resource by id: %w", err)
		}
		build, err = api.Database.GetWorkspaceBuildByJobID(ctx, resource.JobID)
		if err != nil {
			return xerrors.Errorf("getting workspace build by job id: %w", err)
		}
		workspace, err = api.Database.GetWorkspaceByID(ctx, build.WorkspaceID)
		if err != nil {
			return xerrors.Errorf("getting workspace by id: %w", err)
		}
		owner, err = api.Database.GetUserByID(ctx, workspace.OwnerID)
		if err != nil {
			return xerrors.Errorf("getting workspace owner by id: %w", err)
		}
		return err
	})
	err = eg.Wait()
	if err != nil {
		httpapi.Write(ctx, rw, http.StatusInternalServerError, codersdk.Response{
			Message: "Internal error fetching workspace agent manifest.",
			Detail:  err.Error(),
		})
		return
	}

	appHost := httpapi.ApplicationURL{
		AppSlugOrPort: "{{port}}",
		AgentName:     workspaceAgent.Name,
		WorkspaceName: workspace.Name,
		Username:      owner.Username,
	}
	vscodeProxyURI := api.AccessURL.Scheme + "://" + strings.ReplaceAll(api.AppHostname, "*", appHost.String())
	if api.AppHostname == "" {
		vscodeProxyURI += api.AccessURL.Hostname()
	}
	if api.AccessURL.Port() != "" {
		vscodeProxyURI += fmt.Sprintf(":%s", api.AccessURL.Port())
	}

	gitAuthConfigs := 0
	for _, cfg := range api.ExternalAuthConfigs {
		if codersdk.EnhancedExternalAuthProvider(cfg.Type).Git() {
			gitAuthConfigs++
		}
	}

	httpapi.Write(ctx, rw, http.StatusOK, agentsdk.Manifest{
		AgentID:                  apiAgent.ID,
<<<<<<< HEAD
		WorkspaceID:              workspace.ID,
		Apps:                     convertApps(dbApps, workspaceAgent, owner, workspace),
=======
		Apps:                     convertApps(dbApps, workspaceAgent, owner.Username, workspace),
>>>>>>> ec9b480a
		Scripts:                  convertScripts(scripts),
		DERPMap:                  api.DERPMap(),
		DERPForceWebSockets:      api.DeploymentValues.DERP.Config.ForceWebSockets.Value(),
		GitAuthConfigs:           gitAuthConfigs,
		EnvironmentVariables:     apiAgent.EnvironmentVariables,
		Directory:                apiAgent.Directory,
		VSCodePortProxyURI:       vscodeProxyURI,
		MOTDFile:                 workspaceAgent.MOTDFile,
		DisableDirectConnections: api.DeploymentValues.DERP.Config.BlockDirect.Value(),
		Metadata:                 convertWorkspaceAgentMetadataDesc(metadata),
	})
}

// @Summary Submit workspace agent startup
// @ID submit-workspace-agent-startup
// @Security CoderSessionToken
// @Accept json
// @Produce json
// @Tags Agents
// @Param request body agentsdk.PostStartupRequest true "Startup request"
// @Success 200
// @Router /workspaceagents/me/startup [post]
// @x-apidocgen {"skip": true}
func (api *API) postWorkspaceAgentStartup(rw http.ResponseWriter, r *http.Request) {
	ctx := r.Context()
	workspaceAgent := httpmw.WorkspaceAgent(r)
	apiAgent, err := convertWorkspaceAgent(
		api.DERPMap(), *api.TailnetCoordinator.Load(), workspaceAgent, nil, nil, nil, api.AgentInactiveDisconnectTimeout,
		api.DeploymentValues.AgentFallbackTroubleshootingURL.String(),
	)
	if err != nil {
		httpapi.Write(ctx, rw, http.StatusInternalServerError, codersdk.Response{
			Message: "Internal error reading workspace agent.",
			Detail:  err.Error(),
		})
		return
	}

	var req agentsdk.PostStartupRequest
	if !httpapi.Read(ctx, rw, r, &req) {
		return
	}

	api.Logger.Debug(
		ctx,
		"post workspace agent version",
		slog.F("agent_id", apiAgent.ID),
		slog.F("agent_version", req.Version),
		slog.F("remote_addr", r.RemoteAddr),
	)

	if !semver.IsValid(req.Version) {
		httpapi.Write(ctx, rw, http.StatusBadRequest, codersdk.Response{
			Message: "Invalid workspace agent version provided.",
			Detail:  fmt.Sprintf("invalid semver version: %q", req.Version),
		})
		return
	}

	// Validate subsystems.
	seen := make(map[codersdk.AgentSubsystem]bool)
	for _, s := range req.Subsystems {
		if !s.Valid() {
			httpapi.Write(ctx, rw, http.StatusBadRequest, codersdk.Response{
				Message: "Invalid workspace agent subsystem provided.",
				Detail:  fmt.Sprintf("invalid subsystem: %q", s),
			})
			return
		}
		if seen[s] {
			httpapi.Write(ctx, rw, http.StatusBadRequest, codersdk.Response{
				Message: "Invalid workspace agent subsystem provided.",
				Detail:  fmt.Sprintf("duplicate subsystem: %q", s),
			})
			return
		}
		seen[s] = true
	}

	if err := api.Database.UpdateWorkspaceAgentStartupByID(ctx, database.UpdateWorkspaceAgentStartupByIDParams{
		ID:                apiAgent.ID,
		Version:           req.Version,
		ExpandedDirectory: req.ExpandedDirectory,
		Subsystems:        convertWorkspaceAgentSubsystems(req.Subsystems),
	}); err != nil {
		httpapi.Write(ctx, rw, http.StatusInternalServerError, codersdk.Response{
			Message: "Error setting agent version",
			Detail:  err.Error(),
		})
		return
	}

	httpapi.Write(ctx, rw, http.StatusOK, nil)
}

// @Summary Patch workspace agent logs
// @ID patch-workspace-agent-logs
// @Security CoderSessionToken
// @Accept json
// @Produce json
// @Tags Agents
// @Param request body agentsdk.PatchLogs true "logs"
// @Success 200 {object} codersdk.Response
// @Router /workspaceagents/me/logs [patch]
func (api *API) patchWorkspaceAgentLogs(rw http.ResponseWriter, r *http.Request) {
	ctx := r.Context()
	workspaceAgent := httpmw.WorkspaceAgent(r)

	var req agentsdk.PatchLogs
	if !httpapi.Read(ctx, rw, r, &req) {
		return
	}
	if len(req.Logs) == 0 {
		httpapi.Write(ctx, rw, http.StatusBadRequest, codersdk.Response{
			Message: "No logs provided.",
		})
		return
	}
	// This is to support the legacy API where the log source ID was
	// not provided in the request body. We default to the external
	// log source in this case.
	if req.LogSourceID == uuid.Nil {
		// Use the external log source
		externalSources, err := api.Database.InsertWorkspaceAgentLogSources(ctx, database.InsertWorkspaceAgentLogSourcesParams{
			WorkspaceAgentID: workspaceAgent.ID,
			CreatedAt:        dbtime.Now(),
			ID:               []uuid.UUID{agentsdk.ExternalLogSourceID},
			DisplayName:      []string{"External"},
			Icon:             []string{"/emojis/1f310.png"},
		})
		if database.IsUniqueViolation(err, database.UniqueWorkspaceAgentLogSourcesPkey) {
			err = nil
			req.LogSourceID = agentsdk.ExternalLogSourceID
		}
		if err != nil {
			httpapi.Write(ctx, rw, http.StatusInternalServerError, codersdk.Response{
				Message: "Failed to create external log source.",
				Detail:  err.Error(),
			})
			return
		}
		if len(externalSources) == 1 {
			req.LogSourceID = externalSources[0].ID
		}
	}
	output := make([]string, 0)
	level := make([]database.LogLevel, 0)
	outputLength := 0
	for _, logEntry := range req.Logs {
		output = append(output, logEntry.Output)
		outputLength += len(logEntry.Output)
		if logEntry.Level == "" {
			// Default to "info" to support older agents that didn't have the level field.
			logEntry.Level = codersdk.LogLevelInfo
		}
		parsedLevel := database.LogLevel(logEntry.Level)
		if !parsedLevel.Valid() {
			httpapi.Write(ctx, rw, http.StatusBadRequest, codersdk.Response{
				Message: "Invalid log level provided.",
				Detail:  fmt.Sprintf("invalid log level: %q", logEntry.Level),
			})
			return
		}
		level = append(level, parsedLevel)
	}

	logs, err := api.Database.InsertWorkspaceAgentLogs(ctx, database.InsertWorkspaceAgentLogsParams{
		AgentID:      workspaceAgent.ID,
		CreatedAt:    dbtime.Now(),
		Output:       output,
		Level:        level,
		LogSourceID:  req.LogSourceID,
		OutputLength: int32(outputLength),
	})
	if err != nil {
		if !database.IsWorkspaceAgentLogsLimitError(err) {
			httpapi.Write(ctx, rw, http.StatusInternalServerError, codersdk.Response{
				Message: "Failed to upload logs",
				Detail:  err.Error(),
			})
			return
		}
		if workspaceAgent.LogsOverflowed {
			httpapi.Write(ctx, rw, http.StatusRequestEntityTooLarge, codersdk.Response{
				Message: "Logs limit exceeded",
				Detail:  err.Error(),
			})
			return
		}
		err := api.Database.UpdateWorkspaceAgentLogOverflowByID(ctx, database.UpdateWorkspaceAgentLogOverflowByIDParams{
			ID:             workspaceAgent.ID,
			LogsOverflowed: true,
		})
		if err != nil {
			// We don't want to return here, because the agent will retry
			// on failure and this isn't a huge deal. The overflow state
			// is just a hint to the user that the logs are incomplete.
			api.Logger.Warn(ctx, "failed to update workspace agent log overflow", slog.Error(err))
		}

		resource, err := api.Database.GetWorkspaceResourceByID(ctx, workspaceAgent.ResourceID)
		if err != nil {
			httpapi.Write(ctx, rw, http.StatusBadRequest, codersdk.Response{
				Message: "Failed to get workspace resource.",
				Detail:  err.Error(),
			})
			return
		}

		build, err := api.Database.GetWorkspaceBuildByJobID(ctx, resource.JobID)
		if err != nil {
			httpapi.Write(ctx, rw, http.StatusBadRequest, codersdk.Response{
				Message: "Internal error fetching workspace build job.",
				Detail:  err.Error(),
			})
			return
		}

		api.publishWorkspaceUpdate(ctx, build.WorkspaceID)

		httpapi.Write(ctx, rw, http.StatusRequestEntityTooLarge, codersdk.Response{
			Message: "Logs limit exceeded",
		})
		return
	}

	lowestLogID := logs[0].ID

	// Publish by the lowest log ID inserted so the
	// log stream will fetch everything from that point.
	api.publishWorkspaceAgentLogsUpdate(ctx, workspaceAgent.ID, agentsdk.LogsNotifyMessage{
		CreatedAfter: lowestLogID - 1,
	})

	if workspaceAgent.LogsLength == 0 {
		// If these are the first logs being appended, we publish a UI update
		// to notify the UI that logs are now available.
		resource, err := api.Database.GetWorkspaceResourceByID(ctx, workspaceAgent.ResourceID)
		if err != nil {
			httpapi.Write(ctx, rw, http.StatusBadRequest, codersdk.Response{
				Message: "Failed to get workspace resource.",
				Detail:  err.Error(),
			})
			return
		}

		build, err := api.Database.GetWorkspaceBuildByJobID(ctx, resource.JobID)
		if err != nil {
			httpapi.Write(ctx, rw, http.StatusBadRequest, codersdk.Response{
				Message: "Internal error fetching workspace build job.",
				Detail:  err.Error(),
			})
			return
		}

		api.publishWorkspaceUpdate(ctx, build.WorkspaceID)
	}

	httpapi.Write(ctx, rw, http.StatusOK, nil)
}

// workspaceAgentLogs returns the logs associated with a workspace agent
//
// @Summary Get logs by workspace agent
// @ID get-logs-by-workspace-agent
// @Security CoderSessionToken
// @Produce json
// @Tags Agents
// @Param workspaceagent path string true "Workspace agent ID" format(uuid)
// @Param before query int false "Before log id"
// @Param after query int false "After log id"
// @Param follow query bool false "Follow log stream"
// @Param no_compression query bool false "Disable compression for WebSocket connection"
// @Success 200 {array} codersdk.WorkspaceAgentLog
// @Router /workspaceagents/{workspaceagent}/logs [get]
func (api *API) workspaceAgentLogs(rw http.ResponseWriter, r *http.Request) {
	// This mostly copies how provisioner job logs are streamed!
	var (
		ctx            = r.Context()
		workspaceAgent = httpmw.WorkspaceAgentParam(r)
		logger         = api.Logger.With(slog.F("workspace_agent_id", workspaceAgent.ID))
		follow         = r.URL.Query().Has("follow")
		afterRaw       = r.URL.Query().Get("after")
		noCompression  = r.URL.Query().Has("no_compression")
	)

	var after int64
	// Only fetch logs created after the time provided.
	if afterRaw != "" {
		var err error
		after, err = strconv.ParseInt(afterRaw, 10, 64)
		if err != nil || after < 0 {
			httpapi.Write(ctx, rw, http.StatusBadRequest, codersdk.Response{
				Message: "Query param \"after\" must be an integer greater than or equal to zero.",
				Validations: []codersdk.ValidationError{
					{Field: "after", Detail: "Must be an integer greater than or equal to zero"},
				},
			})
			return
		}
	}

	logs, err := api.Database.GetWorkspaceAgentLogsAfter(ctx, database.GetWorkspaceAgentLogsAfterParams{
		AgentID:      workspaceAgent.ID,
		CreatedAfter: after,
	})
	if errors.Is(err, sql.ErrNoRows) {
		err = nil
	}
	if err != nil {
		httpapi.Write(ctx, rw, http.StatusInternalServerError, codersdk.Response{
			Message: "Internal error fetching provisioner logs.",
			Detail:  err.Error(),
		})
		return
	}
	if logs == nil {
		logs = []database.WorkspaceAgentLog{}
	}

	if !follow {
		httpapi.Write(ctx, rw, http.StatusOK, convertWorkspaceAgentLogs(logs))
		return
	}

	workspace, err := api.Database.GetWorkspaceByAgentID(ctx, workspaceAgent.ID)
	if err != nil {
		httpapi.Write(ctx, rw, http.StatusInternalServerError, codersdk.Response{
			Message: "Internal error fetching workspace by agent id.",
			Detail:  err.Error(),
		})
		return
	}

	api.WebsocketWaitMutex.Lock()
	api.WebsocketWaitGroup.Add(1)
	api.WebsocketWaitMutex.Unlock()
	defer api.WebsocketWaitGroup.Done()

	opts := &websocket.AcceptOptions{}

	// Allow client to request no compression. This is useful for buggy
	// clients or if there's a client/server incompatibility. This is
	// needed with e.g. nhooyr/websocket and Safari (confirmed in 16.5).
	//
	// See:
	// * https://github.com/nhooyr/websocket/issues/218
	// * https://github.com/gobwas/ws/issues/169
	if noCompression {
		opts.CompressionMode = websocket.CompressionDisabled
	}

	conn, err := websocket.Accept(rw, r, opts)
	if err != nil {
		httpapi.Write(ctx, rw, http.StatusBadRequest, codersdk.Response{
			Message: "Failed to accept websocket.",
			Detail:  err.Error(),
		})
		return
	}
	go httpapi.Heartbeat(ctx, conn)

	ctx, wsNetConn := websocketNetConn(ctx, conn, websocket.MessageText)
	defer wsNetConn.Close() // Also closes conn.

	// The Go stdlib JSON encoder appends a newline character after message write.
	encoder := json.NewEncoder(wsNetConn)
	err = encoder.Encode(convertWorkspaceAgentLogs(logs))
	if err != nil {
		return
	}

	lastSentLogID := after
	if len(logs) > 0 {
		lastSentLogID = logs[len(logs)-1].ID
	}

	workspaceNotifyCh := make(chan struct{}, 1)
	notifyCh := make(chan struct{}, 1)
	// Allow us to immediately check if we missed any logs
	// between initial fetch and subscribe.
	notifyCh <- struct{}{}

	// Subscribe to workspace to detect new builds.
	closeSubscribeWorkspace, err := api.Pubsub.Subscribe(codersdk.WorkspaceNotifyChannel(workspace.ID), func(_ context.Context, _ []byte) {
		select {
		case workspaceNotifyCh <- struct{}{}:
		default:
		}
	})
	if err != nil {
		httpapi.Write(ctx, rw, http.StatusInternalServerError, codersdk.Response{
			Message: "Failed to subscribe to workspace for log streaming.",
			Detail:  err.Error(),
		})
		return
	}
	defer closeSubscribeWorkspace()
	// Subscribe early to prevent missing log events.
	closeSubscribe, err := api.Pubsub.Subscribe(agentsdk.LogsNotifyChannel(workspaceAgent.ID), func(_ context.Context, _ []byte) {
		// The message is not important, we're tracking lastSentLogID manually.
		select {
		case notifyCh <- struct{}{}:
		default:
		}
	})
	if err != nil {
		httpapi.Write(ctx, rw, http.StatusInternalServerError, codersdk.Response{
			Message: "Failed to subscribe to agent for log streaming.",
			Detail:  err.Error(),
		})
		return
	}
	defer closeSubscribe()

	// Buffer size controls the log prefetch capacity.
	bufferedLogs := make(chan []database.WorkspaceAgentLog, 8)
	// Check at least once per minute in case we didn't receive a pubsub message.
	recheckInterval := time.Minute
	t := time.NewTicker(recheckInterval)
	defer t.Stop()

	go func() {
		defer func() {
			logger.Debug(ctx, "end log streaming loop")
			close(bufferedLogs)
		}()
		logger.Debug(ctx, "start log streaming loop", slog.F("last_sent_log_id", lastSentLogID))

		keepGoing := true
		for keepGoing {
			var (
				debugTriggeredBy     string
				onlyCheckLatestBuild bool
			)
			select {
			case <-ctx.Done():
				return
			case <-t.C:
				debugTriggeredBy = "timer"
			case <-workspaceNotifyCh:
				debugTriggeredBy = "workspace"
				onlyCheckLatestBuild = true
			case <-notifyCh:
				debugTriggeredBy = "log"
				t.Reset(recheckInterval)
			}

			agents, err := api.Database.GetWorkspaceAgentsInLatestBuildByWorkspaceID(ctx, workspace.ID)
			if err != nil && !xerrors.Is(err, sql.ErrNoRows) {
				if xerrors.Is(err, context.Canceled) {
					return
				}
				logger.Warn(ctx, "failed to get workspace agents in latest build", slog.Error(err))
				continue
			}
			// If the agent is no longer in the latest build, we can stop after
			// checking once.
			keepGoing = slices.ContainsFunc(agents, func(agent database.WorkspaceAgent) bool { return agent.ID == workspaceAgent.ID })

			logger.Debug(
				ctx,
				"checking for new logs",
				slog.F("triggered_by", debugTriggeredBy),
				slog.F("only_check_latest_build", onlyCheckLatestBuild),
				slog.F("keep_going", keepGoing),
				slog.F("last_sent_log_id", lastSentLogID),
				slog.F("workspace_has_agents", len(agents) > 0),
			)

			if onlyCheckLatestBuild && keepGoing {
				continue
			}

			logs, err := api.Database.GetWorkspaceAgentLogsAfter(ctx, database.GetWorkspaceAgentLogsAfterParams{
				AgentID:      workspaceAgent.ID,
				CreatedAfter: lastSentLogID,
			})
			if err != nil {
				if xerrors.Is(err, context.Canceled) {
					return
				}
				logger.Warn(ctx, "failed to get workspace agent logs after", slog.Error(err))
				continue
			}
			if len(logs) == 0 {
				// Just keep listening - more logs might come in the future!
				continue
			}

			select {
			case <-ctx.Done():
				return
			case bufferedLogs <- logs:
				lastSentLogID = logs[len(logs)-1].ID
			}
		}
	}()
	defer func() {
		// Ensure that we don't return until the goroutine has exited.
		//nolint:revive // Consume channel to wait until it's closed.
		for range bufferedLogs {
		}
	}()

	for {
		select {
		case <-ctx.Done():
			logger.Debug(ctx, "job logs context canceled")
			return
		case logs, ok := <-bufferedLogs:
			if !ok {
				select {
				case <-ctx.Done():
					logger.Debug(ctx, "job logs context canceled")
				default:
					logger.Debug(ctx, "reached the end of published logs")
				}
				return
			}
			err = encoder.Encode(convertWorkspaceAgentLogs(logs))
			if err != nil {
				return
			}
		}
	}
}

// @Summary Get listening ports for workspace agent
// @ID get-listening-ports-for-workspace-agent
// @Security CoderSessionToken
// @Produce json
// @Tags Agents
// @Param workspaceagent path string true "Workspace agent ID" format(uuid)
// @Success 200 {object} codersdk.WorkspaceAgentListeningPortsResponse
// @Router /workspaceagents/{workspaceagent}/listening-ports [get]
func (api *API) workspaceAgentListeningPorts(rw http.ResponseWriter, r *http.Request) {
	ctx := r.Context()
	workspaceAgent := httpmw.WorkspaceAgentParam(r)

	apiAgent, err := convertWorkspaceAgent(
		api.DERPMap(), *api.TailnetCoordinator.Load(), workspaceAgent, nil, nil, nil, api.AgentInactiveDisconnectTimeout,
		api.DeploymentValues.AgentFallbackTroubleshootingURL.String(),
	)
	if err != nil {
		httpapi.Write(ctx, rw, http.StatusInternalServerError, codersdk.Response{
			Message: "Internal error reading workspace agent.",
			Detail:  err.Error(),
		})
		return
	}
	if apiAgent.Status != codersdk.WorkspaceAgentConnected {
		httpapi.Write(ctx, rw, http.StatusBadRequest, codersdk.Response{
			Message: fmt.Sprintf("Agent state is %q, it must be in the %q state.", apiAgent.Status, codersdk.WorkspaceAgentConnected),
		})
		return
	}

	agentConn, release, err := api.agentProvider.AgentConn(ctx, workspaceAgent.ID)
	if err != nil {
		httpapi.Write(ctx, rw, http.StatusInternalServerError, codersdk.Response{
			Message: "Internal error dialing workspace agent.",
			Detail:  err.Error(),
		})
		return
	}
	defer release()

	portsResponse, err := agentConn.ListeningPorts(ctx)
	if err != nil {
		httpapi.Write(ctx, rw, http.StatusInternalServerError, codersdk.Response{
			Message: "Internal error fetching listening ports.",
			Detail:  err.Error(),
		})
		return
	}

	// Get a list of ports that are in-use by applications.
	apps, err := api.Database.GetWorkspaceAppsByAgentID(ctx, workspaceAgent.ID)
	if xerrors.Is(err, sql.ErrNoRows) {
		apps = []database.WorkspaceApp{}
		err = nil
	}
	if err != nil {
		httpapi.Write(ctx, rw, http.StatusInternalServerError, codersdk.Response{
			Message: "Internal error fetching workspace apps.",
			Detail:  err.Error(),
		})
		return
	}
	appPorts := make(map[uint16]struct{}, len(apps))
	for _, app := range apps {
		if !app.Url.Valid || app.Url.String == "" {
			continue
		}
		u, err := url.Parse(app.Url.String)
		if err != nil {
			continue
		}
		port := u.Port()
		if port == "" {
			continue
		}
		portNum, err := strconv.ParseUint(port, 10, 16)
		if err != nil {
			continue
		}
		if portNum < 1 || portNum > 65535 {
			continue
		}
		appPorts[uint16(portNum)] = struct{}{}
	}

	// Filter out ports that are globally blocked, in-use by applications, or
	// common non-HTTP ports such as databases, FTP, SSH, etc.
	filteredPorts := make([]codersdk.WorkspaceAgentListeningPort, 0, len(portsResponse.Ports))
	for _, port := range portsResponse.Ports {
		if port.Port < codersdk.WorkspaceAgentMinimumListeningPort {
			continue
		}
		if _, ok := appPorts[port.Port]; ok {
			continue
		}
		if _, ok := codersdk.WorkspaceAgentIgnoredListeningPorts[port.Port]; ok {
			continue
		}
		filteredPorts = append(filteredPorts, port)
	}

	portsResponse.Ports = filteredPorts
	httpapi.Write(ctx, rw, http.StatusOK, portsResponse)
}

// Deprecated: use api.tailnet.AgentConn instead.
// See: https://github.com/coder/coder/issues/8218
func (api *API) _dialWorkspaceAgentTailnet(agentID uuid.UUID) (*codersdk.WorkspaceAgentConn, error) {
	clientConn, serverConn := net.Pipe()

	derpMap := api.DERPMap()
	conn, err := tailnet.NewConn(&tailnet.Options{
		Addresses:           []netip.Prefix{netip.PrefixFrom(tailnet.IP(), 128)},
		DERPMap:             api.DERPMap(),
		DERPForceWebSockets: api.DeploymentValues.DERP.Config.ForceWebSockets.Value(),
		Logger:              api.Logger.Named("net.tailnet"),
		BlockEndpoints:      api.DeploymentValues.DERP.Config.BlockDirect.Value(),
	})
	if err != nil {
		_ = clientConn.Close()
		_ = serverConn.Close()
		return nil, xerrors.Errorf("create tailnet conn: %w", err)
	}
	ctx, cancel := context.WithCancel(api.ctx)
	conn.SetDERPRegionDialer(func(_ context.Context, region *tailcfg.DERPRegion) net.Conn {
		if !region.EmbeddedRelay {
			return nil
		}
		left, right := net.Pipe()
		go func() {
			defer left.Close()
			defer right.Close()
			brw := bufio.NewReadWriter(bufio.NewReader(right), bufio.NewWriter(right))
			api.DERPServer.Accept(ctx, right, brw, "internal")
		}()
		return left
	})

	sendNodes, _ := tailnet.ServeCoordinator(clientConn, func(nodes []*tailnet.Node) error {
		return conn.UpdateNodes(nodes, true)
	})
	conn.SetNodeCallback(sendNodes)

	// Check for updated DERP map every 5 seconds.
	go func() {
		ticker := time.NewTicker(5 * time.Second)
		defer ticker.Stop()

		for {
			lastDERPMap := derpMap
			for {
				select {
				case <-ctx.Done():
					return
				case <-ticker.C:
				}

				derpMap := api.DERPMap()
				if lastDERPMap == nil || tailnet.CompareDERPMaps(lastDERPMap, derpMap) {
					conn.SetDERPMap(derpMap)
					lastDERPMap = derpMap
				}
				ticker.Reset(5 * time.Second)
			}
		}
	}()

	agentConn := codersdk.NewWorkspaceAgentConn(conn, codersdk.WorkspaceAgentConnOptions{
		AgentID: agentID,
		AgentIP: codersdk.WorkspaceAgentIP,
		CloseFunc: func() error {
			cancel()
			_ = clientConn.Close()
			_ = serverConn.Close()
			return nil
		},
	})
	go func() {
		err := (*api.TailnetCoordinator.Load()).ServeClient(serverConn, uuid.New(), agentID)
		if err != nil {
			// Sometimes, we get benign closed pipe errors when the server is
			// shutting down.
			if api.ctx.Err() == nil {
				api.Logger.Warn(ctx, "tailnet coordinator client error", slog.Error(err))
			}
			_ = agentConn.Close()
		}
	}()
	if !agentConn.AwaitReachable(ctx) {
		_ = agentConn.Close()
		_ = serverConn.Close()
		_ = clientConn.Close()
		cancel()
		return nil, xerrors.Errorf("agent not reachable")
	}
	return agentConn, nil
}

// @Summary Get connection info for workspace agent
// @ID get-connection-info-for-workspace-agent
// @Security CoderSessionToken
// @Produce json
// @Tags Agents
// @Param workspaceagent path string true "Workspace agent ID" format(uuid)
// @Success 200 {object} codersdk.WorkspaceAgentConnectionInfo
// @Router /workspaceagents/{workspaceagent}/connection [get]
func (api *API) workspaceAgentConnection(rw http.ResponseWriter, r *http.Request) {
	ctx := r.Context()

	httpapi.Write(ctx, rw, http.StatusOK, codersdk.WorkspaceAgentConnectionInfo{
		DERPMap:                  api.DERPMap(),
		DERPForceWebSockets:      api.DeploymentValues.DERP.Config.ForceWebSockets.Value(),
		DisableDirectConnections: api.DeploymentValues.DERP.Config.BlockDirect.Value(),
	})
}

// workspaceAgentConnectionGeneric is the same as workspaceAgentConnection but
// without the workspaceagent path parameter.
//
// @Summary Get connection info for workspace agent generic
// @ID get-connection-info-for-workspace-agent-generic
// @Security CoderSessionToken
// @Produce json
// @Tags Agents
// @Success 200 {object} codersdk.WorkspaceAgentConnectionInfo
// @Router /workspaceagents/connection [get]
// @x-apidocgen {"skip": true}
func (api *API) workspaceAgentConnectionGeneric(rw http.ResponseWriter, r *http.Request) {
	ctx := r.Context()

	httpapi.Write(ctx, rw, http.StatusOK, codersdk.WorkspaceAgentConnectionInfo{
		DERPMap:                  api.DERPMap(),
		DERPForceWebSockets:      api.DeploymentValues.DERP.Config.ForceWebSockets.Value(),
		DisableDirectConnections: api.DeploymentValues.DERP.Config.BlockDirect.Value(),
	})
}

// @Summary Get DERP map updates
// @ID get-derp-map-updates
// @Security CoderSessionToken
// @Tags Agents
// @Success 101
// @Router /derp-map [get]
func (api *API) derpMapUpdates(rw http.ResponseWriter, r *http.Request) {
	ctx := r.Context()

	api.WebsocketWaitMutex.Lock()
	api.WebsocketWaitGroup.Add(1)
	api.WebsocketWaitMutex.Unlock()
	defer api.WebsocketWaitGroup.Done()

	ws, err := websocket.Accept(rw, r, nil)
	if err != nil {
		httpapi.Write(ctx, rw, http.StatusBadRequest, codersdk.Response{
			Message: "Failed to accept websocket.",
			Detail:  err.Error(),
		})
		return
	}
	ctx, nconn := websocketNetConn(ctx, ws, websocket.MessageBinary)
	defer nconn.Close()

	// Slurp all packets from the connection into io.Discard so pongs get sent
	// by the websocket package. We don't do any reads ourselves so this is
	// necessary.
	go func() {
		_, _ = io.Copy(io.Discard, nconn)
		_ = nconn.Close()
	}()

	go func(ctx context.Context) {
		// TODO(mafredri): Is this too frequent? Use separate ping disconnect timeout?
		t := time.NewTicker(api.AgentConnectionUpdateFrequency)
		defer t.Stop()

		for {
			select {
			case <-t.C:
			case <-ctx.Done():
				return
			}

			ctx, cancel := context.WithTimeout(ctx, 30*time.Second)
			err := ws.Ping(ctx)
			cancel()
			if err != nil {
				_ = nconn.Close()
				return
			}
		}
	}(ctx)

	ticker := time.NewTicker(api.Options.DERPMapUpdateFrequency)
	defer ticker.Stop()

	var lastDERPMap *tailcfg.DERPMap
	for {
		derpMap := api.DERPMap()
		if lastDERPMap == nil || !tailnet.CompareDERPMaps(lastDERPMap, derpMap) {
			err := json.NewEncoder(nconn).Encode(derpMap)
			if err != nil {
				_ = nconn.Close()
				return
			}
			lastDERPMap = derpMap
		}

		ticker.Reset(api.Options.DERPMapUpdateFrequency)
		select {
		case <-ctx.Done():
			return
		case <-api.ctx.Done():
			return
		case <-ticker.C:
		}
	}
}

// @Summary Coordinate workspace agent via Tailnet
// @Description It accepts a WebSocket connection to an agent that listens to
// @Description incoming connections and publishes node updates.
// @ID coordinate-workspace-agent-via-tailnet
// @Security CoderSessionToken
// @Tags Agents
// @Success 101
// @Router /workspaceagents/me/coordinate [get]
func (api *API) workspaceAgentCoordinate(rw http.ResponseWriter, r *http.Request) {
	ctx := r.Context()

	api.WebsocketWaitMutex.Lock()
	api.WebsocketWaitGroup.Add(1)
	api.WebsocketWaitMutex.Unlock()
	defer api.WebsocketWaitGroup.Done()
	workspaceAgent := httpmw.WorkspaceAgent(r)
	resource, err := api.Database.GetWorkspaceResourceByID(ctx, workspaceAgent.ResourceID)
	if err != nil {
		httpapi.Write(ctx, rw, http.StatusBadRequest, codersdk.Response{
			Message: "Failed to accept websocket.",
			Detail:  err.Error(),
		})
		return
	}

	build, err := api.Database.GetWorkspaceBuildByJobID(ctx, resource.JobID)
	if err != nil {
		httpapi.Write(ctx, rw, http.StatusBadRequest, codersdk.Response{
			Message: "Internal error fetching workspace build job.",
			Detail:  err.Error(),
		})
		return
	}

	workspace, err := api.Database.GetWorkspaceByID(ctx, build.WorkspaceID)
	if err != nil {
		httpapi.Write(ctx, rw, http.StatusBadRequest, codersdk.Response{
			Message: "Internal error fetching workspace.",
			Detail:  err.Error(),
		})
		return
	}

	owner, err := api.Database.GetUserByID(ctx, workspace.OwnerID)
	if err != nil {
		httpapi.Write(ctx, rw, http.StatusBadRequest, codersdk.Response{
			Message: "Internal error fetching user.",
			Detail:  err.Error(),
		})
		return
	}

	// Ensure the resource is still valid!
	// We only accept agents for resources on the latest build.
	ensureLatestBuild := func() error {
		latestBuild, err := api.Database.GetLatestWorkspaceBuildByWorkspaceID(ctx, build.WorkspaceID)
		if err != nil {
			return err
		}
		if build.ID != latestBuild.ID {
			return xerrors.New("build is outdated")
		}
		return nil
	}

	err = ensureLatestBuild()
	if err != nil {
		api.Logger.Debug(ctx, "agent tried to connect from non-latest built",
			slog.F("resource", resource),
			slog.F("agent", workspaceAgent),
		)
		httpapi.Write(ctx, rw, http.StatusForbidden, codersdk.Response{
			Message: "Agent trying to connect from non-latest build.",
			Detail:  err.Error(),
		})
		return
	}

	conn, err := websocket.Accept(rw, r, nil)
	if err != nil {
		httpapi.Write(ctx, rw, http.StatusBadRequest, codersdk.Response{
			Message: "Failed to accept websocket.",
			Detail:  err.Error(),
		})
		return
	}

	ctx, wsNetConn := websocketNetConn(ctx, conn, websocket.MessageBinary)
	defer wsNetConn.Close()

	// We use a custom heartbeat routine here instead of `httpapi.Heartbeat`
	// because we want to log the agent's last ping time.
	var lastPing atomic.Pointer[time.Time]
	lastPing.Store(ptr.Ref(time.Now())) // Since the agent initiated the request, assume it's alive.

	go pprof.Do(ctx, pprof.Labels("agent", workspaceAgent.ID.String()), func(ctx context.Context) {
		// TODO(mafredri): Is this too frequent? Use separate ping disconnect timeout?
		t := time.NewTicker(api.AgentConnectionUpdateFrequency)
		defer t.Stop()

		for {
			select {
			case <-t.C:
			case <-ctx.Done():
				return
			}

			// We don't need a context that times out here because the ping will
			// eventually go through. If the context times out, then other
			// websocket read operations will receive an error, obfuscating the
			// actual problem.
			err := conn.Ping(ctx)
			if err != nil {
				return
			}
			lastPing.Store(ptr.Ref(time.Now()))
		}
	})

	firstConnectedAt := workspaceAgent.FirstConnectedAt
	if !firstConnectedAt.Valid {
		firstConnectedAt = sql.NullTime{
			Time:  dbtime.Now(),
			Valid: true,
		}
	}
	lastConnectedAt := sql.NullTime{
		Time:  dbtime.Now(),
		Valid: true,
	}
	disconnectedAt := workspaceAgent.DisconnectedAt
	updateConnectionTimes := func(ctx context.Context) error {
		//nolint:gocritic // We only update ourself.
		err = api.Database.UpdateWorkspaceAgentConnectionByID(dbauthz.AsSystemRestricted(ctx), database.UpdateWorkspaceAgentConnectionByIDParams{
			ID:               workspaceAgent.ID,
			FirstConnectedAt: firstConnectedAt,
			LastConnectedAt:  lastConnectedAt,
			DisconnectedAt:   disconnectedAt,
			UpdatedAt:        dbtime.Now(),
			LastConnectedReplicaID: uuid.NullUUID{
				UUID:  api.ID,
				Valid: true,
			},
		})
		if err != nil {
			return err
		}
		return nil
	}

	defer func() {
		// If connection closed then context will be canceled, try to
		// ensure our final update is sent. By waiting at most the agent
		// inactive disconnect timeout we ensure that we don't block but
		// also guarantee that the agent will be considered disconnected
		// by normal status check.
		//
		// Use a system context as the agent has disconnected and that token
		// may no longer be valid.
		//nolint:gocritic
		ctx, cancel := context.WithTimeout(dbauthz.AsSystemRestricted(api.ctx), api.AgentInactiveDisconnectTimeout)
		defer cancel()

		// Only update timestamp if the disconnect is new.
		if !disconnectedAt.Valid {
			disconnectedAt = sql.NullTime{
				Time:  dbtime.Now(),
				Valid: true,
			}
		}
		err := updateConnectionTimes(ctx)
		if err != nil {
			// This is a bug with unit tests that cancel the app context and
			// cause this error log to be generated. We should fix the unit tests
			// as this is a valid log.
			//
			// The pq error occurs when the server is shutting down.
			if !xerrors.Is(err, context.Canceled) && !database.IsQueryCanceledError(err) {
				api.Logger.Error(ctx, "failed to update agent disconnect time",
					slog.Error(err),
					slog.F("workspace_id", build.WorkspaceID),
				)
			}
		}
		api.publishWorkspaceUpdate(ctx, build.WorkspaceID)
	}()

	err = updateConnectionTimes(ctx)
	if err != nil {
		_ = conn.Close(websocket.StatusGoingAway, err.Error())
		return
	}
	api.publishWorkspaceUpdate(ctx, build.WorkspaceID)

	api.Logger.Debug(ctx, "accepting agent",
		slog.F("owner", owner.Username),
		slog.F("workspace", workspace.Name),
		slog.F("name", workspaceAgent.Name),
	)
	api.Logger.Debug(ctx, "accepting agent details", slog.F("agent", workspaceAgent))

	defer conn.Close(websocket.StatusNormalClosure, "")

	closeChan := make(chan struct{})
	go func() {
		defer close(closeChan)
		err := (*api.TailnetCoordinator.Load()).ServeAgent(wsNetConn, workspaceAgent.ID,
			fmt.Sprintf("%s-%s-%s", owner.Username, workspace.Name, workspaceAgent.Name),
		)
		if err != nil {
			api.Logger.Warn(ctx, "tailnet coordinator agent error", slog.Error(err))
			_ = conn.Close(websocket.StatusInternalError, err.Error())
			return
		}
	}()
	ticker := time.NewTicker(api.AgentConnectionUpdateFrequency)
	defer ticker.Stop()
	for {
		select {
		case <-closeChan:
			return
		case <-ticker.C:
		}

		lastPing := *lastPing.Load()

		var connectionStatusChanged bool
		if time.Since(lastPing) > api.AgentInactiveDisconnectTimeout {
			if !disconnectedAt.Valid {
				connectionStatusChanged = true
				disconnectedAt = sql.NullTime{
					Time:  dbtime.Now(),
					Valid: true,
				}
			}
		} else {
			connectionStatusChanged = disconnectedAt.Valid
			// TODO(mafredri): Should we update it here or allow lastConnectedAt to shadow it?
			disconnectedAt = sql.NullTime{}
			lastConnectedAt = sql.NullTime{
				Time:  dbtime.Now(),
				Valid: true,
			}
		}
		err = updateConnectionTimes(ctx)
		if err != nil {
			_ = conn.Close(websocket.StatusGoingAway, err.Error())
			return
		}
		if connectionStatusChanged {
			api.publishWorkspaceUpdate(ctx, build.WorkspaceID)
		}
		err := ensureLatestBuild()
		if err != nil {
			// Disconnect agents that are no longer valid.
			_ = conn.Close(websocket.StatusGoingAway, "")
			return
		}
	}
}

// workspaceAgentClientCoordinate accepts a WebSocket that reads node network updates.
// After accept a PubSub starts listening for new connection node updates
// which are written to the WebSocket.
//
// @Summary Coordinate workspace agent
// @ID coordinate-workspace-agent
// @Security CoderSessionToken
// @Tags Agents
// @Param workspaceagent path string true "Workspace agent ID" format(uuid)
// @Success 101
// @Router /workspaceagents/{workspaceagent}/coordinate [get]
func (api *API) workspaceAgentClientCoordinate(rw http.ResponseWriter, r *http.Request) {
	ctx := r.Context()

	// This route accepts user API key auth and workspace proxy auth. The moon actor has
	// full permissions so should be able to pass this authz check.
	workspace := httpmw.WorkspaceParam(r)
	if !api.Authorize(r, rbac.ActionCreate, workspace.ExecutionRBAC()) {
		httpapi.ResourceNotFound(rw)
		return
	}

	// This is used by Enterprise code to control the functionality of this route.
	override := api.WorkspaceClientCoordinateOverride.Load()
	if override != nil {
		overrideFunc := *override
		if overrideFunc != nil && overrideFunc(rw) {
			return
		}
	}

	api.WebsocketWaitMutex.Lock()
	api.WebsocketWaitGroup.Add(1)
	api.WebsocketWaitMutex.Unlock()
	defer api.WebsocketWaitGroup.Done()
	workspaceAgent := httpmw.WorkspaceAgentParam(r)

	conn, err := websocket.Accept(rw, r, nil)
	if err != nil {
		httpapi.Write(ctx, rw, http.StatusBadRequest, codersdk.Response{
			Message: "Failed to accept websocket.",
			Detail:  err.Error(),
		})
		return
	}
	ctx, wsNetConn := websocketNetConn(ctx, conn, websocket.MessageBinary)
	defer wsNetConn.Close()

	go httpapi.Heartbeat(ctx, conn)

	defer conn.Close(websocket.StatusNormalClosure, "")
	err = (*api.TailnetCoordinator.Load()).ServeClient(wsNetConn, uuid.New(), workspaceAgent.ID)
	if err != nil {
		_ = conn.Close(websocket.StatusInternalError, err.Error())
		return
	}
}

// convertProvisionedApps converts applications that are in the middle of provisioning process.
// It means that they may not have an agent or workspace assigned (dry-run job).
func convertProvisionedApps(dbApps []database.WorkspaceApp) []codersdk.WorkspaceApp {
	return convertApps(dbApps, database.WorkspaceAgent{}, "", database.Workspace{})
}

func convertApps(dbApps []database.WorkspaceApp, agent database.WorkspaceAgent, ownerName string, workspace database.Workspace) []codersdk.WorkspaceApp {
	apps := make([]codersdk.WorkspaceApp, 0)
	for _, dbApp := range dbApps {
		var subdomainName string
		if dbApp.Subdomain && agent.Name != "" && ownerName != "" && workspace.Name != "" {
			appSlug := dbApp.Slug
			if appSlug == "" {
				appSlug = dbApp.DisplayName
			}
			subdomainName = httpapi.ApplicationURL{
				// We never generate URLs with a prefix. We only allow prefixes
				// when parsing URLs from the hostname. Users that want this
				// feature can write out their own URLs.
				Prefix:        "",
				AppSlugOrPort: appSlug,
				AgentName:     agent.Name,
				WorkspaceName: workspace.Name,
				Username:      ownerName,
			}.String()
		}

		apps = append(apps, codersdk.WorkspaceApp{
			ID:            dbApp.ID,
			URL:           dbApp.Url.String,
			External:      dbApp.External,
			Slug:          dbApp.Slug,
			DisplayName:   dbApp.DisplayName,
			Command:       dbApp.Command.String,
			Icon:          dbApp.Icon,
			Subdomain:     dbApp.Subdomain,
			SubdomainName: subdomainName,
			SharingLevel:  codersdk.WorkspaceAppSharingLevel(dbApp.SharingLevel),
			Healthcheck: codersdk.Healthcheck{
				URL:       dbApp.HealthcheckUrl,
				Interval:  dbApp.HealthcheckInterval,
				Threshold: dbApp.HealthcheckThreshold,
			},
			Health: codersdk.WorkspaceAppHealth(dbApp.Health),
		})
	}
	return apps
}

func convertLogSources(dbLogSources []database.WorkspaceAgentLogSource) []codersdk.WorkspaceAgentLogSource {
	logSources := make([]codersdk.WorkspaceAgentLogSource, 0)
	for _, dbLogSource := range dbLogSources {
		logSources = append(logSources, codersdk.WorkspaceAgentLogSource{
			ID:               dbLogSource.ID,
			DisplayName:      dbLogSource.DisplayName,
			WorkspaceAgentID: dbLogSource.WorkspaceAgentID,
			CreatedAt:        dbLogSource.CreatedAt,
			Icon:             dbLogSource.Icon,
		})
	}
	return logSources
}

func convertScripts(dbScripts []database.WorkspaceAgentScript) []codersdk.WorkspaceAgentScript {
	scripts := make([]codersdk.WorkspaceAgentScript, 0)
	for _, dbScript := range dbScripts {
		scripts = append(scripts, codersdk.WorkspaceAgentScript{
			LogPath:          dbScript.LogPath,
			LogSourceID:      dbScript.LogSourceID,
			Script:           dbScript.Script,
			Cron:             dbScript.Cron,
			RunOnStart:       dbScript.RunOnStart,
			RunOnStop:        dbScript.RunOnStop,
			StartBlocksLogin: dbScript.StartBlocksLogin,
			Timeout:          time.Duration(dbScript.TimeoutSeconds) * time.Second,
		})
	}
	return scripts
}

func convertWorkspaceAgentMetadataDesc(mds []database.WorkspaceAgentMetadatum) []codersdk.WorkspaceAgentMetadataDescription {
	metadata := make([]codersdk.WorkspaceAgentMetadataDescription, 0)
	for _, datum := range mds {
		metadata = append(metadata, codersdk.WorkspaceAgentMetadataDescription{
			DisplayName: datum.DisplayName,
			Key:         datum.Key,
			Script:      datum.Script,
			Interval:    datum.Interval,
			Timeout:     datum.Timeout,
		})
	}
	return metadata
}

func convertWorkspaceAgent(derpMap *tailcfg.DERPMap, coordinator tailnet.Coordinator,
	dbAgent database.WorkspaceAgent, apps []codersdk.WorkspaceApp, scripts []codersdk.WorkspaceAgentScript, logSources []codersdk.WorkspaceAgentLogSource,
	agentInactiveDisconnectTimeout time.Duration, agentFallbackTroubleshootingURL string,
) (codersdk.WorkspaceAgent, error) {
	var envs map[string]string
	if dbAgent.EnvironmentVariables.Valid {
		err := json.Unmarshal(dbAgent.EnvironmentVariables.RawMessage, &envs)
		if err != nil {
			return codersdk.WorkspaceAgent{}, xerrors.Errorf("unmarshal env vars: %w", err)
		}
	}
	troubleshootingURL := agentFallbackTroubleshootingURL
	if dbAgent.TroubleshootingURL != "" {
		troubleshootingURL = dbAgent.TroubleshootingURL
	}
	subsystems := make([]codersdk.AgentSubsystem, len(dbAgent.Subsystems))
	for i, subsystem := range dbAgent.Subsystems {
		subsystems[i] = codersdk.AgentSubsystem(subsystem)
	}

	legacyStartupScriptBehavior := codersdk.WorkspaceAgentStartupScriptBehaviorNonBlocking
	for _, script := range scripts {
		if !script.RunOnStart {
			continue
		}
		if !script.StartBlocksLogin {
			continue
		}
		legacyStartupScriptBehavior = codersdk.WorkspaceAgentStartupScriptBehaviorBlocking
	}

	workspaceAgent := codersdk.WorkspaceAgent{
		ID:                       dbAgent.ID,
		CreatedAt:                dbAgent.CreatedAt,
		UpdatedAt:                dbAgent.UpdatedAt,
		ResourceID:               dbAgent.ResourceID,
		InstanceID:               dbAgent.AuthInstanceID.String,
		Name:                     dbAgent.Name,
		Architecture:             dbAgent.Architecture,
		OperatingSystem:          dbAgent.OperatingSystem,
		Scripts:                  scripts,
		StartupScriptBehavior:    legacyStartupScriptBehavior,
		LogsLength:               dbAgent.LogsLength,
		LogsOverflowed:           dbAgent.LogsOverflowed,
		LogSources:               logSources,
		Version:                  dbAgent.Version,
		EnvironmentVariables:     envs,
		Directory:                dbAgent.Directory,
		ExpandedDirectory:        dbAgent.ExpandedDirectory,
		Apps:                     apps,
		ConnectionTimeoutSeconds: dbAgent.ConnectionTimeoutSeconds,
		TroubleshootingURL:       troubleshootingURL,
		LifecycleState:           codersdk.WorkspaceAgentLifecycle(dbAgent.LifecycleState),
		Subsystems:               subsystems,
		DisplayApps:              convertDisplayApps(dbAgent.DisplayApps),
	}
	node := coordinator.Node(dbAgent.ID)
	if node != nil {
		workspaceAgent.DERPLatency = map[string]codersdk.DERPRegion{}
		for rawRegion, latency := range node.DERPLatency {
			regionParts := strings.SplitN(rawRegion, "-", 2)
			regionID, err := strconv.Atoi(regionParts[0])
			if err != nil {
				return codersdk.WorkspaceAgent{}, xerrors.Errorf("convert derp region id %q: %w", rawRegion, err)
			}
			region, found := derpMap.Regions[regionID]
			if !found {
				// It's possible that a workspace agent is using an old DERPMap
				// and reports regions that do not exist. If that's the case,
				// report the region as unknown!
				region = &tailcfg.DERPRegion{
					RegionID:   regionID,
					RegionName: fmt.Sprintf("Unnamed %d", regionID),
				}
			}
			workspaceAgent.DERPLatency[region.RegionName] = codersdk.DERPRegion{
				Preferred:           node.PreferredDERP == regionID,
				LatencyMilliseconds: latency * 1000,
			}
		}
	}

	status := dbAgent.Status(agentInactiveDisconnectTimeout)
	workspaceAgent.Status = codersdk.WorkspaceAgentStatus(status.Status)
	workspaceAgent.FirstConnectedAt = status.FirstConnectedAt
	workspaceAgent.LastConnectedAt = status.LastConnectedAt
	workspaceAgent.DisconnectedAt = status.DisconnectedAt

	if dbAgent.StartedAt.Valid {
		workspaceAgent.StartedAt = &dbAgent.StartedAt.Time
	}
	if dbAgent.ReadyAt.Valid {
		workspaceAgent.ReadyAt = &dbAgent.ReadyAt.Time
	}

	switch {
	case workspaceAgent.Status != codersdk.WorkspaceAgentConnected && workspaceAgent.LifecycleState == codersdk.WorkspaceAgentLifecycleOff:
		workspaceAgent.Health.Reason = "agent is not running"
	case workspaceAgent.Status == codersdk.WorkspaceAgentTimeout:
		workspaceAgent.Health.Reason = "agent is taking too long to connect"
	case workspaceAgent.Status == codersdk.WorkspaceAgentDisconnected:
		workspaceAgent.Health.Reason = "agent has lost connection"
	// Note: We could also handle codersdk.WorkspaceAgentLifecycleStartTimeout
	// here, but it's more of a soft issue, so we don't want to mark the agent
	// as unhealthy.
	case workspaceAgent.LifecycleState == codersdk.WorkspaceAgentLifecycleStartError:
		workspaceAgent.Health.Reason = "agent startup script exited with an error"
	case workspaceAgent.LifecycleState.ShuttingDown():
		workspaceAgent.Health.Reason = "agent is shutting down"
	default:
		workspaceAgent.Health.Healthy = true
	}

	return workspaceAgent, nil
}

func convertDisplayApps(apps []database.DisplayApp) []codersdk.DisplayApp {
	dapps := make([]codersdk.DisplayApp, 0, len(apps))
	for _, app := range apps {
		switch codersdk.DisplayApp(app) {
		case codersdk.DisplayAppVSCodeDesktop, codersdk.DisplayAppVSCodeInsiders, codersdk.DisplayAppPortForward, codersdk.DisplayAppWebTerminal, codersdk.DisplayAppSSH:
			dapps = append(dapps, codersdk.DisplayApp(app))
		}
	}

	return dapps
}

// @Summary Submit workspace agent stats
// @ID submit-workspace-agent-stats
// @Security CoderSessionToken
// @Accept json
// @Produce json
// @Tags Agents
// @Param request body agentsdk.Stats true "Stats request"
// @Success 200 {object} agentsdk.StatsResponse
// @Router /workspaceagents/me/report-stats [post]
func (api *API) workspaceAgentReportStats(rw http.ResponseWriter, r *http.Request) {
	ctx := r.Context()

	workspaceAgent := httpmw.WorkspaceAgent(r)
	workspace, err := api.Database.GetWorkspaceByAgentID(ctx, workspaceAgent.ID)
	if err != nil {
		httpapi.Write(ctx, rw, http.StatusBadRequest, codersdk.Response{
			Message: "Failed to get workspace.",
			Detail:  err.Error(),
		})
		return
	}

	var req agentsdk.Stats
	if !httpapi.Read(ctx, rw, r, &req) {
		return
	}

	// An empty stat means it's just looking for the report interval.
	if req.ConnectionsByProto == nil {
		httpapi.Write(ctx, rw, http.StatusOK, agentsdk.StatsResponse{
			ReportInterval: api.AgentStatsRefreshInterval,
		})
		return
	}

	api.Logger.Debug(ctx, "read stats report",
		slog.F("interval", api.AgentStatsRefreshInterval),
		slog.F("workspace_agent_id", workspaceAgent.ID),
		slog.F("workspace_id", workspace.ID),
		slog.F("payload", req),
	)

	if req.ConnectionCount > 0 {
		activityBumpWorkspace(ctx, api.Logger.Named("activity_bump"), api.Database, workspace.ID)
	}

	now := dbtime.Now()

	var errGroup errgroup.Group
	errGroup.Go(func() error {
		if err := api.statsBatcher.Add(time.Now(), workspaceAgent.ID, workspace.TemplateID, workspace.OwnerID, workspace.ID, req); err != nil {
			api.Logger.Error(ctx, "failed to add stats to batcher", slog.Error(err))
			return xerrors.Errorf("can't insert workspace agent stat: %w", err)
		}
		return nil
	})
	errGroup.Go(func() error {
		err := api.Database.UpdateWorkspaceLastUsedAt(ctx, database.UpdateWorkspaceLastUsedAtParams{
			ID:         workspace.ID,
			LastUsedAt: now,
		})
		if err != nil {
			return xerrors.Errorf("can't update workspace LastUsedAt: %w", err)
		}
		return nil
	})
	if api.Options.UpdateAgentMetrics != nil {
		errGroup.Go(func() error {
			user, err := api.Database.GetUserByID(ctx, workspace.OwnerID)
			if err != nil {
				return xerrors.Errorf("can't get user: %w", err)
			}

			api.Options.UpdateAgentMetrics(ctx, user.Username, workspace.Name, workspaceAgent.Name, req.Metrics)
			return nil
		})
	}
	err = errGroup.Wait()
	if err != nil {
		httpapi.InternalServerError(rw, err)
		return
	}

	httpapi.Write(ctx, rw, http.StatusOK, agentsdk.StatsResponse{
		ReportInterval: api.AgentStatsRefreshInterval,
	})
}

func ellipse(v string, n int) string {
	if len(v) > n {
		return v[:n] + "..."
	}
	return v
}

// @Summary Submit workspace agent metadata
// @ID submit-workspace-agent-metadata
// @Security CoderSessionToken
// @Accept json
// @Tags Agents
// @Param request body agentsdk.PostMetadataRequest true "Workspace agent metadata request"
// @Param key path string true "metadata key" format(string)
// @Success 204 "Success"
// @Router /workspaceagents/me/metadata/{key} [post]
// @x-apidocgen {"skip": true}
func (api *API) workspaceAgentPostMetadata(rw http.ResponseWriter, r *http.Request) {
	ctx := r.Context()

	var req agentsdk.PostMetadataRequest
	if !httpapi.Read(ctx, rw, r, &req) {
		return
	}

	workspaceAgent := httpmw.WorkspaceAgent(r)

	workspace, err := api.Database.GetWorkspaceByAgentID(ctx, workspaceAgent.ID)
	if err != nil {
		httpapi.Write(ctx, rw, http.StatusBadRequest, codersdk.Response{
			Message: "Failed to get workspace.",
			Detail:  err.Error(),
		})
		return
	}

	key := chi.URLParam(r, "key")

	const (
		// maxValueLen is set to 2048 to stay under the 8000 byte Postgres
		// NOTIFY limit. Since both value and error can be set, the real
		// payload limit is 2 * 2048 * 4/3 <base64 expansion> = 5461 bytes + a few hundred bytes for JSON
		// syntax, key names, and metadata.
		maxValueLen = 2048
		maxErrorLen = maxValueLen
	)

	metadataError := req.Error

	// We overwrite the error if the provided payload is too long.
	if len(req.Value) > maxValueLen {
		metadataError = fmt.Sprintf("value of %d bytes exceeded %d bytes", len(req.Value), maxValueLen)
		req.Value = req.Value[:maxValueLen]
	}

	if len(req.Error) > maxErrorLen {
		metadataError = fmt.Sprintf("error of %d bytes exceeded %d bytes", len(req.Error), maxErrorLen)
		req.Error = req.Error[:maxErrorLen]
	}

	datum := database.UpdateWorkspaceAgentMetadataParams{
		WorkspaceAgentID: workspaceAgent.ID,
		// We don't want a misconfigured agent to fill the database.
		Key:   key,
		Value: req.Value,
		Error: metadataError,
		// We ignore the CollectedAt from the agent to avoid bugs caused by
		// clock skew.
		CollectedAt: time.Now(),
	}

	err = api.Database.UpdateWorkspaceAgentMetadata(ctx, datum)
	if err != nil {
		httpapi.InternalServerError(rw, err)
		return
	}

	api.Logger.Debug(
		ctx, "accepted metadata report",
		slog.F("workspace_agent_id", workspaceAgent.ID),
		slog.F("workspace_id", workspace.ID),
		slog.F("collected_at", datum.CollectedAt),
		slog.F("key", datum.Key),
		slog.F("value", ellipse(datum.Value, 16)),
	)

	datumJSON, err := json.Marshal(datum)
	if err != nil {
		httpapi.InternalServerError(rw, err)
		return
	}

	err = api.Pubsub.Publish(watchWorkspaceAgentMetadataChannel(workspaceAgent.ID), datumJSON)
	if err != nil {
		httpapi.InternalServerError(rw, err)
		return
	}

	httpapi.Write(ctx, rw, http.StatusNoContent, nil)
}

// @Summary Watch for workspace agent metadata updates
// @ID watch-for-workspace-agent-metadata-updates
// @Security CoderSessionToken
// @Tags Agents
// @Success 200 "Success"
// @Param workspaceagent path string true "Workspace agent ID" format(uuid)
// @Router /workspaceagents/{workspaceagent}/watch-metadata [get]
// @x-apidocgen {"skip": true}
func (api *API) watchWorkspaceAgentMetadata(rw http.ResponseWriter, r *http.Request) {
	var (
		ctx            = r.Context()
		workspaceAgent = httpmw.WorkspaceAgentParam(r)
		log            = api.Logger.Named("workspace_metadata_watcher").With(
			slog.F("workspace_agent_id", workspaceAgent.ID),
		)
	)

	// We avoid channel-based synchronization here to avoid backpressure problems.
	var (
		metadataMapMu sync.Mutex
		metadataMap   = make(map[string]database.WorkspaceAgentMetadatum)
		// pendingChanges must only be mutated when metadataMapMu is held.
		pendingChanges atomic.Bool
	)

	// Send metadata on updates, we must ensure subscription before sending
	// initial metadata to guarantee that events in-between are not missed.
	cancelSub, err := api.Pubsub.Subscribe(watchWorkspaceAgentMetadataChannel(workspaceAgent.ID), func(_ context.Context, byt []byte) {
		var update database.UpdateWorkspaceAgentMetadataParams
		err := json.Unmarshal(byt, &update)
		if err != nil {
			api.Logger.Error(ctx, "failed to unmarshal pubsub message", slog.Error(err))
			return
		}

		log.Debug(ctx, "received metadata update", "key", update.Key)

		metadataMapMu.Lock()
		defer metadataMapMu.Unlock()
		md := metadataMap[update.Key]
		md.Value = update.Value
		md.Error = update.Error
		md.CollectedAt = update.CollectedAt
		metadataMap[update.Key] = md
		pendingChanges.Store(true)
	})
	if err != nil {
		httpapi.InternalServerError(rw, err)
		return
	}
	defer cancelSub()

	sseSendEvent, sseSenderClosed, err := httpapi.ServerSentEventSender(rw, r)
	if err != nil {
		httpapi.Write(ctx, rw, http.StatusInternalServerError, codersdk.Response{
			Message: "Internal error setting up server-sent events.",
			Detail:  err.Error(),
		})
		return
	}
	// Prevent handler from returning until the sender is closed.
	defer func() {
		<-sseSenderClosed
	}()

	// We send updates exactly every second.
	const sendInterval = time.Second * 1
	sendTicker := time.NewTicker(sendInterval)
	defer sendTicker.Stop()

	// We always use the original Request context because it contains
	// the RBAC actor.
	md, err := api.Database.GetWorkspaceAgentMetadata(ctx, workspaceAgent.ID)
	if err != nil {
		// If we can't successfully pull the initial metadata, pubsub
		// updates will be no-op so we may as well terminate the
		// connection early.
		httpapi.InternalServerError(rw, err)
		return
	}

	metadataMapMu.Lock()
	for _, datum := range md {
		metadataMap[datum.Key] = datum
	}
	metadataMapMu.Unlock()

	// Send initial metadata.

	var lastSend time.Time
	sendMetadata := func() {
		metadataMapMu.Lock()
		values := maps.Values(metadataMap)
		pendingChanges.Store(false)
		metadataMapMu.Unlock()

		lastSend = time.Now()
		_ = sseSendEvent(ctx, codersdk.ServerSentEvent{
			Type: codersdk.ServerSentEventTypeData,
			Data: convertWorkspaceAgentMetadata(values),
		})
	}

	sendMetadata()

	for {
		select {
		case <-sendTicker.C:
			// We send an update even if there's no change every 5 seconds
			// to ensure that the frontend always has an accurate "Result.Age".
			if !pendingChanges.Load() && time.Since(lastSend) < time.Second*5 {
				continue
			}
			sendMetadata()
		case <-sseSenderClosed:
			return
		}
	}
}

func convertWorkspaceAgentMetadata(db []database.WorkspaceAgentMetadatum) []codersdk.WorkspaceAgentMetadata {
	// An empty array is easier for clients to handle than a null.
	result := []codersdk.WorkspaceAgentMetadata{}
	for _, datum := range db {
		result = append(result, codersdk.WorkspaceAgentMetadata{
			Result: codersdk.WorkspaceAgentMetadataResult{
				Value:       datum.Value,
				Error:       datum.Error,
				CollectedAt: datum.CollectedAt.UTC(),
				Age:         int64(time.Since(datum.CollectedAt).Seconds()),
			},
			Description: codersdk.WorkspaceAgentMetadataDescription{
				DisplayName: datum.DisplayName,
				Key:         datum.Key,
				Script:      datum.Script,
				Interval:    datum.Interval,
				Timeout:     datum.Timeout,
			},
		})
	}
	// Sorting prevents the metadata from jumping around in the frontend.
	sort.Slice(result, func(i, j int) bool {
		return result[i].Description.Key < result[j].Description.Key
	})
	return result
}

func watchWorkspaceAgentMetadataChannel(id uuid.UUID) string {
	return "workspace_agent_metadata:" + id.String()
}

// @Summary Submit workspace agent lifecycle state
// @ID submit-workspace-agent-lifecycle-state
// @Security CoderSessionToken
// @Accept json
// @Tags Agents
// @Param request body agentsdk.PostLifecycleRequest true "Workspace agent lifecycle request"
// @Success 204 "Success"
// @Router /workspaceagents/me/report-lifecycle [post]
// @x-apidocgen {"skip": true}
func (api *API) workspaceAgentReportLifecycle(rw http.ResponseWriter, r *http.Request) {
	ctx := r.Context()

	workspaceAgent := httpmw.WorkspaceAgent(r)
	workspace, err := api.Database.GetWorkspaceByAgentID(ctx, workspaceAgent.ID)
	if err != nil {
		httpapi.Write(ctx, rw, http.StatusBadRequest, codersdk.Response{
			Message: "Failed to get workspace.",
			Detail:  err.Error(),
		})
		return
	}

	var req agentsdk.PostLifecycleRequest
	if !httpapi.Read(ctx, rw, r, &req) {
		return
	}

	logger := api.Logger.With(
		slog.F("workspace_agent_id", workspaceAgent.ID),
		slog.F("workspace_id", workspace.ID),
		slog.F("payload", req),
	)
	logger.Debug(ctx, "workspace agent state report")

	lifecycleState := req.State
	dbLifecycleState := database.WorkspaceAgentLifecycleState(lifecycleState)
	if !dbLifecycleState.Valid() {
		httpapi.Write(ctx, rw, http.StatusBadRequest, codersdk.Response{
			Message: "Invalid lifecycle state.",
			Detail:  fmt.Sprintf("Invalid lifecycle state %q, must be be one of %q.", lifecycleState, database.AllWorkspaceAgentLifecycleStateValues()),
		})
		return
	}

	if req.ChangedAt.IsZero() {
		// Backwards compatibility with older agents.
		req.ChangedAt = dbtime.Now()
	}
	changedAt := sql.NullTime{Time: req.ChangedAt, Valid: true}

	startedAt := workspaceAgent.StartedAt
	readyAt := workspaceAgent.ReadyAt
	switch lifecycleState {
	case codersdk.WorkspaceAgentLifecycleStarting:
		startedAt = changedAt
		readyAt.Valid = false // This agent is re-starting, so it's not ready yet.
	case codersdk.WorkspaceAgentLifecycleReady, codersdk.WorkspaceAgentLifecycleStartError:
		readyAt = changedAt
	}

	err = api.Database.UpdateWorkspaceAgentLifecycleStateByID(ctx, database.UpdateWorkspaceAgentLifecycleStateByIDParams{
		ID:             workspaceAgent.ID,
		LifecycleState: dbLifecycleState,
		StartedAt:      startedAt,
		ReadyAt:        readyAt,
	})
	if err != nil {
		if !xerrors.Is(err, context.Canceled) {
			// not an error if we are canceled
			logger.Error(ctx, "failed to update lifecycle state", slog.Error(err))
		}
		httpapi.InternalServerError(rw, err)
		return
	}

	api.publishWorkspaceUpdate(ctx, workspace.ID)

	httpapi.Write(ctx, rw, http.StatusNoContent, nil)
}

// @Summary Submit workspace agent application health
// @ID submit-workspace-agent-application-health
// @Security CoderSessionToken
// @Accept json
// @Produce json
// @Tags Agents
// @Param request body agentsdk.PostAppHealthsRequest true "Application health request"
// @Success 200
// @Router /workspaceagents/me/app-health [post]
func (api *API) postWorkspaceAppHealth(rw http.ResponseWriter, r *http.Request) {
	ctx := r.Context()
	workspaceAgent := httpmw.WorkspaceAgent(r)
	var req agentsdk.PostAppHealthsRequest
	if !httpapi.Read(ctx, rw, r, &req) {
		return
	}

	if req.Healths == nil || len(req.Healths) == 0 {
		httpapi.Write(ctx, rw, http.StatusBadRequest, codersdk.Response{
			Message: "Health field is empty",
		})
		return
	}

	apps, err := api.Database.GetWorkspaceAppsByAgentID(ctx, workspaceAgent.ID)
	if err != nil {
		httpapi.Write(ctx, rw, http.StatusInternalServerError, codersdk.Response{
			Message: "Error getting agent apps",
			Detail:  err.Error(),
		})
		return
	}

	var newApps []database.WorkspaceApp
	for id, newHealth := range req.Healths {
		old := func() *database.WorkspaceApp {
			for _, app := range apps {
				if app.ID == id {
					return &app
				}
			}

			return nil
		}()
		if old == nil {
			httpapi.Write(ctx, rw, http.StatusNotFound, codersdk.Response{
				Message: "Error setting workspace app health",
				Detail:  xerrors.Errorf("workspace app name %s not found", id).Error(),
			})
			return
		}

		if old.HealthcheckUrl == "" {
			httpapi.Write(ctx, rw, http.StatusNotFound, codersdk.Response{
				Message: "Error setting workspace app health",
				Detail:  xerrors.Errorf("health checking is disabled for workspace app %s", id).Error(),
			})
			return
		}

		switch newHealth {
		case codersdk.WorkspaceAppHealthInitializing:
		case codersdk.WorkspaceAppHealthHealthy:
		case codersdk.WorkspaceAppHealthUnhealthy:
		default:
			httpapi.Write(ctx, rw, http.StatusBadRequest, codersdk.Response{
				Message: "Error setting workspace app health",
				Detail:  xerrors.Errorf("workspace app health %s is not a valid value", newHealth).Error(),
			})
			return
		}

		// don't save if the value hasn't changed
		if old.Health == database.WorkspaceAppHealth(newHealth) {
			continue
		}
		old.Health = database.WorkspaceAppHealth(newHealth)

		newApps = append(newApps, *old)
	}

	for _, app := range newApps {
		err = api.Database.UpdateWorkspaceAppHealthByID(ctx, database.UpdateWorkspaceAppHealthByIDParams{
			ID:     app.ID,
			Health: app.Health,
		})
		if err != nil {
			httpapi.Write(ctx, rw, http.StatusInternalServerError, codersdk.Response{
				Message: "Error setting workspace app health",
				Detail:  err.Error(),
			})
			return
		}
	}

	resource, err := api.Database.GetWorkspaceResourceByID(ctx, workspaceAgent.ResourceID)
	if err != nil {
		httpapi.Write(ctx, rw, http.StatusInternalServerError, codersdk.Response{
			Message: "Internal error fetching workspace resource.",
			Detail:  err.Error(),
		})
		return
	}
	job, err := api.Database.GetWorkspaceBuildByJobID(ctx, resource.JobID)
	if err != nil {
		httpapi.Write(ctx, rw, http.StatusInternalServerError, codersdk.Response{
			Message: "Internal error fetching workspace build.",
			Detail:  err.Error(),
		})
		return
	}
	workspace, err := api.Database.GetWorkspaceByID(ctx, job.WorkspaceID)
	if err != nil {
		httpapi.Write(ctx, rw, http.StatusInternalServerError, codersdk.Response{
			Message: "Internal error fetching workspace.",
			Detail:  err.Error(),
		})
		return
	}
	api.publishWorkspaceUpdate(ctx, workspace.ID)

	httpapi.Write(ctx, rw, http.StatusOK, nil)
}

// workspaceAgentsExternalAuth returns an access token for a given URL
// or finds a provider by ID.
//
// @Summary Get workspace agent external auth
// @ID get-workspace-agent-external-auth
// @Security CoderSessionToken
// @Produce json
// @Tags Agents
// @Param match query string true "Match"
// @Param id query string true "Provider ID"
// @Param listen query bool false "Wait for a new token to be issued"
// @Success 200 {object} agentsdk.ExternalAuthResponse
// @Router /workspaceagents/me/external-auth [get]
func (api *API) workspaceAgentsExternalAuth(rw http.ResponseWriter, r *http.Request) {
	ctx := r.Context()
	query := r.URL.Query()
	// Either match or configID must be provided!
	match := query.Get("match")
	if match == "" {
		// Support legacy agents!
		match = query.Get("url")
	}
	id := query.Get("id")
	if match == "" && id == "" {
		httpapi.Write(ctx, rw, http.StatusBadRequest, codersdk.Response{
			Message: "'url' or 'id' must be provided!",
		})
		return
	}
	if match != "" && id != "" {
		httpapi.Write(ctx, rw, http.StatusBadRequest, codersdk.Response{
			Message: "'url' and 'id' cannot be provided together!",
		})
		return
	}

	// listen determines if the request will wait for a
	// new token to be issued!
	listen := r.URL.Query().Has("listen")

	var externalAuthConfig *externalauth.Config
	for _, extAuth := range api.ExternalAuthConfigs {
		if extAuth.ID == id {
			externalAuthConfig = extAuth
			break
		}
		if match == "" || extAuth.Regex == nil {
			continue
		}
		matches := extAuth.Regex.MatchString(match)
		if !matches {
			continue
		}
		externalAuthConfig = extAuth
	}
	if externalAuthConfig == nil {
		detail := "External auth provider not found."
		if len(api.ExternalAuthConfigs) > 0 {
			regexURLs := make([]string, 0, len(api.ExternalAuthConfigs))
			for _, extAuth := range api.ExternalAuthConfigs {
				if extAuth.Regex == nil {
					continue
				}
				regexURLs = append(regexURLs, fmt.Sprintf("%s=%q", extAuth.ID, extAuth.Regex.String()))
			}
			detail = fmt.Sprintf("The configured external auth provider have regex filters that do not match the url. Provider url regex: %s", strings.Join(regexURLs, ","))
		}
		httpapi.Write(ctx, rw, http.StatusNotFound, codersdk.Response{
			Message: fmt.Sprintf("No matching external auth provider found in Coder for the url %q.", match),
			Detail:  detail,
		})
		return
	}
	workspaceAgent := httpmw.WorkspaceAgent(r)
	// We must get the workspace to get the owner ID!
	resource, err := api.Database.GetWorkspaceResourceByID(ctx, workspaceAgent.ResourceID)
	if err != nil {
		httpapi.Write(ctx, rw, http.StatusInternalServerError, codersdk.Response{
			Message: "Failed to get workspace resource.",
			Detail:  err.Error(),
		})
		return
	}
	build, err := api.Database.GetWorkspaceBuildByJobID(ctx, resource.JobID)
	if err != nil {
		httpapi.Write(ctx, rw, http.StatusInternalServerError, codersdk.Response{
			Message: "Failed to get build.",
			Detail:  err.Error(),
		})
		return
	}
	workspace, err := api.Database.GetWorkspaceByID(ctx, build.WorkspaceID)
	if err != nil {
		httpapi.Write(ctx, rw, http.StatusInternalServerError, codersdk.Response{
			Message: "Failed to get workspace.",
			Detail:  err.Error(),
		})
		return
	}

	if listen {
		// Since we're ticking frequently and this sign-in operation is rare,
		// we are OK with polling to avoid the complexity of pubsub.
		ticker := time.NewTicker(time.Second)
		defer ticker.Stop()
		for {
			select {
			case <-ctx.Done():
				return
			case <-ticker.C:
			}
			externalAuthLink, err := api.Database.GetExternalAuthLink(ctx, database.GetExternalAuthLinkParams{
				ProviderID: externalAuthConfig.ID,
				UserID:     workspace.OwnerID,
			})
			if err != nil {
				if errors.Is(err, sql.ErrNoRows) {
					continue
				}
				httpapi.Write(ctx, rw, http.StatusInternalServerError, codersdk.Response{
					Message: "Failed to get external auth link.",
					Detail:  err.Error(),
				})
				return
			}

			// Expiry may be unset if the application doesn't configure tokens
			// to expire.
			// See
			// https://docs.github.com/en/apps/creating-github-apps/authenticating-with-a-github-app/generating-a-user-access-token-for-a-github-app.
			if externalAuthLink.OAuthExpiry.Before(dbtime.Now()) && !externalAuthLink.OAuthExpiry.IsZero() {
				continue
			}
			valid, _, err := externalAuthConfig.ValidateToken(ctx, externalAuthLink.OAuthAccessToken)
			if err != nil {
				api.Logger.Warn(ctx, "failed to validate external auth token",
					slog.F("workspace_owner_id", workspace.OwnerID.String()),
					slog.F("validate_url", externalAuthConfig.ValidateURL),
					slog.Error(err),
				)
			}
			if !valid {
				continue
			}
			resp, err := createExternalAuthResponse(externalAuthConfig.Type, externalAuthLink.OAuthAccessToken, externalAuthLink.OAuthExtra)
			if err != nil {
				httpapi.Write(ctx, rw, http.StatusInternalServerError, codersdk.Response{
					Message: "Failed to create external auth response.",
					Detail:  err.Error(),
				})
				return
			}
			httpapi.Write(ctx, rw, http.StatusOK, resp)
			return
		}
	}

	// This is the URL that will redirect the user with a state token.
	redirectURL, err := api.AccessURL.Parse(fmt.Sprintf("/external-auth/%s", externalAuthConfig.ID))
	if err != nil {
		httpapi.Write(ctx, rw, http.StatusInternalServerError, codersdk.Response{
			Message: "Failed to parse access URL.",
			Detail:  err.Error(),
		})
		return
	}

	externalAuthLink, err := api.Database.GetExternalAuthLink(ctx, database.GetExternalAuthLinkParams{
		ProviderID: externalAuthConfig.ID,
		UserID:     workspace.OwnerID,
	})
	if err != nil {
		if !errors.Is(err, sql.ErrNoRows) {
			httpapi.Write(ctx, rw, http.StatusInternalServerError, codersdk.Response{
				Message: "Failed to get external auth link.",
				Detail:  err.Error(),
			})
			return
		}

		httpapi.Write(ctx, rw, http.StatusOK, agentsdk.ExternalAuthResponse{
			URL: redirectURL.String(),
		})
		return
	}

	externalAuthLink, updated, err := externalAuthConfig.RefreshToken(ctx, api.Database, externalAuthLink)
	if err != nil {
		httpapi.Write(ctx, rw, http.StatusInternalServerError, codersdk.Response{
			Message: "Failed to refresh external auth token.",
			Detail:  err.Error(),
		})
		return
	}
	if !updated {
		httpapi.Write(ctx, rw, http.StatusOK, agentsdk.ExternalAuthResponse{
			URL: redirectURL.String(),
		})
		return
	}
	resp, err := createExternalAuthResponse(externalAuthConfig.Type, externalAuthLink.OAuthAccessToken, externalAuthLink.OAuthExtra)
	if err != nil {
		httpapi.Write(ctx, rw, http.StatusInternalServerError, codersdk.Response{
			Message: "Failed to create external auth response.",
			Detail:  err.Error(),
		})
		return
	}
	httpapi.Write(ctx, rw, http.StatusOK, resp)
}

// createExternalAuthResponse creates an ExternalAuthResponse based on the
// provider type. This is to support legacy `/workspaceagents/me/gitauth`
// which uses `Username` and `Password`.
func createExternalAuthResponse(typ, token string, extra pqtype.NullRawMessage) (agentsdk.ExternalAuthResponse, error) {
	var resp agentsdk.ExternalAuthResponse
	switch typ {
	case string(codersdk.EnhancedExternalAuthProviderGitLab):
		// https://stackoverflow.com/questions/25409700/using-gitlab-token-to-clone-without-authentication
		resp = agentsdk.ExternalAuthResponse{
			Username: "oauth2",
			Password: token,
		}
	case string(codersdk.EnhancedExternalAuthProviderBitBucket):
		// https://support.atlassian.com/bitbucket-cloud/docs/use-oauth-on-bitbucket-cloud/#Cloning-a-repository-with-an-access-token
		resp = agentsdk.ExternalAuthResponse{
			Username: "x-token-auth",
			Password: token,
		}
	default:
		resp = agentsdk.ExternalAuthResponse{
			Username: token,
		}
	}
	resp.AccessToken = token
	resp.Type = typ

	var err error
	if extra.Valid {
		err = json.Unmarshal(extra.RawMessage, &resp.TokenExtra)
	}
	return resp, err
}

// wsNetConn wraps net.Conn created by websocket.NetConn(). Cancel func
// is called if a read or write error is encountered.
type wsNetConn struct {
	cancel context.CancelFunc
	net.Conn
}

func (c *wsNetConn) Read(b []byte) (n int, err error) {
	n, err = c.Conn.Read(b)
	if err != nil {
		c.cancel()
	}
	return n, err
}

func (c *wsNetConn) Write(b []byte) (n int, err error) {
	n, err = c.Conn.Write(b)
	if err != nil {
		c.cancel()
	}
	return n, err
}

func (c *wsNetConn) Close() error {
	defer c.cancel()
	return c.Conn.Close()
}

// websocketNetConn wraps websocket.NetConn and returns a context that
// is tied to the parent context and the lifetime of the conn. Any error
// during read or write will cancel the context, but not close the
// conn. Close should be called to release context resources.
func websocketNetConn(ctx context.Context, conn *websocket.Conn, msgType websocket.MessageType) (context.Context, net.Conn) {
	ctx, cancel := context.WithCancel(ctx)
	nc := websocket.NetConn(ctx, conn, msgType)
	return ctx, &wsNetConn{
		cancel: cancel,
		Conn:   nc,
	}
}

func convertWorkspaceAgentLogs(logs []database.WorkspaceAgentLog) []codersdk.WorkspaceAgentLog {
	sdk := make([]codersdk.WorkspaceAgentLog, 0, len(logs))
	for _, logEntry := range logs {
		sdk = append(sdk, convertWorkspaceAgentLog(logEntry))
	}
	return sdk
}

func convertWorkspaceAgentLog(logEntry database.WorkspaceAgentLog) codersdk.WorkspaceAgentLog {
	return codersdk.WorkspaceAgentLog{
		ID:        logEntry.ID,
		CreatedAt: logEntry.CreatedAt,
		Output:    logEntry.Output,
		Level:     codersdk.LogLevel(logEntry.Level),
		SourceID:  logEntry.LogSourceID,
	}
}

func convertWorkspaceAgentSubsystems(ss []codersdk.AgentSubsystem) []database.WorkspaceAgentSubsystem {
	out := make([]database.WorkspaceAgentSubsystem, 0, len(ss))
	for _, s := range ss {
		switch s {
		case codersdk.AgentSubsystemEnvbox:
			out = append(out, database.WorkspaceAgentSubsystemEnvbox)
		case codersdk.AgentSubsystemEnvbuilder:
			out = append(out, database.WorkspaceAgentSubsystemEnvbuilder)
		case codersdk.AgentSubsystemExectrace:
			out = append(out, database.WorkspaceAgentSubsystemExectrace)
		default:
			// Invalid, drop it.
		}
	}

	sort.Slice(out, func(i, j int) bool {
		return out[i] < out[j]
	})
	return out
}<|MERGE_RESOLUTION|>--- conflicted
+++ resolved
@@ -235,12 +235,8 @@
 
 	httpapi.Write(ctx, rw, http.StatusOK, agentsdk.Manifest{
 		AgentID:                  apiAgent.ID,
-<<<<<<< HEAD
 		WorkspaceID:              workspace.ID,
-		Apps:                     convertApps(dbApps, workspaceAgent, owner, workspace),
-=======
 		Apps:                     convertApps(dbApps, workspaceAgent, owner.Username, workspace),
->>>>>>> ec9b480a
 		Scripts:                  convertScripts(scripts),
 		DERPMap:                  api.DERPMap(),
 		DERPForceWebSockets:      api.DeploymentValues.DERP.Config.ForceWebSockets.Value(),
