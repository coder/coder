--- conflicted
+++ resolved
@@ -283,27 +283,13 @@
 		client := coderdtest.New(t, &coderdtest.Options{IncludeProvisionerDaemon: true, Auditor: auditor})
 		user := coderdtest.CreateFirstUser(t, client)
 		version := coderdtest.CreateTemplateVersion(t, client, user.OrganizationID, nil)
-<<<<<<< HEAD
 		template := coderdtest.CreateTemplate(t, client, user.OrganizationID, version.ID)
 		req := codersdk.UpdateTemplateMeta{
-			Name:                       "new-template-name",
-			DisplayName:                "Displayed Name 456",
-			Description:                "lorem ipsum dolor sit amet et cetera",
-			Icon:                       "/icons/new-icon.png",
-			MaxTTLMillis:               12 * time.Hour.Milliseconds(),
-			MinAutostartIntervalMillis: time.Minute.Milliseconds(),
-=======
-		template := coderdtest.CreateTemplate(t, client, user.OrganizationID, version.ID, func(ctr *codersdk.CreateTemplateRequest) {
-			ctr.Description = "original description"
-			ctr.Icon = "/icons/original-icon.png"
-			ctr.DefaultTTLMillis = ptr.Ref(24 * time.Hour.Milliseconds())
-		})
-		req := codersdk.UpdateTemplateMeta{
 			Name:             "new-template-name",
+			DisplayName:      "Displayed Name 456",
 			Description:      "lorem ipsum dolor sit amet et cetera",
 			Icon:             "/icons/new-icon.png",
 			DefaultTTLMillis: 12 * time.Hour.Milliseconds(),
->>>>>>> 18a97c6f
 		}
 		// It is unfortunate we need to sleep, but the test can fail if the
 		// updatedAt is too close together.
