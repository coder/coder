--- conflicted
+++ resolved
@@ -15,13 +15,9 @@
 		database.TemplateVersion |
 		database.User |
 		database.Workspace |
-<<<<<<< HEAD
 		database.WorkspaceBuild |
-		database.GitSSHKey
-=======
 		database.GitSSHKey |
 		database.Group
->>>>>>> 72288c36
 }
 
 // Map is a map of changed fields in an audited resource. It maps field names to
