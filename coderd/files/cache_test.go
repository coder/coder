--- conflicted
+++ resolved
@@ -9,11 +9,7 @@
 
 	"github.com/google/uuid"
 	"github.com/prometheus/client_golang/prometheus"
-<<<<<<< HEAD
-=======
-	"github.com/spf13/afero"
 	"github.com/stretchr/testify/assert"
->>>>>>> 780233b8
 	"github.com/stretchr/testify/require"
 	"go.uber.org/mock/gomock"
 	"golang.org/x/sync/errgroup"
@@ -45,7 +41,6 @@
 	// First call should fail
 	dbM.EXPECT().GetFileByID(gomock.Any(), gomock.Any()).DoAndReturn(func(mTx context.Context, fileID uuid.UUID) (database.File, error) {
 		// Wait long enough for the second call to be queued up.
-		<-rdy
 		return database.File{}, context.Canceled
 	})
 
@@ -59,21 +54,25 @@
 
 	//nolint:gocritic // Unit testing
 	ctx := dbauthz.AsFileReader(testutil.Context(t, testutil.WaitShort))
-	cache := files.NewFromStore(dbM, prometheus.NewRegistry(), &coderdtest.FakeAuthorizer{})
+	cache := files.New(prometheus.NewRegistry(), &coderdtest.FakeAuthorizer{})
 
 	var wg sync.WaitGroup
-	wg.Add(2)
 
 	// First call that will fail
+	wg.Add(1)
 	go func() {
-		_, err := cache.Acquire(ctx, fileID)
+		close(rdy)
+		_, err := cache.Acquire(ctx, dbM, fileID)
 		assert.ErrorIs(t, err, context.Canceled)
 		wg.Done()
 	}()
 
 	// Second call, that should succeed
+	wg.Add(1)
 	go func() {
-		fs, err := cache.Acquire(ctx, fileID)
+		// Wait until the first goroutine has started
+		<-rdy
+		fs, err := cache.Acquire(ctx, dbM, fileID)
 		assert.NoError(t, err)
 		if fs != nil {
 			fs.Close()
@@ -83,8 +82,6 @@
 
 	// We need that second Acquire call to be queued up
 	time.Sleep(testutil.IntervalFast)
-
-	close(rdy)
 	wg.Wait()
 }
 
