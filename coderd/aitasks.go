package coderd

import (
	"context"
	"fmt"
	"net"
	"net/http"
	"net/url"
	"slices"
	"strings"
	"time"

	"github.com/google/uuid"
	"golang.org/x/xerrors"

	"cdr.dev/slog"
	"github.com/coder/coder/v2/coderd/audit"
	"github.com/coder/coder/v2/coderd/database"
	"github.com/coder/coder/v2/coderd/database/dbtime"
	"github.com/coder/coder/v2/coderd/httpapi"
	"github.com/coder/coder/v2/coderd/httpapi/httperror"
	"github.com/coder/coder/v2/coderd/httpmw"
	"github.com/coder/coder/v2/coderd/rbac"
	"github.com/coder/coder/v2/coderd/rbac/policy"
	"github.com/coder/coder/v2/coderd/searchquery"
	"github.com/coder/coder/v2/coderd/taskname"
	"github.com/coder/coder/v2/codersdk"

	aiagentapi "github.com/coder/agentapi-sdk-go"
)

// This endpoint is experimental and not guaranteed to be stable, so we're not
// generating public-facing documentation for it.
func (api *API) aiTasksPrompts(rw http.ResponseWriter, r *http.Request) {
	ctx := r.Context()

	buildIDsParam := r.URL.Query().Get("build_ids")
	if buildIDsParam == "" {
		httpapi.Write(ctx, rw, http.StatusBadRequest, codersdk.Response{
			Message: "build_ids query parameter is required",
		})
		return
	}

	// Parse build IDs
	buildIDStrings := strings.Split(buildIDsParam, ",")
	buildIDs := make([]uuid.UUID, 0, len(buildIDStrings))
	for _, idStr := range buildIDStrings {
		id, err := uuid.Parse(strings.TrimSpace(idStr))
		if err != nil {
			httpapi.Write(ctx, rw, http.StatusBadRequest, codersdk.Response{
				Message: fmt.Sprintf("Invalid build ID format: %s", idStr),
				Detail:  err.Error(),
			})
			return
		}
		buildIDs = append(buildIDs, id)
	}

	parameters, err := api.Database.GetWorkspaceBuildParametersByBuildIDs(ctx, buildIDs)
	if err != nil {
		httpapi.Write(ctx, rw, http.StatusInternalServerError, codersdk.Response{
			Message: "Internal error fetching workspace build parameters.",
			Detail:  err.Error(),
		})
		return
	}

	promptsByBuildID := make(map[string]string, len(parameters))
	for _, param := range parameters {
		if param.Name != codersdk.AITaskPromptParameterName {
			continue
		}
		buildID := param.WorkspaceBuildID.String()
		promptsByBuildID[buildID] = param.Value
	}

	httpapi.Write(ctx, rw, http.StatusOK, codersdk.AITasksPromptsResponse{
		Prompts: promptsByBuildID,
	})
}

// @Summary Create a new AI task
// @Description: EXPERIMENTAL: this endpoint is experimental and not guaranteed to be stable.
// @ID create-task
// @Security CoderSessionToken
// @Tags Experimental
// @Param user path string true "Username, user ID, or 'me' for the authenticated user"
// @Param request body codersdk.CreateTaskRequest true "Create task request"
// @Success 201 {object} codersdk.Task
// @Router /api/experimental/tasks/{user} [post]
//
// EXPERIMENTAL: This endpoint is experimental and not guaranteed to be stable.
// This endpoint creates a new task for the given user.
func (api *API) tasksCreate(rw http.ResponseWriter, r *http.Request) {
	var (
		ctx              = r.Context()
		apiKey           = httpmw.APIKey(r)
		auditor          = api.Auditor.Load()
		mems             = httpmw.OrganizationMembersParam(r)
		taskResourceInfo = audit.AdditionalFields{}
	)

	if mems.User != nil {
		taskResourceInfo.WorkspaceOwner = mems.User.Username
	}

	aReq, commitAudit := audit.InitRequest[database.TaskTable](rw, &audit.RequestParams{
		Audit:            *auditor,
		Log:              api.Logger,
		Request:          r,
		Action:           database.AuditActionCreate,
		AdditionalFields: taskResourceInfo,
	})

	defer commitAudit()

	var req codersdk.CreateTaskRequest
	if !httpapi.Read(ctx, rw, r, &req) {
		return
	}

	// Fetch the template version to verify access and whether or not it has an
	// AI task.
	templateVersion, err := api.Database.GetTemplateVersionByID(ctx, req.TemplateVersionID)
	if err != nil {
		if httpapi.Is404Error(err) {
			// Avoid using httpapi.ResourceNotFound() here because this is an
			// input error and 404 would be confusing.
			httpapi.Write(ctx, rw, http.StatusBadRequest, codersdk.Response{
				Message: "Template version not found or you do not have access to this resource",
			})
			return
		}
		httpapi.Write(ctx, rw, http.StatusInternalServerError, codersdk.Response{
			Message: "Internal error fetching template version.",
			Detail:  err.Error(),
		})
		return
	}

	aReq.UpdateOrganizationID(templateVersion.OrganizationID)

	if !templateVersion.HasAITask.Valid || !templateVersion.HasAITask.Bool {
		httpapi.Write(ctx, rw, http.StatusBadRequest, codersdk.Response{
			Message: fmt.Sprintf(`Template does not have required parameter %q`, codersdk.AITaskPromptParameterName),
		})
		return
	}

	taskName := req.Name
	if taskName != "" {
		if err := codersdk.NameValid(taskName); err != nil {
			httpapi.Write(ctx, rw, http.StatusBadRequest, codersdk.Response{
				Message: "Unable to create a Task with the provided name.",
				Detail:  err.Error(),
			})
			return
		}
	}

	if taskName == "" {
		taskName = taskname.GenerateFallback()

		if anthropicAPIKey := taskname.GetAnthropicAPIKeyFromEnv(); anthropicAPIKey != "" {
			anthropicModel := taskname.GetAnthropicModelFromEnv()

			generatedName, err := taskname.Generate(ctx, req.Input, taskname.WithAPIKey(anthropicAPIKey), taskname.WithModel(anthropicModel))
			if err != nil {
				api.Logger.Error(ctx, "unable to generate task name", slog.Error(err))
			} else {
				taskName = generatedName
			}
		}
	}

	createReq := codersdk.CreateWorkspaceRequest{
		Name:                    taskName,
		TemplateVersionID:       req.TemplateVersionID,
		TemplateVersionPresetID: req.TemplateVersionPresetID,
		RichParameterValues: []codersdk.WorkspaceBuildParameter{
			{Name: codersdk.AITaskPromptParameterName, Value: req.Input},
		},
	}

	var owner workspaceOwner
	if mems.User != nil {
		// This user fetch is an optimization path for the most common case of creating a
		// task for 'Me'.
		//
		// This is also required to allow `owners` to create workspaces for users
		// that are not in an organization.
		owner = workspaceOwner{
			ID:        mems.User.ID,
			Username:  mems.User.Username,
			AvatarURL: mems.User.AvatarURL,
		}
	} else {
		// A task can still be created if the caller can read the organization
		// member. The organization is required, which can be sourced from the
		// templateVersion.
		//
		// If the caller can find the organization membership in the same org
		// as the template, then they can continue.
		orgIndex := slices.IndexFunc(mems.Memberships, func(mem httpmw.OrganizationMember) bool {
			return mem.OrganizationID == templateVersion.OrganizationID
		})
		if orgIndex == -1 {
			httpapi.ResourceNotFound(rw)
			return
		}

		member := mems.Memberships[orgIndex]
		owner = workspaceOwner{
			ID:        member.UserID,
			Username:  member.Username,
			AvatarURL: member.AvatarURL,
		}

		// Update workspace owner information for audit in case it changed.
		taskResourceInfo.WorkspaceOwner = owner.Username
	}

	// Track insert from preCreateInTX.
	var dbTaskTable database.TaskTable

	// Ensure an audit log is created for the workspace creation event.
	aReqWS, commitAuditWS := audit.InitRequest[database.WorkspaceTable](rw, &audit.RequestParams{
		Audit:            *auditor,
		Log:              api.Logger,
		Request:          r,
		Action:           database.AuditActionCreate,
		AdditionalFields: taskResourceInfo,
		OrganizationID:   templateVersion.OrganizationID,
	})
	defer commitAuditWS()

	workspace, err := createWorkspace(ctx, aReqWS, apiKey.UserID, api, owner, createReq, r, &createWorkspaceOptions{
		// Before creating the workspace, ensure that this task can be created.
		preCreateInTX: func(ctx context.Context, tx database.Store) error {
			// Create task record in the database before creating the workspace so that
			// we can request that the workspace be linked to it after creation.
			dbTaskTable, err = tx.InsertTask(ctx, database.InsertTaskParams{
				OrganizationID:     templateVersion.OrganizationID,
				OwnerID:            owner.ID,
				Name:               taskName,
				WorkspaceID:        uuid.NullUUID{}, // Will be set after workspace creation.
				TemplateVersionID:  templateVersion.ID,
				TemplateParameters: []byte("{}"),
				Prompt:             req.Input,
				CreatedAt:          dbtime.Time(api.Clock.Now()),
			})
			if err != nil {
				return httperror.NewResponseError(http.StatusInternalServerError, codersdk.Response{
					Message: "Internal error creating task.",
					Detail:  err.Error(),
				})
			}
			return nil
		},
		// After the workspace is created, ensure that the task is linked to it.
		postCreateInTX: func(ctx context.Context, tx database.Store, workspace database.Workspace) error {
			// Update the task record with the workspace ID after creation.
			dbTaskTable, err = tx.UpdateTaskWorkspaceID(ctx, database.UpdateTaskWorkspaceIDParams{
				ID: dbTaskTable.ID,
				WorkspaceID: uuid.NullUUID{
					UUID:  workspace.ID,
					Valid: true,
				},
			})
			if err != nil {
				return httperror.NewResponseError(http.StatusInternalServerError, codersdk.Response{
					Message: "Internal error updating task.",
					Detail:  err.Error(),
				})
			}
			return nil
		},
	})
	if err != nil {
		httperror.WriteResponseError(ctx, rw, err)
		return
	}

	aReq.New = dbTaskTable

	// Fetch the task to get the additional columns from the view.
	dbTask, err := api.Database.GetTaskByID(ctx, dbTaskTable.ID)
	if err != nil {
		httpapi.Write(ctx, rw, http.StatusInternalServerError, codersdk.Response{
			Message: "Internal error fetching task.",
			Detail:  err.Error(),
		})
		return
	}

	httpapi.Write(ctx, rw, http.StatusCreated, taskFromDBTaskAndWorkspace(dbTask, workspace))
}

// taskFromDBTaskAndWorkspace creates a codersdk.Task response from the task
// database record and workspace.
func taskFromDBTaskAndWorkspace(dbTask database.Task, ws codersdk.Workspace) codersdk.Task {
	var taskAgentLifecycle *codersdk.WorkspaceAgentLifecycle
	var taskAgentHealth *codersdk.WorkspaceAgentHealth

	// If we have an agent ID from the task, find the agent details in the
	// workspace.
	if dbTask.WorkspaceAgentID.Valid {
	findTaskAgentLoop:
		for _, resource := range ws.LatestBuild.Resources {
			for _, agent := range resource.Agents {
				if agent.ID == dbTask.WorkspaceAgentID.UUID {
					taskAgentLifecycle = &agent.LifecycleState
					taskAgentHealth = &agent.Health
					break findTaskAgentLoop
				}
			}
		}
	}

	// Ignore 'latest app status' if it is older than the latest build and the
	// latest build is a 'start' transition. This ensures that you don't show a
	// stale app status from a previous build. For stop transitions, there is
	// still value in showing the latest app status.
	var currentState *codersdk.TaskStateEntry
	if ws.LatestAppStatus != nil {
		if ws.LatestBuild.Transition != codersdk.WorkspaceTransitionStart || ws.LatestAppStatus.CreatedAt.After(ws.LatestBuild.CreatedAt) {
			currentState = &codersdk.TaskStateEntry{
				Timestamp: ws.LatestAppStatus.CreatedAt,
				State:     codersdk.TaskState(ws.LatestAppStatus.State),
				Message:   ws.LatestAppStatus.Message,
				URI:       ws.LatestAppStatus.URI,
			}
		}
	}

<<<<<<< HEAD
	var appID uuid.NullUUID
	if ws.LatestBuild.TaskAppID != nil {
		appID = uuid.NullUUID{
			Valid: true,
			UUID:  *ws.LatestBuild.TaskAppID,
		}
	}

=======
>>>>>>> 5a31c590
	return codersdk.Task{
		ID:                      dbTask.ID,
		OrganizationID:          dbTask.OrganizationID,
		OwnerID:                 dbTask.OwnerID,
		OwnerName:               ws.OwnerName,
		Name:                    dbTask.Name,
		TemplateID:              ws.TemplateID,
		TemplateVersionID:       dbTask.TemplateVersionID,
		TemplateName:            ws.TemplateName,
		TemplateDisplayName:     ws.TemplateDisplayName,
		TemplateIcon:            ws.TemplateIcon,
		WorkspaceID:             dbTask.WorkspaceID,
		WorkspaceBuildNumber:    dbTask.WorkspaceBuildNumber.Int32,
		WorkspaceStatus:         ws.LatestBuild.Status,
		WorkspaceAgentID:        dbTask.WorkspaceAgentID,
		WorkspaceAgentLifecycle: taskAgentLifecycle,
		WorkspaceAgentHealth:    taskAgentHealth,
		WorkspaceAppID:          dbTask.WorkspaceAppID,
		InitialPrompt:           dbTask.Prompt,
		Status:                  codersdk.TaskStatus(dbTask.Status),
		CurrentState:            currentState,
		CreatedAt:               dbTask.CreatedAt,
		UpdatedAt:               ws.UpdatedAt,
	}
}

// tasksListResponse wraps a list of experimental tasks.
//
// Experimental: Response shape is experimental and may change.
type tasksListResponse struct {
	Tasks []codersdk.Task `json:"tasks"`
	Count int             `json:"count"`
}

// @Summary List AI tasks
// @Description: EXPERIMENTAL: this endpoint is experimental and not guaranteed to be stable.
// @ID list-tasks
// @Security CoderSessionToken
// @Tags Experimental
// @Param q query string false "Search query for filtering tasks. Supports: owner:<username/uuid/me>, organization:<org-name/uuid>, status:<status>"
// @Success 200 {object} coderd.tasksListResponse
// @Router /api/experimental/tasks [get]
//
// EXPERIMENTAL: This endpoint is experimental and not guaranteed to be stable.
// tasksList is an experimental endpoint to list tasks.
func (api *API) tasksList(rw http.ResponseWriter, r *http.Request) {
	ctx := r.Context()
	apiKey := httpmw.APIKey(r)

	// Parse query parameters for filtering tasks.
	queryStr := r.URL.Query().Get("q")
	filter, errs := searchquery.Tasks(ctx, api.Database, queryStr, apiKey.UserID)
	if len(errs) > 0 {
		httpapi.Write(ctx, rw, http.StatusBadRequest, codersdk.Response{
			Message:     "Invalid task search query.",
			Validations: errs,
		})
		return
	}

	// Fetch all tasks matching the filters from the database.
	dbTasks, err := api.Database.ListTasks(ctx, filter)
	if err != nil {
		httpapi.Write(ctx, rw, http.StatusInternalServerError, codersdk.Response{
			Message: "Internal error fetching tasks.",
			Detail:  err.Error(),
		})
		return
	}

	tasks, err := api.convertTasks(ctx, apiKey.UserID, dbTasks)
	if err != nil {
		httpapi.Write(ctx, rw, http.StatusInternalServerError, codersdk.Response{
			Message: "Internal error converting tasks.",
			Detail:  err.Error(),
		})
		return
	}

	httpapi.Write(ctx, rw, http.StatusOK, tasksListResponse{
		Tasks: tasks,
		Count: len(tasks),
	})
}

// convertTasks converts database tasks to API tasks, enriching them with
// workspace information.
func (api *API) convertTasks(ctx context.Context, requesterID uuid.UUID, dbTasks []database.Task) ([]codersdk.Task, error) {
	if len(dbTasks) == 0 {
		return []codersdk.Task{}, nil
	}

	// Prepare to batch fetch workspaces.
	workspaceIDs := make([]uuid.UUID, 0, len(dbTasks))
	for _, task := range dbTasks {
		if !task.WorkspaceID.Valid {
			return nil, xerrors.New("task has no workspace ID")
		}
		workspaceIDs = append(workspaceIDs, task.WorkspaceID.UUID)
	}

	// Fetch workspaces for tasks that have workspaces.
	workspaceRows, err := api.Database.GetWorkspaces(ctx, database.GetWorkspacesParams{
		WorkspaceIds: workspaceIDs,
	})
	if err != nil {
		return nil, xerrors.Errorf("fetch workspaces: %w", err)
	}

	workspaces := database.ConvertWorkspaceRows(workspaceRows)

	// Gather associated data and convert to API workspaces.
	data, err := api.workspaceData(ctx, workspaces)
	if err != nil {
		return nil, xerrors.Errorf("fetch workspace data: %w", err)
	}

	apiWorkspaces, err := convertWorkspaces(requesterID, workspaces, data)
	if err != nil {
		return nil, xerrors.Errorf("convert workspaces: %w", err)
	}

	workspacesByID := make(map[uuid.UUID]codersdk.Workspace)
	for _, ws := range apiWorkspaces {
		workspacesByID[ws.ID] = ws
	}

	// Convert tasks to SDK format.
	result := make([]codersdk.Task, 0, len(dbTasks))
	for _, dbTask := range dbTasks {
		task := taskFromDBTaskAndWorkspace(dbTask, workspacesByID[dbTask.WorkspaceID.UUID])
		result = append(result, task)
	}

	return result, nil
}

// @Summary Get AI task by ID
// @Description: EXPERIMENTAL: this endpoint is experimental and not guaranteed to be stable.
// @ID get-task
// @Security CoderSessionToken
// @Tags Experimental
// @Param user path string true "Username, user ID, or 'me' for the authenticated user"
// @Param task path string true "Task ID" format(uuid)
// @Success 200 {object} codersdk.Task
// @Router /api/experimental/tasks/{user}/{task} [get]
//
// EXPERIMENTAL: This endpoint is experimental and not guaranteed to be stable.
// taskGet is an experimental endpoint to fetch a single AI task by ID
// (workspace ID). It returns a synthesized task response including
// prompt and status.
func (api *API) taskGet(rw http.ResponseWriter, r *http.Request) {
	ctx := r.Context()
	apiKey := httpmw.APIKey(r)
	task := httpmw.TaskParam(r)

	if !task.WorkspaceID.Valid {
		httpapi.Write(ctx, rw, http.StatusInternalServerError, codersdk.Response{
			Message: "Internal error fetching task.",
			Detail:  "Task workspace ID is invalid.",
		})
		return
	}

	workspace, err := api.Database.GetWorkspaceByID(ctx, task.WorkspaceID.UUID)
	if err != nil {
		if httpapi.Is404Error(err) {
			httpapi.ResourceNotFound(rw)
			return
		}
		httpapi.Write(ctx, rw, http.StatusInternalServerError, codersdk.Response{
			Message: "Internal error fetching workspace.",
			Detail:  err.Error(),
		})
		return
	}

	data, err := api.workspaceData(ctx, []database.Workspace{workspace})
	if err != nil {
		httpapi.Write(ctx, rw, http.StatusInternalServerError, codersdk.Response{
			Message: "Internal error fetching workspace resources.",
			Detail:  err.Error(),
		})
		return
	}
	if len(data.builds) == 0 || len(data.templates) == 0 {
		httpapi.ResourceNotFound(rw)
		return
	}

	appStatus := codersdk.WorkspaceAppStatus{}
	if len(data.appStatuses) > 0 {
		appStatus = data.appStatuses[0]
	}

	ws, err := convertWorkspace(
		apiKey.UserID,
		workspace,
		data.builds[0],
		data.templates[0],
		api.Options.AllowWorkspaceRenames,
		appStatus,
	)
	if err != nil {
		httpapi.Write(ctx, rw, http.StatusInternalServerError, codersdk.Response{
			Message: "Internal error converting workspace.",
			Detail:  err.Error(),
		})
		return
	}

	taskResp := taskFromDBTaskAndWorkspace(task, ws)
	httpapi.Write(ctx, rw, http.StatusOK, taskResp)
}

// @Summary Delete AI task by ID
// @Description: EXPERIMENTAL: this endpoint is experimental and not guaranteed to be stable.
// @ID delete-task
// @Security CoderSessionToken
// @Tags Experimental
// @Param user path string true "Username, user ID, or 'me' for the authenticated user"
// @Param task path string true "Task ID" format(uuid)
// @Success 202 "Task deletion initiated"
// @Router /api/experimental/tasks/{user}/{task} [delete]
//
// EXPERIMENTAL: This endpoint is experimental and not guaranteed to be stable.
// taskDelete is an experimental endpoint to delete a task by ID.
// It creates a delete workspace build and returns 202 Accepted if the build was
// created.
func (api *API) taskDelete(rw http.ResponseWriter, r *http.Request) {
	ctx := r.Context()
	apiKey := httpmw.APIKey(r)
	task := httpmw.TaskParam(r)

	now := api.Clock.Now()

	if task.WorkspaceID.Valid {
		workspace, err := api.Database.GetWorkspaceByID(ctx, task.WorkspaceID.UUID)
		if err != nil {
			if httpapi.Is404Error(err) {
				httpapi.ResourceNotFound(rw)
				return
			}
			httpapi.Write(ctx, rw, http.StatusInternalServerError, codersdk.Response{
				Message: "Internal error fetching task workspace before deleting task.",
				Detail:  err.Error(),
			})
			return
		}

		// Construct a request to the workspace build creation handler to
		// initiate deletion.
		buildReq := codersdk.CreateWorkspaceBuildRequest{
			Transition: codersdk.WorkspaceTransitionDelete,
			Reason:     "Deleted via tasks API",
		}

		_, err = api.postWorkspaceBuildsInternal(
			ctx,
			apiKey,
			workspace,
			buildReq,
			func(action policy.Action, object rbac.Objecter) bool {
				return api.Authorize(r, action, object)
			},
			audit.WorkspaceBuildBaggageFromRequest(r),
		)
		if err != nil {
			httperror.WriteWorkspaceBuildError(ctx, rw, err)
			return
		}
	}

	_, err := api.Database.DeleteTask(ctx, database.DeleteTaskParams{
		ID:        task.ID,
		DeletedAt: dbtime.Time(now),
	})
	if err != nil {
		httpapi.Write(ctx, rw, http.StatusInternalServerError, codersdk.Response{
			Message: "Failed to delete task",
			Detail:  err.Error(),
		})
		return
	}

	// Task deleted and delete build created successfully.
	rw.WriteHeader(http.StatusAccepted)
}

// @Summary Send input to AI task
// @Description: EXPERIMENTAL: this endpoint is experimental and not guaranteed to be stable.
// @ID send-task-input
// @Security CoderSessionToken
// @Tags Experimental
// @Param user path string true "Username, user ID, or 'me' for the authenticated user"
// @Param task path string true "Task ID" format(uuid)
// @Param request body codersdk.TaskSendRequest true "Task input request"
// @Success 204 "Input sent successfully"
// @Router /api/experimental/tasks/{user}/{task}/send [post]
//
// EXPERIMENTAL: This endpoint is experimental and not guaranteed to be stable.
// taskSend submits task input to the task app by dialing the agent
// directly over the tailnet. We enforce ApplicationConnect RBAC on the
// workspace and validate the task app health.
func (api *API) taskSend(rw http.ResponseWriter, r *http.Request) {
	ctx := r.Context()
	task := httpmw.TaskParam(r)

	var req codersdk.TaskSendRequest
	if !httpapi.Read(ctx, rw, r, &req) {
		return
	}
	if req.Input == "" {
		httpapi.Write(ctx, rw, http.StatusBadRequest, codersdk.Response{
			Message: "Task input is required.",
		})
		return
	}

<<<<<<< HEAD
	if err = api.authAndDoWithTaskAppClient(r, taskID, func(ctx context.Context, client *http.Client, appURL *url.URL) error {
=======
	if err := api.authAndDoWithTaskAppClient(r, task, func(ctx context.Context, client *http.Client, appURL *url.URL) error {
>>>>>>> 5a31c590
		agentAPIClient, err := aiagentapi.NewClient(appURL.String(), aiagentapi.WithHTTPClient(client))
		if err != nil {
			return httperror.NewResponseError(http.StatusBadGateway, codersdk.Response{
				Message: "Failed to create agentapi client.",
				Detail:  err.Error(),
			})
		}

		statusResp, err := agentAPIClient.GetStatus(ctx)
		if err != nil {
			return httperror.NewResponseError(http.StatusBadGateway, codersdk.Response{
				Message: "Failed to get status from task app.",
				Detail:  err.Error(),
			})
		}

		if statusResp.Status != aiagentapi.StatusStable {
			return httperror.NewResponseError(http.StatusBadGateway, codersdk.Response{
				Message: "Task app is not ready to accept input.",
				Detail:  fmt.Sprintf("Status: %s", statusResp.Status),
			})
		}

		_, err = agentAPIClient.PostMessage(ctx, aiagentapi.PostMessageParams{
			Content: req.Input,
			Type:    aiagentapi.MessageTypeUser,
		})
		if err != nil {
			return httperror.NewResponseError(http.StatusBadGateway, codersdk.Response{
				Message: "Task app rejected the message.",
				Detail:  err.Error(),
			})
		}

		return nil
	}); err != nil {
		httperror.WriteResponseError(ctx, rw, err)
		return
	}

	rw.WriteHeader(http.StatusNoContent)
}

// @Summary Get AI task logs
// @Description: EXPERIMENTAL: this endpoint is experimental and not guaranteed to be stable.
// @ID get-task-logs
// @Security CoderSessionToken
// @Tags Experimental
// @Param user path string true "Username, user ID, or 'me' for the authenticated user"
// @Param task path string true "Task ID" format(uuid)
// @Success 200 {object} codersdk.TaskLogsResponse
// @Router /api/experimental/tasks/{user}/{task}/logs [get]
//
// EXPERIMENTAL: This endpoint is experimental and not guaranteed to be stable.
// taskLogs reads task output by dialing the agent directly over the tailnet.
// We enforce ApplicationConnect RBAC on the workspace and validate the task app health.
func (api *API) taskLogs(rw http.ResponseWriter, r *http.Request) {
	ctx := r.Context()
	task := httpmw.TaskParam(r)

	var out codersdk.TaskLogsResponse
<<<<<<< HEAD
	if err := api.authAndDoWithTaskAppClient(r, taskID, func(ctx context.Context, client *http.Client, appURL *url.URL) error {
=======
	if err := api.authAndDoWithTaskAppClient(r, task, func(ctx context.Context, client *http.Client, appURL *url.URL) error {
>>>>>>> 5a31c590
		agentAPIClient, err := aiagentapi.NewClient(appURL.String(), aiagentapi.WithHTTPClient(client))
		if err != nil {
			return httperror.NewResponseError(http.StatusBadGateway, codersdk.Response{
				Message: "Failed to create agentapi client.",
				Detail:  err.Error(),
			})
		}

		messagesResp, err := agentAPIClient.GetMessages(ctx)
		if err != nil {
			return httperror.NewResponseError(http.StatusBadGateway, codersdk.Response{
				Message: "Failed to get messages from task app.",
				Detail:  err.Error(),
			})
		}

		logs := make([]codersdk.TaskLogEntry, 0, len(messagesResp.Messages))
		for _, m := range messagesResp.Messages {
			var typ codersdk.TaskLogType
			switch m.Role {
			case aiagentapi.RoleUser:
				typ = codersdk.TaskLogTypeInput
			case aiagentapi.RoleAgent:
				typ = codersdk.TaskLogTypeOutput
			default:
				return httperror.NewResponseError(http.StatusBadGateway, codersdk.Response{
					Message: "Invalid task app response message role.",
					Detail:  fmt.Sprintf(`Expected "user" or "agent", got %q.`, m.Role),
				})
			}
			logs = append(logs, codersdk.TaskLogEntry{
				ID:      int(m.Id),
				Content: m.Content,
				Type:    typ,
				Time:    m.Time,
			})
		}
		out = codersdk.TaskLogsResponse{Logs: logs}
		return nil
	}); err != nil {
		httperror.WriteResponseError(ctx, rw, err)
		return
	}

	httpapi.Write(ctx, rw, http.StatusOK, out)
}

// authAndDoWithTaskAppClient centralizes the shared logic to:
//
//   - Fetch the task workspace
//   - Authorize ApplicationConnect on the workspace
//   - Validate the AI task and task app health
//   - Dial the agent and construct an HTTP client to the apps loopback URL
//
// The provided callback receives the context, an HTTP client that dials via the
// agent, and the base app URL (as a value URL) to perform any request.
func (api *API) authAndDoWithTaskAppClient(
	r *http.Request,
	task database.Task,
	do func(ctx context.Context, client *http.Client, appURL *url.URL) error,
) error {
	ctx := r.Context()

	if task.Status != database.TaskStatusActive {
		return httperror.NewResponseError(http.StatusBadRequest, codersdk.Response{
			Message: "Task status must be active.",
			Detail:  fmt.Sprintf("Task status is %q, it must be %q to interact with the task.", task.Status, codersdk.TaskStatusActive),
		})
	}
	if !task.WorkspaceID.Valid {
		return httperror.NewResponseError(http.StatusBadRequest, codersdk.Response{
			Message: "Task does not have a workspace.",
		})
	}
	if !task.WorkspaceAppID.Valid {
		return httperror.NewResponseError(http.StatusBadRequest, codersdk.Response{
			Message: "Task does not have a workspace app.",
		})
	}

	workspace, err := api.Database.GetWorkspaceByID(ctx, task.WorkspaceID.UUID)
	if err != nil {
		if httpapi.Is404Error(err) {
			return httperror.ErrResourceNotFound
		}
		return httperror.NewResponseError(http.StatusInternalServerError, codersdk.Response{
			Message: "Internal error fetching workspace.",
			Detail:  err.Error(),
		})
	}

	// Connecting to applications requires ApplicationConnect on the workspace.
	if !api.Authorize(r, policy.ActionApplicationConnect, workspace) {
		return httperror.ErrResourceNotFound
	}

	apps, err := api.Database.GetWorkspaceAppsByAgentID(ctx, task.WorkspaceAgentID.UUID)
	if err != nil {
		return httperror.NewResponseError(http.StatusInternalServerError, codersdk.Response{
			Message: "Internal error fetching workspace resources.",
			Detail:  err.Error(),
		})
	}
<<<<<<< HEAD
	if len(data.builds) == 0 || len(data.templates) == 0 {
		return httperror.ErrResourceNotFound
	}
	build := data.builds[0]
	if build.HasAITask == nil || !*build.HasAITask || build.TaskAppID == nil || *build.TaskAppID == uuid.Nil {
		return httperror.NewResponseError(http.StatusBadRequest, codersdk.Response{
			Message: "Task is not configured with a task app.",
		})
	}

	// Find the task app details to get the URL and validate app health.
	taskAppID := *build.TaskAppID
	agentID, taskApp, ok := func() (uuid.UUID, codersdk.WorkspaceApp, bool) {
		for _, res := range build.Resources {
			for _, agent := range res.Agents {
				for _, app := range agent.Apps {
					if app.ID == taskAppID {
						return agent.ID, app, true
					}
				}
			}
		}
		return uuid.Nil, codersdk.WorkspaceApp{}, false
	}()
	if !ok {
		return httperror.NewResponseError(http.StatusBadRequest, codersdk.Response{
			Message: "Task app not found in latest build.",
		})
	}

	// Return an informative error if the app isn't healthy rather than trying
	// and failing.
	switch taskApp.Health {
	case codersdk.WorkspaceAppHealthDisabled:
		// No health check, pass through.
	case codersdk.WorkspaceAppHealthInitializing:
		return httperror.NewResponseError(http.StatusServiceUnavailable, codersdk.Response{
			Message: "Task app is initializing. Try again shortly.",
		})
	case codersdk.WorkspaceAppHealthUnhealthy:
		return httperror.NewResponseError(http.StatusServiceUnavailable, codersdk.Response{
			Message: "Task app is unhealthy.",
		})
	}

	// Build the direct app URL and dial the agent.
	if taskApp.URL == "" {
=======

	var app *database.WorkspaceApp
	for _, a := range apps {
		if a.ID == task.WorkspaceAppID.UUID {
			app = &a
			break
		}
	}

	// Build the direct app URL and dial the agent.
	appURL := app.Url.String
	if appURL == "" {
>>>>>>> 5a31c590
		return httperror.NewResponseError(http.StatusInternalServerError, codersdk.Response{
			Message: "Task app URL is not configured.",
		})
	}
<<<<<<< HEAD
	parsedURL, err := url.Parse(taskApp.URL)
=======
	parsedURL, err := url.Parse(appURL)
>>>>>>> 5a31c590
	if err != nil {
		return httperror.NewResponseError(http.StatusInternalServerError, codersdk.Response{
			Message: "Internal error parsing task app URL.",
			Detail:  err.Error(),
		})
	}
	if parsedURL.Scheme != "http" {
		return httperror.NewResponseError(http.StatusBadRequest, codersdk.Response{
			Message: "Only http scheme is supported for direct agent-dial.",
		})
	}

	dialCtx, dialCancel := context.WithTimeout(ctx, time.Second*30)
	defer dialCancel()
	agentConn, release, err := api.agentProvider.AgentConn(dialCtx, task.WorkspaceAgentID.UUID)
	if err != nil {
		return httperror.NewResponseError(http.StatusBadGateway, codersdk.Response{
			Message: "Failed to reach task app endpoint.",
			Detail:  err.Error(),
		})
	}
	defer release()

	client := &http.Client{
		Transport: &http.Transport{
			DialContext: func(ctx context.Context, network, addr string) (net.Conn, error) {
				return agentConn.DialContext(ctx, network, addr)
			},
		},
	}
	return do(ctx, client, parsedURL)
}<|MERGE_RESOLUTION|>--- conflicted
+++ resolved
@@ -334,17 +334,6 @@
 		}
 	}
 
-<<<<<<< HEAD
-	var appID uuid.NullUUID
-	if ws.LatestBuild.TaskAppID != nil {
-		appID = uuid.NullUUID{
-			Valid: true,
-			UUID:  *ws.LatestBuild.TaskAppID,
-		}
-	}
-
-=======
->>>>>>> 5a31c590
 	return codersdk.Task{
 		ID:                      dbTask.ID,
 		OrganizationID:          dbTask.OrganizationID,
@@ -664,11 +653,7 @@
 		return
 	}
 
-<<<<<<< HEAD
-	if err = api.authAndDoWithTaskAppClient(r, taskID, func(ctx context.Context, client *http.Client, appURL *url.URL) error {
-=======
 	if err := api.authAndDoWithTaskAppClient(r, task, func(ctx context.Context, client *http.Client, appURL *url.URL) error {
->>>>>>> 5a31c590
 		agentAPIClient, err := aiagentapi.NewClient(appURL.String(), aiagentapi.WithHTTPClient(client))
 		if err != nil {
 			return httperror.NewResponseError(http.StatusBadGateway, codersdk.Response{
@@ -730,11 +715,7 @@
 	task := httpmw.TaskParam(r)
 
 	var out codersdk.TaskLogsResponse
-<<<<<<< HEAD
-	if err := api.authAndDoWithTaskAppClient(r, taskID, func(ctx context.Context, client *http.Client, appURL *url.URL) error {
-=======
 	if err := api.authAndDoWithTaskAppClient(r, task, func(ctx context.Context, client *http.Client, appURL *url.URL) error {
->>>>>>> 5a31c590
 		agentAPIClient, err := aiagentapi.NewClient(appURL.String(), aiagentapi.WithHTTPClient(client))
 		if err != nil {
 			return httperror.NewResponseError(http.StatusBadGateway, codersdk.Response{
@@ -838,55 +819,6 @@
 			Detail:  err.Error(),
 		})
 	}
-<<<<<<< HEAD
-	if len(data.builds) == 0 || len(data.templates) == 0 {
-		return httperror.ErrResourceNotFound
-	}
-	build := data.builds[0]
-	if build.HasAITask == nil || !*build.HasAITask || build.TaskAppID == nil || *build.TaskAppID == uuid.Nil {
-		return httperror.NewResponseError(http.StatusBadRequest, codersdk.Response{
-			Message: "Task is not configured with a task app.",
-		})
-	}
-
-	// Find the task app details to get the URL and validate app health.
-	taskAppID := *build.TaskAppID
-	agentID, taskApp, ok := func() (uuid.UUID, codersdk.WorkspaceApp, bool) {
-		for _, res := range build.Resources {
-			for _, agent := range res.Agents {
-				for _, app := range agent.Apps {
-					if app.ID == taskAppID {
-						return agent.ID, app, true
-					}
-				}
-			}
-		}
-		return uuid.Nil, codersdk.WorkspaceApp{}, false
-	}()
-	if !ok {
-		return httperror.NewResponseError(http.StatusBadRequest, codersdk.Response{
-			Message: "Task app not found in latest build.",
-		})
-	}
-
-	// Return an informative error if the app isn't healthy rather than trying
-	// and failing.
-	switch taskApp.Health {
-	case codersdk.WorkspaceAppHealthDisabled:
-		// No health check, pass through.
-	case codersdk.WorkspaceAppHealthInitializing:
-		return httperror.NewResponseError(http.StatusServiceUnavailable, codersdk.Response{
-			Message: "Task app is initializing. Try again shortly.",
-		})
-	case codersdk.WorkspaceAppHealthUnhealthy:
-		return httperror.NewResponseError(http.StatusServiceUnavailable, codersdk.Response{
-			Message: "Task app is unhealthy.",
-		})
-	}
-
-	// Build the direct app URL and dial the agent.
-	if taskApp.URL == "" {
-=======
 
 	var app *database.WorkspaceApp
 	for _, a := range apps {
@@ -899,16 +831,11 @@
 	// Build the direct app URL and dial the agent.
 	appURL := app.Url.String
 	if appURL == "" {
->>>>>>> 5a31c590
 		return httperror.NewResponseError(http.StatusInternalServerError, codersdk.Response{
 			Message: "Task app URL is not configured.",
 		})
 	}
-<<<<<<< HEAD
-	parsedURL, err := url.Parse(taskApp.URL)
-=======
 	parsedURL, err := url.Parse(appURL)
->>>>>>> 5a31c590
 	if err != nil {
 		return httperror.NewResponseError(http.StatusInternalServerError, codersdk.Response{
 			Message: "Internal error parsing task app URL.",
