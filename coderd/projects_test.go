package coderd_test

import (
	"context"
	"net/http"
	"testing"

	"github.com/stretchr/testify/require"

	"github.com/coder/coder/coderd"
	"github.com/coder/coder/coderd/coderdtest"
	"github.com/coder/coder/codersdk"
	"github.com/coder/coder/database"
)

func TestProjects(t *testing.T) {
	t.Parallel()

	t.Run("ListEmpty", func(t *testing.T) {
		t.Parallel()
		client := coderdtest.New(t)
		_ = coderdtest.CreateInitialUser(t, client)
		projects, err := client.Projects(context.Background(), "")
		require.NoError(t, err)
		require.NotNil(t, projects)
		require.Len(t, projects, 0)
	})

	t.Run("List", func(t *testing.T) {
		t.Parallel()
		client := coderdtest.New(t)
		user := coderdtest.CreateInitialUser(t, client)
		job := coderdtest.CreateProjectImportProvisionerJob(t, client, user.Organization, nil)
		_ = coderdtest.CreateProject(t, client, user.Organization, job.ID)
		projects, err := client.Projects(context.Background(), "")
		require.NoError(t, err)
		require.Len(t, projects, 1)
	})
}

func TestProjectsByOrganization(t *testing.T) {
	t.Parallel()
	t.Run("ListEmpty", func(t *testing.T) {
		t.Parallel()
		client := coderdtest.New(t)
		user := coderdtest.CreateInitialUser(t, client)
		projects, err := client.Projects(context.Background(), user.Organization)
		require.NoError(t, err)
		require.NotNil(t, projects)
		require.Len(t, projects, 0)
	})

	t.Run("List", func(t *testing.T) {
		t.Parallel()
		client := coderdtest.New(t)
		user := coderdtest.CreateInitialUser(t, client)
		job := coderdtest.CreateProjectImportProvisionerJob(t, client, user.Organization, nil)
		_ = coderdtest.CreateProject(t, client, user.Organization, job.ID)
		projects, err := client.Projects(context.Background(), "")
		require.NoError(t, err)
		require.Len(t, projects, 1)
	})
}

func TestPostProjectsByOrganization(t *testing.T) {
	t.Parallel()
	t.Run("Create", func(t *testing.T) {
		t.Parallel()
		client := coderdtest.New(t)
		user := coderdtest.CreateInitialUser(t, client)
		job := coderdtest.CreateProjectImportProvisionerJob(t, client, user.Organization, nil)
		_ = coderdtest.CreateProject(t, client, user.Organization, job.ID)
	})

	t.Run("AlreadyExists", func(t *testing.T) {
		t.Parallel()
		client := coderdtest.New(t)
		user := coderdtest.CreateInitialUser(t, client)
		job := coderdtest.CreateProjectImportProvisionerJob(t, client, user.Organization, nil)
		project := coderdtest.CreateProject(t, client, user.Organization, job.ID)
		_, err := client.CreateProject(context.Background(), user.Organization, coderd.CreateProjectRequest{
			Name:               project.Name,
			VersionImportJobID: job.ID,
		})
		var apiErr *codersdk.Error
		require.ErrorAs(t, err, &apiErr)
		require.Equal(t, http.StatusConflict, apiErr.StatusCode())
	})
}

func TestProjectByOrganization(t *testing.T) {
	t.Parallel()
	t.Run("Get", func(t *testing.T) {
		t.Parallel()
		client := coderdtest.New(t)
		user := coderdtest.CreateInitialUser(t, client)
		job := coderdtest.CreateProjectImportProvisionerJob(t, client, user.Organization, nil)
		project := coderdtest.CreateProject(t, client, user.Organization, job.ID)
		_, err := client.Project(context.Background(), user.Organization, project.Name)
		require.NoError(t, err)
	})
}

func TestPostParametersByProject(t *testing.T) {
	t.Parallel()
	t.Run("Create", func(t *testing.T) {
		t.Parallel()
		client := coderdtest.New(t)
		user := coderdtest.CreateInitialUser(t, client)
		job := coderdtest.CreateProjectImportProvisionerJob(t, client, user.Organization, nil)
		project := coderdtest.CreateProject(t, client, user.Organization, job.ID)
		_, err := client.CreateProjectParameter(context.Background(), user.Organization, project.Name, coderd.CreateParameterValueRequest{
			Name:              "somename",
			SourceValue:       "tomato",
			SourceScheme:      database.ParameterSourceSchemeData,
			DestinationScheme: database.ParameterDestinationSchemeEnvironmentVariable,
			DestinationValue:  "moo",
		})
		require.NoError(t, err)
	})
}

func TestParametersByProject(t *testing.T) {
	t.Parallel()
	t.Run("ListEmpty", func(t *testing.T) {
		t.Parallel()
		client := coderdtest.New(t)
		user := coderdtest.CreateInitialUser(t, client)
		job := coderdtest.CreateProjectImportProvisionerJob(t, client, user.Organization, nil)
		project := coderdtest.CreateProject(t, client, user.Organization, job.ID)
		params, err := client.ProjectParameters(context.Background(), user.Organization, project.Name)
		require.NoError(t, err)
<<<<<<< HEAD
		require.NotNil(t, projects)
		require.Len(t, projects, 0)
=======
		require.NotNil(t, params)
>>>>>>> 78bf4c6d
	})

	t.Run("List", func(t *testing.T) {
		t.Parallel()
		client := coderdtest.New(t)
		user := coderdtest.CreateInitialUser(t, client)
		job := coderdtest.CreateProjectImportProvisionerJob(t, client, user.Organization, nil)
		project := coderdtest.CreateProject(t, client, user.Organization, job.ID)
		_, err := client.CreateProjectParameter(context.Background(), user.Organization, project.Name, coderd.CreateParameterValueRequest{
			Name:              "example",
			SourceValue:       "source-value",
			SourceScheme:      database.ParameterSourceSchemeData,
			DestinationScheme: database.ParameterDestinationSchemeEnvironmentVariable,
			DestinationValue:  "destination-value",
		})
		require.NoError(t, err)
		params, err := client.ProjectParameters(context.Background(), user.Organization, project.Name)
		require.NoError(t, err)
		require.NotNil(t, params)
		require.Len(t, params, 1)
	})
}<|MERGE_RESOLUTION|>--- conflicted
+++ resolved
@@ -130,12 +130,7 @@
 		project := coderdtest.CreateProject(t, client, user.Organization, job.ID)
 		params, err := client.ProjectParameters(context.Background(), user.Organization, project.Name)
 		require.NoError(t, err)
-<<<<<<< HEAD
-		require.NotNil(t, projects)
-		require.Len(t, projects, 0)
-=======
 		require.NotNil(t, params)
->>>>>>> 78bf4c6d
 	})
 
 	t.Run("List", func(t *testing.T) {
