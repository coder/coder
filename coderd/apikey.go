package coderd

import (
	"context"
	"crypto/sha256"
	"database/sql"
	"errors"
	"fmt"
	"math"
	"net"
	"net/http"
	"strconv"
	"time"

	"github.com/go-chi/chi/v5"
	"github.com/google/uuid"
	"github.com/moby/moby/pkg/namesgenerator"
	"github.com/tabbed/pqtype"
	"golang.org/x/xerrors"

	"github.com/coder/coder/coderd/audit"
	"github.com/coder/coder/coderd/database"
	"github.com/coder/coder/coderd/httpapi"
	"github.com/coder/coder/coderd/httpmw"
	"github.com/coder/coder/coderd/rbac"
	"github.com/coder/coder/coderd/telemetry"
	"github.com/coder/coder/codersdk"
	"github.com/coder/coder/cryptorand"
)

// Creates a new token API key that effectively doesn't expire.
//
// @Summary Create token API key
// @ID create-token-api-key
// @Security CoderSessionToken
// @Accept json
// @Produce json
// @Tags Users
// @Param user path string true "User ID, name, or me"
// @Param request body codersdk.CreateTokenRequest true "Create token request"
// @Success 201 {object} codersdk.GenerateAPIKeyResponse
// @Router /users/{user}/keys/tokens [post]
func (api *API) postToken(rw http.ResponseWriter, r *http.Request) {
	var (
		ctx               = r.Context()
		user              = httpmw.UserParam(r)
		auditor           = api.Auditor.Load()
		aReq, commitAudit = audit.InitRequest[database.APIKey](rw, &audit.RequestParams{
			Audit:   *auditor,
			Log:     api.Logger,
			Request: r,
			Action:  database.AuditActionCreate,
		})
	)
	aReq.Old = database.APIKey{}
	defer commitAudit()

	var createToken codersdk.CreateTokenRequest
	if !httpapi.Read(ctx, rw, r, &createToken) {
		return
	}

	scope := database.APIKeyScopeAll
	if scope != "" {
		scope = database.APIKeyScope(createToken.Scope)
	}

	// default lifetime is 30 days
	lifeTime := 30 * 24 * time.Hour
	if createToken.Lifetime != 0 {
		lifeTime = createToken.Lifetime
	}

	tokenName := namesgenerator.GetRandomName(1)

	if len(createToken.TokenName) != 0 {
		tokenName = createToken.TokenName
	}

	err := api.validateAPIKeyLifetime(lifeTime)
	if err != nil {
		httpapi.Write(ctx, rw, http.StatusBadRequest, codersdk.Response{
			Message: "Failed to validate create API key request.",
			Detail:  err.Error(),
		})
		return
	}

	cookie, key, err := api.createAPIKey(ctx, createAPIKeyParams{
		UserID:          user.ID,
		LoginType:       database.LoginTypeToken,
		ExpiresAt:       database.Now().Add(lifeTime),
		Scope:           scope,
		LifetimeSeconds: int64(lifeTime.Seconds()),
		TokenName:       tokenName,
	})
	if err != nil {
		if database.IsUniqueViolation(err, database.UniqueIndexApiKeyName) {
			httpapi.Write(ctx, rw, http.StatusConflict, codersdk.Response{
				Message: fmt.Sprintf("A token with name %q already exists.", tokenName),
				Validations: []codersdk.ValidationError{{
					Field:  "name",
					Detail: "This value is already in use and should be unique.",
				}},
			})
			return
		}
		httpapi.Write(ctx, rw, http.StatusInternalServerError, codersdk.Response{
			Message: "Failed to create API key.",
			Detail:  err.Error(),
		})
		return
	}
	aReq.New = *key
	httpapi.Write(ctx, rw, http.StatusCreated, codersdk.GenerateAPIKeyResponse{Key: cookie.Value})
}

// Creates a new session key, used for logging in via the CLI.
//
// @Summary Create new session key
// @ID create-new-session-key
// @Security CoderSessionToken
// @Produce json
// @Tags Users
// @Param user path string true "User ID, name, or me"
// @Success 201 {object} codersdk.GenerateAPIKeyResponse
// @Router /users/{user}/keys [post]
func (api *API) postAPIKey(rw http.ResponseWriter, r *http.Request) {
	ctx := r.Context()
	user := httpmw.UserParam(r)

	lifeTime := time.Hour * 24 * 7
	cookie, _, err := api.createAPIKey(ctx, createAPIKeyParams{
		UserID:     user.ID,
		LoginType:  database.LoginTypePassword,
		RemoteAddr: r.RemoteAddr,
		// All api generated keys will last 1 week. Browser login tokens have
		// a shorter life.
		ExpiresAt:       database.Now().Add(lifeTime),
		LifetimeSeconds: int64(lifeTime.Seconds()),
	})
	if err != nil {
		httpapi.Write(ctx, rw, http.StatusInternalServerError, codersdk.Response{
			Message: "Failed to create API key.",
			Detail:  err.Error(),
		})
		return
	}

	// We intentionally do not set the cookie on the response here.
	// Setting the cookie will couple the browser session to the API
	// key we return here, meaning logging out of the website would
	// invalid your CLI key.
	httpapi.Write(ctx, rw, http.StatusCreated, codersdk.GenerateAPIKeyResponse{Key: cookie.Value})
}

// @Summary Get API key by ID
// @ID get-api-key-by-id
// @Security CoderSessionToken
// @Produce json
// @Tags Users
// @Param user path string true "User ID, name, or me"
// @Param keyid path string true "Key ID" format(uuid)
// @Success 200 {object} codersdk.APIKey
// @Router /users/{user}/keys/{keyid} [get]
func (api *API) apiKeyByID(rw http.ResponseWriter, r *http.Request) {
	ctx := r.Context()

	keyID := chi.URLParam(r, "keyid")
	key, err := api.Database.GetAPIKeyByID(ctx, keyID)
	if errors.Is(err, sql.ErrNoRows) {
		httpapi.ResourceNotFound(rw)
		return
	}
	if err != nil {
		httpapi.Write(ctx, rw, http.StatusInternalServerError, codersdk.Response{
			Message: "Internal error fetching API key.",
			Detail:  err.Error(),
		})
		return
	}

	httpapi.Write(ctx, rw, http.StatusOK, convertAPIKey(key))
}

// @Summary Get API key by token name
// @ID get-api-key-by-token-name
// @Security CoderSessionToken
// @Produce json
// @Tags Users
// @Param user path string true "User ID, name, or me"
// @Param keyname path string true "Key Name" format(string)
// @Success 200 {object} codersdk.APIKey
// @Router /users/{user}/keys/tokens/{keyname} [get]
func (api *API) apiKeyByName(rw http.ResponseWriter, r *http.Request) {
	var (
		ctx       = r.Context()
		user      = httpmw.UserParam(r)
		tokenName = chi.URLParam(r, "keyname")
	)

	token, err := api.Database.GetAPIKeyByName(ctx, database.GetAPIKeyByNameParams{
		TokenName: tokenName,
		UserID:    user.ID,
	})
	if errors.Is(err, sql.ErrNoRows) {
		httpapi.ResourceNotFound(rw)
		return
	}
	if err != nil {
		httpapi.Write(ctx, rw, http.StatusInternalServerError, codersdk.Response{
			Message: "Internal error fetching API key.",
			Detail:  err.Error(),
		})
		return
	}

	httpapi.Write(ctx, rw, http.StatusOK, convertAPIKey(token))
}

// @Summary Get user tokens
// @ID get-user-tokens
// @Security CoderSessionToken
// @Produce json
// @Tags Users
// @Param user path string true "User ID, name, or me"
// @Success 200 {array} codersdk.APIKey
// @Router /users/{user}/keys/tokens [get]
func (api *API) tokens(rw http.ResponseWriter, r *http.Request) {
	var (
		ctx           = r.Context()
		user          = httpmw.UserParam(r)
		keys          []database.APIKey
		err           error
		queryStr      = r.URL.Query().Get("include_all")
		includeAll, _ = strconv.ParseBool(queryStr)
	)

	if includeAll {
		// get tokens for all users
		keys, err = api.Database.GetAPIKeysByLoginType(ctx, database.LoginTypeToken)
		if err != nil {
			httpapi.Write(ctx, rw, http.StatusInternalServerError, codersdk.Response{
				Message: "Internal error fetching API keys.",
				Detail:  err.Error(),
			})
			return
		}
	} else {
		// get user's tokens only
		keys, err = api.Database.GetAPIKeysByUserID(ctx, database.GetAPIKeysByUserIDParams{LoginType: database.LoginTypeToken, UserID: user.ID})
		if err != nil {
			httpapi.Write(ctx, rw, http.StatusInternalServerError, codersdk.Response{
				Message: "Internal error fetching API keys.",
				Detail:  err.Error(),
			})
			return
		}
	}

	keys, err = AuthorizeFilter(api.HTTPAuth, r, rbac.ActionRead, keys)
	if err != nil {
		httpapi.Write(ctx, rw, http.StatusInternalServerError, codersdk.Response{
			Message: "Internal error fetching keys.",
			Detail:  err.Error(),
		})
		return
	}

	var userIds []uuid.UUID
	for _, key := range keys {
		userIds = append(userIds, key.UserID)
	}

	users, _ := api.Database.GetUsersByIDs(ctx, userIds)
	usersByID := map[uuid.UUID]database.User{}
	for _, user := range users {
		usersByID[user.ID] = user
	}

	var apiKeys []codersdk.APIKeyWithOwner
	for _, key := range keys {
		if user, exists := usersByID[key.UserID]; exists {
			apiKeys = append(apiKeys, codersdk.APIKeyWithOwner{
				APIKey:   convertAPIKey(key),
				Username: user.Username,
			})
		} else {
			apiKeys = append(apiKeys, codersdk.APIKeyWithOwner{
				APIKey:   convertAPIKey(key),
				Username: "",
			})
		}
	}

	httpapi.Write(ctx, rw, http.StatusOK, apiKeys)
}

// @Summary Delete API key
// @ID delete-api-key
// @Security CoderSessionToken
// @Tags Users
// @Param user path string true "User ID, name, or me"
// @Param keyid path string true "Key ID" format(uuid)
// @Success 204
// @Router /users/{user}/keys/{keyid} [delete]
func (api *API) deleteAPIKey(rw http.ResponseWriter, r *http.Request) {
	var (
<<<<<<< HEAD
		ctx   = r.Context()
		keyID = chi.URLParam(r, "keyid")
=======
		ctx               = r.Context()
		user              = httpmw.UserParam(r)
		keyID             = chi.URLParam(r, "keyid")
		auditor           = api.Auditor.Load()
		aReq, commitAudit = audit.InitRequest[database.APIKey](rw, &audit.RequestParams{
			Audit:   *auditor,
			Log:     api.Logger,
			Request: r,
			Action:  database.AuditActionDelete,
		})
		key, err = api.Database.GetAPIKeyByID(ctx, keyID)
>>>>>>> de837233
	)
	if err != nil {
		api.Logger.Warn(ctx, "get API Key for audit log")
	}
	aReq.Old = key
	defer commitAudit()

<<<<<<< HEAD
	err := api.Database.DeleteAPIKeyByID(ctx, keyID)
=======
	if !api.Authorize(r, rbac.ActionDelete, rbac.ResourceAPIKey.WithIDString(keyID).WithOwner(user.ID.String())) {
		httpapi.ResourceNotFound(rw)
		return
	}

	err = api.Database.DeleteAPIKeyByID(ctx, keyID)
>>>>>>> de837233
	if errors.Is(err, sql.ErrNoRows) {
		httpapi.ResourceNotFound(rw)
		return
	}
	if err != nil {
		httpapi.Write(ctx, rw, http.StatusInternalServerError, codersdk.Response{
			Message: "Internal error deleting API key.",
			Detail:  err.Error(),
		})
		return
	}

	httpapi.Write(ctx, rw, http.StatusNoContent, nil)
}

// @Summary Get token config
// @ID get-token-config
// @Security CoderSessionToken
// @Produce json
// @Tags General
// @Param user path string true "User ID, name, or me"
// @Success 200 {object} codersdk.TokenConfig
// @Router /users/{user}/keys/tokens/tokenconfig [get]
func (api *API) tokenConfig(rw http.ResponseWriter, r *http.Request) {
	values, err := api.DeploymentValues.WithoutSecrets()
	if err != nil {
		httpapi.InternalServerError(rw, err)
		return
	}

	var maxTokenLifetime time.Duration
	// if --max-token-lifetime is unset (default value is math.MaxInt64)
	// send back a falsy value
	if values.MaxTokenLifetime.Value() == time.Duration(math.MaxInt64) {
		maxTokenLifetime = 0
	} else {
		maxTokenLifetime = values.MaxTokenLifetime.Value()
	}

	httpapi.Write(
		r.Context(), rw, http.StatusOK,
		codersdk.TokenConfig{
			MaxTokenLifetime: maxTokenLifetime,
		},
	)
}

// Generates a new ID and secret for an API key.
func GenerateAPIKeyIDSecret() (id string, secret string, err error) {
	// Length of an API Key ID.
	id, err = cryptorand.String(10)
	if err != nil {
		return "", "", err
	}
	// Length of an API Key secret.
	secret, err = cryptorand.String(22)
	if err != nil {
		return "", "", err
	}
	return id, secret, nil
}

type createAPIKeyParams struct {
	UserID     uuid.UUID
	RemoteAddr string
	LoginType  database.LoginType

	// Optional.
	ExpiresAt       time.Time
	LifetimeSeconds int64
	Scope           database.APIKeyScope
	TokenName       string
}

func (api *API) validateAPIKeyLifetime(lifetime time.Duration) error {
	if lifetime <= 0 {
		return xerrors.New("lifetime must be positive number greater than 0")
	}

	if lifetime > api.DeploymentValues.MaxTokenLifetime.Value() {
		return xerrors.Errorf(
			"lifetime must be less than %v",
			api.DeploymentValues.MaxTokenLifetime,
		)
	}

	return nil
}

func (api *API) createAPIKey(ctx context.Context, params createAPIKeyParams) (*http.Cookie, *database.APIKey, error) {
	keyID, keySecret, err := GenerateAPIKeyIDSecret()
	if err != nil {
		return nil, nil, xerrors.Errorf("generate API key: %w", err)
	}
	hashed := sha256.Sum256([]byte(keySecret))

	// Default expires at to now+lifetime, or use the configured value if not
	// set.
	if params.ExpiresAt.IsZero() {
		if params.LifetimeSeconds != 0 {
			params.ExpiresAt = database.Now().Add(time.Duration(params.LifetimeSeconds) * time.Second)
		} else {
			params.ExpiresAt = database.Now().Add(api.DeploymentValues.SessionDuration.Value())
			params.LifetimeSeconds = int64(api.DeploymentValues.SessionDuration.Value().Seconds())
		}
	}
	if params.LifetimeSeconds == 0 {
		params.LifetimeSeconds = int64(time.Until(params.ExpiresAt).Seconds())
	}

	ip := net.ParseIP(params.RemoteAddr)
	if ip == nil {
		ip = net.IPv4(0, 0, 0, 0)
	}
	bitlen := len(ip) * 8

	scope := database.APIKeyScopeAll
	if params.Scope != "" {
		scope = params.Scope
	}
	switch scope {
	case database.APIKeyScopeAll, database.APIKeyScopeApplicationConnect:
	default:
		return nil, nil, xerrors.Errorf("invalid API key scope: %q", scope)
	}

	key, err := api.Database.InsertAPIKey(ctx, database.InsertAPIKeyParams{
		ID:              keyID,
		UserID:          params.UserID,
		LifetimeSeconds: params.LifetimeSeconds,
		IPAddress: pqtype.Inet{
			IPNet: net.IPNet{
				IP:   ip,
				Mask: net.CIDRMask(bitlen, bitlen),
			},
			Valid: true,
		},
		// Make sure in UTC time for common time zone
		ExpiresAt:    params.ExpiresAt.UTC(),
		CreatedAt:    database.Now(),
		UpdatedAt:    database.Now(),
		HashedSecret: hashed[:],
		LoginType:    params.LoginType,
		Scope:        scope,
		TokenName:    params.TokenName,
	})
	if err != nil {
		return nil, nil, xerrors.Errorf("insert API key: %w", err)
	}

	api.Telemetry.Report(&telemetry.Snapshot{
		APIKeys: []telemetry.APIKey{telemetry.ConvertAPIKey(key)},
	})

	// This format is consumed by the APIKey middleware.
	sessionToken := fmt.Sprintf("%s-%s", keyID, keySecret)
	return &http.Cookie{
		Name:     codersdk.SessionTokenCookie,
		Value:    sessionToken,
		Path:     "/",
		HttpOnly: true,
		SameSite: http.SameSiteLaxMode,
		Secure:   api.SecureAuthCookie,
	}, &key, nil
}<|MERGE_RESOLUTION|>--- conflicted
+++ resolved
@@ -54,6 +54,7 @@
 	)
 	aReq.Old = database.APIKey{}
 	defer commitAudit()
+
 
 	var createToken codersdk.CreateTokenRequest
 	if !httpapi.Read(ctx, rw, r, &createToken) {
@@ -306,10 +307,6 @@
 // @Router /users/{user}/keys/{keyid} [delete]
 func (api *API) deleteAPIKey(rw http.ResponseWriter, r *http.Request) {
 	var (
-<<<<<<< HEAD
-		ctx   = r.Context()
-		keyID = chi.URLParam(r, "keyid")
-=======
 		ctx               = r.Context()
 		user              = httpmw.UserParam(r)
 		keyID             = chi.URLParam(r, "keyid")
@@ -321,7 +318,6 @@
 			Action:  database.AuditActionDelete,
 		})
 		key, err = api.Database.GetAPIKeyByID(ctx, keyID)
->>>>>>> de837233
 	)
 	if err != nil {
 		api.Logger.Warn(ctx, "get API Key for audit log")
@@ -329,16 +325,8 @@
 	aReq.Old = key
 	defer commitAudit()
 
-<<<<<<< HEAD
-	err := api.Database.DeleteAPIKeyByID(ctx, keyID)
-=======
-	if !api.Authorize(r, rbac.ActionDelete, rbac.ResourceAPIKey.WithIDString(keyID).WithOwner(user.ID.String())) {
-		httpapi.ResourceNotFound(rw)
-		return
-	}
 
 	err = api.Database.DeleteAPIKeyByID(ctx, keyID)
->>>>>>> de837233
 	if errors.Is(err, sql.ErrNoRows) {
 		httpapi.ResourceNotFound(rw)
 		return
