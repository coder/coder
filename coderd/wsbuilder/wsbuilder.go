// Package wsbuilder provides the Builder object, which encapsulates the common business logic of inserting a new
// workspace build into the database.
package wsbuilder

import (
	"context"
	"database/sql"
	"encoding/json"
	"fmt"
	"net/http"
	"time"

	"github.com/hashicorp/hcl/v2"
	"github.com/hashicorp/hcl/v2/hclsyntax"

	"github.com/coder/coder/v2/coderd/rbac/policy"
	"github.com/coder/coder/v2/provisioner/terraform/tfparse"
	"github.com/coder/coder/v2/provisionersdk"

	"github.com/google/uuid"
	"github.com/sqlc-dev/pqtype"
	"golang.org/x/xerrors"

	"github.com/coder/coder/v2/coderd/audit"
	"github.com/coder/coder/v2/coderd/database"
	"github.com/coder/coder/v2/coderd/database/db2sdk"
	"github.com/coder/coder/v2/coderd/database/dbauthz"
	"github.com/coder/coder/v2/coderd/database/dbtime"
	"github.com/coder/coder/v2/coderd/httpapi"
	"github.com/coder/coder/v2/coderd/provisionerdserver"
	"github.com/coder/coder/v2/coderd/rbac"
	"github.com/coder/coder/v2/coderd/tracing"
	"github.com/coder/coder/v2/codersdk"
)

// Builder encapsulates the business logic of inserting a new workspace build into the database.
//
// Builder follows the so-called "Builder" pattern where options that customize the kind of build you get return
// a new instance of the Builder with the option applied.
//
// Example:
//
// b = wsbuilder.New(workspace, transition).VersionID(vID).Initiator(me)
// build, job, err := b.Build(...)
type Builder struct {
	// settings that control the kind of build you get
	workspace        database.Workspace
	trans            database.WorkspaceTransition
	version          versionTarget
	state            stateTarget
	logLevel         string
	deploymentValues *codersdk.DeploymentValues

	richParameterValues      []codersdk.WorkspaceBuildParameter
	dynamicParametersEnabled bool
	initiator                uuid.UUID
	reason                   database.BuildReason
	templateVersionPresetID  uuid.UUID

	// used during build, makes function arguments less verbose
	ctx   context.Context
	store database.Store

	// cache of objects, so we only fetch once
	template                             *database.Template
	templateVersion                      *database.TemplateVersion
	templateVersionJob                   *database.ProvisionerJob
	templateVersionParameters            *[]database.TemplateVersionParameter
	templateVersionVariables             *[]database.TemplateVersionVariable
	templateVersionWorkspaceTags         *[]database.TemplateVersionWorkspaceTag
	lastBuild                            *database.WorkspaceBuild
	lastBuildErr                         *error
	lastBuildParameters                  *[]database.WorkspaceBuildParameter
	lastBuildJob                         *database.ProvisionerJob
	parameterNames                       *[]string
	parameterValues                      *[]string
	templateVersionPresetParameterValues []database.TemplateVersionPresetParameter

<<<<<<< HEAD
	prebuild                bool
	prebuildClaimedBy       uuid.UUID
	runningWorkspaceAgentID uuid.UUID
=======
	prebuild          bool
	prebuildClaimedBy uuid.UUID
>>>>>>> fc921a58

	verifyNoLegacyParametersOnce bool
}

type Option func(Builder) Builder

// versionTarget expresses how to determine the template version for the build.
//
// The zero value of this struct means to use the version from the last build.  If there is no last build,
// the build will fail.
//
// setting active: true means to use the active version from the template.
//
// setting specific to a non-nil value means to use the provided template version ID.
//
// active and specific are mutually exclusive and setting them both results in undefined behavior.
type versionTarget struct {
	active   bool
	specific *uuid.UUID
}

// stateTarget expresses how to determine the provisioner state for the build.
//
// The zero value of this struct means to use state from the last build.  If there is no last build, no state is
// provided (i.e. first build on a newly created workspace).
//
// setting orphan: true means not to send any state.  This can be used to deleted orphaned workspaces
//
// setting explicit to a non-nil value means to use the provided state
//
// orphan and explicit are mutually exclusive and setting them both results in undefined behavior.
type stateTarget struct {
	orphan   bool
	explicit *[]byte
}

func New(w database.Workspace, t database.WorkspaceTransition) Builder {
	return Builder{workspace: w, trans: t}
}

// Methods that customize the build are public, have a struct receiver and return a new Builder.

func (b Builder) VersionID(v uuid.UUID) Builder {
	// nolint: revive
	b.version = versionTarget{specific: &v}
	return b
}

func (b Builder) ActiveVersion() Builder {
	// nolint: revive
	b.version = versionTarget{active: true}
	return b
}

func (b Builder) State(state []byte) Builder {
	// nolint: revive
	b.state = stateTarget{explicit: &state}
	return b
}

func (b Builder) Orphan() Builder {
	// nolint: revive
	b.state = stateTarget{orphan: true}
	return b
}

func (b Builder) LogLevel(l string) Builder {
	// nolint: revive
	b.logLevel = l
	return b
}

func (b Builder) DeploymentValues(dv *codersdk.DeploymentValues) Builder {
	// nolint: revive
	b.deploymentValues = dv
	return b
}

func (b Builder) Initiator(u uuid.UUID) Builder {
	// nolint: revive
	b.initiator = u
	return b
}

func (b Builder) Reason(r database.BuildReason) Builder {
	// nolint: revive
	b.reason = r
	return b
}

func (b Builder) RichParameterValues(p []codersdk.WorkspaceBuildParameter) Builder {
	// nolint: revive
	b.richParameterValues = p
	return b
}

func (b Builder) MarkPrebuild() Builder {
	// nolint: revive
	b.prebuild = true
	return b
}

func (b Builder) MarkPrebuildClaimedBy(userID uuid.UUID) Builder {
	// nolint: revive
	b.prebuildClaimedBy = userID
	return b
}

<<<<<<< HEAD
// RunningWorkspaceAgentID is only used for prebuilds; see the associated field in `provisionerdserver.WorkspaceProvisionJob`.
func (b Builder) RunningWorkspaceAgentID(id uuid.UUID) Builder {
	// nolint: revive
	b.runningWorkspaceAgentID = id
=======
func (b Builder) UsingDynamicParameters() Builder {
	b.dynamicParametersEnabled = true
>>>>>>> fc921a58
	return b
}

// SetLastWorkspaceBuildInTx prepopulates the Builder's cache with the last workspace build.  This allows us
// to avoid a repeated database query when the Builder's caller also needs the workspace build, e.g. auto-start &
// auto-stop.
//
// CAUTION: only call this method from within a database transaction with RepeatableRead isolation.  This transaction
// MUST be the database.Store you call Build() with.
func (b Builder) SetLastWorkspaceBuildInTx(build *database.WorkspaceBuild) Builder {
	// nolint: revive
	b.lastBuild = build
	return b
}

// SetLastWorkspaceBuildJobInTx prepopulates the Builder's cache with the last workspace build job.  This allows us
// to avoid a repeated database query when the Builder's caller also needs the workspace build job, e.g. auto-start &
// auto-stop.
//
// CAUTION: only call this method from within a database transaction with RepeatableRead isolation.  This transaction
// MUST be the database.Store you call Build() with.
func (b Builder) SetLastWorkspaceBuildJobInTx(job *database.ProvisionerJob) Builder {
	// nolint: revive
	b.lastBuildJob = job
	return b
}

func (b Builder) TemplateVersionPresetID(id uuid.UUID) Builder {
	// nolint: revive
	b.templateVersionPresetID = id
	return b
}

type BuildError struct {
	// Status is a suitable HTTP status code
	Status  int
	Message string
	Wrapped error
}

func (e BuildError) Error() string {
	return e.Wrapped.Error()
}

func (e BuildError) Unwrap() error {
	return e.Wrapped
}

// Build computes and inserts a new workspace build into the database.  If authFunc is provided, it also performs
// authorization preflight checks.
func (b *Builder) Build(
	ctx context.Context,
	store database.Store,
	authFunc func(action policy.Action, object rbac.Objecter) bool,
	auditBaggage audit.WorkspaceBuildBaggage,
) (
	*database.WorkspaceBuild, *database.ProvisionerJob, []database.GetEligibleProvisionerDaemonsByProvisionerJobIDsRow, error,
) {
	var err error
	b.ctx, err = audit.BaggageToContext(ctx, auditBaggage)
	if err != nil {
		return nil, nil, nil, xerrors.Errorf("create audit baggage: %w", err)
	}

	// Run the build in a transaction with RepeatableRead isolation, and retries.
	// RepeatableRead isolation ensures that we get a consistent view of the database while
	// computing the new build.  This simplifies the logic so that we do not need to worry if
	// later reads are consistent with earlier ones.
	var workspaceBuild *database.WorkspaceBuild
	var provisionerJob *database.ProvisionerJob
	var provisionerDaemons []database.GetEligibleProvisionerDaemonsByProvisionerJobIDsRow
	err = database.ReadModifyUpdate(store, func(tx database.Store) error {
		var err error
		b.store = tx
		workspaceBuild, provisionerJob, provisionerDaemons, err = b.buildTx(authFunc)
		return err
	})
	if err != nil {
		return nil, nil, nil, xerrors.Errorf("build tx: %w", err)
	}
	return workspaceBuild, provisionerJob, provisionerDaemons, nil
}

// buildTx contains the business logic of computing a new build.  Attributes of the new database objects are computed
// in a functional style, rather than imperative, to emphasize the logic of how they are defined.  A simple cache
// of database-fetched objects is stored on the struct to ensure we only fetch things once, even if they are used in
// the calculation of multiple attributes.
//
// In order to utilize this cache, the functions that compute build attributes use a pointer receiver type.
func (b *Builder) buildTx(authFunc func(action policy.Action, object rbac.Objecter) bool) (
	*database.WorkspaceBuild, *database.ProvisionerJob, []database.GetEligibleProvisionerDaemonsByProvisionerJobIDsRow, error,
) {
	if authFunc != nil {
		err := b.authorize(authFunc)
		if err != nil {
			return nil, nil, nil, err
		}
	}
	err := b.checkTemplateVersionMatchesTemplate()
	if err != nil {
		return nil, nil, nil, err
	}
	err = b.checkTemplateJobStatus()
	if err != nil {
		return nil, nil, nil, err
	}
	err = b.checkRunningBuild()
	if err != nil {
		return nil, nil, nil, err
	}

	template, err := b.getTemplate()
	if err != nil {
		return nil, nil, nil, BuildError{http.StatusInternalServerError, "failed to fetch template", err}
	}

	templateVersionJob, err := b.getTemplateVersionJob()
	if err != nil {
		return nil, nil, nil, BuildError{
			http.StatusInternalServerError, "failed to fetch template version job", err,
		}
	}

	// if we haven't been told specifically who initiated, default to owner
	if b.initiator == uuid.Nil {
		b.initiator = b.workspace.OwnerID
	}
	// default reason is initiator
	if b.reason == "" {
		b.reason = database.BuildReasonInitiator
	}

	workspaceBuildID := uuid.New()
	input, err := json.Marshal(provisionerdserver.WorkspaceProvisionJob{
<<<<<<< HEAD
		WorkspaceBuildID:        workspaceBuildID,
		LogLevel:                b.logLevel,
		IsPrebuild:              b.prebuild,
		PrebuildClaimedByUser:   b.prebuildClaimedBy,
		RunningWorkspaceAgentID: b.runningWorkspaceAgentID,
=======
		WorkspaceBuildID:      workspaceBuildID,
		LogLevel:              b.logLevel,
		IsPrebuild:            b.prebuild,
		PrebuildClaimedByUser: b.prebuildClaimedBy,
>>>>>>> fc921a58
	})
	if err != nil {
		return nil, nil, nil, BuildError{
			http.StatusInternalServerError,
			"marshal provision job",
			err,
		}
	}
	traceMetadataRaw, err := json.Marshal(tracing.MetadataFromContext(b.ctx))
	if err != nil {
		return nil, nil, nil, BuildError{http.StatusInternalServerError, "marshal metadata", err}
	}

	tags, err := b.getProvisionerTags()
	if err != nil {
		return nil, nil, nil, err // already wrapped BuildError
	}

	now := dbtime.Now()
	provisionerJob, err := b.store.InsertProvisionerJob(b.ctx, database.InsertProvisionerJobParams{
		ID:             uuid.New(),
		CreatedAt:      now,
		UpdatedAt:      now,
		InitiatorID:    b.initiator,
		OrganizationID: template.OrganizationID,
		Provisioner:    template.Provisioner,
		Type:           database.ProvisionerJobTypeWorkspaceBuild,
		StorageMethod:  templateVersionJob.StorageMethod,
		FileID:         templateVersionJob.FileID,
		Input:          input,
		Tags:           tags,
		TraceMetadata: pqtype.NullRawMessage{
			Valid:      true,
			RawMessage: traceMetadataRaw,
		},
	})
	if err != nil {
		return nil, nil, nil, BuildError{http.StatusInternalServerError, "insert provisioner job", err}
	}

	// nolint:gocritic // The user performing this request may not have permission
	// to read all provisioner daemons. We need to retrieve the eligible
	// provisioner daemons for this job to show in the UI if there is no
	// matching provisioner daemon.
	provisionerDaemons, err := b.store.GetEligibleProvisionerDaemonsByProvisionerJobIDs(dbauthz.AsSystemReadProvisionerDaemons(b.ctx), []uuid.UUID{provisionerJob.ID})
	if err != nil {
		// NOTE: we do **not** want to fail a workspace build if we fail to
		// retrieve provisioner daemons. This is just to show in the UI if there
		// is no matching provisioner daemon for the job.
		provisionerDaemons = []database.GetEligibleProvisionerDaemonsByProvisionerJobIDsRow{}
	}

	templateVersionID, err := b.getTemplateVersionID()
	if err != nil {
		return nil, nil, nil, BuildError{http.StatusInternalServerError, "compute template version ID", err}
	}
	buildNum, err := b.getBuildNumber()
	if err != nil {
		return nil, nil, nil, BuildError{http.StatusInternalServerError, "compute build number", err}
	}
	state, err := b.getState()
	if err != nil {
		return nil, nil, nil, BuildError{http.StatusInternalServerError, "compute build state", err}
	}

	var workspaceBuild database.WorkspaceBuild
	err = b.store.InTx(func(store database.Store) error {
		err = store.InsertWorkspaceBuild(b.ctx, database.InsertWorkspaceBuildParams{
			ID:                workspaceBuildID,
			CreatedAt:         now,
			UpdatedAt:         now,
			WorkspaceID:       b.workspace.ID,
			TemplateVersionID: templateVersionID,
			BuildNumber:       buildNum,
			ProvisionerState:  state,
			InitiatorID:       b.initiator,
			Transition:        b.trans,
			JobID:             provisionerJob.ID,
			Reason:            b.reason,
			Deadline:          time.Time{}, // set by provisioner upon completion
			MaxDeadline:       time.Time{}, // set by provisioner upon completion
			TemplateVersionPresetID: uuid.NullUUID{
				UUID:  b.templateVersionPresetID,
				Valid: b.templateVersionPresetID != uuid.Nil,
			},
		})
		if err != nil {
			code := http.StatusInternalServerError
			if rbac.IsUnauthorizedError(err) {
				code = http.StatusForbidden
			} else if database.IsUniqueViolation(err) {
				// Concurrent builds may result in duplicate
				// workspace_builds_workspace_id_build_number_key.
				code = http.StatusConflict
			}
			return BuildError{code, "insert workspace build", err}
		}

		names, values, err := b.getParameters()
		if err != nil {
			// getParameters already wraps errors in BuildError
			return err
		}

		err = store.InsertWorkspaceBuildParameters(b.ctx, database.InsertWorkspaceBuildParametersParams{
			WorkspaceBuildID: workspaceBuildID,
			Name:             names,
			Value:            values,
		})
		if err != nil {
			return BuildError{http.StatusInternalServerError, "insert workspace build parameters: %w", err}
		}

		workspaceBuild, err = store.GetWorkspaceBuildByID(b.ctx, workspaceBuildID)
		if err != nil {
			return BuildError{http.StatusInternalServerError, "get workspace build", err}
		}

		return nil
	}, nil)
	if err != nil {
		return nil, nil, nil, err
	}

	return &workspaceBuild, &provisionerJob, provisionerDaemons, nil
}

func (b *Builder) getTemplate() (*database.Template, error) {
	if b.template != nil {
		return b.template, nil
	}
	t, err := b.store.GetTemplateByID(b.ctx, b.workspace.TemplateID)
	if err != nil {
		return nil, xerrors.Errorf("get template %s: %w", b.workspace.TemplateID, err)
	}
	b.template = &t
	return b.template, nil
}

func (b *Builder) getTemplateVersionJob() (*database.ProvisionerJob, error) {
	if b.templateVersionJob != nil {
		return b.templateVersionJob, nil
	}
	v, err := b.getTemplateVersion()
	if err != nil {
		return nil, xerrors.Errorf("get template version so we can get provisioner job: %w", err)
	}
	j, err := b.store.GetProvisionerJobByID(b.ctx, v.JobID)
	if err != nil {
		return nil, xerrors.Errorf("get template provisioner job %s: %w", v.JobID, err)
	}
	b.templateVersionJob = &j
	return b.templateVersionJob, err
}

func (b *Builder) getTemplateVersion() (*database.TemplateVersion, error) {
	if b.templateVersion != nil {
		return b.templateVersion, nil
	}
	id, err := b.getTemplateVersionID()
	if err != nil {
		return nil, xerrors.Errorf("get template version ID so we can get version: %w", err)
	}
	v, err := b.store.GetTemplateVersionByID(b.ctx, id)
	if err != nil {
		return nil, xerrors.Errorf("get template version %s: %w", id, err)
	}
	b.templateVersion = &v
	return b.templateVersion, err
}

func (b *Builder) getTemplateVersionID() (uuid.UUID, error) {
	if b.version.specific != nil {
		return *b.version.specific, nil
	}
	if b.version.active {
		t, err := b.getTemplate()
		if err != nil {
			return uuid.Nil, xerrors.Errorf("get template so we can get active version: %w", err)
		}
		return t.ActiveVersionID, nil
	}
	// default is prior version
	bld, err := b.getLastBuild()
	if err != nil {
		return uuid.Nil, xerrors.Errorf("get last build so we can get version: %w", err)
	}
	return bld.TemplateVersionID, nil
}

func (b *Builder) getLastBuild() (*database.WorkspaceBuild, error) {
	if b.lastBuild != nil {
		return b.lastBuild, nil
	}
	// last build might not exist, so we also store the error to prevent repeated queries
	// for a non-existing build
	if b.lastBuildErr != nil {
		return nil, *b.lastBuildErr
	}
	bld, err := b.store.GetLatestWorkspaceBuildByWorkspaceID(b.ctx, b.workspace.ID)
	if err != nil {
		err = xerrors.Errorf("get workspace %s last build: %w", b.workspace.ID, err)
		b.lastBuildErr = &err
		return nil, err
	}
	b.lastBuild = &bld
	return b.lastBuild, nil
}

func (b *Builder) getBuildNumber() (int32, error) {
	bld, err := b.getLastBuild()
	if xerrors.Is(err, sql.ErrNoRows) {
		// first build!
		return 1, nil
	}
	if err != nil {
		return 0, xerrors.Errorf("get last build to compute build number: %w", err)
	}
	return bld.BuildNumber + 1, nil
}

func (b *Builder) getState() ([]byte, error) {
	if b.state.orphan {
		// Orphan means empty state.
		return nil, nil
	}
	if b.state.explicit != nil {
		return *b.state.explicit, nil
	}
	// Default is to use state from prior build
	bld, err := b.getLastBuild()
	if xerrors.Is(err, sql.ErrNoRows) {
		// last build does not exist, which implies empty state
		return nil, nil
	}
	if err != nil {
		return nil, xerrors.Errorf("get last build to get state: %w", err)
	}
	return bld.ProvisionerState, nil
}

func (b *Builder) getParameters() (names, values []string, err error) {
	if b.parameterNames != nil {
		return *b.parameterNames, *b.parameterValues, nil
	}

	templateVersionParameters, err := b.getTemplateVersionParameters()
	if err != nil {
		return nil, nil, BuildError{http.StatusInternalServerError, "failed to fetch template version parameters", err}
	}
	lastBuildParameters, err := b.getLastBuildParameters()
	if err != nil {
		return nil, nil, BuildError{http.StatusInternalServerError, "failed to fetch last build parameters", err}
	}
	if b.templateVersionPresetID != uuid.Nil {
		// Fetch and cache these, since we'll need them to override requested values if a preset was chosen
		presetParameters, err := b.store.GetPresetParametersByPresetID(b.ctx, b.templateVersionPresetID)
		if err != nil {
			return nil, nil, BuildError{http.StatusInternalServerError, "failed to get preset parameters", err}
		}
		b.templateVersionPresetParameterValues = presetParameters
	}
	err = b.verifyNoLegacyParameters()
	if err != nil {
		return nil, nil, BuildError{http.StatusBadRequest, "Unable to build workspace with unsupported parameters", err}
	}

	resolver := codersdk.ParameterResolver{
		Rich: db2sdk.WorkspaceBuildParameters(lastBuildParameters),
	}
	for _, templateVersionParameter := range templateVersionParameters {
		tvp, err := db2sdk.TemplateVersionParameter(templateVersionParameter)
		if err != nil {
			return nil, nil, BuildError{http.StatusInternalServerError, "failed to convert template version parameter", err}
		}

		var value string
		if !b.dynamicParametersEnabled {
			var err error
			value, err = resolver.ValidateResolve(
				tvp,
				b.findNewBuildParameterValue(templateVersionParameter.Name),
			)
			if err != nil {
				// At this point, we've queried all the data we need from the database,
				// so the only errors are problems with the request (missing data, failed
				// validation, immutable parameters, etc.)
				return nil, nil, BuildError{http.StatusBadRequest, fmt.Sprintf("Unable to validate parameter %q", templateVersionParameter.Name), err}
			}
		} else {
			value = resolver.Resolve(tvp, b.findNewBuildParameterValue(templateVersionParameter.Name))
		}

		names = append(names, templateVersionParameter.Name)
		values = append(values, value)
	}

	b.parameterNames = &names
	b.parameterValues = &values
	return names, values, nil
}

func (b *Builder) findNewBuildParameterValue(name string) *codersdk.WorkspaceBuildParameter {
	// If a preset has been chosen during workspace creation, we must ensure that the parameters defined by the preset
	// are set *exactly* as they as defined. For example, if a preset is chosen but a different value for one of the
	// parameters (defined in that preset) are set explicitly, we need to ignore those values.
	//
	// If this were to occur, a workspace build's parameters and its associated preset's parameters would not match,
	// causing inconsistency, and would be especially problematic for prebuilds. When a prebuild is claimed, we assume
	// that the prebuild was built using *at least* the parameters defined in the selected preset.
	//
	// This should generally not happen, but this is added protection against that situation.
	for _, v := range b.templateVersionPresetParameterValues {
		if v.Name == name {
			return &codersdk.WorkspaceBuildParameter{
				Name:  v.Name,
				Value: v.Value,
			}
		}
	}

	for _, v := range b.richParameterValues {
		if v.Name == name {
			return &v
		}
	}
	return nil
}

func (b *Builder) getLastBuildParameters() ([]database.WorkspaceBuildParameter, error) {
	// TODO: exclude preset params from this list instead of returning nothing?
	if b.prebuildClaimedBy != uuid.Nil {
		return nil, nil
	}

	if b.lastBuildParameters != nil {
		return *b.lastBuildParameters, nil
	}
	bld, err := b.getLastBuild()
	if xerrors.Is(err, sql.ErrNoRows) {
		// if the build doesn't exist, then clearly there can be no parameters.
		b.lastBuildParameters = &[]database.WorkspaceBuildParameter{}
		return *b.lastBuildParameters, nil
	}
	if err != nil {
		return nil, xerrors.Errorf("get last build to get parameters: %w", err)
	}
	values, err := b.store.GetWorkspaceBuildParameters(b.ctx, bld.ID)
	if err != nil && !xerrors.Is(err, sql.ErrNoRows) {
		return nil, xerrors.Errorf("get last build %s parameters: %w", bld.ID, err)
	}
	b.lastBuildParameters = &values
	return values, nil
}

func (b *Builder) getTemplateVersionParameters() ([]database.TemplateVersionParameter, error) {
	if b.templateVersionParameters != nil {
		return *b.templateVersionParameters, nil
	}
	tvID, err := b.getTemplateVersionID()
	if err != nil {
		return nil, xerrors.Errorf("get template version ID to get parameters: %w", err)
	}
	tvp, err := b.store.GetTemplateVersionParameters(b.ctx, tvID)
	if err != nil && !xerrors.Is(err, sql.ErrNoRows) {
		return nil, xerrors.Errorf("get template version %s parameters: %w", tvID, err)
	}
	b.templateVersionParameters = &tvp
	return tvp, nil
}

func (b *Builder) getTemplateVersionVariables() ([]database.TemplateVersionVariable, error) {
	if b.templateVersionVariables != nil {
		return *b.templateVersionVariables, nil
	}
	tvID, err := b.getTemplateVersionID()
	if err != nil {
		return nil, xerrors.Errorf("get template version ID to get variables: %w", err)
	}
	tvs, err := b.store.GetTemplateVersionVariables(b.ctx, tvID)
	if err != nil && !xerrors.Is(err, sql.ErrNoRows) {
		return nil, xerrors.Errorf("get template version %s variables: %w", tvID, err)
	}
	b.templateVersionVariables = &tvs
	return tvs, nil
}

// verifyNoLegacyParameters verifies that initiator can't start the workspace build
// if it uses legacy parameters (database.ParameterSchemas).
func (b *Builder) verifyNoLegacyParameters() error {
	if b.verifyNoLegacyParametersOnce {
		return nil
	}
	b.verifyNoLegacyParametersOnce = true

	// Block starting the workspace with legacy parameters.
	if b.trans != database.WorkspaceTransitionStart {
		return nil
	}

	templateVersionJob, err := b.getTemplateVersionJob()
	if err != nil {
		return xerrors.Errorf("failed to fetch template version job: %w", err)
	}

	parameterSchemas, err := b.store.GetParameterSchemasByJobID(b.ctx, templateVersionJob.ID)
	if xerrors.Is(err, sql.ErrNoRows) {
		return nil
	}
	if err != nil {
		return xerrors.Errorf("failed to get parameter schemas: %w", err)
	}

	if len(parameterSchemas) > 0 {
		return xerrors.Errorf("Legacy parameters in use on this version are not supported anymore. Contact your administrator for assistance.")
	}
	return nil
}

func (b *Builder) getLastBuildJob() (*database.ProvisionerJob, error) {
	if b.lastBuildJob != nil {
		return b.lastBuildJob, nil
	}
	bld, err := b.getLastBuild()
	if err != nil {
		return nil, xerrors.Errorf("get last build to get job: %w", err)
	}
	job, err := b.store.GetProvisionerJobByID(b.ctx, bld.JobID)
	if err != nil {
		return nil, xerrors.Errorf("get build provisioner job %s: %w", bld.JobID, err)
	}
	b.lastBuildJob = &job
	return b.lastBuildJob, nil
}

func (b *Builder) getProvisionerTags() (map[string]string, error) {
	// Step 1: Mutate template version tags
	templateVersionJob, err := b.getTemplateVersionJob()
	if err != nil {
		return nil, BuildError{http.StatusInternalServerError, "failed to fetch template version job", err}
	}
	annotationTags := provisionersdk.MutateTags(b.workspace.OwnerID, templateVersionJob.Tags)

	tags := map[string]string{}
	for name, value := range annotationTags {
		tags[name] = value
	}

	// Step 2: Mutate workspace tags:
	// - Get workspace tags from the template version job
	// - Get template version variables from the template version as they can be
	//   referenced in workspace tags
	// - Get parameters from the workspace build as they can also be referenced
	//   in workspace tags
	// - Evaluate workspace tags given the above inputs
	workspaceTags, err := b.getTemplateVersionWorkspaceTags()
	if err != nil {
		return nil, BuildError{http.StatusInternalServerError, "failed to fetch template version workspace tags", err}
	}
	tvs, err := b.getTemplateVersionVariables()
	if err != nil {
		return nil, BuildError{http.StatusInternalServerError, "failed to fetch template version variables", err}
	}
	varsM := make(map[string]string)
	for _, tv := range tvs {
		// FIXME: do this in Terraform? This is a bit of a hack.
		if tv.Value == "" {
			varsM[tv.Name] = tv.DefaultValue
		} else {
			varsM[tv.Name] = tv.Value
		}
	}
	parameterNames, parameterValues, err := b.getParameters()
	if err != nil {
		return nil, err // already wrapped BuildError
	}
	paramsM := make(map[string]string)
	for i, name := range parameterNames {
		paramsM[name] = parameterValues[i]
	}

	evalCtx := tfparse.BuildEvalContext(varsM, paramsM)
	for _, workspaceTag := range workspaceTags {
		expr, diags := hclsyntax.ParseExpression([]byte(workspaceTag.Value), "expression.hcl", hcl.InitialPos)
		if diags.HasErrors() {
			return nil, BuildError{http.StatusBadRequest, "failed to parse workspace tag value", xerrors.Errorf(diags.Error())}
		}

		val, diags := expr.Value(evalCtx)
		if diags.HasErrors() {
			return nil, BuildError{http.StatusBadRequest, "failed to evaluate workspace tag value", xerrors.Errorf(diags.Error())}
		}

		// Do not use "val.AsString()" as it can panic
		str, err := tfparse.CtyValueString(val)
		if err != nil {
			return nil, BuildError{http.StatusBadRequest, "failed to marshal cty.Value as string", err}
		}
		tags[workspaceTag.Key] = str
	}
	return tags, nil
}

func (b *Builder) getTemplateVersionWorkspaceTags() ([]database.TemplateVersionWorkspaceTag, error) {
	if b.templateVersionWorkspaceTags != nil {
		return *b.templateVersionWorkspaceTags, nil
	}

	templateVersion, err := b.getTemplateVersion()
	if err != nil {
		return nil, xerrors.Errorf("get template version: %w", err)
	}

	workspaceTags, err := b.store.GetTemplateVersionWorkspaceTags(b.ctx, templateVersion.ID)
	if err != nil && !xerrors.Is(err, sql.ErrNoRows) {
		return nil, xerrors.Errorf("get template version workspace tags: %w", err)
	}

	b.templateVersionWorkspaceTags = &workspaceTags
	return *b.templateVersionWorkspaceTags, nil
}

// authorize performs build authorization pre-checks using the provided authFunc
func (b *Builder) authorize(authFunc func(action policy.Action, object rbac.Objecter) bool) error {
	// Doing this up front saves a lot of work if the user doesn't have permission.
	// This is checked again in the dbauthz layer, but the check is cached
	// and will be a noop later.
	var action policy.Action
	switch b.trans {
	case database.WorkspaceTransitionDelete:
		action = policy.ActionDelete
	case database.WorkspaceTransitionStart, database.WorkspaceTransitionStop:
		action = policy.ActionUpdate
	default:
		msg := fmt.Sprintf("Transition %q not supported.", b.trans)
		return BuildError{http.StatusBadRequest, msg, xerrors.New(msg)}
	}
	if !authFunc(action, b.workspace) {
		if authFunc(policy.ActionRead, b.workspace) {
			// If the user can read the workspace, but not delete/create/update. Show
			// a more helpful error. They are allowed to know the workspace exists.
			return BuildError{
				Status:  http.StatusForbidden,
				Message: fmt.Sprintf("You do not have permission to %s this workspace.", action),
				Wrapped: xerrors.New(httpapi.ResourceForbiddenResponse.Detail),
			}
		}
		// We use the same wording as the httpapi to avoid leaking the existence of the workspace
		return BuildError{http.StatusNotFound, httpapi.ResourceNotFoundResponse.Message, xerrors.New(httpapi.ResourceNotFoundResponse.Message)}
	}

	template, err := b.getTemplate()
	if err != nil {
		return BuildError{http.StatusInternalServerError, "failed to fetch template", err}
	}

	// If custom state, deny request since user could be corrupting or leaking
	// cloud state.
	if b.state.explicit != nil || b.state.orphan {
		if !authFunc(policy.ActionUpdate, template.RBACObject()) {
			return BuildError{http.StatusForbidden, "Only template managers may provide custom state", xerrors.New("Only template managers may provide custom state")}
		}
	}

	if b.logLevel != "" && !authFunc(policy.ActionRead, rbac.ResourceDeploymentConfig) {
		return BuildError{
			http.StatusBadRequest,
			"Workspace builds with a custom log level are restricted to administrators only.",
			xerrors.New("Workspace builds with a custom log level are restricted to administrators only."),
		}
	}

	if b.logLevel != "" && b.deploymentValues != nil && !b.deploymentValues.EnableTerraformDebugMode {
		return BuildError{
			http.StatusBadRequest,
			"Terraform debug mode is disabled in the deployment configuration.",
			xerrors.New("Terraform debug mode is disabled in the deployment configuration."),
		}
	}
	return nil
}

func (b *Builder) checkTemplateVersionMatchesTemplate() error {
	template, err := b.getTemplate()
	if err != nil {
		return BuildError{http.StatusInternalServerError, "failed to fetch template", err}
	}
	templateVersion, err := b.getTemplateVersion()
	if xerrors.Is(err, sql.ErrNoRows) {
		return BuildError{http.StatusBadRequest, "template version does not exist", err}
	}
	if err != nil {
		return BuildError{http.StatusInternalServerError, "failed to fetch template version", err}
	}
	if !templateVersion.TemplateID.Valid || templateVersion.TemplateID.UUID != template.ID {
		return BuildError{
			http.StatusBadRequest,
			"template version doesn't match template",
			xerrors.Errorf("templateVersion.TemplateID = %+v, template.ID = %s",
				templateVersion.TemplateID, template.ID),
		}
	}
	return nil
}

func (b *Builder) checkTemplateJobStatus() error {
	templateVersion, err := b.getTemplateVersion()
	if err != nil {
		return BuildError{http.StatusInternalServerError, "failed to fetch template version", err}
	}

	templateVersionJob, err := b.getTemplateVersionJob()
	if err != nil {
		return BuildError{
			http.StatusInternalServerError, "failed to fetch template version job", err,
		}
	}

	templateVersionJobStatus := codersdk.ProvisionerJobStatus(templateVersionJob.JobStatus)
	switch templateVersionJobStatus {
	case codersdk.ProvisionerJobPending, codersdk.ProvisionerJobRunning:
		msg := fmt.Sprintf("The provided template version is %s. Wait for it to complete importing!", templateVersionJobStatus)

		return BuildError{
			http.StatusNotAcceptable,
			msg,
			xerrors.New(msg),
		}
	case codersdk.ProvisionerJobFailed:
		msg := fmt.Sprintf("The provided template version %q has failed to import: %q. You cannot build workspaces with it!", templateVersion.Name, templateVersionJob.Error.String)
		return BuildError{
			http.StatusBadRequest,
			msg,
			xerrors.New(msg),
		}
	case codersdk.ProvisionerJobCanceled:
		msg := fmt.Sprintf("The provided template version %q has failed to import: %q. You cannot build workspaces with it!", templateVersion.Name, templateVersionJob.Error.String)
		return BuildError{
			http.StatusBadRequest,
			msg,
			xerrors.New(msg),
		}
	}
	return nil
}

func (b *Builder) checkRunningBuild() error {
	job, err := b.getLastBuildJob()
	if xerrors.Is(err, sql.ErrNoRows) {
		// no prior build, so it can't be running!
		return nil
	}
	if err != nil {
		return BuildError{http.StatusInternalServerError, "failed to fetch prior build", err}
	}
	if codersdk.ProvisionerJobStatus(job.JobStatus).Active() {
		msg := "A workspace build is already active."
		return BuildError{
			http.StatusConflict,
			msg,
			xerrors.New(msg),
		}
	}
	return nil
}<|MERGE_RESOLUTION|>--- conflicted
+++ resolved
@@ -76,14 +76,9 @@
 	parameterValues                      *[]string
 	templateVersionPresetParameterValues []database.TemplateVersionPresetParameter
 
-<<<<<<< HEAD
 	prebuild                bool
 	prebuildClaimedBy       uuid.UUID
 	runningWorkspaceAgentID uuid.UUID
-=======
-	prebuild          bool
-	prebuildClaimedBy uuid.UUID
->>>>>>> fc921a58
 
 	verifyNoLegacyParametersOnce bool
 }
@@ -192,15 +187,15 @@
 	return b
 }
 
-<<<<<<< HEAD
 // RunningWorkspaceAgentID is only used for prebuilds; see the associated field in `provisionerdserver.WorkspaceProvisionJob`.
 func (b Builder) RunningWorkspaceAgentID(id uuid.UUID) Builder {
 	// nolint: revive
 	b.runningWorkspaceAgentID = id
-=======
+	return b
+}
+
 func (b Builder) UsingDynamicParameters() Builder {
 	b.dynamicParametersEnabled = true
->>>>>>> fc921a58
 	return b
 }
 
@@ -335,18 +330,11 @@
 
 	workspaceBuildID := uuid.New()
 	input, err := json.Marshal(provisionerdserver.WorkspaceProvisionJob{
-<<<<<<< HEAD
 		WorkspaceBuildID:        workspaceBuildID,
 		LogLevel:                b.logLevel,
 		IsPrebuild:              b.prebuild,
 		PrebuildClaimedByUser:   b.prebuildClaimedBy,
 		RunningWorkspaceAgentID: b.runningWorkspaceAgentID,
-=======
-		WorkspaceBuildID:      workspaceBuildID,
-		LogLevel:              b.logLevel,
-		IsPrebuild:            b.prebuild,
-		PrebuildClaimedByUser: b.prebuildClaimedBy,
->>>>>>> fc921a58
 	})
 	if err != nil {
 		return nil, nil, nil, BuildError{
