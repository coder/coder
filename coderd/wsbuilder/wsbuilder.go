--- conflicted
+++ resolved
@@ -77,13 +77,7 @@
 	parameterValues                      *[]string
 	templateVersionPresetParameterValues []database.TemplateVersionPresetParameter
 
-<<<<<<< HEAD
-	prebuild                     bool
-	prebuildClaimedBy            uuid.UUID
-=======
-	prebuiltWorkspaceBuildStage sdkproto.PrebuiltWorkspaceBuildStage
-
->>>>>>> 0b5f27f5
+	prebuiltWorkspaceBuildStage  sdkproto.PrebuiltWorkspaceBuildStage
 	verifyNoLegacyParametersOnce bool
 }
 
