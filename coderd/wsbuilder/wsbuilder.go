// Package wsbuilder provides the Builder object, which encapsulates the common business logic of inserting a new
// workspace build into the database.
package wsbuilder

import (
	"context"
	"database/sql"
	"encoding/json"
	"fmt"
	"net/http"
	"time"

	"github.com/google/uuid"
	"github.com/sqlc-dev/pqtype"
	"golang.org/x/xerrors"

	"github.com/coder/coder/v2/coderd/audit"
	"github.com/coder/coder/v2/coderd/database"
	"github.com/coder/coder/v2/coderd/database/db2sdk"
	"github.com/coder/coder/v2/coderd/database/dbtime"
	"github.com/coder/coder/v2/coderd/httpapi"
	"github.com/coder/coder/v2/coderd/provisionerdserver"
	"github.com/coder/coder/v2/coderd/rbac"
	"github.com/coder/coder/v2/coderd/tracing"
	"github.com/coder/coder/v2/codersdk"
)

// Builder encapsulates the business logic of inserting a new workspace build into the database.
//
// Builder follows the so-called "Builder" pattern where options that customize the kind of build you get return
// a new instance of the Builder with the option applied.
//
// Example:
//
// b = wsbuilder.New(workspace, transition).VersionID(vID).Initiator(me)
// build, job, err := b.Build(...)
type Builder struct {
	// settings that control the kind of build you get
	workspace        database.Workspace
	trans            database.WorkspaceTransition
	version          versionTarget
	state            stateTarget
	logLevel         string
	deploymentValues *codersdk.DeploymentValues

	richParameterValues []codersdk.WorkspaceBuildParameter
	initiator           uuid.UUID
	reason              database.BuildReason

	// used during build, makes function arguments less verbose
	ctx   context.Context
	store database.Store

	// cache of objects, so we only fetch once
	template                  *database.Template
	templateVersion           *database.TemplateVersion
	templateVersionJob        *database.ProvisionerJob
	templateVersionParameters *[]database.TemplateVersionParameter
	lastBuild                 *database.WorkspaceBuild
	lastBuildErr              *error
	lastBuildParameters       *[]database.WorkspaceBuildParameter
	lastBuildJob              *database.ProvisionerJob

	verifyNoLegacyParametersOnce bool
}

type Option func(Builder) Builder

// versionTarget expresses how to determine the template version for the build.
//
// The zero value of this struct means to use the version from the last build.  If there is no last build,
// the build will fail.
//
// setting active: true means to use the active version from the template.
//
// setting specific to a non-nil value means to use the provided template version ID.
//
// active and specific are mutually exclusive and setting them both results in undefined behavior.
type versionTarget struct {
	active   bool
	specific *uuid.UUID
}

// stateTarget expresses how to determine the provisioner state for the build.
//
// The zero value of this struct means to use state from the last build.  If there is no last build, no state is
// provided (i.e. first build on a newly created workspace).
//
// setting orphan: true means not to send any state.  This can be used to deleted orphaned workspaces
//
// setting explicit to a non-nil value means to use the provided state
//
// orphan and explicit are mutually exclusive and setting them both results in undefined behavior.
type stateTarget struct {
	orphan   bool
	explicit *[]byte
}

func New(w database.Workspace, t database.WorkspaceTransition) Builder {
	return Builder{workspace: w, trans: t}
}

// Methods that customize the build are public, have a struct receiver and return a new Builder.

func (b Builder) VersionID(v uuid.UUID) Builder {
	// nolint: revive
	b.version = versionTarget{specific: &v}
	return b
}

func (b Builder) ActiveVersion() Builder {
	// nolint: revive
	b.version = versionTarget{active: true}
	return b
}

func (b Builder) State(state []byte) Builder {
	// nolint: revive
	b.state = stateTarget{explicit: &state}
	return b
}

func (b Builder) Orphan() Builder {
	// nolint: revive
	b.state = stateTarget{orphan: true}
	return b
}

func (b Builder) LogLevel(l string) Builder {
	// nolint: revive
	b.logLevel = l
	return b
}

func (b Builder) DeploymentValues(dv *codersdk.DeploymentValues) Builder {
	// nolint: revive
	b.deploymentValues = dv
	return b
}

func (b Builder) Initiator(u uuid.UUID) Builder {
	// nolint: revive
	b.initiator = u
	return b
}

func (b Builder) Reason(r database.BuildReason) Builder {
	// nolint: revive
	b.reason = r
	return b
}

func (b Builder) RichParameterValues(p []codersdk.WorkspaceBuildParameter) Builder {
	// nolint: revive
	b.richParameterValues = p
	return b
}

// SetLastWorkspaceBuildInTx prepopulates the Builder's cache with the last workspace build.  This allows us
// to avoid a repeated database query when the Builder's caller also needs the workspace build, e.g. auto-start &
// auto-stop.
//
// CAUTION: only call this method from within a database transaction with RepeatableRead isolation.  This transaction
// MUST be the database.Store you call Build() with.
func (b Builder) SetLastWorkspaceBuildInTx(build *database.WorkspaceBuild) Builder {
	// nolint: revive
	b.lastBuild = build
	return b
}

// SetLastWorkspaceBuildJobInTx prepopulates the Builder's cache with the last workspace build job.  This allows us
// to avoid a repeated database query when the Builder's caller also needs the workspace build job, e.g. auto-start &
// auto-stop.
//
// CAUTION: only call this method from within a database transaction with RepeatableRead isolation.  This transaction
// MUST be the database.Store you call Build() with.
func (b Builder) SetLastWorkspaceBuildJobInTx(job *database.ProvisionerJob) Builder {
	// nolint: revive
	b.lastBuildJob = job
	return b
}

type BuildError struct {
	// Status is a suitable HTTP status code
	Status  int
	Message string
	Wrapped error
}

func (e BuildError) Error() string {
	return e.Wrapped.Error()
}

func (e BuildError) Unwrap() error {
	return e.Wrapped
}

// Build computes and inserts a new workspace build into the database.  If authFunc is provided, it also performs
// authorization preflight checks.
func (b *Builder) Build(
	ctx context.Context,
	store database.Store,
	authFunc func(action rbac.Action, object rbac.Objecter) bool,
	auditBaggage audit.WorkspaceBuildBaggage,
) (
	*database.WorkspaceBuild, *database.ProvisionerJob, error,
) {
	var err error
	b.ctx, err = audit.BaggageToContext(ctx, auditBaggage)
	if err != nil {
		return nil, nil, xerrors.Errorf("create audit baggage: %w", err)
	}

	// Run the build in a transaction with RepeatableRead isolation, and retries.
	// RepeatableRead isolation ensures that we get a consistent view of the database while
	// computing the new build.  This simplifies the logic so that we do not need to worry if
	// later reads are consistent with earlier ones.
<<<<<<< HEAD
	var workspaceBuild *database.WorkspaceBuild
	var provisionerJob *database.ProvisionerJob
	err := database.ReadModifyUpdate(store, func(tx database.Store) error {
		var err error
		b.store = tx
		workspaceBuild, provisionerJob, err = b.buildTx(authFunc)
		return err
	})
	if err != nil {
		return nil, nil, xerrors.Errorf("build tx: %w", err)
=======
	for retries := 0; retries < 5; retries++ {
		var workspaceBuild *database.WorkspaceBuild
		var provisionerJob *database.ProvisionerJob
		err := store.InTx(func(store database.Store) error {
			b.store = store
			workspaceBuild, provisionerJob, err = b.buildTx(authFunc)
			return err
		}, &sql.TxOptions{Isolation: sql.LevelRepeatableRead})
		var pqe *pq.Error
		if xerrors.As(err, &pqe) {
			if pqe.Code == "40001" {
				// serialization error, retry
				continue
			}
		}
		if err != nil {
			// Other (hard) error
			return nil, nil, err
		}
		return workspaceBuild, provisionerJob, nil
>>>>>>> 1ad998ee
	}
	return workspaceBuild, provisionerJob, nil
}

// buildTx contains the business logic of computing a new build.  Attributes of the new database objects are computed
// in a functional style, rather than imperative, to emphasize the logic of how they are defined.  A simple cache
// of database-fetched objects is stored on the struct to ensure we only fetch things once, even if they are used in
// the calculation of multiple attributes.
//
// In order to utilize this cache, the functions that compute build attributes use a pointer receiver type.
func (b *Builder) buildTx(authFunc func(action rbac.Action, object rbac.Objecter) bool) (
	*database.WorkspaceBuild, *database.ProvisionerJob, error,
) {
	if authFunc != nil {
		err := b.authorize(authFunc)
		if err != nil {
			return nil, nil, err
		}
	}
	err := b.checkTemplateVersionMatchesTemplate()
	if err != nil {
		return nil, nil, err
	}
	err = b.checkTemplateJobStatus()
	if err != nil {
		return nil, nil, err
	}
	err = b.checkRunningBuild()
	if err != nil {
		return nil, nil, err
	}

	template, err := b.getTemplate()
	if err != nil {
		return nil, nil, BuildError{http.StatusInternalServerError, "failed to fetch template", err}
	}

	templateVersionJob, err := b.getTemplateVersionJob()
	if err != nil {
		return nil, nil, BuildError{
			http.StatusInternalServerError, "failed to fetch template version job", err,
		}
	}

	// if we haven't been told specifically who initiated, default to owner
	if b.initiator == uuid.Nil {
		b.initiator = b.workspace.OwnerID
	}
	// default reason is initiator
	if b.reason == "" {
		b.reason = database.BuildReasonInitiator
	}

	workspaceBuildID := uuid.New()
	input, err := json.Marshal(provisionerdserver.WorkspaceProvisionJob{
		WorkspaceBuildID: workspaceBuildID,
		LogLevel:         b.logLevel,
	})
	if err != nil {
		return nil, nil, BuildError{
			http.StatusInternalServerError,
			"marshal provision job",
			err,
		}
	}
	traceMetadataRaw, err := json.Marshal(tracing.MetadataFromContext(b.ctx))
	if err != nil {
		return nil, nil, BuildError{http.StatusInternalServerError, "marshal metadata", err}
	}
	tags := provisionerdserver.MutateTags(b.workspace.OwnerID, templateVersionJob.Tags)

	now := dbtime.Now()
	provisionerJob, err := b.store.InsertProvisionerJob(b.ctx, database.InsertProvisionerJobParams{
		ID:             uuid.New(),
		CreatedAt:      now,
		UpdatedAt:      now,
		InitiatorID:    b.initiator,
		OrganizationID: template.OrganizationID,
		Provisioner:    template.Provisioner,
		Type:           database.ProvisionerJobTypeWorkspaceBuild,
		StorageMethod:  templateVersionJob.StorageMethod,
		FileID:         templateVersionJob.FileID,
		Input:          input,
		Tags:           tags,
		TraceMetadata: pqtype.NullRawMessage{
			Valid:      true,
			RawMessage: traceMetadataRaw,
		},
	})
	if err != nil {
		return nil, nil, BuildError{http.StatusInternalServerError, "insert provisioner job", err}
	}

	templateVersionID, err := b.getTemplateVersionID()
	if err != nil {
		return nil, nil, BuildError{http.StatusInternalServerError, "compute template version ID", err}
	}
	buildNum, err := b.getBuildNumber()
	if err != nil {
		return nil, nil, BuildError{http.StatusInternalServerError, "compute build number", err}
	}
	state, err := b.getState()
	if err != nil {
		return nil, nil, BuildError{http.StatusInternalServerError, "compute build state", err}
	}

	var workspaceBuild database.WorkspaceBuild
	err = b.store.InTx(func(store database.Store) error {
		err = store.InsertWorkspaceBuild(b.ctx, database.InsertWorkspaceBuildParams{
			ID:                workspaceBuildID,
			CreatedAt:         now,
			UpdatedAt:         now,
			WorkspaceID:       b.workspace.ID,
			TemplateVersionID: templateVersionID,
			BuildNumber:       buildNum,
			ProvisionerState:  state,
			InitiatorID:       b.initiator,
			Transition:        b.trans,
			JobID:             provisionerJob.ID,
			Reason:            b.reason,
			Deadline:          time.Time{}, // set by provisioner upon completion
			MaxDeadline:       time.Time{}, // set by provisioner upon completion
		})
		if err != nil {
			code := http.StatusInternalServerError
			if rbac.IsUnauthorizedError(err) {
				code = http.StatusUnauthorized
			}
			return BuildError{code, "insert workspace build", err}
		}

		names, values, err := b.getParameters()
		if err != nil {
			// getParameters already wraps errors in BuildError
			return err
		}
		err = store.InsertWorkspaceBuildParameters(b.ctx, database.InsertWorkspaceBuildParametersParams{
			WorkspaceBuildID: workspaceBuildID,
			Name:             names,
			Value:            values,
		})
		if err != nil {
			return BuildError{http.StatusInternalServerError, "insert workspace build parameters: %w", err}
		}

		workspaceBuild, err = store.GetWorkspaceBuildByID(b.ctx, workspaceBuildID)
		if err != nil {
			return BuildError{http.StatusInternalServerError, "get workspace build", err}
		}

		return nil
	}, nil)
	if err != nil {
		return nil, nil, err
	}

	return &workspaceBuild, &provisionerJob, nil
}

func (b *Builder) getTemplate() (*database.Template, error) {
	if b.template != nil {
		return b.template, nil
	}
	t, err := b.store.GetTemplateByID(b.ctx, b.workspace.TemplateID)
	if err != nil {
		return nil, xerrors.Errorf("get template %s: %w", b.workspace.TemplateID, err)
	}
	b.template = &t
	return b.template, nil
}

func (b *Builder) getTemplateVersionJob() (*database.ProvisionerJob, error) {
	if b.templateVersionJob != nil {
		return b.templateVersionJob, nil
	}
	v, err := b.getTemplateVersion()
	if err != nil {
		return nil, xerrors.Errorf("get template version so we can get provisioner job: %w", err)
	}
	j, err := b.store.GetProvisionerJobByID(b.ctx, v.JobID)
	if err != nil {
		return nil, xerrors.Errorf("get template provisioner job %s: %w", v.JobID, err)
	}
	b.templateVersionJob = &j
	return b.templateVersionJob, err
}

func (b *Builder) getTemplateVersion() (*database.TemplateVersion, error) {
	if b.templateVersion != nil {
		return b.templateVersion, nil
	}
	id, err := b.getTemplateVersionID()
	if err != nil {
		return nil, xerrors.Errorf("get template version ID so we can get version: %w", err)
	}
	v, err := b.store.GetTemplateVersionByID(b.ctx, id)
	if err != nil {
		return nil, xerrors.Errorf("get template version %s: %w", id, err)
	}
	b.templateVersion = &v
	return b.templateVersion, err
}

func (b *Builder) getTemplateVersionID() (uuid.UUID, error) {
	if b.version.specific != nil {
		return *b.version.specific, nil
	}
	if b.version.active {
		t, err := b.getTemplate()
		if err != nil {
			return uuid.Nil, xerrors.Errorf("get template so we can get active version: %w", err)
		}
		return t.ActiveVersionID, nil
	}
	// default is prior version
	bld, err := b.getLastBuild()
	if err != nil {
		return uuid.Nil, xerrors.Errorf("get last build so we can get version: %w", err)
	}
	return bld.TemplateVersionID, nil
}

func (b *Builder) getLastBuild() (*database.WorkspaceBuild, error) {
	if b.lastBuild != nil {
		return b.lastBuild, nil
	}
	// last build might not exist, so we also store the error to prevent repeated queries
	// for a non-existing build
	if b.lastBuildErr != nil {
		return nil, *b.lastBuildErr
	}
	bld, err := b.store.GetLatestWorkspaceBuildByWorkspaceID(b.ctx, b.workspace.ID)
	if err != nil {
		err = xerrors.Errorf("get workspace %s last build: %w", b.workspace.ID, err)
		b.lastBuildErr = &err
		return nil, err
	}
	b.lastBuild = &bld
	return b.lastBuild, nil
}

func (b *Builder) getBuildNumber() (int32, error) {
	bld, err := b.getLastBuild()
	if xerrors.Is(err, sql.ErrNoRows) {
		// first build!
		return 1, nil
	}
	if err != nil {
		return 0, xerrors.Errorf("get last build to compute build number: %w", err)
	}
	return bld.BuildNumber + 1, nil
}

func (b *Builder) getState() ([]byte, error) {
	if b.state.orphan {
		// Orphan means empty state.
		return nil, nil
	}
	if b.state.explicit != nil {
		return *b.state.explicit, nil
	}
	// Default is to use state from prior build
	bld, err := b.getLastBuild()
	if xerrors.Is(err, sql.ErrNoRows) {
		// last build does not exist, which implies empty state
		return nil, nil
	}
	if err != nil {
		return nil, xerrors.Errorf("get last build to get state: %w", err)
	}
	return bld.ProvisionerState, nil
}

func (b *Builder) getParameters() (names, values []string, err error) {
	templateVersionParameters, err := b.getTemplateVersionParameters()
	if err != nil {
		return nil, nil, BuildError{http.StatusInternalServerError, "failed to fetch template version parameters", err}
	}
	lastBuildParameters, err := b.getLastBuildParameters()
	if err != nil {
		return nil, nil, BuildError{http.StatusInternalServerError, "failed to fetch last build parameters", err}
	}
	err = b.verifyNoLegacyParameters()
	if err != nil {
		return nil, nil, BuildError{http.StatusBadRequest, "Unable to build workspace with unsupported parameters", err}
	}
	resolver := codersdk.ParameterResolver{
		Rich: db2sdk.WorkspaceBuildParameters(lastBuildParameters),
	}
	for _, templateVersionParameter := range templateVersionParameters {
		tvp, err := db2sdk.TemplateVersionParameter(templateVersionParameter)
		if err != nil {
			return nil, nil, BuildError{http.StatusInternalServerError, "failed to convert template version parameter", err}
		}
		value, err := resolver.ValidateResolve(
			tvp,
			b.findNewBuildParameterValue(templateVersionParameter.Name),
		)
		if err != nil {
			// At this point, we've queried all the data we need from the database,
			// so the only errors are problems with the request (missing data, failed
			// validation, immutable parameters, etc.)
			return nil, nil, BuildError{http.StatusBadRequest, fmt.Sprintf("Unable to validate parameter %q", templateVersionParameter.Name), err}
		}
		names = append(names, templateVersionParameter.Name)
		values = append(values, value)
	}
	return names, values, nil
}

func (b *Builder) findNewBuildParameterValue(name string) *codersdk.WorkspaceBuildParameter {
	for _, v := range b.richParameterValues {
		if v.Name == name {
			return &v
		}
	}
	return nil
}

func (b *Builder) getLastBuildParameters() ([]database.WorkspaceBuildParameter, error) {
	if b.lastBuildParameters != nil {
		return *b.lastBuildParameters, nil
	}
	bld, err := b.getLastBuild()
	if xerrors.Is(err, sql.ErrNoRows) {
		// if the build doesn't exist, then clearly there can be no parameters.
		b.lastBuildParameters = &[]database.WorkspaceBuildParameter{}
		return *b.lastBuildParameters, nil
	}
	if err != nil {
		return nil, xerrors.Errorf("get last build to get parameters: %w", err)
	}
	values, err := b.store.GetWorkspaceBuildParameters(b.ctx, bld.ID)
	if err != nil && !xerrors.Is(err, sql.ErrNoRows) {
		return nil, xerrors.Errorf("get last build %s parameters: %w", bld.ID, err)
	}
	b.lastBuildParameters = &values
	return values, nil
}

func (b *Builder) getTemplateVersionParameters() ([]database.TemplateVersionParameter, error) {
	if b.templateVersionParameters != nil {
		return *b.templateVersionParameters, nil
	}
	tvID, err := b.getTemplateVersionID()
	if err != nil {
		return nil, xerrors.Errorf("get template version ID to get parameters: %w", err)
	}
	tvp, err := b.store.GetTemplateVersionParameters(b.ctx, tvID)
	if err != nil && !xerrors.Is(err, sql.ErrNoRows) {
		return nil, xerrors.Errorf("get template version %s parameters: %w", tvID, err)
	}
	b.templateVersionParameters = &tvp
	return tvp, nil
}

// verifyNoLegacyParameters verifies that initiator can't start the workspace build
// if it uses legacy parameters (database.ParameterSchemas).
func (b *Builder) verifyNoLegacyParameters() error {
	if b.verifyNoLegacyParametersOnce {
		return nil
	}
	b.verifyNoLegacyParametersOnce = true

	// Block starting the workspace with legacy parameters.
	if b.trans != database.WorkspaceTransitionStart {
		return nil
	}

	templateVersionJob, err := b.getTemplateVersionJob()
	if err != nil {
		return xerrors.Errorf("failed to fetch template version job: %w", err)
	}

	parameterSchemas, err := b.store.GetParameterSchemasByJobID(b.ctx, templateVersionJob.ID)
	if xerrors.Is(err, sql.ErrNoRows) {
		return nil
	}
	if err != nil {
		return xerrors.Errorf("failed to get parameter schemas: %w", err)
	}

	if len(parameterSchemas) > 0 {
		return xerrors.Errorf("Legacy parameters in use on this version are not supported anymore. Contact your administrator for assistance.")
	}
	return nil
}

func (b *Builder) getLastBuildJob() (*database.ProvisionerJob, error) {
	if b.lastBuildJob != nil {
		return b.lastBuildJob, nil
	}
	bld, err := b.getLastBuild()
	if err != nil {
		return nil, xerrors.Errorf("get last build to get job: %w", err)
	}
	job, err := b.store.GetProvisionerJobByID(b.ctx, bld.JobID)
	if err != nil {
		return nil, xerrors.Errorf("get build provisioner job %s: %w", bld.JobID, err)
	}
	b.lastBuildJob = &job
	return b.lastBuildJob, nil
}

// authorize performs build authorization pre-checks using the provided authFunc
func (b *Builder) authorize(authFunc func(action rbac.Action, object rbac.Objecter) bool) error {
	// Doing this up front saves a lot of work if the user doesn't have permission.
	// This is checked again in the dbauthz layer, but the check is cached
	// and will be a noop later.
	var action rbac.Action
	switch b.trans {
	case database.WorkspaceTransitionDelete:
		action = rbac.ActionDelete
	case database.WorkspaceTransitionStart, database.WorkspaceTransitionStop:
		action = rbac.ActionUpdate
	default:
		msg := fmt.Sprintf("Transition %q not supported.", b.trans)
		return BuildError{http.StatusBadRequest, msg, xerrors.New(msg)}
	}
	if !authFunc(action, b.workspace) {
		// We use the same wording as the httpapi to avoid leaking the existence of the workspace
		return BuildError{http.StatusNotFound, httpapi.ResourceNotFoundResponse.Message, xerrors.New(httpapi.ResourceNotFoundResponse.Message)}
	}

	template, err := b.getTemplate()
	if err != nil {
		return BuildError{http.StatusInternalServerError, "failed to fetch template", err}
	}

	// If custom state, deny request since user could be corrupting or leaking
	// cloud state.
	if b.state.explicit != nil || b.state.orphan {
		if !authFunc(rbac.ActionUpdate, template.RBACObject()) {
			return BuildError{http.StatusForbidden, "Only template managers may provide custom state", xerrors.New("Only template managers may provide custom state")}
		}
	}

	if b.logLevel != "" && !authFunc(rbac.ActionRead, rbac.ResourceDeploymentValues) {
		return BuildError{
			http.StatusBadRequest,
			"Workspace builds with a custom log level are restricted to administrators only.",
			xerrors.New("Workspace builds with a custom log level are restricted to administrators only."),
		}
	}

	if b.logLevel != "" && b.deploymentValues != nil && !b.deploymentValues.EnableTerraformDebugMode {
		return BuildError{
			http.StatusBadRequest,
			"Terraform debug mode is disabled in the deployment configuration.",
			xerrors.New("Terraform debug mode is disabled in the deployment configuration."),
		}
	}
	return nil
}

func (b *Builder) checkTemplateVersionMatchesTemplate() error {
	template, err := b.getTemplate()
	if err != nil {
		return BuildError{http.StatusInternalServerError, "failed to fetch template", err}
	}
	templateVersion, err := b.getTemplateVersion()
	if xerrors.Is(err, sql.ErrNoRows) {
		return BuildError{http.StatusBadRequest, "template version does not exist", err}
	}
	if err != nil {
		return BuildError{http.StatusInternalServerError, "failed to fetch template version", err}
	}
	if !templateVersion.TemplateID.Valid || templateVersion.TemplateID.UUID != template.ID {
		return BuildError{
			http.StatusBadRequest,
			"template version doesn't match template",
			xerrors.Errorf("templateVersion.TemplateID = %+v, template.ID = %s",
				templateVersion.TemplateID, template.ID),
		}
	}
	return nil
}

func (b *Builder) checkTemplateJobStatus() error {
	templateVersion, err := b.getTemplateVersion()
	if err != nil {
		return BuildError{http.StatusInternalServerError, "failed to fetch template version", err}
	}

	templateVersionJob, err := b.getTemplateVersionJob()
	if err != nil {
		return BuildError{
			http.StatusInternalServerError, "failed to fetch template version job", err,
		}
	}

	templateVersionJobStatus := codersdk.ProvisionerJobStatus(templateVersionJob.JobStatus)
	switch templateVersionJobStatus {
	case codersdk.ProvisionerJobPending, codersdk.ProvisionerJobRunning:
		msg := fmt.Sprintf("The provided template version is %s. Wait for it to complete importing!", templateVersionJobStatus)

		return BuildError{
			http.StatusNotAcceptable,
			msg,
			xerrors.New(msg),
		}
	case codersdk.ProvisionerJobFailed:
		msg := fmt.Sprintf("The provided template version %q has failed to import: %q. You cannot build workspaces with it!", templateVersion.Name, templateVersionJob.Error.String)
		return BuildError{
			http.StatusBadRequest,
			msg,
			xerrors.New(msg),
		}
	case codersdk.ProvisionerJobCanceled:
		msg := fmt.Sprintf("The provided template version %q has failed to import: %q. You cannot build workspaces with it!", templateVersion.Name, templateVersionJob.Error.String)
		return BuildError{
			http.StatusBadRequest,
			msg,
			xerrors.New(msg),
		}
	}
	return nil
}

func (b *Builder) checkRunningBuild() error {
	job, err := b.getLastBuildJob()
	if xerrors.Is(err, sql.ErrNoRows) {
		// no prior build, so it can't be running!
		return nil
	}
	if err != nil {
		return BuildError{http.StatusInternalServerError, "failed to fetch prior build", err}
	}
	if codersdk.ProvisionerJobStatus(job.JobStatus).Active() {
		msg := "A workspace build is already active."
		return BuildError{
			http.StatusConflict,
			msg,
			xerrors.New(msg),
		}
	}
	return nil
}<|MERGE_RESOLUTION|>--- conflicted
+++ resolved
@@ -215,10 +215,9 @@
 	// RepeatableRead isolation ensures that we get a consistent view of the database while
 	// computing the new build.  This simplifies the logic so that we do not need to worry if
 	// later reads are consistent with earlier ones.
-<<<<<<< HEAD
 	var workspaceBuild *database.WorkspaceBuild
 	var provisionerJob *database.ProvisionerJob
-	err := database.ReadModifyUpdate(store, func(tx database.Store) error {
+	err = database.ReadModifyUpdate(store, func(tx database.Store) error {
 		var err error
 		b.store = tx
 		workspaceBuild, provisionerJob, err = b.buildTx(authFunc)
@@ -226,28 +225,6 @@
 	})
 	if err != nil {
 		return nil, nil, xerrors.Errorf("build tx: %w", err)
-=======
-	for retries := 0; retries < 5; retries++ {
-		var workspaceBuild *database.WorkspaceBuild
-		var provisionerJob *database.ProvisionerJob
-		err := store.InTx(func(store database.Store) error {
-			b.store = store
-			workspaceBuild, provisionerJob, err = b.buildTx(authFunc)
-			return err
-		}, &sql.TxOptions{Isolation: sql.LevelRepeatableRead})
-		var pqe *pq.Error
-		if xerrors.As(err, &pqe) {
-			if pqe.Code == "40001" {
-				// serialization error, retry
-				continue
-			}
-		}
-		if err != nil {
-			// Other (hard) error
-			return nil, nil, err
-		}
-		return workspaceBuild, provisionerJob, nil
->>>>>>> 1ad998ee
 	}
 	return workspaceBuild, provisionerJob, nil
 }
