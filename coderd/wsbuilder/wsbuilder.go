--- conflicted
+++ resolved
@@ -180,14 +180,14 @@
 	return b
 }
 
-<<<<<<< HEAD
 func (b Builder) MarkPrebuildClaimedBy(userID uuid.UUID) Builder {
 	// nolint: revive
 	b.prebuildClaimedBy = userID
-=======
+	return b
+}
+
 func (b Builder) UsingDynamicParameters() Builder {
 	b.dynamicParametersEnabled = true
->>>>>>> e6facaa4
 	return b
 }
 
