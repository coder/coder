--- conflicted
+++ resolved
@@ -66,12 +66,7 @@
 	SecureAuthCookie     bool
 	SSHKeygenAlgorithm   gitsshkey.Algorithm
 	Telemetry            telemetry.Reporter
-<<<<<<< HEAD
-	TracerProvider       *sdktrace.TracerProvider
-=======
-	TURNServer           *turnconn.Server
 	TracerProvider       trace.TracerProvider
->>>>>>> 9196b397
 	AutoImportTemplates  []AutoImportTemplate
 	LicenseHandler       http.Handler
 	FeaturesService      features.Service
