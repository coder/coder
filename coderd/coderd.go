--- conflicted
+++ resolved
@@ -29,27 +29,16 @@
 
 // Options are requires parameters for Coder to start.
 type Options struct {
-<<<<<<< HEAD
-	AgentConnectionUpdateFrequency time.Duration
-	AccessURL                      *url.URL
-	Logger                         slog.Logger
-	Database                       database.Store
-	Pubsub                         database.Pubsub
-
-	AWSCertificates      awsidentity.Certificates
-	GoogleTokenValidator *idtoken.Validator
-	GithubOAuth2Config   *GithubOAuth2Config
-=======
 	AccessURL *url.URL
 	Logger    slog.Logger
 	Database  database.Store
 	Pubsub    database.Pubsub
->>>>>>> c8246e3e
 
 	AgentConnectionUpdateFrequency time.Duration
 	AWSCertificates                awsidentity.Certificates
 	AzureCertificates              x509.VerifyOptions
 	GoogleTokenValidator           *idtoken.Validator
+	GithubOAuth2Config             *GithubOAuth2Config
 	ICEServers                     []webrtc.ICEServer
 	SecureAuthCookie               bool
 	SSHKeygenAlgorithm             gitsshkey.Algorithm
