package coderd

import (
	"crypto/x509"
	"io"
	"net/http"
	"net/url"
	"path/filepath"
	"sync"
	"time"

	"github.com/andybalholm/brotli"
	"github.com/go-chi/chi/v5"
	"github.com/go-chi/chi/v5/middleware"
	"github.com/klauspost/compress/zstd"
	"github.com/pion/webrtc/v3"
	"github.com/prometheus/client_golang/prometheus"
	sdktrace "go.opentelemetry.io/otel/sdk/trace"
	"golang.org/x/xerrors"
	"google.golang.org/api/idtoken"
	"tailscale.com/derp"
	"tailscale.com/derp/derphttp"
	"tailscale.com/tailcfg"
	"tailscale.com/types/key"

	"cdr.dev/slog"
	"github.com/coder/coder/buildinfo"
	"github.com/coder/coder/coderd/awsidentity"
	"github.com/coder/coder/coderd/database"
	"github.com/coder/coder/coderd/gitsshkey"
	"github.com/coder/coder/coderd/httpapi"
	"github.com/coder/coder/coderd/httpmw"
	"github.com/coder/coder/coderd/metricscache"
	"github.com/coder/coder/coderd/rbac"
	"github.com/coder/coder/coderd/telemetry"
	"github.com/coder/coder/coderd/tracing"
	"github.com/coder/coder/coderd/turnconn"
	"github.com/coder/coder/coderd/wsconncache"
	"github.com/coder/coder/codersdk"
	"github.com/coder/coder/site"
	"github.com/coder/coder/tailnet"
)

// Options are requires parameters for Coder to start.
type Options struct {
	AccessURL *url.URL
	Logger    slog.Logger
	Database  database.Store
	Pubsub    database.Pubsub

	// CacheDir is used for caching files served by the API.
	CacheDir string

	AgentConnectionUpdateFrequency time.Duration
	AgentInactiveDisconnectTimeout time.Duration
	// APIRateLimit is the minutely throughput rate limit per user or ip.
	// Setting a rate limit <0 will disable the rate limiter across the entire
	// app. Specific routes may have their own limiters.
	APIRateLimit         int
	AWSCertificates      awsidentity.Certificates
	Authorizer           rbac.Authorizer
	AzureCertificates    x509.VerifyOptions
	GoogleTokenValidator *idtoken.Validator
	GithubOAuth2Config   *GithubOAuth2Config
	OIDCConfig           *OIDCConfig
	PrometheusRegistry   *prometheus.Registry
	ICEServers           []webrtc.ICEServer
	SecureAuthCookie     bool
	SSHKeygenAlgorithm   gitsshkey.Algorithm
	Telemetry            telemetry.Reporter
	TURNServer           *turnconn.Server
	TracerProvider       *sdktrace.TracerProvider
	AutoImportTemplates  []AutoImportTemplate
	LicenseHandler       http.Handler
	FeaturesService      FeaturesService

	TailscaleEnable    bool
	TailnetCoordinator *tailnet.Coordinator
	DERPMap            *tailcfg.DERPMap

	MetricsCacheRefreshInterval time.Duration
	AgentStatsRefreshInterval   time.Duration
}

// New constructs a Coder API handler.
func New(options *Options) *API {
	if options.AgentConnectionUpdateFrequency == 0 {
		options.AgentConnectionUpdateFrequency = 3 * time.Second
	}
	if options.AgentInactiveDisconnectTimeout == 0 {
		// Multiply the update by two to allow for some lag-time.
		options.AgentInactiveDisconnectTimeout = options.AgentConnectionUpdateFrequency * 2
	}
	if options.APIRateLimit == 0 {
		options.APIRateLimit = 512
	}
	if options.Authorizer == nil {
		var err error
		options.Authorizer, err = rbac.NewAuthorizer()
		if err != nil {
			// This should never happen, as the unit tests would fail if the
			// default built in authorizer failed.
			panic(xerrors.Errorf("rego authorize panic: %w", err))
		}
	}
	if options.PrometheusRegistry == nil {
		options.PrometheusRegistry = prometheus.NewRegistry()
	}
	if options.TailnetCoordinator == nil {
		options.TailnetCoordinator = tailnet.NewCoordinator()
	}
	if options.LicenseHandler == nil {
		options.LicenseHandler = licenses()
	}
	if options.FeaturesService == nil {
		options.FeaturesService = featuresService{}
	}

	siteCacheDir := options.CacheDir
	if siteCacheDir != "" {
		siteCacheDir = filepath.Join(siteCacheDir, "site")
	}
	binFS, err := site.ExtractOrReadBinFS(siteCacheDir, site.FS())
	if err != nil {
		panic(xerrors.Errorf("read site bin failed: %w", err))
	}

	metricsCache := metricscache.New(
		options.Database,
		options.Logger.Named("metrics_cache"),
		options.MetricsCacheRefreshInterval,
	)

	r := chi.NewRouter()
	api := &API{
		Options:     options,
		Handler:     r,
		siteHandler: site.Handler(site.FS(), binFS),
		httpAuth: &HTTPAuthorizer{
			Authorizer: options.Authorizer,
			Logger:     options.Logger,
		},
		metricsCache: metricsCache,
	}
	if options.TailscaleEnable {
		api.workspaceAgentCache = wsconncache.New(api.dialWorkspaceAgentTailnet, 0)
	} else {
		api.workspaceAgentCache = wsconncache.New(api.dialWorkspaceAgent, 0)
	}
	api.derpServer = derp.NewServer(key.NewNode(), tailnet.Logger(options.Logger))
	oauthConfigs := &httpmw.OAuth2Configs{
		Github: options.GithubOAuth2Config,
		OIDC:   options.OIDCConfig,
	}
	apiKeyMiddleware := httpmw.ExtractAPIKey(options.Database, oauthConfigs, false)

	r.Use(
		httpmw.AttachRequestID,
		httpmw.Recover(api.Logger),
		httpmw.Logger(api.Logger),
		httpmw.Prometheus(options.PrometheusRegistry),
<<<<<<< HEAD
		// handleSubdomainApplications checks if the first subdomain is a valid app url.
		// If it is, it will serve that application.
		api.handleSubdomainApplications(
			// Middleware to impose on the served application.
			httpmw.RateLimitPerMinute(options.APIRateLimit),
			// This should extract the application specific API key when we
			// implement a scoped token.
			httpmw.ExtractAPIKey(options.Database, oauthConfigs, false),
			httpmw.ExtractUserParam(api.Database),
			httpmw.ExtractWorkspaceAndAgentParam(api.Database),
		),
=======
		// Build-Version is helpful for debugging.
		func(next http.Handler) http.Handler {
			return http.HandlerFunc(func(w http.ResponseWriter, r *http.Request) {
				w.Header().Add("Build-Version", buildinfo.Version())
				next.ServeHTTP(w, r)
			})
		},
>>>>>>> e1afec6d
	)

	apps := func(r chi.Router) {
		r.Use(
			httpmw.RateLimitPerMinute(options.APIRateLimit),
			tracing.HTTPMW(api.TracerProvider, "coderd.http"),
			httpmw.ExtractAPIKey(options.Database, oauthConfigs, true),
			httpmw.ExtractUserParam(api.Database),
			// Extracts the <workspace.agent> from the url
			httpmw.ExtractWorkspaceAndAgentParam(api.Database),
		)
		r.HandleFunc("/*", api.workspaceAppsProxyPath)
	}
	// %40 is the encoded character of the @ symbol. VS Code Web does
	// not handle character encoding properly, so it's safe to assume
	// other applications might not as well.
	r.Route("/%40{user}/{workspace_and_agent}/apps/{workspaceapp}", apps)
	r.Route("/@{user}/{workspace_and_agent}/apps/{workspaceapp}", apps)
	r.Route("/derp", func(r chi.Router) {
		r.Get("/", derphttp.Handler(api.derpServer).ServeHTTP)
		// This is used when UDP is blocked, and latency must be checked via HTTP(s).
		r.Get("/latency-check", func(w http.ResponseWriter, r *http.Request) {
			w.WriteHeader(http.StatusOK)
		})
	})

	r.Route("/api/v2", func(r chi.Router) {
		r.NotFound(func(rw http.ResponseWriter, r *http.Request) {
			httpapi.Write(rw, http.StatusNotFound, codersdk.Response{
				Message: "Route not found.",
			})
		})
		r.Use(
			// Specific routes can specify smaller limits.
			httpmw.RateLimitPerMinute(options.APIRateLimit),
			tracing.HTTPMW(api.TracerProvider, "coderd.http"),
		)
		r.Get("/", func(w http.ResponseWriter, r *http.Request) {
			httpapi.Write(w, http.StatusOK, codersdk.Response{
				//nolint:gocritic
				Message: "👋",
			})
		})
		// All CSP errors will be logged
		r.Post("/csp/reports", api.logReportCSPViolations)

		r.Route("/buildinfo", func(r chi.Router) {
			r.Get("/", func(rw http.ResponseWriter, r *http.Request) {
				httpapi.Write(rw, http.StatusOK, codersdk.BuildInfoResponse{
					ExternalURL: buildinfo.ExternalURL(),
					Version:     buildinfo.Version(),
				})
			})
		})
		r.Route("/audit", func(r chi.Router) {
			r.Use(
				apiKeyMiddleware,
			)

			r.Get("/", api.auditLogs)
			r.Get("/count", api.auditLogCount)
			r.Post("/testgenerate", api.generateFakeAuditLog)
		})
		r.Route("/files", func(r chi.Router) {
			r.Use(
				apiKeyMiddleware,
				// This number is arbitrary, but reading/writing
				// file content is expensive so it should be small.
				httpmw.RateLimitPerMinute(12),
			)
			r.Get("/{hash}", api.fileByHash)
			r.Post("/", api.postFile)
		})
		r.Route("/provisionerdaemons", func(r chi.Router) {
			r.Use(
				apiKeyMiddleware,
			)
			r.Get("/", api.provisionerDaemons)
		})
		r.Route("/organizations", func(r chi.Router) {
			r.Use(
				apiKeyMiddleware,
			)
			r.Post("/", api.postOrganizations)
			r.Route("/{organization}", func(r chi.Router) {
				r.Use(
					httpmw.ExtractOrganizationParam(options.Database),
				)
				r.Get("/", api.organization)
				r.Post("/templateversions", api.postTemplateVersionsByOrganization)
				r.Route("/templates", func(r chi.Router) {
					r.Post("/", api.postTemplateByOrganization)
					r.Get("/", api.templatesByOrganization)
					r.Get("/{templatename}", api.templateByOrganizationAndName)
				})
				r.Post("/workspaces", api.postWorkspacesByOrganization)
				r.Route("/members", func(r chi.Router) {
					r.Get("/roles", api.assignableOrgRoles)
					r.Route("/{user}", func(r chi.Router) {
						r.Use(
							httpmw.ExtractUserParam(options.Database),
							httpmw.ExtractOrganizationMemberParam(options.Database),
						)
						r.Put("/roles", api.putMemberRoles)
					})
				})
			})
		})
		r.Route("/parameters/{scope}/{id}", func(r chi.Router) {
			r.Use(apiKeyMiddleware)
			r.Post("/", api.postParameter)
			r.Get("/", api.parameters)
			r.Route("/{name}", func(r chi.Router) {
				r.Delete("/", api.deleteParameter)
			})
		})
		r.Route("/templates/{template}", func(r chi.Router) {
			r.Use(
				apiKeyMiddleware,
				httpmw.ExtractTemplateParam(options.Database),
			)
			r.Get("/daus", api.templateDAUs)
			r.Get("/", api.template)
			r.Delete("/", api.deleteTemplate)
			r.Patch("/", api.patchTemplateMeta)
			r.Route("/versions", func(r chi.Router) {
				r.Get("/", api.templateVersionsByTemplate)
				r.Patch("/", api.patchActiveTemplateVersion)
				r.Get("/{templateversionname}", api.templateVersionByName)
			})
		})
		r.Route("/templateversions/{templateversion}", func(r chi.Router) {
			r.Use(
				apiKeyMiddleware,
				httpmw.ExtractTemplateVersionParam(options.Database),
			)

			r.Get("/", api.templateVersion)
			r.Patch("/cancel", api.patchCancelTemplateVersion)
			r.Get("/schema", api.templateVersionSchema)
			r.Get("/parameters", api.templateVersionParameters)
			r.Get("/resources", api.templateVersionResources)
			r.Get("/logs", api.templateVersionLogs)
			r.Route("/dry-run", func(r chi.Router) {
				r.Post("/", api.postTemplateVersionDryRun)
				r.Get("/{jobID}", api.templateVersionDryRun)
				r.Get("/{jobID}/resources", api.templateVersionDryRunResources)
				r.Get("/{jobID}/logs", api.templateVersionDryRunLogs)
				r.Patch("/{jobID}/cancel", api.patchTemplateVersionDryRunCancel)
			})
		})
		r.Route("/users", func(r chi.Router) {
			r.Get("/first", api.firstUser)
			r.Post("/first", api.postFirstUser)
			r.Post("/login", api.postLogin)
			r.Get("/authmethods", api.userAuthMethods)
			r.Route("/oauth2", func(r chi.Router) {
				r.Route("/github", func(r chi.Router) {
					r.Use(httpmw.ExtractOAuth2(options.GithubOAuth2Config))
					r.Get("/callback", api.userOAuth2Github)
				})
			})
			r.Route("/oidc/callback", func(r chi.Router) {
				r.Use(httpmw.ExtractOAuth2(options.OIDCConfig))
				r.Get("/", api.userOIDC)
			})
			r.Group(func(r chi.Router) {
				r.Use(
					apiKeyMiddleware,
				)
				r.Post("/", api.postUser)
				r.Get("/", api.users)
				r.Post("/logout", api.postLogout)
				// These routes query information about site wide roles.
				r.Route("/roles", func(r chi.Router) {
					r.Get("/", api.assignableSiteRoles)
				})
				r.Route("/{user}", func(r chi.Router) {
					r.Use(httpmw.ExtractUserParam(options.Database))
					r.Get("/", api.userByName)
					r.Put("/profile", api.putUserProfile)
					r.Route("/status", func(r chi.Router) {
						r.Put("/suspend", api.putUserStatus(database.UserStatusSuspended))
						r.Put("/activate", api.putUserStatus(database.UserStatusActive))
					})
					r.Route("/password", func(r chi.Router) {
						r.Put("/", api.putUserPassword)
					})
					// These roles apply to the site wide permissions.
					r.Put("/roles", api.putUserRoles)
					r.Get("/roles", api.userRoles)

					r.Post("/authorization", api.checkPermissions)

					r.Route("/keys", func(r chi.Router) {
						r.Post("/", api.postAPIKey)
						r.Get("/{keyid}", api.apiKey)
					})

					r.Route("/organizations", func(r chi.Router) {
						r.Get("/", api.organizationsByUser)
						r.Get("/{organizationname}", api.organizationByUserAndName)
					})
					r.Route("/workspace/{workspacename}", func(r chi.Router) {
						r.Get("/", api.workspaceByOwnerAndName)
						r.Get("/builds/{buildnumber}", api.workspaceBuildByBuildNumber)
					})
					r.Get("/gitsshkey", api.gitSSHKey)
					r.Put("/gitsshkey", api.regenerateGitSSHKey)
				})
			})
		})
		r.Route("/workspaceagents", func(r chi.Router) {
			r.Post("/azure-instance-identity", api.postWorkspaceAuthAzureInstanceIdentity)
			r.Post("/aws-instance-identity", api.postWorkspaceAuthAWSInstanceIdentity)
			r.Post("/google-instance-identity", api.postWorkspaceAuthGoogleInstanceIdentity)
			r.Route("/me", func(r chi.Router) {
				r.Use(httpmw.ExtractWorkspaceAgent(options.Database))
				r.Get("/metadata", api.workspaceAgentMetadata)
				r.Post("/version", api.postWorkspaceAgentVersion)
				r.Get("/listen", api.workspaceAgentListen)

				r.Get("/gitsshkey", api.agentGitSSHKey)
				r.Get("/turn", api.workspaceAgentTurn)
				r.Get("/iceservers", api.workspaceAgentICEServers)

				r.Get("/coordinate", api.workspaceAgentCoordinate)

				r.Get("/report-stats", api.workspaceAgentReportStats)
			})
			r.Route("/{workspaceagent}", func(r chi.Router) {
				r.Use(
					apiKeyMiddleware,
					httpmw.ExtractWorkspaceAgentParam(options.Database),
					httpmw.ExtractWorkspaceParam(options.Database),
				)
				r.Get("/", api.workspaceAgent)
				r.Get("/dial", api.workspaceAgentDial)
				r.Get("/turn", api.userWorkspaceAgentTurn)
				r.Get("/pty", api.workspaceAgentPTY)
				r.Get("/iceservers", api.workspaceAgentICEServers)

				r.Get("/connection", api.workspaceAgentConnection)
				r.Get("/coordinate", api.workspaceAgentClientCoordinate)
			})
		})
		r.Route("/workspaceresources/{workspaceresource}", func(r chi.Router) {
			r.Use(
				apiKeyMiddleware,
				httpmw.ExtractWorkspaceResourceParam(options.Database),
				httpmw.ExtractWorkspaceParam(options.Database),
			)
			r.Get("/", api.workspaceResource)
		})
		r.Route("/workspaces", func(r chi.Router) {
			r.Use(
				apiKeyMiddleware,
			)
			r.Get("/", api.workspaces)
			r.Route("/{workspace}", func(r chi.Router) {
				r.Use(
					httpmw.ExtractWorkspaceParam(options.Database),
				)
				r.Get("/", api.workspace)
				r.Patch("/", api.patchWorkspace)
				r.Route("/builds", func(r chi.Router) {
					r.Get("/", api.workspaceBuilds)
					r.Post("/", api.postWorkspaceBuilds)
				})
				r.Route("/autostart", func(r chi.Router) {
					r.Put("/", api.putWorkspaceAutostart)
				})
				r.Route("/ttl", func(r chi.Router) {
					r.Put("/", api.putWorkspaceTTL)
				})
				r.Get("/watch", api.watchWorkspace)
				r.Put("/extend", api.putExtendWorkspace)
			})
		})
		r.Route("/workspacebuilds/{workspacebuild}", func(r chi.Router) {
			r.Use(
				apiKeyMiddleware,
				httpmw.ExtractWorkspaceBuildParam(options.Database),
				httpmw.ExtractWorkspaceParam(options.Database),
			)
			r.Get("/", api.workspaceBuild)
			r.Patch("/cancel", api.patchCancelWorkspaceBuild)
			r.Get("/logs", api.workspaceBuildLogs)
			r.Get("/resources", api.workspaceBuildResources)
			r.Get("/state", api.workspaceBuildState)
		})
		r.Route("/entitlements", func(r chi.Router) {
			r.Use(apiKeyMiddleware)
			r.Get("/", api.FeaturesService.EntitlementsAPI)
		})
		r.Route("/licenses", func(r chi.Router) {
			r.Use(apiKeyMiddleware)
			r.Mount("/", options.LicenseHandler)
		})
	})

	r.NotFound(compressHandler(http.HandlerFunc(api.siteHandler.ServeHTTP)).ServeHTTP)
	return api
}

type API struct {
	*Options

	derpServer *derp.Server

	Handler             chi.Router
	siteHandler         http.Handler
	websocketWaitMutex  sync.Mutex
	websocketWaitGroup  sync.WaitGroup
	workspaceAgentCache *wsconncache.Cache
	httpAuth            *HTTPAuthorizer

	metricsCache *metricscache.Cache
}

// Close waits for all WebSocket connections to drain before returning.
func (api *API) Close() error {
	api.websocketWaitMutex.Lock()
	api.websocketWaitGroup.Wait()
	api.websocketWaitMutex.Unlock()

	api.metricsCache.Close()

	return api.workspaceAgentCache.Close()
}

func compressHandler(h http.Handler) http.Handler {
	cmp := middleware.NewCompressor(5,
		"text/*",
		"application/*",
		"image/*",
	)
	cmp.SetEncoder("br", func(w io.Writer, level int) io.Writer {
		return brotli.NewWriterLevel(w, level)
	})
	cmp.SetEncoder("zstd", func(w io.Writer, level int) io.Writer {
		zw, err := zstd.NewWriter(w, zstd.WithEncoderLevel(zstd.EncoderLevelFromZstd(level)))
		if err != nil {
			panic("invalid zstd compressor: " + err.Error())
		}
		return zw
	})

	return cmp.Handler(h)
}<|MERGE_RESOLUTION|>--- conflicted
+++ resolved
@@ -159,9 +159,8 @@
 		httpmw.Recover(api.Logger),
 		httpmw.Logger(api.Logger),
 		httpmw.Prometheus(options.PrometheusRegistry),
-<<<<<<< HEAD
-		// handleSubdomainApplications checks if the first subdomain is a valid app url.
-		// If it is, it will serve that application.
+		// handleSubdomainApplications checks if the first subdomain is a valid
+		// app URL. If it is, it will serve that application.
 		api.handleSubdomainApplications(
 			// Middleware to impose on the served application.
 			httpmw.RateLimitPerMinute(options.APIRateLimit),
@@ -171,7 +170,6 @@
 			httpmw.ExtractUserParam(api.Database),
 			httpmw.ExtractWorkspaceAndAgentParam(api.Database),
 		),
-=======
 		// Build-Version is helpful for debugging.
 		func(next http.Handler) http.Handler {
 			return http.HandlerFunc(func(w http.ResponseWriter, r *http.Request) {
@@ -179,7 +177,6 @@
 				next.ServeHTTP(w, r)
 			})
 		},
->>>>>>> e1afec6d
 	)
 
 	apps := func(r chi.Router) {
