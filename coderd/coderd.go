package coderd

import (
	"context"
	"crypto/x509"
	"fmt"
	"net/http"
	"net/url"
	"sync"
	"time"

	"github.com/go-chi/chi/v5"
	"github.com/go-chi/chi/v5/middleware"
	"github.com/pion/webrtc/v3"
	"golang.org/x/xerrors"
	"google.golang.org/api/idtoken"

	sdktrace "go.opentelemetry.io/otel/sdk/trace"

	"cdr.dev/slog"
	"github.com/coder/coder/buildinfo"
	"github.com/coder/coder/coderd/awsidentity"
	"github.com/coder/coder/coderd/database"
	"github.com/coder/coder/coderd/gitsshkey"
	"github.com/coder/coder/coderd/httpapi"
	"github.com/coder/coder/coderd/httpmw"
	"github.com/coder/coder/coderd/rbac"
	"github.com/coder/coder/coderd/tracing"
	"github.com/coder/coder/coderd/turnconn"
	"github.com/coder/coder/codersdk"
	"github.com/coder/coder/site"
)

// Options are requires parameters for Coder to start.
type Options struct {
	AccessURL *url.URL
	Logger    slog.Logger
	Database  database.Store
	Pubsub    database.Pubsub

	AgentConnectionUpdateFrequency time.Duration
	// APIRateLimit is the minutely throughput rate limit per user or ip.
	// Setting a rate limit <0 will disable the rate limiter across the entire
	// app. Specific routes may have their own limiters.
	APIRateLimit         int
	AWSCertificates      awsidentity.Certificates
	AzureCertificates    x509.VerifyOptions
	GoogleTokenValidator *idtoken.Validator
	GithubOAuth2Config   *GithubOAuth2Config
	ICEServers           []webrtc.ICEServer
	SecureAuthCookie     bool
	SSHKeygenAlgorithm   gitsshkey.Algorithm
	TURNServer           *turnconn.Server
	Authorizer           rbac.Authorizer
	TracerProvider       *sdktrace.TracerProvider
}

// New constructs a Coder API handler.
func New(options *Options) *API {
	if options.AgentConnectionUpdateFrequency == 0 {
		options.AgentConnectionUpdateFrequency = 3 * time.Second
	}
	if options.APIRateLimit == 0 {
		options.APIRateLimit = 512
	}
	if options.Authorizer == nil {
		var err error
		options.Authorizer, err = rbac.NewAuthorizer()
		if err != nil {
			// This should never happen, as the unit tests would fail if the
			// default built in authorizer failed.
			panic(xerrors.Errorf("rego authorize panic: %w", err))
		}
	}

	r := chi.NewRouter()
	api := &API{
		Options: options,
		Handler: r,
	}

	apiKeyMiddleware := httpmw.ExtractAPIKey(options.Database, &httpmw.OAuth2Configs{
		Github: options.GithubOAuth2Config,
	})
	// TODO: @emyrk we should just move this into 'ExtractAPIKey'.
	authRolesMiddleware := httpmw.ExtractUserRoles(options.Database)

	r.Use(
		func(next http.Handler) http.Handler {
			return http.HandlerFunc(func(w http.ResponseWriter, r *http.Request) {
				next.ServeHTTP(middleware.NewWrapResponseWriter(w, r.ProtoMajor), r)
			})
		},
		httpmw.Prometheus,
		tracing.HTTPMW(api.TracerProvider, "coderd.http"),
	)

	r.Route("/api/v2", func(r chi.Router) {
		r.NotFound(func(rw http.ResponseWriter, r *http.Request) {
			httpapi.Write(rw, http.StatusNotFound, httpapi.Response{
				Message: "Route not found.",
			})
		})

		r.Use(
			// Specific routes can specify smaller limits.
			httpmw.RateLimitPerMinute(options.APIRateLimit),
			debugLogRequest(api.Logger),
		)
		r.Get("/", func(w http.ResponseWriter, r *http.Request) {
			httpapi.Write(w, http.StatusOK, httpapi.Response{
				Message: "👋",
			})
		})
		r.Route("/buildinfo", func(r chi.Router) {
			r.Get("/", func(rw http.ResponseWriter, r *http.Request) {
				httpapi.Write(rw, http.StatusOK, codersdk.BuildInfoResponse{
					ExternalURL: buildinfo.ExternalURL(),
					Version:     buildinfo.Version(),
				})
			})
		})
		r.Route("/files", func(r chi.Router) {
			r.Use(
				apiKeyMiddleware,
				authRolesMiddleware,
				// This number is arbitrary, but reading/writing
				// file content is expensive so it should be small.
				httpmw.RateLimitPerMinute(12),
			)
			r.Get("/{hash}", api.fileByHash)
			r.Post("/", api.postFile)
		})
		r.Route("/provisionerdaemons", func(r chi.Router) {
			r.Use(
				apiKeyMiddleware,
				authRolesMiddleware,
			)
			r.Get("/", api.provisionerDaemons)
		})
		r.Route("/organizations/{organization}", func(r chi.Router) {
			r.Use(
				apiKeyMiddleware,
				httpmw.ExtractOrganizationParam(options.Database),
				authRolesMiddleware,
			)
			r.Get("/", api.organization)
			r.Post("/templateversions", api.postTemplateVersionsByOrganization)
			r.Route("/templates", func(r chi.Router) {
				r.Post("/", api.postTemplateByOrganization)
				r.Get("/", api.templatesByOrganization)
				r.Get("/{templatename}", api.templateByOrganizationAndName)
			})
			r.Route("/workspaces", func(r chi.Router) {
				r.Post("/", api.postWorkspacesByOrganization)
				r.Get("/", api.workspacesByOrganization)
				r.Route("/{user}", func(r chi.Router) {
					r.Use(httpmw.ExtractUserParam(options.Database))
					r.Get("/{workspacename}", api.workspaceByOwnerAndName)
					r.Get("/", api.workspacesByOwner)
				})
			})
			r.Route("/members", func(r chi.Router) {
				r.Get("/roles", api.assignableOrgRoles)
				r.Route("/{user}", func(r chi.Router) {
					r.Use(
						httpmw.ExtractUserParam(options.Database),
						httpmw.ExtractOrganizationMemberParam(options.Database),
					)
					r.Put("/roles", api.putMemberRoles)
				})
			})
		})
		r.Route("/parameters/{scope}/{id}", func(r chi.Router) {
			r.Use(apiKeyMiddleware, authRolesMiddleware)
			r.Post("/", api.postParameter)
			r.Get("/", api.parameters)
			r.Route("/{name}", func(r chi.Router) {
				r.Delete("/", api.deleteParameter)
			})
		})
		r.Route("/templates/{template}", func(r chi.Router) {
			r.Use(
				apiKeyMiddleware,
				authRolesMiddleware,
				httpmw.ExtractTemplateParam(options.Database),
			)

			r.Get("/", api.template)
			r.Delete("/", api.deleteTemplate)
			r.Route("/versions", func(r chi.Router) {
				r.Get("/", api.templateVersionsByTemplate)
				r.Patch("/", api.patchActiveTemplateVersion)
				r.Get("/{templateversionname}", api.templateVersionByName)
			})
		})
		r.Route("/templateversions/{templateversion}", func(r chi.Router) {
			r.Use(
				apiKeyMiddleware,
				authRolesMiddleware,
				httpmw.ExtractTemplateVersionParam(options.Database),
			)

<<<<<<< HEAD
			r.Get("/", a.templateVersion)
			r.Patch("/cancel", a.patchCancelTemplateVersion)
			r.Get("/schema", a.templateVersionSchema)
			r.Get("/parameters", a.templateVersionParameters)
			r.Get("/resources", a.templateVersionResources)
			r.Get("/logs", a.templateVersionLogs)
			r.Route("/plan", func(r chi.Router) {
				r.Post("/", a.createTemplateVersionPlan)
				r.Get("/{jobID}", a.templateVersionPlan)
				r.Get("/{jobID}/resources", a.templateVersionPlanResources)
				r.Get("/{jobID}/logs", a.templateVersionPlanLogs)
				r.Patch("/{jobID}/cancel", a.templateVersionPlanCancel)
			})
=======
			r.Get("/", api.templateVersion)
			r.Patch("/cancel", api.patchCancelTemplateVersion)
			r.Get("/schema", api.templateVersionSchema)
			r.Get("/parameters", api.templateVersionParameters)
			r.Get("/resources", api.templateVersionResources)
			r.Get("/logs", api.templateVersionLogs)
>>>>>>> 1361c135
		})
		r.Route("/users", func(r chi.Router) {
			r.Get("/first", api.firstUser)
			r.Post("/first", api.postFirstUser)
			r.Post("/login", api.postLogin)
			r.Post("/logout", api.postLogout)
			r.Get("/authmethods", api.userAuthMethods)
			r.Route("/oauth2", func(r chi.Router) {
				r.Route("/github", func(r chi.Router) {
					r.Use(httpmw.ExtractOAuth2(options.GithubOAuth2Config))
					r.Get("/callback", api.userOAuth2Github)
				})
			})
			r.Group(func(r chi.Router) {
				r.Use(
					apiKeyMiddleware,
					authRolesMiddleware,
				)
				r.Post("/", api.postUser)
				r.Get("/", api.users)
				// These routes query information about site wide roles.
				r.Route("/roles", func(r chi.Router) {
					r.Get("/", api.assignableSiteRoles)
				})
				r.Route("/{user}", func(r chi.Router) {
					r.Use(httpmw.ExtractUserParam(options.Database))
					r.Get("/", api.userByName)
					r.Put("/profile", api.putUserProfile)
					r.Route("/status", func(r chi.Router) {
						r.Put("/suspend", api.putUserStatus(database.UserStatusSuspended))
						r.Put("/active", api.putUserStatus(database.UserStatusActive))
					})
					r.Route("/password", func(r chi.Router) {
						r.Put("/", api.putUserPassword)
					})
					// These roles apply to the site wide permissions.
					r.Put("/roles", api.putUserRoles)
					r.Get("/roles", api.userRoles)

					r.Post("/authorization", api.checkPermissions)

					r.Post("/keys", api.postAPIKey)
					r.Route("/organizations", func(r chi.Router) {
						r.Post("/", api.postOrganizationsByUser)
						r.Get("/", api.organizationsByUser)
						r.Get("/{organizationname}", api.organizationByUserAndName)
					})
					r.Get("/gitsshkey", api.gitSSHKey)
					r.Put("/gitsshkey", api.regenerateGitSSHKey)
				})
			})
		})
		r.Route("/workspaceagents", func(r chi.Router) {
			r.Post("/azure-instance-identity", api.postWorkspaceAuthAzureInstanceIdentity)
			r.Post("/aws-instance-identity", api.postWorkspaceAuthAWSInstanceIdentity)
			r.Post("/google-instance-identity", api.postWorkspaceAuthGoogleInstanceIdentity)
			r.Route("/me", func(r chi.Router) {
				r.Use(httpmw.ExtractWorkspaceAgent(options.Database))
				r.Get("/metadata", api.workspaceAgentMetadata)
				r.Get("/listen", api.workspaceAgentListen)
				r.Get("/gitsshkey", api.agentGitSSHKey)
				r.Get("/turn", api.workspaceAgentTurn)
				r.Get("/iceservers", api.workspaceAgentICEServers)
			})
			r.Route("/{workspaceagent}", func(r chi.Router) {
				r.Use(
					apiKeyMiddleware,
					httpmw.ExtractWorkspaceAgentParam(options.Database),
				)
				r.Get("/", api.workspaceAgent)
				r.Get("/dial", api.workspaceAgentDial)
				r.Get("/turn", api.workspaceAgentTurn)
				r.Get("/pty", api.workspaceAgentPTY)
				r.Get("/iceservers", api.workspaceAgentICEServers)
			})
		})
		r.Route("/workspaceresources/{workspaceresource}", func(r chi.Router) {
			r.Use(
				apiKeyMiddleware,
				authRolesMiddleware,
				httpmw.ExtractWorkspaceResourceParam(options.Database),
				httpmw.ExtractWorkspaceParam(options.Database),
			)
			r.Get("/", api.workspaceResource)
		})
		r.Route("/workspaces", func(r chi.Router) {
			r.Use(
				apiKeyMiddleware,
				authRolesMiddleware,
			)
			r.Get("/", api.workspaces)
			r.Route("/{workspace}", func(r chi.Router) {
				r.Use(
					httpmw.ExtractWorkspaceParam(options.Database),
				)
				r.Get("/", api.workspace)
				r.Route("/builds", func(r chi.Router) {
					r.Get("/", api.workspaceBuilds)
					r.Post("/", api.postWorkspaceBuilds)
					r.Get("/{workspacebuildname}", api.workspaceBuildByName)
				})
				r.Route("/autostart", func(r chi.Router) {
					r.Put("/", api.putWorkspaceAutostart)
				})
				r.Route("/ttl", func(r chi.Router) {
					r.Put("/", api.putWorkspaceTTL)
				})
				r.Get("/watch", api.watchWorkspace)
				r.Put("/extend", api.putExtendWorkspace)
			})
		})
		r.Route("/workspacebuilds/{workspacebuild}", func(r chi.Router) {
			r.Use(
				apiKeyMiddleware,
				authRolesMiddleware,
				httpmw.ExtractWorkspaceBuildParam(options.Database),
				httpmw.ExtractWorkspaceParam(options.Database),
			)
			r.Get("/", api.workspaceBuild)
			r.Patch("/cancel", api.patchCancelWorkspaceBuild)
			r.Get("/logs", api.workspaceBuildLogs)
			r.Get("/resources", api.workspaceBuildResources)
			r.Get("/state", api.workspaceBuildState)
		})
	})
	r.NotFound(site.DefaultHandler().ServeHTTP)

	return api
}

type API struct {
	*Options

	Handler            chi.Router
	websocketWaitMutex sync.Mutex
	websocketWaitGroup sync.WaitGroup
}

// Close waits for all WebSocket connections to drain before returning.
func (api *API) Close() {
	api.websocketWaitMutex.Lock()
	api.websocketWaitGroup.Wait()
	api.websocketWaitMutex.Unlock()
}

func debugLogRequest(log slog.Logger) func(http.Handler) http.Handler {
	return func(next http.Handler) http.Handler {
		return http.HandlerFunc(func(rw http.ResponseWriter, r *http.Request) {
			log.Debug(context.Background(), fmt.Sprintf("%s %s", r.Method, r.URL.Path))
			next.ServeHTTP(rw, r)
		})
	}
}<|MERGE_RESOLUTION|>--- conflicted
+++ resolved
@@ -201,28 +201,19 @@
 				httpmw.ExtractTemplateVersionParam(options.Database),
 			)
 
-<<<<<<< HEAD
-			r.Get("/", a.templateVersion)
-			r.Patch("/cancel", a.patchCancelTemplateVersion)
-			r.Get("/schema", a.templateVersionSchema)
-			r.Get("/parameters", a.templateVersionParameters)
-			r.Get("/resources", a.templateVersionResources)
-			r.Get("/logs", a.templateVersionLogs)
-			r.Route("/plan", func(r chi.Router) {
-				r.Post("/", a.createTemplateVersionPlan)
-				r.Get("/{jobID}", a.templateVersionPlan)
-				r.Get("/{jobID}/resources", a.templateVersionPlanResources)
-				r.Get("/{jobID}/logs", a.templateVersionPlanLogs)
-				r.Patch("/{jobID}/cancel", a.templateVersionPlanCancel)
-			})
-=======
 			r.Get("/", api.templateVersion)
 			r.Patch("/cancel", api.patchCancelTemplateVersion)
 			r.Get("/schema", api.templateVersionSchema)
 			r.Get("/parameters", api.templateVersionParameters)
 			r.Get("/resources", api.templateVersionResources)
 			r.Get("/logs", api.templateVersionLogs)
->>>>>>> 1361c135
+			r.Route("/plan", func(r chi.Router) {
+				r.Post("/", api.createTemplateVersionPlan)
+				r.Get("/{jobID}", api.templateVersionPlan)
+				r.Get("/{jobID}/resources", api.templateVersionPlanResources)
+				r.Get("/{jobID}/logs", api.templateVersionPlanLogs)
+				r.Patch("/{jobID}/cancel", api.templateVersionPlanCancel)
+			})
 		})
 		r.Route("/users", func(r chi.Router) {
 			r.Get("/first", api.firstUser)
