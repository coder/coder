--- conflicted
+++ resolved
@@ -78,7 +78,7 @@
 	api := &API{
 		Options:     options,
 		Handler:     r,
-		siteHandler: site.Handler(),
+		siteHandler: site.Handler(site.FS()),
 	}
 	api.workspaceAgentCache = wsconncache.New(api.dialWorkspaceAgent, 0)
 
@@ -351,12 +351,7 @@
 			r.Get("/state", api.workspaceBuildState)
 		})
 	})
-<<<<<<< HEAD
 	r.NotFound(api.siteHandler.ServeHTTP)
-=======
-	r.NotFound(site.Handler(site.FS()).ServeHTTP)
-
->>>>>>> 8b81c35c
 	return api
 }
 
