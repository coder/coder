package coderd

import (
	"context"
	"crypto/x509"
	"fmt"
	"net/http"
	"net/url"
	"sync"
	"time"

	"github.com/go-chi/chi/v5"
	"github.com/go-chi/chi/v5/middleware"
	"github.com/pion/webrtc/v3"
	"golang.org/x/xerrors"
	"google.golang.org/api/idtoken"

	chitrace "gopkg.in/DataDog/dd-trace-go.v1/contrib/go-chi/chi.v5"

	"cdr.dev/slog"
	"github.com/coder/coder/buildinfo"
	"github.com/coder/coder/coderd/awsidentity"
	"github.com/coder/coder/coderd/database"
	"github.com/coder/coder/coderd/gitsshkey"
	"github.com/coder/coder/coderd/httpapi"
	"github.com/coder/coder/coderd/httpmw"
	"github.com/coder/coder/coderd/rbac"
	"github.com/coder/coder/coderd/turnconn"
	"github.com/coder/coder/codersdk"
	"github.com/coder/coder/provisionerd/proto"
	"github.com/coder/coder/site"
)

// Options are requires parameters for Coder to start.
type Options struct {
	AccessURL *url.URL
	Logger    slog.Logger
	Database  database.Store
	Pubsub    database.Pubsub

	AgentConnectionUpdateFrequency time.Duration
	// APIRateLimit is the minutely throughput rate limit per user or ip.
	// Setting a rate limit <0 will disable the rate limiter across the entire
	// app. Specific routes may have their own limiters.
	APIRateLimit         int
	AWSCertificates      awsidentity.Certificates
	AzureCertificates    x509.VerifyOptions
	GoogleTokenValidator *idtoken.Validator
	GithubOAuth2Config   *GithubOAuth2Config
	ICEServers           []webrtc.ICEServer
	SecureAuthCookie     bool
	SSHKeygenAlgorithm   gitsshkey.Algorithm
	TURNServer           *turnconn.Server
	Authorizer           rbac.Authorizer
}

type CoderD interface {
	Handler() http.Handler
	CloseWait()

	// An in-process provisionerd connection.
	ListenProvisionerDaemon(ctx context.Context) (proto.DRPCProvisionerDaemonClient, error)
}

type coderD struct {
	api     *api
	router  chi.Router
	options *Options
}

// newRouter constructs the Chi Router for the given API.
func newRouter(options *Options, a *api) chi.Router {
	if options.AgentConnectionUpdateFrequency == 0 {
		options.AgentConnectionUpdateFrequency = 3 * time.Second
	}
	if options.APIRateLimit == 0 {
		options.APIRateLimit = 512
	}
	if options.Authorizer == nil {
		var err error
		options.Authorizer, err = rbac.NewAuthorizer()
		if err != nil {
			// This should never happen, as the unit tests would fail if the
			// default built in authorizer failed.
			panic(xerrors.Errorf("rego authorize panic: %w", err))
		}
	}
	apiKeyMiddleware := httpmw.ExtractAPIKey(options.Database, &httpmw.OAuth2Configs{
		Github: options.GithubOAuth2Config,
	})

	// TODO: @emyrk we should just move this into 'ExtractAPIKey'.
	authRolesMiddleware := httpmw.ExtractUserRoles(options.Database)

	r := chi.NewRouter()

	r.Use(
		func(next http.Handler) http.Handler {
			return http.HandlerFunc(func(w http.ResponseWriter, r *http.Request) {
				next.ServeHTTP(middleware.NewWrapResponseWriter(w, r.ProtoMajor), r)
			})
		},
		httpmw.Prometheus,
		chitrace.Middleware(),
	)

	r.Route("/api/v2", func(r chi.Router) {
		r.NotFound(func(rw http.ResponseWriter, r *http.Request) {
			httpapi.Write(rw, http.StatusNotFound, httpapi.Response{
				Message: "Route not found.",
			})
		})

		r.Use(
			// Specific routes can specify smaller limits.
			httpmw.RateLimitPerMinute(options.APIRateLimit),
			debugLogRequest(a.Logger),
		)
		r.Get("/", func(w http.ResponseWriter, r *http.Request) {
			httpapi.Write(w, http.StatusOK, httpapi.Response{
				Message: "👋",
			})
		})
		r.Route("/buildinfo", func(r chi.Router) {
			r.Get("/", func(rw http.ResponseWriter, r *http.Request) {
				httpapi.Write(rw, http.StatusOK, codersdk.BuildInfoResponse{
					ExternalURL: buildinfo.ExternalURL(),
					Version:     buildinfo.Version(),
				})
			})
		})
		r.Route("/files", func(r chi.Router) {
			r.Use(
				apiKeyMiddleware,
				// This number is arbitrary, but reading/writing
				// file content is expensive so it should be small.
				httpmw.RateLimitPerMinute(12),
			)
			r.Get("/{hash}", a.fileByHash)
			r.Post("/", a.postFile)
		})
		r.Route("/organizations/{organization}", func(r chi.Router) {
			r.Use(
				apiKeyMiddleware,
				httpmw.ExtractOrganizationParam(options.Database),
				authRolesMiddleware,
			)
			r.Get("/", a.organization)
			r.Get("/provisionerdaemons", a.provisionerDaemonsByOrganization)
			r.Post("/templateversions", a.postTemplateVersionsByOrganization)
			r.Route("/templates", func(r chi.Router) {
				r.Post("/", a.postTemplateByOrganization)
				r.Get("/", a.templatesByOrganization)
				r.Get("/{templatename}", a.templateByOrganizationAndName)
			})
			r.Route("/workspaces", func(r chi.Router) {
				r.Post("/", a.postWorkspacesByOrganization)
				r.Get("/", a.workspacesByOrganization)
				r.Route("/{user}", func(r chi.Router) {
					r.Use(httpmw.ExtractUserParam(options.Database))
<<<<<<< HEAD
					r.Get("/{workspace}", a.workspaceByOwnerAndName)
					r.Get("/", a.workspacesByOwner)
=======
					r.Get("/{workspacename}", api.workspaceByOwnerAndName)
					r.Get("/", api.workspacesByOwner)
>>>>>>> c034e838
				})
			})
			r.Route("/members", func(r chi.Router) {
				r.Get("/roles", a.assignableOrgRoles)
				r.Route("/{user}", func(r chi.Router) {
					r.Use(
						httpmw.ExtractUserParam(options.Database),
					)
					r.Put("/roles", a.putMemberRoles)
				})
			})
		})
		r.Route("/parameters/{scope}/{id}", func(r chi.Router) {
			r.Use(apiKeyMiddleware)
			r.Post("/", a.postParameter)
			r.Get("/", a.parameters)
			r.Route("/{name}", func(r chi.Router) {
				r.Delete("/", a.deleteParameter)
			})
		})
		r.Route("/templates/{template}", func(r chi.Router) {
			r.Use(
				apiKeyMiddleware,
				httpmw.ExtractTemplateParam(options.Database),
			)

			r.Get("/", a.template)
			r.Delete("/", a.deleteTemplate)
			r.Route("/versions", func(r chi.Router) {
				r.Get("/", a.templateVersionsByTemplate)
				r.Patch("/", a.patchActiveTemplateVersion)
				r.Get("/{templateversionname}", a.templateVersionByName)
			})
		})
		r.Route("/templateversions/{templateversion}", func(r chi.Router) {
			r.Use(
				apiKeyMiddleware,
				httpmw.ExtractTemplateVersionParam(options.Database),
			)

			r.Get("/", a.templateVersion)
			r.Patch("/cancel", a.patchCancelTemplateVersion)
			r.Get("/schema", a.templateVersionSchema)
			r.Get("/parameters", a.templateVersionParameters)
			r.Get("/resources", a.templateVersionResources)
			r.Get("/logs", a.templateVersionLogs)
		})
		r.Route("/provisionerdaemons", func(r chi.Router) {
			r.Route("/me", func(r chi.Router) {
				r.Get("/listen", a.provisionerDaemonsListen)
			})
		})
		r.Route("/users", func(r chi.Router) {
			r.Get("/first", a.firstUser)
			r.Post("/first", a.postFirstUser)
			r.Post("/login", a.postLogin)
			r.Post("/logout", a.postLogout)
			r.Get("/authmethods", a.userAuthMethods)
			r.Route("/oauth2", func(r chi.Router) {
				r.Route("/github", func(r chi.Router) {
					r.Use(httpmw.ExtractOAuth2(options.GithubOAuth2Config))
					r.Get("/callback", a.userOAuth2Github)
				})
			})
			r.Group(func(r chi.Router) {
				r.Use(
					apiKeyMiddleware,
					authRolesMiddleware,
				)
				r.Post("/", a.postUser)
				r.Get("/", a.users)
				// These routes query information about site wide roles.
				r.Route("/roles", func(r chi.Router) {
					r.Get("/", a.assignableSiteRoles)
				})
				r.Route("/{user}", func(r chi.Router) {
					r.Use(httpmw.ExtractUserParam(options.Database))
					r.Get("/", a.userByName)
					r.Put("/profile", a.putUserProfile)
					r.Route("/status", func(r chi.Router) {
						r.Put("/suspend", a.putUserStatus(database.UserStatusSuspended))
						r.Put("/active", a.putUserStatus(database.UserStatusActive))
					})
					r.Route("/password", func(r chi.Router) {
						r.Put("/", a.putUserPassword)
					})
<<<<<<< HEAD
					r.Get("/organizations", a.organizationsByUser)
					r.Post("/organizations", a.postOrganizationsByUser)
=======
>>>>>>> c034e838
					// These roles apply to the site wide permissions.
					r.Put("/roles", a.putUserRoles)
					r.Get("/roles", a.userRoles)

					r.Post("/authorization", a.checkPermissions)

					r.Post("/keys", a.postAPIKey)
					r.Route("/organizations", func(r chi.Router) {
						r.Post("/", a.postOrganizationsByUser)
						r.Get("/", a.organizationsByUser)
						r.Get("/{organizationname}", a.organizationByUserAndName)
					})
					r.Get("/gitsshkey", a.gitSSHKey)
					r.Put("/gitsshkey", a.regenerateGitSSHKey)
				})
			})
		})
		r.Route("/workspaceagents", func(r chi.Router) {
			r.Post("/azure-instance-identity", a.postWorkspaceAuthAzureInstanceIdentity)
			r.Post("/aws-instance-identity", a.postWorkspaceAuthAWSInstanceIdentity)
			r.Post("/google-instance-identity", a.postWorkspaceAuthGoogleInstanceIdentity)
			r.Route("/me", func(r chi.Router) {
				r.Use(httpmw.ExtractWorkspaceAgent(options.Database))
				r.Get("/metadata", a.workspaceAgentMetadata)
				r.Get("/listen", a.workspaceAgentListen)
				r.Get("/gitsshkey", a.agentGitSSHKey)
				r.Get("/turn", a.workspaceAgentTurn)
				r.Get("/iceservers", a.workspaceAgentICEServers)
			})
			r.Route("/{workspaceagent}", func(r chi.Router) {
				r.Use(
					apiKeyMiddleware,
					httpmw.ExtractWorkspaceAgentParam(options.Database),
				)
				r.Get("/", a.workspaceAgent)
				r.Get("/dial", a.workspaceAgentDial)
				r.Get("/turn", a.workspaceAgentTurn)
				r.Get("/pty", a.workspaceAgentPTY)
				r.Get("/iceservers", a.workspaceAgentICEServers)
			})
		})
		r.Route("/workspaceresources/{workspaceresource}", func(r chi.Router) {
			r.Use(
				apiKeyMiddleware,
				httpmw.ExtractWorkspaceResourceParam(options.Database),
				httpmw.ExtractWorkspaceParam(options.Database),
			)
			r.Get("/", a.workspaceResource)
		})
		r.Route("/workspaces", func(r chi.Router) {
			r.Use(
				apiKeyMiddleware,
				authRolesMiddleware,
			)
			r.Get("/", a.workspaces)
			r.Route("/{workspace}", func(r chi.Router) {
				r.Use(
					httpmw.ExtractWorkspaceParam(options.Database),
				)
				r.Get("/", a.workspace)
				r.Route("/builds", func(r chi.Router) {
					r.Get("/", a.workspaceBuilds)
					r.Post("/", a.postWorkspaceBuilds)
					r.Get("/{workspacebuildname}", a.workspaceBuildByName)
				})
				r.Route("/autostart", func(r chi.Router) {
					r.Put("/", a.putWorkspaceAutostart)
				})
				r.Route("/autostop", func(r chi.Router) {
					r.Put("/", a.putWorkspaceAutostop)
				})
				r.Get("/watch", api.watchWorkspace)
			})
		})
		r.Route("/workspacebuilds/{workspacebuild}", func(r chi.Router) {
			r.Use(
				apiKeyMiddleware,
				authRolesMiddleware,
				httpmw.ExtractWorkspaceBuildParam(options.Database),
				httpmw.ExtractWorkspaceParam(options.Database),
			)
			r.Get("/", a.workspaceBuild)
			r.Patch("/cancel", a.patchCancelWorkspaceBuild)
			r.Get("/logs", a.workspaceBuildLogs)
			r.Get("/resources", a.workspaceBuildResources)
			r.Get("/state", a.workspaceBuildState)
		})
	})
	r.NotFound(site.DefaultHandler().ServeHTTP)
	return r
}

func New(options *Options) CoderD {
	a := &api{Options: options}
	return &coderD{
		api:     a,
		router:  newRouter(options, a),
		options: options,
	}
}

func (c *coderD) CloseWait() {
	c.api.websocketWaitMutex.Lock()
	c.api.websocketWaitGroup.Wait()
	c.api.websocketWaitMutex.Unlock()
}

func (c *coderD) Handler() http.Handler {
	return c.router
}

// API contains all route handlers. Only HTTP handlers should
// be added to this struct for code clarity.
type api struct {
	*Options

	websocketWaitMutex sync.Mutex
	websocketWaitGroup sync.WaitGroup
}

func debugLogRequest(log slog.Logger) func(http.Handler) http.Handler {
	return func(next http.Handler) http.Handler {
		return http.HandlerFunc(func(rw http.ResponseWriter, r *http.Request) {
			log.Debug(context.Background(), fmt.Sprintf("%s %s", r.Method, r.URL.Path))
			next.ServeHTTP(rw, r)
		})
	}
}<|MERGE_RESOLUTION|>--- conflicted
+++ resolved
@@ -158,13 +158,8 @@
 				r.Get("/", a.workspacesByOrganization)
 				r.Route("/{user}", func(r chi.Router) {
 					r.Use(httpmw.ExtractUserParam(options.Database))
-<<<<<<< HEAD
-					r.Get("/{workspace}", a.workspaceByOwnerAndName)
+					r.Get("/{workspacename}", a.workspaceByOwnerAndName)
 					r.Get("/", a.workspacesByOwner)
-=======
-					r.Get("/{workspacename}", api.workspaceByOwnerAndName)
-					r.Get("/", api.workspacesByOwner)
->>>>>>> c034e838
 				})
 			})
 			r.Route("/members", func(r chi.Router) {
@@ -251,11 +246,6 @@
 					r.Route("/password", func(r chi.Router) {
 						r.Put("/", a.putUserPassword)
 					})
-<<<<<<< HEAD
-					r.Get("/organizations", a.organizationsByUser)
-					r.Post("/organizations", a.postOrganizationsByUser)
-=======
->>>>>>> c034e838
 					// These roles apply to the site wide permissions.
 					r.Put("/roles", a.putUserRoles)
 					r.Get("/roles", a.userRoles)
@@ -327,7 +317,7 @@
 				r.Route("/autostop", func(r chi.Router) {
 					r.Put("/", a.putWorkspaceAutostop)
 				})
-				r.Get("/watch", api.watchWorkspace)
+				r.Get("/watch", a.watchWorkspace)
 			})
 		})
 		r.Route("/workspacebuilds/{workspacebuild}", func(r chi.Router) {
