package coderd

import (
	"context"
	"crypto/x509"
	"fmt"
	"net/http"
	"net/url"
	"sync"
	"time"

	"github.com/go-chi/chi/v5"
	"github.com/go-chi/chi/v5/middleware"
	"github.com/pion/webrtc/v3"
	"golang.org/x/xerrors"
	"google.golang.org/api/idtoken"

	sdktrace "go.opentelemetry.io/otel/sdk/trace"

	"cdr.dev/slog"
	"github.com/coder/coder/buildinfo"
	"github.com/coder/coder/coderd/awsidentity"
	"github.com/coder/coder/coderd/database"
	"github.com/coder/coder/coderd/gitsshkey"
	"github.com/coder/coder/coderd/httpapi"
	"github.com/coder/coder/coderd/httpmw"
	"github.com/coder/coder/coderd/rbac"
	"github.com/coder/coder/coderd/tracing"
	"github.com/coder/coder/coderd/turnconn"
	"github.com/coder/coder/codersdk"
	"github.com/coder/coder/site"
)

// Options are requires parameters for Coder to start.
type Options struct {
	AccessURL *url.URL
	Logger    slog.Logger
	Database  database.Store
	Pubsub    database.Pubsub

	AgentConnectionUpdateFrequency time.Duration
	// APIRateLimit is the minutely throughput rate limit per user or ip.
	// Setting a rate limit <0 will disable the rate limiter across the entire
	// app. Specific routes may have their own limiters.
	APIRateLimit         int
	AWSCertificates      awsidentity.Certificates
	AzureCertificates    x509.VerifyOptions
	GoogleTokenValidator *idtoken.Validator
	GithubOAuth2Config   *GithubOAuth2Config
	ICEServers           []webrtc.ICEServer
	SecureAuthCookie     bool
	SSHKeygenAlgorithm   gitsshkey.Algorithm
	TURNServer           *turnconn.Server
	Authorizer           rbac.Authorizer
	TracerProvider       *sdktrace.TracerProvider
}

// New constructs a Coder API handler.
func New(options *Options) *API {
	if options.AgentConnectionUpdateFrequency == 0 {
		options.AgentConnectionUpdateFrequency = 3 * time.Second
	}
	if options.APIRateLimit == 0 {
		options.APIRateLimit = 512
	}
	if options.Authorizer == nil {
		var err error
		options.Authorizer, err = rbac.NewAuthorizer()
		if err != nil {
			// This should never happen, as the unit tests would fail if the
			// default built in authorizer failed.
			panic(xerrors.Errorf("rego authorize panic: %w", err))
		}
	}

	r := chi.NewRouter()
	api := &API{
		Options: options,
		Handler: r,
	}

	apiKeyMiddleware := httpmw.ExtractAPIKey(options.Database, &httpmw.OAuth2Configs{
		Github: options.GithubOAuth2Config,
	})
	// TODO: @emyrk we should just move this into 'ExtractAPIKey'.
	authRolesMiddleware := httpmw.ExtractUserRoles(options.Database)

	r.Use(
		func(next http.Handler) http.Handler {
			return http.HandlerFunc(func(w http.ResponseWriter, r *http.Request) {
				next.ServeHTTP(middleware.NewWrapResponseWriter(w, r.ProtoMajor), r)
			})
		},
		httpmw.Prometheus,
		tracing.HTTPMW(api.TracerProvider, "coderd.http"),
	)

	r.Route("/api/v2", func(r chi.Router) {
		r.NotFound(func(rw http.ResponseWriter, r *http.Request) {
			httpapi.Write(rw, http.StatusNotFound, httpapi.Response{
				Message: "Route not found.",
			})
		})

		r.Use(
			// Specific routes can specify smaller limits.
			httpmw.RateLimitPerMinute(options.APIRateLimit),
			debugLogRequest(api.Logger),
		)
		r.Get("/", func(w http.ResponseWriter, r *http.Request) {
			httpapi.Write(w, http.StatusOK, httpapi.Response{
				Message: "👋",
			})
		})
		r.Route("/buildinfo", func(r chi.Router) {
			r.Get("/", func(rw http.ResponseWriter, r *http.Request) {
				httpapi.Write(rw, http.StatusOK, codersdk.BuildInfoResponse{
					ExternalURL: buildinfo.ExternalURL(),
					Version:     buildinfo.Version(),
				})
			})
		})
		r.Route("/files", func(r chi.Router) {
			r.Use(
				apiKeyMiddleware,
				authRolesMiddleware,
				// This number is arbitrary, but reading/writing
				// file content is expensive so it should be small.
				httpmw.RateLimitPerMinute(12),
			)
			r.Get("/{hash}", api.fileByHash)
			r.Post("/", api.postFile)
		})
		r.Route("/provisionerdaemons", func(r chi.Router) {
			r.Use(
				apiKeyMiddleware,
				authRolesMiddleware,
			)
			r.Get("/", a.provisionerDaemons)
		})
		r.Route("/organizations/{organization}", func(r chi.Router) {
			r.Use(
				apiKeyMiddleware,
				httpmw.ExtractOrganizationParam(options.Database),
				authRolesMiddleware,
			)
<<<<<<< HEAD
			r.Get("/", a.organization)
			r.Post("/templateversions", a.postTemplateVersionsByOrganization)
=======
			r.Get("/", api.organization)
			r.Get("/provisionerdaemons", api.provisionerDaemonsByOrganization)
			r.Post("/templateversions", api.postTemplateVersionsByOrganization)
>>>>>>> 9a70c345
			r.Route("/templates", func(r chi.Router) {
				r.Post("/", api.postTemplateByOrganization)
				r.Get("/", api.templatesByOrganization)
				r.Get("/{templatename}", api.templateByOrganizationAndName)
			})
			r.Route("/workspaces", func(r chi.Router) {
				r.Post("/", api.postWorkspacesByOrganization)
				r.Get("/", api.workspacesByOrganization)
				r.Route("/{user}", func(r chi.Router) {
					r.Use(httpmw.ExtractUserParam(options.Database))
					r.Get("/{workspacename}", api.workspaceByOwnerAndName)
					r.Get("/", api.workspacesByOwner)
				})
			})
			r.Route("/members", func(r chi.Router) {
				r.Get("/roles", api.assignableOrgRoles)
				r.Route("/{user}", func(r chi.Router) {
					r.Use(
						httpmw.ExtractUserParam(options.Database),
						httpmw.ExtractOrganizationMemberParam(options.Database),
					)
					r.Put("/roles", api.putMemberRoles)
				})
			})
		})
		r.Route("/parameters/{scope}/{id}", func(r chi.Router) {
<<<<<<< HEAD
			r.Use(
				apiKeyMiddleware,
				authRolesMiddleware,
			)
			r.Post("/", a.postParameter)
			r.Get("/", a.parameters)
=======
			r.Use(apiKeyMiddleware)
			r.Post("/", api.postParameter)
			r.Get("/", api.parameters)
>>>>>>> 9a70c345
			r.Route("/{name}", func(r chi.Router) {
				r.Delete("/", api.deleteParameter)
			})
		})
		r.Route("/templates/{template}", func(r chi.Router) {
			r.Use(
				apiKeyMiddleware,
				authRolesMiddleware,
				httpmw.ExtractTemplateParam(options.Database),
			)

			r.Get("/", api.template)
			r.Delete("/", api.deleteTemplate)
			r.Route("/versions", func(r chi.Router) {
				r.Get("/", api.templateVersionsByTemplate)
				r.Patch("/", api.patchActiveTemplateVersion)
				r.Get("/{templateversionname}", api.templateVersionByName)
			})
		})
		r.Route("/templateversions/{templateversion}", func(r chi.Router) {
			r.Use(
				apiKeyMiddleware,
				authRolesMiddleware,
				httpmw.ExtractTemplateVersionParam(options.Database),
			)

			r.Get("/", api.templateVersion)
			r.Patch("/cancel", api.patchCancelTemplateVersion)
			r.Get("/schema", api.templateVersionSchema)
			r.Get("/parameters", api.templateVersionParameters)
			r.Get("/resources", api.templateVersionResources)
			r.Get("/logs", api.templateVersionLogs)
		})
		r.Route("/users", func(r chi.Router) {
			r.Get("/first", api.firstUser)
			r.Post("/first", api.postFirstUser)
			r.Post("/login", api.postLogin)
			r.Post("/logout", api.postLogout)
			r.Get("/authmethods", api.userAuthMethods)
			r.Route("/oauth2", func(r chi.Router) {
				r.Route("/github", func(r chi.Router) {
					r.Use(httpmw.ExtractOAuth2(options.GithubOAuth2Config))
					r.Get("/callback", api.userOAuth2Github)
				})
			})
			r.Group(func(r chi.Router) {
				r.Use(
					apiKeyMiddleware,
					authRolesMiddleware,
				)
				r.Post("/", api.postUser)
				r.Get("/", api.users)
				// These routes query information about site wide roles.
				r.Route("/roles", func(r chi.Router) {
					r.Get("/", api.assignableSiteRoles)
				})
				r.Route("/{user}", func(r chi.Router) {
					r.Use(httpmw.ExtractUserParam(options.Database))
					r.Get("/", api.userByName)
					r.Put("/profile", api.putUserProfile)
					r.Route("/status", func(r chi.Router) {
						r.Put("/suspend", api.putUserStatus(database.UserStatusSuspended))
						r.Put("/active", api.putUserStatus(database.UserStatusActive))
					})
					r.Route("/password", func(r chi.Router) {
						r.Put("/", api.putUserPassword)
					})
					// These roles apply to the site wide permissions.
					r.Put("/roles", api.putUserRoles)
					r.Get("/roles", api.userRoles)

					r.Post("/authorization", api.checkPermissions)

					r.Post("/keys", api.postAPIKey)
					r.Route("/organizations", func(r chi.Router) {
						r.Post("/", api.postOrganizationsByUser)
						r.Get("/", api.organizationsByUser)
						r.Get("/{organizationname}", api.organizationByUserAndName)
					})
					r.Get("/gitsshkey", api.gitSSHKey)
					r.Put("/gitsshkey", api.regenerateGitSSHKey)
				})
			})
		})
		r.Route("/workspaceagents", func(r chi.Router) {
			r.Post("/azure-instance-identity", api.postWorkspaceAuthAzureInstanceIdentity)
			r.Post("/aws-instance-identity", api.postWorkspaceAuthAWSInstanceIdentity)
			r.Post("/google-instance-identity", api.postWorkspaceAuthGoogleInstanceIdentity)
			r.Route("/me", func(r chi.Router) {
				r.Use(httpmw.ExtractWorkspaceAgent(options.Database))
				r.Get("/metadata", api.workspaceAgentMetadata)
				r.Get("/listen", api.workspaceAgentListen)
				r.Get("/gitsshkey", api.agentGitSSHKey)
				r.Get("/turn", api.workspaceAgentTurn)
				r.Get("/iceservers", api.workspaceAgentICEServers)
			})
			r.Route("/{workspaceagent}", func(r chi.Router) {
				r.Use(
					apiKeyMiddleware,
					httpmw.ExtractWorkspaceAgentParam(options.Database),
				)
				r.Get("/", api.workspaceAgent)
				r.Get("/dial", api.workspaceAgentDial)
				r.Get("/turn", api.workspaceAgentTurn)
				r.Get("/pty", api.workspaceAgentPTY)
				r.Get("/iceservers", api.workspaceAgentICEServers)
			})
		})
		r.Route("/workspaceresources/{workspaceresource}", func(r chi.Router) {
			r.Use(
				apiKeyMiddleware,
				authRolesMiddleware,
				httpmw.ExtractWorkspaceResourceParam(options.Database),
				httpmw.ExtractWorkspaceParam(options.Database),
			)
			r.Get("/", api.workspaceResource)
		})
		r.Route("/workspaces", func(r chi.Router) {
			r.Use(
				apiKeyMiddleware,
				authRolesMiddleware,
			)
			r.Get("/", api.workspaces)
			r.Route("/{workspace}", func(r chi.Router) {
				r.Use(
					httpmw.ExtractWorkspaceParam(options.Database),
				)
				r.Get("/", api.workspace)
				r.Route("/builds", func(r chi.Router) {
					r.Get("/", api.workspaceBuilds)
					r.Post("/", api.postWorkspaceBuilds)
					r.Get("/{workspacebuildname}", api.workspaceBuildByName)
				})
				r.Route("/autostart", func(r chi.Router) {
					r.Put("/", api.putWorkspaceAutostart)
				})
				r.Route("/ttl", func(r chi.Router) {
					r.Put("/", api.putWorkspaceTTL)
				})
				r.Get("/watch", api.watchWorkspace)
			})
		})
		r.Route("/workspacebuilds/{workspacebuild}", func(r chi.Router) {
			r.Use(
				apiKeyMiddleware,
				authRolesMiddleware,
				httpmw.ExtractWorkspaceBuildParam(options.Database),
				httpmw.ExtractWorkspaceParam(options.Database),
			)
			r.Get("/", api.workspaceBuild)
			r.Patch("/cancel", api.patchCancelWorkspaceBuild)
			r.Get("/logs", api.workspaceBuildLogs)
			r.Get("/resources", api.workspaceBuildResources)
			r.Get("/state", api.workspaceBuildState)
		})
	})
	r.NotFound(site.DefaultHandler().ServeHTTP)

	return api
}

type API struct {
	*Options

	Handler            chi.Router
	websocketWaitMutex sync.Mutex
	websocketWaitGroup sync.WaitGroup
}

// Close waits for all WebSocket connections to drain before returning.
func (api *API) Close() {
	api.websocketWaitMutex.Lock()
	api.websocketWaitGroup.Wait()
	api.websocketWaitMutex.Unlock()
}

func debugLogRequest(log slog.Logger) func(http.Handler) http.Handler {
	return func(next http.Handler) http.Handler {
		return http.HandlerFunc(func(rw http.ResponseWriter, r *http.Request) {
			log.Debug(context.Background(), fmt.Sprintf("%s %s", r.Method, r.URL.Path))
			next.ServeHTTP(rw, r)
		})
	}
}<|MERGE_RESOLUTION|>--- conflicted
+++ resolved
@@ -136,7 +136,7 @@
 				apiKeyMiddleware,
 				authRolesMiddleware,
 			)
-			r.Get("/", a.provisionerDaemons)
+			r.Get("/", api.provisionerDaemons)
 		})
 		r.Route("/organizations/{organization}", func(r chi.Router) {
 			r.Use(
@@ -144,14 +144,8 @@
 				httpmw.ExtractOrganizationParam(options.Database),
 				authRolesMiddleware,
 			)
-<<<<<<< HEAD
-			r.Get("/", a.organization)
-			r.Post("/templateversions", a.postTemplateVersionsByOrganization)
-=======
 			r.Get("/", api.organization)
-			r.Get("/provisionerdaemons", api.provisionerDaemonsByOrganization)
 			r.Post("/templateversions", api.postTemplateVersionsByOrganization)
->>>>>>> 9a70c345
 			r.Route("/templates", func(r chi.Router) {
 				r.Post("/", api.postTemplateByOrganization)
 				r.Get("/", api.templatesByOrganization)
@@ -178,18 +172,9 @@
 			})
 		})
 		r.Route("/parameters/{scope}/{id}", func(r chi.Router) {
-<<<<<<< HEAD
-			r.Use(
-				apiKeyMiddleware,
-				authRolesMiddleware,
-			)
-			r.Post("/", a.postParameter)
-			r.Get("/", a.parameters)
-=======
-			r.Use(apiKeyMiddleware)
+			r.Use(apiKeyMiddleware, authRolesMiddleware)
 			r.Post("/", api.postParameter)
 			r.Get("/", api.parameters)
->>>>>>> 9a70c345
 			r.Route("/{name}", func(r chi.Router) {
 				r.Delete("/", api.deleteParameter)
 			})
