package coderd

import (
	"crypto/x509"
	"io"
	"net/http"
	"net/url"
	"path/filepath"
	"sync"
	"sync/atomic"
	"time"

	"github.com/andybalholm/brotli"
	"github.com/go-chi/chi/v5"
	"github.com/go-chi/chi/v5/middleware"
	"github.com/klauspost/compress/zstd"
	"github.com/prometheus/client_golang/prometheus"
	"go.opentelemetry.io/otel/trace"
	"golang.org/x/xerrors"
	"google.golang.org/api/idtoken"
	"tailscale.com/derp"
	"tailscale.com/derp/derphttp"
	"tailscale.com/tailcfg"
	"tailscale.com/types/key"

	"cdr.dev/slog"
	"github.com/coder/coder/buildinfo"
	"github.com/coder/coder/coderd/audit"
	"github.com/coder/coder/coderd/awsidentity"
	"github.com/coder/coder/coderd/database"
	"github.com/coder/coder/coderd/gitsshkey"
	"github.com/coder/coder/coderd/httpapi"
	"github.com/coder/coder/coderd/httpmw"
	"github.com/coder/coder/coderd/metricscache"
	"github.com/coder/coder/coderd/rbac"
	"github.com/coder/coder/coderd/telemetry"
	"github.com/coder/coder/coderd/tracing"
	"github.com/coder/coder/coderd/wsconncache"
	"github.com/coder/coder/codersdk"
	"github.com/coder/coder/site"
	"github.com/coder/coder/tailnet"
)

// Options are requires parameters for Coder to start.
type Options struct {
	AccessURL *url.URL
	Logger    slog.Logger
	Database  database.Store
	Pubsub    database.Pubsub

	// CacheDir is used for caching files served by the API.
	CacheDir string

	Auditor                        audit.Auditor
	AgentConnectionUpdateFrequency time.Duration
	AgentInactiveDisconnectTimeout time.Duration
	// APIRateLimit is the minutely throughput rate limit per user or ip.
	// Setting a rate limit <0 will disable the rate limiter across the entire
	// app. Specific routes may have their own limiters.
	APIRateLimit         int
	AWSCertificates      awsidentity.Certificates
	Authorizer           rbac.Authorizer
	AzureCertificates    x509.VerifyOptions
	GoogleTokenValidator *idtoken.Validator
	GithubOAuth2Config   *GithubOAuth2Config
	OIDCConfig           *OIDCConfig
	PrometheusRegistry   *prometheus.Registry
	SecureAuthCookie     bool
	SSHKeygenAlgorithm   gitsshkey.Algorithm
	Telemetry            telemetry.Reporter
	TracerProvider       trace.TracerProvider
	AutoImportTemplates  []AutoImportTemplate

	TailnetCoordinator *tailnet.Coordinator
	DERPMap            *tailcfg.DERPMap

	MetricsCacheRefreshInterval time.Duration
	AgentStatsRefreshInterval   time.Duration
}

// New constructs a Coder API handler.
func New(options *Options) *API {
	if options == nil {
		options = &Options{}
	}
	if options.AgentConnectionUpdateFrequency == 0 {
		options.AgentConnectionUpdateFrequency = 3 * time.Second
	}
	if options.AgentInactiveDisconnectTimeout == 0 {
		// Multiply the update by two to allow for some lag-time.
		options.AgentInactiveDisconnectTimeout = options.AgentConnectionUpdateFrequency * 2
	}
	if options.AgentStatsRefreshInterval == 0 {
		options.AgentStatsRefreshInterval = 10 * time.Minute
	}
	if options.MetricsCacheRefreshInterval == 0 {
		options.MetricsCacheRefreshInterval = time.Hour
	}
	if options.APIRateLimit == 0 {
		options.APIRateLimit = 512
	}
	if options.AgentStatsRefreshInterval == 0 {
		options.AgentStatsRefreshInterval = 10 * time.Minute
	}
	if options.MetricsCacheRefreshInterval == 0 {
		options.MetricsCacheRefreshInterval = time.Hour
	}
	if options.Authorizer == nil {
		var err error
		options.Authorizer, err = rbac.NewAuthorizer()
		if err != nil {
			// This should never happen, as the unit tests would fail if the
			// default built in authorizer failed.
			panic(xerrors.Errorf("rego authorize panic: %w", err))
		}
	}
	if options.PrometheusRegistry == nil {
		options.PrometheusRegistry = prometheus.NewRegistry()
	}
	if options.TailnetCoordinator == nil {
		options.TailnetCoordinator = tailnet.NewCoordinator()
	}
	if options.Auditor == nil {
		options.Auditor = audit.NewNop()
	}

	siteCacheDir := options.CacheDir
	if siteCacheDir != "" {
		siteCacheDir = filepath.Join(siteCacheDir, "site")
	}
	binFS, err := site.ExtractOrReadBinFS(siteCacheDir, site.FS())
	if err != nil {
		panic(xerrors.Errorf("read site bin failed: %w", err))
	}

	metricsCache := metricscache.New(
		options.Database,
		options.Logger.Named("metrics_cache"),
		options.MetricsCacheRefreshInterval,
	)

	r := chi.NewRouter()
	api := &API{
		Options:     options,
		RootHandler: r,
		siteHandler: site.Handler(site.FS(), binFS),
		HTTPAuth: &HTTPAuthorizer{
			Authorizer: options.Authorizer,
			Logger:     options.Logger,
		},
		metricsCache: metricsCache,
		Auditor:      atomic.Pointer[audit.Auditor]{},
	}
	api.Auditor.Store(&options.Auditor)
	api.workspaceAgentCache = wsconncache.New(api.dialWorkspaceAgentTailnet, 0)
	api.derpServer = derp.NewServer(key.NewNode(), tailnet.Logger(options.Logger))
	oauthConfigs := &httpmw.OAuth2Configs{
		Github: options.GithubOAuth2Config,
		OIDC:   options.OIDCConfig,
	}
	apiKeyMiddleware := httpmw.ExtractAPIKey(options.Database, oauthConfigs, false)

	r.Use(
		httpmw.AttachRequestID,
		httpmw.Recover(api.Logger),
		httpmw.Logger(api.Logger),
		httpmw.Prometheus(options.PrometheusRegistry),
		// handleSubdomainApplications checks if the first subdomain is a valid
		// app URL. If it is, it will serve that application.
		api.handleSubdomainApplications(
			// Middleware to impose on the served application.
			httpmw.RateLimitPerMinute(options.APIRateLimit),
			httpmw.UseLoginURL(func() *url.URL {
				if options.AccessURL == nil {
					return nil
				}

				u := *options.AccessURL
				u.Path = "/login"
				return &u
			}()),
			// This should extract the application specific API key when we
			// implement a scoped token.
			httpmw.ExtractAPIKey(options.Database, oauthConfigs, true),
			httpmw.ExtractUserParam(api.Database),
			httpmw.ExtractWorkspaceAndAgentParam(api.Database),
		),
		// Build-Version is helpful for debugging.
		func(next http.Handler) http.Handler {
			return http.HandlerFunc(func(w http.ResponseWriter, r *http.Request) {
				w.Header().Add("X-Coder-Build-Version", buildinfo.Version())
				next.ServeHTTP(w, r)
			})
		},
		httpmw.CSRF(options.SecureAuthCookie),
	)

	apps := func(r chi.Router) {
		r.Use(
			tracing.Middleware(api.TracerProvider),
			httpmw.RateLimitPerMinute(options.APIRateLimit),
			httpmw.ExtractAPIKey(options.Database, oauthConfigs, true),
			httpmw.ExtractUserParam(api.Database),
			// Extracts the <workspace.agent> from the url
			httpmw.ExtractWorkspaceAndAgentParam(api.Database),
		)
		r.HandleFunc("/*", api.workspaceAppsProxyPath)
	}
	// %40 is the encoded character of the @ symbol. VS Code Web does
	// not handle character encoding properly, so it's safe to assume
	// other applications might not as well.
	r.Route("/%40{user}/{workspace_and_agent}/apps/{workspaceapp}", apps)
	r.Route("/@{user}/{workspace_and_agent}/apps/{workspaceapp}", apps)
	r.Route("/derp", func(r chi.Router) {
		r.Get("/", derphttp.Handler(api.derpServer).ServeHTTP)
		// This is used when UDP is blocked, and latency must be checked via HTTP(s).
		r.Get("/latency-check", func(w http.ResponseWriter, r *http.Request) {
			w.WriteHeader(http.StatusOK)
		})
	})

	r.Route("/api/v2", func(r chi.Router) {
		api.APIHandler = r

		r.NotFound(func(rw http.ResponseWriter, r *http.Request) {
			httpapi.Write(r.Context(), rw, http.StatusNotFound, codersdk.Response{
				Message: "Route not found.",
			})
		})
		r.Use(
			tracing.Middleware(api.TracerProvider),
			// Specific routes can specify smaller limits.
			httpmw.RateLimitPerMinute(options.APIRateLimit),
<<<<<<< HEAD
			tracing.Middleware(api.TracerProvider),
=======
>>>>>>> bc47d7ce
		)
		r.Get("/", func(w http.ResponseWriter, r *http.Request) {
			httpapi.Write(r.Context(), w, http.StatusOK, codersdk.Response{
				//nolint:gocritic
				Message: "👋",
			})
		})
		// All CSP errors will be logged
		r.Post("/csp/reports", api.logReportCSPViolations)

		r.Route("/buildinfo", func(r chi.Router) {
			r.Get("/", func(rw http.ResponseWriter, r *http.Request) {
				httpapi.Write(r.Context(), rw, http.StatusOK, codersdk.BuildInfoResponse{
					ExternalURL: buildinfo.ExternalURL(),
					Version:     buildinfo.Version(),
				})
			})
		})
		r.Route("/audit", func(r chi.Router) {
			r.Use(
				apiKeyMiddleware,
			)

			r.Get("/", api.auditLogs)
			r.Get("/count", api.auditLogCount)
			r.Post("/testgenerate", api.generateFakeAuditLog)
		})
		r.Route("/files", func(r chi.Router) {
			r.Use(
				apiKeyMiddleware,
				// This number is arbitrary, but reading/writing
				// file content is expensive so it should be small.
				httpmw.RateLimitPerMinute(12),
			)
			r.Get("/{hash}", api.fileByHash)
			r.Post("/", api.postFile)
		})
		r.Route("/provisionerdaemons", func(r chi.Router) {
			r.Use(
				apiKeyMiddleware,
			)
			r.Get("/", api.provisionerDaemons)
		})
		r.Route("/organizations", func(r chi.Router) {
			r.Use(
				apiKeyMiddleware,
			)
			r.Post("/", api.postOrganizations)
			r.Route("/{organization}", func(r chi.Router) {
				r.Use(
					httpmw.ExtractOrganizationParam(options.Database),
				)
				r.Get("/", api.organization)
				r.Post("/templateversions", api.postTemplateVersionsByOrganization)
				r.Route("/templates", func(r chi.Router) {
					r.Post("/", api.postTemplateByOrganization)
					r.Get("/", api.templatesByOrganization)
					r.Get("/{templatename}", api.templateByOrganizationAndName)
				})
				r.Post("/workspaces", api.postWorkspacesByOrganization)
				r.Route("/members", func(r chi.Router) {
					r.Get("/roles", api.assignableOrgRoles)
					r.Route("/{user}", func(r chi.Router) {
						r.Use(
							httpmw.ExtractUserParam(options.Database),
							httpmw.ExtractOrganizationMemberParam(options.Database),
						)
						r.Put("/roles", api.putMemberRoles)
					})
				})
			})
		})
		r.Route("/parameters/{scope}/{id}", func(r chi.Router) {
			r.Use(apiKeyMiddleware)
			r.Post("/", api.postParameter)
			r.Get("/", api.parameters)
			r.Route("/{name}", func(r chi.Router) {
				r.Delete("/", api.deleteParameter)
			})
		})
		r.Route("/templates/{template}", func(r chi.Router) {
			r.Use(
				apiKeyMiddleware,
				httpmw.ExtractTemplateParam(options.Database),
			)
			r.Get("/daus", api.templateDAUs)
			r.Get("/", api.template)
			r.Delete("/", api.deleteTemplate)
			r.Patch("/", api.patchTemplateMeta)
			r.Route("/versions", func(r chi.Router) {
				r.Get("/", api.templateVersionsByTemplate)
				r.Patch("/", api.patchActiveTemplateVersion)
				r.Get("/{templateversionname}", api.templateVersionByName)
			})
		})
		r.Route("/templateversions/{templateversion}", func(r chi.Router) {
			r.Use(
				apiKeyMiddleware,
				httpmw.ExtractTemplateVersionParam(options.Database),
			)

			r.Get("/", api.templateVersion)
			r.Patch("/cancel", api.patchCancelTemplateVersion)
			r.Get("/schema", api.templateVersionSchema)
			r.Get("/parameters", api.templateVersionParameters)
			r.Get("/resources", api.templateVersionResources)
			r.Get("/logs", api.templateVersionLogs)
			r.Route("/dry-run", func(r chi.Router) {
				r.Post("/", api.postTemplateVersionDryRun)
				r.Get("/{jobID}", api.templateVersionDryRun)
				r.Get("/{jobID}/resources", api.templateVersionDryRunResources)
				r.Get("/{jobID}/logs", api.templateVersionDryRunLogs)
				r.Patch("/{jobID}/cancel", api.patchTemplateVersionDryRunCancel)
			})
		})
		r.Route("/users", func(r chi.Router) {
			r.Get("/first", api.firstUser)
			r.Post("/first", api.postFirstUser)
			r.Post("/login", api.postLogin)
			r.Get("/authmethods", api.userAuthMethods)
			r.Route("/oauth2", func(r chi.Router) {
				r.Route("/github", func(r chi.Router) {
					r.Use(httpmw.ExtractOAuth2(options.GithubOAuth2Config))
					r.Get("/callback", api.userOAuth2Github)
				})
			})
			r.Route("/oidc/callback", func(r chi.Router) {
				r.Use(httpmw.ExtractOAuth2(options.OIDCConfig))
				r.Get("/", api.userOIDC)
			})
			r.Group(func(r chi.Router) {
				r.Use(
					apiKeyMiddleware,
				)
				r.Post("/", api.postUser)
				r.Get("/", api.users)
				r.Post("/logout", api.postLogout)
				// These routes query information about site wide roles.
				r.Route("/roles", func(r chi.Router) {
					r.Get("/", api.assignableSiteRoles)
				})
				r.Route("/{user}", func(r chi.Router) {
					r.Use(httpmw.ExtractUserParam(options.Database))
					r.Delete("/", api.deleteUser)
					r.Get("/", api.userByName)
					r.Put("/profile", api.putUserProfile)
					r.Route("/status", func(r chi.Router) {
						r.Put("/suspend", api.putUserStatus(database.UserStatusSuspended))
						r.Put("/activate", api.putUserStatus(database.UserStatusActive))
					})
					r.Route("/password", func(r chi.Router) {
						r.Put("/", api.putUserPassword)
					})
					// These roles apply to the site wide permissions.
					r.Put("/roles", api.putUserRoles)
					r.Get("/roles", api.userRoles)

					r.Post("/authorization", api.checkPermissions)

					r.Route("/keys", func(r chi.Router) {
						r.Post("/", api.postAPIKey)
						r.Get("/{keyid}", api.apiKey)
					})

					r.Route("/organizations", func(r chi.Router) {
						r.Get("/", api.organizationsByUser)
						r.Get("/{organizationname}", api.organizationByUserAndName)
					})
					r.Route("/workspace/{workspacename}", func(r chi.Router) {
						r.Get("/", api.workspaceByOwnerAndName)
						r.Get("/builds/{buildnumber}", api.workspaceBuildByBuildNumber)
					})
					r.Get("/gitsshkey", api.gitSSHKey)
					r.Put("/gitsshkey", api.regenerateGitSSHKey)
				})
			})
		})
		r.Route("/workspaceagents", func(r chi.Router) {
			r.Post("/azure-instance-identity", api.postWorkspaceAuthAzureInstanceIdentity)
			r.Post("/aws-instance-identity", api.postWorkspaceAuthAWSInstanceIdentity)
			r.Post("/google-instance-identity", api.postWorkspaceAuthGoogleInstanceIdentity)
			r.Route("/me", func(r chi.Router) {
				r.Use(httpmw.ExtractWorkspaceAgent(options.Database))
				r.Get("/metadata", api.workspaceAgentMetadata)
				r.Post("/version", api.postWorkspaceAgentVersion)
				r.Get("/gitsshkey", api.agentGitSSHKey)
				r.Get("/coordinate", api.workspaceAgentCoordinate)
				r.Get("/report-stats", api.workspaceAgentReportStats)
			})
			r.Route("/{workspaceagent}", func(r chi.Router) {
				r.Use(
					apiKeyMiddleware,
					httpmw.ExtractWorkspaceAgentParam(options.Database),
					httpmw.ExtractWorkspaceParam(options.Database),
				)
				r.Get("/", api.workspaceAgent)
				r.Get("/pty", api.workspaceAgentPTY)
				r.Get("/connection", api.workspaceAgentConnection)
				r.Get("/coordinate", api.workspaceAgentClientCoordinate)
				// TODO: This can be removed in October. It allows for a friendly
				// error message when transitioning from WebRTC to Tailscale. See:
				// https://github.com/coder/coder/issues/4126
				r.Get("/dial", func(w http.ResponseWriter, r *http.Request) {
					httpapi.Write(w, http.StatusGone, codersdk.Response{
						Message: "Your Coder CLI is out of date, and requires v0.8.15+ to connect!",
					})
				})
			})
		})
		r.Route("/workspaceresources/{workspaceresource}", func(r chi.Router) {
			r.Use(
				apiKeyMiddleware,
				httpmw.ExtractWorkspaceResourceParam(options.Database),
				httpmw.ExtractWorkspaceParam(options.Database),
			)
			r.Get("/", api.workspaceResource)
		})
		r.Route("/workspaces", func(r chi.Router) {
			r.Use(
				apiKeyMiddleware,
			)
			r.Get("/", api.workspaces)
			r.Route("/{workspace}", func(r chi.Router) {
				r.Use(
					httpmw.ExtractWorkspaceParam(options.Database),
				)
				r.Get("/", api.workspace)
				r.Patch("/", api.patchWorkspace)
				r.Route("/builds", func(r chi.Router) {
					r.Get("/", api.workspaceBuilds)
					r.Post("/", api.postWorkspaceBuilds)
				})
				r.Route("/autostart", func(r chi.Router) {
					r.Put("/", api.putWorkspaceAutostart)
				})
				r.Route("/ttl", func(r chi.Router) {
					r.Put("/", api.putWorkspaceTTL)
				})
				r.Get("/watch", api.watchWorkspace)
				r.Put("/extend", api.putExtendWorkspace)
			})
		})
		r.Route("/workspacebuilds/{workspacebuild}", func(r chi.Router) {
			r.Use(
				apiKeyMiddleware,
				httpmw.ExtractWorkspaceBuildParam(options.Database),
				httpmw.ExtractWorkspaceParam(options.Database),
			)
			r.Get("/", api.workspaceBuild)
			r.Patch("/cancel", api.patchCancelWorkspaceBuild)
			r.Get("/logs", api.workspaceBuildLogs)
			r.Get("/resources", api.workspaceBuildResources)
			r.Get("/state", api.workspaceBuildState)
		})
	})

	r.NotFound(compressHandler(http.HandlerFunc(api.siteHandler.ServeHTTP)).ServeHTTP)
	return api
}

type API struct {
	*Options
	Auditor  atomic.Pointer[audit.Auditor]
	HTTPAuth *HTTPAuthorizer

	// APIHandler serves "/api/v2"
	APIHandler chi.Router
	// RootHandler serves "/"
	RootHandler chi.Router

	derpServer          *derp.Server
	metricsCache        *metricscache.Cache
	siteHandler         http.Handler
	websocketWaitMutex  sync.Mutex
	websocketWaitGroup  sync.WaitGroup
	workspaceAgentCache *wsconncache.Cache
}

// Close waits for all WebSocket connections to drain before returning.
func (api *API) Close() error {
	api.websocketWaitMutex.Lock()
	api.websocketWaitGroup.Wait()
	api.websocketWaitMutex.Unlock()

	api.metricsCache.Close()

	return api.workspaceAgentCache.Close()
}

func compressHandler(h http.Handler) http.Handler {
	cmp := middleware.NewCompressor(5,
		"text/*",
		"application/*",
		"image/*",
	)
	cmp.SetEncoder("br", func(w io.Writer, level int) io.Writer {
		return brotli.NewWriterLevel(w, level)
	})
	cmp.SetEncoder("zstd", func(w io.Writer, level int) io.Writer {
		zw, err := zstd.NewWriter(w, zstd.WithEncoderLevel(zstd.EncoderLevelFromZstd(level)))
		if err != nil {
			panic("invalid zstd compressor: " + err.Error())
		}
		return zw
	})

	return cmp.Handler(h)
}<|MERGE_RESOLUTION|>--- conflicted
+++ resolved
@@ -231,10 +231,6 @@
 			tracing.Middleware(api.TracerProvider),
 			// Specific routes can specify smaller limits.
 			httpmw.RateLimitPerMinute(options.APIRateLimit),
-<<<<<<< HEAD
-			tracing.Middleware(api.TracerProvider),
-=======
->>>>>>> bc47d7ce
 		)
 		r.Get("/", func(w http.ResponseWriter, r *http.Request) {
 			httpapi.Write(r.Context(), w, http.StatusOK, codersdk.Response{
@@ -438,7 +434,7 @@
 				// error message when transitioning from WebRTC to Tailscale. See:
 				// https://github.com/coder/coder/issues/4126
 				r.Get("/dial", func(w http.ResponseWriter, r *http.Request) {
-					httpapi.Write(w, http.StatusGone, codersdk.Response{
+					httpapi.Write(r.Context(), w, http.StatusGone, codersdk.Response{
 						Message: "Your Coder CLI is out of date, and requires v0.8.15+ to connect!",
 					})
 				})
