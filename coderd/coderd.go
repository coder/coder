package coderd

import (
	"context"
	"fmt"
	"net/http"
	"net/url"
	"sync"
	"time"

	"github.com/go-chi/chi/v5"
	"github.com/go-chi/render"
	"google.golang.org/api/idtoken"

	chitrace "gopkg.in/DataDog/dd-trace-go.v1/contrib/go-chi/chi.v5"

	"cdr.dev/slog"
	"github.com/coder/coder/buildinfo"
	"github.com/coder/coder/coderd/access/session"
	"github.com/coder/coder/coderd/awsidentity"
	"github.com/coder/coder/coderd/database"
	"github.com/coder/coder/coderd/gitsshkey"
	"github.com/coder/coder/coderd/httpapi"
	"github.com/coder/coder/coderd/httpmw"
	"github.com/coder/coder/codersdk"
	"github.com/coder/coder/site"
)

// Options are requires parameters for Coder to start.
type Options struct {
	AgentConnectionUpdateFrequency time.Duration
	AccessURL                      *url.URL
	Logger                         slog.Logger
	Database                       database.Store
	Pubsub                         database.Pubsub

	AWSCertificates      awsidentity.Certificates
	GoogleTokenValidator *idtoken.Validator

	SecureAuthCookie   bool
	SSHKeygenAlgorithm gitsshkey.Algorithm
}

// New constructs the Coder API into an HTTP handler.
//
// A wait function is returned to handle awaiting closure of hijacked HTTP
// requests.
func New(options *Options) (http.Handler, func()) {
	if options.AgentConnectionUpdateFrequency == 0 {
		options.AgentConnectionUpdateFrequency = 3 * time.Second
	}
	api := &api{
		Options: options,
	}

	r := chi.NewRouter()
	r.Route("/api/v2", func(r chi.Router) {
		r.Use(
			chitrace.Middleware(),
			// Specific routes can specify smaller limits.
			httpmw.RateLimitPerMinute(512),
<<<<<<< HEAD
			session.ExtractActor(options.Database),
=======
			debugLogRequest(api.Logger),
>>>>>>> 4c1ef382
		)
		r.Get("/", func(w http.ResponseWriter, r *http.Request) {
			httpapi.Write(w, http.StatusOK, httpapi.Response{
				Message: "👋",
			})
		})
		r.Route("/buildinfo", func(r chi.Router) {
			r.Get("/", func(rw http.ResponseWriter, r *http.Request) {
				render.Status(r, http.StatusOK)
				render.JSON(rw, r, codersdk.BuildInfoResponse{
					ExternalURL: buildinfo.ExternalURL(),
					Version:     buildinfo.Version(),
				})
			})
		})
		r.Route("/files", func(r chi.Router) {
			r.Use(
				httpmw.RequireAuthentication(),
				httpmw.ExtractAPIKey(options.Database, nil),
				// This number is arbitrary, but reading/writing
				// file content is expensive so it should be small.
				httpmw.RateLimitPerMinute(12),
			)
			r.Get("/{hash}", api.fileByHash)
			r.Post("/", api.postFile)
		})
		r.Route("/organizations/{organization}", func(r chi.Router) {
			r.Use(
				httpmw.RequireAuthentication(),
				httpmw.ExtractAPIKey(options.Database, nil),
				httpmw.ExtractOrganizationParam(options.Database),
			)
			r.Get("/", api.organization)
			r.Get("/provisionerdaemons", api.provisionerDaemonsByOrganization)
			r.Post("/templateversions", api.postTemplateVersionsByOrganization)
			r.Route("/templates", func(r chi.Router) {
				r.Post("/", api.postTemplatesByOrganization)
				r.Get("/", api.templatesByOrganization)
				r.Get("/{templatename}", api.templateByOrganizationAndName)
			})
		})
		r.Route("/parameters/{scope}/{id}", func(r chi.Router) {
			r.Use(
				httpmw.RequireAuthentication(),
				httpmw.ExtractAPIKey(options.Database, nil),
			)
			r.Post("/", api.postParameter)
			r.Get("/", api.parameters)
			r.Route("/{name}", func(r chi.Router) {
				r.Delete("/", api.deleteParameter)
			})
		})
		r.Route("/templates/{template}", func(r chi.Router) {
			r.Use(
				httpmw.RequireAuthentication(),
				httpmw.ExtractAPIKey(options.Database, nil),
				httpmw.ExtractTemplateParam(options.Database),
				httpmw.ExtractOrganizationParam(options.Database),
			)
			r.Get("/", api.template)
			r.Delete("/", api.deleteTemplate)
			r.Route("/versions", func(r chi.Router) {
				r.Get("/", api.templateVersionsByTemplate)
				r.Patch("/", api.patchActiveTemplateVersion)
				r.Get("/{templateversionname}", api.templateVersionByName)
			})
		})
		r.Route("/templateversions/{templateversion}", func(r chi.Router) {
			r.Use(
				httpmw.RequireAuthentication(),
				httpmw.ExtractAPIKey(options.Database, nil),
				httpmw.ExtractTemplateVersionParam(options.Database),
				httpmw.ExtractOrganizationParam(options.Database),
			)

			r.Get("/", api.templateVersion)
			r.Patch("/cancel", api.patchCancelTemplateVersion)
			r.Get("/schema", api.templateVersionSchema)
			r.Get("/parameters", api.templateVersionParameters)
			r.Get("/resources", api.templateVersionResources)
			r.Get("/logs", api.templateVersionLogs)
		})
		r.Route("/provisionerdaemons", func(r chi.Router) {
			r.Route("/me", func(r chi.Router) {
				r.Get("/listen", api.provisionerDaemonsListen)
			})
		})
		r.Route("/users", func(r chi.Router) {
			r.Get("/first", api.firstUser)
			r.Post("/first", api.postFirstUser)
			r.Post("/login", api.postLogin)
			r.Post("/logout", api.postLogout)
			r.Group(func(r chi.Router) {
				r.Use(
					httpmw.RequireAuthentication(),
					httpmw.ExtractAPIKey(options.Database, nil),
				)
				r.Post("/", api.postUsers)
				r.Route("/{user}", func(r chi.Router) {
					r.Use(httpmw.ExtractUserParam(options.Database))
					r.Get("/", api.userByName)
					r.Get("/organizations", api.organizationsByUser)
					r.Post("/organizations", api.postOrganizationsByUser)
					r.Post("/keys", api.postAPIKey)
					r.Route("/organizations", func(r chi.Router) {
						r.Post("/", api.postOrganizationsByUser)
						r.Get("/", api.organizationsByUser)
						r.Get("/{organizationname}", api.organizationByUserAndName)
					})
					r.Route("/workspaces", func(r chi.Router) {
						r.Post("/", api.postWorkspacesByUser)
						r.Get("/", api.workspacesByUser)
						r.Get("/{workspacename}", api.workspaceByUserAndName)
					})
					r.Get("/gitsshkey", api.gitSSHKey)
					r.Put("/gitsshkey", api.regenerateGitSSHKey)
				})
			})
		})
		r.Route("/workspaceresources", func(r chi.Router) {
			r.Route("/auth", func(r chi.Router) {
				r.Post("/aws-instance-identity", api.postWorkspaceAuthAWSInstanceIdentity)
				r.Post("/google-instance-identity", api.postWorkspaceAuthGoogleInstanceIdentity)
			})
			r.Route("/agent", func(r chi.Router) {
				r.Use(httpmw.ExtractWorkspaceAgent(options.Database))
				r.Get("/", api.workspaceAgentListen)
				r.Get("/gitsshkey", api.agentGitSSHKey)
			})
			r.Route("/{workspaceresource}", func(r chi.Router) {
				r.Use(
					httpmw.RequireAuthentication(),
					httpmw.ExtractAPIKey(options.Database, nil),
					httpmw.ExtractWorkspaceResourceParam(options.Database),
					httpmw.ExtractWorkspaceParam(options.Database),
				)
				r.Get("/", api.workspaceResource)
				r.Get("/dial", api.workspaceResourceDial)
			})
		})
		r.Route("/workspaces/{workspace}", func(r chi.Router) {
			r.Use(
				httpmw.RequireAuthentication(),
				httpmw.ExtractAPIKey(options.Database, nil),
				httpmw.ExtractWorkspaceParam(options.Database),
			)
			r.Get("/", api.workspace)
			r.Route("/builds", func(r chi.Router) {
				r.Get("/", api.workspaceBuilds)
				r.Post("/", api.postWorkspaceBuilds)
				r.Get("/{workspacebuildname}", api.workspaceBuildByName)
			})
			r.Route("/autostart", func(r chi.Router) {
				r.Put("/", api.putWorkspaceAutostart)
			})
			r.Route("/autostop", func(r chi.Router) {
				r.Put("/", api.putWorkspaceAutostop)
			})
		})
		r.Route("/workspacebuilds/{workspacebuild}", func(r chi.Router) {
			r.Use(
				httpmw.RequireAuthentication(),
				httpmw.ExtractAPIKey(options.Database, nil),
				httpmw.ExtractWorkspaceBuildParam(options.Database),
				httpmw.ExtractWorkspaceParam(options.Database),
			)
			r.Get("/", api.workspaceBuild)
			r.Patch("/cancel", api.patchCancelWorkspaceBuild)
			r.Get("/logs", api.workspaceBuildLogs)
			r.Get("/resources", api.workspaceBuildResources)
		})
	})
	r.NotFound(site.DefaultHandler().ServeHTTP)
	return r, func() {
		api.websocketWaitMutex.Lock()
		api.websocketWaitGroup.Wait()
		api.websocketWaitMutex.Unlock()
	}
}

// API contains all route handlers. Only HTTP handlers should
// be added to this struct for code clarity.
type api struct {
	*Options

	websocketWaitMutex sync.Mutex
	websocketWaitGroup sync.WaitGroup
}

func debugLogRequest(log slog.Logger) func(http.Handler) http.Handler {
	return func(next http.Handler) http.Handler {
		return http.HandlerFunc(func(rw http.ResponseWriter, r *http.Request) {
			log.Debug(context.Background(), fmt.Sprintf("%s %s", r.Method, r.URL.Path))
			next.ServeHTTP(rw, r)
		})
	}
}<|MERGE_RESOLUTION|>--- conflicted
+++ resolved
@@ -59,11 +59,8 @@
 			chitrace.Middleware(),
 			// Specific routes can specify smaller limits.
 			httpmw.RateLimitPerMinute(512),
-<<<<<<< HEAD
 			session.ExtractActor(options.Database),
-=======
 			debugLogRequest(api.Logger),
->>>>>>> 4c1ef382
 		)
 		r.Get("/", func(w http.ResponseWriter, r *http.Request) {
 			httpapi.Write(w, http.StatusOK, httpapi.Response{
