package coderd

import (
	"crypto/x509"
	"io"
	"net/http"
	"net/url"
	"path/filepath"
	"sync"
	"time"

	"github.com/andybalholm/brotli"
	"github.com/go-chi/chi/v5"
	"github.com/go-chi/chi/v5/middleware"
	"github.com/klauspost/compress/zstd"
	"github.com/pion/webrtc/v3"
	"github.com/prometheus/client_golang/prometheus"
	sdktrace "go.opentelemetry.io/otel/sdk/trace"
	"golang.org/x/xerrors"
	"google.golang.org/api/idtoken"
	"tailscale.com/derp"
	"tailscale.com/derp/derphttp"
	"tailscale.com/tailcfg"
	"tailscale.com/types/key"

	"cdr.dev/slog"
	"github.com/coder/coder/buildinfo"
	"github.com/coder/coder/coderd/awsidentity"
	"github.com/coder/coder/coderd/database"
	"github.com/coder/coder/coderd/gitsshkey"
	"github.com/coder/coder/coderd/httpapi"
	"github.com/coder/coder/coderd/httpmw"
	"github.com/coder/coder/coderd/rbac"
	"github.com/coder/coder/coderd/telemetry"
	"github.com/coder/coder/coderd/tracing"
	"github.com/coder/coder/coderd/turnconn"
	"github.com/coder/coder/coderd/wsconncache"
	"github.com/coder/coder/codersdk"
	"github.com/coder/coder/site"
	"github.com/coder/coder/tailnet"
)

// Options are requires parameters for Coder to start.
type Options struct {
	AccessURL *url.URL
	Logger    slog.Logger
	Database  database.Store
	Pubsub    database.Pubsub

	// CacheDir is used for caching files served by the API.
	CacheDir string

	AgentConnectionUpdateFrequency time.Duration
	AgentInactiveDisconnectTimeout time.Duration
	// APIRateLimit is the minutely throughput rate limit per user or ip.
	// Setting a rate limit <0 will disable the rate limiter across the entire
	// app. Specific routes may have their own limiters.
	APIRateLimit         int
	AWSCertificates      awsidentity.Certificates
	Authorizer           rbac.Authorizer
	AzureCertificates    x509.VerifyOptions
	GoogleTokenValidator *idtoken.Validator
	GithubOAuth2Config   *GithubOAuth2Config
	OIDCConfig           *OIDCConfig
	PrometheusRegistry   *prometheus.Registry
	ICEServers           []webrtc.ICEServer
	SecureAuthCookie     bool
	SSHKeygenAlgorithm   gitsshkey.Algorithm
	Telemetry            telemetry.Reporter
	TURNServer           *turnconn.Server
	TracerProvider       *sdktrace.TracerProvider
	AutoImportTemplates  []AutoImportTemplate
	LicenseHandler       http.Handler
<<<<<<< HEAD

	TailnetCoordinator *tailnet.Coordinator
	DERPMap            *tailcfg.DERPMap
=======
	FeaturesService      FeaturesService
>>>>>>> c4a9be9c
}

// New constructs a Coder API handler.
func New(options *Options) *API {
	if options.AgentConnectionUpdateFrequency == 0 {
		options.AgentConnectionUpdateFrequency = 3 * time.Second
	}
	if options.AgentInactiveDisconnectTimeout == 0 {
		// Multiply the update by two to allow for some lag-time.
		options.AgentInactiveDisconnectTimeout = options.AgentConnectionUpdateFrequency * 2
	}
	if options.APIRateLimit == 0 {
		options.APIRateLimit = 512
	}
	if options.Authorizer == nil {
		var err error
		options.Authorizer, err = rbac.NewAuthorizer()
		if err != nil {
			// This should never happen, as the unit tests would fail if the
			// default built in authorizer failed.
			panic(xerrors.Errorf("rego authorize panic: %w", err))
		}
	}
	if options.PrometheusRegistry == nil {
		options.PrometheusRegistry = prometheus.NewRegistry()
	}
	if options.TailnetCoordinator == nil {
		options.TailnetCoordinator = tailnet.NewCoordinator()
	}
	if options.LicenseHandler == nil {
		options.LicenseHandler = licenses()
	}
	if options.FeaturesService == nil {
		options.FeaturesService = featuresService{}
	}

	siteCacheDir := options.CacheDir
	if siteCacheDir != "" {
		siteCacheDir = filepath.Join(siteCacheDir, "site")
	}
	binFS, err := site.ExtractOrReadBinFS(siteCacheDir, site.FS())
	if err != nil {
		panic(xerrors.Errorf("read site bin failed: %w", err))
	}

	r := chi.NewRouter()
	api := &API{
		Options:     options,
		Handler:     r,
		siteHandler: site.Handler(site.FS(), binFS),
		httpAuth: &HTTPAuthorizer{
			Authorizer: options.Authorizer,
			Logger:     options.Logger,
		},
	}
	api.workspaceAgentCache = wsconncache.New(api.dialWorkspaceAgentTailnet, 0)
	api.derpServer = derp.NewServer(key.NewNode(), tailnet.Logger(options.Logger))
	oauthConfigs := &httpmw.OAuth2Configs{
		Github: options.GithubOAuth2Config,
		OIDC:   options.OIDCConfig,
	}
	apiKeyMiddleware := httpmw.ExtractAPIKey(options.Database, oauthConfigs, false)

	r.Use(
		httpmw.Recover(api.Logger),
		httpmw.Logger(api.Logger),
		httpmw.Prometheus(options.PrometheusRegistry),
	)

	apps := func(r chi.Router) {
		r.Use(
			httpmw.RateLimitPerMinute(options.APIRateLimit),
			tracing.HTTPMW(api.TracerProvider, "coderd.http"),
			httpmw.ExtractAPIKey(options.Database, oauthConfigs, true),
			httpmw.ExtractUserParam(api.Database),
			// Extracts the <workspace.agent> from the url
			httpmw.ExtractWorkspaceAndAgentParam(api.Database),
		)
		r.HandleFunc("/*", api.workspaceAppsProxyPath)
	}
	// %40 is the encoded character of the @ symbol. VS Code Web does
	// not handle character encoding properly, so it's safe to assume
	// other applications might not as well.
<<<<<<< HEAD
	r.Route("/%40{user}/{workspacename}/apps/{workspaceapp}", apps)
	r.Route("/@{user}/{workspacename}/apps/{workspaceapp}", apps)
	r.Get("/derp", derphttp.Handler(api.derpServer).ServeHTTP)
=======
	r.Route("/%40{user}/{workspace_and_agent}/apps/{workspaceapp}", apps)
	r.Route("/@{user}/{workspace_and_agent}/apps/{workspaceapp}", apps)
>>>>>>> c4a9be9c

	r.Route("/api/v2", func(r chi.Router) {
		r.NotFound(func(rw http.ResponseWriter, r *http.Request) {
			httpapi.Write(rw, http.StatusNotFound, codersdk.Response{
				Message: "Route not found.",
			})
		})
		r.Use(
			// Specific routes can specify smaller limits.
			httpmw.RateLimitPerMinute(options.APIRateLimit),
			tracing.HTTPMW(api.TracerProvider, "coderd.http"),
		)
		r.Get("/", func(w http.ResponseWriter, r *http.Request) {
			httpapi.Write(w, http.StatusOK, codersdk.Response{
				//nolint:gocritic
				Message: "👋",
			})
		})
		// All CSP errors will be logged
		r.Post("/csp/reports", api.logReportCSPViolations)

		r.Route("/buildinfo", func(r chi.Router) {
			r.Get("/", func(rw http.ResponseWriter, r *http.Request) {
				httpapi.Write(rw, http.StatusOK, codersdk.BuildInfoResponse{
					ExternalURL: buildinfo.ExternalURL(),
					Version:     buildinfo.Version(),
				})
			})
		})
		r.Route("/files", func(r chi.Router) {
			r.Use(
				apiKeyMiddleware,
				// This number is arbitrary, but reading/writing
				// file content is expensive so it should be small.
				httpmw.RateLimitPerMinute(12),
			)
			r.Get("/{hash}", api.fileByHash)
			r.Post("/", api.postFile)
		})
		r.Route("/provisionerdaemons", func(r chi.Router) {
			r.Use(
				apiKeyMiddleware,
			)
			r.Get("/", api.provisionerDaemons)
		})
		r.Route("/organizations", func(r chi.Router) {
			r.Use(
				apiKeyMiddleware,
			)
			r.Post("/", api.postOrganizations)
			r.Route("/{organization}", func(r chi.Router) {
				r.Use(
					httpmw.ExtractOrganizationParam(options.Database),
				)
				r.Get("/", api.organization)
				r.Post("/templateversions", api.postTemplateVersionsByOrganization)
				r.Route("/templates", func(r chi.Router) {
					r.Post("/", api.postTemplateByOrganization)
					r.Get("/", api.templatesByOrganization)
					r.Get("/{templatename}", api.templateByOrganizationAndName)
				})
				r.Post("/workspaces", api.postWorkspacesByOrganization)
				r.Route("/members", func(r chi.Router) {
					r.Get("/roles", api.assignableOrgRoles)
					r.Route("/{user}", func(r chi.Router) {
						r.Use(
							httpmw.ExtractUserParam(options.Database),
							httpmw.ExtractOrganizationMemberParam(options.Database),
						)
						r.Put("/roles", api.putMemberRoles)
					})
				})
			})
		})
		r.Route("/parameters/{scope}/{id}", func(r chi.Router) {
			r.Use(apiKeyMiddleware)
			r.Post("/", api.postParameter)
			r.Get("/", api.parameters)
			r.Route("/{name}", func(r chi.Router) {
				r.Delete("/", api.deleteParameter)
			})
		})
		r.Route("/templates/{template}", func(r chi.Router) {
			r.Use(
				apiKeyMiddleware,
				httpmw.ExtractTemplateParam(options.Database),
			)

			r.Get("/", api.template)
			r.Delete("/", api.deleteTemplate)
			r.Patch("/", api.patchTemplateMeta)
			r.Route("/versions", func(r chi.Router) {
				r.Get("/", api.templateVersionsByTemplate)
				r.Patch("/", api.patchActiveTemplateVersion)
				r.Get("/{templateversionname}", api.templateVersionByName)
			})
		})
		r.Route("/templateversions/{templateversion}", func(r chi.Router) {
			r.Use(
				apiKeyMiddleware,
				httpmw.ExtractTemplateVersionParam(options.Database),
			)

			r.Get("/", api.templateVersion)
			r.Patch("/cancel", api.patchCancelTemplateVersion)
			r.Get("/schema", api.templateVersionSchema)
			r.Get("/parameters", api.templateVersionParameters)
			r.Get("/resources", api.templateVersionResources)
			r.Get("/logs", api.templateVersionLogs)
			r.Route("/dry-run", func(r chi.Router) {
				r.Post("/", api.postTemplateVersionDryRun)
				r.Get("/{jobID}", api.templateVersionDryRun)
				r.Get("/{jobID}/resources", api.templateVersionDryRunResources)
				r.Get("/{jobID}/logs", api.templateVersionDryRunLogs)
				r.Patch("/{jobID}/cancel", api.patchTemplateVersionDryRunCancel)
			})
		})
		r.Route("/users", func(r chi.Router) {
			r.Get("/first", api.firstUser)
			r.Post("/first", api.postFirstUser)
			r.Post("/login", api.postLogin)
			r.Get("/authmethods", api.userAuthMethods)
			r.Route("/oauth2", func(r chi.Router) {
				r.Route("/github", func(r chi.Router) {
					r.Use(httpmw.ExtractOAuth2(options.GithubOAuth2Config))
					r.Get("/callback", api.userOAuth2Github)
				})
			})
			r.Route("/oidc/callback", func(r chi.Router) {
				r.Use(httpmw.ExtractOAuth2(options.OIDCConfig))
				r.Get("/", api.userOIDC)
			})
			r.Group(func(r chi.Router) {
				r.Use(
					apiKeyMiddleware,
				)
				r.Post("/", api.postUser)
				r.Get("/", api.users)
				r.Post("/logout", api.postLogout)
				// These routes query information about site wide roles.
				r.Route("/roles", func(r chi.Router) {
					r.Get("/", api.assignableSiteRoles)
				})
				r.Route("/{user}", func(r chi.Router) {
					r.Use(httpmw.ExtractUserParam(options.Database))
					r.Get("/", api.userByName)
					r.Put("/profile", api.putUserProfile)
					r.Route("/status", func(r chi.Router) {
						r.Put("/suspend", api.putUserStatus(database.UserStatusSuspended))
						r.Put("/activate", api.putUserStatus(database.UserStatusActive))
					})
					r.Route("/password", func(r chi.Router) {
						r.Put("/", api.putUserPassword)
					})
					// These roles apply to the site wide permissions.
					r.Put("/roles", api.putUserRoles)
					r.Get("/roles", api.userRoles)

					r.Post("/authorization", api.checkPermissions)

					r.Route("/keys", func(r chi.Router) {
						r.Post("/", api.postAPIKey)
						r.Get("/{keyid}", api.apiKey)
					})

					r.Route("/organizations", func(r chi.Router) {
						r.Get("/", api.organizationsByUser)
						r.Get("/{organizationname}", api.organizationByUserAndName)
					})
					r.Route("/workspace/{workspacename}", func(r chi.Router) {
						r.Get("/", api.workspaceByOwnerAndName)
						r.Get("/builds/{buildnumber}", api.workspaceBuildByBuildNumber)
					})
					r.Get("/gitsshkey", api.gitSSHKey)
					r.Put("/gitsshkey", api.regenerateGitSSHKey)
				})
			})
		})
		r.Route("/workspaceagents", func(r chi.Router) {
			r.Post("/azure-instance-identity", api.postWorkspaceAuthAzureInstanceIdentity)
			r.Post("/aws-instance-identity", api.postWorkspaceAuthAWSInstanceIdentity)
			r.Post("/google-instance-identity", api.postWorkspaceAuthGoogleInstanceIdentity)
			r.Route("/me", func(r chi.Router) {
				r.Use(httpmw.ExtractWorkspaceAgent(options.Database))
				r.Get("/metadata", api.workspaceAgentMetadata)
				r.Get("/listen", api.workspaceAgentListen)
				r.Get("/gitsshkey", api.agentGitSSHKey)
				r.Get("/turn", api.workspaceAgentTurn)
				r.Get("/iceservers", api.workspaceAgentICEServers)

				r.Get("/coordinate", api.workspaceAgentCoordinate)
			})
			r.Route("/{workspaceagent}", func(r chi.Router) {
				r.Use(
					apiKeyMiddleware,
					httpmw.ExtractWorkspaceAgentParam(options.Database),
					httpmw.ExtractWorkspaceParam(options.Database),
				)
				r.Get("/", api.workspaceAgent)
				r.Get("/dial", api.workspaceAgentDial)
				r.Get("/turn", api.userWorkspaceAgentTurn)
				r.Get("/pty", api.workspaceAgentPTY)
				r.Get("/iceservers", api.workspaceAgentICEServers)

				r.Get("/connection", api.workspaceAgentConnection)
				r.Get("/coordinate", api.workspaceAgentClientCoordinate)
			})
		})
		r.Route("/workspaceresources/{workspaceresource}", func(r chi.Router) {
			r.Use(
				apiKeyMiddleware,
				httpmw.ExtractWorkspaceResourceParam(options.Database),
				httpmw.ExtractWorkspaceParam(options.Database),
			)
			r.Get("/", api.workspaceResource)
		})
		r.Route("/workspaces", func(r chi.Router) {
			r.Use(
				apiKeyMiddleware,
			)
			r.Get("/", api.workspaces)
			r.Route("/{workspace}", func(r chi.Router) {
				r.Use(
					httpmw.ExtractWorkspaceParam(options.Database),
				)
				r.Get("/", api.workspace)
				r.Patch("/", api.patchWorkspace)
				r.Route("/builds", func(r chi.Router) {
					r.Get("/", api.workspaceBuilds)
					r.Post("/", api.postWorkspaceBuilds)
					r.Get("/{workspacebuildname}", api.workspaceBuildByName)
				})
				r.Route("/autostart", func(r chi.Router) {
					r.Put("/", api.putWorkspaceAutostart)
				})
				r.Route("/ttl", func(r chi.Router) {
					r.Put("/", api.putWorkspaceTTL)
				})
				r.Get("/watch", api.watchWorkspace)
				r.Put("/extend", api.putExtendWorkspace)
			})
		})
		r.Route("/workspacebuilds/{workspacebuild}", func(r chi.Router) {
			r.Use(
				apiKeyMiddleware,
				httpmw.ExtractWorkspaceBuildParam(options.Database),
				httpmw.ExtractWorkspaceParam(options.Database),
			)
			r.Get("/", api.workspaceBuild)
			r.Patch("/cancel", api.patchCancelWorkspaceBuild)
			r.Get("/logs", api.workspaceBuildLogs)
			r.Get("/resources", api.workspaceBuildResources)
			r.Get("/state", api.workspaceBuildState)
		})
		r.Route("/entitlements", func(r chi.Router) {
			r.Use(apiKeyMiddleware)
			r.Get("/", api.FeaturesService.EntitlementsAPI)
		})
		r.Route("/licenses", func(r chi.Router) {
			r.Use(apiKeyMiddleware)
			r.Mount("/", options.LicenseHandler)
		})
	})

	r.NotFound(compressHandler(http.HandlerFunc(api.siteHandler.ServeHTTP)).ServeHTTP)
	return api
}

type API struct {
	*Options

	derpServer *derp.Server

	Handler             chi.Router
	siteHandler         http.Handler
	websocketWaitMutex  sync.Mutex
	websocketWaitGroup  sync.WaitGroup
	workspaceAgentCache *wsconncache.Cache
	httpAuth            *HTTPAuthorizer
}

// Close waits for all WebSocket connections to drain before returning.
func (api *API) Close() error {
	api.websocketWaitMutex.Lock()
	api.websocketWaitGroup.Wait()
	api.websocketWaitMutex.Unlock()

	return api.workspaceAgentCache.Close()
}

func compressHandler(h http.Handler) http.Handler {
	cmp := middleware.NewCompressor(5,
		"text/*",
		"application/*",
		"image/*",
	)
	cmp.SetEncoder("br", func(w io.Writer, level int) io.Writer {
		return brotli.NewWriterLevel(w, level)
	})
	cmp.SetEncoder("zstd", func(w io.Writer, level int) io.Writer {
		zw, err := zstd.NewWriter(w, zstd.WithEncoderLevel(zstd.EncoderLevelFromZstd(level)))
		if err != nil {
			panic("invalid zstd compressor: " + err.Error())
		}
		return zw
	})

	return cmp.Handler(h)
}<|MERGE_RESOLUTION|>--- conflicted
+++ resolved
@@ -71,13 +71,10 @@
 	TracerProvider       *sdktrace.TracerProvider
 	AutoImportTemplates  []AutoImportTemplate
 	LicenseHandler       http.Handler
-<<<<<<< HEAD
+	FeaturesService      FeaturesService
 
 	TailnetCoordinator *tailnet.Coordinator
 	DERPMap            *tailcfg.DERPMap
-=======
-	FeaturesService      FeaturesService
->>>>>>> c4a9be9c
 }
 
 // New constructs a Coder API handler.
@@ -161,14 +158,9 @@
 	// %40 is the encoded character of the @ symbol. VS Code Web does
 	// not handle character encoding properly, so it's safe to assume
 	// other applications might not as well.
-<<<<<<< HEAD
-	r.Route("/%40{user}/{workspacename}/apps/{workspaceapp}", apps)
-	r.Route("/@{user}/{workspacename}/apps/{workspaceapp}", apps)
-	r.Get("/derp", derphttp.Handler(api.derpServer).ServeHTTP)
-=======
 	r.Route("/%40{user}/{workspace_and_agent}/apps/{workspaceapp}", apps)
 	r.Route("/@{user}/{workspace_and_agent}/apps/{workspaceapp}", apps)
->>>>>>> c4a9be9c
+	r.Get("/derp", derphttp.Handler(api.derpServer).ServeHTTP)
 
 	r.Route("/api/v2", func(r chi.Router) {
 		r.NotFound(func(rw http.ResponseWriter, r *http.Request) {
