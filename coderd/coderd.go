--- conflicted
+++ resolved
@@ -93,13 +93,8 @@
 				next.ServeHTTP(middleware.NewWrapResponseWriter(w, r.ProtoMajor), r)
 			})
 		},
-<<<<<<< HEAD
 		httpmw.Prometheus(options.Monitor),
-		chitrace.Middleware(),
-=======
-		httpmw.Prometheus,
 		tracing.HTTPMW(api.TracerProvider, "coderd.http"),
->>>>>>> e2030bba
 	)
 
 	r.Route("/api/v2", func(r chi.Router) {
