--- conflicted
+++ resolved
@@ -160,9 +160,6 @@
 		httpmw.Recover(api.Logger),
 		httpmw.Logger(api.Logger),
 		httpmw.Prometheus(options.PrometheusRegistry),
-<<<<<<< HEAD
-		httpmw.CSRF(options.SecureAuthCookie),
-=======
 		// Build-Version is helpful for debugging.
 		func(next http.Handler) http.Handler {
 			return http.HandlerFunc(func(w http.ResponseWriter, r *http.Request) {
@@ -170,7 +167,7 @@
 				next.ServeHTTP(w, r)
 			})
 		},
->>>>>>> 21e8fb24
+		httpmw.CSRF(options.SecureAuthCookie),
 	)
 
 	apps := func(r chi.Router) {
@@ -409,6 +406,7 @@
 					httpmw.ExtractWorkspaceParam(options.Database),
 				)
 				r.Get("/", api.workspaceAgent)
+				r.Post("/peer", api.postWorkspaceAgentWireguardPeer)
 				r.Get("/dial", api.workspaceAgentDial)
 				r.Get("/turn", api.userWorkspaceAgentTurn)
 				r.Get("/pty", api.workspaceAgentPTY)
