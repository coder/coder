--- conflicted
+++ resolved
@@ -135,14 +135,11 @@
 	apps := func(r chi.Router) {
 		r.Use(
 			httpmw.RateLimitPerMinute(options.APIRateLimit),
+			tracing.HTTPMW(api.TracerProvider, "coderd.http"),
 			httpmw.ExtractAPIKey(options.Database, oauthConfigs, true),
 			httpmw.ExtractUserParam(api.Database),
-<<<<<<< HEAD
 			// Extracts the <workspace.agent> from the url
 			httpmw.ExtractWorkspaceAndAgentParam(api.Database),
-=======
-			tracing.HTTPMW(api.TracerProvider, "coderd.http"),
->>>>>>> a05fad4e
 		)
 		r.HandleFunc("/*", api.workspaceAppsProxyPath)
 	}
