package coderd

import (
	"net/http"

	"github.com/go-chi/chi"

	"cdr.dev/slog"
	"github.com/coder/coder/database"
<<<<<<< HEAD
	"github.com/coder/coder/httpapi"
	"github.com/coder/coder/httpmw"
=======
	"github.com/coder/coder/site"
	"github.com/go-chi/chi"
	"github.com/go-chi/render"
>>>>>>> 6e6eee63
)

// Options are requires parameters for Coder to start.
type Options struct {
	Logger   slog.Logger
	Database database.Store
}

// New constructs the Coder API into an HTTP handler.
func New(options *Options) http.Handler {
	users := &users{
		Database: options.Database,
	}

	r := chi.NewRouter()
	r.Route("/api/v2", func(r chi.Router) {
		// The base route!
		r.Get("/", func(w http.ResponseWriter, r *http.Request) {
			httpapi.Write(w, http.StatusOK, httpapi.Response{
				Message: "👋",
			})
		})
		r.Post("/user", users.createInitialUser)
		// Require an API key and authenticated user for this group.
		r.Group(func(r chi.Router) {
			r.Use(
				httpmw.ExtractAPIKey(options.Database, nil),
				httpmw.ExtractUser(options.Database),
			)
			r.Get("/user", users.getAuthenticatedUser)
		})
	})
	r.NotFound(site.Handler().ServeHTTP)
	return r
}<|MERGE_RESOLUTION|>--- conflicted
+++ resolved
@@ -7,14 +7,9 @@
 
 	"cdr.dev/slog"
 	"github.com/coder/coder/database"
-<<<<<<< HEAD
 	"github.com/coder/coder/httpapi"
 	"github.com/coder/coder/httpmw"
-=======
 	"github.com/coder/coder/site"
-	"github.com/go-chi/chi"
-	"github.com/go-chi/render"
->>>>>>> 6e6eee63
 )
 
 // Options are requires parameters for Coder to start.
