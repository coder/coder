package schedule

import (
	"context"
	"time"

	"github.com/google/uuid"
	"golang.org/x/xerrors"

	"github.com/coder/coder/v2/coderd/database"
	"github.com/coder/coder/v2/coderd/tracing"
)

const MaxTemplateAutostopRequirementWeeks = 16

func TemplateAutostopRequirementEpoch(loc *time.Location) time.Time {
	// The "first week" starts on January 2nd, 2023, which is the first Monday
	// of 2023. All other weeks are counted using modulo arithmetic from that
	// date.
	return time.Date(2023, time.January, 2, 0, 0, 0, 0, loc)
}

// DaysOfWeek intentionally starts on Monday as opposed to Sunday so the weekend
// days are contiguous in the bitmap. This matters greatly when doing restarts
// every second week or more to avoid workspaces restarting "at the start" of
// the week rather than "at the end" of the week.
var DaysOfWeek = []time.Weekday{
	time.Monday,
	time.Tuesday,
	time.Wednesday,
	time.Thursday,
	time.Friday,
	time.Saturday,
	time.Sunday,
}

type TemplateAutostopRequirement struct {
	// DaysOfWeek is a bitmap of which days of the week the workspace must be
	// restarted. If fully zero, the workspace is not required to be restarted
	// ever.
	//
	// First bit is Monday, ..., seventh bit is Sunday, eighth bit is unused.
	DaysOfWeek uint8
	// Weeks is the amount of weeks between restarts. If 0 or 1, the workspace
	// is restarted weekly in accordance with DaysOfWeek. If 2, the workspace is
	// restarted every other week. And so forth.
	//
	// The limit for this value is 16, which is roughly 4 months.
	//
	// The "first week" starts on January 2nd, 2023, which is the first Monday
	// of 2023. All other weeks are counted using modulo arithmetic from that
	// date.
	Weeks int64
}

// DaysMap returns a map of the days of the week that the workspace must be
// restarted.
func (r TemplateAutostopRequirement) DaysMap() map[time.Weekday]bool {
	days := make(map[time.Weekday]bool)
	for i, day := range DaysOfWeek {
		days[day] = r.DaysOfWeek&(1<<uint(i)) != 0
	}
	return days
}

// VerifyTemplateAutostopRequirement returns an error if the restart requirement
// is invalid.
func VerifyTemplateAutostopRequirement(days uint8, weeks int64) error {
	if days&0b10000000 != 0 {
		return xerrors.New("invalid restart requirement days, last bit is set")
	}
	if days > 0b11111111 {
		return xerrors.New("invalid restart requirement days, too large")
	}
	if weeks < 0 {
		return xerrors.New("invalid restart requirement weeks, negative")
	}
	if weeks > MaxTemplateAutostopRequirementWeeks {
		return xerrors.New("invalid restart requirement weeks, too large")
	}
	return nil
}

type TemplateScheduleOptions struct {
	UserAutostartEnabled bool          `json:"user_autostart_enabled"`
	UserAutostopEnabled  bool          `json:"user_autostop_enabled"`
	DefaultTTL           time.Duration `json:"default_ttl"`
	// TODO(@dean): remove MaxTTL once restart_requirement is matured and the
	// default
	MaxTTL time.Duration `json:"max_ttl"`
	// UseAutostopRequirement dictates whether the restart requirement should be
	// used instead of MaxTTL. This is governed by the feature flag and
	// licensing.
	// TODO(@dean): remove this when we remove max_tll
	UseAutostopRequirement bool
	// AutostopRequirement dictates when the workspace must be restarted. This
	// used to be handled by MaxTTL.
	AutostopRequirement TemplateAutostopRequirement `json:"restart_requirement"`
	// FailureTTL dictates the duration after which failed workspaces will be
	// stopped automatically.
	FailureTTL time.Duration `json:"failure_ttl"`
	// TimeTilDormant dictates the duration after which inactive workspaces will
	// go dormant.
	TimeTilDormant time.Duration `json:"time_til_dormant"`
	// TimeTilDormantAutoDelete dictates the duration after which dormant workspaces will be
	// permanently deleted.
	TimeTilDormantAutoDelete time.Duration `json:"time_til_dormant_autodelete"`
	// UpdateWorkspaceLastUsedAt updates the template's workspaces'
	// last_used_at field. This is useful for preventing updates to the
	// templates inactivity_ttl immediately triggering a dormant action against
	// workspaces whose last_used_at field violates the new template
	// inactivity_ttl threshold.
	UpdateWorkspaceLastUsedAt bool `json:"update_workspace_last_used_at"`
	// UpdateWorkspaceDormantAt updates the template's workspaces'
	// dormant_at field. This is useful for preventing updates to the
	// templates locked_ttl immediately triggering a delete action against
	// workspaces whose dormant_at field violates the new template time_til_dormant_autodelete
	// threshold.
	UpdateWorkspaceDormantAt bool `json:"update_workspace_dormant_at"`
}

// TemplateScheduleStore provides an interface for retrieving template
// scheduling options set by the template/site admin.
type TemplateScheduleStore interface {
	Get(ctx context.Context, db database.Store, templateID uuid.UUID) (TemplateScheduleOptions, error)
	Set(ctx context.Context, db database.Store, template database.Template, opts TemplateScheduleOptions) (database.Template, error)
}

type agplTemplateScheduleStore struct{}

var _ TemplateScheduleStore = &agplTemplateScheduleStore{}

func NewAGPLTemplateScheduleStore() TemplateScheduleStore {
	return &agplTemplateScheduleStore{}
}

func (*agplTemplateScheduleStore) Get(ctx context.Context, db database.Store, templateID uuid.UUID) (TemplateScheduleOptions, error) {
	ctx, span := tracing.StartSpan(ctx)
	defer span.End()

	tpl, err := db.GetTemplateByID(ctx, templateID)
	if err != nil {
		return TemplateScheduleOptions{}, err
	}

	return TemplateScheduleOptions{
		// Disregard the values in the database, since user scheduling is an
		// enterprise feature.
		UserAutostartEnabled: true,
		UserAutostopEnabled:  true,
		DefaultTTL:           time.Duration(tpl.DefaultTTL),
<<<<<<< HEAD
		// Disregard the values in the database, since AutostopRequirement,
		// FailureTTL, InactivityTTL, and LockedTTL are enterprise features.
		UseAutostopRequirement: false,
		MaxTTL:                 0,
		AutostopRequirement: TemplateAutostopRequirement{
=======
		// Disregard the values in the database, since RestartRequirement,
		// FailureTTL, TimeTilDormant, and TimeTilDormantAutoDelete are enterprise features.
		UseRestartRequirement: false,
		MaxTTL:                0,
		RestartRequirement: TemplateRestartRequirement{
>>>>>>> f5d813c4
			DaysOfWeek: 0,
			Weeks:      0,
		},
		FailureTTL:               0,
		TimeTilDormant:           0,
		TimeTilDormantAutoDelete: 0,
	}, nil
}

func (*agplTemplateScheduleStore) Set(ctx context.Context, db database.Store, tpl database.Template, opts TemplateScheduleOptions) (database.Template, error) {
	ctx, span := tracing.StartSpan(ctx)
	defer span.End()

	if int64(opts.DefaultTTL) == tpl.DefaultTTL {
		// Avoid updating the UpdatedAt timestamp if nothing will be changed.
		return tpl, nil
	}

	var template database.Template
	err := db.InTx(func(db database.Store) error {
		err := db.UpdateTemplateScheduleByID(ctx, database.UpdateTemplateScheduleByIDParams{
			ID:         tpl.ID,
			UpdatedAt:  database.Now(),
			DefaultTTL: int64(opts.DefaultTTL),
			// Don't allow changing these settings, but keep the value in the DB (to
			// avoid clearing settings if the license has an issue).
<<<<<<< HEAD
			MaxTTL:                        tpl.MaxTTL,
			AutostopRequirementDaysOfWeek: tpl.AutostopRequirementDaysOfWeek,
			AutostopRequirementWeeks:      tpl.AutostopRequirementWeeks,
			AllowUserAutostart:            tpl.AllowUserAutostart,
			AllowUserAutostop:             tpl.AllowUserAutostop,
			FailureTTL:                    tpl.FailureTTL,
			InactivityTTL:                 tpl.InactivityTTL,
			LockedTTL:                     tpl.LockedTTL,
=======
			MaxTTL:                       tpl.MaxTTL,
			RestartRequirementDaysOfWeek: tpl.RestartRequirementDaysOfWeek,
			RestartRequirementWeeks:      tpl.RestartRequirementWeeks,
			AllowUserAutostart:           tpl.AllowUserAutostart,
			AllowUserAutostop:            tpl.AllowUserAutostop,
			FailureTTL:                   tpl.FailureTTL,
			TimeTilDormant:               tpl.TimeTilDormant,
			TimeTilDormantAutoDelete:     tpl.TimeTilDormantAutoDelete,
>>>>>>> f5d813c4
		})
		if err != nil {
			return xerrors.Errorf("update template schedule: %w", err)
		}

		template, err = db.GetTemplateByID(ctx, tpl.ID)
		if err != nil {
			return xerrors.Errorf("fetch updated template: %w", err)
		}

		return nil
	}, nil)
	if err != nil {
		return database.Template{}, err
	}

	return template, err
}<|MERGE_RESOLUTION|>--- conflicted
+++ resolved
@@ -63,20 +63,20 @@
 	return days
 }
 
-// VerifyTemplateAutostopRequirement returns an error if the restart requirement
-// is invalid.
+// VerifyTemplateAutostopRequirement returns an error if the autostop
+// requirement is invalid.
 func VerifyTemplateAutostopRequirement(days uint8, weeks int64) error {
 	if days&0b10000000 != 0 {
-		return xerrors.New("invalid restart requirement days, last bit is set")
+		return xerrors.New("invalid autostop requirement days, last bit is set")
 	}
 	if days > 0b11111111 {
-		return xerrors.New("invalid restart requirement days, too large")
+		return xerrors.New("invalid autostop requirement days, too large")
 	}
 	if weeks < 0 {
-		return xerrors.New("invalid restart requirement weeks, negative")
+		return xerrors.New("invalid autostop requirement weeks, negative")
 	}
 	if weeks > MaxTemplateAutostopRequirementWeeks {
-		return xerrors.New("invalid restart requirement weeks, too large")
+		return xerrors.New("invalid autostop requirement weeks, too large")
 	}
 	return nil
 }
@@ -85,17 +85,17 @@
 	UserAutostartEnabled bool          `json:"user_autostart_enabled"`
 	UserAutostopEnabled  bool          `json:"user_autostop_enabled"`
 	DefaultTTL           time.Duration `json:"default_ttl"`
-	// TODO(@dean): remove MaxTTL once restart_requirement is matured and the
+	// TODO(@dean): remove MaxTTL once autostop_requirement is matured and the
 	// default
 	MaxTTL time.Duration `json:"max_ttl"`
-	// UseAutostopRequirement dictates whether the restart requirement should be
-	// used instead of MaxTTL. This is governed by the feature flag and
+	// UseAutostopRequirement dictates whether the autostop requirement should
+	// be used instead of MaxTTL. This is governed by the feature flag and
 	// licensing.
 	// TODO(@dean): remove this when we remove max_tll
 	UseAutostopRequirement bool
 	// AutostopRequirement dictates when the workspace must be restarted. This
 	// used to be handled by MaxTTL.
-	AutostopRequirement TemplateAutostopRequirement `json:"restart_requirement"`
+	AutostopRequirement TemplateAutostopRequirement `json:"autostop_requirement"`
 	// FailureTTL dictates the duration after which failed workspaces will be
 	// stopped automatically.
 	FailureTTL time.Duration `json:"failure_ttl"`
@@ -149,19 +149,11 @@
 		UserAutostartEnabled: true,
 		UserAutostopEnabled:  true,
 		DefaultTTL:           time.Duration(tpl.DefaultTTL),
-<<<<<<< HEAD
 		// Disregard the values in the database, since AutostopRequirement,
-		// FailureTTL, InactivityTTL, and LockedTTL are enterprise features.
+		// FailureTTL, TimeTilDormant, and TimeTilDormantAutoDelete are enterprise features.
 		UseAutostopRequirement: false,
 		MaxTTL:                 0,
 		AutostopRequirement: TemplateAutostopRequirement{
-=======
-		// Disregard the values in the database, since RestartRequirement,
-		// FailureTTL, TimeTilDormant, and TimeTilDormantAutoDelete are enterprise features.
-		UseRestartRequirement: false,
-		MaxTTL:                0,
-		RestartRequirement: TemplateRestartRequirement{
->>>>>>> f5d813c4
 			DaysOfWeek: 0,
 			Weeks:      0,
 		},
@@ -188,25 +180,14 @@
 			DefaultTTL: int64(opts.DefaultTTL),
 			// Don't allow changing these settings, but keep the value in the DB (to
 			// avoid clearing settings if the license has an issue).
-<<<<<<< HEAD
 			MaxTTL:                        tpl.MaxTTL,
 			AutostopRequirementDaysOfWeek: tpl.AutostopRequirementDaysOfWeek,
 			AutostopRequirementWeeks:      tpl.AutostopRequirementWeeks,
 			AllowUserAutostart:            tpl.AllowUserAutostart,
 			AllowUserAutostop:             tpl.AllowUserAutostop,
 			FailureTTL:                    tpl.FailureTTL,
-			InactivityTTL:                 tpl.InactivityTTL,
-			LockedTTL:                     tpl.LockedTTL,
-=======
-			MaxTTL:                       tpl.MaxTTL,
-			RestartRequirementDaysOfWeek: tpl.RestartRequirementDaysOfWeek,
-			RestartRequirementWeeks:      tpl.RestartRequirementWeeks,
-			AllowUserAutostart:           tpl.AllowUserAutostart,
-			AllowUserAutostop:            tpl.AllowUserAutostop,
-			FailureTTL:                   tpl.FailureTTL,
-			TimeTilDormant:               tpl.TimeTilDormant,
-			TimeTilDormantAutoDelete:     tpl.TimeTilDormantAutoDelete,
->>>>>>> f5d813c4
+			TimeTilDormant:                tpl.TimeTilDormant,
+			TimeTilDormantAutoDelete:      tpl.TimeTilDormantAutoDelete,
 		})
 		if err != nil {
 			return xerrors.Errorf("update template schedule: %w", err)
