package coderd

import (
	"context"
	"net/http"

	"github.com/google/uuid"

	"golang.org/x/xerrors"

	"github.com/coder/coder/coderd/rbac"

	"github.com/coder/coder/coderd/database"
	"github.com/coder/coder/coderd/httpapi"
	"github.com/coder/coder/coderd/httpmw"
	"github.com/coder/coder/codersdk"
)

// @Summary Assign role to organization member
// @ID assign-role-to-organization-member
// @Security CoderSessionToken
// @Accept json
// @Produce json
// @Tags Members
<<<<<<< HEAD
// @Param user path string true "User ID, name, or me"
// @Param organization path string true "Organization ID"
// @Param request body codersdk.UpdateRoles true "Update roles request"
=======
// @Param request body codersdk.UpdateRoles true "Update roles request"
// @Param organization path string true "Organization ID"
// @Param user path string true "Username, UUID, or me"
>>>>>>> 84120767
// @Success 200 {object} codersdk.OrganizationMember
// @Router /organizations/{organization}/members/{user}/roles [put]
func (api *API) putMemberRoles(rw http.ResponseWriter, r *http.Request) {
	var (
		ctx          = r.Context()
		user         = httpmw.UserParam(r)
		organization = httpmw.OrganizationParam(r)
		member       = httpmw.OrganizationMemberParam(r)
		apiKey       = httpmw.APIKey(r)
		actorRoles   = httpmw.UserAuthorization(r)
	)

	if apiKey.UserID == member.UserID {
		httpapi.Write(ctx, rw, http.StatusBadRequest, codersdk.Response{
			Message: "You cannot change your own organization roles.",
		})
		return
	}

	var params codersdk.UpdateRoles
	if !httpapi.Read(ctx, rw, r, &params) {
		return
	}

	// The org-member role is always implied.
	impliedTypes := append(params.Roles, rbac.RoleOrgMember(organization.ID))
	added, removed := rbac.ChangeRoleSet(member.Roles, impliedTypes)

	// Assigning a role requires the create permission.
	if len(added) > 0 && !api.Authorize(r, rbac.ActionCreate, rbac.ResourceOrgRoleAssignment.InOrg(organization.ID)) {
		httpapi.Forbidden(rw)
		return
	}

	// Removing a role requires the delete permission.
	if len(removed) > 0 && !api.Authorize(r, rbac.ActionDelete, rbac.ResourceOrgRoleAssignment.InOrg(organization.ID)) {
		httpapi.Forbidden(rw)
		return
	}

	// Just treat adding & removing as "assigning" for now.
	for _, roleName := range append(added, removed...) {
		if !rbac.CanAssignRole(actorRoles.Roles, roleName) {
			httpapi.Forbidden(rw)
			return
		}
	}

	updatedUser, err := api.updateOrganizationMemberRoles(ctx, database.UpdateMemberRolesParams{
		GrantedRoles: params.Roles,
		UserID:       user.ID,
		OrgID:        organization.ID,
	})
	if err != nil {
		httpapi.Write(ctx, rw, http.StatusBadRequest, codersdk.Response{
			Message: err.Error(),
		})
		return
	}

	httpapi.Write(ctx, rw, http.StatusOK, convertOrganizationMember(updatedUser))
}

func (api *API) updateOrganizationMemberRoles(ctx context.Context, args database.UpdateMemberRolesParams) (database.OrganizationMember, error) {
	// Enforce only site wide roles
	for _, r := range args.GrantedRoles {
		// Must be an org role for the org in the args
		orgID, ok := rbac.IsOrgRole(r)
		if !ok {
			return database.OrganizationMember{}, xerrors.Errorf("must only update organization roles")
		}

		roleOrg, err := uuid.Parse(orgID)
		if err != nil {
			return database.OrganizationMember{}, xerrors.Errorf("Role must have proper UUIDs for organization, %q does not", r)
		}

		if roleOrg != args.OrgID {
			return database.OrganizationMember{}, xerrors.Errorf("Must only pass roles for org %q", args.OrgID.String())
		}

		if _, err := rbac.RoleByName(r); err != nil {
			return database.OrganizationMember{}, xerrors.Errorf("%q is not a supported role", r)
		}
	}

	updatedUser, err := api.Database.UpdateMemberRoles(ctx, args)
	if err != nil {
		return database.OrganizationMember{}, xerrors.Errorf("Update site roles: %w", err)
	}
	return updatedUser, nil
}

func convertOrganizationMember(mem database.OrganizationMember) codersdk.OrganizationMember {
	convertedMember := codersdk.OrganizationMember{
		UserID:         mem.UserID,
		OrganizationID: mem.OrganizationID,
		CreatedAt:      mem.CreatedAt,
		UpdatedAt:      mem.UpdatedAt,
		Roles:          make([]codersdk.Role, 0, len(mem.Roles)),
	}

	for _, roleName := range mem.Roles {
		rbacRole, _ := rbac.RoleByName(roleName)
		convertedMember.Roles = append(convertedMember.Roles, convertRole(rbacRole))
	}
	return convertedMember
}<|MERGE_RESOLUTION|>--- conflicted
+++ resolved
@@ -22,15 +22,9 @@
 // @Accept json
 // @Produce json
 // @Tags Members
-<<<<<<< HEAD
+// @Param organization path string true "Organization ID"
 // @Param user path string true "User ID, name, or me"
-// @Param organization path string true "Organization ID"
 // @Param request body codersdk.UpdateRoles true "Update roles request"
-=======
-// @Param request body codersdk.UpdateRoles true "Update roles request"
-// @Param organization path string true "Organization ID"
-// @Param user path string true "Username, UUID, or me"
->>>>>>> 84120767
 // @Success 200 {object} codersdk.OrganizationMember
 // @Router /organizations/{organization}/members/{user}/roles [put]
 func (api *API) putMemberRoles(rw http.ResponseWriter, r *http.Request) {
