--- conflicted
+++ resolved
@@ -22,13 +22,8 @@
 // @Accept json
 // @Produce json
 // @Tags Members
-<<<<<<< HEAD
-// @Param user path string true "User ID, name, or me"
-// @Param organization path string true "Organization ID"
-=======
 // @Param organization path string true "Organization ID"
 // @Param user path string true "User ID, name, or me"
->>>>>>> 8e9cbdd7
 // @Param request body codersdk.UpdateRoles true "Update roles request"
 // @Success 200 {object} codersdk.OrganizationMember
 // @Router /organizations/{organization}/members/{user}/roles [put]
