--- conflicted
+++ resolved
@@ -596,11 +596,6 @@
 		return
 	}
 
-<<<<<<< HEAD
-	// If the app does not exist, but the app slug is a port number, then route
-	// to the port as an "anonymous app". We only support HTTP for port-based
-	// URLs.
-=======
 	// Filter IP headers from untrusted origins!
 	httpmw.FilterUntrustedOriginHeaders(api.RealIPConfig, r)
 	// Ensure proper IP headers get sent to the forwarded application.
@@ -610,10 +605,9 @@
 		return
 	}
 
-	// If the app does not exist, but the app name is a port number, then
-	// route to the port as an "anonymous app". We only support HTTP for
-	// port-based URLs.
->>>>>>> df89e2c3
+	// If the app does not exist, but the app slug is a port number, then route
+	// to the port as an "anonymous app". We only support HTTP for port-based
+	// URLs.
 	//
 	// This is only supported for subdomain-based applications.
 	internalURL := fmt.Sprintf("http://127.0.0.1:%d", proxyApp.Port)
