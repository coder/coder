package coderd

import (
	"bytes"
	"context"
	"crypto/sha256"
	"crypto/subtle"
	"database/sql"
	"encoding/base64"
	"encoding/json"
	"fmt"
	"net/http"
	"net/http/httputil"
	"net/url"
	"strconv"
	"strings"
	"time"

	"github.com/go-chi/chi/v5"
	"github.com/google/uuid"
	"go.opentelemetry.io/otel/trace"
	"golang.org/x/xerrors"
	jose "gopkg.in/square/go-jose.v2"

	"cdr.dev/slog"
	"github.com/coder/coder/coderd/database"
	"github.com/coder/coder/coderd/httpapi"
	"github.com/coder/coder/coderd/httpmw"
	"github.com/coder/coder/coderd/rbac"
	"github.com/coder/coder/coderd/tracing"
	"github.com/coder/coder/codersdk"
	"github.com/coder/coder/site"
)

const (
	// This needs to be a super unique query parameter because we don't want to
	// conflict with query parameters that users may use.
	//nolint:gosec
	subdomainProxyAPIKeyParam = "coder_application_connect_api_key_35e783"
	// redirectURIQueryParam is the query param for the app URL to be passed
	// back to the API auth endpoint on the main access URL.
	redirectURIQueryParam = "redirect_uri"
	// appLogoutHostname is the hostname to use for the logout redirect. When
	// the dashboard logs out, it will redirect to this subdomain of the app
	// hostname, and the server will remove the cookie and redirect to the main
	// login page.
	// It is important that this URL can never match a valid app hostname.
	appLogoutHostname = "coder-logout"
)

// nonCanonicalHeaders is a map from "canonical" headers to the actual header we
// should send to the app in the workspace. Some headers (such as the websocket
// upgrade headers from RFC 6455) are not canonical according to the HTTP/1
// spec. Golang has said that they will not add custom cases for these headers,
// so we need to do it ourselves.
//
// Some apps our customers use are sensitive to the case of these headers.
//
// https://github.com/golang/go/issues/18495
var nonCanonicalHeaders = map[string]string{
	"Sec-Websocket-Accept":     "Sec-WebSocket-Accept",
	"Sec-Websocket-Extensions": "Sec-WebSocket-Extensions",
	"Sec-Websocket-Key":        "Sec-WebSocket-Key",
	"Sec-Websocket-Protocol":   "Sec-WebSocket-Protocol",
	"Sec-Websocket-Version":    "Sec-WebSocket-Version",
}

// @Summary Get applications host
// @ID get-app-host
// @Security CoderSessionToken
// @Produce json
// @Tags Applications
// @Success 200 {object} codersdk.GetAppHostResponse
// @Router /applications/host [get]
func (api *API) appHost(rw http.ResponseWriter, r *http.Request) {
	host := api.AppHostname
	if host != "" && api.AccessURL.Port() != "" {
		host += fmt.Sprintf(":%s", api.AccessURL.Port())
	}

	httpapi.Write(r.Context(), rw, http.StatusOK, codersdk.GetAppHostResponse{
		Host: host,
	})
}

// workspaceAppsProxyPath proxies requests to a workspace application
// through a relative URL path.
func (api *API) workspaceAppsProxyPath(rw http.ResponseWriter, r *http.Request) {
	workspace := httpmw.WorkspaceParam(r)
	agent := httpmw.WorkspaceAgentParam(r)

	// We do not support port proxying on paths, so lookup the app by slug.
	appSlug := chi.URLParam(r, "workspaceapp")
	app, ok := api.lookupWorkspaceApp(rw, r, agent.ID, appSlug)
	if !ok {
		return
	}

	appSharingLevel := database.AppSharingLevelOwner
	if app.SharingLevel != "" {
		appSharingLevel = app.SharingLevel
	}
	authed, ok := api.fetchWorkspaceApplicationAuth(rw, r, workspace, appSharingLevel)
	if !ok {
		return
	}
	if !authed {
		_, hasAPIKey := httpmw.APIKeyOptional(r)
		if hasAPIKey {
			// The request has a valid API key but insufficient permissions.
			renderApplicationNotFound(rw, r, api.AccessURL)
			return
		}

		// Redirect to login as they don't have permission to access the app and
		// they aren't signed in.
		httpmw.RedirectToLogin(rw, r, httpmw.SignedOutErrorMessage)
		return
	}

	// Determine the real path that was hit. The * URL parameter in Chi will not
	// include the leading slash if it was present, so we need to add it back.
	chiPath := chi.URLParam(r, "*")
	basePath := strings.TrimSuffix(r.URL.Path, chiPath)
	if strings.HasSuffix(basePath, "/") {
		chiPath = "/" + chiPath
	}

	api.proxyWorkspaceApplication(proxyApplication{
		Workspace: workspace,
		Agent:     agent,
		App:       &app,
		Port:      0,
		Path:      chiPath,
	}, rw, r)
}

// handleSubdomainApplications handles subdomain-based application proxy
// requests (aka. DevURLs in Coder V1).
//
// There are a lot of paths here:
//  1. If api.AppHostname is not set then we pass on.
//  2. If we can't read the request hostname then we return a 400.
//  3. If the request hostname matches api.AccessURL then we pass on.
//  5. We split the subdomain into the subdomain and the "rest". If there are no
//     periods in the hostname then we pass on.
//  5. We parse the subdomain into a httpapi.ApplicationURL struct. If we
//     encounter an error:
//     a. If the "rest" does not match api.AppHostname then we pass on;
//     b. Otherwise, we return a 400.
//  6. Finally, we verify that the "rest" matches api.AppHostname, else we
//     return a 404.
//
// Rationales for each of the above steps:
//  1. We pass on if api.AppHostname is not set to avoid returning any errors if
//     `--app-hostname` is not configured.
//  2. Every request should have a valid Host header anyways.
//  3. We pass on if the request hostname matches api.AccessURL so we can
//     support having the access URL be at the same level as the application
//     base hostname.
//  4. We pass on if there are no periods in the hostname as application URLs
//     must be a subdomain of a hostname, which implies there must be at least
//     one period.
//  5. a. If the request subdomain is not a valid application URL, and the
//     "rest" does not match api.AppHostname, then it is very unlikely that
//     the request was intended for this handler. We pass on.
//     b. If the request subdomain is not a valid application URL, but the
//     "rest" matches api.AppHostname, then we return a 400 because the
//     request is probably a typo or something.
//  6. We finally verify that the "rest" matches api.AppHostname for security
//     purposes regarding re-authentication and application proxy session
//     tokens.
func (api *API) handleSubdomainApplications(middlewares ...func(http.Handler) http.Handler) func(http.Handler) http.Handler {
	return func(next http.Handler) http.Handler {
		return http.HandlerFunc(func(rw http.ResponseWriter, r *http.Request) {
			ctx := r.Context()

			// Step 1: Pass on if subdomain-based application proxying is not
			// configured.
			if api.AppHostname == "" || api.AppHostnameRegex == nil {
				next.ServeHTTP(rw, r)
				return
			}

			// Step 2: Get the request Host.
			host := httpapi.RequestHost(r)
			if host == "" {
				if r.URL.Path == "/derp" {
					// The /derp endpoint is used by wireguard clients to tunnel
					// through coderd. For some reason these requests don't set
					// a Host header properly sometimes in tests (no idea how),
					// which causes this path to get hit.
					next.ServeHTTP(rw, r)
					return
				}

				httpapi.Write(ctx, rw, http.StatusBadRequest, codersdk.Response{
					Message: "Could not determine request Host.",
				})
				return
			}

			// Steps 3-6: Parse application from subdomain.
			app, ok := api.parseWorkspaceApplicationHostname(rw, r, next, host)
			if !ok {
				return
			}

			workspaceAgentKey := fmt.Sprintf("%s.%s", app.WorkspaceName, app.AgentName)
			chiCtx := chi.RouteContext(ctx)
			chiCtx.URLParams.Add("workspace_and_agent", workspaceAgentKey)
			chiCtx.URLParams.Add("user", app.Username)

			// Use the passed in app middlewares before passing to the proxy app.
			mws := chi.Middlewares(middlewares)
			mws.Handler(http.HandlerFunc(func(rw http.ResponseWriter, r *http.Request) {
				workspace := httpmw.WorkspaceParam(r)
				agent := httpmw.WorkspaceAgentParam(r)

				var workspaceAppPtr *database.WorkspaceApp
				if app.AppSlug != "" {
					workspaceApp, ok := api.lookupWorkspaceApp(rw, r, agent.ID, app.AppSlug)
					if !ok {
						return
					}

					workspaceAppPtr = &workspaceApp
				}

				// Verify application auth. This function will redirect or
				// return an error page if the user doesn't have permission.
				sharingLevel := database.AppSharingLevelOwner
				if workspaceAppPtr != nil && workspaceAppPtr.SharingLevel != "" {
					sharingLevel = workspaceAppPtr.SharingLevel
				}
				if !api.verifyWorkspaceApplicationSubdomainAuth(rw, r, host, workspace, sharingLevel) {
					return
				}

				api.proxyWorkspaceApplication(proxyApplication{
					Workspace: workspace,
					Agent:     agent,
					App:       workspaceAppPtr,
					Port:      app.Port,
					Path:      r.URL.Path,
				}, rw, r)
			})).ServeHTTP(rw, r.WithContext(ctx))
		})
	}
}

func (api *API) parseWorkspaceApplicationHostname(rw http.ResponseWriter, r *http.Request, next http.Handler, host string) (httpapi.ApplicationURL, bool) {
	// Check if the hostname matches the access URL. If it does, the user was
	// definitely trying to connect to the dashboard/API.
	if httpapi.HostnamesMatch(api.AccessURL.Hostname(), host) {
		next.ServeHTTP(rw, r)
		return httpapi.ApplicationURL{}, false
	}

	// If there are no periods in the hostname, then it can't be a valid
	// application URL.
	if !strings.Contains(host, ".") {
		next.ServeHTTP(rw, r)
		return httpapi.ApplicationURL{}, false
	}

	// Split the subdomain so we can parse the application details and verify it
	// matches the configured app hostname later.
	subdomain, ok := httpapi.ExecuteHostnamePattern(api.AppHostnameRegex, host)
	if !ok {
		// Doesn't match the regex, so it's not a valid application URL.
		next.ServeHTTP(rw, r)
		return httpapi.ApplicationURL{}, false
	}

	// Check if the request is part of a logout flow.
	if subdomain == appLogoutHostname {
		api.handleWorkspaceAppLogout(rw, r)
		return httpapi.ApplicationURL{}, false
	}

	// Parse the application URL from the subdomain.
	app, err := httpapi.ParseSubdomainAppURL(subdomain)
	if err != nil {
		site.RenderStaticErrorPage(rw, r, site.ErrorPageData{
			Status:       http.StatusBadRequest,
			Title:        "Invalid application URL",
			Description:  fmt.Sprintf("Could not parse subdomain application URL %q: %s", subdomain, err.Error()),
			RetryEnabled: false,
			DashboardURL: api.AccessURL.String(),
		})
		return httpapi.ApplicationURL{}, false
	}

	return app, true
}

func (api *API) handleWorkspaceAppLogout(rw http.ResponseWriter, r *http.Request) {
	ctx := r.Context()

	// Delete the API key and cookie first before attempting to parse/validate
	// the redirect URI.
	cookie, err := r.Cookie(httpmw.DevURLSessionTokenCookie)
	if err == nil && cookie.Value != "" {
		id, secret, err := httpmw.SplitAPIToken(cookie.Value)
		// If it's not a valid token then we don't need to delete it from the
		// database, but we'll still delete the cookie.
		if err == nil {
			// To avoid a situation where someone overloads the API with
			// different auth formats, and tricks this endpoint into deleting an
			// unchecked API key, we validate that the secret matches the secret
			// we store in the database.
			apiKey, err := api.Database.GetAPIKeyByID(ctx, id)
			if err != nil && !xerrors.Is(err, sql.ErrNoRows) {
				httpapi.Write(ctx, rw, http.StatusInternalServerError, codersdk.Response{
					Message: "Failed to lookup API key.",
					Detail:  err.Error(),
				})
				return
			}
			// This is wrapped in `err == nil` because if the API key doesn't
			// exist, we still want to delete the cookie.
			if err == nil {
				hashedSecret := sha256.Sum256([]byte(secret))
				if subtle.ConstantTimeCompare(apiKey.HashedSecret, hashedSecret[:]) != 1 {
					httpapi.Write(ctx, rw, http.StatusUnauthorized, codersdk.Response{
						Message: httpmw.SignedOutErrorMessage,
						Detail:  "API key secret is invalid.",
					})
					return
				}
				err = api.Database.DeleteAPIKeyByID(ctx, id)
				if err != nil {
					httpapi.Write(ctx, rw, http.StatusInternalServerError, codersdk.Response{
						Message: "Failed to delete API key.",
						Detail:  err.Error(),
					})
					return
				}
			}
		}
	}
	if !api.setWorkspaceAppCookie(rw, r, "") {
		return
	}

	// Read the redirect URI from the query string.
	redirectURI := r.URL.Query().Get(redirectURIQueryParam)
	if redirectURI == "" {
		redirectURI = api.AccessURL.String()
	} else {
		// Validate that the redirect URI is a valid URL and exists on the same
		// host as the access URL or an app URL.
		parsedRedirectURI, err := url.Parse(redirectURI)
		if err != nil {
			site.RenderStaticErrorPage(rw, r, site.ErrorPageData{
				Status:       http.StatusBadRequest,
				Title:        "Invalid redirect URI",
				Description:  fmt.Sprintf("Could not parse redirect URI %q: %s", redirectURI, err.Error()),
				RetryEnabled: false,
				DashboardURL: api.AccessURL.String(),
			})
			return
		}

		// Check if the redirect URI is on the same host as the access URL or an
		// app URL.
		ok := httpapi.HostnamesMatch(api.AccessURL.Hostname(), parsedRedirectURI.Hostname())
		if !ok && api.AppHostnameRegex != nil {
			// We could also check that it's a valid application URL for
			// completeness, but this check should be good enough.
			_, ok = httpapi.ExecuteHostnamePattern(api.AppHostnameRegex, parsedRedirectURI.Hostname())
		}
		if !ok {
			// The redirect URI they provided is not allowed, but we don't want
			// to return an error page because it'll interrupt the logout flow,
			// so we just use the default access URL.
			parsedRedirectURI = api.AccessURL
		}

		redirectURI = parsedRedirectURI.String()
	}

	http.Redirect(rw, r, redirectURI, http.StatusTemporaryRedirect)
}

// lookupWorkspaceApp looks up the workspace application by slug in the given
// agent and returns it. If the application is not found or there was a server
// error while looking it up, an HTML error page is returned and false is
// returned so the caller can return early.
func (api *API) lookupWorkspaceApp(rw http.ResponseWriter, r *http.Request, agentID uuid.UUID, appSlug string) (database.WorkspaceApp, bool) {
	app, err := api.Database.GetWorkspaceAppByAgentIDAndSlug(r.Context(), database.GetWorkspaceAppByAgentIDAndSlugParams{
		AgentID: agentID,
		Slug:    appSlug,
	})
	if xerrors.Is(err, sql.ErrNoRows) {
		renderApplicationNotFound(rw, r, api.AccessURL)
		return database.WorkspaceApp{}, false
	}
	if err != nil {
		site.RenderStaticErrorPage(rw, r, site.ErrorPageData{
			Status:       http.StatusInternalServerError,
			Title:        "Internal Server Error",
			Description:  "Could not fetch workspace application: " + err.Error(),
			RetryEnabled: true,
			DashboardURL: api.AccessURL.String(),
		})
		return database.WorkspaceApp{}, false
	}

	return app, true
}

func (api *API) authorizeWorkspaceApp(r *http.Request, sharingLevel database.AppSharingLevel, workspace database.Workspace) (bool, error) {
	ctx := r.Context()

	// Short circuit if not authenticated.
	roles, ok := httpmw.UserAuthorizationOptional(r)
	if !ok {
		// The user is not authenticated, so they can only access the app if it
		// is public.
		return sharingLevel == database.AppSharingLevelPublic, nil
	}

	// Do a standard RBAC check. This accounts for share level "owner" and any
	// other RBAC rules that may be in place.
	//
	// Regardless of share level or whether it's enabled or not, the owner of
	// the workspace can always access applications (as long as their API key's
	// scope allows it).
	err := api.Authorizer.ByRoleName(ctx, roles.ID.String(), roles.Roles, roles.Scope.ToRBAC(), []string{}, rbac.ActionCreate, workspace.ApplicationConnectRBAC())
	if err == nil {
		return true, nil
	}

	switch sharingLevel {
	case database.AppSharingLevelOwner:
		// We essentially already did this above with the regular RBAC check.
		// Owners can always access their own apps according to RBAC rules, so
		// they have already been returned from this function.
	case database.AppSharingLevelAuthenticated:
		// The user is authenticated at this point, but we need to make sure
		// that they have ApplicationConnect permissions to their own
		// workspaces. This ensures that the key's scope has permission to
		// connect to workspace apps.
		object := rbac.ResourceWorkspaceApplicationConnect.WithOwner(roles.ID.String())
		err := api.Authorizer.ByRoleName(ctx, roles.ID.String(), roles.Roles, roles.Scope.ToRBAC(), []string{}, rbac.ActionCreate, object)
		if err == nil {
			return true, nil
		}
	case database.AppSharingLevelPublic:
		// We don't really care about scopes and stuff if it's public anyways.
		// Someone with a restricted-scope API key could just not submit the
		// API key cookie in the request and access the page.
		return true, nil
	}

	// No checks were successful.
	return false, nil
}

// fetchWorkspaceApplicationAuth authorizes the user using api.AppAuthorizer
// for a given app share level in the given workspace. The user's authorization
// status is returned. If a server error occurs, a HTML error page is rendered
// and false is returned so the caller can return early.
func (api *API) fetchWorkspaceApplicationAuth(rw http.ResponseWriter, r *http.Request, workspace database.Workspace, appSharingLevel database.AppSharingLevel) (authed bool, ok bool) {
	ok, err := api.authorizeWorkspaceApp(r, appSharingLevel, workspace)
	if err != nil {
		api.Logger.Error(r.Context(), "authorize workspace app", slog.Error(err))
		site.RenderStaticErrorPage(rw, r, site.ErrorPageData{
			Status:       http.StatusInternalServerError,
			Title:        "Internal Server Error",
			Description:  "Could not verify authorization. Please try again or contact an administrator.",
			RetryEnabled: true,
			DashboardURL: api.AccessURL.String(),
		})
		return false, false
	}

	return ok, true
}

// checkWorkspaceApplicationAuth authorizes the user using api.AppAuthorizer
// for a given app share level in the given workspace. If the user is not
// authorized or a server error occurs, a discrete HTML error page is rendered
// and false is returned so the caller can return early.
func (api *API) checkWorkspaceApplicationAuth(rw http.ResponseWriter, r *http.Request, workspace database.Workspace, appSharingLevel database.AppSharingLevel) bool {
	authed, ok := api.fetchWorkspaceApplicationAuth(rw, r, workspace, appSharingLevel)
	if !ok {
		return false
	}
	if !authed {
		renderApplicationNotFound(rw, r, api.AccessURL)
		return false
	}

	return true
}

// verifyWorkspaceApplicationSubdomainAuth checks that the request is authorized
// to access the given application. If the user does not have a app session key,
// they will be redirected to the route below. If the user does have a session
// key but insufficient permissions a static error page will be rendered.
func (api *API) verifyWorkspaceApplicationSubdomainAuth(rw http.ResponseWriter, r *http.Request, host string, workspace database.Workspace, appSharingLevel database.AppSharingLevel) bool {
	authed, ok := api.fetchWorkspaceApplicationAuth(rw, r, workspace, appSharingLevel)
	if !ok {
		return false
	}
	if authed {
		return true
	}

	_, hasAPIKey := httpmw.APIKeyOptional(r)
	if hasAPIKey {
		// The request has a valid API key but insufficient permissions.
		renderApplicationNotFound(rw, r, api.AccessURL)
		return false
	}

	// If the request has the special query param then we need to set a cookie
	// and strip that query parameter.
	if encryptedAPIKey := r.URL.Query().Get(subdomainProxyAPIKeyParam); encryptedAPIKey != "" {
		// Exchange the encoded API key for a real one.
		_, token, err := decryptAPIKey(r.Context(), api.Database, encryptedAPIKey)
		if err != nil {
			site.RenderStaticErrorPage(rw, r, site.ErrorPageData{
				Status:      http.StatusBadRequest,
				Title:       "Bad Request",
				Description: "Could not decrypt API key. Please remove the query parameter and try again.",
				// Retry is disabled because the user needs to remove the query
				// parameter before they try again.
				RetryEnabled: false,
				DashboardURL: api.AccessURL.String(),
			})
			return false
		}

		api.setWorkspaceAppCookie(rw, r, token)

		// Strip the query parameter.
		path := r.URL.Path
		if path == "" {
			path = "/"
		}
		q := r.URL.Query()
		q.Del(subdomainProxyAPIKeyParam)
		rawQuery := q.Encode()
		if rawQuery != "" {
			path += "?" + q.Encode()
		}

		http.Redirect(rw, r, path, http.StatusTemporaryRedirect)
		return false
	}

	// If the user doesn't have a session key, redirect them to the API endpoint
	// for application auth.
	redirectURI := *r.URL
	redirectURI.Scheme = api.AccessURL.Scheme
	redirectURI.Host = host

	u := *api.AccessURL
	u.Path = "/api/v2/applications/auth-redirect"
	q := u.Query()
	q.Add(redirectURIQueryParam, redirectURI.String())
	u.RawQuery = q.Encode()

	http.Redirect(rw, r, u.String(), http.StatusTemporaryRedirect)
	return false
}

<<<<<<< HEAD
// @Summary Redirect to URI with encrypted API key
// @ID redirect-to-uri-with-encrypted-api-key
// @Security CoderSessionToken
// @Tags Applications
// @Param redirect_uri query string false "Redirect destination"
// @Success 307
// @Router /applications/auth-redirect [get]
//
=======
// setWorkspaceAppCookie sets a cookie on the workspace app domain. If the app
// hostname cannot be parsed properly, a static error page is rendered and false
// is returned.
//
// If an empty token is supplied, it will clear the cookie.
func (api *API) setWorkspaceAppCookie(rw http.ResponseWriter, r *http.Request, token string) bool {
	hostSplit := strings.SplitN(api.AppHostname, ".", 2)
	if len(hostSplit) != 2 {
		// This should be impossible as we verify the app hostname on
		// startup, but we'll check anyways.
		api.Logger.Error(r.Context(), "could not split invalid app hostname", slog.F("hostname", api.AppHostname))
		site.RenderStaticErrorPage(rw, r, site.ErrorPageData{
			Status:       http.StatusInternalServerError,
			Title:        "Internal Server Error",
			Description:  "The app is configured with an invalid app wildcard hostname. Please contact an administrator.",
			RetryEnabled: false,
			DashboardURL: api.AccessURL.String(),
		})
		return false
	}

	// Set the app cookie for all subdomains of api.AppHostname. This cookie is
	// handled properly by the ExtractAPIKey middleware.
	//
	// We don't set an expiration because the key in the database already has an
	// expiration.
	maxAge := 0
	if token == "" {
		maxAge = -1
	}
	cookieHost := "." + hostSplit[1]
	http.SetCookie(rw, &http.Cookie{
		Name:     httpmw.DevURLSessionTokenCookie,
		Value:    token,
		Domain:   cookieHost,
		Path:     "/",
		MaxAge:   maxAge,
		HttpOnly: true,
		SameSite: http.SameSiteLaxMode,
		Secure:   api.SecureAuthCookie,
	})

	return true
}

>>>>>>> c7ce3e70
// workspaceApplicationAuth is an endpoint on the main router that handles
// redirects from the subdomain handler.
//
// This endpoint is under /api so we don't return the friendly error page here.
// Any errors on this endpoint should be errors that are unlikely to happen
// in production unless the user messes with the URL.
func (api *API) workspaceApplicationAuth(rw http.ResponseWriter, r *http.Request) {
	ctx := r.Context()
	if api.AppHostname == "" {
		httpapi.Write(ctx, rw, http.StatusNotFound, codersdk.Response{
			Message: "The server does not accept subdomain-based application requests.",
		})
		return
	}

	apiKey := httpmw.APIKey(r)
	if !api.Authorize(r, rbac.ActionCreate, rbac.ResourceAPIKey.WithOwner(apiKey.UserID.String())) {
		httpapi.ResourceNotFound(rw)
		return
	}

	// Get the redirect URI from the query parameters and parse it.
	redirectURI := r.URL.Query().Get(redirectURIQueryParam)
	if redirectURI == "" {
		httpapi.Write(ctx, rw, http.StatusBadRequest, codersdk.Response{
			Message: "Missing redirect_uri query parameter.",
		})
		return
	}
	u, err := url.Parse(redirectURI)
	if err != nil {
		httpapi.Write(ctx, rw, http.StatusBadRequest, codersdk.Response{
			Message: "Invalid redirect_uri query parameter.",
			Detail:  err.Error(),
		})
		return
	}
	// Force the redirect URI to use the same scheme as the access URL for
	// security purposes.
	u.Scheme = api.AccessURL.Scheme

	// Ensure that the redirect URI is a subdomain of api.AppHostname and is a
	// valid app subdomain.
	subdomain, ok := httpapi.ExecuteHostnamePattern(api.AppHostnameRegex, u.Host)
	if !ok {
		httpapi.Write(ctx, rw, http.StatusBadRequest, codersdk.Response{
			Message: "The redirect_uri query parameter must be a valid app subdomain.",
		})
		return
	}
	_, err = httpapi.ParseSubdomainAppURL(subdomain)
	if err != nil {
		httpapi.Write(ctx, rw, http.StatusBadRequest, codersdk.Response{
			Message: "The redirect_uri query parameter must be a valid app subdomain.",
			Detail:  err.Error(),
		})
		return
	}

	// Create the application_connect-scoped API key with the same lifetime as
	// the current session (defaulting to 1 day, capped to 1 week).
	exp := apiKey.ExpiresAt
	if exp.IsZero() {
		exp = database.Now().Add(time.Hour * 24)
	}
	if time.Until(exp) > time.Hour*24*7 {
		exp = database.Now().Add(time.Hour * 24 * 7)
	}
	lifetime := apiKey.LifetimeSeconds
	if lifetime > int64((time.Hour * 24 * 7).Seconds()) {
		lifetime = int64((time.Hour * 24 * 7).Seconds())
	}
	cookie, err := api.createAPIKey(ctx, createAPIKeyParams{
		UserID:          apiKey.UserID,
		LoginType:       database.LoginTypePassword,
		ExpiresAt:       exp,
		LifetimeSeconds: lifetime,
		Scope:           database.APIKeyScopeApplicationConnect,
	})
	if err != nil {
		httpapi.Write(ctx, rw, http.StatusInternalServerError, codersdk.Response{
			Message: "Failed to create API key.",
			Detail:  err.Error(),
		})
		return
	}

	// Encrypt the API key.
	encryptedAPIKey, err := encryptAPIKey(encryptedAPIKeyPayload{
		APIKey: cookie.Value,
	})
	if err != nil {
		httpapi.Write(ctx, rw, http.StatusInternalServerError, codersdk.Response{
			Message: "Failed to encrypt API key.",
			Detail:  err.Error(),
		})
		return
	}

	// Redirect to the redirect URI with the encrypted API key in the query
	// parameters.
	q := u.Query()
	q.Set(subdomainProxyAPIKeyParam, encryptedAPIKey)
	u.RawQuery = q.Encode()
	http.Redirect(rw, r, u.String(), http.StatusTemporaryRedirect)
}

// proxyApplication are the required fields to proxy a workspace application.
type proxyApplication struct {
	Workspace database.Workspace
	Agent     database.WorkspaceAgent

	// Either App or Port must be set, but not both.
	App  *database.WorkspaceApp
	Port uint16

	// SharingLevel MUST be set to database.AppSharingLevelOwner by default for
	// ports.
	SharingLevel database.AppSharingLevel
	// Path must either be empty or have a leading slash.
	Path string
}

func (api *API) proxyWorkspaceApplication(proxyApp proxyApplication, rw http.ResponseWriter, r *http.Request) {
	ctx := r.Context()

	sharingLevel := database.AppSharingLevelOwner
	if proxyApp.App != nil && proxyApp.App.SharingLevel != "" {
		sharingLevel = proxyApp.App.SharingLevel
	}
	if !api.checkWorkspaceApplicationAuth(rw, r, proxyApp.Workspace, sharingLevel) {
		return
	}

	// Filter IP headers from untrusted origins!
	httpmw.FilterUntrustedOriginHeaders(api.RealIPConfig, r)
	// Ensure proper IP headers get sent to the forwarded application.
	err := httpmw.EnsureXForwardedForHeader(r)
	if err != nil {
		httpapi.InternalServerError(rw, err)
		return
	}

	// If the app does not exist, but the app slug is a port number, then route
	// to the port as an "anonymous app". We only support HTTP for port-based
	// URLs.
	//
	// This is only supported for subdomain-based applications.
	internalURL := fmt.Sprintf("http://127.0.0.1:%d", proxyApp.Port)
	if proxyApp.App != nil {
		if !proxyApp.App.Url.Valid {
			site.RenderStaticErrorPage(rw, r, site.ErrorPageData{
				Status:       http.StatusBadRequest,
				Title:        "Bad Request",
				Description:  fmt.Sprintf("Application %q does not have a URL set.", proxyApp.App.Slug),
				RetryEnabled: true,
				DashboardURL: api.AccessURL.String(),
			})
			return
		}
		internalURL = proxyApp.App.Url.String
	}

	appURL, err := url.Parse(internalURL)
	if err != nil {
		site.RenderStaticErrorPage(rw, r, site.ErrorPageData{
			Status:       http.StatusBadRequest,
			Title:        "Bad Request",
			Description:  fmt.Sprintf("Application has an invalid URL %q: %s", internalURL, err.Error()),
			RetryEnabled: true,
			DashboardURL: api.AccessURL.String(),
		})
		return
	}

	// Verify that the port is allowed. See the docs above
	// `codersdk.MinimumListeningPort` for more details.
	port := appURL.Port()
	if port != "" {
		portInt, err := strconv.Atoi(port)
		if err != nil {
			httpapi.Write(ctx, rw, http.StatusBadRequest, codersdk.Response{
				Message: fmt.Sprintf("App URL %q has an invalid port %q.", internalURL, port),
				Detail:  err.Error(),
			})
			return
		}

		if portInt < codersdk.MinimumListeningPort {
			httpapi.Write(ctx, rw, http.StatusBadRequest, codersdk.Response{
				Message: fmt.Sprintf("Application port %d is not permitted. Coder reserves ports less than %d for internal use.", portInt, codersdk.MinimumListeningPort),
			})
			return
		}
	}

	// Ensure path and query parameter correctness.
	if proxyApp.Path == "" {
		// Web applications typically request paths relative to the
		// root URL. This allows for routing behind a proxy or subpath.
		// See https://github.com/coder/code-server/issues/241 for examples.
		http.Redirect(rw, r, r.URL.Path+"/", http.StatusTemporaryRedirect)
		return
	}
	if proxyApp.Path == "/" && r.URL.RawQuery == "" && appURL.RawQuery != "" {
		// If the application defines a default set of query parameters,
		// we should always respect them. The reverse proxy will merge
		// query parameters for server-side requests, but sometimes
		// client-side applications require the query parameters to render
		// properly. With code-server, this is the "folder" param.
		r.URL.RawQuery = appURL.RawQuery
		http.Redirect(rw, r, r.URL.String(), http.StatusTemporaryRedirect)
		return
	}

	r.URL.Path = proxyApp.Path
	appURL.RawQuery = ""

	proxy := httputil.NewSingleHostReverseProxy(appURL)
	proxy.ErrorHandler = func(w http.ResponseWriter, r *http.Request, err error) {
		site.RenderStaticErrorPage(rw, r, site.ErrorPageData{
			Status:       http.StatusBadGateway,
			Title:        "Bad Gateway",
			Description:  "Failed to proxy request to application: " + err.Error(),
			RetryEnabled: true,
			DashboardURL: api.AccessURL.String(),
		})
	}

	conn, release, err := api.workspaceAgentCache.Acquire(r, proxyApp.Agent.ID)
	if err != nil {
		site.RenderStaticErrorPage(rw, r, site.ErrorPageData{
			Status:       http.StatusBadGateway,
			Title:        "Bad Gateway",
			Description:  "Could not connect to workspace agent: " + err.Error(),
			RetryEnabled: true,
			DashboardURL: api.AccessURL.String(),
		})
		return
	}
	defer release()
	proxy.Transport = conn.HTTPTransport()

	// This strips the session token from a workspace app request.
	cookieHeaders := r.Header.Values("Cookie")[:]
	r.Header.Del("Cookie")
	for _, cookieHeader := range cookieHeaders {
		r.Header.Add("Cookie", httpapi.StripCoderCookies(cookieHeader))
	}

	// Convert canonicalized headers to their non-canonicalized counterparts.
	// See the comment on `nonCanonicalHeaders` for more information on why this
	// is necessary.
	for k, v := range r.Header {
		if n, ok := nonCanonicalHeaders[k]; ok {
			r.Header.Del(k)
			r.Header[n] = v
		}
	}

	// end span so we don't get long lived trace data
	tracing.EndHTTPSpan(r, http.StatusOK, trace.SpanFromContext(ctx))

	proxy.ServeHTTP(rw, r)
}

type encryptedAPIKeyPayload struct {
	APIKey    string    `json:"api_key"`
	ExpiresAt time.Time `json:"expires_at"`
}

// encryptAPIKey encrypts an API key with it's own hashed secret. This is used
// for smuggling (application_connect scoped) API keys securely to app
// hostnames.
//
// We encrypt API keys when smuggling them in query parameters to avoid them
// getting accidentally logged in access logs or stored in browser history.
func encryptAPIKey(data encryptedAPIKeyPayload) (string, error) {
	if data.APIKey == "" {
		return "", xerrors.New("API key is empty")
	}
	if data.ExpiresAt.IsZero() {
		// Very short expiry as these keys are only used once as part of an
		// automatic redirection flow.
		data.ExpiresAt = database.Now().Add(time.Minute)
	}

	payload, err := json.Marshal(data)
	if err != nil {
		return "", xerrors.Errorf("marshal payload: %w", err)
	}

	// We use the hashed key secret as the encryption key. The hashed secret is
	// stored in the API keys table. The HashedSecret is NEVER returned from the
	// API.
	//
	// We chose to use the key secret as the private key for encryption instead
	// of a shared key for a few reasons:
	//   1. A single private key used to encrypt every API key would also be
	//      stored in the database, which means that the risk factor is similar.
	//   2. The secret essentially rotates for each key (for free!), since each
	//      key has a different secret. This means that if someone acquires an
	//      old database dump they can't decrypt new API keys.
	//   3. These tokens are scoped only for application_connect access.
	keyID, keySecret, err := httpmw.SplitAPIToken(data.APIKey)
	if err != nil {
		return "", xerrors.Errorf("split API key: %w", err)
	}
	// SHA256 the key secret so it matches the hashed secret in the database.
	// The key length doesn't matter to the jose.Encrypter.
	privateKey := sha256.Sum256([]byte(keySecret))

	// JWEs seem to apply a nonce themselves.
	encrypter, err := jose.NewEncrypter(
		jose.A256GCM,
		jose.Recipient{
			Algorithm: jose.A256GCMKW,
			KeyID:     keyID,
			Key:       privateKey[:],
		},
		&jose.EncrypterOptions{
			Compression: jose.DEFLATE,
		},
	)
	if err != nil {
		return "", xerrors.Errorf("initializer jose encrypter: %w", err)
	}
	encryptedObject, err := encrypter.Encrypt(payload)
	if err != nil {
		return "", xerrors.Errorf("encrypt jwe: %w", err)
	}

	encrypted := encryptedObject.FullSerialize()
	return base64.RawURLEncoding.EncodeToString([]byte(encrypted)), nil
}

// decryptAPIKey undoes encryptAPIKey and is used in the subdomain app handler.
func decryptAPIKey(ctx context.Context, db database.Store, encryptedAPIKey string) (database.APIKey, string, error) {
	encrypted, err := base64.RawURLEncoding.DecodeString(encryptedAPIKey)
	if err != nil {
		return database.APIKey{}, "", xerrors.Errorf("base64 decode encrypted API key: %w", err)
	}

	object, err := jose.ParseEncrypted(string(encrypted))
	if err != nil {
		return database.APIKey{}, "", xerrors.Errorf("parse encrypted API key: %w", err)
	}

	// Lookup the API key so we can decrypt it.
	keyID := object.Header.KeyID
	key, err := db.GetAPIKeyByID(ctx, keyID)
	if err != nil {
		return database.APIKey{}, "", xerrors.Errorf("get API key by key ID: %w", err)
	}

	// Decrypt using the hashed secret.
	decrypted, err := object.Decrypt(key.HashedSecret)
	if err != nil {
		return database.APIKey{}, "", xerrors.Errorf("decrypt API key: %w", err)
	}

	// Unmarshal the payload.
	var payload encryptedAPIKeyPayload
	if err := json.Unmarshal(decrypted, &payload); err != nil {
		return database.APIKey{}, "", xerrors.Errorf("unmarshal decrypted payload: %w", err)
	}

	// Validate expiry.
	if payload.ExpiresAt.Before(database.Now()) {
		return database.APIKey{}, "", xerrors.New("encrypted API key expired")
	}

	// Validate that the key matches the one we got from the DB.
	gotKeyID, gotKeySecret, err := httpmw.SplitAPIToken(payload.APIKey)
	if err != nil {
		return database.APIKey{}, "", xerrors.Errorf("split API key: %w", err)
	}
	gotHashedSecret := sha256.Sum256([]byte(gotKeySecret))
	if gotKeyID != key.ID || !bytes.Equal(key.HashedSecret, gotHashedSecret[:]) {
		return database.APIKey{}, "", xerrors.New("encrypted API key does not match key in database")
	}

	return key, payload.APIKey, nil
}

// renderApplicationNotFound should always be used when the app is not found or
// the current user doesn't have permission to access it.
func renderApplicationNotFound(rw http.ResponseWriter, r *http.Request, accessURL *url.URL) {
	site.RenderStaticErrorPage(rw, r, site.ErrorPageData{
		Status:       http.StatusNotFound,
		Title:        "Application Not Found",
		Description:  "The application or workspace you are trying to access does not exist or you do not have permission to access it.",
		RetryEnabled: false,
		DashboardURL: accessURL.String(),
	})
}<|MERGE_RESOLUTION|>--- conflicted
+++ resolved
@@ -569,16 +569,6 @@
 	return false
 }
 
-<<<<<<< HEAD
-// @Summary Redirect to URI with encrypted API key
-// @ID redirect-to-uri-with-encrypted-api-key
-// @Security CoderSessionToken
-// @Tags Applications
-// @Param redirect_uri query string false "Redirect destination"
-// @Success 307
-// @Router /applications/auth-redirect [get]
-//
-=======
 // setWorkspaceAppCookie sets a cookie on the workspace app domain. If the app
 // hostname cannot be parsed properly, a static error page is rendered and false
 // is returned.
@@ -624,7 +614,14 @@
 	return true
 }
 
->>>>>>> c7ce3e70
+// @Summary Redirect to URI with encrypted API key
+// @ID redirect-to-uri-with-encrypted-api-key
+// @Security CoderSessionToken
+// @Tags Applications
+// @Param redirect_uri query string false "Redirect destination"
+// @Success 307
+// @Router /applications/auth-redirect [get]
+//
 // workspaceApplicationAuth is an endpoint on the main router that handles
 // redirects from the subdomain handler.
 //
