package coderd

import (
	"fmt"
	"net"
	"net/http"
	"net/http/httputil"
	"net/url"
	"strings"

	"github.com/go-chi/chi/v5"
	"go.opentelemetry.io/otel/trace"

	"github.com/coder/coder/coderd/database"
	"github.com/coder/coder/coderd/httpapi"
	"github.com/coder/coder/coderd/httpmw"
	"github.com/coder/coder/coderd/rbac"
	"github.com/coder/coder/coderd/tracing"
	"github.com/coder/coder/codersdk"
	"github.com/coder/coder/site"
)

// workspaceAppsProxyPath proxies requests to a workspace application
// through a relative URL path.
func (api *API) workspaceAppsProxyPath(rw http.ResponseWriter, r *http.Request) {
	workspace := httpmw.WorkspaceParam(r)
	agent := httpmw.WorkspaceAgentParam(r)

	if !api.Authorize(r, rbac.ActionCreate, workspace.ApplicationConnectRBAC()) {
		httpapi.ResourceNotFound(rw)
		return
	}

	// Determine the real path that was hit. The * URL parameter in Chi will not
	// include the leading slash if it was present, so we need to add it back.
	chiPath := chi.URLParam(r, "*")
	basePath := strings.TrimSuffix(r.URL.Path, chiPath)
	if strings.HasSuffix(basePath, "/") {
		chiPath = "/" + chiPath
	}

	api.proxyWorkspaceApplication(proxyApplication{
		Workspace: workspace,
		Agent:     agent,
		// We do not support port proxying for paths.
		AppName:          chi.URLParam(r, "workspaceapp"),
		Port:             0,
		Path:             chiPath,
		DashboardOnError: true,
	}, rw, r)
}

func (api *API) handleSubdomainApplications(middlewares ...func(http.Handler) http.Handler) func(http.Handler) http.Handler {
	return func(next http.Handler) http.Handler {
		return http.HandlerFunc(func(rw http.ResponseWriter, r *http.Request) {
			ctx := r.Context()

			host := httpapi.RequestHost(r)
			if host == "" {
				if r.URL.Path == "/derp" {
					// The /derp endpoint is used by wireguard clients to tunnel
					// through coderd. For some reason these requests don't set
					// a Host header properly sometimes (no idea how), which
					// causes this path to get hit.
					next.ServeHTTP(rw, r)
					return
				}

				httpapi.Write(rw, http.StatusBadRequest, codersdk.Response{
					Message: "Could not determine request Host.",
				})
				return
			}

			app, err := httpapi.ParseSubdomainAppURL(host)
			if err != nil {
				// Subdomain is not a valid application url. Pass through to the
				// rest of the app.
				// TODO: @emyrk we should probably catch invalid subdomains. Meaning
				// 	an invalid application should not route to the coderd.
				//	To do this we would need to know the list of valid access urls
				//	though?
				next.ServeHTTP(rw, r)
				return
			}

			workspaceAgentKey := fmt.Sprintf("%s.%s", app.WorkspaceName, app.AgentName)
			chiCtx := chi.RouteContext(ctx)
			chiCtx.URLParams.Add("workspace_and_agent", workspaceAgentKey)
			chiCtx.URLParams.Add("user", app.Username)

			// Use the passed in app middlewares before passing to the proxy app.
			mws := chi.Middlewares(middlewares)
			mws.Handler(http.HandlerFunc(func(rw http.ResponseWriter, r *http.Request) {
				workspace := httpmw.WorkspaceParam(r)
				agent := httpmw.WorkspaceAgentParam(r)

				api.proxyWorkspaceApplication(proxyApplication{
					Workspace:        workspace,
					Agent:            agent,
					AppName:          app.AppName,
					Port:             app.Port,
					Path:             r.URL.Path,
					DashboardOnError: false,
				}, rw, r)
			})).ServeHTTP(rw, r.WithContext(ctx))
		})
	}
}

// proxyApplication are the required fields to proxy a workspace application.
type proxyApplication struct {
	Workspace database.Workspace
	Agent     database.WorkspaceAgent

	// Either AppName or Port must be set, but not both.
	AppName string
	Port    uint16
	// Path must either be empty or have a leading slash.
	Path string

	// DashboardOnError determines whether or not the dashboard should be
	// rendered on error. This should be set for proxy path URLs but not
	// hostname based URLs.
	DashboardOnError bool
}

func (api *API) proxyWorkspaceApplication(proxyApp proxyApplication, rw http.ResponseWriter, r *http.Request) {
<<<<<<< HEAD
	if !api.Authorize(r, rbac.ActionCreate, proxyApp.Workspace.ApplicationConnectRBAC()) {
=======
	ctx := r.Context()
	if !api.Authorize(r, rbac.ActionCreate, proxyApp.Workspace.ExecutionRBAC()) {
>>>>>>> 77acf0c3
		httpapi.ResourceNotFound(rw)
		return
	}

	// If the app does not exist, but the app name is a port number, then
	// route to the port as an "anonymous app". We only support HTTP for
	// port-based URLs.
	internalURL := fmt.Sprintf("http://127.0.0.1:%d", proxyApp.Port)

	// If the app name was used instead, fetch the app from the database so we
	// can get the internal URL.
	if proxyApp.AppName != "" {
		app, err := api.Database.GetWorkspaceAppByAgentIDAndName(ctx, database.GetWorkspaceAppByAgentIDAndNameParams{
			AgentID: proxyApp.Agent.ID,
			Name:    proxyApp.AppName,
		})
		if err != nil {
			httpapi.Write(rw, http.StatusInternalServerError, codersdk.Response{
				Message: "Internal error fetching workspace application.",
				Detail:  err.Error(),
			})
			return
		}

		if !app.Url.Valid {
			httpapi.Write(rw, http.StatusBadRequest, codersdk.Response{
				Message: fmt.Sprintf("Application %s does not have a url.", app.Name),
			})
			return
		}
		internalURL = app.Url.String
	}

	appURL, err := url.Parse(internalURL)
	if err != nil {
		httpapi.Write(rw, http.StatusInternalServerError, codersdk.Response{
			Message: fmt.Sprintf("App URL %q is invalid.", internalURL),
			Detail:  err.Error(),
		})
		return
	}

	// Ensure path and query parameter correctness.
	if proxyApp.Path == "" {
		// Web applications typically request paths relative to the
		// root URL. This allows for routing behind a proxy or subpath.
		// See https://github.com/coder/code-server/issues/241 for examples.
		http.Redirect(rw, r, r.URL.Path+"/", http.StatusTemporaryRedirect)
		return
	}
	if proxyApp.Path == "/" && r.URL.RawQuery == "" && appURL.RawQuery != "" {
		// If the application defines a default set of query parameters,
		// we should always respect them. The reverse proxy will merge
		// query parameters for server-side requests, but sometimes
		// client-side applications require the query parameters to render
		// properly. With code-server, this is the "folder" param.
		r.URL.RawQuery = appURL.RawQuery
		http.Redirect(rw, r, r.URL.String(), http.StatusTemporaryRedirect)
		return
	}

	r.URL.Path = proxyApp.Path
	appURL.RawQuery = ""

	proxy := httputil.NewSingleHostReverseProxy(appURL)
	proxy.ErrorHandler = func(w http.ResponseWriter, r *http.Request, err error) {
		if proxyApp.DashboardOnError {
			// To pass friendly errors to the frontend, special meta tags are
			// overridden in the index.html with the content passed here.
			r = r.WithContext(site.WithAPIResponse(ctx, site.APIResponse{
				StatusCode: http.StatusBadGateway,
				Message:    err.Error(),
			}))
			api.siteHandler.ServeHTTP(w, r)
			return
		}

		httpapi.Write(w, http.StatusBadGateway, codersdk.Response{
			Message: "Failed to proxy request to application.",
			Detail:  err.Error(),
		})
	}

	conn, release, err := api.workspaceAgentCache.Acquire(r, proxyApp.Agent.ID)
	if err != nil {
		httpapi.Write(rw, http.StatusInternalServerError, codersdk.Response{
			Message: "Failed to dial workspace agent.",
			Detail:  err.Error(),
		})
		return
	}
	defer release()

	// This strips the session token from a workspace app request.
	cookieHeaders := r.Header.Values("Cookie")[:]
	r.Header.Del("Cookie")
	for _, cookieHeader := range cookieHeaders {
		r.Header.Add("Cookie", httpapi.StripCoderCookies(cookieHeader))
	}
	proxy.Transport = conn.HTTPTransport()

	// end span so we don't get long lived trace data
	tracing.EndHTTPSpan(r, http.StatusOK, trace.SpanFromContext(ctx))

	proxy.ServeHTTP(rw, r)
}

// applicationCookie is a helper function to copy the auth cookie to also
// support subdomains. Until we support creating authentication cookies that can
// only do application authentication, we will just reuse the original token.
// This code should be temporary and be replaced with something that creates
// a unique session_token.
//
// Returns nil if the access URL isn't a hostname.
func (api *API) applicationCookie(authCookie *http.Cookie) *http.Cookie {
	if net.ParseIP(api.AccessURL.Hostname()) != nil {
		return nil
	}

	appCookie := *authCookie
	// We only support setting this cookie on the access URL subdomains. This is
	// to ensure we don't accidentally leak the auth cookie to subdomains on
	// another hostname.
	appCookie.Domain = "." + api.AccessURL.Hostname()
	return &appCookie
}<|MERGE_RESOLUTION|>--- conflicted
+++ resolved
@@ -126,12 +126,8 @@
 }
 
 func (api *API) proxyWorkspaceApplication(proxyApp proxyApplication, rw http.ResponseWriter, r *http.Request) {
-<<<<<<< HEAD
+	ctx := r.Context()
 	if !api.Authorize(r, rbac.ActionCreate, proxyApp.Workspace.ApplicationConnectRBAC()) {
-=======
-	ctx := r.Context()
-	if !api.Authorize(r, rbac.ActionCreate, proxyApp.Workspace.ExecutionRBAC()) {
->>>>>>> 77acf0c3
 		httpapi.ResourceNotFound(rw)
 		return
 	}
