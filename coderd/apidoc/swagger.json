--- conflicted
+++ resolved
@@ -7179,12 +7179,7 @@
       "enum": [
         "moons",
         "workspace_actions",
-<<<<<<< HEAD
-        "tailnet_ha_coordinator",
-=======
         "tailnet_pg_coordinator",
-        "convert-to-oidc",
->>>>>>> af036b44
         "single_tailnet",
         "template_restart_requirement",
         "template_insights_page"
@@ -7192,12 +7187,7 @@
       "x-enum-varnames": [
         "ExperimentMoons",
         "ExperimentWorkspaceActions",
-<<<<<<< HEAD
-        "ExperimentTailnetHACoordinator",
-=======
         "ExperimentTailnetPGCoordinator",
-        "ExperimentConvertToOIDC",
->>>>>>> af036b44
         "ExperimentSingleTailnet",
         "ExperimentTemplateRestartRequirement",
         "ExperimentTemplateInsightsPage"
