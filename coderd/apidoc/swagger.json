--- conflicted
+++ resolved
@@ -7993,12 +7993,9 @@
     "codersdk.ExternalAuthLink": {
       "type": "object",
       "properties": {
-<<<<<<< HEAD
         "authenticated": {
           "type": "boolean"
         },
-=======
->>>>>>> 53453c06
         "created_at": {
           "type": "string",
           "format": "date-time"
@@ -8016,12 +8013,9 @@
         "updated_at": {
           "type": "string",
           "format": "date-time"
-<<<<<<< HEAD
         },
         "validate_error": {
           "type": "string"
-=======
->>>>>>> 53453c06
         }
       }
     },
