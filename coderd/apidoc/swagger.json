{
  "swagger": "2.0",
  "info": {
    "description": "Coderd is the service created by running coder server. It is a thin API that connects workspaces, provisioners and users. coderd stores its state in Postgres and is the only service that communicates with Postgres.",
    "title": "Coder API",
    "termsOfService": "https://coder.com/legal/terms-of-service",
    "contact": {
      "name": "API Support",
      "url": "https://coder.com",
      "email": "support@coder.com"
    },
    "license": {
      "name": "AGPL-3.0",
      "url": "https://github.com/coder/coder/blob/main/LICENSE"
    },
    "version": "2.0"
  },
  "basePath": "/api/v2",
  "paths": {
    "/": {
      "get": {
        "produces": ["application/json"],
        "tags": ["General"],
        "summary": "API root handler",
        "operationId": "api-root-handler",
        "responses": {
          "200": {
            "description": "OK",
            "schema": {
              "$ref": "#/definitions/codersdk.Response"
            }
          }
        }
      }
    },
    "/applications/auth-redirect": {
      "get": {
        "security": [
          {
            "CoderSessionToken": []
          }
        ],
        "tags": ["Applications"],
        "summary": "Redirect to URI with encrypted API key",
        "operationId": "redirect-to-uri-with-encrypted-api-key",
        "parameters": [
          {
            "type": "string",
            "description": "Redirect destination",
            "name": "redirect_uri",
            "in": "query"
          }
        ],
        "responses": {
          "307": {
            "description": "Temporary Redirect"
          }
        }
      }
    },
    "/applications/host": {
      "get": {
        "security": [
          {
            "CoderSessionToken": []
          }
        ],
        "produces": ["application/json"],
        "tags": ["Applications"],
        "summary": "Get applications host",
        "operationId": "get-app-host",
        "responses": {
          "200": {
            "description": "OK",
            "schema": {
              "$ref": "#/definitions/codersdk.GetAppHostResponse"
            }
          }
        }
      }
    },
    "/audit": {
      "get": {
        "security": [
          {
            "CoderSessionToken": []
          }
        ],
        "produces": ["application/json"],
        "tags": ["Audit"],
        "summary": "Get audit logs",
        "operationId": "get-audit-logs",
        "parameters": [
          {
            "type": "string",
            "description": "Search query",
            "name": "q",
            "in": "query",
            "required": true
          },
          {
            "type": "string",
            "format": "uuid",
            "description": "After ID",
            "name": "after_id",
            "in": "query"
          },
          {
            "type": "integer",
            "description": "Page limit",
            "name": "limit",
            "in": "query"
          },
          {
            "type": "integer",
            "description": "Page offset",
            "name": "offset",
            "in": "query"
          }
        ],
        "responses": {
          "200": {
            "description": "OK",
            "schema": {
              "$ref": "#/definitions/codersdk.AuditLogResponse"
            }
          }
        }
      }
    },
    "/audit/testgenerate": {
      "post": {
        "security": [
          {
            "CoderSessionToken": []
          }
        ],
        "consumes": ["application/json"],
        "tags": ["Audit"],
        "summary": "Generate fake audit log",
        "operationId": "generate-fake-audit-logs",
        "parameters": [
          {
            "description": "Audit log request",
            "name": "request",
            "in": "body",
            "required": true,
            "schema": {
              "$ref": "#/definitions/codersdk.CreateTestAuditLogRequest"
            }
          }
        ],
        "responses": {
          "204": {
            "description": "No Content"
          }
        }
      }
    },
    "/authcheck": {
      "post": {
        "security": [
          {
            "CoderSessionToken": []
          }
        ],
        "consumes": ["application/json"],
        "produces": ["application/json"],
        "tags": ["Authorization"],
        "summary": "Check authorization",
        "operationId": "check-authorization",
        "parameters": [
          {
            "description": "Authorization request",
            "name": "request",
            "in": "body",
            "required": true,
            "schema": {
              "$ref": "#/definitions/codersdk.AuthorizationRequest"
            }
          }
        ],
        "responses": {
          "200": {
            "description": "OK",
            "schema": {
              "$ref": "#/definitions/codersdk.AuthorizationResponse"
            }
          }
        }
      }
    },
    "/buildinfo": {
      "get": {
        "produces": ["application/json"],
        "tags": ["General"],
        "summary": "Build info",
        "operationId": "build-info",
        "responses": {
          "200": {
            "description": "OK",
            "schema": {
              "$ref": "#/definitions/codersdk.BuildInfoResponse"
            }
          }
        }
      }
    },
    "/config/deployment": {
      "get": {
        "security": [
          {
            "CoderSessionToken": []
          }
        ],
        "produces": ["application/json"],
        "tags": ["General"],
        "summary": "Get deployment config",
        "operationId": "get-deployment-config",
        "responses": {
          "200": {
            "description": "OK",
            "schema": {
              "$ref": "#/definitions/codersdk.DeploymentConfig"
            }
          }
        }
      }
    },
    "/csp/reports": {
      "post": {
        "security": [
          {
            "CoderSessionToken": []
          }
        ],
        "consumes": ["application/json"],
        "produces": ["text/plain"],
        "tags": ["General"],
        "summary": "Report CSP violations",
        "operationId": "report-csp-violations",
        "parameters": [
          {
            "description": "Violation report",
            "name": "request",
            "in": "body",
            "required": true,
            "schema": {
              "$ref": "#/definitions/coderd.cspViolation"
            }
          }
        ],
        "responses": {
          "200": {
            "description": "OK"
          }
        }
      }
    },
    "/files": {
      "post": {
        "security": [
          {
            "CoderSessionToken": []
          }
        ],
        "description": "Swagger notice: Swagger 2.0 doesn't support file upload with a `content-type` different than `application/x-www-form-urlencoded`.",
        "consumes": ["application/x-tar"],
        "produces": ["application/json"],
        "tags": ["Files"],
        "summary": "Upload file",
        "operationId": "update-file",
        "parameters": [
          {
            "type": "string",
            "default": "application/x-tar",
            "description": "Content-Type must be `application/x-tar`",
            "name": "Content-Type",
            "in": "header",
            "required": true
          },
          {
            "type": "file",
            "description": "File to be uploaded",
            "name": "file",
            "in": "formData",
            "required": true
          }
        ],
        "responses": {
          "201": {
            "description": "Created",
            "schema": {
              "$ref": "#/definitions/codersdk.UploadResponse"
            }
          }
        }
      }
    },
    "/files/{fileID}": {
      "get": {
        "security": [
          {
            "CoderSessionToken": []
          }
        ],
        "tags": ["Files"],
        "summary": "Get file by ID",
        "operationId": "get-file-by-id",
        "parameters": [
          {
            "type": "string",
            "format": "uuid",
            "description": "File ID",
            "name": "fileID",
            "in": "path",
            "required": true
          }
        ],
        "responses": {
          "200": {
            "description": "OK"
          }
        }
      }
    },
    "/organizations": {
      "post": {
        "security": [
          {
            "CoderSessionToken": []
          }
        ],
        "produces": ["application/json"],
        "tags": ["Organizations"],
        "summary": "Create organization",
        "operationId": "create-organization",
        "parameters": [
          {
            "description": "Create organization request",
            "name": "request",
            "in": "body",
            "required": true,
            "schema": {
              "$ref": "#/definitions/codersdk.CreateOrganizationRequest"
            }
          }
        ],
        "responses": {
          "201": {
            "description": "Created",
            "schema": {
              "$ref": "#/definitions/codersdk.Organization"
            }
          }
        }
      }
    },
    "/organizations/{organization}": {
      "get": {
        "security": [
          {
            "CoderSessionToken": []
          }
        ],
        "produces": ["application/json"],
        "tags": ["Organizations"],
        "summary": "Get organization by ID",
        "operationId": "get-organization-by-id",
        "parameters": [
          {
            "type": "string",
            "format": "uuid",
            "description": "Organization ID",
            "name": "organization",
            "in": "path",
            "required": true
          }
        ],
        "responses": {
          "200": {
            "description": "OK",
            "schema": {
              "$ref": "#/definitions/codersdk.Organization"
            }
          }
        }
      }
    },
    "/organizations/{organization}/members/roles": {
      "get": {
        "security": [
          {
            "CoderSessionToken": []
          }
        ],
        "produces": ["application/json"],
        "tags": ["Members"],
        "summary": "Get member roles by organization",
        "operationId": "get-member-roles-by-organization",
        "parameters": [
          {
            "type": "string",
            "format": "uuid",
            "description": "Organization ID",
            "name": "organization",
            "in": "path",
            "required": true
          }
        ],
        "responses": {
          "200": {
            "description": "OK",
            "schema": {
              "type": "array",
              "items": {
                "$ref": "#/definitions/codersdk.AssignableRoles"
              }
            }
          }
        }
      }
    },
    "/organizations/{organization}/members/{user}/roles": {
      "put": {
        "security": [
          {
            "CoderSessionToken": []
          }
        ],
        "consumes": ["application/json"],
        "produces": ["application/json"],
        "tags": ["Members"],
        "summary": "Assign role to organization member",
        "operationId": "assign-role-to-organization-member",
        "parameters": [
          {
            "description": "Update roles request",
            "name": "request",
            "in": "body",
            "required": true,
            "schema": {
              "$ref": "#/definitions/codersdk.UpdateRoles"
            }
          },
          {
            "type": "string",
            "description": "Organization ID",
            "name": "organization",
            "in": "path",
            "required": true
          },
          {
            "type": "string",
            "description": "Username, UUID, or me",
            "name": "user",
            "in": "path",
            "required": true
          }
        ],
        "responses": {
          "200": {
            "description": "OK",
            "schema": {
              "$ref": "#/definitions/codersdk.OrganizationMember"
            }
          }
        }
      }
    },
    "/organizations/{organization}/members/{user}/workspaces": {
      "post": {
        "security": [
          {
            "CoderSessionToken": []
          }
        ],
        "produces": ["application/json"],
        "tags": ["Workspaces"],
        "summary": "Create user workspace by organization",
        "operationId": "create-user-workspace-by-organization",
        "parameters": [
          {
            "type": "string",
            "format": "uuid",
            "description": "Organization ID",
            "name": "organization",
            "in": "path",
            "required": true
          },
          {
            "type": "string",
            "description": "Username, UUID, or me",
            "name": "user",
            "in": "path",
            "required": true
          }
        ],
        "responses": {
          "200": {
            "description": "OK",
            "schema": {
              "$ref": "#/definitions/codersdk.Workspace"
            }
          }
        }
      }
    },
    "/organizations/{organization}/templates": {
      "get": {
        "security": [
          {
            "CoderSessionToken": []
          }
        ],
        "produces": ["application/json"],
        "tags": ["Templates"],
        "summary": "Get templates by organization",
        "operationId": "get-templates-by-organization",
        "parameters": [
          {
            "type": "string",
            "format": "uuid",
            "description": "Organization ID",
            "name": "organization",
            "in": "path",
            "required": true
          }
        ],
        "responses": {
          "200": {
            "description": "OK",
            "schema": {
              "type": "array",
              "items": {
                "$ref": "#/definitions/codersdk.Template"
              }
            }
          }
        }
      },
      "post": {
        "security": [
          {
            "CoderSessionToken": []
          }
        ],
        "consumes": ["application/json"],
        "produces": ["application/json"],
        "tags": ["Templates"],
        "summary": "Create template by organization",
        "operationId": "create-template-by-organization",
        "parameters": [
          {
            "description": "Request body",
            "name": "request",
            "in": "body",
            "required": true,
            "schema": {
              "$ref": "#/definitions/codersdk.CreateTemplateRequest"
            }
          },
          {
            "type": "string",
            "description": "Organization ID",
            "name": "organization",
            "in": "path",
            "required": true
          }
        ],
        "responses": {
          "200": {
            "description": "OK",
            "schema": {
              "$ref": "#/definitions/codersdk.Template"
            }
          }
        }
      }
    },
    "/organizations/{organization}/templates/examples": {
      "get": {
        "security": [
          {
            "CoderSessionToken": []
          }
        ],
        "produces": ["application/json"],
        "tags": ["Templates"],
        "summary": "Get template examples by organization",
        "operationId": "get-template-examples-by-organization",
        "parameters": [
          {
            "type": "string",
            "format": "uuid",
            "description": "Organization ID",
            "name": "organization",
            "in": "path",
            "required": true
          }
        ],
        "responses": {
          "200": {
            "description": "OK",
            "schema": {
              "type": "array",
              "items": {
                "$ref": "#/definitions/codersdk.TemplateExample"
              }
            }
          }
        }
      }
    },
    "/organizations/{organization}/templates/{templatename}": {
      "get": {
        "security": [
          {
            "CoderSessionToken": []
          }
        ],
        "produces": ["application/json"],
        "tags": ["Templates"],
        "summary": "Get templates by organization and template name",
        "operationId": "get-templates-by-organization-and-template-name",
        "parameters": [
          {
            "type": "string",
            "format": "uuid",
            "description": "Organization ID",
            "name": "organization",
            "in": "path",
            "required": true
          },
          {
            "type": "string",
            "description": "Template name",
            "name": "templatename",
            "in": "path",
            "required": true
          }
        ],
        "responses": {
          "200": {
            "description": "OK",
            "schema": {
              "$ref": "#/definitions/codersdk.Template"
            }
          }
        }
      }
    },
    "/organizations/{organization}/templateversions": {
      "post": {
        "security": [
          {
            "CoderSessionToken": []
          }
        ],
        "consumes": ["application/json"],
        "produces": ["application/json"],
        "tags": ["Templates"],
        "summary": "Create template version by organization",
        "operationId": "create-template-version-by-organization",
        "parameters": [
          {
            "type": "string",
            "format": "uuid",
            "description": "Organization ID",
            "name": "organization",
            "in": "path",
            "required": true
          },
          {
            "description": "Create template version request",
            "name": "request",
            "in": "body",
            "required": true,
            "schema": {
              "$ref": "#/definitions/codersdk.CreateTemplateVersionDryRunRequest"
            }
          }
        ],
        "responses": {
          "201": {
            "description": "Created",
            "schema": {
              "$ref": "#/definitions/codersdk.TemplateVersion"
            }
          }
        }
      }
    },
    "/organizations/{organization}/templateversions/{templateversionname}": {
      "get": {
        "security": [
          {
            "CoderSessionToken": []
          }
        ],
        "produces": ["application/json"],
        "tags": ["Templates"],
        "summary": "Get template version by organization and name",
        "operationId": "get-template-version-by-organization-and-name",
        "parameters": [
          {
            "type": "string",
            "format": "uuid",
            "description": "Organization ID",
            "name": "organization",
            "in": "path",
            "required": true
          },
          {
            "type": "string",
            "description": "Template version name",
            "name": "templateversionname",
            "in": "path",
            "required": true
          }
        ],
        "responses": {
          "200": {
            "description": "OK",
            "schema": {
              "$ref": "#/definitions/codersdk.TemplateVersion"
            }
          }
        }
      }
    },
    "/organizations/{organization}/templateversions/{templateversionname}/previous": {
      "get": {
        "security": [
          {
            "CoderSessionToken": []
          }
        ],
        "produces": ["application/json"],
        "tags": ["Templates"],
        "summary": "Get previous template version by organization and name",
        "operationId": "get-previous-template-version-by-organization-and-name",
        "parameters": [
          {
            "type": "string",
            "format": "uuid",
            "description": "Organization ID",
            "name": "organization",
            "in": "path",
            "required": true
          },
          {
            "type": "string",
            "description": "Template version name",
            "name": "templateversionname",
            "in": "path",
            "required": true
          }
        ],
        "responses": {
          "200": {
            "description": "OK",
            "schema": {
              "$ref": "#/definitions/codersdk.TemplateVersion"
            }
          }
        }
      }
    },
<<<<<<< HEAD
    "/parameters/{scope}/{id}": {
=======
    "/workspaceagents/aws-instance-identity": {
      "post": {
        "security": [
          {
            "CoderSessionToken": []
          }
        ],
        "produces": ["application/json"],
        "tags": ["Agents"],
        "summary": "Authenticate agent on AWS instance",
        "operationId": "authenticate-agent-on-aws-instance",
        "parameters": [
          {
            "description": "Instance identity token",
            "name": "request",
            "in": "body",
            "required": true,
            "schema": {
              "$ref": "#/definitions/codersdk.AWSInstanceIdentityToken"
            }
          }
        ],
        "responses": {
          "200": {
            "description": "OK",
            "schema": {
              "$ref": "#/definitions/codersdk.WorkspaceAgentAuthenticateResponse"
            }
          }
        }
      }
    },
    "/workspaceagents/azure-instance-identity": {
      "post": {
        "security": [
          {
            "CoderSessionToken": []
          }
        ],
        "produces": ["application/json"],
        "tags": ["Agents"],
        "summary": "Authenticate agent on Azure instance",
        "operationId": "authenticate-agent-on-azure-instance",
        "parameters": [
          {
            "description": "Instance identity token",
            "name": "request",
            "in": "body",
            "required": true,
            "schema": {
              "$ref": "#/definitions/codersdk.AzureInstanceIdentityToken"
            }
          }
        ],
        "responses": {
          "200": {
            "description": "OK",
            "schema": {
              "$ref": "#/definitions/codersdk.WorkspaceAgentAuthenticateResponse"
            }
          }
        }
      }
    },
    "/workspaceagents/google-instance-identity": {
      "post": {
        "security": [
          {
            "CoderSessionToken": []
          }
        ],
        "produces": ["application/json"],
        "tags": ["Agents"],
        "summary": "Authenticate agent on Google Cloud instance",
        "operationId": "authenticate-agent-on-google-cloud-instance",
        "parameters": [
          {
            "description": "Instance identity token",
            "name": "request",
            "in": "body",
            "required": true,
            "schema": {
              "$ref": "#/definitions/codersdk.GoogleInstanceIdentityToken"
            }
          }
        ],
        "responses": {
          "200": {
            "description": "OK",
            "schema": {
              "$ref": "#/definitions/codersdk.WorkspaceAgentAuthenticateResponse"
            }
          }
        }
      }
    },
    "/workspaceagents/me/app-health": {
      "post": {
        "security": [
          {
            "CoderSessionToken": []
          }
        ],
        "produces": ["application/json"],
        "tags": ["Agents"],
        "summary": "Submit workspace application health",
        "operationId": "submit-workspace-workspace-agent-health",
        "parameters": [
          {
            "description": "Application health request",
            "name": "request",
            "in": "body",
            "required": true,
            "schema": {
              "$ref": "#/definitions/codersdk.PostWorkspaceAppHealthsRequest"
            }
          }
        ],
        "responses": {
          "200": {
            "description": "OK"
          }
        }
      }
    },
    "/workspaceagents/me/coordinate": {
      "get": {
        "security": [
          {
            "CoderSessionToken": []
          }
        ],
        "description": "It accepts a WebSocket connection to an agent that listens to\nincoming connections and publishes node updates.",
        "produces": ["application/json"],
        "tags": ["Agents"],
        "summary": "Coordinate workspace agent via Tailnet",
        "operationId": "get-workspace-agent-git-ssh-key-via-tailnet",
        "responses": {
          "101": {
            "description": "Switching Protocols"
          }
        }
      }
    },
    "/workspaceagents/me/gitauth": {
      "get": {
        "security": [
          {
            "CoderSessionToken": []
          }
        ],
        "consumes": ["application/json"],
        "produces": ["application/json"],
        "tags": ["Agents"],
        "summary": "Get workspace agent Git auth",
        "operationId": "get-workspace-agent-git-auth",
        "parameters": [
          {
            "type": "string",
            "format": "uri",
            "description": "Git URL",
            "name": "url",
            "in": "query",
            "required": true
          },
          {
            "type": "boolean",
            "description": "Wait for a new token to be issued",
            "name": "listen",
            "in": "query"
          }
        ],
        "responses": {
          "200": {
            "description": "OK",
            "schema": {
              "$ref": "#/definitions/codersdk.WorkspaceAgentGitAuthResponse"
            }
          }
        }
      }
    },
    "/workspaceagents/me/gitsshkey": {
      "get": {
        "security": [
          {
            "CoderSessionToken": []
          }
        ],
        "consumes": ["application/json"],
        "produces": ["application/json"],
        "tags": ["Agents"],
        "summary": "Get workspace agent Git SSH key",
        "operationId": "get-workspace-agent-git-ssh-key",
        "responses": {
          "200": {
            "description": "OK",
            "schema": {
              "$ref": "#/definitions/codersdk.AgentGitSSHKey"
            }
          }
        }
      }
    },
    "/workspaceagents/me/metadata": {
      "get": {
        "security": [
          {
            "CoderSessionToken": []
          }
        ],
        "consumes": ["application/json"],
        "produces": ["application/json"],
        "tags": ["Agents"],
        "summary": "Get authorized workspace agent metadata",
        "operationId": "get-authorized-workspace-agent-metadata",
        "responses": {
          "200": {
            "description": "OK",
            "schema": {
              "$ref": "#/definitions/codersdk.WorkspaceAgentMetadata"
            }
          }
        }
      }
    },
    "/workspaceagents/me/report-stats": {
      "post": {
        "security": [
          {
            "CoderSessionToken": []
          }
        ],
        "produces": ["application/json"],
        "tags": ["Agents"],
        "summary": "Submit workspace agent stats",
        "operationId": "submit-workspace-workspace-agent-stats",
        "parameters": [
          {
            "description": "Stats request",
            "name": "request",
            "in": "body",
            "required": true,
            "schema": {
              "$ref": "#/definitions/codersdk.AgentStats"
            }
          }
        ],
        "responses": {
          "200": {
            "description": "OK",
            "schema": {
              "$ref": "#/definitions/codersdk.AgentStatsResponse"
            }
          }
        }
      }
    },
    "/workspaceagents/me/version": {
      "post": {
        "security": [
          {
            "CoderSessionToken": []
          }
        ],
        "produces": ["application/json"],
        "tags": ["Agents"],
        "summary": "Submit workspace agent version",
        "operationId": "submit-workspace-workspace-agent-version",
        "parameters": [
          {
            "description": "Version request",
            "name": "request",
            "in": "body",
            "required": true,
            "schema": {
              "$ref": "#/definitions/codersdk.PostWorkspaceAgentVersionRequest"
            }
          }
        ],
        "responses": {
          "200": {
            "description": "OK"
          }
        },
        "x-apidocgen": {
          "skip": true
        }
      }
    },
    "/workspacebuilds/{workspacebuild}": {
      "get": {
        "security": [
          {
            "CoderSessionToken": []
          }
        ],
        "produces": ["application/json"],
        "tags": ["Builds"],
        "summary": "Get workspace build",
        "operationId": "get-workspace-build",
        "parameters": [
          {
            "type": "string",
            "description": "Workspace build ID",
            "name": "workspacebuild",
            "in": "path",
            "required": true
          }
        ],
        "responses": {
          "200": {
            "description": "OK",
            "schema": {
              "$ref": "#/definitions/codersdk.WorkspaceBuild"
            }
          }
        }
      }
    },
    "/workspacebuilds/{workspacebuild}/cancel": {
      "patch": {
        "security": [
          {
            "CoderSessionToken": []
          }
        ],
        "produces": ["application/json"],
        "tags": ["Builds"],
        "summary": "Cancel workspace build",
        "operationId": "cancel-workspace-build",
        "parameters": [
          {
            "type": "string",
            "description": "Workspace build ID",
            "name": "workspacebuild",
            "in": "path",
            "required": true
          }
        ],
        "responses": {
          "200": {
            "description": "OK",
            "schema": {
              "$ref": "#/definitions/codersdk.Response"
            }
          }
        }
      }
    },
    "/workspacebuilds/{workspacebuild}/logs": {
      "get": {
        "security": [
          {
            "CoderSessionToken": []
          }
        ],
        "produces": ["application/json"],
        "tags": ["Builds"],
        "summary": "Get workspace build logs",
        "operationId": "get-workspace-build-logs",
        "parameters": [
          {
            "type": "string",
            "description": "Workspace build ID",
            "name": "workspacebuild",
            "in": "path",
            "required": true
          },
          {
            "type": "integer",
            "description": "Before Unix timestamp",
            "name": "before",
            "in": "query"
          },
          {
            "type": "integer",
            "description": "After Unix timestamp",
            "name": "after",
            "in": "query"
          },
          {
            "type": "boolean",
            "description": "Follow log stream",
            "name": "follow",
            "in": "query"
          }
        ],
        "responses": {
          "200": {
            "description": "OK",
            "schema": {
              "type": "array",
              "items": {
                "$ref": "#/definitions/codersdk.ProvisionerJobLog"
              }
            }
          }
        }
      }
    },
    "/workspacebuilds/{workspacebuild}/resources": {
      "get": {
        "security": [
          {
            "CoderSessionToken": []
          }
        ],
        "produces": ["application/json"],
        "tags": ["Builds"],
        "summary": "Get workspace resources for workspace build",
        "operationId": "get-workspace-resources-for-workspace-build",
        "parameters": [
          {
            "type": "string",
            "description": "Workspace build ID",
            "name": "workspacebuild",
            "in": "path",
            "required": true
          }
        ],
        "responses": {
          "200": {
            "description": "OK",
            "schema": {
              "type": "array",
              "items": {
                "$ref": "#/definitions/codersdk.WorkspaceResource"
              }
            }
          }
        }
      }
    },
    "/workspacebuilds/{workspacebuild}/state": {
      "get": {
        "security": [
          {
            "CoderSessionToken": []
          }
        ],
        "produces": ["application/json"],
        "tags": ["Builds"],
        "summary": "Get provisioner state for workspace build",
        "operationId": "get-provisioner-state-for-workspace-build",
        "parameters": [
          {
            "type": "string",
            "description": "Workspace build ID",
            "name": "workspacebuild",
            "in": "path",
            "required": true
          }
        ],
        "responses": {
          "200": {
            "description": "OK",
            "schema": {
              "$ref": "#/definitions/codersdk.WorkspaceBuild"
            }
          }
        }
      }
    },
    "/workspaces": {
>>>>>>> 66fa2a1a
      "get": {
        "security": [
          {
            "CoderSessionToken": []
          }
        ],
        "produces": ["application/json"],
        "tags": ["Parameters"],
        "summary": "Get parameters",
        "operationId": "get-parameters",
        "parameters": [
          {
            "enum": ["template", "workspace", "import_job"],
            "type": "string",
            "description": "Scope",
            "name": "scope",
            "in": "path",
            "required": true
          },
          {
            "type": "string",
            "format": "uuid",
            "description": "ID",
            "name": "id",
            "in": "path",
            "required": true
          }
        ],
        "responses": {
          "200": {
            "description": "OK",
            "schema": {
              "type": "array",
              "items": {
                "$ref": "#/definitions/codersdk.Parameter"
              }
            }
          }
        }
      },
      "post": {
        "security": [
          {
            "CoderSessionToken": []
          }
        ],
        "consumes": ["application/json"],
        "produces": ["application/json"],
        "tags": ["Parameters"],
        "summary": "Create parameter",
        "operationId": "create-parameter",
        "parameters": [
          {
            "description": "Parameter request",
            "name": "request",
            "in": "body",
            "required": true,
            "schema": {
              "$ref": "#/definitions/codersdk.CreateParameterRequest"
            }
          },
          {
            "enum": ["template", "workspace", "import_job"],
            "type": "string",
            "description": "Scope",
            "name": "scope",
            "in": "path",
            "required": true
          },
          {
            "type": "string",
            "format": "uuid",
            "description": "ID",
            "name": "id",
            "in": "path",
            "required": true
          }
        ],
        "responses": {
          "201": {
            "description": "Created",
            "schema": {
              "$ref": "#/definitions/codersdk.Parameter"
            }
          }
        }
      }
    },
    "/parameters/{scope}/{id}/{name}": {
      "delete": {
        "security": [
          {
            "CoderSessionToken": []
          }
        ],
        "produces": ["application/json"],
        "tags": ["Parameters"],
        "summary": "Delete parameter",
        "operationId": "delete-parameter",
        "parameters": [
          {
            "enum": ["template", "workspace", "import_job"],
            "type": "string",
            "description": "Scope",
            "name": "scope",
            "in": "path",
            "required": true
          },
          {
            "type": "string",
            "format": "uuid",
            "description": "ID",
            "name": "id",
            "in": "path",
            "required": true
          },
          {
            "type": "string",
            "description": "Name",
            "name": "name",
            "in": "path",
            "required": true
          }
        ],
        "responses": {
          "200": {
            "description": "OK",
            "schema": {
              "$ref": "#/definitions/codersdk.Response"
            }
          }
        }
      }
    },
    "/templates/{id}": {
      "get": {
        "security": [
          {
            "CoderSessionToken": []
          }
        ],
        "produces": ["application/json"],
        "tags": ["Templates"],
        "summary": "Get template metadata by ID",
        "operationId": "get-template-metadata-by-id",
        "parameters": [
          {
            "type": "string",
            "format": "uuid",
            "description": "Template ID",
            "name": "id",
            "in": "path",
            "required": true
          }
        ],
        "responses": {
          "200": {
            "description": "OK",
            "schema": {
              "$ref": "#/definitions/codersdk.Template"
            }
          }
        }
      },
      "delete": {
        "security": [
          {
            "CoderSessionToken": []
          }
        ],
        "produces": ["application/json"],
        "tags": ["Templates"],
        "summary": "Delete template by ID",
        "operationId": "delete-template-by-id",
        "parameters": [
          {
            "type": "string",
            "format": "uuid",
            "description": "Template ID",
            "name": "id",
            "in": "path",
            "required": true
          }
        ],
        "responses": {
          "200": {
            "description": "OK",
            "schema": {
              "$ref": "#/definitions/codersdk.Response"
            }
          }
        }
      },
      "patch": {
        "security": [
          {
            "CoderSessionToken": []
          }
        ],
        "produces": ["application/json"],
        "tags": ["Templates"],
        "summary": "Update template metadata by ID",
        "operationId": "update-template-metadata",
        "parameters": [
          {
            "type": "string",
            "format": "uuid",
            "description": "Template ID",
            "name": "id",
            "in": "path",
            "required": true
          }
        ],
        "responses": {
          "200": {
            "description": "OK",
            "schema": {
              "$ref": "#/definitions/codersdk.Template"
            }
          }
        }
      }
    },
    "/templates/{id}/daus": {
      "get": {
        "security": [
          {
            "CoderSessionToken": []
          }
        ],
        "produces": ["application/json"],
        "tags": ["Templates"],
        "summary": "Get template DAUs by ID",
        "operationId": "get-template-daus-by-id",
        "parameters": [
          {
            "type": "string",
            "format": "uuid",
            "description": "Template ID",
            "name": "id",
            "in": "path",
            "required": true
          }
        ],
        "responses": {
          "200": {
            "description": "OK",
            "schema": {
              "$ref": "#/definitions/codersdk.TemplateDAUsResponse"
            }
          }
        }
      }
    },
    "/templates/{id}/versions": {
      "get": {
        "security": [
          {
            "CoderSessionToken": []
          }
        ],
        "produces": ["application/json"],
        "tags": ["Templates"],
        "summary": "List template versions by template ID",
        "operationId": "list-template-versions-by-template-ID",
        "parameters": [
          {
            "type": "string",
            "format": "uuid",
            "description": "Template ID",
            "name": "id",
            "in": "path",
            "required": true
          }
        ],
        "responses": {
          "200": {
            "description": "OK",
            "schema": {
              "type": "array",
              "items": {
                "$ref": "#/definitions/codersdk.TemplateVersion"
              }
            }
          }
        }
      },
      "patch": {
        "security": [
          {
            "CoderSessionToken": []
          }
        ],
        "consumes": ["application/json"],
        "produces": ["application/json"],
        "tags": ["Templates"],
        "summary": "Update active template version by template ID",
        "operationId": "update-active-template-version-by-template-ID",
        "parameters": [
          {
            "description": "Modified template version",
            "name": "request",
            "in": "body",
            "required": true,
            "schema": {
              "$ref": "#/definitions/codersdk.UpdateActiveTemplateVersion"
            }
          },
          {
            "type": "string",
            "format": "uuid",
            "description": "Template ID",
            "name": "id",
            "in": "path",
            "required": true
          }
        ],
        "responses": {
          "200": {
            "description": "OK",
            "schema": {
              "$ref": "#/definitions/codersdk.Response"
            }
          }
        }
      }
    },
    "/templates/{id}/versions/{templateversionname}": {
      "get": {
        "security": [
          {
            "CoderSessionToken": []
          }
        ],
        "produces": ["application/json"],
        "tags": ["Templates"],
        "summary": "Get template version by template ID and name",
        "operationId": "get-template-version-by-template-id-and-name",
        "parameters": [
          {
            "type": "string",
            "format": "uuid",
            "description": "Template ID",
            "name": "id",
            "in": "path",
            "required": true
          },
          {
            "type": "string",
            "description": "Template version name",
            "name": "templateversionname",
            "in": "path",
            "required": true
          }
        ],
        "responses": {
          "200": {
            "description": "OK",
            "schema": {
              "type": "array",
              "items": {
                "$ref": "#/definitions/codersdk.TemplateVersion"
              }
            }
          }
        }
      }
    },
    "/templateversions/{templateversion}": {
      "get": {
        "security": [
          {
            "CoderSessionToken": []
          }
        ],
        "produces": ["application/json"],
        "tags": ["Templates"],
        "summary": "Get template version by ID",
        "operationId": "get-template-version-by-id",
        "parameters": [
          {
            "type": "string",
            "format": "uuid",
            "description": "Template version ID",
            "name": "templateversion",
            "in": "path",
            "required": true
          }
        ],
        "responses": {
          "200": {
            "description": "OK",
            "schema": {
              "$ref": "#/definitions/codersdk.TemplateVersion"
            }
          }
        }
      }
    },
    "/templateversions/{templateversion}/cancel": {
      "patch": {
        "security": [
          {
            "CoderSessionToken": []
          }
        ],
        "produces": ["application/json"],
        "tags": ["Templates"],
        "summary": "Cancel template version by ID",
        "operationId": "cancel-template-version-by-id",
        "parameters": [
          {
            "type": "string",
            "format": "uuid",
            "description": "Template version ID",
            "name": "templateversion",
            "in": "path",
            "required": true
          }
        ],
        "responses": {
          "200": {
            "description": "OK",
            "schema": {
              "$ref": "#/definitions/codersdk.Response"
            }
          }
        }
      }
    },
    "/templateversions/{templateversion}/dry-run": {
      "post": {
        "security": [
          {
            "CoderSessionToken": []
          }
        ],
        "consumes": ["application/json"],
        "produces": ["application/json"],
        "tags": ["Templates"],
        "summary": "Create template version dry-run",
        "operationId": "create-template-version-dry-run",
        "parameters": [
          {
            "type": "string",
            "format": "uuid",
            "description": "Template version ID",
            "name": "templateversion",
            "in": "path",
            "required": true
          },
          {
            "description": "Dry-run request",
            "name": "request",
            "in": "body",
            "required": true,
            "schema": {
              "$ref": "#/definitions/codersdk.CreateTemplateVersionDryRunRequest"
            }
          }
        ],
        "responses": {
          "201": {
            "description": "Created",
            "schema": {
              "$ref": "#/definitions/codersdk.ProvisionerJob"
            }
          }
        }
      }
    },
    "/templateversions/{templateversion}/dry-run/{jobid}": {
      "get": {
        "security": [
          {
            "CoderSessionToken": []
          }
        ],
        "consumes": ["application/json"],
        "produces": ["application/json"],
        "tags": ["Templates"],
        "summary": "Get template version dry-run by job ID",
        "operationId": "get-template-version-dry-run-by-job-id",
        "parameters": [
          {
            "type": "string",
            "format": "uuid",
            "description": "Template version ID",
            "name": "templateversion",
            "in": "path",
            "required": true
          },
          {
            "type": "string",
            "format": "uuid",
            "description": "Job ID",
            "name": "jobid",
            "in": "path",
            "required": true
          }
        ],
        "responses": {
          "200": {
            "description": "OK",
            "schema": {
              "$ref": "#/definitions/codersdk.ProvisionerJob"
            }
          }
        }
      }
    },
    "/templateversions/{templateversion}/dry-run/{jobid}/cancel": {
      "patch": {
        "security": [
          {
            "CoderSessionToken": []
          }
        ],
        "produces": ["application/json"],
        "tags": ["Templates"],
        "summary": "Cancel template version dry-run by job ID",
        "operationId": "cancel-template-version-dry-run-by-job-id",
        "parameters": [
          {
            "type": "string",
            "format": "uuid",
            "description": "Template version ID",
            "name": "templateversion",
            "in": "path",
            "required": true
          }
        ],
        "responses": {
          "200": {
            "description": "OK",
            "schema": {
              "$ref": "#/definitions/codersdk.Response"
            }
          }
        }
      }
    },
    "/templateversions/{templateversion}/dry-run/{jobid}/logs": {
      "get": {
        "security": [
          {
            "CoderSessionToken": []
          }
        ],
        "produces": ["application/json"],
        "tags": ["Templates"],
        "summary": "Get template version dry-run logs by job ID",
        "operationId": "get-template-version-dry-run-logs-by-job-id",
        "parameters": [
          {
            "type": "string",
            "format": "uuid",
            "description": "Template version ID",
            "name": "templateversion",
            "in": "path",
            "required": true
          },
          {
            "type": "string",
            "format": "uuid",
            "description": "Job ID",
            "name": "jobid",
            "in": "path",
            "required": true
          },
          {
            "type": "integer",
            "description": "Before Unix timestamp",
            "name": "before",
            "in": "query"
          },
          {
            "type": "integer",
            "description": "After Unix timestamp",
            "name": "after",
            "in": "query"
          },
          {
            "type": "boolean",
            "description": "Follow log stream",
            "name": "follow",
            "in": "query"
          }
        ],
        "responses": {
          "200": {
            "description": "OK",
            "schema": {
              "type": "array",
              "items": {
                "$ref": "#/definitions/codersdk.ProvisionerJobLog"
              }
            }
          }
        }
      }
    },
    "/templateversions/{templateversion}/dry-run/{jobid}/resources": {
      "get": {
        "security": [
          {
            "CoderSessionToken": []
          }
        ],
        "produces": ["application/json"],
        "tags": ["Templates"],
        "summary": "Get template version dry-run resources by job ID",
        "operationId": "get-template-version-dry-run-resources-by-job-id",
        "parameters": [
          {
            "type": "string",
            "format": "uuid",
            "description": "Template version ID",
            "name": "templateversion",
            "in": "path",
            "required": true
          },
          {
            "type": "string",
            "format": "uuid",
            "description": "Job ID",
            "name": "jobid",
            "in": "path",
            "required": true
          }
        ],
        "responses": {
          "200": {
            "description": "OK",
            "schema": {
              "type": "array",
              "items": {
                "$ref": "#/definitions/codersdk.WorkspaceResource"
              }
            }
          }
        }
      }
    },
    "/templateversions/{templateversion}/logs": {
      "get": {
        "security": [
          {
            "CoderSessionToken": []
          }
        ],
        "produces": ["application/json"],
        "tags": ["Templates"],
        "summary": "Get logs by template version",
        "operationId": "get-logs-by-template-version",
        "parameters": [
          {
            "type": "string",
            "format": "uuid",
            "description": "Template version ID",
            "name": "templateversion",
            "in": "path",
            "required": true
          },
          {
            "type": "integer",
            "description": "Before Unix timestamp",
            "name": "before",
            "in": "query"
          },
          {
            "type": "integer",
            "description": "After Unix timestamp",
            "name": "after",
            "in": "query"
          },
          {
            "type": "boolean",
            "description": "Follow log stream",
            "name": "follow",
            "in": "query"
          }
        ],
        "responses": {
          "200": {
            "description": "OK",
            "schema": {
              "type": "array",
              "items": {
                "$ref": "#/definitions/codersdk.ProvisionerJobLog"
              }
            }
          }
        }
      }
    },
    "/templateversions/{templateversion}/parameters": {
      "get": {
        "security": [
          {
            "CoderSessionToken": []
          }
        ],
        "produces": ["application/json"],
        "tags": ["Templates"],
        "summary": "Get parameters by template version",
        "operationId": "get-parameters-by-template-version",
        "parameters": [
          {
            "type": "string",
            "format": "uuid",
            "description": "Template version ID",
            "name": "templateversion",
            "in": "path",
            "required": true
          }
        ],
        "responses": {
          "200": {
            "description": "OK",
            "schema": {
              "type": "array",
              "items": {
                "$ref": "#/definitions/parameter.ComputedValue"
              }
            }
          }
        }
      }
    },
    "/templateversions/{templateversion}/resources": {
      "get": {
        "security": [
          {
            "CoderSessionToken": []
          }
        ],
        "produces": ["application/json"],
        "tags": ["Templates"],
        "summary": "Get resources by template version",
        "operationId": "get-resources-by-template-version",
        "parameters": [
          {
            "type": "string",
            "format": "uuid",
            "description": "Template version ID",
            "name": "templateversion",
            "in": "path",
            "required": true
          }
        ],
        "responses": {
          "200": {
            "description": "OK",
            "schema": {
              "type": "array",
              "items": {
                "$ref": "#/definitions/codersdk.WorkspaceResource"
              }
            }
          }
        }
      }
    },
    "/templateversions/{templateversion}/schema": {
      "get": {
        "security": [
          {
            "CoderSessionToken": []
          }
        ],
        "produces": ["application/json"],
        "tags": ["Templates"],
        "summary": "Get schema by template version",
        "operationId": "get-schema-by-template-version",
        "parameters": [
          {
            "type": "string",
            "format": "uuid",
            "description": "Template version ID",
            "name": "templateversion",
            "in": "path",
            "required": true
          }
        ],
        "responses": {
          "200": {
            "description": "OK",
            "schema": {
              "type": "array",
              "items": {
                "$ref": "#/definitions/codersdk.ParameterSchema"
              }
            }
          }
        }
      }
    },
    "/updatecheck": {
      "get": {
        "produces": ["application/json"],
        "tags": ["General"],
        "summary": "Update check",
        "operationId": "update-check",
        "responses": {
          "200": {
            "description": "OK",
            "schema": {
              "$ref": "#/definitions/codersdk.UpdateCheckResponse"
            }
          }
        }
      }
    },
    "/users/{user}/workspace/{workspacename}": {
      "get": {
        "security": [
          {
            "CoderSessionToken": []
          }
        ],
        "produces": ["application/json"],
        "tags": ["Workspaces"],
        "summary": "Get workspace metadata by owner and workspace name",
        "operationId": "get-workspace-metadata-by-owner-and-workspace-name",
        "parameters": [
          {
            "type": "string",
            "description": "Owner username",
            "name": "user",
            "in": "path",
            "required": true
          },
          {
            "type": "string",
            "description": "Workspace name",
            "name": "workspacename",
            "in": "path",
            "required": true
          },
          {
            "type": "boolean",
            "description": "Return data instead of HTTP 404 if the workspace is deleted",
            "name": "include_deleted",
            "in": "query"
          }
        ],
        "responses": {
          "200": {
            "description": "OK",
            "schema": {
              "$ref": "#/definitions/codersdk.Workspace"
            }
          }
        }
      }
    },
    "/workspaceagents/aws-instance-identity": {
      "post": {
        "security": [
          {
            "CoderSessionToken": []
          }
        ],
        "produces": ["application/json"],
        "tags": ["Agents"],
        "summary": "Authenticate agent on AWS instance",
        "operationId": "authenticate-agent-on-aws-instance",
        "parameters": [
          {
            "description": "Instance identity token",
            "name": "request",
            "in": "body",
            "required": true,
            "schema": {
              "$ref": "#/definitions/codersdk.AWSInstanceIdentityToken"
            }
          }
        ],
        "responses": {
          "200": {
            "description": "OK",
            "schema": {
              "$ref": "#/definitions/codersdk.WorkspaceAgentAuthenticateResponse"
            }
          }
        }
      }
    },
    "/workspaceagents/azure-instance-identity": {
      "post": {
        "security": [
          {
            "CoderSessionToken": []
          }
        ],
        "produces": ["application/json"],
        "tags": ["Agents"],
        "summary": "Authenticate agent on Azure instance",
        "operationId": "authenticate-agent-on-azure-instance",
        "parameters": [
          {
            "description": "Instance identity token",
            "name": "request",
            "in": "body",
            "required": true,
            "schema": {
              "$ref": "#/definitions/codersdk.AzureInstanceIdentityToken"
            }
          }
        ],
        "responses": {
          "200": {
            "description": "OK",
            "schema": {
              "$ref": "#/definitions/codersdk.WorkspaceAgentAuthenticateResponse"
            }
          }
        }
      }
    },
    "/workspaceagents/google-instance-identity": {
      "post": {
        "security": [
          {
            "CoderSessionToken": []
          }
        ],
        "produces": ["application/json"],
        "tags": ["Agents"],
        "summary": "Authenticate agent on Google Cloud instance",
        "operationId": "authenticate-agent-on-google-cloud-instance",
        "parameters": [
          {
            "description": "Instance identity token",
            "name": "request",
            "in": "body",
            "required": true,
            "schema": {
              "$ref": "#/definitions/codersdk.GoogleInstanceIdentityToken"
            }
          }
        ],
        "responses": {
          "200": {
            "description": "OK",
            "schema": {
              "$ref": "#/definitions/codersdk.WorkspaceAgentAuthenticateResponse"
            }
          }
        }
      }
    },
    "/workspaceagents/me/app-health": {
      "post": {
        "security": [
          {
            "CoderSessionToken": []
          }
        ],
        "produces": ["application/json"],
        "tags": ["Agents"],
        "summary": "Submit workspace application health",
        "operationId": "submit-workspace-workspace-agent-health",
        "parameters": [
          {
            "description": "Application health request",
            "name": "request",
            "in": "body",
            "required": true,
            "schema": {
              "$ref": "#/definitions/codersdk.PostWorkspaceAppHealthsRequest"
            }
          }
        ],
        "responses": {
          "200": {
            "description": "OK"
          }
        }
      }
    },
    "/workspaceagents/me/coordinate": {
      "get": {
        "security": [
          {
            "CoderSessionToken": []
          }
        ],
        "description": "It accepts a WebSocket connection to an agent that listens to\nincoming connections and publishes node updates.",
        "produces": ["application/json"],
        "tags": ["Agents"],
        "summary": "Coordinate workspace agent via Tailnet",
        "operationId": "get-workspace-agent-git-ssh-key-via-tailnet",
        "responses": {
          "101": {
            "description": "Switching Protocols"
          }
        }
      }
    },
    "/workspaceagents/me/gitauth": {
      "get": {
        "security": [
          {
            "CoderSessionToken": []
          }
        ],
        "consumes": ["application/json"],
        "produces": ["application/json"],
        "tags": ["Agents"],
        "summary": "Get workspace agent Git auth",
        "operationId": "get-workspace-agent-git-auth",
        "parameters": [
          {
            "type": "string",
            "format": "uri",
            "description": "Git URL",
            "name": "url",
            "in": "query",
            "required": true
          },
          {
            "type": "boolean",
            "description": "Wait for a new token to be issued",
            "name": "listen",
            "in": "query"
          }
        ],
        "responses": {
          "200": {
            "description": "OK",
            "schema": {
              "$ref": "#/definitions/codersdk.WorkspaceAgentGitAuthResponse"
            }
          }
        }
      }
    },
    "/workspaceagents/me/gitsshkey": {
      "get": {
        "security": [
          {
            "CoderSessionToken": []
          }
        ],
        "consumes": ["application/json"],
        "produces": ["application/json"],
        "tags": ["Agents"],
        "summary": "Get workspace agent Git SSH key",
        "operationId": "get-workspace-agent-git-ssh-key",
        "responses": {
          "200": {
            "description": "OK",
            "schema": {
              "$ref": "#/definitions/codersdk.AgentGitSSHKey"
            }
          }
        }
      }
    },
    "/workspaceagents/me/metadata": {
      "get": {
        "security": [
          {
            "CoderSessionToken": []
          }
        ],
        "consumes": ["application/json"],
        "produces": ["application/json"],
        "tags": ["Agents"],
        "summary": "Get authorized workspace agent metadata",
        "operationId": "get-authorized-workspace-agent-metadata",
        "responses": {
          "200": {
            "description": "OK",
            "schema": {
              "$ref": "#/definitions/codersdk.WorkspaceAgentMetadata"
            }
          }
        }
      }
    },
    "/workspaceagents/me/report-stats": {
      "post": {
        "security": [
          {
            "CoderSessionToken": []
          }
        ],
        "produces": ["application/json"],
        "tags": ["Agents"],
        "summary": "Submit workspace agent stats",
        "operationId": "submit-workspace-workspace-agent-stats",
        "parameters": [
          {
            "description": "Stats request",
            "name": "request",
            "in": "body",
            "required": true,
            "schema": {
              "$ref": "#/definitions/codersdk.AgentStats"
            }
          }
        ],
        "responses": {
          "200": {
            "description": "OK",
            "schema": {
              "$ref": "#/definitions/codersdk.AgentStatsResponse"
            }
          }
        }
      }
    },
    "/workspaceagents/me/version": {
      "post": {
        "security": [
          {
            "CoderSessionToken": []
          }
        ],
        "produces": ["application/json"],
        "tags": ["Agents"],
        "summary": "Submit workspace agent version",
        "operationId": "submit-workspace-workspace-agent-version",
        "parameters": [
          {
            "description": "Version request",
            "name": "request",
            "in": "body",
            "required": true,
            "schema": {
              "$ref": "#/definitions/codersdk.PostWorkspaceAgentVersionRequest"
            }
          }
        ],
        "responses": {
          "200": {
            "description": "OK"
          }
        },
        "x-apidocgen": {
          "skip": true
        }
      }
    },
    "/workspacebuilds/{workspacebuild}": {
      "get": {
        "security": [
          {
            "CoderSessionToken": []
          }
        ],
        "produces": ["application/json"],
        "tags": ["Builds"],
        "summary": "Get workspace build",
        "operationId": "get-workspace-build",
        "parameters": [
          {
            "type": "string",
            "description": "Workspace build ID",
            "name": "workspacebuild",
            "in": "path",
            "required": true
          }
        ],
        "responses": {
          "200": {
            "description": "OK",
            "schema": {
              "$ref": "#/definitions/codersdk.WorkspaceBuild"
            }
          }
        }
      }
    },
    "/workspacebuilds/{workspacebuild}/cancel": {
      "patch": {
        "security": [
          {
            "CoderSessionToken": []
          }
        ],
        "produces": ["application/json"],
        "tags": ["Builds"],
        "summary": "Cancel workspace build",
        "operationId": "cancel-workspace-build",
        "parameters": [
          {
            "type": "string",
            "description": "Workspace build ID",
            "name": "workspacebuild",
            "in": "path",
            "required": true
          }
        ],
        "responses": {
          "200": {
            "description": "OK",
            "schema": {
              "$ref": "#/definitions/codersdk.Response"
            }
          }
        }
      }
    },
    "/workspacebuilds/{workspacebuild}/logs": {
      "get": {
        "security": [
          {
            "CoderSessionToken": []
          }
        ],
        "produces": ["application/json"],
        "tags": ["Builds"],
        "summary": "Get workspace build logs",
        "operationId": "get-workspace-build-logs",
        "parameters": [
          {
            "type": "string",
            "description": "Workspace build ID",
            "name": "workspacebuild",
            "in": "path",
            "required": true
          },
          {
            "type": "integer",
            "description": "Before Unix timestamp",
            "name": "before",
            "in": "query"
          },
          {
            "type": "integer",
            "description": "After Unix timestamp",
            "name": "after",
            "in": "query"
          },
          {
            "type": "boolean",
            "description": "Follow log stream",
            "name": "follow",
            "in": "query"
          }
        ],
        "responses": {
          "200": {
            "description": "OK",
            "schema": {
              "type": "array",
              "items": {
                "$ref": "#/definitions/codersdk.ProvisionerJobLog"
              }
            }
          }
        }
      }
    },
    "/workspacebuilds/{workspacebuild}/resources": {
      "get": {
        "security": [
          {
            "CoderSessionToken": []
          }
        ],
        "produces": ["application/json"],
        "tags": ["Builds"],
        "summary": "Get workspace resources for workspace build",
        "operationId": "get-workspace-resources-for-workspace-build",
        "parameters": [
          {
            "type": "string",
            "description": "Workspace build ID",
            "name": "workspacebuild",
            "in": "path",
            "required": true
          }
        ],
        "responses": {
          "200": {
            "description": "OK",
            "schema": {
              "type": "array",
              "items": {
                "$ref": "#/definitions/codersdk.WorkspaceResource"
              }
            }
          }
        }
      }
    },
    "/workspacebuilds/{workspacebuild}/state": {
      "get": {
        "security": [
          {
            "CoderSessionToken": []
          }
        ],
        "produces": ["application/json"],
        "tags": ["Builds"],
        "summary": "Get provisioner state for workspace build",
        "operationId": "get-provisioner-state-for-workspace-build",
        "parameters": [
          {
            "type": "string",
            "description": "Workspace build ID",
            "name": "workspacebuild",
            "in": "path",
            "required": true
          }
        ],
        "responses": {
          "200": {
            "description": "OK",
            "schema": {
              "$ref": "#/definitions/codersdk.WorkspaceBuild"
            }
          }
        }
      }
    },
    "/workspaces": {
      "get": {
        "security": [
          {
            "CoderSessionToken": []
          }
        ],
        "produces": ["application/json"],
        "tags": ["Workspaces"],
        "summary": "List workspaces",
        "operationId": "get-workspaces",
        "parameters": [
          {
            "type": "string",
            "description": "Filter by owner username",
            "name": "owner",
            "in": "query"
          },
          {
            "type": "string",
            "description": "Filter by template name",
            "name": "template",
            "in": "query"
          },
          {
            "type": "string",
            "description": "Filter with partial-match by workspace name",
            "name": "name",
            "in": "query"
          },
          {
            "enum": [
              "pending",
              "running",
              "stopping",
              "stopped",
              "failed",
              "canceling",
              "canceled",
              "deleted",
              "deleting"
            ],
            "type": "string",
            "description": "Filter by workspace status",
            "name": "status",
            "in": "query"
          },
          {
            "enum": ["connected", "connecting", "disconnected", "timeout"],
            "type": "string",
            "description": "Filter by agent status",
            "name": "has_agent",
            "in": "query"
          }
        ],
        "responses": {
          "200": {
            "description": "OK",
            "schema": {
              "$ref": "#/definitions/codersdk.WorkspacesResponse"
            }
          }
        }
      }
    },
    "/workspaces/{id}": {
      "get": {
        "security": [
          {
            "CoderSessionToken": []
          }
        ],
        "produces": ["application/json"],
        "tags": ["Workspaces"],
        "summary": "Get workspace metadata by ID",
        "operationId": "get-workspace-metadata-by-id",
        "parameters": [
          {
            "type": "string",
            "format": "uuid",
            "description": "Workspace ID",
            "name": "id",
            "in": "path",
            "required": true
          },
          {
            "type": "boolean",
            "description": "Return data instead of HTTP 404 if the workspace is deleted",
            "name": "include_deleted",
            "in": "query"
          }
        ],
        "responses": {
          "200": {
            "description": "OK",
            "schema": {
              "$ref": "#/definitions/codersdk.Workspace"
            }
          }
        }
      }
    },
    "/workspaces/{id}/builds": {
      "get": {
        "security": [
          {
            "CoderSessionToken": []
          }
        ],
        "produces": ["application/json"],
        "tags": ["Builds"],
        "summary": "Get workspace builds by workspace ID",
        "operationId": "get-workspace-builds-by-workspace-id",
        "parameters": [
          {
            "type": "string",
            "format": "uuid",
            "description": "Workspace ID",
            "name": "id",
            "in": "path",
            "required": true
          },
          {
            "type": "string",
            "format": "uuid",
            "description": "After ID",
            "name": "after_id",
            "in": "query"
          },
          {
            "type": "integer",
            "description": "Page limit",
            "name": "limit",
            "in": "query"
          },
          {
            "type": "integer",
            "description": "Page offset",
            "name": "offset",
            "in": "query"
          },
          {
            "type": "string",
            "format": "date-time",
            "description": "Since timestamp",
            "name": "since",
            "in": "query"
          }
        ],
        "responses": {
          "200": {
            "description": "OK",
            "schema": {
              "type": "array",
              "items": {
                "$ref": "#/definitions/codersdk.WorkspaceBuild"
              }
            }
          }
        }
      },
      "post": {
        "security": [
          {
            "CoderSessionToken": []
          }
        ],
        "produces": ["application/json"],
        "tags": ["Builds"],
        "summary": "Create workspace build",
        "operationId": "create-workspace-build",
        "parameters": [
          {
            "type": "string",
            "format": "uuid",
            "description": "Workspace ID",
            "name": "id",
            "in": "path",
            "required": true
          },
          {
            "description": "Create workspace build request",
            "name": "request",
            "in": "body",
            "required": true,
            "schema": {
              "$ref": "#/definitions/codersdk.CreateWorkspaceBuildRequest"
            }
          }
        ],
        "responses": {
          "200": {
            "description": "OK",
            "schema": {
              "$ref": "#/definitions/codersdk.WorkspaceBuild"
            }
          }
        }
      }
    },
    "/workspaces/{workspace}": {
      "patch": {
        "security": [
          {
            "CoderSessionToken": []
          }
        ],
        "consumes": ["application/json"],
        "produces": ["application/json"],
        "tags": ["Workspaces"],
        "summary": "Update workspace metadata by ID",
        "operationId": "update-workspace-metadata-by-id",
        "parameters": [
          {
            "type": "string",
            "format": "uuid",
            "description": "Workspace ID",
            "name": "workspace",
            "in": "path",
            "required": true
          },
          {
            "description": "Metadata update request",
            "name": "request",
            "in": "body",
            "required": true,
            "schema": {
              "$ref": "#/definitions/codersdk.UpdateWorkspaceRequest"
            }
          }
        ],
        "responses": {
          "204": {
            "description": "No Content"
          }
        }
      }
    },
    "/workspaces/{workspace}/autostart": {
      "put": {
        "security": [
          {
            "CoderSessionToken": []
          }
        ],
        "consumes": ["application/json"],
        "produces": ["application/json"],
        "tags": ["Workspaces"],
        "summary": "Update workspace autostart schedule by ID",
        "operationId": "update-workspace-autostart-schedule-by-id",
        "parameters": [
          {
            "type": "string",
            "format": "uuid",
            "description": "Workspace ID",
            "name": "workspace",
            "in": "path",
            "required": true
          },
          {
            "description": "Schedule update request",
            "name": "request",
            "in": "body",
            "required": true,
            "schema": {
              "$ref": "#/definitions/codersdk.UpdateWorkspaceAutostartRequest"
            }
          }
        ],
        "responses": {
          "204": {
            "description": "No Content"
          }
        }
      }
    },
    "/workspaces/{workspace}/extend": {
      "put": {
        "security": [
          {
            "CoderSessionToken": []
          }
        ],
        "consumes": ["application/json"],
        "produces": ["application/json"],
        "tags": ["Workspaces"],
        "summary": "Extend workspace deadline by ID",
        "operationId": "extend-workspace-deadline-by-id",
        "parameters": [
          {
            "type": "string",
            "format": "uuid",
            "description": "Workspace ID",
            "name": "workspace",
            "in": "path",
            "required": true
          },
          {
            "description": "Extend deadline update request",
            "name": "request",
            "in": "body",
            "required": true,
            "schema": {
              "$ref": "#/definitions/codersdk.PutExtendWorkspaceRequest"
            }
          }
        ],
        "responses": {
          "200": {
            "description": "OK",
            "schema": {
              "$ref": "#/definitions/codersdk.Response"
            }
          }
        }
      }
    },
    "/workspaces/{workspace}/ttl": {
      "put": {
        "security": [
          {
            "CoderSessionToken": []
          }
        ],
        "consumes": ["application/json"],
        "produces": ["application/json"],
        "tags": ["Workspaces"],
        "summary": "Update workspace TTL by ID",
        "operationId": "update-workspace-ttl-by-id",
        "parameters": [
          {
            "type": "string",
            "format": "uuid",
            "description": "Workspace ID",
            "name": "workspace",
            "in": "path",
            "required": true
          },
          {
            "description": "Workspace TTL update request",
            "name": "request",
            "in": "body",
            "required": true,
            "schema": {
              "$ref": "#/definitions/codersdk.UpdateWorkspaceTTLRequest"
            }
          }
        ],
        "responses": {
          "204": {
            "description": "No Content"
          }
        }
      }
    },
    "/workspaces/{workspace}/watch": {
      "get": {
        "security": [
          {
            "CoderSessionToken": []
          }
        ],
        "produces": ["text/event-stream"],
        "tags": ["Workspaces"],
        "summary": "Watch workspace by ID",
        "operationId": "watch-workspace-id",
        "parameters": [
          {
            "type": "string",
            "format": "uuid",
            "description": "Workspace ID",
            "name": "workspace",
            "in": "path",
            "required": true
          }
        ],
        "responses": {
          "200": {
            "description": "OK",
            "schema": {
              "$ref": "#/definitions/codersdk.Response"
            }
          }
        }
      }
    }
  },
  "definitions": {
    "coderd.cspViolation": {
      "type": "object",
      "properties": {
        "csp-report": {
          "type": "object",
          "additionalProperties": true
        }
      }
    },
    "codersdk.AWSInstanceIdentityToken": {
      "type": "object",
      "required": ["document", "signature"],
      "properties": {
        "document": {
          "type": "string"
        },
        "signature": {
          "type": "string"
        }
      }
    },
    "codersdk.AgentGitSSHKey": {
      "type": "object",
      "properties": {
        "private_key": {
          "type": "string"
        },
        "public_key": {
          "type": "string"
        }
      }
    },
    "codersdk.AgentStats": {
      "type": "object",
      "properties": {
        "conns_by_proto": {
          "description": "ConnsByProto is a count of connections by protocol.",
          "type": "object",
          "additionalProperties": {
            "type": "integer"
          }
        },
        "num_comms": {
          "description": "NumConns is the number of connections received by an agent.",
          "type": "integer"
        },
        "rx_bytes": {
          "description": "RxBytes is the number of received bytes.",
          "type": "integer"
        },
        "rx_packets": {
          "description": "RxPackets is the number of received packets.",
          "type": "integer"
        },
        "tx_bytes": {
          "description": "TxBytes is the number of transmitted bytes.",
          "type": "integer"
        },
        "tx_packets": {
          "description": "TxPackets is the number of transmitted bytes.",
          "type": "integer"
        }
      }
    },
    "codersdk.AgentStatsResponse": {
      "type": "object",
      "properties": {
        "report_interval": {
          "description": "ReportInterval is the duration after which the agent should send stats\nagain.",
          "type": "integer"
        }
      }
    },
    "codersdk.AWSInstanceIdentityToken": {
      "type": "object",
      "required": ["document", "signature"],
      "properties": {
        "document": {
          "type": "string"
        },
        "signature": {
          "type": "string"
        }
      }
    },
    "codersdk.AgentGitSSHKey": {
      "type": "object",
      "properties": {
        "private_key": {
          "type": "string"
        },
        "public_key": {
          "type": "string"
        }
      }
    },
    "codersdk.AgentStats": {
      "type": "object",
      "properties": {
        "conns_by_proto": {
          "description": "ConnsByProto is a count of connections by protocol.",
          "type": "object",
          "additionalProperties": {
            "type": "integer"
          }
        },
        "num_comms": {
          "description": "NumConns is the number of connections received by an agent.",
          "type": "integer"
        },
        "rx_bytes": {
          "description": "RxBytes is the number of received bytes.",
          "type": "integer"
        },
        "rx_packets": {
          "description": "RxPackets is the number of received packets.",
          "type": "integer"
        },
        "tx_bytes": {
          "description": "TxBytes is the number of transmitted bytes.",
          "type": "integer"
        },
        "tx_packets": {
          "description": "TxPackets is the number of transmitted bytes.",
          "type": "integer"
        }
      }
    },
    "codersdk.AgentStatsResponse": {
      "type": "object",
      "properties": {
        "report_interval": {
          "description": "ReportInterval is the duration after which the agent should send stats\nagain.",
          "type": "integer"
        }
      }
    },
    "codersdk.AssignableRoles": {
      "type": "object",
      "properties": {
        "assignable": {
          "type": "boolean"
        },
        "display_name": {
          "type": "string"
        },
        "name": {
          "type": "string"
        }
      }
    },
    "codersdk.AuditDiff": {
      "type": "object",
      "additionalProperties": {
        "$ref": "#/definitions/codersdk.AuditDiffField"
      }
    },
    "codersdk.AuditDiffField": {
      "type": "object",
      "properties": {
        "new": {},
        "old": {},
        "secret": {
          "type": "boolean"
        }
      }
    },
    "codersdk.AuditLog": {
      "type": "object",
      "properties": {
        "action": {
          "type": "string"
        },
        "additional_fields": {
          "type": "array",
          "items": {
            "type": "integer"
          }
        },
        "description": {
          "type": "string"
        },
        "diff": {
          "$ref": "#/definitions/codersdk.AuditDiff"
        },
        "id": {
          "type": "string"
        },
        "ip": {
          "$ref": "#/definitions/netip.Addr"
        },
        "is_deleted": {
          "type": "boolean"
        },
        "organization_id": {
          "type": "string"
        },
        "request_id": {
          "type": "string"
        },
        "resource_icon": {
          "type": "string"
        },
        "resource_id": {
          "type": "string"
        },
        "resource_link": {
          "type": "string"
        },
        "resource_target": {
          "description": "ResourceTarget is the name of the resource.",
          "type": "string"
        },
        "resource_type": {
          "type": "string"
        },
        "status_code": {
          "type": "integer"
        },
        "time": {
          "type": "string"
        },
        "user": {
          "$ref": "#/definitions/codersdk.User"
        },
        "user_agent": {
          "type": "string"
        }
      }
    },
    "codersdk.AuditLogResponse": {
      "type": "object",
      "properties": {
        "audit_logs": {
          "type": "array",
          "items": {
            "$ref": "#/definitions/codersdk.AuditLog"
          }
        },
        "count": {
          "type": "integer"
        }
      }
    },
    "codersdk.AuthorizationCheck": {
      "description": "AuthorizationCheck is used to check if the currently authenticated user (or the specified user) can do a given action to a given set of objects.",
      "type": "object",
      "properties": {
        "action": {
          "type": "string",
          "enum": ["create", "read", "update", "delete"]
        },
        "object": {
          "description": "Object can represent a \"set\" of objects, such as:\n\t- All workspaces in an organization\n\t- All workspaces owned by me\n\t- All workspaces across the entire product\nWhen defining an object, use the most specific language when possible to\nproduce the smallest set. Meaning to set as many fields on 'Object' as\nyou can. Example, if you want to check if you can update all workspaces\nowned by 'me', try to also add an 'OrganizationID' to the settings.\nOmitting the 'OrganizationID' could produce the incorrect value, as\nworkspaces have both `user` and `organization` owners.",
          "$ref": "#/definitions/codersdk.AuthorizationObject"
        }
      }
    },
    "codersdk.AuthorizationObject": {
      "description": "AuthorizationObject can represent a \"set\" of objects, such as: all workspaces in an organization, all workspaces owned by me, all workspaces across the entire product.",
      "type": "object",
      "properties": {
        "organization_id": {
          "description": "OrganizationID (optional) adds the set constraint to all resources owned by a given organization.",
          "type": "string"
        },
        "owner_id": {
          "description": "OwnerID (optional) adds the set constraint to all resources owned by a given user.",
          "type": "string"
        },
        "resource_id": {
          "description": "ResourceID (optional) reduces the set to a singular resource. This assigns\na resource ID to the resource type, eg: a single workspace.\nThe rbac library will not fetch the resource from the database, so if you\nare using this option, you should also set the owner ID and organization ID\nif possible. Be as specific as possible using all the fields relevant.",
          "type": "string"
        },
        "resource_type": {
          "description": "ResourceType is the name of the resource.\n`./coderd/rbac/object.go` has the list of valid resource types.",
          "type": "string"
        }
      }
    },
    "codersdk.AuthorizationRequest": {
      "type": "object",
      "properties": {
        "checks": {
          "description": "Checks is a map keyed with an arbitrary string to a permission check.\nThe key can be any string that is helpful to the caller, and allows\nmultiple permission checks to be run in a single request.\nThe key ensures that each permission check has the same key in the\nresponse.",
          "type": "object",
          "additionalProperties": {
            "$ref": "#/definitions/codersdk.AuthorizationCheck"
          }
        }
      }
    },
    "codersdk.AuthorizationResponse": {
      "type": "object",
      "additionalProperties": {
        "type": "boolean"
      }
    },
    "codersdk.AzureInstanceIdentityToken": {
      "type": "object",
      "required": ["encoding", "signature"],
      "properties": {
        "encoding": {
          "type": "string"
        },
        "signature": {
          "type": "string"
        }
      }
    },
    "codersdk.BuildInfoResponse": {
      "type": "object",
      "properties": {
        "external_url": {
          "description": "ExternalURL references the current Coder version.\nFor production builds, this will link directly to a release. For development builds, this will link to a commit.",
          "type": "string"
        },
        "version": {
          "description": "Version returns the semantic version of the build.",
          "type": "string"
        }
      }
    },
    "codersdk.CreateOrganizationRequest": {
      "type": "object",
      "required": ["name"],
      "properties": {
        "name": {
          "type": "string"
        }
      }
    },
    "codersdk.CreateParameterRequest": {
      "description": "CreateParameterRequest is a structure used to create a new parameter value for a scope.",
      "type": "object",
      "required": [
        "destination_scheme",
        "name",
        "source_scheme",
        "source_value"
      ],
      "properties": {
        "copy_from_parameter": {
          "description": "CloneID allows copying the value of another parameter.\nThe other param must be related to the same template_id for this to\nsucceed.\nNo other fields are required if using this, as all fields will be copied\nfrom the other parameter.",
          "type": "string",
          "format": "uuid"
        },
        "destination_scheme": {
          "type": "string",
          "enum": ["none", "environment_variable", "provisioner_variable"]
        },
        "name": {
          "type": "string"
        },
        "source_scheme": {
          "type": "string",
          "enum": ["none", "data"]
        },
        "source_value": {
          "type": "string"
        }
      }
    },
    "codersdk.CreateTemplateRequest": {
      "type": "object",
      "required": ["name", "template_version_id"],
      "properties": {
        "allow_user_cancel_workspace_jobs": {
          "description": "Allow users to cancel in-progress workspace jobs.\n*bool as the default value is \"true\".",
          "type": "boolean"
        },
        "default_ttl_ms": {
          "description": "DefaultTTLMillis allows optionally specifying the default TTL\nfor all workspaces created from this template.",
          "type": "integer"
        },
        "description": {
          "description": "Description is a description of what the template contains. It must be\nless than 128 bytes.",
          "type": "string"
        },
        "display_name": {
          "description": "DisplayName is the displayed name of the template.",
          "type": "string"
        },
        "icon": {
          "description": "Icon is a relative path or external URL that specifies\nan icon to be displayed in the dashboard.",
          "type": "string"
        },
        "name": {
          "description": "Name is the name of the template.",
          "type": "string"
        },
        "parameter_values": {
          "type": "array",
          "items": {
            "$ref": "#/definitions/codersdk.CreateParameterRequest"
          }
        },
        "template_version_id": {
          "description": "VersionID is an in-progress or completed job to use as an initial version\nof the template.\n\nThis is required on creation to enable a user-flow of validating a\ntemplate works. There is no reason the data-model cannot support empty\ntemplates, but it doesn't make sense for users.",
          "type": "string"
        }
      }
    },
    "codersdk.CreateTemplateVersionDryRunRequest": {
      "type": "object",
      "properties": {
        "parameter_values": {
          "type": "array",
          "items": {
            "$ref": "#/definitions/codersdk.CreateParameterRequest"
          }
        },
        "workspace_name": {
          "type": "string"
        }
      }
    },
    "codersdk.CreateTestAuditLogRequest": {
      "type": "object",
      "properties": {
        "action": {
          "type": "string",
          "enum": ["create", "write", "delete", "start", "stop"]
        },
        "resource_id": {
          "type": "string"
        },
        "resource_type": {
          "type": "string",
          "enum": [
            "organization",
            "template",
            "template_version",
            "user",
            "workspace",
            "workspace_build",
            "git_ssh_key",
            "api_key",
            "group"
          ]
        },
        "time": {
          "type": "string"
        }
      }
    },
    "codersdk.CreateWorkspaceBuildRequest": {
      "type": "object",
      "required": ["transition"],
      "properties": {
        "dry_run": {
          "type": "boolean"
        },
        "orphan": {
          "description": "Orphan may be set for the Destroy transition.",
          "type": "boolean"
        },
        "parameter_values": {
          "description": "ParameterValues are optional. It will write params to the 'workspace' scope.\nThis will overwrite any existing parameters with the same name.\nThis will not delete old params not included in this list.",
          "type": "array",
          "items": {
            "$ref": "#/definitions/codersdk.CreateParameterRequest"
          }
        },
        "state": {
          "type": "array",
          "items": {
            "type": "integer"
          }
        },
        "template_version_id": {
          "type": "string"
        },
        "transition": {
          "type": "string",
          "enum": ["create", "start", "stop", "delete"]
        }
      }
    },
<<<<<<< HEAD
    "codersdk.DAUEntry": {
      "type": "object",
      "properties": {
        "amount": {
          "type": "integer"
        },
        "date": {
          "type": "string"
        }
      }
    },
=======
>>>>>>> 66fa2a1a
    "codersdk.DERP": {
      "type": "object",
      "properties": {
        "config": {
          "$ref": "#/definitions/codersdk.DERPConfig"
        },
        "server": {
          "$ref": "#/definitions/codersdk.DERPServerConfig"
        }
      }
    },
    "codersdk.DERPConfig": {
      "type": "object",
      "properties": {
        "path": {
          "$ref": "#/definitions/codersdk.DeploymentConfigField-string"
        },
        "url": {
          "$ref": "#/definitions/codersdk.DeploymentConfigField-string"
        }
      }
    },
    "codersdk.DERPRegion": {
      "type": "object",
      "properties": {
        "latency_ms": {
          "type": "number"
        },
        "preferred": {
          "type": "boolean"
        }
      }
    },
    "codersdk.DERPServerConfig": {
      "type": "object",
      "properties": {
        "enable": {
          "$ref": "#/definitions/codersdk.DeploymentConfigField-bool"
        },
        "region_code": {
          "$ref": "#/definitions/codersdk.DeploymentConfigField-string"
        },
        "region_id": {
          "$ref": "#/definitions/codersdk.DeploymentConfigField-int"
        },
        "region_name": {
          "$ref": "#/definitions/codersdk.DeploymentConfigField-string"
        },
        "relay_url": {
          "$ref": "#/definitions/codersdk.DeploymentConfigField-string"
        },
        "stun_addresses": {
          "$ref": "#/definitions/codersdk.DeploymentConfigField-array_string"
        }
      }
    },
    "codersdk.DeploymentConfig": {
      "type": "object",
      "properties": {
        "access_url": {
          "$ref": "#/definitions/codersdk.DeploymentConfigField-string"
        },
        "address": {
          "description": "DEPRECATED: Use HTTPAddress or TLS.Address instead.",
          "$ref": "#/definitions/codersdk.DeploymentConfigField-string"
        },
        "agent_fallback_troubleshooting_url": {
          "$ref": "#/definitions/codersdk.DeploymentConfigField-string"
        },
        "agent_stat_refresh_interval": {
          "$ref": "#/definitions/codersdk.DeploymentConfigField-time_Duration"
        },
        "api_rate_limit": {
          "$ref": "#/definitions/codersdk.DeploymentConfigField-int"
        },
        "audit_logging": {
          "$ref": "#/definitions/codersdk.DeploymentConfigField-bool"
        },
        "autobuild_poll_interval": {
          "$ref": "#/definitions/codersdk.DeploymentConfigField-time_Duration"
        },
        "browser_only": {
          "$ref": "#/definitions/codersdk.DeploymentConfigField-bool"
        },
        "cache_directory": {
          "$ref": "#/definitions/codersdk.DeploymentConfigField-string"
        },
        "derp": {
          "$ref": "#/definitions/codersdk.DERP"
        },
        "experimental": {
          "$ref": "#/definitions/codersdk.DeploymentConfigField-bool"
        },
        "gitauth": {
          "$ref": "#/definitions/codersdk.DeploymentConfigField-array_codersdk_GitAuthConfig"
        },
        "http_address": {
          "$ref": "#/definitions/codersdk.DeploymentConfigField-string"
        },
        "in_memory_database": {
          "$ref": "#/definitions/codersdk.DeploymentConfigField-bool"
        },
        "max_token_lifetime": {
          "$ref": "#/definitions/codersdk.DeploymentConfigField-time_Duration"
        },
        "metrics_cache_refresh_interval": {
          "$ref": "#/definitions/codersdk.DeploymentConfigField-time_Duration"
        },
        "oauth2": {
          "$ref": "#/definitions/codersdk.OAuth2Config"
        },
        "oidc": {
          "$ref": "#/definitions/codersdk.OIDCConfig"
        },
        "pg_connection_url": {
          "$ref": "#/definitions/codersdk.DeploymentConfigField-string"
        },
        "pprof": {
          "$ref": "#/definitions/codersdk.PprofConfig"
        },
        "prometheus": {
          "$ref": "#/definitions/codersdk.PrometheusConfig"
        },
        "provisioner": {
          "$ref": "#/definitions/codersdk.ProvisionerConfig"
        },
        "proxy_trusted_headers": {
          "$ref": "#/definitions/codersdk.DeploymentConfigField-array_string"
        },
        "proxy_trusted_origins": {
          "$ref": "#/definitions/codersdk.DeploymentConfigField-array_string"
        },
        "scim_api_key": {
          "$ref": "#/definitions/codersdk.DeploymentConfigField-string"
        },
        "secure_auth_cookie": {
          "$ref": "#/definitions/codersdk.DeploymentConfigField-bool"
        },
        "ssh_keygen_algorithm": {
          "$ref": "#/definitions/codersdk.DeploymentConfigField-string"
        },
        "swagger": {
          "$ref": "#/definitions/codersdk.SwaggerConfig"
        },
        "telemetry": {
          "$ref": "#/definitions/codersdk.TelemetryConfig"
        },
        "tls": {
          "$ref": "#/definitions/codersdk.TLSConfig"
        },
        "trace": {
          "$ref": "#/definitions/codersdk.TraceConfig"
        },
        "update_check": {
          "$ref": "#/definitions/codersdk.DeploymentConfigField-bool"
        },
        "wildcard_access_url": {
          "$ref": "#/definitions/codersdk.DeploymentConfigField-string"
        }
      }
    },
    "codersdk.DeploymentConfigField-array_codersdk_GitAuthConfig": {
      "type": "object",
      "properties": {
        "default": {
          "type": "array",
          "items": {
            "$ref": "#/definitions/codersdk.GitAuthConfig"
          }
        },
        "enterprise": {
          "type": "boolean"
        },
        "flag": {
          "type": "string"
        },
        "hidden": {
          "type": "boolean"
        },
        "name": {
          "type": "string"
        },
        "secret": {
          "type": "boolean"
        },
        "shorthand": {
          "type": "string"
        },
        "usage": {
          "type": "string"
        },
        "value": {
          "$ref": "#/definitions/codersdk.GitAuthConfig"
        }
      }
    },
    "codersdk.DeploymentConfigField-array_string": {
      "type": "object",
      "properties": {
        "default": {
          "type": "array",
          "items": {
            "type": "string"
          }
        },
        "enterprise": {
          "type": "boolean"
        },
        "flag": {
          "type": "string"
        },
        "hidden": {
          "type": "boolean"
        },
        "name": {
          "type": "string"
        },
        "secret": {
          "type": "boolean"
        },
        "shorthand": {
          "type": "string"
        },
        "usage": {
          "type": "string"
        },
        "value": {
          "type": "string"
        }
      }
    },
    "codersdk.DeploymentConfigField-bool": {
      "type": "object",
      "properties": {
        "default": {
          "type": "boolean"
        },
        "enterprise": {
          "type": "boolean"
        },
        "flag": {
          "type": "string"
        },
        "hidden": {
          "type": "boolean"
        },
        "name": {
          "type": "string"
        },
        "secret": {
          "type": "boolean"
        },
        "shorthand": {
          "type": "string"
        },
        "usage": {
          "type": "string"
        },
        "value": {
          "type": "boolean"
        }
      }
    },
    "codersdk.DeploymentConfigField-int": {
      "type": "object",
      "properties": {
        "default": {
          "type": "integer"
        },
        "enterprise": {
          "type": "boolean"
        },
        "flag": {
          "type": "string"
        },
        "hidden": {
          "type": "boolean"
        },
        "name": {
          "type": "string"
        },
        "secret": {
          "type": "boolean"
        },
        "shorthand": {
          "type": "string"
        },
        "usage": {
          "type": "string"
        },
        "value": {
          "type": "integer"
        }
      }
    },
    "codersdk.DeploymentConfigField-string": {
      "type": "object",
      "properties": {
        "default": {
          "type": "string"
        },
        "enterprise": {
          "type": "boolean"
        },
        "flag": {
          "type": "string"
        },
        "hidden": {
          "type": "boolean"
        },
        "name": {
          "type": "string"
        },
        "secret": {
          "type": "boolean"
        },
        "shorthand": {
          "type": "string"
        },
        "usage": {
          "type": "string"
        },
        "value": {
          "type": "string"
        }
      }
    },
    "codersdk.DeploymentConfigField-time_Duration": {
      "type": "object",
      "properties": {
        "default": {
          "type": "integer"
        },
        "enterprise": {
          "type": "boolean"
        },
        "flag": {
          "type": "string"
        },
        "hidden": {
          "type": "boolean"
        },
        "name": {
          "type": "string"
        },
        "secret": {
          "type": "boolean"
        },
        "shorthand": {
          "type": "string"
        },
        "usage": {
          "type": "string"
        },
        "value": {
          "type": "integer"
        }
      }
    },
    "codersdk.GetAppHostResponse": {
      "type": "object",
      "properties": {
        "host": {
          "description": "Host is the externally accessible URL for the Coder instance.",
          "type": "string"
        }
      }
    },
    "codersdk.GitAuthConfig": {
      "type": "object",
      "properties": {
        "auth_url": {
          "type": "string"
        },
        "client_id": {
          "type": "string"
        },
        "id": {
          "type": "string"
        },
        "no_refresh": {
          "type": "boolean"
        },
        "regex": {
          "type": "string"
        },
        "scopes": {
          "type": "array",
          "items": {
            "type": "string"
          }
        },
        "token_url": {
          "type": "string"
        },
        "type": {
          "type": "string"
        },
        "validate_url": {
          "type": "string"
        }
      }
    },
    "codersdk.GoogleInstanceIdentityToken": {
      "type": "object",
      "required": ["json_web_token"],
      "properties": {
        "json_web_token": {
          "type": "string"
        }
      }
    },
    "codersdk.Healthcheck": {
      "type": "object",
      "properties": {
        "interval": {
          "description": "Interval specifies the seconds between each health check.",
          "type": "integer"
        },
        "threshold": {
          "description": "Threshold specifies the number of consecutive failed health checks before returning \"unhealthy\".",
          "type": "integer"
        },
        "url": {
          "description": "URL specifies the endpoint to check for the app health.",
          "type": "string"
        }
      }
    },
    "codersdk.OAuth2Config": {
      "type": "object",
      "properties": {
        "github": {
          "$ref": "#/definitions/codersdk.OAuth2GithubConfig"
        }
      }
    },
    "codersdk.OAuth2GithubConfig": {
      "type": "object",
      "properties": {
        "allow_everyone": {
          "$ref": "#/definitions/codersdk.DeploymentConfigField-bool"
        },
        "allow_signups": {
          "$ref": "#/definitions/codersdk.DeploymentConfigField-bool"
        },
        "allowed_orgs": {
          "$ref": "#/definitions/codersdk.DeploymentConfigField-array_string"
        },
        "allowed_teams": {
          "$ref": "#/definitions/codersdk.DeploymentConfigField-array_string"
        },
        "client_id": {
          "$ref": "#/definitions/codersdk.DeploymentConfigField-string"
        },
        "client_secret": {
          "$ref": "#/definitions/codersdk.DeploymentConfigField-string"
        },
        "enterprise_base_url": {
          "$ref": "#/definitions/codersdk.DeploymentConfigField-string"
        }
      }
    },
    "codersdk.OIDCConfig": {
      "type": "object",
      "properties": {
        "allow_signups": {
          "$ref": "#/definitions/codersdk.DeploymentConfigField-bool"
        },
        "client_id": {
          "$ref": "#/definitions/codersdk.DeploymentConfigField-string"
        },
        "client_secret": {
          "$ref": "#/definitions/codersdk.DeploymentConfigField-string"
        },
        "email_domain": {
          "$ref": "#/definitions/codersdk.DeploymentConfigField-array_string"
        },
        "ignore_email_verified": {
          "$ref": "#/definitions/codersdk.DeploymentConfigField-bool"
        },
        "issuer_url": {
          "$ref": "#/definitions/codersdk.DeploymentConfigField-string"
        },
        "scopes": {
          "$ref": "#/definitions/codersdk.DeploymentConfigField-array_string"
        }
      }
    },
    "codersdk.Organization": {
      "type": "object",
      "required": ["created_at", "id", "name", "updated_at"],
      "properties": {
        "created_at": {
          "type": "string",
          "format": "date-time"
        },
        "id": {
          "type": "string",
          "format": "uuid"
        },
        "name": {
          "type": "string"
        },
        "updated_at": {
          "type": "string",
          "format": "date-time"
        }
      }
    },
    "codersdk.OrganizationMember": {
      "type": "object",
      "properties": {
        "created_at": {
          "type": "string",
          "format": "date-time"
        },
        "organization_id": {
          "type": "string",
          "format": "uuid"
        },
        "roles": {
          "type": "array",
          "items": {
            "$ref": "#/definitions/codersdk.Role"
          }
        },
        "updated_at": {
          "type": "string",
          "format": "date-time"
        },
<<<<<<< HEAD
        "user_id": {
          "type": "string",
          "format": "uuid"
=======
        "scopes": {
          "$ref": "#/definitions/codersdk.DeploymentConfigField-array_string"
        },
        "username_field": {
          "$ref": "#/definitions/codersdk.DeploymentConfigField-string"
>>>>>>> 66fa2a1a
        }
      }
    },
    "codersdk.Parameter": {
      "description": "Parameter represents a set value for the scope.",
      "type": "object",
      "properties": {
        "created_at": {
          "type": "string",
          "format": "date-time"
        },
        "destination_scheme": {
          "type": "string",
          "enum": ["none", "environment_variable", "provisioner_variable"]
        },
        "id": {
          "type": "string",
          "format": "uuid"
        },
        "name": {
          "type": "string"
        },
        "scope": {
          "type": "string",
          "enum": ["template", "workspace", "import_job"]
        },
        "scope_id": {
          "type": "string",
          "format": "uuid"
        },
        "source_scheme": {
          "type": "string",
          "enum": ["none", "data"]
        },
        "updated_at": {
          "type": "string",
          "format": "date-time"
        }
      }
    },
<<<<<<< HEAD
    "codersdk.ParameterSchema": {
      "type": "object",
      "properties": {
        "allow_override_destination": {
          "type": "boolean"
        },
        "allow_override_source": {
          "type": "boolean"
        },
        "created_at": {
          "type": "string",
          "format": "date-time"
        },
        "default_destination_scheme": {
          "type": "string",
          "enum": ["none", "environment_variable", "provisioner_variable"]
        },
        "default_refresh": {
          "type": "string"
        },
        "default_source_scheme": {
          "type": "string",
          "enum": ["none", "data"]
        },
        "default_source_value": {
          "type": "string"
        },
        "description": {
          "type": "string"
        },
        "id": {
          "type": "string",
          "format": "uuid"
        },
        "job_id": {
          "type": "string",
          "format": "uuid"
        },
        "name": {
          "type": "string"
        },
        "redisplay_value": {
          "type": "boolean"
        },
        "validation_condition": {
          "type": "string"
        },
        "validation_contains": {
          "description": "This is a special array of items provided if the validation condition\nexplicitly states the value must be one of a set.",
          "type": "array",
          "items": {
            "type": "string"
          }
        },
        "validation_error": {
          "type": "string"
        },
        "validation_type_system": {
          "type": "string"
        },
        "validation_value_type": {
          "type": "string"
        }
      }
    },
=======
>>>>>>> 66fa2a1a
    "codersdk.PostWorkspaceAgentVersionRequest": {
      "description": "x-apidocgen:skip",
      "type": "object",
      "properties": {
        "version": {
          "type": "string"
        }
      }
    },
    "codersdk.PostWorkspaceAppHealthsRequest": {
      "type": "object",
      "properties": {
        "healths": {
          "description": "Healths is a map of the workspace app name and the health of the app.",
          "type": "object",
          "additionalProperties": {
            "type": "string"
          }
        }
      }
    },
    "codersdk.PprofConfig": {
      "type": "object",
      "properties": {
        "address": {
          "$ref": "#/definitions/codersdk.DeploymentConfigField-string"
        },
        "enable": {
          "$ref": "#/definitions/codersdk.DeploymentConfigField-bool"
        }
      }
    },
    "codersdk.PrometheusConfig": {
      "type": "object",
      "properties": {
        "address": {
          "$ref": "#/definitions/codersdk.DeploymentConfigField-string"
        },
        "enable": {
          "$ref": "#/definitions/codersdk.DeploymentConfigField-bool"
        }
      }
    },
    "codersdk.ProvisionerConfig": {
      "type": "object",
      "properties": {
        "daemon_poll_interval": {
          "$ref": "#/definitions/codersdk.DeploymentConfigField-time_Duration"
        },
        "daemon_poll_jitter": {
          "$ref": "#/definitions/codersdk.DeploymentConfigField-time_Duration"
        },
        "daemons": {
          "$ref": "#/definitions/codersdk.DeploymentConfigField-int"
        },
        "force_cancel_interval": {
          "$ref": "#/definitions/codersdk.DeploymentConfigField-time_Duration"
        }
      }
    },
    "codersdk.ProvisionerJob": {
      "type": "object",
      "properties": {
        "canceled_at": {
          "type": "string",
          "format": "date-time"
        },
        "completed_at": {
          "type": "string",
          "format": "date-time"
        },
        "created_at": {
          "type": "string",
          "format": "date-time"
        },
        "error": {
          "type": "string"
        },
        "file_id": {
          "type": "string",
          "format": "uuid"
        },
        "id": {
          "type": "string",
          "format": "uuid"
        },
        "started_at": {
          "type": "string",
          "format": "date-time"
        },
        "status": {
          "type": "string",
          "enum": [
            "pending",
            "running",
            "succeeded",
            "canceling",
            "canceled",
            "failed"
          ]
        },
        "tags": {
          "type": "object",
          "additionalProperties": {
            "type": "string"
          }
        },
        "worker_id": {
          "type": "string",
          "format": "uuid"
        }
      }
    },
    "codersdk.ProvisionerJobLog": {
      "type": "object",
      "properties": {
        "created_at": {
          "type": "string",
          "format": "date-time"
        },
        "id": {
          "type": "integer"
        },
        "log_level": {
          "type": "string",
          "enum": ["trace", "debug", "info", "warn", "error"]
        },
        "log_source": {
          "type": "string"
        },
        "output": {
          "type": "string"
        },
        "stage": {
          "type": "string"
        }
      }
    },
    "codersdk.PutExtendWorkspaceRequest": {
      "type": "object",
      "required": ["deadline"],
      "properties": {
        "deadline": {
          "type": "string"
        }
      }
    },
    "codersdk.Response": {
      "type": "object",
      "properties": {
        "detail": {
          "description": "Detail is a debug message that provides further insight into why the\naction failed. This information can be technical and a regular golang\nerr.Error() text.\n- \"database: too many open connections\"\n- \"stat: too many open files\"",
          "type": "string"
        },
        "message": {
          "description": "Message is an actionable message that depicts actions the request took.\nThese messages should be fully formed sentences with proper punctuation.\nExamples:\n- \"A user has been created.\"\n- \"Failed to create a user.\"",
          "type": "string"
        },
        "validations": {
          "description": "Validations are form field-specific friendly error messages. They will be\nshown on a form field in the UI. These can also be used to add additional\ncontext if there is a set of errors in the primary 'Message'.",
          "type": "array",
          "items": {
            "$ref": "#/definitions/codersdk.ValidationError"
          }
        }
      }
    },
    "codersdk.Role": {
      "type": "object",
      "properties": {
        "display_name": {
          "type": "string"
        },
        "name": {
          "type": "string"
        }
      }
    },
    "codersdk.SwaggerConfig": {
      "type": "object",
      "properties": {
        "enable": {
          "$ref": "#/definitions/codersdk.DeploymentConfigField-bool"
        }
      }
    },
    "codersdk.TLSConfig": {
      "type": "object",
      "properties": {
        "address": {
          "$ref": "#/definitions/codersdk.DeploymentConfigField-string"
        },
        "cert_file": {
          "$ref": "#/definitions/codersdk.DeploymentConfigField-array_string"
        },
        "client_auth": {
          "$ref": "#/definitions/codersdk.DeploymentConfigField-string"
        },
        "client_ca_file": {
          "$ref": "#/definitions/codersdk.DeploymentConfigField-string"
        },
        "client_cert_file": {
          "$ref": "#/definitions/codersdk.DeploymentConfigField-string"
        },
        "client_key_file": {
          "$ref": "#/definitions/codersdk.DeploymentConfigField-string"
        },
        "enable": {
          "$ref": "#/definitions/codersdk.DeploymentConfigField-bool"
        },
        "key_file": {
          "$ref": "#/definitions/codersdk.DeploymentConfigField-array_string"
        },
        "min_version": {
          "$ref": "#/definitions/codersdk.DeploymentConfigField-string"
        },
        "redirect_http": {
          "$ref": "#/definitions/codersdk.DeploymentConfigField-bool"
        }
      }
    },
    "codersdk.TelemetryConfig": {
      "type": "object",
      "properties": {
        "enable": {
          "$ref": "#/definitions/codersdk.DeploymentConfigField-bool"
        },
        "trace": {
          "$ref": "#/definitions/codersdk.DeploymentConfigField-bool"
        },
        "url": {
          "$ref": "#/definitions/codersdk.DeploymentConfigField-string"
        }
      }
    },
    "codersdk.Template": {
      "type": "object",
      "properties": {
        "active_user_count": {
          "description": "ActiveUserCount is set to -1 when loading.",
          "type": "integer"
        },
        "active_version_id": {
          "type": "string"
        },
        "allow_user_cancel_workspace_jobs": {
          "type": "boolean"
        },
        "build_time_stats": {
          "$ref": "#/definitions/codersdk.TemplateBuildTimeStats"
        },
        "created_at": {
          "type": "string",
          "format": "date-time"
        },
        "created_by_id": {
          "type": "string",
          "format": "uuid"
        },
        "created_by_name": {
          "type": "string"
        },
        "default_ttl_ms": {
          "type": "integer"
        },
        "description": {
          "type": "string"
        },
        "display_name": {
          "type": "string"
        },
        "icon": {
          "type": "string"
        },
        "id": {
          "type": "string",
          "format": "uuid"
        },
        "name": {
          "type": "string"
        },
        "organization_id": {
          "type": "string",
          "format": "uuid"
        },
        "provisioner": {
          "type": "string"
        },
        "updated_at": {
          "type": "string",
          "format": "date-time"
        },
        "workspace_owner_count": {
          "type": "integer"
        }
      }
    },
    "codersdk.TemplateBuildTimeStats": {
      "type": "object",
      "additionalProperties": {
        "$ref": "#/definitions/codersdk.TransitionStats"
      }
    },
    "codersdk.TemplateDAUsResponse": {
      "type": "object",
      "properties": {
        "entries": {
          "type": "array",
          "items": {
            "$ref": "#/definitions/codersdk.DAUEntry"
          }
        }
      }
    },
    "codersdk.TemplateExample": {
      "type": "object",
      "properties": {
        "description": {
          "type": "string"
        },
        "icon": {
          "type": "string"
        },
        "id": {
          "type": "string"
        },
        "markdown": {
          "type": "string"
        },
        "name": {
          "type": "string"
        },
        "tags": {
          "type": "array",
          "items": {
            "type": "string"
          }
        },
        "url": {
          "type": "string"
        }
      }
    },
    "codersdk.TemplateVersion": {
      "type": "object",
      "properties": {
        "created_at": {
          "type": "string",
          "format": "date-time"
        },
        "created_by": {
          "$ref": "#/definitions/codersdk.User"
        },
        "id": {
          "type": "string",
          "format": "uuid"
        },
        "job": {
          "$ref": "#/definitions/codersdk.ProvisionerJob"
        },
        "name": {
          "type": "string"
        },
        "organization_id": {
          "type": "string",
          "format": "uuid"
        },
        "readme": {
          "type": "string"
        },
        "template_id": {
          "type": "string",
          "format": "uuid"
        },
        "updated_at": {
          "type": "string",
          "format": "date-time"
        }
      }
    },
    "codersdk.TraceConfig": {
      "type": "object",
      "properties": {
        "capture_logs": {
          "$ref": "#/definitions/codersdk.DeploymentConfigField-bool"
        },
        "enable": {
          "$ref": "#/definitions/codersdk.DeploymentConfigField-bool"
        },
        "honeycomb_api_key": {
          "$ref": "#/definitions/codersdk.DeploymentConfigField-string"
        }
      }
    },
    "codersdk.TransitionStats": {
      "type": "object",
      "properties": {
        "p50": {
          "type": "integer",
          "example": 123
        },
        "p95": {
          "type": "integer",
          "example": 146
        }
      }
    },
    "codersdk.UpdateActiveTemplateVersion": {
      "type": "object",
      "required": ["id"],
      "properties": {
        "id": {
          "type": "string"
        }
      }
    },
    "codersdk.UpdateCheckResponse": {
      "type": "object",
      "properties": {
        "current": {
          "description": "Current indicates whether the server version is the same as the latest.",
          "type": "boolean"
        },
        "url": {
          "description": "URL to download the latest release of Coder.",
          "type": "string"
        },
        "version": {
          "description": "Version is the semantic version for the latest release of Coder.",
          "type": "string"
        }
      }
    },
    "codersdk.UpdateRoles": {
      "type": "object",
      "properties": {
        "roles": {
          "type": "array",
          "items": {
            "type": "string"
          }
        }
      }
    },
    "codersdk.UpdateWorkspaceAutostartRequest": {
      "type": "object",
      "properties": {
        "schedule": {
          "type": "string"
        }
      }
    },
    "codersdk.UpdateWorkspaceRequest": {
      "type": "object",
      "properties": {
        "name": {
          "type": "string"
        }
      }
    },
    "codersdk.UpdateWorkspaceTTLRequest": {
      "type": "object",
      "properties": {
        "ttl_ms": {
          "type": "integer"
        }
      }
    },
    "codersdk.UploadResponse": {
      "type": "object",
      "properties": {
        "hash": {
          "type": "string",
          "format": "uuid"
        }
      }
    },
    "codersdk.User": {
      "type": "object",
      "required": ["created_at", "email", "id", "username"],
      "properties": {
        "avatar_url": {
          "type": "string",
          "format": "uri"
        },
        "created_at": {
          "type": "string",
          "format": "date-time"
        },
        "email": {
          "type": "string"
        },
        "id": {
          "type": "string",
          "format": "uuid"
        },
        "last_seen_at": {
          "type": "string",
          "format": "date-time"
        },
        "organization_ids": {
          "type": "array",
          "items": {
            "type": "string",
            "format": "uuid"
          }
        },
        "roles": {
          "type": "array",
          "items": {
            "$ref": "#/definitions/codersdk.Role"
          }
        },
        "status": {
          "type": "string",
          "enum": ["active", "suspended"]
        },
        "username": {
          "type": "string"
        }
      }
    },
    "codersdk.ValidationError": {
      "type": "object",
      "required": ["detail", "field"],
      "properties": {
        "detail": {
          "type": "string"
        },
        "field": {
          "type": "string"
        }
      }
    },
    "codersdk.Workspace": {
      "type": "object",
      "properties": {
        "autostart_schedule": {
          "type": "string"
        },
        "created_at": {
          "type": "string",
          "format": "date-time"
        },
        "id": {
          "type": "string",
          "format": "uuid"
        },
        "last_used_at": {
          "type": "string",
          "format": "date-time"
        },
        "latest_build": {
          "$ref": "#/definitions/codersdk.WorkspaceBuild"
        },
        "name": {
          "type": "string"
        },
        "outdated": {
          "type": "boolean"
        },
        "owner_id": {
          "type": "string",
          "format": "uuid"
        },
        "owner_name": {
          "type": "string"
        },
        "template_allow_user_cancel_workspace_jobs": {
          "type": "boolean"
        },
        "template_display_name": {
          "type": "string"
        },
        "template_icon": {
          "type": "string"
        },
        "template_id": {
          "type": "string",
          "format": "uuid"
        },
        "template_name": {
          "type": "string"
        },
        "ttl_ms": {
          "type": "integer"
        },
        "updated_at": {
          "type": "string",
          "format": "date-time"
        }
      }
    },
    "codersdk.WorkspaceAgent": {
      "type": "object",
      "properties": {
        "apps": {
          "type": "array",
          "items": {
            "$ref": "#/definitions/codersdk.WorkspaceApp"
          }
        },
        "architecture": {
          "type": "string"
        },
        "connection_timeout_seconds": {
          "type": "integer"
        },
        "created_at": {
          "type": "string",
          "format": "date-time"
        },
        "directory": {
          "type": "string"
        },
        "disconnected_at": {
          "type": "string",
          "format": "date-time"
        },
        "environment_variables": {
          "type": "object",
          "additionalProperties": {
            "type": "string"
          }
        },
        "first_connected_at": {
          "type": "string",
          "format": "date-time"
        },
        "id": {
          "type": "string",
          "format": "uuid"
        },
        "instance_id": {
          "type": "string"
        },
        "last_connected_at": {
          "type": "string",
          "format": "date-time"
        },
        "latency": {
          "description": "DERPLatency is mapped by region name (e.g. \"New York City\", \"Seattle\").",
          "type": "object",
          "additionalProperties": {
            "$ref": "#/definitions/codersdk.DERPRegion"
          }
        },
        "name": {
          "type": "string"
        },
        "operating_system": {
          "type": "string"
        },
        "resource_id": {
          "type": "string",
          "format": "uuid"
        },
        "startup_script": {
          "type": "string"
        },
        "status": {
          "type": "string",
          "enum": ["connecting", "connected", "disconnected", "timeout"]
        },
        "troubleshooting_url": {
          "type": "string"
        },
        "updated_at": {
          "type": "string",
          "format": "date-time"
        },
        "version": {
          "type": "string"
        }
      }
    },
    "codersdk.WorkspaceAgentAuthenticateResponse": {
      "type": "object",
      "properties": {
        "session_token": {
          "type": "string"
        }
      }
    },
    "codersdk.WorkspaceAgentGitAuthResponse": {
      "type": "object",
      "properties": {
        "password": {
          "type": "string"
        },
        "url": {
          "type": "string"
        },
        "username": {
          "type": "string"
        }
      }
    },
    "codersdk.WorkspaceAgentMetadata": {
      "type": "object",
      "properties": {
        "apps": {
          "type": "array",
          "items": {
            "$ref": "#/definitions/codersdk.WorkspaceApp"
          }
        },
        "derpmap": {
          "$ref": "#/definitions/tailcfg.DERPMap"
        },
        "directory": {
          "type": "string"
        },
        "environment_variables": {
          "type": "object",
          "additionalProperties": {
            "type": "string"
          }
        },
        "git_auth_configs": {
          "description": "GitAuthConfigs stores the number of Git configurations\nthe Coder deployment has. If this number is \u003e0, we\nset up special configuration in the workspace.",
          "type": "integer"
        },
        "motd_file": {
          "type": "string"
        },
        "startup_script": {
          "type": "string"
        },
        "vscode_port_proxy_uri": {
          "type": "string"
        }
      }
    },
    "codersdk.WorkspaceApp": {
      "type": "object",
      "properties": {
        "command": {
          "type": "string"
        },
        "display_name": {
          "description": "DisplayName is a friendly name for the app.",
          "type": "string"
        },
        "external": {
          "description": "External specifies whether the URL should be opened externally on\nthe client or not.",
          "type": "boolean"
        },
        "health": {
          "type": "string"
        },
        "healthcheck": {
          "description": "Healthcheck specifies the configuration for checking app health.",
          "$ref": "#/definitions/codersdk.Healthcheck"
        },
        "icon": {
          "description": "Icon is a relative path or external URL that specifies\nan icon to be displayed in the dashboard.",
          "type": "string"
        },
        "id": {
          "type": "string",
          "format": "uuid"
        },
        "sharing_level": {
          "type": "string",
          "enum": ["owner", "authenticated", "public"]
        },
        "slug": {
          "description": "Slug is a unique identifier within the agent.",
          "type": "string"
        },
        "subdomain": {
          "description": "Subdomain denotes whether the app should be accessed via a path on the\n`coder server` or via a hostname-based dev URL. If this is set to true\nand there is no app wildcard configured on the server, the app will not\nbe accessible in the UI.",
          "type": "boolean"
        },
        "url": {
          "description": "URL is the address being proxied to inside the workspace.\nIf external is specified, this will be opened on the client.",
          "type": "string"
        }
      }
    },
    "codersdk.WorkspaceBuild": {
      "type": "object",
      "properties": {
        "build_number": {
          "type": "integer"
        },
        "created_at": {
          "type": "string",
          "format": "date-time"
        },
        "daily_cost": {
          "type": "integer"
        },
        "deadline": {
          "type": "string",
          "format": "date-time"
        },
        "id": {
          "type": "string",
          "format": "uuid"
        },
        "initiator_id": {
          "type": "string",
          "format": "uuid"
        },
        "initiator_name": {
          "type": "string"
        },
        "job": {
          "$ref": "#/definitions/codersdk.ProvisionerJob"
        },
        "reason": {
          "type": "string",
          "enum": ["initiator", "autostart", "autostop"]
        },
        "resources": {
          "type": "array",
          "items": {
            "$ref": "#/definitions/codersdk.WorkspaceResource"
          }
        },
        "status": {
          "type": "string",
          "enum": [
            "pending",
            "starting",
            "running",
            "stopping",
            "stopped",
            "failed",
            "canceling",
            "canceled",
            "deleting",
            "deleted"
          ]
        },
        "template_version_id": {
          "type": "string",
          "format": "uuid"
        },
        "template_version_name": {
          "type": "string"
        },
        "transition": {
          "type": "string",
          "enum": ["start", "stop", "delete"]
        },
        "updated_at": {
          "type": "string",
          "format": "date-time"
        },
        "workspace_id": {
          "type": "string",
          "format": "uuid"
        },
        "workspace_name": {
          "type": "string"
        },
        "workspace_owner_id": {
          "type": "string",
          "format": "uuid"
        },
        "workspace_owner_name": {
          "type": "string"
        }
      }
    },
    "codersdk.WorkspaceResource": {
      "type": "object",
      "properties": {
        "agents": {
          "type": "array",
          "items": {
            "$ref": "#/definitions/codersdk.WorkspaceAgent"
          }
        },
        "created_at": {
          "type": "string",
          "format": "date-time"
        },
        "daily_cost": {
          "type": "integer"
        },
        "hide": {
          "type": "boolean"
        },
        "icon": {
          "type": "string"
        },
        "id": {
          "type": "string",
          "format": "uuid"
        },
        "job_id": {
          "type": "string",
          "format": "uuid"
        },
        "metadata": {
          "type": "array",
          "items": {
            "$ref": "#/definitions/codersdk.WorkspaceResourceMetadata"
          }
        },
        "name": {
          "type": "string"
        },
        "type": {
          "type": "string"
        },
        "workspace_transition": {
          "type": "string",
          "enum": ["start", "stop", "delete"]
        }
      }
    },
    "codersdk.WorkspaceResourceMetadata": {
      "type": "object",
      "properties": {
        "key": {
          "type": "string"
        },
        "sensitive": {
          "type": "boolean"
        },
        "value": {
          "type": "string"
        }
      }
    },
    "codersdk.WorkspacesResponse": {
      "type": "object",
      "properties": {
        "count": {
          "type": "integer"
        },
        "workspaces": {
          "type": "array",
          "items": {
            "$ref": "#/definitions/codersdk.Workspace"
          }
        }
      }
    },
    "netip.Addr": {
      "type": "object"
    },
<<<<<<< HEAD
    "parameter.ComputedValue": {
      "type": "object",
      "properties": {
        "created_at": {
          "type": "string"
        },
        "default_source_value": {
          "type": "boolean"
        },
        "destination_scheme": {
          "type": "string"
        },
        "id": {
          "type": "string"
        },
        "name": {
          "type": "string"
        },
        "schema_id": {
          "type": "string"
        },
        "scope": {
          "type": "string"
        },
        "scope_id": {
          "type": "string"
        },
        "source_scheme": {
          "type": "string"
        },
        "source_value": {
          "type": "string"
        },
        "updated_at": {
          "type": "string"
        }
      }
    },
=======
>>>>>>> 66fa2a1a
    "tailcfg.DERPMap": {
      "type": "object",
      "properties": {
        "omitDefaultRegions": {
          "description": "OmitDefaultRegions specifies to not use Tailscale's DERP servers, and only use those\nspecified in this DERPMap. If there are none set outside of the defaults, this is a noop.",
          "type": "boolean"
        },
        "regions": {
          "description": "Regions is the set of geographic regions running DERP node(s).\n\nIt's keyed by the DERPRegion.RegionID.\n\nThe numbers are not necessarily contiguous.",
          "type": "object",
          "additionalProperties": {
            "$ref": "#/definitions/tailcfg.DERPRegion"
          }
        }
      }
    },
    "tailcfg.DERPNode": {
      "type": "object",
      "properties": {
        "certName": {
          "description": "CertName optionally specifies the expected TLS cert common\nname. If empty, HostName is used. If CertName is non-empty,\nHostName is only used for the TCP dial (if IPv4/IPv6 are\nnot present) + TLS ClientHello.",
          "type": "string"
        },
        "derpport": {
          "description": "DERPPort optionally provides an alternate TLS port number\nfor the DERP HTTPS server.\n\nIf zero, 443 is used.",
          "type": "integer"
        },
        "forceHTTP": {
          "description": "ForceHTTP is used by unit tests to force HTTP.\nIt should not be set by users.",
          "type": "boolean"
        },
        "hostName": {
          "description": "HostName is the DERP node's hostname.\n\nIt is required but need not be unique; multiple nodes may\nhave the same HostName but vary in configuration otherwise.",
          "type": "string"
        },
        "insecureForTests": {
          "description": "InsecureForTests is used by unit tests to disable TLS verification.\nIt should not be set by users.",
          "type": "boolean"
        },
        "ipv4": {
          "description": "IPv4 optionally forces an IPv4 address to use, instead of using DNS.\nIf empty, A record(s) from DNS lookups of HostName are used.\nIf the string is not an IPv4 address, IPv4 is not used; the\nconventional string to disable IPv4 (and not use DNS) is\n\"none\".",
          "type": "string"
        },
        "ipv6": {
          "description": "IPv6 optionally forces an IPv6 address to use, instead of using DNS.\nIf empty, AAAA record(s) from DNS lookups of HostName are used.\nIf the string is not an IPv6 address, IPv6 is not used; the\nconventional string to disable IPv6 (and not use DNS) is\n\"none\".",
          "type": "string"
        },
        "name": {
          "description": "Name is a unique node name (across all regions).\nIt is not a host name.\nIt's typically of the form \"1b\", \"2a\", \"3b\", etc. (region\nID + suffix within that region)",
          "type": "string"
        },
        "regionID": {
          "description": "RegionID is the RegionID of the DERPRegion that this node\nis running in.",
          "type": "integer"
        },
        "stunonly": {
          "description": "STUNOnly marks a node as only a STUN server and not a DERP\nserver.",
          "type": "boolean"
        },
        "stunport": {
          "description": "Port optionally specifies a STUN port to use.\nZero means 3478.\nTo disable STUN on this node, use -1.",
          "type": "integer"
        },
        "stuntestIP": {
          "description": "STUNTestIP is used in tests to override the STUN server's IP.\nIf empty, it's assumed to be the same as the DERP server.",
          "type": "string"
        }
      }
    },
    "tailcfg.DERPRegion": {
      "type": "object",
      "properties": {
        "avoid": {
          "description": "Avoid is whether the client should avoid picking this as its home\nregion. The region should only be used if a peer is there.\nClients already using this region as their home should migrate\naway to a new region without Avoid set.",
          "type": "boolean"
        },
        "embeddedRelay": {
          "description": "EmbeddedRelay is true when the region is bundled with the Coder\ncontrol plane.",
          "type": "boolean"
        },
        "nodes": {
          "description": "Nodes are the DERP nodes running in this region, in\npriority order for the current client. Client TLS\nconnections should ideally only go to the first entry\n(falling back to the second if necessary). STUN packets\nshould go to the first 1 or 2.\n\nIf nodes within a region route packets amongst themselves,\nbut not to other regions. That said, each user/domain\nshould get a the same preferred node order, so if all nodes\nfor a user/network pick the first one (as they should, when\nthings are healthy), the inter-cluster routing is minimal\nto zero.",
          "type": "array",
          "items": {
            "$ref": "#/definitions/tailcfg.DERPNode"
          }
        },
        "regionCode": {
          "description": "RegionCode is a short name for the region. It's usually a popular\ncity or airport code in the region: \"nyc\", \"sf\", \"sin\",\n\"fra\", etc.",
          "type": "string"
        },
        "regionID": {
          "description": "RegionID is a unique integer for a geographic region.\n\nIt corresponds to the legacy derpN.tailscale.com hostnames\nused by older clients. (Older clients will continue to resolve\nderpN.tailscale.com when contacting peers, rather than use\nthe server-provided DERPMap)\n\nRegionIDs must be non-zero, positive, and guaranteed to fit\nin a JavaScript number.\n\nRegionIDs in range 900-999 are reserved for end users to run their\nown DERP nodes.",
          "type": "integer"
        },
        "regionName": {
          "description": "RegionName is a long English name for the region: \"New York City\",\n\"San Francisco\", \"Singapore\", \"Frankfurt\", etc.",
          "type": "string"
        }
      }
    }
  },
  "securityDefinitions": {
    "CoderSessionToken": {
      "type": "apiKey",
      "name": "Coder-Session-Token",
      "in": "header"
    }
  }
}<|MERGE_RESOLUTION|>--- conflicted
+++ resolved
@@ -767,475 +767,7 @@
         }
       }
     },
-<<<<<<< HEAD
     "/parameters/{scope}/{id}": {
-=======
-    "/workspaceagents/aws-instance-identity": {
-      "post": {
-        "security": [
-          {
-            "CoderSessionToken": []
-          }
-        ],
-        "produces": ["application/json"],
-        "tags": ["Agents"],
-        "summary": "Authenticate agent on AWS instance",
-        "operationId": "authenticate-agent-on-aws-instance",
-        "parameters": [
-          {
-            "description": "Instance identity token",
-            "name": "request",
-            "in": "body",
-            "required": true,
-            "schema": {
-              "$ref": "#/definitions/codersdk.AWSInstanceIdentityToken"
-            }
-          }
-        ],
-        "responses": {
-          "200": {
-            "description": "OK",
-            "schema": {
-              "$ref": "#/definitions/codersdk.WorkspaceAgentAuthenticateResponse"
-            }
-          }
-        }
-      }
-    },
-    "/workspaceagents/azure-instance-identity": {
-      "post": {
-        "security": [
-          {
-            "CoderSessionToken": []
-          }
-        ],
-        "produces": ["application/json"],
-        "tags": ["Agents"],
-        "summary": "Authenticate agent on Azure instance",
-        "operationId": "authenticate-agent-on-azure-instance",
-        "parameters": [
-          {
-            "description": "Instance identity token",
-            "name": "request",
-            "in": "body",
-            "required": true,
-            "schema": {
-              "$ref": "#/definitions/codersdk.AzureInstanceIdentityToken"
-            }
-          }
-        ],
-        "responses": {
-          "200": {
-            "description": "OK",
-            "schema": {
-              "$ref": "#/definitions/codersdk.WorkspaceAgentAuthenticateResponse"
-            }
-          }
-        }
-      }
-    },
-    "/workspaceagents/google-instance-identity": {
-      "post": {
-        "security": [
-          {
-            "CoderSessionToken": []
-          }
-        ],
-        "produces": ["application/json"],
-        "tags": ["Agents"],
-        "summary": "Authenticate agent on Google Cloud instance",
-        "operationId": "authenticate-agent-on-google-cloud-instance",
-        "parameters": [
-          {
-            "description": "Instance identity token",
-            "name": "request",
-            "in": "body",
-            "required": true,
-            "schema": {
-              "$ref": "#/definitions/codersdk.GoogleInstanceIdentityToken"
-            }
-          }
-        ],
-        "responses": {
-          "200": {
-            "description": "OK",
-            "schema": {
-              "$ref": "#/definitions/codersdk.WorkspaceAgentAuthenticateResponse"
-            }
-          }
-        }
-      }
-    },
-    "/workspaceagents/me/app-health": {
-      "post": {
-        "security": [
-          {
-            "CoderSessionToken": []
-          }
-        ],
-        "produces": ["application/json"],
-        "tags": ["Agents"],
-        "summary": "Submit workspace application health",
-        "operationId": "submit-workspace-workspace-agent-health",
-        "parameters": [
-          {
-            "description": "Application health request",
-            "name": "request",
-            "in": "body",
-            "required": true,
-            "schema": {
-              "$ref": "#/definitions/codersdk.PostWorkspaceAppHealthsRequest"
-            }
-          }
-        ],
-        "responses": {
-          "200": {
-            "description": "OK"
-          }
-        }
-      }
-    },
-    "/workspaceagents/me/coordinate": {
-      "get": {
-        "security": [
-          {
-            "CoderSessionToken": []
-          }
-        ],
-        "description": "It accepts a WebSocket connection to an agent that listens to\nincoming connections and publishes node updates.",
-        "produces": ["application/json"],
-        "tags": ["Agents"],
-        "summary": "Coordinate workspace agent via Tailnet",
-        "operationId": "get-workspace-agent-git-ssh-key-via-tailnet",
-        "responses": {
-          "101": {
-            "description": "Switching Protocols"
-          }
-        }
-      }
-    },
-    "/workspaceagents/me/gitauth": {
-      "get": {
-        "security": [
-          {
-            "CoderSessionToken": []
-          }
-        ],
-        "consumes": ["application/json"],
-        "produces": ["application/json"],
-        "tags": ["Agents"],
-        "summary": "Get workspace agent Git auth",
-        "operationId": "get-workspace-agent-git-auth",
-        "parameters": [
-          {
-            "type": "string",
-            "format": "uri",
-            "description": "Git URL",
-            "name": "url",
-            "in": "query",
-            "required": true
-          },
-          {
-            "type": "boolean",
-            "description": "Wait for a new token to be issued",
-            "name": "listen",
-            "in": "query"
-          }
-        ],
-        "responses": {
-          "200": {
-            "description": "OK",
-            "schema": {
-              "$ref": "#/definitions/codersdk.WorkspaceAgentGitAuthResponse"
-            }
-          }
-        }
-      }
-    },
-    "/workspaceagents/me/gitsshkey": {
-      "get": {
-        "security": [
-          {
-            "CoderSessionToken": []
-          }
-        ],
-        "consumes": ["application/json"],
-        "produces": ["application/json"],
-        "tags": ["Agents"],
-        "summary": "Get workspace agent Git SSH key",
-        "operationId": "get-workspace-agent-git-ssh-key",
-        "responses": {
-          "200": {
-            "description": "OK",
-            "schema": {
-              "$ref": "#/definitions/codersdk.AgentGitSSHKey"
-            }
-          }
-        }
-      }
-    },
-    "/workspaceagents/me/metadata": {
-      "get": {
-        "security": [
-          {
-            "CoderSessionToken": []
-          }
-        ],
-        "consumes": ["application/json"],
-        "produces": ["application/json"],
-        "tags": ["Agents"],
-        "summary": "Get authorized workspace agent metadata",
-        "operationId": "get-authorized-workspace-agent-metadata",
-        "responses": {
-          "200": {
-            "description": "OK",
-            "schema": {
-              "$ref": "#/definitions/codersdk.WorkspaceAgentMetadata"
-            }
-          }
-        }
-      }
-    },
-    "/workspaceagents/me/report-stats": {
-      "post": {
-        "security": [
-          {
-            "CoderSessionToken": []
-          }
-        ],
-        "produces": ["application/json"],
-        "tags": ["Agents"],
-        "summary": "Submit workspace agent stats",
-        "operationId": "submit-workspace-workspace-agent-stats",
-        "parameters": [
-          {
-            "description": "Stats request",
-            "name": "request",
-            "in": "body",
-            "required": true,
-            "schema": {
-              "$ref": "#/definitions/codersdk.AgentStats"
-            }
-          }
-        ],
-        "responses": {
-          "200": {
-            "description": "OK",
-            "schema": {
-              "$ref": "#/definitions/codersdk.AgentStatsResponse"
-            }
-          }
-        }
-      }
-    },
-    "/workspaceagents/me/version": {
-      "post": {
-        "security": [
-          {
-            "CoderSessionToken": []
-          }
-        ],
-        "produces": ["application/json"],
-        "tags": ["Agents"],
-        "summary": "Submit workspace agent version",
-        "operationId": "submit-workspace-workspace-agent-version",
-        "parameters": [
-          {
-            "description": "Version request",
-            "name": "request",
-            "in": "body",
-            "required": true,
-            "schema": {
-              "$ref": "#/definitions/codersdk.PostWorkspaceAgentVersionRequest"
-            }
-          }
-        ],
-        "responses": {
-          "200": {
-            "description": "OK"
-          }
-        },
-        "x-apidocgen": {
-          "skip": true
-        }
-      }
-    },
-    "/workspacebuilds/{workspacebuild}": {
-      "get": {
-        "security": [
-          {
-            "CoderSessionToken": []
-          }
-        ],
-        "produces": ["application/json"],
-        "tags": ["Builds"],
-        "summary": "Get workspace build",
-        "operationId": "get-workspace-build",
-        "parameters": [
-          {
-            "type": "string",
-            "description": "Workspace build ID",
-            "name": "workspacebuild",
-            "in": "path",
-            "required": true
-          }
-        ],
-        "responses": {
-          "200": {
-            "description": "OK",
-            "schema": {
-              "$ref": "#/definitions/codersdk.WorkspaceBuild"
-            }
-          }
-        }
-      }
-    },
-    "/workspacebuilds/{workspacebuild}/cancel": {
-      "patch": {
-        "security": [
-          {
-            "CoderSessionToken": []
-          }
-        ],
-        "produces": ["application/json"],
-        "tags": ["Builds"],
-        "summary": "Cancel workspace build",
-        "operationId": "cancel-workspace-build",
-        "parameters": [
-          {
-            "type": "string",
-            "description": "Workspace build ID",
-            "name": "workspacebuild",
-            "in": "path",
-            "required": true
-          }
-        ],
-        "responses": {
-          "200": {
-            "description": "OK",
-            "schema": {
-              "$ref": "#/definitions/codersdk.Response"
-            }
-          }
-        }
-      }
-    },
-    "/workspacebuilds/{workspacebuild}/logs": {
-      "get": {
-        "security": [
-          {
-            "CoderSessionToken": []
-          }
-        ],
-        "produces": ["application/json"],
-        "tags": ["Builds"],
-        "summary": "Get workspace build logs",
-        "operationId": "get-workspace-build-logs",
-        "parameters": [
-          {
-            "type": "string",
-            "description": "Workspace build ID",
-            "name": "workspacebuild",
-            "in": "path",
-            "required": true
-          },
-          {
-            "type": "integer",
-            "description": "Before Unix timestamp",
-            "name": "before",
-            "in": "query"
-          },
-          {
-            "type": "integer",
-            "description": "After Unix timestamp",
-            "name": "after",
-            "in": "query"
-          },
-          {
-            "type": "boolean",
-            "description": "Follow log stream",
-            "name": "follow",
-            "in": "query"
-          }
-        ],
-        "responses": {
-          "200": {
-            "description": "OK",
-            "schema": {
-              "type": "array",
-              "items": {
-                "$ref": "#/definitions/codersdk.ProvisionerJobLog"
-              }
-            }
-          }
-        }
-      }
-    },
-    "/workspacebuilds/{workspacebuild}/resources": {
-      "get": {
-        "security": [
-          {
-            "CoderSessionToken": []
-          }
-        ],
-        "produces": ["application/json"],
-        "tags": ["Builds"],
-        "summary": "Get workspace resources for workspace build",
-        "operationId": "get-workspace-resources-for-workspace-build",
-        "parameters": [
-          {
-            "type": "string",
-            "description": "Workspace build ID",
-            "name": "workspacebuild",
-            "in": "path",
-            "required": true
-          }
-        ],
-        "responses": {
-          "200": {
-            "description": "OK",
-            "schema": {
-              "type": "array",
-              "items": {
-                "$ref": "#/definitions/codersdk.WorkspaceResource"
-              }
-            }
-          }
-        }
-      }
-    },
-    "/workspacebuilds/{workspacebuild}/state": {
-      "get": {
-        "security": [
-          {
-            "CoderSessionToken": []
-          }
-        ],
-        "produces": ["application/json"],
-        "tags": ["Builds"],
-        "summary": "Get provisioner state for workspace build",
-        "operationId": "get-provisioner-state-for-workspace-build",
-        "parameters": [
-          {
-            "type": "string",
-            "description": "Workspace build ID",
-            "name": "workspacebuild",
-            "in": "path",
-            "required": true
-          }
-        ],
-        "responses": {
-          "200": {
-            "description": "OK",
-            "schema": {
-              "$ref": "#/definitions/codersdk.WorkspaceBuild"
-            }
-          }
-        }
-      }
-    },
-    "/workspaces": {
->>>>>>> 66fa2a1a
       "get": {
         "security": [
           {
@@ -3018,70 +2550,6 @@
         }
       }
     },
-    "codersdk.AWSInstanceIdentityToken": {
-      "type": "object",
-      "required": ["document", "signature"],
-      "properties": {
-        "document": {
-          "type": "string"
-        },
-        "signature": {
-          "type": "string"
-        }
-      }
-    },
-    "codersdk.AgentGitSSHKey": {
-      "type": "object",
-      "properties": {
-        "private_key": {
-          "type": "string"
-        },
-        "public_key": {
-          "type": "string"
-        }
-      }
-    },
-    "codersdk.AgentStats": {
-      "type": "object",
-      "properties": {
-        "conns_by_proto": {
-          "description": "ConnsByProto is a count of connections by protocol.",
-          "type": "object",
-          "additionalProperties": {
-            "type": "integer"
-          }
-        },
-        "num_comms": {
-          "description": "NumConns is the number of connections received by an agent.",
-          "type": "integer"
-        },
-        "rx_bytes": {
-          "description": "RxBytes is the number of received bytes.",
-          "type": "integer"
-        },
-        "rx_packets": {
-          "description": "RxPackets is the number of received packets.",
-          "type": "integer"
-        },
-        "tx_bytes": {
-          "description": "TxBytes is the number of transmitted bytes.",
-          "type": "integer"
-        },
-        "tx_packets": {
-          "description": "TxPackets is the number of transmitted bytes.",
-          "type": "integer"
-        }
-      }
-    },
-    "codersdk.AgentStatsResponse": {
-      "type": "object",
-      "properties": {
-        "report_interval": {
-          "description": "ReportInterval is the duration after which the agent should send stats\nagain.",
-          "type": "integer"
-        }
-      }
-    },
     "codersdk.AssignableRoles": {
       "type": "object",
       "properties": {
@@ -3424,7 +2892,6 @@
         }
       }
     },
-<<<<<<< HEAD
     "codersdk.DAUEntry": {
       "type": "object",
       "properties": {
@@ -3436,8 +2903,6 @@
         }
       }
     },
-=======
->>>>>>> 66fa2a1a
     "codersdk.DERP": {
       "type": "object",
       "properties": {
@@ -3924,6 +3389,9 @@
         },
         "scopes": {
           "$ref": "#/definitions/codersdk.DeploymentConfigField-array_string"
+        },
+        "username_field": {
+          "$ref": "#/definitions/codersdk.DeploymentConfigField-string"
         }
       }
     },
@@ -3969,17 +3437,9 @@
           "type": "string",
           "format": "date-time"
         },
-<<<<<<< HEAD
         "user_id": {
           "type": "string",
           "format": "uuid"
-=======
-        "scopes": {
-          "$ref": "#/definitions/codersdk.DeploymentConfigField-array_string"
-        },
-        "username_field": {
-          "$ref": "#/definitions/codersdk.DeploymentConfigField-string"
->>>>>>> 66fa2a1a
         }
       }
     },
@@ -4020,7 +3480,6 @@
         }
       }
     },
-<<<<<<< HEAD
     "codersdk.ParameterSchema": {
       "type": "object",
       "properties": {
@@ -4086,8 +3545,6 @@
         }
       }
     },
-=======
->>>>>>> 66fa2a1a
     "codersdk.PostWorkspaceAgentVersionRequest": {
       "description": "x-apidocgen:skip",
       "type": "object",
@@ -5035,7 +4492,6 @@
     "netip.Addr": {
       "type": "object"
     },
-<<<<<<< HEAD
     "parameter.ComputedValue": {
       "type": "object",
       "properties": {
@@ -5074,8 +4530,6 @@
         }
       }
     },
-=======
->>>>>>> 66fa2a1a
     "tailcfg.DERPMap": {
       "type": "object",
       "properties": {
