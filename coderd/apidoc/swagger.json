--- conflicted
+++ resolved
@@ -8377,7 +8377,6 @@
         }
       }
     },
-<<<<<<< HEAD
     "codersdk.TemplateInsightsIntervalReport": {
       "type": "object",
       "properties": {
@@ -8451,7 +8450,9 @@
         },
         "report": {
           "$ref": "#/definitions/codersdk.TemplateInsightsReport"
-=======
+        }
+      }
+    },
     "codersdk.TemplateRestartRequirement": {
       "type": "object",
       "properties": {
@@ -8474,7 +8475,6 @@
         "weeks": {
           "description": "Weeks is the number of weeks between required restarts. Weeks are synced\nacross all workspaces (and Coder deployments) using modulo math on a\nhardcoded epoch week of January 2nd, 2023 (the first Monday of 2023).\nValues of 0 or 1 indicate weekly restarts. Values of 2 indicate\nfortnightly restarts, etc.",
           "type": "integer"
->>>>>>> 1cb39fc6
         }
       }
     },
