{
  "swagger": "2.0",
  "info": {
    "description": "Coderd is the service created by running coder server. It is a thin API that connects workspaces, provisioners and users. coderd stores its state in Postgres and is the only service that communicates with Postgres.",
    "title": "Coder API",
    "termsOfService": "https://coder.com/legal/terms-of-service",
    "contact": {
      "name": "API Support",
      "url": "https://coder.com",
      "email": "support@coder.com"
    },
    "license": {
      "name": "AGPL-3.0",
      "url": "https://github.com/coder/coder/blob/main/LICENSE"
    },
    "version": "2.0"
  },
  "basePath": "/api/v2",
  "paths": {
    "/": {
      "get": {
        "produces": ["application/json"],
        "tags": ["General"],
        "summary": "API root handler",
        "operationId": "api-root-handler",
        "responses": {
          "200": {
            "description": "OK",
            "schema": {
              "$ref": "#/definitions/codersdk.Response"
            }
          }
        }
      }
    },
    "/appearance": {
      "get": {
        "security": [
          {
            "CoderSessionToken": []
          }
        ],
        "produces": ["application/json"],
        "tags": ["Enterprise"],
        "summary": "Get appearance",
        "operationId": "get-appearance",
        "responses": {
          "200": {
            "description": "OK",
            "schema": {
              "$ref": "#/definitions/codersdk.AppearanceConfig"
            }
          }
        }
      },
      "put": {
        "security": [
          {
            "CoderSessionToken": []
          }
        ],
        "consumes": ["application/json"],
        "produces": ["application/json"],
        "tags": ["Enterprise"],
        "summary": "Update appearance",
        "operationId": "update-appearance",
        "parameters": [
          {
            "description": "Update appearance request",
            "name": "request",
            "in": "body",
            "required": true,
            "schema": {
              "$ref": "#/definitions/codersdk.UpdateAppearanceConfig"
            }
          }
        ],
        "responses": {
          "200": {
            "description": "OK",
            "schema": {
              "$ref": "#/definitions/codersdk.UpdateAppearanceConfig"
            }
          }
        }
      }
    },
    "/applications/auth-redirect": {
      "get": {
        "security": [
          {
            "CoderSessionToken": []
          }
        ],
        "tags": ["Applications"],
        "summary": "Redirect to URI with encrypted API key",
        "operationId": "redirect-to-uri-with-encrypted-api-key",
        "parameters": [
          {
            "type": "string",
            "description": "Redirect destination",
            "name": "redirect_uri",
            "in": "query"
          }
        ],
        "responses": {
          "307": {
            "description": "Temporary Redirect"
          }
        }
      }
    },
    "/applications/host": {
      "get": {
        "security": [
          {
            "CoderSessionToken": []
          }
        ],
        "produces": ["application/json"],
        "tags": ["Applications"],
        "summary": "Get applications host",
        "operationId": "get-applications-host",
        "deprecated": true,
        "responses": {
          "200": {
            "description": "OK",
            "schema": {
              "$ref": "#/definitions/codersdk.AppHostResponse"
            }
          }
        }
      }
    },
    "/applications/reconnecting-pty-signed-token": {
      "post": {
        "security": [
          {
            "CoderSessionToken": []
          }
        ],
        "consumes": ["application/json"],
        "produces": ["application/json"],
        "tags": ["Applications Enterprise"],
        "summary": "Issue signed app token for reconnecting PTY",
        "operationId": "issue-signed-app-token-for-reconnecting-pty",
        "parameters": [
          {
            "description": "Issue reconnecting PTY signed token request",
            "name": "request",
            "in": "body",
            "required": true,
            "schema": {
              "$ref": "#/definitions/codersdk.IssueReconnectingPTYSignedTokenRequest"
            }
          }
        ],
        "responses": {
          "200": {
            "description": "OK",
            "schema": {
              "$ref": "#/definitions/codersdk.IssueReconnectingPTYSignedTokenResponse"
            }
          }
        },
        "x-apidocgen": {
          "skip": true
        }
      }
    },
    "/audit": {
      "get": {
        "security": [
          {
            "CoderSessionToken": []
          }
        ],
        "produces": ["application/json"],
        "tags": ["Audit"],
        "summary": "Get audit logs",
        "operationId": "get-audit-logs",
        "parameters": [
          {
            "type": "string",
            "description": "Search query",
            "name": "q",
            "in": "query",
            "required": true
          },
          {
            "type": "string",
            "format": "uuid",
            "description": "After ID",
            "name": "after_id",
            "in": "query"
          },
          {
            "type": "integer",
            "description": "Page limit",
            "name": "limit",
            "in": "query"
          },
          {
            "type": "integer",
            "description": "Page offset",
            "name": "offset",
            "in": "query"
          }
        ],
        "responses": {
          "200": {
            "description": "OK",
            "schema": {
              "$ref": "#/definitions/codersdk.AuditLogResponse"
            }
          }
        }
      }
    },
    "/audit/testgenerate": {
      "post": {
        "security": [
          {
            "CoderSessionToken": []
          }
        ],
        "consumes": ["application/json"],
        "tags": ["Audit"],
        "summary": "Generate fake audit log",
        "operationId": "generate-fake-audit-log",
        "parameters": [
          {
            "description": "Audit log request",
            "name": "request",
            "in": "body",
            "required": true,
            "schema": {
              "$ref": "#/definitions/codersdk.CreateTestAuditLogRequest"
            }
          }
        ],
        "responses": {
          "204": {
            "description": "No Content"
          }
        }
      }
    },
    "/authcheck": {
      "post": {
        "security": [
          {
            "CoderSessionToken": []
          }
        ],
        "consumes": ["application/json"],
        "produces": ["application/json"],
        "tags": ["Authorization"],
        "summary": "Check authorization",
        "operationId": "check-authorization",
        "parameters": [
          {
            "description": "Authorization request",
            "name": "request",
            "in": "body",
            "required": true,
            "schema": {
              "$ref": "#/definitions/codersdk.AuthorizationRequest"
            }
          }
        ],
        "responses": {
          "200": {
            "description": "OK",
            "schema": {
              "$ref": "#/definitions/codersdk.AuthorizationResponse"
            }
          }
        }
      }
    },
    "/buildinfo": {
      "get": {
        "produces": ["application/json"],
        "tags": ["General"],
        "summary": "Build info",
        "operationId": "build-info",
        "responses": {
          "200": {
            "description": "OK",
            "schema": {
              "$ref": "#/definitions/codersdk.BuildInfoResponse"
            }
          }
        }
      }
    },
    "/csp/reports": {
      "post": {
        "security": [
          {
            "CoderSessionToken": []
          }
        ],
        "consumes": ["application/json"],
        "tags": ["General"],
        "summary": "Report CSP violations",
        "operationId": "report-csp-violations",
        "parameters": [
          {
            "description": "Violation report",
            "name": "request",
            "in": "body",
            "required": true,
            "schema": {
              "$ref": "#/definitions/coderd.cspViolation"
            }
          }
        ],
        "responses": {
          "200": {
            "description": "OK"
          }
        }
      }
    },
    "/debug/coordinator": {
      "get": {
        "security": [
          {
            "CoderSessionToken": []
          }
        ],
        "produces": ["text/html"],
        "tags": ["Debug"],
        "summary": "Debug Info Wireguard Coordinator",
        "operationId": "debug-info-wireguard-coordinator",
        "responses": {
          "200": {
            "description": "OK"
          }
        }
      }
    },
    "/debug/health": {
      "get": {
        "security": [
          {
            "CoderSessionToken": []
          }
        ],
        "produces": ["application/json"],
        "tags": ["Debug"],
        "summary": "Debug Info Deployment Health",
        "operationId": "debug-info-deployment-health",
        "responses": {
          "200": {
            "description": "OK",
            "schema": {
              "$ref": "#/definitions/healthcheck.Report"
            }
          }
        }
      }
    },
    "/debug/ws": {
      "get": {
        "security": [
          {
            "CoderSessionToken": []
          }
        ],
        "produces": ["application/json"],
        "tags": ["Debug"],
        "summary": "Debug Info Websocket Test",
        "operationId": "debug-info-websocket-test",
        "responses": {
          "201": {
            "description": "Created",
            "schema": {
              "$ref": "#/definitions/codersdk.Response"
            }
          }
        },
        "x-apidocgen": {
          "skip": true
        }
      }
    },
    "/deployment/config": {
      "get": {
        "security": [
          {
            "CoderSessionToken": []
          }
        ],
        "produces": ["application/json"],
        "tags": ["General"],
        "summary": "Get deployment config",
        "operationId": "get-deployment-config",
        "responses": {
          "200": {
            "description": "OK",
            "schema": {
              "$ref": "#/definitions/codersdk.DeploymentConfig"
            }
          }
        }
      }
    },
    "/deployment/ssh": {
      "get": {
        "security": [
          {
            "CoderSessionToken": []
          }
        ],
        "produces": ["application/json"],
        "tags": ["General"],
        "summary": "SSH Config",
        "operationId": "ssh-config",
        "responses": {
          "200": {
            "description": "OK",
            "schema": {
              "$ref": "#/definitions/codersdk.SSHConfigResponse"
            }
          }
        }
      }
    },
    "/deployment/stats": {
      "get": {
        "security": [
          {
            "CoderSessionToken": []
          }
        ],
        "produces": ["application/json"],
        "tags": ["General"],
        "summary": "Get deployment stats",
        "operationId": "get-deployment-stats",
        "responses": {
          "200": {
            "description": "OK",
            "schema": {
              "$ref": "#/definitions/codersdk.DeploymentStats"
            }
          }
        }
      }
    },
    "/entitlements": {
      "get": {
        "security": [
          {
            "CoderSessionToken": []
          }
        ],
        "produces": ["application/json"],
        "tags": ["Enterprise"],
        "summary": "Get entitlements",
        "operationId": "get-entitlements",
        "responses": {
          "200": {
            "description": "OK",
            "schema": {
              "$ref": "#/definitions/codersdk.Entitlements"
            }
          }
        }
      }
    },
    "/experiments": {
      "get": {
        "security": [
          {
            "CoderSessionToken": []
          }
        ],
        "produces": ["application/json"],
        "tags": ["General"],
        "summary": "Get experiments",
        "operationId": "get-experiments",
        "responses": {
          "200": {
            "description": "OK",
            "schema": {
              "type": "array",
              "items": {
                "$ref": "#/definitions/codersdk.Experiment"
              }
            }
          }
        }
      }
    },
    "/files": {
      "post": {
        "security": [
          {
            "CoderSessionToken": []
          }
        ],
        "description": "Swagger notice: Swagger 2.0 doesn't support file upload with a `content-type` different than `application/x-www-form-urlencoded`.",
        "consumes": ["application/x-tar"],
        "produces": ["application/json"],
        "tags": ["Files"],
        "summary": "Upload file",
        "operationId": "upload-file",
        "parameters": [
          {
            "type": "string",
            "default": "application/x-tar",
            "description": "Content-Type must be `application/x-tar`",
            "name": "Content-Type",
            "in": "header",
            "required": true
          },
          {
            "type": "file",
            "description": "File to be uploaded",
            "name": "file",
            "in": "formData",
            "required": true
          }
        ],
        "responses": {
          "201": {
            "description": "Created",
            "schema": {
              "$ref": "#/definitions/codersdk.UploadResponse"
            }
          }
        }
      }
    },
    "/files/{fileID}": {
      "get": {
        "security": [
          {
            "CoderSessionToken": []
          }
        ],
        "tags": ["Files"],
        "summary": "Get file by ID",
        "operationId": "get-file-by-id",
        "parameters": [
          {
            "type": "string",
            "format": "uuid",
            "description": "File ID",
            "name": "fileID",
            "in": "path",
            "required": true
          }
        ],
        "responses": {
          "200": {
            "description": "OK"
          }
        }
      }
    },
    "/gitauth/{gitauth}": {
      "get": {
        "security": [
          {
            "CoderSessionToken": []
          }
        ],
        "produces": ["application/json"],
        "tags": ["Git"],
        "summary": "Get git auth by ID",
        "operationId": "get-git-auth-by-id",
        "parameters": [
          {
            "type": "string",
            "format": "string",
            "description": "Git Provider ID",
            "name": "gitauth",
            "in": "path",
            "required": true
          }
        ],
        "responses": {
          "200": {
            "description": "OK",
            "schema": {
              "$ref": "#/definitions/codersdk.GitAuth"
            }
          }
        }
      }
    },
    "/gitauth/{gitauth}/device": {
      "get": {
        "security": [
          {
            "CoderSessionToken": []
          }
        ],
        "produces": ["application/json"],
        "tags": ["Git"],
        "summary": "Get git auth device by ID.",
        "operationId": "get-git-auth-device-by-id",
        "parameters": [
          {
            "type": "string",
            "format": "string",
            "description": "Git Provider ID",
            "name": "gitauth",
            "in": "path",
            "required": true
          }
        ],
        "responses": {
          "200": {
            "description": "OK",
            "schema": {
              "$ref": "#/definitions/codersdk.GitAuthDevice"
            }
          }
        }
      },
      "post": {
        "security": [
          {
            "CoderSessionToken": []
          }
        ],
        "tags": ["Git"],
        "summary": "Post git auth device by ID",
        "operationId": "post-git-auth-device-by-id",
        "parameters": [
          {
            "type": "string",
            "format": "string",
            "description": "Git Provider ID",
            "name": "gitauth",
            "in": "path",
            "required": true
          }
        ],
        "responses": {
          "204": {
            "description": "No Content"
          }
        }
      }
    },
    "/groups/{group}": {
      "get": {
        "security": [
          {
            "CoderSessionToken": []
          }
        ],
        "produces": ["application/json"],
        "tags": ["Enterprise"],
        "summary": "Get group by name",
        "operationId": "get-group-by-name",
        "parameters": [
          {
            "type": "string",
            "description": "Group name",
            "name": "group",
            "in": "path",
            "required": true
          }
        ],
        "responses": {
          "200": {
            "description": "OK",
            "schema": {
              "$ref": "#/definitions/codersdk.Group"
            }
          }
        }
      },
      "delete": {
        "security": [
          {
            "CoderSessionToken": []
          }
        ],
        "produces": ["application/json"],
        "tags": ["Enterprise"],
        "summary": "Delete group by name",
        "operationId": "delete-group-by-name",
        "parameters": [
          {
            "type": "string",
            "description": "Group name",
            "name": "group",
            "in": "path",
            "required": true
          }
        ],
        "responses": {
          "200": {
            "description": "OK",
            "schema": {
              "$ref": "#/definitions/codersdk.Group"
            }
          }
        }
      },
      "patch": {
        "security": [
          {
            "CoderSessionToken": []
          }
        ],
        "produces": ["application/json"],
        "tags": ["Enterprise"],
        "summary": "Update group by name",
        "operationId": "update-group-by-name",
        "parameters": [
          {
            "type": "string",
            "description": "Group name",
            "name": "group",
            "in": "path",
            "required": true
          }
        ],
        "responses": {
          "200": {
            "description": "OK",
            "schema": {
              "$ref": "#/definitions/codersdk.Group"
            }
          }
        }
      }
    },
    "/insights/daus": {
      "get": {
        "security": [
          {
            "CoderSessionToken": []
          }
        ],
        "produces": ["application/json"],
        "tags": ["Insights"],
        "summary": "Get deployment DAUs",
        "operationId": "get-deployment-daus",
        "responses": {
          "200": {
            "description": "OK",
            "schema": {
              "$ref": "#/definitions/codersdk.DAUsResponse"
            }
          }
        }
      }
    },
    "/licenses": {
      "get": {
        "security": [
          {
            "CoderSessionToken": []
          }
        ],
        "produces": ["application/json"],
        "tags": ["Enterprise"],
        "summary": "Get licenses",
        "operationId": "get-licenses",
        "responses": {
          "200": {
            "description": "OK",
            "schema": {
              "type": "array",
              "items": {
                "$ref": "#/definitions/codersdk.License"
              }
            }
          }
        }
      },
      "post": {
        "security": [
          {
            "CoderSessionToken": []
          }
        ],
        "consumes": ["application/json"],
        "produces": ["application/json"],
        "tags": ["Organizations"],
        "summary": "Add new license",
        "operationId": "add-new-license",
        "parameters": [
          {
            "description": "Add license request",
            "name": "request",
            "in": "body",
            "required": true,
            "schema": {
              "$ref": "#/definitions/codersdk.AddLicenseRequest"
            }
          }
        ],
        "responses": {
          "201": {
            "description": "Created",
            "schema": {
              "$ref": "#/definitions/codersdk.License"
            }
          }
        }
      }
    },
    "/licenses/{id}": {
      "delete": {
        "security": [
          {
            "CoderSessionToken": []
          }
        ],
        "produces": ["application/json"],
        "tags": ["Enterprise"],
        "summary": "Delete license",
        "operationId": "delete-license",
        "parameters": [
          {
            "type": "string",
            "format": "number",
            "description": "License ID",
            "name": "id",
            "in": "path",
            "required": true
          }
        ],
        "responses": {
          "200": {
            "description": "OK"
          }
        }
      }
    },
    "/organizations": {
      "post": {
        "security": [
          {
            "CoderSessionToken": []
          }
        ],
        "consumes": ["application/json"],
        "produces": ["application/json"],
        "tags": ["Organizations"],
        "summary": "Create organization",
        "operationId": "create-organization",
        "parameters": [
          {
            "description": "Create organization request",
            "name": "request",
            "in": "body",
            "required": true,
            "schema": {
              "$ref": "#/definitions/codersdk.CreateOrganizationRequest"
            }
          }
        ],
        "responses": {
          "201": {
            "description": "Created",
            "schema": {
              "$ref": "#/definitions/codersdk.Organization"
            }
          }
        }
      }
    },
    "/organizations/{organization}": {
      "get": {
        "security": [
          {
            "CoderSessionToken": []
          }
        ],
        "produces": ["application/json"],
        "tags": ["Organizations"],
        "summary": "Get organization by ID",
        "operationId": "get-organization-by-id",
        "parameters": [
          {
            "type": "string",
            "format": "uuid",
            "description": "Organization ID",
            "name": "organization",
            "in": "path",
            "required": true
          }
        ],
        "responses": {
          "200": {
            "description": "OK",
            "schema": {
              "$ref": "#/definitions/codersdk.Organization"
            }
          }
        }
      }
    },
    "/organizations/{organization}/groups": {
      "get": {
        "security": [
          {
            "CoderSessionToken": []
          }
        ],
        "produces": ["application/json"],
        "tags": ["Enterprise"],
        "summary": "Get groups by organization",
        "operationId": "get-groups-by-organization",
        "parameters": [
          {
            "type": "string",
            "format": "uuid",
            "description": "Organization ID",
            "name": "organization",
            "in": "path",
            "required": true
          }
        ],
        "responses": {
          "200": {
            "description": "OK",
            "schema": {
              "type": "array",
              "items": {
                "$ref": "#/definitions/codersdk.Group"
              }
            }
          }
        }
      },
      "post": {
        "security": [
          {
            "CoderSessionToken": []
          }
        ],
        "consumes": ["application/json"],
        "produces": ["application/json"],
        "tags": ["Enterprise"],
        "summary": "Create group for organization",
        "operationId": "create-group-for-organization",
        "parameters": [
          {
            "description": "Create group request",
            "name": "request",
            "in": "body",
            "required": true,
            "schema": {
              "$ref": "#/definitions/codersdk.CreateGroupRequest"
            }
          },
          {
            "type": "string",
            "description": "Organization ID",
            "name": "organization",
            "in": "path",
            "required": true
          }
        ],
        "responses": {
          "201": {
            "description": "Created",
            "schema": {
              "$ref": "#/definitions/codersdk.Group"
            }
          }
        }
      }
    },
    "/organizations/{organization}/groups/{groupName}": {
      "get": {
        "security": [
          {
            "CoderSessionToken": []
          }
        ],
        "produces": ["application/json"],
        "tags": ["Enterprise"],
        "summary": "Get group by organization and group name",
        "operationId": "get-group-by-organization-and-group-name",
        "parameters": [
          {
            "type": "string",
            "format": "uuid",
            "description": "Organization ID",
            "name": "organization",
            "in": "path",
            "required": true
          },
          {
            "type": "string",
            "description": "Group name",
            "name": "groupName",
            "in": "path",
            "required": true
          }
        ],
        "responses": {
          "200": {
            "description": "OK",
            "schema": {
              "$ref": "#/definitions/codersdk.Group"
            }
          }
        }
      }
    },
    "/organizations/{organization}/members/roles": {
      "get": {
        "security": [
          {
            "CoderSessionToken": []
          }
        ],
        "produces": ["application/json"],
        "tags": ["Members"],
        "summary": "Get member roles by organization",
        "operationId": "get-member-roles-by-organization",
        "parameters": [
          {
            "type": "string",
            "format": "uuid",
            "description": "Organization ID",
            "name": "organization",
            "in": "path",
            "required": true
          }
        ],
        "responses": {
          "200": {
            "description": "OK",
            "schema": {
              "type": "array",
              "items": {
                "$ref": "#/definitions/codersdk.AssignableRoles"
              }
            }
          }
        }
      }
    },
    "/organizations/{organization}/members/{user}/roles": {
      "put": {
        "security": [
          {
            "CoderSessionToken": []
          }
        ],
        "consumes": ["application/json"],
        "produces": ["application/json"],
        "tags": ["Members"],
        "summary": "Assign role to organization member",
        "operationId": "assign-role-to-organization-member",
        "parameters": [
          {
            "type": "string",
            "description": "Organization ID",
            "name": "organization",
            "in": "path",
            "required": true
          },
          {
            "type": "string",
            "description": "User ID, name, or me",
            "name": "user",
            "in": "path",
            "required": true
          },
          {
            "description": "Update roles request",
            "name": "request",
            "in": "body",
            "required": true,
            "schema": {
              "$ref": "#/definitions/codersdk.UpdateRoles"
            }
          }
        ],
        "responses": {
          "200": {
            "description": "OK",
            "schema": {
              "$ref": "#/definitions/codersdk.OrganizationMember"
            }
          }
        }
      }
    },
    "/organizations/{organization}/members/{user}/workspaces": {
      "post": {
        "security": [
          {
            "CoderSessionToken": []
          }
        ],
        "consumes": ["application/json"],
        "produces": ["application/json"],
        "tags": ["Workspaces"],
        "summary": "Create user workspace by organization",
        "operationId": "create-user-workspace-by-organization",
        "parameters": [
          {
            "type": "string",
            "format": "uuid",
            "description": "Organization ID",
            "name": "organization",
            "in": "path",
            "required": true
          },
          {
            "type": "string",
            "description": "Username, UUID, or me",
            "name": "user",
            "in": "path",
            "required": true
          },
          {
            "description": "Create workspace request",
            "name": "request",
            "in": "body",
            "required": true,
            "schema": {
              "$ref": "#/definitions/codersdk.CreateWorkspaceRequest"
            }
          }
        ],
        "responses": {
          "200": {
            "description": "OK",
            "schema": {
              "$ref": "#/definitions/codersdk.Workspace"
            }
          }
        }
      }
    },
    "/organizations/{organization}/provisionerdaemons": {
      "get": {
        "security": [
          {
            "CoderSessionToken": []
          }
        ],
        "produces": ["application/json"],
        "tags": ["Enterprise"],
        "summary": "Get provisioner daemons",
        "operationId": "get-provisioner-daemons",
        "parameters": [
          {
            "type": "string",
            "format": "uuid",
            "description": "Organization ID",
            "name": "organization",
            "in": "path",
            "required": true
          }
        ],
        "responses": {
          "200": {
            "description": "OK",
            "schema": {
              "type": "array",
              "items": {
                "$ref": "#/definitions/codersdk.ProvisionerDaemon"
              }
            }
          }
        }
      }
    },
    "/organizations/{organization}/provisionerdaemons/serve": {
      "get": {
        "security": [
          {
            "CoderSessionToken": []
          }
        ],
        "tags": ["Enterprise"],
        "summary": "Serve provisioner daemon",
        "operationId": "serve-provisioner-daemon",
        "parameters": [
          {
            "type": "string",
            "format": "uuid",
            "description": "Organization ID",
            "name": "organization",
            "in": "path",
            "required": true
          }
        ],
        "responses": {
          "101": {
            "description": "Switching Protocols"
          }
        }
      }
    },
    "/organizations/{organization}/templates": {
      "get": {
        "security": [
          {
            "CoderSessionToken": []
          }
        ],
        "produces": ["application/json"],
        "tags": ["Templates"],
        "summary": "Get templates by organization",
        "operationId": "get-templates-by-organization",
        "parameters": [
          {
            "type": "string",
            "format": "uuid",
            "description": "Organization ID",
            "name": "organization",
            "in": "path",
            "required": true
          }
        ],
        "responses": {
          "200": {
            "description": "OK",
            "schema": {
              "type": "array",
              "items": {
                "$ref": "#/definitions/codersdk.Template"
              }
            }
          }
        }
      },
      "post": {
        "security": [
          {
            "CoderSessionToken": []
          }
        ],
        "consumes": ["application/json"],
        "produces": ["application/json"],
        "tags": ["Templates"],
        "summary": "Create template by organization",
        "operationId": "create-template-by-organization",
        "parameters": [
          {
            "description": "Request body",
            "name": "request",
            "in": "body",
            "required": true,
            "schema": {
              "$ref": "#/definitions/codersdk.CreateTemplateRequest"
            }
          },
          {
            "type": "string",
            "description": "Organization ID",
            "name": "organization",
            "in": "path",
            "required": true
          }
        ],
        "responses": {
          "200": {
            "description": "OK",
            "schema": {
              "$ref": "#/definitions/codersdk.Template"
            }
          }
        }
      }
    },
    "/organizations/{organization}/templates/examples": {
      "get": {
        "security": [
          {
            "CoderSessionToken": []
          }
        ],
        "produces": ["application/json"],
        "tags": ["Templates"],
        "summary": "Get template examples by organization",
        "operationId": "get-template-examples-by-organization",
        "parameters": [
          {
            "type": "string",
            "format": "uuid",
            "description": "Organization ID",
            "name": "organization",
            "in": "path",
            "required": true
          }
        ],
        "responses": {
          "200": {
            "description": "OK",
            "schema": {
              "type": "array",
              "items": {
                "$ref": "#/definitions/codersdk.TemplateExample"
              }
            }
          }
        }
      }
    },
    "/organizations/{organization}/templates/{templatename}": {
      "get": {
        "security": [
          {
            "CoderSessionToken": []
          }
        ],
        "produces": ["application/json"],
        "tags": ["Templates"],
        "summary": "Get templates by organization and template name",
        "operationId": "get-templates-by-organization-and-template-name",
        "parameters": [
          {
            "type": "string",
            "format": "uuid",
            "description": "Organization ID",
            "name": "organization",
            "in": "path",
            "required": true
          },
          {
            "type": "string",
            "description": "Template name",
            "name": "templatename",
            "in": "path",
            "required": true
          }
        ],
        "responses": {
          "200": {
            "description": "OK",
            "schema": {
              "$ref": "#/definitions/codersdk.Template"
            }
          }
        }
      }
    },
    "/organizations/{organization}/templates/{templatename}/versions/{templateversionname}": {
      "get": {
        "security": [
          {
            "CoderSessionToken": []
          }
        ],
        "produces": ["application/json"],
        "tags": ["Templates"],
        "summary": "Get template version by organization, template, and name",
        "operationId": "get-template-version-by-organization-template-and-name",
        "parameters": [
          {
            "type": "string",
            "format": "uuid",
            "description": "Organization ID",
            "name": "organization",
            "in": "path",
            "required": true
          },
          {
            "type": "string",
            "description": "Template name",
            "name": "templatename",
            "in": "path",
            "required": true
          },
          {
            "type": "string",
            "description": "Template version name",
            "name": "templateversionname",
            "in": "path",
            "required": true
          }
        ],
        "responses": {
          "200": {
            "description": "OK",
            "schema": {
              "$ref": "#/definitions/codersdk.TemplateVersion"
            }
          }
        }
      }
    },
    "/organizations/{organization}/templates/{templatename}/versions/{templateversionname}/previous": {
      "get": {
        "security": [
          {
            "CoderSessionToken": []
          }
        ],
        "produces": ["application/json"],
        "tags": ["Templates"],
        "summary": "Get previous template version by organization, template, and name",
        "operationId": "get-previous-template-version-by-organization-template-and-name",
        "parameters": [
          {
            "type": "string",
            "format": "uuid",
            "description": "Organization ID",
            "name": "organization",
            "in": "path",
            "required": true
          },
          {
            "type": "string",
            "description": "Template name",
            "name": "templatename",
            "in": "path",
            "required": true
          },
          {
            "type": "string",
            "description": "Template version name",
            "name": "templateversionname",
            "in": "path",
            "required": true
          }
        ],
        "responses": {
          "200": {
            "description": "OK",
            "schema": {
              "$ref": "#/definitions/codersdk.TemplateVersion"
            }
          }
        }
      }
    },
    "/organizations/{organization}/templateversions": {
      "post": {
        "security": [
          {
            "CoderSessionToken": []
          }
        ],
        "consumes": ["application/json"],
        "produces": ["application/json"],
        "tags": ["Templates"],
        "summary": "Create template version by organization",
        "operationId": "create-template-version-by-organization",
        "parameters": [
          {
            "type": "string",
            "format": "uuid",
            "description": "Organization ID",
            "name": "organization",
            "in": "path",
            "required": true
          },
          {
            "description": "Create template version request",
            "name": "request",
            "in": "body",
            "required": true,
            "schema": {
              "$ref": "#/definitions/codersdk.CreateTemplateVersionRequest"
            }
          }
        ],
        "responses": {
          "201": {
            "description": "Created",
            "schema": {
              "$ref": "#/definitions/codersdk.TemplateVersion"
            }
          }
        }
      }
    },
    "/regions": {
      "get": {
        "security": [
          {
            "CoderSessionToken": []
          }
        ],
        "produces": ["application/json"],
        "tags": ["WorkspaceProxies"],
        "summary": "Get site-wide regions for workspace connections",
        "operationId": "get-site-wide-regions-for-workspace-connections",
        "responses": {
          "200": {
            "description": "OK",
            "schema": {
              "$ref": "#/definitions/codersdk.RegionsResponse-codersdk_Region"
            }
          }
        }
      }
    },
    "/replicas": {
      "get": {
        "security": [
          {
            "CoderSessionToken": []
          }
        ],
        "produces": ["application/json"],
        "tags": ["Enterprise"],
        "summary": "Get active replicas",
        "operationId": "get-active-replicas",
        "responses": {
          "200": {
            "description": "OK",
            "schema": {
              "type": "array",
              "items": {
                "$ref": "#/definitions/codersdk.Replica"
              }
            }
          }
        }
      }
    },
    "/scim/v2/Users": {
      "get": {
        "security": [
          {
            "CoderSessionToken": []
          }
        ],
        "produces": ["application/scim+json"],
        "tags": ["Enterprise"],
        "summary": "SCIM 2.0: Get users",
        "operationId": "scim-get-users",
        "responses": {
          "200": {
            "description": "OK"
          }
        }
      },
      "post": {
        "security": [
          {
            "CoderSessionToken": []
          }
        ],
        "produces": ["application/json"],
        "tags": ["Enterprise"],
        "summary": "SCIM 2.0: Create new user",
        "operationId": "scim-create-new-user",
        "parameters": [
          {
            "description": "New user",
            "name": "request",
            "in": "body",
            "required": true,
            "schema": {
              "$ref": "#/definitions/coderd.SCIMUser"
            }
          }
        ],
        "responses": {
          "200": {
            "description": "OK",
            "schema": {
              "$ref": "#/definitions/coderd.SCIMUser"
            }
          }
        }
      }
    },
    "/scim/v2/Users/{id}": {
      "get": {
        "security": [
          {
            "CoderSessionToken": []
          }
        ],
        "produces": ["application/scim+json"],
        "tags": ["Enterprise"],
        "summary": "SCIM 2.0: Get user by ID",
        "operationId": "scim-get-user-by-id",
        "parameters": [
          {
            "type": "string",
            "format": "uuid",
            "description": "User ID",
            "name": "id",
            "in": "path",
            "required": true
          }
        ],
        "responses": {
          "404": {
            "description": "Not Found"
          }
        }
      },
      "patch": {
        "security": [
          {
            "CoderSessionToken": []
          }
        ],
        "produces": ["application/scim+json"],
        "tags": ["Enterprise"],
        "summary": "SCIM 2.0: Update user account",
        "operationId": "scim-update-user-status",
        "parameters": [
          {
            "type": "string",
            "format": "uuid",
            "description": "User ID",
            "name": "id",
            "in": "path",
            "required": true
          },
          {
            "description": "Update user request",
            "name": "request",
            "in": "body",
            "required": true,
            "schema": {
              "$ref": "#/definitions/coderd.SCIMUser"
            }
          }
        ],
        "responses": {
          "200": {
            "description": "OK",
            "schema": {
              "$ref": "#/definitions/codersdk.User"
            }
          }
        }
      }
    },
    "/templates/{template}": {
      "get": {
        "security": [
          {
            "CoderSessionToken": []
          }
        ],
        "produces": ["application/json"],
        "tags": ["Templates"],
        "summary": "Get template metadata by ID",
        "operationId": "get-template-metadata-by-id",
        "parameters": [
          {
            "type": "string",
            "format": "uuid",
            "description": "Template ID",
            "name": "template",
            "in": "path",
            "required": true
          }
        ],
        "responses": {
          "200": {
            "description": "OK",
            "schema": {
              "$ref": "#/definitions/codersdk.Template"
            }
          }
        }
      },
      "delete": {
        "security": [
          {
            "CoderSessionToken": []
          }
        ],
        "produces": ["application/json"],
        "tags": ["Templates"],
        "summary": "Delete template by ID",
        "operationId": "delete-template-by-id",
        "parameters": [
          {
            "type": "string",
            "format": "uuid",
            "description": "Template ID",
            "name": "template",
            "in": "path",
            "required": true
          }
        ],
        "responses": {
          "200": {
            "description": "OK",
            "schema": {
              "$ref": "#/definitions/codersdk.Response"
            }
          }
        }
      },
      "patch": {
        "security": [
          {
            "CoderSessionToken": []
          }
        ],
        "produces": ["application/json"],
        "tags": ["Templates"],
        "summary": "Update template metadata by ID",
        "operationId": "update-template-metadata-by-id",
        "parameters": [
          {
            "type": "string",
            "format": "uuid",
            "description": "Template ID",
            "name": "template",
            "in": "path",
            "required": true
          }
        ],
        "responses": {
          "200": {
            "description": "OK",
            "schema": {
              "$ref": "#/definitions/codersdk.Template"
            }
          }
        }
      }
    },
    "/templates/{template}/acl": {
      "get": {
        "security": [
          {
            "CoderSessionToken": []
          }
        ],
        "produces": ["application/json"],
        "tags": ["Enterprise"],
        "summary": "Get template ACLs",
        "operationId": "get-template-acls",
        "parameters": [
          {
            "type": "string",
            "format": "uuid",
            "description": "Template ID",
            "name": "template",
            "in": "path",
            "required": true
          }
        ],
        "responses": {
          "200": {
            "description": "OK",
            "schema": {
              "type": "array",
              "items": {
                "$ref": "#/definitions/codersdk.TemplateUser"
              }
            }
          }
        }
      },
      "patch": {
        "security": [
          {
            "CoderSessionToken": []
          }
        ],
        "consumes": ["application/json"],
        "produces": ["application/json"],
        "tags": ["Enterprise"],
        "summary": "Update template ACL",
        "operationId": "update-template-acl",
        "parameters": [
          {
            "type": "string",
            "format": "uuid",
            "description": "Template ID",
            "name": "template",
            "in": "path",
            "required": true
          },
          {
            "description": "Update template request",
            "name": "request",
            "in": "body",
            "required": true,
            "schema": {
              "$ref": "#/definitions/codersdk.UpdateTemplateACL"
            }
          }
        ],
        "responses": {
          "200": {
            "description": "OK",
            "schema": {
              "$ref": "#/definitions/codersdk.Response"
            }
          }
        }
      }
    },
    "/templates/{template}/daus": {
      "get": {
        "security": [
          {
            "CoderSessionToken": []
          }
        ],
        "produces": ["application/json"],
        "tags": ["Templates"],
        "summary": "Get template DAUs by ID",
        "operationId": "get-template-daus-by-id",
        "parameters": [
          {
            "type": "string",
            "format": "uuid",
            "description": "Template ID",
            "name": "template",
            "in": "path",
            "required": true
          }
        ],
        "responses": {
          "200": {
            "description": "OK",
            "schema": {
              "$ref": "#/definitions/codersdk.DAUsResponse"
            }
          }
        }
      }
    },
    "/templates/{template}/versions": {
      "get": {
        "security": [
          {
            "CoderSessionToken": []
          }
        ],
        "produces": ["application/json"],
        "tags": ["Templates"],
        "summary": "List template versions by template ID",
        "operationId": "list-template-versions-by-template-id",
        "parameters": [
          {
            "type": "string",
            "format": "uuid",
            "description": "Template ID",
            "name": "template",
            "in": "path",
            "required": true
          },
          {
            "type": "string",
            "format": "uuid",
            "description": "After ID",
            "name": "after_id",
            "in": "query"
          },
          {
            "type": "integer",
            "description": "Page limit",
            "name": "limit",
            "in": "query"
          },
          {
            "type": "integer",
            "description": "Page offset",
            "name": "offset",
            "in": "query"
          }
        ],
        "responses": {
          "200": {
            "description": "OK",
            "schema": {
              "type": "array",
              "items": {
                "$ref": "#/definitions/codersdk.TemplateVersion"
              }
            }
          }
        }
      },
      "patch": {
        "security": [
          {
            "CoderSessionToken": []
          }
        ],
        "consumes": ["application/json"],
        "produces": ["application/json"],
        "tags": ["Templates"],
        "summary": "Update active template version by template ID",
        "operationId": "update-active-template-version-by-template-id",
        "parameters": [
          {
            "description": "Modified template version",
            "name": "request",
            "in": "body",
            "required": true,
            "schema": {
              "$ref": "#/definitions/codersdk.UpdateActiveTemplateVersion"
            }
          },
          {
            "type": "string",
            "format": "uuid",
            "description": "Template ID",
            "name": "template",
            "in": "path",
            "required": true
          }
        ],
        "responses": {
          "200": {
            "description": "OK",
            "schema": {
              "$ref": "#/definitions/codersdk.Response"
            }
          }
        }
      }
    },
    "/templates/{template}/versions/{templateversionname}": {
      "get": {
        "security": [
          {
            "CoderSessionToken": []
          }
        ],
        "produces": ["application/json"],
        "tags": ["Templates"],
        "summary": "Get template version by template ID and name",
        "operationId": "get-template-version-by-template-id-and-name",
        "parameters": [
          {
            "type": "string",
            "format": "uuid",
            "description": "Template ID",
            "name": "template",
            "in": "path",
            "required": true
          },
          {
            "type": "string",
            "description": "Template version name",
            "name": "templateversionname",
            "in": "path",
            "required": true
          }
        ],
        "responses": {
          "200": {
            "description": "OK",
            "schema": {
              "type": "array",
              "items": {
                "$ref": "#/definitions/codersdk.TemplateVersion"
              }
            }
          }
        }
      }
    },
    "/templateversions/{templateversion}": {
      "get": {
        "security": [
          {
            "CoderSessionToken": []
          }
        ],
        "produces": ["application/json"],
        "tags": ["Templates"],
        "summary": "Get template version by ID",
        "operationId": "get-template-version-by-id",
        "parameters": [
          {
            "type": "string",
            "format": "uuid",
            "description": "Template version ID",
            "name": "templateversion",
            "in": "path",
            "required": true
          }
        ],
        "responses": {
          "200": {
            "description": "OK",
            "schema": {
              "$ref": "#/definitions/codersdk.TemplateVersion"
            }
          }
        }
      },
      "patch": {
        "security": [
          {
            "CoderSessionToken": []
          }
        ],
        "consumes": ["application/json"],
        "produces": ["application/json"],
        "tags": ["Templates"],
        "summary": "Patch template version by ID",
        "operationId": "patch-template-version-by-id",
        "parameters": [
          {
            "type": "string",
            "format": "uuid",
            "description": "Template version ID",
            "name": "templateversion",
            "in": "path",
            "required": true
          },
          {
            "description": "Patch template version request",
            "name": "request",
            "in": "body",
            "required": true,
            "schema": {
              "$ref": "#/definitions/codersdk.PatchTemplateVersionRequest"
            }
          }
        ],
        "responses": {
          "200": {
            "description": "OK",
            "schema": {
              "$ref": "#/definitions/codersdk.TemplateVersion"
            }
          }
        }
      }
    },
    "/templateversions/{templateversion}/cancel": {
      "patch": {
        "security": [
          {
            "CoderSessionToken": []
          }
        ],
        "produces": ["application/json"],
        "tags": ["Templates"],
        "summary": "Cancel template version by ID",
        "operationId": "cancel-template-version-by-id",
        "parameters": [
          {
            "type": "string",
            "format": "uuid",
            "description": "Template version ID",
            "name": "templateversion",
            "in": "path",
            "required": true
          }
        ],
        "responses": {
          "200": {
            "description": "OK",
            "schema": {
              "$ref": "#/definitions/codersdk.Response"
            }
          }
        }
      }
    },
    "/templateversions/{templateversion}/dry-run": {
      "post": {
        "security": [
          {
            "CoderSessionToken": []
          }
        ],
        "consumes": ["application/json"],
        "produces": ["application/json"],
        "tags": ["Templates"],
        "summary": "Create template version dry-run",
        "operationId": "create-template-version-dry-run",
        "parameters": [
          {
            "type": "string",
            "format": "uuid",
            "description": "Template version ID",
            "name": "templateversion",
            "in": "path",
            "required": true
          },
          {
            "description": "Dry-run request",
            "name": "request",
            "in": "body",
            "required": true,
            "schema": {
              "$ref": "#/definitions/codersdk.CreateTemplateVersionDryRunRequest"
            }
          }
        ],
        "responses": {
          "201": {
            "description": "Created",
            "schema": {
              "$ref": "#/definitions/codersdk.ProvisionerJob"
            }
          }
        }
      }
    },
    "/templateversions/{templateversion}/dry-run/{jobID}": {
      "get": {
        "security": [
          {
            "CoderSessionToken": []
          }
        ],
        "produces": ["application/json"],
        "tags": ["Templates"],
        "summary": "Get template version dry-run by job ID",
        "operationId": "get-template-version-dry-run-by-job-id",
        "parameters": [
          {
            "type": "string",
            "format": "uuid",
            "description": "Template version ID",
            "name": "templateversion",
            "in": "path",
            "required": true
          },
          {
            "type": "string",
            "format": "uuid",
            "description": "Job ID",
            "name": "jobID",
            "in": "path",
            "required": true
          }
        ],
        "responses": {
          "200": {
            "description": "OK",
            "schema": {
              "$ref": "#/definitions/codersdk.ProvisionerJob"
            }
          }
        }
      }
    },
    "/templateversions/{templateversion}/dry-run/{jobID}/cancel": {
      "patch": {
        "security": [
          {
            "CoderSessionToken": []
          }
        ],
        "produces": ["application/json"],
        "tags": ["Templates"],
        "summary": "Cancel template version dry-run by job ID",
        "operationId": "cancel-template-version-dry-run-by-job-id",
        "parameters": [
          {
            "type": "string",
            "format": "uuid",
            "description": "Job ID",
            "name": "jobID",
            "in": "path",
            "required": true
          },
          {
            "type": "string",
            "format": "uuid",
            "description": "Template version ID",
            "name": "templateversion",
            "in": "path",
            "required": true
          }
        ],
        "responses": {
          "200": {
            "description": "OK",
            "schema": {
              "$ref": "#/definitions/codersdk.Response"
            }
          }
        }
      }
    },
    "/templateversions/{templateversion}/dry-run/{jobID}/logs": {
      "get": {
        "security": [
          {
            "CoderSessionToken": []
          }
        ],
        "produces": ["application/json"],
        "tags": ["Templates"],
        "summary": "Get template version dry-run logs by job ID",
        "operationId": "get-template-version-dry-run-logs-by-job-id",
        "parameters": [
          {
            "type": "string",
            "format": "uuid",
            "description": "Template version ID",
            "name": "templateversion",
            "in": "path",
            "required": true
          },
          {
            "type": "string",
            "format": "uuid",
            "description": "Job ID",
            "name": "jobID",
            "in": "path",
            "required": true
          },
          {
            "type": "integer",
            "description": "Before Unix timestamp",
            "name": "before",
            "in": "query"
          },
          {
            "type": "integer",
            "description": "After Unix timestamp",
            "name": "after",
            "in": "query"
          },
          {
            "type": "boolean",
            "description": "Follow log stream",
            "name": "follow",
            "in": "query"
          }
        ],
        "responses": {
          "200": {
            "description": "OK",
            "schema": {
              "type": "array",
              "items": {
                "$ref": "#/definitions/codersdk.ProvisionerJobLog"
              }
            }
          }
        }
      }
    },
    "/templateversions/{templateversion}/dry-run/{jobID}/resources": {
      "get": {
        "security": [
          {
            "CoderSessionToken": []
          }
        ],
        "produces": ["application/json"],
        "tags": ["Templates"],
        "summary": "Get template version dry-run resources by job ID",
        "operationId": "get-template-version-dry-run-resources-by-job-id",
        "parameters": [
          {
            "type": "string",
            "format": "uuid",
            "description": "Template version ID",
            "name": "templateversion",
            "in": "path",
            "required": true
          },
          {
            "type": "string",
            "format": "uuid",
            "description": "Job ID",
            "name": "jobID",
            "in": "path",
            "required": true
          }
        ],
        "responses": {
          "200": {
            "description": "OK",
            "schema": {
              "type": "array",
              "items": {
                "$ref": "#/definitions/codersdk.WorkspaceResource"
              }
            }
          }
        }
      }
    },
    "/templateversions/{templateversion}/gitauth": {
      "get": {
        "security": [
          {
            "CoderSessionToken": []
          }
        ],
        "produces": ["application/json"],
        "tags": ["Templates"],
        "summary": "Get git auth by template version",
        "operationId": "get-git-auth-by-template-version",
        "parameters": [
          {
            "type": "string",
            "format": "uuid",
            "description": "Template version ID",
            "name": "templateversion",
            "in": "path",
            "required": true
          }
        ],
        "responses": {
          "200": {
            "description": "OK",
            "schema": {
              "type": "array",
              "items": {
                "$ref": "#/definitions/codersdk.TemplateVersionGitAuth"
              }
            }
          }
        }
      }
    },
    "/templateversions/{templateversion}/logs": {
      "get": {
        "security": [
          {
            "CoderSessionToken": []
          }
        ],
        "produces": ["application/json"],
        "tags": ["Templates"],
        "summary": "Get logs by template version",
        "operationId": "get-logs-by-template-version",
        "parameters": [
          {
            "type": "string",
            "format": "uuid",
            "description": "Template version ID",
            "name": "templateversion",
            "in": "path",
            "required": true
          },
          {
            "type": "integer",
            "description": "Before log id",
            "name": "before",
            "in": "query"
          },
          {
            "type": "integer",
            "description": "After log id",
            "name": "after",
            "in": "query"
          },
          {
            "type": "boolean",
            "description": "Follow log stream",
            "name": "follow",
            "in": "query"
          }
        ],
        "responses": {
          "200": {
            "description": "OK",
            "schema": {
              "type": "array",
              "items": {
                "$ref": "#/definitions/codersdk.ProvisionerJobLog"
              }
            }
          }
        }
      }
    },
    "/templateversions/{templateversion}/parameters": {
      "get": {
        "security": [
          {
            "CoderSessionToken": []
          }
        ],
        "tags": ["Templates"],
        "summary": "Removed: Get parameters by template version",
        "operationId": "removed-get-parameters-by-template-version",
        "parameters": [
          {
            "type": "string",
            "format": "uuid",
            "description": "Template version ID",
            "name": "templateversion",
            "in": "path",
            "required": true
          }
        ],
        "responses": {
          "200": {
            "description": "OK"
          }
        }
      }
    },
    "/templateversions/{templateversion}/resources": {
      "get": {
        "security": [
          {
            "CoderSessionToken": []
          }
        ],
        "produces": ["application/json"],
        "tags": ["Templates"],
        "summary": "Get resources by template version",
        "operationId": "get-resources-by-template-version",
        "parameters": [
          {
            "type": "string",
            "format": "uuid",
            "description": "Template version ID",
            "name": "templateversion",
            "in": "path",
            "required": true
          }
        ],
        "responses": {
          "200": {
            "description": "OK",
            "schema": {
              "type": "array",
              "items": {
                "$ref": "#/definitions/codersdk.WorkspaceResource"
              }
            }
          }
        }
      }
    },
    "/templateversions/{templateversion}/rich-parameters": {
      "get": {
        "security": [
          {
            "CoderSessionToken": []
          }
        ],
        "produces": ["application/json"],
        "tags": ["Templates"],
        "summary": "Get rich parameters by template version",
        "operationId": "get-rich-parameters-by-template-version",
        "parameters": [
          {
            "type": "string",
            "format": "uuid",
            "description": "Template version ID",
            "name": "templateversion",
            "in": "path",
            "required": true
          }
        ],
        "responses": {
          "200": {
            "description": "OK",
            "schema": {
              "type": "array",
              "items": {
                "$ref": "#/definitions/codersdk.TemplateVersionParameter"
              }
            }
          }
        }
      }
    },
    "/templateversions/{templateversion}/schema": {
      "get": {
        "security": [
          {
            "CoderSessionToken": []
          }
        ],
        "tags": ["Templates"],
        "summary": "Removed: Get schema by template version",
        "operationId": "removed-get-schema-by-template-version",
        "parameters": [
          {
            "type": "string",
            "format": "uuid",
            "description": "Template version ID",
            "name": "templateversion",
            "in": "path",
            "required": true
          }
        ],
        "responses": {
          "200": {
            "description": "OK"
          }
        }
      }
    },
    "/templateversions/{templateversion}/variables": {
      "get": {
        "security": [
          {
            "CoderSessionToken": []
          }
        ],
        "produces": ["application/json"],
        "tags": ["Templates"],
        "summary": "Get template variables by template version",
        "operationId": "get-template-variables-by-template-version",
        "parameters": [
          {
            "type": "string",
            "format": "uuid",
            "description": "Template version ID",
            "name": "templateversion",
            "in": "path",
            "required": true
          }
        ],
        "responses": {
          "200": {
            "description": "OK",
            "schema": {
              "type": "array",
              "items": {
                "$ref": "#/definitions/codersdk.TemplateVersionVariable"
              }
            }
          }
        }
      }
    },
    "/updatecheck": {
      "get": {
        "produces": ["application/json"],
        "tags": ["General"],
        "summary": "Update check",
        "operationId": "update-check",
        "responses": {
          "200": {
            "description": "OK",
            "schema": {
              "$ref": "#/definitions/codersdk.UpdateCheckResponse"
            }
          }
        }
      }
    },
    "/users": {
      "get": {
        "security": [
          {
            "CoderSessionToken": []
          }
        ],
        "produces": ["application/json"],
        "tags": ["Users"],
        "summary": "Get users",
        "operationId": "get-users",
        "parameters": [
          {
            "type": "string",
            "description": "Search query",
            "name": "q",
            "in": "query"
          },
          {
            "type": "string",
            "format": "uuid",
            "description": "After ID",
            "name": "after_id",
            "in": "query"
          },
          {
            "type": "integer",
            "description": "Page limit",
            "name": "limit",
            "in": "query"
          },
          {
            "type": "integer",
            "description": "Page offset",
            "name": "offset",
            "in": "query"
          }
        ],
        "responses": {
          "200": {
            "description": "OK",
            "schema": {
              "$ref": "#/definitions/codersdk.GetUsersResponse"
            }
          }
        }
      },
      "post": {
        "security": [
          {
            "CoderSessionToken": []
          }
        ],
        "consumes": ["application/json"],
        "produces": ["application/json"],
        "tags": ["Users"],
        "summary": "Create new user",
        "operationId": "create-new-user",
        "parameters": [
          {
            "description": "Create user request",
            "name": "request",
            "in": "body",
            "required": true,
            "schema": {
              "$ref": "#/definitions/codersdk.CreateUserRequest"
            }
          }
        ],
        "responses": {
          "201": {
            "description": "Created",
            "schema": {
              "$ref": "#/definitions/codersdk.User"
            }
          }
        }
      }
    },
    "/users/authmethods": {
      "get": {
        "security": [
          {
            "CoderSessionToken": []
          }
        ],
        "produces": ["application/json"],
        "tags": ["Users"],
        "summary": "Get authentication methods",
        "operationId": "get-authentication-methods",
        "responses": {
          "200": {
            "description": "OK",
            "schema": {
              "$ref": "#/definitions/codersdk.AuthMethods"
            }
          }
        }
      }
    },
    "/users/first": {
      "get": {
        "security": [
          {
            "CoderSessionToken": []
          }
        ],
        "produces": ["application/json"],
        "tags": ["Users"],
        "summary": "Check initial user created",
        "operationId": "check-initial-user-created",
        "responses": {
          "200": {
            "description": "OK",
            "schema": {
              "$ref": "#/definitions/codersdk.Response"
            }
          }
        }
      },
      "post": {
        "security": [
          {
            "CoderSessionToken": []
          }
        ],
        "consumes": ["application/json"],
        "produces": ["application/json"],
        "tags": ["Users"],
        "summary": "Create initial user",
        "operationId": "create-initial-user",
        "parameters": [
          {
            "description": "First user request",
            "name": "request",
            "in": "body",
            "required": true,
            "schema": {
              "$ref": "#/definitions/codersdk.CreateFirstUserRequest"
            }
          }
        ],
        "responses": {
          "201": {
            "description": "Created",
            "schema": {
              "$ref": "#/definitions/codersdk.CreateFirstUserResponse"
            }
          }
        }
      }
    },
    "/users/login": {
      "post": {
        "consumes": ["application/json"],
        "produces": ["application/json"],
        "tags": ["Authorization"],
        "summary": "Log in user",
        "operationId": "log-in-user",
        "parameters": [
          {
            "description": "Login request",
            "name": "request",
            "in": "body",
            "required": true,
            "schema": {
              "$ref": "#/definitions/codersdk.LoginWithPasswordRequest"
            }
          }
        ],
        "responses": {
          "201": {
            "description": "Created",
            "schema": {
              "$ref": "#/definitions/codersdk.LoginWithPasswordResponse"
            }
          }
        }
      }
    },
    "/users/logout": {
      "post": {
        "security": [
          {
            "CoderSessionToken": []
          }
        ],
        "produces": ["application/json"],
        "tags": ["Users"],
        "summary": "Log out user",
        "operationId": "log-out-user",
        "responses": {
          "200": {
            "description": "OK",
            "schema": {
              "$ref": "#/definitions/codersdk.Response"
            }
          }
        }
      }
    },
    "/users/oauth2/github/callback": {
      "get": {
        "security": [
          {
            "CoderSessionToken": []
          }
        ],
        "tags": ["Users"],
        "summary": "OAuth 2.0 GitHub Callback",
        "operationId": "oauth-20-github-callback",
        "responses": {
          "307": {
            "description": "Temporary Redirect"
          }
        }
      }
    },
    "/users/oidc/callback": {
      "get": {
        "security": [
          {
            "CoderSessionToken": []
          }
        ],
        "tags": ["Users"],
        "summary": "OpenID Connect Callback",
        "operationId": "openid-connect-callback",
        "responses": {
          "307": {
            "description": "Temporary Redirect"
          }
        }
      }
    },
    "/users/roles": {
      "get": {
        "security": [
          {
            "CoderSessionToken": []
          }
        ],
        "produces": ["application/json"],
        "tags": ["Members"],
        "summary": "Get site member roles",
        "operationId": "get-site-member-roles",
        "responses": {
          "200": {
            "description": "OK",
            "schema": {
              "type": "array",
              "items": {
                "$ref": "#/definitions/codersdk.AssignableRoles"
              }
            }
          }
        }
      }
    },
    "/users/{user}": {
      "get": {
        "security": [
          {
            "CoderSessionToken": []
          }
        ],
        "produces": ["application/json"],
        "tags": ["Users"],
        "summary": "Get user by name",
        "operationId": "get-user-by-name",
        "parameters": [
          {
            "type": "string",
            "description": "User ID, name, or me",
            "name": "user",
            "in": "path",
            "required": true
          }
        ],
        "responses": {
          "200": {
            "description": "OK",
            "schema": {
              "$ref": "#/definitions/codersdk.User"
            }
          }
        }
      },
      "delete": {
        "security": [
          {
            "CoderSessionToken": []
          }
        ],
        "produces": ["application/json"],
        "tags": ["Users"],
        "summary": "Delete user",
        "operationId": "delete-user",
        "parameters": [
          {
            "type": "string",
            "description": "User ID, name, or me",
            "name": "user",
            "in": "path",
            "required": true
          }
        ],
        "responses": {
          "200": {
            "description": "OK",
            "schema": {
              "$ref": "#/definitions/codersdk.User"
            }
          }
        }
      }
    },
    "/users/{user}/convert-login": {
      "post": {
        "security": [
          {
            "CoderSessionToken": []
          }
        ],
        "consumes": ["application/json"],
        "produces": ["application/json"],
        "tags": ["Authorization"],
        "summary": "Convert user from password to oauth authentication",
        "operationId": "convert-user-from-password-to-oauth-authentication",
        "parameters": [
          {
            "description": "Convert request",
            "name": "request",
            "in": "body",
            "required": true,
            "schema": {
              "$ref": "#/definitions/codersdk.ConvertLoginRequest"
            }
          },
          {
            "type": "string",
            "description": "User ID, name, or me",
            "name": "user",
            "in": "path",
            "required": true
          }
        ],
        "responses": {
          "201": {
            "description": "Created",
            "schema": {
              "$ref": "#/definitions/codersdk.OAuthConversionResponse"
            }
          }
        }
      }
    },
    "/users/{user}/gitsshkey": {
      "get": {
        "security": [
          {
            "CoderSessionToken": []
          }
        ],
        "produces": ["application/json"],
        "tags": ["Users"],
        "summary": "Get user Git SSH key",
        "operationId": "get-user-git-ssh-key",
        "parameters": [
          {
            "type": "string",
            "description": "User ID, name, or me",
            "name": "user",
            "in": "path",
            "required": true
          }
        ],
        "responses": {
          "200": {
            "description": "OK",
            "schema": {
              "$ref": "#/definitions/codersdk.GitSSHKey"
            }
          }
        }
      },
      "put": {
        "security": [
          {
            "CoderSessionToken": []
          }
        ],
        "produces": ["application/json"],
        "tags": ["Users"],
        "summary": "Regenerate user SSH key",
        "operationId": "regenerate-user-ssh-key",
        "parameters": [
          {
            "type": "string",
            "description": "User ID, name, or me",
            "name": "user",
            "in": "path",
            "required": true
          }
        ],
        "responses": {
          "200": {
            "description": "OK",
            "schema": {
              "$ref": "#/definitions/codersdk.GitSSHKey"
            }
          }
        }
      }
    },
    "/users/{user}/keys": {
      "post": {
        "security": [
          {
            "CoderSessionToken": []
          }
        ],
        "produces": ["application/json"],
        "tags": ["Users"],
        "summary": "Create new session key",
        "operationId": "create-new-session-key",
        "parameters": [
          {
            "type": "string",
            "description": "User ID, name, or me",
            "name": "user",
            "in": "path",
            "required": true
          }
        ],
        "responses": {
          "201": {
            "description": "Created",
            "schema": {
              "$ref": "#/definitions/codersdk.GenerateAPIKeyResponse"
            }
          }
        }
      }
    },
    "/users/{user}/keys/tokens": {
      "get": {
        "security": [
          {
            "CoderSessionToken": []
          }
        ],
        "produces": ["application/json"],
        "tags": ["Users"],
        "summary": "Get user tokens",
        "operationId": "get-user-tokens",
        "parameters": [
          {
            "type": "string",
            "description": "User ID, name, or me",
            "name": "user",
            "in": "path",
            "required": true
          }
        ],
        "responses": {
          "200": {
            "description": "OK",
            "schema": {
              "type": "array",
              "items": {
                "$ref": "#/definitions/codersdk.APIKey"
              }
            }
          }
        }
      },
      "post": {
        "security": [
          {
            "CoderSessionToken": []
          }
        ],
        "consumes": ["application/json"],
        "produces": ["application/json"],
        "tags": ["Users"],
        "summary": "Create token API key",
        "operationId": "create-token-api-key",
        "parameters": [
          {
            "type": "string",
            "description": "User ID, name, or me",
            "name": "user",
            "in": "path",
            "required": true
          },
          {
            "description": "Create token request",
            "name": "request",
            "in": "body",
            "required": true,
            "schema": {
              "$ref": "#/definitions/codersdk.CreateTokenRequest"
            }
          }
        ],
        "responses": {
          "201": {
            "description": "Created",
            "schema": {
              "$ref": "#/definitions/codersdk.GenerateAPIKeyResponse"
            }
          }
        }
      }
    },
    "/users/{user}/keys/tokens/tokenconfig": {
      "get": {
        "security": [
          {
            "CoderSessionToken": []
          }
        ],
        "produces": ["application/json"],
        "tags": ["General"],
        "summary": "Get token config",
        "operationId": "get-token-config",
        "parameters": [
          {
            "type": "string",
            "description": "User ID, name, or me",
            "name": "user",
            "in": "path",
            "required": true
          }
        ],
        "responses": {
          "200": {
            "description": "OK",
            "schema": {
              "$ref": "#/definitions/codersdk.TokenConfig"
            }
          }
        }
      }
    },
    "/users/{user}/keys/tokens/{keyname}": {
      "get": {
        "security": [
          {
            "CoderSessionToken": []
          }
        ],
        "produces": ["application/json"],
        "tags": ["Users"],
        "summary": "Get API key by token name",
        "operationId": "get-api-key-by-token-name",
        "parameters": [
          {
            "type": "string",
            "description": "User ID, name, or me",
            "name": "user",
            "in": "path",
            "required": true
          },
          {
            "type": "string",
            "format": "string",
            "description": "Key Name",
            "name": "keyname",
            "in": "path",
            "required": true
          }
        ],
        "responses": {
          "200": {
            "description": "OK",
            "schema": {
              "$ref": "#/definitions/codersdk.APIKey"
            }
          }
        }
      }
    },
    "/users/{user}/keys/{keyid}": {
      "get": {
        "security": [
          {
            "CoderSessionToken": []
          }
        ],
        "produces": ["application/json"],
        "tags": ["Users"],
        "summary": "Get API key by ID",
        "operationId": "get-api-key-by-id",
        "parameters": [
          {
            "type": "string",
            "description": "User ID, name, or me",
            "name": "user",
            "in": "path",
            "required": true
          },
          {
            "type": "string",
            "format": "uuid",
            "description": "Key ID",
            "name": "keyid",
            "in": "path",
            "required": true
          }
        ],
        "responses": {
          "200": {
            "description": "OK",
            "schema": {
              "$ref": "#/definitions/codersdk.APIKey"
            }
          }
        }
      },
      "delete": {
        "security": [
          {
            "CoderSessionToken": []
          }
        ],
        "tags": ["Users"],
        "summary": "Delete API key",
        "operationId": "delete-api-key",
        "parameters": [
          {
            "type": "string",
            "description": "User ID, name, or me",
            "name": "user",
            "in": "path",
            "required": true
          },
          {
            "type": "string",
            "format": "uuid",
            "description": "Key ID",
            "name": "keyid",
            "in": "path",
            "required": true
          }
        ],
        "responses": {
          "204": {
            "description": "No Content"
          }
        }
      }
    },
    "/users/{user}/login-type": {
      "get": {
        "security": [
          {
            "CoderSessionToken": []
          }
        ],
        "produces": ["application/json"],
        "tags": ["Users"],
        "summary": "Get user login type",
        "operationId": "get-user-login-type",
        "parameters": [
          {
            "type": "string",
            "description": "User ID, name, or me",
            "name": "user",
            "in": "path",
            "required": true
          }
        ],
        "responses": {
          "200": {
            "description": "OK",
            "schema": {
              "$ref": "#/definitions/codersdk.UserLoginType"
            }
          }
        }
      }
    },
    "/users/{user}/organizations": {
      "get": {
        "security": [
          {
            "CoderSessionToken": []
          }
        ],
        "produces": ["application/json"],
        "tags": ["Users"],
        "summary": "Get organizations by user",
        "operationId": "get-organizations-by-user",
        "parameters": [
          {
            "type": "string",
            "description": "User ID, name, or me",
            "name": "user",
            "in": "path",
            "required": true
          }
        ],
        "responses": {
          "200": {
            "description": "OK",
            "schema": {
              "type": "array",
              "items": {
                "$ref": "#/definitions/codersdk.Organization"
              }
            }
          }
        }
      }
    },
    "/users/{user}/organizations/{organizationname}": {
      "get": {
        "security": [
          {
            "CoderSessionToken": []
          }
        ],
        "produces": ["application/json"],
        "tags": ["Users"],
        "summary": "Get organization by user and organization name",
        "operationId": "get-organization-by-user-and-organization-name",
        "parameters": [
          {
            "type": "string",
            "description": "User ID, name, or me",
            "name": "user",
            "in": "path",
            "required": true
          },
          {
            "type": "string",
            "description": "Organization name",
            "name": "organizationname",
            "in": "path",
            "required": true
          }
        ],
        "responses": {
          "200": {
            "description": "OK",
            "schema": {
              "$ref": "#/definitions/codersdk.Organization"
            }
          }
        }
      }
    },
    "/users/{user}/password": {
      "put": {
        "security": [
          {
            "CoderSessionToken": []
          }
        ],
        "consumes": ["application/json"],
        "tags": ["Users"],
        "summary": "Update user password",
        "operationId": "update-user-password",
        "parameters": [
          {
            "type": "string",
            "description": "User ID, name, or me",
            "name": "user",
            "in": "path",
            "required": true
          },
          {
            "description": "Update password request",
            "name": "request",
            "in": "body",
            "required": true,
            "schema": {
              "$ref": "#/definitions/codersdk.UpdateUserPasswordRequest"
            }
          }
        ],
        "responses": {
          "204": {
            "description": "No Content"
          }
        }
      }
    },
    "/users/{user}/profile": {
      "put": {
        "security": [
          {
            "CoderSessionToken": []
          }
        ],
        "consumes": ["application/json"],
        "produces": ["application/json"],
        "tags": ["Users"],
        "summary": "Update user profile",
        "operationId": "update-user-profile",
        "parameters": [
          {
            "type": "string",
            "description": "User ID, name, or me",
            "name": "user",
            "in": "path",
            "required": true
          },
          {
            "description": "Updated profile",
            "name": "request",
            "in": "body",
            "required": true,
            "schema": {
              "$ref": "#/definitions/codersdk.UpdateUserProfileRequest"
            }
          }
        ],
        "responses": {
          "200": {
            "description": "OK",
            "schema": {
              "$ref": "#/definitions/codersdk.User"
            }
          }
        }
      }
    },
    "/users/{user}/quiet-hours": {
      "get": {
        "security": [
          {
            "CoderSessionToken": []
          }
        ],
        "produces": ["application/json"],
        "tags": ["Enterprise"],
        "summary": "Get user quiet hours schedule",
        "operationId": "get-user-quiet-hours-schedule",
        "parameters": [
          {
            "type": "string",
            "format": "uuid",
            "description": "User ID",
            "name": "user",
            "in": "path",
            "required": true
          }
        ],
        "responses": {
          "200": {
            "description": "OK",
            "schema": {
              "type": "array",
              "items": {
                "$ref": "#/definitions/codersdk.UserQuietHoursScheduleResponse"
              }
            }
          }
        }
      },
      "put": {
        "security": [
          {
            "CoderSessionToken": []
          }
        ],
        "consumes": ["application/json"],
        "produces": ["application/json"],
        "tags": ["Enterprise"],
        "summary": "Update user quiet hours schedule",
        "operationId": "update-user-quiet-hours-schedule",
        "parameters": [
          {
            "type": "string",
            "format": "uuid",
            "description": "User ID",
            "name": "user",
            "in": "path",
            "required": true
          },
          {
            "description": "Update schedule request",
            "name": "request",
            "in": "body",
            "required": true,
            "schema": {
              "$ref": "#/definitions/codersdk.UpdateUserQuietHoursScheduleRequest"
            }
          }
        ],
        "responses": {
          "200": {
            "description": "OK",
            "schema": {
              "type": "array",
              "items": {
                "$ref": "#/definitions/codersdk.UserQuietHoursScheduleResponse"
              }
            }
          }
        }
      }
    },
    "/users/{user}/roles": {
      "get": {
        "security": [
          {
            "CoderSessionToken": []
          }
        ],
        "produces": ["application/json"],
        "tags": ["Users"],
        "summary": "Get user roles",
        "operationId": "get-user-roles",
        "parameters": [
          {
            "type": "string",
            "description": "User ID, name, or me",
            "name": "user",
            "in": "path",
            "required": true
          }
        ],
        "responses": {
          "200": {
            "description": "OK",
            "schema": {
              "$ref": "#/definitions/codersdk.User"
            }
          }
        }
      },
      "put": {
        "security": [
          {
            "CoderSessionToken": []
          }
        ],
        "consumes": ["application/json"],
        "produces": ["application/json"],
        "tags": ["Users"],
        "summary": "Assign role to user",
        "operationId": "assign-role-to-user",
        "parameters": [
          {
            "type": "string",
            "description": "User ID, name, or me",
            "name": "user",
            "in": "path",
            "required": true
          },
          {
            "description": "Update roles request",
            "name": "request",
            "in": "body",
            "required": true,
            "schema": {
              "$ref": "#/definitions/codersdk.UpdateRoles"
            }
          }
        ],
        "responses": {
          "200": {
            "description": "OK",
            "schema": {
              "$ref": "#/definitions/codersdk.User"
            }
          }
        }
      }
    },
    "/users/{user}/status/activate": {
      "put": {
        "security": [
          {
            "CoderSessionToken": []
          }
        ],
        "produces": ["application/json"],
        "tags": ["Users"],
        "summary": "Activate user account",
        "operationId": "activate-user-account",
        "parameters": [
          {
            "type": "string",
            "description": "User ID, name, or me",
            "name": "user",
            "in": "path",
            "required": true
          }
        ],
        "responses": {
          "200": {
            "description": "OK",
            "schema": {
              "$ref": "#/definitions/codersdk.User"
            }
          }
        }
      }
    },
    "/users/{user}/status/suspend": {
      "put": {
        "security": [
          {
            "CoderSessionToken": []
          }
        ],
        "produces": ["application/json"],
        "tags": ["Users"],
        "summary": "Suspend user account",
        "operationId": "suspend-user-account",
        "parameters": [
          {
            "type": "string",
            "description": "User ID, name, or me",
            "name": "user",
            "in": "path",
            "required": true
          }
        ],
        "responses": {
          "200": {
            "description": "OK",
            "schema": {
              "$ref": "#/definitions/codersdk.User"
            }
          }
        }
      }
    },
    "/users/{user}/workspace/{workspacename}": {
      "get": {
        "security": [
          {
            "CoderSessionToken": []
          }
        ],
        "produces": ["application/json"],
        "tags": ["Workspaces"],
        "summary": "Get workspace metadata by user and workspace name",
        "operationId": "get-workspace-metadata-by-user-and-workspace-name",
        "parameters": [
          {
            "type": "string",
            "description": "User ID, name, or me",
            "name": "user",
            "in": "path",
            "required": true
          },
          {
            "type": "string",
            "description": "Workspace name",
            "name": "workspacename",
            "in": "path",
            "required": true
          },
          {
            "type": "boolean",
            "description": "Return data instead of HTTP 404 if the workspace is deleted",
            "name": "include_deleted",
            "in": "query"
          }
        ],
        "responses": {
          "200": {
            "description": "OK",
            "schema": {
              "$ref": "#/definitions/codersdk.Workspace"
            }
          }
        }
      }
    },
    "/users/{user}/workspace/{workspacename}/builds/{buildnumber}": {
      "get": {
        "security": [
          {
            "CoderSessionToken": []
          }
        ],
        "produces": ["application/json"],
        "tags": ["Builds"],
        "summary": "Get workspace build by user, workspace name, and build number",
        "operationId": "get-workspace-build-by-user-workspace-name-and-build-number",
        "parameters": [
          {
            "type": "string",
            "description": "User ID, name, or me",
            "name": "user",
            "in": "path",
            "required": true
          },
          {
            "type": "string",
            "description": "Workspace name",
            "name": "workspacename",
            "in": "path",
            "required": true
          },
          {
            "type": "string",
            "format": "number",
            "description": "Build number",
            "name": "buildnumber",
            "in": "path",
            "required": true
          }
        ],
        "responses": {
          "200": {
            "description": "OK",
            "schema": {
              "$ref": "#/definitions/codersdk.WorkspaceBuild"
            }
          }
        }
      }
    },
    "/workspace-quota/{user}": {
      "get": {
        "security": [
          {
            "CoderSessionToken": []
          }
        ],
        "produces": ["application/json"],
        "tags": ["Enterprise"],
        "summary": "Get workspace quota by user",
        "operationId": "get-workspace-quota-by-user",
        "parameters": [
          {
            "type": "string",
            "description": "User ID, name, or me",
            "name": "user",
            "in": "path",
            "required": true
          }
        ],
        "responses": {
          "200": {
            "description": "OK",
            "schema": {
              "$ref": "#/definitions/codersdk.WorkspaceQuota"
            }
          }
        }
      }
    },
    "/workspaceagents/aws-instance-identity": {
      "post": {
        "security": [
          {
            "CoderSessionToken": []
          }
        ],
        "consumes": ["application/json"],
        "produces": ["application/json"],
        "tags": ["Agents"],
        "summary": "Authenticate agent on AWS instance",
        "operationId": "authenticate-agent-on-aws-instance",
        "parameters": [
          {
            "description": "Instance identity token",
            "name": "request",
            "in": "body",
            "required": true,
            "schema": {
              "$ref": "#/definitions/agentsdk.AWSInstanceIdentityToken"
            }
          }
        ],
        "responses": {
          "200": {
            "description": "OK",
            "schema": {
              "$ref": "#/definitions/agentsdk.AuthenticateResponse"
            }
          }
        }
      }
    },
    "/workspaceagents/azure-instance-identity": {
      "post": {
        "security": [
          {
            "CoderSessionToken": []
          }
        ],
        "consumes": ["application/json"],
        "produces": ["application/json"],
        "tags": ["Agents"],
        "summary": "Authenticate agent on Azure instance",
        "operationId": "authenticate-agent-on-azure-instance",
        "parameters": [
          {
            "description": "Instance identity token",
            "name": "request",
            "in": "body",
            "required": true,
            "schema": {
              "$ref": "#/definitions/agentsdk.AzureInstanceIdentityToken"
            }
          }
        ],
        "responses": {
          "200": {
            "description": "OK",
            "schema": {
              "$ref": "#/definitions/agentsdk.AuthenticateResponse"
            }
          }
        }
      }
    },
    "/workspaceagents/connection": {
      "get": {
        "security": [
          {
            "CoderSessionToken": []
          }
        ],
        "produces": ["application/json"],
        "tags": ["Agents"],
        "summary": "Get connection info for workspace agent generic",
        "operationId": "get-connection-info-for-workspace-agent-generic",
        "responses": {
          "200": {
            "description": "OK",
            "schema": {
              "$ref": "#/definitions/codersdk.WorkspaceAgentConnectionInfo"
            }
          }
        },
        "x-apidocgen": {
          "skip": true
        }
      }
    },
    "/workspaceagents/google-instance-identity": {
      "post": {
        "security": [
          {
            "CoderSessionToken": []
          }
        ],
        "consumes": ["application/json"],
        "produces": ["application/json"],
        "tags": ["Agents"],
        "summary": "Authenticate agent on Google Cloud instance",
        "operationId": "authenticate-agent-on-google-cloud-instance",
        "parameters": [
          {
            "description": "Instance identity token",
            "name": "request",
            "in": "body",
            "required": true,
            "schema": {
              "$ref": "#/definitions/agentsdk.GoogleInstanceIdentityToken"
            }
          }
        ],
        "responses": {
          "200": {
            "description": "OK",
            "schema": {
              "$ref": "#/definitions/agentsdk.AuthenticateResponse"
            }
          }
        }
      }
    },
    "/workspaceagents/me/app-health": {
      "post": {
        "security": [
          {
            "CoderSessionToken": []
          }
        ],
        "consumes": ["application/json"],
        "produces": ["application/json"],
        "tags": ["Agents"],
        "summary": "Submit workspace agent application health",
        "operationId": "submit-workspace-agent-application-health",
        "parameters": [
          {
            "description": "Application health request",
            "name": "request",
            "in": "body",
            "required": true,
            "schema": {
              "$ref": "#/definitions/agentsdk.PostAppHealthsRequest"
            }
          }
        ],
        "responses": {
          "200": {
            "description": "OK"
          }
        }
      }
    },
    "/workspaceagents/me/coordinate": {
      "get": {
        "security": [
          {
            "CoderSessionToken": []
          }
        ],
        "description": "It accepts a WebSocket connection to an agent that listens to\nincoming connections and publishes node updates.",
        "tags": ["Agents"],
        "summary": "Coordinate workspace agent via Tailnet",
        "operationId": "coordinate-workspace-agent-via-tailnet",
        "responses": {
          "101": {
            "description": "Switching Protocols"
          }
        }
      }
    },
    "/workspaceagents/me/gitauth": {
      "get": {
        "security": [
          {
            "CoderSessionToken": []
          }
        ],
        "produces": ["application/json"],
        "tags": ["Agents"],
        "summary": "Get workspace agent Git auth",
        "operationId": "get-workspace-agent-git-auth",
        "parameters": [
          {
            "type": "string",
            "format": "uri",
            "description": "Git URL",
            "name": "url",
            "in": "query",
            "required": true
          },
          {
            "type": "boolean",
            "description": "Wait for a new token to be issued",
            "name": "listen",
            "in": "query"
          }
        ],
        "responses": {
          "200": {
            "description": "OK",
            "schema": {
              "$ref": "#/definitions/agentsdk.GitAuthResponse"
            }
          }
        }
      }
    },
    "/workspaceagents/me/gitsshkey": {
      "get": {
        "security": [
          {
            "CoderSessionToken": []
          }
        ],
        "produces": ["application/json"],
        "tags": ["Agents"],
        "summary": "Get workspace agent Git SSH key",
        "operationId": "get-workspace-agent-git-ssh-key",
        "responses": {
          "200": {
            "description": "OK",
            "schema": {
              "$ref": "#/definitions/agentsdk.GitSSHKey"
            }
          }
        }
      }
    },
    "/workspaceagents/me/manifest": {
      "get": {
        "security": [
          {
            "CoderSessionToken": []
          }
        ],
        "produces": ["application/json"],
        "tags": ["Agents"],
        "summary": "Get authorized workspace agent manifest",
        "operationId": "get-authorized-workspace-agent-manifest",
        "responses": {
          "200": {
            "description": "OK",
            "schema": {
              "$ref": "#/definitions/agentsdk.Manifest"
            }
          }
        }
      }
    },
    "/workspaceagents/me/metadata/{key}": {
      "post": {
        "security": [
          {
            "CoderSessionToken": []
          }
        ],
        "consumes": ["application/json"],
        "tags": ["Agents"],
        "summary": "Submit workspace agent metadata",
        "operationId": "submit-workspace-agent-metadata",
        "parameters": [
          {
            "description": "Workspace agent metadata request",
            "name": "request",
            "in": "body",
            "required": true,
            "schema": {
              "$ref": "#/definitions/agentsdk.PostMetadataRequest"
            }
          },
          {
            "type": "string",
            "format": "string",
            "description": "metadata key",
            "name": "key",
            "in": "path",
            "required": true
          }
        ],
        "responses": {
          "204": {
            "description": "Success"
          }
        },
        "x-apidocgen": {
          "skip": true
        }
      }
    },
    "/workspaceagents/me/report-lifecycle": {
      "post": {
        "security": [
          {
            "CoderSessionToken": []
          }
        ],
        "consumes": ["application/json"],
        "tags": ["Agents"],
        "summary": "Submit workspace agent lifecycle state",
        "operationId": "submit-workspace-agent-lifecycle-state",
        "parameters": [
          {
            "description": "Workspace agent lifecycle request",
            "name": "request",
            "in": "body",
            "required": true,
            "schema": {
              "$ref": "#/definitions/agentsdk.PostLifecycleRequest"
            }
          }
        ],
        "responses": {
          "204": {
            "description": "Success"
          }
        },
        "x-apidocgen": {
          "skip": true
        }
      }
    },
    "/workspaceagents/me/report-stats": {
      "post": {
        "security": [
          {
            "CoderSessionToken": []
          }
        ],
        "consumes": ["application/json"],
        "produces": ["application/json"],
        "tags": ["Agents"],
        "summary": "Submit workspace agent stats",
        "operationId": "submit-workspace-agent-stats",
        "parameters": [
          {
            "description": "Stats request",
            "name": "request",
            "in": "body",
            "required": true,
            "schema": {
              "$ref": "#/definitions/agentsdk.Stats"
            }
          }
        ],
        "responses": {
          "200": {
            "description": "OK",
            "schema": {
              "$ref": "#/definitions/agentsdk.StatsResponse"
            }
          }
        },
        "x-apidocgen": {
          "skip": true
        }
      }
    },
    "/workspaceagents/me/startup": {
      "post": {
        "security": [
          {
            "CoderSessionToken": []
          }
        ],
        "consumes": ["application/json"],
        "produces": ["application/json"],
        "tags": ["Agents"],
        "summary": "Submit workspace agent startup",
        "operationId": "submit-workspace-agent-startup",
        "parameters": [
          {
            "description": "Startup request",
            "name": "request",
            "in": "body",
            "required": true,
            "schema": {
              "$ref": "#/definitions/agentsdk.PostStartupRequest"
            }
          }
        ],
        "responses": {
          "200": {
            "description": "OK"
          }
        },
        "x-apidocgen": {
          "skip": true
        }
      }
    },
    "/workspaceagents/me/startup-logs": {
      "patch": {
        "security": [
          {
            "CoderSessionToken": []
          }
        ],
        "consumes": ["application/json"],
        "produces": ["application/json"],
        "tags": ["Agents"],
        "summary": "Patch workspace agent startup logs",
        "operationId": "patch-workspace-agent-startup-logs",
        "parameters": [
          {
            "description": "Startup logs",
            "name": "request",
            "in": "body",
            "required": true,
            "schema": {
              "$ref": "#/definitions/agentsdk.PatchStartupLogs"
            }
          }
        ],
        "responses": {
          "200": {
            "description": "OK",
            "schema": {
              "$ref": "#/definitions/codersdk.Response"
            }
          }
        },
        "x-apidocgen": {
          "skip": true
        }
      }
    },
    "/workspaceagents/{workspaceagent}": {
      "get": {
        "security": [
          {
            "CoderSessionToken": []
          }
        ],
        "produces": ["application/json"],
        "tags": ["Agents"],
        "summary": "Get workspace agent by ID",
        "operationId": "get-workspace-agent-by-id",
        "parameters": [
          {
            "type": "string",
            "format": "uuid",
            "description": "Workspace agent ID",
            "name": "workspaceagent",
            "in": "path",
            "required": true
          }
        ],
        "responses": {
          "200": {
            "description": "OK",
            "schema": {
              "$ref": "#/definitions/codersdk.WorkspaceAgent"
            }
          }
        }
      }
    },
    "/workspaceagents/{workspaceagent}/connection": {
      "get": {
        "security": [
          {
            "CoderSessionToken": []
          }
        ],
        "produces": ["application/json"],
        "tags": ["Agents"],
        "summary": "Get connection info for workspace agent",
        "operationId": "get-connection-info-for-workspace-agent",
        "parameters": [
          {
            "type": "string",
            "format": "uuid",
            "description": "Workspace agent ID",
            "name": "workspaceagent",
            "in": "path",
            "required": true
          }
        ],
        "responses": {
          "200": {
            "description": "OK",
            "schema": {
              "$ref": "#/definitions/codersdk.WorkspaceAgentConnectionInfo"
            }
          }
        }
      }
    },
    "/workspaceagents/{workspaceagent}/coordinate": {
      "get": {
        "security": [
          {
            "CoderSessionToken": []
          }
        ],
        "tags": ["Agents"],
        "summary": "Coordinate workspace agent",
        "operationId": "coordinate-workspace-agent",
        "parameters": [
          {
            "type": "string",
            "format": "uuid",
            "description": "Workspace agent ID",
            "name": "workspaceagent",
            "in": "path",
            "required": true
          }
        ],
        "responses": {
          "101": {
            "description": "Switching Protocols"
          }
        }
      }
    },
    "/workspaceagents/{workspaceagent}/listening-ports": {
      "get": {
        "security": [
          {
            "CoderSessionToken": []
          }
        ],
        "produces": ["application/json"],
        "tags": ["Agents"],
        "summary": "Get listening ports for workspace agent",
        "operationId": "get-listening-ports-for-workspace-agent",
        "parameters": [
          {
            "type": "string",
            "format": "uuid",
            "description": "Workspace agent ID",
            "name": "workspaceagent",
            "in": "path",
            "required": true
          }
        ],
        "responses": {
          "200": {
            "description": "OK",
            "schema": {
              "$ref": "#/definitions/codersdk.WorkspaceAgentListeningPortsResponse"
            }
          }
        }
      }
    },
    "/workspaceagents/{workspaceagent}/pty": {
      "get": {
        "security": [
          {
            "CoderSessionToken": []
          }
        ],
        "tags": ["Agents"],
        "summary": "Open PTY to workspace agent",
        "operationId": "open-pty-to-workspace-agent",
        "parameters": [
          {
            "type": "string",
            "format": "uuid",
            "description": "Workspace agent ID",
            "name": "workspaceagent",
            "in": "path",
            "required": true
          }
        ],
        "responses": {
          "101": {
            "description": "Switching Protocols"
          }
        }
      }
    },
    "/workspaceagents/{workspaceagent}/startup-logs": {
      "get": {
        "security": [
          {
            "CoderSessionToken": []
          }
        ],
        "produces": ["application/json"],
        "tags": ["Agents"],
        "summary": "Get startup logs by workspace agent",
        "operationId": "get-startup-logs-by-workspace-agent",
        "parameters": [
          {
            "type": "string",
            "format": "uuid",
            "description": "Workspace agent ID",
            "name": "workspaceagent",
            "in": "path",
            "required": true
          },
          {
            "type": "integer",
            "description": "Before log id",
            "name": "before",
            "in": "query"
          },
          {
            "type": "integer",
            "description": "After log id",
            "name": "after",
            "in": "query"
          },
          {
            "type": "boolean",
            "description": "Follow log stream",
            "name": "follow",
            "in": "query"
          },
          {
            "type": "boolean",
            "description": "Disable compression for WebSocket connection",
            "name": "no_compression",
            "in": "query"
          }
        ],
        "responses": {
          "200": {
            "description": "OK",
            "schema": {
              "type": "array",
              "items": {
                "$ref": "#/definitions/codersdk.WorkspaceAgentStartupLog"
              }
            }
          }
        }
      }
    },
    "/workspaceagents/{workspaceagent}/watch-metadata": {
      "get": {
        "security": [
          {
            "CoderSessionToken": []
          }
        ],
        "tags": ["Agents"],
        "summary": "Watch for workspace agent metadata updates",
        "operationId": "watch-for-workspace-agent-metadata-updates",
        "parameters": [
          {
            "type": "string",
            "format": "uuid",
            "description": "Workspace agent ID",
            "name": "workspaceagent",
            "in": "path",
            "required": true
          }
        ],
        "responses": {
          "200": {
            "description": "Success"
          }
        },
        "x-apidocgen": {
          "skip": true
        }
      }
    },
    "/workspacebuilds/{workspacebuild}": {
      "get": {
        "security": [
          {
            "CoderSessionToken": []
          }
        ],
        "produces": ["application/json"],
        "tags": ["Builds"],
        "summary": "Get workspace build",
        "operationId": "get-workspace-build",
        "parameters": [
          {
            "type": "string",
            "description": "Workspace build ID",
            "name": "workspacebuild",
            "in": "path",
            "required": true
          }
        ],
        "responses": {
          "200": {
            "description": "OK",
            "schema": {
              "$ref": "#/definitions/codersdk.WorkspaceBuild"
            }
          }
        }
      }
    },
    "/workspacebuilds/{workspacebuild}/cancel": {
      "patch": {
        "security": [
          {
            "CoderSessionToken": []
          }
        ],
        "produces": ["application/json"],
        "tags": ["Builds"],
        "summary": "Cancel workspace build",
        "operationId": "cancel-workspace-build",
        "parameters": [
          {
            "type": "string",
            "description": "Workspace build ID",
            "name": "workspacebuild",
            "in": "path",
            "required": true
          }
        ],
        "responses": {
          "200": {
            "description": "OK",
            "schema": {
              "$ref": "#/definitions/codersdk.Response"
            }
          }
        }
      }
    },
    "/workspacebuilds/{workspacebuild}/logs": {
      "get": {
        "security": [
          {
            "CoderSessionToken": []
          }
        ],
        "produces": ["application/json"],
        "tags": ["Builds"],
        "summary": "Get workspace build logs",
        "operationId": "get-workspace-build-logs",
        "parameters": [
          {
            "type": "string",
            "description": "Workspace build ID",
            "name": "workspacebuild",
            "in": "path",
            "required": true
          },
          {
            "type": "integer",
            "description": "Before Unix timestamp",
            "name": "before",
            "in": "query"
          },
          {
            "type": "integer",
            "description": "After Unix timestamp",
            "name": "after",
            "in": "query"
          },
          {
            "type": "boolean",
            "description": "Follow log stream",
            "name": "follow",
            "in": "query"
          }
        ],
        "responses": {
          "200": {
            "description": "OK",
            "schema": {
              "type": "array",
              "items": {
                "$ref": "#/definitions/codersdk.ProvisionerJobLog"
              }
            }
          }
        }
      }
    },
    "/workspacebuilds/{workspacebuild}/parameters": {
      "get": {
        "security": [
          {
            "CoderSessionToken": []
          }
        ],
        "produces": ["application/json"],
        "tags": ["Builds"],
        "summary": "Get build parameters for workspace build",
        "operationId": "get-build-parameters-for-workspace-build",
        "parameters": [
          {
            "type": "string",
            "description": "Workspace build ID",
            "name": "workspacebuild",
            "in": "path",
            "required": true
          }
        ],
        "responses": {
          "200": {
            "description": "OK",
            "schema": {
              "type": "array",
              "items": {
                "$ref": "#/definitions/codersdk.WorkspaceBuildParameter"
              }
            }
          }
        }
      }
    },
    "/workspacebuilds/{workspacebuild}/resources": {
      "get": {
        "security": [
          {
            "CoderSessionToken": []
          }
        ],
        "produces": ["application/json"],
        "tags": ["Builds"],
        "summary": "Get workspace resources for workspace build",
        "operationId": "get-workspace-resources-for-workspace-build",
        "parameters": [
          {
            "type": "string",
            "description": "Workspace build ID",
            "name": "workspacebuild",
            "in": "path",
            "required": true
          }
        ],
        "responses": {
          "200": {
            "description": "OK",
            "schema": {
              "type": "array",
              "items": {
                "$ref": "#/definitions/codersdk.WorkspaceResource"
              }
            }
          }
        }
      }
    },
    "/workspacebuilds/{workspacebuild}/state": {
      "get": {
        "security": [
          {
            "CoderSessionToken": []
          }
        ],
        "produces": ["application/json"],
        "tags": ["Builds"],
        "summary": "Get provisioner state for workspace build",
        "operationId": "get-provisioner-state-for-workspace-build",
        "parameters": [
          {
            "type": "string",
            "description": "Workspace build ID",
            "name": "workspacebuild",
            "in": "path",
            "required": true
          }
        ],
        "responses": {
          "200": {
            "description": "OK",
            "schema": {
              "$ref": "#/definitions/codersdk.WorkspaceBuild"
            }
          }
        }
      }
    },
    "/workspaceproxies": {
      "get": {
        "security": [
          {
            "CoderSessionToken": []
          }
        ],
        "produces": ["application/json"],
        "tags": ["Enterprise"],
        "summary": "Get workspace proxies",
        "operationId": "get-workspace-proxies",
        "responses": {
          "200": {
            "description": "OK",
            "schema": {
              "type": "array",
              "items": {
                "$ref": "#/definitions/codersdk.RegionsResponse-codersdk_WorkspaceProxy"
              }
            }
          }
        }
      },
      "post": {
        "security": [
          {
            "CoderSessionToken": []
          }
        ],
        "consumes": ["application/json"],
        "produces": ["application/json"],
        "tags": ["Enterprise"],
        "summary": "Create workspace proxy",
        "operationId": "create-workspace-proxy",
        "parameters": [
          {
            "description": "Create workspace proxy request",
            "name": "request",
            "in": "body",
            "required": true,
            "schema": {
              "$ref": "#/definitions/codersdk.CreateWorkspaceProxyRequest"
            }
          }
        ],
        "responses": {
          "201": {
            "description": "Created",
            "schema": {
              "$ref": "#/definitions/codersdk.WorkspaceProxy"
            }
          }
        }
      }
    },
    "/workspaceproxies/me/goingaway": {
      "post": {
        "security": [
          {
            "CoderSessionToken": []
          }
        ],
        "produces": ["application/json"],
        "tags": ["Enterprise"],
        "summary": "Workspace proxy going away",
        "operationId": "workspace-proxy-going-away",
        "responses": {
          "201": {
            "description": "Created",
            "schema": {
              "$ref": "#/definitions/codersdk.Response"
            }
          }
        },
        "x-apidocgen": {
          "skip": true
        }
      }
    },
    "/workspaceproxies/me/issue-signed-app-token": {
      "post": {
        "security": [
          {
            "CoderSessionToken": []
          }
        ],
        "consumes": ["application/json"],
        "produces": ["application/json"],
        "tags": ["Enterprise"],
        "summary": "Issue signed workspace app token",
        "operationId": "issue-signed-workspace-app-token",
        "parameters": [
          {
            "description": "Issue signed app token request",
            "name": "request",
            "in": "body",
            "required": true,
            "schema": {
              "$ref": "#/definitions/workspaceapps.IssueTokenRequest"
            }
          }
        ],
        "responses": {
          "201": {
            "description": "Created",
            "schema": {
              "$ref": "#/definitions/wsproxysdk.IssueSignedAppTokenResponse"
            }
          }
        },
        "x-apidocgen": {
          "skip": true
        }
      }
    },
    "/workspaceproxies/me/register": {
      "post": {
        "security": [
          {
            "CoderSessionToken": []
          }
        ],
        "consumes": ["application/json"],
        "produces": ["application/json"],
        "tags": ["Enterprise"],
        "summary": "Register workspace proxy",
        "operationId": "register-workspace-proxy",
        "parameters": [
          {
            "description": "Issue signed app token request",
            "name": "request",
            "in": "body",
            "required": true,
            "schema": {
              "$ref": "#/definitions/wsproxysdk.RegisterWorkspaceProxyRequest"
            }
          }
        ],
        "responses": {
          "201": {
            "description": "Created",
            "schema": {
              "$ref": "#/definitions/wsproxysdk.RegisterWorkspaceProxyResponse"
            }
          }
        },
        "x-apidocgen": {
          "skip": true
        }
      }
    },
    "/workspaceproxies/{workspaceproxy}": {
      "get": {
        "security": [
          {
            "CoderSessionToken": []
          }
        ],
        "produces": ["application/json"],
        "tags": ["Enterprise"],
        "summary": "Get workspace proxy",
        "operationId": "get-workspace-proxy",
        "parameters": [
          {
            "type": "string",
            "format": "uuid",
            "description": "Proxy ID or name",
            "name": "workspaceproxy",
            "in": "path",
            "required": true
          }
        ],
        "responses": {
          "200": {
            "description": "OK",
            "schema": {
              "$ref": "#/definitions/codersdk.WorkspaceProxy"
            }
          }
        }
      },
      "delete": {
        "security": [
          {
            "CoderSessionToken": []
          }
        ],
        "produces": ["application/json"],
        "tags": ["Enterprise"],
        "summary": "Delete workspace proxy",
        "operationId": "delete-workspace-proxy",
        "parameters": [
          {
            "type": "string",
            "format": "uuid",
            "description": "Proxy ID or name",
            "name": "workspaceproxy",
            "in": "path",
            "required": true
          }
        ],
        "responses": {
          "200": {
            "description": "OK",
            "schema": {
              "$ref": "#/definitions/codersdk.Response"
            }
          }
        }
      },
      "patch": {
        "security": [
          {
            "CoderSessionToken": []
          }
        ],
        "consumes": ["application/json"],
        "produces": ["application/json"],
        "tags": ["Enterprise"],
        "summary": "Update workspace proxy",
        "operationId": "update-workspace-proxy",
        "parameters": [
          {
            "type": "string",
            "format": "uuid",
            "description": "Proxy ID or name",
            "name": "workspaceproxy",
            "in": "path",
            "required": true
          },
          {
            "description": "Update workspace proxy request",
            "name": "request",
            "in": "body",
            "required": true,
            "schema": {
              "$ref": "#/definitions/codersdk.PatchWorkspaceProxy"
            }
          }
        ],
        "responses": {
          "200": {
            "description": "OK",
            "schema": {
              "$ref": "#/definitions/codersdk.WorkspaceProxy"
            }
          }
        }
      }
    },
    "/workspaces": {
      "get": {
        "security": [
          {
            "CoderSessionToken": []
          }
        ],
        "produces": ["application/json"],
        "tags": ["Workspaces"],
        "summary": "List workspaces",
        "operationId": "list-workspaces",
        "parameters": [
          {
            "type": "string",
            "description": "Filter by owner username",
            "name": "owner",
            "in": "query"
          },
          {
            "type": "string",
            "description": "Filter by template name",
            "name": "template",
            "in": "query"
          },
          {
            "type": "string",
            "description": "Filter with partial-match by workspace name",
            "name": "name",
            "in": "query"
          },
          {
            "enum": [
              "pending",
              "running",
              "stopping",
              "stopped",
              "failed",
              "canceling",
              "canceled",
              "deleted",
              "deleting"
            ],
            "type": "string",
            "description": "Filter by workspace status",
            "name": "status",
            "in": "query"
          },
          {
            "enum": ["connected", "connecting", "disconnected", "timeout"],
            "type": "string",
            "description": "Filter by agent status",
            "name": "has_agent",
            "in": "query"
          },
          {
            "type": "string",
            "description": "Filter workspaces scheduled to be deleted by this time",
            "name": "deleting_by",
            "in": "query"
          }
        ],
        "responses": {
          "200": {
            "description": "OK",
            "schema": {
              "$ref": "#/definitions/codersdk.WorkspacesResponse"
            }
          }
        }
      }
    },
    "/workspaces/{workspace}": {
      "get": {
        "security": [
          {
            "CoderSessionToken": []
          }
        ],
        "produces": ["application/json"],
        "tags": ["Workspaces"],
        "summary": "Get workspace metadata by ID",
        "operationId": "get-workspace-metadata-by-id",
        "parameters": [
          {
            "type": "string",
            "format": "uuid",
            "description": "Workspace ID",
            "name": "workspace",
            "in": "path",
            "required": true
          },
          {
            "type": "boolean",
            "description": "Return data instead of HTTP 404 if the workspace is deleted",
            "name": "include_deleted",
            "in": "query"
          }
        ],
        "responses": {
          "200": {
            "description": "OK",
            "schema": {
              "$ref": "#/definitions/codersdk.Workspace"
            }
          }
        }
      },
      "patch": {
        "security": [
          {
            "CoderSessionToken": []
          }
        ],
        "consumes": ["application/json"],
        "tags": ["Workspaces"],
        "summary": "Update workspace metadata by ID",
        "operationId": "update-workspace-metadata-by-id",
        "parameters": [
          {
            "type": "string",
            "format": "uuid",
            "description": "Workspace ID",
            "name": "workspace",
            "in": "path",
            "required": true
          },
          {
            "description": "Metadata update request",
            "name": "request",
            "in": "body",
            "required": true,
            "schema": {
              "$ref": "#/definitions/codersdk.UpdateWorkspaceRequest"
            }
          }
        ],
        "responses": {
          "204": {
            "description": "No Content"
          }
        }
      }
    },
    "/workspaces/{workspace}/autostart": {
      "put": {
        "security": [
          {
            "CoderSessionToken": []
          }
        ],
        "consumes": ["application/json"],
        "tags": ["Workspaces"],
        "summary": "Update workspace autostart schedule by ID",
        "operationId": "update-workspace-autostart-schedule-by-id",
        "parameters": [
          {
            "type": "string",
            "format": "uuid",
            "description": "Workspace ID",
            "name": "workspace",
            "in": "path",
            "required": true
          },
          {
            "description": "Schedule update request",
            "name": "request",
            "in": "body",
            "required": true,
            "schema": {
              "$ref": "#/definitions/codersdk.UpdateWorkspaceAutostartRequest"
            }
          }
        ],
        "responses": {
          "204": {
            "description": "No Content"
          }
        }
      }
    },
    "/workspaces/{workspace}/builds": {
      "get": {
        "security": [
          {
            "CoderSessionToken": []
          }
        ],
        "produces": ["application/json"],
        "tags": ["Builds"],
        "summary": "Get workspace builds by workspace ID",
        "operationId": "get-workspace-builds-by-workspace-id",
        "parameters": [
          {
            "type": "string",
            "format": "uuid",
            "description": "Workspace ID",
            "name": "workspace",
            "in": "path",
            "required": true
          },
          {
            "type": "string",
            "format": "uuid",
            "description": "After ID",
            "name": "after_id",
            "in": "query"
          },
          {
            "type": "integer",
            "description": "Page limit",
            "name": "limit",
            "in": "query"
          },
          {
            "type": "integer",
            "description": "Page offset",
            "name": "offset",
            "in": "query"
          },
          {
            "type": "string",
            "format": "date-time",
            "description": "Since timestamp",
            "name": "since",
            "in": "query"
          }
        ],
        "responses": {
          "200": {
            "description": "OK",
            "schema": {
              "type": "array",
              "items": {
                "$ref": "#/definitions/codersdk.WorkspaceBuild"
              }
            }
          }
        }
      },
      "post": {
        "security": [
          {
            "CoderSessionToken": []
          }
        ],
        "consumes": ["application/json"],
        "produces": ["application/json"],
        "tags": ["Builds"],
        "summary": "Create workspace build",
        "operationId": "create-workspace-build",
        "parameters": [
          {
            "type": "string",
            "format": "uuid",
            "description": "Workspace ID",
            "name": "workspace",
            "in": "path",
            "required": true
          },
          {
            "description": "Create workspace build request",
            "name": "request",
            "in": "body",
            "required": true,
            "schema": {
              "$ref": "#/definitions/codersdk.CreateWorkspaceBuildRequest"
            }
          }
        ],
        "responses": {
          "200": {
            "description": "OK",
            "schema": {
              "$ref": "#/definitions/codersdk.WorkspaceBuild"
            }
          }
        }
      }
    },
    "/workspaces/{workspace}/extend": {
      "put": {
        "security": [
          {
            "CoderSessionToken": []
          }
        ],
        "consumes": ["application/json"],
        "produces": ["application/json"],
        "tags": ["Workspaces"],
        "summary": "Extend workspace deadline by ID",
        "operationId": "extend-workspace-deadline-by-id",
        "parameters": [
          {
            "type": "string",
            "format": "uuid",
            "description": "Workspace ID",
            "name": "workspace",
            "in": "path",
            "required": true
          },
          {
            "description": "Extend deadline update request",
            "name": "request",
            "in": "body",
            "required": true,
            "schema": {
              "$ref": "#/definitions/codersdk.PutExtendWorkspaceRequest"
            }
          }
        ],
        "responses": {
          "200": {
            "description": "OK",
            "schema": {
              "$ref": "#/definitions/codersdk.Response"
            }
          }
        }
      }
    },
    "/workspaces/{workspace}/lock": {
      "put": {
        "security": [
          {
            "CoderSessionToken": []
          }
        ],
        "consumes": ["application/json"],
        "produces": ["application/json"],
        "tags": ["Workspaces"],
        "summary": "Update workspace lock by id.",
        "operationId": "update-workspace-lock-by-id",
        "parameters": [
          {
            "type": "string",
            "format": "uuid",
            "description": "Workspace ID",
            "name": "workspace",
            "in": "path",
            "required": true
          },
          {
            "description": "Lock or unlock a workspace",
            "name": "request",
            "in": "body",
            "required": true,
            "schema": {
              "$ref": "#/definitions/codersdk.UpdateWorkspaceLock"
            }
          }
        ],
        "responses": {
          "200": {
            "description": "OK",
            "schema": {
              "$ref": "#/definitions/codersdk.Response"
            }
          }
        }
      }
    },
    "/workspaces/{workspace}/ttl": {
      "put": {
        "security": [
          {
            "CoderSessionToken": []
          }
        ],
        "consumes": ["application/json"],
        "tags": ["Workspaces"],
        "summary": "Update workspace TTL by ID",
        "operationId": "update-workspace-ttl-by-id",
        "parameters": [
          {
            "type": "string",
            "format": "uuid",
            "description": "Workspace ID",
            "name": "workspace",
            "in": "path",
            "required": true
          },
          {
            "description": "Workspace TTL update request",
            "name": "request",
            "in": "body",
            "required": true,
            "schema": {
              "$ref": "#/definitions/codersdk.UpdateWorkspaceTTLRequest"
            }
          }
        ],
        "responses": {
          "204": {
            "description": "No Content"
          }
        }
      }
    },
    "/workspaces/{workspace}/watch": {
      "get": {
        "security": [
          {
            "CoderSessionToken": []
          }
        ],
        "produces": ["text/event-stream"],
        "tags": ["Workspaces"],
        "summary": "Watch workspace by ID",
        "operationId": "watch-workspace-by-id",
        "parameters": [
          {
            "type": "string",
            "format": "uuid",
            "description": "Workspace ID",
            "name": "workspace",
            "in": "path",
            "required": true
          }
        ],
        "responses": {
          "200": {
            "description": "OK",
            "schema": {
              "$ref": "#/definitions/codersdk.Response"
            }
          }
        }
      }
    }
  },
  "definitions": {
    "agentsdk.AWSInstanceIdentityToken": {
      "type": "object",
      "required": ["document", "signature"],
      "properties": {
        "document": {
          "type": "string"
        },
        "signature": {
          "type": "string"
        }
      }
    },
    "agentsdk.AgentMetric": {
      "type": "object",
      "required": ["name", "type", "value"],
      "properties": {
        "labels": {
          "type": "array",
          "items": {
            "$ref": "#/definitions/agentsdk.AgentMetricLabel"
          }
        },
        "name": {
          "type": "string"
        },
        "type": {
          "enum": ["counter", "gauge"],
          "allOf": [
            {
              "$ref": "#/definitions/agentsdk.AgentMetricType"
            }
          ]
        },
        "value": {
          "type": "number"
        }
      }
    },
    "agentsdk.AgentMetricLabel": {
      "type": "object",
      "required": ["name", "value"],
      "properties": {
        "name": {
          "type": "string"
        },
        "value": {
          "type": "string"
        }
      }
    },
    "agentsdk.AgentMetricType": {
      "type": "string",
      "enum": ["counter", "gauge"],
      "x-enum-varnames": ["AgentMetricTypeCounter", "AgentMetricTypeGauge"]
    },
    "agentsdk.AuthenticateResponse": {
      "type": "object",
      "properties": {
        "session_token": {
          "type": "string"
        }
      }
    },
    "agentsdk.AzureInstanceIdentityToken": {
      "type": "object",
      "required": ["encoding", "signature"],
      "properties": {
        "encoding": {
          "type": "string"
        },
        "signature": {
          "type": "string"
        }
      }
    },
    "agentsdk.GitAuthResponse": {
      "type": "object",
      "properties": {
        "password": {
          "type": "string"
        },
        "url": {
          "type": "string"
        },
        "username": {
          "type": "string"
        }
      }
    },
    "agentsdk.GitSSHKey": {
      "type": "object",
      "properties": {
        "private_key": {
          "type": "string"
        },
        "public_key": {
          "type": "string"
        }
      }
    },
    "agentsdk.GoogleInstanceIdentityToken": {
      "type": "object",
      "required": ["json_web_token"],
      "properties": {
        "json_web_token": {
          "type": "string"
        }
      }
    },
    "agentsdk.Manifest": {
      "type": "object",
      "properties": {
        "apps": {
          "type": "array",
          "items": {
            "$ref": "#/definitions/codersdk.WorkspaceApp"
          }
        },
        "derpmap": {
          "$ref": "#/definitions/tailcfg.DERPMap"
        },
        "directory": {
          "type": "string"
        },
        "disable_direct_connections": {
          "type": "boolean"
        },
        "environment_variables": {
          "type": "object",
          "additionalProperties": {
            "type": "string"
          }
        },
        "git_auth_configs": {
          "description": "GitAuthConfigs stores the number of Git configurations\nthe Coder deployment has. If this number is \u003e0, we\nset up special configuration in the workspace.",
          "type": "integer"
        },
        "metadata": {
          "type": "array",
          "items": {
            "$ref": "#/definitions/codersdk.WorkspaceAgentMetadataDescription"
          }
        },
        "motd_file": {
          "type": "string"
        },
        "shutdown_script": {
          "type": "string"
        },
        "shutdown_script_timeout": {
          "type": "integer"
        },
        "startup_script": {
          "type": "string"
        },
        "startup_script_timeout": {
          "type": "integer"
        },
        "vscode_port_proxy_uri": {
          "type": "string"
        }
      }
    },
    "agentsdk.PatchStartupLogs": {
      "type": "object",
      "properties": {
        "logs": {
          "type": "array",
          "items": {
            "$ref": "#/definitions/agentsdk.StartupLog"
          }
        }
      }
    },
    "agentsdk.PostAppHealthsRequest": {
      "type": "object",
      "properties": {
        "healths": {
          "description": "Healths is a map of the workspace app name and the health of the app.",
          "type": "object",
          "additionalProperties": {
            "$ref": "#/definitions/codersdk.WorkspaceAppHealth"
          }
        }
      }
    },
    "agentsdk.PostLifecycleRequest": {
      "type": "object",
      "properties": {
        "changed_at": {
          "type": "string"
        },
        "state": {
          "$ref": "#/definitions/codersdk.WorkspaceAgentLifecycle"
        }
      }
    },
    "agentsdk.PostMetadataRequest": {
      "type": "object",
      "properties": {
        "age": {
          "description": "Age is the number of seconds since the metadata was collected.\nIt is provided in addition to CollectedAt to protect against clock skew.",
          "type": "integer"
        },
        "collected_at": {
          "type": "string",
          "format": "date-time"
        },
        "error": {
          "type": "string"
        },
        "value": {
          "type": "string"
        }
      }
    },
    "agentsdk.PostStartupRequest": {
      "type": "object",
      "properties": {
        "expanded_directory": {
          "type": "string"
        },
        "subsystem": {
          "$ref": "#/definitions/codersdk.AgentSubsystem"
        },
        "version": {
          "type": "string"
        }
      }
    },
    "agentsdk.StartupLog": {
      "type": "object",
      "properties": {
        "created_at": {
          "type": "string"
        },
        "level": {
          "$ref": "#/definitions/codersdk.LogLevel"
        },
        "output": {
          "type": "string"
        }
      }
    },
    "agentsdk.Stats": {
      "type": "object",
      "properties": {
        "connection_count": {
          "description": "ConnectionCount is the number of connections received by an agent.",
          "type": "integer"
        },
        "connection_median_latency_ms": {
          "description": "ConnectionMedianLatencyMS is the median latency of all connections in milliseconds.",
          "type": "number"
        },
        "connections_by_proto": {
          "description": "ConnectionsByProto is a count of connections by protocol.",
          "type": "object",
          "additionalProperties": {
            "type": "integer"
          }
        },
        "metrics": {
          "description": "Metrics collected by the agent",
          "type": "array",
          "items": {
            "$ref": "#/definitions/agentsdk.AgentMetric"
          }
        },
        "rx_bytes": {
          "description": "RxBytes is the number of received bytes.",
          "type": "integer"
        },
        "rx_packets": {
          "description": "RxPackets is the number of received packets.",
          "type": "integer"
        },
        "session_count_jetbrains": {
          "description": "SessionCountJetBrains is the number of connections received by an agent\nthat are from our JetBrains extension.",
          "type": "integer"
        },
        "session_count_reconnecting_pty": {
          "description": "SessionCountReconnectingPTY is the number of connections received by an agent\nthat are from the reconnecting web terminal.",
          "type": "integer"
        },
        "session_count_ssh": {
          "description": "SessionCountSSH is the number of connections received by an agent\nthat are normal, non-tagged SSH sessions.",
          "type": "integer"
        },
        "session_count_vscode": {
          "description": "SessionCountVSCode is the number of connections received by an agent\nthat are from our VS Code extension.",
          "type": "integer"
        },
        "tx_bytes": {
          "description": "TxBytes is the number of transmitted bytes.",
          "type": "integer"
        },
        "tx_packets": {
          "description": "TxPackets is the number of transmitted bytes.",
          "type": "integer"
        }
      }
    },
    "agentsdk.StatsResponse": {
      "type": "object",
      "properties": {
        "report_interval": {
          "description": "ReportInterval is the duration after which the agent should send stats\nagain.",
          "type": "integer"
        }
      }
    },
    "clibase.Annotations": {
      "type": "object",
      "additionalProperties": {
        "type": "string"
      }
    },
    "clibase.Group": {
      "type": "object",
      "properties": {
        "description": {
          "type": "string"
        },
        "name": {
          "type": "string"
        },
        "parent": {
          "$ref": "#/definitions/clibase.Group"
        },
        "yaml": {
          "type": "string"
        }
      }
    },
    "clibase.HostPort": {
      "type": "object",
      "properties": {
        "host": {
          "type": "string"
        },
        "port": {
          "type": "string"
        }
      }
    },
    "clibase.Option": {
      "type": "object",
      "properties": {
        "annotations": {
          "description": "Annotations enable extensions to clibase higher up in the stack. It's useful for\nhelp formatting and documentation generation.",
          "allOf": [
            {
              "$ref": "#/definitions/clibase.Annotations"
            }
          ]
        },
        "default": {
          "description": "Default is parsed into Value if set.",
          "type": "string"
        },
        "description": {
          "type": "string"
        },
        "env": {
          "description": "Env is the environment variable used to configure this option. If unset,\nenvironment configuring is disabled.",
          "type": "string"
        },
        "flag": {
          "description": "Flag is the long name of the flag used to configure this option. If unset,\nflag configuring is disabled.",
          "type": "string"
        },
        "flag_shorthand": {
          "description": "FlagShorthand is the one-character shorthand for the flag. If unset, no\nshorthand is used.",
          "type": "string"
        },
        "group": {
          "description": "Group is a group hierarchy that helps organize this option in help, configs\nand other documentation.",
          "allOf": [
            {
              "$ref": "#/definitions/clibase.Group"
            }
          ]
        },
        "hidden": {
          "type": "boolean"
        },
        "name": {
          "type": "string"
        },
        "use_instead": {
          "description": "UseInstead is a list of options that should be used instead of this one.\nThe field is used to generate a deprecation warning.",
          "type": "array",
          "items": {
            "$ref": "#/definitions/clibase.Option"
          }
        },
        "value": {
          "description": "Value includes the types listed in values.go."
        },
        "value_source": {
          "$ref": "#/definitions/clibase.ValueSource"
        },
        "yaml": {
          "description": "YAML is the YAML key used to configure this option. If unset, YAML\nconfiguring is disabled.",
          "type": "string"
        }
      }
    },
    "clibase.Struct-array_codersdk_GitAuthConfig": {
      "type": "object",
      "properties": {
        "value": {
          "type": "array",
          "items": {
            "$ref": "#/definitions/codersdk.GitAuthConfig"
          }
        }
      }
    },
    "clibase.Struct-array_codersdk_LinkConfig": {
      "type": "object",
      "properties": {
        "value": {
          "type": "array",
          "items": {
            "$ref": "#/definitions/codersdk.LinkConfig"
          }
        }
      }
    },
    "clibase.URL": {
      "type": "object",
      "properties": {
        "forceQuery": {
          "description": "append a query ('?') even if RawQuery is empty",
          "type": "boolean"
        },
        "fragment": {
          "description": "fragment for references, without '#'",
          "type": "string"
        },
        "host": {
          "description": "host or host:port",
          "type": "string"
        },
        "omitHost": {
          "description": "do not emit empty host (authority)",
          "type": "boolean"
        },
        "opaque": {
          "description": "encoded opaque data",
          "type": "string"
        },
        "path": {
          "description": "path (relative paths may omit leading slash)",
          "type": "string"
        },
        "rawFragment": {
          "description": "encoded fragment hint (see EscapedFragment method)",
          "type": "string"
        },
        "rawPath": {
          "description": "encoded path hint (see EscapedPath method)",
          "type": "string"
        },
        "rawQuery": {
          "description": "encoded query values, without '?'",
          "type": "string"
        },
        "scheme": {
          "type": "string"
        },
        "user": {
          "description": "username and password information",
          "allOf": [
            {
              "$ref": "#/definitions/url.Userinfo"
            }
          ]
        }
      }
    },
    "clibase.ValueSource": {
      "type": "string",
      "enum": ["", "flag", "env", "yaml", "default"],
      "x-enum-varnames": [
        "ValueSourceNone",
        "ValueSourceFlag",
        "ValueSourceEnv",
        "ValueSourceYAML",
        "ValueSourceDefault"
      ]
    },
    "coderd.SCIMUser": {
      "type": "object",
      "properties": {
        "active": {
          "type": "boolean"
        },
        "emails": {
          "type": "array",
          "items": {
            "type": "object",
            "properties": {
              "display": {
                "type": "string"
              },
              "primary": {
                "type": "boolean"
              },
              "type": {
                "type": "string"
              },
              "value": {
                "type": "string",
                "format": "email"
              }
            }
          }
        },
        "groups": {
          "type": "array",
          "items": {}
        },
        "id": {
          "type": "string"
        },
        "meta": {
          "type": "object",
          "properties": {
            "resourceType": {
              "type": "string"
            }
          }
        },
        "name": {
          "type": "object",
          "properties": {
            "familyName": {
              "type": "string"
            },
            "givenName": {
              "type": "string"
            }
          }
        },
        "schemas": {
          "type": "array",
          "items": {
            "type": "string"
          }
        },
        "userName": {
          "type": "string"
        }
      }
    },
    "coderd.cspViolation": {
      "type": "object",
      "properties": {
        "csp-report": {
          "type": "object",
          "additionalProperties": true
        }
      }
    },
    "codersdk.APIKey": {
      "type": "object",
      "required": [
        "created_at",
        "expires_at",
        "id",
        "last_used",
        "lifetime_seconds",
        "login_type",
        "scope",
        "token_name",
        "updated_at",
        "user_id"
      ],
      "properties": {
        "created_at": {
          "type": "string",
          "format": "date-time"
        },
        "expires_at": {
          "type": "string",
          "format": "date-time"
        },
        "id": {
          "type": "string"
        },
        "last_used": {
          "type": "string",
          "format": "date-time"
        },
        "lifetime_seconds": {
          "type": "integer"
        },
        "login_type": {
          "enum": ["password", "github", "oidc", "token"],
          "allOf": [
            {
              "$ref": "#/definitions/codersdk.LoginType"
            }
          ]
        },
        "scope": {
          "enum": ["all", "application_connect"],
          "allOf": [
            {
              "$ref": "#/definitions/codersdk.APIKeyScope"
            }
          ]
        },
        "token_name": {
          "type": "string"
        },
        "updated_at": {
          "type": "string",
          "format": "date-time"
        },
        "user_id": {
          "type": "string",
          "format": "uuid"
        }
      }
    },
    "codersdk.APIKeyScope": {
      "type": "string",
      "enum": ["all", "application_connect"],
      "x-enum-varnames": ["APIKeyScopeAll", "APIKeyScopeApplicationConnect"]
    },
    "codersdk.AddLicenseRequest": {
      "type": "object",
      "required": ["license"],
      "properties": {
        "license": {
          "type": "string"
        }
      }
    },
    "codersdk.AgentSubsystem": {
      "type": "string",
      "enum": ["envbox"],
      "x-enum-varnames": ["AgentSubsystemEnvbox"]
    },
    "codersdk.AppHostResponse": {
      "type": "object",
      "properties": {
        "host": {
          "description": "Host is the externally accessible URL for the Coder instance.",
          "type": "string"
        }
      }
    },
    "codersdk.AppearanceConfig": {
      "type": "object",
      "properties": {
        "logo_url": {
          "type": "string"
        },
        "service_banner": {
          "$ref": "#/definitions/codersdk.ServiceBannerConfig"
        },
        "support_links": {
          "type": "array",
          "items": {
            "$ref": "#/definitions/codersdk.LinkConfig"
          }
        }
      }
    },
    "codersdk.AssignableRoles": {
      "type": "object",
      "properties": {
        "assignable": {
          "type": "boolean"
        },
        "display_name": {
          "type": "string"
        },
        "name": {
          "type": "string"
        }
      }
    },
    "codersdk.AuditAction": {
      "type": "string",
      "enum": [
        "create",
        "write",
        "delete",
        "start",
        "stop",
        "login",
        "logout",
        "register"
      ],
      "x-enum-varnames": [
        "AuditActionCreate",
        "AuditActionWrite",
        "AuditActionDelete",
        "AuditActionStart",
        "AuditActionStop",
        "AuditActionLogin",
        "AuditActionLogout",
        "AuditActionRegister"
      ]
    },
    "codersdk.AuditDiff": {
      "type": "object",
      "additionalProperties": {
        "$ref": "#/definitions/codersdk.AuditDiffField"
      }
    },
    "codersdk.AuditDiffField": {
      "type": "object",
      "properties": {
        "new": {},
        "old": {},
        "secret": {
          "type": "boolean"
        }
      }
    },
    "codersdk.AuditLog": {
      "type": "object",
      "properties": {
        "action": {
          "$ref": "#/definitions/codersdk.AuditAction"
        },
        "additional_fields": {
          "type": "array",
          "items": {
            "type": "integer"
          }
        },
        "description": {
          "type": "string"
        },
        "diff": {
          "$ref": "#/definitions/codersdk.AuditDiff"
        },
        "id": {
          "type": "string",
          "format": "uuid"
        },
        "ip": {
          "type": "string"
        },
        "is_deleted": {
          "type": "boolean"
        },
        "organization_id": {
          "type": "string",
          "format": "uuid"
        },
        "request_id": {
          "type": "string",
          "format": "uuid"
        },
        "resource_icon": {
          "type": "string"
        },
        "resource_id": {
          "type": "string",
          "format": "uuid"
        },
        "resource_link": {
          "type": "string"
        },
        "resource_target": {
          "description": "ResourceTarget is the name of the resource.",
          "type": "string"
        },
        "resource_type": {
          "$ref": "#/definitions/codersdk.ResourceType"
        },
        "status_code": {
          "type": "integer"
        },
        "time": {
          "type": "string",
          "format": "date-time"
        },
        "user": {
          "$ref": "#/definitions/codersdk.User"
        },
        "user_agent": {
          "type": "string"
        }
      }
    },
    "codersdk.AuditLogResponse": {
      "type": "object",
      "properties": {
        "audit_logs": {
          "type": "array",
          "items": {
            "$ref": "#/definitions/codersdk.AuditLog"
          }
        },
        "count": {
          "type": "integer"
        }
      }
    },
    "codersdk.AuthMethod": {
      "type": "object",
      "properties": {
        "enabled": {
          "type": "boolean"
        }
      }
    },
    "codersdk.AuthMethods": {
      "type": "object",
      "properties": {
        "convert_to_oidc_enabled": {
          "type": "boolean"
        },
        "github": {
          "$ref": "#/definitions/codersdk.AuthMethod"
        },
        "oidc": {
          "$ref": "#/definitions/codersdk.OIDCAuthMethod"
        },
        "password": {
          "$ref": "#/definitions/codersdk.AuthMethod"
        }
      }
    },
    "codersdk.AuthorizationCheck": {
      "description": "AuthorizationCheck is used to check if the currently authenticated user (or the specified user) can do a given action to a given set of objects.",
      "type": "object",
      "properties": {
        "action": {
          "type": "string",
          "enum": ["create", "read", "update", "delete"]
        },
        "object": {
          "description": "Object can represent a \"set\" of objects, such as: all workspaces in an organization, all workspaces owned by me, and all workspaces across the entire product.\nWhen defining an object, use the most specific language when possible to\nproduce the smallest set. Meaning to set as many fields on 'Object' as\nyou can. Example, if you want to check if you can update all workspaces\nowned by 'me', try to also add an 'OrganizationID' to the settings.\nOmitting the 'OrganizationID' could produce the incorrect value, as\nworkspaces have both `user` and `organization` owners.",
          "allOf": [
            {
              "$ref": "#/definitions/codersdk.AuthorizationObject"
            }
          ]
        }
      }
    },
    "codersdk.AuthorizationObject": {
      "description": "AuthorizationObject can represent a \"set\" of objects, such as: all workspaces in an organization, all workspaces owned by me, all workspaces across the entire product.",
      "type": "object",
      "properties": {
        "organization_id": {
          "description": "OrganizationID (optional) adds the set constraint to all resources owned by a given organization.",
          "type": "string"
        },
        "owner_id": {
          "description": "OwnerID (optional) adds the set constraint to all resources owned by a given user.",
          "type": "string"
        },
        "resource_id": {
          "description": "ResourceID (optional) reduces the set to a singular resource. This assigns\na resource ID to the resource type, eg: a single workspace.\nThe rbac library will not fetch the resource from the database, so if you\nare using this option, you should also set the owner ID and organization ID\nif possible. Be as specific as possible using all the fields relevant.",
          "type": "string"
        },
        "resource_type": {
          "description": "ResourceType is the name of the resource.\n`./coderd/rbac/object.go` has the list of valid resource types.",
          "allOf": [
            {
              "$ref": "#/definitions/codersdk.RBACResource"
            }
          ]
        }
      }
    },
    "codersdk.AuthorizationRequest": {
      "type": "object",
      "properties": {
        "checks": {
          "description": "Checks is a map keyed with an arbitrary string to a permission check.\nThe key can be any string that is helpful to the caller, and allows\nmultiple permission checks to be run in a single request.\nThe key ensures that each permission check has the same key in the\nresponse.",
          "type": "object",
          "additionalProperties": {
            "$ref": "#/definitions/codersdk.AuthorizationCheck"
          }
        }
      }
    },
    "codersdk.AuthorizationResponse": {
      "type": "object",
      "additionalProperties": {
        "type": "boolean"
      }
    },
    "codersdk.BuildInfoResponse": {
      "type": "object",
      "properties": {
        "dashboard_url": {
          "description": "DashboardURL is the URL to hit the deployment's dashboard.\nFor external workspace proxies, this is the coderd they are connected\nto.",
          "type": "string"
        },
        "external_url": {
          "description": "ExternalURL references the current Coder version.\nFor production builds, this will link directly to a release. For development builds, this will link to a commit.",
          "type": "string"
        },
        "version": {
          "description": "Version returns the semantic version of the build.",
          "type": "string"
        },
        "workspace_proxy": {
          "type": "boolean"
        }
      }
    },
    "codersdk.BuildReason": {
      "type": "string",
      "enum": ["initiator", "autostart", "autostop"],
      "x-enum-varnames": [
        "BuildReasonInitiator",
        "BuildReasonAutostart",
        "BuildReasonAutostop"
      ]
    },
    "codersdk.ConvertLoginRequest": {
      "type": "object",
      "required": ["password", "to_type"],
      "properties": {
        "password": {
          "type": "string"
        },
        "to_type": {
          "description": "ToType is the login type to convert to.",
          "allOf": [
            {
              "$ref": "#/definitions/codersdk.LoginType"
            }
          ]
        }
      }
    },
    "codersdk.CreateFirstUserRequest": {
      "type": "object",
      "required": ["email", "password", "username"],
      "properties": {
        "email": {
          "type": "string"
        },
        "password": {
          "type": "string"
        },
        "trial": {
          "type": "boolean"
        },
        "username": {
          "type": "string"
        }
      }
    },
    "codersdk.CreateFirstUserResponse": {
      "type": "object",
      "properties": {
        "organization_id": {
          "type": "string",
          "format": "uuid"
        },
        "user_id": {
          "type": "string",
          "format": "uuid"
        }
      }
    },
    "codersdk.CreateGroupRequest": {
      "type": "object",
      "properties": {
        "avatar_url": {
          "type": "string"
        },
        "name": {
          "type": "string"
        },
        "quota_allowance": {
          "type": "integer"
        }
      }
    },
    "codersdk.CreateOrganizationRequest": {
      "type": "object",
      "required": ["name"],
      "properties": {
        "name": {
          "type": "string"
        }
      }
    },
    "codersdk.CreateTemplateRequest": {
      "type": "object",
      "required": ["name", "template_version_id"],
      "properties": {
        "allow_user_autostart": {
          "description": "AllowUserAutostart allows users to set a schedule for autostarting their\nworkspace. By default this is true. This can only be disabled when using\nan enterprise license.",
          "type": "boolean"
        },
        "allow_user_autostop": {
          "description": "AllowUserAutostop allows users to set a custom workspace TTL to use in\nplace of the template's DefaultTTL field. By default this is true. If\nfalse, the DefaultTTL will always be used. This can only be disabled when\nusing an enterprise license.",
          "type": "boolean"
        },
        "allow_user_cancel_workspace_jobs": {
          "description": "Allow users to cancel in-progress workspace jobs.\n*bool as the default value is \"true\".",
          "type": "boolean"
        },
        "default_ttl_ms": {
          "description": "DefaultTTLMillis allows optionally specifying the default TTL\nfor all workspaces created from this template.",
          "type": "integer"
        },
        "description": {
          "description": "Description is a description of what the template contains. It must be\nless than 128 bytes.",
          "type": "string"
        },
        "disable_everyone_group_access": {
          "description": "DisableEveryoneGroupAccess allows optionally disabling the default\nbehavior of granting the 'everyone' group access to use the template.\nIf this is set to true, the template will not be available to all users,\nand must be explicitly granted to users or groups in the permissions settings\nof the template.",
          "type": "boolean"
        },
        "display_name": {
          "description": "DisplayName is the displayed name of the template.",
          "type": "string"
        },
        "failure_ttl_ms": {
          "description": "FailureTTLMillis allows optionally specifying the max lifetime before Coder\nstops all resources for failed workspaces created from this template.",
          "type": "integer"
        },
        "icon": {
          "description": "Icon is a relative path or external URL that specifies\nan icon to be displayed in the dashboard.",
          "type": "string"
        },
        "inactivity_ttl_ms": {
          "description": "InactivityTTLMillis allows optionally specifying the max lifetime before Coder\nlocks inactive workspaces created from this template.",
          "type": "integer"
        },
        "locked_ttl_ms": {
          "description": "LockedTTLMillis allows optionally specifying the max lifetime before Coder\npermanently deletes locked workspaces created from this template.",
          "type": "integer"
        },
        "name": {
          "description": "Name is the name of the template.",
          "type": "string"
        },
        "restart_requirement": {
          "description": "RestartRequirement allows optionally specifying the restart requirement\nfor workspaces created from this template. This is an enterprise feature.",
          "allOf": [
            {
              "$ref": "#/definitions/codersdk.TemplateRestartRequirement"
            }
          ]
        },
        "template_version_id": {
          "description": "VersionID is an in-progress or completed job to use as an initial version\nof the template.\n\nThis is required on creation to enable a user-flow of validating a\ntemplate works. There is no reason the data-model cannot support empty\ntemplates, but it doesn't make sense for users.",
          "type": "string",
          "format": "uuid"
        }
      }
    },
    "codersdk.CreateTemplateVersionDryRunRequest": {
      "type": "object",
      "properties": {
        "rich_parameter_values": {
          "type": "array",
          "items": {
            "$ref": "#/definitions/codersdk.WorkspaceBuildParameter"
          }
        },
        "user_variable_values": {
          "type": "array",
          "items": {
            "$ref": "#/definitions/codersdk.VariableValue"
          }
        },
        "workspace_name": {
          "type": "string"
        }
      }
    },
    "codersdk.CreateTemplateVersionRequest": {
      "type": "object",
      "required": ["provisioner", "storage_method"],
      "properties": {
        "example_id": {
          "type": "string"
        },
        "file_id": {
          "type": "string",
          "format": "uuid"
        },
        "name": {
          "type": "string"
        },
        "provisioner": {
          "type": "string",
          "enum": ["terraform", "echo"]
        },
        "storage_method": {
          "enum": ["file"],
          "allOf": [
            {
              "$ref": "#/definitions/codersdk.ProvisionerStorageMethod"
            }
          ]
        },
        "tags": {
          "type": "object",
          "additionalProperties": {
            "type": "string"
          }
        },
        "template_id": {
          "description": "TemplateID optionally associates a version with a template.",
          "type": "string",
          "format": "uuid"
        },
        "user_variable_values": {
          "type": "array",
          "items": {
            "$ref": "#/definitions/codersdk.VariableValue"
          }
        }
      }
    },
    "codersdk.CreateTestAuditLogRequest": {
      "type": "object",
      "properties": {
        "action": {
          "enum": ["create", "write", "delete", "start", "stop"],
          "allOf": [
            {
              "$ref": "#/definitions/codersdk.AuditAction"
            }
          ]
        },
        "additional_fields": {
          "type": "array",
          "items": {
            "type": "integer"
          }
        },
        "build_reason": {
          "enum": ["autostart", "autostop", "initiator"],
          "allOf": [
            {
              "$ref": "#/definitions/codersdk.BuildReason"
            }
          ]
        },
        "resource_id": {
          "type": "string",
          "format": "uuid"
        },
        "resource_type": {
          "enum": [
            "template",
            "template_version",
            "user",
            "workspace",
            "workspace_build",
            "git_ssh_key",
            "auditable_group"
          ],
          "allOf": [
            {
              "$ref": "#/definitions/codersdk.ResourceType"
            }
          ]
        },
        "time": {
          "type": "string",
          "format": "date-time"
        }
      }
    },
    "codersdk.CreateTokenRequest": {
      "type": "object",
      "properties": {
        "lifetime": {
          "type": "integer"
        },
        "scope": {
          "enum": ["all", "application_connect"],
          "allOf": [
            {
              "$ref": "#/definitions/codersdk.APIKeyScope"
            }
          ]
        },
        "token_name": {
          "type": "string"
        }
      }
    },
    "codersdk.CreateUserRequest": {
      "type": "object",
      "required": ["email", "username"],
      "properties": {
        "disable_login": {
          "description": "DisableLogin sets the user's login type to 'none'. This prevents the user\nfrom being able to use a password or any other authentication method to login.",
          "type": "boolean"
        },
        "email": {
          "type": "string",
          "format": "email"
        },
        "organization_id": {
          "type": "string",
          "format": "uuid"
        },
        "password": {
          "type": "string"
        },
        "username": {
          "type": "string"
        }
      }
    },
    "codersdk.CreateWorkspaceBuildRequest": {
      "type": "object",
      "required": ["transition"],
      "properties": {
        "dry_run": {
          "type": "boolean"
        },
        "log_level": {
          "description": "Log level changes the default logging verbosity of a provider (\"info\" if empty).",
          "enum": ["debug"],
          "allOf": [
            {
              "$ref": "#/definitions/codersdk.ProvisionerLogLevel"
            }
          ]
        },
        "orphan": {
          "description": "Orphan may be set for the Destroy transition.",
          "type": "boolean"
        },
        "rich_parameter_values": {
          "description": "ParameterValues are optional. It will write params to the 'workspace' scope.\nThis will overwrite any existing parameters with the same name.\nThis will not delete old params not included in this list.",
          "type": "array",
          "items": {
            "$ref": "#/definitions/codersdk.WorkspaceBuildParameter"
          }
        },
        "state": {
          "type": "array",
          "items": {
            "type": "integer"
          }
        },
        "template_version_id": {
          "type": "string",
          "format": "uuid"
        },
        "transition": {
          "enum": ["create", "start", "stop", "delete"],
          "allOf": [
            {
              "$ref": "#/definitions/codersdk.WorkspaceTransition"
            }
          ]
        }
      }
    },
    "codersdk.CreateWorkspaceProxyRequest": {
      "type": "object",
      "required": ["name"],
      "properties": {
        "display_name": {
          "type": "string"
        },
        "icon": {
          "type": "string"
        },
        "name": {
          "type": "string"
        }
      }
    },
    "codersdk.CreateWorkspaceRequest": {
      "type": "object",
      "required": ["name", "template_id"],
      "properties": {
        "autostart_schedule": {
          "type": "string"
        },
        "name": {
          "type": "string"
        },
        "rich_parameter_values": {
          "description": "ParameterValues allows for additional parameters to be provided\nduring the initial provision.",
          "type": "array",
          "items": {
            "$ref": "#/definitions/codersdk.WorkspaceBuildParameter"
          }
        },
        "template_id": {
          "type": "string",
          "format": "uuid"
        },
        "ttl_ms": {
          "type": "integer"
        }
      }
    },
    "codersdk.DAUEntry": {
      "type": "object",
      "properties": {
        "amount": {
          "type": "integer"
        },
        "date": {
          "type": "string",
          "format": "date-time"
        }
      }
    },
    "codersdk.DAUsResponse": {
      "type": "object",
      "properties": {
        "entries": {
          "type": "array",
          "items": {
            "$ref": "#/definitions/codersdk.DAUEntry"
          }
        },
        "tz_hour_offset": {
          "type": "integer"
        }
      }
    },
    "codersdk.DERP": {
      "type": "object",
      "properties": {
        "config": {
          "$ref": "#/definitions/codersdk.DERPConfig"
        },
        "server": {
          "$ref": "#/definitions/codersdk.DERPServerConfig"
        }
      }
    },
    "codersdk.DERPConfig": {
      "type": "object",
      "properties": {
        "block_direct": {
          "type": "boolean"
        },
        "path": {
          "type": "string"
        },
        "url": {
          "type": "string"
        }
      }
    },
    "codersdk.DERPRegion": {
      "type": "object",
      "properties": {
        "latency_ms": {
          "type": "number"
        },
        "preferred": {
          "type": "boolean"
        }
      }
    },
    "codersdk.DERPServerConfig": {
      "type": "object",
      "properties": {
        "enable": {
          "type": "boolean"
        },
        "region_code": {
          "type": "string"
        },
        "region_id": {
          "type": "integer"
        },
        "region_name": {
          "type": "string"
        },
        "relay_url": {
          "$ref": "#/definitions/clibase.URL"
        },
        "stun_addresses": {
          "type": "array",
          "items": {
            "type": "string"
          }
        }
      }
    },
    "codersdk.DangerousConfig": {
      "type": "object",
      "properties": {
        "allow_all_cors": {
          "type": "boolean"
        },
        "allow_path_app_sharing": {
          "type": "boolean"
        },
        "allow_path_app_site_owner_access": {
          "type": "boolean"
        }
      }
    },
    "codersdk.DeploymentConfig": {
      "type": "object",
      "properties": {
        "config": {
          "$ref": "#/definitions/codersdk.DeploymentValues"
        },
        "options": {
          "type": "array",
          "items": {
            "$ref": "#/definitions/clibase.Option"
          }
        }
      }
    },
    "codersdk.DeploymentStats": {
      "type": "object",
      "properties": {
        "aggregated_from": {
          "description": "AggregatedFrom is the time in which stats are aggregated from.\nThis might be back in time a specific duration or interval.",
          "type": "string",
          "format": "date-time"
        },
        "collected_at": {
          "description": "CollectedAt is the time in which stats are collected at.",
          "type": "string",
          "format": "date-time"
        },
        "next_update_at": {
          "description": "NextUpdateAt is the time when the next batch of stats will\nbe updated.",
          "type": "string",
          "format": "date-time"
        },
        "session_count": {
          "$ref": "#/definitions/codersdk.SessionCountDeploymentStats"
        },
        "workspaces": {
          "$ref": "#/definitions/codersdk.WorkspaceDeploymentStats"
        }
      }
    },
    "codersdk.DeploymentValues": {
      "type": "object",
      "properties": {
        "access_url": {
          "$ref": "#/definitions/clibase.URL"
        },
        "address": {
          "description": "DEPRECATED: Use HTTPAddress or TLS.Address instead.",
          "allOf": [
            {
              "$ref": "#/definitions/clibase.HostPort"
            }
          ]
        },
        "agent_fallback_troubleshooting_url": {
          "$ref": "#/definitions/clibase.URL"
        },
        "agent_stat_refresh_interval": {
          "type": "integer"
        },
        "autobuild_poll_interval": {
          "type": "integer"
        },
        "browser_only": {
          "type": "boolean"
        },
        "cache_directory": {
          "type": "string"
        },
        "config": {
          "type": "string"
        },
        "config_ssh": {
          "$ref": "#/definitions/codersdk.SSHConfig"
        },
        "dangerous": {
          "$ref": "#/definitions/codersdk.DangerousConfig"
        },
        "derp": {
          "$ref": "#/definitions/codersdk.DERP"
        },
        "disable_owner_workspace_exec": {
          "type": "boolean"
        },
        "disable_password_auth": {
          "type": "boolean"
        },
        "disable_path_apps": {
          "type": "boolean"
        },
        "disable_session_expiry_refresh": {
          "type": "boolean"
        },
        "enable_terraform_debug_mode": {
          "type": "boolean"
        },
        "experiments": {
          "type": "array",
          "items": {
            "type": "string"
          }
        },
        "git_auth": {
          "$ref": "#/definitions/clibase.Struct-array_codersdk_GitAuthConfig"
        },
        "http_address": {
          "description": "HTTPAddress is a string because it may be set to zero to disable.",
          "type": "string"
        },
        "in_memory_database": {
          "type": "boolean"
        },
        "job_hang_detector_interval": {
          "type": "integer"
        },
        "logging": {
          "$ref": "#/definitions/codersdk.LoggingConfig"
        },
        "max_session_expiry": {
          "type": "integer"
        },
        "max_token_lifetime": {
          "type": "integer"
        },
        "metrics_cache_refresh_interval": {
          "type": "integer"
        },
        "oauth2": {
          "$ref": "#/definitions/codersdk.OAuth2Config"
        },
        "oidc": {
          "$ref": "#/definitions/codersdk.OIDCConfig"
        },
        "pg_connection_url": {
          "type": "string"
        },
        "pprof": {
          "$ref": "#/definitions/codersdk.PprofConfig"
        },
        "prometheus": {
          "$ref": "#/definitions/codersdk.PrometheusConfig"
        },
        "provisioner": {
          "$ref": "#/definitions/codersdk.ProvisionerConfig"
        },
        "proxy_health_status_interval": {
          "type": "integer"
        },
        "proxy_trusted_headers": {
          "type": "array",
          "items": {
            "type": "string"
          }
        },
        "proxy_trusted_origins": {
          "type": "array",
          "items": {
            "type": "string"
          }
        },
        "rate_limit": {
          "$ref": "#/definitions/codersdk.RateLimitConfig"
        },
        "redirect_to_access_url": {
          "type": "boolean"
        },
        "scim_api_key": {
          "type": "string"
        },
        "secure_auth_cookie": {
          "type": "boolean"
        },
        "ssh_keygen_algorithm": {
          "type": "string"
        },
        "strict_transport_security": {
          "type": "integer"
        },
        "strict_transport_security_options": {
          "type": "array",
          "items": {
            "type": "string"
          }
        },
        "support": {
          "$ref": "#/definitions/codersdk.SupportConfig"
        },
        "swagger": {
          "$ref": "#/definitions/codersdk.SwaggerConfig"
        },
        "telemetry": {
          "$ref": "#/definitions/codersdk.TelemetryConfig"
        },
        "tls": {
          "$ref": "#/definitions/codersdk.TLSConfig"
        },
        "trace": {
          "$ref": "#/definitions/codersdk.TraceConfig"
        },
        "update_check": {
          "type": "boolean"
        },
        "user_quiet_hours_schedule": {
          "$ref": "#/definitions/codersdk.UserQuietHoursScheduleConfig"
        },
        "verbose": {
          "type": "boolean"
        },
        "wgtunnel_host": {
          "type": "string"
        },
        "wildcard_access_url": {
          "$ref": "#/definitions/clibase.URL"
        },
        "write_config": {
          "type": "boolean"
        }
      }
    },
    "codersdk.Entitlement": {
      "type": "string",
      "enum": ["entitled", "grace_period", "not_entitled"],
      "x-enum-varnames": [
        "EntitlementEntitled",
        "EntitlementGracePeriod",
        "EntitlementNotEntitled"
      ]
    },
    "codersdk.Entitlements": {
      "type": "object",
      "properties": {
        "errors": {
          "type": "array",
          "items": {
            "type": "string"
          }
        },
        "features": {
          "type": "object",
          "additionalProperties": {
            "$ref": "#/definitions/codersdk.Feature"
          }
        },
        "has_license": {
          "type": "boolean"
        },
        "require_telemetry": {
          "type": "boolean"
        },
        "trial": {
          "type": "boolean"
        },
        "warnings": {
          "type": "array",
          "items": {
            "type": "string"
          }
        }
      }
    },
    "codersdk.Experiment": {
      "type": "string",
      "enum": [
        "moons",
        "workspace_actions",
        "tailnet_pg_coordinator",
        "convert-to-oidc"
      ],
      "x-enum-varnames": [
        "ExperimentMoons",
        "ExperimentWorkspaceActions",
        "ExperimentTailnetPGCoordinator",
        "ExperimentConvertToOIDC"
      ]
    },
    "codersdk.Feature": {
      "type": "object",
      "properties": {
        "actual": {
          "type": "integer"
        },
        "enabled": {
          "type": "boolean"
        },
        "entitlement": {
          "$ref": "#/definitions/codersdk.Entitlement"
        },
        "limit": {
          "type": "integer"
        }
      }
    },
    "codersdk.GenerateAPIKeyResponse": {
      "type": "object",
      "properties": {
        "key": {
          "type": "string"
        }
      }
    },
    "codersdk.GetUsersResponse": {
      "type": "object",
      "properties": {
        "count": {
          "type": "integer"
        },
        "users": {
          "type": "array",
          "items": {
            "$ref": "#/definitions/codersdk.User"
          }
        }
      }
    },
    "codersdk.GitAuth": {
      "type": "object",
      "properties": {
        "app_install_url": {
          "description": "AppInstallURL is the URL to install the app.",
          "type": "string"
        },
        "app_installable": {
          "description": "AppInstallable is true if the request for app installs was successful.",
          "type": "boolean"
        },
        "authenticated": {
          "type": "boolean"
        },
        "device": {
          "type": "boolean"
        },
        "installations": {
          "description": "AppInstallations are the installations that the user has access to.",
          "type": "array",
          "items": {
            "$ref": "#/definitions/codersdk.GitAuthAppInstallation"
          }
        },
        "type": {
          "type": "string"
        },
        "user": {
          "description": "User is the user that authenticated with the provider.",
          "allOf": [
            {
              "$ref": "#/definitions/codersdk.GitAuthUser"
            }
          ]
        }
      }
    },
    "codersdk.GitAuthAppInstallation": {
      "type": "object",
      "properties": {
        "account": {
          "$ref": "#/definitions/codersdk.GitAuthUser"
        },
        "configure_url": {
          "type": "string"
        },
        "id": {
          "type": "integer"
        }
      }
    },
    "codersdk.GitAuthConfig": {
      "type": "object",
      "properties": {
        "app_install_url": {
          "type": "string"
        },
        "app_installations_url": {
          "type": "string"
        },
        "auth_url": {
          "type": "string"
        },
        "client_id": {
          "type": "string"
        },
        "device_code_url": {
          "type": "string"
        },
        "device_flow": {
          "type": "boolean"
        },
        "id": {
          "type": "string"
        },
        "no_refresh": {
          "type": "boolean"
        },
        "regex": {
          "type": "string"
        },
        "scopes": {
          "type": "array",
          "items": {
            "type": "string"
          }
        },
        "token_url": {
          "type": "string"
        },
        "type": {
          "type": "string"
        },
        "validate_url": {
          "type": "string"
        }
      }
    },
    "codersdk.GitAuthDevice": {
      "type": "object",
      "properties": {
        "device_code": {
          "type": "string"
        },
        "expires_in": {
          "type": "integer"
        },
        "interval": {
          "type": "integer"
        },
        "user_code": {
          "type": "string"
        },
        "verification_uri": {
          "type": "string"
        }
      }
    },
    "codersdk.GitAuthUser": {
      "type": "object",
      "properties": {
        "avatar_url": {
          "type": "string"
        },
        "login": {
          "type": "string"
        },
        "name": {
          "type": "string"
        },
        "profile_url": {
          "type": "string"
        }
      }
    },
    "codersdk.GitProvider": {
      "type": "string",
      "enum": ["azure-devops", "github", "gitlab", "bitbucket"],
      "x-enum-varnames": [
        "GitProviderAzureDevops",
        "GitProviderGitHub",
        "GitProviderGitLab",
        "GitProviderBitBucket"
      ]
    },
    "codersdk.GitSSHKey": {
      "type": "object",
      "properties": {
        "created_at": {
          "type": "string",
          "format": "date-time"
        },
        "public_key": {
          "type": "string"
        },
        "updated_at": {
          "type": "string",
          "format": "date-time"
        },
        "user_id": {
          "type": "string",
          "format": "uuid"
        }
      }
    },
    "codersdk.Group": {
      "type": "object",
      "properties": {
        "avatar_url": {
          "type": "string"
        },
        "id": {
          "type": "string",
          "format": "uuid"
        },
        "members": {
          "type": "array",
          "items": {
            "$ref": "#/definitions/codersdk.User"
          }
        },
        "name": {
          "type": "string"
        },
        "organization_id": {
          "type": "string",
          "format": "uuid"
        },
        "quota_allowance": {
          "type": "integer"
        }
      }
    },
    "codersdk.Healthcheck": {
      "type": "object",
      "properties": {
        "interval": {
          "description": "Interval specifies the seconds between each health check.",
          "type": "integer"
        },
        "threshold": {
          "description": "Threshold specifies the number of consecutive failed health checks before returning \"unhealthy\".",
          "type": "integer"
        },
        "url": {
          "description": "URL specifies the endpoint to check for the app health.",
          "type": "string"
        }
      }
    },
    "codersdk.IssueReconnectingPTYSignedTokenRequest": {
      "type": "object",
      "required": ["agentID", "url"],
      "properties": {
        "agentID": {
          "type": "string",
          "format": "uuid"
        },
        "url": {
          "description": "URL is the URL of the reconnecting-pty endpoint you are connecting to.",
          "type": "string"
        }
      }
    },
    "codersdk.IssueReconnectingPTYSignedTokenResponse": {
      "type": "object",
      "properties": {
        "signed_token": {
          "type": "string"
        }
      }
    },
    "codersdk.JobErrorCode": {
      "type": "string",
      "enum": ["MISSING_TEMPLATE_PARAMETER", "REQUIRED_TEMPLATE_VARIABLES"],
      "x-enum-varnames": [
        "MissingTemplateParameter",
        "RequiredTemplateVariables"
      ]
    },
    "codersdk.License": {
      "type": "object",
      "properties": {
        "claims": {
          "description": "Claims are the JWT claims asserted by the license.  Here we use\na generic string map to ensure that all data from the server is\nparsed verbatim, not just the fields this version of Coder\nunderstands.",
          "type": "object",
          "additionalProperties": true
        },
        "id": {
          "type": "integer"
        },
        "uploaded_at": {
          "type": "string",
          "format": "date-time"
        },
        "uuid": {
          "type": "string",
          "format": "uuid"
        }
      }
    },
    "codersdk.LinkConfig": {
      "type": "object",
      "properties": {
        "icon": {
          "type": "string"
        },
        "name": {
          "type": "string"
        },
        "target": {
          "type": "string"
        }
      }
    },
    "codersdk.LogLevel": {
      "type": "string",
      "enum": ["trace", "debug", "info", "warn", "error"],
      "x-enum-varnames": [
        "LogLevelTrace",
        "LogLevelDebug",
        "LogLevelInfo",
        "LogLevelWarn",
        "LogLevelError"
      ]
    },
    "codersdk.LogSource": {
      "type": "string",
      "enum": ["provisioner_daemon", "provisioner"],
      "x-enum-varnames": ["LogSourceProvisionerDaemon", "LogSourceProvisioner"]
    },
    "codersdk.LoggingConfig": {
      "type": "object",
      "properties": {
        "human": {
          "type": "string"
        },
        "json": {
          "type": "string"
        },
        "stackdriver": {
          "type": "string"
        }
      }
    },
    "codersdk.LoginType": {
      "type": "string",
      "enum": ["password", "github", "oidc", "token", "none"],
      "x-enum-varnames": [
        "LoginTypePassword",
        "LoginTypeGithub",
        "LoginTypeOIDC",
        "LoginTypeToken",
        "LoginTypeNone"
      ]
    },
    "codersdk.LoginWithPasswordRequest": {
      "type": "object",
      "required": ["email", "password"],
      "properties": {
        "email": {
          "type": "string",
          "format": "email"
        },
        "password": {
          "type": "string"
        }
      }
    },
    "codersdk.LoginWithPasswordResponse": {
      "type": "object",
      "required": ["session_token"],
      "properties": {
        "session_token": {
          "type": "string"
        }
      }
    },
    "codersdk.OAuth2Config": {
      "type": "object",
      "properties": {
        "github": {
          "$ref": "#/definitions/codersdk.OAuth2GithubConfig"
        }
      }
    },
    "codersdk.OAuth2GithubConfig": {
      "type": "object",
      "properties": {
        "allow_everyone": {
          "type": "boolean"
        },
        "allow_signups": {
          "type": "boolean"
        },
        "allowed_orgs": {
          "type": "array",
          "items": {
            "type": "string"
          }
        },
        "allowed_teams": {
          "type": "array",
          "items": {
            "type": "string"
          }
        },
        "client_id": {
          "type": "string"
        },
        "client_secret": {
          "type": "string"
        },
        "enterprise_base_url": {
          "type": "string"
        }
      }
    },
    "codersdk.OAuthConversionResponse": {
      "type": "object",
      "properties": {
        "expires_at": {
          "type": "string",
          "format": "date-time"
        },
        "state_string": {
          "type": "string"
        },
        "to_type": {
          "$ref": "#/definitions/codersdk.LoginType"
        },
        "user_id": {
          "type": "string",
          "format": "uuid"
        }
      }
    },
    "codersdk.OIDCAuthMethod": {
      "type": "object",
      "properties": {
        "enabled": {
          "type": "boolean"
        },
        "iconUrl": {
          "type": "string"
        },
        "signInText": {
          "type": "string"
        }
      }
    },
    "codersdk.OIDCConfig": {
      "type": "object",
      "properties": {
        "allow_signups": {
          "type": "boolean"
        },
        "auth_url_params": {
          "type": "object"
        },
        "client_id": {
          "type": "string"
        },
        "client_secret": {
          "type": "string"
        },
        "email_domain": {
          "type": "array",
          "items": {
            "type": "string"
          }
        },
        "email_field": {
          "type": "string"
        },
        "group_mapping": {
          "type": "object"
        },
        "groups_field": {
          "type": "string"
        },
        "icon_url": {
          "$ref": "#/definitions/clibase.URL"
        },
        "ignore_email_verified": {
          "type": "boolean"
        },
        "ignore_user_info": {
          "type": "boolean"
        },
        "issuer_url": {
          "type": "string"
        },
        "scopes": {
          "type": "array",
          "items": {
            "type": "string"
          }
        },
        "sign_in_text": {
          "type": "string"
        },
        "username_field": {
          "type": "string"
        }
      }
    },
    "codersdk.Organization": {
      "type": "object",
      "required": ["created_at", "id", "name", "updated_at"],
      "properties": {
        "created_at": {
          "type": "string",
          "format": "date-time"
        },
        "id": {
          "type": "string",
          "format": "uuid"
        },
        "name": {
          "type": "string"
        },
        "updated_at": {
          "type": "string",
          "format": "date-time"
        }
      }
    },
    "codersdk.OrganizationMember": {
      "type": "object",
      "properties": {
        "created_at": {
          "type": "string",
          "format": "date-time"
        },
        "organization_id": {
          "type": "string",
          "format": "uuid"
        },
        "roles": {
          "type": "array",
          "items": {
            "$ref": "#/definitions/codersdk.Role"
          }
        },
        "updated_at": {
          "type": "string",
          "format": "date-time"
        },
        "user_id": {
          "type": "string",
          "format": "uuid"
        }
      }
    },
    "codersdk.PatchTemplateVersionRequest": {
      "type": "object",
      "properties": {
        "name": {
          "type": "string"
        }
      }
    },
    "codersdk.PatchWorkspaceProxy": {
      "type": "object",
      "required": ["display_name", "icon", "id", "name"],
      "properties": {
        "display_name": {
          "type": "string"
        },
        "icon": {
          "type": "string"
        },
        "id": {
          "type": "string",
          "format": "uuid"
        },
        "name": {
          "type": "string"
        },
        "regenerate_token": {
          "type": "boolean"
        }
      }
    },
    "codersdk.PprofConfig": {
      "type": "object",
      "properties": {
        "address": {
          "$ref": "#/definitions/clibase.HostPort"
        },
        "enable": {
          "type": "boolean"
        }
      }
    },
    "codersdk.PrometheusConfig": {
      "type": "object",
      "properties": {
        "address": {
          "$ref": "#/definitions/clibase.HostPort"
        },
        "collect_agent_stats": {
          "type": "boolean"
        },
        "collect_db_metrics": {
          "type": "boolean"
        },
        "enable": {
          "type": "boolean"
        }
      }
    },
    "codersdk.ProvisionerConfig": {
      "type": "object",
      "properties": {
        "daemon_poll_interval": {
          "type": "integer"
        },
        "daemon_poll_jitter": {
          "type": "integer"
        },
        "daemons": {
          "type": "integer"
        },
        "daemons_echo": {
          "type": "boolean"
        },
        "force_cancel_interval": {
          "type": "integer"
        }
      }
    },
    "codersdk.ProvisionerDaemon": {
      "type": "object",
      "properties": {
        "created_at": {
          "type": "string",
          "format": "date-time"
        },
        "id": {
          "type": "string",
          "format": "uuid"
        },
        "name": {
          "type": "string"
        },
        "provisioners": {
          "type": "array",
          "items": {
            "type": "string"
          }
        },
        "tags": {
          "type": "object",
          "additionalProperties": {
            "type": "string"
          }
        },
        "updated_at": {
          "format": "date-time",
          "allOf": [
            {
              "$ref": "#/definitions/sql.NullTime"
            }
          ]
        }
      }
    },
    "codersdk.ProvisionerJob": {
      "type": "object",
      "properties": {
        "canceled_at": {
          "type": "string",
          "format": "date-time"
        },
        "completed_at": {
          "type": "string",
          "format": "date-time"
        },
        "created_at": {
          "type": "string",
          "format": "date-time"
        },
        "error": {
          "type": "string"
        },
        "error_code": {
          "enum": ["MISSING_TEMPLATE_PARAMETER", "REQUIRED_TEMPLATE_VARIABLES"],
          "allOf": [
            {
              "$ref": "#/definitions/codersdk.JobErrorCode"
            }
          ]
        },
        "file_id": {
          "type": "string",
          "format": "uuid"
        },
        "id": {
          "type": "string",
          "format": "uuid"
        },
        "queue_position": {
          "type": "integer"
        },
        "queue_size": {
          "type": "integer"
        },
        "started_at": {
          "type": "string",
          "format": "date-time"
        },
        "status": {
          "enum": [
            "pending",
            "running",
            "succeeded",
            "canceling",
            "canceled",
            "failed"
          ],
          "allOf": [
            {
              "$ref": "#/definitions/codersdk.ProvisionerJobStatus"
            }
          ]
        },
        "tags": {
          "type": "object",
          "additionalProperties": {
            "type": "string"
          }
        },
        "worker_id": {
          "type": "string",
          "format": "uuid"
        }
      }
    },
    "codersdk.ProvisionerJobLog": {
      "type": "object",
      "properties": {
        "created_at": {
          "type": "string",
          "format": "date-time"
        },
        "id": {
          "type": "integer"
        },
        "log_level": {
          "enum": ["trace", "debug", "info", "warn", "error"],
          "allOf": [
            {
              "$ref": "#/definitions/codersdk.LogLevel"
            }
          ]
        },
        "log_source": {
          "$ref": "#/definitions/codersdk.LogSource"
        },
        "output": {
          "type": "string"
        },
        "stage": {
          "type": "string"
        }
      }
    },
    "codersdk.ProvisionerJobStatus": {
      "type": "string",
      "enum": [
        "pending",
        "running",
        "succeeded",
        "canceling",
        "canceled",
        "failed"
      ],
      "x-enum-varnames": [
        "ProvisionerJobPending",
        "ProvisionerJobRunning",
        "ProvisionerJobSucceeded",
        "ProvisionerJobCanceling",
        "ProvisionerJobCanceled",
        "ProvisionerJobFailed"
      ]
    },
    "codersdk.ProvisionerLogLevel": {
      "type": "string",
      "enum": ["debug"],
      "x-enum-varnames": ["ProvisionerLogLevelDebug"]
    },
    "codersdk.ProvisionerStorageMethod": {
      "type": "string",
      "enum": ["file"],
      "x-enum-varnames": ["ProvisionerStorageMethodFile"]
    },
    "codersdk.ProxyHealthReport": {
      "type": "object",
      "properties": {
        "errors": {
          "description": "Errors are problems that prevent the workspace proxy from being healthy",
          "type": "array",
          "items": {
            "type": "string"
          }
        },
        "warnings": {
          "description": "Warnings do not prevent the workspace proxy from being healthy, but\nshould be addressed.",
          "type": "array",
          "items": {
            "type": "string"
          }
        }
      }
    },
    "codersdk.ProxyHealthStatus": {
      "type": "string",
      "enum": ["ok", "unreachable", "unhealthy", "unregistered"],
      "x-enum-varnames": [
        "ProxyHealthy",
        "ProxyUnreachable",
        "ProxyUnhealthy",
        "ProxyUnregistered"
      ]
    },
    "codersdk.PutExtendWorkspaceRequest": {
      "type": "object",
      "required": ["deadline"],
      "properties": {
        "deadline": {
          "type": "string",
          "format": "date-time"
        }
      }
    },
    "codersdk.RBACResource": {
      "type": "string",
      "enum": [
        "workspace",
        "workspace_proxy",
        "workspace_execution",
        "application_connect",
        "audit_log",
        "template",
        "group",
        "file",
        "provisioner_daemon",
        "organization",
        "assign_role",
        "assign_org_role",
        "api_key",
        "user",
        "user_data",
        "organization_member",
        "license",
        "deployment_config",
        "deployment_stats",
        "replicas",
        "debug_info",
        "system"
      ],
      "x-enum-varnames": [
        "ResourceWorkspace",
        "ResourceWorkspaceProxy",
        "ResourceWorkspaceExecution",
        "ResourceWorkspaceApplicationConnect",
        "ResourceAuditLog",
        "ResourceTemplate",
        "ResourceGroup",
        "ResourceFile",
        "ResourceProvisionerDaemon",
        "ResourceOrganization",
        "ResourceRoleAssignment",
        "ResourceOrgRoleAssignment",
        "ResourceAPIKey",
        "ResourceUser",
        "ResourceUserData",
        "ResourceOrganizationMember",
        "ResourceLicense",
        "ResourceDeploymentValues",
        "ResourceDeploymentStats",
        "ResourceReplicas",
        "ResourceDebugInfo",
        "ResourceSystem"
      ]
    },
    "codersdk.RateLimitConfig": {
      "type": "object",
      "properties": {
        "api": {
          "type": "integer"
        },
        "disable_all": {
          "type": "boolean"
        }
      }
    },
    "codersdk.Region": {
      "type": "object",
      "properties": {
        "display_name": {
          "type": "string"
        },
        "healthy": {
          "type": "boolean"
        },
        "icon_url": {
          "type": "string"
        },
        "id": {
          "type": "string",
          "format": "uuid"
        },
        "name": {
          "type": "string"
        },
        "path_app_url": {
          "description": "PathAppURL is the URL to the base path for path apps. Optional\nunless wildcard_hostname is set.\nE.g. https://us.example.com",
          "type": "string"
        },
        "wildcard_hostname": {
          "description": "WildcardHostname is the wildcard hostname for subdomain apps.\nE.g. *.us.example.com\nE.g. *--suffix.au.example.com\nOptional. Does not need to be on the same domain as PathAppURL.",
          "type": "string"
        }
      }
    },
    "codersdk.RegionsResponse-codersdk_Region": {
      "type": "object",
      "properties": {
        "regions": {
          "type": "array",
          "items": {
            "$ref": "#/definitions/codersdk.Region"
          }
        }
      }
    },
    "codersdk.RegionsResponse-codersdk_WorkspaceProxy": {
      "type": "object",
      "properties": {
        "regions": {
          "type": "array",
          "items": {
            "$ref": "#/definitions/codersdk.WorkspaceProxy"
          }
        }
      }
    },
    "codersdk.Replica": {
      "type": "object",
      "properties": {
        "created_at": {
          "description": "CreatedAt is the timestamp when the replica was first seen.",
          "type": "string",
          "format": "date-time"
        },
        "database_latency": {
          "description": "DatabaseLatency is the latency in microseconds to the database.",
          "type": "integer"
        },
        "error": {
          "description": "Error is the replica error.",
          "type": "string"
        },
        "hostname": {
          "description": "Hostname is the hostname of the replica.",
          "type": "string"
        },
        "id": {
          "description": "ID is the unique identifier for the replica.",
          "type": "string",
          "format": "uuid"
        },
        "region_id": {
          "description": "RegionID is the region of the replica.",
          "type": "integer"
        },
        "relay_address": {
          "description": "RelayAddress is the accessible address to relay DERP connections.",
          "type": "string"
        }
      }
    },
    "codersdk.ResourceType": {
      "type": "string",
      "enum": [
        "template",
        "template_version",
        "user",
        "workspace",
        "workspace_build",
        "git_ssh_key",
        "api_key",
        "group",
        "license",
        "convert_login"
      ],
      "x-enum-varnames": [
        "ResourceTypeTemplate",
        "ResourceTypeTemplateVersion",
        "ResourceTypeUser",
        "ResourceTypeWorkspace",
        "ResourceTypeWorkspaceBuild",
        "ResourceTypeGitSSHKey",
        "ResourceTypeAPIKey",
        "ResourceTypeGroup",
        "ResourceTypeLicense",
        "ResourceTypeConvertLogin"
      ]
    },
    "codersdk.Response": {
      "type": "object",
      "properties": {
        "detail": {
          "description": "Detail is a debug message that provides further insight into why the\naction failed. This information can be technical and a regular golang\nerr.Error() text.\n- \"database: too many open connections\"\n- \"stat: too many open files\"",
          "type": "string"
        },
        "message": {
          "description": "Message is an actionable message that depicts actions the request took.\nThese messages should be fully formed sentences with proper punctuation.\nExamples:\n- \"A user has been created.\"\n- \"Failed to create a user.\"",
          "type": "string"
        },
        "validations": {
          "description": "Validations are form field-specific friendly error messages. They will be\nshown on a form field in the UI. These can also be used to add additional\ncontext if there is a set of errors in the primary 'Message'.",
          "type": "array",
          "items": {
            "$ref": "#/definitions/codersdk.ValidationError"
          }
        }
      }
    },
    "codersdk.Role": {
      "type": "object",
      "properties": {
        "display_name": {
          "type": "string"
        },
        "name": {
          "type": "string"
        }
      }
    },
    "codersdk.SSHConfig": {
      "type": "object",
      "properties": {
        "deploymentName": {
          "description": "DeploymentName is the config-ssh Hostname prefix",
          "type": "string"
        },
        "sshconfigOptions": {
          "description": "SSHConfigOptions are additional options to add to the ssh config file.\nThis will override defaults.",
          "type": "array",
          "items": {
            "type": "string"
          }
        }
      }
    },
    "codersdk.SSHConfigResponse": {
      "type": "object",
      "properties": {
        "hostname_prefix": {
          "type": "string"
        },
        "ssh_config_options": {
          "type": "object",
          "additionalProperties": {
            "type": "string"
          }
        }
      }
    },
    "codersdk.ServiceBannerConfig": {
      "type": "object",
      "properties": {
        "background_color": {
          "type": "string"
        },
        "enabled": {
          "type": "boolean"
        },
        "message": {
          "type": "string"
        }
      }
    },
    "codersdk.SessionCountDeploymentStats": {
      "type": "object",
      "properties": {
        "jetbrains": {
          "type": "integer"
        },
        "reconnecting_pty": {
          "type": "integer"
        },
        "ssh": {
          "type": "integer"
        },
        "vscode": {
          "type": "integer"
        }
      }
    },
    "codersdk.SupportConfig": {
      "type": "object",
      "properties": {
        "links": {
          "$ref": "#/definitions/clibase.Struct-array_codersdk_LinkConfig"
        }
      }
    },
    "codersdk.SwaggerConfig": {
      "type": "object",
      "properties": {
        "enable": {
          "type": "boolean"
        }
      }
    },
    "codersdk.TLSConfig": {
      "type": "object",
      "properties": {
        "address": {
          "$ref": "#/definitions/clibase.HostPort"
        },
        "cert_file": {
          "type": "array",
          "items": {
            "type": "string"
          }
        },
        "client_auth": {
          "type": "string"
        },
        "client_ca_file": {
          "type": "string"
        },
        "client_cert_file": {
          "type": "string"
        },
        "client_key_file": {
          "type": "string"
        },
        "enable": {
          "type": "boolean"
        },
        "key_file": {
          "type": "array",
          "items": {
            "type": "string"
          }
        },
        "min_version": {
          "type": "string"
        },
        "redirect_http": {
          "type": "boolean"
        }
      }
    },
    "codersdk.TelemetryConfig": {
      "type": "object",
      "properties": {
        "enable": {
          "type": "boolean"
        },
        "trace": {
          "type": "boolean"
        },
        "url": {
          "$ref": "#/definitions/clibase.URL"
        }
      }
    },
    "codersdk.Template": {
      "type": "object",
      "properties": {
        "active_user_count": {
          "description": "ActiveUserCount is set to -1 when loading.",
          "type": "integer"
        },
        "active_version_id": {
          "type": "string",
          "format": "uuid"
        },
        "allow_user_autostart": {
          "description": "AllowUserAutostart and AllowUserAutostop are enterprise-only. Their\nvalues are only used if your license is entitled to use the advanced\ntemplate scheduling feature.",
          "type": "boolean"
        },
        "allow_user_autostop": {
          "type": "boolean"
        },
        "allow_user_cancel_workspace_jobs": {
          "type": "boolean"
        },
        "build_time_stats": {
          "$ref": "#/definitions/codersdk.TemplateBuildTimeStats"
        },
        "created_at": {
          "type": "string",
          "format": "date-time"
        },
        "created_by_id": {
          "type": "string",
          "format": "uuid"
        },
        "created_by_name": {
          "type": "string"
        },
        "default_ttl_ms": {
          "type": "integer"
        },
        "description": {
          "type": "string"
        },
        "display_name": {
          "type": "string"
        },
        "failure_ttl_ms": {
          "description": "FailureTTLMillis, InactivityTTLMillis, and LockedTTLMillis are enterprise-only. Their\nvalues are used if your license is entitled to use the advanced\ntemplate scheduling feature.",
          "type": "integer"
        },
        "icon": {
          "type": "string"
        },
        "id": {
          "type": "string",
          "format": "uuid"
        },
        "inactivity_ttl_ms": {
          "type": "integer"
        },
        "locked_ttl_ms": {
          "type": "integer"
        },
        "name": {
          "type": "string"
        },
        "organization_id": {
          "type": "string",
          "format": "uuid"
        },
        "provisioner": {
          "type": "string",
          "enum": ["terraform"]
        },
        "restart_requirement": {
          "description": "RestartRequirement is an enterprise feature. Its value is only used if\nyour license is entitled to use the advanced template scheduling feature.",
          "allOf": [
            {
              "$ref": "#/definitions/codersdk.TemplateRestartRequirement"
            }
          ]
        },
        "updated_at": {
          "type": "string",
          "format": "date-time"
        }
      }
    },
    "codersdk.TemplateBuildTimeStats": {
      "type": "object",
      "additionalProperties": {
        "$ref": "#/definitions/codersdk.TransitionStats"
      }
    },
    "codersdk.TemplateExample": {
      "type": "object",
      "properties": {
        "description": {
          "type": "string"
        },
        "icon": {
          "type": "string"
        },
        "id": {
          "type": "string",
          "format": "uuid"
        },
        "markdown": {
          "type": "string"
        },
        "name": {
          "type": "string"
        },
        "tags": {
          "type": "array",
          "items": {
            "type": "string"
          }
        },
        "url": {
          "type": "string"
        }
      }
    },
    "codersdk.TemplateRestartRequirement": {
      "type": "object",
      "properties": {
        "days_of_week": {
          "description": "DaysOfWeek is a list of days of the week on which restarts are required.\nRestarts happen within the user's quiet hours (in their configured\ntimezone). If no days are specified, restarts are not required. Weekdays\ncannot be specified twice.\n\nRestarts will only happen on weekdays in this list on weeks which line up\nwith Weeks.",
          "type": "array",
          "items": {
            "type": "string",
            "enum": [
              "monday",
              "tuesday",
              "wednesday",
              "thursday",
              "friday",
              "saturday",
              "sunday"
            ]
          }
        },
        "weeks": {
          "description": "Weeks is the number of weeks between required restarts. Weeks are synced\nacross all workspaces (and Coder deployments) using modulo math on a\nhardcoded epoch week of January 2nd, 2023 (the first Monday of 2023).\nValues of 0 or 1 indicate weekly restarts. Values of 2 indicate\nfortnightly restarts, etc.",
          "type": "integer"
        }
      }
    },
    "codersdk.TemplateRole": {
      "type": "string",
      "enum": ["admin", "use", ""],
      "x-enum-varnames": [
        "TemplateRoleAdmin",
        "TemplateRoleUse",
        "TemplateRoleDeleted"
      ]
    },
    "codersdk.TemplateUser": {
      "type": "object",
      "required": ["created_at", "email", "id", "username"],
      "properties": {
        "avatar_url": {
          "type": "string",
          "format": "uri"
        },
        "created_at": {
          "type": "string",
          "format": "date-time"
        },
        "email": {
          "type": "string",
          "format": "email"
        },
        "id": {
          "type": "string",
          "format": "uuid"
        },
        "last_seen_at": {
          "type": "string",
          "format": "date-time"
        },
        "organization_ids": {
          "type": "array",
          "items": {
            "type": "string",
            "format": "uuid"
          }
        },
        "role": {
          "enum": ["admin", "use"],
          "allOf": [
            {
              "$ref": "#/definitions/codersdk.TemplateRole"
            }
          ]
        },
        "roles": {
          "type": "array",
          "items": {
            "$ref": "#/definitions/codersdk.Role"
          }
        },
        "status": {
          "enum": ["active", "suspended"],
          "allOf": [
            {
              "$ref": "#/definitions/codersdk.UserStatus"
            }
          ]
        },
        "username": {
          "type": "string"
        }
      }
    },
    "codersdk.TemplateVersion": {
      "type": "object",
      "properties": {
        "created_at": {
          "type": "string",
          "format": "date-time"
        },
        "created_by": {
          "$ref": "#/definitions/codersdk.User"
        },
        "id": {
          "type": "string",
          "format": "uuid"
        },
        "job": {
          "$ref": "#/definitions/codersdk.ProvisionerJob"
        },
        "name": {
          "type": "string"
        },
        "organization_id": {
          "type": "string",
          "format": "uuid"
        },
        "readme": {
          "type": "string"
        },
        "template_id": {
          "type": "string",
          "format": "uuid"
        },
        "updated_at": {
          "type": "string",
          "format": "date-time"
        },
        "warnings": {
          "type": "array",
          "items": {
            "enum": ["DEPRECATED_PARAMETERS"],
            "$ref": "#/definitions/codersdk.TemplateVersionWarning"
          }
        }
      }
    },
    "codersdk.TemplateVersionGitAuth": {
      "type": "object",
      "properties": {
        "authenticate_url": {
          "type": "string"
        },
        "authenticated": {
          "type": "boolean"
        },
        "id": {
          "type": "string"
        },
        "type": {
          "$ref": "#/definitions/codersdk.GitProvider"
        }
      }
    },
    "codersdk.TemplateVersionParameter": {
      "type": "object",
      "properties": {
        "default_value": {
          "type": "string"
        },
        "description": {
          "type": "string"
        },
        "description_plaintext": {
          "type": "string"
        },
        "display_name": {
          "type": "string"
        },
        "icon": {
          "type": "string"
        },
        "mutable": {
          "type": "boolean"
        },
        "name": {
          "type": "string"
        },
        "options": {
          "type": "array",
          "items": {
            "$ref": "#/definitions/codersdk.TemplateVersionParameterOption"
          }
        },
        "required": {
          "type": "boolean"
        },
        "type": {
          "type": "string",
          "enum": ["string", "number", "bool", "list(string)"]
        },
        "validation_error": {
          "type": "string"
        },
        "validation_max": {
          "type": "integer"
        },
        "validation_min": {
          "type": "integer"
        },
        "validation_monotonic": {
          "enum": ["increasing", "decreasing"],
          "allOf": [
            {
              "$ref": "#/definitions/codersdk.ValidationMonotonicOrder"
            }
          ]
        },
        "validation_regex": {
          "type": "string"
        }
      }
    },
    "codersdk.TemplateVersionParameterOption": {
      "type": "object",
      "properties": {
        "description": {
          "type": "string"
        },
        "icon": {
          "type": "string"
        },
        "name": {
          "type": "string"
        },
        "value": {
          "type": "string"
        }
      }
    },
    "codersdk.TemplateVersionVariable": {
      "type": "object",
      "properties": {
        "default_value": {
          "type": "string"
        },
        "description": {
          "type": "string"
        },
        "name": {
          "type": "string"
        },
        "required": {
          "type": "boolean"
        },
        "sensitive": {
          "type": "boolean"
        },
        "type": {
          "type": "string",
          "enum": ["string", "number", "bool"]
        },
        "value": {
          "type": "string"
        }
      }
    },
    "codersdk.TemplateVersionWarning": {
      "type": "string",
      "enum": ["UNSUPPORTED_WORKSPACES"],
      "x-enum-varnames": ["TemplateVersionWarningUnsupportedWorkspaces"]
    },
    "codersdk.TokenConfig": {
      "type": "object",
      "properties": {
        "max_token_lifetime": {
          "type": "integer"
        }
      }
    },
    "codersdk.TraceConfig": {
      "type": "object",
      "properties": {
        "capture_logs": {
          "type": "boolean"
        },
        "enable": {
          "type": "boolean"
        },
        "honeycomb_api_key": {
          "type": "string"
        }
      }
    },
    "codersdk.TransitionStats": {
      "type": "object",
      "properties": {
        "p50": {
          "type": "integer",
          "example": 123
        },
        "p95": {
          "type": "integer",
          "example": 146
        }
      }
    },
    "codersdk.UpdateActiveTemplateVersion": {
      "type": "object",
      "required": ["id"],
      "properties": {
        "id": {
          "type": "string",
          "format": "uuid"
        }
      }
    },
    "codersdk.UpdateAppearanceConfig": {
      "type": "object",
      "properties": {
        "logo_url": {
          "type": "string"
        },
        "service_banner": {
          "$ref": "#/definitions/codersdk.ServiceBannerConfig"
        }
      }
    },
    "codersdk.UpdateCheckResponse": {
      "type": "object",
      "properties": {
        "current": {
          "description": "Current indicates whether the server version is the same as the latest.",
          "type": "boolean"
        },
        "url": {
          "description": "URL to download the latest release of Coder.",
          "type": "string"
        },
        "version": {
          "description": "Version is the semantic version for the latest release of Coder.",
          "type": "string"
        }
      }
    },
    "codersdk.UpdateRoles": {
      "type": "object",
      "properties": {
        "roles": {
          "type": "array",
          "items": {
            "type": "string"
          }
        }
      }
    },
    "codersdk.UpdateTemplateACL": {
      "type": "object",
      "properties": {
        "group_perms": {
          "description": "GroupPerms should be a mapping of group id to role.",
          "type": "object",
          "additionalProperties": {
            "$ref": "#/definitions/codersdk.TemplateRole"
          },
          "example": {
            "8bd26b20-f3e8-48be-a903-46bb920cf671": "use",
            "\u003cuser_id\u003e\u003e": "admin"
          }
        },
        "user_perms": {
          "description": "UserPerms should be a mapping of user id to role. The user id must be the\nuuid of the user, not a username or email address.",
          "type": "object",
          "additionalProperties": {
            "$ref": "#/definitions/codersdk.TemplateRole"
          },
          "example": {
            "4df59e74-c027-470b-ab4d-cbba8963a5e9": "use",
            "\u003cgroup_id\u003e": "admin"
          }
        }
      }
    },
    "codersdk.UpdateUserPasswordRequest": {
      "type": "object",
      "required": ["password"],
      "properties": {
        "old_password": {
          "type": "string"
        },
        "password": {
          "type": "string"
        }
      }
    },
    "codersdk.UpdateUserProfileRequest": {
      "type": "object",
      "required": ["username"],
      "properties": {
        "username": {
          "type": "string"
        }
      }
    },
    "codersdk.UpdateUserQuietHoursScheduleRequest": {
      "type": "object",
      "required": ["schedule"],
      "properties": {
        "schedule": {
          "description": "Schedule is a cron expression that defines when the user's quiet hours\nwindow is. Schedule must not be empty. For new users, the schedule is set\nto 2am in their browser or computer's timezone. The schedule denotes the\nbeginning of a 4 hour window where the workspace is allowed to\nautomatically stop or restart due to maintenance or template max TTL.\n\nThe schedule must be daily with a single time, and should have a timezone\nspecified via a CRON_TZ prefix (otherwise UTC will be used).\n\nIf the schedule is empty, the user will be updated to use the default\nschedule.",
          "type": "string"
        }
      }
    },
    "codersdk.UpdateWorkspaceAutostartRequest": {
      "type": "object",
      "properties": {
        "schedule": {
          "type": "string"
        }
      }
    },
    "codersdk.UpdateWorkspaceLock": {
      "type": "object",
      "properties": {
        "lock": {
          "type": "boolean"
        }
      }
    },
    "codersdk.UpdateWorkspaceRequest": {
      "type": "object",
      "properties": {
        "name": {
          "type": "string"
        }
      }
    },
    "codersdk.UpdateWorkspaceTTLRequest": {
      "type": "object",
      "properties": {
        "ttl_ms": {
          "type": "integer"
        }
      }
    },
    "codersdk.UploadResponse": {
      "type": "object",
      "properties": {
        "hash": {
          "type": "string",
          "format": "uuid"
        }
      }
    },
    "codersdk.User": {
      "type": "object",
      "required": ["created_at", "email", "id", "username"],
      "properties": {
        "avatar_url": {
          "type": "string",
          "format": "uri"
        },
        "created_at": {
          "type": "string",
          "format": "date-time"
        },
        "email": {
          "type": "string",
          "format": "email"
        },
        "id": {
          "type": "string",
          "format": "uuid"
        },
        "last_seen_at": {
          "type": "string",
          "format": "date-time"
        },
        "organization_ids": {
          "type": "array",
          "items": {
            "type": "string",
            "format": "uuid"
          }
        },
        "roles": {
          "type": "array",
          "items": {
            "$ref": "#/definitions/codersdk.Role"
          }
        },
        "status": {
          "enum": ["active", "suspended"],
          "allOf": [
            {
              "$ref": "#/definitions/codersdk.UserStatus"
            }
          ]
        },
        "username": {
          "type": "string"
        }
      }
    },
<<<<<<< HEAD
    "codersdk.UserQuietHoursScheduleConfig": {
      "type": "object",
      "properties": {
        "default_schedule": {
          "type": "string"
        },
        "window_duration": {
          "type": "integer"
        }
      }
    },
    "codersdk.UserQuietHoursScheduleResponse": {
      "type": "object",
      "properties": {
        "duration": {
          "description": "Duration is the duration of the quiet hours window.",
          "type": "integer"
        },
        "next": {
          "description": "Next is the next time that the quiet hours window will start.",
          "type": "string",
          "format": "date-time"
        },
        "raw_schedule": {
          "type": "string"
        },
        "time": {
          "description": "Time is the time of day that the quiet hours window starts in the given\nTimezone each day.",
          "type": "string"
        },
        "timezone": {
          "description": "raw format from the cron expression, UTC if unspecified",
          "type": "string"
        },
        "user_set": {
          "description": "UserSet is true if the user has set their own quiet hours schedule. If\nfalse, the user is using the default schedule.",
          "type": "boolean"
=======
    "codersdk.UserLoginType": {
      "type": "object",
      "properties": {
        "login_type": {
          "$ref": "#/definitions/codersdk.LoginType"
>>>>>>> b73f9d8e
        }
      }
    },
    "codersdk.UserStatus": {
      "type": "string",
      "enum": ["active", "suspended"],
      "x-enum-varnames": ["UserStatusActive", "UserStatusSuspended"]
    },
    "codersdk.ValidationError": {
      "type": "object",
      "required": ["detail", "field"],
      "properties": {
        "detail": {
          "type": "string"
        },
        "field": {
          "type": "string"
        }
      }
    },
    "codersdk.ValidationMonotonicOrder": {
      "type": "string",
      "enum": ["increasing", "decreasing"],
      "x-enum-varnames": [
        "MonotonicOrderIncreasing",
        "MonotonicOrderDecreasing"
      ]
    },
    "codersdk.VariableValue": {
      "type": "object",
      "properties": {
        "name": {
          "type": "string"
        },
        "value": {
          "type": "string"
        }
      }
    },
    "codersdk.Workspace": {
      "type": "object",
      "properties": {
        "autostart_schedule": {
          "type": "string"
        },
        "created_at": {
          "type": "string",
          "format": "date-time"
        },
        "deleting_at": {
          "description": "DeletingAt indicates the time of the upcoming workspace deletion, if applicable; otherwise it is nil.\nWorkspaces may have impending deletions if Template.InactivityTTL feature is turned on and the workspace is inactive.",
          "type": "string",
          "format": "date-time"
        },
        "health": {
          "description": "Health shows the health of the workspace and information about\nwhat is causing an unhealthy status.",
          "allOf": [
            {
              "$ref": "#/definitions/codersdk.WorkspaceHealth"
            }
          ]
        },
        "id": {
          "type": "string",
          "format": "uuid"
        },
        "last_used_at": {
          "type": "string",
          "format": "date-time"
        },
        "latest_build": {
          "$ref": "#/definitions/codersdk.WorkspaceBuild"
        },
        "locked_at": {
          "description": "LockedAt being non-nil indicates a workspace that has been locked.\nA locked workspace is no longer accessible by a user and must be\nunlocked by an admin. It is subject to deletion if it breaches\nthe duration of the locked_ttl field on its template.",
          "type": "string",
          "format": "date-time"
        },
        "name": {
          "type": "string"
        },
        "organization_id": {
          "type": "string",
          "format": "uuid"
        },
        "outdated": {
          "type": "boolean"
        },
        "owner_id": {
          "type": "string",
          "format": "uuid"
        },
        "owner_name": {
          "type": "string"
        },
        "template_allow_user_cancel_workspace_jobs": {
          "type": "boolean"
        },
        "template_display_name": {
          "type": "string"
        },
        "template_icon": {
          "type": "string"
        },
        "template_id": {
          "type": "string",
          "format": "uuid"
        },
        "template_name": {
          "type": "string"
        },
        "ttl_ms": {
          "type": "integer"
        },
        "updated_at": {
          "type": "string",
          "format": "date-time"
        }
      }
    },
    "codersdk.WorkspaceAgent": {
      "type": "object",
      "properties": {
        "apps": {
          "type": "array",
          "items": {
            "$ref": "#/definitions/codersdk.WorkspaceApp"
          }
        },
        "architecture": {
          "type": "string"
        },
        "connection_timeout_seconds": {
          "type": "integer"
        },
        "created_at": {
          "type": "string",
          "format": "date-time"
        },
        "directory": {
          "type": "string"
        },
        "disconnected_at": {
          "type": "string",
          "format": "date-time"
        },
        "environment_variables": {
          "type": "object",
          "additionalProperties": {
            "type": "string"
          }
        },
        "expanded_directory": {
          "type": "string"
        },
        "first_connected_at": {
          "type": "string",
          "format": "date-time"
        },
        "health": {
          "description": "Health reports the health of the agent.",
          "allOf": [
            {
              "$ref": "#/definitions/codersdk.WorkspaceAgentHealth"
            }
          ]
        },
        "id": {
          "type": "string",
          "format": "uuid"
        },
        "instance_id": {
          "type": "string"
        },
        "last_connected_at": {
          "type": "string",
          "format": "date-time"
        },
        "latency": {
          "description": "DERPLatency is mapped by region name (e.g. \"New York City\", \"Seattle\").",
          "type": "object",
          "additionalProperties": {
            "$ref": "#/definitions/codersdk.DERPRegion"
          }
        },
        "lifecycle_state": {
          "$ref": "#/definitions/codersdk.WorkspaceAgentLifecycle"
        },
        "login_before_ready": {
          "description": "Deprecated: Use StartupScriptBehavior instead.",
          "type": "boolean"
        },
        "name": {
          "type": "string"
        },
        "operating_system": {
          "type": "string"
        },
        "ready_at": {
          "type": "string",
          "format": "date-time"
        },
        "resource_id": {
          "type": "string",
          "format": "uuid"
        },
        "shutdown_script": {
          "type": "string"
        },
        "shutdown_script_timeout_seconds": {
          "type": "integer"
        },
        "started_at": {
          "type": "string",
          "format": "date-time"
        },
        "startup_logs_length": {
          "type": "integer"
        },
        "startup_logs_overflowed": {
          "type": "boolean"
        },
        "startup_script": {
          "type": "string"
        },
        "startup_script_behavior": {
          "$ref": "#/definitions/codersdk.WorkspaceAgentStartupScriptBehavior"
        },
        "startup_script_timeout_seconds": {
          "description": "StartupScriptTimeoutSeconds is the number of seconds to wait for the startup script to complete. If the script does not complete within this time, the agent lifecycle will be marked as start_timeout.",
          "type": "integer"
        },
        "status": {
          "$ref": "#/definitions/codersdk.WorkspaceAgentStatus"
        },
        "subsystem": {
          "$ref": "#/definitions/codersdk.AgentSubsystem"
        },
        "troubleshooting_url": {
          "type": "string"
        },
        "updated_at": {
          "type": "string",
          "format": "date-time"
        },
        "version": {
          "type": "string"
        }
      }
    },
    "codersdk.WorkspaceAgentConnectionInfo": {
      "type": "object",
      "properties": {
        "derp_map": {
          "$ref": "#/definitions/tailcfg.DERPMap"
        },
        "disable_direct_connections": {
          "type": "boolean"
        }
      }
    },
    "codersdk.WorkspaceAgentHealth": {
      "type": "object",
      "properties": {
        "healthy": {
          "description": "Healthy is true if the agent is healthy.",
          "type": "boolean",
          "example": false
        },
        "reason": {
          "description": "Reason is a human-readable explanation of the agent's health. It is empty if Healthy is true.",
          "type": "string",
          "example": "agent has lost connection"
        }
      }
    },
    "codersdk.WorkspaceAgentLifecycle": {
      "type": "string",
      "enum": [
        "created",
        "starting",
        "start_timeout",
        "start_error",
        "ready",
        "shutting_down",
        "shutdown_timeout",
        "shutdown_error",
        "off"
      ],
      "x-enum-varnames": [
        "WorkspaceAgentLifecycleCreated",
        "WorkspaceAgentLifecycleStarting",
        "WorkspaceAgentLifecycleStartTimeout",
        "WorkspaceAgentLifecycleStartError",
        "WorkspaceAgentLifecycleReady",
        "WorkspaceAgentLifecycleShuttingDown",
        "WorkspaceAgentLifecycleShutdownTimeout",
        "WorkspaceAgentLifecycleShutdownError",
        "WorkspaceAgentLifecycleOff"
      ]
    },
    "codersdk.WorkspaceAgentListeningPort": {
      "type": "object",
      "properties": {
        "network": {
          "description": "only \"tcp\" at the moment",
          "type": "string"
        },
        "port": {
          "type": "integer"
        },
        "process_name": {
          "description": "may be empty",
          "type": "string"
        }
      }
    },
    "codersdk.WorkspaceAgentListeningPortsResponse": {
      "type": "object",
      "properties": {
        "ports": {
          "description": "If there are no ports in the list, nothing should be displayed in the UI.\nThere must not be a \"no ports available\" message or anything similar, as\nthere will always be no ports displayed on platforms where our port\ndetection logic is unsupported.",
          "type": "array",
          "items": {
            "$ref": "#/definitions/codersdk.WorkspaceAgentListeningPort"
          }
        }
      }
    },
    "codersdk.WorkspaceAgentMetadataDescription": {
      "type": "object",
      "properties": {
        "display_name": {
          "type": "string"
        },
        "interval": {
          "type": "integer"
        },
        "key": {
          "type": "string"
        },
        "script": {
          "type": "string"
        },
        "timeout": {
          "type": "integer"
        }
      }
    },
    "codersdk.WorkspaceAgentStartupLog": {
      "type": "object",
      "properties": {
        "created_at": {
          "type": "string",
          "format": "date-time"
        },
        "id": {
          "type": "integer"
        },
        "level": {
          "$ref": "#/definitions/codersdk.LogLevel"
        },
        "output": {
          "type": "string"
        }
      }
    },
    "codersdk.WorkspaceAgentStartupScriptBehavior": {
      "type": "string",
      "enum": ["blocking", "non-blocking"],
      "x-enum-varnames": [
        "WorkspaceAgentStartupScriptBehaviorBlocking",
        "WorkspaceAgentStartupScriptBehaviorNonBlocking"
      ]
    },
    "codersdk.WorkspaceAgentStatus": {
      "type": "string",
      "enum": ["connecting", "connected", "disconnected", "timeout"],
      "x-enum-varnames": [
        "WorkspaceAgentConnecting",
        "WorkspaceAgentConnected",
        "WorkspaceAgentDisconnected",
        "WorkspaceAgentTimeout"
      ]
    },
    "codersdk.WorkspaceApp": {
      "type": "object",
      "properties": {
        "command": {
          "type": "string"
        },
        "display_name": {
          "description": "DisplayName is a friendly name for the app.",
          "type": "string"
        },
        "external": {
          "description": "External specifies whether the URL should be opened externally on\nthe client or not.",
          "type": "boolean"
        },
        "health": {
          "$ref": "#/definitions/codersdk.WorkspaceAppHealth"
        },
        "healthcheck": {
          "description": "Healthcheck specifies the configuration for checking app health.",
          "allOf": [
            {
              "$ref": "#/definitions/codersdk.Healthcheck"
            }
          ]
        },
        "icon": {
          "description": "Icon is a relative path or external URL that specifies\nan icon to be displayed in the dashboard.",
          "type": "string"
        },
        "id": {
          "type": "string",
          "format": "uuid"
        },
        "sharing_level": {
          "enum": ["owner", "authenticated", "public"],
          "allOf": [
            {
              "$ref": "#/definitions/codersdk.WorkspaceAppSharingLevel"
            }
          ]
        },
        "slug": {
          "description": "Slug is a unique identifier within the agent.",
          "type": "string"
        },
        "subdomain": {
          "description": "Subdomain denotes whether the app should be accessed via a path on the\n`coder server` or via a hostname-based dev URL. If this is set to true\nand there is no app wildcard configured on the server, the app will not\nbe accessible in the UI.",
          "type": "boolean"
        },
        "url": {
          "description": "URL is the address being proxied to inside the workspace.\nIf external is specified, this will be opened on the client.",
          "type": "string"
        }
      }
    },
    "codersdk.WorkspaceAppHealth": {
      "type": "string",
      "enum": ["disabled", "initializing", "healthy", "unhealthy"],
      "x-enum-varnames": [
        "WorkspaceAppHealthDisabled",
        "WorkspaceAppHealthInitializing",
        "WorkspaceAppHealthHealthy",
        "WorkspaceAppHealthUnhealthy"
      ]
    },
    "codersdk.WorkspaceAppSharingLevel": {
      "type": "string",
      "enum": ["owner", "authenticated", "public"],
      "x-enum-varnames": [
        "WorkspaceAppSharingLevelOwner",
        "WorkspaceAppSharingLevelAuthenticated",
        "WorkspaceAppSharingLevelPublic"
      ]
    },
    "codersdk.WorkspaceBuild": {
      "type": "object",
      "properties": {
        "build_number": {
          "type": "integer"
        },
        "created_at": {
          "type": "string",
          "format": "date-time"
        },
        "daily_cost": {
          "type": "integer"
        },
        "deadline": {
          "type": "string",
          "format": "date-time"
        },
        "id": {
          "type": "string",
          "format": "uuid"
        },
        "initiator_id": {
          "type": "string",
          "format": "uuid"
        },
        "initiator_name": {
          "type": "string"
        },
        "job": {
          "$ref": "#/definitions/codersdk.ProvisionerJob"
        },
        "max_deadline": {
          "type": "string",
          "format": "date-time"
        },
        "reason": {
          "enum": ["initiator", "autostart", "autostop"],
          "allOf": [
            {
              "$ref": "#/definitions/codersdk.BuildReason"
            }
          ]
        },
        "resources": {
          "type": "array",
          "items": {
            "$ref": "#/definitions/codersdk.WorkspaceResource"
          }
        },
        "status": {
          "enum": [
            "pending",
            "starting",
            "running",
            "stopping",
            "stopped",
            "failed",
            "canceling",
            "canceled",
            "deleting",
            "deleted"
          ],
          "allOf": [
            {
              "$ref": "#/definitions/codersdk.WorkspaceStatus"
            }
          ]
        },
        "template_version_id": {
          "type": "string",
          "format": "uuid"
        },
        "template_version_name": {
          "type": "string"
        },
        "transition": {
          "enum": ["start", "stop", "delete"],
          "allOf": [
            {
              "$ref": "#/definitions/codersdk.WorkspaceTransition"
            }
          ]
        },
        "updated_at": {
          "type": "string",
          "format": "date-time"
        },
        "workspace_id": {
          "type": "string",
          "format": "uuid"
        },
        "workspace_name": {
          "type": "string"
        },
        "workspace_owner_id": {
          "type": "string",
          "format": "uuid"
        },
        "workspace_owner_name": {
          "type": "string"
        }
      }
    },
    "codersdk.WorkspaceBuildParameter": {
      "type": "object",
      "properties": {
        "name": {
          "type": "string"
        },
        "value": {
          "type": "string"
        }
      }
    },
    "codersdk.WorkspaceConnectionLatencyMS": {
      "type": "object",
      "properties": {
        "p50": {
          "type": "number"
        },
        "p95": {
          "type": "number"
        }
      }
    },
    "codersdk.WorkspaceDeploymentStats": {
      "type": "object",
      "properties": {
        "building": {
          "type": "integer"
        },
        "connection_latency_ms": {
          "$ref": "#/definitions/codersdk.WorkspaceConnectionLatencyMS"
        },
        "failed": {
          "type": "integer"
        },
        "pending": {
          "type": "integer"
        },
        "running": {
          "type": "integer"
        },
        "rx_bytes": {
          "type": "integer"
        },
        "stopped": {
          "type": "integer"
        },
        "tx_bytes": {
          "type": "integer"
        }
      }
    },
    "codersdk.WorkspaceHealth": {
      "type": "object",
      "properties": {
        "failing_agents": {
          "description": "FailingAgents lists the IDs of the agents that are failing, if any.",
          "type": "array",
          "items": {
            "type": "string",
            "format": "uuid"
          }
        },
        "healthy": {
          "description": "Healthy is true if the workspace is healthy.",
          "type": "boolean",
          "example": false
        }
      }
    },
    "codersdk.WorkspaceProxy": {
      "type": "object",
      "properties": {
        "created_at": {
          "type": "string",
          "format": "date-time"
        },
        "deleted": {
          "type": "boolean"
        },
        "display_name": {
          "type": "string"
        },
        "healthy": {
          "type": "boolean"
        },
        "icon_url": {
          "type": "string"
        },
        "id": {
          "type": "string",
          "format": "uuid"
        },
        "name": {
          "type": "string"
        },
        "path_app_url": {
          "description": "PathAppURL is the URL to the base path for path apps. Optional\nunless wildcard_hostname is set.\nE.g. https://us.example.com",
          "type": "string"
        },
        "status": {
          "description": "Status is the latest status check of the proxy. This will be empty for deleted\nproxies. This value can be used to determine if a workspace proxy is healthy\nand ready to use.",
          "allOf": [
            {
              "$ref": "#/definitions/codersdk.WorkspaceProxyStatus"
            }
          ]
        },
        "updated_at": {
          "type": "string",
          "format": "date-time"
        },
        "wildcard_hostname": {
          "description": "WildcardHostname is the wildcard hostname for subdomain apps.\nE.g. *.us.example.com\nE.g. *--suffix.au.example.com\nOptional. Does not need to be on the same domain as PathAppURL.",
          "type": "string"
        }
      }
    },
    "codersdk.WorkspaceProxyStatus": {
      "type": "object",
      "properties": {
        "checked_at": {
          "type": "string",
          "format": "date-time"
        },
        "report": {
          "description": "Report provides more information about the health of the workspace proxy.",
          "allOf": [
            {
              "$ref": "#/definitions/codersdk.ProxyHealthReport"
            }
          ]
        },
        "status": {
          "$ref": "#/definitions/codersdk.ProxyHealthStatus"
        }
      }
    },
    "codersdk.WorkspaceQuota": {
      "type": "object",
      "properties": {
        "budget": {
          "type": "integer"
        },
        "credits_consumed": {
          "type": "integer"
        }
      }
    },
    "codersdk.WorkspaceResource": {
      "type": "object",
      "properties": {
        "agents": {
          "type": "array",
          "items": {
            "$ref": "#/definitions/codersdk.WorkspaceAgent"
          }
        },
        "created_at": {
          "type": "string",
          "format": "date-time"
        },
        "daily_cost": {
          "type": "integer"
        },
        "hide": {
          "type": "boolean"
        },
        "icon": {
          "type": "string"
        },
        "id": {
          "type": "string",
          "format": "uuid"
        },
        "job_id": {
          "type": "string",
          "format": "uuid"
        },
        "metadata": {
          "type": "array",
          "items": {
            "$ref": "#/definitions/codersdk.WorkspaceResourceMetadata"
          }
        },
        "name": {
          "type": "string"
        },
        "type": {
          "type": "string"
        },
        "workspace_transition": {
          "enum": ["start", "stop", "delete"],
          "allOf": [
            {
              "$ref": "#/definitions/codersdk.WorkspaceTransition"
            }
          ]
        }
      }
    },
    "codersdk.WorkspaceResourceMetadata": {
      "type": "object",
      "properties": {
        "key": {
          "type": "string"
        },
        "sensitive": {
          "type": "boolean"
        },
        "value": {
          "type": "string"
        }
      }
    },
    "codersdk.WorkspaceStatus": {
      "type": "string",
      "enum": [
        "pending",
        "starting",
        "running",
        "stopping",
        "stopped",
        "failed",
        "canceling",
        "canceled",
        "deleting",
        "deleted"
      ],
      "x-enum-varnames": [
        "WorkspaceStatusPending",
        "WorkspaceStatusStarting",
        "WorkspaceStatusRunning",
        "WorkspaceStatusStopping",
        "WorkspaceStatusStopped",
        "WorkspaceStatusFailed",
        "WorkspaceStatusCanceling",
        "WorkspaceStatusCanceled",
        "WorkspaceStatusDeleting",
        "WorkspaceStatusDeleted"
      ]
    },
    "codersdk.WorkspaceTransition": {
      "type": "string",
      "enum": ["start", "stop", "delete"],
      "x-enum-varnames": [
        "WorkspaceTransitionStart",
        "WorkspaceTransitionStop",
        "WorkspaceTransitionDelete"
      ]
    },
    "codersdk.WorkspacesResponse": {
      "type": "object",
      "properties": {
        "count": {
          "type": "integer"
        },
        "workspaces": {
          "type": "array",
          "items": {
            "$ref": "#/definitions/codersdk.Workspace"
          }
        }
      }
    },
    "derp.ServerInfoMessage": {
      "type": "object",
      "properties": {
        "tokenBucketBytesBurst": {
          "description": "TokenBucketBytesBurst is how many bytes the server will\nallow to burst, temporarily violating\nTokenBucketBytesPerSecond.\n\nZero means unspecified. There might be a limit, but the\nclient need not try to respect it.",
          "type": "integer"
        },
        "tokenBucketBytesPerSecond": {
          "description": "TokenBucketBytesPerSecond is how many bytes per second the\nserver says it will accept, including all framing bytes.\n\nZero means unspecified. There might be a limit, but the\nclient need not try to respect it.",
          "type": "integer"
        }
      }
    },
    "healthcheck.AccessURLReport": {
      "type": "object",
      "properties": {
        "access_url": {
          "type": "string"
        },
        "error": {
          "type": "string"
        },
        "healthy": {
          "type": "boolean"
        },
        "healthz_response": {
          "type": "string"
        },
        "reachable": {
          "type": "boolean"
        },
        "status_code": {
          "type": "integer"
        }
      }
    },
    "healthcheck.DERPNodeReport": {
      "type": "object",
      "properties": {
        "can_exchange_messages": {
          "type": "boolean"
        },
        "client_errs": {
          "type": "array",
          "items": {
            "type": "array",
            "items": {
              "type": "string"
            }
          }
        },
        "client_logs": {
          "type": "array",
          "items": {
            "type": "array",
            "items": {
              "type": "string"
            }
          }
        },
        "error": {
          "type": "string"
        },
        "healthy": {
          "type": "boolean"
        },
        "node": {
          "$ref": "#/definitions/tailcfg.DERPNode"
        },
        "node_info": {
          "$ref": "#/definitions/derp.ServerInfoMessage"
        },
        "round_trip_ping": {
          "type": "integer"
        },
        "stun": {
          "$ref": "#/definitions/healthcheck.DERPStunReport"
        },
        "uses_websocket": {
          "type": "boolean"
        }
      }
    },
    "healthcheck.DERPRegionReport": {
      "type": "object",
      "properties": {
        "error": {
          "type": "string"
        },
        "healthy": {
          "type": "boolean"
        },
        "node_reports": {
          "type": "array",
          "items": {
            "$ref": "#/definitions/healthcheck.DERPNodeReport"
          }
        },
        "region": {
          "$ref": "#/definitions/tailcfg.DERPRegion"
        }
      }
    },
    "healthcheck.DERPReport": {
      "type": "object",
      "properties": {
        "error": {
          "type": "string"
        },
        "healthy": {
          "type": "boolean"
        },
        "netcheck": {
          "$ref": "#/definitions/netcheck.Report"
        },
        "netcheck_err": {
          "type": "string"
        },
        "netcheck_logs": {
          "type": "array",
          "items": {
            "type": "string"
          }
        },
        "regions": {
          "type": "object",
          "additionalProperties": {
            "$ref": "#/definitions/healthcheck.DERPRegionReport"
          }
        }
      }
    },
    "healthcheck.DERPStunReport": {
      "type": "object",
      "properties": {
        "canSTUN": {
          "type": "boolean"
        },
        "enabled": {
          "type": "boolean"
        },
        "error": {}
      }
    },
    "healthcheck.DatabaseReport": {
      "type": "object",
      "properties": {
        "error": {
          "type": "string"
        },
        "healthy": {
          "type": "boolean"
        },
        "latency": {
          "type": "integer"
        },
        "reachable": {
          "type": "boolean"
        }
      }
    },
    "healthcheck.Report": {
      "type": "object",
      "properties": {
        "access_url": {
          "$ref": "#/definitions/healthcheck.AccessURLReport"
        },
        "coder_version": {
          "description": "The Coder version of the server that the report was generated on.",
          "type": "string"
        },
        "database": {
          "$ref": "#/definitions/healthcheck.DatabaseReport"
        },
        "derp": {
          "$ref": "#/definitions/healthcheck.DERPReport"
        },
        "failing_sections": {
          "description": "FailingSections is a list of sections that have failed their healthcheck.",
          "type": "array",
          "items": {
            "type": "string"
          }
        },
        "healthy": {
          "description": "Healthy is true if the report returns no errors.",
          "type": "boolean"
        },
        "time": {
          "description": "Time is the time the report was generated at.",
          "type": "string"
        },
        "websocket": {
          "$ref": "#/definitions/healthcheck.WebsocketReport"
        }
      }
    },
    "healthcheck.WebsocketReport": {
      "type": "object",
      "properties": {
        "error": {
          "type": "string"
        },
        "healthy": {
          "type": "boolean"
        },
        "response": {
          "$ref": "#/definitions/healthcheck.WebsocketResponse"
        }
      }
    },
    "healthcheck.WebsocketResponse": {
      "type": "object",
      "properties": {
        "body": {
          "type": "string"
        },
        "code": {
          "type": "integer"
        }
      }
    },
    "netcheck.Report": {
      "type": "object",
      "properties": {
        "captivePortal": {
          "description": "CaptivePortal is set when we think there's a captive portal that is\nintercepting HTTP traffic.",
          "type": "string"
        },
        "globalV4": {
          "description": "ip:port of global IPv4",
          "type": "string"
        },
        "globalV6": {
          "description": "[ip]:port of global IPv6",
          "type": "string"
        },
        "hairPinning": {
          "description": "HairPinning is whether the router supports communicating\nbetween two local devices through the NATted public IP address\n(on IPv4).",
          "type": "string"
        },
        "icmpv4": {
          "description": "an ICMPv4 round trip completed",
          "type": "boolean"
        },
        "ipv4": {
          "description": "an IPv4 STUN round trip completed",
          "type": "boolean"
        },
        "ipv4CanSend": {
          "description": "an IPv4 packet was able to be sent",
          "type": "boolean"
        },
        "ipv6": {
          "description": "an IPv6 STUN round trip completed",
          "type": "boolean"
        },
        "ipv6CanSend": {
          "description": "an IPv6 packet was able to be sent",
          "type": "boolean"
        },
        "mappingVariesByDestIP": {
          "description": "MappingVariesByDestIP is whether STUN results depend which\nSTUN server you're talking to (on IPv4).",
          "type": "string"
        },
        "oshasIPv6": {
          "description": "could bind a socket to ::1",
          "type": "boolean"
        },
        "pcp": {
          "description": "PCP is whether PCP appears present on the LAN.\nEmpty means not checked.",
          "type": "string"
        },
        "pmp": {
          "description": "PMP is whether NAT-PMP appears present on the LAN.\nEmpty means not checked.",
          "type": "string"
        },
        "preferredDERP": {
          "description": "or 0 for unknown",
          "type": "integer"
        },
        "regionLatency": {
          "description": "keyed by DERP Region ID",
          "type": "object",
          "additionalProperties": {
            "type": "integer"
          }
        },
        "regionV4Latency": {
          "description": "keyed by DERP Region ID",
          "type": "object",
          "additionalProperties": {
            "type": "integer"
          }
        },
        "regionV6Latency": {
          "description": "keyed by DERP Region ID",
          "type": "object",
          "additionalProperties": {
            "type": "integer"
          }
        },
        "udp": {
          "description": "a UDP STUN round trip completed",
          "type": "boolean"
        },
        "upnP": {
          "description": "UPnP is whether UPnP appears present on the LAN.\nEmpty means not checked.",
          "type": "string"
        }
      }
    },
    "sql.NullTime": {
      "type": "object",
      "properties": {
        "time": {
          "type": "string"
        },
        "valid": {
          "description": "Valid is true if Time is not NULL",
          "type": "boolean"
        }
      }
    },
    "tailcfg.DERPMap": {
      "type": "object",
      "properties": {
        "omitDefaultRegions": {
          "description": "OmitDefaultRegions specifies to not use Tailscale's DERP servers, and only use those\nspecified in this DERPMap. If there are none set outside of the defaults, this is a noop.",
          "type": "boolean"
        },
        "regions": {
          "description": "Regions is the set of geographic regions running DERP node(s).\n\nIt's keyed by the DERPRegion.RegionID.\n\nThe numbers are not necessarily contiguous.",
          "type": "object",
          "additionalProperties": {
            "$ref": "#/definitions/tailcfg.DERPRegion"
          }
        }
      }
    },
    "tailcfg.DERPNode": {
      "type": "object",
      "properties": {
        "certName": {
          "description": "CertName optionally specifies the expected TLS cert common\nname. If empty, HostName is used. If CertName is non-empty,\nHostName is only used for the TCP dial (if IPv4/IPv6 are\nnot present) + TLS ClientHello.",
          "type": "string"
        },
        "derpport": {
          "description": "DERPPort optionally provides an alternate TLS port number\nfor the DERP HTTPS server.\n\nIf zero, 443 is used.",
          "type": "integer"
        },
        "forceHTTP": {
          "description": "ForceHTTP is used by unit tests to force HTTP.\nIt should not be set by users.",
          "type": "boolean"
        },
        "hostName": {
          "description": "HostName is the DERP node's hostname.\n\nIt is required but need not be unique; multiple nodes may\nhave the same HostName but vary in configuration otherwise.",
          "type": "string"
        },
        "insecureForTests": {
          "description": "InsecureForTests is used by unit tests to disable TLS verification.\nIt should not be set by users.",
          "type": "boolean"
        },
        "ipv4": {
          "description": "IPv4 optionally forces an IPv4 address to use, instead of using DNS.\nIf empty, A record(s) from DNS lookups of HostName are used.\nIf the string is not an IPv4 address, IPv4 is not used; the\nconventional string to disable IPv4 (and not use DNS) is\n\"none\".",
          "type": "string"
        },
        "ipv6": {
          "description": "IPv6 optionally forces an IPv6 address to use, instead of using DNS.\nIf empty, AAAA record(s) from DNS lookups of HostName are used.\nIf the string is not an IPv6 address, IPv6 is not used; the\nconventional string to disable IPv6 (and not use DNS) is\n\"none\".",
          "type": "string"
        },
        "name": {
          "description": "Name is a unique node name (across all regions).\nIt is not a host name.\nIt's typically of the form \"1b\", \"2a\", \"3b\", etc. (region\nID + suffix within that region)",
          "type": "string"
        },
        "regionID": {
          "description": "RegionID is the RegionID of the DERPRegion that this node\nis running in.",
          "type": "integer"
        },
        "stunonly": {
          "description": "STUNOnly marks a node as only a STUN server and not a DERP\nserver.",
          "type": "boolean"
        },
        "stunport": {
          "description": "Port optionally specifies a STUN port to use.\nZero means 3478.\nTo disable STUN on this node, use -1.",
          "type": "integer"
        },
        "stuntestIP": {
          "description": "STUNTestIP is used in tests to override the STUN server's IP.\nIf empty, it's assumed to be the same as the DERP server.",
          "type": "string"
        }
      }
    },
    "tailcfg.DERPRegion": {
      "type": "object",
      "properties": {
        "avoid": {
          "description": "Avoid is whether the client should avoid picking this as its home\nregion. The region should only be used if a peer is there.\nClients already using this region as their home should migrate\naway to a new region without Avoid set.",
          "type": "boolean"
        },
        "embeddedRelay": {
          "description": "EmbeddedRelay is true when the region is bundled with the Coder\ncontrol plane.",
          "type": "boolean"
        },
        "nodes": {
          "description": "Nodes are the DERP nodes running in this region, in\npriority order for the current client. Client TLS\nconnections should ideally only go to the first entry\n(falling back to the second if necessary). STUN packets\nshould go to the first 1 or 2.\n\nIf nodes within a region route packets amongst themselves,\nbut not to other regions. That said, each user/domain\nshould get a the same preferred node order, so if all nodes\nfor a user/network pick the first one (as they should, when\nthings are healthy), the inter-cluster routing is minimal\nto zero.",
          "type": "array",
          "items": {
            "$ref": "#/definitions/tailcfg.DERPNode"
          }
        },
        "regionCode": {
          "description": "RegionCode is a short name for the region. It's usually a popular\ncity or airport code in the region: \"nyc\", \"sf\", \"sin\",\n\"fra\", etc.",
          "type": "string"
        },
        "regionID": {
          "description": "RegionID is a unique integer for a geographic region.\n\nIt corresponds to the legacy derpN.tailscale.com hostnames\nused by older clients. (Older clients will continue to resolve\nderpN.tailscale.com when contacting peers, rather than use\nthe server-provided DERPMap)\n\nRegionIDs must be non-zero, positive, and guaranteed to fit\nin a JavaScript number.\n\nRegionIDs in range 900-999 are reserved for end users to run their\nown DERP nodes.",
          "type": "integer"
        },
        "regionName": {
          "description": "RegionName is a long English name for the region: \"New York City\",\n\"San Francisco\", \"Singapore\", \"Frankfurt\", etc.",
          "type": "string"
        }
      }
    },
    "url.Userinfo": {
      "type": "object"
    },
    "workspaceapps.AccessMethod": {
      "type": "string",
      "enum": ["path", "subdomain", "terminal"],
      "x-enum-varnames": [
        "AccessMethodPath",
        "AccessMethodSubdomain",
        "AccessMethodTerminal"
      ]
    },
    "workspaceapps.IssueTokenRequest": {
      "type": "object",
      "properties": {
        "app_hostname": {
          "description": "AppHostname is the optional hostname for subdomain apps on the external\nproxy. It must start with an asterisk.",
          "type": "string"
        },
        "app_path": {
          "description": "AppPath is the path of the user underneath the app base path.",
          "type": "string"
        },
        "app_query": {
          "description": "AppQuery is the query parameters the user provided in the app request.",
          "type": "string"
        },
        "app_request": {
          "$ref": "#/definitions/workspaceapps.Request"
        },
        "path_app_base_url": {
          "description": "PathAppBaseURL is required.",
          "type": "string"
        },
        "session_token": {
          "description": "SessionToken is the session token provided by the user.",
          "type": "string"
        }
      }
    },
    "workspaceapps.Request": {
      "type": "object",
      "properties": {
        "access_method": {
          "$ref": "#/definitions/workspaceapps.AccessMethod"
        },
        "agent_name_or_id": {
          "description": "AgentNameOrID is not required if the workspace has only one agent.",
          "type": "string"
        },
        "app_slug_or_port": {
          "type": "string"
        },
        "base_path": {
          "description": "BasePath of the app. For path apps, this is the path prefix in the router\nfor this particular app. For subdomain apps, this should be \"/\". This is\nused for setting the cookie path.",
          "type": "string"
        },
        "username_or_id": {
          "description": "For the following fields, if the AccessMethod is AccessMethodTerminal,\nthen only AgentNameOrID may be set and it must be a UUID. The other\nfields must be left blank.",
          "type": "string"
        },
        "workspace_name_or_id": {
          "type": "string"
        }
      }
    },
    "wsproxysdk.IssueSignedAppTokenResponse": {
      "type": "object",
      "properties": {
        "signed_token_str": {
          "description": "SignedTokenStr should be set as a cookie on the response.",
          "type": "string"
        }
      }
    },
    "wsproxysdk.RegisterWorkspaceProxyRequest": {
      "type": "object",
      "properties": {
        "access_url": {
          "description": "AccessURL that hits the workspace proxy api.",
          "type": "string"
        },
        "wildcard_hostname": {
          "description": "WildcardHostname that the workspace proxy api is serving for subdomain apps.",
          "type": "string"
        }
      }
    },
    "wsproxysdk.RegisterWorkspaceProxyResponse": {
      "type": "object",
      "properties": {
        "app_security_key": {
          "type": "string"
        }
      }
    }
  },
  "securityDefinitions": {
    "CoderSessionToken": {
      "type": "apiKey",
      "name": "Coder-Session-Token",
      "in": "header"
    }
  }
}<|MERGE_RESOLUTION|>--- conflicted
+++ resolved
@@ -8722,7 +8722,14 @@
         }
       }
     },
-<<<<<<< HEAD
+    "codersdk.UserLoginType": {
+      "type": "object",
+      "properties": {
+        "login_type": {
+          "$ref": "#/definitions/codersdk.LoginType"
+        }
+      }
+    },
     "codersdk.UserQuietHoursScheduleConfig": {
       "type": "object",
       "properties": {
@@ -8760,13 +8767,6 @@
         "user_set": {
           "description": "UserSet is true if the user has set their own quiet hours schedule. If\nfalse, the user is using the default schedule.",
           "type": "boolean"
-=======
-    "codersdk.UserLoginType": {
-      "type": "object",
-      "properties": {
-        "login_type": {
-          "$ref": "#/definitions/codersdk.LoginType"
->>>>>>> b73f9d8e
         }
       }
     },
