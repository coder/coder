{
  "swagger": "2.0",
  "info": {
    "description": "Coderd is the service created by running coder server. It is a thin API that connects workspaces, provisioners and users. coderd stores its state in Postgres and is the only service that communicates with Postgres.",
    "title": "Coder API",
    "termsOfService": "https://coder.com/legal/terms-of-service",
    "contact": {
      "name": "API Support",
      "url": "https://coder.com",
      "email": "support@coder.com"
    },
    "license": {
      "name": "AGPL-3.0",
      "url": "https://github.com/coder/coder/blob/main/LICENSE"
    },
    "version": "2.0"
  },
  "basePath": "/api/v2",
  "paths": {
    "/": {
      "get": {
        "produces": ["application/json"],
        "tags": ["General"],
        "summary": "API root handler",
        "operationId": "api-root-handler",
        "responses": {
          "200": {
            "description": "OK",
            "schema": {
              "$ref": "#/definitions/codersdk.Response"
            }
          }
        }
      }
    },
    "/applications/auth-redirect": {
      "get": {
        "security": [
          {
            "CoderSessionToken": []
          }
        ],
        "tags": ["Applications"],
        "summary": "Redirect to URI with encrypted API key",
        "operationId": "redirect-to-uri-with-encrypted-api-key",
        "parameters": [
          {
            "type": "string",
            "description": "Redirect destination",
            "name": "redirect_uri",
            "in": "query"
          }
        ],
        "responses": {
          "307": {
            "description": "Temporary Redirect"
          }
        }
      }
    },
    "/applications/host": {
      "get": {
        "security": [
          {
            "CoderSessionToken": []
          }
        ],
        "produces": ["application/json"],
        "tags": ["Applications"],
        "summary": "Get applications host",
        "operationId": "get-app-host",
        "responses": {
          "200": {
            "description": "OK",
            "schema": {
              "$ref": "#/definitions/codersdk.GetAppHostResponse"
            }
          }
        }
      }
    },
    "/audit": {
      "get": {
        "security": [
          {
            "CoderSessionToken": []
          }
        ],
        "produces": ["application/json"],
        "tags": ["Audit"],
        "summary": "Get audit logs",
        "operationId": "get-audit-logs",
        "parameters": [
          {
            "type": "string",
            "description": "Search query",
            "name": "q",
            "in": "query",
            "required": true
          },
          {
            "type": "string",
            "format": "uuid",
            "description": "After ID",
            "name": "after_id",
            "in": "query"
          },
          {
            "type": "integer",
            "description": "Page limit",
            "name": "limit",
            "in": "query"
          },
          {
            "type": "integer",
            "description": "Page offset",
            "name": "offset",
            "in": "query"
          }
        ],
        "responses": {
          "200": {
            "description": "OK",
            "schema": {
              "$ref": "#/definitions/codersdk.AuditLogResponse"
            }
          }
        }
      }
    },
    "/audit/testgenerate": {
      "post": {
        "security": [
          {
            "CoderSessionToken": []
          }
        ],
        "consumes": ["application/json"],
        "tags": ["Audit"],
        "summary": "Generate fake audit log",
        "operationId": "generate-fake-audit-logs",
        "parameters": [
          {
            "description": "Audit log request",
            "name": "request",
            "in": "body",
            "required": true,
            "schema": {
              "$ref": "#/definitions/codersdk.CreateTestAuditLogRequest"
            }
          }
        ],
        "responses": {
          "204": {
            "description": "No Content"
          }
        }
      }
    },
    "/authcheck": {
      "post": {
        "security": [
          {
            "CoderSessionToken": []
          }
        ],
        "consumes": ["application/json"],
        "produces": ["application/json"],
        "tags": ["Authorization"],
        "summary": "Check authorization",
        "operationId": "check-authorization",
        "parameters": [
          {
            "description": "Authorization request",
            "name": "request",
            "in": "body",
            "required": true,
            "schema": {
              "$ref": "#/definitions/codersdk.AuthorizationRequest"
            }
          }
        ],
        "responses": {
          "200": {
            "description": "OK",
            "schema": {
              "$ref": "#/definitions/codersdk.AuthorizationResponse"
            }
          }
        }
      }
    },
    "/buildinfo": {
      "get": {
        "produces": ["application/json"],
        "tags": ["General"],
        "summary": "Build info",
        "operationId": "build-info",
        "responses": {
          "200": {
            "description": "OK",
            "schema": {
              "$ref": "#/definitions/codersdk.BuildInfoResponse"
            }
          }
        }
      }
    },
    "/config/deployment": {
      "get": {
        "security": [
          {
            "CoderSessionToken": []
          }
        ],
        "produces": ["application/json"],
        "tags": ["General"],
        "summary": "Get deployment config",
        "operationId": "get-deployment-config",
        "responses": {
          "200": {
            "description": "OK",
            "schema": {
              "$ref": "#/definitions/codersdk.DeploymentConfig"
            }
          }
        }
      }
    },
    "/csp/reports": {
      "post": {
        "security": [
          {
            "CoderSessionToken": []
          }
        ],
        "consumes": ["application/json"],
        "produces": ["text/plain"],
        "tags": ["General"],
        "summary": "Report CSP violations",
        "operationId": "report-csp-violations",
        "parameters": [
          {
            "description": "Violation report",
            "name": "request",
            "in": "body",
            "required": true,
            "schema": {
              "$ref": "#/definitions/coderd.cspViolation"
            }
          }
        ],
        "responses": {
          "200": {
            "description": "OK"
          }
        }
      }
    },
    "/files": {
      "post": {
        "security": [
          {
            "CoderSessionToken": []
          }
        ],
        "description": "Swagger notice: Swagger 2.0 doesn't support file upload with a `content-type` different than `application/x-www-form-urlencoded`.",
        "consumes": ["application/x-tar"],
        "produces": ["application/json"],
        "tags": ["Files"],
        "summary": "Upload file",
        "operationId": "update-file",
        "parameters": [
          {
            "type": "string",
            "default": "application/x-tar",
            "description": "Content-Type must be `application/x-tar`",
            "name": "Content-Type",
            "in": "header",
            "required": true
          },
          {
            "type": "file",
            "description": "File to be uploaded",
            "name": "file",
            "in": "formData",
            "required": true
          }
        ],
        "responses": {
          "201": {
            "description": "Created",
            "schema": {
              "$ref": "#/definitions/codersdk.UploadResponse"
            }
          }
        }
      }
    },
    "/files/{fileID}": {
      "get": {
        "security": [
          {
            "CoderSessionToken": []
          }
        ],
        "tags": ["Files"],
        "summary": "Get file by ID",
        "operationId": "get-file-by-id",
        "parameters": [
          {
            "type": "string",
            "format": "uuid",
            "description": "File ID",
            "name": "fileID",
            "in": "path",
            "required": true
          }
        ],
        "responses": {
          "200": {
            "description": "OK"
          }
        }
      }
    },
    "/organizations/{organization-id}/templates/": {
      "post": {
        "security": [
          {
            "CoderSessionToken": []
          }
        ],
        "consumes": ["application/json"],
        "produces": ["application/json"],
        "tags": ["Templates"],
        "summary": "Create template by organization",
        "operationId": "create-template-by-organization",
        "parameters": [
          {
            "description": "Request body",
            "name": "request",
            "in": "body",
            "required": true,
            "schema": {
              "$ref": "#/definitions/codersdk.CreateTemplateRequest"
            }
          },
          {
            "type": "string",
            "description": "Organization ID",
            "name": "organization-id",
            "in": "path",
            "required": true
          }
        ],
        "responses": {
          "200": {
            "description": "OK",
            "schema": {
              "$ref": "#/definitions/codersdk.Template"
            }
          }
        }
      }
    },
    "/organizations/{organization}/members/{user}/workspaces": {
      "post": {
        "security": [
          {
            "CoderSessionToken": []
          }
        ],
        "produces": ["application/json"],
        "tags": ["Workspaces"],
        "summary": "Create workspace by organization",
        "operationId": "create-workspace-by-organization",
        "parameters": [
          {
            "type": "string",
            "format": "uuid",
            "description": "Organization ID",
            "name": "organization",
            "in": "path",
            "required": true
          },
          {
            "type": "string",
            "description": "Username",
            "name": "user",
            "in": "path",
            "required": true
          }
        ],
        "responses": {
          "200": {
            "description": "OK",
            "schema": {
              "$ref": "#/definitions/codersdk.Workspace"
            }
          }
        }
      }
    },
    "/organizations/{organization}/templates": {
      "get": {
        "security": [
          {
            "CoderSessionToken": []
          }
        ],
        "produces": ["application/json"],
        "tags": ["Templates"],
        "summary": "Get templates by organization",
        "operationId": "get-templates-by-organization",
        "parameters": [
          {
            "type": "string",
            "format": "uuid",
            "description": "Organization ID",
            "name": "organization",
            "in": "path",
            "required": true
          }
        ],
        "responses": {
          "200": {
            "description": "OK",
            "schema": {
              "type": "array",
              "items": {
                "$ref": "#/definitions/codersdk.Template"
              }
            }
          }
        }
      }
    },
    "/organizations/{organization}/templates/{template-name}": {
      "get": {
        "security": [
          {
            "CoderSessionToken": []
          }
        ],
        "produces": ["application/json"],
        "tags": ["Templates"],
        "summary": "Get templates by organization and template name",
        "operationId": "get-templates-by-organization-and-template-name",
        "parameters": [
          {
            "type": "string",
            "format": "uuid",
            "description": "Organization ID",
            "name": "organization",
            "in": "path",
            "required": true
          },
          {
            "type": "string",
            "description": "Template name",
            "name": "template-name",
            "in": "path",
            "required": true
          }
        ],
        "responses": {
          "200": {
            "description": "OK",
            "schema": {
              "$ref": "#/definitions/codersdk.Template"
            }
          }
        }
      }
    },
    "/parameters/{scope}/{id}": {
      "get": {
        "security": [
          {
            "CoderSessionToken": []
          }
        ],
        "produces": ["application/json"],
        "tags": ["Parameters"],
        "summary": "Get parameters",
        "operationId": "get-parameters",
        "parameters": [
          {
            "enum": ["template", "workspace", "import_job"],
            "type": "string",
            "description": "Scope",
            "name": "scope",
            "in": "path",
            "required": true
          },
          {
            "type": "string",
            "format": "uuid",
            "description": "ID",
            "name": "id",
            "in": "path",
            "required": true
          }
        ],
        "responses": {
          "200": {
            "description": "OK",
            "schema": {
              "type": "array",
              "items": {
                "$ref": "#/definitions/codersdk.Parameter"
              }
            }
          }
        }
      },
      "post": {
        "security": [
          {
            "CoderSessionToken": []
          }
        ],
        "consumes": ["application/json"],
        "produces": ["application/json"],
        "tags": ["Parameters"],
        "summary": "Create parameter",
        "operationId": "create-parameter",
        "parameters": [
          {
            "description": "Parameter request",
            "name": "request",
            "in": "body",
            "required": true,
            "schema": {
              "$ref": "#/definitions/codersdk.CreateParameterRequest"
            }
          },
          {
            "enum": ["template", "workspace", "import_job"],
            "type": "string",
            "description": "Scope",
            "name": "scope",
            "in": "path",
            "required": true
          },
          {
            "type": "string",
            "format": "uuid",
            "description": "ID",
            "name": "id",
            "in": "path",
            "required": true
          }
        ],
        "responses": {
          "201": {
            "description": "Created",
            "schema": {
              "$ref": "#/definitions/codersdk.Parameter"
            }
          }
        }
      }
    },
    "/parameters/{scope}/{id}/{name}": {
      "delete": {
        "security": [
          {
            "CoderSessionToken": []
          }
        ],
        "produces": ["application/json"],
        "tags": ["Parameters"],
        "summary": "Delete parameter",
        "operationId": "delete-parameter",
        "parameters": [
          {
            "enum": ["template", "workspace", "import_job"],
            "type": "string",
            "description": "Scope",
            "name": "scope",
            "in": "path",
            "required": true
          },
          {
            "type": "string",
            "format": "uuid",
            "description": "ID",
            "name": "id",
            "in": "path",
            "required": true
          },
          {
            "type": "string",
            "description": "Name",
            "name": "name",
            "in": "path",
            "required": true
          }
        ],
        "responses": {
          "200": {
            "description": "OK",
            "schema": {
              "$ref": "#/definitions/codersdk.Response"
            }
          }
        }
      }
    },
    "/templates/{id}": {
      "get": {
        "security": [
          {
            "CoderSessionToken": []
          }
        ],
        "produces": ["application/json"],
        "tags": ["Templates"],
        "summary": "Get template metadata by ID",
        "operationId": "get-template-metadata-by-id",
        "parameters": [
          {
            "type": "string",
            "format": "uuid",
            "description": "Template ID",
            "name": "id",
            "in": "path",
            "required": true
          }
        ],
        "responses": {
          "200": {
            "description": "OK",
            "schema": {
              "$ref": "#/definitions/codersdk.Template"
            }
          }
        }
      },
      "delete": {
        "security": [
          {
            "CoderSessionToken": []
          }
        ],
        "produces": ["application/json"],
        "tags": ["Templates"],
        "summary": "Delete template by ID",
        "operationId": "delete-template-by-id",
        "parameters": [
          {
            "type": "string",
            "format": "uuid",
            "description": "Template ID",
            "name": "id",
            "in": "path",
            "required": true
          }
        ],
        "responses": {
          "200": {
            "description": "OK",
            "schema": {
              "$ref": "#/definitions/codersdk.Response"
            }
          }
        }
      },
      "patch": {
        "security": [
          {
            "CoderSessionToken": []
          }
        ],
        "produces": ["application/json"],
        "tags": ["Templates"],
        "summary": "Update template metadata by ID",
        "operationId": "update-template-metadata",
        "parameters": [
          {
            "type": "string",
            "format": "uuid",
            "description": "Template ID",
            "name": "id",
            "in": "path",
            "required": true
          }
        ],
        "responses": {
          "200": {
            "description": "OK",
            "schema": {
              "$ref": "#/definitions/codersdk.Template"
            }
          }
        }
      }
    },
    "/updatecheck": {
      "get": {
        "produces": ["application/json"],
        "tags": ["General"],
        "summary": "Update check",
        "operationId": "update-check",
        "responses": {
          "200": {
            "description": "OK",
            "schema": {
              "$ref": "#/definitions/codersdk.UpdateCheckResponse"
            }
          }
        }
      }
    },
    "/users/{user}/workspace/{workspacename}": {
      "get": {
        "security": [
          {
            "CoderSessionToken": []
          }
        ],
        "produces": ["application/json"],
        "tags": ["Workspaces"],
        "summary": "Get workspace metadata by owner and workspace name",
        "operationId": "get-workspace-metadata-by-owner-and-workspace-name",
        "parameters": [
          {
            "type": "string",
            "description": "Owner username",
            "name": "user",
            "in": "path",
            "required": true
          },
          {
            "type": "string",
            "description": "Workspace name",
            "name": "workspacename",
            "in": "path",
            "required": true
          },
          {
            "type": "boolean",
            "description": "Return data instead of HTTP 404 if the workspace is deleted",
            "name": "include_deleted",
            "in": "query"
          }
        ],
        "responses": {
          "200": {
            "description": "OK",
            "schema": {
              "$ref": "#/definitions/codersdk.Workspace"
            }
          }
        }
      }
    },
    "/workspaceagents/aws-instance-identity": {
      "post": {
        "security": [
          {
            "CoderSessionToken": []
          }
        ],
        "produces": ["application/json"],
        "tags": ["Agents"],
        "summary": "Authenticate agent on AWS instance",
        "operationId": "authenticate-agent-on-aws-instance",
        "parameters": [
          {
            "description": "Instance identity token",
            "name": "request",
            "in": "body",
            "required": true,
            "schema": {
              "$ref": "#/definitions/codersdk.AWSInstanceIdentityToken"
            }
          }
        ],
        "responses": {
          "200": {
            "description": "OK",
            "schema": {
              "$ref": "#/definitions/codersdk.WorkspaceAgentAuthenticateResponse"
            }
          }
        }
      }
    },
    "/workspaceagents/azure-instance-identity": {
      "post": {
        "security": [
          {
            "CoderSessionToken": []
          }
        ],
        "produces": ["application/json"],
        "tags": ["Agents"],
        "summary": "Authenticate agent on Azure instance",
        "operationId": "authenticate-agent-on-azure-instance",
        "parameters": [
          {
            "description": "Instance identity token",
            "name": "request",
            "in": "body",
            "required": true,
            "schema": {
              "$ref": "#/definitions/codersdk.AzureInstanceIdentityToken"
            }
          }
        ],
        "responses": {
          "200": {
            "description": "OK",
            "schema": {
              "$ref": "#/definitions/codersdk.WorkspaceAgentAuthenticateResponse"
            }
          }
        }
      }
    },
    "/workspaceagents/google-instance-identity": {
      "post": {
        "security": [
          {
            "CoderSessionToken": []
          }
        ],
        "produces": ["application/json"],
        "tags": ["Agents"],
        "summary": "Authenticate agent on Google Cloud instance",
        "operationId": "authenticate-agent-on-google-cloud-instance",
        "parameters": [
          {
            "description": "Instance identity token",
            "name": "request",
            "in": "body",
            "required": true,
            "schema": {
              "$ref": "#/definitions/codersdk.GoogleInstanceIdentityToken"
            }
          }
        ],
        "responses": {
          "200": {
            "description": "OK",
            "schema": {
              "$ref": "#/definitions/codersdk.WorkspaceAgentAuthenticateResponse"
            }
          }
        }
      }
    },
    "/workspaceagents/me/app-health": {
      "post": {
        "security": [
          {
            "CoderSessionToken": []
          }
        ],
        "produces": ["application/json"],
        "tags": ["Agents"],
        "summary": "Submit workspace application health",
        "operationId": "submit-workspace-workspace-agent-health",
        "parameters": [
          {
            "description": "Application health request",
            "name": "request",
            "in": "body",
            "required": true,
            "schema": {
              "$ref": "#/definitions/codersdk.PostWorkspaceAppHealthsRequest"
            }
          }
        ],
        "responses": {
          "200": {
            "description": "OK"
          }
        }
      }
    },
    "/workspaceagents/me/coordinate": {
      "get": {
        "security": [
          {
            "CoderSessionToken": []
          }
        ],
        "description": "It accepts a WebSocket connection to an agent that listens to\nincoming connections and publishes node updates.",
        "produces": ["application/json"],
        "tags": ["Agents"],
        "summary": "Coordinate workspace agent via Tailnet",
        "operationId": "get-workspace-agent-git-ssh-key-via-tailnet",
        "responses": {
          "101": {
            "description": "Switching Protocols"
          }
        }
      }
    },
    "/workspaceagents/me/gitauth": {
      "get": {
        "security": [
          {
            "CoderSessionToken": []
          }
        ],
        "consumes": ["application/json"],
        "produces": ["application/json"],
        "tags": ["Agents"],
        "summary": "Get workspace agent Git auth",
        "operationId": "get-workspace-agent-git-auth",
        "parameters": [
          {
            "type": "string",
            "format": "uri",
            "description": "Git URL",
            "name": "url",
            "in": "query",
            "required": true
          },
          {
            "type": "boolean",
            "description": "Wait for a new token to be issued",
            "name": "listen",
            "in": "query"
          }
        ],
        "responses": {
          "200": {
            "description": "OK",
            "schema": {
              "$ref": "#/definitions/codersdk.WorkspaceAgentGitAuthResponse"
            }
          }
        }
      }
    },
    "/workspaceagents/me/gitsshkey": {
      "get": {
        "security": [
          {
            "CoderSessionToken": []
          }
        ],
        "consumes": ["application/json"],
        "produces": ["application/json"],
        "tags": ["Agents"],
        "summary": "Get workspace agent Git SSH key",
        "operationId": "get-workspace-agent-git-ssh-key",
        "responses": {
          "200": {
            "description": "OK",
            "schema": {
              "$ref": "#/definitions/codersdk.AgentGitSSHKey"
            }
          }
        }
      }
    },
    "/workspaceagents/me/metadata": {
      "get": {
        "security": [
          {
            "CoderSessionToken": []
          }
        ],
        "consumes": ["application/json"],
        "produces": ["application/json"],
        "tags": ["Agents"],
        "summary": "Get authorized workspace agent metadata",
        "operationId": "get-authorized-workspace-agent-metadata",
        "responses": {
          "200": {
            "description": "OK",
            "schema": {
              "$ref": "#/definitions/codersdk.WorkspaceAgentMetadata"
            }
          }
        }
      }
    },
    "/workspaceagents/me/report-stats": {
      "post": {
        "security": [
          {
            "CoderSessionToken": []
          }
        ],
        "produces": ["application/json"],
        "tags": ["Agents"],
        "summary": "Submit workspace agent stats",
        "operationId": "submit-workspace-workspace-agent-stats",
        "parameters": [
          {
            "description": "Stats request",
            "name": "request",
            "in": "body",
            "required": true,
            "schema": {
              "$ref": "#/definitions/codersdk.AgentStats"
            }
          }
        ],
        "responses": {
          "200": {
            "description": "OK",
            "schema": {
              "$ref": "#/definitions/codersdk.AgentStatsResponse"
            }
          }
        }
      }
    },
    "/workspaceagents/me/version": {
      "post": {
        "security": [
          {
            "CoderSessionToken": []
          }
        ],
        "produces": ["application/json"],
        "tags": ["Agents"],
        "summary": "Submit workspace agent version",
        "operationId": "submit-workspace-workspace-agent-version",
        "parameters": [
          {
            "description": "Version request",
            "name": "request",
            "in": "body",
            "required": true,
            "schema": {
              "$ref": "#/definitions/codersdk.PostWorkspaceAgentVersionRequest"
            }
          }
        ],
        "responses": {
          "200": {
            "description": "OK"
          }
        },
        "x-apidocgen": {
          "skip": true
        }
      }
    },
    "/workspacebuilds/{workspacebuild}": {
      "get": {
        "security": [
          {
            "CoderSessionToken": []
          }
        ],
        "produces": ["application/json"],
        "tags": ["Builds"],
        "summary": "Get workspace build",
        "operationId": "get-workspace-build",
        "parameters": [
          {
            "type": "string",
            "description": "Workspace build ID",
            "name": "workspacebuild",
            "in": "path",
            "required": true
          }
        ],
        "responses": {
          "200": {
            "description": "OK",
            "schema": {
              "$ref": "#/definitions/codersdk.WorkspaceBuild"
            }
          }
        }
      }
    },
    "/workspacebuilds/{workspacebuild}/cancel": {
      "patch": {
        "security": [
          {
            "CoderSessionToken": []
          }
        ],
        "produces": ["application/json"],
        "tags": ["Builds"],
        "summary": "Cancel workspace build",
        "operationId": "cancel-workspace-build",
        "parameters": [
          {
            "type": "string",
            "description": "Workspace build ID",
            "name": "workspacebuild",
            "in": "path",
            "required": true
          }
        ],
        "responses": {
          "200": {
            "description": "OK",
            "schema": {
              "$ref": "#/definitions/codersdk.Response"
            }
          }
        }
      }
    },
    "/workspacebuilds/{workspacebuild}/logs": {
      "get": {
        "security": [
          {
            "CoderSessionToken": []
          }
        ],
        "produces": ["application/json"],
        "tags": ["Builds"],
        "summary": "Get workspace build logs",
        "operationId": "get-workspace-build-logs",
        "parameters": [
          {
            "type": "string",
            "description": "Workspace build ID",
            "name": "workspacebuild",
            "in": "path",
            "required": true
          },
          {
            "type": "integer",
            "description": "Before Unix timestamp",
            "name": "before",
            "in": "query"
          },
          {
            "type": "integer",
            "description": "After Unix timestamp",
            "name": "after",
            "in": "query"
          },
          {
            "type": "boolean",
            "description": "Follow log stream",
            "name": "follow",
            "in": "query"
          }
        ],
        "responses": {
          "200": {
            "description": "OK",
            "schema": {
              "type": "array",
              "items": {
                "$ref": "#/definitions/codersdk.ProvisionerJobLog"
              }
            }
          }
        }
      }
    },
    "/workspacebuilds/{workspacebuild}/resources": {
      "get": {
        "security": [
          {
            "CoderSessionToken": []
          }
        ],
        "produces": ["application/json"],
        "tags": ["Builds"],
        "summary": "Get workspace resources for workspace build",
        "operationId": "get-workspace-resources-for-workspace-build",
        "parameters": [
          {
            "type": "string",
            "description": "Workspace build ID",
            "name": "workspacebuild",
            "in": "path",
            "required": true
          }
        ],
        "responses": {
          "200": {
            "description": "OK",
            "schema": {
              "type": "array",
              "items": {
                "$ref": "#/definitions/codersdk.WorkspaceResource"
              }
            }
          }
        }
      }
    },
    "/workspacebuilds/{workspacebuild}/state": {
      "get": {
        "security": [
          {
            "CoderSessionToken": []
          }
        ],
        "produces": ["application/json"],
        "tags": ["Builds"],
        "summary": "Get provisioner state for workspace build",
        "operationId": "get-provisioner-state-for-workspace-build",
        "parameters": [
          {
            "type": "string",
            "description": "Workspace build ID",
            "name": "workspacebuild",
            "in": "path",
            "required": true
          }
        ],
        "responses": {
          "200": {
            "description": "OK",
            "schema": {
              "$ref": "#/definitions/codersdk.WorkspaceBuild"
            }
          }
        }
      }
    },
    "/workspaces": {
      "get": {
        "security": [
          {
            "CoderSessionToken": []
          }
        ],
        "produces": ["application/json"],
        "tags": ["Workspaces"],
        "summary": "List workspaces",
        "operationId": "get-workspaces",
        "parameters": [
          {
            "type": "string",
            "description": "Filter by owner username",
            "name": "owner",
            "in": "query"
          },
          {
            "type": "string",
            "description": "Filter by template name",
            "name": "template",
            "in": "query"
          },
          {
            "type": "string",
            "description": "Filter with partial-match by workspace name",
            "name": "name",
            "in": "query"
          },
          {
            "enum": [
              "pending",
              "running",
              "stopping",
              "stopped",
              "failed",
              "canceling",
              "canceled",
              "deleted",
              "deleting"
            ],
            "type": "string",
            "description": "Filter by workspace status",
            "name": "status",
            "in": "query"
          },
          {
            "enum": ["connected", "connecting", "disconnected", "timeout"],
            "type": "string",
            "description": "Filter by agent status",
            "name": "has_agent",
            "in": "query"
          }
        ],
        "responses": {
          "200": {
            "description": "OK",
            "schema": {
              "$ref": "#/definitions/codersdk.WorkspacesResponse"
            }
          }
        }
      }
    },
    "/workspaces/{id}": {
      "get": {
        "security": [
          {
            "CoderSessionToken": []
          }
        ],
        "produces": ["application/json"],
        "tags": ["Workspaces"],
        "summary": "Get workspace metadata by ID",
        "operationId": "get-workspace-metadata-by-id",
        "parameters": [
          {
            "type": "string",
            "format": "uuid",
            "description": "Workspace ID",
            "name": "id",
            "in": "path",
            "required": true
          },
          {
            "type": "boolean",
            "description": "Return data instead of HTTP 404 if the workspace is deleted",
            "name": "include_deleted",
            "in": "query"
          }
        ],
        "responses": {
          "200": {
            "description": "OK",
            "schema": {
              "$ref": "#/definitions/codersdk.Workspace"
            }
          }
        }
      }
    },
    "/workspaces/{id}/builds": {
      "get": {
        "security": [
          {
            "CoderSessionToken": []
          }
        ],
        "produces": ["application/json"],
        "tags": ["Builds"],
        "summary": "Get workspace builds by workspace ID",
        "operationId": "get-workspace-builds-by-workspace-id",
        "parameters": [
          {
            "type": "string",
            "format": "uuid",
            "description": "Workspace ID",
            "name": "id",
            "in": "path",
            "required": true
          },
          {
            "type": "string",
            "format": "uuid",
            "description": "After ID",
            "name": "after_id",
            "in": "query"
          },
          {
            "type": "integer",
            "description": "Page limit",
            "name": "limit",
            "in": "query"
          },
          {
            "type": "integer",
            "description": "Page offset",
            "name": "offset",
            "in": "query"
          },
          {
            "type": "string",
            "format": "date-time",
            "description": "Since timestamp",
            "name": "since",
            "in": "query"
          }
        ],
        "responses": {
          "200": {
            "description": "OK",
            "schema": {
              "type": "array",
              "items": {
                "$ref": "#/definitions/codersdk.WorkspaceBuild"
              }
            }
          }
        }
      },
      "post": {
        "security": [
          {
            "CoderSessionToken": []
          }
        ],
        "produces": ["application/json"],
        "tags": ["Builds"],
        "summary": "Create workspace build",
        "operationId": "create-workspace-build",
        "parameters": [
          {
            "type": "string",
            "format": "uuid",
            "description": "Workspace ID",
            "name": "id",
            "in": "path",
            "required": true
          },
          {
            "description": "Create workspace build request",
            "name": "request",
            "in": "body",
            "required": true,
            "schema": {
              "$ref": "#/definitions/codersdk.CreateWorkspaceBuildRequest"
            }
          }
        ],
        "responses": {
          "200": {
            "description": "OK",
            "schema": {
              "$ref": "#/definitions/codersdk.WorkspaceBuild"
            }
          }
        }
      }
    },
    "/workspaces/{workspace}": {
      "patch": {
        "security": [
          {
            "CoderSessionToken": []
          }
        ],
        "consumes": ["application/json"],
        "produces": ["application/json"],
        "tags": ["Workspaces"],
        "summary": "Update workspace metadata by ID",
        "operationId": "update-workspace-metadata-by-id",
        "parameters": [
          {
            "type": "string",
            "format": "uuid",
            "description": "Workspace ID",
            "name": "workspace",
            "in": "path",
            "required": true
          },
          {
            "description": "Metadata update request",
            "name": "request",
            "in": "body",
            "required": true,
            "schema": {
              "$ref": "#/definitions/codersdk.UpdateWorkspaceRequest"
            }
          }
        ],
        "responses": {
          "204": {
            "description": "No Content"
          }
        }
      }
    },
    "/workspaces/{workspace}/autostart": {
      "put": {
        "security": [
          {
            "CoderSessionToken": []
          }
        ],
        "consumes": ["application/json"],
        "produces": ["application/json"],
        "tags": ["Workspaces"],
        "summary": "Update workspace autostart schedule by ID",
        "operationId": "update-workspace-autostart-schedule-by-id",
        "parameters": [
          {
            "type": "string",
            "format": "uuid",
            "description": "Workspace ID",
            "name": "workspace",
            "in": "path",
            "required": true
          },
          {
            "description": "Schedule update request",
            "name": "request",
            "in": "body",
            "required": true,
            "schema": {
              "$ref": "#/definitions/codersdk.UpdateWorkspaceAutostartRequest"
            }
          }
        ],
        "responses": {
          "204": {
            "description": "No Content"
          }
        }
      }
    },
    "/workspaces/{workspace}/extend": {
      "put": {
        "security": [
          {
            "CoderSessionToken": []
          }
        ],
        "consumes": ["application/json"],
        "produces": ["application/json"],
        "tags": ["Workspaces"],
        "summary": "Extend workspace deadline by ID",
        "operationId": "extend-workspace-deadline-by-id",
        "parameters": [
          {
            "type": "string",
            "format": "uuid",
            "description": "Workspace ID",
            "name": "workspace",
            "in": "path",
            "required": true
          },
          {
            "description": "Extend deadline update request",
            "name": "request",
            "in": "body",
            "required": true,
            "schema": {
              "$ref": "#/definitions/codersdk.PutExtendWorkspaceRequest"
            }
          }
        ],
        "responses": {
          "200": {
            "description": "OK",
            "schema": {
              "$ref": "#/definitions/codersdk.Response"
            }
          }
        }
      }
    },
    "/workspaces/{workspace}/ttl": {
      "put": {
        "security": [
          {
            "CoderSessionToken": []
          }
        ],
        "consumes": ["application/json"],
        "produces": ["application/json"],
        "tags": ["Workspaces"],
        "summary": "Update workspace TTL by ID",
        "operationId": "update-workspace-ttl-by-id",
        "parameters": [
          {
            "type": "string",
            "format": "uuid",
            "description": "Workspace ID",
            "name": "workspace",
            "in": "path",
            "required": true
          },
          {
            "description": "Workspace TTL update request",
            "name": "request",
            "in": "body",
            "required": true,
            "schema": {
              "$ref": "#/definitions/codersdk.UpdateWorkspaceTTLRequest"
            }
          }
        ],
        "responses": {
          "204": {
            "description": "No Content"
          }
        }
      }
    },
    "/workspaces/{workspace}/watch": {
      "get": {
        "security": [
          {
            "CoderSessionToken": []
          }
        ],
        "produces": ["text/event-stream"],
        "tags": ["Workspaces"],
        "summary": "Watch workspace by ID",
        "operationId": "watch-workspace-id",
        "parameters": [
          {
            "type": "string",
            "format": "uuid",
            "description": "Workspace ID",
            "name": "workspace",
            "in": "path",
            "required": true
          }
        ],
        "responses": {
          "200": {
            "description": "OK",
            "schema": {
              "$ref": "#/definitions/codersdk.Response"
            }
          }
        }
      }
    }
  },
  "definitions": {
    "coderd.cspViolation": {
      "type": "object",
      "properties": {
        "csp-report": {
          "type": "object",
          "additionalProperties": true
        }
      }
    },
    "codersdk.AWSInstanceIdentityToken": {
      "type": "object",
      "required": ["document", "signature"],
      "properties": {
        "document": {
          "type": "string"
        },
        "signature": {
          "type": "string"
        }
      }
    },
    "codersdk.AgentGitSSHKey": {
      "type": "object",
      "properties": {
        "private_key": {
          "type": "string"
        },
        "public_key": {
          "type": "string"
        }
      }
    },
    "codersdk.AgentStats": {
      "type": "object",
      "properties": {
        "conns_by_proto": {
          "description": "ConnsByProto is a count of connections by protocol.",
          "type": "object",
          "additionalProperties": {
            "type": "integer"
          }
        },
        "num_comms": {
          "description": "NumConns is the number of connections received by an agent.",
          "type": "integer"
        },
        "rx_bytes": {
          "description": "RxBytes is the number of received bytes.",
          "type": "integer"
        },
        "rx_packets": {
          "description": "RxPackets is the number of received packets.",
          "type": "integer"
        },
        "tx_bytes": {
          "description": "TxBytes is the number of transmitted bytes.",
          "type": "integer"
        },
        "tx_packets": {
          "description": "TxPackets is the number of transmitted bytes.",
          "type": "integer"
        }
      }
    },
    "codersdk.AgentStatsResponse": {
      "type": "object",
      "properties": {
        "report_interval": {
          "description": "ReportInterval is the duration after which the agent should send stats\nagain.",
          "allOf": [
            {
              "$ref": "#/definitions/time.Duration"
            }
          ]
        }
      }
    },
    "codersdk.AuditAction": {
      "type": "string",
      "enum": ["create", "write", "delete", "start", "stop"],
      "x-enum-varnames": [
        "AuditActionCreate",
        "AuditActionWrite",
        "AuditActionDelete",
        "AuditActionStart",
        "AuditActionStop"
      ]
    },
    "codersdk.AuditDiff": {
      "type": "object",
      "additionalProperties": {
        "$ref": "#/definitions/codersdk.AuditDiffField"
      }
    },
    "codersdk.AuditDiffField": {
      "type": "object",
      "properties": {
        "new": {},
        "old": {},
        "secret": {
          "type": "boolean"
        }
      }
    },
    "codersdk.AuditLog": {
      "type": "object",
      "properties": {
        "action": {
          "$ref": "#/definitions/codersdk.AuditAction"
        },
        "additional_fields": {
          "type": "array",
          "items": {
            "type": "integer"
          }
        },
        "description": {
          "type": "string"
        },
        "diff": {
          "$ref": "#/definitions/codersdk.AuditDiff"
        },
        "id": {
          "type": "string"
        },
        "ip": {
          "$ref": "#/definitions/netip.Addr"
        },
        "is_deleted": {
          "type": "boolean"
        },
        "organization_id": {
          "type": "string"
        },
        "request_id": {
          "type": "string"
        },
        "resource_icon": {
          "type": "string"
        },
        "resource_id": {
          "type": "string"
        },
        "resource_link": {
          "type": "string"
        },
        "resource_target": {
          "description": "ResourceTarget is the name of the resource.",
          "type": "string"
        },
        "resource_type": {
          "$ref": "#/definitions/codersdk.ResourceType"
        },
        "status_code": {
          "type": "integer"
        },
        "time": {
          "type": "string"
        },
        "user": {
          "$ref": "#/definitions/codersdk.User"
        },
        "user_agent": {
          "type": "string"
        }
      }
    },
    "codersdk.AuditLogResponse": {
      "type": "object",
      "properties": {
        "audit_logs": {
          "type": "array",
          "items": {
            "$ref": "#/definitions/codersdk.AuditLog"
          }
        },
        "count": {
          "type": "integer"
        }
      }
    },
    "codersdk.AuthorizationCheck": {
      "description": "AuthorizationCheck is used to check if the currently authenticated user (or the specified user) can do a given action to a given set of objects.",
      "type": "object",
      "properties": {
        "action": {
          "type": "string",
          "enum": ["create", "read", "update", "delete"]
        },
        "object": {
          "description": "Object can represent a \"set\" of objects, such as:\n\t- All workspaces in an organization\n\t- All workspaces owned by me\n\t- All workspaces across the entire product\nWhen defining an object, use the most specific language when possible to\nproduce the smallest set. Meaning to set as many fields on 'Object' as\nyou can. Example, if you want to check if you can update all workspaces\nowned by 'me', try to also add an 'OrganizationID' to the settings.\nOmitting the 'OrganizationID' could produce the incorrect value, as\nworkspaces have both `user` and `organization` owners.",
          "allOf": [
            {
              "$ref": "#/definitions/codersdk.AuthorizationObject"
            }
          ]
        }
      }
    },
    "codersdk.AuthorizationObject": {
      "description": "AuthorizationObject can represent a \"set\" of objects, such as: all workspaces in an organization, all workspaces owned by me, all workspaces across the entire product.",
      "type": "object",
      "properties": {
        "organization_id": {
          "description": "OrganizationID (optional) adds the set constraint to all resources owned by a given organization.",
          "type": "string"
        },
        "owner_id": {
          "description": "OwnerID (optional) adds the set constraint to all resources owned by a given user.",
          "type": "string"
        },
        "resource_id": {
          "description": "ResourceID (optional) reduces the set to a singular resource. This assigns\na resource ID to the resource type, eg: a single workspace.\nThe rbac library will not fetch the resource from the database, so if you\nare using this option, you should also set the owner ID and organization ID\nif possible. Be as specific as possible using all the fields relevant.",
          "type": "string"
        },
        "resource_type": {
          "description": "ResourceType is the name of the resource.\n`./coderd/rbac/object.go` has the list of valid resource types.",
          "type": "string"
        }
      }
    },
    "codersdk.AuthorizationRequest": {
      "type": "object",
      "properties": {
        "checks": {
          "description": "Checks is a map keyed with an arbitrary string to a permission check.\nThe key can be any string that is helpful to the caller, and allows\nmultiple permission checks to be run in a single request.\nThe key ensures that each permission check has the same key in the\nresponse.",
          "type": "object",
          "additionalProperties": {
            "$ref": "#/definitions/codersdk.AuthorizationCheck"
          }
        }
      }
    },
    "codersdk.AuthorizationResponse": {
      "type": "object",
      "additionalProperties": {
        "type": "boolean"
      }
    },
    "codersdk.AzureInstanceIdentityToken": {
      "type": "object",
      "required": ["encoding", "signature"],
      "properties": {
        "encoding": {
          "type": "string"
        },
        "signature": {
          "type": "string"
        }
      }
    },
    "codersdk.BuildInfoResponse": {
      "type": "object",
      "properties": {
        "external_url": {
          "description": "ExternalURL references the current Coder version.\nFor production builds, this will link directly to a release. For development builds, this will link to a commit.",
          "type": "string"
        },
        "version": {
          "description": "Version returns the semantic version of the build.",
          "type": "string"
        }
      }
    },
    "codersdk.BuildReason": {
      "type": "string",
      "enum": ["initiator", "autostart", "autostop"],
      "x-enum-varnames": [
        "BuildReasonInitiator",
        "BuildReasonAutostart",
        "BuildReasonAutostop"
      ]
    },
    "codersdk.CreateParameterRequest": {
      "description": "CreateParameterRequest is a structure used to create a new parameter value for a scope.",
      "type": "object",
      "required": [
        "destination_scheme",
        "name",
        "source_scheme",
        "source_value"
      ],
      "properties": {
        "copy_from_parameter": {
          "description": "CloneID allows copying the value of another parameter.\nThe other param must be related to the same template_id for this to\nsucceed.\nNo other fields are required if using this, as all fields will be copied\nfrom the other parameter.",
          "type": "string"
        },
        "destination_scheme": {
          "enum": ["none", "environment_variable", "provisioner_variable"],
          "allOf": [
            {
              "$ref": "#/definitions/codersdk.ParameterDestinationScheme"
            }
          ]
        },
        "name": {
          "type": "string"
        },
        "source_scheme": {
          "enum": ["none", "data"],
          "allOf": [
            {
              "$ref": "#/definitions/codersdk.ParameterSourceScheme"
            }
          ]
        },
        "source_value": {
          "type": "string"
        }
      }
    },
    "codersdk.CreateTemplateRequest": {
      "type": "object",
      "required": ["name", "template_version_id"],
      "properties": {
        "allow_user_cancel_workspace_jobs": {
          "description": "Allow users to cancel in-progress workspace jobs.\n*bool as the default value is \"true\".",
          "type": "boolean"
        },
        "default_ttl_ms": {
          "description": "DefaultTTLMillis allows optionally specifying the default TTL\nfor all workspaces created from this template.",
          "type": "integer"
        },
        "description": {
          "description": "Description is a description of what the template contains. It must be\nless than 128 bytes.",
          "type": "string"
        },
        "display_name": {
          "description": "DisplayName is the displayed name of the template.",
          "type": "string"
        },
        "icon": {
          "description": "Icon is a relative path or external URL that specifies\nan icon to be displayed in the dashboard.",
          "type": "string"
        },
        "name": {
          "description": "Name is the name of the template.",
          "type": "string"
        },
        "parameter_values": {
          "type": "array",
          "items": {
            "$ref": "#/definitions/codersdk.CreateParameterRequest"
          }
        },
        "template_version_id": {
          "description": "VersionID is an in-progress or completed job to use as an initial version\nof the template.\n\nThis is required on creation to enable a user-flow of validating a\ntemplate works. There is no reason the data-model cannot support empty\ntemplates, but it doesn't make sense for users.",
          "type": "string"
        }
      }
    },
    "codersdk.CreateTestAuditLogRequest": {
      "type": "object",
      "properties": {
        "action": {
          "enum": ["create", "write", "delete", "start", "stop"],
          "allOf": [
            {
              "$ref": "#/definitions/codersdk.AuditAction"
            }
          ]
        },
        "resource_id": {
          "type": "string"
        },
        "resource_type": {
          "enum": [
            "organization",
            "template",
            "template_version",
            "user",
            "workspace",
            "workspace_build",
            "git_ssh_key",
            "api_key",
            "group"
          ],
          "allOf": [
            {
              "$ref": "#/definitions/codersdk.ResourceType"
            }
          ]
        },
        "time": {
          "type": "string"
        }
      }
    },
    "codersdk.CreateWorkspaceBuildRequest": {
      "type": "object",
      "required": ["transition"],
      "properties": {
        "dry_run": {
          "type": "boolean"
        },
        "orphan": {
          "description": "Orphan may be set for the Destroy transition.",
          "type": "boolean"
        },
        "parameter_values": {
          "description": "ParameterValues are optional. It will write params to the 'workspace' scope.\nThis will overwrite any existing parameters with the same name.\nThis will not delete old params not included in this list.",
          "type": "array",
          "items": {
            "$ref": "#/definitions/codersdk.CreateParameterRequest"
          }
        },
        "state": {
          "type": "array",
          "items": {
            "type": "integer"
          }
        },
        "template_version_id": {
          "type": "string"
        },
        "transition": {
          "enum": ["create", "start", "stop", "delete"],
          "allOf": [
            {
              "$ref": "#/definitions/codersdk.WorkspaceTransition"
            }
          ]
        }
      }
    },
    "codersdk.DERP": {
      "type": "object",
      "properties": {
        "config": {
          "$ref": "#/definitions/codersdk.DERPConfig"
        },
        "server": {
          "$ref": "#/definitions/codersdk.DERPServerConfig"
        }
      }
    },
    "codersdk.DERPConfig": {
      "type": "object",
      "properties": {
        "path": {
          "$ref": "#/definitions/codersdk.DeploymentConfigField-string"
        },
        "url": {
          "$ref": "#/definitions/codersdk.DeploymentConfigField-string"
        }
      }
    },
    "codersdk.DERPRegion": {
      "type": "object",
      "properties": {
        "latency_ms": {
          "type": "number"
        },
        "preferred": {
          "type": "boolean"
        }
      }
    },
    "codersdk.DERPServerConfig": {
      "type": "object",
      "properties": {
        "enable": {
          "$ref": "#/definitions/codersdk.DeploymentConfigField-bool"
        },
        "region_code": {
          "$ref": "#/definitions/codersdk.DeploymentConfigField-string"
        },
        "region_id": {
          "$ref": "#/definitions/codersdk.DeploymentConfigField-int"
        },
        "region_name": {
          "$ref": "#/definitions/codersdk.DeploymentConfigField-string"
        },
        "relay_url": {
          "$ref": "#/definitions/codersdk.DeploymentConfigField-string"
        },
        "stun_addresses": {
          "$ref": "#/definitions/codersdk.DeploymentConfigField-array_string"
        }
      }
    },
    "codersdk.DeploymentConfig": {
      "type": "object",
      "properties": {
        "access_url": {
          "$ref": "#/definitions/codersdk.DeploymentConfigField-string"
        },
        "address": {
          "description": "DEPRECATED: Use HTTPAddress or TLS.Address instead.",
          "allOf": [
            {
              "$ref": "#/definitions/codersdk.DeploymentConfigField-string"
            }
          ]
        },
        "agent_fallback_troubleshooting_url": {
          "$ref": "#/definitions/codersdk.DeploymentConfigField-string"
        },
        "agent_stat_refresh_interval": {
          "$ref": "#/definitions/codersdk.DeploymentConfigField-time_Duration"
        },
        "audit_logging": {
          "$ref": "#/definitions/codersdk.DeploymentConfigField-bool"
        },
        "autobuild_poll_interval": {
          "$ref": "#/definitions/codersdk.DeploymentConfigField-time_Duration"
        },
        "browser_only": {
          "$ref": "#/definitions/codersdk.DeploymentConfigField-bool"
        },
        "cache_directory": {
          "$ref": "#/definitions/codersdk.DeploymentConfigField-string"
        },
        "derp": {
          "$ref": "#/definitions/codersdk.DERP"
        },
        "experimental": {
          "$ref": "#/definitions/codersdk.DeploymentConfigField-bool"
        },
        "gitauth": {
          "$ref": "#/definitions/codersdk.DeploymentConfigField-array_codersdk_GitAuthConfig"
        },
        "http_address": {
          "$ref": "#/definitions/codersdk.DeploymentConfigField-string"
        },
        "in_memory_database": {
          "$ref": "#/definitions/codersdk.DeploymentConfigField-bool"
        },
        "max_token_lifetime": {
          "$ref": "#/definitions/codersdk.DeploymentConfigField-time_Duration"
        },
        "metrics_cache_refresh_interval": {
          "$ref": "#/definitions/codersdk.DeploymentConfigField-time_Duration"
        },
        "oauth2": {
          "$ref": "#/definitions/codersdk.OAuth2Config"
        },
        "oidc": {
          "$ref": "#/definitions/codersdk.OIDCConfig"
        },
        "pg_connection_url": {
          "$ref": "#/definitions/codersdk.DeploymentConfigField-string"
        },
        "pprof": {
          "$ref": "#/definitions/codersdk.PprofConfig"
        },
        "prometheus": {
          "$ref": "#/definitions/codersdk.PrometheusConfig"
        },
        "provisioner": {
          "$ref": "#/definitions/codersdk.ProvisionerConfig"
        },
        "proxy_trusted_headers": {
          "$ref": "#/definitions/codersdk.DeploymentConfigField-array_string"
        },
        "proxy_trusted_origins": {
          "$ref": "#/definitions/codersdk.DeploymentConfigField-array_string"
        },
        "rate_limit": {
          "$ref": "#/definitions/codersdk.RateLimitConfig"
        },
        "scim_api_key": {
          "$ref": "#/definitions/codersdk.DeploymentConfigField-string"
        },
        "secure_auth_cookie": {
          "$ref": "#/definitions/codersdk.DeploymentConfigField-bool"
        },
        "ssh_keygen_algorithm": {
          "$ref": "#/definitions/codersdk.DeploymentConfigField-string"
        },
        "swagger": {
          "$ref": "#/definitions/codersdk.SwaggerConfig"
        },
        "telemetry": {
          "$ref": "#/definitions/codersdk.TelemetryConfig"
        },
        "tls": {
          "$ref": "#/definitions/codersdk.TLSConfig"
        },
        "trace": {
          "$ref": "#/definitions/codersdk.TraceConfig"
        },
        "update_check": {
          "$ref": "#/definitions/codersdk.DeploymentConfigField-bool"
        },
        "wildcard_access_url": {
          "$ref": "#/definitions/codersdk.DeploymentConfigField-string"
        }
      }
    },
    "codersdk.DeploymentConfigField-array_codersdk_GitAuthConfig": {
      "type": "object",
      "properties": {
        "default": {
          "type": "array",
          "items": {
            "$ref": "#/definitions/codersdk.GitAuthConfig"
          }
        },
        "enterprise": {
          "type": "boolean"
        },
        "flag": {
          "type": "string"
        },
        "hidden": {
          "type": "boolean"
        },
        "name": {
          "type": "string"
        },
        "secret": {
          "type": "boolean"
        },
        "shorthand": {
          "type": "string"
        },
        "usage": {
          "type": "string"
        },
        "value": {
          "type": "array",
          "items": {
            "$ref": "#/definitions/codersdk.GitAuthConfig"
          }
        }
      }
    },
    "codersdk.DeploymentConfigField-array_string": {
      "type": "object",
      "properties": {
        "default": {
          "type": "array",
          "items": {
            "type": "string"
          }
        },
        "enterprise": {
          "type": "boolean"
        },
        "flag": {
          "type": "string"
        },
        "hidden": {
          "type": "boolean"
        },
        "name": {
          "type": "string"
        },
        "secret": {
          "type": "boolean"
        },
        "shorthand": {
          "type": "string"
        },
        "usage": {
          "type": "string"
        },
        "value": {
          "type": "array",
          "items": {
            "type": "string"
          }
        }
      }
    },
    "codersdk.DeploymentConfigField-bool": {
      "type": "object",
      "properties": {
        "default": {
          "type": "boolean"
        },
        "enterprise": {
          "type": "boolean"
        },
        "flag": {
          "type": "string"
        },
        "hidden": {
          "type": "boolean"
        },
        "name": {
          "type": "string"
        },
        "secret": {
          "type": "boolean"
        },
        "shorthand": {
          "type": "string"
        },
        "usage": {
          "type": "string"
        },
        "value": {
          "type": "boolean"
        }
      }
    },
    "codersdk.DeploymentConfigField-int": {
      "type": "object",
      "properties": {
        "default": {
          "type": "integer"
        },
        "enterprise": {
          "type": "boolean"
        },
        "flag": {
          "type": "string"
        },
        "hidden": {
          "type": "boolean"
        },
        "name": {
          "type": "string"
        },
        "secret": {
          "type": "boolean"
        },
        "shorthand": {
          "type": "string"
        },
        "usage": {
          "type": "string"
        },
        "value": {
          "type": "integer"
        }
      }
    },
    "codersdk.DeploymentConfigField-string": {
      "type": "object",
      "properties": {
        "default": {
          "type": "string"
        },
        "enterprise": {
          "type": "boolean"
        },
        "flag": {
          "type": "string"
        },
        "hidden": {
          "type": "boolean"
        },
        "name": {
          "type": "string"
        },
        "secret": {
          "type": "boolean"
        },
        "shorthand": {
          "type": "string"
        },
        "usage": {
          "type": "string"
        },
        "value": {
          "type": "string"
        }
      }
    },
    "codersdk.DeploymentConfigField-time_Duration": {
      "type": "object",
      "properties": {
        "default": {
          "$ref": "#/definitions/time.Duration"
        },
        "enterprise": {
          "type": "boolean"
        },
        "flag": {
          "type": "string"
        },
        "hidden": {
          "type": "boolean"
        },
        "name": {
          "type": "string"
        },
        "secret": {
          "type": "boolean"
        },
        "shorthand": {
          "type": "string"
        },
        "usage": {
          "type": "string"
        },
        "value": {
          "$ref": "#/definitions/time.Duration"
        }
      }
    },
    "codersdk.GetAppHostResponse": {
      "type": "object",
      "properties": {
        "host": {
          "description": "Host is the externally accessible URL for the Coder instance.",
          "type": "string"
        }
      }
    },
    "codersdk.GitAuthConfig": {
      "type": "object",
      "properties": {
        "auth_url": {
          "type": "string"
        },
        "client_id": {
          "type": "string"
        },
        "id": {
          "type": "string"
        },
        "no_refresh": {
          "type": "boolean"
        },
        "regex": {
          "type": "string"
        },
        "scopes": {
          "type": "array",
          "items": {
            "type": "string"
          }
        },
        "token_url": {
          "type": "string"
        },
        "type": {
          "type": "string"
        },
        "validate_url": {
          "type": "string"
        }
      }
    },
    "codersdk.GoogleInstanceIdentityToken": {
      "type": "object",
      "required": ["json_web_token"],
      "properties": {
        "json_web_token": {
          "type": "string"
        }
      }
    },
    "codersdk.Healthcheck": {
      "type": "object",
      "properties": {
        "interval": {
          "description": "Interval specifies the seconds between each health check.",
          "type": "integer"
        },
        "threshold": {
          "description": "Threshold specifies the number of consecutive failed health checks before returning \"unhealthy\".",
          "type": "integer"
        },
        "url": {
          "description": "URL specifies the endpoint to check for the app health.",
          "type": "string"
        }
      }
    },
    "codersdk.LogLevel": {
      "type": "string",
      "enum": ["trace", "debug", "info", "warn", "error"],
      "x-enum-varnames": [
        "LogLevelTrace",
        "LogLevelDebug",
        "LogLevelInfo",
        "LogLevelWarn",
        "LogLevelError"
      ]
    },
    "codersdk.LogSource": {
      "type": "string",
      "enum": ["provisioner_daemon", "provisioner"],
      "x-enum-varnames": ["LogSourceProvisionerDaemon", "LogSourceProvisioner"]
    },
    "codersdk.OAuth2Config": {
      "type": "object",
      "properties": {
        "github": {
          "$ref": "#/definitions/codersdk.OAuth2GithubConfig"
        }
      }
    },
    "codersdk.OAuth2GithubConfig": {
      "type": "object",
      "properties": {
        "allow_everyone": {
          "$ref": "#/definitions/codersdk.DeploymentConfigField-bool"
        },
        "allow_signups": {
          "$ref": "#/definitions/codersdk.DeploymentConfigField-bool"
        },
        "allowed_orgs": {
          "$ref": "#/definitions/codersdk.DeploymentConfigField-array_string"
        },
        "allowed_teams": {
          "$ref": "#/definitions/codersdk.DeploymentConfigField-array_string"
        },
        "client_id": {
          "$ref": "#/definitions/codersdk.DeploymentConfigField-string"
        },
        "client_secret": {
          "$ref": "#/definitions/codersdk.DeploymentConfigField-string"
        },
        "enterprise_base_url": {
          "$ref": "#/definitions/codersdk.DeploymentConfigField-string"
        }
      }
    },
    "codersdk.OIDCConfig": {
      "type": "object",
      "properties": {
        "allow_signups": {
          "$ref": "#/definitions/codersdk.DeploymentConfigField-bool"
        },
        "client_id": {
          "$ref": "#/definitions/codersdk.DeploymentConfigField-string"
        },
        "client_secret": {
          "$ref": "#/definitions/codersdk.DeploymentConfigField-string"
        },
        "email_domain": {
          "$ref": "#/definitions/codersdk.DeploymentConfigField-array_string"
        },
        "ignore_email_verified": {
          "$ref": "#/definitions/codersdk.DeploymentConfigField-bool"
        },
        "issuer_url": {
          "$ref": "#/definitions/codersdk.DeploymentConfigField-string"
        },
        "scopes": {
          "$ref": "#/definitions/codersdk.DeploymentConfigField-array_string"
        },
        "username_field": {
          "$ref": "#/definitions/codersdk.DeploymentConfigField-string"
        }
      }
    },
    "codersdk.Parameter": {
      "description": "Parameter represents a set value for the scope.",
      "type": "object",
      "properties": {
        "created_at": {
          "type": "string",
          "format": "date-time"
        },
        "destination_scheme": {
          "enum": ["none", "environment_variable", "provisioner_variable"],
          "allOf": [
            {
              "$ref": "#/definitions/codersdk.ParameterDestinationScheme"
            }
          ]
        },
        "id": {
          "type": "string",
          "format": "uuid"
        },
        "name": {
          "type": "string"
        },
        "scope": {
          "enum": ["template", "workspace", "import_job"],
          "allOf": [
            {
              "$ref": "#/definitions/codersdk.ParameterScope"
            }
          ]
        },
        "scope_id": {
          "type": "string",
          "format": "uuid"
        },
        "source_scheme": {
          "enum": ["none", "data"],
          "allOf": [
            {
              "$ref": "#/definitions/codersdk.ParameterSourceScheme"
            }
          ]
        },
        "updated_at": {
          "type": "string",
          "format": "date-time"
        }
      }
    },
    "codersdk.ParameterDestinationScheme": {
      "type": "string",
      "enum": ["none", "environment_variable", "provisioner_variable"],
      "x-enum-varnames": [
        "ParameterDestinationSchemeNone",
        "ParameterDestinationSchemeEnvironmentVariable",
        "ParameterDestinationSchemeProvisionerVariable"
      ]
    },
    "codersdk.ParameterScope": {
      "type": "string",
      "enum": ["template", "workspace", "import_job"],
      "x-enum-varnames": [
        "ParameterTemplate",
        "ParameterWorkspace",
        "ParameterImportJob"
      ]
    },
    "codersdk.ParameterSourceScheme": {
      "type": "string",
      "enum": ["none", "data"],
      "x-enum-varnames": [
        "ParameterSourceSchemeNone",
        "ParameterSourceSchemeData"
      ]
    },
    "codersdk.PostWorkspaceAgentVersionRequest": {
      "description": "x-apidocgen:skip",
      "type": "object",
      "properties": {
        "version": {
          "type": "string"
        }
      }
    },
    "codersdk.PostWorkspaceAppHealthsRequest": {
      "type": "object",
      "properties": {
        "healths": {
          "description": "Healths is a map of the workspace app name and the health of the app.",
          "type": "object",
          "additionalProperties": {
            "$ref": "#/definitions/codersdk.WorkspaceAppHealth"
          }
        }
      }
    },
    "codersdk.PprofConfig": {
      "type": "object",
      "properties": {
        "address": {
          "$ref": "#/definitions/codersdk.DeploymentConfigField-string"
        },
        "enable": {
          "$ref": "#/definitions/codersdk.DeploymentConfigField-bool"
        }
      }
    },
    "codersdk.PrometheusConfig": {
      "type": "object",
      "properties": {
        "address": {
          "$ref": "#/definitions/codersdk.DeploymentConfigField-string"
        },
        "enable": {
          "$ref": "#/definitions/codersdk.DeploymentConfigField-bool"
        }
      }
    },
    "codersdk.ProvisionerConfig": {
      "type": "object",
      "properties": {
        "daemon_poll_interval": {
          "$ref": "#/definitions/codersdk.DeploymentConfigField-time_Duration"
        },
        "daemon_poll_jitter": {
          "$ref": "#/definitions/codersdk.DeploymentConfigField-time_Duration"
        },
        "daemons": {
          "$ref": "#/definitions/codersdk.DeploymentConfigField-int"
        },
        "force_cancel_interval": {
          "$ref": "#/definitions/codersdk.DeploymentConfigField-time_Duration"
        }
      }
    },
    "codersdk.ProvisionerJob": {
      "type": "object",
      "properties": {
        "canceled_at": {
          "type": "string",
          "format": "date-time"
        },
        "completed_at": {
          "type": "string",
          "format": "date-time"
        },
        "created_at": {
          "type": "string",
          "format": "date-time"
        },
        "error": {
          "type": "string"
        },
        "file_id": {
          "type": "string",
          "format": "uuid"
        },
        "id": {
          "type": "string",
          "format": "uuid"
        },
        "started_at": {
          "type": "string",
          "format": "date-time"
        },
        "status": {
          "enum": [
            "pending",
            "running",
            "succeeded",
            "canceling",
            "canceled",
            "failed"
          ],
          "allOf": [
            {
              "$ref": "#/definitions/codersdk.ProvisionerJobStatus"
            }
          ]
        },
        "tags": {
          "type": "object",
          "additionalProperties": {
            "type": "string"
          }
        },
        "worker_id": {
          "type": "string",
          "format": "uuid"
        }
      }
    },
    "codersdk.ProvisionerJobLog": {
      "type": "object",
      "properties": {
        "created_at": {
          "type": "string",
          "format": "date-time"
        },
        "id": {
          "type": "integer"
        },
        "log_level": {
          "enum": ["trace", "debug", "info", "warn", "error"],
          "allOf": [
            {
              "$ref": "#/definitions/codersdk.LogLevel"
            }
          ]
        },
        "log_source": {
          "$ref": "#/definitions/codersdk.LogSource"
        },
        "output": {
          "type": "string"
        },
        "stage": {
          "type": "string"
        }
      }
    },
    "codersdk.ProvisionerJobStatus": {
      "type": "string",
      "enum": [
        "pending",
        "running",
        "succeeded",
        "canceling",
        "canceled",
        "failed"
      ],
      "x-enum-varnames": [
        "ProvisionerJobPending",
        "ProvisionerJobRunning",
        "ProvisionerJobSucceeded",
        "ProvisionerJobCanceling",
        "ProvisionerJobCanceled",
        "ProvisionerJobFailed"
      ]
    },
    "codersdk.ProvisionerType": {
      "type": "string",
      "enum": ["echo", "terraform"],
      "x-enum-varnames": ["ProvisionerTypeEcho", "ProvisionerTypeTerraform"]
    },
    "codersdk.PutExtendWorkspaceRequest": {
      "type": "object",
      "required": ["deadline"],
      "properties": {
        "deadline": {
          "type": "string"
        }
      }
    },
<<<<<<< HEAD
    "codersdk.ResourceType": {
      "type": "string",
      "enum": [
        "organization",
        "template",
        "template_version",
        "user",
        "workspace",
        "workspace_build",
        "git_ssh_key",
        "api_key",
        "group"
      ],
      "x-enum-varnames": [
        "ResourceTypeOrganization",
        "ResourceTypeTemplate",
        "ResourceTypeTemplateVersion",
        "ResourceTypeUser",
        "ResourceTypeWorkspace",
        "ResourceTypeWorkspaceBuild",
        "ResourceTypeGitSSHKey",
        "ResourceTypeAPIKey",
        "ResourceTypeGroup"
      ]
=======
    "codersdk.RateLimitConfig": {
      "type": "object",
      "properties": {
        "api": {
          "$ref": "#/definitions/codersdk.DeploymentConfigField-int"
        },
        "disable_all": {
          "$ref": "#/definitions/codersdk.DeploymentConfigField-bool"
        }
      }
>>>>>>> 52d7dfa2
    },
    "codersdk.Response": {
      "type": "object",
      "properties": {
        "detail": {
          "description": "Detail is a debug message that provides further insight into why the\naction failed. This information can be technical and a regular golang\nerr.Error() text.\n- \"database: too many open connections\"\n- \"stat: too many open files\"",
          "type": "string"
        },
        "message": {
          "description": "Message is an actionable message that depicts actions the request took.\nThese messages should be fully formed sentences with proper punctuation.\nExamples:\n- \"A user has been created.\"\n- \"Failed to create a user.\"",
          "type": "string"
        },
        "validations": {
          "description": "Validations are form field-specific friendly error messages. They will be\nshown on a form field in the UI. These can also be used to add additional\ncontext if there is a set of errors in the primary 'Message'.",
          "type": "array",
          "items": {
            "$ref": "#/definitions/codersdk.ValidationError"
          }
        }
      }
    },
    "codersdk.Role": {
      "type": "object",
      "properties": {
        "display_name": {
          "type": "string"
        },
        "name": {
          "type": "string"
        }
      }
    },
    "codersdk.SwaggerConfig": {
      "type": "object",
      "properties": {
        "enable": {
          "$ref": "#/definitions/codersdk.DeploymentConfigField-bool"
        }
      }
    },
    "codersdk.TLSConfig": {
      "type": "object",
      "properties": {
        "address": {
          "$ref": "#/definitions/codersdk.DeploymentConfigField-string"
        },
        "cert_file": {
          "$ref": "#/definitions/codersdk.DeploymentConfigField-array_string"
        },
        "client_auth": {
          "$ref": "#/definitions/codersdk.DeploymentConfigField-string"
        },
        "client_ca_file": {
          "$ref": "#/definitions/codersdk.DeploymentConfigField-string"
        },
        "client_cert_file": {
          "$ref": "#/definitions/codersdk.DeploymentConfigField-string"
        },
        "client_key_file": {
          "$ref": "#/definitions/codersdk.DeploymentConfigField-string"
        },
        "enable": {
          "$ref": "#/definitions/codersdk.DeploymentConfigField-bool"
        },
        "key_file": {
          "$ref": "#/definitions/codersdk.DeploymentConfigField-array_string"
        },
        "min_version": {
          "$ref": "#/definitions/codersdk.DeploymentConfigField-string"
        },
        "redirect_http": {
          "$ref": "#/definitions/codersdk.DeploymentConfigField-bool"
        }
      }
    },
    "codersdk.TelemetryConfig": {
      "type": "object",
      "properties": {
        "enable": {
          "$ref": "#/definitions/codersdk.DeploymentConfigField-bool"
        },
        "trace": {
          "$ref": "#/definitions/codersdk.DeploymentConfigField-bool"
        },
        "url": {
          "$ref": "#/definitions/codersdk.DeploymentConfigField-string"
        }
      }
    },
    "codersdk.Template": {
      "type": "object",
      "properties": {
        "active_user_count": {
          "description": "ActiveUserCount is set to -1 when loading.",
          "type": "integer"
        },
        "active_version_id": {
          "type": "string"
        },
        "allow_user_cancel_workspace_jobs": {
          "type": "boolean"
        },
        "build_time_stats": {
          "$ref": "#/definitions/codersdk.TemplateBuildTimeStats"
        },
        "created_at": {
          "type": "string",
          "format": "date-time"
        },
        "created_by_id": {
          "type": "string",
          "format": "uuid"
        },
        "created_by_name": {
          "type": "string"
        },
        "default_ttl_ms": {
          "type": "integer"
        },
        "description": {
          "type": "string"
        },
        "display_name": {
          "type": "string"
        },
        "icon": {
          "type": "string"
        },
        "id": {
          "type": "string",
          "format": "uuid"
        },
        "name": {
          "type": "string"
        },
        "organization_id": {
          "type": "string",
          "format": "uuid"
        },
        "provisioner": {
          "$ref": "#/definitions/codersdk.ProvisionerType"
        },
        "updated_at": {
          "type": "string",
          "format": "date-time"
        },
        "workspace_owner_count": {
          "type": "integer"
        }
      }
    },
    "codersdk.TemplateBuildTimeStats": {
      "type": "object",
      "additionalProperties": {
        "$ref": "#/definitions/codersdk.TransitionStats"
      }
    },
    "codersdk.TraceConfig": {
      "type": "object",
      "properties": {
        "capture_logs": {
          "$ref": "#/definitions/codersdk.DeploymentConfigField-bool"
        },
        "enable": {
          "$ref": "#/definitions/codersdk.DeploymentConfigField-bool"
        },
        "honeycomb_api_key": {
          "$ref": "#/definitions/codersdk.DeploymentConfigField-string"
        }
      }
    },
    "codersdk.TransitionStats": {
      "type": "object",
      "properties": {
        "p50": {
          "type": "integer",
          "example": 123
        },
        "p95": {
          "type": "integer",
          "example": 146
        }
      }
    },
    "codersdk.UpdateCheckResponse": {
      "type": "object",
      "properties": {
        "current": {
          "description": "Current indicates whether the server version is the same as the latest.",
          "type": "boolean"
        },
        "url": {
          "description": "URL to download the latest release of Coder.",
          "type": "string"
        },
        "version": {
          "description": "Version is the semantic version for the latest release of Coder.",
          "type": "string"
        }
      }
    },
    "codersdk.UpdateWorkspaceAutostartRequest": {
      "type": "object",
      "properties": {
        "schedule": {
          "type": "string"
        }
      }
    },
    "codersdk.UpdateWorkspaceRequest": {
      "type": "object",
      "properties": {
        "name": {
          "type": "string"
        }
      }
    },
    "codersdk.UpdateWorkspaceTTLRequest": {
      "type": "object",
      "properties": {
        "ttl_ms": {
          "type": "integer"
        }
      }
    },
    "codersdk.UploadResponse": {
      "type": "object",
      "properties": {
        "hash": {
          "type": "string",
          "format": "uuid"
        }
      }
    },
    "codersdk.User": {
      "type": "object",
      "required": ["created_at", "email", "id", "username"],
      "properties": {
        "avatar_url": {
          "type": "string"
        },
        "created_at": {
          "type": "string"
        },
        "email": {
          "type": "string"
        },
        "id": {
          "type": "string"
        },
        "last_seen_at": {
          "type": "string"
        },
        "organization_ids": {
          "type": "array",
          "items": {
            "type": "string"
          }
        },
        "roles": {
          "type": "array",
          "items": {
            "$ref": "#/definitions/codersdk.Role"
          }
        },
        "status": {
          "$ref": "#/definitions/codersdk.UserStatus"
        },
        "username": {
          "type": "string"
        }
      }
    },
    "codersdk.UserStatus": {
      "type": "string",
      "enum": ["active", "suspended"],
      "x-enum-varnames": ["UserStatusActive", "UserStatusSuspended"]
    },
    "codersdk.ValidationError": {
      "type": "object",
      "required": ["detail", "field"],
      "properties": {
        "detail": {
          "type": "string"
        },
        "field": {
          "type": "string"
        }
      }
    },
    "codersdk.Workspace": {
      "type": "object",
      "properties": {
        "autostart_schedule": {
          "type": "string"
        },
        "created_at": {
          "type": "string",
          "format": "date-time"
        },
        "id": {
          "type": "string",
          "format": "uuid"
        },
        "last_used_at": {
          "type": "string",
          "format": "date-time"
        },
        "latest_build": {
          "$ref": "#/definitions/codersdk.WorkspaceBuild"
        },
        "name": {
          "type": "string"
        },
        "outdated": {
          "type": "boolean"
        },
        "owner_id": {
          "type": "string",
          "format": "uuid"
        },
        "owner_name": {
          "type": "string"
        },
        "template_allow_user_cancel_workspace_jobs": {
          "type": "boolean"
        },
        "template_display_name": {
          "type": "string"
        },
        "template_icon": {
          "type": "string"
        },
        "template_id": {
          "type": "string",
          "format": "uuid"
        },
        "template_name": {
          "type": "string"
        },
        "ttl_ms": {
          "type": "integer"
        },
        "updated_at": {
          "type": "string",
          "format": "date-time"
        }
      }
    },
    "codersdk.WorkspaceAgent": {
      "type": "object",
      "properties": {
        "apps": {
          "type": "array",
          "items": {
            "$ref": "#/definitions/codersdk.WorkspaceApp"
          }
        },
        "architecture": {
          "type": "string"
        },
        "connection_timeout_seconds": {
          "type": "integer"
        },
        "created_at": {
          "type": "string",
          "format": "date-time"
        },
        "directory": {
          "type": "string"
        },
        "disconnected_at": {
          "type": "string",
          "format": "date-time"
        },
        "environment_variables": {
          "type": "object",
          "additionalProperties": {
            "type": "string"
          }
        },
        "first_connected_at": {
          "type": "string",
          "format": "date-time"
        },
        "id": {
          "type": "string",
          "format": "uuid"
        },
        "instance_id": {
          "type": "string"
        },
        "last_connected_at": {
          "type": "string",
          "format": "date-time"
        },
        "latency": {
          "description": "DERPLatency is mapped by region name (e.g. \"New York City\", \"Seattle\").",
          "type": "object",
          "additionalProperties": {
            "$ref": "#/definitions/codersdk.DERPRegion"
          }
        },
        "name": {
          "type": "string"
        },
        "operating_system": {
          "type": "string"
        },
        "resource_id": {
          "type": "string",
          "format": "uuid"
        },
        "startup_script": {
          "type": "string"
        },
        "status": {
          "enum": ["connecting", "connected", "disconnected", "timeout"],
          "allOf": [
            {
              "$ref": "#/definitions/codersdk.WorkspaceAgentStatus"
            }
          ]
        },
        "troubleshooting_url": {
          "type": "string"
        },
        "updated_at": {
          "type": "string",
          "format": "date-time"
        },
        "version": {
          "type": "string"
        }
      }
    },
    "codersdk.WorkspaceAgentAuthenticateResponse": {
      "type": "object",
      "properties": {
        "session_token": {
          "type": "string"
        }
      }
    },
    "codersdk.WorkspaceAgentGitAuthResponse": {
      "type": "object",
      "properties": {
        "password": {
          "type": "string"
        },
        "url": {
          "type": "string"
        },
        "username": {
          "type": "string"
        }
      }
    },
    "codersdk.WorkspaceAgentMetadata": {
      "type": "object",
      "properties": {
        "apps": {
          "type": "array",
          "items": {
            "$ref": "#/definitions/codersdk.WorkspaceApp"
          }
        },
        "derpmap": {
          "$ref": "#/definitions/tailcfg.DERPMap"
        },
        "directory": {
          "type": "string"
        },
        "environment_variables": {
          "type": "object",
          "additionalProperties": {
            "type": "string"
          }
        },
        "git_auth_configs": {
          "description": "GitAuthConfigs stores the number of Git configurations\nthe Coder deployment has. If this number is \u003e0, we\nset up special configuration in the workspace.",
          "type": "integer"
        },
        "motd_file": {
          "type": "string"
        },
        "startup_script": {
          "type": "string"
        },
        "vscode_port_proxy_uri": {
          "type": "string"
        }
      }
    },
    "codersdk.WorkspaceAgentStatus": {
      "type": "string",
      "enum": ["connecting", "connected", "disconnected", "timeout"],
      "x-enum-varnames": [
        "WorkspaceAgentConnecting",
        "WorkspaceAgentConnected",
        "WorkspaceAgentDisconnected",
        "WorkspaceAgentTimeout"
      ]
    },
    "codersdk.WorkspaceApp": {
      "type": "object",
      "properties": {
        "command": {
          "type": "string"
        },
        "display_name": {
          "description": "DisplayName is a friendly name for the app.",
          "type": "string"
        },
        "external": {
          "description": "External specifies whether the URL should be opened externally on\nthe client or not.",
          "type": "boolean"
        },
        "health": {
          "$ref": "#/definitions/codersdk.WorkspaceAppHealth"
        },
        "healthcheck": {
          "description": "Healthcheck specifies the configuration for checking app health.",
          "allOf": [
            {
              "$ref": "#/definitions/codersdk.Healthcheck"
            }
          ]
        },
        "icon": {
          "description": "Icon is a relative path or external URL that specifies\nan icon to be displayed in the dashboard.",
          "type": "string"
        },
        "id": {
          "type": "string",
          "format": "uuid"
        },
        "sharing_level": {
          "enum": ["owner", "authenticated", "public"],
          "allOf": [
            {
              "$ref": "#/definitions/codersdk.WorkspaceAppSharingLevel"
            }
          ]
        },
        "slug": {
          "description": "Slug is a unique identifier within the agent.",
          "type": "string"
        },
        "subdomain": {
          "description": "Subdomain denotes whether the app should be accessed via a path on the\n`coder server` or via a hostname-based dev URL. If this is set to true\nand there is no app wildcard configured on the server, the app will not\nbe accessible in the UI.",
          "type": "boolean"
        },
        "url": {
          "description": "URL is the address being proxied to inside the workspace.\nIf external is specified, this will be opened on the client.",
          "type": "string"
        }
      }
    },
    "codersdk.WorkspaceAppHealth": {
      "type": "string",
      "enum": ["disabled", "initializing", "healthy", "unhealthy"],
      "x-enum-varnames": [
        "WorkspaceAppHealthDisabled",
        "WorkspaceAppHealthInitializing",
        "WorkspaceAppHealthHealthy",
        "WorkspaceAppHealthUnhealthy"
      ]
    },
    "codersdk.WorkspaceAppSharingLevel": {
      "type": "string",
      "enum": ["owner", "authenticated", "public"],
      "x-enum-varnames": [
        "WorkspaceAppSharingLevelOwner",
        "WorkspaceAppSharingLevelAuthenticated",
        "WorkspaceAppSharingLevelPublic"
      ]
    },
    "codersdk.WorkspaceBuild": {
      "type": "object",
      "properties": {
        "build_number": {
          "type": "integer"
        },
        "created_at": {
          "type": "string",
          "format": "date-time"
        },
        "daily_cost": {
          "type": "integer"
        },
        "deadline": {
          "type": "string",
          "format": "date-time"
        },
        "id": {
          "type": "string",
          "format": "uuid"
        },
        "initiator_id": {
          "type": "string",
          "format": "uuid"
        },
        "initiator_name": {
          "type": "string"
        },
        "job": {
          "$ref": "#/definitions/codersdk.ProvisionerJob"
        },
        "reason": {
          "enum": ["initiator", "autostart", "autostop"],
          "allOf": [
            {
              "$ref": "#/definitions/codersdk.BuildReason"
            }
          ]
        },
        "resources": {
          "type": "array",
          "items": {
            "$ref": "#/definitions/codersdk.WorkspaceResource"
          }
        },
        "status": {
          "enum": [
            "pending",
            "starting",
            "running",
            "stopping",
            "stopped",
            "failed",
            "canceling",
            "canceled",
            "deleting",
            "deleted"
          ],
          "allOf": [
            {
              "$ref": "#/definitions/codersdk.WorkspaceStatus"
            }
          ]
        },
        "template_version_id": {
          "type": "string",
          "format": "uuid"
        },
        "template_version_name": {
          "type": "string"
        },
        "transition": {
          "enum": ["start", "stop", "delete"],
          "allOf": [
            {
              "$ref": "#/definitions/codersdk.WorkspaceTransition"
            }
          ]
        },
        "updated_at": {
          "type": "string",
          "format": "date-time"
        },
        "workspace_id": {
          "type": "string",
          "format": "uuid"
        },
        "workspace_name": {
          "type": "string"
        },
        "workspace_owner_id": {
          "type": "string",
          "format": "uuid"
        },
        "workspace_owner_name": {
          "type": "string"
        }
      }
    },
    "codersdk.WorkspaceResource": {
      "type": "object",
      "properties": {
        "agents": {
          "type": "array",
          "items": {
            "$ref": "#/definitions/codersdk.WorkspaceAgent"
          }
        },
        "created_at": {
          "type": "string",
          "format": "date-time"
        },
        "daily_cost": {
          "type": "integer"
        },
        "hide": {
          "type": "boolean"
        },
        "icon": {
          "type": "string"
        },
        "id": {
          "type": "string",
          "format": "uuid"
        },
        "job_id": {
          "type": "string",
          "format": "uuid"
        },
        "metadata": {
          "type": "array",
          "items": {
            "$ref": "#/definitions/codersdk.WorkspaceResourceMetadata"
          }
        },
        "name": {
          "type": "string"
        },
        "type": {
          "type": "string"
        },
        "workspace_transition": {
          "enum": ["start", "stop", "delete"],
          "allOf": [
            {
              "$ref": "#/definitions/codersdk.WorkspaceTransition"
            }
          ]
        }
      }
    },
    "codersdk.WorkspaceResourceMetadata": {
      "type": "object",
      "properties": {
        "key": {
          "type": "string"
        },
        "sensitive": {
          "type": "boolean"
        },
        "value": {
          "type": "string"
        }
      }
    },
    "codersdk.WorkspaceStatus": {
      "type": "string",
      "enum": [
        "pending",
        "starting",
        "running",
        "stopping",
        "stopped",
        "failed",
        "canceling",
        "canceled",
        "deleting",
        "deleted"
      ],
      "x-enum-varnames": [
        "WorkspaceStatusPending",
        "WorkspaceStatusStarting",
        "WorkspaceStatusRunning",
        "WorkspaceStatusStopping",
        "WorkspaceStatusStopped",
        "WorkspaceStatusFailed",
        "WorkspaceStatusCanceling",
        "WorkspaceStatusCanceled",
        "WorkspaceStatusDeleting",
        "WorkspaceStatusDeleted"
      ]
    },
    "codersdk.WorkspaceTransition": {
      "type": "string",
      "enum": ["start", "stop", "delete"],
      "x-enum-varnames": [
        "WorkspaceTransitionStart",
        "WorkspaceTransitionStop",
        "WorkspaceTransitionDelete"
      ]
    },
    "codersdk.WorkspacesResponse": {
      "type": "object",
      "properties": {
        "count": {
          "type": "integer"
        },
        "workspaces": {
          "type": "array",
          "items": {
            "$ref": "#/definitions/codersdk.Workspace"
          }
        }
      }
    },
    "netip.Addr": {
      "type": "object"
    },
    "tailcfg.DERPMap": {
      "type": "object",
      "properties": {
        "omitDefaultRegions": {
          "description": "OmitDefaultRegions specifies to not use Tailscale's DERP servers, and only use those\nspecified in this DERPMap. If there are none set outside of the defaults, this is a noop.",
          "type": "boolean"
        },
        "regions": {
          "description": "Regions is the set of geographic regions running DERP node(s).\n\nIt's keyed by the DERPRegion.RegionID.\n\nThe numbers are not necessarily contiguous.",
          "type": "object",
          "additionalProperties": {
            "$ref": "#/definitions/tailcfg.DERPRegion"
          }
        }
      }
    },
    "tailcfg.DERPNode": {
      "type": "object",
      "properties": {
        "certName": {
          "description": "CertName optionally specifies the expected TLS cert common\nname. If empty, HostName is used. If CertName is non-empty,\nHostName is only used for the TCP dial (if IPv4/IPv6 are\nnot present) + TLS ClientHello.",
          "type": "string"
        },
        "derpport": {
          "description": "DERPPort optionally provides an alternate TLS port number\nfor the DERP HTTPS server.\n\nIf zero, 443 is used.",
          "type": "integer"
        },
        "forceHTTP": {
          "description": "ForceHTTP is used by unit tests to force HTTP.\nIt should not be set by users.",
          "type": "boolean"
        },
        "hostName": {
          "description": "HostName is the DERP node's hostname.\n\nIt is required but need not be unique; multiple nodes may\nhave the same HostName but vary in configuration otherwise.",
          "type": "string"
        },
        "insecureForTests": {
          "description": "InsecureForTests is used by unit tests to disable TLS verification.\nIt should not be set by users.",
          "type": "boolean"
        },
        "ipv4": {
          "description": "IPv4 optionally forces an IPv4 address to use, instead of using DNS.\nIf empty, A record(s) from DNS lookups of HostName are used.\nIf the string is not an IPv4 address, IPv4 is not used; the\nconventional string to disable IPv4 (and not use DNS) is\n\"none\".",
          "type": "string"
        },
        "ipv6": {
          "description": "IPv6 optionally forces an IPv6 address to use, instead of using DNS.\nIf empty, AAAA record(s) from DNS lookups of HostName are used.\nIf the string is not an IPv6 address, IPv6 is not used; the\nconventional string to disable IPv6 (and not use DNS) is\n\"none\".",
          "type": "string"
        },
        "name": {
          "description": "Name is a unique node name (across all regions).\nIt is not a host name.\nIt's typically of the form \"1b\", \"2a\", \"3b\", etc. (region\nID + suffix within that region)",
          "type": "string"
        },
        "regionID": {
          "description": "RegionID is the RegionID of the DERPRegion that this node\nis running in.",
          "type": "integer"
        },
        "stunonly": {
          "description": "STUNOnly marks a node as only a STUN server and not a DERP\nserver.",
          "type": "boolean"
        },
        "stunport": {
          "description": "Port optionally specifies a STUN port to use.\nZero means 3478.\nTo disable STUN on this node, use -1.",
          "type": "integer"
        },
        "stuntestIP": {
          "description": "STUNTestIP is used in tests to override the STUN server's IP.\nIf empty, it's assumed to be the same as the DERP server.",
          "type": "string"
        }
      }
    },
    "tailcfg.DERPRegion": {
      "type": "object",
      "properties": {
        "avoid": {
          "description": "Avoid is whether the client should avoid picking this as its home\nregion. The region should only be used if a peer is there.\nClients already using this region as their home should migrate\naway to a new region without Avoid set.",
          "type": "boolean"
        },
        "embeddedRelay": {
          "description": "EmbeddedRelay is true when the region is bundled with the Coder\ncontrol plane.",
          "type": "boolean"
        },
        "nodes": {
          "description": "Nodes are the DERP nodes running in this region, in\npriority order for the current client. Client TLS\nconnections should ideally only go to the first entry\n(falling back to the second if necessary). STUN packets\nshould go to the first 1 or 2.\n\nIf nodes within a region route packets amongst themselves,\nbut not to other regions. That said, each user/domain\nshould get a the same preferred node order, so if all nodes\nfor a user/network pick the first one (as they should, when\nthings are healthy), the inter-cluster routing is minimal\nto zero.",
          "type": "array",
          "items": {
            "$ref": "#/definitions/tailcfg.DERPNode"
          }
        },
        "regionCode": {
          "description": "RegionCode is a short name for the region. It's usually a popular\ncity or airport code in the region: \"nyc\", \"sf\", \"sin\",\n\"fra\", etc.",
          "type": "string"
        },
        "regionID": {
          "description": "RegionID is a unique integer for a geographic region.\n\nIt corresponds to the legacy derpN.tailscale.com hostnames\nused by older clients. (Older clients will continue to resolve\nderpN.tailscale.com when contacting peers, rather than use\nthe server-provided DERPMap)\n\nRegionIDs must be non-zero, positive, and guaranteed to fit\nin a JavaScript number.\n\nRegionIDs in range 900-999 are reserved for end users to run their\nown DERP nodes.",
          "type": "integer"
        },
        "regionName": {
          "description": "RegionName is a long English name for the region: \"New York City\",\n\"San Francisco\", \"Singapore\", \"Frankfurt\", etc.",
          "type": "string"
        }
      }
    },
    "time.Duration": {
      "type": "integer",
      "enum": [
        -9223372036854775808, 9223372036854775807, 1, 1000, 1000000, 1000000000,
        60000000000, 3600000000000, -9223372036854775808, 9223372036854775807,
        1, 1000, 1000000, 1000000000, 60000000000, 3600000000000,
        -9223372036854775808, 9223372036854775807, 1, 1000, 1000000, 1000000000,
        60000000000, 3600000000000, -9223372036854775808, 9223372036854775807,
        1, 1000, 1000000, 1000000000, 60000000000, 3600000000000,
        -9223372036854775808, 9223372036854775807, 1, 1000, 1000000, 1000000000,
        60000000000, 3600000000000
      ],
      "x-enum-varnames": [
        "minDuration",
        "maxDuration",
        "Nanosecond",
        "Microsecond",
        "Millisecond",
        "Second",
        "Minute",
        "Hour",
        "minDuration",
        "maxDuration",
        "Nanosecond",
        "Microsecond",
        "Millisecond",
        "Second",
        "Minute",
        "Hour",
        "minDuration",
        "maxDuration",
        "Nanosecond",
        "Microsecond",
        "Millisecond",
        "Second",
        "Minute",
        "Hour",
        "minDuration",
        "maxDuration",
        "Nanosecond",
        "Microsecond",
        "Millisecond",
        "Second",
        "Minute",
        "Hour",
        "minDuration",
        "maxDuration",
        "Nanosecond",
        "Microsecond",
        "Millisecond",
        "Second",
        "Minute",
        "Hour"
      ]
    }
  },
  "securityDefinitions": {
    "CoderSessionToken": {
      "type": "apiKey",
      "name": "Coder-Session-Token",
      "in": "header"
    }
  }
}<|MERGE_RESOLUTION|>--- conflicted
+++ resolved
@@ -2806,7 +2806,17 @@
         }
       }
     },
-<<<<<<< HEAD
+    "codersdk.RateLimitConfig": {
+      "type": "object",
+      "properties": {
+        "api": {
+          "$ref": "#/definitions/codersdk.DeploymentConfigField-int"
+        },
+        "disable_all": {
+          "$ref": "#/definitions/codersdk.DeploymentConfigField-bool"
+        }
+      }
+    },
     "codersdk.ResourceType": {
       "type": "string",
       "enum": [
@@ -2831,18 +2841,6 @@
         "ResourceTypeAPIKey",
         "ResourceTypeGroup"
       ]
-=======
-    "codersdk.RateLimitConfig": {
-      "type": "object",
-      "properties": {
-        "api": {
-          "$ref": "#/definitions/codersdk.DeploymentConfigField-int"
-        },
-        "disable_all": {
-          "$ref": "#/definitions/codersdk.DeploymentConfigField-bool"
-        }
-      }
->>>>>>> 52d7dfa2
     },
     "codersdk.Response": {
       "type": "object",
