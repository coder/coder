--- conflicted
+++ resolved
@@ -6580,11 +6580,10 @@
         "disable_session_expiry_refresh": {
           "type": "boolean"
         },
-<<<<<<< HEAD
         "enable_oauth_account_conversion": {
-=======
+          "type": "boolean"
+        },
         "enable_terraform_debug_mode": {
->>>>>>> 7072b8ef
           "type": "boolean"
         },
         "experiments": {
