{
  "swagger": "2.0",
  "info": {
    "description": "Coderd is the service created by running coder server. It is a thin API that connects workspaces, provisioners and users. coderd stores its state in Postgres and is the only service that communicates with Postgres.",
    "title": "Coder API",
    "termsOfService": "https://coder.com/legal/terms-of-service",
    "contact": {
      "name": "API Support",
      "url": "https://coder.com",
      "email": "support@coder.com"
    },
    "license": {
      "name": "AGPL-3.0",
      "url": "https://github.com/coder/coder/blob/main/LICENSE"
    },
    "version": "2.0"
  },
  "basePath": "/api/v2",
  "paths": {
    "/": {
      "get": {
        "produces": ["application/json"],
        "tags": ["General"],
        "summary": "API root handler",
        "operationId": "api-root-handler",
        "responses": {
          "200": {
            "description": "OK",
            "schema": {
              "$ref": "#/definitions/codersdk.Response"
            }
          }
        }
      }
    },
    "/appearance": {
      "get": {
        "security": [
          {
            "CoderSessionToken": []
          }
        ],
        "produces": ["application/json"],
        "tags": ["Enterprise"],
        "summary": "Get appearance",
        "operationId": "get-appearance",
        "responses": {
          "200": {
            "description": "OK",
            "schema": {
              "$ref": "#/definitions/codersdk.AppearanceConfig"
            }
          }
        }
      },
      "put": {
        "security": [
          {
            "CoderSessionToken": []
          }
        ],
        "consumes": ["application/json"],
        "produces": ["application/json"],
        "tags": ["Enterprise"],
        "summary": "Update appearance",
        "operationId": "update-appearance",
        "parameters": [
          {
            "description": "Update appearance request",
            "name": "request",
            "in": "body",
            "required": true,
            "schema": {
              "$ref": "#/definitions/codersdk.UpdateAppearanceConfig"
            }
          }
        ],
        "responses": {
          "200": {
            "description": "OK",
            "schema": {
              "$ref": "#/definitions/codersdk.UpdateAppearanceConfig"
            }
          }
        }
      }
    },
    "/applications/auth-redirect": {
      "get": {
        "security": [
          {
            "CoderSessionToken": []
          }
        ],
        "tags": ["Applications"],
        "summary": "Redirect to URI with encrypted API key",
        "operationId": "redirect-to-uri-with-encrypted-api-key",
        "parameters": [
          {
            "type": "string",
            "description": "Redirect destination",
            "name": "redirect_uri",
            "in": "query"
          }
        ],
        "responses": {
          "307": {
            "description": "Temporary Redirect"
          }
        }
      }
    },
    "/applications/host": {
      "get": {
        "security": [
          {
            "CoderSessionToken": []
          }
        ],
        "produces": ["application/json"],
        "tags": ["Applications"],
        "summary": "Get applications host",
        "operationId": "get-applications-host",
        "deprecated": true,
        "responses": {
          "200": {
            "description": "OK",
            "schema": {
              "$ref": "#/definitions/codersdk.AppHostResponse"
            }
          }
        }
      }
    },
    "/applications/reconnecting-pty-signed-token": {
      "post": {
        "security": [
          {
            "CoderSessionToken": []
          }
        ],
        "consumes": ["application/json"],
        "produces": ["application/json"],
        "tags": ["Applications Enterprise"],
        "summary": "Issue signed app token for reconnecting PTY",
        "operationId": "issue-signed-app-token-for-reconnecting-pty",
        "parameters": [
          {
            "description": "Issue reconnecting PTY signed token request",
            "name": "request",
            "in": "body",
            "required": true,
            "schema": {
              "$ref": "#/definitions/codersdk.IssueReconnectingPTYSignedTokenRequest"
            }
          }
        ],
        "responses": {
          "200": {
            "description": "OK",
            "schema": {
              "$ref": "#/definitions/codersdk.IssueReconnectingPTYSignedTokenResponse"
            }
          }
        },
        "x-apidocgen": {
          "skip": true
        }
      }
    },
    "/audit": {
      "get": {
        "security": [
          {
            "CoderSessionToken": []
          }
        ],
        "produces": ["application/json"],
        "tags": ["Audit"],
        "summary": "Get audit logs",
        "operationId": "get-audit-logs",
        "parameters": [
          {
            "type": "string",
            "description": "Search query",
            "name": "q",
            "in": "query",
            "required": true
          },
          {
            "type": "string",
            "format": "uuid",
            "description": "After ID",
            "name": "after_id",
            "in": "query"
          },
          {
            "type": "integer",
            "description": "Page limit",
            "name": "limit",
            "in": "query"
          },
          {
            "type": "integer",
            "description": "Page offset",
            "name": "offset",
            "in": "query"
          }
        ],
        "responses": {
          "200": {
            "description": "OK",
            "schema": {
              "$ref": "#/definitions/codersdk.AuditLogResponse"
            }
          }
        }
      }
    },
    "/audit/testgenerate": {
      "post": {
        "security": [
          {
            "CoderSessionToken": []
          }
        ],
        "consumes": ["application/json"],
        "tags": ["Audit"],
        "summary": "Generate fake audit log",
        "operationId": "generate-fake-audit-log",
        "parameters": [
          {
            "description": "Audit log request",
            "name": "request",
            "in": "body",
            "required": true,
            "schema": {
              "$ref": "#/definitions/codersdk.CreateTestAuditLogRequest"
            }
          }
        ],
        "responses": {
          "204": {
            "description": "No Content"
          }
        }
      }
    },
    "/authcheck": {
      "post": {
        "security": [
          {
            "CoderSessionToken": []
          }
        ],
        "consumes": ["application/json"],
        "produces": ["application/json"],
        "tags": ["Authorization"],
        "summary": "Check authorization",
        "operationId": "check-authorization",
        "parameters": [
          {
            "description": "Authorization request",
            "name": "request",
            "in": "body",
            "required": true,
            "schema": {
              "$ref": "#/definitions/codersdk.AuthorizationRequest"
            }
          }
        ],
        "responses": {
          "200": {
            "description": "OK",
            "schema": {
              "$ref": "#/definitions/codersdk.AuthorizationResponse"
            }
          }
        }
      }
    },
    "/buildinfo": {
      "get": {
        "produces": ["application/json"],
        "tags": ["General"],
        "summary": "Build info",
        "operationId": "build-info",
        "responses": {
          "200": {
            "description": "OK",
            "schema": {
              "$ref": "#/definitions/codersdk.BuildInfoResponse"
            }
          }
        }
      }
    },
    "/csp/reports": {
      "post": {
        "security": [
          {
            "CoderSessionToken": []
          }
        ],
        "consumes": ["application/json"],
        "tags": ["General"],
        "summary": "Report CSP violations",
        "operationId": "report-csp-violations",
        "parameters": [
          {
            "description": "Violation report",
            "name": "request",
            "in": "body",
            "required": true,
            "schema": {
              "$ref": "#/definitions/coderd.cspViolation"
            }
          }
        ],
        "responses": {
          "200": {
            "description": "OK"
          }
        }
      }
    },
    "/debug/coordinator": {
      "get": {
        "security": [
          {
            "CoderSessionToken": []
          }
        ],
        "produces": ["text/html"],
        "tags": ["Debug"],
        "summary": "Debug Info Wireguard Coordinator",
        "operationId": "debug-info-wireguard-coordinator",
        "responses": {
          "200": {
            "description": "OK"
          }
        }
      }
    },
    "/debug/health": {
      "get": {
        "security": [
          {
            "CoderSessionToken": []
          }
        ],
        "produces": ["application/json"],
        "tags": ["Debug"],
        "summary": "Debug Info Deployment Health",
        "operationId": "debug-info-deployment-health",
        "responses": {
          "200": {
            "description": "OK",
            "schema": {
              "$ref": "#/definitions/healthcheck.Report"
            }
          }
        }
      }
    },
    "/debug/ws": {
      "get": {
        "security": [
          {
            "CoderSessionToken": []
          }
        ],
        "produces": ["application/json"],
        "tags": ["Debug"],
        "summary": "Debug Info Websocket Test",
        "operationId": "debug-info-websocket-test",
        "responses": {
          "201": {
            "description": "Created",
            "schema": {
              "$ref": "#/definitions/codersdk.Response"
            }
          }
        },
        "x-apidocgen": {
          "skip": true
        }
      }
    },
    "/deployment/config": {
      "get": {
        "security": [
          {
            "CoderSessionToken": []
          }
        ],
        "produces": ["application/json"],
        "tags": ["General"],
        "summary": "Get deployment config",
        "operationId": "get-deployment-config",
        "responses": {
          "200": {
            "description": "OK",
            "schema": {
              "$ref": "#/definitions/codersdk.DeploymentConfig"
            }
          }
        }
      }
    },
    "/deployment/ssh": {
      "get": {
        "security": [
          {
            "CoderSessionToken": []
          }
        ],
        "produces": ["application/json"],
        "tags": ["General"],
        "summary": "SSH Config",
        "operationId": "ssh-config",
        "responses": {
          "200": {
            "description": "OK",
            "schema": {
              "$ref": "#/definitions/codersdk.SSHConfigResponse"
            }
          }
        }
      }
    },
    "/deployment/stats": {
      "get": {
        "security": [
          {
            "CoderSessionToken": []
          }
        ],
        "produces": ["application/json"],
        "tags": ["General"],
        "summary": "Get deployment stats",
        "operationId": "get-deployment-stats",
        "responses": {
          "200": {
            "description": "OK",
            "schema": {
              "$ref": "#/definitions/codersdk.DeploymentStats"
            }
          }
        }
      }
    },
    "/entitlements": {
      "get": {
        "security": [
          {
            "CoderSessionToken": []
          }
        ],
        "produces": ["application/json"],
        "tags": ["Enterprise"],
        "summary": "Get entitlements",
        "operationId": "get-entitlements",
        "responses": {
          "200": {
            "description": "OK",
            "schema": {
              "$ref": "#/definitions/codersdk.Entitlements"
            }
          }
        }
      }
    },
    "/experiments": {
      "get": {
        "security": [
          {
            "CoderSessionToken": []
          }
        ],
        "produces": ["application/json"],
        "tags": ["General"],
        "summary": "Get experiments",
        "operationId": "get-experiments",
        "responses": {
          "200": {
            "description": "OK",
            "schema": {
              "type": "array",
              "items": {
                "$ref": "#/definitions/codersdk.Experiment"
              }
            }
          }
        }
      }
    },
    "/files": {
      "post": {
        "security": [
          {
            "CoderSessionToken": []
          }
        ],
        "description": "Swagger notice: Swagger 2.0 doesn't support file upload with a `content-type` different than `application/x-www-form-urlencoded`.",
        "consumes": ["application/x-tar"],
        "produces": ["application/json"],
        "tags": ["Files"],
        "summary": "Upload file",
        "operationId": "upload-file",
        "parameters": [
          {
            "type": "string",
            "default": "application/x-tar",
            "description": "Content-Type must be `application/x-tar`",
            "name": "Content-Type",
            "in": "header",
            "required": true
          },
          {
            "type": "file",
            "description": "File to be uploaded",
            "name": "file",
            "in": "formData",
            "required": true
          }
        ],
        "responses": {
          "201": {
            "description": "Created",
            "schema": {
              "$ref": "#/definitions/codersdk.UploadResponse"
            }
          }
        }
      }
    },
    "/files/{fileID}": {
      "get": {
        "security": [
          {
            "CoderSessionToken": []
          }
        ],
        "tags": ["Files"],
        "summary": "Get file by ID",
        "operationId": "get-file-by-id",
        "parameters": [
          {
            "type": "string",
            "format": "uuid",
            "description": "File ID",
            "name": "fileID",
            "in": "path",
            "required": true
          }
        ],
        "responses": {
          "200": {
            "description": "OK"
          }
        }
      }
    },
    "/gitauth/{gitauth}": {
      "get": {
        "security": [
          {
            "CoderSessionToken": []
          }
        ],
        "produces": ["application/json"],
        "tags": ["Git"],
        "summary": "Get git auth by ID",
        "operationId": "get-git-auth-by-id",
        "parameters": [
          {
            "type": "string",
            "format": "string",
            "description": "Git Provider ID",
            "name": "gitauth",
            "in": "path",
            "required": true
          }
        ],
        "responses": {
          "200": {
            "description": "OK",
            "schema": {
              "$ref": "#/definitions/codersdk.GitAuth"
            }
          }
        }
      }
    },
    "/gitauth/{gitauth}/device": {
      "get": {
        "security": [
          {
            "CoderSessionToken": []
          }
        ],
        "produces": ["application/json"],
        "tags": ["Git"],
        "summary": "Get git auth device by ID.",
        "operationId": "get-git-auth-device-by-id",
        "parameters": [
          {
            "type": "string",
            "format": "string",
            "description": "Git Provider ID",
            "name": "gitauth",
            "in": "path",
            "required": true
          }
        ],
        "responses": {
          "200": {
            "description": "OK",
            "schema": {
              "$ref": "#/definitions/codersdk.GitAuthDevice"
            }
          }
        }
      },
      "post": {
        "security": [
          {
            "CoderSessionToken": []
          }
        ],
        "tags": ["Git"],
        "summary": "Post git auth device by ID",
        "operationId": "post-git-auth-device-by-id",
        "parameters": [
          {
            "type": "string",
            "format": "string",
            "description": "Git Provider ID",
            "name": "gitauth",
            "in": "path",
            "required": true
          }
        ],
        "responses": {
          "204": {
            "description": "No Content"
          }
        }
      }
    },
    "/groups/{group}": {
      "get": {
        "security": [
          {
            "CoderSessionToken": []
          }
        ],
        "produces": ["application/json"],
        "tags": ["Enterprise"],
        "summary": "Get group by name",
        "operationId": "get-group-by-name",
        "parameters": [
          {
            "type": "string",
            "description": "Group name",
            "name": "group",
            "in": "path",
            "required": true
          }
        ],
        "responses": {
          "200": {
            "description": "OK",
            "schema": {
              "$ref": "#/definitions/codersdk.Group"
            }
          }
        }
      },
      "delete": {
        "security": [
          {
            "CoderSessionToken": []
          }
        ],
        "produces": ["application/json"],
        "tags": ["Enterprise"],
        "summary": "Delete group by name",
        "operationId": "delete-group-by-name",
        "parameters": [
          {
            "type": "string",
            "description": "Group name",
            "name": "group",
            "in": "path",
            "required": true
          }
        ],
        "responses": {
          "200": {
            "description": "OK",
            "schema": {
              "$ref": "#/definitions/codersdk.Group"
            }
          }
        }
      },
      "patch": {
        "security": [
          {
            "CoderSessionToken": []
          }
        ],
        "produces": ["application/json"],
        "tags": ["Enterprise"],
        "summary": "Update group by name",
        "operationId": "update-group-by-name",
        "parameters": [
          {
            "type": "string",
            "description": "Group name",
            "name": "group",
            "in": "path",
            "required": true
          }
        ],
        "responses": {
          "200": {
            "description": "OK",
            "schema": {
              "$ref": "#/definitions/codersdk.Group"
            }
          }
        }
      }
    },
    "/insights/daus": {
      "get": {
        "security": [
          {
            "CoderSessionToken": []
          }
        ],
        "produces": ["application/json"],
        "tags": ["Insights"],
        "summary": "Get deployment DAUs",
        "operationId": "get-deployment-daus",
        "responses": {
          "200": {
            "description": "OK",
            "schema": {
              "$ref": "#/definitions/codersdk.DAUsResponse"
            }
          }
        }
      }
    },
    "/licenses": {
      "get": {
        "security": [
          {
            "CoderSessionToken": []
          }
        ],
        "produces": ["application/json"],
        "tags": ["Enterprise"],
        "summary": "Get licenses",
        "operationId": "get-licenses",
        "responses": {
          "200": {
            "description": "OK",
            "schema": {
              "type": "array",
              "items": {
                "$ref": "#/definitions/codersdk.License"
              }
            }
          }
        }
      },
      "post": {
        "security": [
          {
            "CoderSessionToken": []
          }
        ],
        "consumes": ["application/json"],
        "produces": ["application/json"],
        "tags": ["Organizations"],
        "summary": "Add new license",
        "operationId": "add-new-license",
        "parameters": [
          {
            "description": "Add license request",
            "name": "request",
            "in": "body",
            "required": true,
            "schema": {
              "$ref": "#/definitions/codersdk.AddLicenseRequest"
            }
          }
        ],
        "responses": {
          "201": {
            "description": "Created",
            "schema": {
              "$ref": "#/definitions/codersdk.License"
            }
          }
        }
      }
    },
    "/licenses/{id}": {
      "delete": {
        "security": [
          {
            "CoderSessionToken": []
          }
        ],
        "produces": ["application/json"],
        "tags": ["Enterprise"],
        "summary": "Delete license",
        "operationId": "delete-license",
        "parameters": [
          {
            "type": "string",
            "format": "number",
            "description": "License ID",
            "name": "id",
            "in": "path",
            "required": true
          }
        ],
        "responses": {
          "200": {
            "description": "OK"
          }
        }
      }
    },
    "/organizations": {
      "post": {
        "security": [
          {
            "CoderSessionToken": []
          }
        ],
        "consumes": ["application/json"],
        "produces": ["application/json"],
        "tags": ["Organizations"],
        "summary": "Create organization",
        "operationId": "create-organization",
        "parameters": [
          {
            "description": "Create organization request",
            "name": "request",
            "in": "body",
            "required": true,
            "schema": {
              "$ref": "#/definitions/codersdk.CreateOrganizationRequest"
            }
          }
        ],
        "responses": {
          "201": {
            "description": "Created",
            "schema": {
              "$ref": "#/definitions/codersdk.Organization"
            }
          }
        }
      }
    },
    "/organizations/{organization}": {
      "get": {
        "security": [
          {
            "CoderSessionToken": []
          }
        ],
        "produces": ["application/json"],
        "tags": ["Organizations"],
        "summary": "Get organization by ID",
        "operationId": "get-organization-by-id",
        "parameters": [
          {
            "type": "string",
            "format": "uuid",
            "description": "Organization ID",
            "name": "organization",
            "in": "path",
            "required": true
          }
        ],
        "responses": {
          "200": {
            "description": "OK",
            "schema": {
              "$ref": "#/definitions/codersdk.Organization"
            }
          }
        }
      }
    },
    "/organizations/{organization}/groups": {
      "get": {
        "security": [
          {
            "CoderSessionToken": []
          }
        ],
        "produces": ["application/json"],
        "tags": ["Enterprise"],
        "summary": "Get groups by organization",
        "operationId": "get-groups-by-organization",
        "parameters": [
          {
            "type": "string",
            "format": "uuid",
            "description": "Organization ID",
            "name": "organization",
            "in": "path",
            "required": true
          }
        ],
        "responses": {
          "200": {
            "description": "OK",
            "schema": {
              "type": "array",
              "items": {
                "$ref": "#/definitions/codersdk.Group"
              }
            }
          }
        }
      },
      "post": {
        "security": [
          {
            "CoderSessionToken": []
          }
        ],
        "consumes": ["application/json"],
        "produces": ["application/json"],
        "tags": ["Enterprise"],
        "summary": "Create group for organization",
        "operationId": "create-group-for-organization",
        "parameters": [
          {
            "description": "Create group request",
            "name": "request",
            "in": "body",
            "required": true,
            "schema": {
              "$ref": "#/definitions/codersdk.CreateGroupRequest"
            }
          },
          {
            "type": "string",
            "description": "Organization ID",
            "name": "organization",
            "in": "path",
            "required": true
          }
        ],
        "responses": {
          "201": {
            "description": "Created",
            "schema": {
              "$ref": "#/definitions/codersdk.Group"
            }
          }
        }
      }
    },
    "/organizations/{organization}/groups/{groupName}": {
      "get": {
        "security": [
          {
            "CoderSessionToken": []
          }
        ],
        "produces": ["application/json"],
        "tags": ["Enterprise"],
        "summary": "Get group by organization and group name",
        "operationId": "get-group-by-organization-and-group-name",
        "parameters": [
          {
            "type": "string",
            "format": "uuid",
            "description": "Organization ID",
            "name": "organization",
            "in": "path",
            "required": true
          },
          {
            "type": "string",
            "description": "Group name",
            "name": "groupName",
            "in": "path",
            "required": true
          }
        ],
        "responses": {
          "200": {
            "description": "OK",
            "schema": {
              "$ref": "#/definitions/codersdk.Group"
            }
          }
        }
      }
    },
    "/organizations/{organization}/members/roles": {
      "get": {
        "security": [
          {
            "CoderSessionToken": []
          }
        ],
        "produces": ["application/json"],
        "tags": ["Members"],
        "summary": "Get member roles by organization",
        "operationId": "get-member-roles-by-organization",
        "parameters": [
          {
            "type": "string",
            "format": "uuid",
            "description": "Organization ID",
            "name": "organization",
            "in": "path",
            "required": true
          }
        ],
        "responses": {
          "200": {
            "description": "OK",
            "schema": {
              "type": "array",
              "items": {
                "$ref": "#/definitions/codersdk.AssignableRoles"
              }
            }
          }
        }
      }
    },
    "/organizations/{organization}/members/{user}/roles": {
      "put": {
        "security": [
          {
            "CoderSessionToken": []
          }
        ],
        "consumes": ["application/json"],
        "produces": ["application/json"],
        "tags": ["Members"],
        "summary": "Assign role to organization member",
        "operationId": "assign-role-to-organization-member",
        "parameters": [
          {
            "type": "string",
            "description": "Organization ID",
            "name": "organization",
            "in": "path",
            "required": true
          },
          {
            "type": "string",
            "description": "User ID, name, or me",
            "name": "user",
            "in": "path",
            "required": true
          },
          {
            "description": "Update roles request",
            "name": "request",
            "in": "body",
            "required": true,
            "schema": {
              "$ref": "#/definitions/codersdk.UpdateRoles"
            }
          }
        ],
        "responses": {
          "200": {
            "description": "OK",
            "schema": {
              "$ref": "#/definitions/codersdk.OrganizationMember"
            }
          }
        }
      }
    },
    "/organizations/{organization}/members/{user}/workspaces": {
      "post": {
        "security": [
          {
            "CoderSessionToken": []
          }
        ],
        "consumes": ["application/json"],
        "produces": ["application/json"],
        "tags": ["Workspaces"],
        "summary": "Create user workspace by organization",
        "operationId": "create-user-workspace-by-organization",
        "parameters": [
          {
            "type": "string",
            "format": "uuid",
            "description": "Organization ID",
            "name": "organization",
            "in": "path",
            "required": true
          },
          {
            "type": "string",
            "description": "Username, UUID, or me",
            "name": "user",
            "in": "path",
            "required": true
          },
          {
            "description": "Create workspace request",
            "name": "request",
            "in": "body",
            "required": true,
            "schema": {
              "$ref": "#/definitions/codersdk.CreateWorkspaceRequest"
            }
          }
        ],
        "responses": {
          "200": {
            "description": "OK",
            "schema": {
              "$ref": "#/definitions/codersdk.Workspace"
            }
          }
        }
      }
    },
    "/organizations/{organization}/provisionerdaemons": {
      "get": {
        "security": [
          {
            "CoderSessionToken": []
          }
        ],
        "produces": ["application/json"],
        "tags": ["Enterprise"],
        "summary": "Get provisioner daemons",
        "operationId": "get-provisioner-daemons",
        "parameters": [
          {
            "type": "string",
            "format": "uuid",
            "description": "Organization ID",
            "name": "organization",
            "in": "path",
            "required": true
          }
        ],
        "responses": {
          "200": {
            "description": "OK",
            "schema": {
              "type": "array",
              "items": {
                "$ref": "#/definitions/codersdk.ProvisionerDaemon"
              }
            }
          }
        }
      }
    },
    "/organizations/{organization}/provisionerdaemons/serve": {
      "get": {
        "security": [
          {
            "CoderSessionToken": []
          }
        ],
        "tags": ["Enterprise"],
        "summary": "Serve provisioner daemon",
        "operationId": "serve-provisioner-daemon",
        "parameters": [
          {
            "type": "string",
            "format": "uuid",
            "description": "Organization ID",
            "name": "organization",
            "in": "path",
            "required": true
          }
        ],
        "responses": {
          "101": {
            "description": "Switching Protocols"
          }
        }
      }
    },
    "/organizations/{organization}/templates": {
      "get": {
        "security": [
          {
            "CoderSessionToken": []
          }
        ],
        "produces": ["application/json"],
        "tags": ["Templates"],
        "summary": "Get templates by organization",
        "operationId": "get-templates-by-organization",
        "parameters": [
          {
            "type": "string",
            "format": "uuid",
            "description": "Organization ID",
            "name": "organization",
            "in": "path",
            "required": true
          }
        ],
        "responses": {
          "200": {
            "description": "OK",
            "schema": {
              "type": "array",
              "items": {
                "$ref": "#/definitions/codersdk.Template"
              }
            }
          }
        }
      },
      "post": {
        "security": [
          {
            "CoderSessionToken": []
          }
        ],
        "consumes": ["application/json"],
        "produces": ["application/json"],
        "tags": ["Templates"],
        "summary": "Create template by organization",
        "operationId": "create-template-by-organization",
        "parameters": [
          {
            "description": "Request body",
            "name": "request",
            "in": "body",
            "required": true,
            "schema": {
              "$ref": "#/definitions/codersdk.CreateTemplateRequest"
            }
          },
          {
            "type": "string",
            "description": "Organization ID",
            "name": "organization",
            "in": "path",
            "required": true
          }
        ],
        "responses": {
          "200": {
            "description": "OK",
            "schema": {
              "$ref": "#/definitions/codersdk.Template"
            }
          }
        }
      }
    },
    "/organizations/{organization}/templates/examples": {
      "get": {
        "security": [
          {
            "CoderSessionToken": []
          }
        ],
        "produces": ["application/json"],
        "tags": ["Templates"],
        "summary": "Get template examples by organization",
        "operationId": "get-template-examples-by-organization",
        "parameters": [
          {
            "type": "string",
            "format": "uuid",
            "description": "Organization ID",
            "name": "organization",
            "in": "path",
            "required": true
          }
        ],
        "responses": {
          "200": {
            "description": "OK",
            "schema": {
              "type": "array",
              "items": {
                "$ref": "#/definitions/codersdk.TemplateExample"
              }
            }
          }
        }
      }
    },
    "/organizations/{organization}/templates/{templatename}": {
      "get": {
        "security": [
          {
            "CoderSessionToken": []
          }
        ],
        "produces": ["application/json"],
        "tags": ["Templates"],
        "summary": "Get templates by organization and template name",
        "operationId": "get-templates-by-organization-and-template-name",
        "parameters": [
          {
            "type": "string",
            "format": "uuid",
            "description": "Organization ID",
            "name": "organization",
            "in": "path",
            "required": true
          },
          {
            "type": "string",
            "description": "Template name",
            "name": "templatename",
            "in": "path",
            "required": true
          }
        ],
        "responses": {
          "200": {
            "description": "OK",
            "schema": {
              "$ref": "#/definitions/codersdk.Template"
            }
          }
        }
      }
    },
    "/organizations/{organization}/templates/{templatename}/versions/{templateversionname}": {
      "get": {
        "security": [
          {
            "CoderSessionToken": []
          }
        ],
        "produces": ["application/json"],
        "tags": ["Templates"],
        "summary": "Get template version by organization, template, and name",
        "operationId": "get-template-version-by-organization-template-and-name",
        "parameters": [
          {
            "type": "string",
            "format": "uuid",
            "description": "Organization ID",
            "name": "organization",
            "in": "path",
            "required": true
          },
          {
            "type": "string",
            "description": "Template name",
            "name": "templatename",
            "in": "path",
            "required": true
          },
          {
            "type": "string",
            "description": "Template version name",
            "name": "templateversionname",
            "in": "path",
            "required": true
          }
        ],
        "responses": {
          "200": {
            "description": "OK",
            "schema": {
              "$ref": "#/definitions/codersdk.TemplateVersion"
            }
          }
        }
      }
    },
    "/organizations/{organization}/templates/{templatename}/versions/{templateversionname}/previous": {
      "get": {
        "security": [
          {
            "CoderSessionToken": []
          }
        ],
        "produces": ["application/json"],
        "tags": ["Templates"],
        "summary": "Get previous template version by organization, template, and name",
        "operationId": "get-previous-template-version-by-organization-template-and-name",
        "parameters": [
          {
            "type": "string",
            "format": "uuid",
            "description": "Organization ID",
            "name": "organization",
            "in": "path",
            "required": true
          },
          {
            "type": "string",
            "description": "Template name",
            "name": "templatename",
            "in": "path",
            "required": true
          },
          {
            "type": "string",
            "description": "Template version name",
            "name": "templateversionname",
            "in": "path",
            "required": true
          }
        ],
        "responses": {
          "200": {
            "description": "OK",
            "schema": {
              "$ref": "#/definitions/codersdk.TemplateVersion"
            }
          }
        }
      }
    },
    "/organizations/{organization}/templateversions": {
      "post": {
        "security": [
          {
            "CoderSessionToken": []
          }
        ],
        "consumes": ["application/json"],
        "produces": ["application/json"],
        "tags": ["Templates"],
        "summary": "Create template version by organization",
        "operationId": "create-template-version-by-organization",
        "parameters": [
          {
            "type": "string",
            "format": "uuid",
            "description": "Organization ID",
            "name": "organization",
            "in": "path",
            "required": true
          },
          {
            "description": "Create template version request",
            "name": "request",
            "in": "body",
            "required": true,
            "schema": {
              "$ref": "#/definitions/codersdk.CreateTemplateVersionRequest"
            }
          }
        ],
        "responses": {
          "201": {
            "description": "Created",
            "schema": {
              "$ref": "#/definitions/codersdk.TemplateVersion"
            }
          }
        }
      }
    },
    "/regions": {
      "get": {
        "security": [
          {
            "CoderSessionToken": []
          }
        ],
        "produces": ["application/json"],
        "tags": ["WorkspaceProxies"],
        "summary": "Get site-wide regions for workspace connections",
        "operationId": "get-site-wide-regions-for-workspace-connections",
        "responses": {
          "200": {
            "description": "OK",
            "schema": {
              "$ref": "#/definitions/codersdk.RegionsResponse-codersdk_Region"
            }
          }
        }
      }
    },
    "/replicas": {
      "get": {
        "security": [
          {
            "CoderSessionToken": []
          }
        ],
        "produces": ["application/json"],
        "tags": ["Enterprise"],
        "summary": "Get active replicas",
        "operationId": "get-active-replicas",
        "responses": {
          "200": {
            "description": "OK",
            "schema": {
              "type": "array",
              "items": {
                "$ref": "#/definitions/codersdk.Replica"
              }
            }
          }
        }
      }
    },
    "/scim/v2/Users": {
      "get": {
        "security": [
          {
            "CoderSessionToken": []
          }
        ],
        "produces": ["application/scim+json"],
        "tags": ["Enterprise"],
        "summary": "SCIM 2.0: Get users",
        "operationId": "scim-get-users",
        "responses": {
          "200": {
            "description": "OK"
          }
        }
      },
      "post": {
        "security": [
          {
            "CoderSessionToken": []
          }
        ],
        "produces": ["application/json"],
        "tags": ["Enterprise"],
        "summary": "SCIM 2.0: Create new user",
        "operationId": "scim-create-new-user",
        "parameters": [
          {
            "description": "New user",
            "name": "request",
            "in": "body",
            "required": true,
            "schema": {
              "$ref": "#/definitions/coderd.SCIMUser"
            }
          }
        ],
        "responses": {
          "200": {
            "description": "OK",
            "schema": {
              "$ref": "#/definitions/coderd.SCIMUser"
            }
          }
        }
      }
    },
    "/scim/v2/Users/{id}": {
      "get": {
        "security": [
          {
            "CoderSessionToken": []
          }
        ],
        "produces": ["application/scim+json"],
        "tags": ["Enterprise"],
        "summary": "SCIM 2.0: Get user by ID",
        "operationId": "scim-get-user-by-id",
        "parameters": [
          {
            "type": "string",
            "format": "uuid",
            "description": "User ID",
            "name": "id",
            "in": "path",
            "required": true
          }
        ],
        "responses": {
          "404": {
            "description": "Not Found"
          }
        }
      },
      "patch": {
        "security": [
          {
            "CoderSessionToken": []
          }
        ],
        "produces": ["application/scim+json"],
        "tags": ["Enterprise"],
        "summary": "SCIM 2.0: Update user account",
        "operationId": "scim-update-user-status",
        "parameters": [
          {
            "type": "string",
            "format": "uuid",
            "description": "User ID",
            "name": "id",
            "in": "path",
            "required": true
          },
          {
            "description": "Update user request",
            "name": "request",
            "in": "body",
            "required": true,
            "schema": {
              "$ref": "#/definitions/coderd.SCIMUser"
            }
          }
        ],
        "responses": {
          "200": {
            "description": "OK",
            "schema": {
              "$ref": "#/definitions/codersdk.User"
            }
          }
        }
      }
    },
    "/templates/{template}": {
      "get": {
        "security": [
          {
            "CoderSessionToken": []
          }
        ],
        "produces": ["application/json"],
        "tags": ["Templates"],
        "summary": "Get template metadata by ID",
        "operationId": "get-template-metadata-by-id",
        "parameters": [
          {
            "type": "string",
            "format": "uuid",
            "description": "Template ID",
            "name": "template",
            "in": "path",
            "required": true
          }
        ],
        "responses": {
          "200": {
            "description": "OK",
            "schema": {
              "$ref": "#/definitions/codersdk.Template"
            }
          }
        }
      },
      "delete": {
        "security": [
          {
            "CoderSessionToken": []
          }
        ],
        "produces": ["application/json"],
        "tags": ["Templates"],
        "summary": "Delete template by ID",
        "operationId": "delete-template-by-id",
        "parameters": [
          {
            "type": "string",
            "format": "uuid",
            "description": "Template ID",
            "name": "template",
            "in": "path",
            "required": true
          }
        ],
        "responses": {
          "200": {
            "description": "OK",
            "schema": {
              "$ref": "#/definitions/codersdk.Response"
            }
          }
        }
      },
      "patch": {
        "security": [
          {
            "CoderSessionToken": []
          }
        ],
        "produces": ["application/json"],
        "tags": ["Templates"],
        "summary": "Update template metadata by ID",
        "operationId": "update-template-metadata-by-id",
        "parameters": [
          {
            "type": "string",
            "format": "uuid",
            "description": "Template ID",
            "name": "template",
            "in": "path",
            "required": true
          }
        ],
        "responses": {
          "200": {
            "description": "OK",
            "schema": {
              "$ref": "#/definitions/codersdk.Template"
            }
          }
        }
      }
    },
    "/templates/{template}/acl": {
      "get": {
        "security": [
          {
            "CoderSessionToken": []
          }
        ],
        "produces": ["application/json"],
        "tags": ["Enterprise"],
        "summary": "Get template ACLs",
        "operationId": "get-template-acls",
        "parameters": [
          {
            "type": "string",
            "format": "uuid",
            "description": "Template ID",
            "name": "template",
            "in": "path",
            "required": true
          }
        ],
        "responses": {
          "200": {
            "description": "OK",
            "schema": {
              "type": "array",
              "items": {
                "$ref": "#/definitions/codersdk.TemplateUser"
              }
            }
          }
        }
      },
      "patch": {
        "security": [
          {
            "CoderSessionToken": []
          }
        ],
        "consumes": ["application/json"],
        "produces": ["application/json"],
        "tags": ["Enterprise"],
        "summary": "Update template ACL",
        "operationId": "update-template-acl",
        "parameters": [
          {
            "type": "string",
            "format": "uuid",
            "description": "Template ID",
            "name": "template",
            "in": "path",
            "required": true
          },
          {
            "description": "Update template request",
            "name": "request",
            "in": "body",
            "required": true,
            "schema": {
              "$ref": "#/definitions/codersdk.UpdateTemplateACL"
            }
          }
        ],
        "responses": {
          "200": {
            "description": "OK",
            "schema": {
              "$ref": "#/definitions/codersdk.Response"
            }
          }
        }
      }
    },
    "/templates/{template}/daus": {
      "get": {
        "security": [
          {
            "CoderSessionToken": []
          }
        ],
        "produces": ["application/json"],
        "tags": ["Templates"],
        "summary": "Get template DAUs by ID",
        "operationId": "get-template-daus-by-id",
        "parameters": [
          {
            "type": "string",
            "format": "uuid",
            "description": "Template ID",
            "name": "template",
            "in": "path",
            "required": true
          }
        ],
        "responses": {
          "200": {
            "description": "OK",
            "schema": {
              "$ref": "#/definitions/codersdk.DAUsResponse"
            }
          }
        }
      }
    },
    "/templates/{template}/versions": {
      "get": {
        "security": [
          {
            "CoderSessionToken": []
          }
        ],
        "produces": ["application/json"],
        "tags": ["Templates"],
        "summary": "List template versions by template ID",
        "operationId": "list-template-versions-by-template-id",
        "parameters": [
          {
            "type": "string",
            "format": "uuid",
            "description": "Template ID",
            "name": "template",
            "in": "path",
            "required": true
          },
          {
            "type": "string",
            "format": "uuid",
            "description": "After ID",
            "name": "after_id",
            "in": "query"
          },
          {
            "type": "integer",
            "description": "Page limit",
            "name": "limit",
            "in": "query"
          },
          {
            "type": "integer",
            "description": "Page offset",
            "name": "offset",
            "in": "query"
          }
        ],
        "responses": {
          "200": {
            "description": "OK",
            "schema": {
              "type": "array",
              "items": {
                "$ref": "#/definitions/codersdk.TemplateVersion"
              }
            }
          }
        }
      },
      "patch": {
        "security": [
          {
            "CoderSessionToken": []
          }
        ],
        "consumes": ["application/json"],
        "produces": ["application/json"],
        "tags": ["Templates"],
        "summary": "Update active template version by template ID",
        "operationId": "update-active-template-version-by-template-id",
        "parameters": [
          {
            "description": "Modified template version",
            "name": "request",
            "in": "body",
            "required": true,
            "schema": {
              "$ref": "#/definitions/codersdk.UpdateActiveTemplateVersion"
            }
          },
          {
            "type": "string",
            "format": "uuid",
            "description": "Template ID",
            "name": "template",
            "in": "path",
            "required": true
          }
        ],
        "responses": {
          "200": {
            "description": "OK",
            "schema": {
              "$ref": "#/definitions/codersdk.Response"
            }
          }
        }
      }
    },
    "/templates/{template}/versions/{templateversionname}": {
      "get": {
        "security": [
          {
            "CoderSessionToken": []
          }
        ],
        "produces": ["application/json"],
        "tags": ["Templates"],
        "summary": "Get template version by template ID and name",
        "operationId": "get-template-version-by-template-id-and-name",
        "parameters": [
          {
            "type": "string",
            "format": "uuid",
            "description": "Template ID",
            "name": "template",
            "in": "path",
            "required": true
          },
          {
            "type": "string",
            "description": "Template version name",
            "name": "templateversionname",
            "in": "path",
            "required": true
          }
        ],
        "responses": {
          "200": {
            "description": "OK",
            "schema": {
              "type": "array",
              "items": {
                "$ref": "#/definitions/codersdk.TemplateVersion"
              }
            }
          }
        }
      }
    },
    "/templateversions/{templateversion}": {
      "get": {
        "security": [
          {
            "CoderSessionToken": []
          }
        ],
        "produces": ["application/json"],
        "tags": ["Templates"],
        "summary": "Get template version by ID",
        "operationId": "get-template-version-by-id",
        "parameters": [
          {
            "type": "string",
            "format": "uuid",
            "description": "Template version ID",
            "name": "templateversion",
            "in": "path",
            "required": true
          }
        ],
        "responses": {
          "200": {
            "description": "OK",
            "schema": {
              "$ref": "#/definitions/codersdk.TemplateVersion"
            }
          }
        }
      },
      "patch": {
        "security": [
          {
            "CoderSessionToken": []
          }
        ],
        "consumes": ["application/json"],
        "produces": ["application/json"],
        "tags": ["Templates"],
        "summary": "Patch template version by ID",
        "operationId": "patch-template-version-by-id",
        "parameters": [
          {
            "type": "string",
            "format": "uuid",
            "description": "Template version ID",
            "name": "templateversion",
            "in": "path",
            "required": true
          },
          {
            "description": "Patch template version request",
            "name": "request",
            "in": "body",
            "required": true,
            "schema": {
              "$ref": "#/definitions/codersdk.PatchTemplateVersionRequest"
            }
          }
        ],
        "responses": {
          "200": {
            "description": "OK",
            "schema": {
              "$ref": "#/definitions/codersdk.TemplateVersion"
            }
          }
        }
      }
    },
    "/templateversions/{templateversion}/cancel": {
      "patch": {
        "security": [
          {
            "CoderSessionToken": []
          }
        ],
        "produces": ["application/json"],
        "tags": ["Templates"],
        "summary": "Cancel template version by ID",
        "operationId": "cancel-template-version-by-id",
        "parameters": [
          {
            "type": "string",
            "format": "uuid",
            "description": "Template version ID",
            "name": "templateversion",
            "in": "path",
            "required": true
          }
        ],
        "responses": {
          "200": {
            "description": "OK",
            "schema": {
              "$ref": "#/definitions/codersdk.Response"
            }
          }
        }
      }
    },
    "/templateversions/{templateversion}/dry-run": {
      "post": {
        "security": [
          {
            "CoderSessionToken": []
          }
        ],
        "consumes": ["application/json"],
        "produces": ["application/json"],
        "tags": ["Templates"],
        "summary": "Create template version dry-run",
        "operationId": "create-template-version-dry-run",
        "parameters": [
          {
            "type": "string",
            "format": "uuid",
            "description": "Template version ID",
            "name": "templateversion",
            "in": "path",
            "required": true
          },
          {
            "description": "Dry-run request",
            "name": "request",
            "in": "body",
            "required": true,
            "schema": {
              "$ref": "#/definitions/codersdk.CreateTemplateVersionDryRunRequest"
            }
          }
        ],
        "responses": {
          "201": {
            "description": "Created",
            "schema": {
              "$ref": "#/definitions/codersdk.ProvisionerJob"
            }
          }
        }
      }
    },
    "/templateversions/{templateversion}/dry-run/{jobID}": {
      "get": {
        "security": [
          {
            "CoderSessionToken": []
          }
        ],
        "produces": ["application/json"],
        "tags": ["Templates"],
        "summary": "Get template version dry-run by job ID",
        "operationId": "get-template-version-dry-run-by-job-id",
        "parameters": [
          {
            "type": "string",
            "format": "uuid",
            "description": "Template version ID",
            "name": "templateversion",
            "in": "path",
            "required": true
          },
          {
            "type": "string",
            "format": "uuid",
            "description": "Job ID",
            "name": "jobID",
            "in": "path",
            "required": true
          }
        ],
        "responses": {
          "200": {
            "description": "OK",
            "schema": {
              "$ref": "#/definitions/codersdk.ProvisionerJob"
            }
          }
        }
      }
    },
    "/templateversions/{templateversion}/dry-run/{jobID}/cancel": {
      "patch": {
        "security": [
          {
            "CoderSessionToken": []
          }
        ],
        "produces": ["application/json"],
        "tags": ["Templates"],
        "summary": "Cancel template version dry-run by job ID",
        "operationId": "cancel-template-version-dry-run-by-job-id",
        "parameters": [
          {
            "type": "string",
            "format": "uuid",
            "description": "Job ID",
            "name": "jobID",
            "in": "path",
            "required": true
          },
          {
            "type": "string",
            "format": "uuid",
            "description": "Template version ID",
            "name": "templateversion",
            "in": "path",
            "required": true
          }
        ],
        "responses": {
          "200": {
            "description": "OK",
            "schema": {
              "$ref": "#/definitions/codersdk.Response"
            }
          }
        }
      }
    },
    "/templateversions/{templateversion}/dry-run/{jobID}/logs": {
      "get": {
        "security": [
          {
            "CoderSessionToken": []
          }
        ],
        "produces": ["application/json"],
        "tags": ["Templates"],
        "summary": "Get template version dry-run logs by job ID",
        "operationId": "get-template-version-dry-run-logs-by-job-id",
        "parameters": [
          {
            "type": "string",
            "format": "uuid",
            "description": "Template version ID",
            "name": "templateversion",
            "in": "path",
            "required": true
          },
          {
            "type": "string",
            "format": "uuid",
            "description": "Job ID",
            "name": "jobID",
            "in": "path",
            "required": true
          },
          {
            "type": "integer",
            "description": "Before Unix timestamp",
            "name": "before",
            "in": "query"
          },
          {
            "type": "integer",
            "description": "After Unix timestamp",
            "name": "after",
            "in": "query"
          },
          {
            "type": "boolean",
            "description": "Follow log stream",
            "name": "follow",
            "in": "query"
          }
        ],
        "responses": {
          "200": {
            "description": "OK",
            "schema": {
              "type": "array",
              "items": {
                "$ref": "#/definitions/codersdk.ProvisionerJobLog"
              }
            }
          }
        }
      }
    },
    "/templateversions/{templateversion}/dry-run/{jobID}/resources": {
      "get": {
        "security": [
          {
            "CoderSessionToken": []
          }
        ],
        "produces": ["application/json"],
        "tags": ["Templates"],
        "summary": "Get template version dry-run resources by job ID",
        "operationId": "get-template-version-dry-run-resources-by-job-id",
        "parameters": [
          {
            "type": "string",
            "format": "uuid",
            "description": "Template version ID",
            "name": "templateversion",
            "in": "path",
            "required": true
          },
          {
            "type": "string",
            "format": "uuid",
            "description": "Job ID",
            "name": "jobID",
            "in": "path",
            "required": true
          }
        ],
        "responses": {
          "200": {
            "description": "OK",
            "schema": {
              "type": "array",
              "items": {
                "$ref": "#/definitions/codersdk.WorkspaceResource"
              }
            }
          }
        }
      }
    },
    "/templateversions/{templateversion}/gitauth": {
      "get": {
        "security": [
          {
            "CoderSessionToken": []
          }
        ],
        "produces": ["application/json"],
        "tags": ["Templates"],
        "summary": "Get git auth by template version",
        "operationId": "get-git-auth-by-template-version",
        "parameters": [
          {
            "type": "string",
            "format": "uuid",
            "description": "Template version ID",
            "name": "templateversion",
            "in": "path",
            "required": true
          }
        ],
        "responses": {
          "200": {
            "description": "OK",
            "schema": {
              "type": "array",
              "items": {
                "$ref": "#/definitions/codersdk.TemplateVersionGitAuth"
              }
            }
          }
        }
      }
    },
    "/templateversions/{templateversion}/logs": {
      "get": {
        "security": [
          {
            "CoderSessionToken": []
          }
        ],
        "produces": ["application/json"],
        "tags": ["Templates"],
        "summary": "Get logs by template version",
        "operationId": "get-logs-by-template-version",
        "parameters": [
          {
            "type": "string",
            "format": "uuid",
            "description": "Template version ID",
            "name": "templateversion",
            "in": "path",
            "required": true
          },
          {
            "type": "integer",
            "description": "Before log id",
            "name": "before",
            "in": "query"
          },
          {
            "type": "integer",
            "description": "After log id",
            "name": "after",
            "in": "query"
          },
          {
            "type": "boolean",
            "description": "Follow log stream",
            "name": "follow",
            "in": "query"
          }
        ],
        "responses": {
          "200": {
            "description": "OK",
            "schema": {
              "type": "array",
              "items": {
                "$ref": "#/definitions/codersdk.ProvisionerJobLog"
              }
            }
          }
        }
      }
    },
    "/templateversions/{templateversion}/parameters": {
      "get": {
        "security": [
          {
            "CoderSessionToken": []
          }
        ],
        "tags": ["Templates"],
        "summary": "Removed: Get parameters by template version",
        "operationId": "removed-get-parameters-by-template-version",
        "parameters": [
          {
            "type": "string",
            "format": "uuid",
            "description": "Template version ID",
            "name": "templateversion",
            "in": "path",
            "required": true
          }
        ],
        "responses": {
          "200": {
            "description": "OK"
          }
        }
      }
    },
    "/templateversions/{templateversion}/resources": {
      "get": {
        "security": [
          {
            "CoderSessionToken": []
          }
        ],
        "produces": ["application/json"],
        "tags": ["Templates"],
        "summary": "Get resources by template version",
        "operationId": "get-resources-by-template-version",
        "parameters": [
          {
            "type": "string",
            "format": "uuid",
            "description": "Template version ID",
            "name": "templateversion",
            "in": "path",
            "required": true
          }
        ],
        "responses": {
          "200": {
            "description": "OK",
            "schema": {
              "type": "array",
              "items": {
                "$ref": "#/definitions/codersdk.WorkspaceResource"
              }
            }
          }
        }
      }
    },
    "/templateversions/{templateversion}/rich-parameters": {
      "get": {
        "security": [
          {
            "CoderSessionToken": []
          }
        ],
        "produces": ["application/json"],
        "tags": ["Templates"],
        "summary": "Get rich parameters by template version",
        "operationId": "get-rich-parameters-by-template-version",
        "parameters": [
          {
            "type": "string",
            "format": "uuid",
            "description": "Template version ID",
            "name": "templateversion",
            "in": "path",
            "required": true
          }
        ],
        "responses": {
          "200": {
            "description": "OK",
            "schema": {
              "type": "array",
              "items": {
                "$ref": "#/definitions/codersdk.TemplateVersionParameter"
              }
            }
          }
        }
      }
    },
    "/templateversions/{templateversion}/schema": {
      "get": {
        "security": [
          {
            "CoderSessionToken": []
          }
        ],
        "tags": ["Templates"],
        "summary": "Removed: Get schema by template version",
        "operationId": "removed-get-schema-by-template-version",
        "parameters": [
          {
            "type": "string",
            "format": "uuid",
            "description": "Template version ID",
            "name": "templateversion",
            "in": "path",
            "required": true
          }
        ],
        "responses": {
          "200": {
            "description": "OK"
          }
        }
      }
    },
    "/templateversions/{templateversion}/variables": {
      "get": {
        "security": [
          {
            "CoderSessionToken": []
          }
        ],
        "produces": ["application/json"],
        "tags": ["Templates"],
        "summary": "Get template variables by template version",
        "operationId": "get-template-variables-by-template-version",
        "parameters": [
          {
            "type": "string",
            "format": "uuid",
            "description": "Template version ID",
            "name": "templateversion",
            "in": "path",
            "required": true
          }
        ],
        "responses": {
          "200": {
            "description": "OK",
            "schema": {
              "type": "array",
              "items": {
                "$ref": "#/definitions/codersdk.TemplateVersionVariable"
              }
            }
          }
        }
      }
    },
    "/updatecheck": {
      "get": {
        "produces": ["application/json"],
        "tags": ["General"],
        "summary": "Update check",
        "operationId": "update-check",
        "responses": {
          "200": {
            "description": "OK",
            "schema": {
              "$ref": "#/definitions/codersdk.UpdateCheckResponse"
            }
          }
        }
      }
    },
    "/users": {
      "get": {
        "security": [
          {
            "CoderSessionToken": []
          }
        ],
        "produces": ["application/json"],
        "tags": ["Users"],
        "summary": "Get users",
        "operationId": "get-users",
        "parameters": [
          {
            "type": "string",
            "description": "Search query",
            "name": "q",
            "in": "query"
          },
          {
            "type": "string",
            "format": "uuid",
            "description": "After ID",
            "name": "after_id",
            "in": "query"
          },
          {
            "type": "integer",
            "description": "Page limit",
            "name": "limit",
            "in": "query"
          },
          {
            "type": "integer",
            "description": "Page offset",
            "name": "offset",
            "in": "query"
          }
        ],
        "responses": {
          "200": {
            "description": "OK",
            "schema": {
              "$ref": "#/definitions/codersdk.GetUsersResponse"
            }
          }
        }
      },
      "post": {
        "security": [
          {
            "CoderSessionToken": []
          }
        ],
        "consumes": ["application/json"],
        "produces": ["application/json"],
        "tags": ["Users"],
        "summary": "Create new user",
        "operationId": "create-new-user",
        "parameters": [
          {
            "description": "Create user request",
            "name": "request",
            "in": "body",
            "required": true,
            "schema": {
              "$ref": "#/definitions/codersdk.CreateUserRequest"
            }
          }
        ],
        "responses": {
          "201": {
            "description": "Created",
            "schema": {
              "$ref": "#/definitions/codersdk.User"
            }
          }
        }
      }
    },
    "/users/authmethods": {
      "get": {
        "security": [
          {
            "CoderSessionToken": []
          }
        ],
        "produces": ["application/json"],
        "tags": ["Users"],
        "summary": "Get authentication methods",
        "operationId": "get-authentication-methods",
        "responses": {
          "200": {
            "description": "OK",
            "schema": {
              "$ref": "#/definitions/codersdk.AuthMethods"
            }
          }
        }
      }
    },
    "/users/first": {
      "get": {
        "security": [
          {
            "CoderSessionToken": []
          }
        ],
        "produces": ["application/json"],
        "tags": ["Users"],
        "summary": "Check initial user created",
        "operationId": "check-initial-user-created",
        "responses": {
          "200": {
            "description": "OK",
            "schema": {
              "$ref": "#/definitions/codersdk.Response"
            }
          }
        }
      },
      "post": {
        "security": [
          {
            "CoderSessionToken": []
          }
        ],
        "consumes": ["application/json"],
        "produces": ["application/json"],
        "tags": ["Users"],
        "summary": "Create initial user",
        "operationId": "create-initial-user",
        "parameters": [
          {
            "description": "First user request",
            "name": "request",
            "in": "body",
            "required": true,
            "schema": {
              "$ref": "#/definitions/codersdk.CreateFirstUserRequest"
            }
          }
        ],
        "responses": {
          "201": {
            "description": "Created",
            "schema": {
              "$ref": "#/definitions/codersdk.CreateFirstUserResponse"
            }
          }
        }
      }
    },
    "/users/login": {
      "post": {
        "consumes": ["application/json"],
        "produces": ["application/json"],
        "tags": ["Authorization"],
        "summary": "Log in user",
        "operationId": "log-in-user",
        "parameters": [
          {
            "description": "Login request",
            "name": "request",
            "in": "body",
            "required": true,
            "schema": {
              "$ref": "#/definitions/codersdk.LoginWithPasswordRequest"
            }
          }
        ],
        "responses": {
          "201": {
            "description": "Created",
            "schema": {
              "$ref": "#/definitions/codersdk.LoginWithPasswordResponse"
            }
          }
        }
      }
    },
    "/users/logout": {
      "post": {
        "security": [
          {
            "CoderSessionToken": []
          }
        ],
        "produces": ["application/json"],
        "tags": ["Users"],
        "summary": "Log out user",
        "operationId": "log-out-user",
        "responses": {
          "200": {
            "description": "OK",
            "schema": {
              "$ref": "#/definitions/codersdk.Response"
            }
          }
        }
      }
    },
    "/users/oauth2/github/callback": {
      "get": {
        "security": [
          {
            "CoderSessionToken": []
          }
        ],
        "tags": ["Users"],
        "summary": "OAuth 2.0 GitHub Callback",
        "operationId": "oauth-20-github-callback",
        "responses": {
          "307": {
            "description": "Temporary Redirect"
          }
        }
      }
    },
    "/users/oidc/callback": {
      "get": {
        "security": [
          {
            "CoderSessionToken": []
          }
        ],
        "tags": ["Users"],
        "summary": "OpenID Connect Callback",
        "operationId": "openid-connect-callback",
        "responses": {
          "307": {
            "description": "Temporary Redirect"
          }
        }
      }
    },
    "/users/roles": {
      "get": {
        "security": [
          {
            "CoderSessionToken": []
          }
        ],
        "produces": ["application/json"],
        "tags": ["Members"],
        "summary": "Get site member roles",
        "operationId": "get-site-member-roles",
        "responses": {
          "200": {
            "description": "OK",
            "schema": {
              "type": "array",
              "items": {
                "$ref": "#/definitions/codersdk.AssignableRoles"
              }
            }
          }
        }
      }
    },
    "/users/{user}": {
      "get": {
        "security": [
          {
            "CoderSessionToken": []
          }
        ],
        "produces": ["application/json"],
        "tags": ["Users"],
        "summary": "Get user by name",
        "operationId": "get-user-by-name",
        "parameters": [
          {
            "type": "string",
            "description": "User ID, name, or me",
            "name": "user",
            "in": "path",
            "required": true
          }
        ],
        "responses": {
          "200": {
            "description": "OK",
            "schema": {
              "$ref": "#/definitions/codersdk.User"
            }
          }
        }
      },
      "delete": {
        "security": [
          {
            "CoderSessionToken": []
          }
        ],
        "produces": ["application/json"],
        "tags": ["Users"],
        "summary": "Delete user",
        "operationId": "delete-user",
        "parameters": [
          {
            "type": "string",
            "description": "User ID, name, or me",
            "name": "user",
            "in": "path",
            "required": true
          }
        ],
        "responses": {
          "200": {
            "description": "OK",
            "schema": {
              "$ref": "#/definitions/codersdk.User"
            }
          }
        }
      }
    },
    "/users/{user}/convert-login": {
      "post": {
        "security": [
          {
            "CoderSessionToken": []
          }
        ],
        "consumes": ["application/json"],
        "produces": ["application/json"],
        "tags": ["Authorization"],
        "summary": "Convert user from password to oauth authentication",
        "operationId": "convert-user-from-password-to-oauth-authentication",
        "parameters": [
          {
            "description": "Convert request",
            "name": "request",
            "in": "body",
            "required": true,
            "schema": {
              "$ref": "#/definitions/codersdk.ConvertLoginRequest"
            }
          },
          {
            "type": "string",
            "description": "User ID, name, or me",
            "name": "user",
            "in": "path",
            "required": true
          }
        ],
        "responses": {
          "201": {
            "description": "Created",
            "schema": {
              "$ref": "#/definitions/codersdk.OAuthConversionResponse"
            }
          }
        }
      }
    },
    "/users/{user}/gitsshkey": {
      "get": {
        "security": [
          {
            "CoderSessionToken": []
          }
        ],
        "produces": ["application/json"],
        "tags": ["Users"],
        "summary": "Get user Git SSH key",
        "operationId": "get-user-git-ssh-key",
        "parameters": [
          {
            "type": "string",
            "description": "User ID, name, or me",
            "name": "user",
            "in": "path",
            "required": true
          }
        ],
        "responses": {
          "200": {
            "description": "OK",
            "schema": {
              "$ref": "#/definitions/codersdk.GitSSHKey"
            }
          }
        }
      },
      "put": {
        "security": [
          {
            "CoderSessionToken": []
          }
        ],
        "produces": ["application/json"],
        "tags": ["Users"],
        "summary": "Regenerate user SSH key",
        "operationId": "regenerate-user-ssh-key",
        "parameters": [
          {
            "type": "string",
            "description": "User ID, name, or me",
            "name": "user",
            "in": "path",
            "required": true
          }
        ],
        "responses": {
          "200": {
            "description": "OK",
            "schema": {
              "$ref": "#/definitions/codersdk.GitSSHKey"
            }
          }
        }
      }
    },
    "/users/{user}/keys": {
      "post": {
        "security": [
          {
            "CoderSessionToken": []
          }
        ],
        "produces": ["application/json"],
        "tags": ["Users"],
        "summary": "Create new session key",
        "operationId": "create-new-session-key",
        "parameters": [
          {
            "type": "string",
            "description": "User ID, name, or me",
            "name": "user",
            "in": "path",
            "required": true
          }
        ],
        "responses": {
          "201": {
            "description": "Created",
            "schema": {
              "$ref": "#/definitions/codersdk.GenerateAPIKeyResponse"
            }
          }
        }
      }
    },
    "/users/{user}/keys/tokens": {
      "get": {
        "security": [
          {
            "CoderSessionToken": []
          }
        ],
        "produces": ["application/json"],
        "tags": ["Users"],
        "summary": "Get user tokens",
        "operationId": "get-user-tokens",
        "parameters": [
          {
            "type": "string",
            "description": "User ID, name, or me",
            "name": "user",
            "in": "path",
            "required": true
          }
        ],
        "responses": {
          "200": {
            "description": "OK",
            "schema": {
              "type": "array",
              "items": {
                "$ref": "#/definitions/codersdk.APIKey"
              }
            }
          }
        }
      },
      "post": {
        "security": [
          {
            "CoderSessionToken": []
          }
        ],
        "consumes": ["application/json"],
        "produces": ["application/json"],
        "tags": ["Users"],
        "summary": "Create token API key",
        "operationId": "create-token-api-key",
        "parameters": [
          {
            "type": "string",
            "description": "User ID, name, or me",
            "name": "user",
            "in": "path",
            "required": true
          },
          {
            "description": "Create token request",
            "name": "request",
            "in": "body",
            "required": true,
            "schema": {
              "$ref": "#/definitions/codersdk.CreateTokenRequest"
            }
          }
        ],
        "responses": {
          "201": {
            "description": "Created",
            "schema": {
              "$ref": "#/definitions/codersdk.GenerateAPIKeyResponse"
            }
          }
        }
      }
    },
    "/users/{user}/keys/tokens/tokenconfig": {
      "get": {
        "security": [
          {
            "CoderSessionToken": []
          }
        ],
        "produces": ["application/json"],
        "tags": ["General"],
        "summary": "Get token config",
        "operationId": "get-token-config",
        "parameters": [
          {
            "type": "string",
            "description": "User ID, name, or me",
            "name": "user",
            "in": "path",
            "required": true
          }
        ],
        "responses": {
          "200": {
            "description": "OK",
            "schema": {
              "$ref": "#/definitions/codersdk.TokenConfig"
            }
          }
        }
      }
    },
    "/users/{user}/keys/tokens/{keyname}": {
      "get": {
        "security": [
          {
            "CoderSessionToken": []
          }
        ],
        "produces": ["application/json"],
        "tags": ["Users"],
        "summary": "Get API key by token name",
        "operationId": "get-api-key-by-token-name",
        "parameters": [
          {
            "type": "string",
            "description": "User ID, name, or me",
            "name": "user",
            "in": "path",
            "required": true
          },
          {
            "type": "string",
            "format": "string",
            "description": "Key Name",
            "name": "keyname",
            "in": "path",
            "required": true
          }
        ],
        "responses": {
          "200": {
            "description": "OK",
            "schema": {
              "$ref": "#/definitions/codersdk.APIKey"
            }
          }
        }
      }
    },
    "/users/{user}/keys/{keyid}": {
      "get": {
        "security": [
          {
            "CoderSessionToken": []
          }
        ],
        "produces": ["application/json"],
        "tags": ["Users"],
        "summary": "Get API key by ID",
        "operationId": "get-api-key-by-id",
        "parameters": [
          {
            "type": "string",
            "description": "User ID, name, or me",
            "name": "user",
            "in": "path",
            "required": true
          },
          {
            "type": "string",
            "format": "uuid",
            "description": "Key ID",
            "name": "keyid",
            "in": "path",
            "required": true
          }
        ],
        "responses": {
          "200": {
            "description": "OK",
            "schema": {
              "$ref": "#/definitions/codersdk.APIKey"
            }
          }
        }
      },
      "delete": {
        "security": [
          {
            "CoderSessionToken": []
          }
        ],
        "tags": ["Users"],
        "summary": "Delete API key",
        "operationId": "delete-api-key",
        "parameters": [
          {
            "type": "string",
            "description": "User ID, name, or me",
            "name": "user",
            "in": "path",
            "required": true
          },
          {
            "type": "string",
            "format": "uuid",
            "description": "Key ID",
            "name": "keyid",
            "in": "path",
            "required": true
          }
        ],
        "responses": {
          "204": {
            "description": "No Content"
          }
        }
      }
    },
    "/users/{user}/login-type": {
      "get": {
        "security": [
          {
            "CoderSessionToken": []
          }
        ],
        "produces": ["application/json"],
        "tags": ["Users"],
        "summary": "Get user login type",
        "operationId": "get-user-login-type",
        "parameters": [
          {
            "type": "string",
            "description": "User ID, name, or me",
            "name": "user",
            "in": "path",
            "required": true
          }
        ],
        "responses": {
          "200": {
            "description": "OK",
            "schema": {
              "$ref": "#/definitions/codersdk.UserLoginType"
            }
          }
        }
      }
    },
    "/users/{user}/organizations": {
      "get": {
        "security": [
          {
            "CoderSessionToken": []
          }
        ],
        "produces": ["application/json"],
        "tags": ["Users"],
        "summary": "Get organizations by user",
        "operationId": "get-organizations-by-user",
        "parameters": [
          {
            "type": "string",
            "description": "User ID, name, or me",
            "name": "user",
            "in": "path",
            "required": true
          }
        ],
        "responses": {
          "200": {
            "description": "OK",
            "schema": {
              "type": "array",
              "items": {
                "$ref": "#/definitions/codersdk.Organization"
              }
            }
          }
        }
      }
    },
    "/users/{user}/organizations/{organizationname}": {
      "get": {
        "security": [
          {
            "CoderSessionToken": []
          }
        ],
        "produces": ["application/json"],
        "tags": ["Users"],
        "summary": "Get organization by user and organization name",
        "operationId": "get-organization-by-user-and-organization-name",
        "parameters": [
          {
            "type": "string",
            "description": "User ID, name, or me",
            "name": "user",
            "in": "path",
            "required": true
          },
          {
            "type": "string",
            "description": "Organization name",
            "name": "organizationname",
            "in": "path",
            "required": true
          }
        ],
        "responses": {
          "200": {
            "description": "OK",
            "schema": {
              "$ref": "#/definitions/codersdk.Organization"
            }
          }
        }
      }
    },
    "/users/{user}/password": {
      "put": {
        "security": [
          {
            "CoderSessionToken": []
          }
        ],
        "consumes": ["application/json"],
        "tags": ["Users"],
        "summary": "Update user password",
        "operationId": "update-user-password",
        "parameters": [
          {
            "type": "string",
            "description": "User ID, name, or me",
            "name": "user",
            "in": "path",
            "required": true
          },
          {
            "description": "Update password request",
            "name": "request",
            "in": "body",
            "required": true,
            "schema": {
              "$ref": "#/definitions/codersdk.UpdateUserPasswordRequest"
            }
          }
        ],
        "responses": {
          "204": {
            "description": "No Content"
          }
        }
      }
    },
    "/users/{user}/profile": {
      "put": {
        "security": [
          {
            "CoderSessionToken": []
          }
        ],
        "consumes": ["application/json"],
        "produces": ["application/json"],
        "tags": ["Users"],
        "summary": "Update user profile",
        "operationId": "update-user-profile",
        "parameters": [
          {
            "type": "string",
            "description": "User ID, name, or me",
            "name": "user",
            "in": "path",
            "required": true
          },
          {
            "description": "Updated profile",
            "name": "request",
            "in": "body",
            "required": true,
            "schema": {
              "$ref": "#/definitions/codersdk.UpdateUserProfileRequest"
            }
          }
        ],
        "responses": {
          "200": {
            "description": "OK",
            "schema": {
              "$ref": "#/definitions/codersdk.User"
            }
          }
        }
      }
    },
    "/users/{user}/quiet-hours": {
      "get": {
        "security": [
          {
            "CoderSessionToken": []
          }
        ],
        "produces": ["application/json"],
        "tags": ["Enterprise"],
        "summary": "Get user quiet hours schedule",
        "operationId": "get-user-quiet-hours-schedule",
        "parameters": [
          {
            "type": "string",
            "format": "uuid",
            "description": "User ID",
            "name": "user",
            "in": "path",
            "required": true
          }
        ],
        "responses": {
          "200": {
            "description": "OK",
            "schema": {
              "type": "array",
              "items": {
                "$ref": "#/definitions/codersdk.UserQuietHoursScheduleResponse"
              }
            }
          }
        }
      },
      "put": {
        "security": [
          {
            "CoderSessionToken": []
          }
        ],
        "consumes": ["application/json"],
        "produces": ["application/json"],
        "tags": ["Enterprise"],
        "summary": "Update user quiet hours schedule",
        "operationId": "update-user-quiet-hours-schedule",
        "parameters": [
          {
            "type": "string",
            "format": "uuid",
            "description": "User ID",
            "name": "user",
            "in": "path",
            "required": true
          },
          {
            "description": "Update schedule request",
            "name": "request",
            "in": "body",
            "required": true,
            "schema": {
              "$ref": "#/definitions/codersdk.UpdateUserQuietHoursScheduleRequest"
            }
          }
        ],
        "responses": {
          "200": {
            "description": "OK",
            "schema": {
              "type": "array",
              "items": {
                "$ref": "#/definitions/codersdk.UserQuietHoursScheduleResponse"
              }
            }
          }
        }
      }
    },
    "/users/{user}/roles": {
      "get": {
        "security": [
          {
            "CoderSessionToken": []
          }
        ],
        "produces": ["application/json"],
        "tags": ["Users"],
        "summary": "Get user roles",
        "operationId": "get-user-roles",
        "parameters": [
          {
            "type": "string",
            "description": "User ID, name, or me",
            "name": "user",
            "in": "path",
            "required": true
          }
        ],
        "responses": {
          "200": {
            "description": "OK",
            "schema": {
              "$ref": "#/definitions/codersdk.User"
            }
          }
        }
      },
      "put": {
        "security": [
          {
            "CoderSessionToken": []
          }
        ],
        "consumes": ["application/json"],
        "produces": ["application/json"],
        "tags": ["Users"],
        "summary": "Assign role to user",
        "operationId": "assign-role-to-user",
        "parameters": [
          {
            "type": "string",
            "description": "User ID, name, or me",
            "name": "user",
            "in": "path",
            "required": true
          },
          {
            "description": "Update roles request",
            "name": "request",
            "in": "body",
            "required": true,
            "schema": {
              "$ref": "#/definitions/codersdk.UpdateRoles"
            }
          }
        ],
        "responses": {
          "200": {
            "description": "OK",
            "schema": {
              "$ref": "#/definitions/codersdk.User"
            }
          }
        }
      }
    },
    "/users/{user}/status/activate": {
      "put": {
        "security": [
          {
            "CoderSessionToken": []
          }
        ],
        "produces": ["application/json"],
        "tags": ["Users"],
        "summary": "Activate user account",
        "operationId": "activate-user-account",
        "parameters": [
          {
            "type": "string",
            "description": "User ID, name, or me",
            "name": "user",
            "in": "path",
            "required": true
          }
        ],
        "responses": {
          "200": {
            "description": "OK",
            "schema": {
              "$ref": "#/definitions/codersdk.User"
            }
          }
        }
      }
    },
    "/users/{user}/status/suspend": {
      "put": {
        "security": [
          {
            "CoderSessionToken": []
          }
        ],
        "produces": ["application/json"],
        "tags": ["Users"],
        "summary": "Suspend user account",
        "operationId": "suspend-user-account",
        "parameters": [
          {
            "type": "string",
            "description": "User ID, name, or me",
            "name": "user",
            "in": "path",
            "required": true
          }
        ],
        "responses": {
          "200": {
            "description": "OK",
            "schema": {
              "$ref": "#/definitions/codersdk.User"
            }
          }
        }
      }
    },
    "/users/{user}/workspace/{workspacename}": {
      "get": {
        "security": [
          {
            "CoderSessionToken": []
          }
        ],
        "produces": ["application/json"],
        "tags": ["Workspaces"],
        "summary": "Get workspace metadata by user and workspace name",
        "operationId": "get-workspace-metadata-by-user-and-workspace-name",
        "parameters": [
          {
            "type": "string",
            "description": "User ID, name, or me",
            "name": "user",
            "in": "path",
            "required": true
          },
          {
            "type": "string",
            "description": "Workspace name",
            "name": "workspacename",
            "in": "path",
            "required": true
          },
          {
            "type": "boolean",
            "description": "Return data instead of HTTP 404 if the workspace is deleted",
            "name": "include_deleted",
            "in": "query"
          }
        ],
        "responses": {
          "200": {
            "description": "OK",
            "schema": {
              "$ref": "#/definitions/codersdk.Workspace"
            }
          }
        }
      }
    },
    "/users/{user}/workspace/{workspacename}/builds/{buildnumber}": {
      "get": {
        "security": [
          {
            "CoderSessionToken": []
          }
        ],
        "produces": ["application/json"],
        "tags": ["Builds"],
        "summary": "Get workspace build by user, workspace name, and build number",
        "operationId": "get-workspace-build-by-user-workspace-name-and-build-number",
        "parameters": [
          {
            "type": "string",
            "description": "User ID, name, or me",
            "name": "user",
            "in": "path",
            "required": true
          },
          {
            "type": "string",
            "description": "Workspace name",
            "name": "workspacename",
            "in": "path",
            "required": true
          },
          {
            "type": "string",
            "format": "number",
            "description": "Build number",
            "name": "buildnumber",
            "in": "path",
            "required": true
          }
        ],
        "responses": {
          "200": {
            "description": "OK",
            "schema": {
              "$ref": "#/definitions/codersdk.WorkspaceBuild"
            }
          }
        }
      }
    },
    "/workspace-quota/{user}": {
      "get": {
        "security": [
          {
            "CoderSessionToken": []
          }
        ],
        "produces": ["application/json"],
        "tags": ["Enterprise"],
        "summary": "Get workspace quota by user",
        "operationId": "get-workspace-quota-by-user",
        "parameters": [
          {
            "type": "string",
            "description": "User ID, name, or me",
            "name": "user",
            "in": "path",
            "required": true
          }
        ],
        "responses": {
          "200": {
            "description": "OK",
            "schema": {
              "$ref": "#/definitions/codersdk.WorkspaceQuota"
            }
          }
        }
      }
    },
    "/workspaceagents/aws-instance-identity": {
      "post": {
        "security": [
          {
            "CoderSessionToken": []
          }
        ],
        "consumes": ["application/json"],
        "produces": ["application/json"],
        "tags": ["Agents"],
        "summary": "Authenticate agent on AWS instance",
        "operationId": "authenticate-agent-on-aws-instance",
        "parameters": [
          {
            "description": "Instance identity token",
            "name": "request",
            "in": "body",
            "required": true,
            "schema": {
              "$ref": "#/definitions/agentsdk.AWSInstanceIdentityToken"
            }
          }
        ],
        "responses": {
          "200": {
            "description": "OK",
            "schema": {
              "$ref": "#/definitions/agentsdk.AuthenticateResponse"
            }
          }
        }
      }
    },
    "/workspaceagents/azure-instance-identity": {
      "post": {
        "security": [
          {
            "CoderSessionToken": []
          }
        ],
        "consumes": ["application/json"],
        "produces": ["application/json"],
        "tags": ["Agents"],
        "summary": "Authenticate agent on Azure instance",
        "operationId": "authenticate-agent-on-azure-instance",
        "parameters": [
          {
            "description": "Instance identity token",
            "name": "request",
            "in": "body",
            "required": true,
            "schema": {
              "$ref": "#/definitions/agentsdk.AzureInstanceIdentityToken"
            }
          }
        ],
        "responses": {
          "200": {
            "description": "OK",
            "schema": {
              "$ref": "#/definitions/agentsdk.AuthenticateResponse"
            }
          }
        }
      }
    },
    "/workspaceagents/connection": {
      "get": {
        "security": [
          {
            "CoderSessionToken": []
          }
        ],
        "produces": ["application/json"],
        "tags": ["Agents"],
        "summary": "Get connection info for workspace agent generic",
        "operationId": "get-connection-info-for-workspace-agent-generic",
        "responses": {
          "200": {
            "description": "OK",
            "schema": {
              "$ref": "#/definitions/codersdk.WorkspaceAgentConnectionInfo"
            }
          }
        },
        "x-apidocgen": {
          "skip": true
        }
      }
    },
    "/workspaceagents/google-instance-identity": {
      "post": {
        "security": [
          {
            "CoderSessionToken": []
          }
        ],
        "consumes": ["application/json"],
        "produces": ["application/json"],
        "tags": ["Agents"],
        "summary": "Authenticate agent on Google Cloud instance",
        "operationId": "authenticate-agent-on-google-cloud-instance",
        "parameters": [
          {
            "description": "Instance identity token",
            "name": "request",
            "in": "body",
            "required": true,
            "schema": {
              "$ref": "#/definitions/agentsdk.GoogleInstanceIdentityToken"
            }
          }
        ],
        "responses": {
          "200": {
            "description": "OK",
            "schema": {
              "$ref": "#/definitions/agentsdk.AuthenticateResponse"
            }
          }
        }
      }
    },
    "/workspaceagents/me/app-health": {
      "post": {
        "security": [
          {
            "CoderSessionToken": []
          }
        ],
        "consumes": ["application/json"],
        "produces": ["application/json"],
        "tags": ["Agents"],
        "summary": "Submit workspace agent application health",
        "operationId": "submit-workspace-agent-application-health",
        "parameters": [
          {
            "description": "Application health request",
            "name": "request",
            "in": "body",
            "required": true,
            "schema": {
              "$ref": "#/definitions/agentsdk.PostAppHealthsRequest"
            }
          }
        ],
        "responses": {
          "200": {
            "description": "OK"
          }
        }
      }
    },
    "/workspaceagents/me/coordinate": {
      "get": {
        "security": [
          {
            "CoderSessionToken": []
          }
        ],
        "description": "It accepts a WebSocket connection to an agent that listens to\nincoming connections and publishes node updates.",
        "tags": ["Agents"],
        "summary": "Coordinate workspace agent via Tailnet",
        "operationId": "coordinate-workspace-agent-via-tailnet",
        "responses": {
          "101": {
            "description": "Switching Protocols"
          }
        }
      }
    },
    "/workspaceagents/me/gitauth": {
      "get": {
        "security": [
          {
            "CoderSessionToken": []
          }
        ],
        "produces": ["application/json"],
        "tags": ["Agents"],
        "summary": "Get workspace agent Git auth",
        "operationId": "get-workspace-agent-git-auth",
        "parameters": [
          {
            "type": "string",
            "format": "uri",
            "description": "Git URL",
            "name": "url",
            "in": "query",
            "required": true
          },
          {
            "type": "boolean",
            "description": "Wait for a new token to be issued",
            "name": "listen",
            "in": "query"
          }
        ],
        "responses": {
          "200": {
            "description": "OK",
            "schema": {
              "$ref": "#/definitions/agentsdk.GitAuthResponse"
            }
          }
        }
      }
    },
    "/workspaceagents/me/gitsshkey": {
      "get": {
        "security": [
          {
            "CoderSessionToken": []
          }
        ],
        "produces": ["application/json"],
        "tags": ["Agents"],
        "summary": "Get workspace agent Git SSH key",
        "operationId": "get-workspace-agent-git-ssh-key",
        "responses": {
          "200": {
            "description": "OK",
            "schema": {
              "$ref": "#/definitions/agentsdk.GitSSHKey"
            }
          }
        }
      }
    },
    "/workspaceagents/me/manifest": {
      "get": {
        "security": [
          {
            "CoderSessionToken": []
          }
        ],
        "produces": ["application/json"],
        "tags": ["Agents"],
        "summary": "Get authorized workspace agent manifest",
        "operationId": "get-authorized-workspace-agent-manifest",
        "responses": {
          "200": {
            "description": "OK",
            "schema": {
              "$ref": "#/definitions/agentsdk.Manifest"
            }
          }
        }
      }
    },
    "/workspaceagents/me/metadata/{key}": {
      "post": {
        "security": [
          {
            "CoderSessionToken": []
          }
        ],
        "consumes": ["application/json"],
        "tags": ["Agents"],
        "summary": "Submit workspace agent metadata",
        "operationId": "submit-workspace-agent-metadata",
        "parameters": [
          {
            "description": "Workspace agent metadata request",
            "name": "request",
            "in": "body",
            "required": true,
            "schema": {
              "$ref": "#/definitions/agentsdk.PostMetadataRequest"
            }
          },
          {
            "type": "string",
            "format": "string",
            "description": "metadata key",
            "name": "key",
            "in": "path",
            "required": true
          }
        ],
        "responses": {
          "204": {
            "description": "Success"
          }
        },
        "x-apidocgen": {
          "skip": true
        }
      }
    },
    "/workspaceagents/me/report-lifecycle": {
      "post": {
        "security": [
          {
            "CoderSessionToken": []
          }
        ],
        "consumes": ["application/json"],
        "tags": ["Agents"],
        "summary": "Submit workspace agent lifecycle state",
        "operationId": "submit-workspace-agent-lifecycle-state",
        "parameters": [
          {
            "description": "Workspace agent lifecycle request",
            "name": "request",
            "in": "body",
            "required": true,
            "schema": {
              "$ref": "#/definitions/agentsdk.PostLifecycleRequest"
            }
          }
        ],
        "responses": {
          "204": {
            "description": "Success"
          }
        },
        "x-apidocgen": {
          "skip": true
        }
      }
    },
    "/workspaceagents/me/report-stats": {
      "post": {
        "security": [
          {
            "CoderSessionToken": []
          }
        ],
        "consumes": ["application/json"],
        "produces": ["application/json"],
        "tags": ["Agents"],
        "summary": "Submit workspace agent stats",
        "operationId": "submit-workspace-agent-stats",
        "parameters": [
          {
            "description": "Stats request",
            "name": "request",
            "in": "body",
            "required": true,
            "schema": {
              "$ref": "#/definitions/agentsdk.Stats"
            }
          }
        ],
        "responses": {
          "200": {
            "description": "OK",
            "schema": {
              "$ref": "#/definitions/agentsdk.StatsResponse"
            }
          }
        }
      }
    },
    "/workspaceagents/me/startup": {
      "post": {
        "security": [
          {
            "CoderSessionToken": []
          }
        ],
        "consumes": ["application/json"],
        "produces": ["application/json"],
        "tags": ["Agents"],
        "summary": "Submit workspace agent startup",
        "operationId": "submit-workspace-agent-startup",
        "parameters": [
          {
            "description": "Startup request",
            "name": "request",
            "in": "body",
            "required": true,
            "schema": {
              "$ref": "#/definitions/agentsdk.PostStartupRequest"
            }
          }
        ],
        "responses": {
          "200": {
            "description": "OK"
          }
        },
        "x-apidocgen": {
          "skip": true
        }
      }
    },
    "/workspaceagents/me/startup-logs": {
      "patch": {
        "security": [
          {
            "CoderSessionToken": []
          }
        ],
        "consumes": ["application/json"],
        "produces": ["application/json"],
        "tags": ["Agents"],
        "summary": "Patch workspace agent startup logs",
        "operationId": "patch-workspace-agent-startup-logs",
        "parameters": [
          {
            "description": "Startup logs",
            "name": "request",
            "in": "body",
            "required": true,
            "schema": {
              "$ref": "#/definitions/agentsdk.PatchStartupLogs"
            }
          }
        ],
        "responses": {
          "200": {
            "description": "OK",
            "schema": {
              "$ref": "#/definitions/codersdk.Response"
            }
          }
        }
      }
    },
    "/workspaceagents/{workspaceagent}": {
      "get": {
        "security": [
          {
            "CoderSessionToken": []
          }
        ],
        "produces": ["application/json"],
        "tags": ["Agents"],
        "summary": "Get workspace agent by ID",
        "operationId": "get-workspace-agent-by-id",
        "parameters": [
          {
            "type": "string",
            "format": "uuid",
            "description": "Workspace agent ID",
            "name": "workspaceagent",
            "in": "path",
            "required": true
          }
        ],
        "responses": {
          "200": {
            "description": "OK",
            "schema": {
              "$ref": "#/definitions/codersdk.WorkspaceAgent"
            }
          }
        }
      }
    },
    "/workspaceagents/{workspaceagent}/connection": {
      "get": {
        "security": [
          {
            "CoderSessionToken": []
          }
        ],
        "produces": ["application/json"],
        "tags": ["Agents"],
        "summary": "Get connection info for workspace agent",
        "operationId": "get-connection-info-for-workspace-agent",
        "parameters": [
          {
            "type": "string",
            "format": "uuid",
            "description": "Workspace agent ID",
            "name": "workspaceagent",
            "in": "path",
            "required": true
          }
        ],
        "responses": {
          "200": {
            "description": "OK",
            "schema": {
              "$ref": "#/definitions/codersdk.WorkspaceAgentConnectionInfo"
            }
          }
        }
      }
    },
    "/workspaceagents/{workspaceagent}/coordinate": {
      "get": {
        "security": [
          {
            "CoderSessionToken": []
          }
        ],
        "tags": ["Agents"],
        "summary": "Coordinate workspace agent",
        "operationId": "coordinate-workspace-agent",
        "parameters": [
          {
            "type": "string",
            "format": "uuid",
            "description": "Workspace agent ID",
            "name": "workspaceagent",
            "in": "path",
            "required": true
          }
        ],
        "responses": {
          "101": {
            "description": "Switching Protocols"
          }
        }
      }
    },
    "/workspaceagents/{workspaceagent}/legacy": {
      "get": {
        "security": [
          {
            "CoderSessionToken": []
          }
        ],
        "produces": ["application/json"],
        "tags": ["Enterprise"],
        "summary": "Agent is legacy",
        "operationId": "agent-is-legacy",
        "parameters": [
          {
            "type": "string",
            "format": "uuid",
            "description": "Workspace Agent ID",
            "name": "workspaceagent",
            "in": "path",
            "required": true
          }
        ],
        "responses": {
          "200": {
            "description": "OK",
            "schema": {
              "$ref": "#/definitions/wsproxysdk.AgentIsLegacyResponse"
            }
          }
        },
        "x-apidocgen": {
          "skip": true
        }
      }
    },
    "/workspaceagents/{workspaceagent}/listening-ports": {
      "get": {
        "security": [
          {
            "CoderSessionToken": []
          }
        ],
        "produces": ["application/json"],
        "tags": ["Agents"],
        "summary": "Get listening ports for workspace agent",
        "operationId": "get-listening-ports-for-workspace-agent",
        "parameters": [
          {
            "type": "string",
            "format": "uuid",
            "description": "Workspace agent ID",
            "name": "workspaceagent",
            "in": "path",
            "required": true
          }
        ],
        "responses": {
          "200": {
            "description": "OK",
            "schema": {
              "$ref": "#/definitions/codersdk.WorkspaceAgentListeningPortsResponse"
            }
          }
        }
      }
    },
    "/workspaceagents/{workspaceagent}/pty": {
      "get": {
        "security": [
          {
            "CoderSessionToken": []
          }
        ],
        "tags": ["Agents"],
        "summary": "Open PTY to workspace agent",
        "operationId": "open-pty-to-workspace-agent",
        "parameters": [
          {
            "type": "string",
            "format": "uuid",
            "description": "Workspace agent ID",
            "name": "workspaceagent",
            "in": "path",
            "required": true
          }
        ],
        "responses": {
          "101": {
            "description": "Switching Protocols"
          }
        }
      }
    },
    "/workspaceagents/{workspaceagent}/startup-logs": {
      "get": {
        "security": [
          {
            "CoderSessionToken": []
          }
        ],
        "produces": ["application/json"],
        "tags": ["Agents"],
        "summary": "Get startup logs by workspace agent",
        "operationId": "get-startup-logs-by-workspace-agent",
        "parameters": [
          {
            "type": "string",
            "format": "uuid",
            "description": "Workspace agent ID",
            "name": "workspaceagent",
            "in": "path",
            "required": true
          },
          {
            "type": "integer",
            "description": "Before log id",
            "name": "before",
            "in": "query"
          },
          {
            "type": "integer",
            "description": "After log id",
            "name": "after",
            "in": "query"
          },
          {
            "type": "boolean",
            "description": "Follow log stream",
            "name": "follow",
            "in": "query"
          },
          {
            "type": "boolean",
            "description": "Disable compression for WebSocket connection",
            "name": "no_compression",
            "in": "query"
          }
        ],
        "responses": {
          "200": {
            "description": "OK",
            "schema": {
              "type": "array",
              "items": {
                "$ref": "#/definitions/codersdk.WorkspaceAgentStartupLog"
              }
            }
          }
        }
      }
    },
    "/workspaceagents/{workspaceagent}/watch-metadata": {
      "get": {
        "security": [
          {
            "CoderSessionToken": []
          }
        ],
        "tags": ["Agents"],
        "summary": "Watch for workspace agent metadata updates",
        "operationId": "watch-for-workspace-agent-metadata-updates",
        "parameters": [
          {
            "type": "string",
            "format": "uuid",
            "description": "Workspace agent ID",
            "name": "workspaceagent",
            "in": "path",
            "required": true
          }
        ],
        "responses": {
          "200": {
            "description": "Success"
          }
        },
        "x-apidocgen": {
          "skip": true
        }
      }
    },
    "/workspacebuilds/{workspacebuild}": {
      "get": {
        "security": [
          {
            "CoderSessionToken": []
          }
        ],
        "produces": ["application/json"],
        "tags": ["Builds"],
        "summary": "Get workspace build",
        "operationId": "get-workspace-build",
        "parameters": [
          {
            "type": "string",
            "description": "Workspace build ID",
            "name": "workspacebuild",
            "in": "path",
            "required": true
          }
        ],
        "responses": {
          "200": {
            "description": "OK",
            "schema": {
              "$ref": "#/definitions/codersdk.WorkspaceBuild"
            }
          }
        }
      }
    },
    "/workspacebuilds/{workspacebuild}/cancel": {
      "patch": {
        "security": [
          {
            "CoderSessionToken": []
          }
        ],
        "produces": ["application/json"],
        "tags": ["Builds"],
        "summary": "Cancel workspace build",
        "operationId": "cancel-workspace-build",
        "parameters": [
          {
            "type": "string",
            "description": "Workspace build ID",
            "name": "workspacebuild",
            "in": "path",
            "required": true
          }
        ],
        "responses": {
          "200": {
            "description": "OK",
            "schema": {
              "$ref": "#/definitions/codersdk.Response"
            }
          }
        }
      }
    },
    "/workspacebuilds/{workspacebuild}/logs": {
      "get": {
        "security": [
          {
            "CoderSessionToken": []
          }
        ],
        "produces": ["application/json"],
        "tags": ["Builds"],
        "summary": "Get workspace build logs",
        "operationId": "get-workspace-build-logs",
        "parameters": [
          {
            "type": "string",
            "description": "Workspace build ID",
            "name": "workspacebuild",
            "in": "path",
            "required": true
          },
          {
            "type": "integer",
            "description": "Before Unix timestamp",
            "name": "before",
            "in": "query"
          },
          {
            "type": "integer",
            "description": "After Unix timestamp",
            "name": "after",
            "in": "query"
          },
          {
            "type": "boolean",
            "description": "Follow log stream",
            "name": "follow",
            "in": "query"
          }
        ],
        "responses": {
          "200": {
            "description": "OK",
            "schema": {
              "type": "array",
              "items": {
                "$ref": "#/definitions/codersdk.ProvisionerJobLog"
              }
            }
          }
        }
      }
    },
    "/workspacebuilds/{workspacebuild}/parameters": {
      "get": {
        "security": [
          {
            "CoderSessionToken": []
          }
        ],
        "produces": ["application/json"],
        "tags": ["Builds"],
        "summary": "Get build parameters for workspace build",
        "operationId": "get-build-parameters-for-workspace-build",
        "parameters": [
          {
            "type": "string",
            "description": "Workspace build ID",
            "name": "workspacebuild",
            "in": "path",
            "required": true
          }
        ],
        "responses": {
          "200": {
            "description": "OK",
            "schema": {
              "type": "array",
              "items": {
                "$ref": "#/definitions/codersdk.WorkspaceBuildParameter"
              }
            }
          }
        }
      }
    },
    "/workspacebuilds/{workspacebuild}/resources": {
      "get": {
        "security": [
          {
            "CoderSessionToken": []
          }
        ],
        "produces": ["application/json"],
        "tags": ["Builds"],
        "summary": "Get workspace resources for workspace build",
        "operationId": "get-workspace-resources-for-workspace-build",
        "parameters": [
          {
            "type": "string",
            "description": "Workspace build ID",
            "name": "workspacebuild",
            "in": "path",
            "required": true
          }
        ],
        "responses": {
          "200": {
            "description": "OK",
            "schema": {
              "type": "array",
              "items": {
                "$ref": "#/definitions/codersdk.WorkspaceResource"
              }
            }
          }
        }
      }
    },
    "/workspacebuilds/{workspacebuild}/state": {
      "get": {
        "security": [
          {
            "CoderSessionToken": []
          }
        ],
        "produces": ["application/json"],
        "tags": ["Builds"],
        "summary": "Get provisioner state for workspace build",
        "operationId": "get-provisioner-state-for-workspace-build",
        "parameters": [
          {
            "type": "string",
            "description": "Workspace build ID",
            "name": "workspacebuild",
            "in": "path",
            "required": true
          }
        ],
        "responses": {
          "200": {
            "description": "OK",
            "schema": {
              "$ref": "#/definitions/codersdk.WorkspaceBuild"
            }
          }
        }
      }
    },
    "/workspaceproxies": {
      "get": {
        "security": [
          {
            "CoderSessionToken": []
          }
        ],
        "produces": ["application/json"],
        "tags": ["Enterprise"],
        "summary": "Get workspace proxies",
        "operationId": "get-workspace-proxies",
        "responses": {
          "200": {
            "description": "OK",
            "schema": {
              "type": "array",
              "items": {
                "$ref": "#/definitions/codersdk.RegionsResponse-codersdk_WorkspaceProxy"
              }
            }
          }
        }
      },
      "post": {
        "security": [
          {
            "CoderSessionToken": []
          }
        ],
        "consumes": ["application/json"],
        "produces": ["application/json"],
        "tags": ["Enterprise"],
        "summary": "Create workspace proxy",
        "operationId": "create-workspace-proxy",
        "parameters": [
          {
            "description": "Create workspace proxy request",
            "name": "request",
            "in": "body",
            "required": true,
            "schema": {
              "$ref": "#/definitions/codersdk.CreateWorkspaceProxyRequest"
            }
          }
        ],
        "responses": {
          "201": {
            "description": "Created",
            "schema": {
              "$ref": "#/definitions/codersdk.WorkspaceProxy"
            }
          }
        }
      }
    },
    "/workspaceproxies/me/coordinate": {
      "get": {
        "security": [
          {
            "CoderSessionToken": []
          }
        ],
        "tags": ["Enterprise"],
        "summary": "Workspace Proxy Coordinate",
        "operationId": "workspace-proxy-coordinate",
        "responses": {
          "101": {
            "description": "Switching Protocols"
          }
        },
        "x-apidocgen": {
          "skip": true
        }
      }
    },
    "/workspaceproxies/me/goingaway": {
      "post": {
        "security": [
          {
            "CoderSessionToken": []
          }
        ],
        "produces": ["application/json"],
        "tags": ["Enterprise"],
        "summary": "Workspace proxy going away",
        "operationId": "workspace-proxy-going-away",
        "responses": {
          "201": {
            "description": "Created",
            "schema": {
              "$ref": "#/definitions/codersdk.Response"
            }
          }
        },
        "x-apidocgen": {
          "skip": true
        }
      }
    },
    "/workspaceproxies/me/issue-signed-app-token": {
      "post": {
        "security": [
          {
            "CoderSessionToken": []
          }
        ],
        "consumes": ["application/json"],
        "produces": ["application/json"],
        "tags": ["Enterprise"],
        "summary": "Issue signed workspace app token",
        "operationId": "issue-signed-workspace-app-token",
        "parameters": [
          {
            "description": "Issue signed app token request",
            "name": "request",
            "in": "body",
            "required": true,
            "schema": {
              "$ref": "#/definitions/workspaceapps.IssueTokenRequest"
            }
          }
        ],
        "responses": {
          "201": {
            "description": "Created",
            "schema": {
              "$ref": "#/definitions/wsproxysdk.IssueSignedAppTokenResponse"
            }
          }
        },
        "x-apidocgen": {
          "skip": true
        }
      }
    },
    "/workspaceproxies/me/register": {
      "post": {
        "security": [
          {
            "CoderSessionToken": []
          }
        ],
        "consumes": ["application/json"],
        "produces": ["application/json"],
        "tags": ["Enterprise"],
        "summary": "Register workspace proxy",
        "operationId": "register-workspace-proxy",
        "parameters": [
          {
            "description": "Issue signed app token request",
            "name": "request",
            "in": "body",
            "required": true,
            "schema": {
              "$ref": "#/definitions/wsproxysdk.RegisterWorkspaceProxyRequest"
            }
          }
        ],
        "responses": {
          "201": {
            "description": "Created",
            "schema": {
              "$ref": "#/definitions/wsproxysdk.RegisterWorkspaceProxyResponse"
            }
          }
        },
        "x-apidocgen": {
          "skip": true
        }
      }
    },
    "/workspaceproxies/{workspaceproxy}": {
      "get": {
        "security": [
          {
            "CoderSessionToken": []
          }
        ],
        "produces": ["application/json"],
        "tags": ["Enterprise"],
        "summary": "Get workspace proxy",
        "operationId": "get-workspace-proxy",
        "parameters": [
          {
            "type": "string",
            "format": "uuid",
            "description": "Proxy ID or name",
            "name": "workspaceproxy",
            "in": "path",
            "required": true
          }
        ],
        "responses": {
          "200": {
            "description": "OK",
            "schema": {
              "$ref": "#/definitions/codersdk.WorkspaceProxy"
            }
          }
        }
      },
      "delete": {
        "security": [
          {
            "CoderSessionToken": []
          }
        ],
        "produces": ["application/json"],
        "tags": ["Enterprise"],
        "summary": "Delete workspace proxy",
        "operationId": "delete-workspace-proxy",
        "parameters": [
          {
            "type": "string",
            "format": "uuid",
            "description": "Proxy ID or name",
            "name": "workspaceproxy",
            "in": "path",
            "required": true
          }
        ],
        "responses": {
          "200": {
            "description": "OK",
            "schema": {
              "$ref": "#/definitions/codersdk.Response"
            }
          }
        }
      },
      "patch": {
        "security": [
          {
            "CoderSessionToken": []
          }
        ],
        "consumes": ["application/json"],
        "produces": ["application/json"],
        "tags": ["Enterprise"],
        "summary": "Update workspace proxy",
        "operationId": "update-workspace-proxy",
        "parameters": [
          {
            "type": "string",
            "format": "uuid",
            "description": "Proxy ID or name",
            "name": "workspaceproxy",
            "in": "path",
            "required": true
          },
          {
            "description": "Update workspace proxy request",
            "name": "request",
            "in": "body",
            "required": true,
            "schema": {
              "$ref": "#/definitions/codersdk.PatchWorkspaceProxy"
            }
          }
        ],
        "responses": {
          "200": {
            "description": "OK",
            "schema": {
              "$ref": "#/definitions/codersdk.WorkspaceProxy"
            }
          }
        }
      }
    },
    "/workspaces": {
      "get": {
        "security": [
          {
            "CoderSessionToken": []
          }
        ],
        "produces": ["application/json"],
        "tags": ["Workspaces"],
        "summary": "List workspaces",
        "operationId": "list-workspaces",
        "parameters": [
          {
            "type": "string",
            "description": "Search query in the format `key:value`. Available keys are: owner, template, name, status, has-agent, deleting_by.",
            "name": "q",
            "in": "query"
          },
          {
            "type": "integer",
            "description": "Page limit",
            "name": "limit",
            "in": "query"
          },
          {
            "type": "integer",
            "description": "Page offset",
            "name": "offset",
            "in": "query"
          }
        ],
        "responses": {
          "200": {
            "description": "OK",
            "schema": {
              "$ref": "#/definitions/codersdk.WorkspacesResponse"
            }
          }
        }
      }
    },
    "/workspaces/{workspace}": {
      "get": {
        "security": [
          {
            "CoderSessionToken": []
          }
        ],
        "produces": ["application/json"],
        "tags": ["Workspaces"],
        "summary": "Get workspace metadata by ID",
        "operationId": "get-workspace-metadata-by-id",
        "parameters": [
          {
            "type": "string",
            "format": "uuid",
            "description": "Workspace ID",
            "name": "workspace",
            "in": "path",
            "required": true
          },
          {
            "type": "boolean",
            "description": "Return data instead of HTTP 404 if the workspace is deleted",
            "name": "include_deleted",
            "in": "query"
          }
        ],
        "responses": {
          "200": {
            "description": "OK",
            "schema": {
              "$ref": "#/definitions/codersdk.Workspace"
            }
          }
        }
      },
      "patch": {
        "security": [
          {
            "CoderSessionToken": []
          }
        ],
        "consumes": ["application/json"],
        "tags": ["Workspaces"],
        "summary": "Update workspace metadata by ID",
        "operationId": "update-workspace-metadata-by-id",
        "parameters": [
          {
            "type": "string",
            "format": "uuid",
            "description": "Workspace ID",
            "name": "workspace",
            "in": "path",
            "required": true
          },
          {
            "description": "Metadata update request",
            "name": "request",
            "in": "body",
            "required": true,
            "schema": {
              "$ref": "#/definitions/codersdk.UpdateWorkspaceRequest"
            }
          }
        ],
        "responses": {
          "204": {
            "description": "No Content"
          }
        }
      }
    },
    "/workspaces/{workspace}/autostart": {
      "put": {
        "security": [
          {
            "CoderSessionToken": []
          }
        ],
        "consumes": ["application/json"],
        "tags": ["Workspaces"],
        "summary": "Update workspace autostart schedule by ID",
        "operationId": "update-workspace-autostart-schedule-by-id",
        "parameters": [
          {
            "type": "string",
            "format": "uuid",
            "description": "Workspace ID",
            "name": "workspace",
            "in": "path",
            "required": true
          },
          {
            "description": "Schedule update request",
            "name": "request",
            "in": "body",
            "required": true,
            "schema": {
              "$ref": "#/definitions/codersdk.UpdateWorkspaceAutostartRequest"
            }
          }
        ],
        "responses": {
          "204": {
            "description": "No Content"
          }
        }
      }
    },
    "/workspaces/{workspace}/builds": {
      "get": {
        "security": [
          {
            "CoderSessionToken": []
          }
        ],
        "produces": ["application/json"],
        "tags": ["Builds"],
        "summary": "Get workspace builds by workspace ID",
        "operationId": "get-workspace-builds-by-workspace-id",
        "parameters": [
          {
            "type": "string",
            "format": "uuid",
            "description": "Workspace ID",
            "name": "workspace",
            "in": "path",
            "required": true
          },
          {
            "type": "string",
            "format": "uuid",
            "description": "After ID",
            "name": "after_id",
            "in": "query"
          },
          {
            "type": "integer",
            "description": "Page limit",
            "name": "limit",
            "in": "query"
          },
          {
            "type": "integer",
            "description": "Page offset",
            "name": "offset",
            "in": "query"
          },
          {
            "type": "string",
            "format": "date-time",
            "description": "Since timestamp",
            "name": "since",
            "in": "query"
          }
        ],
        "responses": {
          "200": {
            "description": "OK",
            "schema": {
              "type": "array",
              "items": {
                "$ref": "#/definitions/codersdk.WorkspaceBuild"
              }
            }
          }
        }
      },
      "post": {
        "security": [
          {
            "CoderSessionToken": []
          }
        ],
        "consumes": ["application/json"],
        "produces": ["application/json"],
        "tags": ["Builds"],
        "summary": "Create workspace build",
        "operationId": "create-workspace-build",
        "parameters": [
          {
            "type": "string",
            "format": "uuid",
            "description": "Workspace ID",
            "name": "workspace",
            "in": "path",
            "required": true
          },
          {
            "description": "Create workspace build request",
            "name": "request",
            "in": "body",
            "required": true,
            "schema": {
              "$ref": "#/definitions/codersdk.CreateWorkspaceBuildRequest"
            }
          }
        ],
        "responses": {
          "200": {
            "description": "OK",
            "schema": {
              "$ref": "#/definitions/codersdk.WorkspaceBuild"
            }
          }
        }
      }
    },
    "/workspaces/{workspace}/extend": {
      "put": {
        "security": [
          {
            "CoderSessionToken": []
          }
        ],
        "consumes": ["application/json"],
        "produces": ["application/json"],
        "tags": ["Workspaces"],
        "summary": "Extend workspace deadline by ID",
        "operationId": "extend-workspace-deadline-by-id",
        "parameters": [
          {
            "type": "string",
            "format": "uuid",
            "description": "Workspace ID",
            "name": "workspace",
            "in": "path",
            "required": true
          },
          {
            "description": "Extend deadline update request",
            "name": "request",
            "in": "body",
            "required": true,
            "schema": {
              "$ref": "#/definitions/codersdk.PutExtendWorkspaceRequest"
            }
          }
        ],
        "responses": {
          "200": {
            "description": "OK",
            "schema": {
              "$ref": "#/definitions/codersdk.Response"
            }
          }
        }
      }
    },
    "/workspaces/{workspace}/lock": {
      "put": {
        "security": [
          {
            "CoderSessionToken": []
          }
        ],
        "consumes": ["application/json"],
        "produces": ["application/json"],
        "tags": ["Workspaces"],
        "summary": "Update workspace lock by id.",
        "operationId": "update-workspace-lock-by-id",
        "parameters": [
          {
            "type": "string",
            "format": "uuid",
            "description": "Workspace ID",
            "name": "workspace",
            "in": "path",
            "required": true
          },
          {
            "description": "Lock or unlock a workspace",
            "name": "request",
            "in": "body",
            "required": true,
            "schema": {
              "$ref": "#/definitions/codersdk.UpdateWorkspaceLock"
            }
          }
        ],
        "responses": {
          "200": {
            "description": "OK",
            "schema": {
              "$ref": "#/definitions/codersdk.Response"
            }
          }
        }
      }
    },
    "/workspaces/{workspace}/ttl": {
      "put": {
        "security": [
          {
            "CoderSessionToken": []
          }
        ],
        "consumes": ["application/json"],
        "tags": ["Workspaces"],
        "summary": "Update workspace TTL by ID",
        "operationId": "update-workspace-ttl-by-id",
        "parameters": [
          {
            "type": "string",
            "format": "uuid",
            "description": "Workspace ID",
            "name": "workspace",
            "in": "path",
            "required": true
          },
          {
            "description": "Workspace TTL update request",
            "name": "request",
            "in": "body",
            "required": true,
            "schema": {
              "$ref": "#/definitions/codersdk.UpdateWorkspaceTTLRequest"
            }
          }
        ],
        "responses": {
          "204": {
            "description": "No Content"
          }
        }
      }
    },
    "/workspaces/{workspace}/watch": {
      "get": {
        "security": [
          {
            "CoderSessionToken": []
          }
        ],
        "produces": ["text/event-stream"],
        "tags": ["Workspaces"],
        "summary": "Watch workspace by ID",
        "operationId": "watch-workspace-by-id",
        "parameters": [
          {
            "type": "string",
            "format": "uuid",
            "description": "Workspace ID",
            "name": "workspace",
            "in": "path",
            "required": true
          }
        ],
        "responses": {
          "200": {
            "description": "OK",
            "schema": {
              "$ref": "#/definitions/codersdk.Response"
            }
          }
        }
      }
    }
  },
  "definitions": {
    "agentsdk.AWSInstanceIdentityToken": {
      "type": "object",
      "required": ["document", "signature"],
      "properties": {
        "document": {
          "type": "string"
        },
        "signature": {
          "type": "string"
        }
      }
    },
    "agentsdk.AgentMetric": {
      "type": "object",
      "required": ["name", "type", "value"],
      "properties": {
        "labels": {
          "type": "array",
          "items": {
            "$ref": "#/definitions/agentsdk.AgentMetricLabel"
          }
        },
        "name": {
          "type": "string"
        },
        "type": {
          "enum": ["counter", "gauge"],
          "allOf": [
            {
              "$ref": "#/definitions/agentsdk.AgentMetricType"
            }
          ]
        },
        "value": {
          "type": "number"
        }
      }
    },
    "agentsdk.AgentMetricLabel": {
      "type": "object",
      "required": ["name", "value"],
      "properties": {
        "name": {
          "type": "string"
        },
        "value": {
          "type": "string"
        }
      }
    },
    "agentsdk.AgentMetricType": {
      "type": "string",
      "enum": ["counter", "gauge"],
      "x-enum-varnames": ["AgentMetricTypeCounter", "AgentMetricTypeGauge"]
    },
    "agentsdk.AuthenticateResponse": {
      "type": "object",
      "properties": {
        "session_token": {
          "type": "string"
        }
      }
    },
    "agentsdk.AzureInstanceIdentityToken": {
      "type": "object",
      "required": ["encoding", "signature"],
      "properties": {
        "encoding": {
          "type": "string"
        },
        "signature": {
          "type": "string"
        }
      }
    },
    "agentsdk.GitAuthResponse": {
      "type": "object",
      "properties": {
        "password": {
          "type": "string"
        },
        "url": {
          "type": "string"
        },
        "username": {
          "type": "string"
        }
      }
    },
    "agentsdk.GitSSHKey": {
      "type": "object",
      "properties": {
        "private_key": {
          "type": "string"
        },
        "public_key": {
          "type": "string"
        }
      }
    },
    "agentsdk.GoogleInstanceIdentityToken": {
      "type": "object",
      "required": ["json_web_token"],
      "properties": {
        "json_web_token": {
          "type": "string"
        }
      }
    },
    "agentsdk.Manifest": {
      "type": "object",
      "properties": {
        "agent_id": {
          "type": "string"
        },
        "apps": {
          "type": "array",
          "items": {
            "$ref": "#/definitions/codersdk.WorkspaceApp"
          }
        },
        "derpmap": {
          "$ref": "#/definitions/tailcfg.DERPMap"
        },
        "directory": {
          "type": "string"
        },
        "disable_direct_connections": {
          "type": "boolean"
        },
        "environment_variables": {
          "type": "object",
          "additionalProperties": {
            "type": "string"
          }
        },
        "git_auth_configs": {
          "description": "GitAuthConfigs stores the number of Git configurations\nthe Coder deployment has. If this number is \u003e0, we\nset up special configuration in the workspace.",
          "type": "integer"
        },
        "metadata": {
          "type": "array",
          "items": {
            "$ref": "#/definitions/codersdk.WorkspaceAgentMetadataDescription"
          }
        },
        "motd_file": {
          "type": "string"
        },
        "shutdown_script": {
          "type": "string"
        },
        "shutdown_script_timeout": {
          "type": "integer"
        },
        "startup_script": {
          "type": "string"
        },
        "startup_script_timeout": {
          "type": "integer"
        },
        "vscode_port_proxy_uri": {
          "type": "string"
        }
      }
    },
    "agentsdk.PatchStartupLogs": {
      "type": "object",
      "properties": {
        "logs": {
          "type": "array",
          "items": {
            "$ref": "#/definitions/agentsdk.StartupLog"
          }
        }
      }
    },
    "agentsdk.PostAppHealthsRequest": {
      "type": "object",
      "properties": {
        "healths": {
          "description": "Healths is a map of the workspace app name and the health of the app.",
          "type": "object",
          "additionalProperties": {
            "$ref": "#/definitions/codersdk.WorkspaceAppHealth"
          }
        }
      }
    },
    "agentsdk.PostLifecycleRequest": {
      "type": "object",
      "properties": {
        "changed_at": {
          "type": "string"
        },
        "state": {
          "$ref": "#/definitions/codersdk.WorkspaceAgentLifecycle"
        }
      }
    },
    "agentsdk.PostMetadataRequest": {
      "type": "object",
      "properties": {
        "age": {
          "description": "Age is the number of seconds since the metadata was collected.\nIt is provided in addition to CollectedAt to protect against clock skew.",
          "type": "integer"
        },
        "collected_at": {
          "type": "string",
          "format": "date-time"
        },
        "error": {
          "type": "string"
        },
        "value": {
          "type": "string"
        }
      }
    },
    "agentsdk.PostStartupRequest": {
      "type": "object",
      "properties": {
        "expanded_directory": {
          "type": "string"
        },
        "subsystem": {
          "$ref": "#/definitions/codersdk.AgentSubsystem"
        },
        "version": {
          "type": "string"
        }
      }
    },
    "agentsdk.StartupLog": {
      "type": "object",
      "properties": {
        "created_at": {
          "type": "string"
        },
        "level": {
          "$ref": "#/definitions/codersdk.LogLevel"
        },
        "output": {
          "type": "string"
        }
      }
    },
    "agentsdk.Stats": {
      "type": "object",
      "properties": {
        "connection_count": {
          "description": "ConnectionCount is the number of connections received by an agent.",
          "type": "integer"
        },
        "connection_median_latency_ms": {
          "description": "ConnectionMedianLatencyMS is the median latency of all connections in milliseconds.",
          "type": "number"
        },
        "connections_by_proto": {
          "description": "ConnectionsByProto is a count of connections by protocol.",
          "type": "object",
          "additionalProperties": {
            "type": "integer"
          }
        },
        "metrics": {
          "description": "Metrics collected by the agent",
          "type": "array",
          "items": {
            "$ref": "#/definitions/agentsdk.AgentMetric"
          }
        },
        "rx_bytes": {
          "description": "RxBytes is the number of received bytes.",
          "type": "integer"
        },
        "rx_packets": {
          "description": "RxPackets is the number of received packets.",
          "type": "integer"
        },
        "session_count_jetbrains": {
          "description": "SessionCountJetBrains is the number of connections received by an agent\nthat are from our JetBrains extension.",
          "type": "integer"
        },
        "session_count_reconnecting_pty": {
          "description": "SessionCountReconnectingPTY is the number of connections received by an agent\nthat are from the reconnecting web terminal.",
          "type": "integer"
        },
        "session_count_ssh": {
          "description": "SessionCountSSH is the number of connections received by an agent\nthat are normal, non-tagged SSH sessions.",
          "type": "integer"
        },
        "session_count_vscode": {
          "description": "SessionCountVSCode is the number of connections received by an agent\nthat are from our VS Code extension.",
          "type": "integer"
        },
        "tx_bytes": {
          "description": "TxBytes is the number of transmitted bytes.",
          "type": "integer"
        },
        "tx_packets": {
          "description": "TxPackets is the number of transmitted bytes.",
          "type": "integer"
        }
      }
    },
    "agentsdk.StatsResponse": {
      "type": "object",
      "properties": {
        "report_interval": {
          "description": "ReportInterval is the duration after which the agent should send stats\nagain.",
          "type": "integer"
        }
      }
    },
    "clibase.Annotations": {
      "type": "object",
      "additionalProperties": {
        "type": "string"
      }
    },
    "clibase.Group": {
      "type": "object",
      "properties": {
        "description": {
          "type": "string"
        },
        "name": {
          "type": "string"
        },
        "parent": {
          "$ref": "#/definitions/clibase.Group"
        },
        "yaml": {
          "type": "string"
        }
      }
    },
    "clibase.HostPort": {
      "type": "object",
      "properties": {
        "host": {
          "type": "string"
        },
        "port": {
          "type": "string"
        }
      }
    },
    "clibase.Option": {
      "type": "object",
      "properties": {
        "annotations": {
          "description": "Annotations enable extensions to clibase higher up in the stack. It's useful for\nhelp formatting and documentation generation.",
          "allOf": [
            {
              "$ref": "#/definitions/clibase.Annotations"
            }
          ]
        },
        "default": {
          "description": "Default is parsed into Value if set.",
          "type": "string"
        },
        "description": {
          "type": "string"
        },
        "env": {
          "description": "Env is the environment variable used to configure this option. If unset,\nenvironment configuring is disabled.",
          "type": "string"
        },
        "flag": {
          "description": "Flag is the long name of the flag used to configure this option. If unset,\nflag configuring is disabled.",
          "type": "string"
        },
        "flag_shorthand": {
          "description": "FlagShorthand is the one-character shorthand for the flag. If unset, no\nshorthand is used.",
          "type": "string"
        },
        "group": {
          "description": "Group is a group hierarchy that helps organize this option in help, configs\nand other documentation.",
          "allOf": [
            {
              "$ref": "#/definitions/clibase.Group"
            }
          ]
        },
        "hidden": {
          "type": "boolean"
        },
        "name": {
          "type": "string"
        },
        "required": {
          "description": "Required means this value must be set by some means. It requires\n`ValueSource != ValueSourceNone`\nIf `Default` is set, then `Required` is ignored.",
          "type": "boolean"
        },
        "use_instead": {
          "description": "UseInstead is a list of options that should be used instead of this one.\nThe field is used to generate a deprecation warning.",
          "type": "array",
          "items": {
            "$ref": "#/definitions/clibase.Option"
          }
        },
        "value": {
          "description": "Value includes the types listed in values.go."
        },
        "value_source": {
          "$ref": "#/definitions/clibase.ValueSource"
        },
        "yaml": {
          "description": "YAML is the YAML key used to configure this option. If unset, YAML\nconfiguring is disabled.",
          "type": "string"
        }
      }
    },
    "clibase.Struct-array_codersdk_GitAuthConfig": {
      "type": "object",
      "properties": {
        "value": {
          "type": "array",
          "items": {
            "$ref": "#/definitions/codersdk.GitAuthConfig"
          }
        }
      }
    },
    "clibase.Struct-array_codersdk_LinkConfig": {
      "type": "object",
      "properties": {
        "value": {
          "type": "array",
          "items": {
            "$ref": "#/definitions/codersdk.LinkConfig"
          }
        }
      }
    },
    "clibase.URL": {
      "type": "object",
      "properties": {
        "forceQuery": {
          "description": "append a query ('?') even if RawQuery is empty",
          "type": "boolean"
        },
        "fragment": {
          "description": "fragment for references, without '#'",
          "type": "string"
        },
        "host": {
          "description": "host or host:port",
          "type": "string"
        },
        "omitHost": {
          "description": "do not emit empty host (authority)",
          "type": "boolean"
        },
        "opaque": {
          "description": "encoded opaque data",
          "type": "string"
        },
        "path": {
          "description": "path (relative paths may omit leading slash)",
          "type": "string"
        },
        "rawFragment": {
          "description": "encoded fragment hint (see EscapedFragment method)",
          "type": "string"
        },
        "rawPath": {
          "description": "encoded path hint (see EscapedPath method)",
          "type": "string"
        },
        "rawQuery": {
          "description": "encoded query values, without '?'",
          "type": "string"
        },
        "scheme": {
          "type": "string"
        },
        "user": {
          "description": "username and password information",
          "allOf": [
            {
              "$ref": "#/definitions/url.Userinfo"
            }
          ]
        }
      }
    },
    "clibase.ValueSource": {
      "type": "string",
      "enum": ["", "flag", "env", "yaml", "default"],
      "x-enum-varnames": [
        "ValueSourceNone",
        "ValueSourceFlag",
        "ValueSourceEnv",
        "ValueSourceYAML",
        "ValueSourceDefault"
      ]
    },
    "coderd.SCIMUser": {
      "type": "object",
      "properties": {
        "active": {
          "type": "boolean"
        },
        "emails": {
          "type": "array",
          "items": {
            "type": "object",
            "properties": {
              "display": {
                "type": "string"
              },
              "primary": {
                "type": "boolean"
              },
              "type": {
                "type": "string"
              },
              "value": {
                "type": "string",
                "format": "email"
              }
            }
          }
        },
        "groups": {
          "type": "array",
          "items": {}
        },
        "id": {
          "type": "string"
        },
        "meta": {
          "type": "object",
          "properties": {
            "resourceType": {
              "type": "string"
            }
          }
        },
        "name": {
          "type": "object",
          "properties": {
            "familyName": {
              "type": "string"
            },
            "givenName": {
              "type": "string"
            }
          }
        },
        "schemas": {
          "type": "array",
          "items": {
            "type": "string"
          }
        },
        "userName": {
          "type": "string"
        }
      }
    },
    "coderd.cspViolation": {
      "type": "object",
      "properties": {
        "csp-report": {
          "type": "object",
          "additionalProperties": true
        }
      }
    },
    "codersdk.APIKey": {
      "type": "object",
      "required": [
        "created_at",
        "expires_at",
        "id",
        "last_used",
        "lifetime_seconds",
        "login_type",
        "scope",
        "token_name",
        "updated_at",
        "user_id"
      ],
      "properties": {
        "created_at": {
          "type": "string",
          "format": "date-time"
        },
        "expires_at": {
          "type": "string",
          "format": "date-time"
        },
        "id": {
          "type": "string"
        },
        "last_used": {
          "type": "string",
          "format": "date-time"
        },
        "lifetime_seconds": {
          "type": "integer"
        },
        "login_type": {
          "enum": ["password", "github", "oidc", "token"],
          "allOf": [
            {
              "$ref": "#/definitions/codersdk.LoginType"
            }
          ]
        },
        "scope": {
          "enum": ["all", "application_connect"],
          "allOf": [
            {
              "$ref": "#/definitions/codersdk.APIKeyScope"
            }
          ]
        },
        "token_name": {
          "type": "string"
        },
        "updated_at": {
          "type": "string",
          "format": "date-time"
        },
        "user_id": {
          "type": "string",
          "format": "uuid"
        }
      }
    },
    "codersdk.APIKeyScope": {
      "type": "string",
      "enum": ["all", "application_connect"],
      "x-enum-varnames": ["APIKeyScopeAll", "APIKeyScopeApplicationConnect"]
    },
    "codersdk.AddLicenseRequest": {
      "type": "object",
      "required": ["license"],
      "properties": {
        "license": {
          "type": "string"
        }
      }
    },
    "codersdk.AgentSubsystem": {
      "type": "string",
      "enum": ["envbox"],
      "x-enum-varnames": ["AgentSubsystemEnvbox"]
    },
    "codersdk.AppHostResponse": {
      "type": "object",
      "properties": {
        "host": {
          "description": "Host is the externally accessible URL for the Coder instance.",
          "type": "string"
        }
      }
    },
    "codersdk.AppearanceConfig": {
      "type": "object",
      "properties": {
        "logo_url": {
          "type": "string"
        },
        "service_banner": {
          "$ref": "#/definitions/codersdk.ServiceBannerConfig"
        },
        "support_links": {
          "type": "array",
          "items": {
            "$ref": "#/definitions/codersdk.LinkConfig"
          }
        }
      }
    },
    "codersdk.AssignableRoles": {
      "type": "object",
      "properties": {
        "assignable": {
          "type": "boolean"
        },
        "display_name": {
          "type": "string"
        },
        "name": {
          "type": "string"
        }
      }
    },
    "codersdk.AuditAction": {
      "type": "string",
      "enum": [
        "create",
        "write",
        "delete",
        "start",
        "stop",
        "login",
        "logout",
        "register"
      ],
      "x-enum-varnames": [
        "AuditActionCreate",
        "AuditActionWrite",
        "AuditActionDelete",
        "AuditActionStart",
        "AuditActionStop",
        "AuditActionLogin",
        "AuditActionLogout",
        "AuditActionRegister"
      ]
    },
    "codersdk.AuditDiff": {
      "type": "object",
      "additionalProperties": {
        "$ref": "#/definitions/codersdk.AuditDiffField"
      }
    },
    "codersdk.AuditDiffField": {
      "type": "object",
      "properties": {
        "new": {},
        "old": {},
        "secret": {
          "type": "boolean"
        }
      }
    },
    "codersdk.AuditLog": {
      "type": "object",
      "properties": {
        "action": {
          "$ref": "#/definitions/codersdk.AuditAction"
        },
        "additional_fields": {
          "type": "array",
          "items": {
            "type": "integer"
          }
        },
        "description": {
          "type": "string"
        },
        "diff": {
          "$ref": "#/definitions/codersdk.AuditDiff"
        },
        "id": {
          "type": "string",
          "format": "uuid"
        },
        "ip": {
          "type": "string"
        },
        "is_deleted": {
          "type": "boolean"
        },
        "organization_id": {
          "type": "string",
          "format": "uuid"
        },
        "request_id": {
          "type": "string",
          "format": "uuid"
        },
        "resource_icon": {
          "type": "string"
        },
        "resource_id": {
          "type": "string",
          "format": "uuid"
        },
        "resource_link": {
          "type": "string"
        },
        "resource_target": {
          "description": "ResourceTarget is the name of the resource.",
          "type": "string"
        },
        "resource_type": {
          "$ref": "#/definitions/codersdk.ResourceType"
        },
        "status_code": {
          "type": "integer"
        },
        "time": {
          "type": "string",
          "format": "date-time"
        },
        "user": {
          "$ref": "#/definitions/codersdk.User"
        },
        "user_agent": {
          "type": "string"
        }
      }
    },
    "codersdk.AuditLogResponse": {
      "type": "object",
      "properties": {
        "audit_logs": {
          "type": "array",
          "items": {
            "$ref": "#/definitions/codersdk.AuditLog"
          }
        },
        "count": {
          "type": "integer"
        }
      }
    },
    "codersdk.AuthMethod": {
      "type": "object",
      "properties": {
        "enabled": {
          "type": "boolean"
        }
      }
    },
    "codersdk.AuthMethods": {
      "type": "object",
      "properties": {
        "convert_to_oidc_enabled": {
          "type": "boolean"
        },
        "github": {
          "$ref": "#/definitions/codersdk.AuthMethod"
        },
        "oidc": {
          "$ref": "#/definitions/codersdk.OIDCAuthMethod"
        },
        "password": {
          "$ref": "#/definitions/codersdk.AuthMethod"
        }
      }
    },
    "codersdk.AuthorizationCheck": {
      "description": "AuthorizationCheck is used to check if the currently authenticated user (or the specified user) can do a given action to a given set of objects.",
      "type": "object",
      "properties": {
        "action": {
          "type": "string",
          "enum": ["create", "read", "update", "delete"]
        },
        "object": {
          "description": "Object can represent a \"set\" of objects, such as: all workspaces in an organization, all workspaces owned by me, and all workspaces across the entire product.\nWhen defining an object, use the most specific language when possible to\nproduce the smallest set. Meaning to set as many fields on 'Object' as\nyou can. Example, if you want to check if you can update all workspaces\nowned by 'me', try to also add an 'OrganizationID' to the settings.\nOmitting the 'OrganizationID' could produce the incorrect value, as\nworkspaces have both `user` and `organization` owners.",
          "allOf": [
            {
              "$ref": "#/definitions/codersdk.AuthorizationObject"
            }
          ]
        }
      }
    },
    "codersdk.AuthorizationObject": {
      "description": "AuthorizationObject can represent a \"set\" of objects, such as: all workspaces in an organization, all workspaces owned by me, all workspaces across the entire product.",
      "type": "object",
      "properties": {
        "organization_id": {
          "description": "OrganizationID (optional) adds the set constraint to all resources owned by a given organization.",
          "type": "string"
        },
        "owner_id": {
          "description": "OwnerID (optional) adds the set constraint to all resources owned by a given user.",
          "type": "string"
        },
        "resource_id": {
          "description": "ResourceID (optional) reduces the set to a singular resource. This assigns\na resource ID to the resource type, eg: a single workspace.\nThe rbac library will not fetch the resource from the database, so if you\nare using this option, you should also set the owner ID and organization ID\nif possible. Be as specific as possible using all the fields relevant.",
          "type": "string"
        },
        "resource_type": {
          "description": "ResourceType is the name of the resource.\n`./coderd/rbac/object.go` has the list of valid resource types.",
          "allOf": [
            {
              "$ref": "#/definitions/codersdk.RBACResource"
            }
          ]
        }
      }
    },
    "codersdk.AuthorizationRequest": {
      "type": "object",
      "properties": {
        "checks": {
          "description": "Checks is a map keyed with an arbitrary string to a permission check.\nThe key can be any string that is helpful to the caller, and allows\nmultiple permission checks to be run in a single request.\nThe key ensures that each permission check has the same key in the\nresponse.",
          "type": "object",
          "additionalProperties": {
            "$ref": "#/definitions/codersdk.AuthorizationCheck"
          }
        }
      }
    },
    "codersdk.AuthorizationResponse": {
      "type": "object",
      "additionalProperties": {
        "type": "boolean"
      }
    },
    "codersdk.BuildInfoResponse": {
      "type": "object",
      "properties": {
        "dashboard_url": {
          "description": "DashboardURL is the URL to hit the deployment's dashboard.\nFor external workspace proxies, this is the coderd they are connected\nto.",
          "type": "string"
        },
        "external_url": {
          "description": "ExternalURL references the current Coder version.\nFor production builds, this will link directly to a release. For development builds, this will link to a commit.",
          "type": "string"
        },
        "version": {
          "description": "Version returns the semantic version of the build.",
          "type": "string"
        },
        "workspace_proxy": {
          "type": "boolean"
        }
      }
    },
    "codersdk.BuildReason": {
      "type": "string",
      "enum": ["initiator", "autostart", "autostop"],
      "x-enum-varnames": [
        "BuildReasonInitiator",
        "BuildReasonAutostart",
        "BuildReasonAutostop"
      ]
    },
    "codersdk.ConvertLoginRequest": {
      "type": "object",
      "required": ["password", "to_type"],
      "properties": {
        "password": {
          "type": "string"
        },
        "to_type": {
          "description": "ToType is the login type to convert to.",
          "allOf": [
            {
              "$ref": "#/definitions/codersdk.LoginType"
            }
          ]
        }
      }
    },
    "codersdk.CreateFirstUserRequest": {
      "type": "object",
      "required": ["email", "password", "username"],
      "properties": {
        "email": {
          "type": "string"
        },
        "password": {
          "type": "string"
        },
        "trial": {
          "type": "boolean"
        },
        "username": {
          "type": "string"
        }
      }
    },
    "codersdk.CreateFirstUserResponse": {
      "type": "object",
      "properties": {
        "organization_id": {
          "type": "string",
          "format": "uuid"
        },
        "user_id": {
          "type": "string",
          "format": "uuid"
        }
      }
    },
    "codersdk.CreateGroupRequest": {
      "type": "object",
      "properties": {
        "avatar_url": {
          "type": "string"
        },
        "name": {
          "type": "string"
        },
        "quota_allowance": {
          "type": "integer"
        }
      }
    },
    "codersdk.CreateOrganizationRequest": {
      "type": "object",
      "required": ["name"],
      "properties": {
        "name": {
          "type": "string"
        }
      }
    },
    "codersdk.CreateTemplateRequest": {
      "type": "object",
      "required": ["name", "template_version_id"],
      "properties": {
        "allow_user_autostart": {
          "description": "AllowUserAutostart allows users to set a schedule for autostarting their\nworkspace. By default this is true. This can only be disabled when using\nan enterprise license.",
          "type": "boolean"
        },
        "allow_user_autostop": {
          "description": "AllowUserAutostop allows users to set a custom workspace TTL to use in\nplace of the template's DefaultTTL field. By default this is true. If\nfalse, the DefaultTTL will always be used. This can only be disabled when\nusing an enterprise license.",
          "type": "boolean"
        },
        "allow_user_cancel_workspace_jobs": {
          "description": "Allow users to cancel in-progress workspace jobs.\n*bool as the default value is \"true\".",
          "type": "boolean"
        },
        "default_ttl_ms": {
          "description": "DefaultTTLMillis allows optionally specifying the default TTL\nfor all workspaces created from this template.",
          "type": "integer"
        },
        "description": {
          "description": "Description is a description of what the template contains. It must be\nless than 128 bytes.",
          "type": "string"
        },
        "disable_everyone_group_access": {
          "description": "DisableEveryoneGroupAccess allows optionally disabling the default\nbehavior of granting the 'everyone' group access to use the template.\nIf this is set to true, the template will not be available to all users,\nand must be explicitly granted to users or groups in the permissions settings\nof the template.",
          "type": "boolean"
        },
        "display_name": {
          "description": "DisplayName is the displayed name of the template.",
          "type": "string"
        },
        "failure_ttl_ms": {
          "description": "FailureTTLMillis allows optionally specifying the max lifetime before Coder\nstops all resources for failed workspaces created from this template.",
          "type": "integer"
        },
        "icon": {
          "description": "Icon is a relative path or external URL that specifies\nan icon to be displayed in the dashboard.",
          "type": "string"
        },
        "inactivity_ttl_ms": {
          "description": "InactivityTTLMillis allows optionally specifying the max lifetime before Coder\nlocks inactive workspaces created from this template.",
          "type": "integer"
        },
        "locked_ttl_ms": {
          "description": "LockedTTLMillis allows optionally specifying the max lifetime before Coder\npermanently deletes locked workspaces created from this template.",
          "type": "integer"
        },
        "max_ttl_ms": {
          "description": "TODO(@dean): remove max_ttl once restart_requirement is matured",
          "type": "integer"
        },
        "name": {
          "description": "Name is the name of the template.",
          "type": "string"
        },
        "restart_requirement": {
          "description": "RestartRequirement allows optionally specifying the restart requirement\nfor workspaces created from this template. This is an enterprise feature.",
          "allOf": [
            {
              "$ref": "#/definitions/codersdk.TemplateRestartRequirement"
            }
          ]
        },
        "template_version_id": {
          "description": "VersionID is an in-progress or completed job to use as an initial version\nof the template.\n\nThis is required on creation to enable a user-flow of validating a\ntemplate works. There is no reason the data-model cannot support empty\ntemplates, but it doesn't make sense for users.",
          "type": "string",
          "format": "uuid"
        }
      }
    },
    "codersdk.CreateTemplateVersionDryRunRequest": {
      "type": "object",
      "properties": {
        "rich_parameter_values": {
          "type": "array",
          "items": {
            "$ref": "#/definitions/codersdk.WorkspaceBuildParameter"
          }
        },
        "user_variable_values": {
          "type": "array",
          "items": {
            "$ref": "#/definitions/codersdk.VariableValue"
          }
        },
        "workspace_name": {
          "type": "string"
        }
      }
    },
    "codersdk.CreateTemplateVersionRequest": {
      "type": "object",
      "required": ["provisioner", "storage_method"],
      "properties": {
        "example_id": {
          "type": "string"
        },
        "file_id": {
          "type": "string",
          "format": "uuid"
        },
        "message": {
          "type": "string"
        },
        "name": {
          "type": "string"
        },
        "provisioner": {
          "type": "string",
          "enum": ["terraform", "echo"]
        },
        "storage_method": {
          "enum": ["file"],
          "allOf": [
            {
              "$ref": "#/definitions/codersdk.ProvisionerStorageMethod"
            }
          ]
        },
        "tags": {
          "type": "object",
          "additionalProperties": {
            "type": "string"
          }
        },
        "template_id": {
          "description": "TemplateID optionally associates a version with a template.",
          "type": "string",
          "format": "uuid"
        },
        "user_variable_values": {
          "type": "array",
          "items": {
            "$ref": "#/definitions/codersdk.VariableValue"
          }
        }
      }
    },
    "codersdk.CreateTestAuditLogRequest": {
      "type": "object",
      "properties": {
        "action": {
          "enum": ["create", "write", "delete", "start", "stop"],
          "allOf": [
            {
              "$ref": "#/definitions/codersdk.AuditAction"
            }
          ]
        },
        "additional_fields": {
          "type": "array",
          "items": {
            "type": "integer"
          }
        },
        "build_reason": {
          "enum": ["autostart", "autostop", "initiator"],
          "allOf": [
            {
              "$ref": "#/definitions/codersdk.BuildReason"
            }
          ]
        },
        "resource_id": {
          "type": "string",
          "format": "uuid"
        },
        "resource_type": {
          "enum": [
            "template",
            "template_version",
            "user",
            "workspace",
            "workspace_build",
            "git_ssh_key",
            "auditable_group"
          ],
          "allOf": [
            {
              "$ref": "#/definitions/codersdk.ResourceType"
            }
          ]
        },
        "time": {
          "type": "string",
          "format": "date-time"
        }
      }
    },
    "codersdk.CreateTokenRequest": {
      "type": "object",
      "properties": {
        "lifetime": {
          "type": "integer"
        },
        "scope": {
          "enum": ["all", "application_connect"],
          "allOf": [
            {
              "$ref": "#/definitions/codersdk.APIKeyScope"
            }
          ]
        },
        "token_name": {
          "type": "string"
        }
      }
    },
    "codersdk.CreateUserRequest": {
      "type": "object",
      "required": ["email", "username"],
      "properties": {
        "disable_login": {
          "description": "DisableLogin sets the user's login type to 'none'. This prevents the user\nfrom being able to use a password or any other authentication method to login.",
          "type": "boolean"
        },
        "email": {
          "type": "string",
          "format": "email"
        },
        "organization_id": {
          "type": "string",
          "format": "uuid"
        },
        "password": {
          "type": "string"
        },
        "username": {
          "type": "string"
        }
      }
    },
    "codersdk.CreateWorkspaceBuildRequest": {
      "type": "object",
      "required": ["transition"],
      "properties": {
        "dry_run": {
          "type": "boolean"
        },
        "log_level": {
          "description": "Log level changes the default logging verbosity of a provider (\"info\" if empty).",
          "enum": ["debug"],
          "allOf": [
            {
              "$ref": "#/definitions/codersdk.ProvisionerLogLevel"
            }
          ]
        },
        "orphan": {
          "description": "Orphan may be set for the Destroy transition.",
          "type": "boolean"
        },
        "rich_parameter_values": {
          "description": "ParameterValues are optional. It will write params to the 'workspace' scope.\nThis will overwrite any existing parameters with the same name.\nThis will not delete old params not included in this list.",
          "type": "array",
          "items": {
            "$ref": "#/definitions/codersdk.WorkspaceBuildParameter"
          }
        },
        "state": {
          "type": "array",
          "items": {
            "type": "integer"
          }
        },
        "template_version_id": {
          "type": "string",
          "format": "uuid"
        },
        "transition": {
          "enum": ["create", "start", "stop", "delete"],
          "allOf": [
            {
              "$ref": "#/definitions/codersdk.WorkspaceTransition"
            }
          ]
        }
      }
    },
    "codersdk.CreateWorkspaceProxyRequest": {
      "type": "object",
      "required": ["name"],
      "properties": {
        "display_name": {
          "type": "string"
        },
        "icon": {
          "type": "string"
        },
        "name": {
          "type": "string"
        }
      }
    },
    "codersdk.CreateWorkspaceRequest": {
      "type": "object",
      "required": ["name", "template_id"],
      "properties": {
        "autostart_schedule": {
          "type": "string"
        },
        "name": {
          "type": "string"
        },
        "rich_parameter_values": {
          "description": "ParameterValues allows for additional parameters to be provided\nduring the initial provision.",
          "type": "array",
          "items": {
            "$ref": "#/definitions/codersdk.WorkspaceBuildParameter"
          }
        },
        "template_id": {
          "type": "string",
          "format": "uuid"
        },
        "ttl_ms": {
          "type": "integer"
        }
      }
    },
    "codersdk.DAUEntry": {
      "type": "object",
      "properties": {
        "amount": {
          "type": "integer"
        },
        "date": {
          "type": "string",
          "format": "date-time"
        }
      }
    },
    "codersdk.DAUsResponse": {
      "type": "object",
      "properties": {
        "entries": {
          "type": "array",
          "items": {
            "$ref": "#/definitions/codersdk.DAUEntry"
          }
        },
        "tz_hour_offset": {
          "type": "integer"
        }
      }
    },
    "codersdk.DERP": {
      "type": "object",
      "properties": {
        "config": {
          "$ref": "#/definitions/codersdk.DERPConfig"
        },
        "server": {
          "$ref": "#/definitions/codersdk.DERPServerConfig"
        }
      }
    },
    "codersdk.DERPConfig": {
      "type": "object",
      "properties": {
        "block_direct": {
          "type": "boolean"
        },
        "path": {
          "type": "string"
        },
        "url": {
          "type": "string"
        }
      }
    },
    "codersdk.DERPRegion": {
      "type": "object",
      "properties": {
        "latency_ms": {
          "type": "number"
        },
        "preferred": {
          "type": "boolean"
        }
      }
    },
    "codersdk.DERPServerConfig": {
      "type": "object",
      "properties": {
        "enable": {
          "type": "boolean"
        },
        "region_code": {
          "type": "string"
        },
        "region_id": {
          "type": "integer"
        },
        "region_name": {
          "type": "string"
        },
        "relay_url": {
          "$ref": "#/definitions/clibase.URL"
        },
        "stun_addresses": {
          "type": "array",
          "items": {
            "type": "string"
          }
        }
      }
    },
    "codersdk.DangerousConfig": {
      "type": "object",
      "properties": {
        "allow_all_cors": {
          "type": "boolean"
        },
        "allow_path_app_sharing": {
          "type": "boolean"
        },
        "allow_path_app_site_owner_access": {
          "type": "boolean"
        }
      }
    },
    "codersdk.DeploymentConfig": {
      "type": "object",
      "properties": {
        "config": {
          "$ref": "#/definitions/codersdk.DeploymentValues"
        },
        "options": {
          "type": "array",
          "items": {
            "$ref": "#/definitions/clibase.Option"
          }
        }
      }
    },
    "codersdk.DeploymentStats": {
      "type": "object",
      "properties": {
        "aggregated_from": {
          "description": "AggregatedFrom is the time in which stats are aggregated from.\nThis might be back in time a specific duration or interval.",
          "type": "string",
          "format": "date-time"
        },
        "collected_at": {
          "description": "CollectedAt is the time in which stats are collected at.",
          "type": "string",
          "format": "date-time"
        },
        "next_update_at": {
          "description": "NextUpdateAt is the time when the next batch of stats will\nbe updated.",
          "type": "string",
          "format": "date-time"
        },
        "session_count": {
          "$ref": "#/definitions/codersdk.SessionCountDeploymentStats"
        },
        "workspaces": {
          "$ref": "#/definitions/codersdk.WorkspaceDeploymentStats"
        }
      }
    },
    "codersdk.DeploymentValues": {
      "type": "object",
      "properties": {
        "access_url": {
          "$ref": "#/definitions/clibase.URL"
        },
        "address": {
          "description": "DEPRECATED: Use HTTPAddress or TLS.Address instead.",
          "allOf": [
            {
              "$ref": "#/definitions/clibase.HostPort"
            }
          ]
        },
        "agent_fallback_troubleshooting_url": {
          "$ref": "#/definitions/clibase.URL"
        },
        "agent_stat_refresh_interval": {
          "type": "integer"
        },
        "autobuild_poll_interval": {
          "type": "integer"
        },
        "browser_only": {
          "type": "boolean"
        },
        "cache_directory": {
          "type": "string"
        },
        "config": {
          "type": "string"
        },
        "config_ssh": {
          "$ref": "#/definitions/codersdk.SSHConfig"
        },
        "dangerous": {
          "$ref": "#/definitions/codersdk.DangerousConfig"
        },
        "derp": {
          "$ref": "#/definitions/codersdk.DERP"
        },
        "disable_owner_workspace_exec": {
          "type": "boolean"
        },
        "disable_password_auth": {
          "type": "boolean"
        },
        "disable_path_apps": {
          "type": "boolean"
        },
        "disable_session_expiry_refresh": {
          "type": "boolean"
        },
        "docs_url": {
          "$ref": "#/definitions/clibase.URL"
        },
        "enable_terraform_debug_mode": {
          "type": "boolean"
        },
        "experiments": {
          "type": "array",
          "items": {
            "type": "string"
          }
        },
        "git_auth": {
          "$ref": "#/definitions/clibase.Struct-array_codersdk_GitAuthConfig"
        },
        "http_address": {
          "description": "HTTPAddress is a string because it may be set to zero to disable.",
          "type": "string"
        },
        "in_memory_database": {
          "type": "boolean"
        },
        "job_hang_detector_interval": {
          "type": "integer"
        },
        "logging": {
          "$ref": "#/definitions/codersdk.LoggingConfig"
        },
        "max_session_expiry": {
          "type": "integer"
        },
        "max_token_lifetime": {
          "type": "integer"
        },
        "metrics_cache_refresh_interval": {
          "type": "integer"
        },
        "oauth2": {
          "$ref": "#/definitions/codersdk.OAuth2Config"
        },
        "oidc": {
          "$ref": "#/definitions/codersdk.OIDCConfig"
        },
        "pg_connection_url": {
          "type": "string"
        },
        "pprof": {
          "$ref": "#/definitions/codersdk.PprofConfig"
        },
        "prometheus": {
          "$ref": "#/definitions/codersdk.PrometheusConfig"
        },
        "provisioner": {
          "$ref": "#/definitions/codersdk.ProvisionerConfig"
        },
        "proxy_health_status_interval": {
          "type": "integer"
        },
        "proxy_trusted_headers": {
          "type": "array",
          "items": {
            "type": "string"
          }
        },
        "proxy_trusted_origins": {
          "type": "array",
          "items": {
            "type": "string"
          }
        },
        "rate_limit": {
          "$ref": "#/definitions/codersdk.RateLimitConfig"
        },
        "redirect_to_access_url": {
          "type": "boolean"
        },
        "scim_api_key": {
          "type": "string"
        },
        "secure_auth_cookie": {
          "type": "boolean"
        },
        "ssh_keygen_algorithm": {
          "type": "string"
        },
        "strict_transport_security": {
          "type": "integer"
        },
        "strict_transport_security_options": {
          "type": "array",
          "items": {
            "type": "string"
          }
        },
        "support": {
          "$ref": "#/definitions/codersdk.SupportConfig"
        },
        "swagger": {
          "$ref": "#/definitions/codersdk.SwaggerConfig"
        },
        "telemetry": {
          "$ref": "#/definitions/codersdk.TelemetryConfig"
        },
        "tls": {
          "$ref": "#/definitions/codersdk.TLSConfig"
        },
        "trace": {
          "$ref": "#/definitions/codersdk.TraceConfig"
        },
        "update_check": {
          "type": "boolean"
        },
        "user_quiet_hours_schedule": {
          "$ref": "#/definitions/codersdk.UserQuietHoursScheduleConfig"
        },
        "verbose": {
          "type": "boolean"
        },
        "wgtunnel_host": {
          "type": "string"
        },
        "wildcard_access_url": {
          "$ref": "#/definitions/clibase.URL"
        },
        "write_config": {
          "type": "boolean"
        }
      }
    },
    "codersdk.Entitlement": {
      "type": "string",
      "enum": ["entitled", "grace_period", "not_entitled"],
      "x-enum-varnames": [
        "EntitlementEntitled",
        "EntitlementGracePeriod",
        "EntitlementNotEntitled"
      ]
    },
    "codersdk.Entitlements": {
      "type": "object",
      "properties": {
        "errors": {
          "type": "array",
          "items": {
            "type": "string"
          }
        },
        "features": {
          "type": "object",
          "additionalProperties": {
            "$ref": "#/definitions/codersdk.Feature"
          }
        },
        "has_license": {
          "type": "boolean"
        },
        "require_telemetry": {
          "type": "boolean"
        },
        "trial": {
          "type": "boolean"
        },
        "warnings": {
          "type": "array",
          "items": {
            "type": "string"
          }
        }
      }
    },
    "codersdk.Experiment": {
      "type": "string",
      "enum": [
        "moons",
        "workspace_actions",
        "tailnet_ha_coordinator",
        "convert-to-oidc",
<<<<<<< HEAD
        "single_tailnet"
=======
        "single_tailnet",
        "workspace_build_logs_ui",
        "template_restart_requirement"
>>>>>>> dc8b7316
      ],
      "x-enum-varnames": [
        "ExperimentMoons",
        "ExperimentWorkspaceActions",
        "ExperimentTailnetHACoordinator",
        "ExperimentConvertToOIDC",
<<<<<<< HEAD
        "ExperimentSingleTailnet"
=======
        "ExperimentSingleTailnet",
        "ExperimentWorkspaceBuildLogsUI",
        "ExperimentTemplateRestartRequirement"
>>>>>>> dc8b7316
      ]
    },
    "codersdk.Feature": {
      "type": "object",
      "properties": {
        "actual": {
          "type": "integer"
        },
        "enabled": {
          "type": "boolean"
        },
        "entitlement": {
          "$ref": "#/definitions/codersdk.Entitlement"
        },
        "limit": {
          "type": "integer"
        }
      }
    },
    "codersdk.GenerateAPIKeyResponse": {
      "type": "object",
      "properties": {
        "key": {
          "type": "string"
        }
      }
    },
    "codersdk.GetUsersResponse": {
      "type": "object",
      "properties": {
        "count": {
          "type": "integer"
        },
        "users": {
          "type": "array",
          "items": {
            "$ref": "#/definitions/codersdk.User"
          }
        }
      }
    },
    "codersdk.GitAuth": {
      "type": "object",
      "properties": {
        "app_install_url": {
          "description": "AppInstallURL is the URL to install the app.",
          "type": "string"
        },
        "app_installable": {
          "description": "AppInstallable is true if the request for app installs was successful.",
          "type": "boolean"
        },
        "authenticated": {
          "type": "boolean"
        },
        "device": {
          "type": "boolean"
        },
        "installations": {
          "description": "AppInstallations are the installations that the user has access to.",
          "type": "array",
          "items": {
            "$ref": "#/definitions/codersdk.GitAuthAppInstallation"
          }
        },
        "type": {
          "type": "string"
        },
        "user": {
          "description": "User is the user that authenticated with the provider.",
          "allOf": [
            {
              "$ref": "#/definitions/codersdk.GitAuthUser"
            }
          ]
        }
      }
    },
    "codersdk.GitAuthAppInstallation": {
      "type": "object",
      "properties": {
        "account": {
          "$ref": "#/definitions/codersdk.GitAuthUser"
        },
        "configure_url": {
          "type": "string"
        },
        "id": {
          "type": "integer"
        }
      }
    },
    "codersdk.GitAuthConfig": {
      "type": "object",
      "properties": {
        "app_install_url": {
          "type": "string"
        },
        "app_installations_url": {
          "type": "string"
        },
        "auth_url": {
          "type": "string"
        },
        "client_id": {
          "type": "string"
        },
        "device_code_url": {
          "type": "string"
        },
        "device_flow": {
          "type": "boolean"
        },
        "id": {
          "type": "string"
        },
        "no_refresh": {
          "type": "boolean"
        },
        "regex": {
          "type": "string"
        },
        "scopes": {
          "type": "array",
          "items": {
            "type": "string"
          }
        },
        "token_url": {
          "type": "string"
        },
        "type": {
          "type": "string"
        },
        "validate_url": {
          "type": "string"
        }
      }
    },
    "codersdk.GitAuthDevice": {
      "type": "object",
      "properties": {
        "device_code": {
          "type": "string"
        },
        "expires_in": {
          "type": "integer"
        },
        "interval": {
          "type": "integer"
        },
        "user_code": {
          "type": "string"
        },
        "verification_uri": {
          "type": "string"
        }
      }
    },
    "codersdk.GitAuthUser": {
      "type": "object",
      "properties": {
        "avatar_url": {
          "type": "string"
        },
        "login": {
          "type": "string"
        },
        "name": {
          "type": "string"
        },
        "profile_url": {
          "type": "string"
        }
      }
    },
    "codersdk.GitProvider": {
      "type": "string",
      "enum": ["azure-devops", "github", "gitlab", "bitbucket"],
      "x-enum-varnames": [
        "GitProviderAzureDevops",
        "GitProviderGitHub",
        "GitProviderGitLab",
        "GitProviderBitBucket"
      ]
    },
    "codersdk.GitSSHKey": {
      "type": "object",
      "properties": {
        "created_at": {
          "type": "string",
          "format": "date-time"
        },
        "public_key": {
          "type": "string"
        },
        "updated_at": {
          "type": "string",
          "format": "date-time"
        },
        "user_id": {
          "type": "string",
          "format": "uuid"
        }
      }
    },
    "codersdk.Group": {
      "type": "object",
      "properties": {
        "avatar_url": {
          "type": "string"
        },
        "id": {
          "type": "string",
          "format": "uuid"
        },
        "members": {
          "type": "array",
          "items": {
            "$ref": "#/definitions/codersdk.User"
          }
        },
        "name": {
          "type": "string"
        },
        "organization_id": {
          "type": "string",
          "format": "uuid"
        },
        "quota_allowance": {
          "type": "integer"
        }
      }
    },
    "codersdk.Healthcheck": {
      "type": "object",
      "properties": {
        "interval": {
          "description": "Interval specifies the seconds between each health check.",
          "type": "integer"
        },
        "threshold": {
          "description": "Threshold specifies the number of consecutive failed health checks before returning \"unhealthy\".",
          "type": "integer"
        },
        "url": {
          "description": "URL specifies the endpoint to check for the app health.",
          "type": "string"
        }
      }
    },
    "codersdk.IssueReconnectingPTYSignedTokenRequest": {
      "type": "object",
      "required": ["agentID", "url"],
      "properties": {
        "agentID": {
          "type": "string",
          "format": "uuid"
        },
        "url": {
          "description": "URL is the URL of the reconnecting-pty endpoint you are connecting to.",
          "type": "string"
        }
      }
    },
    "codersdk.IssueReconnectingPTYSignedTokenResponse": {
      "type": "object",
      "properties": {
        "signed_token": {
          "type": "string"
        }
      }
    },
    "codersdk.JobErrorCode": {
      "type": "string",
      "enum": ["MISSING_TEMPLATE_PARAMETER", "REQUIRED_TEMPLATE_VARIABLES"],
      "x-enum-varnames": [
        "MissingTemplateParameter",
        "RequiredTemplateVariables"
      ]
    },
    "codersdk.License": {
      "type": "object",
      "properties": {
        "claims": {
          "description": "Claims are the JWT claims asserted by the license.  Here we use\na generic string map to ensure that all data from the server is\nparsed verbatim, not just the fields this version of Coder\nunderstands.",
          "type": "object",
          "additionalProperties": true
        },
        "id": {
          "type": "integer"
        },
        "uploaded_at": {
          "type": "string",
          "format": "date-time"
        },
        "uuid": {
          "type": "string",
          "format": "uuid"
        }
      }
    },
    "codersdk.LinkConfig": {
      "type": "object",
      "properties": {
        "icon": {
          "type": "string"
        },
        "name": {
          "type": "string"
        },
        "target": {
          "type": "string"
        }
      }
    },
    "codersdk.LogLevel": {
      "type": "string",
      "enum": ["trace", "debug", "info", "warn", "error"],
      "x-enum-varnames": [
        "LogLevelTrace",
        "LogLevelDebug",
        "LogLevelInfo",
        "LogLevelWarn",
        "LogLevelError"
      ]
    },
    "codersdk.LogSource": {
      "type": "string",
      "enum": ["provisioner_daemon", "provisioner"],
      "x-enum-varnames": ["LogSourceProvisionerDaemon", "LogSourceProvisioner"]
    },
    "codersdk.LoggingConfig": {
      "type": "object",
      "properties": {
        "human": {
          "type": "string"
        },
        "json": {
          "type": "string"
        },
        "stackdriver": {
          "type": "string"
        }
      }
    },
    "codersdk.LoginType": {
      "type": "string",
      "enum": ["password", "github", "oidc", "token", "none"],
      "x-enum-varnames": [
        "LoginTypePassword",
        "LoginTypeGithub",
        "LoginTypeOIDC",
        "LoginTypeToken",
        "LoginTypeNone"
      ]
    },
    "codersdk.LoginWithPasswordRequest": {
      "type": "object",
      "required": ["email", "password"],
      "properties": {
        "email": {
          "type": "string",
          "format": "email"
        },
        "password": {
          "type": "string"
        }
      }
    },
    "codersdk.LoginWithPasswordResponse": {
      "type": "object",
      "required": ["session_token"],
      "properties": {
        "session_token": {
          "type": "string"
        }
      }
    },
    "codersdk.OAuth2Config": {
      "type": "object",
      "properties": {
        "github": {
          "$ref": "#/definitions/codersdk.OAuth2GithubConfig"
        }
      }
    },
    "codersdk.OAuth2GithubConfig": {
      "type": "object",
      "properties": {
        "allow_everyone": {
          "type": "boolean"
        },
        "allow_signups": {
          "type": "boolean"
        },
        "allowed_orgs": {
          "type": "array",
          "items": {
            "type": "string"
          }
        },
        "allowed_teams": {
          "type": "array",
          "items": {
            "type": "string"
          }
        },
        "client_id": {
          "type": "string"
        },
        "client_secret": {
          "type": "string"
        },
        "enterprise_base_url": {
          "type": "string"
        }
      }
    },
    "codersdk.OAuthConversionResponse": {
      "type": "object",
      "properties": {
        "expires_at": {
          "type": "string",
          "format": "date-time"
        },
        "state_string": {
          "type": "string"
        },
        "to_type": {
          "$ref": "#/definitions/codersdk.LoginType"
        },
        "user_id": {
          "type": "string",
          "format": "uuid"
        }
      }
    },
    "codersdk.OIDCAuthMethod": {
      "type": "object",
      "properties": {
        "enabled": {
          "type": "boolean"
        },
        "iconUrl": {
          "type": "string"
        },
        "signInText": {
          "type": "string"
        }
      }
    },
    "codersdk.OIDCConfig": {
      "type": "object",
      "properties": {
        "allow_signups": {
          "type": "boolean"
        },
        "auth_url_params": {
          "type": "object"
        },
        "client_id": {
          "type": "string"
        },
        "client_secret": {
          "type": "string"
        },
        "email_domain": {
          "type": "array",
          "items": {
            "type": "string"
          }
        },
        "email_field": {
          "type": "string"
        },
        "group_mapping": {
          "type": "object"
        },
        "groups_field": {
          "type": "string"
        },
        "icon_url": {
          "$ref": "#/definitions/clibase.URL"
        },
        "ignore_email_verified": {
          "type": "boolean"
        },
        "ignore_user_info": {
          "type": "boolean"
        },
        "issuer_url": {
          "type": "string"
        },
        "scopes": {
          "type": "array",
          "items": {
            "type": "string"
          }
        },
        "sign_in_text": {
          "type": "string"
        },
        "username_field": {
          "type": "string"
        }
      }
    },
    "codersdk.Organization": {
      "type": "object",
      "required": ["created_at", "id", "name", "updated_at"],
      "properties": {
        "created_at": {
          "type": "string",
          "format": "date-time"
        },
        "id": {
          "type": "string",
          "format": "uuid"
        },
        "name": {
          "type": "string"
        },
        "updated_at": {
          "type": "string",
          "format": "date-time"
        }
      }
    },
    "codersdk.OrganizationMember": {
      "type": "object",
      "properties": {
        "created_at": {
          "type": "string",
          "format": "date-time"
        },
        "organization_id": {
          "type": "string",
          "format": "uuid"
        },
        "roles": {
          "type": "array",
          "items": {
            "$ref": "#/definitions/codersdk.Role"
          }
        },
        "updated_at": {
          "type": "string",
          "format": "date-time"
        },
        "user_id": {
          "type": "string",
          "format": "uuid"
        }
      }
    },
    "codersdk.PatchTemplateVersionRequest": {
      "type": "object",
      "properties": {
        "message": {
          "type": "string"
        },
        "name": {
          "type": "string"
        }
      }
    },
    "codersdk.PatchWorkspaceProxy": {
      "type": "object",
      "required": ["display_name", "icon", "id", "name"],
      "properties": {
        "display_name": {
          "type": "string"
        },
        "icon": {
          "type": "string"
        },
        "id": {
          "type": "string",
          "format": "uuid"
        },
        "name": {
          "type": "string"
        },
        "regenerate_token": {
          "type": "boolean"
        }
      }
    },
    "codersdk.PprofConfig": {
      "type": "object",
      "properties": {
        "address": {
          "$ref": "#/definitions/clibase.HostPort"
        },
        "enable": {
          "type": "boolean"
        }
      }
    },
    "codersdk.PrometheusConfig": {
      "type": "object",
      "properties": {
        "address": {
          "$ref": "#/definitions/clibase.HostPort"
        },
        "collect_agent_stats": {
          "type": "boolean"
        },
        "collect_db_metrics": {
          "type": "boolean"
        },
        "enable": {
          "type": "boolean"
        }
      }
    },
    "codersdk.ProvisionerConfig": {
      "type": "object",
      "properties": {
        "daemon_poll_interval": {
          "type": "integer"
        },
        "daemon_poll_jitter": {
          "type": "integer"
        },
        "daemons": {
          "type": "integer"
        },
        "daemons_echo": {
          "type": "boolean"
        },
        "force_cancel_interval": {
          "type": "integer"
        }
      }
    },
    "codersdk.ProvisionerDaemon": {
      "type": "object",
      "properties": {
        "created_at": {
          "type": "string",
          "format": "date-time"
        },
        "id": {
          "type": "string",
          "format": "uuid"
        },
        "name": {
          "type": "string"
        },
        "provisioners": {
          "type": "array",
          "items": {
            "type": "string"
          }
        },
        "tags": {
          "type": "object",
          "additionalProperties": {
            "type": "string"
          }
        },
        "updated_at": {
          "format": "date-time",
          "allOf": [
            {
              "$ref": "#/definitions/sql.NullTime"
            }
          ]
        }
      }
    },
    "codersdk.ProvisionerJob": {
      "type": "object",
      "properties": {
        "canceled_at": {
          "type": "string",
          "format": "date-time"
        },
        "completed_at": {
          "type": "string",
          "format": "date-time"
        },
        "created_at": {
          "type": "string",
          "format": "date-time"
        },
        "error": {
          "type": "string"
        },
        "error_code": {
          "enum": ["MISSING_TEMPLATE_PARAMETER", "REQUIRED_TEMPLATE_VARIABLES"],
          "allOf": [
            {
              "$ref": "#/definitions/codersdk.JobErrorCode"
            }
          ]
        },
        "file_id": {
          "type": "string",
          "format": "uuid"
        },
        "id": {
          "type": "string",
          "format": "uuid"
        },
        "queue_position": {
          "type": "integer"
        },
        "queue_size": {
          "type": "integer"
        },
        "started_at": {
          "type": "string",
          "format": "date-time"
        },
        "status": {
          "enum": [
            "pending",
            "running",
            "succeeded",
            "canceling",
            "canceled",
            "failed"
          ],
          "allOf": [
            {
              "$ref": "#/definitions/codersdk.ProvisionerJobStatus"
            }
          ]
        },
        "tags": {
          "type": "object",
          "additionalProperties": {
            "type": "string"
          }
        },
        "worker_id": {
          "type": "string",
          "format": "uuid"
        }
      }
    },
    "codersdk.ProvisionerJobLog": {
      "type": "object",
      "properties": {
        "created_at": {
          "type": "string",
          "format": "date-time"
        },
        "id": {
          "type": "integer"
        },
        "log_level": {
          "enum": ["trace", "debug", "info", "warn", "error"],
          "allOf": [
            {
              "$ref": "#/definitions/codersdk.LogLevel"
            }
          ]
        },
        "log_source": {
          "$ref": "#/definitions/codersdk.LogSource"
        },
        "output": {
          "type": "string"
        },
        "stage": {
          "type": "string"
        }
      }
    },
    "codersdk.ProvisionerJobStatus": {
      "type": "string",
      "enum": [
        "pending",
        "running",
        "succeeded",
        "canceling",
        "canceled",
        "failed"
      ],
      "x-enum-varnames": [
        "ProvisionerJobPending",
        "ProvisionerJobRunning",
        "ProvisionerJobSucceeded",
        "ProvisionerJobCanceling",
        "ProvisionerJobCanceled",
        "ProvisionerJobFailed"
      ]
    },
    "codersdk.ProvisionerLogLevel": {
      "type": "string",
      "enum": ["debug"],
      "x-enum-varnames": ["ProvisionerLogLevelDebug"]
    },
    "codersdk.ProvisionerStorageMethod": {
      "type": "string",
      "enum": ["file"],
      "x-enum-varnames": ["ProvisionerStorageMethodFile"]
    },
    "codersdk.ProxyHealthReport": {
      "type": "object",
      "properties": {
        "errors": {
          "description": "Errors are problems that prevent the workspace proxy from being healthy",
          "type": "array",
          "items": {
            "type": "string"
          }
        },
        "warnings": {
          "description": "Warnings do not prevent the workspace proxy from being healthy, but\nshould be addressed.",
          "type": "array",
          "items": {
            "type": "string"
          }
        }
      }
    },
    "codersdk.ProxyHealthStatus": {
      "type": "string",
      "enum": ["ok", "unreachable", "unhealthy", "unregistered"],
      "x-enum-varnames": [
        "ProxyHealthy",
        "ProxyUnreachable",
        "ProxyUnhealthy",
        "ProxyUnregistered"
      ]
    },
    "codersdk.PutExtendWorkspaceRequest": {
      "type": "object",
      "required": ["deadline"],
      "properties": {
        "deadline": {
          "type": "string",
          "format": "date-time"
        }
      }
    },
    "codersdk.RBACResource": {
      "type": "string",
      "enum": [
        "workspace",
        "workspace_proxy",
        "workspace_execution",
        "application_connect",
        "audit_log",
        "template",
        "group",
        "file",
        "provisioner_daemon",
        "organization",
        "assign_role",
        "assign_org_role",
        "api_key",
        "user",
        "user_data",
        "organization_member",
        "license",
        "deployment_config",
        "deployment_stats",
        "replicas",
        "debug_info",
        "system"
      ],
      "x-enum-varnames": [
        "ResourceWorkspace",
        "ResourceWorkspaceProxy",
        "ResourceWorkspaceExecution",
        "ResourceWorkspaceApplicationConnect",
        "ResourceAuditLog",
        "ResourceTemplate",
        "ResourceGroup",
        "ResourceFile",
        "ResourceProvisionerDaemon",
        "ResourceOrganization",
        "ResourceRoleAssignment",
        "ResourceOrgRoleAssignment",
        "ResourceAPIKey",
        "ResourceUser",
        "ResourceUserData",
        "ResourceOrganizationMember",
        "ResourceLicense",
        "ResourceDeploymentValues",
        "ResourceDeploymentStats",
        "ResourceReplicas",
        "ResourceDebugInfo",
        "ResourceSystem"
      ]
    },
    "codersdk.RateLimitConfig": {
      "type": "object",
      "properties": {
        "api": {
          "type": "integer"
        },
        "disable_all": {
          "type": "boolean"
        }
      }
    },
    "codersdk.Region": {
      "type": "object",
      "properties": {
        "display_name": {
          "type": "string"
        },
        "healthy": {
          "type": "boolean"
        },
        "icon_url": {
          "type": "string"
        },
        "id": {
          "type": "string",
          "format": "uuid"
        },
        "name": {
          "type": "string"
        },
        "path_app_url": {
          "description": "PathAppURL is the URL to the base path for path apps. Optional\nunless wildcard_hostname is set.\nE.g. https://us.example.com",
          "type": "string"
        },
        "wildcard_hostname": {
          "description": "WildcardHostname is the wildcard hostname for subdomain apps.\nE.g. *.us.example.com\nE.g. *--suffix.au.example.com\nOptional. Does not need to be on the same domain as PathAppURL.",
          "type": "string"
        }
      }
    },
    "codersdk.RegionsResponse-codersdk_Region": {
      "type": "object",
      "properties": {
        "regions": {
          "type": "array",
          "items": {
            "$ref": "#/definitions/codersdk.Region"
          }
        }
      }
    },
    "codersdk.RegionsResponse-codersdk_WorkspaceProxy": {
      "type": "object",
      "properties": {
        "regions": {
          "type": "array",
          "items": {
            "$ref": "#/definitions/codersdk.WorkspaceProxy"
          }
        }
      }
    },
    "codersdk.Replica": {
      "type": "object",
      "properties": {
        "created_at": {
          "description": "CreatedAt is the timestamp when the replica was first seen.",
          "type": "string",
          "format": "date-time"
        },
        "database_latency": {
          "description": "DatabaseLatency is the latency in microseconds to the database.",
          "type": "integer"
        },
        "error": {
          "description": "Error is the replica error.",
          "type": "string"
        },
        "hostname": {
          "description": "Hostname is the hostname of the replica.",
          "type": "string"
        },
        "id": {
          "description": "ID is the unique identifier for the replica.",
          "type": "string",
          "format": "uuid"
        },
        "region_id": {
          "description": "RegionID is the region of the replica.",
          "type": "integer"
        },
        "relay_address": {
          "description": "RelayAddress is the accessible address to relay DERP connections.",
          "type": "string"
        }
      }
    },
    "codersdk.ResourceType": {
      "type": "string",
      "enum": [
        "template",
        "template_version",
        "user",
        "workspace",
        "workspace_build",
        "git_ssh_key",
        "api_key",
        "group",
        "license",
        "convert_login"
      ],
      "x-enum-varnames": [
        "ResourceTypeTemplate",
        "ResourceTypeTemplateVersion",
        "ResourceTypeUser",
        "ResourceTypeWorkspace",
        "ResourceTypeWorkspaceBuild",
        "ResourceTypeGitSSHKey",
        "ResourceTypeAPIKey",
        "ResourceTypeGroup",
        "ResourceTypeLicense",
        "ResourceTypeConvertLogin"
      ]
    },
    "codersdk.Response": {
      "type": "object",
      "properties": {
        "detail": {
          "description": "Detail is a debug message that provides further insight into why the\naction failed. This information can be technical and a regular golang\nerr.Error() text.\n- \"database: too many open connections\"\n- \"stat: too many open files\"",
          "type": "string"
        },
        "message": {
          "description": "Message is an actionable message that depicts actions the request took.\nThese messages should be fully formed sentences with proper punctuation.\nExamples:\n- \"A user has been created.\"\n- \"Failed to create a user.\"",
          "type": "string"
        },
        "validations": {
          "description": "Validations are form field-specific friendly error messages. They will be\nshown on a form field in the UI. These can also be used to add additional\ncontext if there is a set of errors in the primary 'Message'.",
          "type": "array",
          "items": {
            "$ref": "#/definitions/codersdk.ValidationError"
          }
        }
      }
    },
    "codersdk.Role": {
      "type": "object",
      "properties": {
        "display_name": {
          "type": "string"
        },
        "name": {
          "type": "string"
        }
      }
    },
    "codersdk.SSHConfig": {
      "type": "object",
      "properties": {
        "deploymentName": {
          "description": "DeploymentName is the config-ssh Hostname prefix",
          "type": "string"
        },
        "sshconfigOptions": {
          "description": "SSHConfigOptions are additional options to add to the ssh config file.\nThis will override defaults.",
          "type": "array",
          "items": {
            "type": "string"
          }
        }
      }
    },
    "codersdk.SSHConfigResponse": {
      "type": "object",
      "properties": {
        "hostname_prefix": {
          "type": "string"
        },
        "ssh_config_options": {
          "type": "object",
          "additionalProperties": {
            "type": "string"
          }
        }
      }
    },
    "codersdk.ServiceBannerConfig": {
      "type": "object",
      "properties": {
        "background_color": {
          "type": "string"
        },
        "enabled": {
          "type": "boolean"
        },
        "message": {
          "type": "string"
        }
      }
    },
    "codersdk.SessionCountDeploymentStats": {
      "type": "object",
      "properties": {
        "jetbrains": {
          "type": "integer"
        },
        "reconnecting_pty": {
          "type": "integer"
        },
        "ssh": {
          "type": "integer"
        },
        "vscode": {
          "type": "integer"
        }
      }
    },
    "codersdk.SupportConfig": {
      "type": "object",
      "properties": {
        "links": {
          "$ref": "#/definitions/clibase.Struct-array_codersdk_LinkConfig"
        }
      }
    },
    "codersdk.SwaggerConfig": {
      "type": "object",
      "properties": {
        "enable": {
          "type": "boolean"
        }
      }
    },
    "codersdk.TLSConfig": {
      "type": "object",
      "properties": {
        "address": {
          "$ref": "#/definitions/clibase.HostPort"
        },
        "cert_file": {
          "type": "array",
          "items": {
            "type": "string"
          }
        },
        "client_auth": {
          "type": "string"
        },
        "client_ca_file": {
          "type": "string"
        },
        "client_cert_file": {
          "type": "string"
        },
        "client_key_file": {
          "type": "string"
        },
        "enable": {
          "type": "boolean"
        },
        "key_file": {
          "type": "array",
          "items": {
            "type": "string"
          }
        },
        "min_version": {
          "type": "string"
        },
        "redirect_http": {
          "type": "boolean"
        }
      }
    },
    "codersdk.TelemetryConfig": {
      "type": "object",
      "properties": {
        "enable": {
          "type": "boolean"
        },
        "trace": {
          "type": "boolean"
        },
        "url": {
          "$ref": "#/definitions/clibase.URL"
        }
      }
    },
    "codersdk.Template": {
      "type": "object",
      "properties": {
        "active_user_count": {
          "description": "ActiveUserCount is set to -1 when loading.",
          "type": "integer"
        },
        "active_version_id": {
          "type": "string",
          "format": "uuid"
        },
        "allow_user_autostart": {
          "description": "AllowUserAutostart and AllowUserAutostop are enterprise-only. Their\nvalues are only used if your license is entitled to use the advanced\ntemplate scheduling feature.",
          "type": "boolean"
        },
        "allow_user_autostop": {
          "type": "boolean"
        },
        "allow_user_cancel_workspace_jobs": {
          "type": "boolean"
        },
        "build_time_stats": {
          "$ref": "#/definitions/codersdk.TemplateBuildTimeStats"
        },
        "created_at": {
          "type": "string",
          "format": "date-time"
        },
        "created_by_id": {
          "type": "string",
          "format": "uuid"
        },
        "created_by_name": {
          "type": "string"
        },
        "default_ttl_ms": {
          "type": "integer"
        },
        "description": {
          "type": "string"
        },
        "display_name": {
          "type": "string"
        },
        "failure_ttl_ms": {
          "description": "FailureTTLMillis, InactivityTTLMillis, and LockedTTLMillis are enterprise-only. Their\nvalues are used if your license is entitled to use the advanced\ntemplate scheduling feature.",
          "type": "integer"
        },
        "icon": {
          "type": "string"
        },
        "id": {
          "type": "string",
          "format": "uuid"
        },
        "inactivity_ttl_ms": {
          "type": "integer"
        },
        "locked_ttl_ms": {
          "type": "integer"
        },
        "max_ttl_ms": {
          "description": "TODO(@dean): remove max_ttl once restart_requirement is matured",
          "type": "integer"
        },
        "name": {
          "type": "string"
        },
        "organization_id": {
          "type": "string",
          "format": "uuid"
        },
        "provisioner": {
          "type": "string",
          "enum": ["terraform"]
        },
        "restart_requirement": {
          "description": "RestartRequirement is an enterprise feature. Its value is only used if\nyour license is entitled to use the advanced template scheduling feature.",
          "allOf": [
            {
              "$ref": "#/definitions/codersdk.TemplateRestartRequirement"
            }
          ]
        },
        "updated_at": {
          "type": "string",
          "format": "date-time"
        }
      }
    },
    "codersdk.TemplateBuildTimeStats": {
      "type": "object",
      "additionalProperties": {
        "$ref": "#/definitions/codersdk.TransitionStats"
      }
    },
    "codersdk.TemplateExample": {
      "type": "object",
      "properties": {
        "description": {
          "type": "string"
        },
        "icon": {
          "type": "string"
        },
        "id": {
          "type": "string",
          "format": "uuid"
        },
        "markdown": {
          "type": "string"
        },
        "name": {
          "type": "string"
        },
        "tags": {
          "type": "array",
          "items": {
            "type": "string"
          }
        },
        "url": {
          "type": "string"
        }
      }
    },
    "codersdk.TemplateRestartRequirement": {
      "type": "object",
      "properties": {
        "days_of_week": {
          "description": "DaysOfWeek is a list of days of the week on which restarts are required.\nRestarts happen within the user's quiet hours (in their configured\ntimezone). If no days are specified, restarts are not required. Weekdays\ncannot be specified twice.\n\nRestarts will only happen on weekdays in this list on weeks which line up\nwith Weeks.",
          "type": "array",
          "items": {
            "type": "string",
            "enum": [
              "monday",
              "tuesday",
              "wednesday",
              "thursday",
              "friday",
              "saturday",
              "sunday"
            ]
          }
        },
        "weeks": {
          "description": "Weeks is the number of weeks between required restarts. Weeks are synced\nacross all workspaces (and Coder deployments) using modulo math on a\nhardcoded epoch week of January 2nd, 2023 (the first Monday of 2023).\nValues of 0 or 1 indicate weekly restarts. Values of 2 indicate\nfortnightly restarts, etc.",
          "type": "integer"
        }
      }
    },
    "codersdk.TemplateRole": {
      "type": "string",
      "enum": ["admin", "use", ""],
      "x-enum-varnames": [
        "TemplateRoleAdmin",
        "TemplateRoleUse",
        "TemplateRoleDeleted"
      ]
    },
    "codersdk.TemplateUser": {
      "type": "object",
      "required": ["created_at", "email", "id", "username"],
      "properties": {
        "avatar_url": {
          "type": "string",
          "format": "uri"
        },
        "created_at": {
          "type": "string",
          "format": "date-time"
        },
        "email": {
          "type": "string",
          "format": "email"
        },
        "id": {
          "type": "string",
          "format": "uuid"
        },
        "last_seen_at": {
          "type": "string",
          "format": "date-time"
        },
        "organization_ids": {
          "type": "array",
          "items": {
            "type": "string",
            "format": "uuid"
          }
        },
        "role": {
          "enum": ["admin", "use"],
          "allOf": [
            {
              "$ref": "#/definitions/codersdk.TemplateRole"
            }
          ]
        },
        "roles": {
          "type": "array",
          "items": {
            "$ref": "#/definitions/codersdk.Role"
          }
        },
        "status": {
          "enum": ["active", "suspended"],
          "allOf": [
            {
              "$ref": "#/definitions/codersdk.UserStatus"
            }
          ]
        },
        "username": {
          "type": "string"
        }
      }
    },
    "codersdk.TemplateVersion": {
      "type": "object",
      "properties": {
        "created_at": {
          "type": "string",
          "format": "date-time"
        },
        "created_by": {
          "$ref": "#/definitions/codersdk.User"
        },
        "id": {
          "type": "string",
          "format": "uuid"
        },
        "job": {
          "$ref": "#/definitions/codersdk.ProvisionerJob"
        },
        "message": {
          "type": "string"
        },
        "name": {
          "type": "string"
        },
        "organization_id": {
          "type": "string",
          "format": "uuid"
        },
        "readme": {
          "type": "string"
        },
        "template_id": {
          "type": "string",
          "format": "uuid"
        },
        "updated_at": {
          "type": "string",
          "format": "date-time"
        },
        "warnings": {
          "type": "array",
          "items": {
            "enum": ["DEPRECATED_PARAMETERS"],
            "$ref": "#/definitions/codersdk.TemplateVersionWarning"
          }
        }
      }
    },
    "codersdk.TemplateVersionGitAuth": {
      "type": "object",
      "properties": {
        "authenticate_url": {
          "type": "string"
        },
        "authenticated": {
          "type": "boolean"
        },
        "id": {
          "type": "string"
        },
        "type": {
          "$ref": "#/definitions/codersdk.GitProvider"
        }
      }
    },
    "codersdk.TemplateVersionParameter": {
      "type": "object",
      "properties": {
        "default_value": {
          "type": "string"
        },
        "description": {
          "type": "string"
        },
        "description_plaintext": {
          "type": "string"
        },
        "display_name": {
          "type": "string"
        },
        "ephemeral": {
          "type": "boolean"
        },
        "icon": {
          "type": "string"
        },
        "mutable": {
          "type": "boolean"
        },
        "name": {
          "type": "string"
        },
        "options": {
          "type": "array",
          "items": {
            "$ref": "#/definitions/codersdk.TemplateVersionParameterOption"
          }
        },
        "required": {
          "type": "boolean"
        },
        "type": {
          "type": "string",
          "enum": ["string", "number", "bool", "list(string)"]
        },
        "validation_error": {
          "type": "string"
        },
        "validation_max": {
          "type": "integer"
        },
        "validation_min": {
          "type": "integer"
        },
        "validation_monotonic": {
          "enum": ["increasing", "decreasing"],
          "allOf": [
            {
              "$ref": "#/definitions/codersdk.ValidationMonotonicOrder"
            }
          ]
        },
        "validation_regex": {
          "type": "string"
        }
      }
    },
    "codersdk.TemplateVersionParameterOption": {
      "type": "object",
      "properties": {
        "description": {
          "type": "string"
        },
        "icon": {
          "type": "string"
        },
        "name": {
          "type": "string"
        },
        "value": {
          "type": "string"
        }
      }
    },
    "codersdk.TemplateVersionVariable": {
      "type": "object",
      "properties": {
        "default_value": {
          "type": "string"
        },
        "description": {
          "type": "string"
        },
        "name": {
          "type": "string"
        },
        "required": {
          "type": "boolean"
        },
        "sensitive": {
          "type": "boolean"
        },
        "type": {
          "type": "string",
          "enum": ["string", "number", "bool"]
        },
        "value": {
          "type": "string"
        }
      }
    },
    "codersdk.TemplateVersionWarning": {
      "type": "string",
      "enum": ["UNSUPPORTED_WORKSPACES"],
      "x-enum-varnames": ["TemplateVersionWarningUnsupportedWorkspaces"]
    },
    "codersdk.TokenConfig": {
      "type": "object",
      "properties": {
        "max_token_lifetime": {
          "type": "integer"
        }
      }
    },
    "codersdk.TraceConfig": {
      "type": "object",
      "properties": {
        "capture_logs": {
          "type": "boolean"
        },
        "enable": {
          "type": "boolean"
        },
        "honeycomb_api_key": {
          "type": "string"
        }
      }
    },
    "codersdk.TransitionStats": {
      "type": "object",
      "properties": {
        "p50": {
          "type": "integer",
          "example": 123
        },
        "p95": {
          "type": "integer",
          "example": 146
        }
      }
    },
    "codersdk.UpdateActiveTemplateVersion": {
      "type": "object",
      "required": ["id"],
      "properties": {
        "id": {
          "type": "string",
          "format": "uuid"
        }
      }
    },
    "codersdk.UpdateAppearanceConfig": {
      "type": "object",
      "properties": {
        "logo_url": {
          "type": "string"
        },
        "service_banner": {
          "$ref": "#/definitions/codersdk.ServiceBannerConfig"
        }
      }
    },
    "codersdk.UpdateCheckResponse": {
      "type": "object",
      "properties": {
        "current": {
          "description": "Current indicates whether the server version is the same as the latest.",
          "type": "boolean"
        },
        "url": {
          "description": "URL to download the latest release of Coder.",
          "type": "string"
        },
        "version": {
          "description": "Version is the semantic version for the latest release of Coder.",
          "type": "string"
        }
      }
    },
    "codersdk.UpdateRoles": {
      "type": "object",
      "properties": {
        "roles": {
          "type": "array",
          "items": {
            "type": "string"
          }
        }
      }
    },
    "codersdk.UpdateTemplateACL": {
      "type": "object",
      "properties": {
        "group_perms": {
          "description": "GroupPerms should be a mapping of group id to role.",
          "type": "object",
          "additionalProperties": {
            "$ref": "#/definitions/codersdk.TemplateRole"
          },
          "example": {
            "8bd26b20-f3e8-48be-a903-46bb920cf671": "use",
            "\u003cuser_id\u003e\u003e": "admin"
          }
        },
        "user_perms": {
          "description": "UserPerms should be a mapping of user id to role. The user id must be the\nuuid of the user, not a username or email address.",
          "type": "object",
          "additionalProperties": {
            "$ref": "#/definitions/codersdk.TemplateRole"
          },
          "example": {
            "4df59e74-c027-470b-ab4d-cbba8963a5e9": "use",
            "\u003cgroup_id\u003e": "admin"
          }
        }
      }
    },
    "codersdk.UpdateUserPasswordRequest": {
      "type": "object",
      "required": ["password"],
      "properties": {
        "old_password": {
          "type": "string"
        },
        "password": {
          "type": "string"
        }
      }
    },
    "codersdk.UpdateUserProfileRequest": {
      "type": "object",
      "required": ["username"],
      "properties": {
        "username": {
          "type": "string"
        }
      }
    },
    "codersdk.UpdateUserQuietHoursScheduleRequest": {
      "type": "object",
      "required": ["schedule"],
      "properties": {
        "schedule": {
          "description": "Schedule is a cron expression that defines when the user's quiet hours\nwindow is. Schedule must not be empty. For new users, the schedule is set\nto 2am in their browser or computer's timezone. The schedule denotes the\nbeginning of a 4 hour window where the workspace is allowed to\nautomatically stop or restart due to maintenance or template max TTL.\n\nThe schedule must be daily with a single time, and should have a timezone\nspecified via a CRON_TZ prefix (otherwise UTC will be used).\n\nIf the schedule is empty, the user will be updated to use the default\nschedule.",
          "type": "string"
        }
      }
    },
    "codersdk.UpdateWorkspaceAutostartRequest": {
      "type": "object",
      "properties": {
        "schedule": {
          "type": "string"
        }
      }
    },
    "codersdk.UpdateWorkspaceLock": {
      "type": "object",
      "properties": {
        "lock": {
          "type": "boolean"
        }
      }
    },
    "codersdk.UpdateWorkspaceRequest": {
      "type": "object",
      "properties": {
        "name": {
          "type": "string"
        }
      }
    },
    "codersdk.UpdateWorkspaceTTLRequest": {
      "type": "object",
      "properties": {
        "ttl_ms": {
          "type": "integer"
        }
      }
    },
    "codersdk.UploadResponse": {
      "type": "object",
      "properties": {
        "hash": {
          "type": "string",
          "format": "uuid"
        }
      }
    },
    "codersdk.User": {
      "type": "object",
      "required": ["created_at", "email", "id", "username"],
      "properties": {
        "avatar_url": {
          "type": "string",
          "format": "uri"
        },
        "created_at": {
          "type": "string",
          "format": "date-time"
        },
        "email": {
          "type": "string",
          "format": "email"
        },
        "id": {
          "type": "string",
          "format": "uuid"
        },
        "last_seen_at": {
          "type": "string",
          "format": "date-time"
        },
        "organization_ids": {
          "type": "array",
          "items": {
            "type": "string",
            "format": "uuid"
          }
        },
        "roles": {
          "type": "array",
          "items": {
            "$ref": "#/definitions/codersdk.Role"
          }
        },
        "status": {
          "enum": ["active", "suspended"],
          "allOf": [
            {
              "$ref": "#/definitions/codersdk.UserStatus"
            }
          ]
        },
        "username": {
          "type": "string"
        }
      }
    },
    "codersdk.UserLoginType": {
      "type": "object",
      "properties": {
        "login_type": {
          "$ref": "#/definitions/codersdk.LoginType"
        }
      }
    },
    "codersdk.UserQuietHoursScheduleConfig": {
      "type": "object",
      "properties": {
        "default_schedule": {
          "type": "string"
        }
      }
    },
    "codersdk.UserQuietHoursScheduleResponse": {
      "type": "object",
      "properties": {
        "next": {
          "description": "Next is the next time that the quiet hours window will start.",
          "type": "string",
          "format": "date-time"
        },
        "raw_schedule": {
          "type": "string"
        },
        "time": {
          "description": "Time is the time of day that the quiet hours window starts in the given\nTimezone each day.",
          "type": "string"
        },
        "timezone": {
          "description": "raw format from the cron expression, UTC if unspecified",
          "type": "string"
        },
        "user_set": {
          "description": "UserSet is true if the user has set their own quiet hours schedule. If\nfalse, the user is using the default schedule.",
          "type": "boolean"
        }
      }
    },
    "codersdk.UserStatus": {
      "type": "string",
      "enum": ["active", "suspended"],
      "x-enum-varnames": ["UserStatusActive", "UserStatusSuspended"]
    },
    "codersdk.ValidationError": {
      "type": "object",
      "required": ["detail", "field"],
      "properties": {
        "detail": {
          "type": "string"
        },
        "field": {
          "type": "string"
        }
      }
    },
    "codersdk.ValidationMonotonicOrder": {
      "type": "string",
      "enum": ["increasing", "decreasing"],
      "x-enum-varnames": [
        "MonotonicOrderIncreasing",
        "MonotonicOrderDecreasing"
      ]
    },
    "codersdk.VariableValue": {
      "type": "object",
      "properties": {
        "name": {
          "type": "string"
        },
        "value": {
          "type": "string"
        }
      }
    },
    "codersdk.Workspace": {
      "type": "object",
      "properties": {
        "autostart_schedule": {
          "type": "string"
        },
        "created_at": {
          "type": "string",
          "format": "date-time"
        },
        "deleting_at": {
          "description": "DeletingAt indicates the time of the upcoming workspace deletion, if applicable; otherwise it is nil.\nWorkspaces may have impending deletions if Template.InactivityTTL feature is turned on and the workspace is inactive.",
          "type": "string",
          "format": "date-time"
        },
        "health": {
          "description": "Health shows the health of the workspace and information about\nwhat is causing an unhealthy status.",
          "allOf": [
            {
              "$ref": "#/definitions/codersdk.WorkspaceHealth"
            }
          ]
        },
        "id": {
          "type": "string",
          "format": "uuid"
        },
        "last_used_at": {
          "type": "string",
          "format": "date-time"
        },
        "latest_build": {
          "$ref": "#/definitions/codersdk.WorkspaceBuild"
        },
        "locked_at": {
          "description": "LockedAt being non-nil indicates a workspace that has been locked.\nA locked workspace is no longer accessible by a user and must be\nunlocked by an admin. It is subject to deletion if it breaches\nthe duration of the locked_ttl field on its template.",
          "type": "string",
          "format": "date-time"
        },
        "name": {
          "type": "string"
        },
        "organization_id": {
          "type": "string",
          "format": "uuid"
        },
        "outdated": {
          "type": "boolean"
        },
        "owner_id": {
          "type": "string",
          "format": "uuid"
        },
        "owner_name": {
          "type": "string"
        },
        "template_allow_user_cancel_workspace_jobs": {
          "type": "boolean"
        },
        "template_display_name": {
          "type": "string"
        },
        "template_icon": {
          "type": "string"
        },
        "template_id": {
          "type": "string",
          "format": "uuid"
        },
        "template_name": {
          "type": "string"
        },
        "ttl_ms": {
          "type": "integer"
        },
        "updated_at": {
          "type": "string",
          "format": "date-time"
        }
      }
    },
    "codersdk.WorkspaceAgent": {
      "type": "object",
      "properties": {
        "apps": {
          "type": "array",
          "items": {
            "$ref": "#/definitions/codersdk.WorkspaceApp"
          }
        },
        "architecture": {
          "type": "string"
        },
        "connection_timeout_seconds": {
          "type": "integer"
        },
        "created_at": {
          "type": "string",
          "format": "date-time"
        },
        "directory": {
          "type": "string"
        },
        "disconnected_at": {
          "type": "string",
          "format": "date-time"
        },
        "environment_variables": {
          "type": "object",
          "additionalProperties": {
            "type": "string"
          }
        },
        "expanded_directory": {
          "type": "string"
        },
        "first_connected_at": {
          "type": "string",
          "format": "date-time"
        },
        "health": {
          "description": "Health reports the health of the agent.",
          "allOf": [
            {
              "$ref": "#/definitions/codersdk.WorkspaceAgentHealth"
            }
          ]
        },
        "id": {
          "type": "string",
          "format": "uuid"
        },
        "instance_id": {
          "type": "string"
        },
        "last_connected_at": {
          "type": "string",
          "format": "date-time"
        },
        "latency": {
          "description": "DERPLatency is mapped by region name (e.g. \"New York City\", \"Seattle\").",
          "type": "object",
          "additionalProperties": {
            "$ref": "#/definitions/codersdk.DERPRegion"
          }
        },
        "lifecycle_state": {
          "$ref": "#/definitions/codersdk.WorkspaceAgentLifecycle"
        },
        "login_before_ready": {
          "description": "Deprecated: Use StartupScriptBehavior instead.",
          "type": "boolean"
        },
        "name": {
          "type": "string"
        },
        "operating_system": {
          "type": "string"
        },
        "ready_at": {
          "type": "string",
          "format": "date-time"
        },
        "resource_id": {
          "type": "string",
          "format": "uuid"
        },
        "shutdown_script": {
          "type": "string"
        },
        "shutdown_script_timeout_seconds": {
          "type": "integer"
        },
        "started_at": {
          "type": "string",
          "format": "date-time"
        },
        "startup_logs_length": {
          "type": "integer"
        },
        "startup_logs_overflowed": {
          "type": "boolean"
        },
        "startup_script": {
          "type": "string"
        },
        "startup_script_behavior": {
          "$ref": "#/definitions/codersdk.WorkspaceAgentStartupScriptBehavior"
        },
        "startup_script_timeout_seconds": {
          "description": "StartupScriptTimeoutSeconds is the number of seconds to wait for the startup script to complete. If the script does not complete within this time, the agent lifecycle will be marked as start_timeout.",
          "type": "integer"
        },
        "status": {
          "$ref": "#/definitions/codersdk.WorkspaceAgentStatus"
        },
        "subsystem": {
          "$ref": "#/definitions/codersdk.AgentSubsystem"
        },
        "troubleshooting_url": {
          "type": "string"
        },
        "updated_at": {
          "type": "string",
          "format": "date-time"
        },
        "version": {
          "type": "string"
        }
      }
    },
    "codersdk.WorkspaceAgentConnectionInfo": {
      "type": "object",
      "properties": {
        "derp_map": {
          "$ref": "#/definitions/tailcfg.DERPMap"
        },
        "disable_direct_connections": {
          "type": "boolean"
        }
      }
    },
    "codersdk.WorkspaceAgentHealth": {
      "type": "object",
      "properties": {
        "healthy": {
          "description": "Healthy is true if the agent is healthy.",
          "type": "boolean",
          "example": false
        },
        "reason": {
          "description": "Reason is a human-readable explanation of the agent's health. It is empty if Healthy is true.",
          "type": "string",
          "example": "agent has lost connection"
        }
      }
    },
    "codersdk.WorkspaceAgentLifecycle": {
      "type": "string",
      "enum": [
        "created",
        "starting",
        "start_timeout",
        "start_error",
        "ready",
        "shutting_down",
        "shutdown_timeout",
        "shutdown_error",
        "off"
      ],
      "x-enum-varnames": [
        "WorkspaceAgentLifecycleCreated",
        "WorkspaceAgentLifecycleStarting",
        "WorkspaceAgentLifecycleStartTimeout",
        "WorkspaceAgentLifecycleStartError",
        "WorkspaceAgentLifecycleReady",
        "WorkspaceAgentLifecycleShuttingDown",
        "WorkspaceAgentLifecycleShutdownTimeout",
        "WorkspaceAgentLifecycleShutdownError",
        "WorkspaceAgentLifecycleOff"
      ]
    },
    "codersdk.WorkspaceAgentListeningPort": {
      "type": "object",
      "properties": {
        "network": {
          "description": "only \"tcp\" at the moment",
          "type": "string"
        },
        "port": {
          "type": "integer"
        },
        "process_name": {
          "description": "may be empty",
          "type": "string"
        }
      }
    },
    "codersdk.WorkspaceAgentListeningPortsResponse": {
      "type": "object",
      "properties": {
        "ports": {
          "description": "If there are no ports in the list, nothing should be displayed in the UI.\nThere must not be a \"no ports available\" message or anything similar, as\nthere will always be no ports displayed on platforms where our port\ndetection logic is unsupported.",
          "type": "array",
          "items": {
            "$ref": "#/definitions/codersdk.WorkspaceAgentListeningPort"
          }
        }
      }
    },
    "codersdk.WorkspaceAgentMetadataDescription": {
      "type": "object",
      "properties": {
        "display_name": {
          "type": "string"
        },
        "interval": {
          "type": "integer"
        },
        "key": {
          "type": "string"
        },
        "script": {
          "type": "string"
        },
        "timeout": {
          "type": "integer"
        }
      }
    },
    "codersdk.WorkspaceAgentStartupLog": {
      "type": "object",
      "properties": {
        "created_at": {
          "type": "string",
          "format": "date-time"
        },
        "id": {
          "type": "integer"
        },
        "level": {
          "$ref": "#/definitions/codersdk.LogLevel"
        },
        "output": {
          "type": "string"
        }
      }
    },
    "codersdk.WorkspaceAgentStartupScriptBehavior": {
      "type": "string",
      "enum": ["blocking", "non-blocking"],
      "x-enum-varnames": [
        "WorkspaceAgentStartupScriptBehaviorBlocking",
        "WorkspaceAgentStartupScriptBehaviorNonBlocking"
      ]
    },
    "codersdk.WorkspaceAgentStatus": {
      "type": "string",
      "enum": ["connecting", "connected", "disconnected", "timeout"],
      "x-enum-varnames": [
        "WorkspaceAgentConnecting",
        "WorkspaceAgentConnected",
        "WorkspaceAgentDisconnected",
        "WorkspaceAgentTimeout"
      ]
    },
    "codersdk.WorkspaceApp": {
      "type": "object",
      "properties": {
        "command": {
          "type": "string"
        },
        "display_name": {
          "description": "DisplayName is a friendly name for the app.",
          "type": "string"
        },
        "external": {
          "description": "External specifies whether the URL should be opened externally on\nthe client or not.",
          "type": "boolean"
        },
        "health": {
          "$ref": "#/definitions/codersdk.WorkspaceAppHealth"
        },
        "healthcheck": {
          "description": "Healthcheck specifies the configuration for checking app health.",
          "allOf": [
            {
              "$ref": "#/definitions/codersdk.Healthcheck"
            }
          ]
        },
        "icon": {
          "description": "Icon is a relative path or external URL that specifies\nan icon to be displayed in the dashboard.",
          "type": "string"
        },
        "id": {
          "type": "string",
          "format": "uuid"
        },
        "sharing_level": {
          "enum": ["owner", "authenticated", "public"],
          "allOf": [
            {
              "$ref": "#/definitions/codersdk.WorkspaceAppSharingLevel"
            }
          ]
        },
        "slug": {
          "description": "Slug is a unique identifier within the agent.",
          "type": "string"
        },
        "subdomain": {
          "description": "Subdomain denotes whether the app should be accessed via a path on the\n`coder server` or via a hostname-based dev URL. If this is set to true\nand there is no app wildcard configured on the server, the app will not\nbe accessible in the UI.",
          "type": "boolean"
        },
        "url": {
          "description": "URL is the address being proxied to inside the workspace.\nIf external is specified, this will be opened on the client.",
          "type": "string"
        }
      }
    },
    "codersdk.WorkspaceAppHealth": {
      "type": "string",
      "enum": ["disabled", "initializing", "healthy", "unhealthy"],
      "x-enum-varnames": [
        "WorkspaceAppHealthDisabled",
        "WorkspaceAppHealthInitializing",
        "WorkspaceAppHealthHealthy",
        "WorkspaceAppHealthUnhealthy"
      ]
    },
    "codersdk.WorkspaceAppSharingLevel": {
      "type": "string",
      "enum": ["owner", "authenticated", "public"],
      "x-enum-varnames": [
        "WorkspaceAppSharingLevelOwner",
        "WorkspaceAppSharingLevelAuthenticated",
        "WorkspaceAppSharingLevelPublic"
      ]
    },
    "codersdk.WorkspaceBuild": {
      "type": "object",
      "properties": {
        "build_number": {
          "type": "integer"
        },
        "created_at": {
          "type": "string",
          "format": "date-time"
        },
        "daily_cost": {
          "type": "integer"
        },
        "deadline": {
          "type": "string",
          "format": "date-time"
        },
        "id": {
          "type": "string",
          "format": "uuid"
        },
        "initiator_id": {
          "type": "string",
          "format": "uuid"
        },
        "initiator_name": {
          "type": "string"
        },
        "job": {
          "$ref": "#/definitions/codersdk.ProvisionerJob"
        },
        "max_deadline": {
          "type": "string",
          "format": "date-time"
        },
        "reason": {
          "enum": ["initiator", "autostart", "autostop"],
          "allOf": [
            {
              "$ref": "#/definitions/codersdk.BuildReason"
            }
          ]
        },
        "resources": {
          "type": "array",
          "items": {
            "$ref": "#/definitions/codersdk.WorkspaceResource"
          }
        },
        "status": {
          "enum": [
            "pending",
            "starting",
            "running",
            "stopping",
            "stopped",
            "failed",
            "canceling",
            "canceled",
            "deleting",
            "deleted"
          ],
          "allOf": [
            {
              "$ref": "#/definitions/codersdk.WorkspaceStatus"
            }
          ]
        },
        "template_version_id": {
          "type": "string",
          "format": "uuid"
        },
        "template_version_name": {
          "type": "string"
        },
        "transition": {
          "enum": ["start", "stop", "delete"],
          "allOf": [
            {
              "$ref": "#/definitions/codersdk.WorkspaceTransition"
            }
          ]
        },
        "updated_at": {
          "type": "string",
          "format": "date-time"
        },
        "workspace_id": {
          "type": "string",
          "format": "uuid"
        },
        "workspace_name": {
          "type": "string"
        },
        "workspace_owner_id": {
          "type": "string",
          "format": "uuid"
        },
        "workspace_owner_name": {
          "type": "string"
        }
      }
    },
    "codersdk.WorkspaceBuildParameter": {
      "type": "object",
      "properties": {
        "name": {
          "type": "string"
        },
        "value": {
          "type": "string"
        }
      }
    },
    "codersdk.WorkspaceConnectionLatencyMS": {
      "type": "object",
      "properties": {
        "p50": {
          "type": "number"
        },
        "p95": {
          "type": "number"
        }
      }
    },
    "codersdk.WorkspaceDeploymentStats": {
      "type": "object",
      "properties": {
        "building": {
          "type": "integer"
        },
        "connection_latency_ms": {
          "$ref": "#/definitions/codersdk.WorkspaceConnectionLatencyMS"
        },
        "failed": {
          "type": "integer"
        },
        "pending": {
          "type": "integer"
        },
        "running": {
          "type": "integer"
        },
        "rx_bytes": {
          "type": "integer"
        },
        "stopped": {
          "type": "integer"
        },
        "tx_bytes": {
          "type": "integer"
        }
      }
    },
    "codersdk.WorkspaceHealth": {
      "type": "object",
      "properties": {
        "failing_agents": {
          "description": "FailingAgents lists the IDs of the agents that are failing, if any.",
          "type": "array",
          "items": {
            "type": "string",
            "format": "uuid"
          }
        },
        "healthy": {
          "description": "Healthy is true if the workspace is healthy.",
          "type": "boolean",
          "example": false
        }
      }
    },
    "codersdk.WorkspaceProxy": {
      "type": "object",
      "properties": {
        "created_at": {
          "type": "string",
          "format": "date-time"
        },
        "deleted": {
          "type": "boolean"
        },
        "display_name": {
          "type": "string"
        },
        "healthy": {
          "type": "boolean"
        },
        "icon_url": {
          "type": "string"
        },
        "id": {
          "type": "string",
          "format": "uuid"
        },
        "name": {
          "type": "string"
        },
        "path_app_url": {
          "description": "PathAppURL is the URL to the base path for path apps. Optional\nunless wildcard_hostname is set.\nE.g. https://us.example.com",
          "type": "string"
        },
        "status": {
          "description": "Status is the latest status check of the proxy. This will be empty for deleted\nproxies. This value can be used to determine if a workspace proxy is healthy\nand ready to use.",
          "allOf": [
            {
              "$ref": "#/definitions/codersdk.WorkspaceProxyStatus"
            }
          ]
        },
        "updated_at": {
          "type": "string",
          "format": "date-time"
        },
        "wildcard_hostname": {
          "description": "WildcardHostname is the wildcard hostname for subdomain apps.\nE.g. *.us.example.com\nE.g. *--suffix.au.example.com\nOptional. Does not need to be on the same domain as PathAppURL.",
          "type": "string"
        }
      }
    },
    "codersdk.WorkspaceProxyStatus": {
      "type": "object",
      "properties": {
        "checked_at": {
          "type": "string",
          "format": "date-time"
        },
        "report": {
          "description": "Report provides more information about the health of the workspace proxy.",
          "allOf": [
            {
              "$ref": "#/definitions/codersdk.ProxyHealthReport"
            }
          ]
        },
        "status": {
          "$ref": "#/definitions/codersdk.ProxyHealthStatus"
        }
      }
    },
    "codersdk.WorkspaceQuota": {
      "type": "object",
      "properties": {
        "budget": {
          "type": "integer"
        },
        "credits_consumed": {
          "type": "integer"
        }
      }
    },
    "codersdk.WorkspaceResource": {
      "type": "object",
      "properties": {
        "agents": {
          "type": "array",
          "items": {
            "$ref": "#/definitions/codersdk.WorkspaceAgent"
          }
        },
        "created_at": {
          "type": "string",
          "format": "date-time"
        },
        "daily_cost": {
          "type": "integer"
        },
        "hide": {
          "type": "boolean"
        },
        "icon": {
          "type": "string"
        },
        "id": {
          "type": "string",
          "format": "uuid"
        },
        "job_id": {
          "type": "string",
          "format": "uuid"
        },
        "metadata": {
          "type": "array",
          "items": {
            "$ref": "#/definitions/codersdk.WorkspaceResourceMetadata"
          }
        },
        "name": {
          "type": "string"
        },
        "type": {
          "type": "string"
        },
        "workspace_transition": {
          "enum": ["start", "stop", "delete"],
          "allOf": [
            {
              "$ref": "#/definitions/codersdk.WorkspaceTransition"
            }
          ]
        }
      }
    },
    "codersdk.WorkspaceResourceMetadata": {
      "type": "object",
      "properties": {
        "key": {
          "type": "string"
        },
        "sensitive": {
          "type": "boolean"
        },
        "value": {
          "type": "string"
        }
      }
    },
    "codersdk.WorkspaceStatus": {
      "type": "string",
      "enum": [
        "pending",
        "starting",
        "running",
        "stopping",
        "stopped",
        "failed",
        "canceling",
        "canceled",
        "deleting",
        "deleted"
      ],
      "x-enum-varnames": [
        "WorkspaceStatusPending",
        "WorkspaceStatusStarting",
        "WorkspaceStatusRunning",
        "WorkspaceStatusStopping",
        "WorkspaceStatusStopped",
        "WorkspaceStatusFailed",
        "WorkspaceStatusCanceling",
        "WorkspaceStatusCanceled",
        "WorkspaceStatusDeleting",
        "WorkspaceStatusDeleted"
      ]
    },
    "codersdk.WorkspaceTransition": {
      "type": "string",
      "enum": ["start", "stop", "delete"],
      "x-enum-varnames": [
        "WorkspaceTransitionStart",
        "WorkspaceTransitionStop",
        "WorkspaceTransitionDelete"
      ]
    },
    "codersdk.WorkspacesResponse": {
      "type": "object",
      "properties": {
        "count": {
          "type": "integer"
        },
        "workspaces": {
          "type": "array",
          "items": {
            "$ref": "#/definitions/codersdk.Workspace"
          }
        }
      }
    },
    "derp.ServerInfoMessage": {
      "type": "object",
      "properties": {
        "tokenBucketBytesBurst": {
          "description": "TokenBucketBytesBurst is how many bytes the server will\nallow to burst, temporarily violating\nTokenBucketBytesPerSecond.\n\nZero means unspecified. There might be a limit, but the\nclient need not try to respect it.",
          "type": "integer"
        },
        "tokenBucketBytesPerSecond": {
          "description": "TokenBucketBytesPerSecond is how many bytes per second the\nserver says it will accept, including all framing bytes.\n\nZero means unspecified. There might be a limit, but the\nclient need not try to respect it.",
          "type": "integer"
        }
      }
    },
    "healthcheck.AccessURLReport": {
      "type": "object",
      "properties": {
        "access_url": {
          "type": "string"
        },
        "error": {
          "type": "string"
        },
        "healthy": {
          "type": "boolean"
        },
        "healthz_response": {
          "type": "string"
        },
        "reachable": {
          "type": "boolean"
        },
        "status_code": {
          "type": "integer"
        }
      }
    },
    "healthcheck.DERPNodeReport": {
      "type": "object",
      "properties": {
        "can_exchange_messages": {
          "type": "boolean"
        },
        "client_errs": {
          "type": "array",
          "items": {
            "type": "array",
            "items": {
              "type": "string"
            }
          }
        },
        "client_logs": {
          "type": "array",
          "items": {
            "type": "array",
            "items": {
              "type": "string"
            }
          }
        },
        "error": {
          "type": "string"
        },
        "healthy": {
          "type": "boolean"
        },
        "node": {
          "$ref": "#/definitions/tailcfg.DERPNode"
        },
        "node_info": {
          "$ref": "#/definitions/derp.ServerInfoMessage"
        },
        "round_trip_ping": {
          "type": "integer"
        },
        "stun": {
          "$ref": "#/definitions/healthcheck.DERPStunReport"
        },
        "uses_websocket": {
          "type": "boolean"
        }
      }
    },
    "healthcheck.DERPRegionReport": {
      "type": "object",
      "properties": {
        "error": {
          "type": "string"
        },
        "healthy": {
          "type": "boolean"
        },
        "node_reports": {
          "type": "array",
          "items": {
            "$ref": "#/definitions/healthcheck.DERPNodeReport"
          }
        },
        "region": {
          "$ref": "#/definitions/tailcfg.DERPRegion"
        }
      }
    },
    "healthcheck.DERPReport": {
      "type": "object",
      "properties": {
        "error": {
          "type": "string"
        },
        "healthy": {
          "type": "boolean"
        },
        "netcheck": {
          "$ref": "#/definitions/netcheck.Report"
        },
        "netcheck_err": {
          "type": "string"
        },
        "netcheck_logs": {
          "type": "array",
          "items": {
            "type": "string"
          }
        },
        "regions": {
          "type": "object",
          "additionalProperties": {
            "$ref": "#/definitions/healthcheck.DERPRegionReport"
          }
        }
      }
    },
    "healthcheck.DERPStunReport": {
      "type": "object",
      "properties": {
        "canSTUN": {
          "type": "boolean"
        },
        "enabled": {
          "type": "boolean"
        },
        "error": {}
      }
    },
    "healthcheck.DatabaseReport": {
      "type": "object",
      "properties": {
        "error": {
          "type": "string"
        },
        "healthy": {
          "type": "boolean"
        },
        "latency": {
          "type": "integer"
        },
        "reachable": {
          "type": "boolean"
        }
      }
    },
    "healthcheck.Report": {
      "type": "object",
      "properties": {
        "access_url": {
          "$ref": "#/definitions/healthcheck.AccessURLReport"
        },
        "coder_version": {
          "description": "The Coder version of the server that the report was generated on.",
          "type": "string"
        },
        "database": {
          "$ref": "#/definitions/healthcheck.DatabaseReport"
        },
        "derp": {
          "$ref": "#/definitions/healthcheck.DERPReport"
        },
        "failing_sections": {
          "description": "FailingSections is a list of sections that have failed their healthcheck.",
          "type": "array",
          "items": {
            "type": "string"
          }
        },
        "healthy": {
          "description": "Healthy is true if the report returns no errors.",
          "type": "boolean"
        },
        "time": {
          "description": "Time is the time the report was generated at.",
          "type": "string"
        },
        "websocket": {
          "$ref": "#/definitions/healthcheck.WebsocketReport"
        }
      }
    },
    "healthcheck.WebsocketReport": {
      "type": "object",
      "properties": {
        "error": {
          "type": "string"
        },
        "healthy": {
          "type": "boolean"
        },
        "response": {
          "$ref": "#/definitions/healthcheck.WebsocketResponse"
        }
      }
    },
    "healthcheck.WebsocketResponse": {
      "type": "object",
      "properties": {
        "body": {
          "type": "string"
        },
        "code": {
          "type": "integer"
        }
      }
    },
    "netcheck.Report": {
      "type": "object",
      "properties": {
        "captivePortal": {
          "description": "CaptivePortal is set when we think there's a captive portal that is\nintercepting HTTP traffic.",
          "type": "string"
        },
        "globalV4": {
          "description": "ip:port of global IPv4",
          "type": "string"
        },
        "globalV6": {
          "description": "[ip]:port of global IPv6",
          "type": "string"
        },
        "hairPinning": {
          "description": "HairPinning is whether the router supports communicating\nbetween two local devices through the NATted public IP address\n(on IPv4).",
          "type": "string"
        },
        "icmpv4": {
          "description": "an ICMPv4 round trip completed",
          "type": "boolean"
        },
        "ipv4": {
          "description": "an IPv4 STUN round trip completed",
          "type": "boolean"
        },
        "ipv4CanSend": {
          "description": "an IPv4 packet was able to be sent",
          "type": "boolean"
        },
        "ipv6": {
          "description": "an IPv6 STUN round trip completed",
          "type": "boolean"
        },
        "ipv6CanSend": {
          "description": "an IPv6 packet was able to be sent",
          "type": "boolean"
        },
        "mappingVariesByDestIP": {
          "description": "MappingVariesByDestIP is whether STUN results depend which\nSTUN server you're talking to (on IPv4).",
          "type": "string"
        },
        "oshasIPv6": {
          "description": "could bind a socket to ::1",
          "type": "boolean"
        },
        "pcp": {
          "description": "PCP is whether PCP appears present on the LAN.\nEmpty means not checked.",
          "type": "string"
        },
        "pmp": {
          "description": "PMP is whether NAT-PMP appears present on the LAN.\nEmpty means not checked.",
          "type": "string"
        },
        "preferredDERP": {
          "description": "or 0 for unknown",
          "type": "integer"
        },
        "regionLatency": {
          "description": "keyed by DERP Region ID",
          "type": "object",
          "additionalProperties": {
            "type": "integer"
          }
        },
        "regionV4Latency": {
          "description": "keyed by DERP Region ID",
          "type": "object",
          "additionalProperties": {
            "type": "integer"
          }
        },
        "regionV6Latency": {
          "description": "keyed by DERP Region ID",
          "type": "object",
          "additionalProperties": {
            "type": "integer"
          }
        },
        "udp": {
          "description": "a UDP STUN round trip completed",
          "type": "boolean"
        },
        "upnP": {
          "description": "UPnP is whether UPnP appears present on the LAN.\nEmpty means not checked.",
          "type": "string"
        }
      }
    },
    "sql.NullTime": {
      "type": "object",
      "properties": {
        "time": {
          "type": "string"
        },
        "valid": {
          "description": "Valid is true if Time is not NULL",
          "type": "boolean"
        }
      }
    },
    "tailcfg.DERPMap": {
      "type": "object",
      "properties": {
        "omitDefaultRegions": {
          "description": "OmitDefaultRegions specifies to not use Tailscale's DERP servers, and only use those\nspecified in this DERPMap. If there are none set outside of the defaults, this is a noop.",
          "type": "boolean"
        },
        "regions": {
          "description": "Regions is the set of geographic regions running DERP node(s).\n\nIt's keyed by the DERPRegion.RegionID.\n\nThe numbers are not necessarily contiguous.",
          "type": "object",
          "additionalProperties": {
            "$ref": "#/definitions/tailcfg.DERPRegion"
          }
        }
      }
    },
    "tailcfg.DERPNode": {
      "type": "object",
      "properties": {
        "certName": {
          "description": "CertName optionally specifies the expected TLS cert common\nname. If empty, HostName is used. If CertName is non-empty,\nHostName is only used for the TCP dial (if IPv4/IPv6 are\nnot present) + TLS ClientHello.",
          "type": "string"
        },
        "derpport": {
          "description": "DERPPort optionally provides an alternate TLS port number\nfor the DERP HTTPS server.\n\nIf zero, 443 is used.",
          "type": "integer"
        },
        "forceHTTP": {
          "description": "ForceHTTP is used by unit tests to force HTTP.\nIt should not be set by users.",
          "type": "boolean"
        },
        "hostName": {
          "description": "HostName is the DERP node's hostname.\n\nIt is required but need not be unique; multiple nodes may\nhave the same HostName but vary in configuration otherwise.",
          "type": "string"
        },
        "insecureForTests": {
          "description": "InsecureForTests is used by unit tests to disable TLS verification.\nIt should not be set by users.",
          "type": "boolean"
        },
        "ipv4": {
          "description": "IPv4 optionally forces an IPv4 address to use, instead of using DNS.\nIf empty, A record(s) from DNS lookups of HostName are used.\nIf the string is not an IPv4 address, IPv4 is not used; the\nconventional string to disable IPv4 (and not use DNS) is\n\"none\".",
          "type": "string"
        },
        "ipv6": {
          "description": "IPv6 optionally forces an IPv6 address to use, instead of using DNS.\nIf empty, AAAA record(s) from DNS lookups of HostName are used.\nIf the string is not an IPv6 address, IPv6 is not used; the\nconventional string to disable IPv6 (and not use DNS) is\n\"none\".",
          "type": "string"
        },
        "name": {
          "description": "Name is a unique node name (across all regions).\nIt is not a host name.\nIt's typically of the form \"1b\", \"2a\", \"3b\", etc. (region\nID + suffix within that region)",
          "type": "string"
        },
        "regionID": {
          "description": "RegionID is the RegionID of the DERPRegion that this node\nis running in.",
          "type": "integer"
        },
        "stunonly": {
          "description": "STUNOnly marks a node as only a STUN server and not a DERP\nserver.",
          "type": "boolean"
        },
        "stunport": {
          "description": "Port optionally specifies a STUN port to use.\nZero means 3478.\nTo disable STUN on this node, use -1.",
          "type": "integer"
        },
        "stuntestIP": {
          "description": "STUNTestIP is used in tests to override the STUN server's IP.\nIf empty, it's assumed to be the same as the DERP server.",
          "type": "string"
        }
      }
    },
    "tailcfg.DERPRegion": {
      "type": "object",
      "properties": {
        "avoid": {
          "description": "Avoid is whether the client should avoid picking this as its home\nregion. The region should only be used if a peer is there.\nClients already using this region as their home should migrate\naway to a new region without Avoid set.",
          "type": "boolean"
        },
        "embeddedRelay": {
          "description": "EmbeddedRelay is true when the region is bundled with the Coder\ncontrol plane.",
          "type": "boolean"
        },
        "nodes": {
          "description": "Nodes are the DERP nodes running in this region, in\npriority order for the current client. Client TLS\nconnections should ideally only go to the first entry\n(falling back to the second if necessary). STUN packets\nshould go to the first 1 or 2.\n\nIf nodes within a region route packets amongst themselves,\nbut not to other regions. That said, each user/domain\nshould get a the same preferred node order, so if all nodes\nfor a user/network pick the first one (as they should, when\nthings are healthy), the inter-cluster routing is minimal\nto zero.",
          "type": "array",
          "items": {
            "$ref": "#/definitions/tailcfg.DERPNode"
          }
        },
        "regionCode": {
          "description": "RegionCode is a short name for the region. It's usually a popular\ncity or airport code in the region: \"nyc\", \"sf\", \"sin\",\n\"fra\", etc.",
          "type": "string"
        },
        "regionID": {
          "description": "RegionID is a unique integer for a geographic region.\n\nIt corresponds to the legacy derpN.tailscale.com hostnames\nused by older clients. (Older clients will continue to resolve\nderpN.tailscale.com when contacting peers, rather than use\nthe server-provided DERPMap)\n\nRegionIDs must be non-zero, positive, and guaranteed to fit\nin a JavaScript number.\n\nRegionIDs in range 900-999 are reserved for end users to run their\nown DERP nodes.",
          "type": "integer"
        },
        "regionName": {
          "description": "RegionName is a long English name for the region: \"New York City\",\n\"San Francisco\", \"Singapore\", \"Frankfurt\", etc.",
          "type": "string"
        }
      }
    },
    "url.Userinfo": {
      "type": "object"
    },
    "workspaceapps.AccessMethod": {
      "type": "string",
      "enum": ["path", "subdomain", "terminal"],
      "x-enum-varnames": [
        "AccessMethodPath",
        "AccessMethodSubdomain",
        "AccessMethodTerminal"
      ]
    },
    "workspaceapps.IssueTokenRequest": {
      "type": "object",
      "properties": {
        "app_hostname": {
          "description": "AppHostname is the optional hostname for subdomain apps on the external\nproxy. It must start with an asterisk.",
          "type": "string"
        },
        "app_path": {
          "description": "AppPath is the path of the user underneath the app base path.",
          "type": "string"
        },
        "app_query": {
          "description": "AppQuery is the query parameters the user provided in the app request.",
          "type": "string"
        },
        "app_request": {
          "$ref": "#/definitions/workspaceapps.Request"
        },
        "path_app_base_url": {
          "description": "PathAppBaseURL is required.",
          "type": "string"
        },
        "session_token": {
          "description": "SessionToken is the session token provided by the user.",
          "type": "string"
        }
      }
    },
    "workspaceapps.Request": {
      "type": "object",
      "properties": {
        "access_method": {
          "$ref": "#/definitions/workspaceapps.AccessMethod"
        },
        "agent_name_or_id": {
          "description": "AgentNameOrID is not required if the workspace has only one agent.",
          "type": "string"
        },
        "app_slug_or_port": {
          "type": "string"
        },
        "base_path": {
          "description": "BasePath of the app. For path apps, this is the path prefix in the router\nfor this particular app. For subdomain apps, this should be \"/\". This is\nused for setting the cookie path.",
          "type": "string"
        },
        "username_or_id": {
          "description": "For the following fields, if the AccessMethod is AccessMethodTerminal,\nthen only AgentNameOrID may be set and it must be a UUID. The other\nfields must be left blank.",
          "type": "string"
        },
        "workspace_name_or_id": {
          "type": "string"
        }
      }
    },
    "wsproxysdk.AgentIsLegacyResponse": {
      "type": "object",
      "properties": {
        "found": {
          "type": "boolean"
        },
        "legacy": {
          "type": "boolean"
        }
      }
    },
    "wsproxysdk.IssueSignedAppTokenResponse": {
      "type": "object",
      "properties": {
        "signed_token_str": {
          "description": "SignedTokenStr should be set as a cookie on the response.",
          "type": "string"
        }
      }
    },
    "wsproxysdk.RegisterWorkspaceProxyRequest": {
      "type": "object",
      "properties": {
        "access_url": {
          "description": "AccessURL that hits the workspace proxy api.",
          "type": "string"
        },
        "wildcard_hostname": {
          "description": "WildcardHostname that the workspace proxy api is serving for subdomain apps.",
          "type": "string"
        }
      }
    },
    "wsproxysdk.RegisterWorkspaceProxyResponse": {
      "type": "object",
      "properties": {
        "app_security_key": {
          "type": "string"
        }
      }
    }
  },
  "securityDefinitions": {
    "CoderSessionToken": {
      "type": "apiKey",
      "name": "Coder-Session-Token",
      "in": "header"
    }
  }
}<|MERGE_RESOLUTION|>--- conflicted
+++ resolved
@@ -6959,26 +6959,16 @@
         "workspace_actions",
         "tailnet_ha_coordinator",
         "convert-to-oidc",
-<<<<<<< HEAD
-        "single_tailnet"
-=======
         "single_tailnet",
-        "workspace_build_logs_ui",
         "template_restart_requirement"
->>>>>>> dc8b7316
       ],
       "x-enum-varnames": [
         "ExperimentMoons",
         "ExperimentWorkspaceActions",
         "ExperimentTailnetHACoordinator",
         "ExperimentConvertToOIDC",
-<<<<<<< HEAD
-        "ExperimentSingleTailnet"
-=======
         "ExperimentSingleTailnet",
-        "ExperimentWorkspaceBuildLogsUI",
         "ExperimentTemplateRestartRequirement"
->>>>>>> dc8b7316
       ]
     },
     "codersdk.Feature": {
