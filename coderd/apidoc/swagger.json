--- conflicted
+++ resolved
@@ -3768,7 +3768,7 @@
         }
       }
     },
-    "/workspaceagents/me/metadata": {
+    "/workspaceagents/me/metadata/{key}": {
       "post": {
         "security": [
           {
@@ -3788,6 +3788,14 @@
             "schema": {
               "$ref": "#/definitions/agentsdk.PostMetadataRequest"
             }
+          },
+          {
+            "type": "string",
+            "format": "string",
+            "description": "metadata key",
+            "name": "key",
+            "in": "path",
+            "required": true
           }
         ],
         "responses": {
@@ -4130,6 +4138,36 @@
               }
             }
           }
+        }
+      }
+    },
+    "/workspaceagents/{workspaceagent}/watch-metadata": {
+      "get": {
+        "security": [
+          {
+            "CoderSessionToken": []
+          }
+        ],
+        "tags": ["Agents"],
+        "summary": "Watch for workspace agent metadata updates",
+        "operationId": "watch-for-workspace-agent-metadata-updates",
+        "parameters": [
+          {
+            "type": "string",
+            "format": "uuid",
+            "description": "Workspace agent ID",
+            "name": "workspaceagent",
+            "in": "path",
+            "required": true
+          }
+        ],
+        "responses": {
+          "200": {
+            "description": "Success"
+          }
+        },
+        "x-apidocgen": {
+          "skip": true
         }
       }
     },
@@ -4805,12 +4843,6 @@
         "directory": {
           "type": "string"
         },
-        "dynamic_metadata": {
-          "type": "array",
-          "items": {
-            "$ref": "#/definitions/codersdk.WorkspaceAgentMetadataDescription"
-          }
-        },
         "environment_variables": {
           "type": "object",
           "additionalProperties": {
@@ -4821,6 +4853,12 @@
           "description": "GitAuthConfigs stores the number of Git configurations\nthe Coder deployment has. If this number is \u003e0, we\nset up special configuration in the workspace.",
           "type": "integer"
         },
+        "metadata": {
+          "type": "array",
+          "items": {
+            "$ref": "#/definitions/codersdk.WorkspaceAgentMetadataDescription"
+          }
+        },
         "motd_file": {
           "type": "string"
         },
@@ -4841,25 +4879,6 @@
         }
       }
     },
-<<<<<<< HEAD
-    "codersdk.WorkspaceAgentMetadataDescription": {
-      "type": "object",
-      "properties": {
-        "cmd": {
-          "type": "array",
-          "items": {
-            "type": "string"
-          }
-        },
-        "interval": {
-          "type": "integer"
-        },
-        "key": {
-          "type": "string"
-        },
-        "timeout": {
-          "type": "integer"
-=======
     "agentsdk.PatchStartupLogs": {
       "type": "object",
       "properties": {
@@ -4868,7 +4887,6 @@
           "items": {
             "$ref": "#/definitions/agentsdk.StartupLog"
           }
->>>>>>> 98227453
         }
       }
     },
@@ -4895,13 +4913,15 @@
     "agentsdk.PostMetadataRequest": {
       "type": "object",
       "properties": {
-        "collectedAt": {
-          "type": "string"
+        "age": {
+          "description": "Age is the number of seconds since the metadata was collected.\nIt is provided in addition to CollectedAt to protect against clock skew.",
+          "type": "integer"
+        },
+        "collected_at": {
+          "type": "string",
+          "format": "date-time"
         },
         "error": {
-          "type": "string"
-        },
-        "key": {
           "type": "string"
         },
         "value": {
@@ -7993,12 +8013,6 @@
           "description": "LoginBeforeReady if true, the agent will delay logins until it is ready (e.g. executing startup script has ended).",
           "type": "boolean"
         },
-        "metadata": {
-          "type": "array",
-          "items": {
-            "$ref": "#/definitions/codersdk.WorkspaceAgentMetadataResult"
-          }
-        },
         "name": {
           "type": "string"
         },
@@ -8104,21 +8118,26 @@
         }
       }
     },
-<<<<<<< HEAD
-    "codersdk.WorkspaceAgentMetadataResult": {
-      "type": "object",
-      "properties": {
-        "collectedAt": {
-          "type": "string"
-        },
-        "error": {
-          "type": "string"
+    "codersdk.WorkspaceAgentMetadataDescription": {
+      "type": "object",
+      "properties": {
+        "display_name": {
+          "type": "string"
+        },
+        "interval": {
+          "type": "integer"
         },
         "key": {
           "type": "string"
         },
-        "value": {
-=======
+        "script": {
+          "type": "string"
+        },
+        "timeout": {
+          "type": "integer"
+        }
+      }
+    },
     "codersdk.WorkspaceAgentStartupLog": {
       "type": "object",
       "properties": {
@@ -8130,7 +8149,6 @@
           "type": "integer"
         },
         "output": {
->>>>>>> 98227453
           "type": "string"
         }
       }
