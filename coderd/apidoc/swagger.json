--- conflicted
+++ resolved
@@ -9321,7 +9321,6 @@
 				}
 			}
 		},
-<<<<<<< HEAD
 		"agentsdk.ReinitializationEvent": {
 			"type": "object",
 			"properties": {
@@ -9332,7 +9331,15 @@
 					"type": "string"
 				},
 				"workspaceID": {
-=======
+					"type": "string"
+				}
+			}
+		},
+		"agentsdk.ReinitializationReason": {
+			"type": "string",
+			"enum": ["prebuild_claimed"],
+			"x-enum-varnames": ["ReinitializeReasonPrebuildClaimed"]
+		},
 		"aisdk.Attachment": {
 			"type": "object",
 			"properties": {
@@ -9500,17 +9507,10 @@
 					"type": "string"
 				},
 				"toolName": {
->>>>>>> df0c6eda
-					"type": "string"
-				}
-			}
-		},
-<<<<<<< HEAD
-		"agentsdk.ReinitializationReason": {
-			"type": "string",
-			"enum": ["prebuild_claimed"],
-			"x-enum-varnames": ["ReinitializeReasonPrebuildClaimed"]
-=======
+					"type": "string"
+				}
+			}
+		},
 		"aisdk.ToolInvocationState": {
 			"type": "string",
 			"enum": ["call", "partial-call", "result"],
@@ -9519,7 +9519,6 @@
 				"ToolInvocationStatePartialCall",
 				"ToolInvocationStateResult"
 			]
->>>>>>> df0c6eda
 		},
 		"coderd.SCIMUser": {
 			"type": "object",
