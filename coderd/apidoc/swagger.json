--- conflicted
+++ resolved
@@ -258,51 +258,6 @@
         }
       }
     },
-<<<<<<< HEAD
-    "/config/deployment": {
-      "get": {
-        "security": [
-          {
-            "CoderSessionToken": []
-          }
-        ],
-        "produces": ["application/json"],
-        "tags": ["General"],
-        "summary": "Get deployment config",
-        "operationId": "get-deployment-config",
-        "responses": {
-          "200": {
-            "description": "OK",
-            "schema": {
-              "$ref": "#/definitions/codersdk.DeploymentConfig"
-            }
-          }
-        }
-      }
-    },
-    "/config/tokenconfig": {
-      "get": {
-        "security": [
-          {
-            "CoderSessionToken": []
-          }
-        ],
-        "produces": ["application/json"],
-        "tags": ["General"],
-        "summary": "Get token config",
-        "operationId": "get-token-config",
-        "responses": {
-          "200": {
-            "description": "OK",
-            "schema": {
-              "$ref": "#/definitions/codersdk.TokenConfig"
-            }
-          }
-        }
-      }
-    },
-=======
->>>>>>> 7076dee5
     "/csp/reports": {
       "post": {
         "security": [
