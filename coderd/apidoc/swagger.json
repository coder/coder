{
<<<<<<< HEAD
  "swagger": "2.0",
  "info": {
    "description": "Coderd is the service created by running coder server. It is a thin API that connects workspaces, provisioners and users. coderd stores its state in Postgres and is the only service that communicates with Postgres.",
    "title": "Coder API",
    "termsOfService": "https://coder.com/legal/terms-of-service",
    "contact": {
      "name": "API Support",
      "url": "https://coder.com",
      "email": "support@coder.com"
    },
    "license": {
      "name": "AGPL-3.0",
      "url": "https://github.com/coder/coder/blob/main/LICENSE"
    },
    "version": "2.0"
  },
  "basePath": "/api/v2",
  "paths": {
    "/": {
      "get": {
        "produces": ["application/json"],
        "tags": ["General"],
        "summary": "API root handler",
        "operationId": "api-root-handler",
        "responses": {
          "200": {
            "description": "OK",
            "schema": {
              "$ref": "#/definitions/codersdk.Response"
            }
          }
        }
      }
    },
    "/appearance": {
      "get": {
        "security": [
          {
            "CoderSessionToken": []
          }
        ],
        "produces": ["application/json"],
        "tags": ["Enterprise"],
        "summary": "Get appearance",
        "operationId": "get-appearance",
        "responses": {
          "200": {
            "description": "OK",
            "schema": {
              "$ref": "#/definitions/codersdk.AppearanceConfig"
            }
          }
        }
      },
      "put": {
        "security": [
          {
            "CoderSessionToken": []
          }
        ],
        "consumes": ["application/json"],
        "produces": ["application/json"],
        "tags": ["Enterprise"],
        "summary": "Update appearance",
        "operationId": "update-appearance",
        "parameters": [
          {
            "description": "Update appearance request",
            "name": "request",
            "in": "body",
            "required": true,
            "schema": {
              "$ref": "#/definitions/codersdk.UpdateAppearanceConfig"
            }
          }
        ],
        "responses": {
          "200": {
            "description": "OK",
            "schema": {
              "$ref": "#/definitions/codersdk.UpdateAppearanceConfig"
            }
          }
        }
      }
    },
    "/applications/auth-redirect": {
      "get": {
        "security": [
          {
            "CoderSessionToken": []
          }
        ],
        "tags": ["Applications"],
        "summary": "Redirect to URI with encrypted API key",
        "operationId": "redirect-to-uri-with-encrypted-api-key",
        "parameters": [
          {
            "type": "string",
            "description": "Redirect destination",
            "name": "redirect_uri",
            "in": "query"
          }
        ],
        "responses": {
          "307": {
            "description": "Temporary Redirect"
          }
        }
      }
    },
    "/applications/host": {
      "get": {
        "security": [
          {
            "CoderSessionToken": []
          }
        ],
        "produces": ["application/json"],
        "tags": ["Applications"],
        "summary": "Get applications host",
        "operationId": "get-applications-host",
        "deprecated": true,
        "responses": {
          "200": {
            "description": "OK",
            "schema": {
              "$ref": "#/definitions/codersdk.AppHostResponse"
            }
          }
        }
      }
    },
    "/applications/reconnecting-pty-signed-token": {
      "post": {
        "security": [
          {
            "CoderSessionToken": []
          }
        ],
        "consumes": ["application/json"],
        "produces": ["application/json"],
        "tags": ["Enterprise"],
        "summary": "Issue signed app token for reconnecting PTY",
        "operationId": "issue-signed-app-token-for-reconnecting-pty",
        "parameters": [
          {
            "description": "Issue reconnecting PTY signed token request",
            "name": "request",
            "in": "body",
            "required": true,
            "schema": {
              "$ref": "#/definitions/codersdk.IssueReconnectingPTYSignedTokenRequest"
            }
          }
        ],
        "responses": {
          "200": {
            "description": "OK",
            "schema": {
              "$ref": "#/definitions/codersdk.IssueReconnectingPTYSignedTokenResponse"
            }
          }
        },
        "x-apidocgen": {
          "skip": true
        }
      }
    },
    "/audit": {
      "get": {
        "security": [
          {
            "CoderSessionToken": []
          }
        ],
        "produces": ["application/json"],
        "tags": ["Audit"],
        "summary": "Get audit logs",
        "operationId": "get-audit-logs",
        "parameters": [
          {
            "type": "string",
            "description": "Search query",
            "name": "q",
            "in": "query"
          },
          {
            "type": "integer",
            "description": "Page limit",
            "name": "limit",
            "in": "query",
            "required": true
          },
          {
            "type": "integer",
            "description": "Page offset",
            "name": "offset",
            "in": "query"
          }
        ],
        "responses": {
          "200": {
            "description": "OK",
            "schema": {
              "$ref": "#/definitions/codersdk.AuditLogResponse"
            }
          }
        }
      }
    },
    "/audit/testgenerate": {
      "post": {
        "security": [
          {
            "CoderSessionToken": []
          }
        ],
        "consumes": ["application/json"],
        "tags": ["Audit"],
        "summary": "Generate fake audit log",
        "operationId": "generate-fake-audit-log",
        "parameters": [
          {
            "description": "Audit log request",
            "name": "request",
            "in": "body",
            "required": true,
            "schema": {
              "$ref": "#/definitions/codersdk.CreateTestAuditLogRequest"
            }
          }
        ],
        "responses": {
          "204": {
            "description": "No Content"
          }
        },
        "x-apidocgen": {
          "skip": true
        }
      }
    },
    "/authcheck": {
      "post": {
        "security": [
          {
            "CoderSessionToken": []
          }
        ],
        "consumes": ["application/json"],
        "produces": ["application/json"],
        "tags": ["Authorization"],
        "summary": "Check authorization",
        "operationId": "check-authorization",
        "parameters": [
          {
            "description": "Authorization request",
            "name": "request",
            "in": "body",
            "required": true,
            "schema": {
              "$ref": "#/definitions/codersdk.AuthorizationRequest"
            }
          }
        ],
        "responses": {
          "200": {
            "description": "OK",
            "schema": {
              "$ref": "#/definitions/codersdk.AuthorizationResponse"
            }
          }
        }
      }
    },
    "/buildinfo": {
      "get": {
        "produces": ["application/json"],
        "tags": ["General"],
        "summary": "Build info",
        "operationId": "build-info",
        "responses": {
          "200": {
            "description": "OK",
            "schema": {
              "$ref": "#/definitions/codersdk.BuildInfoResponse"
            }
          }
        }
      }
    },
    "/csp/reports": {
      "post": {
        "security": [
          {
            "CoderSessionToken": []
          }
        ],
        "consumes": ["application/json"],
        "tags": ["General"],
        "summary": "Report CSP violations",
        "operationId": "report-csp-violations",
        "parameters": [
          {
            "description": "Violation report",
            "name": "request",
            "in": "body",
            "required": true,
            "schema": {
              "$ref": "#/definitions/coderd.cspViolation"
            }
          }
        ],
        "responses": {
          "200": {
            "description": "OK"
          }
        }
      }
    },
    "/debug/coordinator": {
      "get": {
        "security": [
          {
            "CoderSessionToken": []
          }
        ],
        "produces": ["text/html"],
        "tags": ["Debug"],
        "summary": "Debug Info Wireguard Coordinator",
        "operationId": "debug-info-wireguard-coordinator",
        "responses": {
          "200": {
            "description": "OK"
          }
        }
      }
    },
    "/debug/derp/traffic": {
      "get": {
        "security": [
          {
            "CoderSessionToken": []
          }
        ],
        "produces": ["application/json"],
        "tags": ["Debug"],
        "summary": "Debug DERP traffic",
        "operationId": "debug-derp-traffic",
        "responses": {
          "200": {
            "description": "OK",
            "schema": {
              "type": "array",
              "items": {
                "$ref": "#/definitions/derp.BytesSentRecv"
              }
            }
          }
        },
        "x-apidocgen": {
          "skip": true
        }
      }
    },
    "/debug/expvar": {
      "get": {
        "security": [
          {
            "CoderSessionToken": []
          }
        ],
        "produces": ["application/json"],
        "tags": ["Debug"],
        "summary": "Debug expvar",
        "operationId": "debug-expvar",
        "responses": {
          "200": {
            "description": "OK",
            "schema": {
              "type": "object",
              "additionalProperties": true
            }
          }
        },
        "x-apidocgen": {
          "skip": true
        }
      }
    },
    "/debug/health": {
      "get": {
        "security": [
          {
            "CoderSessionToken": []
          }
        ],
        "produces": ["application/json"],
        "tags": ["Debug"],
        "summary": "Debug Info Deployment Health",
        "operationId": "debug-info-deployment-health",
        "parameters": [
          {
            "type": "boolean",
            "description": "Force a healthcheck to run",
            "name": "force",
            "in": "query"
          }
        ],
        "responses": {
          "200": {
            "description": "OK",
            "schema": {
              "$ref": "#/definitions/healthsdk.HealthcheckReport"
            }
          }
        }
      }
    },
    "/debug/health/settings": {
      "get": {
        "security": [
          {
            "CoderSessionToken": []
          }
        ],
        "produces": ["application/json"],
        "tags": ["Debug"],
        "summary": "Get health settings",
        "operationId": "get-health-settings",
        "responses": {
          "200": {
            "description": "OK",
            "schema": {
              "$ref": "#/definitions/healthsdk.HealthSettings"
            }
          }
        }
      },
      "put": {
        "security": [
          {
            "CoderSessionToken": []
          }
        ],
        "consumes": ["application/json"],
        "produces": ["application/json"],
        "tags": ["Debug"],
        "summary": "Update health settings",
        "operationId": "update-health-settings",
        "parameters": [
          {
            "description": "Update health settings",
            "name": "request",
            "in": "body",
            "required": true,
            "schema": {
              "$ref": "#/definitions/healthsdk.UpdateHealthSettings"
            }
          }
        ],
        "responses": {
          "200": {
            "description": "OK",
            "schema": {
              "$ref": "#/definitions/healthsdk.UpdateHealthSettings"
            }
          }
        }
      }
    },
    "/debug/tailnet": {
      "get": {
        "security": [
          {
            "CoderSessionToken": []
          }
        ],
        "produces": ["text/html"],
        "tags": ["Debug"],
        "summary": "Debug Info Tailnet",
        "operationId": "debug-info-tailnet",
        "responses": {
          "200": {
            "description": "OK"
          }
        }
      }
    },
    "/debug/ws": {
      "get": {
        "security": [
          {
            "CoderSessionToken": []
          }
        ],
        "produces": ["application/json"],
        "tags": ["Debug"],
        "summary": "Debug Info Websocket Test",
        "operationId": "debug-info-websocket-test",
        "responses": {
          "201": {
            "description": "Created",
            "schema": {
              "$ref": "#/definitions/codersdk.Response"
            }
          }
        },
        "x-apidocgen": {
          "skip": true
        }
      }
    },
    "/debug/{user}/debug-link": {
      "get": {
        "security": [
          {
            "CoderSessionToken": []
          }
        ],
        "tags": ["Agents"],
        "summary": "Debug OIDC context for a user",
        "operationId": "debug-oidc-context-for-a-user",
        "parameters": [
          {
            "type": "string",
            "description": "User ID, name, or me",
            "name": "user",
            "in": "path",
            "required": true
          }
        ],
        "responses": {
          "200": {
            "description": "Success"
          }
        },
        "x-apidocgen": {
          "skip": true
        }
      }
    },
    "/deployment/config": {
      "get": {
        "security": [
          {
            "CoderSessionToken": []
          }
        ],
        "produces": ["application/json"],
        "tags": ["General"],
        "summary": "Get deployment config",
        "operationId": "get-deployment-config",
        "responses": {
          "200": {
            "description": "OK",
            "schema": {
              "$ref": "#/definitions/codersdk.DeploymentConfig"
            }
          }
        }
      }
    },
    "/deployment/ssh": {
      "get": {
        "security": [
          {
            "CoderSessionToken": []
          }
        ],
        "produces": ["application/json"],
        "tags": ["General"],
        "summary": "SSH Config",
        "operationId": "ssh-config",
        "responses": {
          "200": {
            "description": "OK",
            "schema": {
              "$ref": "#/definitions/codersdk.SSHConfigResponse"
            }
          }
        }
      }
    },
    "/deployment/stats": {
      "get": {
        "security": [
          {
            "CoderSessionToken": []
          }
        ],
        "produces": ["application/json"],
        "tags": ["General"],
        "summary": "Get deployment stats",
        "operationId": "get-deployment-stats",
        "responses": {
          "200": {
            "description": "OK",
            "schema": {
              "$ref": "#/definitions/codersdk.DeploymentStats"
            }
          }
        }
      }
    },
    "/derp-map": {
      "get": {
        "security": [
          {
            "CoderSessionToken": []
          }
        ],
        "tags": ["Agents"],
        "summary": "Get DERP map updates",
        "operationId": "get-derp-map-updates",
        "responses": {
          "101": {
            "description": "Switching Protocols"
          }
        }
      }
    },
    "/entitlements": {
      "get": {
        "security": [
          {
            "CoderSessionToken": []
          }
        ],
        "produces": ["application/json"],
        "tags": ["Enterprise"],
        "summary": "Get entitlements",
        "operationId": "get-entitlements",
        "responses": {
          "200": {
            "description": "OK",
            "schema": {
              "$ref": "#/definitions/codersdk.Entitlements"
            }
          }
        }
      }
    },
    "/experiments": {
      "get": {
        "security": [
          {
            "CoderSessionToken": []
          }
        ],
        "produces": ["application/json"],
        "tags": ["General"],
        "summary": "Get enabled experiments",
        "operationId": "get-enabled-experiments",
        "responses": {
          "200": {
            "description": "OK",
            "schema": {
              "type": "array",
              "items": {
                "$ref": "#/definitions/codersdk.Experiment"
              }
            }
          }
        }
      }
    },
    "/experiments/available": {
      "get": {
        "security": [
          {
            "CoderSessionToken": []
          }
        ],
        "produces": ["application/json"],
        "tags": ["General"],
        "summary": "Get safe experiments",
        "operationId": "get-safe-experiments",
        "responses": {
          "200": {
            "description": "OK",
            "schema": {
              "type": "array",
              "items": {
                "$ref": "#/definitions/codersdk.Experiment"
              }
            }
          }
        }
      }
    },
    "/external-auth": {
      "get": {
        "security": [
          {
            "CoderSessionToken": []
          }
        ],
        "produces": ["application/json"],
        "tags": ["Git"],
        "summary": "Get user external auths",
        "operationId": "get-user-external-auths",
        "responses": {
          "200": {
            "description": "OK",
            "schema": {
              "$ref": "#/definitions/codersdk.ExternalAuthLink"
            }
          }
        }
      }
    },
    "/external-auth/{externalauth}": {
      "get": {
        "security": [
          {
            "CoderSessionToken": []
          }
        ],
        "produces": ["application/json"],
        "tags": ["Git"],
        "summary": "Get external auth by ID",
        "operationId": "get-external-auth-by-id",
        "parameters": [
          {
            "type": "string",
            "format": "string",
            "description": "Git Provider ID",
            "name": "externalauth",
            "in": "path",
            "required": true
          }
        ],
        "responses": {
          "200": {
            "description": "OK",
            "schema": {
              "$ref": "#/definitions/codersdk.ExternalAuth"
            }
          }
        }
      },
      "delete": {
        "security": [
          {
            "CoderSessionToken": []
          }
        ],
        "tags": ["Git"],
        "summary": "Delete external auth user link by ID",
        "operationId": "delete-external-auth-user-link-by-id",
        "parameters": [
          {
            "type": "string",
            "format": "string",
            "description": "Git Provider ID",
            "name": "externalauth",
            "in": "path",
            "required": true
          }
        ],
        "responses": {
          "200": {
            "description": "OK"
          }
        }
      }
    },
    "/external-auth/{externalauth}/device": {
      "get": {
        "security": [
          {
            "CoderSessionToken": []
          }
        ],
        "produces": ["application/json"],
        "tags": ["Git"],
        "summary": "Get external auth device by ID.",
        "operationId": "get-external-auth-device-by-id",
        "parameters": [
          {
            "type": "string",
            "format": "string",
            "description": "Git Provider ID",
            "name": "externalauth",
            "in": "path",
            "required": true
          }
        ],
        "responses": {
          "200": {
            "description": "OK",
            "schema": {
              "$ref": "#/definitions/codersdk.ExternalAuthDevice"
            }
          }
        }
      },
      "post": {
        "security": [
          {
            "CoderSessionToken": []
          }
        ],
        "tags": ["Git"],
        "summary": "Post external auth device by ID",
        "operationId": "post-external-auth-device-by-id",
        "parameters": [
          {
            "type": "string",
            "format": "string",
            "description": "External Provider ID",
            "name": "externalauth",
            "in": "path",
            "required": true
          }
        ],
        "responses": {
          "204": {
            "description": "No Content"
          }
        }
      }
    },
    "/files": {
      "post": {
        "security": [
          {
            "CoderSessionToken": []
          }
        ],
        "description": "Swagger notice: Swagger 2.0 doesn't support file upload with a `content-type` different than `application/x-www-form-urlencoded`.",
        "consumes": ["application/x-tar"],
        "produces": ["application/json"],
        "tags": ["Files"],
        "summary": "Upload file",
        "operationId": "upload-file",
        "parameters": [
          {
            "type": "string",
            "default": "application/x-tar",
            "description": "Content-Type must be `application/x-tar` or `application/zip`",
            "name": "Content-Type",
            "in": "header",
            "required": true
          },
          {
            "type": "file",
            "description": "File to be uploaded",
            "name": "file",
            "in": "formData",
            "required": true
          }
        ],
        "responses": {
          "201": {
            "description": "Created",
            "schema": {
              "$ref": "#/definitions/codersdk.UploadResponse"
            }
          }
        }
      }
    },
    "/files/{fileID}": {
      "get": {
        "security": [
          {
            "CoderSessionToken": []
          }
        ],
        "tags": ["Files"],
        "summary": "Get file by ID",
        "operationId": "get-file-by-id",
        "parameters": [
          {
            "type": "string",
            "format": "uuid",
            "description": "File ID",
            "name": "fileID",
            "in": "path",
            "required": true
          }
        ],
        "responses": {
          "200": {
            "description": "OK"
          }
        }
      }
    },
    "/frobulators": {
      "get": {
        "security": [
          {
            "CoderSessionToken": []
          }
        ],
        "produces": ["application/json"],
        "tags": ["Frobulator"],
        "summary": "Get all frobulators",
        "operationId": "get-all-frobulators",
        "responses": {
          "200": {
            "description": "OK",
            "schema": {
              "type": "array",
              "items": {
                "$ref": "#/definitions/codersdk.Frobulator"
              }
            }
          }
        }
      }
    },
    "/frobulators/{user}": {
      "get": {
        "security": [
          {
            "CoderSessionToken": []
          }
        ],
        "produces": ["application/json"],
        "tags": ["Frobulator"],
        "summary": "Get user frobulators",
        "operationId": "get-user-frobulators",
        "parameters": [
          {
            "type": "string",
            "description": "User ID, name, or me",
            "name": "user",
            "in": "path",
            "required": true
          }
        ],
        "responses": {
          "200": {
            "description": "OK",
            "schema": {
              "type": "array",
              "items": {
                "$ref": "#/definitions/codersdk.Frobulator"
              }
            }
          }
        }
      },
      "post": {
        "security": [
          {
            "CoderSessionToken": []
          }
        ],
        "consumes": ["application/json"],
        "produces": ["application/json"],
        "tags": ["Frobulator"],
        "summary": "Post frobulator",
        "operationId": "post-frobulator",
        "parameters": [
          {
            "description": "Insert Frobulator request",
            "name": "request",
            "in": "body",
            "required": true,
            "schema": {
              "$ref": "#/definitions/codersdk.InsertFrobulatorRequest"
            }
          },
          {
            "type": "string",
            "description": "User ID, name, or me",
            "name": "user",
            "in": "path",
            "required": true
          }
        ],
        "responses": {
          "200": {
            "description": "New frobulator ID"
          }
        }
      }
    },
    "/groups/{group}": {
      "get": {
        "security": [
          {
            "CoderSessionToken": []
          }
        ],
        "produces": ["application/json"],
        "tags": ["Enterprise"],
        "summary": "Get group by ID",
        "operationId": "get-group-by-id",
        "parameters": [
          {
            "type": "string",
            "description": "Group id",
            "name": "group",
            "in": "path",
            "required": true
          }
        ],
        "responses": {
          "200": {
            "description": "OK",
            "schema": {
              "$ref": "#/definitions/codersdk.Group"
            }
          }
        }
      },
      "delete": {
        "security": [
          {
            "CoderSessionToken": []
          }
        ],
        "produces": ["application/json"],
        "tags": ["Enterprise"],
        "summary": "Delete group by name",
        "operationId": "delete-group-by-name",
        "parameters": [
          {
            "type": "string",
            "description": "Group name",
            "name": "group",
            "in": "path",
            "required": true
          }
        ],
        "responses": {
          "200": {
            "description": "OK",
            "schema": {
              "$ref": "#/definitions/codersdk.Group"
            }
          }
        }
      },
      "patch": {
        "security": [
          {
            "CoderSessionToken": []
          }
        ],
        "consumes": ["application/json"],
        "produces": ["application/json"],
        "tags": ["Enterprise"],
        "summary": "Update group by name",
        "operationId": "update-group-by-name",
        "parameters": [
          {
            "type": "string",
            "description": "Group name",
            "name": "group",
            "in": "path",
            "required": true
          },
          {
            "description": "Patch group request",
            "name": "request",
            "in": "body",
            "required": true,
            "schema": {
              "$ref": "#/definitions/codersdk.PatchGroupRequest"
            }
          }
        ],
        "responses": {
          "200": {
            "description": "OK",
            "schema": {
              "$ref": "#/definitions/codersdk.Group"
            }
          }
        }
      }
    },
    "/insights/daus": {
      "get": {
        "security": [
          {
            "CoderSessionToken": []
          }
        ],
        "produces": ["application/json"],
        "tags": ["Insights"],
        "summary": "Get deployment DAUs",
        "operationId": "get-deployment-daus",
        "parameters": [
          {
            "type": "integer",
            "description": "Time-zone offset (e.g. -2)",
            "name": "tz_offset",
            "in": "query",
            "required": true
          }
        ],
        "responses": {
          "200": {
            "description": "OK",
            "schema": {
              "$ref": "#/definitions/codersdk.DAUsResponse"
            }
          }
        }
      }
    },
    "/insights/templates": {
      "get": {
        "security": [
          {
            "CoderSessionToken": []
          }
        ],
        "produces": ["application/json"],
        "tags": ["Insights"],
        "summary": "Get insights about templates",
        "operationId": "get-insights-about-templates",
        "parameters": [
          {
            "type": "string",
            "format": "date-time",
            "description": "Start time",
            "name": "start_time",
            "in": "query",
            "required": true
          },
          {
            "type": "string",
            "format": "date-time",
            "description": "End time",
            "name": "end_time",
            "in": "query",
            "required": true
          },
          {
            "enum": ["week", "day"],
            "type": "string",
            "description": "Interval",
            "name": "interval",
            "in": "query",
            "required": true
          },
          {
            "type": "array",
            "items": {
              "type": "string"
            },
            "collectionFormat": "csv",
            "description": "Template IDs",
            "name": "template_ids",
            "in": "query"
          }
        ],
        "responses": {
          "200": {
            "description": "OK",
            "schema": {
              "$ref": "#/definitions/codersdk.TemplateInsightsResponse"
            }
          }
        }
      }
    },
    "/insights/user-activity": {
      "get": {
        "security": [
          {
            "CoderSessionToken": []
          }
        ],
        "produces": ["application/json"],
        "tags": ["Insights"],
        "summary": "Get insights about user activity",
        "operationId": "get-insights-about-user-activity",
        "parameters": [
          {
            "type": "string",
            "format": "date-time",
            "description": "Start time",
            "name": "start_time",
            "in": "query",
            "required": true
          },
          {
            "type": "string",
            "format": "date-time",
            "description": "End time",
            "name": "end_time",
            "in": "query",
            "required": true
          },
          {
            "type": "array",
            "items": {
              "type": "string"
            },
            "collectionFormat": "csv",
            "description": "Template IDs",
            "name": "template_ids",
            "in": "query"
          }
        ],
        "responses": {
          "200": {
            "description": "OK",
            "schema": {
              "$ref": "#/definitions/codersdk.UserActivityInsightsResponse"
            }
          }
        }
      }
    },
    "/insights/user-latency": {
      "get": {
        "security": [
          {
            "CoderSessionToken": []
          }
        ],
        "produces": ["application/json"],
        "tags": ["Insights"],
        "summary": "Get insights about user latency",
        "operationId": "get-insights-about-user-latency",
        "parameters": [
          {
            "type": "string",
            "format": "date-time",
            "description": "Start time",
            "name": "start_time",
            "in": "query",
            "required": true
          },
          {
            "type": "string",
            "format": "date-time",
            "description": "End time",
            "name": "end_time",
            "in": "query",
            "required": true
          },
          {
            "type": "array",
            "items": {
              "type": "string"
            },
            "collectionFormat": "csv",
            "description": "Template IDs",
            "name": "template_ids",
            "in": "query"
          }
        ],
        "responses": {
          "200": {
            "description": "OK",
            "schema": {
              "$ref": "#/definitions/codersdk.UserLatencyInsightsResponse"
            }
          }
        }
      }
    },
    "/integrations/jfrog/xray-scan": {
      "get": {
        "security": [
          {
            "CoderSessionToken": []
          }
        ],
        "produces": ["application/json"],
        "tags": ["Enterprise"],
        "summary": "Get JFrog XRay scan by workspace agent ID.",
        "operationId": "get-jfrog-xray-scan-by-workspace-agent-id",
        "parameters": [
          {
            "type": "string",
            "description": "Workspace ID",
            "name": "workspace_id",
            "in": "query",
            "required": true
          },
          {
            "type": "string",
            "description": "Agent ID",
            "name": "agent_id",
            "in": "query",
            "required": true
          }
        ],
        "responses": {
          "200": {
            "description": "OK",
            "schema": {
              "$ref": "#/definitions/codersdk.JFrogXrayScan"
            }
          }
        }
      },
      "post": {
        "security": [
          {
            "CoderSessionToken": []
          }
        ],
        "consumes": ["application/json"],
        "produces": ["application/json"],
        "tags": ["Enterprise"],
        "summary": "Post JFrog XRay scan by workspace agent ID.",
        "operationId": "post-jfrog-xray-scan-by-workspace-agent-id",
        "parameters": [
          {
            "description": "Post JFrog XRay scan request",
            "name": "request",
            "in": "body",
            "required": true,
            "schema": {
              "$ref": "#/definitions/codersdk.JFrogXrayScan"
            }
          }
        ],
        "responses": {
          "200": {
            "description": "OK",
            "schema": {
              "$ref": "#/definitions/codersdk.Response"
            }
          }
        }
      }
    },
    "/licenses": {
      "get": {
        "security": [
          {
            "CoderSessionToken": []
          }
        ],
        "produces": ["application/json"],
        "tags": ["Enterprise"],
        "summary": "Get licenses",
        "operationId": "get-licenses",
        "responses": {
          "200": {
            "description": "OK",
            "schema": {
              "type": "array",
              "items": {
                "$ref": "#/definitions/codersdk.License"
              }
            }
          }
        }
      },
      "post": {
        "security": [
          {
            "CoderSessionToken": []
          }
        ],
        "consumes": ["application/json"],
        "produces": ["application/json"],
        "tags": ["Organizations"],
        "summary": "Add new license",
        "operationId": "add-new-license",
        "parameters": [
          {
            "description": "Add license request",
            "name": "request",
            "in": "body",
            "required": true,
            "schema": {
              "$ref": "#/definitions/codersdk.AddLicenseRequest"
            }
          }
        ],
        "responses": {
          "201": {
            "description": "Created",
            "schema": {
              "$ref": "#/definitions/codersdk.License"
            }
          }
        }
      }
    },
    "/licenses/refresh-entitlements": {
      "post": {
        "security": [
          {
            "CoderSessionToken": []
          }
        ],
        "produces": ["application/json"],
        "tags": ["Organizations"],
        "summary": "Update license entitlements",
        "operationId": "update-license-entitlements",
        "responses": {
          "201": {
            "description": "Created",
            "schema": {
              "$ref": "#/definitions/codersdk.Response"
            }
          }
        }
      }
    },
    "/licenses/{id}": {
      "delete": {
        "security": [
          {
            "CoderSessionToken": []
          }
        ],
        "produces": ["application/json"],
        "tags": ["Enterprise"],
        "summary": "Delete license",
        "operationId": "delete-license",
        "parameters": [
          {
            "type": "string",
            "format": "number",
            "description": "License ID",
            "name": "id",
            "in": "path",
            "required": true
          }
        ],
        "responses": {
          "200": {
            "description": "OK"
          }
        }
      }
    },
    "/notifications/settings": {
      "get": {
        "security": [
          {
            "CoderSessionToken": []
          }
        ],
        "produces": ["application/json"],
        "tags": ["General"],
        "summary": "Get notifications settings",
        "operationId": "get-notifications-settings",
        "responses": {
          "200": {
            "description": "OK",
            "schema": {
              "$ref": "#/definitions/codersdk.NotificationsSettings"
            }
          }
        }
      },
      "put": {
        "security": [
          {
            "CoderSessionToken": []
          }
        ],
        "consumes": ["application/json"],
        "produces": ["application/json"],
        "tags": ["General"],
        "summary": "Update notifications settings",
        "operationId": "update-notifications-settings",
        "parameters": [
          {
            "description": "Notifications settings request",
            "name": "request",
            "in": "body",
            "required": true,
            "schema": {
              "$ref": "#/definitions/codersdk.NotificationsSettings"
            }
          }
        ],
        "responses": {
          "200": {
            "description": "OK",
            "schema": {
              "$ref": "#/definitions/codersdk.NotificationsSettings"
            }
          },
          "304": {
            "description": "Not Modified"
          }
        }
      }
    },
    "/oauth2-provider/apps": {
      "get": {
        "security": [
          {
            "CoderSessionToken": []
          }
        ],
        "produces": ["application/json"],
        "tags": ["Enterprise"],
        "summary": "Get OAuth2 applications.",
        "operationId": "get-oauth2-applications",
        "parameters": [
          {
            "type": "string",
            "description": "Filter by applications authorized for a user",
            "name": "user_id",
            "in": "query"
          }
        ],
        "responses": {
          "200": {
            "description": "OK",
            "schema": {
              "type": "array",
              "items": {
                "$ref": "#/definitions/codersdk.OAuth2ProviderApp"
              }
            }
          }
        }
      },
      "post": {
        "security": [
          {
            "CoderSessionToken": []
          }
        ],
        "consumes": ["application/json"],
        "produces": ["application/json"],
        "tags": ["Enterprise"],
        "summary": "Create OAuth2 application.",
        "operationId": "create-oauth2-application",
        "parameters": [
          {
            "description": "The OAuth2 application to create.",
            "name": "request",
            "in": "body",
            "required": true,
            "schema": {
              "$ref": "#/definitions/codersdk.PostOAuth2ProviderAppRequest"
            }
          }
        ],
        "responses": {
          "200": {
            "description": "OK",
            "schema": {
              "$ref": "#/definitions/codersdk.OAuth2ProviderApp"
            }
          }
        }
      }
    },
    "/oauth2-provider/apps/{app}": {
      "get": {
        "security": [
          {
            "CoderSessionToken": []
          }
        ],
        "produces": ["application/json"],
        "tags": ["Enterprise"],
        "summary": "Get OAuth2 application.",
        "operationId": "get-oauth2-application",
        "parameters": [
          {
            "type": "string",
            "description": "App ID",
            "name": "app",
            "in": "path",
            "required": true
          }
        ],
        "responses": {
          "200": {
            "description": "OK",
            "schema": {
              "$ref": "#/definitions/codersdk.OAuth2ProviderApp"
            }
          }
        }
      },
      "put": {
        "security": [
          {
            "CoderSessionToken": []
          }
        ],
        "consumes": ["application/json"],
        "produces": ["application/json"],
        "tags": ["Enterprise"],
        "summary": "Update OAuth2 application.",
        "operationId": "update-oauth2-application",
        "parameters": [
          {
            "type": "string",
            "description": "App ID",
            "name": "app",
            "in": "path",
            "required": true
          },
          {
            "description": "Update an OAuth2 application.",
            "name": "request",
            "in": "body",
            "required": true,
            "schema": {
              "$ref": "#/definitions/codersdk.PutOAuth2ProviderAppRequest"
            }
          }
        ],
        "responses": {
          "200": {
            "description": "OK",
            "schema": {
              "$ref": "#/definitions/codersdk.OAuth2ProviderApp"
            }
          }
        }
      },
      "delete": {
        "security": [
          {
            "CoderSessionToken": []
          }
        ],
        "tags": ["Enterprise"],
        "summary": "Delete OAuth2 application.",
        "operationId": "delete-oauth2-application",
        "parameters": [
          {
            "type": "string",
            "description": "App ID",
            "name": "app",
            "in": "path",
            "required": true
          }
        ],
        "responses": {
          "204": {
            "description": "No Content"
          }
        }
      }
    },
    "/oauth2-provider/apps/{app}/secrets": {
      "get": {
        "security": [
          {
            "CoderSessionToken": []
          }
        ],
        "produces": ["application/json"],
        "tags": ["Enterprise"],
        "summary": "Get OAuth2 application secrets.",
        "operationId": "get-oauth2-application-secrets",
        "parameters": [
          {
            "type": "string",
            "description": "App ID",
            "name": "app",
            "in": "path",
            "required": true
          }
        ],
        "responses": {
          "200": {
            "description": "OK",
            "schema": {
              "type": "array",
              "items": {
                "$ref": "#/definitions/codersdk.OAuth2ProviderAppSecret"
              }
            }
          }
        }
      },
      "post": {
        "security": [
          {
            "CoderSessionToken": []
          }
        ],
        "produces": ["application/json"],
        "tags": ["Enterprise"],
        "summary": "Create OAuth2 application secret.",
        "operationId": "create-oauth2-application-secret",
        "parameters": [
          {
            "type": "string",
            "description": "App ID",
            "name": "app",
            "in": "path",
            "required": true
          }
        ],
        "responses": {
          "200": {
            "description": "OK",
            "schema": {
              "type": "array",
              "items": {
                "$ref": "#/definitions/codersdk.OAuth2ProviderAppSecretFull"
              }
            }
          }
        }
      }
    },
    "/oauth2-provider/apps/{app}/secrets/{secretID}": {
      "delete": {
        "security": [
          {
            "CoderSessionToken": []
          }
        ],
        "tags": ["Enterprise"],
        "summary": "Delete OAuth2 application secret.",
        "operationId": "delete-oauth2-application-secret",
        "parameters": [
          {
            "type": "string",
            "description": "App ID",
            "name": "app",
            "in": "path",
            "required": true
          },
          {
            "type": "string",
            "description": "Secret ID",
            "name": "secretID",
            "in": "path",
            "required": true
          }
        ],
        "responses": {
          "204": {
            "description": "No Content"
          }
        }
      }
    },
    "/oauth2/authorize": {
      "post": {
        "security": [
          {
            "CoderSessionToken": []
          }
        ],
        "tags": ["Enterprise"],
        "summary": "OAuth2 authorization request.",
        "operationId": "oauth2-authorization-request",
        "parameters": [
          {
            "type": "string",
            "description": "Client ID",
            "name": "client_id",
            "in": "query",
            "required": true
          },
          {
            "type": "string",
            "description": "A random unguessable string",
            "name": "state",
            "in": "query",
            "required": true
          },
          {
            "enum": ["code"],
            "type": "string",
            "description": "Response type",
            "name": "response_type",
            "in": "query",
            "required": true
          },
          {
            "type": "string",
            "description": "Redirect here after authorization",
            "name": "redirect_uri",
            "in": "query"
          },
          {
            "type": "string",
            "description": "Token scopes (currently ignored)",
            "name": "scope",
            "in": "query"
          }
        ],
        "responses": {
          "302": {
            "description": "Found"
          }
        }
      }
    },
    "/oauth2/tokens": {
      "post": {
        "produces": ["application/json"],
        "tags": ["Enterprise"],
        "summary": "OAuth2 token exchange.",
        "operationId": "oauth2-token-exchange",
        "parameters": [
          {
            "type": "string",
            "description": "Client ID, required if grant_type=authorization_code",
            "name": "client_id",
            "in": "formData"
          },
          {
            "type": "string",
            "description": "Client secret, required if grant_type=authorization_code",
            "name": "client_secret",
            "in": "formData"
          },
          {
            "type": "string",
            "description": "Authorization code, required if grant_type=authorization_code",
            "name": "code",
            "in": "formData"
          },
          {
            "type": "string",
            "description": "Refresh token, required if grant_type=refresh_token",
            "name": "refresh_token",
            "in": "formData"
          },
          {
            "enum": ["authorization_code", "refresh_token"],
            "type": "string",
            "description": "Grant type",
            "name": "grant_type",
            "in": "formData",
            "required": true
          }
        ],
        "responses": {
          "200": {
            "description": "OK",
            "schema": {
              "$ref": "#/definitions/oauth2.Token"
            }
          }
        }
      },
      "delete": {
        "security": [
          {
            "CoderSessionToken": []
          }
        ],
        "tags": ["Enterprise"],
        "summary": "Delete OAuth2 application tokens.",
        "operationId": "delete-oauth2-application-tokens",
        "parameters": [
          {
            "type": "string",
            "description": "Client ID",
            "name": "client_id",
            "in": "query",
            "required": true
          }
        ],
        "responses": {
          "204": {
            "description": "No Content"
          }
        }
      }
    },
    "/organizations": {
      "get": {
        "security": [
          {
            "CoderSessionToken": []
          }
        ],
        "produces": ["application/json"],
        "tags": ["Organizations"],
        "summary": "Get organizations",
        "operationId": "get-organizations",
        "responses": {
          "200": {
            "description": "OK",
            "schema": {
              "type": "array",
              "items": {
                "$ref": "#/definitions/codersdk.Organization"
              }
            }
          }
        }
      },
      "post": {
        "security": [
          {
            "CoderSessionToken": []
          }
        ],
        "consumes": ["application/json"],
        "produces": ["application/json"],
        "tags": ["Organizations"],
        "summary": "Create organization",
        "operationId": "create-organization",
        "parameters": [
          {
            "description": "Create organization request",
            "name": "request",
            "in": "body",
            "required": true,
            "schema": {
              "$ref": "#/definitions/codersdk.CreateOrganizationRequest"
            }
          }
        ],
        "responses": {
          "201": {
            "description": "Created",
            "schema": {
              "$ref": "#/definitions/codersdk.Organization"
            }
          }
        }
      }
    },
    "/organizations/{organization}": {
      "get": {
        "security": [
          {
            "CoderSessionToken": []
          }
        ],
        "produces": ["application/json"],
        "tags": ["Organizations"],
        "summary": "Get organization by ID",
        "operationId": "get-organization-by-id",
        "parameters": [
          {
            "type": "string",
            "format": "uuid",
            "description": "Organization ID",
            "name": "organization",
            "in": "path",
            "required": true
          }
        ],
        "responses": {
          "200": {
            "description": "OK",
            "schema": {
              "$ref": "#/definitions/codersdk.Organization"
            }
          }
        }
      },
      "delete": {
        "security": [
          {
            "CoderSessionToken": []
          }
        ],
        "produces": ["application/json"],
        "tags": ["Organizations"],
        "summary": "Delete organization",
        "operationId": "delete-organization",
        "parameters": [
          {
            "type": "string",
            "description": "Organization ID or name",
            "name": "organization",
            "in": "path",
            "required": true
          }
        ],
        "responses": {
          "200": {
            "description": "OK",
            "schema": {
              "$ref": "#/definitions/codersdk.Response"
            }
          }
        }
      },
      "patch": {
        "security": [
          {
            "CoderSessionToken": []
          }
        ],
        "consumes": ["application/json"],
        "produces": ["application/json"],
        "tags": ["Organizations"],
        "summary": "Update organization",
        "operationId": "update-organization",
        "parameters": [
          {
            "type": "string",
            "description": "Organization ID or name",
            "name": "organization",
            "in": "path",
            "required": true
          },
          {
            "description": "Patch organization request",
            "name": "request",
            "in": "body",
            "required": true,
            "schema": {
              "$ref": "#/definitions/codersdk.UpdateOrganizationRequest"
            }
          }
        ],
        "responses": {
          "200": {
            "description": "OK",
            "schema": {
              "$ref": "#/definitions/codersdk.Organization"
            }
          }
        }
      }
    },
    "/organizations/{organization}/groups": {
      "get": {
        "security": [
          {
            "CoderSessionToken": []
          }
        ],
        "produces": ["application/json"],
        "tags": ["Enterprise"],
        "summary": "Get groups by organization",
        "operationId": "get-groups-by-organization",
        "parameters": [
          {
            "type": "string",
            "format": "uuid",
            "description": "Organization ID",
            "name": "organization",
            "in": "path",
            "required": true
          }
        ],
        "responses": {
          "200": {
            "description": "OK",
            "schema": {
              "type": "array",
              "items": {
                "$ref": "#/definitions/codersdk.Group"
              }
            }
          }
        }
      },
      "post": {
        "security": [
          {
            "CoderSessionToken": []
          }
        ],
        "consumes": ["application/json"],
        "produces": ["application/json"],
        "tags": ["Enterprise"],
        "summary": "Create group for organization",
        "operationId": "create-group-for-organization",
        "parameters": [
          {
            "description": "Create group request",
            "name": "request",
            "in": "body",
            "required": true,
            "schema": {
              "$ref": "#/definitions/codersdk.CreateGroupRequest"
            }
          },
          {
            "type": "string",
            "description": "Organization ID",
            "name": "organization",
            "in": "path",
            "required": true
          }
        ],
        "responses": {
          "201": {
            "description": "Created",
            "schema": {
              "$ref": "#/definitions/codersdk.Group"
            }
          }
        }
      }
    },
    "/organizations/{organization}/groups/{groupName}": {
      "get": {
        "security": [
          {
            "CoderSessionToken": []
          }
        ],
        "produces": ["application/json"],
        "tags": ["Enterprise"],
        "summary": "Get group by organization and group name",
        "operationId": "get-group-by-organization-and-group-name",
        "parameters": [
          {
            "type": "string",
            "format": "uuid",
            "description": "Organization ID",
            "name": "organization",
            "in": "path",
            "required": true
          },
          {
            "type": "string",
            "description": "Group name",
            "name": "groupName",
            "in": "path",
            "required": true
          }
        ],
        "responses": {
          "200": {
            "description": "OK",
            "schema": {
              "$ref": "#/definitions/codersdk.Group"
            }
          }
        }
      }
    },
    "/organizations/{organization}/members": {
      "get": {
        "security": [
          {
            "CoderSessionToken": []
          }
        ],
        "produces": ["application/json"],
        "tags": ["Members"],
        "summary": "List organization members",
        "operationId": "list-organization-members",
        "parameters": [
          {
            "type": "string",
            "description": "Organization ID",
            "name": "organization",
            "in": "path",
            "required": true
          }
        ],
        "responses": {
          "200": {
            "description": "OK",
            "schema": {
              "type": "array",
              "items": {
                "$ref": "#/definitions/codersdk.OrganizationMemberWithUserData"
              }
            }
          }
        }
      }
    },
    "/organizations/{organization}/members/roles": {
      "get": {
        "security": [
          {
            "CoderSessionToken": []
          }
        ],
        "produces": ["application/json"],
        "tags": ["Members"],
        "summary": "Get member roles by organization",
        "operationId": "get-member-roles-by-organization",
        "parameters": [
          {
            "type": "string",
            "format": "uuid",
            "description": "Organization ID",
            "name": "organization",
            "in": "path",
            "required": true
          }
        ],
        "responses": {
          "200": {
            "description": "OK",
            "schema": {
              "type": "array",
              "items": {
                "$ref": "#/definitions/codersdk.AssignableRoles"
              }
            }
          }
        }
      },
      "patch": {
        "security": [
          {
            "CoderSessionToken": []
          }
        ],
        "produces": ["application/json"],
        "tags": ["Members"],
        "summary": "Upsert a custom organization role",
        "operationId": "upsert-a-custom-organization-role",
        "parameters": [
          {
            "type": "string",
            "format": "uuid",
            "description": "Organization ID",
            "name": "organization",
            "in": "path",
            "required": true
          }
        ],
        "responses": {
          "200": {
            "description": "OK",
            "schema": {
              "type": "array",
              "items": {
                "$ref": "#/definitions/codersdk.Role"
              }
            }
          }
        }
      }
    },
    "/organizations/{organization}/members/{user}": {
      "post": {
        "security": [
          {
            "CoderSessionToken": []
          }
        ],
        "produces": ["application/json"],
        "tags": ["Members"],
        "summary": "Add organization member",
        "operationId": "add-organization-member",
        "parameters": [
          {
            "type": "string",
            "description": "Organization ID",
            "name": "organization",
            "in": "path",
            "required": true
          },
          {
            "type": "string",
            "description": "User ID, name, or me",
            "name": "user",
            "in": "path",
            "required": true
          }
        ],
        "responses": {
          "200": {
            "description": "OK",
            "schema": {
              "$ref": "#/definitions/codersdk.OrganizationMember"
            }
          }
        }
      },
      "delete": {
        "security": [
          {
            "CoderSessionToken": []
          }
        ],
        "tags": ["Members"],
        "summary": "Remove organization member",
        "operationId": "remove-organization-member",
        "parameters": [
          {
            "type": "string",
            "description": "Organization ID",
            "name": "organization",
            "in": "path",
            "required": true
          },
          {
            "type": "string",
            "description": "User ID, name, or me",
            "name": "user",
            "in": "path",
            "required": true
          }
        ],
        "responses": {
          "204": {
            "description": "No Content"
          }
        }
      }
    },
    "/organizations/{organization}/members/{user}/roles": {
      "put": {
        "security": [
          {
            "CoderSessionToken": []
          }
        ],
        "consumes": ["application/json"],
        "produces": ["application/json"],
        "tags": ["Members"],
        "summary": "Assign role to organization member",
        "operationId": "assign-role-to-organization-member",
        "parameters": [
          {
            "type": "string",
            "description": "Organization ID",
            "name": "organization",
            "in": "path",
            "required": true
          },
          {
            "type": "string",
            "description": "User ID, name, or me",
            "name": "user",
            "in": "path",
            "required": true
          },
          {
            "description": "Update roles request",
            "name": "request",
            "in": "body",
            "required": true,
            "schema": {
              "$ref": "#/definitions/codersdk.UpdateRoles"
            }
          }
        ],
        "responses": {
          "200": {
            "description": "OK",
            "schema": {
              "$ref": "#/definitions/codersdk.OrganizationMember"
            }
          }
        }
      }
    },
    "/organizations/{organization}/members/{user}/workspaces": {
      "post": {
        "security": [
          {
            "CoderSessionToken": []
          }
        ],
        "description": "Create a new workspace using a template. The request must\nspecify either the Template ID or the Template Version ID,\nnot both. If the Template ID is specified, the active version\nof the template will be used.",
        "consumes": ["application/json"],
        "produces": ["application/json"],
        "tags": ["Workspaces"],
        "summary": "Create user workspace by organization",
        "operationId": "create-user-workspace-by-organization",
        "deprecated": true,
        "parameters": [
          {
            "type": "string",
            "format": "uuid",
            "description": "Organization ID",
            "name": "organization",
            "in": "path",
            "required": true
          },
          {
            "type": "string",
            "description": "Username, UUID, or me",
            "name": "user",
            "in": "path",
            "required": true
          },
          {
            "description": "Create workspace request",
            "name": "request",
            "in": "body",
            "required": true,
            "schema": {
              "$ref": "#/definitions/codersdk.CreateWorkspaceRequest"
            }
          }
        ],
        "responses": {
          "200": {
            "description": "OK",
            "schema": {
              "$ref": "#/definitions/codersdk.Workspace"
            }
          }
        }
      }
    },
    "/organizations/{organization}/provisionerdaemons": {
      "get": {
        "security": [
          {
            "CoderSessionToken": []
          }
        ],
        "produces": ["application/json"],
        "tags": ["Enterprise"],
        "summary": "Get provisioner daemons",
        "operationId": "get-provisioner-daemons",
        "parameters": [
          {
            "type": "string",
            "format": "uuid",
            "description": "Organization ID",
            "name": "organization",
            "in": "path",
            "required": true
          }
        ],
        "responses": {
          "200": {
            "description": "OK",
            "schema": {
              "type": "array",
              "items": {
                "$ref": "#/definitions/codersdk.ProvisionerDaemon"
              }
            }
          }
        }
      }
    },
    "/organizations/{organization}/provisionerdaemons/serve": {
      "get": {
        "security": [
          {
            "CoderSessionToken": []
          }
        ],
        "tags": ["Enterprise"],
        "summary": "Serve provisioner daemon",
        "operationId": "serve-provisioner-daemon",
        "parameters": [
          {
            "type": "string",
            "format": "uuid",
            "description": "Organization ID",
            "name": "organization",
            "in": "path",
            "required": true
          }
        ],
        "responses": {
          "101": {
            "description": "Switching Protocols"
          }
        }
      }
    },
    "/organizations/{organization}/provisionerkeys": {
      "get": {
        "security": [
          {
            "CoderSessionToken": []
          }
        ],
        "produces": ["application/json"],
        "tags": ["Enterprise"],
        "summary": "List provisioner key",
        "operationId": "list-provisioner-key",
        "parameters": [
          {
            "type": "string",
            "description": "Organization ID",
            "name": "organization",
            "in": "path",
            "required": true
          }
        ],
        "responses": {
          "200": {
            "description": "OK",
            "schema": {
              "type": "array",
              "items": {
                "$ref": "#/definitions/codersdk.ProvisionerKey"
              }
            }
          }
        }
      },
      "post": {
        "security": [
          {
            "CoderSessionToken": []
          }
        ],
        "produces": ["application/json"],
        "tags": ["Enterprise"],
        "summary": "Create provisioner key",
        "operationId": "create-provisioner-key",
        "parameters": [
          {
            "type": "string",
            "description": "Organization ID",
            "name": "organization",
            "in": "path",
            "required": true
          }
        ],
        "responses": {
          "201": {
            "description": "Created",
            "schema": {
              "$ref": "#/definitions/codersdk.CreateProvisionerKeyResponse"
            }
          }
        }
      }
    },
    "/organizations/{organization}/provisionerkeys/{provisionerkey}": {
      "delete": {
        "security": [
          {
            "CoderSessionToken": []
          }
        ],
        "tags": ["Enterprise"],
        "summary": "Delete provisioner key",
        "operationId": "delete-provisioner-key",
        "parameters": [
          {
            "type": "string",
            "description": "Organization ID",
            "name": "organization",
            "in": "path",
            "required": true
          },
          {
            "type": "string",
            "description": "Provisioner key name",
            "name": "provisionerkey",
            "in": "path",
            "required": true
          }
        ],
        "responses": {
          "204": {
            "description": "No Content"
          }
        }
      }
    },
    "/organizations/{organization}/templates": {
      "get": {
        "security": [
          {
            "CoderSessionToken": []
          }
        ],
        "produces": ["application/json"],
        "tags": ["Templates"],
        "summary": "Get templates by organization",
        "operationId": "get-templates-by-organization",
        "parameters": [
          {
            "type": "string",
            "format": "uuid",
            "description": "Organization ID",
            "name": "organization",
            "in": "path",
            "required": true
          }
        ],
        "responses": {
          "200": {
            "description": "OK",
            "schema": {
              "type": "array",
              "items": {
                "$ref": "#/definitions/codersdk.Template"
              }
            }
          }
        }
      },
      "post": {
        "security": [
          {
            "CoderSessionToken": []
          }
        ],
        "consumes": ["application/json"],
        "produces": ["application/json"],
        "tags": ["Templates"],
        "summary": "Create template by organization",
        "operationId": "create-template-by-organization",
        "parameters": [
          {
            "description": "Request body",
            "name": "request",
            "in": "body",
            "required": true,
            "schema": {
              "$ref": "#/definitions/codersdk.CreateTemplateRequest"
            }
          },
          {
            "type": "string",
            "description": "Organization ID",
            "name": "organization",
            "in": "path",
            "required": true
          }
        ],
        "responses": {
          "200": {
            "description": "OK",
            "schema": {
              "$ref": "#/definitions/codersdk.Template"
            }
          }
        }
      }
    },
    "/organizations/{organization}/templates/examples": {
      "get": {
        "security": [
          {
            "CoderSessionToken": []
          }
        ],
        "produces": ["application/json"],
        "tags": ["Templates"],
        "summary": "Get template examples by organization",
        "operationId": "get-template-examples-by-organization",
        "parameters": [
          {
            "type": "string",
            "format": "uuid",
            "description": "Organization ID",
            "name": "organization",
            "in": "path",
            "required": true
          }
        ],
        "responses": {
          "200": {
            "description": "OK",
            "schema": {
              "type": "array",
              "items": {
                "$ref": "#/definitions/codersdk.TemplateExample"
              }
            }
          }
        }
      }
    },
    "/organizations/{organization}/templates/{templatename}": {
      "get": {
        "security": [
          {
            "CoderSessionToken": []
          }
        ],
        "produces": ["application/json"],
        "tags": ["Templates"],
        "summary": "Get templates by organization and template name",
        "operationId": "get-templates-by-organization-and-template-name",
        "parameters": [
          {
            "type": "string",
            "format": "uuid",
            "description": "Organization ID",
            "name": "organization",
            "in": "path",
            "required": true
          },
          {
            "type": "string",
            "description": "Template name",
            "name": "templatename",
            "in": "path",
            "required": true
          }
        ],
        "responses": {
          "200": {
            "description": "OK",
            "schema": {
              "$ref": "#/definitions/codersdk.Template"
            }
          }
        }
      }
    },
    "/organizations/{organization}/templates/{templatename}/versions/{templateversionname}": {
      "get": {
        "security": [
          {
            "CoderSessionToken": []
          }
        ],
        "produces": ["application/json"],
        "tags": ["Templates"],
        "summary": "Get template version by organization, template, and name",
        "operationId": "get-template-version-by-organization-template-and-name",
        "parameters": [
          {
            "type": "string",
            "format": "uuid",
            "description": "Organization ID",
            "name": "organization",
            "in": "path",
            "required": true
          },
          {
            "type": "string",
            "description": "Template name",
            "name": "templatename",
            "in": "path",
            "required": true
          },
          {
            "type": "string",
            "description": "Template version name",
            "name": "templateversionname",
            "in": "path",
            "required": true
          }
        ],
        "responses": {
          "200": {
            "description": "OK",
            "schema": {
              "$ref": "#/definitions/codersdk.TemplateVersion"
            }
          }
        }
      }
    },
    "/organizations/{organization}/templates/{templatename}/versions/{templateversionname}/previous": {
      "get": {
        "security": [
          {
            "CoderSessionToken": []
          }
        ],
        "produces": ["application/json"],
        "tags": ["Templates"],
        "summary": "Get previous template version by organization, template, and name",
        "operationId": "get-previous-template-version-by-organization-template-and-name",
        "parameters": [
          {
            "type": "string",
            "format": "uuid",
            "description": "Organization ID",
            "name": "organization",
            "in": "path",
            "required": true
          },
          {
            "type": "string",
            "description": "Template name",
            "name": "templatename",
            "in": "path",
            "required": true
          },
          {
            "type": "string",
            "description": "Template version name",
            "name": "templateversionname",
            "in": "path",
            "required": true
          }
        ],
        "responses": {
          "200": {
            "description": "OK",
            "schema": {
              "$ref": "#/definitions/codersdk.TemplateVersion"
            }
          }
        }
      }
    },
    "/organizations/{organization}/templateversions": {
      "post": {
        "security": [
          {
            "CoderSessionToken": []
          }
        ],
        "consumes": ["application/json"],
        "produces": ["application/json"],
        "tags": ["Templates"],
        "summary": "Create template version by organization",
        "operationId": "create-template-version-by-organization",
        "parameters": [
          {
            "type": "string",
            "format": "uuid",
            "description": "Organization ID",
            "name": "organization",
            "in": "path",
            "required": true
          },
          {
            "description": "Create template version request",
            "name": "request",
            "in": "body",
            "required": true,
            "schema": {
              "$ref": "#/definitions/codersdk.CreateTemplateVersionRequest"
            }
          }
        ],
        "responses": {
          "201": {
            "description": "Created",
            "schema": {
              "$ref": "#/definitions/codersdk.TemplateVersion"
            }
          }
        }
      }
    },
    "/regions": {
      "get": {
        "security": [
          {
            "CoderSessionToken": []
          }
        ],
        "produces": ["application/json"],
        "tags": ["WorkspaceProxies"],
        "summary": "Get site-wide regions for workspace connections",
        "operationId": "get-site-wide-regions-for-workspace-connections",
        "responses": {
          "200": {
            "description": "OK",
            "schema": {
              "$ref": "#/definitions/codersdk.RegionsResponse-codersdk_Region"
            }
          }
        }
      }
    },
    "/replicas": {
      "get": {
        "security": [
          {
            "CoderSessionToken": []
          }
        ],
        "produces": ["application/json"],
        "tags": ["Enterprise"],
        "summary": "Get active replicas",
        "operationId": "get-active-replicas",
        "responses": {
          "200": {
            "description": "OK",
            "schema": {
              "type": "array",
              "items": {
                "$ref": "#/definitions/codersdk.Replica"
              }
            }
          }
        }
      }
    },
    "/scim/v2/Users": {
      "get": {
        "security": [
          {
            "CoderSessionToken": []
          }
        ],
        "produces": ["application/scim+json"],
        "tags": ["Enterprise"],
        "summary": "SCIM 2.0: Get users",
        "operationId": "scim-get-users",
        "responses": {
          "200": {
            "description": "OK"
          }
        }
      },
      "post": {
        "security": [
          {
            "CoderSessionToken": []
          }
        ],
        "produces": ["application/json"],
        "tags": ["Enterprise"],
        "summary": "SCIM 2.0: Create new user",
        "operationId": "scim-create-new-user",
        "parameters": [
          {
            "description": "New user",
            "name": "request",
            "in": "body",
            "required": true,
            "schema": {
              "$ref": "#/definitions/coderd.SCIMUser"
            }
          }
        ],
        "responses": {
          "200": {
            "description": "OK",
            "schema": {
              "$ref": "#/definitions/coderd.SCIMUser"
            }
          }
        }
      }
    },
    "/scim/v2/Users/{id}": {
      "get": {
        "security": [
          {
            "CoderSessionToken": []
          }
        ],
        "produces": ["application/scim+json"],
        "tags": ["Enterprise"],
        "summary": "SCIM 2.0: Get user by ID",
        "operationId": "scim-get-user-by-id",
        "parameters": [
          {
            "type": "string",
            "format": "uuid",
            "description": "User ID",
            "name": "id",
            "in": "path",
            "required": true
          }
        ],
        "responses": {
          "404": {
            "description": "Not Found"
          }
        }
      },
      "patch": {
        "security": [
          {
            "CoderSessionToken": []
          }
        ],
        "produces": ["application/scim+json"],
        "tags": ["Enterprise"],
        "summary": "SCIM 2.0: Update user account",
        "operationId": "scim-update-user-status",
        "parameters": [
          {
            "type": "string",
            "format": "uuid",
            "description": "User ID",
            "name": "id",
            "in": "path",
            "required": true
          },
          {
            "description": "Update user request",
            "name": "request",
            "in": "body",
            "required": true,
            "schema": {
              "$ref": "#/definitions/coderd.SCIMUser"
            }
          }
        ],
        "responses": {
          "200": {
            "description": "OK",
            "schema": {
              "$ref": "#/definitions/codersdk.User"
            }
          }
        }
      }
    },
    "/templates": {
      "get": {
        "security": [
          {
            "CoderSessionToken": []
          }
        ],
        "produces": ["application/json"],
        "tags": ["Templates"],
        "summary": "Get all templates",
        "operationId": "get-all-templates",
        "responses": {
          "200": {
            "description": "OK",
            "schema": {
              "type": "array",
              "items": {
                "$ref": "#/definitions/codersdk.Template"
              }
            }
          }
        }
      }
    },
    "/templates/{template}": {
      "get": {
        "security": [
          {
            "CoderSessionToken": []
          }
        ],
        "produces": ["application/json"],
        "tags": ["Templates"],
        "summary": "Get template metadata by ID",
        "operationId": "get-template-metadata-by-id",
        "parameters": [
          {
            "type": "string",
            "format": "uuid",
            "description": "Template ID",
            "name": "template",
            "in": "path",
            "required": true
          }
        ],
        "responses": {
          "200": {
            "description": "OK",
            "schema": {
              "$ref": "#/definitions/codersdk.Template"
            }
          }
        }
      },
      "delete": {
        "security": [
          {
            "CoderSessionToken": []
          }
        ],
        "produces": ["application/json"],
        "tags": ["Templates"],
        "summary": "Delete template by ID",
        "operationId": "delete-template-by-id",
        "parameters": [
          {
            "type": "string",
            "format": "uuid",
            "description": "Template ID",
            "name": "template",
            "in": "path",
            "required": true
          }
        ],
        "responses": {
          "200": {
            "description": "OK",
            "schema": {
              "$ref": "#/definitions/codersdk.Response"
            }
          }
        }
      },
      "patch": {
        "security": [
          {
            "CoderSessionToken": []
          }
        ],
        "produces": ["application/json"],
        "tags": ["Templates"],
        "summary": "Update template metadata by ID",
        "operationId": "update-template-metadata-by-id",
        "parameters": [
          {
            "type": "string",
            "format": "uuid",
            "description": "Template ID",
            "name": "template",
            "in": "path",
            "required": true
          }
        ],
        "responses": {
          "200": {
            "description": "OK",
            "schema": {
              "$ref": "#/definitions/codersdk.Template"
            }
          }
        }
      }
    },
    "/templates/{template}/acl": {
      "get": {
        "security": [
          {
            "CoderSessionToken": []
          }
        ],
        "produces": ["application/json"],
        "tags": ["Enterprise"],
        "summary": "Get template ACLs",
        "operationId": "get-template-acls",
        "parameters": [
          {
            "type": "string",
            "format": "uuid",
            "description": "Template ID",
            "name": "template",
            "in": "path",
            "required": true
          }
        ],
        "responses": {
          "200": {
            "description": "OK",
            "schema": {
              "type": "array",
              "items": {
                "$ref": "#/definitions/codersdk.TemplateUser"
              }
            }
          }
        }
      },
      "patch": {
        "security": [
          {
            "CoderSessionToken": []
          }
        ],
        "consumes": ["application/json"],
        "produces": ["application/json"],
        "tags": ["Enterprise"],
        "summary": "Update template ACL",
        "operationId": "update-template-acl",
        "parameters": [
          {
            "type": "string",
            "format": "uuid",
            "description": "Template ID",
            "name": "template",
            "in": "path",
            "required": true
          },
          {
            "description": "Update template request",
            "name": "request",
            "in": "body",
            "required": true,
            "schema": {
              "$ref": "#/definitions/codersdk.UpdateTemplateACL"
            }
          }
        ],
        "responses": {
          "200": {
            "description": "OK",
            "schema": {
              "$ref": "#/definitions/codersdk.Response"
            }
          }
        }
      }
    },
    "/templates/{template}/acl/available": {
      "get": {
        "security": [
          {
            "CoderSessionToken": []
          }
        ],
        "produces": ["application/json"],
        "tags": ["Enterprise"],
        "summary": "Get template available acl users/groups",
        "operationId": "get-template-available-acl-usersgroups",
        "parameters": [
          {
            "type": "string",
            "format": "uuid",
            "description": "Template ID",
            "name": "template",
            "in": "path",
            "required": true
          }
        ],
        "responses": {
          "200": {
            "description": "OK",
            "schema": {
              "type": "array",
              "items": {
                "$ref": "#/definitions/codersdk.ACLAvailable"
              }
            }
          }
        }
      }
    },
    "/templates/{template}/daus": {
      "get": {
        "security": [
          {
            "CoderSessionToken": []
          }
        ],
        "produces": ["application/json"],
        "tags": ["Templates"],
        "summary": "Get template DAUs by ID",
        "operationId": "get-template-daus-by-id",
        "parameters": [
          {
            "type": "string",
            "format": "uuid",
            "description": "Template ID",
            "name": "template",
            "in": "path",
            "required": true
          }
        ],
        "responses": {
          "200": {
            "description": "OK",
            "schema": {
              "$ref": "#/definitions/codersdk.DAUsResponse"
            }
          }
        }
      }
    },
    "/templates/{template}/versions": {
      "get": {
        "security": [
          {
            "CoderSessionToken": []
          }
        ],
        "produces": ["application/json"],
        "tags": ["Templates"],
        "summary": "List template versions by template ID",
        "operationId": "list-template-versions-by-template-id",
        "parameters": [
          {
            "type": "string",
            "format": "uuid",
            "description": "Template ID",
            "name": "template",
            "in": "path",
            "required": true
          },
          {
            "type": "string",
            "format": "uuid",
            "description": "After ID",
            "name": "after_id",
            "in": "query"
          },
          {
            "type": "boolean",
            "description": "Include archived versions in the list",
            "name": "include_archived",
            "in": "query"
          },
          {
            "type": "integer",
            "description": "Page limit",
            "name": "limit",
            "in": "query"
          },
          {
            "type": "integer",
            "description": "Page offset",
            "name": "offset",
            "in": "query"
          }
        ],
        "responses": {
          "200": {
            "description": "OK",
            "schema": {
              "type": "array",
              "items": {
                "$ref": "#/definitions/codersdk.TemplateVersion"
              }
            }
          }
        }
      },
      "patch": {
        "security": [
          {
            "CoderSessionToken": []
          }
        ],
        "consumes": ["application/json"],
        "produces": ["application/json"],
        "tags": ["Templates"],
        "summary": "Update active template version by template ID",
        "operationId": "update-active-template-version-by-template-id",
        "parameters": [
          {
            "description": "Modified template version",
            "name": "request",
            "in": "body",
            "required": true,
            "schema": {
              "$ref": "#/definitions/codersdk.UpdateActiveTemplateVersion"
            }
          },
          {
            "type": "string",
            "format": "uuid",
            "description": "Template ID",
            "name": "template",
            "in": "path",
            "required": true
          }
        ],
        "responses": {
          "200": {
            "description": "OK",
            "schema": {
              "$ref": "#/definitions/codersdk.Response"
            }
          }
        }
      }
    },
    "/templates/{template}/versions/archive": {
      "post": {
        "security": [
          {
            "CoderSessionToken": []
          }
        ],
        "consumes": ["application/json"],
        "produces": ["application/json"],
        "tags": ["Templates"],
        "summary": "Archive template unused versions by template id",
        "operationId": "archive-template-unused-versions-by-template-id",
        "parameters": [
          {
            "type": "string",
            "format": "uuid",
            "description": "Template ID",
            "name": "template",
            "in": "path",
            "required": true
          },
          {
            "description": "Archive request",
            "name": "request",
            "in": "body",
            "required": true,
            "schema": {
              "$ref": "#/definitions/codersdk.ArchiveTemplateVersionsRequest"
            }
          }
        ],
        "responses": {
          "200": {
            "description": "OK",
            "schema": {
              "$ref": "#/definitions/codersdk.Response"
            }
          }
        }
      }
    },
    "/templates/{template}/versions/{templateversionname}": {
      "get": {
        "security": [
          {
            "CoderSessionToken": []
          }
        ],
        "produces": ["application/json"],
        "tags": ["Templates"],
        "summary": "Get template version by template ID and name",
        "operationId": "get-template-version-by-template-id-and-name",
        "parameters": [
          {
            "type": "string",
            "format": "uuid",
            "description": "Template ID",
            "name": "template",
            "in": "path",
            "required": true
          },
          {
            "type": "string",
            "description": "Template version name",
            "name": "templateversionname",
            "in": "path",
            "required": true
          }
        ],
        "responses": {
          "200": {
            "description": "OK",
            "schema": {
              "type": "array",
              "items": {
                "$ref": "#/definitions/codersdk.TemplateVersion"
              }
            }
          }
        }
      }
    },
    "/templateversions/{templateversion}": {
      "get": {
        "security": [
          {
            "CoderSessionToken": []
          }
        ],
        "produces": ["application/json"],
        "tags": ["Templates"],
        "summary": "Get template version by ID",
        "operationId": "get-template-version-by-id",
        "parameters": [
          {
            "type": "string",
            "format": "uuid",
            "description": "Template version ID",
            "name": "templateversion",
            "in": "path",
            "required": true
          }
        ],
        "responses": {
          "200": {
            "description": "OK",
            "schema": {
              "$ref": "#/definitions/codersdk.TemplateVersion"
            }
          }
        }
      },
      "patch": {
        "security": [
          {
            "CoderSessionToken": []
          }
        ],
        "consumes": ["application/json"],
        "produces": ["application/json"],
        "tags": ["Templates"],
        "summary": "Patch template version by ID",
        "operationId": "patch-template-version-by-id",
        "parameters": [
          {
            "type": "string",
            "format": "uuid",
            "description": "Template version ID",
            "name": "templateversion",
            "in": "path",
            "required": true
          },
          {
            "description": "Patch template version request",
            "name": "request",
            "in": "body",
            "required": true,
            "schema": {
              "$ref": "#/definitions/codersdk.PatchTemplateVersionRequest"
            }
          }
        ],
        "responses": {
          "200": {
            "description": "OK",
            "schema": {
              "$ref": "#/definitions/codersdk.TemplateVersion"
            }
          }
        }
      }
    },
    "/templateversions/{templateversion}/archive": {
      "post": {
        "security": [
          {
            "CoderSessionToken": []
          }
        ],
        "produces": ["application/json"],
        "tags": ["Templates"],
        "summary": "Archive template version",
        "operationId": "archive-template-version",
        "parameters": [
          {
            "type": "string",
            "format": "uuid",
            "description": "Template version ID",
            "name": "templateversion",
            "in": "path",
            "required": true
          }
        ],
        "responses": {
          "200": {
            "description": "OK",
            "schema": {
              "$ref": "#/definitions/codersdk.Response"
            }
          }
        }
      }
    },
    "/templateversions/{templateversion}/cancel": {
      "patch": {
        "security": [
          {
            "CoderSessionToken": []
          }
        ],
        "produces": ["application/json"],
        "tags": ["Templates"],
        "summary": "Cancel template version by ID",
        "operationId": "cancel-template-version-by-id",
        "parameters": [
          {
            "type": "string",
            "format": "uuid",
            "description": "Template version ID",
            "name": "templateversion",
            "in": "path",
            "required": true
          }
        ],
        "responses": {
          "200": {
            "description": "OK",
            "schema": {
              "$ref": "#/definitions/codersdk.Response"
            }
          }
        }
      }
    },
    "/templateversions/{templateversion}/dry-run": {
      "post": {
        "security": [
          {
            "CoderSessionToken": []
          }
        ],
        "consumes": ["application/json"],
        "produces": ["application/json"],
        "tags": ["Templates"],
        "summary": "Create template version dry-run",
        "operationId": "create-template-version-dry-run",
        "parameters": [
          {
            "type": "string",
            "format": "uuid",
            "description": "Template version ID",
            "name": "templateversion",
            "in": "path",
            "required": true
          },
          {
            "description": "Dry-run request",
            "name": "request",
            "in": "body",
            "required": true,
            "schema": {
              "$ref": "#/definitions/codersdk.CreateTemplateVersionDryRunRequest"
            }
          }
        ],
        "responses": {
          "201": {
            "description": "Created",
            "schema": {
              "$ref": "#/definitions/codersdk.ProvisionerJob"
            }
          }
        }
      }
    },
    "/templateversions/{templateversion}/dry-run/{jobID}": {
      "get": {
        "security": [
          {
            "CoderSessionToken": []
          }
        ],
        "produces": ["application/json"],
        "tags": ["Templates"],
        "summary": "Get template version dry-run by job ID",
        "operationId": "get-template-version-dry-run-by-job-id",
        "parameters": [
          {
            "type": "string",
            "format": "uuid",
            "description": "Template version ID",
            "name": "templateversion",
            "in": "path",
            "required": true
          },
          {
            "type": "string",
            "format": "uuid",
            "description": "Job ID",
            "name": "jobID",
            "in": "path",
            "required": true
          }
        ],
        "responses": {
          "200": {
            "description": "OK",
            "schema": {
              "$ref": "#/definitions/codersdk.ProvisionerJob"
            }
          }
        }
      }
    },
    "/templateversions/{templateversion}/dry-run/{jobID}/cancel": {
      "patch": {
        "security": [
          {
            "CoderSessionToken": []
          }
        ],
        "produces": ["application/json"],
        "tags": ["Templates"],
        "summary": "Cancel template version dry-run by job ID",
        "operationId": "cancel-template-version-dry-run-by-job-id",
        "parameters": [
          {
            "type": "string",
            "format": "uuid",
            "description": "Job ID",
            "name": "jobID",
            "in": "path",
            "required": true
          },
          {
            "type": "string",
            "format": "uuid",
            "description": "Template version ID",
            "name": "templateversion",
            "in": "path",
            "required": true
          }
        ],
        "responses": {
          "200": {
            "description": "OK",
            "schema": {
              "$ref": "#/definitions/codersdk.Response"
            }
          }
        }
      }
    },
    "/templateversions/{templateversion}/dry-run/{jobID}/logs": {
      "get": {
        "security": [
          {
            "CoderSessionToken": []
          }
        ],
        "produces": ["application/json"],
        "tags": ["Templates"],
        "summary": "Get template version dry-run logs by job ID",
        "operationId": "get-template-version-dry-run-logs-by-job-id",
        "parameters": [
          {
            "type": "string",
            "format": "uuid",
            "description": "Template version ID",
            "name": "templateversion",
            "in": "path",
            "required": true
          },
          {
            "type": "string",
            "format": "uuid",
            "description": "Job ID",
            "name": "jobID",
            "in": "path",
            "required": true
          },
          {
            "type": "integer",
            "description": "Before Unix timestamp",
            "name": "before",
            "in": "query"
          },
          {
            "type": "integer",
            "description": "After Unix timestamp",
            "name": "after",
            "in": "query"
          },
          {
            "type": "boolean",
            "description": "Follow log stream",
            "name": "follow",
            "in": "query"
          }
        ],
        "responses": {
          "200": {
            "description": "OK",
            "schema": {
              "type": "array",
              "items": {
                "$ref": "#/definitions/codersdk.ProvisionerJobLog"
              }
            }
          }
        }
      }
    },
    "/templateversions/{templateversion}/dry-run/{jobID}/resources": {
      "get": {
        "security": [
          {
            "CoderSessionToken": []
          }
        ],
        "produces": ["application/json"],
        "tags": ["Templates"],
        "summary": "Get template version dry-run resources by job ID",
        "operationId": "get-template-version-dry-run-resources-by-job-id",
        "parameters": [
          {
            "type": "string",
            "format": "uuid",
            "description": "Template version ID",
            "name": "templateversion",
            "in": "path",
            "required": true
          },
          {
            "type": "string",
            "format": "uuid",
            "description": "Job ID",
            "name": "jobID",
            "in": "path",
            "required": true
          }
        ],
        "responses": {
          "200": {
            "description": "OK",
            "schema": {
              "type": "array",
              "items": {
                "$ref": "#/definitions/codersdk.WorkspaceResource"
              }
            }
          }
        }
      }
    },
    "/templateversions/{templateversion}/external-auth": {
      "get": {
        "security": [
          {
            "CoderSessionToken": []
          }
        ],
        "produces": ["application/json"],
        "tags": ["Templates"],
        "summary": "Get external auth by template version",
        "operationId": "get-external-auth-by-template-version",
        "parameters": [
          {
            "type": "string",
            "format": "uuid",
            "description": "Template version ID",
            "name": "templateversion",
            "in": "path",
            "required": true
          }
        ],
        "responses": {
          "200": {
            "description": "OK",
            "schema": {
              "type": "array",
              "items": {
                "$ref": "#/definitions/codersdk.TemplateVersionExternalAuth"
              }
            }
          }
        }
      }
    },
    "/templateversions/{templateversion}/logs": {
      "get": {
        "security": [
          {
            "CoderSessionToken": []
          }
        ],
        "produces": ["application/json"],
        "tags": ["Templates"],
        "summary": "Get logs by template version",
        "operationId": "get-logs-by-template-version",
        "parameters": [
          {
            "type": "string",
            "format": "uuid",
            "description": "Template version ID",
            "name": "templateversion",
            "in": "path",
            "required": true
          },
          {
            "type": "integer",
            "description": "Before log id",
            "name": "before",
            "in": "query"
          },
          {
            "type": "integer",
            "description": "After log id",
            "name": "after",
            "in": "query"
          },
          {
            "type": "boolean",
            "description": "Follow log stream",
            "name": "follow",
            "in": "query"
          }
        ],
        "responses": {
          "200": {
            "description": "OK",
            "schema": {
              "type": "array",
              "items": {
                "$ref": "#/definitions/codersdk.ProvisionerJobLog"
              }
            }
          }
        }
      }
    },
    "/templateversions/{templateversion}/parameters": {
      "get": {
        "security": [
          {
            "CoderSessionToken": []
          }
        ],
        "tags": ["Templates"],
        "summary": "Removed: Get parameters by template version",
        "operationId": "removed-get-parameters-by-template-version",
        "parameters": [
          {
            "type": "string",
            "format": "uuid",
            "description": "Template version ID",
            "name": "templateversion",
            "in": "path",
            "required": true
          }
        ],
        "responses": {
          "200": {
            "description": "OK"
          }
        }
      }
    },
    "/templateversions/{templateversion}/resources": {
      "get": {
        "security": [
          {
            "CoderSessionToken": []
          }
        ],
        "produces": ["application/json"],
        "tags": ["Templates"],
        "summary": "Get resources by template version",
        "operationId": "get-resources-by-template-version",
        "parameters": [
          {
            "type": "string",
            "format": "uuid",
            "description": "Template version ID",
            "name": "templateversion",
            "in": "path",
            "required": true
          }
        ],
        "responses": {
          "200": {
            "description": "OK",
            "schema": {
              "type": "array",
              "items": {
                "$ref": "#/definitions/codersdk.WorkspaceResource"
              }
            }
          }
        }
      }
    },
    "/templateversions/{templateversion}/rich-parameters": {
      "get": {
        "security": [
          {
            "CoderSessionToken": []
          }
        ],
        "produces": ["application/json"],
        "tags": ["Templates"],
        "summary": "Get rich parameters by template version",
        "operationId": "get-rich-parameters-by-template-version",
        "parameters": [
          {
            "type": "string",
            "format": "uuid",
            "description": "Template version ID",
            "name": "templateversion",
            "in": "path",
            "required": true
          }
        ],
        "responses": {
          "200": {
            "description": "OK",
            "schema": {
              "type": "array",
              "items": {
                "$ref": "#/definitions/codersdk.TemplateVersionParameter"
              }
            }
          }
        }
      }
    },
    "/templateversions/{templateversion}/schema": {
      "get": {
        "security": [
          {
            "CoderSessionToken": []
          }
        ],
        "tags": ["Templates"],
        "summary": "Removed: Get schema by template version",
        "operationId": "removed-get-schema-by-template-version",
        "parameters": [
          {
            "type": "string",
            "format": "uuid",
            "description": "Template version ID",
            "name": "templateversion",
            "in": "path",
            "required": true
          }
        ],
        "responses": {
          "200": {
            "description": "OK"
          }
        }
      }
    },
    "/templateversions/{templateversion}/unarchive": {
      "post": {
        "security": [
          {
            "CoderSessionToken": []
          }
        ],
        "produces": ["application/json"],
        "tags": ["Templates"],
        "summary": "Unarchive template version",
        "operationId": "unarchive-template-version",
        "parameters": [
          {
            "type": "string",
            "format": "uuid",
            "description": "Template version ID",
            "name": "templateversion",
            "in": "path",
            "required": true
          }
        ],
        "responses": {
          "200": {
            "description": "OK",
            "schema": {
              "$ref": "#/definitions/codersdk.Response"
            }
          }
        }
      }
    },
    "/templateversions/{templateversion}/variables": {
      "get": {
        "security": [
          {
            "CoderSessionToken": []
          }
        ],
        "produces": ["application/json"],
        "tags": ["Templates"],
        "summary": "Get template variables by template version",
        "operationId": "get-template-variables-by-template-version",
        "parameters": [
          {
            "type": "string",
            "format": "uuid",
            "description": "Template version ID",
            "name": "templateversion",
            "in": "path",
            "required": true
          }
        ],
        "responses": {
          "200": {
            "description": "OK",
            "schema": {
              "type": "array",
              "items": {
                "$ref": "#/definitions/codersdk.TemplateVersionVariable"
              }
            }
          }
        }
      }
    },
    "/updatecheck": {
      "get": {
        "produces": ["application/json"],
        "tags": ["General"],
        "summary": "Update check",
        "operationId": "update-check",
        "responses": {
          "200": {
            "description": "OK",
            "schema": {
              "$ref": "#/definitions/codersdk.UpdateCheckResponse"
            }
          }
        }
      }
    },
    "/users": {
      "get": {
        "security": [
          {
            "CoderSessionToken": []
          }
        ],
        "produces": ["application/json"],
        "tags": ["Users"],
        "summary": "Get users",
        "operationId": "get-users",
        "parameters": [
          {
            "type": "string",
            "description": "Search query",
            "name": "q",
            "in": "query"
          },
          {
            "type": "string",
            "format": "uuid",
            "description": "After ID",
            "name": "after_id",
            "in": "query"
          },
          {
            "type": "integer",
            "description": "Page limit",
            "name": "limit",
            "in": "query"
          },
          {
            "type": "integer",
            "description": "Page offset",
            "name": "offset",
            "in": "query"
          }
        ],
        "responses": {
          "200": {
            "description": "OK",
            "schema": {
              "$ref": "#/definitions/codersdk.GetUsersResponse"
            }
          }
        }
      },
      "post": {
        "security": [
          {
            "CoderSessionToken": []
          }
        ],
        "consumes": ["application/json"],
        "produces": ["application/json"],
        "tags": ["Users"],
        "summary": "Create new user",
        "operationId": "create-new-user",
        "parameters": [
          {
            "description": "Create user request",
            "name": "request",
            "in": "body",
            "required": true,
            "schema": {
              "$ref": "#/definitions/codersdk.CreateUserRequest"
            }
          }
        ],
        "responses": {
          "201": {
            "description": "Created",
            "schema": {
              "$ref": "#/definitions/codersdk.User"
            }
          }
        }
      }
    },
    "/users/authmethods": {
      "get": {
        "security": [
          {
            "CoderSessionToken": []
          }
        ],
        "produces": ["application/json"],
        "tags": ["Users"],
        "summary": "Get authentication methods",
        "operationId": "get-authentication-methods",
        "responses": {
          "200": {
            "description": "OK",
            "schema": {
              "$ref": "#/definitions/codersdk.AuthMethods"
            }
          }
        }
      }
    },
    "/users/first": {
      "get": {
        "security": [
          {
            "CoderSessionToken": []
          }
        ],
        "produces": ["application/json"],
        "tags": ["Users"],
        "summary": "Check initial user created",
        "operationId": "check-initial-user-created",
        "responses": {
          "200": {
            "description": "OK",
            "schema": {
              "$ref": "#/definitions/codersdk.Response"
            }
          }
        }
      },
      "post": {
        "security": [
          {
            "CoderSessionToken": []
          }
        ],
        "consumes": ["application/json"],
        "produces": ["application/json"],
        "tags": ["Users"],
        "summary": "Create initial user",
        "operationId": "create-initial-user",
        "parameters": [
          {
            "description": "First user request",
            "name": "request",
            "in": "body",
            "required": true,
            "schema": {
              "$ref": "#/definitions/codersdk.CreateFirstUserRequest"
            }
          }
        ],
        "responses": {
          "201": {
            "description": "Created",
            "schema": {
              "$ref": "#/definitions/codersdk.CreateFirstUserResponse"
            }
          }
        }
      }
    },
    "/users/login": {
      "post": {
        "consumes": ["application/json"],
        "produces": ["application/json"],
        "tags": ["Authorization"],
        "summary": "Log in user",
        "operationId": "log-in-user",
        "parameters": [
          {
            "description": "Login request",
            "name": "request",
            "in": "body",
            "required": true,
            "schema": {
              "$ref": "#/definitions/codersdk.LoginWithPasswordRequest"
            }
          }
        ],
        "responses": {
          "201": {
            "description": "Created",
            "schema": {
              "$ref": "#/definitions/codersdk.LoginWithPasswordResponse"
            }
          }
        }
      }
    },
    "/users/logout": {
      "post": {
        "security": [
          {
            "CoderSessionToken": []
          }
        ],
        "produces": ["application/json"],
        "tags": ["Users"],
        "summary": "Log out user",
        "operationId": "log-out-user",
        "responses": {
          "200": {
            "description": "OK",
            "schema": {
              "$ref": "#/definitions/codersdk.Response"
            }
          }
        }
      }
    },
    "/users/oauth2/github/callback": {
      "get": {
        "security": [
          {
            "CoderSessionToken": []
          }
        ],
        "tags": ["Users"],
        "summary": "OAuth 2.0 GitHub Callback",
        "operationId": "oauth-20-github-callback",
        "responses": {
          "307": {
            "description": "Temporary Redirect"
          }
        }
      }
    },
    "/users/oidc/callback": {
      "get": {
        "security": [
          {
            "CoderSessionToken": []
          }
        ],
        "tags": ["Users"],
        "summary": "OpenID Connect Callback",
        "operationId": "openid-connect-callback",
        "responses": {
          "307": {
            "description": "Temporary Redirect"
          }
        }
      }
    },
    "/users/roles": {
      "get": {
        "security": [
          {
            "CoderSessionToken": []
          }
        ],
        "produces": ["application/json"],
        "tags": ["Members"],
        "summary": "Get site member roles",
        "operationId": "get-site-member-roles",
        "responses": {
          "200": {
            "description": "OK",
            "schema": {
              "type": "array",
              "items": {
                "$ref": "#/definitions/codersdk.AssignableRoles"
              }
            }
          }
        }
      }
    },
    "/users/{user}": {
      "get": {
        "security": [
          {
            "CoderSessionToken": []
          }
        ],
        "produces": ["application/json"],
        "tags": ["Users"],
        "summary": "Get user by name",
        "operationId": "get-user-by-name",
        "parameters": [
          {
            "type": "string",
            "description": "User ID, username, or me",
            "name": "user",
            "in": "path",
            "required": true
          }
        ],
        "responses": {
          "200": {
            "description": "OK",
            "schema": {
              "$ref": "#/definitions/codersdk.User"
            }
          }
        }
      },
      "delete": {
        "security": [
          {
            "CoderSessionToken": []
          }
        ],
        "tags": ["Users"],
        "summary": "Delete user",
        "operationId": "delete-user",
        "parameters": [
          {
            "type": "string",
            "description": "User ID, name, or me",
            "name": "user",
            "in": "path",
            "required": true
          }
        ],
        "responses": {
          "204": {
            "description": "No Content"
          }
        }
      }
    },
    "/users/{user}/appearance": {
      "put": {
        "security": [
          {
            "CoderSessionToken": []
          }
        ],
        "consumes": ["application/json"],
        "produces": ["application/json"],
        "tags": ["Users"],
        "summary": "Update user appearance settings",
        "operationId": "update-user-appearance-settings",
        "parameters": [
          {
            "type": "string",
            "description": "User ID, name, or me",
            "name": "user",
            "in": "path",
            "required": true
          },
          {
            "description": "New appearance settings",
            "name": "request",
            "in": "body",
            "required": true,
            "schema": {
              "$ref": "#/definitions/codersdk.UpdateUserAppearanceSettingsRequest"
            }
          }
        ],
        "responses": {
          "200": {
            "description": "OK",
            "schema": {
              "$ref": "#/definitions/codersdk.User"
            }
          }
        }
      }
    },
    "/users/{user}/autofill-parameters": {
      "get": {
        "security": [
          {
            "CoderSessionToken": []
          }
        ],
        "produces": ["application/json"],
        "tags": ["Users"],
        "summary": "Get autofill build parameters for user",
        "operationId": "get-autofill-build-parameters-for-user",
        "parameters": [
          {
            "type": "string",
            "description": "User ID, username, or me",
            "name": "user",
            "in": "path",
            "required": true
          },
          {
            "type": "string",
            "description": "Template ID",
            "name": "template_id",
            "in": "query",
            "required": true
          }
        ],
        "responses": {
          "200": {
            "description": "OK",
            "schema": {
              "type": "array",
              "items": {
                "$ref": "#/definitions/codersdk.UserParameter"
              }
            }
          }
        }
      }
    },
    "/users/{user}/convert-login": {
      "post": {
        "security": [
          {
            "CoderSessionToken": []
          }
        ],
        "consumes": ["application/json"],
        "produces": ["application/json"],
        "tags": ["Authorization"],
        "summary": "Convert user from password to oauth authentication",
        "operationId": "convert-user-from-password-to-oauth-authentication",
        "parameters": [
          {
            "description": "Convert request",
            "name": "request",
            "in": "body",
            "required": true,
            "schema": {
              "$ref": "#/definitions/codersdk.ConvertLoginRequest"
            }
          },
          {
            "type": "string",
            "description": "User ID, name, or me",
            "name": "user",
            "in": "path",
            "required": true
          }
        ],
        "responses": {
          "201": {
            "description": "Created",
            "schema": {
              "$ref": "#/definitions/codersdk.OAuthConversionResponse"
            }
          }
        }
      }
    },
    "/users/{user}/gitsshkey": {
      "get": {
        "security": [
          {
            "CoderSessionToken": []
          }
        ],
        "produces": ["application/json"],
        "tags": ["Users"],
        "summary": "Get user Git SSH key",
        "operationId": "get-user-git-ssh-key",
        "parameters": [
          {
            "type": "string",
            "description": "User ID, name, or me",
            "name": "user",
            "in": "path",
            "required": true
          }
        ],
        "responses": {
          "200": {
            "description": "OK",
            "schema": {
              "$ref": "#/definitions/codersdk.GitSSHKey"
            }
          }
        }
      },
      "put": {
        "security": [
          {
            "CoderSessionToken": []
          }
        ],
        "produces": ["application/json"],
        "tags": ["Users"],
        "summary": "Regenerate user SSH key",
        "operationId": "regenerate-user-ssh-key",
        "parameters": [
          {
            "type": "string",
            "description": "User ID, name, or me",
            "name": "user",
            "in": "path",
            "required": true
          }
        ],
        "responses": {
          "200": {
            "description": "OK",
            "schema": {
              "$ref": "#/definitions/codersdk.GitSSHKey"
            }
          }
        }
      }
    },
    "/users/{user}/keys": {
      "post": {
        "security": [
          {
            "CoderSessionToken": []
          }
        ],
        "produces": ["application/json"],
        "tags": ["Users"],
        "summary": "Create new session key",
        "operationId": "create-new-session-key",
        "parameters": [
          {
            "type": "string",
            "description": "User ID, name, or me",
            "name": "user",
            "in": "path",
            "required": true
          }
        ],
        "responses": {
          "201": {
            "description": "Created",
            "schema": {
              "$ref": "#/definitions/codersdk.GenerateAPIKeyResponse"
            }
          }
        }
      }
    },
    "/users/{user}/keys/tokens": {
      "get": {
        "security": [
          {
            "CoderSessionToken": []
          }
        ],
        "produces": ["application/json"],
        "tags": ["Users"],
        "summary": "Get user tokens",
        "operationId": "get-user-tokens",
        "parameters": [
          {
            "type": "string",
            "description": "User ID, name, or me",
            "name": "user",
            "in": "path",
            "required": true
          }
        ],
        "responses": {
          "200": {
            "description": "OK",
            "schema": {
              "type": "array",
              "items": {
                "$ref": "#/definitions/codersdk.APIKey"
              }
            }
          }
        }
      },
      "post": {
        "security": [
          {
            "CoderSessionToken": []
          }
        ],
        "consumes": ["application/json"],
        "produces": ["application/json"],
        "tags": ["Users"],
        "summary": "Create token API key",
        "operationId": "create-token-api-key",
        "parameters": [
          {
            "type": "string",
            "description": "User ID, name, or me",
            "name": "user",
            "in": "path",
            "required": true
          },
          {
            "description": "Create token request",
            "name": "request",
            "in": "body",
            "required": true,
            "schema": {
              "$ref": "#/definitions/codersdk.CreateTokenRequest"
            }
          }
        ],
        "responses": {
          "201": {
            "description": "Created",
            "schema": {
              "$ref": "#/definitions/codersdk.GenerateAPIKeyResponse"
            }
          }
        }
      }
    },
    "/users/{user}/keys/tokens/tokenconfig": {
      "get": {
        "security": [
          {
            "CoderSessionToken": []
          }
        ],
        "produces": ["application/json"],
        "tags": ["General"],
        "summary": "Get token config",
        "operationId": "get-token-config",
        "parameters": [
          {
            "type": "string",
            "description": "User ID, name, or me",
            "name": "user",
            "in": "path",
            "required": true
          }
        ],
        "responses": {
          "200": {
            "description": "OK",
            "schema": {
              "$ref": "#/definitions/codersdk.TokenConfig"
            }
          }
        }
      }
    },
    "/users/{user}/keys/tokens/{keyname}": {
      "get": {
        "security": [
          {
            "CoderSessionToken": []
          }
        ],
        "produces": ["application/json"],
        "tags": ["Users"],
        "summary": "Get API key by token name",
        "operationId": "get-api-key-by-token-name",
        "parameters": [
          {
            "type": "string",
            "description": "User ID, name, or me",
            "name": "user",
            "in": "path",
            "required": true
          },
          {
            "type": "string",
            "format": "string",
            "description": "Key Name",
            "name": "keyname",
            "in": "path",
            "required": true
          }
        ],
        "responses": {
          "200": {
            "description": "OK",
            "schema": {
              "$ref": "#/definitions/codersdk.APIKey"
            }
          }
        }
      }
    },
    "/users/{user}/keys/{keyid}": {
      "get": {
        "security": [
          {
            "CoderSessionToken": []
          }
        ],
        "produces": ["application/json"],
        "tags": ["Users"],
        "summary": "Get API key by ID",
        "operationId": "get-api-key-by-id",
        "parameters": [
          {
            "type": "string",
            "description": "User ID, name, or me",
            "name": "user",
            "in": "path",
            "required": true
          },
          {
            "type": "string",
            "format": "uuid",
            "description": "Key ID",
            "name": "keyid",
            "in": "path",
            "required": true
          }
        ],
        "responses": {
          "200": {
            "description": "OK",
            "schema": {
              "$ref": "#/definitions/codersdk.APIKey"
            }
          }
        }
      },
      "delete": {
        "security": [
          {
            "CoderSessionToken": []
          }
        ],
        "tags": ["Users"],
        "summary": "Delete API key",
        "operationId": "delete-api-key",
        "parameters": [
          {
            "type": "string",
            "description": "User ID, name, or me",
            "name": "user",
            "in": "path",
            "required": true
          },
          {
            "type": "string",
            "format": "uuid",
            "description": "Key ID",
            "name": "keyid",
            "in": "path",
            "required": true
          }
        ],
        "responses": {
          "204": {
            "description": "No Content"
          }
        }
      }
    },
    "/users/{user}/login-type": {
      "get": {
        "security": [
          {
            "CoderSessionToken": []
          }
        ],
        "produces": ["application/json"],
        "tags": ["Users"],
        "summary": "Get user login type",
        "operationId": "get-user-login-type",
        "parameters": [
          {
            "type": "string",
            "description": "User ID, name, or me",
            "name": "user",
            "in": "path",
            "required": true
          }
        ],
        "responses": {
          "200": {
            "description": "OK",
            "schema": {
              "$ref": "#/definitions/codersdk.UserLoginType"
            }
          }
        }
      }
    },
    "/users/{user}/organizations": {
      "get": {
        "security": [
          {
            "CoderSessionToken": []
          }
        ],
        "produces": ["application/json"],
        "tags": ["Users"],
        "summary": "Get organizations by user",
        "operationId": "get-organizations-by-user",
        "parameters": [
          {
            "type": "string",
            "description": "User ID, name, or me",
            "name": "user",
            "in": "path",
            "required": true
          }
        ],
        "responses": {
          "200": {
            "description": "OK",
            "schema": {
              "type": "array",
              "items": {
                "$ref": "#/definitions/codersdk.Organization"
              }
            }
          }
        }
      }
    },
    "/users/{user}/organizations/{organizationname}": {
      "get": {
        "security": [
          {
            "CoderSessionToken": []
          }
        ],
        "produces": ["application/json"],
        "tags": ["Users"],
        "summary": "Get organization by user and organization name",
        "operationId": "get-organization-by-user-and-organization-name",
        "parameters": [
          {
            "type": "string",
            "description": "User ID, name, or me",
            "name": "user",
            "in": "path",
            "required": true
          },
          {
            "type": "string",
            "description": "Organization name",
            "name": "organizationname",
            "in": "path",
            "required": true
          }
        ],
        "responses": {
          "200": {
            "description": "OK",
            "schema": {
              "$ref": "#/definitions/codersdk.Organization"
            }
          }
        }
      }
    },
    "/users/{user}/password": {
      "put": {
        "security": [
          {
            "CoderSessionToken": []
          }
        ],
        "consumes": ["application/json"],
        "tags": ["Users"],
        "summary": "Update user password",
        "operationId": "update-user-password",
        "parameters": [
          {
            "type": "string",
            "description": "User ID, name, or me",
            "name": "user",
            "in": "path",
            "required": true
          },
          {
            "description": "Update password request",
            "name": "request",
            "in": "body",
            "required": true,
            "schema": {
              "$ref": "#/definitions/codersdk.UpdateUserPasswordRequest"
            }
          }
        ],
        "responses": {
          "204": {
            "description": "No Content"
          }
        }
      }
    },
    "/users/{user}/profile": {
      "put": {
        "security": [
          {
            "CoderSessionToken": []
          }
        ],
        "consumes": ["application/json"],
        "produces": ["application/json"],
        "tags": ["Users"],
        "summary": "Update user profile",
        "operationId": "update-user-profile",
        "parameters": [
          {
            "type": "string",
            "description": "User ID, name, or me",
            "name": "user",
            "in": "path",
            "required": true
          },
          {
            "description": "Updated profile",
            "name": "request",
            "in": "body",
            "required": true,
            "schema": {
              "$ref": "#/definitions/codersdk.UpdateUserProfileRequest"
            }
          }
        ],
        "responses": {
          "200": {
            "description": "OK",
            "schema": {
              "$ref": "#/definitions/codersdk.User"
            }
          }
        }
      }
    },
    "/users/{user}/quiet-hours": {
      "get": {
        "security": [
          {
            "CoderSessionToken": []
          }
        ],
        "produces": ["application/json"],
        "tags": ["Enterprise"],
        "summary": "Get user quiet hours schedule",
        "operationId": "get-user-quiet-hours-schedule",
        "parameters": [
          {
            "type": "string",
            "format": "uuid",
            "description": "User ID",
            "name": "user",
            "in": "path",
            "required": true
          }
        ],
        "responses": {
          "200": {
            "description": "OK",
            "schema": {
              "type": "array",
              "items": {
                "$ref": "#/definitions/codersdk.UserQuietHoursScheduleResponse"
              }
            }
          }
        }
      },
      "put": {
        "security": [
          {
            "CoderSessionToken": []
          }
        ],
        "consumes": ["application/json"],
        "produces": ["application/json"],
        "tags": ["Enterprise"],
        "summary": "Update user quiet hours schedule",
        "operationId": "update-user-quiet-hours-schedule",
        "parameters": [
          {
            "type": "string",
            "format": "uuid",
            "description": "User ID",
            "name": "user",
            "in": "path",
            "required": true
          },
          {
            "description": "Update schedule request",
            "name": "request",
            "in": "body",
            "required": true,
            "schema": {
              "$ref": "#/definitions/codersdk.UpdateUserQuietHoursScheduleRequest"
            }
          }
        ],
        "responses": {
          "200": {
            "description": "OK",
            "schema": {
              "type": "array",
              "items": {
                "$ref": "#/definitions/codersdk.UserQuietHoursScheduleResponse"
              }
            }
          }
        }
      }
    },
    "/users/{user}/roles": {
      "get": {
        "security": [
          {
            "CoderSessionToken": []
          }
        ],
        "produces": ["application/json"],
        "tags": ["Users"],
        "summary": "Get user roles",
        "operationId": "get-user-roles",
        "parameters": [
          {
            "type": "string",
            "description": "User ID, name, or me",
            "name": "user",
            "in": "path",
            "required": true
          }
        ],
        "responses": {
          "200": {
            "description": "OK",
            "schema": {
              "$ref": "#/definitions/codersdk.User"
            }
          }
        }
      },
      "put": {
        "security": [
          {
            "CoderSessionToken": []
          }
        ],
        "consumes": ["application/json"],
        "produces": ["application/json"],
        "tags": ["Users"],
        "summary": "Assign role to user",
        "operationId": "assign-role-to-user",
        "parameters": [
          {
            "type": "string",
            "description": "User ID, name, or me",
            "name": "user",
            "in": "path",
            "required": true
          },
          {
            "description": "Update roles request",
            "name": "request",
            "in": "body",
            "required": true,
            "schema": {
              "$ref": "#/definitions/codersdk.UpdateRoles"
            }
          }
        ],
        "responses": {
          "200": {
            "description": "OK",
            "schema": {
              "$ref": "#/definitions/codersdk.User"
            }
          }
        }
      }
    },
    "/users/{user}/status/activate": {
      "put": {
        "security": [
          {
            "CoderSessionToken": []
          }
        ],
        "produces": ["application/json"],
        "tags": ["Users"],
        "summary": "Activate user account",
        "operationId": "activate-user-account",
        "parameters": [
          {
            "type": "string",
            "description": "User ID, name, or me",
            "name": "user",
            "in": "path",
            "required": true
          }
        ],
        "responses": {
          "200": {
            "description": "OK",
            "schema": {
              "$ref": "#/definitions/codersdk.User"
            }
          }
        }
      }
    },
    "/users/{user}/status/suspend": {
      "put": {
        "security": [
          {
            "CoderSessionToken": []
          }
        ],
        "produces": ["application/json"],
        "tags": ["Users"],
        "summary": "Suspend user account",
        "operationId": "suspend-user-account",
        "parameters": [
          {
            "type": "string",
            "description": "User ID, name, or me",
            "name": "user",
            "in": "path",
            "required": true
          }
        ],
        "responses": {
          "200": {
            "description": "OK",
            "schema": {
              "$ref": "#/definitions/codersdk.User"
            }
          }
        }
      }
    },
    "/users/{user}/workspace/{workspacename}": {
      "get": {
        "security": [
          {
            "CoderSessionToken": []
          }
        ],
        "produces": ["application/json"],
        "tags": ["Workspaces"],
        "summary": "Get workspace metadata by user and workspace name",
        "operationId": "get-workspace-metadata-by-user-and-workspace-name",
        "parameters": [
          {
            "type": "string",
            "description": "User ID, name, or me",
            "name": "user",
            "in": "path",
            "required": true
          },
          {
            "type": "string",
            "description": "Workspace name",
            "name": "workspacename",
            "in": "path",
            "required": true
          },
          {
            "type": "boolean",
            "description": "Return data instead of HTTP 404 if the workspace is deleted",
            "name": "include_deleted",
            "in": "query"
          }
        ],
        "responses": {
          "200": {
            "description": "OK",
            "schema": {
              "$ref": "#/definitions/codersdk.Workspace"
            }
          }
        }
      }
    },
    "/users/{user}/workspace/{workspacename}/builds/{buildnumber}": {
      "get": {
        "security": [
          {
            "CoderSessionToken": []
          }
        ],
        "produces": ["application/json"],
        "tags": ["Builds"],
        "summary": "Get workspace build by user, workspace name, and build number",
        "operationId": "get-workspace-build-by-user-workspace-name-and-build-number",
        "parameters": [
          {
            "type": "string",
            "description": "User ID, name, or me",
            "name": "user",
            "in": "path",
            "required": true
          },
          {
            "type": "string",
            "description": "Workspace name",
            "name": "workspacename",
            "in": "path",
            "required": true
          },
          {
            "type": "string",
            "format": "number",
            "description": "Build number",
            "name": "buildnumber",
            "in": "path",
            "required": true
          }
        ],
        "responses": {
          "200": {
            "description": "OK",
            "schema": {
              "$ref": "#/definitions/codersdk.WorkspaceBuild"
            }
          }
        }
      }
    },
    "/users/{user}/workspaces": {
      "post": {
        "security": [
          {
            "CoderSessionToken": []
          }
        ],
        "description": "Create a new workspace using a template. The request must\nspecify either the Template ID or the Template Version ID,\nnot both. If the Template ID is specified, the active version\nof the template will be used.",
        "consumes": ["application/json"],
        "produces": ["application/json"],
        "tags": ["Workspaces"],
        "summary": "Create user workspace",
        "operationId": "create-user-workspace",
        "parameters": [
          {
            "type": "string",
            "description": "Username, UUID, or me",
            "name": "user",
            "in": "path",
            "required": true
          },
          {
            "description": "Create workspace request",
            "name": "request",
            "in": "body",
            "required": true,
            "schema": {
              "$ref": "#/definitions/codersdk.CreateWorkspaceRequest"
            }
          }
        ],
        "responses": {
          "200": {
            "description": "OK",
            "schema": {
              "$ref": "#/definitions/codersdk.Workspace"
            }
          }
        }
      }
    },
    "/workspace-quota/{user}": {
      "get": {
        "security": [
          {
            "CoderSessionToken": []
          }
        ],
        "produces": ["application/json"],
        "tags": ["Enterprise"],
        "summary": "Get workspace quota by user",
        "operationId": "get-workspace-quota-by-user",
        "parameters": [
          {
            "type": "string",
            "description": "User ID, name, or me",
            "name": "user",
            "in": "path",
            "required": true
          }
        ],
        "responses": {
          "200": {
            "description": "OK",
            "schema": {
              "$ref": "#/definitions/codersdk.WorkspaceQuota"
            }
          }
        }
      }
    },
    "/workspaceagents/aws-instance-identity": {
      "post": {
        "security": [
          {
            "CoderSessionToken": []
          }
        ],
        "consumes": ["application/json"],
        "produces": ["application/json"],
        "tags": ["Agents"],
        "summary": "Authenticate agent on AWS instance",
        "operationId": "authenticate-agent-on-aws-instance",
        "parameters": [
          {
            "description": "Instance identity token",
            "name": "request",
            "in": "body",
            "required": true,
            "schema": {
              "$ref": "#/definitions/agentsdk.AWSInstanceIdentityToken"
            }
          }
        ],
        "responses": {
          "200": {
            "description": "OK",
            "schema": {
              "$ref": "#/definitions/agentsdk.AuthenticateResponse"
            }
          }
        }
      }
    },
    "/workspaceagents/azure-instance-identity": {
      "post": {
        "security": [
          {
            "CoderSessionToken": []
          }
        ],
        "consumes": ["application/json"],
        "produces": ["application/json"],
        "tags": ["Agents"],
        "summary": "Authenticate agent on Azure instance",
        "operationId": "authenticate-agent-on-azure-instance",
        "parameters": [
          {
            "description": "Instance identity token",
            "name": "request",
            "in": "body",
            "required": true,
            "schema": {
              "$ref": "#/definitions/agentsdk.AzureInstanceIdentityToken"
            }
          }
        ],
        "responses": {
          "200": {
            "description": "OK",
            "schema": {
              "$ref": "#/definitions/agentsdk.AuthenticateResponse"
            }
          }
        }
      }
    },
    "/workspaceagents/connection": {
      "get": {
        "security": [
          {
            "CoderSessionToken": []
          }
        ],
        "produces": ["application/json"],
        "tags": ["Agents"],
        "summary": "Get connection info for workspace agent generic",
        "operationId": "get-connection-info-for-workspace-agent-generic",
        "responses": {
          "200": {
            "description": "OK",
            "schema": {
              "$ref": "#/definitions/workspacesdk.AgentConnectionInfo"
            }
          }
        },
        "x-apidocgen": {
          "skip": true
        }
      }
    },
    "/workspaceagents/google-instance-identity": {
      "post": {
        "security": [
          {
            "CoderSessionToken": []
          }
        ],
        "consumes": ["application/json"],
        "produces": ["application/json"],
        "tags": ["Agents"],
        "summary": "Authenticate agent on Google Cloud instance",
        "operationId": "authenticate-agent-on-google-cloud-instance",
        "parameters": [
          {
            "description": "Instance identity token",
            "name": "request",
            "in": "body",
            "required": true,
            "schema": {
              "$ref": "#/definitions/agentsdk.GoogleInstanceIdentityToken"
            }
          }
        ],
        "responses": {
          "200": {
            "description": "OK",
            "schema": {
              "$ref": "#/definitions/agentsdk.AuthenticateResponse"
            }
          }
        }
      }
    },
    "/workspaceagents/me/external-auth": {
      "get": {
        "security": [
          {
            "CoderSessionToken": []
          }
        ],
        "produces": ["application/json"],
        "tags": ["Agents"],
        "summary": "Get workspace agent external auth",
        "operationId": "get-workspace-agent-external-auth",
        "parameters": [
          {
            "type": "string",
            "description": "Match",
            "name": "match",
            "in": "query",
            "required": true
          },
          {
            "type": "string",
            "description": "Provider ID",
            "name": "id",
            "in": "query",
            "required": true
          },
          {
            "type": "boolean",
            "description": "Wait for a new token to be issued",
            "name": "listen",
            "in": "query"
          }
        ],
        "responses": {
          "200": {
            "description": "OK",
            "schema": {
              "$ref": "#/definitions/agentsdk.ExternalAuthResponse"
            }
          }
        }
      }
    },
    "/workspaceagents/me/gitauth": {
      "get": {
        "security": [
          {
            "CoderSessionToken": []
          }
        ],
        "produces": ["application/json"],
        "tags": ["Agents"],
        "summary": "Removed: Get workspace agent git auth",
        "operationId": "removed-get-workspace-agent-git-auth",
        "parameters": [
          {
            "type": "string",
            "description": "Match",
            "name": "match",
            "in": "query",
            "required": true
          },
          {
            "type": "string",
            "description": "Provider ID",
            "name": "id",
            "in": "query",
            "required": true
          },
          {
            "type": "boolean",
            "description": "Wait for a new token to be issued",
            "name": "listen",
            "in": "query"
          }
        ],
        "responses": {
          "200": {
            "description": "OK",
            "schema": {
              "$ref": "#/definitions/agentsdk.ExternalAuthResponse"
            }
          }
        }
      }
    },
    "/workspaceagents/me/gitsshkey": {
      "get": {
        "security": [
          {
            "CoderSessionToken": []
          }
        ],
        "produces": ["application/json"],
        "tags": ["Agents"],
        "summary": "Get workspace agent Git SSH key",
        "operationId": "get-workspace-agent-git-ssh-key",
        "responses": {
          "200": {
            "description": "OK",
            "schema": {
              "$ref": "#/definitions/agentsdk.GitSSHKey"
            }
          }
        }
      }
    },
    "/workspaceagents/me/log-source": {
      "post": {
        "security": [
          {
            "CoderSessionToken": []
          }
        ],
        "consumes": ["application/json"],
        "produces": ["application/json"],
        "tags": ["Agents"],
        "summary": "Post workspace agent log source",
        "operationId": "post-workspace-agent-log-source",
        "parameters": [
          {
            "description": "Log source request",
            "name": "request",
            "in": "body",
            "required": true,
            "schema": {
              "$ref": "#/definitions/agentsdk.PostLogSourceRequest"
            }
          }
        ],
        "responses": {
          "200": {
            "description": "OK",
            "schema": {
              "$ref": "#/definitions/codersdk.WorkspaceAgentLogSource"
            }
          }
        }
      }
    },
    "/workspaceagents/me/logs": {
      "patch": {
        "security": [
          {
            "CoderSessionToken": []
          }
        ],
        "consumes": ["application/json"],
        "produces": ["application/json"],
        "tags": ["Agents"],
        "summary": "Patch workspace agent logs",
        "operationId": "patch-workspace-agent-logs",
        "parameters": [
          {
            "description": "logs",
            "name": "request",
            "in": "body",
            "required": true,
            "schema": {
              "$ref": "#/definitions/agentsdk.PatchLogs"
            }
          }
        ],
        "responses": {
          "200": {
            "description": "OK",
            "schema": {
              "$ref": "#/definitions/codersdk.Response"
            }
          }
        }
      }
    },
    "/workspaceagents/me/rpc": {
      "get": {
        "security": [
          {
            "CoderSessionToken": []
          }
        ],
        "tags": ["Agents"],
        "summary": "Workspace agent RPC API",
        "operationId": "workspace-agent-rpc-api",
        "responses": {
          "101": {
            "description": "Switching Protocols"
          }
        },
        "x-apidocgen": {
          "skip": true
        }
      }
    },
    "/workspaceagents/{workspaceagent}": {
      "get": {
        "security": [
          {
            "CoderSessionToken": []
          }
        ],
        "produces": ["application/json"],
        "tags": ["Agents"],
        "summary": "Get workspace agent by ID",
        "operationId": "get-workspace-agent-by-id",
        "parameters": [
          {
            "type": "string",
            "format": "uuid",
            "description": "Workspace agent ID",
            "name": "workspaceagent",
            "in": "path",
            "required": true
          }
        ],
        "responses": {
          "200": {
            "description": "OK",
            "schema": {
              "$ref": "#/definitions/codersdk.WorkspaceAgent"
            }
          }
        }
      }
    },
    "/workspaceagents/{workspaceagent}/connection": {
      "get": {
        "security": [
          {
            "CoderSessionToken": []
          }
        ],
        "produces": ["application/json"],
        "tags": ["Agents"],
        "summary": "Get connection info for workspace agent",
        "operationId": "get-connection-info-for-workspace-agent",
        "parameters": [
          {
            "type": "string",
            "format": "uuid",
            "description": "Workspace agent ID",
            "name": "workspaceagent",
            "in": "path",
            "required": true
          }
        ],
        "responses": {
          "200": {
            "description": "OK",
            "schema": {
              "$ref": "#/definitions/workspacesdk.AgentConnectionInfo"
            }
          }
        }
      }
    },
    "/workspaceagents/{workspaceagent}/coordinate": {
      "get": {
        "security": [
          {
            "CoderSessionToken": []
          }
        ],
        "tags": ["Agents"],
        "summary": "Coordinate workspace agent",
        "operationId": "coordinate-workspace-agent",
        "parameters": [
          {
            "type": "string",
            "format": "uuid",
            "description": "Workspace agent ID",
            "name": "workspaceagent",
            "in": "path",
            "required": true
          }
        ],
        "responses": {
          "101": {
            "description": "Switching Protocols"
          }
        }
      }
    },
    "/workspaceagents/{workspaceagent}/listening-ports": {
      "get": {
        "security": [
          {
            "CoderSessionToken": []
          }
        ],
        "produces": ["application/json"],
        "tags": ["Agents"],
        "summary": "Get listening ports for workspace agent",
        "operationId": "get-listening-ports-for-workspace-agent",
        "parameters": [
          {
            "type": "string",
            "format": "uuid",
            "description": "Workspace agent ID",
            "name": "workspaceagent",
            "in": "path",
            "required": true
          }
        ],
        "responses": {
          "200": {
            "description": "OK",
            "schema": {
              "$ref": "#/definitions/codersdk.WorkspaceAgentListeningPortsResponse"
            }
          }
        }
      }
    },
    "/workspaceagents/{workspaceagent}/logs": {
      "get": {
        "security": [
          {
            "CoderSessionToken": []
          }
        ],
        "produces": ["application/json"],
        "tags": ["Agents"],
        "summary": "Get logs by workspace agent",
        "operationId": "get-logs-by-workspace-agent",
        "parameters": [
          {
            "type": "string",
            "format": "uuid",
            "description": "Workspace agent ID",
            "name": "workspaceagent",
            "in": "path",
            "required": true
          },
          {
            "type": "integer",
            "description": "Before log id",
            "name": "before",
            "in": "query"
          },
          {
            "type": "integer",
            "description": "After log id",
            "name": "after",
            "in": "query"
          },
          {
            "type": "boolean",
            "description": "Follow log stream",
            "name": "follow",
            "in": "query"
          },
          {
            "type": "boolean",
            "description": "Disable compression for WebSocket connection",
            "name": "no_compression",
            "in": "query"
          }
        ],
        "responses": {
          "200": {
            "description": "OK",
            "schema": {
              "type": "array",
              "items": {
                "$ref": "#/definitions/codersdk.WorkspaceAgentLog"
              }
            }
          }
        }
      }
    },
    "/workspaceagents/{workspaceagent}/pty": {
      "get": {
        "security": [
          {
            "CoderSessionToken": []
          }
        ],
        "tags": ["Agents"],
        "summary": "Open PTY to workspace agent",
        "operationId": "open-pty-to-workspace-agent",
        "parameters": [
          {
            "type": "string",
            "format": "uuid",
            "description": "Workspace agent ID",
            "name": "workspaceagent",
            "in": "path",
            "required": true
          }
        ],
        "responses": {
          "101": {
            "description": "Switching Protocols"
          }
        }
      }
    },
    "/workspaceagents/{workspaceagent}/startup-logs": {
      "get": {
        "security": [
          {
            "CoderSessionToken": []
          }
        ],
        "produces": ["application/json"],
        "tags": ["Agents"],
        "summary": "Removed: Get logs by workspace agent",
        "operationId": "removed-get-logs-by-workspace-agent",
        "parameters": [
          {
            "type": "string",
            "format": "uuid",
            "description": "Workspace agent ID",
            "name": "workspaceagent",
            "in": "path",
            "required": true
          },
          {
            "type": "integer",
            "description": "Before log id",
            "name": "before",
            "in": "query"
          },
          {
            "type": "integer",
            "description": "After log id",
            "name": "after",
            "in": "query"
          },
          {
            "type": "boolean",
            "description": "Follow log stream",
            "name": "follow",
            "in": "query"
          },
          {
            "type": "boolean",
            "description": "Disable compression for WebSocket connection",
            "name": "no_compression",
            "in": "query"
          }
        ],
        "responses": {
          "200": {
            "description": "OK",
            "schema": {
              "type": "array",
              "items": {
                "$ref": "#/definitions/codersdk.WorkspaceAgentLog"
              }
            }
          }
        }
      }
    },
    "/workspaceagents/{workspaceagent}/watch-metadata": {
      "get": {
        "security": [
          {
            "CoderSessionToken": []
          }
        ],
        "tags": ["Agents"],
        "summary": "Watch for workspace agent metadata updates",
        "operationId": "watch-for-workspace-agent-metadata-updates",
        "parameters": [
          {
            "type": "string",
            "format": "uuid",
            "description": "Workspace agent ID",
            "name": "workspaceagent",
            "in": "path",
            "required": true
          }
        ],
        "responses": {
          "200": {
            "description": "Success"
          }
        },
        "x-apidocgen": {
          "skip": true
        }
      }
    },
    "/workspacebuilds/{workspacebuild}": {
      "get": {
        "security": [
          {
            "CoderSessionToken": []
          }
        ],
        "produces": ["application/json"],
        "tags": ["Builds"],
        "summary": "Get workspace build",
        "operationId": "get-workspace-build",
        "parameters": [
          {
            "type": "string",
            "description": "Workspace build ID",
            "name": "workspacebuild",
            "in": "path",
            "required": true
          }
        ],
        "responses": {
          "200": {
            "description": "OK",
            "schema": {
              "$ref": "#/definitions/codersdk.WorkspaceBuild"
            }
          }
        }
      }
    },
    "/workspacebuilds/{workspacebuild}/cancel": {
      "patch": {
        "security": [
          {
            "CoderSessionToken": []
          }
        ],
        "produces": ["application/json"],
        "tags": ["Builds"],
        "summary": "Cancel workspace build",
        "operationId": "cancel-workspace-build",
        "parameters": [
          {
            "type": "string",
            "description": "Workspace build ID",
            "name": "workspacebuild",
            "in": "path",
            "required": true
          }
        ],
        "responses": {
          "200": {
            "description": "OK",
            "schema": {
              "$ref": "#/definitions/codersdk.Response"
            }
          }
        }
      }
    },
    "/workspacebuilds/{workspacebuild}/logs": {
      "get": {
        "security": [
          {
            "CoderSessionToken": []
          }
        ],
        "produces": ["application/json"],
        "tags": ["Builds"],
        "summary": "Get workspace build logs",
        "operationId": "get-workspace-build-logs",
        "parameters": [
          {
            "type": "string",
            "description": "Workspace build ID",
            "name": "workspacebuild",
            "in": "path",
            "required": true
          },
          {
            "type": "integer",
            "description": "Before Unix timestamp",
            "name": "before",
            "in": "query"
          },
          {
            "type": "integer",
            "description": "After Unix timestamp",
            "name": "after",
            "in": "query"
          },
          {
            "type": "boolean",
            "description": "Follow log stream",
            "name": "follow",
            "in": "query"
          }
        ],
        "responses": {
          "200": {
            "description": "OK",
            "schema": {
              "type": "array",
              "items": {
                "$ref": "#/definitions/codersdk.ProvisionerJobLog"
              }
            }
          }
        }
      }
    },
    "/workspacebuilds/{workspacebuild}/parameters": {
      "get": {
        "security": [
          {
            "CoderSessionToken": []
          }
        ],
        "produces": ["application/json"],
        "tags": ["Builds"],
        "summary": "Get build parameters for workspace build",
        "operationId": "get-build-parameters-for-workspace-build",
        "parameters": [
          {
            "type": "string",
            "description": "Workspace build ID",
            "name": "workspacebuild",
            "in": "path",
            "required": true
          }
        ],
        "responses": {
          "200": {
            "description": "OK",
            "schema": {
              "type": "array",
              "items": {
                "$ref": "#/definitions/codersdk.WorkspaceBuildParameter"
              }
            }
          }
        }
      }
    },
    "/workspacebuilds/{workspacebuild}/resources": {
      "get": {
        "security": [
          {
            "CoderSessionToken": []
          }
        ],
        "produces": ["application/json"],
        "tags": ["Builds"],
        "summary": "Removed: Get workspace resources for workspace build",
        "operationId": "removed-get-workspace-resources-for-workspace-build",
        "deprecated": true,
        "parameters": [
          {
            "type": "string",
            "description": "Workspace build ID",
            "name": "workspacebuild",
            "in": "path",
            "required": true
          }
        ],
        "responses": {
          "200": {
            "description": "OK",
            "schema": {
              "type": "array",
              "items": {
                "$ref": "#/definitions/codersdk.WorkspaceResource"
              }
            }
          }
        }
      }
    },
    "/workspacebuilds/{workspacebuild}/state": {
      "get": {
        "security": [
          {
            "CoderSessionToken": []
          }
        ],
        "produces": ["application/json"],
        "tags": ["Builds"],
        "summary": "Get provisioner state for workspace build",
        "operationId": "get-provisioner-state-for-workspace-build",
        "parameters": [
          {
            "type": "string",
            "description": "Workspace build ID",
            "name": "workspacebuild",
            "in": "path",
            "required": true
          }
        ],
        "responses": {
          "200": {
            "description": "OK",
            "schema": {
              "$ref": "#/definitions/codersdk.WorkspaceBuild"
            }
          }
        }
      }
    },
    "/workspaceproxies": {
      "get": {
        "security": [
          {
            "CoderSessionToken": []
          }
        ],
        "produces": ["application/json"],
        "tags": ["Enterprise"],
        "summary": "Get workspace proxies",
        "operationId": "get-workspace-proxies",
        "responses": {
          "200": {
            "description": "OK",
            "schema": {
              "type": "array",
              "items": {
                "$ref": "#/definitions/codersdk.RegionsResponse-codersdk_WorkspaceProxy"
              }
            }
          }
        }
      },
      "post": {
        "security": [
          {
            "CoderSessionToken": []
          }
        ],
        "consumes": ["application/json"],
        "produces": ["application/json"],
        "tags": ["Enterprise"],
        "summary": "Create workspace proxy",
        "operationId": "create-workspace-proxy",
        "parameters": [
          {
            "description": "Create workspace proxy request",
            "name": "request",
            "in": "body",
            "required": true,
            "schema": {
              "$ref": "#/definitions/codersdk.CreateWorkspaceProxyRequest"
            }
          }
        ],
        "responses": {
          "201": {
            "description": "Created",
            "schema": {
              "$ref": "#/definitions/codersdk.WorkspaceProxy"
            }
          }
        }
      }
    },
    "/workspaceproxies/me/app-stats": {
      "post": {
        "security": [
          {
            "CoderSessionToken": []
          }
        ],
        "consumes": ["application/json"],
        "tags": ["Enterprise"],
        "summary": "Report workspace app stats",
        "operationId": "report-workspace-app-stats",
        "parameters": [
          {
            "description": "Report app stats request",
            "name": "request",
            "in": "body",
            "required": true,
            "schema": {
              "$ref": "#/definitions/wsproxysdk.ReportAppStatsRequest"
            }
          }
        ],
        "responses": {
          "204": {
            "description": "No Content"
          }
        },
        "x-apidocgen": {
          "skip": true
        }
      }
    },
    "/workspaceproxies/me/coordinate": {
      "get": {
        "security": [
          {
            "CoderSessionToken": []
          }
        ],
        "tags": ["Enterprise"],
        "summary": "Workspace Proxy Coordinate",
        "operationId": "workspace-proxy-coordinate",
        "responses": {
          "101": {
            "description": "Switching Protocols"
          }
        },
        "x-apidocgen": {
          "skip": true
        }
      }
    },
    "/workspaceproxies/me/deregister": {
      "post": {
        "security": [
          {
            "CoderSessionToken": []
          }
        ],
        "consumes": ["application/json"],
        "tags": ["Enterprise"],
        "summary": "Deregister workspace proxy",
        "operationId": "deregister-workspace-proxy",
        "parameters": [
          {
            "description": "Deregister workspace proxy request",
            "name": "request",
            "in": "body",
            "required": true,
            "schema": {
              "$ref": "#/definitions/wsproxysdk.DeregisterWorkspaceProxyRequest"
            }
          }
        ],
        "responses": {
          "204": {
            "description": "No Content"
          }
        },
        "x-apidocgen": {
          "skip": true
        }
      }
    },
    "/workspaceproxies/me/issue-signed-app-token": {
      "post": {
        "security": [
          {
            "CoderSessionToken": []
          }
        ],
        "consumes": ["application/json"],
        "produces": ["application/json"],
        "tags": ["Enterprise"],
        "summary": "Issue signed workspace app token",
        "operationId": "issue-signed-workspace-app-token",
        "parameters": [
          {
            "description": "Issue signed app token request",
            "name": "request",
            "in": "body",
            "required": true,
            "schema": {
              "$ref": "#/definitions/workspaceapps.IssueTokenRequest"
            }
          }
        ],
        "responses": {
          "201": {
            "description": "Created",
            "schema": {
              "$ref": "#/definitions/wsproxysdk.IssueSignedAppTokenResponse"
            }
          }
        },
        "x-apidocgen": {
          "skip": true
        }
      }
    },
    "/workspaceproxies/me/register": {
      "post": {
        "security": [
          {
            "CoderSessionToken": []
          }
        ],
        "consumes": ["application/json"],
        "produces": ["application/json"],
        "tags": ["Enterprise"],
        "summary": "Register workspace proxy",
        "operationId": "register-workspace-proxy",
        "parameters": [
          {
            "description": "Register workspace proxy request",
            "name": "request",
            "in": "body",
            "required": true,
            "schema": {
              "$ref": "#/definitions/wsproxysdk.RegisterWorkspaceProxyRequest"
            }
          }
        ],
        "responses": {
          "201": {
            "description": "Created",
            "schema": {
              "$ref": "#/definitions/wsproxysdk.RegisterWorkspaceProxyResponse"
            }
          }
        },
        "x-apidocgen": {
          "skip": true
        }
      }
    },
    "/workspaceproxies/{workspaceproxy}": {
      "get": {
        "security": [
          {
            "CoderSessionToken": []
          }
        ],
        "produces": ["application/json"],
        "tags": ["Enterprise"],
        "summary": "Get workspace proxy",
        "operationId": "get-workspace-proxy",
        "parameters": [
          {
            "type": "string",
            "format": "uuid",
            "description": "Proxy ID or name",
            "name": "workspaceproxy",
            "in": "path",
            "required": true
          }
        ],
        "responses": {
          "200": {
            "description": "OK",
            "schema": {
              "$ref": "#/definitions/codersdk.WorkspaceProxy"
            }
          }
        }
      },
      "delete": {
        "security": [
          {
            "CoderSessionToken": []
          }
        ],
        "produces": ["application/json"],
        "tags": ["Enterprise"],
        "summary": "Delete workspace proxy",
        "operationId": "delete-workspace-proxy",
        "parameters": [
          {
            "type": "string",
            "format": "uuid",
            "description": "Proxy ID or name",
            "name": "workspaceproxy",
            "in": "path",
            "required": true
          }
        ],
        "responses": {
          "200": {
            "description": "OK",
            "schema": {
              "$ref": "#/definitions/codersdk.Response"
            }
          }
        }
      },
      "patch": {
        "security": [
          {
            "CoderSessionToken": []
          }
        ],
        "consumes": ["application/json"],
        "produces": ["application/json"],
        "tags": ["Enterprise"],
        "summary": "Update workspace proxy",
        "operationId": "update-workspace-proxy",
        "parameters": [
          {
            "type": "string",
            "format": "uuid",
            "description": "Proxy ID or name",
            "name": "workspaceproxy",
            "in": "path",
            "required": true
          },
          {
            "description": "Update workspace proxy request",
            "name": "request",
            "in": "body",
            "required": true,
            "schema": {
              "$ref": "#/definitions/codersdk.PatchWorkspaceProxy"
            }
          }
        ],
        "responses": {
          "200": {
            "description": "OK",
            "schema": {
              "$ref": "#/definitions/codersdk.WorkspaceProxy"
            }
          }
        }
      }
    },
    "/workspaces": {
      "get": {
        "security": [
          {
            "CoderSessionToken": []
          }
        ],
        "produces": ["application/json"],
        "tags": ["Workspaces"],
        "summary": "List workspaces",
        "operationId": "list-workspaces",
        "parameters": [
          {
            "type": "string",
            "description": "Search query in the format `key:value`. Available keys are: owner, template, name, status, has-agent, dormant, last_used_after, last_used_before.",
            "name": "q",
            "in": "query"
          },
          {
            "type": "integer",
            "description": "Page limit",
            "name": "limit",
            "in": "query"
          },
          {
            "type": "integer",
            "description": "Page offset",
            "name": "offset",
            "in": "query"
          }
        ],
        "responses": {
          "200": {
            "description": "OK",
            "schema": {
              "$ref": "#/definitions/codersdk.WorkspacesResponse"
            }
          }
        }
      }
    },
    "/workspaces/{workspace}": {
      "get": {
        "security": [
          {
            "CoderSessionToken": []
          }
        ],
        "produces": ["application/json"],
        "tags": ["Workspaces"],
        "summary": "Get workspace metadata by ID",
        "operationId": "get-workspace-metadata-by-id",
        "parameters": [
          {
            "type": "string",
            "format": "uuid",
            "description": "Workspace ID",
            "name": "workspace",
            "in": "path",
            "required": true
          },
          {
            "type": "boolean",
            "description": "Return data instead of HTTP 404 if the workspace is deleted",
            "name": "include_deleted",
            "in": "query"
          }
        ],
        "responses": {
          "200": {
            "description": "OK",
            "schema": {
              "$ref": "#/definitions/codersdk.Workspace"
            }
          }
        }
      },
      "patch": {
        "security": [
          {
            "CoderSessionToken": []
          }
        ],
        "consumes": ["application/json"],
        "tags": ["Workspaces"],
        "summary": "Update workspace metadata by ID",
        "operationId": "update-workspace-metadata-by-id",
        "parameters": [
          {
            "type": "string",
            "format": "uuid",
            "description": "Workspace ID",
            "name": "workspace",
            "in": "path",
            "required": true
          },
          {
            "description": "Metadata update request",
            "name": "request",
            "in": "body",
            "required": true,
            "schema": {
              "$ref": "#/definitions/codersdk.UpdateWorkspaceRequest"
            }
          }
        ],
        "responses": {
          "204": {
            "description": "No Content"
          }
        }
      }
    },
    "/workspaces/{workspace}/autostart": {
      "put": {
        "security": [
          {
            "CoderSessionToken": []
          }
        ],
        "consumes": ["application/json"],
        "tags": ["Workspaces"],
        "summary": "Update workspace autostart schedule by ID",
        "operationId": "update-workspace-autostart-schedule-by-id",
        "parameters": [
          {
            "type": "string",
            "format": "uuid",
            "description": "Workspace ID",
            "name": "workspace",
            "in": "path",
            "required": true
          },
          {
            "description": "Schedule update request",
            "name": "request",
            "in": "body",
            "required": true,
            "schema": {
              "$ref": "#/definitions/codersdk.UpdateWorkspaceAutostartRequest"
            }
          }
        ],
        "responses": {
          "204": {
            "description": "No Content"
          }
        }
      }
    },
    "/workspaces/{workspace}/autoupdates": {
      "put": {
        "security": [
          {
            "CoderSessionToken": []
          }
        ],
        "consumes": ["application/json"],
        "tags": ["Workspaces"],
        "summary": "Update workspace automatic updates by ID",
        "operationId": "update-workspace-automatic-updates-by-id",
        "parameters": [
          {
            "type": "string",
            "format": "uuid",
            "description": "Workspace ID",
            "name": "workspace",
            "in": "path",
            "required": true
          },
          {
            "description": "Automatic updates request",
            "name": "request",
            "in": "body",
            "required": true,
            "schema": {
              "$ref": "#/definitions/codersdk.UpdateWorkspaceAutomaticUpdatesRequest"
            }
          }
        ],
        "responses": {
          "204": {
            "description": "No Content"
          }
        }
      }
    },
    "/workspaces/{workspace}/builds": {
      "get": {
        "security": [
          {
            "CoderSessionToken": []
          }
        ],
        "produces": ["application/json"],
        "tags": ["Builds"],
        "summary": "Get workspace builds by workspace ID",
        "operationId": "get-workspace-builds-by-workspace-id",
        "parameters": [
          {
            "type": "string",
            "format": "uuid",
            "description": "Workspace ID",
            "name": "workspace",
            "in": "path",
            "required": true
          },
          {
            "type": "string",
            "format": "uuid",
            "description": "After ID",
            "name": "after_id",
            "in": "query"
          },
          {
            "type": "integer",
            "description": "Page limit",
            "name": "limit",
            "in": "query"
          },
          {
            "type": "integer",
            "description": "Page offset",
            "name": "offset",
            "in": "query"
          },
          {
            "type": "string",
            "format": "date-time",
            "description": "Since timestamp",
            "name": "since",
            "in": "query"
          }
        ],
        "responses": {
          "200": {
            "description": "OK",
            "schema": {
              "type": "array",
              "items": {
                "$ref": "#/definitions/codersdk.WorkspaceBuild"
              }
            }
          }
        }
      },
      "post": {
        "security": [
          {
            "CoderSessionToken": []
          }
        ],
        "consumes": ["application/json"],
        "produces": ["application/json"],
        "tags": ["Builds"],
        "summary": "Create workspace build",
        "operationId": "create-workspace-build",
        "parameters": [
          {
            "type": "string",
            "format": "uuid",
            "description": "Workspace ID",
            "name": "workspace",
            "in": "path",
            "required": true
          },
          {
            "description": "Create workspace build request",
            "name": "request",
            "in": "body",
            "required": true,
            "schema": {
              "$ref": "#/definitions/codersdk.CreateWorkspaceBuildRequest"
            }
          }
        ],
        "responses": {
          "200": {
            "description": "OK",
            "schema": {
              "$ref": "#/definitions/codersdk.WorkspaceBuild"
            }
          }
        }
      }
    },
    "/workspaces/{workspace}/dormant": {
      "put": {
        "security": [
          {
            "CoderSessionToken": []
          }
        ],
        "consumes": ["application/json"],
        "produces": ["application/json"],
        "tags": ["Workspaces"],
        "summary": "Update workspace dormancy status by id.",
        "operationId": "update-workspace-dormancy-status-by-id",
        "parameters": [
          {
            "type": "string",
            "format": "uuid",
            "description": "Workspace ID",
            "name": "workspace",
            "in": "path",
            "required": true
          },
          {
            "description": "Make a workspace dormant or active",
            "name": "request",
            "in": "body",
            "required": true,
            "schema": {
              "$ref": "#/definitions/codersdk.UpdateWorkspaceDormancy"
            }
          }
        ],
        "responses": {
          "200": {
            "description": "OK",
            "schema": {
              "$ref": "#/definitions/codersdk.Workspace"
            }
          }
        }
      }
    },
    "/workspaces/{workspace}/extend": {
      "put": {
        "security": [
          {
            "CoderSessionToken": []
          }
        ],
        "consumes": ["application/json"],
        "produces": ["application/json"],
        "tags": ["Workspaces"],
        "summary": "Extend workspace deadline by ID",
        "operationId": "extend-workspace-deadline-by-id",
        "parameters": [
          {
            "type": "string",
            "format": "uuid",
            "description": "Workspace ID",
            "name": "workspace",
            "in": "path",
            "required": true
          },
          {
            "description": "Extend deadline update request",
            "name": "request",
            "in": "body",
            "required": true,
            "schema": {
              "$ref": "#/definitions/codersdk.PutExtendWorkspaceRequest"
            }
          }
        ],
        "responses": {
          "200": {
            "description": "OK",
            "schema": {
              "$ref": "#/definitions/codersdk.Response"
            }
          }
        }
      }
    },
    "/workspaces/{workspace}/favorite": {
      "put": {
        "security": [
          {
            "CoderSessionToken": []
          }
        ],
        "tags": ["Workspaces"],
        "summary": "Favorite workspace by ID.",
        "operationId": "favorite-workspace-by-id",
        "parameters": [
          {
            "type": "string",
            "format": "uuid",
            "description": "Workspace ID",
            "name": "workspace",
            "in": "path",
            "required": true
          }
        ],
        "responses": {
          "204": {
            "description": "No Content"
          }
        }
      },
      "delete": {
        "security": [
          {
            "CoderSessionToken": []
          }
        ],
        "tags": ["Workspaces"],
        "summary": "Unfavorite workspace by ID.",
        "operationId": "unfavorite-workspace-by-id",
        "parameters": [
          {
            "type": "string",
            "format": "uuid",
            "description": "Workspace ID",
            "name": "workspace",
            "in": "path",
            "required": true
          }
        ],
        "responses": {
          "204": {
            "description": "No Content"
          }
        }
      }
    },
    "/workspaces/{workspace}/port-share": {
      "get": {
        "security": [
          {
            "CoderSessionToken": []
          }
        ],
        "produces": ["application/json"],
        "tags": ["PortSharing"],
        "summary": "Get workspace agent port shares",
        "operationId": "get-workspace-agent-port-shares",
        "parameters": [
          {
            "type": "string",
            "format": "uuid",
            "description": "Workspace ID",
            "name": "workspace",
            "in": "path",
            "required": true
          }
        ],
        "responses": {
          "200": {
            "description": "OK",
            "schema": {
              "$ref": "#/definitions/codersdk.WorkspaceAgentPortShares"
            }
          }
        }
      },
      "post": {
        "security": [
          {
            "CoderSessionToken": []
          }
        ],
        "consumes": ["application/json"],
        "produces": ["application/json"],
        "tags": ["PortSharing"],
        "summary": "Upsert workspace agent port share",
        "operationId": "upsert-workspace-agent-port-share",
        "parameters": [
          {
            "type": "string",
            "format": "uuid",
            "description": "Workspace ID",
            "name": "workspace",
            "in": "path",
            "required": true
          },
          {
            "description": "Upsert port sharing level request",
            "name": "request",
            "in": "body",
            "required": true,
            "schema": {
              "$ref": "#/definitions/codersdk.UpsertWorkspaceAgentPortShareRequest"
            }
          }
        ],
        "responses": {
          "200": {
            "description": "OK",
            "schema": {
              "$ref": "#/definitions/codersdk.WorkspaceAgentPortShare"
            }
          }
        }
      },
      "delete": {
        "security": [
          {
            "CoderSessionToken": []
          }
        ],
        "consumes": ["application/json"],
        "tags": ["PortSharing"],
        "summary": "Get workspace agent port shares",
        "operationId": "get-workspace-agent-port-shares",
        "parameters": [
          {
            "type": "string",
            "format": "uuid",
            "description": "Workspace ID",
            "name": "workspace",
            "in": "path",
            "required": true
          },
          {
            "description": "Delete port sharing level request",
            "name": "request",
            "in": "body",
            "required": true,
            "schema": {
              "$ref": "#/definitions/codersdk.DeleteWorkspaceAgentPortShareRequest"
            }
          }
        ],
        "responses": {
          "200": {
            "description": "OK"
          }
        }
      }
    },
    "/workspaces/{workspace}/resolve-autostart": {
      "get": {
        "security": [
          {
            "CoderSessionToken": []
          }
        ],
        "produces": ["application/json"],
        "tags": ["Workspaces"],
        "summary": "Resolve workspace autostart by id.",
        "operationId": "resolve-workspace-autostart-by-id",
        "parameters": [
          {
            "type": "string",
            "format": "uuid",
            "description": "Workspace ID",
            "name": "workspace",
            "in": "path",
            "required": true
          }
        ],
        "responses": {
          "200": {
            "description": "OK",
            "schema": {
              "$ref": "#/definitions/codersdk.ResolveAutostartResponse"
            }
          }
        }
      }
    },
    "/workspaces/{workspace}/ttl": {
      "put": {
        "security": [
          {
            "CoderSessionToken": []
          }
        ],
        "consumes": ["application/json"],
        "tags": ["Workspaces"],
        "summary": "Update workspace TTL by ID",
        "operationId": "update-workspace-ttl-by-id",
        "parameters": [
          {
            "type": "string",
            "format": "uuid",
            "description": "Workspace ID",
            "name": "workspace",
            "in": "path",
            "required": true
          },
          {
            "description": "Workspace TTL update request",
            "name": "request",
            "in": "body",
            "required": true,
            "schema": {
              "$ref": "#/definitions/codersdk.UpdateWorkspaceTTLRequest"
            }
          }
        ],
        "responses": {
          "204": {
            "description": "No Content"
          }
        }
      }
    },
    "/workspaces/{workspace}/usage": {
      "post": {
        "security": [
          {
            "CoderSessionToken": []
          }
        ],
        "consumes": ["application/json"],
        "tags": ["Workspaces"],
        "summary": "Post Workspace Usage by ID",
        "operationId": "post-workspace-usage-by-id",
        "parameters": [
          {
            "type": "string",
            "format": "uuid",
            "description": "Workspace ID",
            "name": "workspace",
            "in": "path",
            "required": true
          },
          {
            "description": "Post workspace usage request",
            "name": "request",
            "in": "body",
            "schema": {
              "$ref": "#/definitions/codersdk.PostWorkspaceUsageRequest"
            }
          }
        ],
        "responses": {
          "204": {
            "description": "No Content"
          }
        }
      }
    },
    "/workspaces/{workspace}/watch": {
      "get": {
        "security": [
          {
            "CoderSessionToken": []
          }
        ],
        "produces": ["text/event-stream"],
        "tags": ["Workspaces"],
        "summary": "Watch workspace by ID",
        "operationId": "watch-workspace-by-id",
        "parameters": [
          {
            "type": "string",
            "format": "uuid",
            "description": "Workspace ID",
            "name": "workspace",
            "in": "path",
            "required": true
          }
        ],
        "responses": {
          "200": {
            "description": "OK",
            "schema": {
              "$ref": "#/definitions/codersdk.Response"
            }
          }
        }
      }
    }
  },
  "definitions": {
    "agentsdk.AWSInstanceIdentityToken": {
      "type": "object",
      "required": ["document", "signature"],
      "properties": {
        "document": {
          "type": "string"
        },
        "signature": {
          "type": "string"
        }
      }
    },
    "agentsdk.AuthenticateResponse": {
      "type": "object",
      "properties": {
        "session_token": {
          "type": "string"
        }
      }
    },
    "agentsdk.AzureInstanceIdentityToken": {
      "type": "object",
      "required": ["encoding", "signature"],
      "properties": {
        "encoding": {
          "type": "string"
        },
        "signature": {
          "type": "string"
        }
      }
    },
    "agentsdk.ExternalAuthResponse": {
      "type": "object",
      "properties": {
        "access_token": {
          "type": "string"
        },
        "password": {
          "type": "string"
        },
        "token_extra": {
          "type": "object",
          "additionalProperties": true
        },
        "type": {
          "type": "string"
        },
        "url": {
          "type": "string"
        },
        "username": {
          "description": "Deprecated: Only supported on `/workspaceagents/me/gitauth`\nfor backwards compatibility.",
          "type": "string"
        }
      }
    },
    "agentsdk.GitSSHKey": {
      "type": "object",
      "properties": {
        "private_key": {
          "type": "string"
        },
        "public_key": {
          "type": "string"
        }
      }
    },
    "agentsdk.GoogleInstanceIdentityToken": {
      "type": "object",
      "required": ["json_web_token"],
      "properties": {
        "json_web_token": {
          "type": "string"
        }
      }
    },
    "agentsdk.Log": {
      "type": "object",
      "properties": {
        "created_at": {
          "type": "string"
        },
        "level": {
          "$ref": "#/definitions/codersdk.LogLevel"
        },
        "output": {
          "type": "string"
        }
      }
    },
    "agentsdk.PatchLogs": {
      "type": "object",
      "properties": {
        "log_source_id": {
          "type": "string"
        },
        "logs": {
          "type": "array",
          "items": {
            "$ref": "#/definitions/agentsdk.Log"
          }
        }
      }
    },
    "agentsdk.PostLogSourceRequest": {
      "type": "object",
      "properties": {
        "display_name": {
          "type": "string"
        },
        "icon": {
          "type": "string"
        },
        "id": {
          "description": "ID is a unique identifier for the log source.\nIt is scoped to a workspace agent, and can be statically\ndefined inside code to prevent duplicate sources from being\ncreated for the same agent.",
          "type": "string"
        }
      }
    },
    "coderd.SCIMUser": {
      "type": "object",
      "properties": {
        "active": {
          "type": "boolean"
        },
        "emails": {
          "type": "array",
          "items": {
            "type": "object",
            "properties": {
              "display": {
                "type": "string"
              },
              "primary": {
                "type": "boolean"
              },
              "type": {
                "type": "string"
              },
              "value": {
                "type": "string",
                "format": "email"
              }
            }
          }
        },
        "groups": {
          "type": "array",
          "items": {}
        },
        "id": {
          "type": "string"
        },
        "meta": {
          "type": "object",
          "properties": {
            "resourceType": {
              "type": "string"
            }
          }
        },
        "name": {
          "type": "object",
          "properties": {
            "familyName": {
              "type": "string"
            },
            "givenName": {
              "type": "string"
            }
          }
        },
        "schemas": {
          "type": "array",
          "items": {
            "type": "string"
          }
        },
        "userName": {
          "type": "string"
        }
      }
    },
    "coderd.cspViolation": {
      "type": "object",
      "properties": {
        "csp-report": {
          "type": "object",
          "additionalProperties": true
        }
      }
    },
    "codersdk.ACLAvailable": {
      "type": "object",
      "properties": {
        "groups": {
          "type": "array",
          "items": {
            "$ref": "#/definitions/codersdk.Group"
          }
        },
        "users": {
          "type": "array",
          "items": {
            "$ref": "#/definitions/codersdk.ReducedUser"
          }
        }
      }
    },
    "codersdk.APIKey": {
      "type": "object",
      "required": [
        "created_at",
        "expires_at",
        "id",
        "last_used",
        "lifetime_seconds",
        "login_type",
        "scope",
        "token_name",
        "updated_at",
        "user_id"
      ],
      "properties": {
        "created_at": {
          "type": "string",
          "format": "date-time"
        },
        "expires_at": {
          "type": "string",
          "format": "date-time"
        },
        "id": {
          "type": "string"
        },
        "last_used": {
          "type": "string",
          "format": "date-time"
        },
        "lifetime_seconds": {
          "type": "integer"
        },
        "login_type": {
          "enum": ["password", "github", "oidc", "token"],
          "allOf": [
            {
              "$ref": "#/definitions/codersdk.LoginType"
            }
          ]
        },
        "scope": {
          "enum": ["all", "application_connect"],
          "allOf": [
            {
              "$ref": "#/definitions/codersdk.APIKeyScope"
            }
          ]
        },
        "token_name": {
          "type": "string"
        },
        "updated_at": {
          "type": "string",
          "format": "date-time"
        },
        "user_id": {
          "type": "string",
          "format": "uuid"
        }
      }
    },
    "codersdk.APIKeyScope": {
      "type": "string",
      "enum": ["all", "application_connect"],
      "x-enum-varnames": ["APIKeyScopeAll", "APIKeyScopeApplicationConnect"]
    },
    "codersdk.AddLicenseRequest": {
      "type": "object",
      "required": ["license"],
      "properties": {
        "license": {
          "type": "string"
        }
      }
    },
    "codersdk.AgentSubsystem": {
      "type": "string",
      "enum": ["envbox", "envbuilder", "exectrace"],
      "x-enum-varnames": [
        "AgentSubsystemEnvbox",
        "AgentSubsystemEnvbuilder",
        "AgentSubsystemExectrace"
      ]
    },
    "codersdk.AppHostResponse": {
      "type": "object",
      "properties": {
        "host": {
          "description": "Host is the externally accessible URL for the Coder instance.",
          "type": "string"
        }
      }
    },
    "codersdk.AppearanceConfig": {
      "type": "object",
      "properties": {
        "announcement_banners": {
          "type": "array",
          "items": {
            "$ref": "#/definitions/codersdk.BannerConfig"
          }
        },
        "application_name": {
          "type": "string"
        },
        "logo_url": {
          "type": "string"
        },
        "service_banner": {
          "description": "Deprecated: ServiceBanner has been replaced by AnnouncementBanners.",
          "allOf": [
            {
              "$ref": "#/definitions/codersdk.BannerConfig"
            }
          ]
        },
        "support_links": {
          "type": "array",
          "items": {
            "$ref": "#/definitions/codersdk.LinkConfig"
          }
        }
      }
    },
    "codersdk.ArchiveTemplateVersionsRequest": {
      "type": "object",
      "properties": {
        "all": {
          "description": "By default, only failed versions are archived. Set this to true\nto archive all unused versions regardless of job status.",
          "type": "boolean"
        }
      }
    },
    "codersdk.AssignableRoles": {
      "type": "object",
      "properties": {
        "assignable": {
          "type": "boolean"
        },
        "built_in": {
          "description": "BuiltIn roles are immutable",
          "type": "boolean"
        },
        "display_name": {
          "type": "string"
        },
        "name": {
          "type": "string"
        },
        "organization_id": {
          "type": "string",
          "format": "uuid"
        },
        "organization_permissions": {
          "description": "OrganizationPermissions are specific for the organization in the field 'OrganizationID' above.",
          "type": "array",
          "items": {
            "$ref": "#/definitions/codersdk.Permission"
          }
        },
        "site_permissions": {
          "type": "array",
          "items": {
            "$ref": "#/definitions/codersdk.Permission"
          }
        },
        "user_permissions": {
          "type": "array",
          "items": {
            "$ref": "#/definitions/codersdk.Permission"
          }
        }
      }
    },
    "codersdk.AuditAction": {
      "type": "string",
      "enum": [
        "create",
        "write",
        "delete",
        "start",
        "stop",
        "login",
        "logout",
        "register"
      ],
      "x-enum-varnames": [
        "AuditActionCreate",
        "AuditActionWrite",
        "AuditActionDelete",
        "AuditActionStart",
        "AuditActionStop",
        "AuditActionLogin",
        "AuditActionLogout",
        "AuditActionRegister"
      ]
    },
    "codersdk.AuditDiff": {
      "type": "object",
      "additionalProperties": {
        "$ref": "#/definitions/codersdk.AuditDiffField"
      }
    },
    "codersdk.AuditDiffField": {
      "type": "object",
      "properties": {
        "new": {},
        "old": {},
        "secret": {
          "type": "boolean"
        }
      }
    },
    "codersdk.AuditLog": {
      "type": "object",
      "properties": {
        "action": {
          "$ref": "#/definitions/codersdk.AuditAction"
        },
        "additional_fields": {
          "type": "array",
          "items": {
            "type": "integer"
          }
        },
        "description": {
          "type": "string"
        },
        "diff": {
          "$ref": "#/definitions/codersdk.AuditDiff"
        },
        "id": {
          "type": "string",
          "format": "uuid"
        },
        "ip": {
          "type": "string"
        },
        "is_deleted": {
          "type": "boolean"
        },
        "organization": {
          "$ref": "#/definitions/codersdk.MinimalOrganization"
        },
        "organization_id": {
          "description": "Deprecated: Use 'organization.id' instead.",
          "type": "string",
          "format": "uuid"
        },
        "request_id": {
          "type": "string",
          "format": "uuid"
        },
        "resource_icon": {
          "type": "string"
        },
        "resource_id": {
          "type": "string",
          "format": "uuid"
        },
        "resource_link": {
          "type": "string"
        },
        "resource_target": {
          "description": "ResourceTarget is the name of the resource.",
          "type": "string"
        },
        "resource_type": {
          "$ref": "#/definitions/codersdk.ResourceType"
        },
        "status_code": {
          "type": "integer"
        },
        "time": {
          "type": "string",
          "format": "date-time"
        },
        "user": {
          "$ref": "#/definitions/codersdk.User"
        },
        "user_agent": {
          "type": "string"
        }
      }
    },
    "codersdk.AuditLogResponse": {
      "type": "object",
      "properties": {
        "audit_logs": {
          "type": "array",
          "items": {
            "$ref": "#/definitions/codersdk.AuditLog"
          }
        },
        "count": {
          "type": "integer"
        }
      }
    },
    "codersdk.AuthMethod": {
      "type": "object",
      "properties": {
        "enabled": {
          "type": "boolean"
        }
      }
    },
    "codersdk.AuthMethods": {
      "type": "object",
      "properties": {
        "github": {
          "$ref": "#/definitions/codersdk.AuthMethod"
        },
        "oidc": {
          "$ref": "#/definitions/codersdk.OIDCAuthMethod"
        },
        "password": {
          "$ref": "#/definitions/codersdk.AuthMethod"
        },
        "terms_of_service_url": {
          "type": "string"
        }
      }
    },
    "codersdk.AuthorizationCheck": {
      "description": "AuthorizationCheck is used to check if the currently authenticated user (or the specified user) can do a given action to a given set of objects.",
      "type": "object",
      "properties": {
        "action": {
          "enum": ["create", "read", "update", "delete"],
          "allOf": [
            {
              "$ref": "#/definitions/codersdk.RBACAction"
            }
          ]
        },
        "object": {
          "description": "Object can represent a \"set\" of objects, such as: all workspaces in an organization, all workspaces owned by me, and all workspaces across the entire product.\nWhen defining an object, use the most specific language when possible to\nproduce the smallest set. Meaning to set as many fields on 'Object' as\nyou can. Example, if you want to check if you can update all workspaces\nowned by 'me', try to also add an 'OrganizationID' to the settings.\nOmitting the 'OrganizationID' could produce the incorrect value, as\nworkspaces have both `user` and `organization` owners.",
          "allOf": [
            {
              "$ref": "#/definitions/codersdk.AuthorizationObject"
            }
          ]
        }
      }
    },
    "codersdk.AuthorizationObject": {
      "description": "AuthorizationObject can represent a \"set\" of objects, such as: all workspaces in an organization, all workspaces owned by me, all workspaces across the entire product.",
      "type": "object",
      "properties": {
        "any_org": {
          "description": "AnyOrgOwner (optional) will disregard the org_owner when checking for permissions.\nThis cannot be set to true if the OrganizationID is set.",
          "type": "boolean"
        },
        "organization_id": {
          "description": "OrganizationID (optional) adds the set constraint to all resources owned by a given organization.",
          "type": "string"
        },
        "owner_id": {
          "description": "OwnerID (optional) adds the set constraint to all resources owned by a given user.",
          "type": "string"
        },
        "resource_id": {
          "description": "ResourceID (optional) reduces the set to a singular resource. This assigns\na resource ID to the resource type, eg: a single workspace.\nThe rbac library will not fetch the resource from the database, so if you\nare using this option, you should also set the owner ID and organization ID\nif possible. Be as specific as possible using all the fields relevant.",
          "type": "string"
        },
        "resource_type": {
          "description": "ResourceType is the name of the resource.\n`./coderd/rbac/object.go` has the list of valid resource types.",
          "allOf": [
            {
              "$ref": "#/definitions/codersdk.RBACResource"
            }
          ]
        }
      }
    },
    "codersdk.AuthorizationRequest": {
      "type": "object",
      "properties": {
        "checks": {
          "description": "Checks is a map keyed with an arbitrary string to a permission check.\nThe key can be any string that is helpful to the caller, and allows\nmultiple permission checks to be run in a single request.\nThe key ensures that each permission check has the same key in the\nresponse.",
          "type": "object",
          "additionalProperties": {
            "$ref": "#/definitions/codersdk.AuthorizationCheck"
          }
        }
      }
    },
    "codersdk.AuthorizationResponse": {
      "type": "object",
      "additionalProperties": {
        "type": "boolean"
      }
    },
    "codersdk.AutomaticUpdates": {
      "type": "string",
      "enum": ["always", "never"],
      "x-enum-varnames": ["AutomaticUpdatesAlways", "AutomaticUpdatesNever"]
    },
    "codersdk.BannerConfig": {
      "type": "object",
      "properties": {
        "background_color": {
          "type": "string"
        },
        "enabled": {
          "type": "boolean"
        },
        "message": {
          "type": "string"
        }
      }
    },
    "codersdk.BuildInfoResponse": {
      "type": "object",
      "properties": {
        "agent_api_version": {
          "description": "AgentAPIVersion is the current version of the Agent API (back versions\nMAY still be supported).",
          "type": "string"
        },
        "dashboard_url": {
          "description": "DashboardURL is the URL to hit the deployment's dashboard.\nFor external workspace proxies, this is the coderd they are connected\nto.",
          "type": "string"
        },
        "deployment_id": {
          "description": "DeploymentID is the unique identifier for this deployment.",
          "type": "string"
        },
        "external_url": {
          "description": "ExternalURL references the current Coder version.\nFor production builds, this will link directly to a release. For development builds, this will link to a commit.",
          "type": "string"
        },
        "telemetry": {
          "description": "Telemetry is a boolean that indicates whether telemetry is enabled.",
          "type": "boolean"
        },
        "upgrade_message": {
          "description": "UpgradeMessage is the message displayed to users when an outdated client\nis detected.",
          "type": "string"
        },
        "version": {
          "description": "Version returns the semantic version of the build.",
          "type": "string"
        },
        "workspace_proxy": {
          "type": "boolean"
        }
      }
    },
    "codersdk.BuildReason": {
      "type": "string",
      "enum": ["initiator", "autostart", "autostop"],
      "x-enum-varnames": [
        "BuildReasonInitiator",
        "BuildReasonAutostart",
        "BuildReasonAutostop"
      ]
    },
    "codersdk.ConnectionLatency": {
      "type": "object",
      "properties": {
        "p50": {
          "type": "number",
          "example": 31.312
        },
        "p95": {
          "type": "number",
          "example": 119.832
        }
      }
    },
    "codersdk.ConvertLoginRequest": {
      "type": "object",
      "required": ["password", "to_type"],
      "properties": {
        "password": {
          "type": "string"
        },
        "to_type": {
          "description": "ToType is the login type to convert to.",
          "allOf": [
            {
              "$ref": "#/definitions/codersdk.LoginType"
            }
          ]
        }
      }
    },
    "codersdk.CreateFirstUserRequest": {
      "type": "object",
      "required": ["email", "password", "username"],
      "properties": {
        "email": {
          "type": "string"
        },
        "name": {
          "type": "string"
        },
        "password": {
          "type": "string"
        },
        "trial": {
          "type": "boolean"
        },
        "trial_info": {
          "$ref": "#/definitions/codersdk.CreateFirstUserTrialInfo"
        },
        "username": {
          "type": "string"
        }
      }
    },
    "codersdk.CreateFirstUserResponse": {
      "type": "object",
      "properties": {
        "organization_id": {
          "type": "string",
          "format": "uuid"
        },
        "user_id": {
          "type": "string",
          "format": "uuid"
        }
      }
    },
    "codersdk.CreateFirstUserTrialInfo": {
      "type": "object",
      "properties": {
        "company_name": {
          "type": "string"
        },
        "country": {
          "type": "string"
        },
        "developers": {
          "type": "string"
        },
        "first_name": {
          "type": "string"
        },
        "job_title": {
          "type": "string"
        },
        "last_name": {
          "type": "string"
        },
        "phone_number": {
          "type": "string"
        }
      }
    },
    "codersdk.CreateGroupRequest": {
      "type": "object",
      "required": ["name"],
      "properties": {
        "avatar_url": {
          "type": "string"
        },
        "display_name": {
          "type": "string"
        },
        "name": {
          "type": "string"
        },
        "quota_allowance": {
          "type": "integer"
        }
      }
    },
    "codersdk.CreateOrganizationRequest": {
      "type": "object",
      "required": ["name"],
      "properties": {
        "description": {
          "type": "string"
        },
        "display_name": {
          "description": "DisplayName will default to the same value as `Name` if not provided.",
          "type": "string"
        },
        "icon": {
          "type": "string"
        },
        "name": {
          "type": "string"
        }
      }
    },
    "codersdk.CreateProvisionerKeyResponse": {
      "type": "object",
      "properties": {
        "key": {
          "type": "string"
        }
      }
    },
    "codersdk.CreateTemplateRequest": {
      "type": "object",
      "required": ["name", "template_version_id"],
      "properties": {
        "activity_bump_ms": {
          "description": "ActivityBumpMillis allows optionally specifying the activity bump\nduration for all workspaces created from this template. Defaults to 1h\nbut can be set to 0 to disable activity bumping.",
          "type": "integer"
        },
        "allow_user_autostart": {
          "description": "AllowUserAutostart allows users to set a schedule for autostarting their\nworkspace. By default this is true. This can only be disabled when using\nan enterprise license.",
          "type": "boolean"
        },
        "allow_user_autostop": {
          "description": "AllowUserAutostop allows users to set a custom workspace TTL to use in\nplace of the template's DefaultTTL field. By default this is true. If\nfalse, the DefaultTTL will always be used. This can only be disabled when\nusing an enterprise license.",
          "type": "boolean"
        },
        "allow_user_cancel_workspace_jobs": {
          "description": "Allow users to cancel in-progress workspace jobs.\n*bool as the default value is \"true\".",
          "type": "boolean"
        },
        "autostart_requirement": {
          "description": "AutostartRequirement allows optionally specifying the autostart allowed days\nfor workspaces created from this template. This is an enterprise feature.",
          "allOf": [
            {
              "$ref": "#/definitions/codersdk.TemplateAutostartRequirement"
            }
          ]
        },
        "autostop_requirement": {
          "description": "AutostopRequirement allows optionally specifying the autostop requirement\nfor workspaces created from this template. This is an enterprise feature.",
          "allOf": [
            {
              "$ref": "#/definitions/codersdk.TemplateAutostopRequirement"
            }
          ]
        },
        "default_ttl_ms": {
          "description": "DefaultTTLMillis allows optionally specifying the default TTL\nfor all workspaces created from this template.",
          "type": "integer"
        },
        "delete_ttl_ms": {
          "description": "TimeTilDormantAutoDeleteMillis allows optionally specifying the max lifetime before Coder\npermanently deletes dormant workspaces created from this template.",
          "type": "integer"
        },
        "description": {
          "description": "Description is a description of what the template contains. It must be\nless than 128 bytes.",
          "type": "string"
        },
        "disable_everyone_group_access": {
          "description": "DisableEveryoneGroupAccess allows optionally disabling the default\nbehavior of granting the 'everyone' group access to use the template.\nIf this is set to true, the template will not be available to all users,\nand must be explicitly granted to users or groups in the permissions settings\nof the template.",
          "type": "boolean"
        },
        "display_name": {
          "description": "DisplayName is the displayed name of the template.",
          "type": "string"
        },
        "dormant_ttl_ms": {
          "description": "TimeTilDormantMillis allows optionally specifying the max lifetime before Coder\nlocks inactive workspaces created from this template.",
          "type": "integer"
        },
        "failure_ttl_ms": {
          "description": "FailureTTLMillis allows optionally specifying the max lifetime before Coder\nstops all resources for failed workspaces created from this template.",
          "type": "integer"
        },
        "icon": {
          "description": "Icon is a relative path or external URL that specifies\nan icon to be displayed in the dashboard.",
          "type": "string"
        },
        "name": {
          "description": "Name is the name of the template.",
          "type": "string"
        },
        "require_active_version": {
          "description": "RequireActiveVersion mandates that workspaces are built with the active\ntemplate version.",
          "type": "boolean"
        },
        "template_version_id": {
          "description": "VersionID is an in-progress or completed job to use as an initial version\nof the template.\n\nThis is required on creation to enable a user-flow of validating a\ntemplate works. There is no reason the data-model cannot support empty\ntemplates, but it doesn't make sense for users.",
          "type": "string",
          "format": "uuid"
        }
      }
    },
    "codersdk.CreateTemplateVersionDryRunRequest": {
      "type": "object",
      "properties": {
        "rich_parameter_values": {
          "type": "array",
          "items": {
            "$ref": "#/definitions/codersdk.WorkspaceBuildParameter"
          }
        },
        "user_variable_values": {
          "type": "array",
          "items": {
            "$ref": "#/definitions/codersdk.VariableValue"
          }
        },
        "workspace_name": {
          "type": "string"
        }
      }
    },
    "codersdk.CreateTemplateVersionRequest": {
      "type": "object",
      "required": ["provisioner", "storage_method"],
      "properties": {
        "example_id": {
          "type": "string"
        },
        "file_id": {
          "type": "string",
          "format": "uuid"
        },
        "message": {
          "type": "string"
        },
        "name": {
          "type": "string"
        },
        "provisioner": {
          "type": "string",
          "enum": ["terraform", "echo"]
        },
        "storage_method": {
          "enum": ["file"],
          "allOf": [
            {
              "$ref": "#/definitions/codersdk.ProvisionerStorageMethod"
            }
          ]
        },
        "tags": {
          "type": "object",
          "additionalProperties": {
            "type": "string"
          }
        },
        "template_id": {
          "description": "TemplateID optionally associates a version with a template.",
          "type": "string",
          "format": "uuid"
        },
        "user_variable_values": {
          "type": "array",
          "items": {
            "$ref": "#/definitions/codersdk.VariableValue"
          }
        }
      }
    },
    "codersdk.CreateTestAuditLogRequest": {
      "type": "object",
      "properties": {
        "action": {
          "enum": ["create", "write", "delete", "start", "stop"],
          "allOf": [
            {
              "$ref": "#/definitions/codersdk.AuditAction"
            }
          ]
        },
        "additional_fields": {
          "type": "array",
          "items": {
            "type": "integer"
          }
        },
        "build_reason": {
          "enum": ["autostart", "autostop", "initiator"],
          "allOf": [
            {
              "$ref": "#/definitions/codersdk.BuildReason"
            }
          ]
        },
        "organization_id": {
          "type": "string",
          "format": "uuid"
        },
        "resource_id": {
          "type": "string",
          "format": "uuid"
        },
        "resource_type": {
          "enum": [
            "template",
            "template_version",
            "user",
            "workspace",
            "workspace_build",
            "git_ssh_key",
            "auditable_group"
          ],
          "allOf": [
            {
              "$ref": "#/definitions/codersdk.ResourceType"
            }
          ]
        },
        "time": {
          "type": "string",
          "format": "date-time"
        }
      }
    },
    "codersdk.CreateTokenRequest": {
      "type": "object",
      "properties": {
        "lifetime": {
          "type": "integer"
        },
        "scope": {
          "enum": ["all", "application_connect"],
          "allOf": [
            {
              "$ref": "#/definitions/codersdk.APIKeyScope"
            }
          ]
        },
        "token_name": {
          "type": "string"
        }
      }
    },
    "codersdk.CreateUserRequest": {
      "type": "object",
      "required": ["email", "username"],
      "properties": {
        "disable_login": {
          "description": "DisableLogin sets the user's login type to 'none'. This prevents the user\nfrom being able to use a password or any other authentication method to login.\nDeprecated: Set UserLoginType=LoginTypeDisabled instead.",
          "type": "boolean"
        },
        "email": {
          "type": "string",
          "format": "email"
        },
        "login_type": {
          "description": "UserLoginType defaults to LoginTypePassword.",
          "allOf": [
            {
              "$ref": "#/definitions/codersdk.LoginType"
            }
          ]
        },
        "name": {
          "type": "string"
        },
        "organization_id": {
          "type": "string",
          "format": "uuid"
        },
        "password": {
          "type": "string"
        },
        "username": {
          "type": "string"
        }
      }
    },
    "codersdk.CreateWorkspaceBuildRequest": {
      "type": "object",
      "required": ["transition"],
      "properties": {
        "dry_run": {
          "type": "boolean"
        },
        "log_level": {
          "description": "Log level changes the default logging verbosity of a provider (\"info\" if empty).",
          "enum": ["debug"],
          "allOf": [
            {
              "$ref": "#/definitions/codersdk.ProvisionerLogLevel"
            }
          ]
        },
        "orphan": {
          "description": "Orphan may be set for the Destroy transition.",
          "type": "boolean"
        },
        "rich_parameter_values": {
          "description": "ParameterValues are optional. It will write params to the 'workspace' scope.\nThis will overwrite any existing parameters with the same name.\nThis will not delete old params not included in this list.",
          "type": "array",
          "items": {
            "$ref": "#/definitions/codersdk.WorkspaceBuildParameter"
          }
        },
        "state": {
          "type": "array",
          "items": {
            "type": "integer"
          }
        },
        "template_version_id": {
          "type": "string",
          "format": "uuid"
        },
        "transition": {
          "enum": ["create", "start", "stop", "delete"],
          "allOf": [
            {
              "$ref": "#/definitions/codersdk.WorkspaceTransition"
            }
          ]
        }
      }
    },
    "codersdk.CreateWorkspaceProxyRequest": {
      "type": "object",
      "required": ["name"],
      "properties": {
        "display_name": {
          "type": "string"
        },
        "icon": {
          "type": "string"
        },
        "name": {
          "type": "string"
        }
      }
    },
    "codersdk.CreateWorkspaceRequest": {
      "description": "CreateWorkspaceRequest provides options for creating a new workspace. Only one of TemplateID or TemplateVersionID can be specified, not both. If TemplateID is specified, the active version of the template will be used.",
      "type": "object",
      "required": ["name"],
      "properties": {
        "automatic_updates": {
          "$ref": "#/definitions/codersdk.AutomaticUpdates"
        },
        "autostart_schedule": {
          "type": "string"
        },
        "name": {
          "type": "string"
        },
        "rich_parameter_values": {
          "description": "RichParameterValues allows for additional parameters to be provided\nduring the initial provision.",
          "type": "array",
          "items": {
            "$ref": "#/definitions/codersdk.WorkspaceBuildParameter"
          }
        },
        "template_id": {
          "description": "TemplateID specifies which template should be used for creating the workspace.",
          "type": "string",
          "format": "uuid"
        },
        "template_version_id": {
          "description": "TemplateVersionID can be used to specify a specific version of a template for creating the workspace.",
          "type": "string",
          "format": "uuid"
        },
        "ttl_ms": {
          "type": "integer"
        }
      }
    },
    "codersdk.DAUEntry": {
      "type": "object",
      "properties": {
        "amount": {
          "type": "integer"
        },
        "date": {
          "description": "Date is a string formatted as 2024-01-31.\nTimezone and time information is not included.",
          "type": "string"
        }
      }
    },
    "codersdk.DAUsResponse": {
      "type": "object",
      "properties": {
        "entries": {
          "type": "array",
          "items": {
            "$ref": "#/definitions/codersdk.DAUEntry"
          }
        },
        "tz_hour_offset": {
          "type": "integer"
        }
      }
    },
    "codersdk.DERP": {
      "type": "object",
      "properties": {
        "config": {
          "$ref": "#/definitions/codersdk.DERPConfig"
        },
        "server": {
          "$ref": "#/definitions/codersdk.DERPServerConfig"
        }
      }
    },
    "codersdk.DERPConfig": {
      "type": "object",
      "properties": {
        "block_direct": {
          "type": "boolean"
        },
        "force_websockets": {
          "type": "boolean"
        },
        "path": {
          "type": "string"
        },
        "url": {
          "type": "string"
        }
      }
    },
    "codersdk.DERPRegion": {
      "type": "object",
      "properties": {
        "latency_ms": {
          "type": "number"
        },
        "preferred": {
          "type": "boolean"
        }
      }
    },
    "codersdk.DERPServerConfig": {
      "type": "object",
      "properties": {
        "enable": {
          "type": "boolean"
        },
        "region_code": {
          "type": "string"
        },
        "region_id": {
          "type": "integer"
        },
        "region_name": {
          "type": "string"
        },
        "relay_url": {
          "$ref": "#/definitions/serpent.URL"
        },
        "stun_addresses": {
          "type": "array",
          "items": {
            "type": "string"
          }
        }
      }
    },
    "codersdk.DangerousConfig": {
      "type": "object",
      "properties": {
        "allow_all_cors": {
          "type": "boolean"
        },
        "allow_path_app_sharing": {
          "type": "boolean"
        },
        "allow_path_app_site_owner_access": {
          "type": "boolean"
        }
      }
    },
    "codersdk.DeleteWorkspaceAgentPortShareRequest": {
      "type": "object",
      "properties": {
        "agent_name": {
          "type": "string"
        },
        "port": {
          "type": "integer"
        }
      }
    },
    "codersdk.DeploymentConfig": {
      "type": "object",
      "properties": {
        "config": {
          "$ref": "#/definitions/codersdk.DeploymentValues"
        },
        "options": {
          "type": "array",
          "items": {
            "$ref": "#/definitions/serpent.Option"
          }
        }
      }
    },
    "codersdk.DeploymentStats": {
      "type": "object",
      "properties": {
        "aggregated_from": {
          "description": "AggregatedFrom is the time in which stats are aggregated from.\nThis might be back in time a specific duration or interval.",
          "type": "string",
          "format": "date-time"
        },
        "collected_at": {
          "description": "CollectedAt is the time in which stats are collected at.",
          "type": "string",
          "format": "date-time"
        },
        "next_update_at": {
          "description": "NextUpdateAt is the time when the next batch of stats will\nbe updated.",
          "type": "string",
          "format": "date-time"
        },
        "session_count": {
          "$ref": "#/definitions/codersdk.SessionCountDeploymentStats"
        },
        "workspaces": {
          "$ref": "#/definitions/codersdk.WorkspaceDeploymentStats"
        }
      }
    },
    "codersdk.DeploymentValues": {
      "type": "object",
      "properties": {
        "access_url": {
          "$ref": "#/definitions/serpent.URL"
        },
        "address": {
          "description": "DEPRECATED: Use HTTPAddress or TLS.Address instead.",
          "allOf": [
            {
              "$ref": "#/definitions/serpent.HostPort"
            }
          ]
        },
        "agent_fallback_troubleshooting_url": {
          "$ref": "#/definitions/serpent.URL"
        },
        "agent_stat_refresh_interval": {
          "type": "integer"
        },
        "allow_workspace_renames": {
          "type": "boolean"
        },
        "autobuild_poll_interval": {
          "type": "integer"
        },
        "browser_only": {
          "type": "boolean"
        },
        "cache_directory": {
          "type": "string"
        },
        "cli_upgrade_message": {
          "type": "string"
        },
        "config": {
          "type": "string"
        },
        "config_ssh": {
          "$ref": "#/definitions/codersdk.SSHConfig"
        },
        "dangerous": {
          "$ref": "#/definitions/codersdk.DangerousConfig"
        },
        "derp": {
          "$ref": "#/definitions/codersdk.DERP"
        },
        "disable_owner_workspace_exec": {
          "type": "boolean"
        },
        "disable_password_auth": {
          "type": "boolean"
        },
        "disable_path_apps": {
          "type": "boolean"
        },
        "docs_url": {
          "$ref": "#/definitions/serpent.URL"
        },
        "enable_terraform_debug_mode": {
          "type": "boolean"
        },
        "experiments": {
          "type": "array",
          "items": {
            "type": "string"
          }
        },
        "external_auth": {
          "$ref": "#/definitions/serpent.Struct-array_codersdk_ExternalAuthConfig"
        },
        "external_token_encryption_keys": {
          "type": "array",
          "items": {
            "type": "string"
          }
        },
        "healthcheck": {
          "$ref": "#/definitions/codersdk.HealthcheckConfig"
        },
        "http_address": {
          "description": "HTTPAddress is a string because it may be set to zero to disable.",
          "type": "string"
        },
        "in_memory_database": {
          "type": "boolean"
        },
        "job_hang_detector_interval": {
          "type": "integer"
        },
        "logging": {
          "$ref": "#/definitions/codersdk.LoggingConfig"
        },
        "metrics_cache_refresh_interval": {
          "type": "integer"
        },
        "notifications": {
          "$ref": "#/definitions/codersdk.NotificationsConfig"
        },
        "oauth2": {
          "$ref": "#/definitions/codersdk.OAuth2Config"
        },
        "oidc": {
          "$ref": "#/definitions/codersdk.OIDCConfig"
        },
        "pg_auth": {
          "type": "string"
        },
        "pg_connection_url": {
          "type": "string"
        },
        "pprof": {
          "$ref": "#/definitions/codersdk.PprofConfig"
        },
        "prometheus": {
          "$ref": "#/definitions/codersdk.PrometheusConfig"
        },
        "provisioner": {
          "$ref": "#/definitions/codersdk.ProvisionerConfig"
        },
        "proxy_health_status_interval": {
          "type": "integer"
        },
        "proxy_trusted_headers": {
          "type": "array",
          "items": {
            "type": "string"
          }
        },
        "proxy_trusted_origins": {
          "type": "array",
          "items": {
            "type": "string"
          }
        },
        "rate_limit": {
          "$ref": "#/definitions/codersdk.RateLimitConfig"
        },
        "redirect_to_access_url": {
          "type": "boolean"
        },
        "scim_api_key": {
          "type": "string"
        },
        "secure_auth_cookie": {
          "type": "boolean"
        },
        "session_lifetime": {
          "$ref": "#/definitions/codersdk.SessionLifetime"
        },
        "ssh_keygen_algorithm": {
          "type": "string"
        },
        "strict_transport_security": {
          "type": "integer"
        },
        "strict_transport_security_options": {
          "type": "array",
          "items": {
            "type": "string"
          }
        },
        "support": {
          "$ref": "#/definitions/codersdk.SupportConfig"
        },
        "swagger": {
          "$ref": "#/definitions/codersdk.SwaggerConfig"
        },
        "telemetry": {
          "$ref": "#/definitions/codersdk.TelemetryConfig"
        },
        "terms_of_service_url": {
          "type": "string"
        },
        "tls": {
          "$ref": "#/definitions/codersdk.TLSConfig"
        },
        "trace": {
          "$ref": "#/definitions/codersdk.TraceConfig"
        },
        "update_check": {
          "type": "boolean"
        },
        "user_quiet_hours_schedule": {
          "$ref": "#/definitions/codersdk.UserQuietHoursScheduleConfig"
        },
        "verbose": {
          "type": "boolean"
        },
        "web_terminal_renderer": {
          "type": "string"
        },
        "wgtunnel_host": {
          "type": "string"
        },
        "wildcard_access_url": {
          "type": "string"
        },
        "write_config": {
          "type": "boolean"
        }
      }
    },
    "codersdk.DisplayApp": {
      "type": "string",
      "enum": [
        "vscode",
        "vscode_insiders",
        "web_terminal",
        "port_forwarding_helper",
        "ssh_helper"
      ],
      "x-enum-varnames": [
        "DisplayAppVSCodeDesktop",
        "DisplayAppVSCodeInsiders",
        "DisplayAppWebTerminal",
        "DisplayAppPortForward",
        "DisplayAppSSH"
      ]
    },
    "codersdk.Entitlement": {
      "type": "string",
      "enum": ["entitled", "grace_period", "not_entitled"],
      "x-enum-varnames": [
        "EntitlementEntitled",
        "EntitlementGracePeriod",
        "EntitlementNotEntitled"
      ]
    },
    "codersdk.Entitlements": {
      "type": "object",
      "properties": {
        "errors": {
          "type": "array",
          "items": {
            "type": "string"
          }
        },
        "features": {
          "type": "object",
          "additionalProperties": {
            "$ref": "#/definitions/codersdk.Feature"
          }
        },
        "has_license": {
          "type": "boolean"
        },
        "refreshed_at": {
          "type": "string",
          "format": "date-time"
        },
        "require_telemetry": {
          "type": "boolean"
        },
        "trial": {
          "type": "boolean"
        },
        "warnings": {
          "type": "array",
          "items": {
            "type": "string"
          }
        }
      }
    },
    "codersdk.Experiment": {
      "type": "string",
      "enum": [
        "example",
        "auto-fill-parameters",
        "multi-organization",
        "custom-roles",
        "notifications",
        "workspace-usage"
      ],
      "x-enum-comments": {
        "ExperimentAutoFillParameters": "This should not be taken out of experiments until we have redesigned the feature.",
        "ExperimentCustomRoles": "Allows creating runtime custom roles.",
        "ExperimentExample": "This isn't used for anything.",
        "ExperimentMultiOrganization": "Requires organization context for interactions, default org is assumed.",
        "ExperimentNotifications": "Sends notifications via SMTP and webhooks following certain events.",
        "ExperimentWorkspaceUsage": "Enables the new workspace usage tracking."
      },
      "x-enum-varnames": [
        "ExperimentExample",
        "ExperimentAutoFillParameters",
        "ExperimentMultiOrganization",
        "ExperimentCustomRoles",
        "ExperimentNotifications",
        "ExperimentWorkspaceUsage"
      ]
    },
    "codersdk.ExternalAuth": {
      "type": "object",
      "properties": {
        "app_install_url": {
          "description": "AppInstallURL is the URL to install the app.",
          "type": "string"
        },
        "app_installable": {
          "description": "AppInstallable is true if the request for app installs was successful.",
          "type": "boolean"
        },
        "authenticated": {
          "type": "boolean"
        },
        "device": {
          "type": "boolean"
        },
        "display_name": {
          "type": "string"
        },
        "installations": {
          "description": "AppInstallations are the installations that the user has access to.",
          "type": "array",
          "items": {
            "$ref": "#/definitions/codersdk.ExternalAuthAppInstallation"
          }
        },
        "user": {
          "description": "User is the user that authenticated with the provider.",
          "allOf": [
            {
              "$ref": "#/definitions/codersdk.ExternalAuthUser"
            }
          ]
        }
      }
    },
    "codersdk.ExternalAuthAppInstallation": {
      "type": "object",
      "properties": {
        "account": {
          "$ref": "#/definitions/codersdk.ExternalAuthUser"
        },
        "configure_url": {
          "type": "string"
        },
        "id": {
          "type": "integer"
        }
      }
    },
    "codersdk.ExternalAuthConfig": {
      "type": "object",
      "properties": {
        "app_install_url": {
          "type": "string"
        },
        "app_installations_url": {
          "type": "string"
        },
        "auth_url": {
          "type": "string"
        },
        "client_id": {
          "type": "string"
        },
        "device_code_url": {
          "type": "string"
        },
        "device_flow": {
          "type": "boolean"
        },
        "display_icon": {
          "description": "DisplayIcon is a URL to an icon to display in the UI.",
          "type": "string"
        },
        "display_name": {
          "description": "DisplayName is shown in the UI to identify the auth config.",
          "type": "string"
        },
        "id": {
          "description": "ID is a unique identifier for the auth config.\nIt defaults to `type` when not provided.",
          "type": "string"
        },
        "no_refresh": {
          "type": "boolean"
        },
        "regex": {
          "description": "Regex allows API requesters to match an auth config by\na string (e.g. coder.com) instead of by it's type.\n\nGit clone makes use of this by parsing the URL from:\n'Username for \"https://github.com\":'\nAnd sending it to the Coder server to match against the Regex.",
          "type": "string"
        },
        "scopes": {
          "type": "array",
          "items": {
            "type": "string"
          }
        },
        "token_url": {
          "type": "string"
        },
        "type": {
          "description": "Type is the type of external auth config.",
          "type": "string"
        },
        "validate_url": {
          "type": "string"
        }
      }
    },
    "codersdk.ExternalAuthDevice": {
      "type": "object",
      "properties": {
        "device_code": {
          "type": "string"
        },
        "expires_in": {
          "type": "integer"
        },
        "interval": {
          "type": "integer"
        },
        "user_code": {
          "type": "string"
        },
        "verification_uri": {
          "type": "string"
        }
      }
    },
    "codersdk.ExternalAuthLink": {
      "type": "object",
      "properties": {
        "authenticated": {
          "type": "boolean"
        },
        "created_at": {
          "type": "string",
          "format": "date-time"
        },
        "expires": {
          "type": "string",
          "format": "date-time"
        },
        "has_refresh_token": {
          "type": "boolean"
        },
        "provider_id": {
          "type": "string"
        },
        "updated_at": {
          "type": "string",
          "format": "date-time"
        },
        "validate_error": {
          "type": "string"
        }
      }
    },
    "codersdk.ExternalAuthUser": {
      "type": "object",
      "properties": {
        "avatar_url": {
          "type": "string"
        },
        "login": {
          "type": "string"
        },
        "name": {
          "type": "string"
        },
        "profile_url": {
          "type": "string"
        }
      }
    },
    "codersdk.Feature": {
      "type": "object",
      "properties": {
        "actual": {
          "type": "integer"
        },
        "enabled": {
          "type": "boolean"
        },
        "entitlement": {
          "$ref": "#/definitions/codersdk.Entitlement"
        },
        "limit": {
          "type": "integer"
        }
      }
    },
    "codersdk.Frobulator": {
      "type": "object",
      "properties": {
        "id": {
          "type": "string",
          "format": "uuid"
        },
        "model_number": {
          "type": "string"
        },
        "user_id": {
          "type": "string",
          "format": "uuid"
        }
      }
    },
    "codersdk.GenerateAPIKeyResponse": {
      "type": "object",
      "properties": {
        "key": {
          "type": "string"
        }
      }
    },
    "codersdk.GetUsersResponse": {
      "type": "object",
      "properties": {
        "count": {
          "type": "integer"
        },
        "users": {
          "type": "array",
          "items": {
            "$ref": "#/definitions/codersdk.User"
          }
        }
      }
    },
    "codersdk.GitSSHKey": {
      "type": "object",
      "properties": {
        "created_at": {
          "type": "string",
          "format": "date-time"
        },
        "public_key": {
          "type": "string"
        },
        "updated_at": {
          "type": "string",
          "format": "date-time"
        },
        "user_id": {
          "type": "string",
          "format": "uuid"
        }
      }
    },
    "codersdk.Group": {
      "type": "object",
      "properties": {
        "avatar_url": {
          "type": "string"
        },
        "display_name": {
          "type": "string"
        },
        "id": {
          "type": "string",
          "format": "uuid"
        },
        "members": {
          "type": "array",
          "items": {
            "$ref": "#/definitions/codersdk.ReducedUser"
          }
        },
        "name": {
          "type": "string"
        },
        "organization_id": {
          "type": "string",
          "format": "uuid"
        },
        "quota_allowance": {
          "type": "integer"
        },
        "source": {
          "$ref": "#/definitions/codersdk.GroupSource"
        }
      }
    },
    "codersdk.GroupSource": {
      "type": "string",
      "enum": ["user", "oidc"],
      "x-enum-varnames": ["GroupSourceUser", "GroupSourceOIDC"]
    },
    "codersdk.Healthcheck": {
      "type": "object",
      "properties": {
        "interval": {
          "description": "Interval specifies the seconds between each health check.",
          "type": "integer"
        },
        "threshold": {
          "description": "Threshold specifies the number of consecutive failed health checks before returning \"unhealthy\".",
          "type": "integer"
        },
        "url": {
          "description": "URL specifies the endpoint to check for the app health.",
          "type": "string"
        }
      }
    },
    "codersdk.HealthcheckConfig": {
      "type": "object",
      "properties": {
        "refresh": {
          "type": "integer"
        },
        "threshold_database": {
          "type": "integer"
        }
      }
    },
    "codersdk.InsertFrobulatorRequest": {
      "type": "object",
      "properties": {
        "model_number": {
          "type": "string"
        }
      }
    },
    "codersdk.InsightsReportInterval": {
      "type": "string",
      "enum": ["day", "week"],
      "x-enum-varnames": [
        "InsightsReportIntervalDay",
        "InsightsReportIntervalWeek"
      ]
    },
    "codersdk.IssueReconnectingPTYSignedTokenRequest": {
      "type": "object",
      "required": ["agentID", "url"],
      "properties": {
        "agentID": {
          "type": "string",
          "format": "uuid"
        },
        "url": {
          "description": "URL is the URL of the reconnecting-pty endpoint you are connecting to.",
          "type": "string"
        }
      }
    },
    "codersdk.IssueReconnectingPTYSignedTokenResponse": {
      "type": "object",
      "properties": {
        "signed_token": {
          "type": "string"
        }
      }
    },
    "codersdk.JFrogXrayScan": {
      "type": "object",
      "properties": {
        "agent_id": {
          "type": "string",
          "format": "uuid"
        },
        "critical": {
          "type": "integer"
        },
        "high": {
          "type": "integer"
        },
        "medium": {
          "type": "integer"
        },
        "results_url": {
          "type": "string"
        },
        "workspace_id": {
          "type": "string",
          "format": "uuid"
        }
      }
    },
    "codersdk.JobErrorCode": {
      "type": "string",
      "enum": ["REQUIRED_TEMPLATE_VARIABLES"],
      "x-enum-varnames": ["RequiredTemplateVariables"]
    },
    "codersdk.License": {
      "type": "object",
      "properties": {
        "claims": {
          "description": "Claims are the JWT claims asserted by the license.  Here we use\na generic string map to ensure that all data from the server is\nparsed verbatim, not just the fields this version of Coder\nunderstands.",
          "type": "object",
          "additionalProperties": true
        },
        "id": {
          "type": "integer"
        },
        "uploaded_at": {
          "type": "string",
          "format": "date-time"
        },
        "uuid": {
          "type": "string",
          "format": "uuid"
        }
      }
    },
    "codersdk.LinkConfig": {
      "type": "object",
      "properties": {
        "icon": {
          "type": "string",
          "enum": ["bug", "chat", "docs"]
        },
        "name": {
          "type": "string"
        },
        "target": {
          "type": "string"
        }
      }
    },
    "codersdk.LogLevel": {
      "type": "string",
      "enum": ["trace", "debug", "info", "warn", "error"],
      "x-enum-varnames": [
        "LogLevelTrace",
        "LogLevelDebug",
        "LogLevelInfo",
        "LogLevelWarn",
        "LogLevelError"
      ]
    },
    "codersdk.LogSource": {
      "type": "string",
      "enum": ["provisioner_daemon", "provisioner"],
      "x-enum-varnames": ["LogSourceProvisionerDaemon", "LogSourceProvisioner"]
    },
    "codersdk.LoggingConfig": {
      "type": "object",
      "properties": {
        "human": {
          "type": "string"
        },
        "json": {
          "type": "string"
        },
        "log_filter": {
          "type": "array",
          "items": {
            "type": "string"
          }
        },
        "stackdriver": {
          "type": "string"
        }
      }
    },
    "codersdk.LoginType": {
      "type": "string",
      "enum": ["", "password", "github", "oidc", "token", "none"],
      "x-enum-varnames": [
        "LoginTypeUnknown",
        "LoginTypePassword",
        "LoginTypeGithub",
        "LoginTypeOIDC",
        "LoginTypeToken",
        "LoginTypeNone"
      ]
    },
    "codersdk.LoginWithPasswordRequest": {
      "type": "object",
      "required": ["email", "password"],
      "properties": {
        "email": {
          "type": "string",
          "format": "email"
        },
        "password": {
          "type": "string"
        }
      }
    },
    "codersdk.LoginWithPasswordResponse": {
      "type": "object",
      "required": ["session_token"],
      "properties": {
        "session_token": {
          "type": "string"
        }
      }
    },
    "codersdk.MinimalOrganization": {
      "type": "object",
      "required": ["id"],
      "properties": {
        "display_name": {
          "type": "string"
        },
        "icon": {
          "type": "string"
        },
        "id": {
          "type": "string",
          "format": "uuid"
        },
        "name": {
          "type": "string"
        }
      }
    },
    "codersdk.MinimalUser": {
      "type": "object",
      "required": ["id", "username"],
      "properties": {
        "avatar_url": {
          "type": "string",
          "format": "uri"
        },
        "id": {
          "type": "string",
          "format": "uuid"
        },
        "username": {
          "type": "string"
        }
      }
    },
    "codersdk.NotificationsConfig": {
      "type": "object",
      "properties": {
        "dispatch_timeout": {
          "description": "How long to wait while a notification is being sent before giving up.",
          "type": "integer"
        },
        "email": {
          "description": "SMTP settings.",
          "allOf": [
            {
              "$ref": "#/definitions/codersdk.NotificationsEmailConfig"
            }
          ]
        },
        "fetch_interval": {
          "description": "How often to query the database for queued notifications.",
          "type": "integer"
        },
        "lease_count": {
          "description": "How many notifications a notifier should lease per fetch interval.",
          "type": "integer"
        },
        "lease_period": {
          "description": "How long a notifier should lease a message. This is effectively how long a notification is 'owned'\nby a notifier, and once this period expires it will be available for lease by another notifier. Leasing\nis important in order for multiple running notifiers to not pick the same messages to deliver concurrently.\nThis lease period will only expire if a notifier shuts down ungracefully; a dispatch of the notification\nreleases the lease.",
          "type": "integer"
        },
        "max_send_attempts": {
          "description": "The upper limit of attempts to send a notification.",
          "type": "integer"
        },
        "method": {
          "description": "Which delivery method to use (available options: 'smtp', 'webhook').",
          "type": "string"
        },
        "retry_interval": {
          "description": "The minimum time between retries.",
          "type": "integer"
        },
        "sync_buffer_size": {
          "description": "The notifications system buffers message updates in memory to ease pressure on the database.\nThis option controls how many updates are kept in memory. The lower this value the\nlower the change of state inconsistency in a non-graceful shutdown - but it also increases load on the\ndatabase. It is recommended to keep this option at its default value.",
          "type": "integer"
        },
        "sync_interval": {
          "description": "The notifications system buffers message updates in memory to ease pressure on the database.\nThis option controls how often it synchronizes its state with the database. The shorter this value the\nlower the change of state inconsistency in a non-graceful shutdown - but it also increases load on the\ndatabase. It is recommended to keep this option at its default value.",
          "type": "integer"
        },
        "webhook": {
          "description": "Webhook settings.",
          "allOf": [
            {
              "$ref": "#/definitions/codersdk.NotificationsWebhookConfig"
            }
          ]
        }
      }
    },
    "codersdk.NotificationsEmailAuthConfig": {
      "type": "object",
      "properties": {
        "identity": {
          "description": "Identity for PLAIN auth.",
          "type": "string"
        },
        "password": {
          "description": "Password for LOGIN/PLAIN auth.",
          "type": "string"
        },
        "password_file": {
          "description": "File from which to load the password for LOGIN/PLAIN auth.",
          "type": "string"
        },
        "username": {
          "description": "Username for LOGIN/PLAIN auth.",
          "type": "string"
        }
      }
    },
    "codersdk.NotificationsEmailConfig": {
      "type": "object",
      "properties": {
        "auth": {
          "description": "Authentication details.",
          "allOf": [
            {
              "$ref": "#/definitions/codersdk.NotificationsEmailAuthConfig"
            }
          ]
        },
        "force_tls": {
          "description": "ForceTLS causes a TLS connection to be attempted.",
          "type": "boolean"
        },
        "from": {
          "description": "The sender's address.",
          "type": "string"
        },
        "hello": {
          "description": "The hostname identifying the SMTP server.",
          "type": "string"
        },
        "smarthost": {
          "description": "The intermediary SMTP host through which emails are sent (host:port).",
          "allOf": [
            {
              "$ref": "#/definitions/serpent.HostPort"
            }
          ]
        },
        "tls": {
          "description": "TLS details.",
          "allOf": [
            {
              "$ref": "#/definitions/codersdk.NotificationsEmailTLSConfig"
            }
          ]
        }
      }
    },
    "codersdk.NotificationsEmailTLSConfig": {
      "type": "object",
      "properties": {
        "ca_file": {
          "description": "CAFile specifies the location of the CA certificate to use.",
          "type": "string"
        },
        "cert_file": {
          "description": "CertFile specifies the location of the certificate to use.",
          "type": "string"
        },
        "insecure_skip_verify": {
          "description": "InsecureSkipVerify skips target certificate validation.",
          "type": "boolean"
        },
        "key_file": {
          "description": "KeyFile specifies the location of the key to use.",
          "type": "string"
        },
        "server_name": {
          "description": "ServerName to verify the hostname for the targets.",
          "type": "string"
        },
        "start_tls": {
          "description": "StartTLS attempts to upgrade plain connections to TLS.",
          "type": "boolean"
        }
      }
    },
    "codersdk.NotificationsSettings": {
      "type": "object",
      "properties": {
        "notifier_paused": {
          "type": "boolean"
        }
      }
    },
    "codersdk.NotificationsWebhookConfig": {
      "type": "object",
      "properties": {
        "endpoint": {
          "description": "The URL to which the payload will be sent with an HTTP POST request.",
          "allOf": [
            {
              "$ref": "#/definitions/serpent.URL"
            }
          ]
        }
      }
    },
    "codersdk.OAuth2AppEndpoints": {
      "type": "object",
      "properties": {
        "authorization": {
          "type": "string"
        },
        "device_authorization": {
          "description": "DeviceAuth is optional.",
          "type": "string"
        },
        "token": {
          "type": "string"
        }
      }
    },
    "codersdk.OAuth2Config": {
      "type": "object",
      "properties": {
        "github": {
          "$ref": "#/definitions/codersdk.OAuth2GithubConfig"
        }
      }
    },
    "codersdk.OAuth2GithubConfig": {
      "type": "object",
      "properties": {
        "allow_everyone": {
          "type": "boolean"
        },
        "allow_signups": {
          "type": "boolean"
        },
        "allowed_orgs": {
          "type": "array",
          "items": {
            "type": "string"
          }
        },
        "allowed_teams": {
          "type": "array",
          "items": {
            "type": "string"
          }
        },
        "client_id": {
          "type": "string"
        },
        "client_secret": {
          "type": "string"
        },
        "enterprise_base_url": {
          "type": "string"
        }
      }
    },
    "codersdk.OAuth2ProviderApp": {
      "type": "object",
      "properties": {
        "callback_url": {
          "type": "string"
        },
        "endpoints": {
          "description": "Endpoints are included in the app response for easier discovery. The OAuth2\nspec does not have a defined place to find these (for comparison, OIDC has\na '/.well-known/openid-configuration' endpoint).",
          "allOf": [
            {
              "$ref": "#/definitions/codersdk.OAuth2AppEndpoints"
            }
          ]
        },
        "icon": {
          "type": "string"
        },
        "id": {
          "type": "string",
          "format": "uuid"
        },
        "name": {
          "type": "string"
        }
      }
    },
    "codersdk.OAuth2ProviderAppSecret": {
      "type": "object",
      "properties": {
        "client_secret_truncated": {
          "type": "string"
        },
        "id": {
          "type": "string",
          "format": "uuid"
        },
        "last_used_at": {
          "type": "string"
        }
      }
    },
    "codersdk.OAuth2ProviderAppSecretFull": {
      "type": "object",
      "properties": {
        "client_secret_full": {
          "type": "string"
        },
        "id": {
          "type": "string",
          "format": "uuid"
        }
      }
    },
    "codersdk.OAuthConversionResponse": {
      "type": "object",
      "properties": {
        "expires_at": {
          "type": "string",
          "format": "date-time"
        },
        "state_string": {
          "type": "string"
        },
        "to_type": {
          "$ref": "#/definitions/codersdk.LoginType"
        },
        "user_id": {
          "type": "string",
          "format": "uuid"
        }
      }
    },
    "codersdk.OIDCAuthMethod": {
      "type": "object",
      "properties": {
        "enabled": {
          "type": "boolean"
        },
        "iconUrl": {
          "type": "string"
        },
        "signInText": {
          "type": "string"
        }
      }
    },
    "codersdk.OIDCConfig": {
      "type": "object",
      "properties": {
        "allow_signups": {
          "type": "boolean"
        },
        "auth_url_params": {
          "type": "object"
        },
        "client_cert_file": {
          "type": "string"
        },
        "client_id": {
          "type": "string"
        },
        "client_key_file": {
          "description": "ClientKeyFile \u0026 ClientCertFile are used in place of ClientSecret for PKI auth.",
          "type": "string"
        },
        "client_secret": {
          "type": "string"
        },
        "email_domain": {
          "type": "array",
          "items": {
            "type": "string"
          }
        },
        "email_field": {
          "type": "string"
        },
        "group_allow_list": {
          "type": "array",
          "items": {
            "type": "string"
          }
        },
        "group_auto_create": {
          "type": "boolean"
        },
        "group_mapping": {
          "type": "object"
        },
        "group_regex_filter": {
          "$ref": "#/definitions/serpent.Regexp"
        },
        "groups_field": {
          "type": "string"
        },
        "icon_url": {
          "$ref": "#/definitions/serpent.URL"
        },
        "ignore_email_verified": {
          "type": "boolean"
        },
        "ignore_user_info": {
          "type": "boolean"
        },
        "issuer_url": {
          "type": "string"
        },
        "name_field": {
          "type": "string"
        },
        "scopes": {
          "type": "array",
          "items": {
            "type": "string"
          }
        },
        "sign_in_text": {
          "type": "string"
        },
        "signups_disabled_text": {
          "type": "string"
        },
        "skip_issuer_checks": {
          "type": "boolean"
        },
        "user_role_field": {
          "type": "string"
        },
        "user_role_mapping": {
          "type": "object"
        },
        "user_roles_default": {
          "type": "array",
          "items": {
            "type": "string"
          }
        },
        "username_field": {
          "type": "string"
        }
      }
    },
    "codersdk.Organization": {
      "type": "object",
      "required": ["created_at", "id", "is_default", "updated_at"],
      "properties": {
        "created_at": {
          "type": "string",
          "format": "date-time"
        },
        "description": {
          "type": "string"
        },
        "display_name": {
          "type": "string"
        },
        "icon": {
          "type": "string"
        },
        "id": {
          "type": "string",
          "format": "uuid"
        },
        "is_default": {
          "type": "boolean"
        },
        "name": {
          "type": "string"
        },
        "updated_at": {
          "type": "string",
          "format": "date-time"
        }
      }
    },
    "codersdk.OrganizationMember": {
      "type": "object",
      "properties": {
        "created_at": {
          "type": "string",
          "format": "date-time"
        },
        "organization_id": {
          "type": "string",
          "format": "uuid"
        },
        "roles": {
          "type": "array",
          "items": {
            "$ref": "#/definitions/codersdk.SlimRole"
          }
        },
        "updated_at": {
          "type": "string",
          "format": "date-time"
        },
        "user_id": {
          "type": "string",
          "format": "uuid"
        }
      }
    },
    "codersdk.OrganizationMemberWithUserData": {
      "type": "object",
      "properties": {
        "avatar_url": {
          "type": "string"
        },
        "created_at": {
          "type": "string",
          "format": "date-time"
        },
        "email": {
          "type": "string"
        },
        "global_roles": {
          "type": "array",
          "items": {
            "$ref": "#/definitions/codersdk.SlimRole"
          }
        },
        "name": {
          "type": "string"
        },
        "organization_id": {
          "type": "string",
          "format": "uuid"
        },
        "roles": {
          "type": "array",
          "items": {
            "$ref": "#/definitions/codersdk.SlimRole"
          }
        },
        "updated_at": {
          "type": "string",
          "format": "date-time"
        },
        "user_id": {
          "type": "string",
          "format": "uuid"
        },
        "username": {
          "type": "string"
        }
      }
    },
    "codersdk.PatchGroupRequest": {
      "type": "object",
      "properties": {
        "add_users": {
          "type": "array",
          "items": {
            "type": "string"
          }
        },
        "avatar_url": {
          "type": "string"
        },
        "display_name": {
          "type": "string"
        },
        "name": {
          "type": "string"
        },
        "quota_allowance": {
          "type": "integer"
        },
        "remove_users": {
          "type": "array",
          "items": {
            "type": "string"
          }
        }
      }
    },
    "codersdk.PatchTemplateVersionRequest": {
      "type": "object",
      "properties": {
        "message": {
          "type": "string"
        },
        "name": {
          "type": "string"
        }
      }
    },
    "codersdk.PatchWorkspaceProxy": {
      "type": "object",
      "required": ["display_name", "icon", "id", "name"],
      "properties": {
        "display_name": {
          "type": "string"
        },
        "icon": {
          "type": "string"
        },
        "id": {
          "type": "string",
          "format": "uuid"
        },
        "name": {
          "type": "string"
        },
        "regenerate_token": {
          "type": "boolean"
        }
      }
    },
    "codersdk.Permission": {
      "type": "object",
      "properties": {
        "action": {
          "$ref": "#/definitions/codersdk.RBACAction"
        },
        "negate": {
          "description": "Negate makes this a negative permission",
          "type": "boolean"
        },
        "resource_type": {
          "$ref": "#/definitions/codersdk.RBACResource"
        }
      }
    },
    "codersdk.PostOAuth2ProviderAppRequest": {
      "type": "object",
      "required": ["callback_url", "name"],
      "properties": {
        "callback_url": {
          "type": "string"
        },
        "icon": {
          "type": "string"
        },
        "name": {
          "type": "string"
        }
      }
    },
    "codersdk.PostWorkspaceUsageRequest": {
      "type": "object",
      "properties": {
        "agent_id": {
          "type": "string",
          "format": "uuid"
        },
        "app_name": {
          "$ref": "#/definitions/codersdk.UsageAppName"
        }
      }
    },
    "codersdk.PprofConfig": {
      "type": "object",
      "properties": {
        "address": {
          "$ref": "#/definitions/serpent.HostPort"
        },
        "enable": {
          "type": "boolean"
        }
      }
    },
    "codersdk.PrometheusConfig": {
      "type": "object",
      "properties": {
        "address": {
          "$ref": "#/definitions/serpent.HostPort"
        },
        "aggregate_agent_stats_by": {
          "type": "array",
          "items": {
            "type": "string"
          }
        },
        "collect_agent_stats": {
          "type": "boolean"
        },
        "collect_db_metrics": {
          "type": "boolean"
        },
        "enable": {
          "type": "boolean"
        }
      }
    },
    "codersdk.ProvisionerConfig": {
      "type": "object",
      "properties": {
        "daemon_poll_interval": {
          "type": "integer"
        },
        "daemon_poll_jitter": {
          "type": "integer"
        },
        "daemon_psk": {
          "type": "string"
        },
        "daemon_types": {
          "type": "array",
          "items": {
            "type": "string"
          }
        },
        "daemons": {
          "description": "Daemons is the number of built-in terraform provisioners.",
          "type": "integer"
        },
        "force_cancel_interval": {
          "type": "integer"
        }
      }
    },
    "codersdk.ProvisionerDaemon": {
      "type": "object",
      "properties": {
        "api_version": {
          "type": "string"
        },
        "created_at": {
          "type": "string",
          "format": "date-time"
        },
        "id": {
          "type": "string",
          "format": "uuid"
        },
        "last_seen_at": {
          "type": "string",
          "format": "date-time"
        },
        "name": {
          "type": "string"
        },
        "organization_id": {
          "type": "string",
          "format": "uuid"
        },
        "provisioners": {
          "type": "array",
          "items": {
            "type": "string"
          }
        },
        "tags": {
          "type": "object",
          "additionalProperties": {
            "type": "string"
          }
        },
        "version": {
          "type": "string"
        }
      }
    },
    "codersdk.ProvisionerJob": {
      "type": "object",
      "properties": {
        "canceled_at": {
          "type": "string",
          "format": "date-time"
        },
        "completed_at": {
          "type": "string",
          "format": "date-time"
        },
        "created_at": {
          "type": "string",
          "format": "date-time"
        },
        "error": {
          "type": "string"
        },
        "error_code": {
          "enum": ["REQUIRED_TEMPLATE_VARIABLES"],
          "allOf": [
            {
              "$ref": "#/definitions/codersdk.JobErrorCode"
            }
          ]
        },
        "file_id": {
          "type": "string",
          "format": "uuid"
        },
        "id": {
          "type": "string",
          "format": "uuid"
        },
        "queue_position": {
          "type": "integer"
        },
        "queue_size": {
          "type": "integer"
        },
        "started_at": {
          "type": "string",
          "format": "date-time"
        },
        "status": {
          "enum": [
            "pending",
            "running",
            "succeeded",
            "canceling",
            "canceled",
            "failed"
          ],
          "allOf": [
            {
              "$ref": "#/definitions/codersdk.ProvisionerJobStatus"
            }
          ]
        },
        "tags": {
          "type": "object",
          "additionalProperties": {
            "type": "string"
          }
        },
        "worker_id": {
          "type": "string",
          "format": "uuid"
        }
      }
    },
    "codersdk.ProvisionerJobLog": {
      "type": "object",
      "properties": {
        "created_at": {
          "type": "string",
          "format": "date-time"
        },
        "id": {
          "type": "integer"
        },
        "log_level": {
          "enum": ["trace", "debug", "info", "warn", "error"],
          "allOf": [
            {
              "$ref": "#/definitions/codersdk.LogLevel"
            }
          ]
        },
        "log_source": {
          "$ref": "#/definitions/codersdk.LogSource"
        },
        "output": {
          "type": "string"
        },
        "stage": {
          "type": "string"
        }
      }
    },
    "codersdk.ProvisionerJobStatus": {
      "type": "string",
      "enum": [
        "pending",
        "running",
        "succeeded",
        "canceling",
        "canceled",
        "failed",
        "unknown"
      ],
      "x-enum-varnames": [
        "ProvisionerJobPending",
        "ProvisionerJobRunning",
        "ProvisionerJobSucceeded",
        "ProvisionerJobCanceling",
        "ProvisionerJobCanceled",
        "ProvisionerJobFailed",
        "ProvisionerJobUnknown"
      ]
    },
    "codersdk.ProvisionerKey": {
      "type": "object",
      "properties": {
        "created_at": {
          "type": "string",
          "format": "date-time"
        },
        "id": {
          "type": "string",
          "format": "uuid"
        },
        "name": {
          "type": "string"
        },
        "organization": {
          "type": "string",
          "format": "uuid"
        },
        "tags": {
          "type": "object",
          "additionalProperties": {
            "type": "string"
          }
        }
      }
    },
    "codersdk.ProvisionerLogLevel": {
      "type": "string",
      "enum": ["debug"],
      "x-enum-varnames": ["ProvisionerLogLevelDebug"]
    },
    "codersdk.ProvisionerStorageMethod": {
      "type": "string",
      "enum": ["file"],
      "x-enum-varnames": ["ProvisionerStorageMethodFile"]
    },
    "codersdk.ProxyHealthReport": {
      "type": "object",
      "properties": {
        "errors": {
          "description": "Errors are problems that prevent the workspace proxy from being healthy",
          "type": "array",
          "items": {
            "type": "string"
          }
        },
        "warnings": {
          "description": "Warnings do not prevent the workspace proxy from being healthy, but\nshould be addressed.",
          "type": "array",
          "items": {
            "type": "string"
          }
        }
      }
    },
    "codersdk.ProxyHealthStatus": {
      "type": "string",
      "enum": ["ok", "unreachable", "unhealthy", "unregistered"],
      "x-enum-varnames": [
        "ProxyHealthy",
        "ProxyUnreachable",
        "ProxyUnhealthy",
        "ProxyUnregistered"
      ]
    },
    "codersdk.PutExtendWorkspaceRequest": {
      "type": "object",
      "required": ["deadline"],
      "properties": {
        "deadline": {
          "type": "string",
          "format": "date-time"
        }
      }
    },
    "codersdk.PutOAuth2ProviderAppRequest": {
      "type": "object",
      "required": ["callback_url", "name"],
      "properties": {
        "callback_url": {
          "type": "string"
        },
        "icon": {
          "type": "string"
        },
        "name": {
          "type": "string"
        }
      }
    },
    "codersdk.RBACAction": {
      "type": "string",
      "enum": [
        "application_connect",
        "assign",
        "create",
        "delete",
        "read",
        "read_personal",
        "ssh",
        "update",
        "update_personal",
        "use",
        "view_insights",
        "start",
        "stop"
      ],
      "x-enum-varnames": [
        "ActionApplicationConnect",
        "ActionAssign",
        "ActionCreate",
        "ActionDelete",
        "ActionRead",
        "ActionReadPersonal",
        "ActionSSH",
        "ActionUpdate",
        "ActionUpdatePersonal",
        "ActionUse",
        "ActionViewInsights",
        "ActionWorkspaceStart",
        "ActionWorkspaceStop"
      ]
    },
    "codersdk.RBACResource": {
      "type": "string",
      "enum": [
        "*",
        "api_key",
        "assign_org_role",
        "assign_role",
        "audit_log",
        "debug_info",
        "deployment_config",
        "deployment_stats",
        "file",
        "frobulator",
        "group",
        "license",
        "oauth2_app",
        "oauth2_app_code_token",
        "oauth2_app_secret",
        "organization",
        "organization_member",
        "provisioner_daemon",
        "provisioner_keys",
        "replicas",
        "system",
        "tailnet_coordinator",
        "template",
        "user",
        "workspace",
        "workspace_dormant",
        "workspace_proxy"
      ],
      "x-enum-varnames": [
        "ResourceWildcard",
        "ResourceApiKey",
        "ResourceAssignOrgRole",
        "ResourceAssignRole",
        "ResourceAuditLog",
        "ResourceDebugInfo",
        "ResourceDeploymentConfig",
        "ResourceDeploymentStats",
        "ResourceFile",
        "ResourceFrobulator",
        "ResourceGroup",
        "ResourceLicense",
        "ResourceOauth2App",
        "ResourceOauth2AppCodeToken",
        "ResourceOauth2AppSecret",
        "ResourceOrganization",
        "ResourceOrganizationMember",
        "ResourceProvisionerDaemon",
        "ResourceProvisionerKeys",
        "ResourceReplicas",
        "ResourceSystem",
        "ResourceTailnetCoordinator",
        "ResourceTemplate",
        "ResourceUser",
        "ResourceWorkspace",
        "ResourceWorkspaceDormant",
        "ResourceWorkspaceProxy"
      ]
    },
    "codersdk.RateLimitConfig": {
      "type": "object",
      "properties": {
        "api": {
          "type": "integer"
        },
        "disable_all": {
          "type": "boolean"
        }
      }
    },
    "codersdk.ReducedUser": {
      "type": "object",
      "required": ["created_at", "email", "id", "username"],
      "properties": {
        "avatar_url": {
          "type": "string",
          "format": "uri"
        },
        "created_at": {
          "type": "string",
          "format": "date-time"
        },
        "email": {
          "type": "string",
          "format": "email"
        },
        "id": {
          "type": "string",
          "format": "uuid"
        },
        "last_seen_at": {
          "type": "string",
          "format": "date-time"
        },
        "login_type": {
          "$ref": "#/definitions/codersdk.LoginType"
        },
        "name": {
          "type": "string"
        },
        "status": {
          "enum": ["active", "suspended"],
          "allOf": [
            {
              "$ref": "#/definitions/codersdk.UserStatus"
            }
          ]
        },
        "theme_preference": {
          "type": "string"
        },
        "updated_at": {
          "type": "string",
          "format": "date-time"
        },
        "username": {
          "type": "string"
        }
      }
    },
    "codersdk.Region": {
      "type": "object",
      "properties": {
        "display_name": {
          "type": "string"
        },
        "healthy": {
          "type": "boolean"
        },
        "icon_url": {
          "type": "string"
        },
        "id": {
          "type": "string",
          "format": "uuid"
        },
        "name": {
          "type": "string"
        },
        "path_app_url": {
          "description": "PathAppURL is the URL to the base path for path apps. Optional\nunless wildcard_hostname is set.\nE.g. https://us.example.com",
          "type": "string"
        },
        "wildcard_hostname": {
          "description": "WildcardHostname is the wildcard hostname for subdomain apps.\nE.g. *.us.example.com\nE.g. *--suffix.au.example.com\nOptional. Does not need to be on the same domain as PathAppURL.",
          "type": "string"
        }
      }
    },
    "codersdk.RegionsResponse-codersdk_Region": {
      "type": "object",
      "properties": {
        "regions": {
          "type": "array",
          "items": {
            "$ref": "#/definitions/codersdk.Region"
          }
        }
      }
    },
    "codersdk.RegionsResponse-codersdk_WorkspaceProxy": {
      "type": "object",
      "properties": {
        "regions": {
          "type": "array",
          "items": {
            "$ref": "#/definitions/codersdk.WorkspaceProxy"
          }
        }
      }
    },
    "codersdk.Replica": {
      "type": "object",
      "properties": {
        "created_at": {
          "description": "CreatedAt is the timestamp when the replica was first seen.",
          "type": "string",
          "format": "date-time"
        },
        "database_latency": {
          "description": "DatabaseLatency is the latency in microseconds to the database.",
          "type": "integer"
        },
        "error": {
          "description": "Error is the replica error.",
          "type": "string"
        },
        "hostname": {
          "description": "Hostname is the hostname of the replica.",
          "type": "string"
        },
        "id": {
          "description": "ID is the unique identifier for the replica.",
          "type": "string",
          "format": "uuid"
        },
        "region_id": {
          "description": "RegionID is the region of the replica.",
          "type": "integer"
        },
        "relay_address": {
          "description": "RelayAddress is the accessible address to relay DERP connections.",
          "type": "string"
        }
      }
    },
    "codersdk.ResolveAutostartResponse": {
      "type": "object",
      "properties": {
        "parameter_mismatch": {
          "type": "boolean"
        }
      }
    },
    "codersdk.ResourceType": {
      "type": "string",
      "enum": [
        "template",
        "template_version",
        "user",
        "workspace",
        "workspace_build",
        "git_ssh_key",
        "api_key",
        "group",
        "license",
        "convert_login",
        "health_settings",
        "notifications_settings",
        "workspace_proxy",
        "organization",
        "oauth2_provider_app",
        "oauth2_provider_app_secret",
        "custom_role"
      ],
      "x-enum-varnames": [
        "ResourceTypeTemplate",
        "ResourceTypeTemplateVersion",
        "ResourceTypeUser",
        "ResourceTypeWorkspace",
        "ResourceTypeWorkspaceBuild",
        "ResourceTypeGitSSHKey",
        "ResourceTypeAPIKey",
        "ResourceTypeGroup",
        "ResourceTypeLicense",
        "ResourceTypeConvertLogin",
        "ResourceTypeHealthSettings",
        "ResourceTypeNotificationsSettings",
        "ResourceTypeWorkspaceProxy",
        "ResourceTypeOrganization",
        "ResourceTypeOAuth2ProviderApp",
        "ResourceTypeOAuth2ProviderAppSecret",
        "ResourceTypeCustomRole"
      ]
    },
    "codersdk.Response": {
      "type": "object",
      "properties": {
        "detail": {
          "description": "Detail is a debug message that provides further insight into why the\naction failed. This information can be technical and a regular golang\nerr.Error() text.\n- \"database: too many open connections\"\n- \"stat: too many open files\"",
          "type": "string"
        },
        "message": {
          "description": "Message is an actionable message that depicts actions the request took.\nThese messages should be fully formed sentences with proper punctuation.\nExamples:\n- \"A user has been created.\"\n- \"Failed to create a user.\"",
          "type": "string"
        },
        "validations": {
          "description": "Validations are form field-specific friendly error messages. They will be\nshown on a form field in the UI. These can also be used to add additional\ncontext if there is a set of errors in the primary 'Message'.",
          "type": "array",
          "items": {
            "$ref": "#/definitions/codersdk.ValidationError"
          }
        }
      }
    },
    "codersdk.Role": {
      "type": "object",
      "properties": {
        "display_name": {
          "type": "string"
        },
        "name": {
          "type": "string"
        },
        "organization_id": {
          "type": "string",
          "format": "uuid"
        },
        "organization_permissions": {
          "description": "OrganizationPermissions are specific for the organization in the field 'OrganizationID' above.",
          "type": "array",
          "items": {
            "$ref": "#/definitions/codersdk.Permission"
          }
        },
        "site_permissions": {
          "type": "array",
          "items": {
            "$ref": "#/definitions/codersdk.Permission"
          }
        },
        "user_permissions": {
          "type": "array",
          "items": {
            "$ref": "#/definitions/codersdk.Permission"
          }
        }
      }
    },
    "codersdk.SSHConfig": {
      "type": "object",
      "properties": {
        "deploymentName": {
          "description": "DeploymentName is the config-ssh Hostname prefix",
          "type": "string"
        },
        "sshconfigOptions": {
          "description": "SSHConfigOptions are additional options to add to the ssh config file.\nThis will override defaults.",
          "type": "array",
          "items": {
            "type": "string"
          }
        }
      }
    },
    "codersdk.SSHConfigResponse": {
      "type": "object",
      "properties": {
        "hostname_prefix": {
          "type": "string"
        },
        "ssh_config_options": {
          "type": "object",
          "additionalProperties": {
            "type": "string"
          }
        }
      }
    },
    "codersdk.SessionCountDeploymentStats": {
      "type": "object",
      "properties": {
        "jetbrains": {
          "type": "integer"
        },
        "reconnecting_pty": {
          "type": "integer"
        },
        "ssh": {
          "type": "integer"
        },
        "vscode": {
          "type": "integer"
        }
      }
    },
    "codersdk.SessionLifetime": {
      "type": "object",
      "properties": {
        "default_duration": {
          "description": "DefaultDuration is for api keys, not tokens.",
          "type": "integer"
        },
        "disable_expiry_refresh": {
          "description": "DisableExpiryRefresh will disable automatically refreshing api\nkeys when they are used from the api. This means the api key lifetime at\ncreation is the lifetime of the api key.",
          "type": "boolean"
        },
        "max_token_lifetime": {
          "type": "integer"
        }
      }
    },
    "codersdk.SlimRole": {
      "type": "object",
      "properties": {
        "display_name": {
          "type": "string"
        },
        "name": {
          "type": "string"
        },
        "organization_id": {
          "type": "string"
        }
      }
    },
    "codersdk.SupportConfig": {
      "type": "object",
      "properties": {
        "links": {
          "$ref": "#/definitions/serpent.Struct-array_codersdk_LinkConfig"
        }
      }
    },
    "codersdk.SwaggerConfig": {
      "type": "object",
      "properties": {
        "enable": {
          "type": "boolean"
        }
      }
    },
    "codersdk.TLSConfig": {
      "type": "object",
      "properties": {
        "address": {
          "$ref": "#/definitions/serpent.HostPort"
        },
        "allow_insecure_ciphers": {
          "type": "boolean"
        },
        "cert_file": {
          "type": "array",
          "items": {
            "type": "string"
          }
        },
        "client_auth": {
          "type": "string"
        },
        "client_ca_file": {
          "type": "string"
        },
        "client_cert_file": {
          "type": "string"
        },
        "client_key_file": {
          "type": "string"
        },
        "enable": {
          "type": "boolean"
        },
        "key_file": {
          "type": "array",
          "items": {
            "type": "string"
          }
        },
        "min_version": {
          "type": "string"
        },
        "redirect_http": {
          "type": "boolean"
        },
        "supported_ciphers": {
          "type": "array",
          "items": {
            "type": "string"
          }
        }
      }
    },
    "codersdk.TelemetryConfig": {
      "type": "object",
      "properties": {
        "enable": {
          "type": "boolean"
        },
        "trace": {
          "type": "boolean"
        },
        "url": {
          "$ref": "#/definitions/serpent.URL"
        }
      }
    },
    "codersdk.Template": {
      "type": "object",
      "properties": {
        "active_user_count": {
          "description": "ActiveUserCount is set to -1 when loading.",
          "type": "integer"
        },
        "active_version_id": {
          "type": "string",
          "format": "uuid"
        },
        "activity_bump_ms": {
          "type": "integer"
        },
        "allow_user_autostart": {
          "description": "AllowUserAutostart and AllowUserAutostop are enterprise-only. Their\nvalues are only used if your license is entitled to use the advanced\ntemplate scheduling feature.",
          "type": "boolean"
        },
        "allow_user_autostop": {
          "type": "boolean"
        },
        "allow_user_cancel_workspace_jobs": {
          "type": "boolean"
        },
        "autostart_requirement": {
          "$ref": "#/definitions/codersdk.TemplateAutostartRequirement"
        },
        "autostop_requirement": {
          "description": "AutostopRequirement and AutostartRequirement are enterprise features. Its\nvalue is only used if your license is entitled to use the advanced template\nscheduling feature.",
          "allOf": [
            {
              "$ref": "#/definitions/codersdk.TemplateAutostopRequirement"
            }
          ]
        },
        "build_time_stats": {
          "$ref": "#/definitions/codersdk.TemplateBuildTimeStats"
        },
        "created_at": {
          "type": "string",
          "format": "date-time"
        },
        "created_by_id": {
          "type": "string",
          "format": "uuid"
        },
        "created_by_name": {
          "type": "string"
        },
        "default_ttl_ms": {
          "type": "integer"
        },
        "deprecated": {
          "type": "boolean"
        },
        "deprecation_message": {
          "type": "string"
        },
        "description": {
          "type": "string"
        },
        "display_name": {
          "type": "string"
        },
        "failure_ttl_ms": {
          "description": "FailureTTLMillis, TimeTilDormantMillis, and TimeTilDormantAutoDeleteMillis are enterprise-only. Their\nvalues are used if your license is entitled to use the advanced\ntemplate scheduling feature.",
          "type": "integer"
        },
        "icon": {
          "type": "string"
        },
        "id": {
          "type": "string",
          "format": "uuid"
        },
        "max_port_share_level": {
          "$ref": "#/definitions/codersdk.WorkspaceAgentPortShareLevel"
        },
        "name": {
          "type": "string"
        },
        "organization_display_name": {
          "type": "string"
        },
        "organization_icon": {
          "type": "string"
        },
        "organization_id": {
          "type": "string",
          "format": "uuid"
        },
        "organization_name": {
          "type": "string",
          "format": "url"
        },
        "provisioner": {
          "type": "string",
          "enum": ["terraform"]
        },
        "require_active_version": {
          "description": "RequireActiveVersion mandates that workspaces are built with the active\ntemplate version.",
          "type": "boolean"
        },
        "time_til_dormant_autodelete_ms": {
          "type": "integer"
        },
        "time_til_dormant_ms": {
          "type": "integer"
        },
        "updated_at": {
          "type": "string",
          "format": "date-time"
        }
      }
    },
    "codersdk.TemplateAppUsage": {
      "type": "object",
      "properties": {
        "display_name": {
          "type": "string",
          "example": "Visual Studio Code"
        },
        "icon": {
          "type": "string"
        },
        "seconds": {
          "type": "integer",
          "example": 80500
        },
        "slug": {
          "type": "string",
          "example": "vscode"
        },
        "template_ids": {
          "type": "array",
          "items": {
            "type": "string",
            "format": "uuid"
          }
        },
        "times_used": {
          "type": "integer",
          "example": 2
        },
        "type": {
          "allOf": [
            {
              "$ref": "#/definitions/codersdk.TemplateAppsType"
            }
          ],
          "example": "builtin"
        }
      }
    },
    "codersdk.TemplateAppsType": {
      "type": "string",
      "enum": ["builtin", "app"],
      "x-enum-varnames": ["TemplateAppsTypeBuiltin", "TemplateAppsTypeApp"]
    },
    "codersdk.TemplateAutostartRequirement": {
      "type": "object",
      "properties": {
        "days_of_week": {
          "description": "DaysOfWeek is a list of days of the week in which autostart is allowed\nto happen. If no days are specified, autostart is not allowed.",
          "type": "array",
          "items": {
            "type": "string",
            "enum": [
              "monday",
              "tuesday",
              "wednesday",
              "thursday",
              "friday",
              "saturday",
              "sunday"
            ]
          }
        }
      }
    },
    "codersdk.TemplateAutostopRequirement": {
      "type": "object",
      "properties": {
        "days_of_week": {
          "description": "DaysOfWeek is a list of days of the week on which restarts are required.\nRestarts happen within the user's quiet hours (in their configured\ntimezone). If no days are specified, restarts are not required. Weekdays\ncannot be specified twice.\n\nRestarts will only happen on weekdays in this list on weeks which line up\nwith Weeks.",
          "type": "array",
          "items": {
            "type": "string",
            "enum": [
              "monday",
              "tuesday",
              "wednesday",
              "thursday",
              "friday",
              "saturday",
              "sunday"
            ]
          }
        },
        "weeks": {
          "description": "Weeks is the number of weeks between required restarts. Weeks are synced\nacross all workspaces (and Coder deployments) using modulo math on a\nhardcoded epoch week of January 2nd, 2023 (the first Monday of 2023).\nValues of 0 or 1 indicate weekly restarts. Values of 2 indicate\nfortnightly restarts, etc.",
          "type": "integer"
        }
      }
    },
    "codersdk.TemplateBuildTimeStats": {
      "type": "object",
      "additionalProperties": {
        "$ref": "#/definitions/codersdk.TransitionStats"
      }
    },
    "codersdk.TemplateExample": {
      "type": "object",
      "properties": {
        "description": {
          "type": "string"
        },
        "icon": {
          "type": "string"
        },
        "id": {
          "type": "string",
          "format": "uuid"
        },
        "markdown": {
          "type": "string"
        },
        "name": {
          "type": "string"
        },
        "tags": {
          "type": "array",
          "items": {
            "type": "string"
          }
        },
        "url": {
          "type": "string"
        }
      }
    },
    "codersdk.TemplateInsightsIntervalReport": {
      "type": "object",
      "properties": {
        "active_users": {
          "type": "integer",
          "example": 14
        },
        "end_time": {
          "type": "string",
          "format": "date-time"
        },
        "interval": {
          "allOf": [
            {
              "$ref": "#/definitions/codersdk.InsightsReportInterval"
            }
          ],
          "example": "week"
        },
        "start_time": {
          "type": "string",
          "format": "date-time"
        },
        "template_ids": {
          "type": "array",
          "items": {
            "type": "string",
            "format": "uuid"
          }
        }
      }
    },
    "codersdk.TemplateInsightsReport": {
      "type": "object",
      "properties": {
        "active_users": {
          "type": "integer",
          "example": 22
        },
        "apps_usage": {
          "type": "array",
          "items": {
            "$ref": "#/definitions/codersdk.TemplateAppUsage"
          }
        },
        "end_time": {
          "type": "string",
          "format": "date-time"
        },
        "parameters_usage": {
          "type": "array",
          "items": {
            "$ref": "#/definitions/codersdk.TemplateParameterUsage"
          }
        },
        "start_time": {
          "type": "string",
          "format": "date-time"
        },
        "template_ids": {
          "type": "array",
          "items": {
            "type": "string",
            "format": "uuid"
          }
        }
      }
    },
    "codersdk.TemplateInsightsResponse": {
      "type": "object",
      "properties": {
        "interval_reports": {
          "type": "array",
          "items": {
            "$ref": "#/definitions/codersdk.TemplateInsightsIntervalReport"
          }
        },
        "report": {
          "$ref": "#/definitions/codersdk.TemplateInsightsReport"
        }
      }
    },
    "codersdk.TemplateParameterUsage": {
      "type": "object",
      "properties": {
        "description": {
          "type": "string"
        },
        "display_name": {
          "type": "string"
        },
        "name": {
          "type": "string"
        },
        "options": {
          "type": "array",
          "items": {
            "$ref": "#/definitions/codersdk.TemplateVersionParameterOption"
          }
        },
        "template_ids": {
          "type": "array",
          "items": {
            "type": "string",
            "format": "uuid"
          }
        },
        "type": {
          "type": "string"
        },
        "values": {
          "type": "array",
          "items": {
            "$ref": "#/definitions/codersdk.TemplateParameterValue"
          }
        }
      }
    },
    "codersdk.TemplateParameterValue": {
      "type": "object",
      "properties": {
        "count": {
          "type": "integer"
        },
        "value": {
          "type": "string"
        }
      }
    },
    "codersdk.TemplateRole": {
      "type": "string",
      "enum": ["admin", "use", ""],
      "x-enum-varnames": [
        "TemplateRoleAdmin",
        "TemplateRoleUse",
        "TemplateRoleDeleted"
      ]
    },
    "codersdk.TemplateUser": {
      "type": "object",
      "required": ["created_at", "email", "id", "username"],
      "properties": {
        "avatar_url": {
          "type": "string",
          "format": "uri"
        },
        "created_at": {
          "type": "string",
          "format": "date-time"
        },
        "email": {
          "type": "string",
          "format": "email"
        },
        "id": {
          "type": "string",
          "format": "uuid"
        },
        "last_seen_at": {
          "type": "string",
          "format": "date-time"
        },
        "login_type": {
          "$ref": "#/definitions/codersdk.LoginType"
        },
        "name": {
          "type": "string"
        },
        "organization_ids": {
          "type": "array",
          "items": {
            "type": "string",
            "format": "uuid"
          }
        },
        "role": {
          "enum": ["admin", "use"],
          "allOf": [
            {
              "$ref": "#/definitions/codersdk.TemplateRole"
            }
          ]
        },
        "roles": {
          "type": "array",
          "items": {
            "$ref": "#/definitions/codersdk.SlimRole"
          }
        },
        "status": {
          "enum": ["active", "suspended"],
          "allOf": [
            {
              "$ref": "#/definitions/codersdk.UserStatus"
            }
          ]
        },
        "theme_preference": {
          "type": "string"
        },
        "updated_at": {
          "type": "string",
          "format": "date-time"
        },
        "username": {
          "type": "string"
        }
      }
    },
    "codersdk.TemplateVersion": {
      "type": "object",
      "properties": {
        "archived": {
          "type": "boolean"
        },
        "created_at": {
          "type": "string",
          "format": "date-time"
        },
        "created_by": {
          "$ref": "#/definitions/codersdk.MinimalUser"
        },
        "id": {
          "type": "string",
          "format": "uuid"
        },
        "job": {
          "$ref": "#/definitions/codersdk.ProvisionerJob"
        },
        "message": {
          "type": "string"
        },
        "name": {
          "type": "string"
        },
        "organization_id": {
          "type": "string",
          "format": "uuid"
        },
        "readme": {
          "type": "string"
        },
        "template_id": {
          "type": "string",
          "format": "uuid"
        },
        "updated_at": {
          "type": "string",
          "format": "date-time"
        },
        "warnings": {
          "type": "array",
          "items": {
            "enum": ["DEPRECATED_PARAMETERS"],
            "$ref": "#/definitions/codersdk.TemplateVersionWarning"
          }
        }
      }
    },
    "codersdk.TemplateVersionExternalAuth": {
      "type": "object",
      "properties": {
        "authenticate_url": {
          "type": "string"
        },
        "authenticated": {
          "type": "boolean"
        },
        "display_icon": {
          "type": "string"
        },
        "display_name": {
          "type": "string"
        },
        "id": {
          "type": "string"
        },
        "optional": {
          "type": "boolean"
        },
        "type": {
          "type": "string"
        }
      }
    },
    "codersdk.TemplateVersionParameter": {
      "type": "object",
      "properties": {
        "default_value": {
          "type": "string"
        },
        "description": {
          "type": "string"
        },
        "description_plaintext": {
          "type": "string"
        },
        "display_name": {
          "type": "string"
        },
        "ephemeral": {
          "type": "boolean"
        },
        "icon": {
          "type": "string"
        },
        "mutable": {
          "type": "boolean"
        },
        "name": {
          "type": "string"
        },
        "options": {
          "type": "array",
          "items": {
            "$ref": "#/definitions/codersdk.TemplateVersionParameterOption"
          }
        },
        "required": {
          "type": "boolean"
        },
        "type": {
          "type": "string",
          "enum": ["string", "number", "bool", "list(string)"]
        },
        "validation_error": {
          "type": "string"
        },
        "validation_max": {
          "type": "integer"
        },
        "validation_min": {
          "type": "integer"
        },
        "validation_monotonic": {
          "enum": ["increasing", "decreasing"],
          "allOf": [
            {
              "$ref": "#/definitions/codersdk.ValidationMonotonicOrder"
            }
          ]
        },
        "validation_regex": {
          "type": "string"
        }
      }
    },
    "codersdk.TemplateVersionParameterOption": {
      "type": "object",
      "properties": {
        "description": {
          "type": "string"
        },
        "icon": {
          "type": "string"
        },
        "name": {
          "type": "string"
        },
        "value": {
          "type": "string"
        }
      }
    },
    "codersdk.TemplateVersionVariable": {
      "type": "object",
      "properties": {
        "default_value": {
          "type": "string"
        },
        "description": {
          "type": "string"
        },
        "name": {
          "type": "string"
        },
        "required": {
          "type": "boolean"
        },
        "sensitive": {
          "type": "boolean"
        },
        "type": {
          "type": "string",
          "enum": ["string", "number", "bool"]
        },
        "value": {
          "type": "string"
        }
      }
    },
    "codersdk.TemplateVersionWarning": {
      "type": "string",
      "enum": ["UNSUPPORTED_WORKSPACES"],
      "x-enum-varnames": ["TemplateVersionWarningUnsupportedWorkspaces"]
    },
    "codersdk.TokenConfig": {
      "type": "object",
      "properties": {
        "max_token_lifetime": {
          "type": "integer"
        }
      }
    },
    "codersdk.TraceConfig": {
      "type": "object",
      "properties": {
        "capture_logs": {
          "type": "boolean"
        },
        "data_dog": {
          "type": "boolean"
        },
        "enable": {
          "type": "boolean"
        },
        "honeycomb_api_key": {
          "type": "string"
        }
      }
    },
    "codersdk.TransitionStats": {
      "type": "object",
      "properties": {
        "p50": {
          "type": "integer",
          "example": 123
        },
        "p95": {
          "type": "integer",
          "example": 146
        }
      }
    },
    "codersdk.UpdateActiveTemplateVersion": {
      "type": "object",
      "required": ["id"],
      "properties": {
        "id": {
          "type": "string",
          "format": "uuid"
        }
      }
    },
    "codersdk.UpdateAppearanceConfig": {
      "type": "object",
      "properties": {
        "announcement_banners": {
          "type": "array",
          "items": {
            "$ref": "#/definitions/codersdk.BannerConfig"
          }
        },
        "application_name": {
          "type": "string"
        },
        "logo_url": {
          "type": "string"
        },
        "service_banner": {
          "description": "Deprecated: ServiceBanner has been replaced by AnnouncementBanners.",
          "allOf": [
            {
              "$ref": "#/definitions/codersdk.BannerConfig"
            }
          ]
        }
      }
    },
    "codersdk.UpdateCheckResponse": {
      "type": "object",
      "properties": {
        "current": {
          "description": "Current indicates whether the server version is the same as the latest.",
          "type": "boolean"
        },
        "url": {
          "description": "URL to download the latest release of Coder.",
          "type": "string"
        },
        "version": {
          "description": "Version is the semantic version for the latest release of Coder.",
          "type": "string"
        }
      }
    },
    "codersdk.UpdateOrganizationRequest": {
      "type": "object",
      "properties": {
        "description": {
          "type": "string"
        },
        "display_name": {
          "type": "string"
        },
        "icon": {
          "type": "string"
        },
        "name": {
          "type": "string"
        }
      }
    },
    "codersdk.UpdateRoles": {
      "type": "object",
      "properties": {
        "roles": {
          "type": "array",
          "items": {
            "type": "string"
          }
        }
      }
    },
    "codersdk.UpdateTemplateACL": {
      "type": "object",
      "properties": {
        "group_perms": {
          "description": "GroupPerms should be a mapping of group id to role.",
          "type": "object",
          "additionalProperties": {
            "$ref": "#/definitions/codersdk.TemplateRole"
          },
          "example": {
            "8bd26b20-f3e8-48be-a903-46bb920cf671": "use",
            "\u003cuser_id\u003e\u003e": "admin"
          }
        },
        "user_perms": {
          "description": "UserPerms should be a mapping of user id to role. The user id must be the\nuuid of the user, not a username or email address.",
          "type": "object",
          "additionalProperties": {
            "$ref": "#/definitions/codersdk.TemplateRole"
          },
          "example": {
            "4df59e74-c027-470b-ab4d-cbba8963a5e9": "use",
            "\u003cgroup_id\u003e": "admin"
          }
        }
      }
    },
    "codersdk.UpdateUserAppearanceSettingsRequest": {
      "type": "object",
      "required": ["theme_preference"],
      "properties": {
        "theme_preference": {
          "type": "string"
        }
      }
    },
    "codersdk.UpdateUserPasswordRequest": {
      "type": "object",
      "required": ["password"],
      "properties": {
        "old_password": {
          "type": "string"
        },
        "password": {
          "type": "string"
        }
      }
    },
    "codersdk.UpdateUserProfileRequest": {
      "type": "object",
      "required": ["username"],
      "properties": {
        "name": {
          "type": "string"
        },
        "username": {
          "type": "string"
        }
      }
    },
    "codersdk.UpdateUserQuietHoursScheduleRequest": {
      "type": "object",
      "required": ["schedule"],
      "properties": {
        "schedule": {
          "description": "Schedule is a cron expression that defines when the user's quiet hours\nwindow is. Schedule must not be empty. For new users, the schedule is set\nto 2am in their browser or computer's timezone. The schedule denotes the\nbeginning of a 4 hour window where the workspace is allowed to\nautomatically stop or restart due to maintenance or template schedule.\n\nThe schedule must be daily with a single time, and should have a timezone\nspecified via a CRON_TZ prefix (otherwise UTC will be used).\n\nIf the schedule is empty, the user will be updated to use the default\nschedule.",
          "type": "string"
        }
      }
    },
    "codersdk.UpdateWorkspaceAutomaticUpdatesRequest": {
      "type": "object",
      "properties": {
        "automatic_updates": {
          "$ref": "#/definitions/codersdk.AutomaticUpdates"
        }
      }
    },
    "codersdk.UpdateWorkspaceAutostartRequest": {
      "type": "object",
      "properties": {
        "schedule": {
          "description": "Schedule is expected to be of the form `CRON_TZ=\u003cIANA Timezone\u003e \u003cmin\u003e \u003chour\u003e * * \u003cdow\u003e`\nExample: `CRON_TZ=US/Central 30 9 * * 1-5` represents 0930 in the timezone US/Central\non weekdays (Mon-Fri). `CRON_TZ` defaults to UTC if not present.",
          "type": "string"
        }
      }
    },
    "codersdk.UpdateWorkspaceDormancy": {
      "type": "object",
      "properties": {
        "dormant": {
          "type": "boolean"
        }
      }
    },
    "codersdk.UpdateWorkspaceRequest": {
      "type": "object",
      "properties": {
        "name": {
          "type": "string"
        }
      }
    },
    "codersdk.UpdateWorkspaceTTLRequest": {
      "type": "object",
      "properties": {
        "ttl_ms": {
          "type": "integer"
        }
      }
    },
    "codersdk.UploadResponse": {
      "type": "object",
      "properties": {
        "hash": {
          "type": "string",
          "format": "uuid"
        }
      }
    },
    "codersdk.UpsertWorkspaceAgentPortShareRequest": {
      "type": "object",
      "properties": {
        "agent_name": {
          "type": "string"
        },
        "port": {
          "type": "integer"
        },
        "protocol": {
          "enum": ["http", "https"],
          "allOf": [
            {
              "$ref": "#/definitions/codersdk.WorkspaceAgentPortShareProtocol"
            }
          ]
        },
        "share_level": {
          "enum": ["owner", "authenticated", "public"],
          "allOf": [
            {
              "$ref": "#/definitions/codersdk.WorkspaceAgentPortShareLevel"
            }
          ]
        }
      }
    },
    "codersdk.UsageAppName": {
      "type": "string",
      "enum": ["vscode", "jetbrains", "reconnecting-pty", "ssh"],
      "x-enum-varnames": [
        "UsageAppNameVscode",
        "UsageAppNameJetbrains",
        "UsageAppNameReconnectingPty",
        "UsageAppNameSSH"
      ]
    },
    "codersdk.User": {
      "type": "object",
      "required": ["created_at", "email", "id", "username"],
      "properties": {
        "avatar_url": {
          "type": "string",
          "format": "uri"
        },
        "created_at": {
          "type": "string",
          "format": "date-time"
        },
        "email": {
          "type": "string",
          "format": "email"
        },
        "id": {
          "type": "string",
          "format": "uuid"
        },
        "last_seen_at": {
          "type": "string",
          "format": "date-time"
        },
        "login_type": {
          "$ref": "#/definitions/codersdk.LoginType"
        },
        "name": {
          "type": "string"
        },
        "organization_ids": {
          "type": "array",
          "items": {
            "type": "string",
            "format": "uuid"
          }
        },
        "roles": {
          "type": "array",
          "items": {
            "$ref": "#/definitions/codersdk.SlimRole"
          }
        },
        "status": {
          "enum": ["active", "suspended"],
          "allOf": [
            {
              "$ref": "#/definitions/codersdk.UserStatus"
            }
          ]
        },
        "theme_preference": {
          "type": "string"
        },
        "updated_at": {
          "type": "string",
          "format": "date-time"
        },
        "username": {
          "type": "string"
        }
      }
    },
    "codersdk.UserActivity": {
      "type": "object",
      "properties": {
        "avatar_url": {
          "type": "string",
          "format": "uri"
        },
        "seconds": {
          "type": "integer",
          "example": 80500
        },
        "template_ids": {
          "type": "array",
          "items": {
            "type": "string",
            "format": "uuid"
          }
        },
        "user_id": {
          "type": "string",
          "format": "uuid"
        },
        "username": {
          "type": "string"
        }
      }
    },
    "codersdk.UserActivityInsightsReport": {
      "type": "object",
      "properties": {
        "end_time": {
          "type": "string",
          "format": "date-time"
        },
        "start_time": {
          "type": "string",
          "format": "date-time"
        },
        "template_ids": {
          "type": "array",
          "items": {
            "type": "string",
            "format": "uuid"
          }
        },
        "users": {
          "type": "array",
          "items": {
            "$ref": "#/definitions/codersdk.UserActivity"
          }
        }
      }
    },
    "codersdk.UserActivityInsightsResponse": {
      "type": "object",
      "properties": {
        "report": {
          "$ref": "#/definitions/codersdk.UserActivityInsightsReport"
        }
      }
    },
    "codersdk.UserLatency": {
      "type": "object",
      "properties": {
        "avatar_url": {
          "type": "string",
          "format": "uri"
        },
        "latency_ms": {
          "$ref": "#/definitions/codersdk.ConnectionLatency"
        },
        "template_ids": {
          "type": "array",
          "items": {
            "type": "string",
            "format": "uuid"
          }
        },
        "user_id": {
          "type": "string",
          "format": "uuid"
        },
        "username": {
          "type": "string"
        }
      }
    },
    "codersdk.UserLatencyInsightsReport": {
      "type": "object",
      "properties": {
        "end_time": {
          "type": "string",
          "format": "date-time"
        },
        "start_time": {
          "type": "string",
          "format": "date-time"
        },
        "template_ids": {
          "type": "array",
          "items": {
            "type": "string",
            "format": "uuid"
          }
        },
        "users": {
          "type": "array",
          "items": {
            "$ref": "#/definitions/codersdk.UserLatency"
          }
        }
      }
    },
    "codersdk.UserLatencyInsightsResponse": {
      "type": "object",
      "properties": {
        "report": {
          "$ref": "#/definitions/codersdk.UserLatencyInsightsReport"
        }
      }
    },
    "codersdk.UserLoginType": {
      "type": "object",
      "properties": {
        "login_type": {
          "$ref": "#/definitions/codersdk.LoginType"
        }
      }
    },
    "codersdk.UserParameter": {
      "type": "object",
      "properties": {
        "name": {
          "type": "string"
        },
        "value": {
          "type": "string"
        }
      }
    },
    "codersdk.UserQuietHoursScheduleConfig": {
      "type": "object",
      "properties": {
        "allow_user_custom": {
          "type": "boolean"
        },
        "default_schedule": {
          "type": "string"
        }
      }
    },
    "codersdk.UserQuietHoursScheduleResponse": {
      "type": "object",
      "properties": {
        "next": {
          "description": "Next is the next time that the quiet hours window will start.",
          "type": "string",
          "format": "date-time"
        },
        "raw_schedule": {
          "type": "string"
        },
        "time": {
          "description": "Time is the time of day that the quiet hours window starts in the given\nTimezone each day.",
          "type": "string"
        },
        "timezone": {
          "description": "raw format from the cron expression, UTC if unspecified",
          "type": "string"
        },
        "user_can_set": {
          "description": "UserCanSet is true if the user is allowed to set their own quiet hours\nschedule. If false, the user cannot set a custom schedule and the default\nschedule will always be used.",
          "type": "boolean"
        },
        "user_set": {
          "description": "UserSet is true if the user has set their own quiet hours schedule. If\nfalse, the user is using the default schedule.",
          "type": "boolean"
        }
      }
    },
    "codersdk.UserStatus": {
      "type": "string",
      "enum": ["active", "dormant", "suspended"],
      "x-enum-varnames": [
        "UserStatusActive",
        "UserStatusDormant",
        "UserStatusSuspended"
      ]
    },
    "codersdk.ValidationError": {
      "type": "object",
      "required": ["detail", "field"],
      "properties": {
        "detail": {
          "type": "string"
        },
        "field": {
          "type": "string"
        }
      }
    },
    "codersdk.ValidationMonotonicOrder": {
      "type": "string",
      "enum": ["increasing", "decreasing"],
      "x-enum-varnames": [
        "MonotonicOrderIncreasing",
        "MonotonicOrderDecreasing"
      ]
    },
    "codersdk.VariableValue": {
      "type": "object",
      "properties": {
        "name": {
          "type": "string"
        },
        "value": {
          "type": "string"
        }
      }
    },
    "codersdk.Workspace": {
      "type": "object",
      "properties": {
        "allow_renames": {
          "type": "boolean"
        },
        "automatic_updates": {
          "enum": ["always", "never"],
          "allOf": [
            {
              "$ref": "#/definitions/codersdk.AutomaticUpdates"
            }
          ]
        },
        "autostart_schedule": {
          "type": "string"
        },
        "created_at": {
          "type": "string",
          "format": "date-time"
        },
        "deleting_at": {
          "description": "DeletingAt indicates the time at which the workspace will be permanently deleted.\nA workspace is eligible for deletion if it is dormant (a non-nil dormant_at value)\nand a value has been specified for time_til_dormant_autodelete on its template.",
          "type": "string",
          "format": "date-time"
        },
        "dormant_at": {
          "description": "DormantAt being non-nil indicates a workspace that is dormant.\nA dormant workspace is no longer accessible must be activated.\nIt is subject to deletion if it breaches\nthe duration of the time_til_ field on its template.",
          "type": "string",
          "format": "date-time"
        },
        "favorite": {
          "type": "boolean"
        },
        "health": {
          "description": "Health shows the health of the workspace and information about\nwhat is causing an unhealthy status.",
          "allOf": [
            {
              "$ref": "#/definitions/codersdk.WorkspaceHealth"
            }
          ]
        },
        "id": {
          "type": "string",
          "format": "uuid"
        },
        "last_used_at": {
          "type": "string",
          "format": "date-time"
        },
        "latest_build": {
          "$ref": "#/definitions/codersdk.WorkspaceBuild"
        },
        "name": {
          "type": "string"
        },
        "organization_id": {
          "type": "string",
          "format": "uuid"
        },
        "organization_name": {
          "type": "string"
        },
        "outdated": {
          "type": "boolean"
        },
        "owner_avatar_url": {
          "type": "string"
        },
        "owner_id": {
          "type": "string",
          "format": "uuid"
        },
        "owner_name": {
          "type": "string"
        },
        "template_active_version_id": {
          "type": "string",
          "format": "uuid"
        },
        "template_allow_user_cancel_workspace_jobs": {
          "type": "boolean"
        },
        "template_display_name": {
          "type": "string"
        },
        "template_icon": {
          "type": "string"
        },
        "template_id": {
          "type": "string",
          "format": "uuid"
        },
        "template_name": {
          "type": "string"
        },
        "template_require_active_version": {
          "type": "boolean"
        },
        "ttl_ms": {
          "type": "integer"
        },
        "updated_at": {
          "type": "string",
          "format": "date-time"
        }
      }
    },
    "codersdk.WorkspaceAgent": {
      "type": "object",
      "properties": {
        "api_version": {
          "type": "string"
        },
        "apps": {
          "type": "array",
          "items": {
            "$ref": "#/definitions/codersdk.WorkspaceApp"
          }
        },
        "architecture": {
          "type": "string"
        },
        "connection_timeout_seconds": {
          "type": "integer"
        },
        "created_at": {
          "type": "string",
          "format": "date-time"
        },
        "directory": {
          "type": "string"
        },
        "disconnected_at": {
          "type": "string",
          "format": "date-time"
        },
        "display_apps": {
          "type": "array",
          "items": {
            "$ref": "#/definitions/codersdk.DisplayApp"
          }
        },
        "environment_variables": {
          "type": "object",
          "additionalProperties": {
            "type": "string"
          }
        },
        "expanded_directory": {
          "type": "string"
        },
        "first_connected_at": {
          "type": "string",
          "format": "date-time"
        },
        "health": {
          "description": "Health reports the health of the agent.",
          "allOf": [
            {
              "$ref": "#/definitions/codersdk.WorkspaceAgentHealth"
            }
          ]
        },
        "id": {
          "type": "string",
          "format": "uuid"
        },
        "instance_id": {
          "type": "string"
        },
        "last_connected_at": {
          "type": "string",
          "format": "date-time"
        },
        "latency": {
          "description": "DERPLatency is mapped by region name (e.g. \"New York City\", \"Seattle\").",
          "type": "object",
          "additionalProperties": {
            "$ref": "#/definitions/codersdk.DERPRegion"
          }
        },
        "lifecycle_state": {
          "$ref": "#/definitions/codersdk.WorkspaceAgentLifecycle"
        },
        "log_sources": {
          "type": "array",
          "items": {
            "$ref": "#/definitions/codersdk.WorkspaceAgentLogSource"
          }
        },
        "logs_length": {
          "type": "integer"
        },
        "logs_overflowed": {
          "type": "boolean"
        },
        "name": {
          "type": "string"
        },
        "operating_system": {
          "type": "string"
        },
        "ready_at": {
          "type": "string",
          "format": "date-time"
        },
        "resource_id": {
          "type": "string",
          "format": "uuid"
        },
        "scripts": {
          "type": "array",
          "items": {
            "$ref": "#/definitions/codersdk.WorkspaceAgentScript"
          }
        },
        "started_at": {
          "type": "string",
          "format": "date-time"
        },
        "startup_script_behavior": {
          "description": "StartupScriptBehavior is a legacy field that is deprecated in favor\nof the `coder_script` resource. It's only referenced by old clients.\nDeprecated: Remove in the future!",
          "allOf": [
            {
              "$ref": "#/definitions/codersdk.WorkspaceAgentStartupScriptBehavior"
            }
          ]
        },
        "status": {
          "$ref": "#/definitions/codersdk.WorkspaceAgentStatus"
        },
        "subsystems": {
          "type": "array",
          "items": {
            "$ref": "#/definitions/codersdk.AgentSubsystem"
          }
        },
        "troubleshooting_url": {
          "type": "string"
        },
        "updated_at": {
          "type": "string",
          "format": "date-time"
        },
        "version": {
          "type": "string"
        }
      }
    },
    "codersdk.WorkspaceAgentHealth": {
      "type": "object",
      "properties": {
        "healthy": {
          "description": "Healthy is true if the agent is healthy.",
          "type": "boolean",
          "example": false
        },
        "reason": {
          "description": "Reason is a human-readable explanation of the agent's health. It is empty if Healthy is true.",
          "type": "string",
          "example": "agent has lost connection"
        }
      }
    },
    "codersdk.WorkspaceAgentLifecycle": {
      "type": "string",
      "enum": [
        "created",
        "starting",
        "start_timeout",
        "start_error",
        "ready",
        "shutting_down",
        "shutdown_timeout",
        "shutdown_error",
        "off"
      ],
      "x-enum-varnames": [
        "WorkspaceAgentLifecycleCreated",
        "WorkspaceAgentLifecycleStarting",
        "WorkspaceAgentLifecycleStartTimeout",
        "WorkspaceAgentLifecycleStartError",
        "WorkspaceAgentLifecycleReady",
        "WorkspaceAgentLifecycleShuttingDown",
        "WorkspaceAgentLifecycleShutdownTimeout",
        "WorkspaceAgentLifecycleShutdownError",
        "WorkspaceAgentLifecycleOff"
      ]
    },
    "codersdk.WorkspaceAgentListeningPort": {
      "type": "object",
      "properties": {
        "network": {
          "description": "only \"tcp\" at the moment",
          "type": "string"
        },
        "port": {
          "type": "integer"
        },
        "process_name": {
          "description": "may be empty",
          "type": "string"
        }
      }
    },
    "codersdk.WorkspaceAgentListeningPortsResponse": {
      "type": "object",
      "properties": {
        "ports": {
          "description": "If there are no ports in the list, nothing should be displayed in the UI.\nThere must not be a \"no ports available\" message or anything similar, as\nthere will always be no ports displayed on platforms where our port\ndetection logic is unsupported.",
          "type": "array",
          "items": {
            "$ref": "#/definitions/codersdk.WorkspaceAgentListeningPort"
          }
        }
      }
    },
    "codersdk.WorkspaceAgentLog": {
      "type": "object",
      "properties": {
        "created_at": {
          "type": "string",
          "format": "date-time"
        },
        "id": {
          "type": "integer"
        },
        "level": {
          "$ref": "#/definitions/codersdk.LogLevel"
        },
        "output": {
          "type": "string"
        },
        "source_id": {
          "type": "string",
          "format": "uuid"
        }
      }
    },
    "codersdk.WorkspaceAgentLogSource": {
      "type": "object",
      "properties": {
        "created_at": {
          "type": "string",
          "format": "date-time"
        },
        "display_name": {
          "type": "string"
        },
        "icon": {
          "type": "string"
        },
        "id": {
          "type": "string",
          "format": "uuid"
        },
        "workspace_agent_id": {
          "type": "string",
          "format": "uuid"
        }
      }
    },
    "codersdk.WorkspaceAgentPortShare": {
      "type": "object",
      "properties": {
        "agent_name": {
          "type": "string"
        },
        "port": {
          "type": "integer"
        },
        "protocol": {
          "enum": ["http", "https"],
          "allOf": [
            {
              "$ref": "#/definitions/codersdk.WorkspaceAgentPortShareProtocol"
            }
          ]
        },
        "share_level": {
          "enum": ["owner", "authenticated", "public"],
          "allOf": [
            {
              "$ref": "#/definitions/codersdk.WorkspaceAgentPortShareLevel"
            }
          ]
        },
        "workspace_id": {
          "type": "string",
          "format": "uuid"
        }
      }
    },
    "codersdk.WorkspaceAgentPortShareLevel": {
      "type": "string",
      "enum": ["owner", "authenticated", "public"],
      "x-enum-varnames": [
        "WorkspaceAgentPortShareLevelOwner",
        "WorkspaceAgentPortShareLevelAuthenticated",
        "WorkspaceAgentPortShareLevelPublic"
      ]
    },
    "codersdk.WorkspaceAgentPortShareProtocol": {
      "type": "string",
      "enum": ["http", "https"],
      "x-enum-varnames": [
        "WorkspaceAgentPortShareProtocolHTTP",
        "WorkspaceAgentPortShareProtocolHTTPS"
      ]
    },
    "codersdk.WorkspaceAgentPortShares": {
      "type": "object",
      "properties": {
        "shares": {
          "type": "array",
          "items": {
            "$ref": "#/definitions/codersdk.WorkspaceAgentPortShare"
          }
        }
      }
    },
    "codersdk.WorkspaceAgentScript": {
      "type": "object",
      "properties": {
        "cron": {
          "type": "string"
        },
        "log_path": {
          "type": "string"
        },
        "log_source_id": {
          "type": "string",
          "format": "uuid"
        },
        "run_on_start": {
          "type": "boolean"
        },
        "run_on_stop": {
          "type": "boolean"
        },
        "script": {
          "type": "string"
        },
        "start_blocks_login": {
          "type": "boolean"
        },
        "timeout": {
          "type": "integer"
        }
      }
    },
    "codersdk.WorkspaceAgentStartupScriptBehavior": {
      "type": "string",
      "enum": ["blocking", "non-blocking"],
      "x-enum-varnames": [
        "WorkspaceAgentStartupScriptBehaviorBlocking",
        "WorkspaceAgentStartupScriptBehaviorNonBlocking"
      ]
    },
    "codersdk.WorkspaceAgentStatus": {
      "type": "string",
      "enum": ["connecting", "connected", "disconnected", "timeout"],
      "x-enum-varnames": [
        "WorkspaceAgentConnecting",
        "WorkspaceAgentConnected",
        "WorkspaceAgentDisconnected",
        "WorkspaceAgentTimeout"
      ]
    },
    "codersdk.WorkspaceApp": {
      "type": "object",
      "properties": {
        "command": {
          "type": "string"
        },
        "display_name": {
          "description": "DisplayName is a friendly name for the app.",
          "type": "string"
        },
        "external": {
          "description": "External specifies whether the URL should be opened externally on\nthe client or not.",
          "type": "boolean"
        },
        "health": {
          "$ref": "#/definitions/codersdk.WorkspaceAppHealth"
        },
        "healthcheck": {
          "description": "Healthcheck specifies the configuration for checking app health.",
          "allOf": [
            {
              "$ref": "#/definitions/codersdk.Healthcheck"
            }
          ]
        },
        "icon": {
          "description": "Icon is a relative path or external URL that specifies\nan icon to be displayed in the dashboard.",
          "type": "string"
        },
        "id": {
          "type": "string",
          "format": "uuid"
        },
        "sharing_level": {
          "enum": ["owner", "authenticated", "public"],
          "allOf": [
            {
              "$ref": "#/definitions/codersdk.WorkspaceAppSharingLevel"
            }
          ]
        },
        "slug": {
          "description": "Slug is a unique identifier within the agent.",
          "type": "string"
        },
        "subdomain": {
          "description": "Subdomain denotes whether the app should be accessed via a path on the\n`coder server` or via a hostname-based dev URL. If this is set to true\nand there is no app wildcard configured on the server, the app will not\nbe accessible in the UI.",
          "type": "boolean"
        },
        "subdomain_name": {
          "description": "SubdomainName is the application domain exposed on the `coder server`.",
          "type": "string"
        },
        "url": {
          "description": "URL is the address being proxied to inside the workspace.\nIf external is specified, this will be opened on the client.",
          "type": "string"
        }
      }
    },
    "codersdk.WorkspaceAppHealth": {
      "type": "string",
      "enum": ["disabled", "initializing", "healthy", "unhealthy"],
      "x-enum-varnames": [
        "WorkspaceAppHealthDisabled",
        "WorkspaceAppHealthInitializing",
        "WorkspaceAppHealthHealthy",
        "WorkspaceAppHealthUnhealthy"
      ]
    },
    "codersdk.WorkspaceAppSharingLevel": {
      "type": "string",
      "enum": ["owner", "authenticated", "public"],
      "x-enum-varnames": [
        "WorkspaceAppSharingLevelOwner",
        "WorkspaceAppSharingLevelAuthenticated",
        "WorkspaceAppSharingLevelPublic"
      ]
    },
    "codersdk.WorkspaceBuild": {
      "type": "object",
      "properties": {
        "build_number": {
          "type": "integer"
        },
        "created_at": {
          "type": "string",
          "format": "date-time"
        },
        "daily_cost": {
          "type": "integer"
        },
        "deadline": {
          "type": "string",
          "format": "date-time"
        },
        "id": {
          "type": "string",
          "format": "uuid"
        },
        "initiator_id": {
          "type": "string",
          "format": "uuid"
        },
        "initiator_name": {
          "type": "string"
        },
        "job": {
          "$ref": "#/definitions/codersdk.ProvisionerJob"
        },
        "max_deadline": {
          "type": "string",
          "format": "date-time"
        },
        "reason": {
          "enum": ["initiator", "autostart", "autostop"],
          "allOf": [
            {
              "$ref": "#/definitions/codersdk.BuildReason"
            }
          ]
        },
        "resources": {
          "type": "array",
          "items": {
            "$ref": "#/definitions/codersdk.WorkspaceResource"
          }
        },
        "status": {
          "enum": [
            "pending",
            "starting",
            "running",
            "stopping",
            "stopped",
            "failed",
            "canceling",
            "canceled",
            "deleting",
            "deleted"
          ],
          "allOf": [
            {
              "$ref": "#/definitions/codersdk.WorkspaceStatus"
            }
          ]
        },
        "template_version_id": {
          "type": "string",
          "format": "uuid"
        },
        "template_version_name": {
          "type": "string"
        },
        "transition": {
          "enum": ["start", "stop", "delete"],
          "allOf": [
            {
              "$ref": "#/definitions/codersdk.WorkspaceTransition"
            }
          ]
        },
        "updated_at": {
          "type": "string",
          "format": "date-time"
        },
        "workspace_id": {
          "type": "string",
          "format": "uuid"
        },
        "workspace_name": {
          "type": "string"
        },
        "workspace_owner_avatar_url": {
          "type": "string"
        },
        "workspace_owner_id": {
          "type": "string",
          "format": "uuid"
        },
        "workspace_owner_name": {
          "type": "string"
        }
      }
    },
    "codersdk.WorkspaceBuildParameter": {
      "type": "object",
      "properties": {
        "name": {
          "type": "string"
        },
        "value": {
          "type": "string"
        }
      }
    },
    "codersdk.WorkspaceConnectionLatencyMS": {
      "type": "object",
      "properties": {
        "p50": {
          "type": "number"
        },
        "p95": {
          "type": "number"
        }
      }
    },
    "codersdk.WorkspaceDeploymentStats": {
      "type": "object",
      "properties": {
        "building": {
          "type": "integer"
        },
        "connection_latency_ms": {
          "$ref": "#/definitions/codersdk.WorkspaceConnectionLatencyMS"
        },
        "failed": {
          "type": "integer"
        },
        "pending": {
          "type": "integer"
        },
        "running": {
          "type": "integer"
        },
        "rx_bytes": {
          "type": "integer"
        },
        "stopped": {
          "type": "integer"
        },
        "tx_bytes": {
          "type": "integer"
        }
      }
    },
    "codersdk.WorkspaceHealth": {
      "type": "object",
      "properties": {
        "failing_agents": {
          "description": "FailingAgents lists the IDs of the agents that are failing, if any.",
          "type": "array",
          "items": {
            "type": "string",
            "format": "uuid"
          }
        },
        "healthy": {
          "description": "Healthy is true if the workspace is healthy.",
          "type": "boolean",
          "example": false
        }
      }
    },
    "codersdk.WorkspaceProxy": {
      "type": "object",
      "properties": {
        "created_at": {
          "type": "string",
          "format": "date-time"
        },
        "deleted": {
          "type": "boolean"
        },
        "derp_enabled": {
          "type": "boolean"
        },
        "derp_only": {
          "type": "boolean"
        },
        "display_name": {
          "type": "string"
        },
        "healthy": {
          "type": "boolean"
        },
        "icon_url": {
          "type": "string"
        },
        "id": {
          "type": "string",
          "format": "uuid"
        },
        "name": {
          "type": "string"
        },
        "path_app_url": {
          "description": "PathAppURL is the URL to the base path for path apps. Optional\nunless wildcard_hostname is set.\nE.g. https://us.example.com",
          "type": "string"
        },
        "status": {
          "description": "Status is the latest status check of the proxy. This will be empty for deleted\nproxies. This value can be used to determine if a workspace proxy is healthy\nand ready to use.",
          "allOf": [
            {
              "$ref": "#/definitions/codersdk.WorkspaceProxyStatus"
            }
          ]
        },
        "updated_at": {
          "type": "string",
          "format": "date-time"
        },
        "version": {
          "type": "string"
        },
        "wildcard_hostname": {
          "description": "WildcardHostname is the wildcard hostname for subdomain apps.\nE.g. *.us.example.com\nE.g. *--suffix.au.example.com\nOptional. Does not need to be on the same domain as PathAppURL.",
          "type": "string"
        }
      }
    },
    "codersdk.WorkspaceProxyStatus": {
      "type": "object",
      "properties": {
        "checked_at": {
          "type": "string",
          "format": "date-time"
        },
        "report": {
          "description": "Report provides more information about the health of the workspace proxy.",
          "allOf": [
            {
              "$ref": "#/definitions/codersdk.ProxyHealthReport"
            }
          ]
        },
        "status": {
          "$ref": "#/definitions/codersdk.ProxyHealthStatus"
        }
      }
    },
    "codersdk.WorkspaceQuota": {
      "type": "object",
      "properties": {
        "budget": {
          "type": "integer"
        },
        "credits_consumed": {
          "type": "integer"
        }
      }
    },
    "codersdk.WorkspaceResource": {
      "type": "object",
      "properties": {
        "agents": {
          "type": "array",
          "items": {
            "$ref": "#/definitions/codersdk.WorkspaceAgent"
          }
        },
        "created_at": {
          "type": "string",
          "format": "date-time"
        },
        "daily_cost": {
          "type": "integer"
        },
        "hide": {
          "type": "boolean"
        },
        "icon": {
          "type": "string"
        },
        "id": {
          "type": "string",
          "format": "uuid"
        },
        "job_id": {
          "type": "string",
          "format": "uuid"
        },
        "metadata": {
          "type": "array",
          "items": {
            "$ref": "#/definitions/codersdk.WorkspaceResourceMetadata"
          }
        },
        "name": {
          "type": "string"
        },
        "type": {
          "type": "string"
        },
        "workspace_transition": {
          "enum": ["start", "stop", "delete"],
          "allOf": [
            {
              "$ref": "#/definitions/codersdk.WorkspaceTransition"
            }
          ]
        }
      }
    },
    "codersdk.WorkspaceResourceMetadata": {
      "type": "object",
      "properties": {
        "key": {
          "type": "string"
        },
        "sensitive": {
          "type": "boolean"
        },
        "value": {
          "type": "string"
        }
      }
    },
    "codersdk.WorkspaceStatus": {
      "type": "string",
      "enum": [
        "pending",
        "starting",
        "running",
        "stopping",
        "stopped",
        "failed",
        "canceling",
        "canceled",
        "deleting",
        "deleted"
      ],
      "x-enum-varnames": [
        "WorkspaceStatusPending",
        "WorkspaceStatusStarting",
        "WorkspaceStatusRunning",
        "WorkspaceStatusStopping",
        "WorkspaceStatusStopped",
        "WorkspaceStatusFailed",
        "WorkspaceStatusCanceling",
        "WorkspaceStatusCanceled",
        "WorkspaceStatusDeleting",
        "WorkspaceStatusDeleted"
      ]
    },
    "codersdk.WorkspaceTransition": {
      "type": "string",
      "enum": ["start", "stop", "delete"],
      "x-enum-varnames": [
        "WorkspaceTransitionStart",
        "WorkspaceTransitionStop",
        "WorkspaceTransitionDelete"
      ]
    },
    "codersdk.WorkspacesResponse": {
      "type": "object",
      "properties": {
        "count": {
          "type": "integer"
        },
        "workspaces": {
          "type": "array",
          "items": {
            "$ref": "#/definitions/codersdk.Workspace"
          }
        }
      }
    },
    "derp.BytesSentRecv": {
      "type": "object",
      "properties": {
        "key": {
          "description": "Key is the public key of the client which sent/received these bytes.",
          "allOf": [
            {
              "$ref": "#/definitions/key.NodePublic"
            }
          ]
        },
        "recv": {
          "type": "integer"
        },
        "sent": {
          "type": "integer"
        }
      }
    },
    "derp.ServerInfoMessage": {
      "type": "object",
      "properties": {
        "tokenBucketBytesBurst": {
          "description": "TokenBucketBytesBurst is how many bytes the server will\nallow to burst, temporarily violating\nTokenBucketBytesPerSecond.\n\nZero means unspecified. There might be a limit, but the\nclient need not try to respect it.",
          "type": "integer"
        },
        "tokenBucketBytesPerSecond": {
          "description": "TokenBucketBytesPerSecond is how many bytes per second the\nserver says it will accept, including all framing bytes.\n\nZero means unspecified. There might be a limit, but the\nclient need not try to respect it.",
          "type": "integer"
        }
      }
    },
    "health.Code": {
      "type": "string",
      "enum": [
        "EUNKNOWN",
        "EWP01",
        "EWP02",
        "EWP04",
        "EDB01",
        "EDB02",
        "EWS01",
        "EWS02",
        "EWS03",
        "EACS01",
        "EACS02",
        "EACS03",
        "EACS04",
        "EDERP01",
        "EDERP02",
        "EPD01",
        "EPD02",
        "EPD03"
      ],
      "x-enum-varnames": [
        "CodeUnknown",
        "CodeProxyUpdate",
        "CodeProxyFetch",
        "CodeProxyUnhealthy",
        "CodeDatabasePingFailed",
        "CodeDatabasePingSlow",
        "CodeWebsocketDial",
        "CodeWebsocketEcho",
        "CodeWebsocketMsg",
        "CodeAccessURLNotSet",
        "CodeAccessURLInvalid",
        "CodeAccessURLFetch",
        "CodeAccessURLNotOK",
        "CodeDERPNodeUsesWebsocket",
        "CodeDERPOneNodeUnhealthy",
        "CodeProvisionerDaemonsNoProvisionerDaemons",
        "CodeProvisionerDaemonVersionMismatch",
        "CodeProvisionerDaemonAPIMajorVersionDeprecated"
      ]
    },
    "health.Message": {
      "type": "object",
      "properties": {
        "code": {
          "$ref": "#/definitions/health.Code"
        },
        "message": {
          "type": "string"
        }
      }
    },
    "health.Severity": {
      "type": "string",
      "enum": ["ok", "warning", "error"],
      "x-enum-varnames": ["SeverityOK", "SeverityWarning", "SeverityError"]
    },
    "healthsdk.AccessURLReport": {
      "type": "object",
      "properties": {
        "access_url": {
          "type": "string"
        },
        "dismissed": {
          "type": "boolean"
        },
        "error": {
          "type": "string"
        },
        "healthy": {
          "description": "Healthy is deprecated and left for backward compatibility purposes, use `Severity` instead.",
          "type": "boolean"
        },
        "healthz_response": {
          "type": "string"
        },
        "reachable": {
          "type": "boolean"
        },
        "severity": {
          "enum": ["ok", "warning", "error"],
          "allOf": [
            {
              "$ref": "#/definitions/health.Severity"
            }
          ]
        },
        "status_code": {
          "type": "integer"
        },
        "warnings": {
          "type": "array",
          "items": {
            "$ref": "#/definitions/health.Message"
          }
        }
      }
    },
    "healthsdk.DERPHealthReport": {
      "type": "object",
      "properties": {
        "dismissed": {
          "type": "boolean"
        },
        "error": {
          "type": "string"
        },
        "healthy": {
          "description": "Healthy is deprecated and left for backward compatibility purposes, use `Severity` instead.",
          "type": "boolean"
        },
        "netcheck": {
          "$ref": "#/definitions/netcheck.Report"
        },
        "netcheck_err": {
          "type": "string"
        },
        "netcheck_logs": {
          "type": "array",
          "items": {
            "type": "string"
          }
        },
        "regions": {
          "type": "object",
          "additionalProperties": {
            "$ref": "#/definitions/healthsdk.DERPRegionReport"
          }
        },
        "severity": {
          "enum": ["ok", "warning", "error"],
          "allOf": [
            {
              "$ref": "#/definitions/health.Severity"
            }
          ]
        },
        "warnings": {
          "type": "array",
          "items": {
            "$ref": "#/definitions/health.Message"
          }
        }
      }
    },
    "healthsdk.DERPNodeReport": {
      "type": "object",
      "properties": {
        "can_exchange_messages": {
          "type": "boolean"
        },
        "client_errs": {
          "type": "array",
          "items": {
            "type": "array",
            "items": {
              "type": "string"
            }
          }
        },
        "client_logs": {
          "type": "array",
          "items": {
            "type": "array",
            "items": {
              "type": "string"
            }
          }
        },
        "error": {
          "type": "string"
        },
        "healthy": {
          "description": "Healthy is deprecated and left for backward compatibility purposes, use `Severity` instead.",
          "type": "boolean"
        },
        "node": {
          "$ref": "#/definitions/tailcfg.DERPNode"
        },
        "node_info": {
          "$ref": "#/definitions/derp.ServerInfoMessage"
        },
        "round_trip_ping": {
          "type": "string"
        },
        "round_trip_ping_ms": {
          "type": "integer"
        },
        "severity": {
          "enum": ["ok", "warning", "error"],
          "allOf": [
            {
              "$ref": "#/definitions/health.Severity"
            }
          ]
        },
        "stun": {
          "$ref": "#/definitions/healthsdk.STUNReport"
        },
        "uses_websocket": {
          "type": "boolean"
        },
        "warnings": {
          "type": "array",
          "items": {
            "$ref": "#/definitions/health.Message"
          }
        }
      }
    },
    "healthsdk.DERPRegionReport": {
      "type": "object",
      "properties": {
        "error": {
          "type": "string"
        },
        "healthy": {
          "description": "Healthy is deprecated and left for backward compatibility purposes, use `Severity` instead.",
          "type": "boolean"
        },
        "node_reports": {
          "type": "array",
          "items": {
            "$ref": "#/definitions/healthsdk.DERPNodeReport"
          }
        },
        "region": {
          "$ref": "#/definitions/tailcfg.DERPRegion"
        },
        "severity": {
          "enum": ["ok", "warning", "error"],
          "allOf": [
            {
              "$ref": "#/definitions/health.Severity"
            }
          ]
        },
        "warnings": {
          "type": "array",
          "items": {
            "$ref": "#/definitions/health.Message"
          }
        }
      }
    },
    "healthsdk.DatabaseReport": {
      "type": "object",
      "properties": {
        "dismissed": {
          "type": "boolean"
        },
        "error": {
          "type": "string"
        },
        "healthy": {
          "description": "Healthy is deprecated and left for backward compatibility purposes, use `Severity` instead.",
          "type": "boolean"
        },
        "latency": {
          "type": "string"
        },
        "latency_ms": {
          "type": "integer"
        },
        "reachable": {
          "type": "boolean"
        },
        "severity": {
          "enum": ["ok", "warning", "error"],
          "allOf": [
            {
              "$ref": "#/definitions/health.Severity"
            }
          ]
        },
        "threshold_ms": {
          "type": "integer"
        },
        "warnings": {
          "type": "array",
          "items": {
            "$ref": "#/definitions/health.Message"
          }
        }
      }
    },
    "healthsdk.HealthSection": {
      "type": "string",
      "enum": [
        "DERP",
        "AccessURL",
        "Websocket",
        "Database",
        "WorkspaceProxy",
        "ProvisionerDaemons"
      ],
      "x-enum-varnames": [
        "HealthSectionDERP",
        "HealthSectionAccessURL",
        "HealthSectionWebsocket",
        "HealthSectionDatabase",
        "HealthSectionWorkspaceProxy",
        "HealthSectionProvisionerDaemons"
      ]
    },
    "healthsdk.HealthSettings": {
      "type": "object",
      "properties": {
        "dismissed_healthchecks": {
          "type": "array",
          "items": {
            "$ref": "#/definitions/healthsdk.HealthSection"
          }
        }
      }
    },
    "healthsdk.HealthcheckReport": {
      "type": "object",
      "properties": {
        "access_url": {
          "$ref": "#/definitions/healthsdk.AccessURLReport"
        },
        "coder_version": {
          "description": "The Coder version of the server that the report was generated on.",
          "type": "string"
        },
        "database": {
          "$ref": "#/definitions/healthsdk.DatabaseReport"
        },
        "derp": {
          "$ref": "#/definitions/healthsdk.DERPHealthReport"
        },
        "healthy": {
          "description": "Healthy is true if the report returns no errors.\nDeprecated: use `Severity` instead",
          "type": "boolean"
        },
        "provisioner_daemons": {
          "$ref": "#/definitions/healthsdk.ProvisionerDaemonsReport"
        },
        "severity": {
          "description": "Severity indicates the status of Coder health.",
          "enum": ["ok", "warning", "error"],
          "allOf": [
            {
              "$ref": "#/definitions/health.Severity"
            }
          ]
        },
        "time": {
          "description": "Time is the time the report was generated at.",
          "type": "string",
          "format": "date-time"
        },
        "websocket": {
          "$ref": "#/definitions/healthsdk.WebsocketReport"
        },
        "workspace_proxy": {
          "$ref": "#/definitions/healthsdk.WorkspaceProxyReport"
        }
      }
    },
    "healthsdk.ProvisionerDaemonsReport": {
      "type": "object",
      "properties": {
        "dismissed": {
          "type": "boolean"
        },
        "error": {
          "type": "string"
        },
        "items": {
          "type": "array",
          "items": {
            "$ref": "#/definitions/healthsdk.ProvisionerDaemonsReportItem"
          }
        },
        "severity": {
          "enum": ["ok", "warning", "error"],
          "allOf": [
            {
              "$ref": "#/definitions/health.Severity"
            }
          ]
        },
        "warnings": {
          "type": "array",
          "items": {
            "$ref": "#/definitions/health.Message"
          }
        }
      }
    },
    "healthsdk.ProvisionerDaemonsReportItem": {
      "type": "object",
      "properties": {
        "provisioner_daemon": {
          "$ref": "#/definitions/codersdk.ProvisionerDaemon"
        },
        "warnings": {
          "type": "array",
          "items": {
            "$ref": "#/definitions/health.Message"
          }
        }
      }
    },
    "healthsdk.STUNReport": {
      "type": "object",
      "properties": {
        "canSTUN": {
          "type": "boolean"
        },
        "enabled": {
          "type": "boolean"
        },
        "error": {
          "type": "string"
        }
      }
    },
    "healthsdk.UpdateHealthSettings": {
      "type": "object",
      "properties": {
        "dismissed_healthchecks": {
          "type": "array",
          "items": {
            "$ref": "#/definitions/healthsdk.HealthSection"
          }
        }
      }
    },
    "healthsdk.WebsocketReport": {
      "type": "object",
      "properties": {
        "body": {
          "type": "string"
        },
        "code": {
          "type": "integer"
        },
        "dismissed": {
          "type": "boolean"
        },
        "error": {
          "type": "string"
        },
        "healthy": {
          "description": "Healthy is deprecated and left for backward compatibility purposes, use `Severity` instead.",
          "type": "boolean"
        },
        "severity": {
          "enum": ["ok", "warning", "error"],
          "allOf": [
            {
              "$ref": "#/definitions/health.Severity"
            }
          ]
        },
        "warnings": {
          "type": "array",
          "items": {
            "$ref": "#/definitions/health.Message"
          }
        }
      }
    },
    "healthsdk.WorkspaceProxyReport": {
      "type": "object",
      "properties": {
        "dismissed": {
          "type": "boolean"
        },
        "error": {
          "type": "string"
        },
        "healthy": {
          "description": "Healthy is deprecated and left for backward compatibility purposes, use `Severity` instead.",
          "type": "boolean"
        },
        "severity": {
          "enum": ["ok", "warning", "error"],
          "allOf": [
            {
              "$ref": "#/definitions/health.Severity"
            }
          ]
        },
        "warnings": {
          "type": "array",
          "items": {
            "$ref": "#/definitions/health.Message"
          }
        },
        "workspace_proxies": {
          "$ref": "#/definitions/codersdk.RegionsResponse-codersdk_WorkspaceProxy"
        }
      }
    },
    "key.NodePublic": {
      "type": "object"
    },
    "netcheck.Report": {
      "type": "object",
      "properties": {
        "captivePortal": {
          "description": "CaptivePortal is set when we think there's a captive portal that is\nintercepting HTTP traffic.",
          "type": "string"
        },
        "globalV4": {
          "description": "ip:port of global IPv4",
          "type": "string"
        },
        "globalV6": {
          "description": "[ip]:port of global IPv6",
          "type": "string"
        },
        "hairPinning": {
          "description": "HairPinning is whether the router supports communicating\nbetween two local devices through the NATted public IP address\n(on IPv4).",
          "type": "string"
        },
        "icmpv4": {
          "description": "an ICMPv4 round trip completed",
          "type": "boolean"
        },
        "ipv4": {
          "description": "an IPv4 STUN round trip completed",
          "type": "boolean"
        },
        "ipv4CanSend": {
          "description": "an IPv4 packet was able to be sent",
          "type": "boolean"
        },
        "ipv6": {
          "description": "an IPv6 STUN round trip completed",
          "type": "boolean"
        },
        "ipv6CanSend": {
          "description": "an IPv6 packet was able to be sent",
          "type": "boolean"
        },
        "mappingVariesByDestIP": {
          "description": "MappingVariesByDestIP is whether STUN results depend which\nSTUN server you're talking to (on IPv4).",
          "type": "string"
        },
        "oshasIPv6": {
          "description": "could bind a socket to ::1",
          "type": "boolean"
        },
        "pcp": {
          "description": "PCP is whether PCP appears present on the LAN.\nEmpty means not checked.",
          "type": "string"
        },
        "pmp": {
          "description": "PMP is whether NAT-PMP appears present on the LAN.\nEmpty means not checked.",
          "type": "string"
        },
        "preferredDERP": {
          "description": "or 0 for unknown",
          "type": "integer"
        },
        "regionLatency": {
          "description": "keyed by DERP Region ID",
          "type": "object",
          "additionalProperties": {
            "type": "integer"
          }
        },
        "regionV4Latency": {
          "description": "keyed by DERP Region ID",
          "type": "object",
          "additionalProperties": {
            "type": "integer"
          }
        },
        "regionV6Latency": {
          "description": "keyed by DERP Region ID",
          "type": "object",
          "additionalProperties": {
            "type": "integer"
          }
        },
        "udp": {
          "description": "a UDP STUN round trip completed",
          "type": "boolean"
        },
        "upnP": {
          "description": "UPnP is whether UPnP appears present on the LAN.\nEmpty means not checked.",
          "type": "string"
        }
      }
    },
    "oauth2.Token": {
      "type": "object",
      "properties": {
        "access_token": {
          "description": "AccessToken is the token that authorizes and authenticates\nthe requests.",
          "type": "string"
        },
        "expiry": {
          "description": "Expiry is the optional expiration time of the access token.\n\nIf zero, TokenSource implementations will reuse the same\ntoken forever and RefreshToken or equivalent\nmechanisms for that TokenSource will not be used.",
          "type": "string"
        },
        "refresh_token": {
          "description": "RefreshToken is a token that's used by the application\n(as opposed to the user) to refresh the access token\nif it expires.",
          "type": "string"
        },
        "token_type": {
          "description": "TokenType is the type of token.\nThe Type method returns either this or \"Bearer\", the default.",
          "type": "string"
        }
      }
    },
    "serpent.Annotations": {
      "type": "object",
      "additionalProperties": {
        "type": "string"
      }
    },
    "serpent.Group": {
      "type": "object",
      "properties": {
        "description": {
          "type": "string"
        },
        "name": {
          "type": "string"
        },
        "parent": {
          "$ref": "#/definitions/serpent.Group"
        },
        "yaml": {
          "type": "string"
        }
      }
    },
    "serpent.HostPort": {
      "type": "object",
      "properties": {
        "host": {
          "type": "string"
        },
        "port": {
          "type": "string"
        }
      }
    },
    "serpent.Option": {
      "type": "object",
      "properties": {
        "annotations": {
          "description": "Annotations enable extensions to serpent higher up in the stack. It's useful for\nhelp formatting and documentation generation.",
          "allOf": [
            {
              "$ref": "#/definitions/serpent.Annotations"
            }
          ]
        },
        "default": {
          "description": "Default is parsed into Value if set.",
          "type": "string"
        },
        "description": {
          "type": "string"
        },
        "env": {
          "description": "Env is the environment variable used to configure this option. If unset,\nenvironment configuring is disabled.",
          "type": "string"
        },
        "flag": {
          "description": "Flag is the long name of the flag used to configure this option. If unset,\nflag configuring is disabled.",
          "type": "string"
        },
        "flag_shorthand": {
          "description": "FlagShorthand is the one-character shorthand for the flag. If unset, no\nshorthand is used.",
          "type": "string"
        },
        "group": {
          "description": "Group is a group hierarchy that helps organize this option in help, configs\nand other documentation.",
          "allOf": [
            {
              "$ref": "#/definitions/serpent.Group"
            }
          ]
        },
        "hidden": {
          "type": "boolean"
        },
        "name": {
          "type": "string"
        },
        "required": {
          "description": "Required means this value must be set by some means. It requires\n`ValueSource != ValueSourceNone`\nIf `Default` is set, then `Required` is ignored.",
          "type": "boolean"
        },
        "use_instead": {
          "description": "UseInstead is a list of options that should be used instead of this one.\nThe field is used to generate a deprecation warning.",
          "type": "array",
          "items": {
            "$ref": "#/definitions/serpent.Option"
          }
        },
        "value": {
          "description": "Value includes the types listed in values.go."
        },
        "value_source": {
          "$ref": "#/definitions/serpent.ValueSource"
        },
        "yaml": {
          "description": "YAML is the YAML key used to configure this option. If unset, YAML\nconfiguring is disabled.",
          "type": "string"
        }
      }
    },
    "serpent.Regexp": {
      "type": "object"
    },
    "serpent.Struct-array_codersdk_ExternalAuthConfig": {
      "type": "object",
      "properties": {
        "value": {
          "type": "array",
          "items": {
            "$ref": "#/definitions/codersdk.ExternalAuthConfig"
          }
        }
      }
    },
    "serpent.Struct-array_codersdk_LinkConfig": {
      "type": "object",
      "properties": {
        "value": {
          "type": "array",
          "items": {
            "$ref": "#/definitions/codersdk.LinkConfig"
          }
        }
      }
    },
    "serpent.URL": {
      "type": "object",
      "properties": {
        "forceQuery": {
          "description": "append a query ('?') even if RawQuery is empty",
          "type": "boolean"
        },
        "fragment": {
          "description": "fragment for references, without '#'",
          "type": "string"
        },
        "host": {
          "description": "host or host:port (see Hostname and Port methods)",
          "type": "string"
        },
        "omitHost": {
          "description": "do not emit empty host (authority)",
          "type": "boolean"
        },
        "opaque": {
          "description": "encoded opaque data",
          "type": "string"
        },
        "path": {
          "description": "path (relative paths may omit leading slash)",
          "type": "string"
        },
        "rawFragment": {
          "description": "encoded fragment hint (see EscapedFragment method)",
          "type": "string"
        },
        "rawPath": {
          "description": "encoded path hint (see EscapedPath method)",
          "type": "string"
        },
        "rawQuery": {
          "description": "encoded query values, without '?'",
          "type": "string"
        },
        "scheme": {
          "type": "string"
        },
        "user": {
          "description": "username and password information",
          "allOf": [
            {
              "$ref": "#/definitions/url.Userinfo"
            }
          ]
        }
      }
    },
    "serpent.ValueSource": {
      "type": "string",
      "enum": ["", "flag", "env", "yaml", "default"],
      "x-enum-varnames": [
        "ValueSourceNone",
        "ValueSourceFlag",
        "ValueSourceEnv",
        "ValueSourceYAML",
        "ValueSourceDefault"
      ]
    },
    "tailcfg.DERPHomeParams": {
      "type": "object",
      "properties": {
        "regionScore": {
          "description": "RegionScore scales latencies of DERP regions by a given scaling\nfactor when determining which region to use as the home\n(\"preferred\") DERP. Scores in the range (0, 1) will cause this\nregion to be proportionally more preferred, and scores in the range\n(1, ∞) will penalize a region.\n\nIf a region is not present in this map, it is treated as having a\nscore of 1.0.\n\nScores should not be 0 or negative; such scores will be ignored.\n\nA nil map means no change from the previous value (if any); an empty\nnon-nil map can be sent to reset all scores back to 1.0.",
          "type": "object",
          "additionalProperties": {
            "type": "number"
          }
        }
      }
    },
    "tailcfg.DERPMap": {
      "type": "object",
      "properties": {
        "homeParams": {
          "description": "HomeParams, if non-nil, is a change in home parameters.\n\nThe rest of the DEPRMap fields, if zero, means unchanged.",
          "allOf": [
            {
              "$ref": "#/definitions/tailcfg.DERPHomeParams"
            }
          ]
        },
        "omitDefaultRegions": {
          "description": "OmitDefaultRegions specifies to not use Tailscale's DERP servers, and only use those\nspecified in this DERPMap. If there are none set outside of the defaults, this is a noop.\n\nThis field is only meaningful if the Regions map is non-nil (indicating a change).",
          "type": "boolean"
        },
        "regions": {
          "description": "Regions is the set of geographic regions running DERP node(s).\n\nIt's keyed by the DERPRegion.RegionID.\n\nThe numbers are not necessarily contiguous.",
          "type": "object",
          "additionalProperties": {
            "$ref": "#/definitions/tailcfg.DERPRegion"
          }
        }
      }
    },
    "tailcfg.DERPNode": {
      "type": "object",
      "properties": {
        "canPort80": {
          "description": "CanPort80 specifies whether this DERP node is accessible over HTTP\non port 80 specifically. This is used for captive portal checks.",
          "type": "boolean"
        },
        "certName": {
          "description": "CertName optionally specifies the expected TLS cert common\nname. If empty, HostName is used. If CertName is non-empty,\nHostName is only used for the TCP dial (if IPv4/IPv6 are\nnot present) + TLS ClientHello.",
          "type": "string"
        },
        "derpport": {
          "description": "DERPPort optionally provides an alternate TLS port number\nfor the DERP HTTPS server.\n\nIf zero, 443 is used.",
          "type": "integer"
        },
        "forceHTTP": {
          "description": "ForceHTTP is used by unit tests to force HTTP.\nIt should not be set by users.",
          "type": "boolean"
        },
        "hostName": {
          "description": "HostName is the DERP node's hostname.\n\nIt is required but need not be unique; multiple nodes may\nhave the same HostName but vary in configuration otherwise.",
          "type": "string"
        },
        "insecureForTests": {
          "description": "InsecureForTests is used by unit tests to disable TLS verification.\nIt should not be set by users.",
          "type": "boolean"
        },
        "ipv4": {
          "description": "IPv4 optionally forces an IPv4 address to use, instead of using DNS.\nIf empty, A record(s) from DNS lookups of HostName are used.\nIf the string is not an IPv4 address, IPv4 is not used; the\nconventional string to disable IPv4 (and not use DNS) is\n\"none\".",
          "type": "string"
        },
        "ipv6": {
          "description": "IPv6 optionally forces an IPv6 address to use, instead of using DNS.\nIf empty, AAAA record(s) from DNS lookups of HostName are used.\nIf the string is not an IPv6 address, IPv6 is not used; the\nconventional string to disable IPv6 (and not use DNS) is\n\"none\".",
          "type": "string"
        },
        "name": {
          "description": "Name is a unique node name (across all regions).\nIt is not a host name.\nIt's typically of the form \"1b\", \"2a\", \"3b\", etc. (region\nID + suffix within that region)",
          "type": "string"
        },
        "regionID": {
          "description": "RegionID is the RegionID of the DERPRegion that this node\nis running in.",
          "type": "integer"
        },
        "stunonly": {
          "description": "STUNOnly marks a node as only a STUN server and not a DERP\nserver.",
          "type": "boolean"
        },
        "stunport": {
          "description": "Port optionally specifies a STUN port to use.\nZero means 3478.\nTo disable STUN on this node, use -1.",
          "type": "integer"
        },
        "stuntestIP": {
          "description": "STUNTestIP is used in tests to override the STUN server's IP.\nIf empty, it's assumed to be the same as the DERP server.",
          "type": "string"
        }
      }
    },
    "tailcfg.DERPRegion": {
      "type": "object",
      "properties": {
        "avoid": {
          "description": "Avoid is whether the client should avoid picking this as its home\nregion. The region should only be used if a peer is there.\nClients already using this region as their home should migrate\naway to a new region without Avoid set.",
          "type": "boolean"
        },
        "embeddedRelay": {
          "description": "EmbeddedRelay is true when the region is bundled with the Coder\ncontrol plane.",
          "type": "boolean"
        },
        "nodes": {
          "description": "Nodes are the DERP nodes running in this region, in\npriority order for the current client. Client TLS\nconnections should ideally only go to the first entry\n(falling back to the second if necessary). STUN packets\nshould go to the first 1 or 2.\n\nIf nodes within a region route packets amongst themselves,\nbut not to other regions. That said, each user/domain\nshould get a the same preferred node order, so if all nodes\nfor a user/network pick the first one (as they should, when\nthings are healthy), the inter-cluster routing is minimal\nto zero.",
          "type": "array",
          "items": {
            "$ref": "#/definitions/tailcfg.DERPNode"
          }
        },
        "regionCode": {
          "description": "RegionCode is a short name for the region. It's usually a popular\ncity or airport code in the region: \"nyc\", \"sf\", \"sin\",\n\"fra\", etc.",
          "type": "string"
        },
        "regionID": {
          "description": "RegionID is a unique integer for a geographic region.\n\nIt corresponds to the legacy derpN.tailscale.com hostnames\nused by older clients. (Older clients will continue to resolve\nderpN.tailscale.com when contacting peers, rather than use\nthe server-provided DERPMap)\n\nRegionIDs must be non-zero, positive, and guaranteed to fit\nin a JavaScript number.\n\nRegionIDs in range 900-999 are reserved for end users to run their\nown DERP nodes.",
          "type": "integer"
        },
        "regionName": {
          "description": "RegionName is a long English name for the region: \"New York City\",\n\"San Francisco\", \"Singapore\", \"Frankfurt\", etc.",
          "type": "string"
        }
      }
    },
    "url.Userinfo": {
      "type": "object"
    },
    "workspaceapps.AccessMethod": {
      "type": "string",
      "enum": ["path", "subdomain", "terminal"],
      "x-enum-varnames": [
        "AccessMethodPath",
        "AccessMethodSubdomain",
        "AccessMethodTerminal"
      ]
    },
    "workspaceapps.IssueTokenRequest": {
      "type": "object",
      "properties": {
        "app_hostname": {
          "description": "AppHostname is the optional hostname for subdomain apps on the external\nproxy. It must start with an asterisk.",
          "type": "string"
        },
        "app_path": {
          "description": "AppPath is the path of the user underneath the app base path.",
          "type": "string"
        },
        "app_query": {
          "description": "AppQuery is the query parameters the user provided in the app request.",
          "type": "string"
        },
        "app_request": {
          "$ref": "#/definitions/workspaceapps.Request"
        },
        "path_app_base_url": {
          "description": "PathAppBaseURL is required.",
          "type": "string"
        },
        "session_token": {
          "description": "SessionToken is the session token provided by the user.",
          "type": "string"
        }
      }
    },
    "workspaceapps.Request": {
      "type": "object",
      "properties": {
        "access_method": {
          "$ref": "#/definitions/workspaceapps.AccessMethod"
        },
        "agent_name_or_id": {
          "description": "AgentNameOrID is not required if the workspace has only one agent.",
          "type": "string"
        },
        "app_prefix": {
          "description": "Prefix is the prefix of the subdomain app URL. Prefix should have a\ntrailing \"---\" if set.",
          "type": "string"
        },
        "app_slug_or_port": {
          "type": "string"
        },
        "base_path": {
          "description": "BasePath of the app. For path apps, this is the path prefix in the router\nfor this particular app. For subdomain apps, this should be \"/\". This is\nused for setting the cookie path.",
          "type": "string"
        },
        "username_or_id": {
          "description": "For the following fields, if the AccessMethod is AccessMethodTerminal,\nthen only AgentNameOrID may be set and it must be a UUID. The other\nfields must be left blank.",
          "type": "string"
        },
        "workspace_name_or_id": {
          "type": "string"
        }
      }
    },
    "workspaceapps.StatsReport": {
      "type": "object",
      "properties": {
        "access_method": {
          "$ref": "#/definitions/workspaceapps.AccessMethod"
        },
        "agent_id": {
          "type": "string"
        },
        "requests": {
          "type": "integer"
        },
        "session_ended_at": {
          "description": "Updated periodically while app is in use active and when the last connection is closed.",
          "type": "string"
        },
        "session_id": {
          "type": "string"
        },
        "session_started_at": {
          "type": "string"
        },
        "slug_or_port": {
          "type": "string"
        },
        "user_id": {
          "type": "string"
        },
        "workspace_id": {
          "type": "string"
        }
      }
    },
    "workspacesdk.AgentConnectionInfo": {
      "type": "object",
      "properties": {
        "derp_force_websockets": {
          "type": "boolean"
        },
        "derp_map": {
          "$ref": "#/definitions/tailcfg.DERPMap"
        },
        "disable_direct_connections": {
          "type": "boolean"
        }
      }
    },
    "wsproxysdk.DeregisterWorkspaceProxyRequest": {
      "type": "object",
      "properties": {
        "replica_id": {
          "description": "ReplicaID is a unique identifier for the replica of the proxy that is\nderegistering. It should be generated by the client on startup and\nshould've already been passed to the register endpoint.",
          "type": "string"
        }
      }
    },
    "wsproxysdk.IssueSignedAppTokenResponse": {
      "type": "object",
      "properties": {
        "signed_token_str": {
          "description": "SignedTokenStr should be set as a cookie on the response.",
          "type": "string"
        }
      }
    },
    "wsproxysdk.RegisterWorkspaceProxyRequest": {
      "type": "object",
      "properties": {
        "access_url": {
          "description": "AccessURL that hits the workspace proxy api.",
          "type": "string"
        },
        "derp_enabled": {
          "description": "DerpEnabled indicates whether the proxy should be included in the DERP\nmap or not.",
          "type": "boolean"
        },
        "derp_only": {
          "description": "DerpOnly indicates whether the proxy should only be included in the DERP\nmap and should not be used for serving apps.",
          "type": "boolean"
        },
        "hostname": {
          "description": "ReplicaHostname is the OS hostname of the machine that the proxy is running\non.  This is only used for tracking purposes in the replicas table.",
          "type": "string"
        },
        "replica_error": {
          "description": "ReplicaError is the error that the replica encountered when trying to\ndial it's peers. This is stored in the replicas table for debugging\npurposes but does not affect the proxy's ability to register.\n\nThis value is only stored on subsequent requests to the register\nendpoint, not the first request.",
          "type": "string"
        },
        "replica_id": {
          "description": "ReplicaID is a unique identifier for the replica of the proxy that is\nregistering. It should be generated by the client on startup and\npersisted (in memory only) until the process is restarted.",
          "type": "string"
        },
        "replica_relay_address": {
          "description": "ReplicaRelayAddress is the DERP address of the replica that other\nreplicas may use to connect internally for DERP meshing.",
          "type": "string"
        },
        "version": {
          "description": "Version is the Coder version of the proxy.",
          "type": "string"
        },
        "wildcard_hostname": {
          "description": "WildcardHostname that the workspace proxy api is serving for subdomain apps.",
          "type": "string"
        }
      }
    },
    "wsproxysdk.RegisterWorkspaceProxyResponse": {
      "type": "object",
      "properties": {
        "app_security_key": {
          "type": "string"
        },
        "derp_force_websockets": {
          "type": "boolean"
        },
        "derp_map": {
          "$ref": "#/definitions/tailcfg.DERPMap"
        },
        "derp_mesh_key": {
          "type": "string"
        },
        "derp_region_id": {
          "type": "integer"
        },
        "sibling_replicas": {
          "description": "SiblingReplicas is a list of all other replicas of the proxy that have\nnot timed out.",
          "type": "array",
          "items": {
            "$ref": "#/definitions/codersdk.Replica"
          }
        }
      }
    },
    "wsproxysdk.ReportAppStatsRequest": {
      "type": "object",
      "properties": {
        "stats": {
          "type": "array",
          "items": {
            "$ref": "#/definitions/workspaceapps.StatsReport"
          }
        }
      }
    }
  },
  "securityDefinitions": {
    "CoderSessionToken": {
      "type": "apiKey",
      "name": "Coder-Session-Token",
      "in": "header"
    }
  }
=======
	"swagger": "2.0",
	"info": {
		"description": "Coderd is the service created by running coder server. It is a thin API that connects workspaces, provisioners and users. coderd stores its state in Postgres and is the only service that communicates with Postgres.",
		"title": "Coder API",
		"termsOfService": "https://coder.com/legal/terms-of-service",
		"contact": {
			"name": "API Support",
			"url": "https://coder.com",
			"email": "support@coder.com"
		},
		"license": {
			"name": "AGPL-3.0",
			"url": "https://github.com/coder/coder/blob/main/LICENSE"
		},
		"version": "2.0"
	},
	"basePath": "/api/v2",
	"paths": {
		"/": {
			"get": {
				"produces": ["application/json"],
				"tags": ["General"],
				"summary": "API root handler",
				"operationId": "api-root-handler",
				"responses": {
					"200": {
						"description": "OK",
						"schema": {
							"$ref": "#/definitions/codersdk.Response"
						}
					}
				}
			}
		},
		"/appearance": {
			"get": {
				"security": [
					{
						"CoderSessionToken": []
					}
				],
				"produces": ["application/json"],
				"tags": ["Enterprise"],
				"summary": "Get appearance",
				"operationId": "get-appearance",
				"responses": {
					"200": {
						"description": "OK",
						"schema": {
							"$ref": "#/definitions/codersdk.AppearanceConfig"
						}
					}
				}
			},
			"put": {
				"security": [
					{
						"CoderSessionToken": []
					}
				],
				"consumes": ["application/json"],
				"produces": ["application/json"],
				"tags": ["Enterprise"],
				"summary": "Update appearance",
				"operationId": "update-appearance",
				"parameters": [
					{
						"description": "Update appearance request",
						"name": "request",
						"in": "body",
						"required": true,
						"schema": {
							"$ref": "#/definitions/codersdk.UpdateAppearanceConfig"
						}
					}
				],
				"responses": {
					"200": {
						"description": "OK",
						"schema": {
							"$ref": "#/definitions/codersdk.UpdateAppearanceConfig"
						}
					}
				}
			}
		},
		"/applications/auth-redirect": {
			"get": {
				"security": [
					{
						"CoderSessionToken": []
					}
				],
				"tags": ["Applications"],
				"summary": "Redirect to URI with encrypted API key",
				"operationId": "redirect-to-uri-with-encrypted-api-key",
				"parameters": [
					{
						"type": "string",
						"description": "Redirect destination",
						"name": "redirect_uri",
						"in": "query"
					}
				],
				"responses": {
					"307": {
						"description": "Temporary Redirect"
					}
				}
			}
		},
		"/applications/host": {
			"get": {
				"security": [
					{
						"CoderSessionToken": []
					}
				],
				"produces": ["application/json"],
				"tags": ["Applications"],
				"summary": "Get applications host",
				"operationId": "get-applications-host",
				"deprecated": true,
				"responses": {
					"200": {
						"description": "OK",
						"schema": {
							"$ref": "#/definitions/codersdk.AppHostResponse"
						}
					}
				}
			}
		},
		"/applications/reconnecting-pty-signed-token": {
			"post": {
				"security": [
					{
						"CoderSessionToken": []
					}
				],
				"consumes": ["application/json"],
				"produces": ["application/json"],
				"tags": ["Enterprise"],
				"summary": "Issue signed app token for reconnecting PTY",
				"operationId": "issue-signed-app-token-for-reconnecting-pty",
				"parameters": [
					{
						"description": "Issue reconnecting PTY signed token request",
						"name": "request",
						"in": "body",
						"required": true,
						"schema": {
							"$ref": "#/definitions/codersdk.IssueReconnectingPTYSignedTokenRequest"
						}
					}
				],
				"responses": {
					"200": {
						"description": "OK",
						"schema": {
							"$ref": "#/definitions/codersdk.IssueReconnectingPTYSignedTokenResponse"
						}
					}
				},
				"x-apidocgen": {
					"skip": true
				}
			}
		},
		"/audit": {
			"get": {
				"security": [
					{
						"CoderSessionToken": []
					}
				],
				"produces": ["application/json"],
				"tags": ["Audit"],
				"summary": "Get audit logs",
				"operationId": "get-audit-logs",
				"parameters": [
					{
						"type": "string",
						"description": "Search query",
						"name": "q",
						"in": "query"
					},
					{
						"type": "integer",
						"description": "Page limit",
						"name": "limit",
						"in": "query",
						"required": true
					},
					{
						"type": "integer",
						"description": "Page offset",
						"name": "offset",
						"in": "query"
					}
				],
				"responses": {
					"200": {
						"description": "OK",
						"schema": {
							"$ref": "#/definitions/codersdk.AuditLogResponse"
						}
					}
				}
			}
		},
		"/audit/testgenerate": {
			"post": {
				"security": [
					{
						"CoderSessionToken": []
					}
				],
				"consumes": ["application/json"],
				"tags": ["Audit"],
				"summary": "Generate fake audit log",
				"operationId": "generate-fake-audit-log",
				"parameters": [
					{
						"description": "Audit log request",
						"name": "request",
						"in": "body",
						"required": true,
						"schema": {
							"$ref": "#/definitions/codersdk.CreateTestAuditLogRequest"
						}
					}
				],
				"responses": {
					"204": {
						"description": "No Content"
					}
				},
				"x-apidocgen": {
					"skip": true
				}
			}
		},
		"/authcheck": {
			"post": {
				"security": [
					{
						"CoderSessionToken": []
					}
				],
				"consumes": ["application/json"],
				"produces": ["application/json"],
				"tags": ["Authorization"],
				"summary": "Check authorization",
				"operationId": "check-authorization",
				"parameters": [
					{
						"description": "Authorization request",
						"name": "request",
						"in": "body",
						"required": true,
						"schema": {
							"$ref": "#/definitions/codersdk.AuthorizationRequest"
						}
					}
				],
				"responses": {
					"200": {
						"description": "OK",
						"schema": {
							"$ref": "#/definitions/codersdk.AuthorizationResponse"
						}
					}
				}
			}
		},
		"/buildinfo": {
			"get": {
				"produces": ["application/json"],
				"tags": ["General"],
				"summary": "Build info",
				"operationId": "build-info",
				"responses": {
					"200": {
						"description": "OK",
						"schema": {
							"$ref": "#/definitions/codersdk.BuildInfoResponse"
						}
					}
				}
			}
		},
		"/csp/reports": {
			"post": {
				"security": [
					{
						"CoderSessionToken": []
					}
				],
				"consumes": ["application/json"],
				"tags": ["General"],
				"summary": "Report CSP violations",
				"operationId": "report-csp-violations",
				"parameters": [
					{
						"description": "Violation report",
						"name": "request",
						"in": "body",
						"required": true,
						"schema": {
							"$ref": "#/definitions/coderd.cspViolation"
						}
					}
				],
				"responses": {
					"200": {
						"description": "OK"
					}
				}
			}
		},
		"/debug/coordinator": {
			"get": {
				"security": [
					{
						"CoderSessionToken": []
					}
				],
				"produces": ["text/html"],
				"tags": ["Debug"],
				"summary": "Debug Info Wireguard Coordinator",
				"operationId": "debug-info-wireguard-coordinator",
				"responses": {
					"200": {
						"description": "OK"
					}
				}
			}
		},
		"/debug/derp/traffic": {
			"get": {
				"security": [
					{
						"CoderSessionToken": []
					}
				],
				"produces": ["application/json"],
				"tags": ["Debug"],
				"summary": "Debug DERP traffic",
				"operationId": "debug-derp-traffic",
				"responses": {
					"200": {
						"description": "OK",
						"schema": {
							"type": "array",
							"items": {
								"$ref": "#/definitions/derp.BytesSentRecv"
							}
						}
					}
				},
				"x-apidocgen": {
					"skip": true
				}
			}
		},
		"/debug/expvar": {
			"get": {
				"security": [
					{
						"CoderSessionToken": []
					}
				],
				"produces": ["application/json"],
				"tags": ["Debug"],
				"summary": "Debug expvar",
				"operationId": "debug-expvar",
				"responses": {
					"200": {
						"description": "OK",
						"schema": {
							"type": "object",
							"additionalProperties": true
						}
					}
				},
				"x-apidocgen": {
					"skip": true
				}
			}
		},
		"/debug/health": {
			"get": {
				"security": [
					{
						"CoderSessionToken": []
					}
				],
				"produces": ["application/json"],
				"tags": ["Debug"],
				"summary": "Debug Info Deployment Health",
				"operationId": "debug-info-deployment-health",
				"parameters": [
					{
						"type": "boolean",
						"description": "Force a healthcheck to run",
						"name": "force",
						"in": "query"
					}
				],
				"responses": {
					"200": {
						"description": "OK",
						"schema": {
							"$ref": "#/definitions/healthsdk.HealthcheckReport"
						}
					}
				}
			}
		},
		"/debug/health/settings": {
			"get": {
				"security": [
					{
						"CoderSessionToken": []
					}
				],
				"produces": ["application/json"],
				"tags": ["Debug"],
				"summary": "Get health settings",
				"operationId": "get-health-settings",
				"responses": {
					"200": {
						"description": "OK",
						"schema": {
							"$ref": "#/definitions/healthsdk.HealthSettings"
						}
					}
				}
			},
			"put": {
				"security": [
					{
						"CoderSessionToken": []
					}
				],
				"consumes": ["application/json"],
				"produces": ["application/json"],
				"tags": ["Debug"],
				"summary": "Update health settings",
				"operationId": "update-health-settings",
				"parameters": [
					{
						"description": "Update health settings",
						"name": "request",
						"in": "body",
						"required": true,
						"schema": {
							"$ref": "#/definitions/healthsdk.UpdateHealthSettings"
						}
					}
				],
				"responses": {
					"200": {
						"description": "OK",
						"schema": {
							"$ref": "#/definitions/healthsdk.UpdateHealthSettings"
						}
					}
				}
			}
		},
		"/debug/tailnet": {
			"get": {
				"security": [
					{
						"CoderSessionToken": []
					}
				],
				"produces": ["text/html"],
				"tags": ["Debug"],
				"summary": "Debug Info Tailnet",
				"operationId": "debug-info-tailnet",
				"responses": {
					"200": {
						"description": "OK"
					}
				}
			}
		},
		"/debug/ws": {
			"get": {
				"security": [
					{
						"CoderSessionToken": []
					}
				],
				"produces": ["application/json"],
				"tags": ["Debug"],
				"summary": "Debug Info Websocket Test",
				"operationId": "debug-info-websocket-test",
				"responses": {
					"201": {
						"description": "Created",
						"schema": {
							"$ref": "#/definitions/codersdk.Response"
						}
					}
				},
				"x-apidocgen": {
					"skip": true
				}
			}
		},
		"/debug/{user}/debug-link": {
			"get": {
				"security": [
					{
						"CoderSessionToken": []
					}
				],
				"tags": ["Agents"],
				"summary": "Debug OIDC context for a user",
				"operationId": "debug-oidc-context-for-a-user",
				"parameters": [
					{
						"type": "string",
						"description": "User ID, name, or me",
						"name": "user",
						"in": "path",
						"required": true
					}
				],
				"responses": {
					"200": {
						"description": "Success"
					}
				},
				"x-apidocgen": {
					"skip": true
				}
			}
		},
		"/deployment/config": {
			"get": {
				"security": [
					{
						"CoderSessionToken": []
					}
				],
				"produces": ["application/json"],
				"tags": ["General"],
				"summary": "Get deployment config",
				"operationId": "get-deployment-config",
				"responses": {
					"200": {
						"description": "OK",
						"schema": {
							"$ref": "#/definitions/codersdk.DeploymentConfig"
						}
					}
				}
			}
		},
		"/deployment/ssh": {
			"get": {
				"security": [
					{
						"CoderSessionToken": []
					}
				],
				"produces": ["application/json"],
				"tags": ["General"],
				"summary": "SSH Config",
				"operationId": "ssh-config",
				"responses": {
					"200": {
						"description": "OK",
						"schema": {
							"$ref": "#/definitions/codersdk.SSHConfigResponse"
						}
					}
				}
			}
		},
		"/deployment/stats": {
			"get": {
				"security": [
					{
						"CoderSessionToken": []
					}
				],
				"produces": ["application/json"],
				"tags": ["General"],
				"summary": "Get deployment stats",
				"operationId": "get-deployment-stats",
				"responses": {
					"200": {
						"description": "OK",
						"schema": {
							"$ref": "#/definitions/codersdk.DeploymentStats"
						}
					}
				}
			}
		},
		"/derp-map": {
			"get": {
				"security": [
					{
						"CoderSessionToken": []
					}
				],
				"tags": ["Agents"],
				"summary": "Get DERP map updates",
				"operationId": "get-derp-map-updates",
				"responses": {
					"101": {
						"description": "Switching Protocols"
					}
				}
			}
		},
		"/entitlements": {
			"get": {
				"security": [
					{
						"CoderSessionToken": []
					}
				],
				"produces": ["application/json"],
				"tags": ["Enterprise"],
				"summary": "Get entitlements",
				"operationId": "get-entitlements",
				"responses": {
					"200": {
						"description": "OK",
						"schema": {
							"$ref": "#/definitions/codersdk.Entitlements"
						}
					}
				}
			}
		},
		"/experiments": {
			"get": {
				"security": [
					{
						"CoderSessionToken": []
					}
				],
				"produces": ["application/json"],
				"tags": ["General"],
				"summary": "Get enabled experiments",
				"operationId": "get-enabled-experiments",
				"responses": {
					"200": {
						"description": "OK",
						"schema": {
							"type": "array",
							"items": {
								"$ref": "#/definitions/codersdk.Experiment"
							}
						}
					}
				}
			}
		},
		"/experiments/available": {
			"get": {
				"security": [
					{
						"CoderSessionToken": []
					}
				],
				"produces": ["application/json"],
				"tags": ["General"],
				"summary": "Get safe experiments",
				"operationId": "get-safe-experiments",
				"responses": {
					"200": {
						"description": "OK",
						"schema": {
							"type": "array",
							"items": {
								"$ref": "#/definitions/codersdk.Experiment"
							}
						}
					}
				}
			}
		},
		"/external-auth": {
			"get": {
				"security": [
					{
						"CoderSessionToken": []
					}
				],
				"produces": ["application/json"],
				"tags": ["Git"],
				"summary": "Get user external auths",
				"operationId": "get-user-external-auths",
				"responses": {
					"200": {
						"description": "OK",
						"schema": {
							"$ref": "#/definitions/codersdk.ExternalAuthLink"
						}
					}
				}
			}
		},
		"/external-auth/{externalauth}": {
			"get": {
				"security": [
					{
						"CoderSessionToken": []
					}
				],
				"produces": ["application/json"],
				"tags": ["Git"],
				"summary": "Get external auth by ID",
				"operationId": "get-external-auth-by-id",
				"parameters": [
					{
						"type": "string",
						"format": "string",
						"description": "Git Provider ID",
						"name": "externalauth",
						"in": "path",
						"required": true
					}
				],
				"responses": {
					"200": {
						"description": "OK",
						"schema": {
							"$ref": "#/definitions/codersdk.ExternalAuth"
						}
					}
				}
			},
			"delete": {
				"security": [
					{
						"CoderSessionToken": []
					}
				],
				"tags": ["Git"],
				"summary": "Delete external auth user link by ID",
				"operationId": "delete-external-auth-user-link-by-id",
				"parameters": [
					{
						"type": "string",
						"format": "string",
						"description": "Git Provider ID",
						"name": "externalauth",
						"in": "path",
						"required": true
					}
				],
				"responses": {
					"200": {
						"description": "OK"
					}
				}
			}
		},
		"/external-auth/{externalauth}/device": {
			"get": {
				"security": [
					{
						"CoderSessionToken": []
					}
				],
				"produces": ["application/json"],
				"tags": ["Git"],
				"summary": "Get external auth device by ID.",
				"operationId": "get-external-auth-device-by-id",
				"parameters": [
					{
						"type": "string",
						"format": "string",
						"description": "Git Provider ID",
						"name": "externalauth",
						"in": "path",
						"required": true
					}
				],
				"responses": {
					"200": {
						"description": "OK",
						"schema": {
							"$ref": "#/definitions/codersdk.ExternalAuthDevice"
						}
					}
				}
			},
			"post": {
				"security": [
					{
						"CoderSessionToken": []
					}
				],
				"tags": ["Git"],
				"summary": "Post external auth device by ID",
				"operationId": "post-external-auth-device-by-id",
				"parameters": [
					{
						"type": "string",
						"format": "string",
						"description": "External Provider ID",
						"name": "externalauth",
						"in": "path",
						"required": true
					}
				],
				"responses": {
					"204": {
						"description": "No Content"
					}
				}
			}
		},
		"/files": {
			"post": {
				"security": [
					{
						"CoderSessionToken": []
					}
				],
				"description": "Swagger notice: Swagger 2.0 doesn't support file upload with a `content-type` different than `application/x-www-form-urlencoded`.",
				"consumes": ["application/x-tar"],
				"produces": ["application/json"],
				"tags": ["Files"],
				"summary": "Upload file",
				"operationId": "upload-file",
				"parameters": [
					{
						"type": "string",
						"default": "application/x-tar",
						"description": "Content-Type must be `application/x-tar` or `application/zip`",
						"name": "Content-Type",
						"in": "header",
						"required": true
					},
					{
						"type": "file",
						"description": "File to be uploaded. If using tar format, file must conform to ustar (pax may cause problems).",
						"name": "file",
						"in": "formData",
						"required": true
					}
				],
				"responses": {
					"201": {
						"description": "Created",
						"schema": {
							"$ref": "#/definitions/codersdk.UploadResponse"
						}
					}
				}
			}
		},
		"/files/{fileID}": {
			"get": {
				"security": [
					{
						"CoderSessionToken": []
					}
				],
				"tags": ["Files"],
				"summary": "Get file by ID",
				"operationId": "get-file-by-id",
				"parameters": [
					{
						"type": "string",
						"format": "uuid",
						"description": "File ID",
						"name": "fileID",
						"in": "path",
						"required": true
					}
				],
				"responses": {
					"200": {
						"description": "OK"
					}
				}
			}
		},
		"/groups": {
			"get": {
				"security": [
					{
						"CoderSessionToken": []
					}
				],
				"produces": ["application/json"],
				"tags": ["Enterprise"],
				"summary": "Get groups",
				"operationId": "get-groups",
				"parameters": [
					{
						"type": "string",
						"description": "Organization ID or name",
						"name": "organization",
						"in": "query",
						"required": true
					},
					{
						"type": "string",
						"description": "User ID or name",
						"name": "has_member",
						"in": "query",
						"required": true
					}
				],
				"responses": {
					"200": {
						"description": "OK",
						"schema": {
							"type": "array",
							"items": {
								"$ref": "#/definitions/codersdk.Group"
							}
						}
					}
				}
			}
		},
		"/groups/{group}": {
			"get": {
				"security": [
					{
						"CoderSessionToken": []
					}
				],
				"produces": ["application/json"],
				"tags": ["Enterprise"],
				"summary": "Get group by ID",
				"operationId": "get-group-by-id",
				"parameters": [
					{
						"type": "string",
						"description": "Group id",
						"name": "group",
						"in": "path",
						"required": true
					}
				],
				"responses": {
					"200": {
						"description": "OK",
						"schema": {
							"$ref": "#/definitions/codersdk.Group"
						}
					}
				}
			},
			"delete": {
				"security": [
					{
						"CoderSessionToken": []
					}
				],
				"produces": ["application/json"],
				"tags": ["Enterprise"],
				"summary": "Delete group by name",
				"operationId": "delete-group-by-name",
				"parameters": [
					{
						"type": "string",
						"description": "Group name",
						"name": "group",
						"in": "path",
						"required": true
					}
				],
				"responses": {
					"200": {
						"description": "OK",
						"schema": {
							"$ref": "#/definitions/codersdk.Group"
						}
					}
				}
			},
			"patch": {
				"security": [
					{
						"CoderSessionToken": []
					}
				],
				"consumes": ["application/json"],
				"produces": ["application/json"],
				"tags": ["Enterprise"],
				"summary": "Update group by name",
				"operationId": "update-group-by-name",
				"parameters": [
					{
						"type": "string",
						"description": "Group name",
						"name": "group",
						"in": "path",
						"required": true
					},
					{
						"description": "Patch group request",
						"name": "request",
						"in": "body",
						"required": true,
						"schema": {
							"$ref": "#/definitions/codersdk.PatchGroupRequest"
						}
					}
				],
				"responses": {
					"200": {
						"description": "OK",
						"schema": {
							"$ref": "#/definitions/codersdk.Group"
						}
					}
				}
			}
		},
		"/insights/daus": {
			"get": {
				"security": [
					{
						"CoderSessionToken": []
					}
				],
				"produces": ["application/json"],
				"tags": ["Insights"],
				"summary": "Get deployment DAUs",
				"operationId": "get-deployment-daus",
				"parameters": [
					{
						"type": "integer",
						"description": "Time-zone offset (e.g. -2)",
						"name": "tz_offset",
						"in": "query",
						"required": true
					}
				],
				"responses": {
					"200": {
						"description": "OK",
						"schema": {
							"$ref": "#/definitions/codersdk.DAUsResponse"
						}
					}
				}
			}
		},
		"/insights/templates": {
			"get": {
				"security": [
					{
						"CoderSessionToken": []
					}
				],
				"produces": ["application/json"],
				"tags": ["Insights"],
				"summary": "Get insights about templates",
				"operationId": "get-insights-about-templates",
				"parameters": [
					{
						"type": "string",
						"format": "date-time",
						"description": "Start time",
						"name": "start_time",
						"in": "query",
						"required": true
					},
					{
						"type": "string",
						"format": "date-time",
						"description": "End time",
						"name": "end_time",
						"in": "query",
						"required": true
					},
					{
						"enum": ["week", "day"],
						"type": "string",
						"description": "Interval",
						"name": "interval",
						"in": "query",
						"required": true
					},
					{
						"type": "array",
						"items": {
							"type": "string"
						},
						"collectionFormat": "csv",
						"description": "Template IDs",
						"name": "template_ids",
						"in": "query"
					}
				],
				"responses": {
					"200": {
						"description": "OK",
						"schema": {
							"$ref": "#/definitions/codersdk.TemplateInsightsResponse"
						}
					}
				}
			}
		},
		"/insights/user-activity": {
			"get": {
				"security": [
					{
						"CoderSessionToken": []
					}
				],
				"produces": ["application/json"],
				"tags": ["Insights"],
				"summary": "Get insights about user activity",
				"operationId": "get-insights-about-user-activity",
				"parameters": [
					{
						"type": "string",
						"format": "date-time",
						"description": "Start time",
						"name": "start_time",
						"in": "query",
						"required": true
					},
					{
						"type": "string",
						"format": "date-time",
						"description": "End time",
						"name": "end_time",
						"in": "query",
						"required": true
					},
					{
						"type": "array",
						"items": {
							"type": "string"
						},
						"collectionFormat": "csv",
						"description": "Template IDs",
						"name": "template_ids",
						"in": "query"
					}
				],
				"responses": {
					"200": {
						"description": "OK",
						"schema": {
							"$ref": "#/definitions/codersdk.UserActivityInsightsResponse"
						}
					}
				}
			}
		},
		"/insights/user-latency": {
			"get": {
				"security": [
					{
						"CoderSessionToken": []
					}
				],
				"produces": ["application/json"],
				"tags": ["Insights"],
				"summary": "Get insights about user latency",
				"operationId": "get-insights-about-user-latency",
				"parameters": [
					{
						"type": "string",
						"format": "date-time",
						"description": "Start time",
						"name": "start_time",
						"in": "query",
						"required": true
					},
					{
						"type": "string",
						"format": "date-time",
						"description": "End time",
						"name": "end_time",
						"in": "query",
						"required": true
					},
					{
						"type": "array",
						"items": {
							"type": "string"
						},
						"collectionFormat": "csv",
						"description": "Template IDs",
						"name": "template_ids",
						"in": "query"
					}
				],
				"responses": {
					"200": {
						"description": "OK",
						"schema": {
							"$ref": "#/definitions/codersdk.UserLatencyInsightsResponse"
						}
					}
				}
			}
		},
		"/integrations/jfrog/xray-scan": {
			"get": {
				"security": [
					{
						"CoderSessionToken": []
					}
				],
				"produces": ["application/json"],
				"tags": ["Enterprise"],
				"summary": "Get JFrog XRay scan by workspace agent ID.",
				"operationId": "get-jfrog-xray-scan-by-workspace-agent-id",
				"parameters": [
					{
						"type": "string",
						"description": "Workspace ID",
						"name": "workspace_id",
						"in": "query",
						"required": true
					},
					{
						"type": "string",
						"description": "Agent ID",
						"name": "agent_id",
						"in": "query",
						"required": true
					}
				],
				"responses": {
					"200": {
						"description": "OK",
						"schema": {
							"$ref": "#/definitions/codersdk.JFrogXrayScan"
						}
					}
				}
			},
			"post": {
				"security": [
					{
						"CoderSessionToken": []
					}
				],
				"consumes": ["application/json"],
				"produces": ["application/json"],
				"tags": ["Enterprise"],
				"summary": "Post JFrog XRay scan by workspace agent ID.",
				"operationId": "post-jfrog-xray-scan-by-workspace-agent-id",
				"parameters": [
					{
						"description": "Post JFrog XRay scan request",
						"name": "request",
						"in": "body",
						"required": true,
						"schema": {
							"$ref": "#/definitions/codersdk.JFrogXrayScan"
						}
					}
				],
				"responses": {
					"200": {
						"description": "OK",
						"schema": {
							"$ref": "#/definitions/codersdk.Response"
						}
					}
				}
			}
		},
		"/licenses": {
			"get": {
				"security": [
					{
						"CoderSessionToken": []
					}
				],
				"produces": ["application/json"],
				"tags": ["Enterprise"],
				"summary": "Get licenses",
				"operationId": "get-licenses",
				"responses": {
					"200": {
						"description": "OK",
						"schema": {
							"type": "array",
							"items": {
								"$ref": "#/definitions/codersdk.License"
							}
						}
					}
				}
			},
			"post": {
				"security": [
					{
						"CoderSessionToken": []
					}
				],
				"consumes": ["application/json"],
				"produces": ["application/json"],
				"tags": ["Organizations"],
				"summary": "Add new license",
				"operationId": "add-new-license",
				"parameters": [
					{
						"description": "Add license request",
						"name": "request",
						"in": "body",
						"required": true,
						"schema": {
							"$ref": "#/definitions/codersdk.AddLicenseRequest"
						}
					}
				],
				"responses": {
					"201": {
						"description": "Created",
						"schema": {
							"$ref": "#/definitions/codersdk.License"
						}
					}
				}
			}
		},
		"/licenses/refresh-entitlements": {
			"post": {
				"security": [
					{
						"CoderSessionToken": []
					}
				],
				"produces": ["application/json"],
				"tags": ["Organizations"],
				"summary": "Update license entitlements",
				"operationId": "update-license-entitlements",
				"responses": {
					"201": {
						"description": "Created",
						"schema": {
							"$ref": "#/definitions/codersdk.Response"
						}
					}
				}
			}
		},
		"/licenses/{id}": {
			"delete": {
				"security": [
					{
						"CoderSessionToken": []
					}
				],
				"produces": ["application/json"],
				"tags": ["Enterprise"],
				"summary": "Delete license",
				"operationId": "delete-license",
				"parameters": [
					{
						"type": "string",
						"format": "number",
						"description": "License ID",
						"name": "id",
						"in": "path",
						"required": true
					}
				],
				"responses": {
					"200": {
						"description": "OK"
					}
				}
			}
		},
		"/notifications/dispatch-methods": {
			"get": {
				"security": [
					{
						"CoderSessionToken": []
					}
				],
				"produces": ["application/json"],
				"tags": ["Notifications"],
				"summary": "Get notification dispatch methods",
				"operationId": "get-notification-dispatch-methods",
				"responses": {
					"200": {
						"description": "OK",
						"schema": {
							"type": "array",
							"items": {
								"$ref": "#/definitions/codersdk.NotificationMethodsResponse"
							}
						}
					}
				}
			}
		},
		"/notifications/settings": {
			"get": {
				"security": [
					{
						"CoderSessionToken": []
					}
				],
				"produces": ["application/json"],
				"tags": ["Notifications"],
				"summary": "Get notifications settings",
				"operationId": "get-notifications-settings",
				"responses": {
					"200": {
						"description": "OK",
						"schema": {
							"$ref": "#/definitions/codersdk.NotificationsSettings"
						}
					}
				}
			},
			"put": {
				"security": [
					{
						"CoderSessionToken": []
					}
				],
				"consumes": ["application/json"],
				"produces": ["application/json"],
				"tags": ["Notifications"],
				"summary": "Update notifications settings",
				"operationId": "update-notifications-settings",
				"parameters": [
					{
						"description": "Notifications settings request",
						"name": "request",
						"in": "body",
						"required": true,
						"schema": {
							"$ref": "#/definitions/codersdk.NotificationsSettings"
						}
					}
				],
				"responses": {
					"200": {
						"description": "OK",
						"schema": {
							"$ref": "#/definitions/codersdk.NotificationsSettings"
						}
					},
					"304": {
						"description": "Not Modified"
					}
				}
			}
		},
		"/notifications/templates/system": {
			"get": {
				"security": [
					{
						"CoderSessionToken": []
					}
				],
				"produces": ["application/json"],
				"tags": ["Notifications"],
				"summary": "Get system notification templates",
				"operationId": "get-system-notification-templates",
				"responses": {
					"200": {
						"description": "OK",
						"schema": {
							"type": "array",
							"items": {
								"$ref": "#/definitions/codersdk.NotificationTemplate"
							}
						}
					}
				}
			}
		},
		"/notifications/templates/{notification_template}/method": {
			"put": {
				"security": [
					{
						"CoderSessionToken": []
					}
				],
				"produces": ["application/json"],
				"tags": ["Enterprise"],
				"summary": "Update notification template dispatch method",
				"operationId": "update-notification-template-dispatch-method",
				"parameters": [
					{
						"type": "string",
						"description": "Notification template UUID",
						"name": "notification_template",
						"in": "path",
						"required": true
					}
				],
				"responses": {
					"200": {
						"description": "Success"
					},
					"304": {
						"description": "Not modified"
					}
				}
			}
		},
		"/oauth2-provider/apps": {
			"get": {
				"security": [
					{
						"CoderSessionToken": []
					}
				],
				"produces": ["application/json"],
				"tags": ["Enterprise"],
				"summary": "Get OAuth2 applications.",
				"operationId": "get-oauth2-applications",
				"parameters": [
					{
						"type": "string",
						"description": "Filter by applications authorized for a user",
						"name": "user_id",
						"in": "query"
					}
				],
				"responses": {
					"200": {
						"description": "OK",
						"schema": {
							"type": "array",
							"items": {
								"$ref": "#/definitions/codersdk.OAuth2ProviderApp"
							}
						}
					}
				}
			},
			"post": {
				"security": [
					{
						"CoderSessionToken": []
					}
				],
				"consumes": ["application/json"],
				"produces": ["application/json"],
				"tags": ["Enterprise"],
				"summary": "Create OAuth2 application.",
				"operationId": "create-oauth2-application",
				"parameters": [
					{
						"description": "The OAuth2 application to create.",
						"name": "request",
						"in": "body",
						"required": true,
						"schema": {
							"$ref": "#/definitions/codersdk.PostOAuth2ProviderAppRequest"
						}
					}
				],
				"responses": {
					"200": {
						"description": "OK",
						"schema": {
							"$ref": "#/definitions/codersdk.OAuth2ProviderApp"
						}
					}
				}
			}
		},
		"/oauth2-provider/apps/{app}": {
			"get": {
				"security": [
					{
						"CoderSessionToken": []
					}
				],
				"produces": ["application/json"],
				"tags": ["Enterprise"],
				"summary": "Get OAuth2 application.",
				"operationId": "get-oauth2-application",
				"parameters": [
					{
						"type": "string",
						"description": "App ID",
						"name": "app",
						"in": "path",
						"required": true
					}
				],
				"responses": {
					"200": {
						"description": "OK",
						"schema": {
							"$ref": "#/definitions/codersdk.OAuth2ProviderApp"
						}
					}
				}
			},
			"put": {
				"security": [
					{
						"CoderSessionToken": []
					}
				],
				"consumes": ["application/json"],
				"produces": ["application/json"],
				"tags": ["Enterprise"],
				"summary": "Update OAuth2 application.",
				"operationId": "update-oauth2-application",
				"parameters": [
					{
						"type": "string",
						"description": "App ID",
						"name": "app",
						"in": "path",
						"required": true
					},
					{
						"description": "Update an OAuth2 application.",
						"name": "request",
						"in": "body",
						"required": true,
						"schema": {
							"$ref": "#/definitions/codersdk.PutOAuth2ProviderAppRequest"
						}
					}
				],
				"responses": {
					"200": {
						"description": "OK",
						"schema": {
							"$ref": "#/definitions/codersdk.OAuth2ProviderApp"
						}
					}
				}
			},
			"delete": {
				"security": [
					{
						"CoderSessionToken": []
					}
				],
				"tags": ["Enterprise"],
				"summary": "Delete OAuth2 application.",
				"operationId": "delete-oauth2-application",
				"parameters": [
					{
						"type": "string",
						"description": "App ID",
						"name": "app",
						"in": "path",
						"required": true
					}
				],
				"responses": {
					"204": {
						"description": "No Content"
					}
				}
			}
		},
		"/oauth2-provider/apps/{app}/secrets": {
			"get": {
				"security": [
					{
						"CoderSessionToken": []
					}
				],
				"produces": ["application/json"],
				"tags": ["Enterprise"],
				"summary": "Get OAuth2 application secrets.",
				"operationId": "get-oauth2-application-secrets",
				"parameters": [
					{
						"type": "string",
						"description": "App ID",
						"name": "app",
						"in": "path",
						"required": true
					}
				],
				"responses": {
					"200": {
						"description": "OK",
						"schema": {
							"type": "array",
							"items": {
								"$ref": "#/definitions/codersdk.OAuth2ProviderAppSecret"
							}
						}
					}
				}
			},
			"post": {
				"security": [
					{
						"CoderSessionToken": []
					}
				],
				"produces": ["application/json"],
				"tags": ["Enterprise"],
				"summary": "Create OAuth2 application secret.",
				"operationId": "create-oauth2-application-secret",
				"parameters": [
					{
						"type": "string",
						"description": "App ID",
						"name": "app",
						"in": "path",
						"required": true
					}
				],
				"responses": {
					"200": {
						"description": "OK",
						"schema": {
							"type": "array",
							"items": {
								"$ref": "#/definitions/codersdk.OAuth2ProviderAppSecretFull"
							}
						}
					}
				}
			}
		},
		"/oauth2-provider/apps/{app}/secrets/{secretID}": {
			"delete": {
				"security": [
					{
						"CoderSessionToken": []
					}
				],
				"tags": ["Enterprise"],
				"summary": "Delete OAuth2 application secret.",
				"operationId": "delete-oauth2-application-secret",
				"parameters": [
					{
						"type": "string",
						"description": "App ID",
						"name": "app",
						"in": "path",
						"required": true
					},
					{
						"type": "string",
						"description": "Secret ID",
						"name": "secretID",
						"in": "path",
						"required": true
					}
				],
				"responses": {
					"204": {
						"description": "No Content"
					}
				}
			}
		},
		"/oauth2/authorize": {
			"post": {
				"security": [
					{
						"CoderSessionToken": []
					}
				],
				"tags": ["Enterprise"],
				"summary": "OAuth2 authorization request.",
				"operationId": "oauth2-authorization-request",
				"parameters": [
					{
						"type": "string",
						"description": "Client ID",
						"name": "client_id",
						"in": "query",
						"required": true
					},
					{
						"type": "string",
						"description": "A random unguessable string",
						"name": "state",
						"in": "query",
						"required": true
					},
					{
						"enum": ["code"],
						"type": "string",
						"description": "Response type",
						"name": "response_type",
						"in": "query",
						"required": true
					},
					{
						"type": "string",
						"description": "Redirect here after authorization",
						"name": "redirect_uri",
						"in": "query"
					},
					{
						"type": "string",
						"description": "Token scopes (currently ignored)",
						"name": "scope",
						"in": "query"
					}
				],
				"responses": {
					"302": {
						"description": "Found"
					}
				}
			}
		},
		"/oauth2/tokens": {
			"post": {
				"produces": ["application/json"],
				"tags": ["Enterprise"],
				"summary": "OAuth2 token exchange.",
				"operationId": "oauth2-token-exchange",
				"parameters": [
					{
						"type": "string",
						"description": "Client ID, required if grant_type=authorization_code",
						"name": "client_id",
						"in": "formData"
					},
					{
						"type": "string",
						"description": "Client secret, required if grant_type=authorization_code",
						"name": "client_secret",
						"in": "formData"
					},
					{
						"type": "string",
						"description": "Authorization code, required if grant_type=authorization_code",
						"name": "code",
						"in": "formData"
					},
					{
						"type": "string",
						"description": "Refresh token, required if grant_type=refresh_token",
						"name": "refresh_token",
						"in": "formData"
					},
					{
						"enum": ["authorization_code", "refresh_token"],
						"type": "string",
						"description": "Grant type",
						"name": "grant_type",
						"in": "formData",
						"required": true
					}
				],
				"responses": {
					"200": {
						"description": "OK",
						"schema": {
							"$ref": "#/definitions/oauth2.Token"
						}
					}
				}
			},
			"delete": {
				"security": [
					{
						"CoderSessionToken": []
					}
				],
				"tags": ["Enterprise"],
				"summary": "Delete OAuth2 application tokens.",
				"operationId": "delete-oauth2-application-tokens",
				"parameters": [
					{
						"type": "string",
						"description": "Client ID",
						"name": "client_id",
						"in": "query",
						"required": true
					}
				],
				"responses": {
					"204": {
						"description": "No Content"
					}
				}
			}
		},
		"/organizations": {
			"get": {
				"security": [
					{
						"CoderSessionToken": []
					}
				],
				"produces": ["application/json"],
				"tags": ["Organizations"],
				"summary": "Get organizations",
				"operationId": "get-organizations",
				"responses": {
					"200": {
						"description": "OK",
						"schema": {
							"type": "array",
							"items": {
								"$ref": "#/definitions/codersdk.Organization"
							}
						}
					}
				}
			},
			"post": {
				"security": [
					{
						"CoderSessionToken": []
					}
				],
				"consumes": ["application/json"],
				"produces": ["application/json"],
				"tags": ["Organizations"],
				"summary": "Create organization",
				"operationId": "create-organization",
				"parameters": [
					{
						"description": "Create organization request",
						"name": "request",
						"in": "body",
						"required": true,
						"schema": {
							"$ref": "#/definitions/codersdk.CreateOrganizationRequest"
						}
					}
				],
				"responses": {
					"201": {
						"description": "Created",
						"schema": {
							"$ref": "#/definitions/codersdk.Organization"
						}
					}
				}
			}
		},
		"/organizations/{organization}": {
			"get": {
				"security": [
					{
						"CoderSessionToken": []
					}
				],
				"produces": ["application/json"],
				"tags": ["Organizations"],
				"summary": "Get organization by ID",
				"operationId": "get-organization-by-id",
				"parameters": [
					{
						"type": "string",
						"format": "uuid",
						"description": "Organization ID",
						"name": "organization",
						"in": "path",
						"required": true
					}
				],
				"responses": {
					"200": {
						"description": "OK",
						"schema": {
							"$ref": "#/definitions/codersdk.Organization"
						}
					}
				}
			},
			"delete": {
				"security": [
					{
						"CoderSessionToken": []
					}
				],
				"produces": ["application/json"],
				"tags": ["Organizations"],
				"summary": "Delete organization",
				"operationId": "delete-organization",
				"parameters": [
					{
						"type": "string",
						"description": "Organization ID or name",
						"name": "organization",
						"in": "path",
						"required": true
					}
				],
				"responses": {
					"200": {
						"description": "OK",
						"schema": {
							"$ref": "#/definitions/codersdk.Response"
						}
					}
				}
			},
			"patch": {
				"security": [
					{
						"CoderSessionToken": []
					}
				],
				"consumes": ["application/json"],
				"produces": ["application/json"],
				"tags": ["Organizations"],
				"summary": "Update organization",
				"operationId": "update-organization",
				"parameters": [
					{
						"type": "string",
						"description": "Organization ID or name",
						"name": "organization",
						"in": "path",
						"required": true
					},
					{
						"description": "Patch organization request",
						"name": "request",
						"in": "body",
						"required": true,
						"schema": {
							"$ref": "#/definitions/codersdk.UpdateOrganizationRequest"
						}
					}
				],
				"responses": {
					"200": {
						"description": "OK",
						"schema": {
							"$ref": "#/definitions/codersdk.Organization"
						}
					}
				}
			}
		},
		"/organizations/{organization}/groups": {
			"get": {
				"security": [
					{
						"CoderSessionToken": []
					}
				],
				"produces": ["application/json"],
				"tags": ["Enterprise"],
				"summary": "Get groups by organization",
				"operationId": "get-groups-by-organization",
				"parameters": [
					{
						"type": "string",
						"format": "uuid",
						"description": "Organization ID",
						"name": "organization",
						"in": "path",
						"required": true
					}
				],
				"responses": {
					"200": {
						"description": "OK",
						"schema": {
							"type": "array",
							"items": {
								"$ref": "#/definitions/codersdk.Group"
							}
						}
					}
				}
			},
			"post": {
				"security": [
					{
						"CoderSessionToken": []
					}
				],
				"consumes": ["application/json"],
				"produces": ["application/json"],
				"tags": ["Enterprise"],
				"summary": "Create group for organization",
				"operationId": "create-group-for-organization",
				"parameters": [
					{
						"description": "Create group request",
						"name": "request",
						"in": "body",
						"required": true,
						"schema": {
							"$ref": "#/definitions/codersdk.CreateGroupRequest"
						}
					},
					{
						"type": "string",
						"description": "Organization ID",
						"name": "organization",
						"in": "path",
						"required": true
					}
				],
				"responses": {
					"201": {
						"description": "Created",
						"schema": {
							"$ref": "#/definitions/codersdk.Group"
						}
					}
				}
			}
		},
		"/organizations/{organization}/groups/{groupName}": {
			"get": {
				"security": [
					{
						"CoderSessionToken": []
					}
				],
				"produces": ["application/json"],
				"tags": ["Enterprise"],
				"summary": "Get group by organization and group name",
				"operationId": "get-group-by-organization-and-group-name",
				"parameters": [
					{
						"type": "string",
						"format": "uuid",
						"description": "Organization ID",
						"name": "organization",
						"in": "path",
						"required": true
					},
					{
						"type": "string",
						"description": "Group name",
						"name": "groupName",
						"in": "path",
						"required": true
					}
				],
				"responses": {
					"200": {
						"description": "OK",
						"schema": {
							"$ref": "#/definitions/codersdk.Group"
						}
					}
				}
			}
		},
		"/organizations/{organization}/members": {
			"get": {
				"security": [
					{
						"CoderSessionToken": []
					}
				],
				"produces": ["application/json"],
				"tags": ["Members"],
				"summary": "List organization members",
				"operationId": "list-organization-members",
				"parameters": [
					{
						"type": "string",
						"description": "Organization ID",
						"name": "organization",
						"in": "path",
						"required": true
					}
				],
				"responses": {
					"200": {
						"description": "OK",
						"schema": {
							"type": "array",
							"items": {
								"$ref": "#/definitions/codersdk.OrganizationMemberWithUserData"
							}
						}
					}
				}
			}
		},
		"/organizations/{organization}/members/roles": {
			"get": {
				"security": [
					{
						"CoderSessionToken": []
					}
				],
				"produces": ["application/json"],
				"tags": ["Members"],
				"summary": "Get member roles by organization",
				"operationId": "get-member-roles-by-organization",
				"parameters": [
					{
						"type": "string",
						"format": "uuid",
						"description": "Organization ID",
						"name": "organization",
						"in": "path",
						"required": true
					}
				],
				"responses": {
					"200": {
						"description": "OK",
						"schema": {
							"type": "array",
							"items": {
								"$ref": "#/definitions/codersdk.AssignableRoles"
							}
						}
					}
				}
			},
			"put": {
				"security": [
					{
						"CoderSessionToken": []
					}
				],
				"consumes": ["application/json"],
				"produces": ["application/json"],
				"tags": ["Members"],
				"summary": "Upsert a custom organization role",
				"operationId": "upsert-a-custom-organization-role",
				"parameters": [
					{
						"type": "string",
						"format": "uuid",
						"description": "Organization ID",
						"name": "organization",
						"in": "path",
						"required": true
					},
					{
						"description": "Upsert role request",
						"name": "request",
						"in": "body",
						"required": true,
						"schema": {
							"$ref": "#/definitions/codersdk.CustomRoleRequest"
						}
					}
				],
				"responses": {
					"200": {
						"description": "OK",
						"schema": {
							"type": "array",
							"items": {
								"$ref": "#/definitions/codersdk.Role"
							}
						}
					}
				}
			},
			"post": {
				"security": [
					{
						"CoderSessionToken": []
					}
				],
				"consumes": ["application/json"],
				"produces": ["application/json"],
				"tags": ["Members"],
				"summary": "Insert a custom organization role",
				"operationId": "insert-a-custom-organization-role",
				"parameters": [
					{
						"type": "string",
						"format": "uuid",
						"description": "Organization ID",
						"name": "organization",
						"in": "path",
						"required": true
					},
					{
						"description": "Insert role request",
						"name": "request",
						"in": "body",
						"required": true,
						"schema": {
							"$ref": "#/definitions/codersdk.CustomRoleRequest"
						}
					}
				],
				"responses": {
					"200": {
						"description": "OK",
						"schema": {
							"type": "array",
							"items": {
								"$ref": "#/definitions/codersdk.Role"
							}
						}
					}
				}
			}
		},
		"/organizations/{organization}/members/roles/{roleName}": {
			"delete": {
				"security": [
					{
						"CoderSessionToken": []
					}
				],
				"produces": ["application/json"],
				"tags": ["Members"],
				"summary": "Delete a custom organization role",
				"operationId": "delete-a-custom-organization-role",
				"parameters": [
					{
						"type": "string",
						"format": "uuid",
						"description": "Organization ID",
						"name": "organization",
						"in": "path",
						"required": true
					},
					{
						"type": "string",
						"description": "Role name",
						"name": "roleName",
						"in": "path",
						"required": true
					}
				],
				"responses": {
					"200": {
						"description": "OK",
						"schema": {
							"type": "array",
							"items": {
								"$ref": "#/definitions/codersdk.Role"
							}
						}
					}
				}
			}
		},
		"/organizations/{organization}/members/{user}": {
			"post": {
				"security": [
					{
						"CoderSessionToken": []
					}
				],
				"produces": ["application/json"],
				"tags": ["Members"],
				"summary": "Add organization member",
				"operationId": "add-organization-member",
				"parameters": [
					{
						"type": "string",
						"description": "Organization ID",
						"name": "organization",
						"in": "path",
						"required": true
					},
					{
						"type": "string",
						"description": "User ID, name, or me",
						"name": "user",
						"in": "path",
						"required": true
					}
				],
				"responses": {
					"200": {
						"description": "OK",
						"schema": {
							"$ref": "#/definitions/codersdk.OrganizationMember"
						}
					}
				}
			},
			"delete": {
				"security": [
					{
						"CoderSessionToken": []
					}
				],
				"tags": ["Members"],
				"summary": "Remove organization member",
				"operationId": "remove-organization-member",
				"parameters": [
					{
						"type": "string",
						"description": "Organization ID",
						"name": "organization",
						"in": "path",
						"required": true
					},
					{
						"type": "string",
						"description": "User ID, name, or me",
						"name": "user",
						"in": "path",
						"required": true
					}
				],
				"responses": {
					"204": {
						"description": "No Content"
					}
				}
			}
		},
		"/organizations/{organization}/members/{user}/roles": {
			"put": {
				"security": [
					{
						"CoderSessionToken": []
					}
				],
				"consumes": ["application/json"],
				"produces": ["application/json"],
				"tags": ["Members"],
				"summary": "Assign role to organization member",
				"operationId": "assign-role-to-organization-member",
				"parameters": [
					{
						"type": "string",
						"description": "Organization ID",
						"name": "organization",
						"in": "path",
						"required": true
					},
					{
						"type": "string",
						"description": "User ID, name, or me",
						"name": "user",
						"in": "path",
						"required": true
					},
					{
						"description": "Update roles request",
						"name": "request",
						"in": "body",
						"required": true,
						"schema": {
							"$ref": "#/definitions/codersdk.UpdateRoles"
						}
					}
				],
				"responses": {
					"200": {
						"description": "OK",
						"schema": {
							"$ref": "#/definitions/codersdk.OrganizationMember"
						}
					}
				}
			}
		},
		"/organizations/{organization}/members/{user}/workspaces": {
			"post": {
				"security": [
					{
						"CoderSessionToken": []
					}
				],
				"description": "Create a new workspace using a template. The request must\nspecify either the Template ID or the Template Version ID,\nnot both. If the Template ID is specified, the active version\nof the template will be used.",
				"consumes": ["application/json"],
				"produces": ["application/json"],
				"tags": ["Workspaces"],
				"summary": "Create user workspace by organization",
				"operationId": "create-user-workspace-by-organization",
				"deprecated": true,
				"parameters": [
					{
						"type": "string",
						"format": "uuid",
						"description": "Organization ID",
						"name": "organization",
						"in": "path",
						"required": true
					},
					{
						"type": "string",
						"description": "Username, UUID, or me",
						"name": "user",
						"in": "path",
						"required": true
					},
					{
						"description": "Create workspace request",
						"name": "request",
						"in": "body",
						"required": true,
						"schema": {
							"$ref": "#/definitions/codersdk.CreateWorkspaceRequest"
						}
					}
				],
				"responses": {
					"200": {
						"description": "OK",
						"schema": {
							"$ref": "#/definitions/codersdk.Workspace"
						}
					}
				}
			}
		},
		"/organizations/{organization}/provisionerdaemons": {
			"get": {
				"security": [
					{
						"CoderSessionToken": []
					}
				],
				"produces": ["application/json"],
				"tags": ["Enterprise"],
				"summary": "Get provisioner daemons",
				"operationId": "get-provisioner-daemons",
				"parameters": [
					{
						"type": "string",
						"format": "uuid",
						"description": "Organization ID",
						"name": "organization",
						"in": "path",
						"required": true
					}
				],
				"responses": {
					"200": {
						"description": "OK",
						"schema": {
							"type": "array",
							"items": {
								"$ref": "#/definitions/codersdk.ProvisionerDaemon"
							}
						}
					}
				}
			}
		},
		"/organizations/{organization}/provisionerdaemons/serve": {
			"get": {
				"security": [
					{
						"CoderSessionToken": []
					}
				],
				"tags": ["Enterprise"],
				"summary": "Serve provisioner daemon",
				"operationId": "serve-provisioner-daemon",
				"parameters": [
					{
						"type": "string",
						"format": "uuid",
						"description": "Organization ID",
						"name": "organization",
						"in": "path",
						"required": true
					}
				],
				"responses": {
					"101": {
						"description": "Switching Protocols"
					}
				}
			}
		},
		"/organizations/{organization}/provisionerkeys": {
			"get": {
				"security": [
					{
						"CoderSessionToken": []
					}
				],
				"produces": ["application/json"],
				"tags": ["Enterprise"],
				"summary": "List provisioner key",
				"operationId": "list-provisioner-key",
				"parameters": [
					{
						"type": "string",
						"description": "Organization ID",
						"name": "organization",
						"in": "path",
						"required": true
					}
				],
				"responses": {
					"200": {
						"description": "OK",
						"schema": {
							"type": "array",
							"items": {
								"$ref": "#/definitions/codersdk.ProvisionerKey"
							}
						}
					}
				}
			},
			"post": {
				"security": [
					{
						"CoderSessionToken": []
					}
				],
				"produces": ["application/json"],
				"tags": ["Enterprise"],
				"summary": "Create provisioner key",
				"operationId": "create-provisioner-key",
				"parameters": [
					{
						"type": "string",
						"description": "Organization ID",
						"name": "organization",
						"in": "path",
						"required": true
					}
				],
				"responses": {
					"201": {
						"description": "Created",
						"schema": {
							"$ref": "#/definitions/codersdk.CreateProvisionerKeyResponse"
						}
					}
				}
			}
		},
		"/organizations/{organization}/provisionerkeys/{provisionerkey}": {
			"delete": {
				"security": [
					{
						"CoderSessionToken": []
					}
				],
				"tags": ["Enterprise"],
				"summary": "Delete provisioner key",
				"operationId": "delete-provisioner-key",
				"parameters": [
					{
						"type": "string",
						"description": "Organization ID",
						"name": "organization",
						"in": "path",
						"required": true
					},
					{
						"type": "string",
						"description": "Provisioner key name",
						"name": "provisionerkey",
						"in": "path",
						"required": true
					}
				],
				"responses": {
					"204": {
						"description": "No Content"
					}
				}
			}
		},
		"/organizations/{organization}/templates": {
			"get": {
				"security": [
					{
						"CoderSessionToken": []
					}
				],
				"produces": ["application/json"],
				"tags": ["Templates"],
				"summary": "Get templates by organization",
				"operationId": "get-templates-by-organization",
				"parameters": [
					{
						"type": "string",
						"format": "uuid",
						"description": "Organization ID",
						"name": "organization",
						"in": "path",
						"required": true
					}
				],
				"responses": {
					"200": {
						"description": "OK",
						"schema": {
							"type": "array",
							"items": {
								"$ref": "#/definitions/codersdk.Template"
							}
						}
					}
				}
			},
			"post": {
				"security": [
					{
						"CoderSessionToken": []
					}
				],
				"consumes": ["application/json"],
				"produces": ["application/json"],
				"tags": ["Templates"],
				"summary": "Create template by organization",
				"operationId": "create-template-by-organization",
				"parameters": [
					{
						"description": "Request body",
						"name": "request",
						"in": "body",
						"required": true,
						"schema": {
							"$ref": "#/definitions/codersdk.CreateTemplateRequest"
						}
					},
					{
						"type": "string",
						"description": "Organization ID",
						"name": "organization",
						"in": "path",
						"required": true
					}
				],
				"responses": {
					"200": {
						"description": "OK",
						"schema": {
							"$ref": "#/definitions/codersdk.Template"
						}
					}
				}
			}
		},
		"/organizations/{organization}/templates/examples": {
			"get": {
				"security": [
					{
						"CoderSessionToken": []
					}
				],
				"produces": ["application/json"],
				"tags": ["Templates"],
				"summary": "Get template examples by organization",
				"operationId": "get-template-examples-by-organization",
				"deprecated": true,
				"parameters": [
					{
						"type": "string",
						"format": "uuid",
						"description": "Organization ID",
						"name": "organization",
						"in": "path",
						"required": true
					}
				],
				"responses": {
					"200": {
						"description": "OK",
						"schema": {
							"type": "array",
							"items": {
								"$ref": "#/definitions/codersdk.TemplateExample"
							}
						}
					}
				}
			}
		},
		"/organizations/{organization}/templates/{templatename}": {
			"get": {
				"security": [
					{
						"CoderSessionToken": []
					}
				],
				"produces": ["application/json"],
				"tags": ["Templates"],
				"summary": "Get templates by organization and template name",
				"operationId": "get-templates-by-organization-and-template-name",
				"parameters": [
					{
						"type": "string",
						"format": "uuid",
						"description": "Organization ID",
						"name": "organization",
						"in": "path",
						"required": true
					},
					{
						"type": "string",
						"description": "Template name",
						"name": "templatename",
						"in": "path",
						"required": true
					}
				],
				"responses": {
					"200": {
						"description": "OK",
						"schema": {
							"$ref": "#/definitions/codersdk.Template"
						}
					}
				}
			}
		},
		"/organizations/{organization}/templates/{templatename}/versions/{templateversionname}": {
			"get": {
				"security": [
					{
						"CoderSessionToken": []
					}
				],
				"produces": ["application/json"],
				"tags": ["Templates"],
				"summary": "Get template version by organization, template, and name",
				"operationId": "get-template-version-by-organization-template-and-name",
				"parameters": [
					{
						"type": "string",
						"format": "uuid",
						"description": "Organization ID",
						"name": "organization",
						"in": "path",
						"required": true
					},
					{
						"type": "string",
						"description": "Template name",
						"name": "templatename",
						"in": "path",
						"required": true
					},
					{
						"type": "string",
						"description": "Template version name",
						"name": "templateversionname",
						"in": "path",
						"required": true
					}
				],
				"responses": {
					"200": {
						"description": "OK",
						"schema": {
							"$ref": "#/definitions/codersdk.TemplateVersion"
						}
					}
				}
			}
		},
		"/organizations/{organization}/templates/{templatename}/versions/{templateversionname}/previous": {
			"get": {
				"security": [
					{
						"CoderSessionToken": []
					}
				],
				"produces": ["application/json"],
				"tags": ["Templates"],
				"summary": "Get previous template version by organization, template, and name",
				"operationId": "get-previous-template-version-by-organization-template-and-name",
				"parameters": [
					{
						"type": "string",
						"format": "uuid",
						"description": "Organization ID",
						"name": "organization",
						"in": "path",
						"required": true
					},
					{
						"type": "string",
						"description": "Template name",
						"name": "templatename",
						"in": "path",
						"required": true
					},
					{
						"type": "string",
						"description": "Template version name",
						"name": "templateversionname",
						"in": "path",
						"required": true
					}
				],
				"responses": {
					"200": {
						"description": "OK",
						"schema": {
							"$ref": "#/definitions/codersdk.TemplateVersion"
						}
					}
				}
			}
		},
		"/organizations/{organization}/templateversions": {
			"post": {
				"security": [
					{
						"CoderSessionToken": []
					}
				],
				"consumes": ["application/json"],
				"produces": ["application/json"],
				"tags": ["Templates"],
				"summary": "Create template version by organization",
				"operationId": "create-template-version-by-organization",
				"parameters": [
					{
						"type": "string",
						"format": "uuid",
						"description": "Organization ID",
						"name": "organization",
						"in": "path",
						"required": true
					},
					{
						"description": "Create template version request",
						"name": "request",
						"in": "body",
						"required": true,
						"schema": {
							"$ref": "#/definitions/codersdk.CreateTemplateVersionRequest"
						}
					}
				],
				"responses": {
					"201": {
						"description": "Created",
						"schema": {
							"$ref": "#/definitions/codersdk.TemplateVersion"
						}
					}
				}
			}
		},
		"/regions": {
			"get": {
				"security": [
					{
						"CoderSessionToken": []
					}
				],
				"produces": ["application/json"],
				"tags": ["WorkspaceProxies"],
				"summary": "Get site-wide regions for workspace connections",
				"operationId": "get-site-wide-regions-for-workspace-connections",
				"responses": {
					"200": {
						"description": "OK",
						"schema": {
							"$ref": "#/definitions/codersdk.RegionsResponse-codersdk_Region"
						}
					}
				}
			}
		},
		"/replicas": {
			"get": {
				"security": [
					{
						"CoderSessionToken": []
					}
				],
				"produces": ["application/json"],
				"tags": ["Enterprise"],
				"summary": "Get active replicas",
				"operationId": "get-active-replicas",
				"responses": {
					"200": {
						"description": "OK",
						"schema": {
							"type": "array",
							"items": {
								"$ref": "#/definitions/codersdk.Replica"
							}
						}
					}
				}
			}
		},
		"/scim/v2/Users": {
			"get": {
				"security": [
					{
						"CoderSessionToken": []
					}
				],
				"produces": ["application/scim+json"],
				"tags": ["Enterprise"],
				"summary": "SCIM 2.0: Get users",
				"operationId": "scim-get-users",
				"responses": {
					"200": {
						"description": "OK"
					}
				}
			},
			"post": {
				"security": [
					{
						"CoderSessionToken": []
					}
				],
				"produces": ["application/json"],
				"tags": ["Enterprise"],
				"summary": "SCIM 2.0: Create new user",
				"operationId": "scim-create-new-user",
				"parameters": [
					{
						"description": "New user",
						"name": "request",
						"in": "body",
						"required": true,
						"schema": {
							"$ref": "#/definitions/coderd.SCIMUser"
						}
					}
				],
				"responses": {
					"200": {
						"description": "OK",
						"schema": {
							"$ref": "#/definitions/coderd.SCIMUser"
						}
					}
				}
			}
		},
		"/scim/v2/Users/{id}": {
			"get": {
				"security": [
					{
						"CoderSessionToken": []
					}
				],
				"produces": ["application/scim+json"],
				"tags": ["Enterprise"],
				"summary": "SCIM 2.0: Get user by ID",
				"operationId": "scim-get-user-by-id",
				"parameters": [
					{
						"type": "string",
						"format": "uuid",
						"description": "User ID",
						"name": "id",
						"in": "path",
						"required": true
					}
				],
				"responses": {
					"404": {
						"description": "Not Found"
					}
				}
			},
			"patch": {
				"security": [
					{
						"CoderSessionToken": []
					}
				],
				"produces": ["application/scim+json"],
				"tags": ["Enterprise"],
				"summary": "SCIM 2.0: Update user account",
				"operationId": "scim-update-user-status",
				"parameters": [
					{
						"type": "string",
						"format": "uuid",
						"description": "User ID",
						"name": "id",
						"in": "path",
						"required": true
					},
					{
						"description": "Update user request",
						"name": "request",
						"in": "body",
						"required": true,
						"schema": {
							"$ref": "#/definitions/coderd.SCIMUser"
						}
					}
				],
				"responses": {
					"200": {
						"description": "OK",
						"schema": {
							"$ref": "#/definitions/codersdk.User"
						}
					}
				}
			}
		},
		"/templates": {
			"get": {
				"security": [
					{
						"CoderSessionToken": []
					}
				],
				"produces": ["application/json"],
				"tags": ["Templates"],
				"summary": "Get all templates",
				"operationId": "get-all-templates",
				"responses": {
					"200": {
						"description": "OK",
						"schema": {
							"type": "array",
							"items": {
								"$ref": "#/definitions/codersdk.Template"
							}
						}
					}
				}
			}
		},
		"/templates/examples": {
			"get": {
				"security": [
					{
						"CoderSessionToken": []
					}
				],
				"produces": ["application/json"],
				"tags": ["Templates"],
				"summary": "Get template examples",
				"operationId": "get-template-examples",
				"responses": {
					"200": {
						"description": "OK",
						"schema": {
							"type": "array",
							"items": {
								"$ref": "#/definitions/codersdk.TemplateExample"
							}
						}
					}
				}
			}
		},
		"/templates/{template}": {
			"get": {
				"security": [
					{
						"CoderSessionToken": []
					}
				],
				"produces": ["application/json"],
				"tags": ["Templates"],
				"summary": "Get template metadata by ID",
				"operationId": "get-template-metadata-by-id",
				"parameters": [
					{
						"type": "string",
						"format": "uuid",
						"description": "Template ID",
						"name": "template",
						"in": "path",
						"required": true
					}
				],
				"responses": {
					"200": {
						"description": "OK",
						"schema": {
							"$ref": "#/definitions/codersdk.Template"
						}
					}
				}
			},
			"delete": {
				"security": [
					{
						"CoderSessionToken": []
					}
				],
				"produces": ["application/json"],
				"tags": ["Templates"],
				"summary": "Delete template by ID",
				"operationId": "delete-template-by-id",
				"parameters": [
					{
						"type": "string",
						"format": "uuid",
						"description": "Template ID",
						"name": "template",
						"in": "path",
						"required": true
					}
				],
				"responses": {
					"200": {
						"description": "OK",
						"schema": {
							"$ref": "#/definitions/codersdk.Response"
						}
					}
				}
			},
			"patch": {
				"security": [
					{
						"CoderSessionToken": []
					}
				],
				"produces": ["application/json"],
				"tags": ["Templates"],
				"summary": "Update template metadata by ID",
				"operationId": "update-template-metadata-by-id",
				"parameters": [
					{
						"type": "string",
						"format": "uuid",
						"description": "Template ID",
						"name": "template",
						"in": "path",
						"required": true
					}
				],
				"responses": {
					"200": {
						"description": "OK",
						"schema": {
							"$ref": "#/definitions/codersdk.Template"
						}
					}
				}
			}
		},
		"/templates/{template}/acl": {
			"get": {
				"security": [
					{
						"CoderSessionToken": []
					}
				],
				"produces": ["application/json"],
				"tags": ["Enterprise"],
				"summary": "Get template ACLs",
				"operationId": "get-template-acls",
				"parameters": [
					{
						"type": "string",
						"format": "uuid",
						"description": "Template ID",
						"name": "template",
						"in": "path",
						"required": true
					}
				],
				"responses": {
					"200": {
						"description": "OK",
						"schema": {
							"type": "array",
							"items": {
								"$ref": "#/definitions/codersdk.TemplateUser"
							}
						}
					}
				}
			},
			"patch": {
				"security": [
					{
						"CoderSessionToken": []
					}
				],
				"consumes": ["application/json"],
				"produces": ["application/json"],
				"tags": ["Enterprise"],
				"summary": "Update template ACL",
				"operationId": "update-template-acl",
				"parameters": [
					{
						"type": "string",
						"format": "uuid",
						"description": "Template ID",
						"name": "template",
						"in": "path",
						"required": true
					},
					{
						"description": "Update template request",
						"name": "request",
						"in": "body",
						"required": true,
						"schema": {
							"$ref": "#/definitions/codersdk.UpdateTemplateACL"
						}
					}
				],
				"responses": {
					"200": {
						"description": "OK",
						"schema": {
							"$ref": "#/definitions/codersdk.Response"
						}
					}
				}
			}
		},
		"/templates/{template}/acl/available": {
			"get": {
				"security": [
					{
						"CoderSessionToken": []
					}
				],
				"produces": ["application/json"],
				"tags": ["Enterprise"],
				"summary": "Get template available acl users/groups",
				"operationId": "get-template-available-acl-usersgroups",
				"parameters": [
					{
						"type": "string",
						"format": "uuid",
						"description": "Template ID",
						"name": "template",
						"in": "path",
						"required": true
					}
				],
				"responses": {
					"200": {
						"description": "OK",
						"schema": {
							"type": "array",
							"items": {
								"$ref": "#/definitions/codersdk.ACLAvailable"
							}
						}
					}
				}
			}
		},
		"/templates/{template}/daus": {
			"get": {
				"security": [
					{
						"CoderSessionToken": []
					}
				],
				"produces": ["application/json"],
				"tags": ["Templates"],
				"summary": "Get template DAUs by ID",
				"operationId": "get-template-daus-by-id",
				"parameters": [
					{
						"type": "string",
						"format": "uuid",
						"description": "Template ID",
						"name": "template",
						"in": "path",
						"required": true
					}
				],
				"responses": {
					"200": {
						"description": "OK",
						"schema": {
							"$ref": "#/definitions/codersdk.DAUsResponse"
						}
					}
				}
			}
		},
		"/templates/{template}/versions": {
			"get": {
				"security": [
					{
						"CoderSessionToken": []
					}
				],
				"produces": ["application/json"],
				"tags": ["Templates"],
				"summary": "List template versions by template ID",
				"operationId": "list-template-versions-by-template-id",
				"parameters": [
					{
						"type": "string",
						"format": "uuid",
						"description": "Template ID",
						"name": "template",
						"in": "path",
						"required": true
					},
					{
						"type": "string",
						"format": "uuid",
						"description": "After ID",
						"name": "after_id",
						"in": "query"
					},
					{
						"type": "boolean",
						"description": "Include archived versions in the list",
						"name": "include_archived",
						"in": "query"
					},
					{
						"type": "integer",
						"description": "Page limit",
						"name": "limit",
						"in": "query"
					},
					{
						"type": "integer",
						"description": "Page offset",
						"name": "offset",
						"in": "query"
					}
				],
				"responses": {
					"200": {
						"description": "OK",
						"schema": {
							"type": "array",
							"items": {
								"$ref": "#/definitions/codersdk.TemplateVersion"
							}
						}
					}
				}
			},
			"patch": {
				"security": [
					{
						"CoderSessionToken": []
					}
				],
				"consumes": ["application/json"],
				"produces": ["application/json"],
				"tags": ["Templates"],
				"summary": "Update active template version by template ID",
				"operationId": "update-active-template-version-by-template-id",
				"parameters": [
					{
						"description": "Modified template version",
						"name": "request",
						"in": "body",
						"required": true,
						"schema": {
							"$ref": "#/definitions/codersdk.UpdateActiveTemplateVersion"
						}
					},
					{
						"type": "string",
						"format": "uuid",
						"description": "Template ID",
						"name": "template",
						"in": "path",
						"required": true
					}
				],
				"responses": {
					"200": {
						"description": "OK",
						"schema": {
							"$ref": "#/definitions/codersdk.Response"
						}
					}
				}
			}
		},
		"/templates/{template}/versions/archive": {
			"post": {
				"security": [
					{
						"CoderSessionToken": []
					}
				],
				"consumes": ["application/json"],
				"produces": ["application/json"],
				"tags": ["Templates"],
				"summary": "Archive template unused versions by template id",
				"operationId": "archive-template-unused-versions-by-template-id",
				"parameters": [
					{
						"type": "string",
						"format": "uuid",
						"description": "Template ID",
						"name": "template",
						"in": "path",
						"required": true
					},
					{
						"description": "Archive request",
						"name": "request",
						"in": "body",
						"required": true,
						"schema": {
							"$ref": "#/definitions/codersdk.ArchiveTemplateVersionsRequest"
						}
					}
				],
				"responses": {
					"200": {
						"description": "OK",
						"schema": {
							"$ref": "#/definitions/codersdk.Response"
						}
					}
				}
			}
		},
		"/templates/{template}/versions/{templateversionname}": {
			"get": {
				"security": [
					{
						"CoderSessionToken": []
					}
				],
				"produces": ["application/json"],
				"tags": ["Templates"],
				"summary": "Get template version by template ID and name",
				"operationId": "get-template-version-by-template-id-and-name",
				"parameters": [
					{
						"type": "string",
						"format": "uuid",
						"description": "Template ID",
						"name": "template",
						"in": "path",
						"required": true
					},
					{
						"type": "string",
						"description": "Template version name",
						"name": "templateversionname",
						"in": "path",
						"required": true
					}
				],
				"responses": {
					"200": {
						"description": "OK",
						"schema": {
							"type": "array",
							"items": {
								"$ref": "#/definitions/codersdk.TemplateVersion"
							}
						}
					}
				}
			}
		},
		"/templateversions/{templateversion}": {
			"get": {
				"security": [
					{
						"CoderSessionToken": []
					}
				],
				"produces": ["application/json"],
				"tags": ["Templates"],
				"summary": "Get template version by ID",
				"operationId": "get-template-version-by-id",
				"parameters": [
					{
						"type": "string",
						"format": "uuid",
						"description": "Template version ID",
						"name": "templateversion",
						"in": "path",
						"required": true
					}
				],
				"responses": {
					"200": {
						"description": "OK",
						"schema": {
							"$ref": "#/definitions/codersdk.TemplateVersion"
						}
					}
				}
			},
			"patch": {
				"security": [
					{
						"CoderSessionToken": []
					}
				],
				"consumes": ["application/json"],
				"produces": ["application/json"],
				"tags": ["Templates"],
				"summary": "Patch template version by ID",
				"operationId": "patch-template-version-by-id",
				"parameters": [
					{
						"type": "string",
						"format": "uuid",
						"description": "Template version ID",
						"name": "templateversion",
						"in": "path",
						"required": true
					},
					{
						"description": "Patch template version request",
						"name": "request",
						"in": "body",
						"required": true,
						"schema": {
							"$ref": "#/definitions/codersdk.PatchTemplateVersionRequest"
						}
					}
				],
				"responses": {
					"200": {
						"description": "OK",
						"schema": {
							"$ref": "#/definitions/codersdk.TemplateVersion"
						}
					}
				}
			}
		},
		"/templateversions/{templateversion}/archive": {
			"post": {
				"security": [
					{
						"CoderSessionToken": []
					}
				],
				"produces": ["application/json"],
				"tags": ["Templates"],
				"summary": "Archive template version",
				"operationId": "archive-template-version",
				"parameters": [
					{
						"type": "string",
						"format": "uuid",
						"description": "Template version ID",
						"name": "templateversion",
						"in": "path",
						"required": true
					}
				],
				"responses": {
					"200": {
						"description": "OK",
						"schema": {
							"$ref": "#/definitions/codersdk.Response"
						}
					}
				}
			}
		},
		"/templateversions/{templateversion}/cancel": {
			"patch": {
				"security": [
					{
						"CoderSessionToken": []
					}
				],
				"produces": ["application/json"],
				"tags": ["Templates"],
				"summary": "Cancel template version by ID",
				"operationId": "cancel-template-version-by-id",
				"parameters": [
					{
						"type": "string",
						"format": "uuid",
						"description": "Template version ID",
						"name": "templateversion",
						"in": "path",
						"required": true
					}
				],
				"responses": {
					"200": {
						"description": "OK",
						"schema": {
							"$ref": "#/definitions/codersdk.Response"
						}
					}
				}
			}
		},
		"/templateversions/{templateversion}/dry-run": {
			"post": {
				"security": [
					{
						"CoderSessionToken": []
					}
				],
				"consumes": ["application/json"],
				"produces": ["application/json"],
				"tags": ["Templates"],
				"summary": "Create template version dry-run",
				"operationId": "create-template-version-dry-run",
				"parameters": [
					{
						"type": "string",
						"format": "uuid",
						"description": "Template version ID",
						"name": "templateversion",
						"in": "path",
						"required": true
					},
					{
						"description": "Dry-run request",
						"name": "request",
						"in": "body",
						"required": true,
						"schema": {
							"$ref": "#/definitions/codersdk.CreateTemplateVersionDryRunRequest"
						}
					}
				],
				"responses": {
					"201": {
						"description": "Created",
						"schema": {
							"$ref": "#/definitions/codersdk.ProvisionerJob"
						}
					}
				}
			}
		},
		"/templateversions/{templateversion}/dry-run/{jobID}": {
			"get": {
				"security": [
					{
						"CoderSessionToken": []
					}
				],
				"produces": ["application/json"],
				"tags": ["Templates"],
				"summary": "Get template version dry-run by job ID",
				"operationId": "get-template-version-dry-run-by-job-id",
				"parameters": [
					{
						"type": "string",
						"format": "uuid",
						"description": "Template version ID",
						"name": "templateversion",
						"in": "path",
						"required": true
					},
					{
						"type": "string",
						"format": "uuid",
						"description": "Job ID",
						"name": "jobID",
						"in": "path",
						"required": true
					}
				],
				"responses": {
					"200": {
						"description": "OK",
						"schema": {
							"$ref": "#/definitions/codersdk.ProvisionerJob"
						}
					}
				}
			}
		},
		"/templateversions/{templateversion}/dry-run/{jobID}/cancel": {
			"patch": {
				"security": [
					{
						"CoderSessionToken": []
					}
				],
				"produces": ["application/json"],
				"tags": ["Templates"],
				"summary": "Cancel template version dry-run by job ID",
				"operationId": "cancel-template-version-dry-run-by-job-id",
				"parameters": [
					{
						"type": "string",
						"format": "uuid",
						"description": "Job ID",
						"name": "jobID",
						"in": "path",
						"required": true
					},
					{
						"type": "string",
						"format": "uuid",
						"description": "Template version ID",
						"name": "templateversion",
						"in": "path",
						"required": true
					}
				],
				"responses": {
					"200": {
						"description": "OK",
						"schema": {
							"$ref": "#/definitions/codersdk.Response"
						}
					}
				}
			}
		},
		"/templateversions/{templateversion}/dry-run/{jobID}/logs": {
			"get": {
				"security": [
					{
						"CoderSessionToken": []
					}
				],
				"produces": ["application/json"],
				"tags": ["Templates"],
				"summary": "Get template version dry-run logs by job ID",
				"operationId": "get-template-version-dry-run-logs-by-job-id",
				"parameters": [
					{
						"type": "string",
						"format": "uuid",
						"description": "Template version ID",
						"name": "templateversion",
						"in": "path",
						"required": true
					},
					{
						"type": "string",
						"format": "uuid",
						"description": "Job ID",
						"name": "jobID",
						"in": "path",
						"required": true
					},
					{
						"type": "integer",
						"description": "Before Unix timestamp",
						"name": "before",
						"in": "query"
					},
					{
						"type": "integer",
						"description": "After Unix timestamp",
						"name": "after",
						"in": "query"
					},
					{
						"type": "boolean",
						"description": "Follow log stream",
						"name": "follow",
						"in": "query"
					}
				],
				"responses": {
					"200": {
						"description": "OK",
						"schema": {
							"type": "array",
							"items": {
								"$ref": "#/definitions/codersdk.ProvisionerJobLog"
							}
						}
					}
				}
			}
		},
		"/templateversions/{templateversion}/dry-run/{jobID}/resources": {
			"get": {
				"security": [
					{
						"CoderSessionToken": []
					}
				],
				"produces": ["application/json"],
				"tags": ["Templates"],
				"summary": "Get template version dry-run resources by job ID",
				"operationId": "get-template-version-dry-run-resources-by-job-id",
				"parameters": [
					{
						"type": "string",
						"format": "uuid",
						"description": "Template version ID",
						"name": "templateversion",
						"in": "path",
						"required": true
					},
					{
						"type": "string",
						"format": "uuid",
						"description": "Job ID",
						"name": "jobID",
						"in": "path",
						"required": true
					}
				],
				"responses": {
					"200": {
						"description": "OK",
						"schema": {
							"type": "array",
							"items": {
								"$ref": "#/definitions/codersdk.WorkspaceResource"
							}
						}
					}
				}
			}
		},
		"/templateversions/{templateversion}/external-auth": {
			"get": {
				"security": [
					{
						"CoderSessionToken": []
					}
				],
				"produces": ["application/json"],
				"tags": ["Templates"],
				"summary": "Get external auth by template version",
				"operationId": "get-external-auth-by-template-version",
				"parameters": [
					{
						"type": "string",
						"format": "uuid",
						"description": "Template version ID",
						"name": "templateversion",
						"in": "path",
						"required": true
					}
				],
				"responses": {
					"200": {
						"description": "OK",
						"schema": {
							"type": "array",
							"items": {
								"$ref": "#/definitions/codersdk.TemplateVersionExternalAuth"
							}
						}
					}
				}
			}
		},
		"/templateversions/{templateversion}/logs": {
			"get": {
				"security": [
					{
						"CoderSessionToken": []
					}
				],
				"produces": ["application/json"],
				"tags": ["Templates"],
				"summary": "Get logs by template version",
				"operationId": "get-logs-by-template-version",
				"parameters": [
					{
						"type": "string",
						"format": "uuid",
						"description": "Template version ID",
						"name": "templateversion",
						"in": "path",
						"required": true
					},
					{
						"type": "integer",
						"description": "Before log id",
						"name": "before",
						"in": "query"
					},
					{
						"type": "integer",
						"description": "After log id",
						"name": "after",
						"in": "query"
					},
					{
						"type": "boolean",
						"description": "Follow log stream",
						"name": "follow",
						"in": "query"
					}
				],
				"responses": {
					"200": {
						"description": "OK",
						"schema": {
							"type": "array",
							"items": {
								"$ref": "#/definitions/codersdk.ProvisionerJobLog"
							}
						}
					}
				}
			}
		},
		"/templateversions/{templateversion}/parameters": {
			"get": {
				"security": [
					{
						"CoderSessionToken": []
					}
				],
				"tags": ["Templates"],
				"summary": "Removed: Get parameters by template version",
				"operationId": "removed-get-parameters-by-template-version",
				"parameters": [
					{
						"type": "string",
						"format": "uuid",
						"description": "Template version ID",
						"name": "templateversion",
						"in": "path",
						"required": true
					}
				],
				"responses": {
					"200": {
						"description": "OK"
					}
				}
			}
		},
		"/templateversions/{templateversion}/resources": {
			"get": {
				"security": [
					{
						"CoderSessionToken": []
					}
				],
				"produces": ["application/json"],
				"tags": ["Templates"],
				"summary": "Get resources by template version",
				"operationId": "get-resources-by-template-version",
				"parameters": [
					{
						"type": "string",
						"format": "uuid",
						"description": "Template version ID",
						"name": "templateversion",
						"in": "path",
						"required": true
					}
				],
				"responses": {
					"200": {
						"description": "OK",
						"schema": {
							"type": "array",
							"items": {
								"$ref": "#/definitions/codersdk.WorkspaceResource"
							}
						}
					}
				}
			}
		},
		"/templateversions/{templateversion}/rich-parameters": {
			"get": {
				"security": [
					{
						"CoderSessionToken": []
					}
				],
				"produces": ["application/json"],
				"tags": ["Templates"],
				"summary": "Get rich parameters by template version",
				"operationId": "get-rich-parameters-by-template-version",
				"parameters": [
					{
						"type": "string",
						"format": "uuid",
						"description": "Template version ID",
						"name": "templateversion",
						"in": "path",
						"required": true
					}
				],
				"responses": {
					"200": {
						"description": "OK",
						"schema": {
							"type": "array",
							"items": {
								"$ref": "#/definitions/codersdk.TemplateVersionParameter"
							}
						}
					}
				}
			}
		},
		"/templateversions/{templateversion}/schema": {
			"get": {
				"security": [
					{
						"CoderSessionToken": []
					}
				],
				"tags": ["Templates"],
				"summary": "Removed: Get schema by template version",
				"operationId": "removed-get-schema-by-template-version",
				"parameters": [
					{
						"type": "string",
						"format": "uuid",
						"description": "Template version ID",
						"name": "templateversion",
						"in": "path",
						"required": true
					}
				],
				"responses": {
					"200": {
						"description": "OK"
					}
				}
			}
		},
		"/templateversions/{templateversion}/unarchive": {
			"post": {
				"security": [
					{
						"CoderSessionToken": []
					}
				],
				"produces": ["application/json"],
				"tags": ["Templates"],
				"summary": "Unarchive template version",
				"operationId": "unarchive-template-version",
				"parameters": [
					{
						"type": "string",
						"format": "uuid",
						"description": "Template version ID",
						"name": "templateversion",
						"in": "path",
						"required": true
					}
				],
				"responses": {
					"200": {
						"description": "OK",
						"schema": {
							"$ref": "#/definitions/codersdk.Response"
						}
					}
				}
			}
		},
		"/templateversions/{templateversion}/variables": {
			"get": {
				"security": [
					{
						"CoderSessionToken": []
					}
				],
				"produces": ["application/json"],
				"tags": ["Templates"],
				"summary": "Get template variables by template version",
				"operationId": "get-template-variables-by-template-version",
				"parameters": [
					{
						"type": "string",
						"format": "uuid",
						"description": "Template version ID",
						"name": "templateversion",
						"in": "path",
						"required": true
					}
				],
				"responses": {
					"200": {
						"description": "OK",
						"schema": {
							"type": "array",
							"items": {
								"$ref": "#/definitions/codersdk.TemplateVersionVariable"
							}
						}
					}
				}
			}
		},
		"/updatecheck": {
			"get": {
				"produces": ["application/json"],
				"tags": ["General"],
				"summary": "Update check",
				"operationId": "update-check",
				"responses": {
					"200": {
						"description": "OK",
						"schema": {
							"$ref": "#/definitions/codersdk.UpdateCheckResponse"
						}
					}
				}
			}
		},
		"/users": {
			"get": {
				"security": [
					{
						"CoderSessionToken": []
					}
				],
				"produces": ["application/json"],
				"tags": ["Users"],
				"summary": "Get users",
				"operationId": "get-users",
				"parameters": [
					{
						"type": "string",
						"description": "Search query",
						"name": "q",
						"in": "query"
					},
					{
						"type": "string",
						"format": "uuid",
						"description": "After ID",
						"name": "after_id",
						"in": "query"
					},
					{
						"type": "integer",
						"description": "Page limit",
						"name": "limit",
						"in": "query"
					},
					{
						"type": "integer",
						"description": "Page offset",
						"name": "offset",
						"in": "query"
					}
				],
				"responses": {
					"200": {
						"description": "OK",
						"schema": {
							"$ref": "#/definitions/codersdk.GetUsersResponse"
						}
					}
				}
			},
			"post": {
				"security": [
					{
						"CoderSessionToken": []
					}
				],
				"consumes": ["application/json"],
				"produces": ["application/json"],
				"tags": ["Users"],
				"summary": "Create new user",
				"operationId": "create-new-user",
				"parameters": [
					{
						"description": "Create user request",
						"name": "request",
						"in": "body",
						"required": true,
						"schema": {
							"$ref": "#/definitions/codersdk.CreateUserRequest"
						}
					}
				],
				"responses": {
					"201": {
						"description": "Created",
						"schema": {
							"$ref": "#/definitions/codersdk.User"
						}
					}
				}
			}
		},
		"/users/authmethods": {
			"get": {
				"security": [
					{
						"CoderSessionToken": []
					}
				],
				"produces": ["application/json"],
				"tags": ["Users"],
				"summary": "Get authentication methods",
				"operationId": "get-authentication-methods",
				"responses": {
					"200": {
						"description": "OK",
						"schema": {
							"$ref": "#/definitions/codersdk.AuthMethods"
						}
					}
				}
			}
		},
		"/users/first": {
			"get": {
				"security": [
					{
						"CoderSessionToken": []
					}
				],
				"produces": ["application/json"],
				"tags": ["Users"],
				"summary": "Check initial user created",
				"operationId": "check-initial-user-created",
				"responses": {
					"200": {
						"description": "OK",
						"schema": {
							"$ref": "#/definitions/codersdk.Response"
						}
					}
				}
			},
			"post": {
				"security": [
					{
						"CoderSessionToken": []
					}
				],
				"consumes": ["application/json"],
				"produces": ["application/json"],
				"tags": ["Users"],
				"summary": "Create initial user",
				"operationId": "create-initial-user",
				"parameters": [
					{
						"description": "First user request",
						"name": "request",
						"in": "body",
						"required": true,
						"schema": {
							"$ref": "#/definitions/codersdk.CreateFirstUserRequest"
						}
					}
				],
				"responses": {
					"201": {
						"description": "Created",
						"schema": {
							"$ref": "#/definitions/codersdk.CreateFirstUserResponse"
						}
					}
				}
			}
		},
		"/users/login": {
			"post": {
				"consumes": ["application/json"],
				"produces": ["application/json"],
				"tags": ["Authorization"],
				"summary": "Log in user",
				"operationId": "log-in-user",
				"parameters": [
					{
						"description": "Login request",
						"name": "request",
						"in": "body",
						"required": true,
						"schema": {
							"$ref": "#/definitions/codersdk.LoginWithPasswordRequest"
						}
					}
				],
				"responses": {
					"201": {
						"description": "Created",
						"schema": {
							"$ref": "#/definitions/codersdk.LoginWithPasswordResponse"
						}
					}
				}
			}
		},
		"/users/logout": {
			"post": {
				"security": [
					{
						"CoderSessionToken": []
					}
				],
				"produces": ["application/json"],
				"tags": ["Users"],
				"summary": "Log out user",
				"operationId": "log-out-user",
				"responses": {
					"200": {
						"description": "OK",
						"schema": {
							"$ref": "#/definitions/codersdk.Response"
						}
					}
				}
			}
		},
		"/users/oauth2/github/callback": {
			"get": {
				"security": [
					{
						"CoderSessionToken": []
					}
				],
				"tags": ["Users"],
				"summary": "OAuth 2.0 GitHub Callback",
				"operationId": "oauth-20-github-callback",
				"responses": {
					"307": {
						"description": "Temporary Redirect"
					}
				}
			}
		},
		"/users/oidc/callback": {
			"get": {
				"security": [
					{
						"CoderSessionToken": []
					}
				],
				"tags": ["Users"],
				"summary": "OpenID Connect Callback",
				"operationId": "openid-connect-callback",
				"responses": {
					"307": {
						"description": "Temporary Redirect"
					}
				}
			}
		},
		"/users/roles": {
			"get": {
				"security": [
					{
						"CoderSessionToken": []
					}
				],
				"produces": ["application/json"],
				"tags": ["Members"],
				"summary": "Get site member roles",
				"operationId": "get-site-member-roles",
				"responses": {
					"200": {
						"description": "OK",
						"schema": {
							"type": "array",
							"items": {
								"$ref": "#/definitions/codersdk.AssignableRoles"
							}
						}
					}
				}
			}
		},
		"/users/{user}": {
			"get": {
				"security": [
					{
						"CoderSessionToken": []
					}
				],
				"produces": ["application/json"],
				"tags": ["Users"],
				"summary": "Get user by name",
				"operationId": "get-user-by-name",
				"parameters": [
					{
						"type": "string",
						"description": "User ID, username, or me",
						"name": "user",
						"in": "path",
						"required": true
					}
				],
				"responses": {
					"200": {
						"description": "OK",
						"schema": {
							"$ref": "#/definitions/codersdk.User"
						}
					}
				}
			},
			"delete": {
				"security": [
					{
						"CoderSessionToken": []
					}
				],
				"tags": ["Users"],
				"summary": "Delete user",
				"operationId": "delete-user",
				"parameters": [
					{
						"type": "string",
						"description": "User ID, name, or me",
						"name": "user",
						"in": "path",
						"required": true
					}
				],
				"responses": {
					"200": {
						"description": "OK"
					}
				}
			}
		},
		"/users/{user}/appearance": {
			"put": {
				"security": [
					{
						"CoderSessionToken": []
					}
				],
				"consumes": ["application/json"],
				"produces": ["application/json"],
				"tags": ["Users"],
				"summary": "Update user appearance settings",
				"operationId": "update-user-appearance-settings",
				"parameters": [
					{
						"type": "string",
						"description": "User ID, name, or me",
						"name": "user",
						"in": "path",
						"required": true
					},
					{
						"description": "New appearance settings",
						"name": "request",
						"in": "body",
						"required": true,
						"schema": {
							"$ref": "#/definitions/codersdk.UpdateUserAppearanceSettingsRequest"
						}
					}
				],
				"responses": {
					"200": {
						"description": "OK",
						"schema": {
							"$ref": "#/definitions/codersdk.User"
						}
					}
				}
			}
		},
		"/users/{user}/autofill-parameters": {
			"get": {
				"security": [
					{
						"CoderSessionToken": []
					}
				],
				"produces": ["application/json"],
				"tags": ["Users"],
				"summary": "Get autofill build parameters for user",
				"operationId": "get-autofill-build-parameters-for-user",
				"parameters": [
					{
						"type": "string",
						"description": "User ID, username, or me",
						"name": "user",
						"in": "path",
						"required": true
					},
					{
						"type": "string",
						"description": "Template ID",
						"name": "template_id",
						"in": "query",
						"required": true
					}
				],
				"responses": {
					"200": {
						"description": "OK",
						"schema": {
							"type": "array",
							"items": {
								"$ref": "#/definitions/codersdk.UserParameter"
							}
						}
					}
				}
			}
		},
		"/users/{user}/convert-login": {
			"post": {
				"security": [
					{
						"CoderSessionToken": []
					}
				],
				"consumes": ["application/json"],
				"produces": ["application/json"],
				"tags": ["Authorization"],
				"summary": "Convert user from password to oauth authentication",
				"operationId": "convert-user-from-password-to-oauth-authentication",
				"parameters": [
					{
						"description": "Convert request",
						"name": "request",
						"in": "body",
						"required": true,
						"schema": {
							"$ref": "#/definitions/codersdk.ConvertLoginRequest"
						}
					},
					{
						"type": "string",
						"description": "User ID, name, or me",
						"name": "user",
						"in": "path",
						"required": true
					}
				],
				"responses": {
					"201": {
						"description": "Created",
						"schema": {
							"$ref": "#/definitions/codersdk.OAuthConversionResponse"
						}
					}
				}
			}
		},
		"/users/{user}/gitsshkey": {
			"get": {
				"security": [
					{
						"CoderSessionToken": []
					}
				],
				"produces": ["application/json"],
				"tags": ["Users"],
				"summary": "Get user Git SSH key",
				"operationId": "get-user-git-ssh-key",
				"parameters": [
					{
						"type": "string",
						"description": "User ID, name, or me",
						"name": "user",
						"in": "path",
						"required": true
					}
				],
				"responses": {
					"200": {
						"description": "OK",
						"schema": {
							"$ref": "#/definitions/codersdk.GitSSHKey"
						}
					}
				}
			},
			"put": {
				"security": [
					{
						"CoderSessionToken": []
					}
				],
				"produces": ["application/json"],
				"tags": ["Users"],
				"summary": "Regenerate user SSH key",
				"operationId": "regenerate-user-ssh-key",
				"parameters": [
					{
						"type": "string",
						"description": "User ID, name, or me",
						"name": "user",
						"in": "path",
						"required": true
					}
				],
				"responses": {
					"200": {
						"description": "OK",
						"schema": {
							"$ref": "#/definitions/codersdk.GitSSHKey"
						}
					}
				}
			}
		},
		"/users/{user}/keys": {
			"post": {
				"security": [
					{
						"CoderSessionToken": []
					}
				],
				"produces": ["application/json"],
				"tags": ["Users"],
				"summary": "Create new session key",
				"operationId": "create-new-session-key",
				"parameters": [
					{
						"type": "string",
						"description": "User ID, name, or me",
						"name": "user",
						"in": "path",
						"required": true
					}
				],
				"responses": {
					"201": {
						"description": "Created",
						"schema": {
							"$ref": "#/definitions/codersdk.GenerateAPIKeyResponse"
						}
					}
				}
			}
		},
		"/users/{user}/keys/tokens": {
			"get": {
				"security": [
					{
						"CoderSessionToken": []
					}
				],
				"produces": ["application/json"],
				"tags": ["Users"],
				"summary": "Get user tokens",
				"operationId": "get-user-tokens",
				"parameters": [
					{
						"type": "string",
						"description": "User ID, name, or me",
						"name": "user",
						"in": "path",
						"required": true
					}
				],
				"responses": {
					"200": {
						"description": "OK",
						"schema": {
							"type": "array",
							"items": {
								"$ref": "#/definitions/codersdk.APIKey"
							}
						}
					}
				}
			},
			"post": {
				"security": [
					{
						"CoderSessionToken": []
					}
				],
				"consumes": ["application/json"],
				"produces": ["application/json"],
				"tags": ["Users"],
				"summary": "Create token API key",
				"operationId": "create-token-api-key",
				"parameters": [
					{
						"type": "string",
						"description": "User ID, name, or me",
						"name": "user",
						"in": "path",
						"required": true
					},
					{
						"description": "Create token request",
						"name": "request",
						"in": "body",
						"required": true,
						"schema": {
							"$ref": "#/definitions/codersdk.CreateTokenRequest"
						}
					}
				],
				"responses": {
					"201": {
						"description": "Created",
						"schema": {
							"$ref": "#/definitions/codersdk.GenerateAPIKeyResponse"
						}
					}
				}
			}
		},
		"/users/{user}/keys/tokens/tokenconfig": {
			"get": {
				"security": [
					{
						"CoderSessionToken": []
					}
				],
				"produces": ["application/json"],
				"tags": ["General"],
				"summary": "Get token config",
				"operationId": "get-token-config",
				"parameters": [
					{
						"type": "string",
						"description": "User ID, name, or me",
						"name": "user",
						"in": "path",
						"required": true
					}
				],
				"responses": {
					"200": {
						"description": "OK",
						"schema": {
							"$ref": "#/definitions/codersdk.TokenConfig"
						}
					}
				}
			}
		},
		"/users/{user}/keys/tokens/{keyname}": {
			"get": {
				"security": [
					{
						"CoderSessionToken": []
					}
				],
				"produces": ["application/json"],
				"tags": ["Users"],
				"summary": "Get API key by token name",
				"operationId": "get-api-key-by-token-name",
				"parameters": [
					{
						"type": "string",
						"description": "User ID, name, or me",
						"name": "user",
						"in": "path",
						"required": true
					},
					{
						"type": "string",
						"format": "string",
						"description": "Key Name",
						"name": "keyname",
						"in": "path",
						"required": true
					}
				],
				"responses": {
					"200": {
						"description": "OK",
						"schema": {
							"$ref": "#/definitions/codersdk.APIKey"
						}
					}
				}
			}
		},
		"/users/{user}/keys/{keyid}": {
			"get": {
				"security": [
					{
						"CoderSessionToken": []
					}
				],
				"produces": ["application/json"],
				"tags": ["Users"],
				"summary": "Get API key by ID",
				"operationId": "get-api-key-by-id",
				"parameters": [
					{
						"type": "string",
						"description": "User ID, name, or me",
						"name": "user",
						"in": "path",
						"required": true
					},
					{
						"type": "string",
						"format": "uuid",
						"description": "Key ID",
						"name": "keyid",
						"in": "path",
						"required": true
					}
				],
				"responses": {
					"200": {
						"description": "OK",
						"schema": {
							"$ref": "#/definitions/codersdk.APIKey"
						}
					}
				}
			},
			"delete": {
				"security": [
					{
						"CoderSessionToken": []
					}
				],
				"tags": ["Users"],
				"summary": "Delete API key",
				"operationId": "delete-api-key",
				"parameters": [
					{
						"type": "string",
						"description": "User ID, name, or me",
						"name": "user",
						"in": "path",
						"required": true
					},
					{
						"type": "string",
						"format": "uuid",
						"description": "Key ID",
						"name": "keyid",
						"in": "path",
						"required": true
					}
				],
				"responses": {
					"204": {
						"description": "No Content"
					}
				}
			}
		},
		"/users/{user}/login-type": {
			"get": {
				"security": [
					{
						"CoderSessionToken": []
					}
				],
				"produces": ["application/json"],
				"tags": ["Users"],
				"summary": "Get user login type",
				"operationId": "get-user-login-type",
				"parameters": [
					{
						"type": "string",
						"description": "User ID, name, or me",
						"name": "user",
						"in": "path",
						"required": true
					}
				],
				"responses": {
					"200": {
						"description": "OK",
						"schema": {
							"$ref": "#/definitions/codersdk.UserLoginType"
						}
					}
				}
			}
		},
		"/users/{user}/notifications/preferences": {
			"get": {
				"security": [
					{
						"CoderSessionToken": []
					}
				],
				"produces": ["application/json"],
				"tags": ["Notifications"],
				"summary": "Get user notification preferences",
				"operationId": "get-user-notification-preferences",
				"parameters": [
					{
						"type": "string",
						"description": "User ID, name, or me",
						"name": "user",
						"in": "path",
						"required": true
					}
				],
				"responses": {
					"200": {
						"description": "OK",
						"schema": {
							"type": "array",
							"items": {
								"$ref": "#/definitions/codersdk.NotificationPreference"
							}
						}
					}
				}
			},
			"put": {
				"security": [
					{
						"CoderSessionToken": []
					}
				],
				"consumes": ["application/json"],
				"produces": ["application/json"],
				"tags": ["Notifications"],
				"summary": "Update user notification preferences",
				"operationId": "update-user-notification-preferences",
				"parameters": [
					{
						"description": "Preferences",
						"name": "request",
						"in": "body",
						"required": true,
						"schema": {
							"$ref": "#/definitions/codersdk.UpdateUserNotificationPreferences"
						}
					},
					{
						"type": "string",
						"description": "User ID, name, or me",
						"name": "user",
						"in": "path",
						"required": true
					}
				],
				"responses": {
					"200": {
						"description": "OK",
						"schema": {
							"type": "array",
							"items": {
								"$ref": "#/definitions/codersdk.NotificationPreference"
							}
						}
					}
				}
			}
		},
		"/users/{user}/organizations": {
			"get": {
				"security": [
					{
						"CoderSessionToken": []
					}
				],
				"produces": ["application/json"],
				"tags": ["Users"],
				"summary": "Get organizations by user",
				"operationId": "get-organizations-by-user",
				"parameters": [
					{
						"type": "string",
						"description": "User ID, name, or me",
						"name": "user",
						"in": "path",
						"required": true
					}
				],
				"responses": {
					"200": {
						"description": "OK",
						"schema": {
							"type": "array",
							"items": {
								"$ref": "#/definitions/codersdk.Organization"
							}
						}
					}
				}
			}
		},
		"/users/{user}/organizations/{organizationname}": {
			"get": {
				"security": [
					{
						"CoderSessionToken": []
					}
				],
				"produces": ["application/json"],
				"tags": ["Users"],
				"summary": "Get organization by user and organization name",
				"operationId": "get-organization-by-user-and-organization-name",
				"parameters": [
					{
						"type": "string",
						"description": "User ID, name, or me",
						"name": "user",
						"in": "path",
						"required": true
					},
					{
						"type": "string",
						"description": "Organization name",
						"name": "organizationname",
						"in": "path",
						"required": true
					}
				],
				"responses": {
					"200": {
						"description": "OK",
						"schema": {
							"$ref": "#/definitions/codersdk.Organization"
						}
					}
				}
			}
		},
		"/users/{user}/password": {
			"put": {
				"security": [
					{
						"CoderSessionToken": []
					}
				],
				"consumes": ["application/json"],
				"tags": ["Users"],
				"summary": "Update user password",
				"operationId": "update-user-password",
				"parameters": [
					{
						"type": "string",
						"description": "User ID, name, or me",
						"name": "user",
						"in": "path",
						"required": true
					},
					{
						"description": "Update password request",
						"name": "request",
						"in": "body",
						"required": true,
						"schema": {
							"$ref": "#/definitions/codersdk.UpdateUserPasswordRequest"
						}
					}
				],
				"responses": {
					"204": {
						"description": "No Content"
					}
				}
			}
		},
		"/users/{user}/profile": {
			"put": {
				"security": [
					{
						"CoderSessionToken": []
					}
				],
				"consumes": ["application/json"],
				"produces": ["application/json"],
				"tags": ["Users"],
				"summary": "Update user profile",
				"operationId": "update-user-profile",
				"parameters": [
					{
						"type": "string",
						"description": "User ID, name, or me",
						"name": "user",
						"in": "path",
						"required": true
					},
					{
						"description": "Updated profile",
						"name": "request",
						"in": "body",
						"required": true,
						"schema": {
							"$ref": "#/definitions/codersdk.UpdateUserProfileRequest"
						}
					}
				],
				"responses": {
					"200": {
						"description": "OK",
						"schema": {
							"$ref": "#/definitions/codersdk.User"
						}
					}
				}
			}
		},
		"/users/{user}/quiet-hours": {
			"get": {
				"security": [
					{
						"CoderSessionToken": []
					}
				],
				"produces": ["application/json"],
				"tags": ["Enterprise"],
				"summary": "Get user quiet hours schedule",
				"operationId": "get-user-quiet-hours-schedule",
				"parameters": [
					{
						"type": "string",
						"format": "uuid",
						"description": "User ID",
						"name": "user",
						"in": "path",
						"required": true
					}
				],
				"responses": {
					"200": {
						"description": "OK",
						"schema": {
							"type": "array",
							"items": {
								"$ref": "#/definitions/codersdk.UserQuietHoursScheduleResponse"
							}
						}
					}
				}
			},
			"put": {
				"security": [
					{
						"CoderSessionToken": []
					}
				],
				"consumes": ["application/json"],
				"produces": ["application/json"],
				"tags": ["Enterprise"],
				"summary": "Update user quiet hours schedule",
				"operationId": "update-user-quiet-hours-schedule",
				"parameters": [
					{
						"type": "string",
						"format": "uuid",
						"description": "User ID",
						"name": "user",
						"in": "path",
						"required": true
					},
					{
						"description": "Update schedule request",
						"name": "request",
						"in": "body",
						"required": true,
						"schema": {
							"$ref": "#/definitions/codersdk.UpdateUserQuietHoursScheduleRequest"
						}
					}
				],
				"responses": {
					"200": {
						"description": "OK",
						"schema": {
							"type": "array",
							"items": {
								"$ref": "#/definitions/codersdk.UserQuietHoursScheduleResponse"
							}
						}
					}
				}
			}
		},
		"/users/{user}/roles": {
			"get": {
				"security": [
					{
						"CoderSessionToken": []
					}
				],
				"produces": ["application/json"],
				"tags": ["Users"],
				"summary": "Get user roles",
				"operationId": "get-user-roles",
				"parameters": [
					{
						"type": "string",
						"description": "User ID, name, or me",
						"name": "user",
						"in": "path",
						"required": true
					}
				],
				"responses": {
					"200": {
						"description": "OK",
						"schema": {
							"$ref": "#/definitions/codersdk.User"
						}
					}
				}
			},
			"put": {
				"security": [
					{
						"CoderSessionToken": []
					}
				],
				"consumes": ["application/json"],
				"produces": ["application/json"],
				"tags": ["Users"],
				"summary": "Assign role to user",
				"operationId": "assign-role-to-user",
				"parameters": [
					{
						"type": "string",
						"description": "User ID, name, or me",
						"name": "user",
						"in": "path",
						"required": true
					},
					{
						"description": "Update roles request",
						"name": "request",
						"in": "body",
						"required": true,
						"schema": {
							"$ref": "#/definitions/codersdk.UpdateRoles"
						}
					}
				],
				"responses": {
					"200": {
						"description": "OK",
						"schema": {
							"$ref": "#/definitions/codersdk.User"
						}
					}
				}
			}
		},
		"/users/{user}/status/activate": {
			"put": {
				"security": [
					{
						"CoderSessionToken": []
					}
				],
				"produces": ["application/json"],
				"tags": ["Users"],
				"summary": "Activate user account",
				"operationId": "activate-user-account",
				"parameters": [
					{
						"type": "string",
						"description": "User ID, name, or me",
						"name": "user",
						"in": "path",
						"required": true
					}
				],
				"responses": {
					"200": {
						"description": "OK",
						"schema": {
							"$ref": "#/definitions/codersdk.User"
						}
					}
				}
			}
		},
		"/users/{user}/status/suspend": {
			"put": {
				"security": [
					{
						"CoderSessionToken": []
					}
				],
				"produces": ["application/json"],
				"tags": ["Users"],
				"summary": "Suspend user account",
				"operationId": "suspend-user-account",
				"parameters": [
					{
						"type": "string",
						"description": "User ID, name, or me",
						"name": "user",
						"in": "path",
						"required": true
					}
				],
				"responses": {
					"200": {
						"description": "OK",
						"schema": {
							"$ref": "#/definitions/codersdk.User"
						}
					}
				}
			}
		},
		"/users/{user}/workspace/{workspacename}": {
			"get": {
				"security": [
					{
						"CoderSessionToken": []
					}
				],
				"produces": ["application/json"],
				"tags": ["Workspaces"],
				"summary": "Get workspace metadata by user and workspace name",
				"operationId": "get-workspace-metadata-by-user-and-workspace-name",
				"parameters": [
					{
						"type": "string",
						"description": "User ID, name, or me",
						"name": "user",
						"in": "path",
						"required": true
					},
					{
						"type": "string",
						"description": "Workspace name",
						"name": "workspacename",
						"in": "path",
						"required": true
					},
					{
						"type": "boolean",
						"description": "Return data instead of HTTP 404 if the workspace is deleted",
						"name": "include_deleted",
						"in": "query"
					}
				],
				"responses": {
					"200": {
						"description": "OK",
						"schema": {
							"$ref": "#/definitions/codersdk.Workspace"
						}
					}
				}
			}
		},
		"/users/{user}/workspace/{workspacename}/builds/{buildnumber}": {
			"get": {
				"security": [
					{
						"CoderSessionToken": []
					}
				],
				"produces": ["application/json"],
				"tags": ["Builds"],
				"summary": "Get workspace build by user, workspace name, and build number",
				"operationId": "get-workspace-build-by-user-workspace-name-and-build-number",
				"parameters": [
					{
						"type": "string",
						"description": "User ID, name, or me",
						"name": "user",
						"in": "path",
						"required": true
					},
					{
						"type": "string",
						"description": "Workspace name",
						"name": "workspacename",
						"in": "path",
						"required": true
					},
					{
						"type": "string",
						"format": "number",
						"description": "Build number",
						"name": "buildnumber",
						"in": "path",
						"required": true
					}
				],
				"responses": {
					"200": {
						"description": "OK",
						"schema": {
							"$ref": "#/definitions/codersdk.WorkspaceBuild"
						}
					}
				}
			}
		},
		"/users/{user}/workspaces": {
			"post": {
				"security": [
					{
						"CoderSessionToken": []
					}
				],
				"description": "Create a new workspace using a template. The request must\nspecify either the Template ID or the Template Version ID,\nnot both. If the Template ID is specified, the active version\nof the template will be used.",
				"consumes": ["application/json"],
				"produces": ["application/json"],
				"tags": ["Workspaces"],
				"summary": "Create user workspace",
				"operationId": "create-user-workspace",
				"parameters": [
					{
						"type": "string",
						"description": "Username, UUID, or me",
						"name": "user",
						"in": "path",
						"required": true
					},
					{
						"description": "Create workspace request",
						"name": "request",
						"in": "body",
						"required": true,
						"schema": {
							"$ref": "#/definitions/codersdk.CreateWorkspaceRequest"
						}
					}
				],
				"responses": {
					"200": {
						"description": "OK",
						"schema": {
							"$ref": "#/definitions/codersdk.Workspace"
						}
					}
				}
			}
		},
		"/workspace-quota/{user}": {
			"get": {
				"security": [
					{
						"CoderSessionToken": []
					}
				],
				"produces": ["application/json"],
				"tags": ["Enterprise"],
				"summary": "Get workspace quota by user",
				"operationId": "get-workspace-quota-by-user",
				"parameters": [
					{
						"type": "string",
						"description": "User ID, name, or me",
						"name": "user",
						"in": "path",
						"required": true
					}
				],
				"responses": {
					"200": {
						"description": "OK",
						"schema": {
							"$ref": "#/definitions/codersdk.WorkspaceQuota"
						}
					}
				}
			}
		},
		"/workspaceagents/aws-instance-identity": {
			"post": {
				"security": [
					{
						"CoderSessionToken": []
					}
				],
				"consumes": ["application/json"],
				"produces": ["application/json"],
				"tags": ["Agents"],
				"summary": "Authenticate agent on AWS instance",
				"operationId": "authenticate-agent-on-aws-instance",
				"parameters": [
					{
						"description": "Instance identity token",
						"name": "request",
						"in": "body",
						"required": true,
						"schema": {
							"$ref": "#/definitions/agentsdk.AWSInstanceIdentityToken"
						}
					}
				],
				"responses": {
					"200": {
						"description": "OK",
						"schema": {
							"$ref": "#/definitions/agentsdk.AuthenticateResponse"
						}
					}
				}
			}
		},
		"/workspaceagents/azure-instance-identity": {
			"post": {
				"security": [
					{
						"CoderSessionToken": []
					}
				],
				"consumes": ["application/json"],
				"produces": ["application/json"],
				"tags": ["Agents"],
				"summary": "Authenticate agent on Azure instance",
				"operationId": "authenticate-agent-on-azure-instance",
				"parameters": [
					{
						"description": "Instance identity token",
						"name": "request",
						"in": "body",
						"required": true,
						"schema": {
							"$ref": "#/definitions/agentsdk.AzureInstanceIdentityToken"
						}
					}
				],
				"responses": {
					"200": {
						"description": "OK",
						"schema": {
							"$ref": "#/definitions/agentsdk.AuthenticateResponse"
						}
					}
				}
			}
		},
		"/workspaceagents/connection": {
			"get": {
				"security": [
					{
						"CoderSessionToken": []
					}
				],
				"produces": ["application/json"],
				"tags": ["Agents"],
				"summary": "Get connection info for workspace agent generic",
				"operationId": "get-connection-info-for-workspace-agent-generic",
				"responses": {
					"200": {
						"description": "OK",
						"schema": {
							"$ref": "#/definitions/workspacesdk.AgentConnectionInfo"
						}
					}
				},
				"x-apidocgen": {
					"skip": true
				}
			}
		},
		"/workspaceagents/google-instance-identity": {
			"post": {
				"security": [
					{
						"CoderSessionToken": []
					}
				],
				"consumes": ["application/json"],
				"produces": ["application/json"],
				"tags": ["Agents"],
				"summary": "Authenticate agent on Google Cloud instance",
				"operationId": "authenticate-agent-on-google-cloud-instance",
				"parameters": [
					{
						"description": "Instance identity token",
						"name": "request",
						"in": "body",
						"required": true,
						"schema": {
							"$ref": "#/definitions/agentsdk.GoogleInstanceIdentityToken"
						}
					}
				],
				"responses": {
					"200": {
						"description": "OK",
						"schema": {
							"$ref": "#/definitions/agentsdk.AuthenticateResponse"
						}
					}
				}
			}
		},
		"/workspaceagents/me/external-auth": {
			"get": {
				"security": [
					{
						"CoderSessionToken": []
					}
				],
				"produces": ["application/json"],
				"tags": ["Agents"],
				"summary": "Get workspace agent external auth",
				"operationId": "get-workspace-agent-external-auth",
				"parameters": [
					{
						"type": "string",
						"description": "Match",
						"name": "match",
						"in": "query",
						"required": true
					},
					{
						"type": "string",
						"description": "Provider ID",
						"name": "id",
						"in": "query",
						"required": true
					},
					{
						"type": "boolean",
						"description": "Wait for a new token to be issued",
						"name": "listen",
						"in": "query"
					}
				],
				"responses": {
					"200": {
						"description": "OK",
						"schema": {
							"$ref": "#/definitions/agentsdk.ExternalAuthResponse"
						}
					}
				}
			}
		},
		"/workspaceagents/me/gitauth": {
			"get": {
				"security": [
					{
						"CoderSessionToken": []
					}
				],
				"produces": ["application/json"],
				"tags": ["Agents"],
				"summary": "Removed: Get workspace agent git auth",
				"operationId": "removed-get-workspace-agent-git-auth",
				"parameters": [
					{
						"type": "string",
						"description": "Match",
						"name": "match",
						"in": "query",
						"required": true
					},
					{
						"type": "string",
						"description": "Provider ID",
						"name": "id",
						"in": "query",
						"required": true
					},
					{
						"type": "boolean",
						"description": "Wait for a new token to be issued",
						"name": "listen",
						"in": "query"
					}
				],
				"responses": {
					"200": {
						"description": "OK",
						"schema": {
							"$ref": "#/definitions/agentsdk.ExternalAuthResponse"
						}
					}
				}
			}
		},
		"/workspaceagents/me/gitsshkey": {
			"get": {
				"security": [
					{
						"CoderSessionToken": []
					}
				],
				"produces": ["application/json"],
				"tags": ["Agents"],
				"summary": "Get workspace agent Git SSH key",
				"operationId": "get-workspace-agent-git-ssh-key",
				"responses": {
					"200": {
						"description": "OK",
						"schema": {
							"$ref": "#/definitions/agentsdk.GitSSHKey"
						}
					}
				}
			}
		},
		"/workspaceagents/me/log-source": {
			"post": {
				"security": [
					{
						"CoderSessionToken": []
					}
				],
				"consumes": ["application/json"],
				"produces": ["application/json"],
				"tags": ["Agents"],
				"summary": "Post workspace agent log source",
				"operationId": "post-workspace-agent-log-source",
				"parameters": [
					{
						"description": "Log source request",
						"name": "request",
						"in": "body",
						"required": true,
						"schema": {
							"$ref": "#/definitions/agentsdk.PostLogSourceRequest"
						}
					}
				],
				"responses": {
					"200": {
						"description": "OK",
						"schema": {
							"$ref": "#/definitions/codersdk.WorkspaceAgentLogSource"
						}
					}
				}
			}
		},
		"/workspaceagents/me/logs": {
			"patch": {
				"security": [
					{
						"CoderSessionToken": []
					}
				],
				"consumes": ["application/json"],
				"produces": ["application/json"],
				"tags": ["Agents"],
				"summary": "Patch workspace agent logs",
				"operationId": "patch-workspace-agent-logs",
				"parameters": [
					{
						"description": "logs",
						"name": "request",
						"in": "body",
						"required": true,
						"schema": {
							"$ref": "#/definitions/agentsdk.PatchLogs"
						}
					}
				],
				"responses": {
					"200": {
						"description": "OK",
						"schema": {
							"$ref": "#/definitions/codersdk.Response"
						}
					}
				}
			}
		},
		"/workspaceagents/me/rpc": {
			"get": {
				"security": [
					{
						"CoderSessionToken": []
					}
				],
				"tags": ["Agents"],
				"summary": "Workspace agent RPC API",
				"operationId": "workspace-agent-rpc-api",
				"responses": {
					"101": {
						"description": "Switching Protocols"
					}
				},
				"x-apidocgen": {
					"skip": true
				}
			}
		},
		"/workspaceagents/{workspaceagent}": {
			"get": {
				"security": [
					{
						"CoderSessionToken": []
					}
				],
				"produces": ["application/json"],
				"tags": ["Agents"],
				"summary": "Get workspace agent by ID",
				"operationId": "get-workspace-agent-by-id",
				"parameters": [
					{
						"type": "string",
						"format": "uuid",
						"description": "Workspace agent ID",
						"name": "workspaceagent",
						"in": "path",
						"required": true
					}
				],
				"responses": {
					"200": {
						"description": "OK",
						"schema": {
							"$ref": "#/definitions/codersdk.WorkspaceAgent"
						}
					}
				}
			}
		},
		"/workspaceagents/{workspaceagent}/connection": {
			"get": {
				"security": [
					{
						"CoderSessionToken": []
					}
				],
				"produces": ["application/json"],
				"tags": ["Agents"],
				"summary": "Get connection info for workspace agent",
				"operationId": "get-connection-info-for-workspace-agent",
				"parameters": [
					{
						"type": "string",
						"format": "uuid",
						"description": "Workspace agent ID",
						"name": "workspaceagent",
						"in": "path",
						"required": true
					}
				],
				"responses": {
					"200": {
						"description": "OK",
						"schema": {
							"$ref": "#/definitions/workspacesdk.AgentConnectionInfo"
						}
					}
				}
			}
		},
		"/workspaceagents/{workspaceagent}/coordinate": {
			"get": {
				"security": [
					{
						"CoderSessionToken": []
					}
				],
				"tags": ["Agents"],
				"summary": "Coordinate workspace agent",
				"operationId": "coordinate-workspace-agent",
				"parameters": [
					{
						"type": "string",
						"format": "uuid",
						"description": "Workspace agent ID",
						"name": "workspaceagent",
						"in": "path",
						"required": true
					}
				],
				"responses": {
					"101": {
						"description": "Switching Protocols"
					}
				}
			}
		},
		"/workspaceagents/{workspaceagent}/listening-ports": {
			"get": {
				"security": [
					{
						"CoderSessionToken": []
					}
				],
				"produces": ["application/json"],
				"tags": ["Agents"],
				"summary": "Get listening ports for workspace agent",
				"operationId": "get-listening-ports-for-workspace-agent",
				"parameters": [
					{
						"type": "string",
						"format": "uuid",
						"description": "Workspace agent ID",
						"name": "workspaceagent",
						"in": "path",
						"required": true
					}
				],
				"responses": {
					"200": {
						"description": "OK",
						"schema": {
							"$ref": "#/definitions/codersdk.WorkspaceAgentListeningPortsResponse"
						}
					}
				}
			}
		},
		"/workspaceagents/{workspaceagent}/logs": {
			"get": {
				"security": [
					{
						"CoderSessionToken": []
					}
				],
				"produces": ["application/json"],
				"tags": ["Agents"],
				"summary": "Get logs by workspace agent",
				"operationId": "get-logs-by-workspace-agent",
				"parameters": [
					{
						"type": "string",
						"format": "uuid",
						"description": "Workspace agent ID",
						"name": "workspaceagent",
						"in": "path",
						"required": true
					},
					{
						"type": "integer",
						"description": "Before log id",
						"name": "before",
						"in": "query"
					},
					{
						"type": "integer",
						"description": "After log id",
						"name": "after",
						"in": "query"
					},
					{
						"type": "boolean",
						"description": "Follow log stream",
						"name": "follow",
						"in": "query"
					},
					{
						"type": "boolean",
						"description": "Disable compression for WebSocket connection",
						"name": "no_compression",
						"in": "query"
					}
				],
				"responses": {
					"200": {
						"description": "OK",
						"schema": {
							"type": "array",
							"items": {
								"$ref": "#/definitions/codersdk.WorkspaceAgentLog"
							}
						}
					}
				}
			}
		},
		"/workspaceagents/{workspaceagent}/pty": {
			"get": {
				"security": [
					{
						"CoderSessionToken": []
					}
				],
				"tags": ["Agents"],
				"summary": "Open PTY to workspace agent",
				"operationId": "open-pty-to-workspace-agent",
				"parameters": [
					{
						"type": "string",
						"format": "uuid",
						"description": "Workspace agent ID",
						"name": "workspaceagent",
						"in": "path",
						"required": true
					}
				],
				"responses": {
					"101": {
						"description": "Switching Protocols"
					}
				}
			}
		},
		"/workspaceagents/{workspaceagent}/startup-logs": {
			"get": {
				"security": [
					{
						"CoderSessionToken": []
					}
				],
				"produces": ["application/json"],
				"tags": ["Agents"],
				"summary": "Removed: Get logs by workspace agent",
				"operationId": "removed-get-logs-by-workspace-agent",
				"parameters": [
					{
						"type": "string",
						"format": "uuid",
						"description": "Workspace agent ID",
						"name": "workspaceagent",
						"in": "path",
						"required": true
					},
					{
						"type": "integer",
						"description": "Before log id",
						"name": "before",
						"in": "query"
					},
					{
						"type": "integer",
						"description": "After log id",
						"name": "after",
						"in": "query"
					},
					{
						"type": "boolean",
						"description": "Follow log stream",
						"name": "follow",
						"in": "query"
					},
					{
						"type": "boolean",
						"description": "Disable compression for WebSocket connection",
						"name": "no_compression",
						"in": "query"
					}
				],
				"responses": {
					"200": {
						"description": "OK",
						"schema": {
							"type": "array",
							"items": {
								"$ref": "#/definitions/codersdk.WorkspaceAgentLog"
							}
						}
					}
				}
			}
		},
		"/workspaceagents/{workspaceagent}/watch-metadata": {
			"get": {
				"security": [
					{
						"CoderSessionToken": []
					}
				],
				"tags": ["Agents"],
				"summary": "Watch for workspace agent metadata updates",
				"operationId": "watch-for-workspace-agent-metadata-updates",
				"parameters": [
					{
						"type": "string",
						"format": "uuid",
						"description": "Workspace agent ID",
						"name": "workspaceagent",
						"in": "path",
						"required": true
					}
				],
				"responses": {
					"200": {
						"description": "Success"
					}
				},
				"x-apidocgen": {
					"skip": true
				}
			}
		},
		"/workspacebuilds/{workspacebuild}": {
			"get": {
				"security": [
					{
						"CoderSessionToken": []
					}
				],
				"produces": ["application/json"],
				"tags": ["Builds"],
				"summary": "Get workspace build",
				"operationId": "get-workspace-build",
				"parameters": [
					{
						"type": "string",
						"description": "Workspace build ID",
						"name": "workspacebuild",
						"in": "path",
						"required": true
					}
				],
				"responses": {
					"200": {
						"description": "OK",
						"schema": {
							"$ref": "#/definitions/codersdk.WorkspaceBuild"
						}
					}
				}
			}
		},
		"/workspacebuilds/{workspacebuild}/cancel": {
			"patch": {
				"security": [
					{
						"CoderSessionToken": []
					}
				],
				"produces": ["application/json"],
				"tags": ["Builds"],
				"summary": "Cancel workspace build",
				"operationId": "cancel-workspace-build",
				"parameters": [
					{
						"type": "string",
						"description": "Workspace build ID",
						"name": "workspacebuild",
						"in": "path",
						"required": true
					}
				],
				"responses": {
					"200": {
						"description": "OK",
						"schema": {
							"$ref": "#/definitions/codersdk.Response"
						}
					}
				}
			}
		},
		"/workspacebuilds/{workspacebuild}/logs": {
			"get": {
				"security": [
					{
						"CoderSessionToken": []
					}
				],
				"produces": ["application/json"],
				"tags": ["Builds"],
				"summary": "Get workspace build logs",
				"operationId": "get-workspace-build-logs",
				"parameters": [
					{
						"type": "string",
						"description": "Workspace build ID",
						"name": "workspacebuild",
						"in": "path",
						"required": true
					},
					{
						"type": "integer",
						"description": "Before Unix timestamp",
						"name": "before",
						"in": "query"
					},
					{
						"type": "integer",
						"description": "After Unix timestamp",
						"name": "after",
						"in": "query"
					},
					{
						"type": "boolean",
						"description": "Follow log stream",
						"name": "follow",
						"in": "query"
					}
				],
				"responses": {
					"200": {
						"description": "OK",
						"schema": {
							"type": "array",
							"items": {
								"$ref": "#/definitions/codersdk.ProvisionerJobLog"
							}
						}
					}
				}
			}
		},
		"/workspacebuilds/{workspacebuild}/parameters": {
			"get": {
				"security": [
					{
						"CoderSessionToken": []
					}
				],
				"produces": ["application/json"],
				"tags": ["Builds"],
				"summary": "Get build parameters for workspace build",
				"operationId": "get-build-parameters-for-workspace-build",
				"parameters": [
					{
						"type": "string",
						"description": "Workspace build ID",
						"name": "workspacebuild",
						"in": "path",
						"required": true
					}
				],
				"responses": {
					"200": {
						"description": "OK",
						"schema": {
							"type": "array",
							"items": {
								"$ref": "#/definitions/codersdk.WorkspaceBuildParameter"
							}
						}
					}
				}
			}
		},
		"/workspacebuilds/{workspacebuild}/resources": {
			"get": {
				"security": [
					{
						"CoderSessionToken": []
					}
				],
				"produces": ["application/json"],
				"tags": ["Builds"],
				"summary": "Removed: Get workspace resources for workspace build",
				"operationId": "removed-get-workspace-resources-for-workspace-build",
				"deprecated": true,
				"parameters": [
					{
						"type": "string",
						"description": "Workspace build ID",
						"name": "workspacebuild",
						"in": "path",
						"required": true
					}
				],
				"responses": {
					"200": {
						"description": "OK",
						"schema": {
							"type": "array",
							"items": {
								"$ref": "#/definitions/codersdk.WorkspaceResource"
							}
						}
					}
				}
			}
		},
		"/workspacebuilds/{workspacebuild}/state": {
			"get": {
				"security": [
					{
						"CoderSessionToken": []
					}
				],
				"produces": ["application/json"],
				"tags": ["Builds"],
				"summary": "Get provisioner state for workspace build",
				"operationId": "get-provisioner-state-for-workspace-build",
				"parameters": [
					{
						"type": "string",
						"description": "Workspace build ID",
						"name": "workspacebuild",
						"in": "path",
						"required": true
					}
				],
				"responses": {
					"200": {
						"description": "OK",
						"schema": {
							"$ref": "#/definitions/codersdk.WorkspaceBuild"
						}
					}
				}
			}
		},
		"/workspaceproxies": {
			"get": {
				"security": [
					{
						"CoderSessionToken": []
					}
				],
				"produces": ["application/json"],
				"tags": ["Enterprise"],
				"summary": "Get workspace proxies",
				"operationId": "get-workspace-proxies",
				"responses": {
					"200": {
						"description": "OK",
						"schema": {
							"type": "array",
							"items": {
								"$ref": "#/definitions/codersdk.RegionsResponse-codersdk_WorkspaceProxy"
							}
						}
					}
				}
			},
			"post": {
				"security": [
					{
						"CoderSessionToken": []
					}
				],
				"consumes": ["application/json"],
				"produces": ["application/json"],
				"tags": ["Enterprise"],
				"summary": "Create workspace proxy",
				"operationId": "create-workspace-proxy",
				"parameters": [
					{
						"description": "Create workspace proxy request",
						"name": "request",
						"in": "body",
						"required": true,
						"schema": {
							"$ref": "#/definitions/codersdk.CreateWorkspaceProxyRequest"
						}
					}
				],
				"responses": {
					"201": {
						"description": "Created",
						"schema": {
							"$ref": "#/definitions/codersdk.WorkspaceProxy"
						}
					}
				}
			}
		},
		"/workspaceproxies/me/app-stats": {
			"post": {
				"security": [
					{
						"CoderSessionToken": []
					}
				],
				"consumes": ["application/json"],
				"tags": ["Enterprise"],
				"summary": "Report workspace app stats",
				"operationId": "report-workspace-app-stats",
				"parameters": [
					{
						"description": "Report app stats request",
						"name": "request",
						"in": "body",
						"required": true,
						"schema": {
							"$ref": "#/definitions/wsproxysdk.ReportAppStatsRequest"
						}
					}
				],
				"responses": {
					"204": {
						"description": "No Content"
					}
				},
				"x-apidocgen": {
					"skip": true
				}
			}
		},
		"/workspaceproxies/me/coordinate": {
			"get": {
				"security": [
					{
						"CoderSessionToken": []
					}
				],
				"tags": ["Enterprise"],
				"summary": "Workspace Proxy Coordinate",
				"operationId": "workspace-proxy-coordinate",
				"responses": {
					"101": {
						"description": "Switching Protocols"
					}
				},
				"x-apidocgen": {
					"skip": true
				}
			}
		},
		"/workspaceproxies/me/deregister": {
			"post": {
				"security": [
					{
						"CoderSessionToken": []
					}
				],
				"consumes": ["application/json"],
				"tags": ["Enterprise"],
				"summary": "Deregister workspace proxy",
				"operationId": "deregister-workspace-proxy",
				"parameters": [
					{
						"description": "Deregister workspace proxy request",
						"name": "request",
						"in": "body",
						"required": true,
						"schema": {
							"$ref": "#/definitions/wsproxysdk.DeregisterWorkspaceProxyRequest"
						}
					}
				],
				"responses": {
					"204": {
						"description": "No Content"
					}
				},
				"x-apidocgen": {
					"skip": true
				}
			}
		},
		"/workspaceproxies/me/issue-signed-app-token": {
			"post": {
				"security": [
					{
						"CoderSessionToken": []
					}
				],
				"consumes": ["application/json"],
				"produces": ["application/json"],
				"tags": ["Enterprise"],
				"summary": "Issue signed workspace app token",
				"operationId": "issue-signed-workspace-app-token",
				"parameters": [
					{
						"description": "Issue signed app token request",
						"name": "request",
						"in": "body",
						"required": true,
						"schema": {
							"$ref": "#/definitions/workspaceapps.IssueTokenRequest"
						}
					}
				],
				"responses": {
					"201": {
						"description": "Created",
						"schema": {
							"$ref": "#/definitions/wsproxysdk.IssueSignedAppTokenResponse"
						}
					}
				},
				"x-apidocgen": {
					"skip": true
				}
			}
		},
		"/workspaceproxies/me/register": {
			"post": {
				"security": [
					{
						"CoderSessionToken": []
					}
				],
				"consumes": ["application/json"],
				"produces": ["application/json"],
				"tags": ["Enterprise"],
				"summary": "Register workspace proxy",
				"operationId": "register-workspace-proxy",
				"parameters": [
					{
						"description": "Register workspace proxy request",
						"name": "request",
						"in": "body",
						"required": true,
						"schema": {
							"$ref": "#/definitions/wsproxysdk.RegisterWorkspaceProxyRequest"
						}
					}
				],
				"responses": {
					"201": {
						"description": "Created",
						"schema": {
							"$ref": "#/definitions/wsproxysdk.RegisterWorkspaceProxyResponse"
						}
					}
				},
				"x-apidocgen": {
					"skip": true
				}
			}
		},
		"/workspaceproxies/{workspaceproxy}": {
			"get": {
				"security": [
					{
						"CoderSessionToken": []
					}
				],
				"produces": ["application/json"],
				"tags": ["Enterprise"],
				"summary": "Get workspace proxy",
				"operationId": "get-workspace-proxy",
				"parameters": [
					{
						"type": "string",
						"format": "uuid",
						"description": "Proxy ID or name",
						"name": "workspaceproxy",
						"in": "path",
						"required": true
					}
				],
				"responses": {
					"200": {
						"description": "OK",
						"schema": {
							"$ref": "#/definitions/codersdk.WorkspaceProxy"
						}
					}
				}
			},
			"delete": {
				"security": [
					{
						"CoderSessionToken": []
					}
				],
				"produces": ["application/json"],
				"tags": ["Enterprise"],
				"summary": "Delete workspace proxy",
				"operationId": "delete-workspace-proxy",
				"parameters": [
					{
						"type": "string",
						"format": "uuid",
						"description": "Proxy ID or name",
						"name": "workspaceproxy",
						"in": "path",
						"required": true
					}
				],
				"responses": {
					"200": {
						"description": "OK",
						"schema": {
							"$ref": "#/definitions/codersdk.Response"
						}
					}
				}
			},
			"patch": {
				"security": [
					{
						"CoderSessionToken": []
					}
				],
				"consumes": ["application/json"],
				"produces": ["application/json"],
				"tags": ["Enterprise"],
				"summary": "Update workspace proxy",
				"operationId": "update-workspace-proxy",
				"parameters": [
					{
						"type": "string",
						"format": "uuid",
						"description": "Proxy ID or name",
						"name": "workspaceproxy",
						"in": "path",
						"required": true
					},
					{
						"description": "Update workspace proxy request",
						"name": "request",
						"in": "body",
						"required": true,
						"schema": {
							"$ref": "#/definitions/codersdk.PatchWorkspaceProxy"
						}
					}
				],
				"responses": {
					"200": {
						"description": "OK",
						"schema": {
							"$ref": "#/definitions/codersdk.WorkspaceProxy"
						}
					}
				}
			}
		},
		"/workspaces": {
			"get": {
				"security": [
					{
						"CoderSessionToken": []
					}
				],
				"produces": ["application/json"],
				"tags": ["Workspaces"],
				"summary": "List workspaces",
				"operationId": "list-workspaces",
				"parameters": [
					{
						"type": "string",
						"description": "Search query in the format `key:value`. Available keys are: owner, template, name, status, has-agent, dormant, last_used_after, last_used_before.",
						"name": "q",
						"in": "query"
					},
					{
						"type": "integer",
						"description": "Page limit",
						"name": "limit",
						"in": "query"
					},
					{
						"type": "integer",
						"description": "Page offset",
						"name": "offset",
						"in": "query"
					}
				],
				"responses": {
					"200": {
						"description": "OK",
						"schema": {
							"$ref": "#/definitions/codersdk.WorkspacesResponse"
						}
					}
				}
			}
		},
		"/workspaces/{workspace}": {
			"get": {
				"security": [
					{
						"CoderSessionToken": []
					}
				],
				"produces": ["application/json"],
				"tags": ["Workspaces"],
				"summary": "Get workspace metadata by ID",
				"operationId": "get-workspace-metadata-by-id",
				"parameters": [
					{
						"type": "string",
						"format": "uuid",
						"description": "Workspace ID",
						"name": "workspace",
						"in": "path",
						"required": true
					},
					{
						"type": "boolean",
						"description": "Return data instead of HTTP 404 if the workspace is deleted",
						"name": "include_deleted",
						"in": "query"
					}
				],
				"responses": {
					"200": {
						"description": "OK",
						"schema": {
							"$ref": "#/definitions/codersdk.Workspace"
						}
					}
				}
			},
			"patch": {
				"security": [
					{
						"CoderSessionToken": []
					}
				],
				"consumes": ["application/json"],
				"tags": ["Workspaces"],
				"summary": "Update workspace metadata by ID",
				"operationId": "update-workspace-metadata-by-id",
				"parameters": [
					{
						"type": "string",
						"format": "uuid",
						"description": "Workspace ID",
						"name": "workspace",
						"in": "path",
						"required": true
					},
					{
						"description": "Metadata update request",
						"name": "request",
						"in": "body",
						"required": true,
						"schema": {
							"$ref": "#/definitions/codersdk.UpdateWorkspaceRequest"
						}
					}
				],
				"responses": {
					"204": {
						"description": "No Content"
					}
				}
			}
		},
		"/workspaces/{workspace}/autostart": {
			"put": {
				"security": [
					{
						"CoderSessionToken": []
					}
				],
				"consumes": ["application/json"],
				"tags": ["Workspaces"],
				"summary": "Update workspace autostart schedule by ID",
				"operationId": "update-workspace-autostart-schedule-by-id",
				"parameters": [
					{
						"type": "string",
						"format": "uuid",
						"description": "Workspace ID",
						"name": "workspace",
						"in": "path",
						"required": true
					},
					{
						"description": "Schedule update request",
						"name": "request",
						"in": "body",
						"required": true,
						"schema": {
							"$ref": "#/definitions/codersdk.UpdateWorkspaceAutostartRequest"
						}
					}
				],
				"responses": {
					"204": {
						"description": "No Content"
					}
				}
			}
		},
		"/workspaces/{workspace}/autoupdates": {
			"put": {
				"security": [
					{
						"CoderSessionToken": []
					}
				],
				"consumes": ["application/json"],
				"tags": ["Workspaces"],
				"summary": "Update workspace automatic updates by ID",
				"operationId": "update-workspace-automatic-updates-by-id",
				"parameters": [
					{
						"type": "string",
						"format": "uuid",
						"description": "Workspace ID",
						"name": "workspace",
						"in": "path",
						"required": true
					},
					{
						"description": "Automatic updates request",
						"name": "request",
						"in": "body",
						"required": true,
						"schema": {
							"$ref": "#/definitions/codersdk.UpdateWorkspaceAutomaticUpdatesRequest"
						}
					}
				],
				"responses": {
					"204": {
						"description": "No Content"
					}
				}
			}
		},
		"/workspaces/{workspace}/builds": {
			"get": {
				"security": [
					{
						"CoderSessionToken": []
					}
				],
				"produces": ["application/json"],
				"tags": ["Builds"],
				"summary": "Get workspace builds by workspace ID",
				"operationId": "get-workspace-builds-by-workspace-id",
				"parameters": [
					{
						"type": "string",
						"format": "uuid",
						"description": "Workspace ID",
						"name": "workspace",
						"in": "path",
						"required": true
					},
					{
						"type": "string",
						"format": "uuid",
						"description": "After ID",
						"name": "after_id",
						"in": "query"
					},
					{
						"type": "integer",
						"description": "Page limit",
						"name": "limit",
						"in": "query"
					},
					{
						"type": "integer",
						"description": "Page offset",
						"name": "offset",
						"in": "query"
					},
					{
						"type": "string",
						"format": "date-time",
						"description": "Since timestamp",
						"name": "since",
						"in": "query"
					}
				],
				"responses": {
					"200": {
						"description": "OK",
						"schema": {
							"type": "array",
							"items": {
								"$ref": "#/definitions/codersdk.WorkspaceBuild"
							}
						}
					}
				}
			},
			"post": {
				"security": [
					{
						"CoderSessionToken": []
					}
				],
				"consumes": ["application/json"],
				"produces": ["application/json"],
				"tags": ["Builds"],
				"summary": "Create workspace build",
				"operationId": "create-workspace-build",
				"parameters": [
					{
						"type": "string",
						"format": "uuid",
						"description": "Workspace ID",
						"name": "workspace",
						"in": "path",
						"required": true
					},
					{
						"description": "Create workspace build request",
						"name": "request",
						"in": "body",
						"required": true,
						"schema": {
							"$ref": "#/definitions/codersdk.CreateWorkspaceBuildRequest"
						}
					}
				],
				"responses": {
					"200": {
						"description": "OK",
						"schema": {
							"$ref": "#/definitions/codersdk.WorkspaceBuild"
						}
					}
				}
			}
		},
		"/workspaces/{workspace}/dormant": {
			"put": {
				"security": [
					{
						"CoderSessionToken": []
					}
				],
				"consumes": ["application/json"],
				"produces": ["application/json"],
				"tags": ["Workspaces"],
				"summary": "Update workspace dormancy status by id.",
				"operationId": "update-workspace-dormancy-status-by-id",
				"parameters": [
					{
						"type": "string",
						"format": "uuid",
						"description": "Workspace ID",
						"name": "workspace",
						"in": "path",
						"required": true
					},
					{
						"description": "Make a workspace dormant or active",
						"name": "request",
						"in": "body",
						"required": true,
						"schema": {
							"$ref": "#/definitions/codersdk.UpdateWorkspaceDormancy"
						}
					}
				],
				"responses": {
					"200": {
						"description": "OK",
						"schema": {
							"$ref": "#/definitions/codersdk.Workspace"
						}
					}
				}
			}
		},
		"/workspaces/{workspace}/extend": {
			"put": {
				"security": [
					{
						"CoderSessionToken": []
					}
				],
				"consumes": ["application/json"],
				"produces": ["application/json"],
				"tags": ["Workspaces"],
				"summary": "Extend workspace deadline by ID",
				"operationId": "extend-workspace-deadline-by-id",
				"parameters": [
					{
						"type": "string",
						"format": "uuid",
						"description": "Workspace ID",
						"name": "workspace",
						"in": "path",
						"required": true
					},
					{
						"description": "Extend deadline update request",
						"name": "request",
						"in": "body",
						"required": true,
						"schema": {
							"$ref": "#/definitions/codersdk.PutExtendWorkspaceRequest"
						}
					}
				],
				"responses": {
					"200": {
						"description": "OK",
						"schema": {
							"$ref": "#/definitions/codersdk.Response"
						}
					}
				}
			}
		},
		"/workspaces/{workspace}/favorite": {
			"put": {
				"security": [
					{
						"CoderSessionToken": []
					}
				],
				"tags": ["Workspaces"],
				"summary": "Favorite workspace by ID.",
				"operationId": "favorite-workspace-by-id",
				"parameters": [
					{
						"type": "string",
						"format": "uuid",
						"description": "Workspace ID",
						"name": "workspace",
						"in": "path",
						"required": true
					}
				],
				"responses": {
					"204": {
						"description": "No Content"
					}
				}
			},
			"delete": {
				"security": [
					{
						"CoderSessionToken": []
					}
				],
				"tags": ["Workspaces"],
				"summary": "Unfavorite workspace by ID.",
				"operationId": "unfavorite-workspace-by-id",
				"parameters": [
					{
						"type": "string",
						"format": "uuid",
						"description": "Workspace ID",
						"name": "workspace",
						"in": "path",
						"required": true
					}
				],
				"responses": {
					"204": {
						"description": "No Content"
					}
				}
			}
		},
		"/workspaces/{workspace}/port-share": {
			"get": {
				"security": [
					{
						"CoderSessionToken": []
					}
				],
				"produces": ["application/json"],
				"tags": ["PortSharing"],
				"summary": "Get workspace agent port shares",
				"operationId": "get-workspace-agent-port-shares",
				"parameters": [
					{
						"type": "string",
						"format": "uuid",
						"description": "Workspace ID",
						"name": "workspace",
						"in": "path",
						"required": true
					}
				],
				"responses": {
					"200": {
						"description": "OK",
						"schema": {
							"$ref": "#/definitions/codersdk.WorkspaceAgentPortShares"
						}
					}
				}
			},
			"post": {
				"security": [
					{
						"CoderSessionToken": []
					}
				],
				"consumes": ["application/json"],
				"produces": ["application/json"],
				"tags": ["PortSharing"],
				"summary": "Upsert workspace agent port share",
				"operationId": "upsert-workspace-agent-port-share",
				"parameters": [
					{
						"type": "string",
						"format": "uuid",
						"description": "Workspace ID",
						"name": "workspace",
						"in": "path",
						"required": true
					},
					{
						"description": "Upsert port sharing level request",
						"name": "request",
						"in": "body",
						"required": true,
						"schema": {
							"$ref": "#/definitions/codersdk.UpsertWorkspaceAgentPortShareRequest"
						}
					}
				],
				"responses": {
					"200": {
						"description": "OK",
						"schema": {
							"$ref": "#/definitions/codersdk.WorkspaceAgentPortShare"
						}
					}
				}
			},
			"delete": {
				"security": [
					{
						"CoderSessionToken": []
					}
				],
				"consumes": ["application/json"],
				"tags": ["PortSharing"],
				"summary": "Get workspace agent port shares",
				"operationId": "get-workspace-agent-port-shares",
				"parameters": [
					{
						"type": "string",
						"format": "uuid",
						"description": "Workspace ID",
						"name": "workspace",
						"in": "path",
						"required": true
					},
					{
						"description": "Delete port sharing level request",
						"name": "request",
						"in": "body",
						"required": true,
						"schema": {
							"$ref": "#/definitions/codersdk.DeleteWorkspaceAgentPortShareRequest"
						}
					}
				],
				"responses": {
					"200": {
						"description": "OK"
					}
				}
			}
		},
		"/workspaces/{workspace}/resolve-autostart": {
			"get": {
				"security": [
					{
						"CoderSessionToken": []
					}
				],
				"produces": ["application/json"],
				"tags": ["Workspaces"],
				"summary": "Resolve workspace autostart by id.",
				"operationId": "resolve-workspace-autostart-by-id",
				"parameters": [
					{
						"type": "string",
						"format": "uuid",
						"description": "Workspace ID",
						"name": "workspace",
						"in": "path",
						"required": true
					}
				],
				"responses": {
					"200": {
						"description": "OK",
						"schema": {
							"$ref": "#/definitions/codersdk.ResolveAutostartResponse"
						}
					}
				}
			}
		},
		"/workspaces/{workspace}/ttl": {
			"put": {
				"security": [
					{
						"CoderSessionToken": []
					}
				],
				"consumes": ["application/json"],
				"tags": ["Workspaces"],
				"summary": "Update workspace TTL by ID",
				"operationId": "update-workspace-ttl-by-id",
				"parameters": [
					{
						"type": "string",
						"format": "uuid",
						"description": "Workspace ID",
						"name": "workspace",
						"in": "path",
						"required": true
					},
					{
						"description": "Workspace TTL update request",
						"name": "request",
						"in": "body",
						"required": true,
						"schema": {
							"$ref": "#/definitions/codersdk.UpdateWorkspaceTTLRequest"
						}
					}
				],
				"responses": {
					"204": {
						"description": "No Content"
					}
				}
			}
		},
		"/workspaces/{workspace}/usage": {
			"post": {
				"security": [
					{
						"CoderSessionToken": []
					}
				],
				"consumes": ["application/json"],
				"tags": ["Workspaces"],
				"summary": "Post Workspace Usage by ID",
				"operationId": "post-workspace-usage-by-id",
				"parameters": [
					{
						"type": "string",
						"format": "uuid",
						"description": "Workspace ID",
						"name": "workspace",
						"in": "path",
						"required": true
					},
					{
						"description": "Post workspace usage request",
						"name": "request",
						"in": "body",
						"schema": {
							"$ref": "#/definitions/codersdk.PostWorkspaceUsageRequest"
						}
					}
				],
				"responses": {
					"204": {
						"description": "No Content"
					}
				}
			}
		},
		"/workspaces/{workspace}/watch": {
			"get": {
				"security": [
					{
						"CoderSessionToken": []
					}
				],
				"produces": ["text/event-stream"],
				"tags": ["Workspaces"],
				"summary": "Watch workspace by ID",
				"operationId": "watch-workspace-by-id",
				"parameters": [
					{
						"type": "string",
						"format": "uuid",
						"description": "Workspace ID",
						"name": "workspace",
						"in": "path",
						"required": true
					}
				],
				"responses": {
					"200": {
						"description": "OK",
						"schema": {
							"$ref": "#/definitions/codersdk.Response"
						}
					}
				}
			}
		}
	},
	"definitions": {
		"agentsdk.AWSInstanceIdentityToken": {
			"type": "object",
			"required": ["document", "signature"],
			"properties": {
				"document": {
					"type": "string"
				},
				"signature": {
					"type": "string"
				}
			}
		},
		"agentsdk.AuthenticateResponse": {
			"type": "object",
			"properties": {
				"session_token": {
					"type": "string"
				}
			}
		},
		"agentsdk.AzureInstanceIdentityToken": {
			"type": "object",
			"required": ["encoding", "signature"],
			"properties": {
				"encoding": {
					"type": "string"
				},
				"signature": {
					"type": "string"
				}
			}
		},
		"agentsdk.ExternalAuthResponse": {
			"type": "object",
			"properties": {
				"access_token": {
					"type": "string"
				},
				"password": {
					"type": "string"
				},
				"token_extra": {
					"type": "object",
					"additionalProperties": true
				},
				"type": {
					"type": "string"
				},
				"url": {
					"type": "string"
				},
				"username": {
					"description": "Deprecated: Only supported on `/workspaceagents/me/gitauth`\nfor backwards compatibility.",
					"type": "string"
				}
			}
		},
		"agentsdk.GitSSHKey": {
			"type": "object",
			"properties": {
				"private_key": {
					"type": "string"
				},
				"public_key": {
					"type": "string"
				}
			}
		},
		"agentsdk.GoogleInstanceIdentityToken": {
			"type": "object",
			"required": ["json_web_token"],
			"properties": {
				"json_web_token": {
					"type": "string"
				}
			}
		},
		"agentsdk.Log": {
			"type": "object",
			"properties": {
				"created_at": {
					"type": "string"
				},
				"level": {
					"$ref": "#/definitions/codersdk.LogLevel"
				},
				"output": {
					"type": "string"
				}
			}
		},
		"agentsdk.PatchLogs": {
			"type": "object",
			"properties": {
				"log_source_id": {
					"type": "string"
				},
				"logs": {
					"type": "array",
					"items": {
						"$ref": "#/definitions/agentsdk.Log"
					}
				}
			}
		},
		"agentsdk.PostLogSourceRequest": {
			"type": "object",
			"properties": {
				"display_name": {
					"type": "string"
				},
				"icon": {
					"type": "string"
				},
				"id": {
					"description": "ID is a unique identifier for the log source.\nIt is scoped to a workspace agent, and can be statically\ndefined inside code to prevent duplicate sources from being\ncreated for the same agent.",
					"type": "string"
				}
			}
		},
		"coderd.SCIMUser": {
			"type": "object",
			"properties": {
				"active": {
					"type": "boolean"
				},
				"emails": {
					"type": "array",
					"items": {
						"type": "object",
						"properties": {
							"display": {
								"type": "string"
							},
							"primary": {
								"type": "boolean"
							},
							"type": {
								"type": "string"
							},
							"value": {
								"type": "string",
								"format": "email"
							}
						}
					}
				},
				"groups": {
					"type": "array",
					"items": {}
				},
				"id": {
					"type": "string"
				},
				"meta": {
					"type": "object",
					"properties": {
						"resourceType": {
							"type": "string"
						}
					}
				},
				"name": {
					"type": "object",
					"properties": {
						"familyName": {
							"type": "string"
						},
						"givenName": {
							"type": "string"
						}
					}
				},
				"schemas": {
					"type": "array",
					"items": {
						"type": "string"
					}
				},
				"userName": {
					"type": "string"
				}
			}
		},
		"coderd.cspViolation": {
			"type": "object",
			"properties": {
				"csp-report": {
					"type": "object",
					"additionalProperties": true
				}
			}
		},
		"codersdk.ACLAvailable": {
			"type": "object",
			"properties": {
				"groups": {
					"type": "array",
					"items": {
						"$ref": "#/definitions/codersdk.Group"
					}
				},
				"users": {
					"type": "array",
					"items": {
						"$ref": "#/definitions/codersdk.ReducedUser"
					}
				}
			}
		},
		"codersdk.APIKey": {
			"type": "object",
			"required": [
				"created_at",
				"expires_at",
				"id",
				"last_used",
				"lifetime_seconds",
				"login_type",
				"scope",
				"token_name",
				"updated_at",
				"user_id"
			],
			"properties": {
				"created_at": {
					"type": "string",
					"format": "date-time"
				},
				"expires_at": {
					"type": "string",
					"format": "date-time"
				},
				"id": {
					"type": "string"
				},
				"last_used": {
					"type": "string",
					"format": "date-time"
				},
				"lifetime_seconds": {
					"type": "integer"
				},
				"login_type": {
					"enum": ["password", "github", "oidc", "token"],
					"allOf": [
						{
							"$ref": "#/definitions/codersdk.LoginType"
						}
					]
				},
				"scope": {
					"enum": ["all", "application_connect"],
					"allOf": [
						{
							"$ref": "#/definitions/codersdk.APIKeyScope"
						}
					]
				},
				"token_name": {
					"type": "string"
				},
				"updated_at": {
					"type": "string",
					"format": "date-time"
				},
				"user_id": {
					"type": "string",
					"format": "uuid"
				}
			}
		},
		"codersdk.APIKeyScope": {
			"type": "string",
			"enum": ["all", "application_connect"],
			"x-enum-varnames": ["APIKeyScopeAll", "APIKeyScopeApplicationConnect"]
		},
		"codersdk.AddLicenseRequest": {
			"type": "object",
			"required": ["license"],
			"properties": {
				"license": {
					"type": "string"
				}
			}
		},
		"codersdk.AgentSubsystem": {
			"type": "string",
			"enum": ["envbox", "envbuilder", "exectrace"],
			"x-enum-varnames": [
				"AgentSubsystemEnvbox",
				"AgentSubsystemEnvbuilder",
				"AgentSubsystemExectrace"
			]
		},
		"codersdk.AppHostResponse": {
			"type": "object",
			"properties": {
				"host": {
					"description": "Host is the externally accessible URL for the Coder instance.",
					"type": "string"
				}
			}
		},
		"codersdk.AppearanceConfig": {
			"type": "object",
			"properties": {
				"announcement_banners": {
					"type": "array",
					"items": {
						"$ref": "#/definitions/codersdk.BannerConfig"
					}
				},
				"application_name": {
					"type": "string"
				},
				"logo_url": {
					"type": "string"
				},
				"service_banner": {
					"description": "Deprecated: ServiceBanner has been replaced by AnnouncementBanners.",
					"allOf": [
						{
							"$ref": "#/definitions/codersdk.BannerConfig"
						}
					]
				},
				"support_links": {
					"type": "array",
					"items": {
						"$ref": "#/definitions/codersdk.LinkConfig"
					}
				}
			}
		},
		"codersdk.ArchiveTemplateVersionsRequest": {
			"type": "object",
			"properties": {
				"all": {
					"description": "By default, only failed versions are archived. Set this to true\nto archive all unused versions regardless of job status.",
					"type": "boolean"
				}
			}
		},
		"codersdk.AssignableRoles": {
			"type": "object",
			"properties": {
				"assignable": {
					"type": "boolean"
				},
				"built_in": {
					"description": "BuiltIn roles are immutable",
					"type": "boolean"
				},
				"display_name": {
					"type": "string"
				},
				"name": {
					"type": "string"
				},
				"organization_id": {
					"type": "string",
					"format": "uuid"
				},
				"organization_permissions": {
					"description": "OrganizationPermissions are specific for the organization in the field 'OrganizationID' above.",
					"type": "array",
					"items": {
						"$ref": "#/definitions/codersdk.Permission"
					}
				},
				"site_permissions": {
					"type": "array",
					"items": {
						"$ref": "#/definitions/codersdk.Permission"
					}
				},
				"user_permissions": {
					"type": "array",
					"items": {
						"$ref": "#/definitions/codersdk.Permission"
					}
				}
			}
		},
		"codersdk.AuditAction": {
			"type": "string",
			"enum": [
				"create",
				"write",
				"delete",
				"start",
				"stop",
				"login",
				"logout",
				"register"
			],
			"x-enum-varnames": [
				"AuditActionCreate",
				"AuditActionWrite",
				"AuditActionDelete",
				"AuditActionStart",
				"AuditActionStop",
				"AuditActionLogin",
				"AuditActionLogout",
				"AuditActionRegister"
			]
		},
		"codersdk.AuditDiff": {
			"type": "object",
			"additionalProperties": {
				"$ref": "#/definitions/codersdk.AuditDiffField"
			}
		},
		"codersdk.AuditDiffField": {
			"type": "object",
			"properties": {
				"new": {},
				"old": {},
				"secret": {
					"type": "boolean"
				}
			}
		},
		"codersdk.AuditLog": {
			"type": "object",
			"properties": {
				"action": {
					"$ref": "#/definitions/codersdk.AuditAction"
				},
				"additional_fields": {
					"type": "array",
					"items": {
						"type": "integer"
					}
				},
				"description": {
					"type": "string"
				},
				"diff": {
					"$ref": "#/definitions/codersdk.AuditDiff"
				},
				"id": {
					"type": "string",
					"format": "uuid"
				},
				"ip": {
					"type": "string"
				},
				"is_deleted": {
					"type": "boolean"
				},
				"organization": {
					"$ref": "#/definitions/codersdk.MinimalOrganization"
				},
				"organization_id": {
					"description": "Deprecated: Use 'organization.id' instead.",
					"type": "string",
					"format": "uuid"
				},
				"request_id": {
					"type": "string",
					"format": "uuid"
				},
				"resource_icon": {
					"type": "string"
				},
				"resource_id": {
					"type": "string",
					"format": "uuid"
				},
				"resource_link": {
					"type": "string"
				},
				"resource_target": {
					"description": "ResourceTarget is the name of the resource.",
					"type": "string"
				},
				"resource_type": {
					"$ref": "#/definitions/codersdk.ResourceType"
				},
				"status_code": {
					"type": "integer"
				},
				"time": {
					"type": "string",
					"format": "date-time"
				},
				"user": {
					"$ref": "#/definitions/codersdk.User"
				},
				"user_agent": {
					"type": "string"
				}
			}
		},
		"codersdk.AuditLogResponse": {
			"type": "object",
			"properties": {
				"audit_logs": {
					"type": "array",
					"items": {
						"$ref": "#/definitions/codersdk.AuditLog"
					}
				},
				"count": {
					"type": "integer"
				}
			}
		},
		"codersdk.AuthMethod": {
			"type": "object",
			"properties": {
				"enabled": {
					"type": "boolean"
				}
			}
		},
		"codersdk.AuthMethods": {
			"type": "object",
			"properties": {
				"github": {
					"$ref": "#/definitions/codersdk.AuthMethod"
				},
				"oidc": {
					"$ref": "#/definitions/codersdk.OIDCAuthMethod"
				},
				"password": {
					"$ref": "#/definitions/codersdk.AuthMethod"
				},
				"terms_of_service_url": {
					"type": "string"
				}
			}
		},
		"codersdk.AuthorizationCheck": {
			"description": "AuthorizationCheck is used to check if the currently authenticated user (or the specified user) can do a given action to a given set of objects.",
			"type": "object",
			"properties": {
				"action": {
					"enum": ["create", "read", "update", "delete"],
					"allOf": [
						{
							"$ref": "#/definitions/codersdk.RBACAction"
						}
					]
				},
				"object": {
					"description": "Object can represent a \"set\" of objects, such as: all workspaces in an organization, all workspaces owned by me, and all workspaces across the entire product.\nWhen defining an object, use the most specific language when possible to\nproduce the smallest set. Meaning to set as many fields on 'Object' as\nyou can. Example, if you want to check if you can update all workspaces\nowned by 'me', try to also add an 'OrganizationID' to the settings.\nOmitting the 'OrganizationID' could produce the incorrect value, as\nworkspaces have both `user` and `organization` owners.",
					"allOf": [
						{
							"$ref": "#/definitions/codersdk.AuthorizationObject"
						}
					]
				}
			}
		},
		"codersdk.AuthorizationObject": {
			"description": "AuthorizationObject can represent a \"set\" of objects, such as: all workspaces in an organization, all workspaces owned by me, all workspaces across the entire product.",
			"type": "object",
			"properties": {
				"any_org": {
					"description": "AnyOrgOwner (optional) will disregard the org_owner when checking for permissions.\nThis cannot be set to true if the OrganizationID is set.",
					"type": "boolean"
				},
				"organization_id": {
					"description": "OrganizationID (optional) adds the set constraint to all resources owned by a given organization.",
					"type": "string"
				},
				"owner_id": {
					"description": "OwnerID (optional) adds the set constraint to all resources owned by a given user.",
					"type": "string"
				},
				"resource_id": {
					"description": "ResourceID (optional) reduces the set to a singular resource. This assigns\na resource ID to the resource type, eg: a single workspace.\nThe rbac library will not fetch the resource from the database, so if you\nare using this option, you should also set the owner ID and organization ID\nif possible. Be as specific as possible using all the fields relevant.",
					"type": "string"
				},
				"resource_type": {
					"description": "ResourceType is the name of the resource.\n`./coderd/rbac/object.go` has the list of valid resource types.",
					"allOf": [
						{
							"$ref": "#/definitions/codersdk.RBACResource"
						}
					]
				}
			}
		},
		"codersdk.AuthorizationRequest": {
			"type": "object",
			"properties": {
				"checks": {
					"description": "Checks is a map keyed with an arbitrary string to a permission check.\nThe key can be any string that is helpful to the caller, and allows\nmultiple permission checks to be run in a single request.\nThe key ensures that each permission check has the same key in the\nresponse.",
					"type": "object",
					"additionalProperties": {
						"$ref": "#/definitions/codersdk.AuthorizationCheck"
					}
				}
			}
		},
		"codersdk.AuthorizationResponse": {
			"type": "object",
			"additionalProperties": {
				"type": "boolean"
			}
		},
		"codersdk.AutomaticUpdates": {
			"type": "string",
			"enum": ["always", "never"],
			"x-enum-varnames": ["AutomaticUpdatesAlways", "AutomaticUpdatesNever"]
		},
		"codersdk.BannerConfig": {
			"type": "object",
			"properties": {
				"background_color": {
					"type": "string"
				},
				"enabled": {
					"type": "boolean"
				},
				"message": {
					"type": "string"
				}
			}
		},
		"codersdk.BuildInfoResponse": {
			"type": "object",
			"properties": {
				"agent_api_version": {
					"description": "AgentAPIVersion is the current version of the Agent API (back versions\nMAY still be supported).",
					"type": "string"
				},
				"dashboard_url": {
					"description": "DashboardURL is the URL to hit the deployment's dashboard.\nFor external workspace proxies, this is the coderd they are connected\nto.",
					"type": "string"
				},
				"deployment_id": {
					"description": "DeploymentID is the unique identifier for this deployment.",
					"type": "string"
				},
				"external_url": {
					"description": "ExternalURL references the current Coder version.\nFor production builds, this will link directly to a release. For development builds, this will link to a commit.",
					"type": "string"
				},
				"telemetry": {
					"description": "Telemetry is a boolean that indicates whether telemetry is enabled.",
					"type": "boolean"
				},
				"upgrade_message": {
					"description": "UpgradeMessage is the message displayed to users when an outdated client\nis detected.",
					"type": "string"
				},
				"version": {
					"description": "Version returns the semantic version of the build.",
					"type": "string"
				},
				"workspace_proxy": {
					"type": "boolean"
				}
			}
		},
		"codersdk.BuildReason": {
			"type": "string",
			"enum": ["initiator", "autostart", "autostop"],
			"x-enum-varnames": [
				"BuildReasonInitiator",
				"BuildReasonAutostart",
				"BuildReasonAutostop"
			]
		},
		"codersdk.ConnectionLatency": {
			"type": "object",
			"properties": {
				"p50": {
					"type": "number",
					"example": 31.312
				},
				"p95": {
					"type": "number",
					"example": 119.832
				}
			}
		},
		"codersdk.ConvertLoginRequest": {
			"type": "object",
			"required": ["password", "to_type"],
			"properties": {
				"password": {
					"type": "string"
				},
				"to_type": {
					"description": "ToType is the login type to convert to.",
					"allOf": [
						{
							"$ref": "#/definitions/codersdk.LoginType"
						}
					]
				}
			}
		},
		"codersdk.CreateFirstUserRequest": {
			"type": "object",
			"required": ["email", "password", "username"],
			"properties": {
				"email": {
					"type": "string"
				},
				"name": {
					"type": "string"
				},
				"password": {
					"type": "string"
				},
				"trial": {
					"type": "boolean"
				},
				"trial_info": {
					"$ref": "#/definitions/codersdk.CreateFirstUserTrialInfo"
				},
				"username": {
					"type": "string"
				}
			}
		},
		"codersdk.CreateFirstUserResponse": {
			"type": "object",
			"properties": {
				"organization_id": {
					"type": "string",
					"format": "uuid"
				},
				"user_id": {
					"type": "string",
					"format": "uuid"
				}
			}
		},
		"codersdk.CreateFirstUserTrialInfo": {
			"type": "object",
			"properties": {
				"company_name": {
					"type": "string"
				},
				"country": {
					"type": "string"
				},
				"developers": {
					"type": "string"
				},
				"first_name": {
					"type": "string"
				},
				"job_title": {
					"type": "string"
				},
				"last_name": {
					"type": "string"
				},
				"phone_number": {
					"type": "string"
				}
			}
		},
		"codersdk.CreateGroupRequest": {
			"type": "object",
			"required": ["name"],
			"properties": {
				"avatar_url": {
					"type": "string"
				},
				"display_name": {
					"type": "string"
				},
				"name": {
					"type": "string"
				},
				"quota_allowance": {
					"type": "integer"
				}
			}
		},
		"codersdk.CreateOrganizationRequest": {
			"type": "object",
			"required": ["name"],
			"properties": {
				"description": {
					"type": "string"
				},
				"display_name": {
					"description": "DisplayName will default to the same value as `Name` if not provided.",
					"type": "string"
				},
				"icon": {
					"type": "string"
				},
				"name": {
					"type": "string"
				}
			}
		},
		"codersdk.CreateProvisionerKeyResponse": {
			"type": "object",
			"properties": {
				"key": {
					"type": "string"
				}
			}
		},
		"codersdk.CreateTemplateRequest": {
			"type": "object",
			"required": ["name", "template_version_id"],
			"properties": {
				"activity_bump_ms": {
					"description": "ActivityBumpMillis allows optionally specifying the activity bump\nduration for all workspaces created from this template. Defaults to 1h\nbut can be set to 0 to disable activity bumping.",
					"type": "integer"
				},
				"allow_user_autostart": {
					"description": "AllowUserAutostart allows users to set a schedule for autostarting their\nworkspace. By default this is true. This can only be disabled when using\nan enterprise license.",
					"type": "boolean"
				},
				"allow_user_autostop": {
					"description": "AllowUserAutostop allows users to set a custom workspace TTL to use in\nplace of the template's DefaultTTL field. By default this is true. If\nfalse, the DefaultTTL will always be used. This can only be disabled when\nusing an enterprise license.",
					"type": "boolean"
				},
				"allow_user_cancel_workspace_jobs": {
					"description": "Allow users to cancel in-progress workspace jobs.\n*bool as the default value is \"true\".",
					"type": "boolean"
				},
				"autostart_requirement": {
					"description": "AutostartRequirement allows optionally specifying the autostart allowed days\nfor workspaces created from this template. This is an enterprise feature.",
					"allOf": [
						{
							"$ref": "#/definitions/codersdk.TemplateAutostartRequirement"
						}
					]
				},
				"autostop_requirement": {
					"description": "AutostopRequirement allows optionally specifying the autostop requirement\nfor workspaces created from this template. This is an enterprise feature.",
					"allOf": [
						{
							"$ref": "#/definitions/codersdk.TemplateAutostopRequirement"
						}
					]
				},
				"default_ttl_ms": {
					"description": "DefaultTTLMillis allows optionally specifying the default TTL\nfor all workspaces created from this template.",
					"type": "integer"
				},
				"delete_ttl_ms": {
					"description": "TimeTilDormantAutoDeleteMillis allows optionally specifying the max lifetime before Coder\npermanently deletes dormant workspaces created from this template.",
					"type": "integer"
				},
				"description": {
					"description": "Description is a description of what the template contains. It must be\nless than 128 bytes.",
					"type": "string"
				},
				"disable_everyone_group_access": {
					"description": "DisableEveryoneGroupAccess allows optionally disabling the default\nbehavior of granting the 'everyone' group access to use the template.\nIf this is set to true, the template will not be available to all users,\nand must be explicitly granted to users or groups in the permissions settings\nof the template.",
					"type": "boolean"
				},
				"display_name": {
					"description": "DisplayName is the displayed name of the template.",
					"type": "string"
				},
				"dormant_ttl_ms": {
					"description": "TimeTilDormantMillis allows optionally specifying the max lifetime before Coder\nlocks inactive workspaces created from this template.",
					"type": "integer"
				},
				"failure_ttl_ms": {
					"description": "FailureTTLMillis allows optionally specifying the max lifetime before Coder\nstops all resources for failed workspaces created from this template.",
					"type": "integer"
				},
				"icon": {
					"description": "Icon is a relative path or external URL that specifies\nan icon to be displayed in the dashboard.",
					"type": "string"
				},
				"name": {
					"description": "Name is the name of the template.",
					"type": "string"
				},
				"require_active_version": {
					"description": "RequireActiveVersion mandates that workspaces are built with the active\ntemplate version.",
					"type": "boolean"
				},
				"template_version_id": {
					"description": "VersionID is an in-progress or completed job to use as an initial version\nof the template.\n\nThis is required on creation to enable a user-flow of validating a\ntemplate works. There is no reason the data-model cannot support empty\ntemplates, but it doesn't make sense for users.",
					"type": "string",
					"format": "uuid"
				}
			}
		},
		"codersdk.CreateTemplateVersionDryRunRequest": {
			"type": "object",
			"properties": {
				"rich_parameter_values": {
					"type": "array",
					"items": {
						"$ref": "#/definitions/codersdk.WorkspaceBuildParameter"
					}
				},
				"user_variable_values": {
					"type": "array",
					"items": {
						"$ref": "#/definitions/codersdk.VariableValue"
					}
				},
				"workspace_name": {
					"type": "string"
				}
			}
		},
		"codersdk.CreateTemplateVersionRequest": {
			"type": "object",
			"required": ["provisioner", "storage_method"],
			"properties": {
				"example_id": {
					"type": "string"
				},
				"file_id": {
					"type": "string",
					"format": "uuid"
				},
				"message": {
					"type": "string"
				},
				"name": {
					"type": "string"
				},
				"provisioner": {
					"type": "string",
					"enum": ["terraform", "echo"]
				},
				"storage_method": {
					"enum": ["file"],
					"allOf": [
						{
							"$ref": "#/definitions/codersdk.ProvisionerStorageMethod"
						}
					]
				},
				"tags": {
					"type": "object",
					"additionalProperties": {
						"type": "string"
					}
				},
				"template_id": {
					"description": "TemplateID optionally associates a version with a template.",
					"type": "string",
					"format": "uuid"
				},
				"user_variable_values": {
					"type": "array",
					"items": {
						"$ref": "#/definitions/codersdk.VariableValue"
					}
				}
			}
		},
		"codersdk.CreateTestAuditLogRequest": {
			"type": "object",
			"properties": {
				"action": {
					"enum": ["create", "write", "delete", "start", "stop"],
					"allOf": [
						{
							"$ref": "#/definitions/codersdk.AuditAction"
						}
					]
				},
				"additional_fields": {
					"type": "array",
					"items": {
						"type": "integer"
					}
				},
				"build_reason": {
					"enum": ["autostart", "autostop", "initiator"],
					"allOf": [
						{
							"$ref": "#/definitions/codersdk.BuildReason"
						}
					]
				},
				"organization_id": {
					"type": "string",
					"format": "uuid"
				},
				"resource_id": {
					"type": "string",
					"format": "uuid"
				},
				"resource_type": {
					"enum": [
						"template",
						"template_version",
						"user",
						"workspace",
						"workspace_build",
						"git_ssh_key",
						"auditable_group"
					],
					"allOf": [
						{
							"$ref": "#/definitions/codersdk.ResourceType"
						}
					]
				},
				"time": {
					"type": "string",
					"format": "date-time"
				}
			}
		},
		"codersdk.CreateTokenRequest": {
			"type": "object",
			"properties": {
				"lifetime": {
					"type": "integer"
				},
				"scope": {
					"enum": ["all", "application_connect"],
					"allOf": [
						{
							"$ref": "#/definitions/codersdk.APIKeyScope"
						}
					]
				},
				"token_name": {
					"type": "string"
				}
			}
		},
		"codersdk.CreateUserRequest": {
			"type": "object",
			"required": ["email", "username"],
			"properties": {
				"disable_login": {
					"description": "DisableLogin sets the user's login type to 'none'. This prevents the user\nfrom being able to use a password or any other authentication method to login.\nDeprecated: Set UserLoginType=LoginTypeDisabled instead.",
					"type": "boolean"
				},
				"email": {
					"type": "string",
					"format": "email"
				},
				"login_type": {
					"description": "UserLoginType defaults to LoginTypePassword.",
					"allOf": [
						{
							"$ref": "#/definitions/codersdk.LoginType"
						}
					]
				},
				"name": {
					"type": "string"
				},
				"organization_id": {
					"type": "string",
					"format": "uuid"
				},
				"password": {
					"type": "string"
				},
				"username": {
					"type": "string"
				}
			}
		},
		"codersdk.CreateWorkspaceBuildRequest": {
			"type": "object",
			"required": ["transition"],
			"properties": {
				"dry_run": {
					"type": "boolean"
				},
				"log_level": {
					"description": "Log level changes the default logging verbosity of a provider (\"info\" if empty).",
					"enum": ["debug"],
					"allOf": [
						{
							"$ref": "#/definitions/codersdk.ProvisionerLogLevel"
						}
					]
				},
				"orphan": {
					"description": "Orphan may be set for the Destroy transition.",
					"type": "boolean"
				},
				"rich_parameter_values": {
					"description": "ParameterValues are optional. It will write params to the 'workspace' scope.\nThis will overwrite any existing parameters with the same name.\nThis will not delete old params not included in this list.",
					"type": "array",
					"items": {
						"$ref": "#/definitions/codersdk.WorkspaceBuildParameter"
					}
				},
				"state": {
					"type": "array",
					"items": {
						"type": "integer"
					}
				},
				"template_version_id": {
					"type": "string",
					"format": "uuid"
				},
				"transition": {
					"enum": ["create", "start", "stop", "delete"],
					"allOf": [
						{
							"$ref": "#/definitions/codersdk.WorkspaceTransition"
						}
					]
				}
			}
		},
		"codersdk.CreateWorkspaceProxyRequest": {
			"type": "object",
			"required": ["name"],
			"properties": {
				"display_name": {
					"type": "string"
				},
				"icon": {
					"type": "string"
				},
				"name": {
					"type": "string"
				}
			}
		},
		"codersdk.CreateWorkspaceRequest": {
			"description": "CreateWorkspaceRequest provides options for creating a new workspace. Only one of TemplateID or TemplateVersionID can be specified, not both. If TemplateID is specified, the active version of the template will be used.",
			"type": "object",
			"required": ["name"],
			"properties": {
				"automatic_updates": {
					"$ref": "#/definitions/codersdk.AutomaticUpdates"
				},
				"autostart_schedule": {
					"type": "string"
				},
				"name": {
					"type": "string"
				},
				"rich_parameter_values": {
					"description": "RichParameterValues allows for additional parameters to be provided\nduring the initial provision.",
					"type": "array",
					"items": {
						"$ref": "#/definitions/codersdk.WorkspaceBuildParameter"
					}
				},
				"template_id": {
					"description": "TemplateID specifies which template should be used for creating the workspace.",
					"type": "string",
					"format": "uuid"
				},
				"template_version_id": {
					"description": "TemplateVersionID can be used to specify a specific version of a template for creating the workspace.",
					"type": "string",
					"format": "uuid"
				},
				"ttl_ms": {
					"type": "integer"
				}
			}
		},
		"codersdk.CustomRoleRequest": {
			"type": "object",
			"properties": {
				"display_name": {
					"type": "string"
				},
				"name": {
					"type": "string"
				},
				"organization_permissions": {
					"description": "OrganizationPermissions are specific to the organization the role belongs to.",
					"type": "array",
					"items": {
						"$ref": "#/definitions/codersdk.Permission"
					}
				},
				"site_permissions": {
					"type": "array",
					"items": {
						"$ref": "#/definitions/codersdk.Permission"
					}
				},
				"user_permissions": {
					"type": "array",
					"items": {
						"$ref": "#/definitions/codersdk.Permission"
					}
				}
			}
		},
		"codersdk.DAUEntry": {
			"type": "object",
			"properties": {
				"amount": {
					"type": "integer"
				},
				"date": {
					"description": "Date is a string formatted as 2024-01-31.\nTimezone and time information is not included.",
					"type": "string"
				}
			}
		},
		"codersdk.DAUsResponse": {
			"type": "object",
			"properties": {
				"entries": {
					"type": "array",
					"items": {
						"$ref": "#/definitions/codersdk.DAUEntry"
					}
				},
				"tz_hour_offset": {
					"type": "integer"
				}
			}
		},
		"codersdk.DERP": {
			"type": "object",
			"properties": {
				"config": {
					"$ref": "#/definitions/codersdk.DERPConfig"
				},
				"server": {
					"$ref": "#/definitions/codersdk.DERPServerConfig"
				}
			}
		},
		"codersdk.DERPConfig": {
			"type": "object",
			"properties": {
				"block_direct": {
					"type": "boolean"
				},
				"force_websockets": {
					"type": "boolean"
				},
				"path": {
					"type": "string"
				},
				"url": {
					"type": "string"
				}
			}
		},
		"codersdk.DERPRegion": {
			"type": "object",
			"properties": {
				"latency_ms": {
					"type": "number"
				},
				"preferred": {
					"type": "boolean"
				}
			}
		},
		"codersdk.DERPServerConfig": {
			"type": "object",
			"properties": {
				"enable": {
					"type": "boolean"
				},
				"region_code": {
					"type": "string"
				},
				"region_id": {
					"type": "integer"
				},
				"region_name": {
					"type": "string"
				},
				"relay_url": {
					"$ref": "#/definitions/serpent.URL"
				},
				"stun_addresses": {
					"type": "array",
					"items": {
						"type": "string"
					}
				}
			}
		},
		"codersdk.DangerousConfig": {
			"type": "object",
			"properties": {
				"allow_all_cors": {
					"type": "boolean"
				},
				"allow_path_app_sharing": {
					"type": "boolean"
				},
				"allow_path_app_site_owner_access": {
					"type": "boolean"
				}
			}
		},
		"codersdk.DeleteWorkspaceAgentPortShareRequest": {
			"type": "object",
			"properties": {
				"agent_name": {
					"type": "string"
				},
				"port": {
					"type": "integer"
				}
			}
		},
		"codersdk.DeploymentConfig": {
			"type": "object",
			"properties": {
				"config": {
					"$ref": "#/definitions/codersdk.DeploymentValues"
				},
				"options": {
					"type": "array",
					"items": {
						"$ref": "#/definitions/serpent.Option"
					}
				}
			}
		},
		"codersdk.DeploymentStats": {
			"type": "object",
			"properties": {
				"aggregated_from": {
					"description": "AggregatedFrom is the time in which stats are aggregated from.\nThis might be back in time a specific duration or interval.",
					"type": "string",
					"format": "date-time"
				},
				"collected_at": {
					"description": "CollectedAt is the time in which stats are collected at.",
					"type": "string",
					"format": "date-time"
				},
				"next_update_at": {
					"description": "NextUpdateAt is the time when the next batch of stats will\nbe updated.",
					"type": "string",
					"format": "date-time"
				},
				"session_count": {
					"$ref": "#/definitions/codersdk.SessionCountDeploymentStats"
				},
				"workspaces": {
					"$ref": "#/definitions/codersdk.WorkspaceDeploymentStats"
				}
			}
		},
		"codersdk.DeploymentValues": {
			"type": "object",
			"properties": {
				"access_url": {
					"$ref": "#/definitions/serpent.URL"
				},
				"address": {
					"description": "DEPRECATED: Use HTTPAddress or TLS.Address instead.",
					"allOf": [
						{
							"$ref": "#/definitions/serpent.HostPort"
						}
					]
				},
				"agent_fallback_troubleshooting_url": {
					"$ref": "#/definitions/serpent.URL"
				},
				"agent_stat_refresh_interval": {
					"type": "integer"
				},
				"allow_workspace_renames": {
					"type": "boolean"
				},
				"autobuild_poll_interval": {
					"type": "integer"
				},
				"browser_only": {
					"type": "boolean"
				},
				"cache_directory": {
					"type": "string"
				},
				"cli_upgrade_message": {
					"type": "string"
				},
				"config": {
					"type": "string"
				},
				"config_ssh": {
					"$ref": "#/definitions/codersdk.SSHConfig"
				},
				"dangerous": {
					"$ref": "#/definitions/codersdk.DangerousConfig"
				},
				"derp": {
					"$ref": "#/definitions/codersdk.DERP"
				},
				"disable_owner_workspace_exec": {
					"type": "boolean"
				},
				"disable_password_auth": {
					"type": "boolean"
				},
				"disable_path_apps": {
					"type": "boolean"
				},
				"docs_url": {
					"$ref": "#/definitions/serpent.URL"
				},
				"enable_terraform_debug_mode": {
					"type": "boolean"
				},
				"experiments": {
					"type": "array",
					"items": {
						"type": "string"
					}
				},
				"external_auth": {
					"$ref": "#/definitions/serpent.Struct-array_codersdk_ExternalAuthConfig"
				},
				"external_token_encryption_keys": {
					"type": "array",
					"items": {
						"type": "string"
					}
				},
				"healthcheck": {
					"$ref": "#/definitions/codersdk.HealthcheckConfig"
				},
				"http_address": {
					"description": "HTTPAddress is a string because it may be set to zero to disable.",
					"type": "string"
				},
				"in_memory_database": {
					"type": "boolean"
				},
				"job_hang_detector_interval": {
					"type": "integer"
				},
				"logging": {
					"$ref": "#/definitions/codersdk.LoggingConfig"
				},
				"metrics_cache_refresh_interval": {
					"type": "integer"
				},
				"notifications": {
					"$ref": "#/definitions/codersdk.NotificationsConfig"
				},
				"oauth2": {
					"$ref": "#/definitions/codersdk.OAuth2Config"
				},
				"oidc": {
					"$ref": "#/definitions/codersdk.OIDCConfig"
				},
				"pg_auth": {
					"type": "string"
				},
				"pg_connection_url": {
					"type": "string"
				},
				"pprof": {
					"$ref": "#/definitions/codersdk.PprofConfig"
				},
				"prometheus": {
					"$ref": "#/definitions/codersdk.PrometheusConfig"
				},
				"provisioner": {
					"$ref": "#/definitions/codersdk.ProvisionerConfig"
				},
				"proxy_health_status_interval": {
					"type": "integer"
				},
				"proxy_trusted_headers": {
					"type": "array",
					"items": {
						"type": "string"
					}
				},
				"proxy_trusted_origins": {
					"type": "array",
					"items": {
						"type": "string"
					}
				},
				"rate_limit": {
					"$ref": "#/definitions/codersdk.RateLimitConfig"
				},
				"redirect_to_access_url": {
					"type": "boolean"
				},
				"scim_api_key": {
					"type": "string"
				},
				"secure_auth_cookie": {
					"type": "boolean"
				},
				"session_lifetime": {
					"$ref": "#/definitions/codersdk.SessionLifetime"
				},
				"ssh_keygen_algorithm": {
					"type": "string"
				},
				"strict_transport_security": {
					"type": "integer"
				},
				"strict_transport_security_options": {
					"type": "array",
					"items": {
						"type": "string"
					}
				},
				"support": {
					"$ref": "#/definitions/codersdk.SupportConfig"
				},
				"swagger": {
					"$ref": "#/definitions/codersdk.SwaggerConfig"
				},
				"telemetry": {
					"$ref": "#/definitions/codersdk.TelemetryConfig"
				},
				"terms_of_service_url": {
					"type": "string"
				},
				"tls": {
					"$ref": "#/definitions/codersdk.TLSConfig"
				},
				"trace": {
					"$ref": "#/definitions/codersdk.TraceConfig"
				},
				"update_check": {
					"type": "boolean"
				},
				"user_quiet_hours_schedule": {
					"$ref": "#/definitions/codersdk.UserQuietHoursScheduleConfig"
				},
				"verbose": {
					"type": "boolean"
				},
				"web_terminal_renderer": {
					"type": "string"
				},
				"wgtunnel_host": {
					"type": "string"
				},
				"wildcard_access_url": {
					"type": "string"
				},
				"write_config": {
					"type": "boolean"
				}
			}
		},
		"codersdk.DisplayApp": {
			"type": "string",
			"enum": [
				"vscode",
				"vscode_insiders",
				"web_terminal",
				"port_forwarding_helper",
				"ssh_helper"
			],
			"x-enum-varnames": [
				"DisplayAppVSCodeDesktop",
				"DisplayAppVSCodeInsiders",
				"DisplayAppWebTerminal",
				"DisplayAppPortForward",
				"DisplayAppSSH"
			]
		},
		"codersdk.Entitlement": {
			"type": "string",
			"enum": ["entitled", "grace_period", "not_entitled"],
			"x-enum-varnames": [
				"EntitlementEntitled",
				"EntitlementGracePeriod",
				"EntitlementNotEntitled"
			]
		},
		"codersdk.Entitlements": {
			"type": "object",
			"properties": {
				"errors": {
					"type": "array",
					"items": {
						"type": "string"
					}
				},
				"features": {
					"type": "object",
					"additionalProperties": {
						"$ref": "#/definitions/codersdk.Feature"
					}
				},
				"has_license": {
					"type": "boolean"
				},
				"refreshed_at": {
					"type": "string",
					"format": "date-time"
				},
				"require_telemetry": {
					"type": "boolean"
				},
				"trial": {
					"type": "boolean"
				},
				"warnings": {
					"type": "array",
					"items": {
						"type": "string"
					}
				}
			}
		},
		"codersdk.Experiment": {
			"type": "string",
			"enum": [
				"example",
				"auto-fill-parameters",
				"multi-organization",
				"custom-roles",
				"notifications",
				"workspace-usage"
			],
			"x-enum-comments": {
				"ExperimentAutoFillParameters": "This should not be taken out of experiments until we have redesigned the feature.",
				"ExperimentCustomRoles": "Allows creating runtime custom roles.",
				"ExperimentExample": "This isn't used for anything.",
				"ExperimentMultiOrganization": "Requires organization context for interactions, default org is assumed.",
				"ExperimentNotifications": "Sends notifications via SMTP and webhooks following certain events.",
				"ExperimentWorkspaceUsage": "Enables the new workspace usage tracking."
			},
			"x-enum-varnames": [
				"ExperimentExample",
				"ExperimentAutoFillParameters",
				"ExperimentMultiOrganization",
				"ExperimentCustomRoles",
				"ExperimentNotifications",
				"ExperimentWorkspaceUsage"
			]
		},
		"codersdk.ExternalAuth": {
			"type": "object",
			"properties": {
				"app_install_url": {
					"description": "AppInstallURL is the URL to install the app.",
					"type": "string"
				},
				"app_installable": {
					"description": "AppInstallable is true if the request for app installs was successful.",
					"type": "boolean"
				},
				"authenticated": {
					"type": "boolean"
				},
				"device": {
					"type": "boolean"
				},
				"display_name": {
					"type": "string"
				},
				"installations": {
					"description": "AppInstallations are the installations that the user has access to.",
					"type": "array",
					"items": {
						"$ref": "#/definitions/codersdk.ExternalAuthAppInstallation"
					}
				},
				"user": {
					"description": "User is the user that authenticated with the provider.",
					"allOf": [
						{
							"$ref": "#/definitions/codersdk.ExternalAuthUser"
						}
					]
				}
			}
		},
		"codersdk.ExternalAuthAppInstallation": {
			"type": "object",
			"properties": {
				"account": {
					"$ref": "#/definitions/codersdk.ExternalAuthUser"
				},
				"configure_url": {
					"type": "string"
				},
				"id": {
					"type": "integer"
				}
			}
		},
		"codersdk.ExternalAuthConfig": {
			"type": "object",
			"properties": {
				"app_install_url": {
					"type": "string"
				},
				"app_installations_url": {
					"type": "string"
				},
				"auth_url": {
					"type": "string"
				},
				"client_id": {
					"type": "string"
				},
				"device_code_url": {
					"type": "string"
				},
				"device_flow": {
					"type": "boolean"
				},
				"display_icon": {
					"description": "DisplayIcon is a URL to an icon to display in the UI.",
					"type": "string"
				},
				"display_name": {
					"description": "DisplayName is shown in the UI to identify the auth config.",
					"type": "string"
				},
				"id": {
					"description": "ID is a unique identifier for the auth config.\nIt defaults to `type` when not provided.",
					"type": "string"
				},
				"no_refresh": {
					"type": "boolean"
				},
				"regex": {
					"description": "Regex allows API requesters to match an auth config by\na string (e.g. coder.com) instead of by it's type.\n\nGit clone makes use of this by parsing the URL from:\n'Username for \"https://github.com\":'\nAnd sending it to the Coder server to match against the Regex.",
					"type": "string"
				},
				"scopes": {
					"type": "array",
					"items": {
						"type": "string"
					}
				},
				"token_url": {
					"type": "string"
				},
				"type": {
					"description": "Type is the type of external auth config.",
					"type": "string"
				},
				"validate_url": {
					"type": "string"
				}
			}
		},
		"codersdk.ExternalAuthDevice": {
			"type": "object",
			"properties": {
				"device_code": {
					"type": "string"
				},
				"expires_in": {
					"type": "integer"
				},
				"interval": {
					"type": "integer"
				},
				"user_code": {
					"type": "string"
				},
				"verification_uri": {
					"type": "string"
				}
			}
		},
		"codersdk.ExternalAuthLink": {
			"type": "object",
			"properties": {
				"authenticated": {
					"type": "boolean"
				},
				"created_at": {
					"type": "string",
					"format": "date-time"
				},
				"expires": {
					"type": "string",
					"format": "date-time"
				},
				"has_refresh_token": {
					"type": "boolean"
				},
				"provider_id": {
					"type": "string"
				},
				"updated_at": {
					"type": "string",
					"format": "date-time"
				},
				"validate_error": {
					"type": "string"
				}
			}
		},
		"codersdk.ExternalAuthUser": {
			"type": "object",
			"properties": {
				"avatar_url": {
					"type": "string"
				},
				"id": {
					"type": "integer"
				},
				"login": {
					"type": "string"
				},
				"name": {
					"type": "string"
				},
				"profile_url": {
					"type": "string"
				}
			}
		},
		"codersdk.Feature": {
			"type": "object",
			"properties": {
				"actual": {
					"type": "integer"
				},
				"enabled": {
					"type": "boolean"
				},
				"entitlement": {
					"$ref": "#/definitions/codersdk.Entitlement"
				},
				"limit": {
					"type": "integer"
				}
			}
		},
		"codersdk.GenerateAPIKeyResponse": {
			"type": "object",
			"properties": {
				"key": {
					"type": "string"
				}
			}
		},
		"codersdk.GetUsersResponse": {
			"type": "object",
			"properties": {
				"count": {
					"type": "integer"
				},
				"users": {
					"type": "array",
					"items": {
						"$ref": "#/definitions/codersdk.User"
					}
				}
			}
		},
		"codersdk.GitSSHKey": {
			"type": "object",
			"properties": {
				"created_at": {
					"type": "string",
					"format": "date-time"
				},
				"public_key": {
					"type": "string"
				},
				"updated_at": {
					"type": "string",
					"format": "date-time"
				},
				"user_id": {
					"type": "string",
					"format": "uuid"
				}
			}
		},
		"codersdk.Group": {
			"type": "object",
			"properties": {
				"avatar_url": {
					"type": "string"
				},
				"display_name": {
					"type": "string"
				},
				"id": {
					"type": "string",
					"format": "uuid"
				},
				"members": {
					"type": "array",
					"items": {
						"$ref": "#/definitions/codersdk.ReducedUser"
					}
				},
				"name": {
					"type": "string"
				},
				"organization_id": {
					"type": "string",
					"format": "uuid"
				},
				"quota_allowance": {
					"type": "integer"
				},
				"source": {
					"$ref": "#/definitions/codersdk.GroupSource"
				},
				"total_member_count": {
					"description": "How many members are in this group. Shows the total count,\neven if the user is not authorized to read group member details.\nMay be greater than `len(Group.Members)`.",
					"type": "integer"
				}
			}
		},
		"codersdk.GroupSource": {
			"type": "string",
			"enum": ["user", "oidc"],
			"x-enum-varnames": ["GroupSourceUser", "GroupSourceOIDC"]
		},
		"codersdk.Healthcheck": {
			"type": "object",
			"properties": {
				"interval": {
					"description": "Interval specifies the seconds between each health check.",
					"type": "integer"
				},
				"threshold": {
					"description": "Threshold specifies the number of consecutive failed health checks before returning \"unhealthy\".",
					"type": "integer"
				},
				"url": {
					"description": "URL specifies the endpoint to check for the app health.",
					"type": "string"
				}
			}
		},
		"codersdk.HealthcheckConfig": {
			"type": "object",
			"properties": {
				"refresh": {
					"type": "integer"
				},
				"threshold_database": {
					"type": "integer"
				}
			}
		},
		"codersdk.InsightsReportInterval": {
			"type": "string",
			"enum": ["day", "week"],
			"x-enum-varnames": [
				"InsightsReportIntervalDay",
				"InsightsReportIntervalWeek"
			]
		},
		"codersdk.IssueReconnectingPTYSignedTokenRequest": {
			"type": "object",
			"required": ["agentID", "url"],
			"properties": {
				"agentID": {
					"type": "string",
					"format": "uuid"
				},
				"url": {
					"description": "URL is the URL of the reconnecting-pty endpoint you are connecting to.",
					"type": "string"
				}
			}
		},
		"codersdk.IssueReconnectingPTYSignedTokenResponse": {
			"type": "object",
			"properties": {
				"signed_token": {
					"type": "string"
				}
			}
		},
		"codersdk.JFrogXrayScan": {
			"type": "object",
			"properties": {
				"agent_id": {
					"type": "string",
					"format": "uuid"
				},
				"critical": {
					"type": "integer"
				},
				"high": {
					"type": "integer"
				},
				"medium": {
					"type": "integer"
				},
				"results_url": {
					"type": "string"
				},
				"workspace_id": {
					"type": "string",
					"format": "uuid"
				}
			}
		},
		"codersdk.JobErrorCode": {
			"type": "string",
			"enum": ["REQUIRED_TEMPLATE_VARIABLES"],
			"x-enum-varnames": ["RequiredTemplateVariables"]
		},
		"codersdk.License": {
			"type": "object",
			"properties": {
				"claims": {
					"description": "Claims are the JWT claims asserted by the license.  Here we use\na generic string map to ensure that all data from the server is\nparsed verbatim, not just the fields this version of Coder\nunderstands.",
					"type": "object",
					"additionalProperties": true
				},
				"id": {
					"type": "integer"
				},
				"uploaded_at": {
					"type": "string",
					"format": "date-time"
				},
				"uuid": {
					"type": "string",
					"format": "uuid"
				}
			}
		},
		"codersdk.LinkConfig": {
			"type": "object",
			"properties": {
				"icon": {
					"type": "string",
					"enum": ["bug", "chat", "docs"]
				},
				"name": {
					"type": "string"
				},
				"target": {
					"type": "string"
				}
			}
		},
		"codersdk.LogLevel": {
			"type": "string",
			"enum": ["trace", "debug", "info", "warn", "error"],
			"x-enum-varnames": [
				"LogLevelTrace",
				"LogLevelDebug",
				"LogLevelInfo",
				"LogLevelWarn",
				"LogLevelError"
			]
		},
		"codersdk.LogSource": {
			"type": "string",
			"enum": ["provisioner_daemon", "provisioner"],
			"x-enum-varnames": ["LogSourceProvisionerDaemon", "LogSourceProvisioner"]
		},
		"codersdk.LoggingConfig": {
			"type": "object",
			"properties": {
				"human": {
					"type": "string"
				},
				"json": {
					"type": "string"
				},
				"log_filter": {
					"type": "array",
					"items": {
						"type": "string"
					}
				},
				"stackdriver": {
					"type": "string"
				}
			}
		},
		"codersdk.LoginType": {
			"type": "string",
			"enum": ["", "password", "github", "oidc", "token", "none"],
			"x-enum-varnames": [
				"LoginTypeUnknown",
				"LoginTypePassword",
				"LoginTypeGithub",
				"LoginTypeOIDC",
				"LoginTypeToken",
				"LoginTypeNone"
			]
		},
		"codersdk.LoginWithPasswordRequest": {
			"type": "object",
			"required": ["email", "password"],
			"properties": {
				"email": {
					"type": "string",
					"format": "email"
				},
				"password": {
					"type": "string"
				}
			}
		},
		"codersdk.LoginWithPasswordResponse": {
			"type": "object",
			"required": ["session_token"],
			"properties": {
				"session_token": {
					"type": "string"
				}
			}
		},
		"codersdk.MinimalOrganization": {
			"type": "object",
			"required": ["id"],
			"properties": {
				"display_name": {
					"type": "string"
				},
				"icon": {
					"type": "string"
				},
				"id": {
					"type": "string",
					"format": "uuid"
				},
				"name": {
					"type": "string"
				}
			}
		},
		"codersdk.MinimalUser": {
			"type": "object",
			"required": ["id", "username"],
			"properties": {
				"avatar_url": {
					"type": "string",
					"format": "uri"
				},
				"id": {
					"type": "string",
					"format": "uuid"
				},
				"username": {
					"type": "string"
				}
			}
		},
		"codersdk.NotificationMethodsResponse": {
			"type": "object",
			"properties": {
				"available": {
					"type": "array",
					"items": {
						"type": "string"
					}
				},
				"default": {
					"type": "string"
				}
			}
		},
		"codersdk.NotificationPreference": {
			"type": "object",
			"properties": {
				"disabled": {
					"type": "boolean"
				},
				"id": {
					"type": "string",
					"format": "uuid"
				},
				"updated_at": {
					"type": "string",
					"format": "date-time"
				}
			}
		},
		"codersdk.NotificationTemplate": {
			"type": "object",
			"properties": {
				"actions": {
					"type": "string"
				},
				"body_template": {
					"type": "string"
				},
				"group": {
					"type": "string"
				},
				"id": {
					"type": "string",
					"format": "uuid"
				},
				"kind": {
					"type": "string"
				},
				"method": {
					"type": "string"
				},
				"name": {
					"type": "string"
				},
				"title_template": {
					"type": "string"
				}
			}
		},
		"codersdk.NotificationsConfig": {
			"type": "object",
			"properties": {
				"dispatch_timeout": {
					"description": "How long to wait while a notification is being sent before giving up.",
					"type": "integer"
				},
				"email": {
					"description": "SMTP settings.",
					"allOf": [
						{
							"$ref": "#/definitions/codersdk.NotificationsEmailConfig"
						}
					]
				},
				"fetch_interval": {
					"description": "How often to query the database for queued notifications.",
					"type": "integer"
				},
				"lease_count": {
					"description": "How many notifications a notifier should lease per fetch interval.",
					"type": "integer"
				},
				"lease_period": {
					"description": "How long a notifier should lease a message. This is effectively how long a notification is 'owned'\nby a notifier, and once this period expires it will be available for lease by another notifier. Leasing\nis important in order for multiple running notifiers to not pick the same messages to deliver concurrently.\nThis lease period will only expire if a notifier shuts down ungracefully; a dispatch of the notification\nreleases the lease.",
					"type": "integer"
				},
				"max_send_attempts": {
					"description": "The upper limit of attempts to send a notification.",
					"type": "integer"
				},
				"method": {
					"description": "Which delivery method to use (available options: 'smtp', 'webhook').",
					"type": "string"
				},
				"retry_interval": {
					"description": "The minimum time between retries.",
					"type": "integer"
				},
				"sync_buffer_size": {
					"description": "The notifications system buffers message updates in memory to ease pressure on the database.\nThis option controls how many updates are kept in memory. The lower this value the\nlower the change of state inconsistency in a non-graceful shutdown - but it also increases load on the\ndatabase. It is recommended to keep this option at its default value.",
					"type": "integer"
				},
				"sync_interval": {
					"description": "The notifications system buffers message updates in memory to ease pressure on the database.\nThis option controls how often it synchronizes its state with the database. The shorter this value the\nlower the change of state inconsistency in a non-graceful shutdown - but it also increases load on the\ndatabase. It is recommended to keep this option at its default value.",
					"type": "integer"
				},
				"webhook": {
					"description": "Webhook settings.",
					"allOf": [
						{
							"$ref": "#/definitions/codersdk.NotificationsWebhookConfig"
						}
					]
				}
			}
		},
		"codersdk.NotificationsEmailAuthConfig": {
			"type": "object",
			"properties": {
				"identity": {
					"description": "Identity for PLAIN auth.",
					"type": "string"
				},
				"password": {
					"description": "Password for LOGIN/PLAIN auth.",
					"type": "string"
				},
				"password_file": {
					"description": "File from which to load the password for LOGIN/PLAIN auth.",
					"type": "string"
				},
				"username": {
					"description": "Username for LOGIN/PLAIN auth.",
					"type": "string"
				}
			}
		},
		"codersdk.NotificationsEmailConfig": {
			"type": "object",
			"properties": {
				"auth": {
					"description": "Authentication details.",
					"allOf": [
						{
							"$ref": "#/definitions/codersdk.NotificationsEmailAuthConfig"
						}
					]
				},
				"force_tls": {
					"description": "ForceTLS causes a TLS connection to be attempted.",
					"type": "boolean"
				},
				"from": {
					"description": "The sender's address.",
					"type": "string"
				},
				"hello": {
					"description": "The hostname identifying the SMTP server.",
					"type": "string"
				},
				"smarthost": {
					"description": "The intermediary SMTP host through which emails are sent (host:port).",
					"allOf": [
						{
							"$ref": "#/definitions/serpent.HostPort"
						}
					]
				},
				"tls": {
					"description": "TLS details.",
					"allOf": [
						{
							"$ref": "#/definitions/codersdk.NotificationsEmailTLSConfig"
						}
					]
				}
			}
		},
		"codersdk.NotificationsEmailTLSConfig": {
			"type": "object",
			"properties": {
				"ca_file": {
					"description": "CAFile specifies the location of the CA certificate to use.",
					"type": "string"
				},
				"cert_file": {
					"description": "CertFile specifies the location of the certificate to use.",
					"type": "string"
				},
				"insecure_skip_verify": {
					"description": "InsecureSkipVerify skips target certificate validation.",
					"type": "boolean"
				},
				"key_file": {
					"description": "KeyFile specifies the location of the key to use.",
					"type": "string"
				},
				"server_name": {
					"description": "ServerName to verify the hostname for the targets.",
					"type": "string"
				},
				"start_tls": {
					"description": "StartTLS attempts to upgrade plain connections to TLS.",
					"type": "boolean"
				}
			}
		},
		"codersdk.NotificationsSettings": {
			"type": "object",
			"properties": {
				"notifier_paused": {
					"type": "boolean"
				}
			}
		},
		"codersdk.NotificationsWebhookConfig": {
			"type": "object",
			"properties": {
				"endpoint": {
					"description": "The URL to which the payload will be sent with an HTTP POST request.",
					"allOf": [
						{
							"$ref": "#/definitions/serpent.URL"
						}
					]
				}
			}
		},
		"codersdk.OAuth2AppEndpoints": {
			"type": "object",
			"properties": {
				"authorization": {
					"type": "string"
				},
				"device_authorization": {
					"description": "DeviceAuth is optional.",
					"type": "string"
				},
				"token": {
					"type": "string"
				}
			}
		},
		"codersdk.OAuth2Config": {
			"type": "object",
			"properties": {
				"github": {
					"$ref": "#/definitions/codersdk.OAuth2GithubConfig"
				}
			}
		},
		"codersdk.OAuth2GithubConfig": {
			"type": "object",
			"properties": {
				"allow_everyone": {
					"type": "boolean"
				},
				"allow_signups": {
					"type": "boolean"
				},
				"allowed_orgs": {
					"type": "array",
					"items": {
						"type": "string"
					}
				},
				"allowed_teams": {
					"type": "array",
					"items": {
						"type": "string"
					}
				},
				"client_id": {
					"type": "string"
				},
				"client_secret": {
					"type": "string"
				},
				"enterprise_base_url": {
					"type": "string"
				}
			}
		},
		"codersdk.OAuth2ProviderApp": {
			"type": "object",
			"properties": {
				"callback_url": {
					"type": "string"
				},
				"endpoints": {
					"description": "Endpoints are included in the app response for easier discovery. The OAuth2\nspec does not have a defined place to find these (for comparison, OIDC has\na '/.well-known/openid-configuration' endpoint).",
					"allOf": [
						{
							"$ref": "#/definitions/codersdk.OAuth2AppEndpoints"
						}
					]
				},
				"icon": {
					"type": "string"
				},
				"id": {
					"type": "string",
					"format": "uuid"
				},
				"name": {
					"type": "string"
				}
			}
		},
		"codersdk.OAuth2ProviderAppSecret": {
			"type": "object",
			"properties": {
				"client_secret_truncated": {
					"type": "string"
				},
				"id": {
					"type": "string",
					"format": "uuid"
				},
				"last_used_at": {
					"type": "string"
				}
			}
		},
		"codersdk.OAuth2ProviderAppSecretFull": {
			"type": "object",
			"properties": {
				"client_secret_full": {
					"type": "string"
				},
				"id": {
					"type": "string",
					"format": "uuid"
				}
			}
		},
		"codersdk.OAuthConversionResponse": {
			"type": "object",
			"properties": {
				"expires_at": {
					"type": "string",
					"format": "date-time"
				},
				"state_string": {
					"type": "string"
				},
				"to_type": {
					"$ref": "#/definitions/codersdk.LoginType"
				},
				"user_id": {
					"type": "string",
					"format": "uuid"
				}
			}
		},
		"codersdk.OIDCAuthMethod": {
			"type": "object",
			"properties": {
				"enabled": {
					"type": "boolean"
				},
				"iconUrl": {
					"type": "string"
				},
				"signInText": {
					"type": "string"
				}
			}
		},
		"codersdk.OIDCConfig": {
			"type": "object",
			"properties": {
				"allow_signups": {
					"type": "boolean"
				},
				"auth_url_params": {
					"type": "object"
				},
				"client_cert_file": {
					"type": "string"
				},
				"client_id": {
					"type": "string"
				},
				"client_key_file": {
					"description": "ClientKeyFile \u0026 ClientCertFile are used in place of ClientSecret for PKI auth.",
					"type": "string"
				},
				"client_secret": {
					"type": "string"
				},
				"email_domain": {
					"type": "array",
					"items": {
						"type": "string"
					}
				},
				"email_field": {
					"type": "string"
				},
				"group_allow_list": {
					"type": "array",
					"items": {
						"type": "string"
					}
				},
				"group_auto_create": {
					"type": "boolean"
				},
				"group_mapping": {
					"type": "object"
				},
				"group_regex_filter": {
					"$ref": "#/definitions/serpent.Regexp"
				},
				"groups_field": {
					"type": "string"
				},
				"icon_url": {
					"$ref": "#/definitions/serpent.URL"
				},
				"ignore_email_verified": {
					"type": "boolean"
				},
				"ignore_user_info": {
					"type": "boolean"
				},
				"issuer_url": {
					"type": "string"
				},
				"name_field": {
					"type": "string"
				},
				"scopes": {
					"type": "array",
					"items": {
						"type": "string"
					}
				},
				"sign_in_text": {
					"type": "string"
				},
				"signups_disabled_text": {
					"type": "string"
				},
				"skip_issuer_checks": {
					"type": "boolean"
				},
				"user_role_field": {
					"type": "string"
				},
				"user_role_mapping": {
					"type": "object"
				},
				"user_roles_default": {
					"type": "array",
					"items": {
						"type": "string"
					}
				},
				"username_field": {
					"type": "string"
				}
			}
		},
		"codersdk.Organization": {
			"type": "object",
			"required": ["created_at", "id", "is_default", "updated_at"],
			"properties": {
				"created_at": {
					"type": "string",
					"format": "date-time"
				},
				"description": {
					"type": "string"
				},
				"display_name": {
					"type": "string"
				},
				"icon": {
					"type": "string"
				},
				"id": {
					"type": "string",
					"format": "uuid"
				},
				"is_default": {
					"type": "boolean"
				},
				"name": {
					"type": "string"
				},
				"updated_at": {
					"type": "string",
					"format": "date-time"
				}
			}
		},
		"codersdk.OrganizationMember": {
			"type": "object",
			"properties": {
				"created_at": {
					"type": "string",
					"format": "date-time"
				},
				"organization_id": {
					"type": "string",
					"format": "uuid"
				},
				"roles": {
					"type": "array",
					"items": {
						"$ref": "#/definitions/codersdk.SlimRole"
					}
				},
				"updated_at": {
					"type": "string",
					"format": "date-time"
				},
				"user_id": {
					"type": "string",
					"format": "uuid"
				}
			}
		},
		"codersdk.OrganizationMemberWithUserData": {
			"type": "object",
			"properties": {
				"avatar_url": {
					"type": "string"
				},
				"created_at": {
					"type": "string",
					"format": "date-time"
				},
				"email": {
					"type": "string"
				},
				"global_roles": {
					"type": "array",
					"items": {
						"$ref": "#/definitions/codersdk.SlimRole"
					}
				},
				"name": {
					"type": "string"
				},
				"organization_id": {
					"type": "string",
					"format": "uuid"
				},
				"roles": {
					"type": "array",
					"items": {
						"$ref": "#/definitions/codersdk.SlimRole"
					}
				},
				"updated_at": {
					"type": "string",
					"format": "date-time"
				},
				"user_id": {
					"type": "string",
					"format": "uuid"
				},
				"username": {
					"type": "string"
				}
			}
		},
		"codersdk.PatchGroupRequest": {
			"type": "object",
			"properties": {
				"add_users": {
					"type": "array",
					"items": {
						"type": "string"
					}
				},
				"avatar_url": {
					"type": "string"
				},
				"display_name": {
					"type": "string"
				},
				"name": {
					"type": "string"
				},
				"quota_allowance": {
					"type": "integer"
				},
				"remove_users": {
					"type": "array",
					"items": {
						"type": "string"
					}
				}
			}
		},
		"codersdk.PatchTemplateVersionRequest": {
			"type": "object",
			"properties": {
				"message": {
					"type": "string"
				},
				"name": {
					"type": "string"
				}
			}
		},
		"codersdk.PatchWorkspaceProxy": {
			"type": "object",
			"required": ["display_name", "icon", "id", "name"],
			"properties": {
				"display_name": {
					"type": "string"
				},
				"icon": {
					"type": "string"
				},
				"id": {
					"type": "string",
					"format": "uuid"
				},
				"name": {
					"type": "string"
				},
				"regenerate_token": {
					"type": "boolean"
				}
			}
		},
		"codersdk.Permission": {
			"type": "object",
			"properties": {
				"action": {
					"$ref": "#/definitions/codersdk.RBACAction"
				},
				"negate": {
					"description": "Negate makes this a negative permission",
					"type": "boolean"
				},
				"resource_type": {
					"$ref": "#/definitions/codersdk.RBACResource"
				}
			}
		},
		"codersdk.PostOAuth2ProviderAppRequest": {
			"type": "object",
			"required": ["callback_url", "name"],
			"properties": {
				"callback_url": {
					"type": "string"
				},
				"icon": {
					"type": "string"
				},
				"name": {
					"type": "string"
				}
			}
		},
		"codersdk.PostWorkspaceUsageRequest": {
			"type": "object",
			"properties": {
				"agent_id": {
					"type": "string",
					"format": "uuid"
				},
				"app_name": {
					"$ref": "#/definitions/codersdk.UsageAppName"
				}
			}
		},
		"codersdk.PprofConfig": {
			"type": "object",
			"properties": {
				"address": {
					"$ref": "#/definitions/serpent.HostPort"
				},
				"enable": {
					"type": "boolean"
				}
			}
		},
		"codersdk.PrometheusConfig": {
			"type": "object",
			"properties": {
				"address": {
					"$ref": "#/definitions/serpent.HostPort"
				},
				"aggregate_agent_stats_by": {
					"type": "array",
					"items": {
						"type": "string"
					}
				},
				"collect_agent_stats": {
					"type": "boolean"
				},
				"collect_db_metrics": {
					"type": "boolean"
				},
				"enable": {
					"type": "boolean"
				}
			}
		},
		"codersdk.ProvisionerConfig": {
			"type": "object",
			"properties": {
				"daemon_poll_interval": {
					"type": "integer"
				},
				"daemon_poll_jitter": {
					"type": "integer"
				},
				"daemon_psk": {
					"type": "string"
				},
				"daemon_types": {
					"type": "array",
					"items": {
						"type": "string"
					}
				},
				"daemons": {
					"description": "Daemons is the number of built-in terraform provisioners.",
					"type": "integer"
				},
				"force_cancel_interval": {
					"type": "integer"
				}
			}
		},
		"codersdk.ProvisionerDaemon": {
			"type": "object",
			"properties": {
				"api_version": {
					"type": "string"
				},
				"created_at": {
					"type": "string",
					"format": "date-time"
				},
				"id": {
					"type": "string",
					"format": "uuid"
				},
				"last_seen_at": {
					"type": "string",
					"format": "date-time"
				},
				"name": {
					"type": "string"
				},
				"organization_id": {
					"type": "string",
					"format": "uuid"
				},
				"provisioners": {
					"type": "array",
					"items": {
						"type": "string"
					}
				},
				"tags": {
					"type": "object",
					"additionalProperties": {
						"type": "string"
					}
				},
				"version": {
					"type": "string"
				}
			}
		},
		"codersdk.ProvisionerJob": {
			"type": "object",
			"properties": {
				"canceled_at": {
					"type": "string",
					"format": "date-time"
				},
				"completed_at": {
					"type": "string",
					"format": "date-time"
				},
				"created_at": {
					"type": "string",
					"format": "date-time"
				},
				"error": {
					"type": "string"
				},
				"error_code": {
					"enum": ["REQUIRED_TEMPLATE_VARIABLES"],
					"allOf": [
						{
							"$ref": "#/definitions/codersdk.JobErrorCode"
						}
					]
				},
				"file_id": {
					"type": "string",
					"format": "uuid"
				},
				"id": {
					"type": "string",
					"format": "uuid"
				},
				"queue_position": {
					"type": "integer"
				},
				"queue_size": {
					"type": "integer"
				},
				"started_at": {
					"type": "string",
					"format": "date-time"
				},
				"status": {
					"enum": [
						"pending",
						"running",
						"succeeded",
						"canceling",
						"canceled",
						"failed"
					],
					"allOf": [
						{
							"$ref": "#/definitions/codersdk.ProvisionerJobStatus"
						}
					]
				},
				"tags": {
					"type": "object",
					"additionalProperties": {
						"type": "string"
					}
				},
				"worker_id": {
					"type": "string",
					"format": "uuid"
				}
			}
		},
		"codersdk.ProvisionerJobLog": {
			"type": "object",
			"properties": {
				"created_at": {
					"type": "string",
					"format": "date-time"
				},
				"id": {
					"type": "integer"
				},
				"log_level": {
					"enum": ["trace", "debug", "info", "warn", "error"],
					"allOf": [
						{
							"$ref": "#/definitions/codersdk.LogLevel"
						}
					]
				},
				"log_source": {
					"$ref": "#/definitions/codersdk.LogSource"
				},
				"output": {
					"type": "string"
				},
				"stage": {
					"type": "string"
				}
			}
		},
		"codersdk.ProvisionerJobStatus": {
			"type": "string",
			"enum": [
				"pending",
				"running",
				"succeeded",
				"canceling",
				"canceled",
				"failed",
				"unknown"
			],
			"x-enum-varnames": [
				"ProvisionerJobPending",
				"ProvisionerJobRunning",
				"ProvisionerJobSucceeded",
				"ProvisionerJobCanceling",
				"ProvisionerJobCanceled",
				"ProvisionerJobFailed",
				"ProvisionerJobUnknown"
			]
		},
		"codersdk.ProvisionerKey": {
			"type": "object",
			"properties": {
				"created_at": {
					"type": "string",
					"format": "date-time"
				},
				"id": {
					"type": "string",
					"format": "uuid"
				},
				"name": {
					"type": "string"
				},
				"organization": {
					"type": "string",
					"format": "uuid"
				},
				"tags": {
					"type": "object",
					"additionalProperties": {
						"type": "string"
					}
				}
			}
		},
		"codersdk.ProvisionerLogLevel": {
			"type": "string",
			"enum": ["debug"],
			"x-enum-varnames": ["ProvisionerLogLevelDebug"]
		},
		"codersdk.ProvisionerStorageMethod": {
			"type": "string",
			"enum": ["file"],
			"x-enum-varnames": ["ProvisionerStorageMethodFile"]
		},
		"codersdk.ProxyHealthReport": {
			"type": "object",
			"properties": {
				"errors": {
					"description": "Errors are problems that prevent the workspace proxy from being healthy",
					"type": "array",
					"items": {
						"type": "string"
					}
				},
				"warnings": {
					"description": "Warnings do not prevent the workspace proxy from being healthy, but\nshould be addressed.",
					"type": "array",
					"items": {
						"type": "string"
					}
				}
			}
		},
		"codersdk.ProxyHealthStatus": {
			"type": "string",
			"enum": ["ok", "unreachable", "unhealthy", "unregistered"],
			"x-enum-varnames": [
				"ProxyHealthy",
				"ProxyUnreachable",
				"ProxyUnhealthy",
				"ProxyUnregistered"
			]
		},
		"codersdk.PutExtendWorkspaceRequest": {
			"type": "object",
			"required": ["deadline"],
			"properties": {
				"deadline": {
					"type": "string",
					"format": "date-time"
				}
			}
		},
		"codersdk.PutOAuth2ProviderAppRequest": {
			"type": "object",
			"required": ["callback_url", "name"],
			"properties": {
				"callback_url": {
					"type": "string"
				},
				"icon": {
					"type": "string"
				},
				"name": {
					"type": "string"
				}
			}
		},
		"codersdk.RBACAction": {
			"type": "string",
			"enum": [
				"application_connect",
				"assign",
				"create",
				"delete",
				"read",
				"read_personal",
				"ssh",
				"update",
				"update_personal",
				"use",
				"view_insights",
				"start",
				"stop"
			],
			"x-enum-varnames": [
				"ActionApplicationConnect",
				"ActionAssign",
				"ActionCreate",
				"ActionDelete",
				"ActionRead",
				"ActionReadPersonal",
				"ActionSSH",
				"ActionUpdate",
				"ActionUpdatePersonal",
				"ActionUse",
				"ActionViewInsights",
				"ActionWorkspaceStart",
				"ActionWorkspaceStop"
			]
		},
		"codersdk.RBACResource": {
			"type": "string",
			"enum": [
				"*",
				"api_key",
				"assign_org_role",
				"assign_role",
				"audit_log",
				"debug_info",
				"deployment_config",
				"deployment_stats",
				"file",
				"group",
				"group_member",
				"license",
				"notification_preference",
				"notification_template",
				"oauth2_app",
				"oauth2_app_code_token",
				"oauth2_app_secret",
				"organization",
				"organization_member",
				"provisioner_daemon",
				"provisioner_keys",
				"replicas",
				"system",
				"tailnet_coordinator",
				"template",
				"user",
				"workspace",
				"workspace_dormant",
				"workspace_proxy"
			],
			"x-enum-varnames": [
				"ResourceWildcard",
				"ResourceApiKey",
				"ResourceAssignOrgRole",
				"ResourceAssignRole",
				"ResourceAuditLog",
				"ResourceDebugInfo",
				"ResourceDeploymentConfig",
				"ResourceDeploymentStats",
				"ResourceFile",
				"ResourceGroup",
				"ResourceGroupMember",
				"ResourceLicense",
				"ResourceNotificationPreference",
				"ResourceNotificationTemplate",
				"ResourceOauth2App",
				"ResourceOauth2AppCodeToken",
				"ResourceOauth2AppSecret",
				"ResourceOrganization",
				"ResourceOrganizationMember",
				"ResourceProvisionerDaemon",
				"ResourceProvisionerKeys",
				"ResourceReplicas",
				"ResourceSystem",
				"ResourceTailnetCoordinator",
				"ResourceTemplate",
				"ResourceUser",
				"ResourceWorkspace",
				"ResourceWorkspaceDormant",
				"ResourceWorkspaceProxy"
			]
		},
		"codersdk.RateLimitConfig": {
			"type": "object",
			"properties": {
				"api": {
					"type": "integer"
				},
				"disable_all": {
					"type": "boolean"
				}
			}
		},
		"codersdk.ReducedUser": {
			"type": "object",
			"required": ["created_at", "email", "id", "username"],
			"properties": {
				"avatar_url": {
					"type": "string",
					"format": "uri"
				},
				"created_at": {
					"type": "string",
					"format": "date-time"
				},
				"email": {
					"type": "string",
					"format": "email"
				},
				"id": {
					"type": "string",
					"format": "uuid"
				},
				"last_seen_at": {
					"type": "string",
					"format": "date-time"
				},
				"login_type": {
					"$ref": "#/definitions/codersdk.LoginType"
				},
				"name": {
					"type": "string"
				},
				"status": {
					"enum": ["active", "suspended"],
					"allOf": [
						{
							"$ref": "#/definitions/codersdk.UserStatus"
						}
					]
				},
				"theme_preference": {
					"type": "string"
				},
				"updated_at": {
					"type": "string",
					"format": "date-time"
				},
				"username": {
					"type": "string"
				}
			}
		},
		"codersdk.Region": {
			"type": "object",
			"properties": {
				"display_name": {
					"type": "string"
				},
				"healthy": {
					"type": "boolean"
				},
				"icon_url": {
					"type": "string"
				},
				"id": {
					"type": "string",
					"format": "uuid"
				},
				"name": {
					"type": "string"
				},
				"path_app_url": {
					"description": "PathAppURL is the URL to the base path for path apps. Optional\nunless wildcard_hostname is set.\nE.g. https://us.example.com",
					"type": "string"
				},
				"wildcard_hostname": {
					"description": "WildcardHostname is the wildcard hostname for subdomain apps.\nE.g. *.us.example.com\nE.g. *--suffix.au.example.com\nOptional. Does not need to be on the same domain as PathAppURL.",
					"type": "string"
				}
			}
		},
		"codersdk.RegionsResponse-codersdk_Region": {
			"type": "object",
			"properties": {
				"regions": {
					"type": "array",
					"items": {
						"$ref": "#/definitions/codersdk.Region"
					}
				}
			}
		},
		"codersdk.RegionsResponse-codersdk_WorkspaceProxy": {
			"type": "object",
			"properties": {
				"regions": {
					"type": "array",
					"items": {
						"$ref": "#/definitions/codersdk.WorkspaceProxy"
					}
				}
			}
		},
		"codersdk.Replica": {
			"type": "object",
			"properties": {
				"created_at": {
					"description": "CreatedAt is the timestamp when the replica was first seen.",
					"type": "string",
					"format": "date-time"
				},
				"database_latency": {
					"description": "DatabaseLatency is the latency in microseconds to the database.",
					"type": "integer"
				},
				"error": {
					"description": "Error is the replica error.",
					"type": "string"
				},
				"hostname": {
					"description": "Hostname is the hostname of the replica.",
					"type": "string"
				},
				"id": {
					"description": "ID is the unique identifier for the replica.",
					"type": "string",
					"format": "uuid"
				},
				"region_id": {
					"description": "RegionID is the region of the replica.",
					"type": "integer"
				},
				"relay_address": {
					"description": "RelayAddress is the accessible address to relay DERP connections.",
					"type": "string"
				}
			}
		},
		"codersdk.ResolveAutostartResponse": {
			"type": "object",
			"properties": {
				"parameter_mismatch": {
					"type": "boolean"
				}
			}
		},
		"codersdk.ResourceType": {
			"type": "string",
			"enum": [
				"template",
				"template_version",
				"user",
				"workspace",
				"workspace_build",
				"git_ssh_key",
				"api_key",
				"group",
				"license",
				"convert_login",
				"health_settings",
				"notifications_settings",
				"workspace_proxy",
				"organization",
				"oauth2_provider_app",
				"oauth2_provider_app_secret",
				"custom_role"
			],
			"x-enum-varnames": [
				"ResourceTypeTemplate",
				"ResourceTypeTemplateVersion",
				"ResourceTypeUser",
				"ResourceTypeWorkspace",
				"ResourceTypeWorkspaceBuild",
				"ResourceTypeGitSSHKey",
				"ResourceTypeAPIKey",
				"ResourceTypeGroup",
				"ResourceTypeLicense",
				"ResourceTypeConvertLogin",
				"ResourceTypeHealthSettings",
				"ResourceTypeNotificationsSettings",
				"ResourceTypeWorkspaceProxy",
				"ResourceTypeOrganization",
				"ResourceTypeOAuth2ProviderApp",
				"ResourceTypeOAuth2ProviderAppSecret",
				"ResourceTypeCustomRole"
			]
		},
		"codersdk.Response": {
			"type": "object",
			"properties": {
				"detail": {
					"description": "Detail is a debug message that provides further insight into why the\naction failed. This information can be technical and a regular golang\nerr.Error() text.\n- \"database: too many open connections\"\n- \"stat: too many open files\"",
					"type": "string"
				},
				"message": {
					"description": "Message is an actionable message that depicts actions the request took.\nThese messages should be fully formed sentences with proper punctuation.\nExamples:\n- \"A user has been created.\"\n- \"Failed to create a user.\"",
					"type": "string"
				},
				"validations": {
					"description": "Validations are form field-specific friendly error messages. They will be\nshown on a form field in the UI. These can also be used to add additional\ncontext if there is a set of errors in the primary 'Message'.",
					"type": "array",
					"items": {
						"$ref": "#/definitions/codersdk.ValidationError"
					}
				}
			}
		},
		"codersdk.Role": {
			"type": "object",
			"properties": {
				"display_name": {
					"type": "string"
				},
				"name": {
					"type": "string"
				},
				"organization_id": {
					"type": "string",
					"format": "uuid"
				},
				"organization_permissions": {
					"description": "OrganizationPermissions are specific for the organization in the field 'OrganizationID' above.",
					"type": "array",
					"items": {
						"$ref": "#/definitions/codersdk.Permission"
					}
				},
				"site_permissions": {
					"type": "array",
					"items": {
						"$ref": "#/definitions/codersdk.Permission"
					}
				},
				"user_permissions": {
					"type": "array",
					"items": {
						"$ref": "#/definitions/codersdk.Permission"
					}
				}
			}
		},
		"codersdk.SSHConfig": {
			"type": "object",
			"properties": {
				"deploymentName": {
					"description": "DeploymentName is the config-ssh Hostname prefix",
					"type": "string"
				},
				"sshconfigOptions": {
					"description": "SSHConfigOptions are additional options to add to the ssh config file.\nThis will override defaults.",
					"type": "array",
					"items": {
						"type": "string"
					}
				}
			}
		},
		"codersdk.SSHConfigResponse": {
			"type": "object",
			"properties": {
				"hostname_prefix": {
					"type": "string"
				},
				"ssh_config_options": {
					"type": "object",
					"additionalProperties": {
						"type": "string"
					}
				}
			}
		},
		"codersdk.SessionCountDeploymentStats": {
			"type": "object",
			"properties": {
				"jetbrains": {
					"type": "integer"
				},
				"reconnecting_pty": {
					"type": "integer"
				},
				"ssh": {
					"type": "integer"
				},
				"vscode": {
					"type": "integer"
				}
			}
		},
		"codersdk.SessionLifetime": {
			"type": "object",
			"properties": {
				"default_duration": {
					"description": "DefaultDuration is for api keys, not tokens.",
					"type": "integer"
				},
				"disable_expiry_refresh": {
					"description": "DisableExpiryRefresh will disable automatically refreshing api\nkeys when they are used from the api. This means the api key lifetime at\ncreation is the lifetime of the api key.",
					"type": "boolean"
				},
				"max_token_lifetime": {
					"type": "integer"
				}
			}
		},
		"codersdk.SlimRole": {
			"type": "object",
			"properties": {
				"display_name": {
					"type": "string"
				},
				"name": {
					"type": "string"
				},
				"organization_id": {
					"type": "string"
				}
			}
		},
		"codersdk.SupportConfig": {
			"type": "object",
			"properties": {
				"links": {
					"$ref": "#/definitions/serpent.Struct-array_codersdk_LinkConfig"
				}
			}
		},
		"codersdk.SwaggerConfig": {
			"type": "object",
			"properties": {
				"enable": {
					"type": "boolean"
				}
			}
		},
		"codersdk.TLSConfig": {
			"type": "object",
			"properties": {
				"address": {
					"$ref": "#/definitions/serpent.HostPort"
				},
				"allow_insecure_ciphers": {
					"type": "boolean"
				},
				"cert_file": {
					"type": "array",
					"items": {
						"type": "string"
					}
				},
				"client_auth": {
					"type": "string"
				},
				"client_ca_file": {
					"type": "string"
				},
				"client_cert_file": {
					"type": "string"
				},
				"client_key_file": {
					"type": "string"
				},
				"enable": {
					"type": "boolean"
				},
				"key_file": {
					"type": "array",
					"items": {
						"type": "string"
					}
				},
				"min_version": {
					"type": "string"
				},
				"redirect_http": {
					"type": "boolean"
				},
				"supported_ciphers": {
					"type": "array",
					"items": {
						"type": "string"
					}
				}
			}
		},
		"codersdk.TelemetryConfig": {
			"type": "object",
			"properties": {
				"enable": {
					"type": "boolean"
				},
				"trace": {
					"type": "boolean"
				},
				"url": {
					"$ref": "#/definitions/serpent.URL"
				}
			}
		},
		"codersdk.Template": {
			"type": "object",
			"properties": {
				"active_user_count": {
					"description": "ActiveUserCount is set to -1 when loading.",
					"type": "integer"
				},
				"active_version_id": {
					"type": "string",
					"format": "uuid"
				},
				"activity_bump_ms": {
					"type": "integer"
				},
				"allow_user_autostart": {
					"description": "AllowUserAutostart and AllowUserAutostop are enterprise-only. Their\nvalues are only used if your license is entitled to use the advanced\ntemplate scheduling feature.",
					"type": "boolean"
				},
				"allow_user_autostop": {
					"type": "boolean"
				},
				"allow_user_cancel_workspace_jobs": {
					"type": "boolean"
				},
				"autostart_requirement": {
					"$ref": "#/definitions/codersdk.TemplateAutostartRequirement"
				},
				"autostop_requirement": {
					"description": "AutostopRequirement and AutostartRequirement are enterprise features. Its\nvalue is only used if your license is entitled to use the advanced template\nscheduling feature.",
					"allOf": [
						{
							"$ref": "#/definitions/codersdk.TemplateAutostopRequirement"
						}
					]
				},
				"build_time_stats": {
					"$ref": "#/definitions/codersdk.TemplateBuildTimeStats"
				},
				"created_at": {
					"type": "string",
					"format": "date-time"
				},
				"created_by_id": {
					"type": "string",
					"format": "uuid"
				},
				"created_by_name": {
					"type": "string"
				},
				"default_ttl_ms": {
					"type": "integer"
				},
				"deprecated": {
					"type": "boolean"
				},
				"deprecation_message": {
					"type": "string"
				},
				"description": {
					"type": "string"
				},
				"display_name": {
					"type": "string"
				},
				"failure_ttl_ms": {
					"description": "FailureTTLMillis, TimeTilDormantMillis, and TimeTilDormantAutoDeleteMillis are enterprise-only. Their\nvalues are used if your license is entitled to use the advanced\ntemplate scheduling feature.",
					"type": "integer"
				},
				"icon": {
					"type": "string"
				},
				"id": {
					"type": "string",
					"format": "uuid"
				},
				"max_port_share_level": {
					"$ref": "#/definitions/codersdk.WorkspaceAgentPortShareLevel"
				},
				"name": {
					"type": "string"
				},
				"organization_display_name": {
					"type": "string"
				},
				"organization_icon": {
					"type": "string"
				},
				"organization_id": {
					"type": "string",
					"format": "uuid"
				},
				"organization_name": {
					"type": "string",
					"format": "url"
				},
				"provisioner": {
					"type": "string",
					"enum": ["terraform"]
				},
				"require_active_version": {
					"description": "RequireActiveVersion mandates that workspaces are built with the active\ntemplate version.",
					"type": "boolean"
				},
				"time_til_dormant_autodelete_ms": {
					"type": "integer"
				},
				"time_til_dormant_ms": {
					"type": "integer"
				},
				"updated_at": {
					"type": "string",
					"format": "date-time"
				}
			}
		},
		"codersdk.TemplateAppUsage": {
			"type": "object",
			"properties": {
				"display_name": {
					"type": "string",
					"example": "Visual Studio Code"
				},
				"icon": {
					"type": "string"
				},
				"seconds": {
					"type": "integer",
					"example": 80500
				},
				"slug": {
					"type": "string",
					"example": "vscode"
				},
				"template_ids": {
					"type": "array",
					"items": {
						"type": "string",
						"format": "uuid"
					}
				},
				"times_used": {
					"type": "integer",
					"example": 2
				},
				"type": {
					"allOf": [
						{
							"$ref": "#/definitions/codersdk.TemplateAppsType"
						}
					],
					"example": "builtin"
				}
			}
		},
		"codersdk.TemplateAppsType": {
			"type": "string",
			"enum": ["builtin", "app"],
			"x-enum-varnames": ["TemplateAppsTypeBuiltin", "TemplateAppsTypeApp"]
		},
		"codersdk.TemplateAutostartRequirement": {
			"type": "object",
			"properties": {
				"days_of_week": {
					"description": "DaysOfWeek is a list of days of the week in which autostart is allowed\nto happen. If no days are specified, autostart is not allowed.",
					"type": "array",
					"items": {
						"type": "string",
						"enum": [
							"monday",
							"tuesday",
							"wednesday",
							"thursday",
							"friday",
							"saturday",
							"sunday"
						]
					}
				}
			}
		},
		"codersdk.TemplateAutostopRequirement": {
			"type": "object",
			"properties": {
				"days_of_week": {
					"description": "DaysOfWeek is a list of days of the week on which restarts are required.\nRestarts happen within the user's quiet hours (in their configured\ntimezone). If no days are specified, restarts are not required. Weekdays\ncannot be specified twice.\n\nRestarts will only happen on weekdays in this list on weeks which line up\nwith Weeks.",
					"type": "array",
					"items": {
						"type": "string",
						"enum": [
							"monday",
							"tuesday",
							"wednesday",
							"thursday",
							"friday",
							"saturday",
							"sunday"
						]
					}
				},
				"weeks": {
					"description": "Weeks is the number of weeks between required restarts. Weeks are synced\nacross all workspaces (and Coder deployments) using modulo math on a\nhardcoded epoch week of January 2nd, 2023 (the first Monday of 2023).\nValues of 0 or 1 indicate weekly restarts. Values of 2 indicate\nfortnightly restarts, etc.",
					"type": "integer"
				}
			}
		},
		"codersdk.TemplateBuildTimeStats": {
			"type": "object",
			"additionalProperties": {
				"$ref": "#/definitions/codersdk.TransitionStats"
			}
		},
		"codersdk.TemplateExample": {
			"type": "object",
			"properties": {
				"description": {
					"type": "string"
				},
				"icon": {
					"type": "string"
				},
				"id": {
					"type": "string",
					"format": "uuid"
				},
				"markdown": {
					"type": "string"
				},
				"name": {
					"type": "string"
				},
				"tags": {
					"type": "array",
					"items": {
						"type": "string"
					}
				},
				"url": {
					"type": "string"
				}
			}
		},
		"codersdk.TemplateInsightsIntervalReport": {
			"type": "object",
			"properties": {
				"active_users": {
					"type": "integer",
					"example": 14
				},
				"end_time": {
					"type": "string",
					"format": "date-time"
				},
				"interval": {
					"allOf": [
						{
							"$ref": "#/definitions/codersdk.InsightsReportInterval"
						}
					],
					"example": "week"
				},
				"start_time": {
					"type": "string",
					"format": "date-time"
				},
				"template_ids": {
					"type": "array",
					"items": {
						"type": "string",
						"format": "uuid"
					}
				}
			}
		},
		"codersdk.TemplateInsightsReport": {
			"type": "object",
			"properties": {
				"active_users": {
					"type": "integer",
					"example": 22
				},
				"apps_usage": {
					"type": "array",
					"items": {
						"$ref": "#/definitions/codersdk.TemplateAppUsage"
					}
				},
				"end_time": {
					"type": "string",
					"format": "date-time"
				},
				"parameters_usage": {
					"type": "array",
					"items": {
						"$ref": "#/definitions/codersdk.TemplateParameterUsage"
					}
				},
				"start_time": {
					"type": "string",
					"format": "date-time"
				},
				"template_ids": {
					"type": "array",
					"items": {
						"type": "string",
						"format": "uuid"
					}
				}
			}
		},
		"codersdk.TemplateInsightsResponse": {
			"type": "object",
			"properties": {
				"interval_reports": {
					"type": "array",
					"items": {
						"$ref": "#/definitions/codersdk.TemplateInsightsIntervalReport"
					}
				},
				"report": {
					"$ref": "#/definitions/codersdk.TemplateInsightsReport"
				}
			}
		},
		"codersdk.TemplateParameterUsage": {
			"type": "object",
			"properties": {
				"description": {
					"type": "string"
				},
				"display_name": {
					"type": "string"
				},
				"name": {
					"type": "string"
				},
				"options": {
					"type": "array",
					"items": {
						"$ref": "#/definitions/codersdk.TemplateVersionParameterOption"
					}
				},
				"template_ids": {
					"type": "array",
					"items": {
						"type": "string",
						"format": "uuid"
					}
				},
				"type": {
					"type": "string"
				},
				"values": {
					"type": "array",
					"items": {
						"$ref": "#/definitions/codersdk.TemplateParameterValue"
					}
				}
			}
		},
		"codersdk.TemplateParameterValue": {
			"type": "object",
			"properties": {
				"count": {
					"type": "integer"
				},
				"value": {
					"type": "string"
				}
			}
		},
		"codersdk.TemplateRole": {
			"type": "string",
			"enum": ["admin", "use", ""],
			"x-enum-varnames": [
				"TemplateRoleAdmin",
				"TemplateRoleUse",
				"TemplateRoleDeleted"
			]
		},
		"codersdk.TemplateUser": {
			"type": "object",
			"required": ["created_at", "email", "id", "username"],
			"properties": {
				"avatar_url": {
					"type": "string",
					"format": "uri"
				},
				"created_at": {
					"type": "string",
					"format": "date-time"
				},
				"email": {
					"type": "string",
					"format": "email"
				},
				"id": {
					"type": "string",
					"format": "uuid"
				},
				"last_seen_at": {
					"type": "string",
					"format": "date-time"
				},
				"login_type": {
					"$ref": "#/definitions/codersdk.LoginType"
				},
				"name": {
					"type": "string"
				},
				"organization_ids": {
					"type": "array",
					"items": {
						"type": "string",
						"format": "uuid"
					}
				},
				"role": {
					"enum": ["admin", "use"],
					"allOf": [
						{
							"$ref": "#/definitions/codersdk.TemplateRole"
						}
					]
				},
				"roles": {
					"type": "array",
					"items": {
						"$ref": "#/definitions/codersdk.SlimRole"
					}
				},
				"status": {
					"enum": ["active", "suspended"],
					"allOf": [
						{
							"$ref": "#/definitions/codersdk.UserStatus"
						}
					]
				},
				"theme_preference": {
					"type": "string"
				},
				"updated_at": {
					"type": "string",
					"format": "date-time"
				},
				"username": {
					"type": "string"
				}
			}
		},
		"codersdk.TemplateVersion": {
			"type": "object",
			"properties": {
				"archived": {
					"type": "boolean"
				},
				"created_at": {
					"type": "string",
					"format": "date-time"
				},
				"created_by": {
					"$ref": "#/definitions/codersdk.MinimalUser"
				},
				"id": {
					"type": "string",
					"format": "uuid"
				},
				"job": {
					"$ref": "#/definitions/codersdk.ProvisionerJob"
				},
				"message": {
					"type": "string"
				},
				"name": {
					"type": "string"
				},
				"organization_id": {
					"type": "string",
					"format": "uuid"
				},
				"readme": {
					"type": "string"
				},
				"template_id": {
					"type": "string",
					"format": "uuid"
				},
				"updated_at": {
					"type": "string",
					"format": "date-time"
				},
				"warnings": {
					"type": "array",
					"items": {
						"enum": ["DEPRECATED_PARAMETERS"],
						"$ref": "#/definitions/codersdk.TemplateVersionWarning"
					}
				}
			}
		},
		"codersdk.TemplateVersionExternalAuth": {
			"type": "object",
			"properties": {
				"authenticate_url": {
					"type": "string"
				},
				"authenticated": {
					"type": "boolean"
				},
				"display_icon": {
					"type": "string"
				},
				"display_name": {
					"type": "string"
				},
				"id": {
					"type": "string"
				},
				"optional": {
					"type": "boolean"
				},
				"type": {
					"type": "string"
				}
			}
		},
		"codersdk.TemplateVersionParameter": {
			"type": "object",
			"properties": {
				"default_value": {
					"type": "string"
				},
				"description": {
					"type": "string"
				},
				"description_plaintext": {
					"type": "string"
				},
				"display_name": {
					"type": "string"
				},
				"ephemeral": {
					"type": "boolean"
				},
				"icon": {
					"type": "string"
				},
				"mutable": {
					"type": "boolean"
				},
				"name": {
					"type": "string"
				},
				"options": {
					"type": "array",
					"items": {
						"$ref": "#/definitions/codersdk.TemplateVersionParameterOption"
					}
				},
				"required": {
					"type": "boolean"
				},
				"type": {
					"type": "string",
					"enum": ["string", "number", "bool", "list(string)"]
				},
				"validation_error": {
					"type": "string"
				},
				"validation_max": {
					"type": "integer"
				},
				"validation_min": {
					"type": "integer"
				},
				"validation_monotonic": {
					"enum": ["increasing", "decreasing"],
					"allOf": [
						{
							"$ref": "#/definitions/codersdk.ValidationMonotonicOrder"
						}
					]
				},
				"validation_regex": {
					"type": "string"
				}
			}
		},
		"codersdk.TemplateVersionParameterOption": {
			"type": "object",
			"properties": {
				"description": {
					"type": "string"
				},
				"icon": {
					"type": "string"
				},
				"name": {
					"type": "string"
				},
				"value": {
					"type": "string"
				}
			}
		},
		"codersdk.TemplateVersionVariable": {
			"type": "object",
			"properties": {
				"default_value": {
					"type": "string"
				},
				"description": {
					"type": "string"
				},
				"name": {
					"type": "string"
				},
				"required": {
					"type": "boolean"
				},
				"sensitive": {
					"type": "boolean"
				},
				"type": {
					"type": "string",
					"enum": ["string", "number", "bool"]
				},
				"value": {
					"type": "string"
				}
			}
		},
		"codersdk.TemplateVersionWarning": {
			"type": "string",
			"enum": ["UNSUPPORTED_WORKSPACES"],
			"x-enum-varnames": ["TemplateVersionWarningUnsupportedWorkspaces"]
		},
		"codersdk.TokenConfig": {
			"type": "object",
			"properties": {
				"max_token_lifetime": {
					"type": "integer"
				}
			}
		},
		"codersdk.TraceConfig": {
			"type": "object",
			"properties": {
				"capture_logs": {
					"type": "boolean"
				},
				"data_dog": {
					"type": "boolean"
				},
				"enable": {
					"type": "boolean"
				},
				"honeycomb_api_key": {
					"type": "string"
				}
			}
		},
		"codersdk.TransitionStats": {
			"type": "object",
			"properties": {
				"p50": {
					"type": "integer",
					"example": 123
				},
				"p95": {
					"type": "integer",
					"example": 146
				}
			}
		},
		"codersdk.UpdateActiveTemplateVersion": {
			"type": "object",
			"required": ["id"],
			"properties": {
				"id": {
					"type": "string",
					"format": "uuid"
				}
			}
		},
		"codersdk.UpdateAppearanceConfig": {
			"type": "object",
			"properties": {
				"announcement_banners": {
					"type": "array",
					"items": {
						"$ref": "#/definitions/codersdk.BannerConfig"
					}
				},
				"application_name": {
					"type": "string"
				},
				"logo_url": {
					"type": "string"
				},
				"service_banner": {
					"description": "Deprecated: ServiceBanner has been replaced by AnnouncementBanners.",
					"allOf": [
						{
							"$ref": "#/definitions/codersdk.BannerConfig"
						}
					]
				}
			}
		},
		"codersdk.UpdateCheckResponse": {
			"type": "object",
			"properties": {
				"current": {
					"description": "Current indicates whether the server version is the same as the latest.",
					"type": "boolean"
				},
				"url": {
					"description": "URL to download the latest release of Coder.",
					"type": "string"
				},
				"version": {
					"description": "Version is the semantic version for the latest release of Coder.",
					"type": "string"
				}
			}
		},
		"codersdk.UpdateOrganizationRequest": {
			"type": "object",
			"properties": {
				"description": {
					"type": "string"
				},
				"display_name": {
					"type": "string"
				},
				"icon": {
					"type": "string"
				},
				"name": {
					"type": "string"
				}
			}
		},
		"codersdk.UpdateRoles": {
			"type": "object",
			"properties": {
				"roles": {
					"type": "array",
					"items": {
						"type": "string"
					}
				}
			}
		},
		"codersdk.UpdateTemplateACL": {
			"type": "object",
			"properties": {
				"group_perms": {
					"description": "GroupPerms should be a mapping of group id to role.",
					"type": "object",
					"additionalProperties": {
						"$ref": "#/definitions/codersdk.TemplateRole"
					},
					"example": {
						"8bd26b20-f3e8-48be-a903-46bb920cf671": "use",
						"\u003cuser_id\u003e\u003e": "admin"
					}
				},
				"user_perms": {
					"description": "UserPerms should be a mapping of user id to role. The user id must be the\nuuid of the user, not a username or email address.",
					"type": "object",
					"additionalProperties": {
						"$ref": "#/definitions/codersdk.TemplateRole"
					},
					"example": {
						"4df59e74-c027-470b-ab4d-cbba8963a5e9": "use",
						"\u003cgroup_id\u003e": "admin"
					}
				}
			}
		},
		"codersdk.UpdateUserAppearanceSettingsRequest": {
			"type": "object",
			"required": ["theme_preference"],
			"properties": {
				"theme_preference": {
					"type": "string"
				}
			}
		},
		"codersdk.UpdateUserNotificationPreferences": {
			"type": "object",
			"properties": {
				"template_disabled_map": {
					"type": "object",
					"additionalProperties": {
						"type": "boolean"
					}
				}
			}
		},
		"codersdk.UpdateUserPasswordRequest": {
			"type": "object",
			"required": ["password"],
			"properties": {
				"old_password": {
					"type": "string"
				},
				"password": {
					"type": "string"
				}
			}
		},
		"codersdk.UpdateUserProfileRequest": {
			"type": "object",
			"required": ["username"],
			"properties": {
				"name": {
					"type": "string"
				},
				"username": {
					"type": "string"
				}
			}
		},
		"codersdk.UpdateUserQuietHoursScheduleRequest": {
			"type": "object",
			"required": ["schedule"],
			"properties": {
				"schedule": {
					"description": "Schedule is a cron expression that defines when the user's quiet hours\nwindow is. Schedule must not be empty. For new users, the schedule is set\nto 2am in their browser or computer's timezone. The schedule denotes the\nbeginning of a 4 hour window where the workspace is allowed to\nautomatically stop or restart due to maintenance or template schedule.\n\nThe schedule must be daily with a single time, and should have a timezone\nspecified via a CRON_TZ prefix (otherwise UTC will be used).\n\nIf the schedule is empty, the user will be updated to use the default\nschedule.",
					"type": "string"
				}
			}
		},
		"codersdk.UpdateWorkspaceAutomaticUpdatesRequest": {
			"type": "object",
			"properties": {
				"automatic_updates": {
					"$ref": "#/definitions/codersdk.AutomaticUpdates"
				}
			}
		},
		"codersdk.UpdateWorkspaceAutostartRequest": {
			"type": "object",
			"properties": {
				"schedule": {
					"description": "Schedule is expected to be of the form `CRON_TZ=\u003cIANA Timezone\u003e \u003cmin\u003e \u003chour\u003e * * \u003cdow\u003e`\nExample: `CRON_TZ=US/Central 30 9 * * 1-5` represents 0930 in the timezone US/Central\non weekdays (Mon-Fri). `CRON_TZ` defaults to UTC if not present.",
					"type": "string"
				}
			}
		},
		"codersdk.UpdateWorkspaceDormancy": {
			"type": "object",
			"properties": {
				"dormant": {
					"type": "boolean"
				}
			}
		},
		"codersdk.UpdateWorkspaceRequest": {
			"type": "object",
			"properties": {
				"name": {
					"type": "string"
				}
			}
		},
		"codersdk.UpdateWorkspaceTTLRequest": {
			"type": "object",
			"properties": {
				"ttl_ms": {
					"type": "integer"
				}
			}
		},
		"codersdk.UploadResponse": {
			"type": "object",
			"properties": {
				"hash": {
					"type": "string",
					"format": "uuid"
				}
			}
		},
		"codersdk.UpsertWorkspaceAgentPortShareRequest": {
			"type": "object",
			"properties": {
				"agent_name": {
					"type": "string"
				},
				"port": {
					"type": "integer"
				},
				"protocol": {
					"enum": ["http", "https"],
					"allOf": [
						{
							"$ref": "#/definitions/codersdk.WorkspaceAgentPortShareProtocol"
						}
					]
				},
				"share_level": {
					"enum": ["owner", "authenticated", "public"],
					"allOf": [
						{
							"$ref": "#/definitions/codersdk.WorkspaceAgentPortShareLevel"
						}
					]
				}
			}
		},
		"codersdk.UsageAppName": {
			"type": "string",
			"enum": ["vscode", "jetbrains", "reconnecting-pty", "ssh"],
			"x-enum-varnames": [
				"UsageAppNameVscode",
				"UsageAppNameJetbrains",
				"UsageAppNameReconnectingPty",
				"UsageAppNameSSH"
			]
		},
		"codersdk.User": {
			"type": "object",
			"required": ["created_at", "email", "id", "username"],
			"properties": {
				"avatar_url": {
					"type": "string",
					"format": "uri"
				},
				"created_at": {
					"type": "string",
					"format": "date-time"
				},
				"email": {
					"type": "string",
					"format": "email"
				},
				"id": {
					"type": "string",
					"format": "uuid"
				},
				"last_seen_at": {
					"type": "string",
					"format": "date-time"
				},
				"login_type": {
					"$ref": "#/definitions/codersdk.LoginType"
				},
				"name": {
					"type": "string"
				},
				"organization_ids": {
					"type": "array",
					"items": {
						"type": "string",
						"format": "uuid"
					}
				},
				"roles": {
					"type": "array",
					"items": {
						"$ref": "#/definitions/codersdk.SlimRole"
					}
				},
				"status": {
					"enum": ["active", "suspended"],
					"allOf": [
						{
							"$ref": "#/definitions/codersdk.UserStatus"
						}
					]
				},
				"theme_preference": {
					"type": "string"
				},
				"updated_at": {
					"type": "string",
					"format": "date-time"
				},
				"username": {
					"type": "string"
				}
			}
		},
		"codersdk.UserActivity": {
			"type": "object",
			"properties": {
				"avatar_url": {
					"type": "string",
					"format": "uri"
				},
				"seconds": {
					"type": "integer",
					"example": 80500
				},
				"template_ids": {
					"type": "array",
					"items": {
						"type": "string",
						"format": "uuid"
					}
				},
				"user_id": {
					"type": "string",
					"format": "uuid"
				},
				"username": {
					"type": "string"
				}
			}
		},
		"codersdk.UserActivityInsightsReport": {
			"type": "object",
			"properties": {
				"end_time": {
					"type": "string",
					"format": "date-time"
				},
				"start_time": {
					"type": "string",
					"format": "date-time"
				},
				"template_ids": {
					"type": "array",
					"items": {
						"type": "string",
						"format": "uuid"
					}
				},
				"users": {
					"type": "array",
					"items": {
						"$ref": "#/definitions/codersdk.UserActivity"
					}
				}
			}
		},
		"codersdk.UserActivityInsightsResponse": {
			"type": "object",
			"properties": {
				"report": {
					"$ref": "#/definitions/codersdk.UserActivityInsightsReport"
				}
			}
		},
		"codersdk.UserLatency": {
			"type": "object",
			"properties": {
				"avatar_url": {
					"type": "string",
					"format": "uri"
				},
				"latency_ms": {
					"$ref": "#/definitions/codersdk.ConnectionLatency"
				},
				"template_ids": {
					"type": "array",
					"items": {
						"type": "string",
						"format": "uuid"
					}
				},
				"user_id": {
					"type": "string",
					"format": "uuid"
				},
				"username": {
					"type": "string"
				}
			}
		},
		"codersdk.UserLatencyInsightsReport": {
			"type": "object",
			"properties": {
				"end_time": {
					"type": "string",
					"format": "date-time"
				},
				"start_time": {
					"type": "string",
					"format": "date-time"
				},
				"template_ids": {
					"type": "array",
					"items": {
						"type": "string",
						"format": "uuid"
					}
				},
				"users": {
					"type": "array",
					"items": {
						"$ref": "#/definitions/codersdk.UserLatency"
					}
				}
			}
		},
		"codersdk.UserLatencyInsightsResponse": {
			"type": "object",
			"properties": {
				"report": {
					"$ref": "#/definitions/codersdk.UserLatencyInsightsReport"
				}
			}
		},
		"codersdk.UserLoginType": {
			"type": "object",
			"properties": {
				"login_type": {
					"$ref": "#/definitions/codersdk.LoginType"
				}
			}
		},
		"codersdk.UserParameter": {
			"type": "object",
			"properties": {
				"name": {
					"type": "string"
				},
				"value": {
					"type": "string"
				}
			}
		},
		"codersdk.UserQuietHoursScheduleConfig": {
			"type": "object",
			"properties": {
				"allow_user_custom": {
					"type": "boolean"
				},
				"default_schedule": {
					"type": "string"
				}
			}
		},
		"codersdk.UserQuietHoursScheduleResponse": {
			"type": "object",
			"properties": {
				"next": {
					"description": "Next is the next time that the quiet hours window will start.",
					"type": "string",
					"format": "date-time"
				},
				"raw_schedule": {
					"type": "string"
				},
				"time": {
					"description": "Time is the time of day that the quiet hours window starts in the given\nTimezone each day.",
					"type": "string"
				},
				"timezone": {
					"description": "raw format from the cron expression, UTC if unspecified",
					"type": "string"
				},
				"user_can_set": {
					"description": "UserCanSet is true if the user is allowed to set their own quiet hours\nschedule. If false, the user cannot set a custom schedule and the default\nschedule will always be used.",
					"type": "boolean"
				},
				"user_set": {
					"description": "UserSet is true if the user has set their own quiet hours schedule. If\nfalse, the user is using the default schedule.",
					"type": "boolean"
				}
			}
		},
		"codersdk.UserStatus": {
			"type": "string",
			"enum": ["active", "dormant", "suspended"],
			"x-enum-varnames": [
				"UserStatusActive",
				"UserStatusDormant",
				"UserStatusSuspended"
			]
		},
		"codersdk.ValidationError": {
			"type": "object",
			"required": ["detail", "field"],
			"properties": {
				"detail": {
					"type": "string"
				},
				"field": {
					"type": "string"
				}
			}
		},
		"codersdk.ValidationMonotonicOrder": {
			"type": "string",
			"enum": ["increasing", "decreasing"],
			"x-enum-varnames": [
				"MonotonicOrderIncreasing",
				"MonotonicOrderDecreasing"
			]
		},
		"codersdk.VariableValue": {
			"type": "object",
			"properties": {
				"name": {
					"type": "string"
				},
				"value": {
					"type": "string"
				}
			}
		},
		"codersdk.Workspace": {
			"type": "object",
			"properties": {
				"allow_renames": {
					"type": "boolean"
				},
				"automatic_updates": {
					"enum": ["always", "never"],
					"allOf": [
						{
							"$ref": "#/definitions/codersdk.AutomaticUpdates"
						}
					]
				},
				"autostart_schedule": {
					"type": "string"
				},
				"created_at": {
					"type": "string",
					"format": "date-time"
				},
				"deleting_at": {
					"description": "DeletingAt indicates the time at which the workspace will be permanently deleted.\nA workspace is eligible for deletion if it is dormant (a non-nil dormant_at value)\nand a value has been specified for time_til_dormant_autodelete on its template.",
					"type": "string",
					"format": "date-time"
				},
				"dormant_at": {
					"description": "DormantAt being non-nil indicates a workspace that is dormant.\nA dormant workspace is no longer accessible must be activated.\nIt is subject to deletion if it breaches\nthe duration of the time_til_ field on its template.",
					"type": "string",
					"format": "date-time"
				},
				"favorite": {
					"type": "boolean"
				},
				"health": {
					"description": "Health shows the health of the workspace and information about\nwhat is causing an unhealthy status.",
					"allOf": [
						{
							"$ref": "#/definitions/codersdk.WorkspaceHealth"
						}
					]
				},
				"id": {
					"type": "string",
					"format": "uuid"
				},
				"last_used_at": {
					"type": "string",
					"format": "date-time"
				},
				"latest_build": {
					"$ref": "#/definitions/codersdk.WorkspaceBuild"
				},
				"name": {
					"type": "string"
				},
				"organization_id": {
					"type": "string",
					"format": "uuid"
				},
				"organization_name": {
					"type": "string"
				},
				"outdated": {
					"type": "boolean"
				},
				"owner_avatar_url": {
					"type": "string"
				},
				"owner_id": {
					"type": "string",
					"format": "uuid"
				},
				"owner_name": {
					"type": "string"
				},
				"template_active_version_id": {
					"type": "string",
					"format": "uuid"
				},
				"template_allow_user_cancel_workspace_jobs": {
					"type": "boolean"
				},
				"template_display_name": {
					"type": "string"
				},
				"template_icon": {
					"type": "string"
				},
				"template_id": {
					"type": "string",
					"format": "uuid"
				},
				"template_name": {
					"type": "string"
				},
				"template_require_active_version": {
					"type": "boolean"
				},
				"ttl_ms": {
					"type": "integer"
				},
				"updated_at": {
					"type": "string",
					"format": "date-time"
				}
			}
		},
		"codersdk.WorkspaceAgent": {
			"type": "object",
			"properties": {
				"api_version": {
					"type": "string"
				},
				"apps": {
					"type": "array",
					"items": {
						"$ref": "#/definitions/codersdk.WorkspaceApp"
					}
				},
				"architecture": {
					"type": "string"
				},
				"connection_timeout_seconds": {
					"type": "integer"
				},
				"created_at": {
					"type": "string",
					"format": "date-time"
				},
				"directory": {
					"type": "string"
				},
				"disconnected_at": {
					"type": "string",
					"format": "date-time"
				},
				"display_apps": {
					"type": "array",
					"items": {
						"$ref": "#/definitions/codersdk.DisplayApp"
					}
				},
				"environment_variables": {
					"type": "object",
					"additionalProperties": {
						"type": "string"
					}
				},
				"expanded_directory": {
					"type": "string"
				},
				"first_connected_at": {
					"type": "string",
					"format": "date-time"
				},
				"health": {
					"description": "Health reports the health of the agent.",
					"allOf": [
						{
							"$ref": "#/definitions/codersdk.WorkspaceAgentHealth"
						}
					]
				},
				"id": {
					"type": "string",
					"format": "uuid"
				},
				"instance_id": {
					"type": "string"
				},
				"last_connected_at": {
					"type": "string",
					"format": "date-time"
				},
				"latency": {
					"description": "DERPLatency is mapped by region name (e.g. \"New York City\", \"Seattle\").",
					"type": "object",
					"additionalProperties": {
						"$ref": "#/definitions/codersdk.DERPRegion"
					}
				},
				"lifecycle_state": {
					"$ref": "#/definitions/codersdk.WorkspaceAgentLifecycle"
				},
				"log_sources": {
					"type": "array",
					"items": {
						"$ref": "#/definitions/codersdk.WorkspaceAgentLogSource"
					}
				},
				"logs_length": {
					"type": "integer"
				},
				"logs_overflowed": {
					"type": "boolean"
				},
				"name": {
					"type": "string"
				},
				"operating_system": {
					"type": "string"
				},
				"ready_at": {
					"type": "string",
					"format": "date-time"
				},
				"resource_id": {
					"type": "string",
					"format": "uuid"
				},
				"scripts": {
					"type": "array",
					"items": {
						"$ref": "#/definitions/codersdk.WorkspaceAgentScript"
					}
				},
				"started_at": {
					"type": "string",
					"format": "date-time"
				},
				"startup_script_behavior": {
					"description": "StartupScriptBehavior is a legacy field that is deprecated in favor\nof the `coder_script` resource. It's only referenced by old clients.\nDeprecated: Remove in the future!",
					"allOf": [
						{
							"$ref": "#/definitions/codersdk.WorkspaceAgentStartupScriptBehavior"
						}
					]
				},
				"status": {
					"$ref": "#/definitions/codersdk.WorkspaceAgentStatus"
				},
				"subsystems": {
					"type": "array",
					"items": {
						"$ref": "#/definitions/codersdk.AgentSubsystem"
					}
				},
				"troubleshooting_url": {
					"type": "string"
				},
				"updated_at": {
					"type": "string",
					"format": "date-time"
				},
				"version": {
					"type": "string"
				}
			}
		},
		"codersdk.WorkspaceAgentHealth": {
			"type": "object",
			"properties": {
				"healthy": {
					"description": "Healthy is true if the agent is healthy.",
					"type": "boolean",
					"example": false
				},
				"reason": {
					"description": "Reason is a human-readable explanation of the agent's health. It is empty if Healthy is true.",
					"type": "string",
					"example": "agent has lost connection"
				}
			}
		},
		"codersdk.WorkspaceAgentLifecycle": {
			"type": "string",
			"enum": [
				"created",
				"starting",
				"start_timeout",
				"start_error",
				"ready",
				"shutting_down",
				"shutdown_timeout",
				"shutdown_error",
				"off"
			],
			"x-enum-varnames": [
				"WorkspaceAgentLifecycleCreated",
				"WorkspaceAgentLifecycleStarting",
				"WorkspaceAgentLifecycleStartTimeout",
				"WorkspaceAgentLifecycleStartError",
				"WorkspaceAgentLifecycleReady",
				"WorkspaceAgentLifecycleShuttingDown",
				"WorkspaceAgentLifecycleShutdownTimeout",
				"WorkspaceAgentLifecycleShutdownError",
				"WorkspaceAgentLifecycleOff"
			]
		},
		"codersdk.WorkspaceAgentListeningPort": {
			"type": "object",
			"properties": {
				"network": {
					"description": "only \"tcp\" at the moment",
					"type": "string"
				},
				"port": {
					"type": "integer"
				},
				"process_name": {
					"description": "may be empty",
					"type": "string"
				}
			}
		},
		"codersdk.WorkspaceAgentListeningPortsResponse": {
			"type": "object",
			"properties": {
				"ports": {
					"description": "If there are no ports in the list, nothing should be displayed in the UI.\nThere must not be a \"no ports available\" message or anything similar, as\nthere will always be no ports displayed on platforms where our port\ndetection logic is unsupported.",
					"type": "array",
					"items": {
						"$ref": "#/definitions/codersdk.WorkspaceAgentListeningPort"
					}
				}
			}
		},
		"codersdk.WorkspaceAgentLog": {
			"type": "object",
			"properties": {
				"created_at": {
					"type": "string",
					"format": "date-time"
				},
				"id": {
					"type": "integer"
				},
				"level": {
					"$ref": "#/definitions/codersdk.LogLevel"
				},
				"output": {
					"type": "string"
				},
				"source_id": {
					"type": "string",
					"format": "uuid"
				}
			}
		},
		"codersdk.WorkspaceAgentLogSource": {
			"type": "object",
			"properties": {
				"created_at": {
					"type": "string",
					"format": "date-time"
				},
				"display_name": {
					"type": "string"
				},
				"icon": {
					"type": "string"
				},
				"id": {
					"type": "string",
					"format": "uuid"
				},
				"workspace_agent_id": {
					"type": "string",
					"format": "uuid"
				}
			}
		},
		"codersdk.WorkspaceAgentPortShare": {
			"type": "object",
			"properties": {
				"agent_name": {
					"type": "string"
				},
				"port": {
					"type": "integer"
				},
				"protocol": {
					"enum": ["http", "https"],
					"allOf": [
						{
							"$ref": "#/definitions/codersdk.WorkspaceAgentPortShareProtocol"
						}
					]
				},
				"share_level": {
					"enum": ["owner", "authenticated", "public"],
					"allOf": [
						{
							"$ref": "#/definitions/codersdk.WorkspaceAgentPortShareLevel"
						}
					]
				},
				"workspace_id": {
					"type": "string",
					"format": "uuid"
				}
			}
		},
		"codersdk.WorkspaceAgentPortShareLevel": {
			"type": "string",
			"enum": ["owner", "authenticated", "public"],
			"x-enum-varnames": [
				"WorkspaceAgentPortShareLevelOwner",
				"WorkspaceAgentPortShareLevelAuthenticated",
				"WorkspaceAgentPortShareLevelPublic"
			]
		},
		"codersdk.WorkspaceAgentPortShareProtocol": {
			"type": "string",
			"enum": ["http", "https"],
			"x-enum-varnames": [
				"WorkspaceAgentPortShareProtocolHTTP",
				"WorkspaceAgentPortShareProtocolHTTPS"
			]
		},
		"codersdk.WorkspaceAgentPortShares": {
			"type": "object",
			"properties": {
				"shares": {
					"type": "array",
					"items": {
						"$ref": "#/definitions/codersdk.WorkspaceAgentPortShare"
					}
				}
			}
		},
		"codersdk.WorkspaceAgentScript": {
			"type": "object",
			"properties": {
				"cron": {
					"type": "string"
				},
				"log_path": {
					"type": "string"
				},
				"log_source_id": {
					"type": "string",
					"format": "uuid"
				},
				"run_on_start": {
					"type": "boolean"
				},
				"run_on_stop": {
					"type": "boolean"
				},
				"script": {
					"type": "string"
				},
				"start_blocks_login": {
					"type": "boolean"
				},
				"timeout": {
					"type": "integer"
				}
			}
		},
		"codersdk.WorkspaceAgentStartupScriptBehavior": {
			"type": "string",
			"enum": ["blocking", "non-blocking"],
			"x-enum-varnames": [
				"WorkspaceAgentStartupScriptBehaviorBlocking",
				"WorkspaceAgentStartupScriptBehaviorNonBlocking"
			]
		},
		"codersdk.WorkspaceAgentStatus": {
			"type": "string",
			"enum": ["connecting", "connected", "disconnected", "timeout"],
			"x-enum-varnames": [
				"WorkspaceAgentConnecting",
				"WorkspaceAgentConnected",
				"WorkspaceAgentDisconnected",
				"WorkspaceAgentTimeout"
			]
		},
		"codersdk.WorkspaceApp": {
			"type": "object",
			"properties": {
				"command": {
					"type": "string"
				},
				"display_name": {
					"description": "DisplayName is a friendly name for the app.",
					"type": "string"
				},
				"external": {
					"description": "External specifies whether the URL should be opened externally on\nthe client or not.",
					"type": "boolean"
				},
				"health": {
					"$ref": "#/definitions/codersdk.WorkspaceAppHealth"
				},
				"healthcheck": {
					"description": "Healthcheck specifies the configuration for checking app health.",
					"allOf": [
						{
							"$ref": "#/definitions/codersdk.Healthcheck"
						}
					]
				},
				"icon": {
					"description": "Icon is a relative path or external URL that specifies\nan icon to be displayed in the dashboard.",
					"type": "string"
				},
				"id": {
					"type": "string",
					"format": "uuid"
				},
				"sharing_level": {
					"enum": ["owner", "authenticated", "public"],
					"allOf": [
						{
							"$ref": "#/definitions/codersdk.WorkspaceAppSharingLevel"
						}
					]
				},
				"slug": {
					"description": "Slug is a unique identifier within the agent.",
					"type": "string"
				},
				"subdomain": {
					"description": "Subdomain denotes whether the app should be accessed via a path on the\n`coder server` or via a hostname-based dev URL. If this is set to true\nand there is no app wildcard configured on the server, the app will not\nbe accessible in the UI.",
					"type": "boolean"
				},
				"subdomain_name": {
					"description": "SubdomainName is the application domain exposed on the `coder server`.",
					"type": "string"
				},
				"url": {
					"description": "URL is the address being proxied to inside the workspace.\nIf external is specified, this will be opened on the client.",
					"type": "string"
				}
			}
		},
		"codersdk.WorkspaceAppHealth": {
			"type": "string",
			"enum": ["disabled", "initializing", "healthy", "unhealthy"],
			"x-enum-varnames": [
				"WorkspaceAppHealthDisabled",
				"WorkspaceAppHealthInitializing",
				"WorkspaceAppHealthHealthy",
				"WorkspaceAppHealthUnhealthy"
			]
		},
		"codersdk.WorkspaceAppSharingLevel": {
			"type": "string",
			"enum": ["owner", "authenticated", "public"],
			"x-enum-varnames": [
				"WorkspaceAppSharingLevelOwner",
				"WorkspaceAppSharingLevelAuthenticated",
				"WorkspaceAppSharingLevelPublic"
			]
		},
		"codersdk.WorkspaceBuild": {
			"type": "object",
			"properties": {
				"build_number": {
					"type": "integer"
				},
				"created_at": {
					"type": "string",
					"format": "date-time"
				},
				"daily_cost": {
					"type": "integer"
				},
				"deadline": {
					"type": "string",
					"format": "date-time"
				},
				"id": {
					"type": "string",
					"format": "uuid"
				},
				"initiator_id": {
					"type": "string",
					"format": "uuid"
				},
				"initiator_name": {
					"type": "string"
				},
				"job": {
					"$ref": "#/definitions/codersdk.ProvisionerJob"
				},
				"max_deadline": {
					"type": "string",
					"format": "date-time"
				},
				"reason": {
					"enum": ["initiator", "autostart", "autostop"],
					"allOf": [
						{
							"$ref": "#/definitions/codersdk.BuildReason"
						}
					]
				},
				"resources": {
					"type": "array",
					"items": {
						"$ref": "#/definitions/codersdk.WorkspaceResource"
					}
				},
				"status": {
					"enum": [
						"pending",
						"starting",
						"running",
						"stopping",
						"stopped",
						"failed",
						"canceling",
						"canceled",
						"deleting",
						"deleted"
					],
					"allOf": [
						{
							"$ref": "#/definitions/codersdk.WorkspaceStatus"
						}
					]
				},
				"template_version_id": {
					"type": "string",
					"format": "uuid"
				},
				"template_version_name": {
					"type": "string"
				},
				"transition": {
					"enum": ["start", "stop", "delete"],
					"allOf": [
						{
							"$ref": "#/definitions/codersdk.WorkspaceTransition"
						}
					]
				},
				"updated_at": {
					"type": "string",
					"format": "date-time"
				},
				"workspace_id": {
					"type": "string",
					"format": "uuid"
				},
				"workspace_name": {
					"type": "string"
				},
				"workspace_owner_avatar_url": {
					"type": "string"
				},
				"workspace_owner_id": {
					"type": "string",
					"format": "uuid"
				},
				"workspace_owner_name": {
					"type": "string"
				}
			}
		},
		"codersdk.WorkspaceBuildParameter": {
			"type": "object",
			"properties": {
				"name": {
					"type": "string"
				},
				"value": {
					"type": "string"
				}
			}
		},
		"codersdk.WorkspaceConnectionLatencyMS": {
			"type": "object",
			"properties": {
				"p50": {
					"type": "number"
				},
				"p95": {
					"type": "number"
				}
			}
		},
		"codersdk.WorkspaceDeploymentStats": {
			"type": "object",
			"properties": {
				"building": {
					"type": "integer"
				},
				"connection_latency_ms": {
					"$ref": "#/definitions/codersdk.WorkspaceConnectionLatencyMS"
				},
				"failed": {
					"type": "integer"
				},
				"pending": {
					"type": "integer"
				},
				"running": {
					"type": "integer"
				},
				"rx_bytes": {
					"type": "integer"
				},
				"stopped": {
					"type": "integer"
				},
				"tx_bytes": {
					"type": "integer"
				}
			}
		},
		"codersdk.WorkspaceHealth": {
			"type": "object",
			"properties": {
				"failing_agents": {
					"description": "FailingAgents lists the IDs of the agents that are failing, if any.",
					"type": "array",
					"items": {
						"type": "string",
						"format": "uuid"
					}
				},
				"healthy": {
					"description": "Healthy is true if the workspace is healthy.",
					"type": "boolean",
					"example": false
				}
			}
		},
		"codersdk.WorkspaceProxy": {
			"type": "object",
			"properties": {
				"created_at": {
					"type": "string",
					"format": "date-time"
				},
				"deleted": {
					"type": "boolean"
				},
				"derp_enabled": {
					"type": "boolean"
				},
				"derp_only": {
					"type": "boolean"
				},
				"display_name": {
					"type": "string"
				},
				"healthy": {
					"type": "boolean"
				},
				"icon_url": {
					"type": "string"
				},
				"id": {
					"type": "string",
					"format": "uuid"
				},
				"name": {
					"type": "string"
				},
				"path_app_url": {
					"description": "PathAppURL is the URL to the base path for path apps. Optional\nunless wildcard_hostname is set.\nE.g. https://us.example.com",
					"type": "string"
				},
				"status": {
					"description": "Status is the latest status check of the proxy. This will be empty for deleted\nproxies. This value can be used to determine if a workspace proxy is healthy\nand ready to use.",
					"allOf": [
						{
							"$ref": "#/definitions/codersdk.WorkspaceProxyStatus"
						}
					]
				},
				"updated_at": {
					"type": "string",
					"format": "date-time"
				},
				"version": {
					"type": "string"
				},
				"wildcard_hostname": {
					"description": "WildcardHostname is the wildcard hostname for subdomain apps.\nE.g. *.us.example.com\nE.g. *--suffix.au.example.com\nOptional. Does not need to be on the same domain as PathAppURL.",
					"type": "string"
				}
			}
		},
		"codersdk.WorkspaceProxyStatus": {
			"type": "object",
			"properties": {
				"checked_at": {
					"type": "string",
					"format": "date-time"
				},
				"report": {
					"description": "Report provides more information about the health of the workspace proxy.",
					"allOf": [
						{
							"$ref": "#/definitions/codersdk.ProxyHealthReport"
						}
					]
				},
				"status": {
					"$ref": "#/definitions/codersdk.ProxyHealthStatus"
				}
			}
		},
		"codersdk.WorkspaceQuota": {
			"type": "object",
			"properties": {
				"budget": {
					"type": "integer"
				},
				"credits_consumed": {
					"type": "integer"
				}
			}
		},
		"codersdk.WorkspaceResource": {
			"type": "object",
			"properties": {
				"agents": {
					"type": "array",
					"items": {
						"$ref": "#/definitions/codersdk.WorkspaceAgent"
					}
				},
				"created_at": {
					"type": "string",
					"format": "date-time"
				},
				"daily_cost": {
					"type": "integer"
				},
				"hide": {
					"type": "boolean"
				},
				"icon": {
					"type": "string"
				},
				"id": {
					"type": "string",
					"format": "uuid"
				},
				"job_id": {
					"type": "string",
					"format": "uuid"
				},
				"metadata": {
					"type": "array",
					"items": {
						"$ref": "#/definitions/codersdk.WorkspaceResourceMetadata"
					}
				},
				"name": {
					"type": "string"
				},
				"type": {
					"type": "string"
				},
				"workspace_transition": {
					"enum": ["start", "stop", "delete"],
					"allOf": [
						{
							"$ref": "#/definitions/codersdk.WorkspaceTransition"
						}
					]
				}
			}
		},
		"codersdk.WorkspaceResourceMetadata": {
			"type": "object",
			"properties": {
				"key": {
					"type": "string"
				},
				"sensitive": {
					"type": "boolean"
				},
				"value": {
					"type": "string"
				}
			}
		},
		"codersdk.WorkspaceStatus": {
			"type": "string",
			"enum": [
				"pending",
				"starting",
				"running",
				"stopping",
				"stopped",
				"failed",
				"canceling",
				"canceled",
				"deleting",
				"deleted"
			],
			"x-enum-varnames": [
				"WorkspaceStatusPending",
				"WorkspaceStatusStarting",
				"WorkspaceStatusRunning",
				"WorkspaceStatusStopping",
				"WorkspaceStatusStopped",
				"WorkspaceStatusFailed",
				"WorkspaceStatusCanceling",
				"WorkspaceStatusCanceled",
				"WorkspaceStatusDeleting",
				"WorkspaceStatusDeleted"
			]
		},
		"codersdk.WorkspaceTransition": {
			"type": "string",
			"enum": ["start", "stop", "delete"],
			"x-enum-varnames": [
				"WorkspaceTransitionStart",
				"WorkspaceTransitionStop",
				"WorkspaceTransitionDelete"
			]
		},
		"codersdk.WorkspacesResponse": {
			"type": "object",
			"properties": {
				"count": {
					"type": "integer"
				},
				"workspaces": {
					"type": "array",
					"items": {
						"$ref": "#/definitions/codersdk.Workspace"
					}
				}
			}
		},
		"derp.BytesSentRecv": {
			"type": "object",
			"properties": {
				"key": {
					"description": "Key is the public key of the client which sent/received these bytes.",
					"allOf": [
						{
							"$ref": "#/definitions/key.NodePublic"
						}
					]
				},
				"recv": {
					"type": "integer"
				},
				"sent": {
					"type": "integer"
				}
			}
		},
		"derp.ServerInfoMessage": {
			"type": "object",
			"properties": {
				"tokenBucketBytesBurst": {
					"description": "TokenBucketBytesBurst is how many bytes the server will\nallow to burst, temporarily violating\nTokenBucketBytesPerSecond.\n\nZero means unspecified. There might be a limit, but the\nclient need not try to respect it.",
					"type": "integer"
				},
				"tokenBucketBytesPerSecond": {
					"description": "TokenBucketBytesPerSecond is how many bytes per second the\nserver says it will accept, including all framing bytes.\n\nZero means unspecified. There might be a limit, but the\nclient need not try to respect it.",
					"type": "integer"
				}
			}
		},
		"health.Code": {
			"type": "string",
			"enum": [
				"EUNKNOWN",
				"EWP01",
				"EWP02",
				"EWP04",
				"EDB01",
				"EDB02",
				"EWS01",
				"EWS02",
				"EWS03",
				"EACS01",
				"EACS02",
				"EACS03",
				"EACS04",
				"EDERP01",
				"EDERP02",
				"EPD01",
				"EPD02",
				"EPD03"
			],
			"x-enum-varnames": [
				"CodeUnknown",
				"CodeProxyUpdate",
				"CodeProxyFetch",
				"CodeProxyUnhealthy",
				"CodeDatabasePingFailed",
				"CodeDatabasePingSlow",
				"CodeWebsocketDial",
				"CodeWebsocketEcho",
				"CodeWebsocketMsg",
				"CodeAccessURLNotSet",
				"CodeAccessURLInvalid",
				"CodeAccessURLFetch",
				"CodeAccessURLNotOK",
				"CodeDERPNodeUsesWebsocket",
				"CodeDERPOneNodeUnhealthy",
				"CodeProvisionerDaemonsNoProvisionerDaemons",
				"CodeProvisionerDaemonVersionMismatch",
				"CodeProvisionerDaemonAPIMajorVersionDeprecated"
			]
		},
		"health.Message": {
			"type": "object",
			"properties": {
				"code": {
					"$ref": "#/definitions/health.Code"
				},
				"message": {
					"type": "string"
				}
			}
		},
		"health.Severity": {
			"type": "string",
			"enum": ["ok", "warning", "error"],
			"x-enum-varnames": ["SeverityOK", "SeverityWarning", "SeverityError"]
		},
		"healthsdk.AccessURLReport": {
			"type": "object",
			"properties": {
				"access_url": {
					"type": "string"
				},
				"dismissed": {
					"type": "boolean"
				},
				"error": {
					"type": "string"
				},
				"healthy": {
					"description": "Healthy is deprecated and left for backward compatibility purposes, use `Severity` instead.",
					"type": "boolean"
				},
				"healthz_response": {
					"type": "string"
				},
				"reachable": {
					"type": "boolean"
				},
				"severity": {
					"enum": ["ok", "warning", "error"],
					"allOf": [
						{
							"$ref": "#/definitions/health.Severity"
						}
					]
				},
				"status_code": {
					"type": "integer"
				},
				"warnings": {
					"type": "array",
					"items": {
						"$ref": "#/definitions/health.Message"
					}
				}
			}
		},
		"healthsdk.DERPHealthReport": {
			"type": "object",
			"properties": {
				"dismissed": {
					"type": "boolean"
				},
				"error": {
					"type": "string"
				},
				"healthy": {
					"description": "Healthy is deprecated and left for backward compatibility purposes, use `Severity` instead.",
					"type": "boolean"
				},
				"netcheck": {
					"$ref": "#/definitions/netcheck.Report"
				},
				"netcheck_err": {
					"type": "string"
				},
				"netcheck_logs": {
					"type": "array",
					"items": {
						"type": "string"
					}
				},
				"regions": {
					"type": "object",
					"additionalProperties": {
						"$ref": "#/definitions/healthsdk.DERPRegionReport"
					}
				},
				"severity": {
					"enum": ["ok", "warning", "error"],
					"allOf": [
						{
							"$ref": "#/definitions/health.Severity"
						}
					]
				},
				"warnings": {
					"type": "array",
					"items": {
						"$ref": "#/definitions/health.Message"
					}
				}
			}
		},
		"healthsdk.DERPNodeReport": {
			"type": "object",
			"properties": {
				"can_exchange_messages": {
					"type": "boolean"
				},
				"client_errs": {
					"type": "array",
					"items": {
						"type": "array",
						"items": {
							"type": "string"
						}
					}
				},
				"client_logs": {
					"type": "array",
					"items": {
						"type": "array",
						"items": {
							"type": "string"
						}
					}
				},
				"error": {
					"type": "string"
				},
				"healthy": {
					"description": "Healthy is deprecated and left for backward compatibility purposes, use `Severity` instead.",
					"type": "boolean"
				},
				"node": {
					"$ref": "#/definitions/tailcfg.DERPNode"
				},
				"node_info": {
					"$ref": "#/definitions/derp.ServerInfoMessage"
				},
				"round_trip_ping": {
					"type": "string"
				},
				"round_trip_ping_ms": {
					"type": "integer"
				},
				"severity": {
					"enum": ["ok", "warning", "error"],
					"allOf": [
						{
							"$ref": "#/definitions/health.Severity"
						}
					]
				},
				"stun": {
					"$ref": "#/definitions/healthsdk.STUNReport"
				},
				"uses_websocket": {
					"type": "boolean"
				},
				"warnings": {
					"type": "array",
					"items": {
						"$ref": "#/definitions/health.Message"
					}
				}
			}
		},
		"healthsdk.DERPRegionReport": {
			"type": "object",
			"properties": {
				"error": {
					"type": "string"
				},
				"healthy": {
					"description": "Healthy is deprecated and left for backward compatibility purposes, use `Severity` instead.",
					"type": "boolean"
				},
				"node_reports": {
					"type": "array",
					"items": {
						"$ref": "#/definitions/healthsdk.DERPNodeReport"
					}
				},
				"region": {
					"$ref": "#/definitions/tailcfg.DERPRegion"
				},
				"severity": {
					"enum": ["ok", "warning", "error"],
					"allOf": [
						{
							"$ref": "#/definitions/health.Severity"
						}
					]
				},
				"warnings": {
					"type": "array",
					"items": {
						"$ref": "#/definitions/health.Message"
					}
				}
			}
		},
		"healthsdk.DatabaseReport": {
			"type": "object",
			"properties": {
				"dismissed": {
					"type": "boolean"
				},
				"error": {
					"type": "string"
				},
				"healthy": {
					"description": "Healthy is deprecated and left for backward compatibility purposes, use `Severity` instead.",
					"type": "boolean"
				},
				"latency": {
					"type": "string"
				},
				"latency_ms": {
					"type": "integer"
				},
				"reachable": {
					"type": "boolean"
				},
				"severity": {
					"enum": ["ok", "warning", "error"],
					"allOf": [
						{
							"$ref": "#/definitions/health.Severity"
						}
					]
				},
				"threshold_ms": {
					"type": "integer"
				},
				"warnings": {
					"type": "array",
					"items": {
						"$ref": "#/definitions/health.Message"
					}
				}
			}
		},
		"healthsdk.HealthSection": {
			"type": "string",
			"enum": [
				"DERP",
				"AccessURL",
				"Websocket",
				"Database",
				"WorkspaceProxy",
				"ProvisionerDaemons"
			],
			"x-enum-varnames": [
				"HealthSectionDERP",
				"HealthSectionAccessURL",
				"HealthSectionWebsocket",
				"HealthSectionDatabase",
				"HealthSectionWorkspaceProxy",
				"HealthSectionProvisionerDaemons"
			]
		},
		"healthsdk.HealthSettings": {
			"type": "object",
			"properties": {
				"dismissed_healthchecks": {
					"type": "array",
					"items": {
						"$ref": "#/definitions/healthsdk.HealthSection"
					}
				}
			}
		},
		"healthsdk.HealthcheckReport": {
			"type": "object",
			"properties": {
				"access_url": {
					"$ref": "#/definitions/healthsdk.AccessURLReport"
				},
				"coder_version": {
					"description": "The Coder version of the server that the report was generated on.",
					"type": "string"
				},
				"database": {
					"$ref": "#/definitions/healthsdk.DatabaseReport"
				},
				"derp": {
					"$ref": "#/definitions/healthsdk.DERPHealthReport"
				},
				"healthy": {
					"description": "Healthy is true if the report returns no errors.\nDeprecated: use `Severity` instead",
					"type": "boolean"
				},
				"provisioner_daemons": {
					"$ref": "#/definitions/healthsdk.ProvisionerDaemonsReport"
				},
				"severity": {
					"description": "Severity indicates the status of Coder health.",
					"enum": ["ok", "warning", "error"],
					"allOf": [
						{
							"$ref": "#/definitions/health.Severity"
						}
					]
				},
				"time": {
					"description": "Time is the time the report was generated at.",
					"type": "string",
					"format": "date-time"
				},
				"websocket": {
					"$ref": "#/definitions/healthsdk.WebsocketReport"
				},
				"workspace_proxy": {
					"$ref": "#/definitions/healthsdk.WorkspaceProxyReport"
				}
			}
		},
		"healthsdk.ProvisionerDaemonsReport": {
			"type": "object",
			"properties": {
				"dismissed": {
					"type": "boolean"
				},
				"error": {
					"type": "string"
				},
				"items": {
					"type": "array",
					"items": {
						"$ref": "#/definitions/healthsdk.ProvisionerDaemonsReportItem"
					}
				},
				"severity": {
					"enum": ["ok", "warning", "error"],
					"allOf": [
						{
							"$ref": "#/definitions/health.Severity"
						}
					]
				},
				"warnings": {
					"type": "array",
					"items": {
						"$ref": "#/definitions/health.Message"
					}
				}
			}
		},
		"healthsdk.ProvisionerDaemonsReportItem": {
			"type": "object",
			"properties": {
				"provisioner_daemon": {
					"$ref": "#/definitions/codersdk.ProvisionerDaemon"
				},
				"warnings": {
					"type": "array",
					"items": {
						"$ref": "#/definitions/health.Message"
					}
				}
			}
		},
		"healthsdk.STUNReport": {
			"type": "object",
			"properties": {
				"canSTUN": {
					"type": "boolean"
				},
				"enabled": {
					"type": "boolean"
				},
				"error": {
					"type": "string"
				}
			}
		},
		"healthsdk.UpdateHealthSettings": {
			"type": "object",
			"properties": {
				"dismissed_healthchecks": {
					"type": "array",
					"items": {
						"$ref": "#/definitions/healthsdk.HealthSection"
					}
				}
			}
		},
		"healthsdk.WebsocketReport": {
			"type": "object",
			"properties": {
				"body": {
					"type": "string"
				},
				"code": {
					"type": "integer"
				},
				"dismissed": {
					"type": "boolean"
				},
				"error": {
					"type": "string"
				},
				"healthy": {
					"description": "Healthy is deprecated and left for backward compatibility purposes, use `Severity` instead.",
					"type": "boolean"
				},
				"severity": {
					"enum": ["ok", "warning", "error"],
					"allOf": [
						{
							"$ref": "#/definitions/health.Severity"
						}
					]
				},
				"warnings": {
					"type": "array",
					"items": {
						"$ref": "#/definitions/health.Message"
					}
				}
			}
		},
		"healthsdk.WorkspaceProxyReport": {
			"type": "object",
			"properties": {
				"dismissed": {
					"type": "boolean"
				},
				"error": {
					"type": "string"
				},
				"healthy": {
					"description": "Healthy is deprecated and left for backward compatibility purposes, use `Severity` instead.",
					"type": "boolean"
				},
				"severity": {
					"enum": ["ok", "warning", "error"],
					"allOf": [
						{
							"$ref": "#/definitions/health.Severity"
						}
					]
				},
				"warnings": {
					"type": "array",
					"items": {
						"$ref": "#/definitions/health.Message"
					}
				},
				"workspace_proxies": {
					"$ref": "#/definitions/codersdk.RegionsResponse-codersdk_WorkspaceProxy"
				}
			}
		},
		"key.NodePublic": {
			"type": "object"
		},
		"netcheck.Report": {
			"type": "object",
			"properties": {
				"captivePortal": {
					"description": "CaptivePortal is set when we think there's a captive portal that is\nintercepting HTTP traffic.",
					"type": "string"
				},
				"globalV4": {
					"description": "ip:port of global IPv4",
					"type": "string"
				},
				"globalV6": {
					"description": "[ip]:port of global IPv6",
					"type": "string"
				},
				"hairPinning": {
					"description": "HairPinning is whether the router supports communicating\nbetween two local devices through the NATted public IP address\n(on IPv4).",
					"type": "string"
				},
				"icmpv4": {
					"description": "an ICMPv4 round trip completed",
					"type": "boolean"
				},
				"ipv4": {
					"description": "an IPv4 STUN round trip completed",
					"type": "boolean"
				},
				"ipv4CanSend": {
					"description": "an IPv4 packet was able to be sent",
					"type": "boolean"
				},
				"ipv6": {
					"description": "an IPv6 STUN round trip completed",
					"type": "boolean"
				},
				"ipv6CanSend": {
					"description": "an IPv6 packet was able to be sent",
					"type": "boolean"
				},
				"mappingVariesByDestIP": {
					"description": "MappingVariesByDestIP is whether STUN results depend which\nSTUN server you're talking to (on IPv4).",
					"type": "string"
				},
				"oshasIPv6": {
					"description": "could bind a socket to ::1",
					"type": "boolean"
				},
				"pcp": {
					"description": "PCP is whether PCP appears present on the LAN.\nEmpty means not checked.",
					"type": "string"
				},
				"pmp": {
					"description": "PMP is whether NAT-PMP appears present on the LAN.\nEmpty means not checked.",
					"type": "string"
				},
				"preferredDERP": {
					"description": "or 0 for unknown",
					"type": "integer"
				},
				"regionLatency": {
					"description": "keyed by DERP Region ID",
					"type": "object",
					"additionalProperties": {
						"type": "integer"
					}
				},
				"regionV4Latency": {
					"description": "keyed by DERP Region ID",
					"type": "object",
					"additionalProperties": {
						"type": "integer"
					}
				},
				"regionV6Latency": {
					"description": "keyed by DERP Region ID",
					"type": "object",
					"additionalProperties": {
						"type": "integer"
					}
				},
				"udp": {
					"description": "a UDP STUN round trip completed",
					"type": "boolean"
				},
				"upnP": {
					"description": "UPnP is whether UPnP appears present on the LAN.\nEmpty means not checked.",
					"type": "string"
				}
			}
		},
		"oauth2.Token": {
			"type": "object",
			"properties": {
				"access_token": {
					"description": "AccessToken is the token that authorizes and authenticates\nthe requests.",
					"type": "string"
				},
				"expiry": {
					"description": "Expiry is the optional expiration time of the access token.\n\nIf zero, TokenSource implementations will reuse the same\ntoken forever and RefreshToken or equivalent\nmechanisms for that TokenSource will not be used.",
					"type": "string"
				},
				"refresh_token": {
					"description": "RefreshToken is a token that's used by the application\n(as opposed to the user) to refresh the access token\nif it expires.",
					"type": "string"
				},
				"token_type": {
					"description": "TokenType is the type of token.\nThe Type method returns either this or \"Bearer\", the default.",
					"type": "string"
				}
			}
		},
		"serpent.Annotations": {
			"type": "object",
			"additionalProperties": {
				"type": "string"
			}
		},
		"serpent.Group": {
			"type": "object",
			"properties": {
				"description": {
					"type": "string"
				},
				"name": {
					"type": "string"
				},
				"parent": {
					"$ref": "#/definitions/serpent.Group"
				},
				"yaml": {
					"type": "string"
				}
			}
		},
		"serpent.HostPort": {
			"type": "object",
			"properties": {
				"host": {
					"type": "string"
				},
				"port": {
					"type": "string"
				}
			}
		},
		"serpent.Option": {
			"type": "object",
			"properties": {
				"annotations": {
					"description": "Annotations enable extensions to serpent higher up in the stack. It's useful for\nhelp formatting and documentation generation.",
					"allOf": [
						{
							"$ref": "#/definitions/serpent.Annotations"
						}
					]
				},
				"default": {
					"description": "Default is parsed into Value if set.",
					"type": "string"
				},
				"description": {
					"type": "string"
				},
				"env": {
					"description": "Env is the environment variable used to configure this option. If unset,\nenvironment configuring is disabled.",
					"type": "string"
				},
				"flag": {
					"description": "Flag is the long name of the flag used to configure this option. If unset,\nflag configuring is disabled.",
					"type": "string"
				},
				"flag_shorthand": {
					"description": "FlagShorthand is the one-character shorthand for the flag. If unset, no\nshorthand is used.",
					"type": "string"
				},
				"group": {
					"description": "Group is a group hierarchy that helps organize this option in help, configs\nand other documentation.",
					"allOf": [
						{
							"$ref": "#/definitions/serpent.Group"
						}
					]
				},
				"hidden": {
					"type": "boolean"
				},
				"name": {
					"type": "string"
				},
				"required": {
					"description": "Required means this value must be set by some means. It requires\n`ValueSource != ValueSourceNone`\nIf `Default` is set, then `Required` is ignored.",
					"type": "boolean"
				},
				"use_instead": {
					"description": "UseInstead is a list of options that should be used instead of this one.\nThe field is used to generate a deprecation warning.",
					"type": "array",
					"items": {
						"$ref": "#/definitions/serpent.Option"
					}
				},
				"value": {
					"description": "Value includes the types listed in values.go."
				},
				"value_source": {
					"$ref": "#/definitions/serpent.ValueSource"
				},
				"yaml": {
					"description": "YAML is the YAML key used to configure this option. If unset, YAML\nconfiguring is disabled.",
					"type": "string"
				}
			}
		},
		"serpent.Regexp": {
			"type": "object"
		},
		"serpent.Struct-array_codersdk_ExternalAuthConfig": {
			"type": "object",
			"properties": {
				"value": {
					"type": "array",
					"items": {
						"$ref": "#/definitions/codersdk.ExternalAuthConfig"
					}
				}
			}
		},
		"serpent.Struct-array_codersdk_LinkConfig": {
			"type": "object",
			"properties": {
				"value": {
					"type": "array",
					"items": {
						"$ref": "#/definitions/codersdk.LinkConfig"
					}
				}
			}
		},
		"serpent.URL": {
			"type": "object",
			"properties": {
				"forceQuery": {
					"description": "append a query ('?') even if RawQuery is empty",
					"type": "boolean"
				},
				"fragment": {
					"description": "fragment for references, without '#'",
					"type": "string"
				},
				"host": {
					"description": "host or host:port (see Hostname and Port methods)",
					"type": "string"
				},
				"omitHost": {
					"description": "do not emit empty host (authority)",
					"type": "boolean"
				},
				"opaque": {
					"description": "encoded opaque data",
					"type": "string"
				},
				"path": {
					"description": "path (relative paths may omit leading slash)",
					"type": "string"
				},
				"rawFragment": {
					"description": "encoded fragment hint (see EscapedFragment method)",
					"type": "string"
				},
				"rawPath": {
					"description": "encoded path hint (see EscapedPath method)",
					"type": "string"
				},
				"rawQuery": {
					"description": "encoded query values, without '?'",
					"type": "string"
				},
				"scheme": {
					"type": "string"
				},
				"user": {
					"description": "username and password information",
					"allOf": [
						{
							"$ref": "#/definitions/url.Userinfo"
						}
					]
				}
			}
		},
		"serpent.ValueSource": {
			"type": "string",
			"enum": ["", "flag", "env", "yaml", "default"],
			"x-enum-varnames": [
				"ValueSourceNone",
				"ValueSourceFlag",
				"ValueSourceEnv",
				"ValueSourceYAML",
				"ValueSourceDefault"
			]
		},
		"tailcfg.DERPHomeParams": {
			"type": "object",
			"properties": {
				"regionScore": {
					"description": "RegionScore scales latencies of DERP regions by a given scaling\nfactor when determining which region to use as the home\n(\"preferred\") DERP. Scores in the range (0, 1) will cause this\nregion to be proportionally more preferred, and scores in the range\n(1, ∞) will penalize a region.\n\nIf a region is not present in this map, it is treated as having a\nscore of 1.0.\n\nScores should not be 0 or negative; such scores will be ignored.\n\nA nil map means no change from the previous value (if any); an empty\nnon-nil map can be sent to reset all scores back to 1.0.",
					"type": "object",
					"additionalProperties": {
						"type": "number"
					}
				}
			}
		},
		"tailcfg.DERPMap": {
			"type": "object",
			"properties": {
				"homeParams": {
					"description": "HomeParams, if non-nil, is a change in home parameters.\n\nThe rest of the DEPRMap fields, if zero, means unchanged.",
					"allOf": [
						{
							"$ref": "#/definitions/tailcfg.DERPHomeParams"
						}
					]
				},
				"omitDefaultRegions": {
					"description": "OmitDefaultRegions specifies to not use Tailscale's DERP servers, and only use those\nspecified in this DERPMap. If there are none set outside of the defaults, this is a noop.\n\nThis field is only meaningful if the Regions map is non-nil (indicating a change).",
					"type": "boolean"
				},
				"regions": {
					"description": "Regions is the set of geographic regions running DERP node(s).\n\nIt's keyed by the DERPRegion.RegionID.\n\nThe numbers are not necessarily contiguous.",
					"type": "object",
					"additionalProperties": {
						"$ref": "#/definitions/tailcfg.DERPRegion"
					}
				}
			}
		},
		"tailcfg.DERPNode": {
			"type": "object",
			"properties": {
				"canPort80": {
					"description": "CanPort80 specifies whether this DERP node is accessible over HTTP\non port 80 specifically. This is used for captive portal checks.",
					"type": "boolean"
				},
				"certName": {
					"description": "CertName optionally specifies the expected TLS cert common\nname. If empty, HostName is used. If CertName is non-empty,\nHostName is only used for the TCP dial (if IPv4/IPv6 are\nnot present) + TLS ClientHello.",
					"type": "string"
				},
				"derpport": {
					"description": "DERPPort optionally provides an alternate TLS port number\nfor the DERP HTTPS server.\n\nIf zero, 443 is used.",
					"type": "integer"
				},
				"forceHTTP": {
					"description": "ForceHTTP is used by unit tests to force HTTP.\nIt should not be set by users.",
					"type": "boolean"
				},
				"hostName": {
					"description": "HostName is the DERP node's hostname.\n\nIt is required but need not be unique; multiple nodes may\nhave the same HostName but vary in configuration otherwise.",
					"type": "string"
				},
				"insecureForTests": {
					"description": "InsecureForTests is used by unit tests to disable TLS verification.\nIt should not be set by users.",
					"type": "boolean"
				},
				"ipv4": {
					"description": "IPv4 optionally forces an IPv4 address to use, instead of using DNS.\nIf empty, A record(s) from DNS lookups of HostName are used.\nIf the string is not an IPv4 address, IPv4 is not used; the\nconventional string to disable IPv4 (and not use DNS) is\n\"none\".",
					"type": "string"
				},
				"ipv6": {
					"description": "IPv6 optionally forces an IPv6 address to use, instead of using DNS.\nIf empty, AAAA record(s) from DNS lookups of HostName are used.\nIf the string is not an IPv6 address, IPv6 is not used; the\nconventional string to disable IPv6 (and not use DNS) is\n\"none\".",
					"type": "string"
				},
				"name": {
					"description": "Name is a unique node name (across all regions).\nIt is not a host name.\nIt's typically of the form \"1b\", \"2a\", \"3b\", etc. (region\nID + suffix within that region)",
					"type": "string"
				},
				"regionID": {
					"description": "RegionID is the RegionID of the DERPRegion that this node\nis running in.",
					"type": "integer"
				},
				"stunonly": {
					"description": "STUNOnly marks a node as only a STUN server and not a DERP\nserver.",
					"type": "boolean"
				},
				"stunport": {
					"description": "Port optionally specifies a STUN port to use.\nZero means 3478.\nTo disable STUN on this node, use -1.",
					"type": "integer"
				},
				"stuntestIP": {
					"description": "STUNTestIP is used in tests to override the STUN server's IP.\nIf empty, it's assumed to be the same as the DERP server.",
					"type": "string"
				}
			}
		},
		"tailcfg.DERPRegion": {
			"type": "object",
			"properties": {
				"avoid": {
					"description": "Avoid is whether the client should avoid picking this as its home\nregion. The region should only be used if a peer is there.\nClients already using this region as their home should migrate\naway to a new region without Avoid set.",
					"type": "boolean"
				},
				"embeddedRelay": {
					"description": "EmbeddedRelay is true when the region is bundled with the Coder\ncontrol plane.",
					"type": "boolean"
				},
				"nodes": {
					"description": "Nodes are the DERP nodes running in this region, in\npriority order for the current client. Client TLS\nconnections should ideally only go to the first entry\n(falling back to the second if necessary). STUN packets\nshould go to the first 1 or 2.\n\nIf nodes within a region route packets amongst themselves,\nbut not to other regions. That said, each user/domain\nshould get a the same preferred node order, so if all nodes\nfor a user/network pick the first one (as they should, when\nthings are healthy), the inter-cluster routing is minimal\nto zero.",
					"type": "array",
					"items": {
						"$ref": "#/definitions/tailcfg.DERPNode"
					}
				},
				"regionCode": {
					"description": "RegionCode is a short name for the region. It's usually a popular\ncity or airport code in the region: \"nyc\", \"sf\", \"sin\",\n\"fra\", etc.",
					"type": "string"
				},
				"regionID": {
					"description": "RegionID is a unique integer for a geographic region.\n\nIt corresponds to the legacy derpN.tailscale.com hostnames\nused by older clients. (Older clients will continue to resolve\nderpN.tailscale.com when contacting peers, rather than use\nthe server-provided DERPMap)\n\nRegionIDs must be non-zero, positive, and guaranteed to fit\nin a JavaScript number.\n\nRegionIDs in range 900-999 are reserved for end users to run their\nown DERP nodes.",
					"type": "integer"
				},
				"regionName": {
					"description": "RegionName is a long English name for the region: \"New York City\",\n\"San Francisco\", \"Singapore\", \"Frankfurt\", etc.",
					"type": "string"
				}
			}
		},
		"url.Userinfo": {
			"type": "object"
		},
		"workspaceapps.AccessMethod": {
			"type": "string",
			"enum": ["path", "subdomain", "terminal"],
			"x-enum-varnames": [
				"AccessMethodPath",
				"AccessMethodSubdomain",
				"AccessMethodTerminal"
			]
		},
		"workspaceapps.IssueTokenRequest": {
			"type": "object",
			"properties": {
				"app_hostname": {
					"description": "AppHostname is the optional hostname for subdomain apps on the external\nproxy. It must start with an asterisk.",
					"type": "string"
				},
				"app_path": {
					"description": "AppPath is the path of the user underneath the app base path.",
					"type": "string"
				},
				"app_query": {
					"description": "AppQuery is the query parameters the user provided in the app request.",
					"type": "string"
				},
				"app_request": {
					"$ref": "#/definitions/workspaceapps.Request"
				},
				"path_app_base_url": {
					"description": "PathAppBaseURL is required.",
					"type": "string"
				},
				"session_token": {
					"description": "SessionToken is the session token provided by the user.",
					"type": "string"
				}
			}
		},
		"workspaceapps.Request": {
			"type": "object",
			"properties": {
				"access_method": {
					"$ref": "#/definitions/workspaceapps.AccessMethod"
				},
				"agent_name_or_id": {
					"description": "AgentNameOrID is not required if the workspace has only one agent.",
					"type": "string"
				},
				"app_prefix": {
					"description": "Prefix is the prefix of the subdomain app URL. Prefix should have a\ntrailing \"---\" if set.",
					"type": "string"
				},
				"app_slug_or_port": {
					"type": "string"
				},
				"base_path": {
					"description": "BasePath of the app. For path apps, this is the path prefix in the router\nfor this particular app. For subdomain apps, this should be \"/\". This is\nused for setting the cookie path.",
					"type": "string"
				},
				"username_or_id": {
					"description": "For the following fields, if the AccessMethod is AccessMethodTerminal,\nthen only AgentNameOrID may be set and it must be a UUID. The other\nfields must be left blank.",
					"type": "string"
				},
				"workspace_name_or_id": {
					"type": "string"
				}
			}
		},
		"workspaceapps.StatsReport": {
			"type": "object",
			"properties": {
				"access_method": {
					"$ref": "#/definitions/workspaceapps.AccessMethod"
				},
				"agent_id": {
					"type": "string"
				},
				"requests": {
					"type": "integer"
				},
				"session_ended_at": {
					"description": "Updated periodically while app is in use active and when the last connection is closed.",
					"type": "string"
				},
				"session_id": {
					"type": "string"
				},
				"session_started_at": {
					"type": "string"
				},
				"slug_or_port": {
					"type": "string"
				},
				"user_id": {
					"type": "string"
				},
				"workspace_id": {
					"type": "string"
				}
			}
		},
		"workspacesdk.AgentConnectionInfo": {
			"type": "object",
			"properties": {
				"derp_force_websockets": {
					"type": "boolean"
				},
				"derp_map": {
					"$ref": "#/definitions/tailcfg.DERPMap"
				},
				"disable_direct_connections": {
					"type": "boolean"
				}
			}
		},
		"wsproxysdk.DeregisterWorkspaceProxyRequest": {
			"type": "object",
			"properties": {
				"replica_id": {
					"description": "ReplicaID is a unique identifier for the replica of the proxy that is\nderegistering. It should be generated by the client on startup and\nshould've already been passed to the register endpoint.",
					"type": "string"
				}
			}
		},
		"wsproxysdk.IssueSignedAppTokenResponse": {
			"type": "object",
			"properties": {
				"signed_token_str": {
					"description": "SignedTokenStr should be set as a cookie on the response.",
					"type": "string"
				}
			}
		},
		"wsproxysdk.RegisterWorkspaceProxyRequest": {
			"type": "object",
			"properties": {
				"access_url": {
					"description": "AccessURL that hits the workspace proxy api.",
					"type": "string"
				},
				"derp_enabled": {
					"description": "DerpEnabled indicates whether the proxy should be included in the DERP\nmap or not.",
					"type": "boolean"
				},
				"derp_only": {
					"description": "DerpOnly indicates whether the proxy should only be included in the DERP\nmap and should not be used for serving apps.",
					"type": "boolean"
				},
				"hostname": {
					"description": "ReplicaHostname is the OS hostname of the machine that the proxy is running\non.  This is only used for tracking purposes in the replicas table.",
					"type": "string"
				},
				"replica_error": {
					"description": "ReplicaError is the error that the replica encountered when trying to\ndial it's peers. This is stored in the replicas table for debugging\npurposes but does not affect the proxy's ability to register.\n\nThis value is only stored on subsequent requests to the register\nendpoint, not the first request.",
					"type": "string"
				},
				"replica_id": {
					"description": "ReplicaID is a unique identifier for the replica of the proxy that is\nregistering. It should be generated by the client on startup and\npersisted (in memory only) until the process is restarted.",
					"type": "string"
				},
				"replica_relay_address": {
					"description": "ReplicaRelayAddress is the DERP address of the replica that other\nreplicas may use to connect internally for DERP meshing.",
					"type": "string"
				},
				"version": {
					"description": "Version is the Coder version of the proxy.",
					"type": "string"
				},
				"wildcard_hostname": {
					"description": "WildcardHostname that the workspace proxy api is serving for subdomain apps.",
					"type": "string"
				}
			}
		},
		"wsproxysdk.RegisterWorkspaceProxyResponse": {
			"type": "object",
			"properties": {
				"app_security_key": {
					"type": "string"
				},
				"derp_force_websockets": {
					"type": "boolean"
				},
				"derp_map": {
					"$ref": "#/definitions/tailcfg.DERPMap"
				},
				"derp_mesh_key": {
					"type": "string"
				},
				"derp_region_id": {
					"type": "integer"
				},
				"sibling_replicas": {
					"description": "SiblingReplicas is a list of all other replicas of the proxy that have\nnot timed out.",
					"type": "array",
					"items": {
						"$ref": "#/definitions/codersdk.Replica"
					}
				}
			}
		},
		"wsproxysdk.ReportAppStatsRequest": {
			"type": "object",
			"properties": {
				"stats": {
					"type": "array",
					"items": {
						"$ref": "#/definitions/workspaceapps.StatsReport"
					}
				}
			}
		}
	},
	"securityDefinitions": {
		"CoderSessionToken": {
			"type": "apiKey",
			"name": "Coder-Session-Token",
			"in": "header"
		}
	}
>>>>>>> d0f36dc6
}<|MERGE_RESOLUTION|>--- conflicted
+++ resolved
@@ -1,13997 +1,4 @@
 {
-<<<<<<< HEAD
-  "swagger": "2.0",
-  "info": {
-    "description": "Coderd is the service created by running coder server. It is a thin API that connects workspaces, provisioners and users. coderd stores its state in Postgres and is the only service that communicates with Postgres.",
-    "title": "Coder API",
-    "termsOfService": "https://coder.com/legal/terms-of-service",
-    "contact": {
-      "name": "API Support",
-      "url": "https://coder.com",
-      "email": "support@coder.com"
-    },
-    "license": {
-      "name": "AGPL-3.0",
-      "url": "https://github.com/coder/coder/blob/main/LICENSE"
-    },
-    "version": "2.0"
-  },
-  "basePath": "/api/v2",
-  "paths": {
-    "/": {
-      "get": {
-        "produces": ["application/json"],
-        "tags": ["General"],
-        "summary": "API root handler",
-        "operationId": "api-root-handler",
-        "responses": {
-          "200": {
-            "description": "OK",
-            "schema": {
-              "$ref": "#/definitions/codersdk.Response"
-            }
-          }
-        }
-      }
-    },
-    "/appearance": {
-      "get": {
-        "security": [
-          {
-            "CoderSessionToken": []
-          }
-        ],
-        "produces": ["application/json"],
-        "tags": ["Enterprise"],
-        "summary": "Get appearance",
-        "operationId": "get-appearance",
-        "responses": {
-          "200": {
-            "description": "OK",
-            "schema": {
-              "$ref": "#/definitions/codersdk.AppearanceConfig"
-            }
-          }
-        }
-      },
-      "put": {
-        "security": [
-          {
-            "CoderSessionToken": []
-          }
-        ],
-        "consumes": ["application/json"],
-        "produces": ["application/json"],
-        "tags": ["Enterprise"],
-        "summary": "Update appearance",
-        "operationId": "update-appearance",
-        "parameters": [
-          {
-            "description": "Update appearance request",
-            "name": "request",
-            "in": "body",
-            "required": true,
-            "schema": {
-              "$ref": "#/definitions/codersdk.UpdateAppearanceConfig"
-            }
-          }
-        ],
-        "responses": {
-          "200": {
-            "description": "OK",
-            "schema": {
-              "$ref": "#/definitions/codersdk.UpdateAppearanceConfig"
-            }
-          }
-        }
-      }
-    },
-    "/applications/auth-redirect": {
-      "get": {
-        "security": [
-          {
-            "CoderSessionToken": []
-          }
-        ],
-        "tags": ["Applications"],
-        "summary": "Redirect to URI with encrypted API key",
-        "operationId": "redirect-to-uri-with-encrypted-api-key",
-        "parameters": [
-          {
-            "type": "string",
-            "description": "Redirect destination",
-            "name": "redirect_uri",
-            "in": "query"
-          }
-        ],
-        "responses": {
-          "307": {
-            "description": "Temporary Redirect"
-          }
-        }
-      }
-    },
-    "/applications/host": {
-      "get": {
-        "security": [
-          {
-            "CoderSessionToken": []
-          }
-        ],
-        "produces": ["application/json"],
-        "tags": ["Applications"],
-        "summary": "Get applications host",
-        "operationId": "get-applications-host",
-        "deprecated": true,
-        "responses": {
-          "200": {
-            "description": "OK",
-            "schema": {
-              "$ref": "#/definitions/codersdk.AppHostResponse"
-            }
-          }
-        }
-      }
-    },
-    "/applications/reconnecting-pty-signed-token": {
-      "post": {
-        "security": [
-          {
-            "CoderSessionToken": []
-          }
-        ],
-        "consumes": ["application/json"],
-        "produces": ["application/json"],
-        "tags": ["Enterprise"],
-        "summary": "Issue signed app token for reconnecting PTY",
-        "operationId": "issue-signed-app-token-for-reconnecting-pty",
-        "parameters": [
-          {
-            "description": "Issue reconnecting PTY signed token request",
-            "name": "request",
-            "in": "body",
-            "required": true,
-            "schema": {
-              "$ref": "#/definitions/codersdk.IssueReconnectingPTYSignedTokenRequest"
-            }
-          }
-        ],
-        "responses": {
-          "200": {
-            "description": "OK",
-            "schema": {
-              "$ref": "#/definitions/codersdk.IssueReconnectingPTYSignedTokenResponse"
-            }
-          }
-        },
-        "x-apidocgen": {
-          "skip": true
-        }
-      }
-    },
-    "/audit": {
-      "get": {
-        "security": [
-          {
-            "CoderSessionToken": []
-          }
-        ],
-        "produces": ["application/json"],
-        "tags": ["Audit"],
-        "summary": "Get audit logs",
-        "operationId": "get-audit-logs",
-        "parameters": [
-          {
-            "type": "string",
-            "description": "Search query",
-            "name": "q",
-            "in": "query"
-          },
-          {
-            "type": "integer",
-            "description": "Page limit",
-            "name": "limit",
-            "in": "query",
-            "required": true
-          },
-          {
-            "type": "integer",
-            "description": "Page offset",
-            "name": "offset",
-            "in": "query"
-          }
-        ],
-        "responses": {
-          "200": {
-            "description": "OK",
-            "schema": {
-              "$ref": "#/definitions/codersdk.AuditLogResponse"
-            }
-          }
-        }
-      }
-    },
-    "/audit/testgenerate": {
-      "post": {
-        "security": [
-          {
-            "CoderSessionToken": []
-          }
-        ],
-        "consumes": ["application/json"],
-        "tags": ["Audit"],
-        "summary": "Generate fake audit log",
-        "operationId": "generate-fake-audit-log",
-        "parameters": [
-          {
-            "description": "Audit log request",
-            "name": "request",
-            "in": "body",
-            "required": true,
-            "schema": {
-              "$ref": "#/definitions/codersdk.CreateTestAuditLogRequest"
-            }
-          }
-        ],
-        "responses": {
-          "204": {
-            "description": "No Content"
-          }
-        },
-        "x-apidocgen": {
-          "skip": true
-        }
-      }
-    },
-    "/authcheck": {
-      "post": {
-        "security": [
-          {
-            "CoderSessionToken": []
-          }
-        ],
-        "consumes": ["application/json"],
-        "produces": ["application/json"],
-        "tags": ["Authorization"],
-        "summary": "Check authorization",
-        "operationId": "check-authorization",
-        "parameters": [
-          {
-            "description": "Authorization request",
-            "name": "request",
-            "in": "body",
-            "required": true,
-            "schema": {
-              "$ref": "#/definitions/codersdk.AuthorizationRequest"
-            }
-          }
-        ],
-        "responses": {
-          "200": {
-            "description": "OK",
-            "schema": {
-              "$ref": "#/definitions/codersdk.AuthorizationResponse"
-            }
-          }
-        }
-      }
-    },
-    "/buildinfo": {
-      "get": {
-        "produces": ["application/json"],
-        "tags": ["General"],
-        "summary": "Build info",
-        "operationId": "build-info",
-        "responses": {
-          "200": {
-            "description": "OK",
-            "schema": {
-              "$ref": "#/definitions/codersdk.BuildInfoResponse"
-            }
-          }
-        }
-      }
-    },
-    "/csp/reports": {
-      "post": {
-        "security": [
-          {
-            "CoderSessionToken": []
-          }
-        ],
-        "consumes": ["application/json"],
-        "tags": ["General"],
-        "summary": "Report CSP violations",
-        "operationId": "report-csp-violations",
-        "parameters": [
-          {
-            "description": "Violation report",
-            "name": "request",
-            "in": "body",
-            "required": true,
-            "schema": {
-              "$ref": "#/definitions/coderd.cspViolation"
-            }
-          }
-        ],
-        "responses": {
-          "200": {
-            "description": "OK"
-          }
-        }
-      }
-    },
-    "/debug/coordinator": {
-      "get": {
-        "security": [
-          {
-            "CoderSessionToken": []
-          }
-        ],
-        "produces": ["text/html"],
-        "tags": ["Debug"],
-        "summary": "Debug Info Wireguard Coordinator",
-        "operationId": "debug-info-wireguard-coordinator",
-        "responses": {
-          "200": {
-            "description": "OK"
-          }
-        }
-      }
-    },
-    "/debug/derp/traffic": {
-      "get": {
-        "security": [
-          {
-            "CoderSessionToken": []
-          }
-        ],
-        "produces": ["application/json"],
-        "tags": ["Debug"],
-        "summary": "Debug DERP traffic",
-        "operationId": "debug-derp-traffic",
-        "responses": {
-          "200": {
-            "description": "OK",
-            "schema": {
-              "type": "array",
-              "items": {
-                "$ref": "#/definitions/derp.BytesSentRecv"
-              }
-            }
-          }
-        },
-        "x-apidocgen": {
-          "skip": true
-        }
-      }
-    },
-    "/debug/expvar": {
-      "get": {
-        "security": [
-          {
-            "CoderSessionToken": []
-          }
-        ],
-        "produces": ["application/json"],
-        "tags": ["Debug"],
-        "summary": "Debug expvar",
-        "operationId": "debug-expvar",
-        "responses": {
-          "200": {
-            "description": "OK",
-            "schema": {
-              "type": "object",
-              "additionalProperties": true
-            }
-          }
-        },
-        "x-apidocgen": {
-          "skip": true
-        }
-      }
-    },
-    "/debug/health": {
-      "get": {
-        "security": [
-          {
-            "CoderSessionToken": []
-          }
-        ],
-        "produces": ["application/json"],
-        "tags": ["Debug"],
-        "summary": "Debug Info Deployment Health",
-        "operationId": "debug-info-deployment-health",
-        "parameters": [
-          {
-            "type": "boolean",
-            "description": "Force a healthcheck to run",
-            "name": "force",
-            "in": "query"
-          }
-        ],
-        "responses": {
-          "200": {
-            "description": "OK",
-            "schema": {
-              "$ref": "#/definitions/healthsdk.HealthcheckReport"
-            }
-          }
-        }
-      }
-    },
-    "/debug/health/settings": {
-      "get": {
-        "security": [
-          {
-            "CoderSessionToken": []
-          }
-        ],
-        "produces": ["application/json"],
-        "tags": ["Debug"],
-        "summary": "Get health settings",
-        "operationId": "get-health-settings",
-        "responses": {
-          "200": {
-            "description": "OK",
-            "schema": {
-              "$ref": "#/definitions/healthsdk.HealthSettings"
-            }
-          }
-        }
-      },
-      "put": {
-        "security": [
-          {
-            "CoderSessionToken": []
-          }
-        ],
-        "consumes": ["application/json"],
-        "produces": ["application/json"],
-        "tags": ["Debug"],
-        "summary": "Update health settings",
-        "operationId": "update-health-settings",
-        "parameters": [
-          {
-            "description": "Update health settings",
-            "name": "request",
-            "in": "body",
-            "required": true,
-            "schema": {
-              "$ref": "#/definitions/healthsdk.UpdateHealthSettings"
-            }
-          }
-        ],
-        "responses": {
-          "200": {
-            "description": "OK",
-            "schema": {
-              "$ref": "#/definitions/healthsdk.UpdateHealthSettings"
-            }
-          }
-        }
-      }
-    },
-    "/debug/tailnet": {
-      "get": {
-        "security": [
-          {
-            "CoderSessionToken": []
-          }
-        ],
-        "produces": ["text/html"],
-        "tags": ["Debug"],
-        "summary": "Debug Info Tailnet",
-        "operationId": "debug-info-tailnet",
-        "responses": {
-          "200": {
-            "description": "OK"
-          }
-        }
-      }
-    },
-    "/debug/ws": {
-      "get": {
-        "security": [
-          {
-            "CoderSessionToken": []
-          }
-        ],
-        "produces": ["application/json"],
-        "tags": ["Debug"],
-        "summary": "Debug Info Websocket Test",
-        "operationId": "debug-info-websocket-test",
-        "responses": {
-          "201": {
-            "description": "Created",
-            "schema": {
-              "$ref": "#/definitions/codersdk.Response"
-            }
-          }
-        },
-        "x-apidocgen": {
-          "skip": true
-        }
-      }
-    },
-    "/debug/{user}/debug-link": {
-      "get": {
-        "security": [
-          {
-            "CoderSessionToken": []
-          }
-        ],
-        "tags": ["Agents"],
-        "summary": "Debug OIDC context for a user",
-        "operationId": "debug-oidc-context-for-a-user",
-        "parameters": [
-          {
-            "type": "string",
-            "description": "User ID, name, or me",
-            "name": "user",
-            "in": "path",
-            "required": true
-          }
-        ],
-        "responses": {
-          "200": {
-            "description": "Success"
-          }
-        },
-        "x-apidocgen": {
-          "skip": true
-        }
-      }
-    },
-    "/deployment/config": {
-      "get": {
-        "security": [
-          {
-            "CoderSessionToken": []
-          }
-        ],
-        "produces": ["application/json"],
-        "tags": ["General"],
-        "summary": "Get deployment config",
-        "operationId": "get-deployment-config",
-        "responses": {
-          "200": {
-            "description": "OK",
-            "schema": {
-              "$ref": "#/definitions/codersdk.DeploymentConfig"
-            }
-          }
-        }
-      }
-    },
-    "/deployment/ssh": {
-      "get": {
-        "security": [
-          {
-            "CoderSessionToken": []
-          }
-        ],
-        "produces": ["application/json"],
-        "tags": ["General"],
-        "summary": "SSH Config",
-        "operationId": "ssh-config",
-        "responses": {
-          "200": {
-            "description": "OK",
-            "schema": {
-              "$ref": "#/definitions/codersdk.SSHConfigResponse"
-            }
-          }
-        }
-      }
-    },
-    "/deployment/stats": {
-      "get": {
-        "security": [
-          {
-            "CoderSessionToken": []
-          }
-        ],
-        "produces": ["application/json"],
-        "tags": ["General"],
-        "summary": "Get deployment stats",
-        "operationId": "get-deployment-stats",
-        "responses": {
-          "200": {
-            "description": "OK",
-            "schema": {
-              "$ref": "#/definitions/codersdk.DeploymentStats"
-            }
-          }
-        }
-      }
-    },
-    "/derp-map": {
-      "get": {
-        "security": [
-          {
-            "CoderSessionToken": []
-          }
-        ],
-        "tags": ["Agents"],
-        "summary": "Get DERP map updates",
-        "operationId": "get-derp-map-updates",
-        "responses": {
-          "101": {
-            "description": "Switching Protocols"
-          }
-        }
-      }
-    },
-    "/entitlements": {
-      "get": {
-        "security": [
-          {
-            "CoderSessionToken": []
-          }
-        ],
-        "produces": ["application/json"],
-        "tags": ["Enterprise"],
-        "summary": "Get entitlements",
-        "operationId": "get-entitlements",
-        "responses": {
-          "200": {
-            "description": "OK",
-            "schema": {
-              "$ref": "#/definitions/codersdk.Entitlements"
-            }
-          }
-        }
-      }
-    },
-    "/experiments": {
-      "get": {
-        "security": [
-          {
-            "CoderSessionToken": []
-          }
-        ],
-        "produces": ["application/json"],
-        "tags": ["General"],
-        "summary": "Get enabled experiments",
-        "operationId": "get-enabled-experiments",
-        "responses": {
-          "200": {
-            "description": "OK",
-            "schema": {
-              "type": "array",
-              "items": {
-                "$ref": "#/definitions/codersdk.Experiment"
-              }
-            }
-          }
-        }
-      }
-    },
-    "/experiments/available": {
-      "get": {
-        "security": [
-          {
-            "CoderSessionToken": []
-          }
-        ],
-        "produces": ["application/json"],
-        "tags": ["General"],
-        "summary": "Get safe experiments",
-        "operationId": "get-safe-experiments",
-        "responses": {
-          "200": {
-            "description": "OK",
-            "schema": {
-              "type": "array",
-              "items": {
-                "$ref": "#/definitions/codersdk.Experiment"
-              }
-            }
-          }
-        }
-      }
-    },
-    "/external-auth": {
-      "get": {
-        "security": [
-          {
-            "CoderSessionToken": []
-          }
-        ],
-        "produces": ["application/json"],
-        "tags": ["Git"],
-        "summary": "Get user external auths",
-        "operationId": "get-user-external-auths",
-        "responses": {
-          "200": {
-            "description": "OK",
-            "schema": {
-              "$ref": "#/definitions/codersdk.ExternalAuthLink"
-            }
-          }
-        }
-      }
-    },
-    "/external-auth/{externalauth}": {
-      "get": {
-        "security": [
-          {
-            "CoderSessionToken": []
-          }
-        ],
-        "produces": ["application/json"],
-        "tags": ["Git"],
-        "summary": "Get external auth by ID",
-        "operationId": "get-external-auth-by-id",
-        "parameters": [
-          {
-            "type": "string",
-            "format": "string",
-            "description": "Git Provider ID",
-            "name": "externalauth",
-            "in": "path",
-            "required": true
-          }
-        ],
-        "responses": {
-          "200": {
-            "description": "OK",
-            "schema": {
-              "$ref": "#/definitions/codersdk.ExternalAuth"
-            }
-          }
-        }
-      },
-      "delete": {
-        "security": [
-          {
-            "CoderSessionToken": []
-          }
-        ],
-        "tags": ["Git"],
-        "summary": "Delete external auth user link by ID",
-        "operationId": "delete-external-auth-user-link-by-id",
-        "parameters": [
-          {
-            "type": "string",
-            "format": "string",
-            "description": "Git Provider ID",
-            "name": "externalauth",
-            "in": "path",
-            "required": true
-          }
-        ],
-        "responses": {
-          "200": {
-            "description": "OK"
-          }
-        }
-      }
-    },
-    "/external-auth/{externalauth}/device": {
-      "get": {
-        "security": [
-          {
-            "CoderSessionToken": []
-          }
-        ],
-        "produces": ["application/json"],
-        "tags": ["Git"],
-        "summary": "Get external auth device by ID.",
-        "operationId": "get-external-auth-device-by-id",
-        "parameters": [
-          {
-            "type": "string",
-            "format": "string",
-            "description": "Git Provider ID",
-            "name": "externalauth",
-            "in": "path",
-            "required": true
-          }
-        ],
-        "responses": {
-          "200": {
-            "description": "OK",
-            "schema": {
-              "$ref": "#/definitions/codersdk.ExternalAuthDevice"
-            }
-          }
-        }
-      },
-      "post": {
-        "security": [
-          {
-            "CoderSessionToken": []
-          }
-        ],
-        "tags": ["Git"],
-        "summary": "Post external auth device by ID",
-        "operationId": "post-external-auth-device-by-id",
-        "parameters": [
-          {
-            "type": "string",
-            "format": "string",
-            "description": "External Provider ID",
-            "name": "externalauth",
-            "in": "path",
-            "required": true
-          }
-        ],
-        "responses": {
-          "204": {
-            "description": "No Content"
-          }
-        }
-      }
-    },
-    "/files": {
-      "post": {
-        "security": [
-          {
-            "CoderSessionToken": []
-          }
-        ],
-        "description": "Swagger notice: Swagger 2.0 doesn't support file upload with a `content-type` different than `application/x-www-form-urlencoded`.",
-        "consumes": ["application/x-tar"],
-        "produces": ["application/json"],
-        "tags": ["Files"],
-        "summary": "Upload file",
-        "operationId": "upload-file",
-        "parameters": [
-          {
-            "type": "string",
-            "default": "application/x-tar",
-            "description": "Content-Type must be `application/x-tar` or `application/zip`",
-            "name": "Content-Type",
-            "in": "header",
-            "required": true
-          },
-          {
-            "type": "file",
-            "description": "File to be uploaded",
-            "name": "file",
-            "in": "formData",
-            "required": true
-          }
-        ],
-        "responses": {
-          "201": {
-            "description": "Created",
-            "schema": {
-              "$ref": "#/definitions/codersdk.UploadResponse"
-            }
-          }
-        }
-      }
-    },
-    "/files/{fileID}": {
-      "get": {
-        "security": [
-          {
-            "CoderSessionToken": []
-          }
-        ],
-        "tags": ["Files"],
-        "summary": "Get file by ID",
-        "operationId": "get-file-by-id",
-        "parameters": [
-          {
-            "type": "string",
-            "format": "uuid",
-            "description": "File ID",
-            "name": "fileID",
-            "in": "path",
-            "required": true
-          }
-        ],
-        "responses": {
-          "200": {
-            "description": "OK"
-          }
-        }
-      }
-    },
-    "/frobulators": {
-      "get": {
-        "security": [
-          {
-            "CoderSessionToken": []
-          }
-        ],
-        "produces": ["application/json"],
-        "tags": ["Frobulator"],
-        "summary": "Get all frobulators",
-        "operationId": "get-all-frobulators",
-        "responses": {
-          "200": {
-            "description": "OK",
-            "schema": {
-              "type": "array",
-              "items": {
-                "$ref": "#/definitions/codersdk.Frobulator"
-              }
-            }
-          }
-        }
-      }
-    },
-    "/frobulators/{user}": {
-      "get": {
-        "security": [
-          {
-            "CoderSessionToken": []
-          }
-        ],
-        "produces": ["application/json"],
-        "tags": ["Frobulator"],
-        "summary": "Get user frobulators",
-        "operationId": "get-user-frobulators",
-        "parameters": [
-          {
-            "type": "string",
-            "description": "User ID, name, or me",
-            "name": "user",
-            "in": "path",
-            "required": true
-          }
-        ],
-        "responses": {
-          "200": {
-            "description": "OK",
-            "schema": {
-              "type": "array",
-              "items": {
-                "$ref": "#/definitions/codersdk.Frobulator"
-              }
-            }
-          }
-        }
-      },
-      "post": {
-        "security": [
-          {
-            "CoderSessionToken": []
-          }
-        ],
-        "consumes": ["application/json"],
-        "produces": ["application/json"],
-        "tags": ["Frobulator"],
-        "summary": "Post frobulator",
-        "operationId": "post-frobulator",
-        "parameters": [
-          {
-            "description": "Insert Frobulator request",
-            "name": "request",
-            "in": "body",
-            "required": true,
-            "schema": {
-              "$ref": "#/definitions/codersdk.InsertFrobulatorRequest"
-            }
-          },
-          {
-            "type": "string",
-            "description": "User ID, name, or me",
-            "name": "user",
-            "in": "path",
-            "required": true
-          }
-        ],
-        "responses": {
-          "200": {
-            "description": "New frobulator ID"
-          }
-        }
-      }
-    },
-    "/groups/{group}": {
-      "get": {
-        "security": [
-          {
-            "CoderSessionToken": []
-          }
-        ],
-        "produces": ["application/json"],
-        "tags": ["Enterprise"],
-        "summary": "Get group by ID",
-        "operationId": "get-group-by-id",
-        "parameters": [
-          {
-            "type": "string",
-            "description": "Group id",
-            "name": "group",
-            "in": "path",
-            "required": true
-          }
-        ],
-        "responses": {
-          "200": {
-            "description": "OK",
-            "schema": {
-              "$ref": "#/definitions/codersdk.Group"
-            }
-          }
-        }
-      },
-      "delete": {
-        "security": [
-          {
-            "CoderSessionToken": []
-          }
-        ],
-        "produces": ["application/json"],
-        "tags": ["Enterprise"],
-        "summary": "Delete group by name",
-        "operationId": "delete-group-by-name",
-        "parameters": [
-          {
-            "type": "string",
-            "description": "Group name",
-            "name": "group",
-            "in": "path",
-            "required": true
-          }
-        ],
-        "responses": {
-          "200": {
-            "description": "OK",
-            "schema": {
-              "$ref": "#/definitions/codersdk.Group"
-            }
-          }
-        }
-      },
-      "patch": {
-        "security": [
-          {
-            "CoderSessionToken": []
-          }
-        ],
-        "consumes": ["application/json"],
-        "produces": ["application/json"],
-        "tags": ["Enterprise"],
-        "summary": "Update group by name",
-        "operationId": "update-group-by-name",
-        "parameters": [
-          {
-            "type": "string",
-            "description": "Group name",
-            "name": "group",
-            "in": "path",
-            "required": true
-          },
-          {
-            "description": "Patch group request",
-            "name": "request",
-            "in": "body",
-            "required": true,
-            "schema": {
-              "$ref": "#/definitions/codersdk.PatchGroupRequest"
-            }
-          }
-        ],
-        "responses": {
-          "200": {
-            "description": "OK",
-            "schema": {
-              "$ref": "#/definitions/codersdk.Group"
-            }
-          }
-        }
-      }
-    },
-    "/insights/daus": {
-      "get": {
-        "security": [
-          {
-            "CoderSessionToken": []
-          }
-        ],
-        "produces": ["application/json"],
-        "tags": ["Insights"],
-        "summary": "Get deployment DAUs",
-        "operationId": "get-deployment-daus",
-        "parameters": [
-          {
-            "type": "integer",
-            "description": "Time-zone offset (e.g. -2)",
-            "name": "tz_offset",
-            "in": "query",
-            "required": true
-          }
-        ],
-        "responses": {
-          "200": {
-            "description": "OK",
-            "schema": {
-              "$ref": "#/definitions/codersdk.DAUsResponse"
-            }
-          }
-        }
-      }
-    },
-    "/insights/templates": {
-      "get": {
-        "security": [
-          {
-            "CoderSessionToken": []
-          }
-        ],
-        "produces": ["application/json"],
-        "tags": ["Insights"],
-        "summary": "Get insights about templates",
-        "operationId": "get-insights-about-templates",
-        "parameters": [
-          {
-            "type": "string",
-            "format": "date-time",
-            "description": "Start time",
-            "name": "start_time",
-            "in": "query",
-            "required": true
-          },
-          {
-            "type": "string",
-            "format": "date-time",
-            "description": "End time",
-            "name": "end_time",
-            "in": "query",
-            "required": true
-          },
-          {
-            "enum": ["week", "day"],
-            "type": "string",
-            "description": "Interval",
-            "name": "interval",
-            "in": "query",
-            "required": true
-          },
-          {
-            "type": "array",
-            "items": {
-              "type": "string"
-            },
-            "collectionFormat": "csv",
-            "description": "Template IDs",
-            "name": "template_ids",
-            "in": "query"
-          }
-        ],
-        "responses": {
-          "200": {
-            "description": "OK",
-            "schema": {
-              "$ref": "#/definitions/codersdk.TemplateInsightsResponse"
-            }
-          }
-        }
-      }
-    },
-    "/insights/user-activity": {
-      "get": {
-        "security": [
-          {
-            "CoderSessionToken": []
-          }
-        ],
-        "produces": ["application/json"],
-        "tags": ["Insights"],
-        "summary": "Get insights about user activity",
-        "operationId": "get-insights-about-user-activity",
-        "parameters": [
-          {
-            "type": "string",
-            "format": "date-time",
-            "description": "Start time",
-            "name": "start_time",
-            "in": "query",
-            "required": true
-          },
-          {
-            "type": "string",
-            "format": "date-time",
-            "description": "End time",
-            "name": "end_time",
-            "in": "query",
-            "required": true
-          },
-          {
-            "type": "array",
-            "items": {
-              "type": "string"
-            },
-            "collectionFormat": "csv",
-            "description": "Template IDs",
-            "name": "template_ids",
-            "in": "query"
-          }
-        ],
-        "responses": {
-          "200": {
-            "description": "OK",
-            "schema": {
-              "$ref": "#/definitions/codersdk.UserActivityInsightsResponse"
-            }
-          }
-        }
-      }
-    },
-    "/insights/user-latency": {
-      "get": {
-        "security": [
-          {
-            "CoderSessionToken": []
-          }
-        ],
-        "produces": ["application/json"],
-        "tags": ["Insights"],
-        "summary": "Get insights about user latency",
-        "operationId": "get-insights-about-user-latency",
-        "parameters": [
-          {
-            "type": "string",
-            "format": "date-time",
-            "description": "Start time",
-            "name": "start_time",
-            "in": "query",
-            "required": true
-          },
-          {
-            "type": "string",
-            "format": "date-time",
-            "description": "End time",
-            "name": "end_time",
-            "in": "query",
-            "required": true
-          },
-          {
-            "type": "array",
-            "items": {
-              "type": "string"
-            },
-            "collectionFormat": "csv",
-            "description": "Template IDs",
-            "name": "template_ids",
-            "in": "query"
-          }
-        ],
-        "responses": {
-          "200": {
-            "description": "OK",
-            "schema": {
-              "$ref": "#/definitions/codersdk.UserLatencyInsightsResponse"
-            }
-          }
-        }
-      }
-    },
-    "/integrations/jfrog/xray-scan": {
-      "get": {
-        "security": [
-          {
-            "CoderSessionToken": []
-          }
-        ],
-        "produces": ["application/json"],
-        "tags": ["Enterprise"],
-        "summary": "Get JFrog XRay scan by workspace agent ID.",
-        "operationId": "get-jfrog-xray-scan-by-workspace-agent-id",
-        "parameters": [
-          {
-            "type": "string",
-            "description": "Workspace ID",
-            "name": "workspace_id",
-            "in": "query",
-            "required": true
-          },
-          {
-            "type": "string",
-            "description": "Agent ID",
-            "name": "agent_id",
-            "in": "query",
-            "required": true
-          }
-        ],
-        "responses": {
-          "200": {
-            "description": "OK",
-            "schema": {
-              "$ref": "#/definitions/codersdk.JFrogXrayScan"
-            }
-          }
-        }
-      },
-      "post": {
-        "security": [
-          {
-            "CoderSessionToken": []
-          }
-        ],
-        "consumes": ["application/json"],
-        "produces": ["application/json"],
-        "tags": ["Enterprise"],
-        "summary": "Post JFrog XRay scan by workspace agent ID.",
-        "operationId": "post-jfrog-xray-scan-by-workspace-agent-id",
-        "parameters": [
-          {
-            "description": "Post JFrog XRay scan request",
-            "name": "request",
-            "in": "body",
-            "required": true,
-            "schema": {
-              "$ref": "#/definitions/codersdk.JFrogXrayScan"
-            }
-          }
-        ],
-        "responses": {
-          "200": {
-            "description": "OK",
-            "schema": {
-              "$ref": "#/definitions/codersdk.Response"
-            }
-          }
-        }
-      }
-    },
-    "/licenses": {
-      "get": {
-        "security": [
-          {
-            "CoderSessionToken": []
-          }
-        ],
-        "produces": ["application/json"],
-        "tags": ["Enterprise"],
-        "summary": "Get licenses",
-        "operationId": "get-licenses",
-        "responses": {
-          "200": {
-            "description": "OK",
-            "schema": {
-              "type": "array",
-              "items": {
-                "$ref": "#/definitions/codersdk.License"
-              }
-            }
-          }
-        }
-      },
-      "post": {
-        "security": [
-          {
-            "CoderSessionToken": []
-          }
-        ],
-        "consumes": ["application/json"],
-        "produces": ["application/json"],
-        "tags": ["Organizations"],
-        "summary": "Add new license",
-        "operationId": "add-new-license",
-        "parameters": [
-          {
-            "description": "Add license request",
-            "name": "request",
-            "in": "body",
-            "required": true,
-            "schema": {
-              "$ref": "#/definitions/codersdk.AddLicenseRequest"
-            }
-          }
-        ],
-        "responses": {
-          "201": {
-            "description": "Created",
-            "schema": {
-              "$ref": "#/definitions/codersdk.License"
-            }
-          }
-        }
-      }
-    },
-    "/licenses/refresh-entitlements": {
-      "post": {
-        "security": [
-          {
-            "CoderSessionToken": []
-          }
-        ],
-        "produces": ["application/json"],
-        "tags": ["Organizations"],
-        "summary": "Update license entitlements",
-        "operationId": "update-license-entitlements",
-        "responses": {
-          "201": {
-            "description": "Created",
-            "schema": {
-              "$ref": "#/definitions/codersdk.Response"
-            }
-          }
-        }
-      }
-    },
-    "/licenses/{id}": {
-      "delete": {
-        "security": [
-          {
-            "CoderSessionToken": []
-          }
-        ],
-        "produces": ["application/json"],
-        "tags": ["Enterprise"],
-        "summary": "Delete license",
-        "operationId": "delete-license",
-        "parameters": [
-          {
-            "type": "string",
-            "format": "number",
-            "description": "License ID",
-            "name": "id",
-            "in": "path",
-            "required": true
-          }
-        ],
-        "responses": {
-          "200": {
-            "description": "OK"
-          }
-        }
-      }
-    },
-    "/notifications/settings": {
-      "get": {
-        "security": [
-          {
-            "CoderSessionToken": []
-          }
-        ],
-        "produces": ["application/json"],
-        "tags": ["General"],
-        "summary": "Get notifications settings",
-        "operationId": "get-notifications-settings",
-        "responses": {
-          "200": {
-            "description": "OK",
-            "schema": {
-              "$ref": "#/definitions/codersdk.NotificationsSettings"
-            }
-          }
-        }
-      },
-      "put": {
-        "security": [
-          {
-            "CoderSessionToken": []
-          }
-        ],
-        "consumes": ["application/json"],
-        "produces": ["application/json"],
-        "tags": ["General"],
-        "summary": "Update notifications settings",
-        "operationId": "update-notifications-settings",
-        "parameters": [
-          {
-            "description": "Notifications settings request",
-            "name": "request",
-            "in": "body",
-            "required": true,
-            "schema": {
-              "$ref": "#/definitions/codersdk.NotificationsSettings"
-            }
-          }
-        ],
-        "responses": {
-          "200": {
-            "description": "OK",
-            "schema": {
-              "$ref": "#/definitions/codersdk.NotificationsSettings"
-            }
-          },
-          "304": {
-            "description": "Not Modified"
-          }
-        }
-      }
-    },
-    "/oauth2-provider/apps": {
-      "get": {
-        "security": [
-          {
-            "CoderSessionToken": []
-          }
-        ],
-        "produces": ["application/json"],
-        "tags": ["Enterprise"],
-        "summary": "Get OAuth2 applications.",
-        "operationId": "get-oauth2-applications",
-        "parameters": [
-          {
-            "type": "string",
-            "description": "Filter by applications authorized for a user",
-            "name": "user_id",
-            "in": "query"
-          }
-        ],
-        "responses": {
-          "200": {
-            "description": "OK",
-            "schema": {
-              "type": "array",
-              "items": {
-                "$ref": "#/definitions/codersdk.OAuth2ProviderApp"
-              }
-            }
-          }
-        }
-      },
-      "post": {
-        "security": [
-          {
-            "CoderSessionToken": []
-          }
-        ],
-        "consumes": ["application/json"],
-        "produces": ["application/json"],
-        "tags": ["Enterprise"],
-        "summary": "Create OAuth2 application.",
-        "operationId": "create-oauth2-application",
-        "parameters": [
-          {
-            "description": "The OAuth2 application to create.",
-            "name": "request",
-            "in": "body",
-            "required": true,
-            "schema": {
-              "$ref": "#/definitions/codersdk.PostOAuth2ProviderAppRequest"
-            }
-          }
-        ],
-        "responses": {
-          "200": {
-            "description": "OK",
-            "schema": {
-              "$ref": "#/definitions/codersdk.OAuth2ProviderApp"
-            }
-          }
-        }
-      }
-    },
-    "/oauth2-provider/apps/{app}": {
-      "get": {
-        "security": [
-          {
-            "CoderSessionToken": []
-          }
-        ],
-        "produces": ["application/json"],
-        "tags": ["Enterprise"],
-        "summary": "Get OAuth2 application.",
-        "operationId": "get-oauth2-application",
-        "parameters": [
-          {
-            "type": "string",
-            "description": "App ID",
-            "name": "app",
-            "in": "path",
-            "required": true
-          }
-        ],
-        "responses": {
-          "200": {
-            "description": "OK",
-            "schema": {
-              "$ref": "#/definitions/codersdk.OAuth2ProviderApp"
-            }
-          }
-        }
-      },
-      "put": {
-        "security": [
-          {
-            "CoderSessionToken": []
-          }
-        ],
-        "consumes": ["application/json"],
-        "produces": ["application/json"],
-        "tags": ["Enterprise"],
-        "summary": "Update OAuth2 application.",
-        "operationId": "update-oauth2-application",
-        "parameters": [
-          {
-            "type": "string",
-            "description": "App ID",
-            "name": "app",
-            "in": "path",
-            "required": true
-          },
-          {
-            "description": "Update an OAuth2 application.",
-            "name": "request",
-            "in": "body",
-            "required": true,
-            "schema": {
-              "$ref": "#/definitions/codersdk.PutOAuth2ProviderAppRequest"
-            }
-          }
-        ],
-        "responses": {
-          "200": {
-            "description": "OK",
-            "schema": {
-              "$ref": "#/definitions/codersdk.OAuth2ProviderApp"
-            }
-          }
-        }
-      },
-      "delete": {
-        "security": [
-          {
-            "CoderSessionToken": []
-          }
-        ],
-        "tags": ["Enterprise"],
-        "summary": "Delete OAuth2 application.",
-        "operationId": "delete-oauth2-application",
-        "parameters": [
-          {
-            "type": "string",
-            "description": "App ID",
-            "name": "app",
-            "in": "path",
-            "required": true
-          }
-        ],
-        "responses": {
-          "204": {
-            "description": "No Content"
-          }
-        }
-      }
-    },
-    "/oauth2-provider/apps/{app}/secrets": {
-      "get": {
-        "security": [
-          {
-            "CoderSessionToken": []
-          }
-        ],
-        "produces": ["application/json"],
-        "tags": ["Enterprise"],
-        "summary": "Get OAuth2 application secrets.",
-        "operationId": "get-oauth2-application-secrets",
-        "parameters": [
-          {
-            "type": "string",
-            "description": "App ID",
-            "name": "app",
-            "in": "path",
-            "required": true
-          }
-        ],
-        "responses": {
-          "200": {
-            "description": "OK",
-            "schema": {
-              "type": "array",
-              "items": {
-                "$ref": "#/definitions/codersdk.OAuth2ProviderAppSecret"
-              }
-            }
-          }
-        }
-      },
-      "post": {
-        "security": [
-          {
-            "CoderSessionToken": []
-          }
-        ],
-        "produces": ["application/json"],
-        "tags": ["Enterprise"],
-        "summary": "Create OAuth2 application secret.",
-        "operationId": "create-oauth2-application-secret",
-        "parameters": [
-          {
-            "type": "string",
-            "description": "App ID",
-            "name": "app",
-            "in": "path",
-            "required": true
-          }
-        ],
-        "responses": {
-          "200": {
-            "description": "OK",
-            "schema": {
-              "type": "array",
-              "items": {
-                "$ref": "#/definitions/codersdk.OAuth2ProviderAppSecretFull"
-              }
-            }
-          }
-        }
-      }
-    },
-    "/oauth2-provider/apps/{app}/secrets/{secretID}": {
-      "delete": {
-        "security": [
-          {
-            "CoderSessionToken": []
-          }
-        ],
-        "tags": ["Enterprise"],
-        "summary": "Delete OAuth2 application secret.",
-        "operationId": "delete-oauth2-application-secret",
-        "parameters": [
-          {
-            "type": "string",
-            "description": "App ID",
-            "name": "app",
-            "in": "path",
-            "required": true
-          },
-          {
-            "type": "string",
-            "description": "Secret ID",
-            "name": "secretID",
-            "in": "path",
-            "required": true
-          }
-        ],
-        "responses": {
-          "204": {
-            "description": "No Content"
-          }
-        }
-      }
-    },
-    "/oauth2/authorize": {
-      "post": {
-        "security": [
-          {
-            "CoderSessionToken": []
-          }
-        ],
-        "tags": ["Enterprise"],
-        "summary": "OAuth2 authorization request.",
-        "operationId": "oauth2-authorization-request",
-        "parameters": [
-          {
-            "type": "string",
-            "description": "Client ID",
-            "name": "client_id",
-            "in": "query",
-            "required": true
-          },
-          {
-            "type": "string",
-            "description": "A random unguessable string",
-            "name": "state",
-            "in": "query",
-            "required": true
-          },
-          {
-            "enum": ["code"],
-            "type": "string",
-            "description": "Response type",
-            "name": "response_type",
-            "in": "query",
-            "required": true
-          },
-          {
-            "type": "string",
-            "description": "Redirect here after authorization",
-            "name": "redirect_uri",
-            "in": "query"
-          },
-          {
-            "type": "string",
-            "description": "Token scopes (currently ignored)",
-            "name": "scope",
-            "in": "query"
-          }
-        ],
-        "responses": {
-          "302": {
-            "description": "Found"
-          }
-        }
-      }
-    },
-    "/oauth2/tokens": {
-      "post": {
-        "produces": ["application/json"],
-        "tags": ["Enterprise"],
-        "summary": "OAuth2 token exchange.",
-        "operationId": "oauth2-token-exchange",
-        "parameters": [
-          {
-            "type": "string",
-            "description": "Client ID, required if grant_type=authorization_code",
-            "name": "client_id",
-            "in": "formData"
-          },
-          {
-            "type": "string",
-            "description": "Client secret, required if grant_type=authorization_code",
-            "name": "client_secret",
-            "in": "formData"
-          },
-          {
-            "type": "string",
-            "description": "Authorization code, required if grant_type=authorization_code",
-            "name": "code",
-            "in": "formData"
-          },
-          {
-            "type": "string",
-            "description": "Refresh token, required if grant_type=refresh_token",
-            "name": "refresh_token",
-            "in": "formData"
-          },
-          {
-            "enum": ["authorization_code", "refresh_token"],
-            "type": "string",
-            "description": "Grant type",
-            "name": "grant_type",
-            "in": "formData",
-            "required": true
-          }
-        ],
-        "responses": {
-          "200": {
-            "description": "OK",
-            "schema": {
-              "$ref": "#/definitions/oauth2.Token"
-            }
-          }
-        }
-      },
-      "delete": {
-        "security": [
-          {
-            "CoderSessionToken": []
-          }
-        ],
-        "tags": ["Enterprise"],
-        "summary": "Delete OAuth2 application tokens.",
-        "operationId": "delete-oauth2-application-tokens",
-        "parameters": [
-          {
-            "type": "string",
-            "description": "Client ID",
-            "name": "client_id",
-            "in": "query",
-            "required": true
-          }
-        ],
-        "responses": {
-          "204": {
-            "description": "No Content"
-          }
-        }
-      }
-    },
-    "/organizations": {
-      "get": {
-        "security": [
-          {
-            "CoderSessionToken": []
-          }
-        ],
-        "produces": ["application/json"],
-        "tags": ["Organizations"],
-        "summary": "Get organizations",
-        "operationId": "get-organizations",
-        "responses": {
-          "200": {
-            "description": "OK",
-            "schema": {
-              "type": "array",
-              "items": {
-                "$ref": "#/definitions/codersdk.Organization"
-              }
-            }
-          }
-        }
-      },
-      "post": {
-        "security": [
-          {
-            "CoderSessionToken": []
-          }
-        ],
-        "consumes": ["application/json"],
-        "produces": ["application/json"],
-        "tags": ["Organizations"],
-        "summary": "Create organization",
-        "operationId": "create-organization",
-        "parameters": [
-          {
-            "description": "Create organization request",
-            "name": "request",
-            "in": "body",
-            "required": true,
-            "schema": {
-              "$ref": "#/definitions/codersdk.CreateOrganizationRequest"
-            }
-          }
-        ],
-        "responses": {
-          "201": {
-            "description": "Created",
-            "schema": {
-              "$ref": "#/definitions/codersdk.Organization"
-            }
-          }
-        }
-      }
-    },
-    "/organizations/{organization}": {
-      "get": {
-        "security": [
-          {
-            "CoderSessionToken": []
-          }
-        ],
-        "produces": ["application/json"],
-        "tags": ["Organizations"],
-        "summary": "Get organization by ID",
-        "operationId": "get-organization-by-id",
-        "parameters": [
-          {
-            "type": "string",
-            "format": "uuid",
-            "description": "Organization ID",
-            "name": "organization",
-            "in": "path",
-            "required": true
-          }
-        ],
-        "responses": {
-          "200": {
-            "description": "OK",
-            "schema": {
-              "$ref": "#/definitions/codersdk.Organization"
-            }
-          }
-        }
-      },
-      "delete": {
-        "security": [
-          {
-            "CoderSessionToken": []
-          }
-        ],
-        "produces": ["application/json"],
-        "tags": ["Organizations"],
-        "summary": "Delete organization",
-        "operationId": "delete-organization",
-        "parameters": [
-          {
-            "type": "string",
-            "description": "Organization ID or name",
-            "name": "organization",
-            "in": "path",
-            "required": true
-          }
-        ],
-        "responses": {
-          "200": {
-            "description": "OK",
-            "schema": {
-              "$ref": "#/definitions/codersdk.Response"
-            }
-          }
-        }
-      },
-      "patch": {
-        "security": [
-          {
-            "CoderSessionToken": []
-          }
-        ],
-        "consumes": ["application/json"],
-        "produces": ["application/json"],
-        "tags": ["Organizations"],
-        "summary": "Update organization",
-        "operationId": "update-organization",
-        "parameters": [
-          {
-            "type": "string",
-            "description": "Organization ID or name",
-            "name": "organization",
-            "in": "path",
-            "required": true
-          },
-          {
-            "description": "Patch organization request",
-            "name": "request",
-            "in": "body",
-            "required": true,
-            "schema": {
-              "$ref": "#/definitions/codersdk.UpdateOrganizationRequest"
-            }
-          }
-        ],
-        "responses": {
-          "200": {
-            "description": "OK",
-            "schema": {
-              "$ref": "#/definitions/codersdk.Organization"
-            }
-          }
-        }
-      }
-    },
-    "/organizations/{organization}/groups": {
-      "get": {
-        "security": [
-          {
-            "CoderSessionToken": []
-          }
-        ],
-        "produces": ["application/json"],
-        "tags": ["Enterprise"],
-        "summary": "Get groups by organization",
-        "operationId": "get-groups-by-organization",
-        "parameters": [
-          {
-            "type": "string",
-            "format": "uuid",
-            "description": "Organization ID",
-            "name": "organization",
-            "in": "path",
-            "required": true
-          }
-        ],
-        "responses": {
-          "200": {
-            "description": "OK",
-            "schema": {
-              "type": "array",
-              "items": {
-                "$ref": "#/definitions/codersdk.Group"
-              }
-            }
-          }
-        }
-      },
-      "post": {
-        "security": [
-          {
-            "CoderSessionToken": []
-          }
-        ],
-        "consumes": ["application/json"],
-        "produces": ["application/json"],
-        "tags": ["Enterprise"],
-        "summary": "Create group for organization",
-        "operationId": "create-group-for-organization",
-        "parameters": [
-          {
-            "description": "Create group request",
-            "name": "request",
-            "in": "body",
-            "required": true,
-            "schema": {
-              "$ref": "#/definitions/codersdk.CreateGroupRequest"
-            }
-          },
-          {
-            "type": "string",
-            "description": "Organization ID",
-            "name": "organization",
-            "in": "path",
-            "required": true
-          }
-        ],
-        "responses": {
-          "201": {
-            "description": "Created",
-            "schema": {
-              "$ref": "#/definitions/codersdk.Group"
-            }
-          }
-        }
-      }
-    },
-    "/organizations/{organization}/groups/{groupName}": {
-      "get": {
-        "security": [
-          {
-            "CoderSessionToken": []
-          }
-        ],
-        "produces": ["application/json"],
-        "tags": ["Enterprise"],
-        "summary": "Get group by organization and group name",
-        "operationId": "get-group-by-organization-and-group-name",
-        "parameters": [
-          {
-            "type": "string",
-            "format": "uuid",
-            "description": "Organization ID",
-            "name": "organization",
-            "in": "path",
-            "required": true
-          },
-          {
-            "type": "string",
-            "description": "Group name",
-            "name": "groupName",
-            "in": "path",
-            "required": true
-          }
-        ],
-        "responses": {
-          "200": {
-            "description": "OK",
-            "schema": {
-              "$ref": "#/definitions/codersdk.Group"
-            }
-          }
-        }
-      }
-    },
-    "/organizations/{organization}/members": {
-      "get": {
-        "security": [
-          {
-            "CoderSessionToken": []
-          }
-        ],
-        "produces": ["application/json"],
-        "tags": ["Members"],
-        "summary": "List organization members",
-        "operationId": "list-organization-members",
-        "parameters": [
-          {
-            "type": "string",
-            "description": "Organization ID",
-            "name": "organization",
-            "in": "path",
-            "required": true
-          }
-        ],
-        "responses": {
-          "200": {
-            "description": "OK",
-            "schema": {
-              "type": "array",
-              "items": {
-                "$ref": "#/definitions/codersdk.OrganizationMemberWithUserData"
-              }
-            }
-          }
-        }
-      }
-    },
-    "/organizations/{organization}/members/roles": {
-      "get": {
-        "security": [
-          {
-            "CoderSessionToken": []
-          }
-        ],
-        "produces": ["application/json"],
-        "tags": ["Members"],
-        "summary": "Get member roles by organization",
-        "operationId": "get-member-roles-by-organization",
-        "parameters": [
-          {
-            "type": "string",
-            "format": "uuid",
-            "description": "Organization ID",
-            "name": "organization",
-            "in": "path",
-            "required": true
-          }
-        ],
-        "responses": {
-          "200": {
-            "description": "OK",
-            "schema": {
-              "type": "array",
-              "items": {
-                "$ref": "#/definitions/codersdk.AssignableRoles"
-              }
-            }
-          }
-        }
-      },
-      "patch": {
-        "security": [
-          {
-            "CoderSessionToken": []
-          }
-        ],
-        "produces": ["application/json"],
-        "tags": ["Members"],
-        "summary": "Upsert a custom organization role",
-        "operationId": "upsert-a-custom-organization-role",
-        "parameters": [
-          {
-            "type": "string",
-            "format": "uuid",
-            "description": "Organization ID",
-            "name": "organization",
-            "in": "path",
-            "required": true
-          }
-        ],
-        "responses": {
-          "200": {
-            "description": "OK",
-            "schema": {
-              "type": "array",
-              "items": {
-                "$ref": "#/definitions/codersdk.Role"
-              }
-            }
-          }
-        }
-      }
-    },
-    "/organizations/{organization}/members/{user}": {
-      "post": {
-        "security": [
-          {
-            "CoderSessionToken": []
-          }
-        ],
-        "produces": ["application/json"],
-        "tags": ["Members"],
-        "summary": "Add organization member",
-        "operationId": "add-organization-member",
-        "parameters": [
-          {
-            "type": "string",
-            "description": "Organization ID",
-            "name": "organization",
-            "in": "path",
-            "required": true
-          },
-          {
-            "type": "string",
-            "description": "User ID, name, or me",
-            "name": "user",
-            "in": "path",
-            "required": true
-          }
-        ],
-        "responses": {
-          "200": {
-            "description": "OK",
-            "schema": {
-              "$ref": "#/definitions/codersdk.OrganizationMember"
-            }
-          }
-        }
-      },
-      "delete": {
-        "security": [
-          {
-            "CoderSessionToken": []
-          }
-        ],
-        "tags": ["Members"],
-        "summary": "Remove organization member",
-        "operationId": "remove-organization-member",
-        "parameters": [
-          {
-            "type": "string",
-            "description": "Organization ID",
-            "name": "organization",
-            "in": "path",
-            "required": true
-          },
-          {
-            "type": "string",
-            "description": "User ID, name, or me",
-            "name": "user",
-            "in": "path",
-            "required": true
-          }
-        ],
-        "responses": {
-          "204": {
-            "description": "No Content"
-          }
-        }
-      }
-    },
-    "/organizations/{organization}/members/{user}/roles": {
-      "put": {
-        "security": [
-          {
-            "CoderSessionToken": []
-          }
-        ],
-        "consumes": ["application/json"],
-        "produces": ["application/json"],
-        "tags": ["Members"],
-        "summary": "Assign role to organization member",
-        "operationId": "assign-role-to-organization-member",
-        "parameters": [
-          {
-            "type": "string",
-            "description": "Organization ID",
-            "name": "organization",
-            "in": "path",
-            "required": true
-          },
-          {
-            "type": "string",
-            "description": "User ID, name, or me",
-            "name": "user",
-            "in": "path",
-            "required": true
-          },
-          {
-            "description": "Update roles request",
-            "name": "request",
-            "in": "body",
-            "required": true,
-            "schema": {
-              "$ref": "#/definitions/codersdk.UpdateRoles"
-            }
-          }
-        ],
-        "responses": {
-          "200": {
-            "description": "OK",
-            "schema": {
-              "$ref": "#/definitions/codersdk.OrganizationMember"
-            }
-          }
-        }
-      }
-    },
-    "/organizations/{organization}/members/{user}/workspaces": {
-      "post": {
-        "security": [
-          {
-            "CoderSessionToken": []
-          }
-        ],
-        "description": "Create a new workspace using a template. The request must\nspecify either the Template ID or the Template Version ID,\nnot both. If the Template ID is specified, the active version\nof the template will be used.",
-        "consumes": ["application/json"],
-        "produces": ["application/json"],
-        "tags": ["Workspaces"],
-        "summary": "Create user workspace by organization",
-        "operationId": "create-user-workspace-by-organization",
-        "deprecated": true,
-        "parameters": [
-          {
-            "type": "string",
-            "format": "uuid",
-            "description": "Organization ID",
-            "name": "organization",
-            "in": "path",
-            "required": true
-          },
-          {
-            "type": "string",
-            "description": "Username, UUID, or me",
-            "name": "user",
-            "in": "path",
-            "required": true
-          },
-          {
-            "description": "Create workspace request",
-            "name": "request",
-            "in": "body",
-            "required": true,
-            "schema": {
-              "$ref": "#/definitions/codersdk.CreateWorkspaceRequest"
-            }
-          }
-        ],
-        "responses": {
-          "200": {
-            "description": "OK",
-            "schema": {
-              "$ref": "#/definitions/codersdk.Workspace"
-            }
-          }
-        }
-      }
-    },
-    "/organizations/{organization}/provisionerdaemons": {
-      "get": {
-        "security": [
-          {
-            "CoderSessionToken": []
-          }
-        ],
-        "produces": ["application/json"],
-        "tags": ["Enterprise"],
-        "summary": "Get provisioner daemons",
-        "operationId": "get-provisioner-daemons",
-        "parameters": [
-          {
-            "type": "string",
-            "format": "uuid",
-            "description": "Organization ID",
-            "name": "organization",
-            "in": "path",
-            "required": true
-          }
-        ],
-        "responses": {
-          "200": {
-            "description": "OK",
-            "schema": {
-              "type": "array",
-              "items": {
-                "$ref": "#/definitions/codersdk.ProvisionerDaemon"
-              }
-            }
-          }
-        }
-      }
-    },
-    "/organizations/{organization}/provisionerdaemons/serve": {
-      "get": {
-        "security": [
-          {
-            "CoderSessionToken": []
-          }
-        ],
-        "tags": ["Enterprise"],
-        "summary": "Serve provisioner daemon",
-        "operationId": "serve-provisioner-daemon",
-        "parameters": [
-          {
-            "type": "string",
-            "format": "uuid",
-            "description": "Organization ID",
-            "name": "organization",
-            "in": "path",
-            "required": true
-          }
-        ],
-        "responses": {
-          "101": {
-            "description": "Switching Protocols"
-          }
-        }
-      }
-    },
-    "/organizations/{organization}/provisionerkeys": {
-      "get": {
-        "security": [
-          {
-            "CoderSessionToken": []
-          }
-        ],
-        "produces": ["application/json"],
-        "tags": ["Enterprise"],
-        "summary": "List provisioner key",
-        "operationId": "list-provisioner-key",
-        "parameters": [
-          {
-            "type": "string",
-            "description": "Organization ID",
-            "name": "organization",
-            "in": "path",
-            "required": true
-          }
-        ],
-        "responses": {
-          "200": {
-            "description": "OK",
-            "schema": {
-              "type": "array",
-              "items": {
-                "$ref": "#/definitions/codersdk.ProvisionerKey"
-              }
-            }
-          }
-        }
-      },
-      "post": {
-        "security": [
-          {
-            "CoderSessionToken": []
-          }
-        ],
-        "produces": ["application/json"],
-        "tags": ["Enterprise"],
-        "summary": "Create provisioner key",
-        "operationId": "create-provisioner-key",
-        "parameters": [
-          {
-            "type": "string",
-            "description": "Organization ID",
-            "name": "organization",
-            "in": "path",
-            "required": true
-          }
-        ],
-        "responses": {
-          "201": {
-            "description": "Created",
-            "schema": {
-              "$ref": "#/definitions/codersdk.CreateProvisionerKeyResponse"
-            }
-          }
-        }
-      }
-    },
-    "/organizations/{organization}/provisionerkeys/{provisionerkey}": {
-      "delete": {
-        "security": [
-          {
-            "CoderSessionToken": []
-          }
-        ],
-        "tags": ["Enterprise"],
-        "summary": "Delete provisioner key",
-        "operationId": "delete-provisioner-key",
-        "parameters": [
-          {
-            "type": "string",
-            "description": "Organization ID",
-            "name": "organization",
-            "in": "path",
-            "required": true
-          },
-          {
-            "type": "string",
-            "description": "Provisioner key name",
-            "name": "provisionerkey",
-            "in": "path",
-            "required": true
-          }
-        ],
-        "responses": {
-          "204": {
-            "description": "No Content"
-          }
-        }
-      }
-    },
-    "/organizations/{organization}/templates": {
-      "get": {
-        "security": [
-          {
-            "CoderSessionToken": []
-          }
-        ],
-        "produces": ["application/json"],
-        "tags": ["Templates"],
-        "summary": "Get templates by organization",
-        "operationId": "get-templates-by-organization",
-        "parameters": [
-          {
-            "type": "string",
-            "format": "uuid",
-            "description": "Organization ID",
-            "name": "organization",
-            "in": "path",
-            "required": true
-          }
-        ],
-        "responses": {
-          "200": {
-            "description": "OK",
-            "schema": {
-              "type": "array",
-              "items": {
-                "$ref": "#/definitions/codersdk.Template"
-              }
-            }
-          }
-        }
-      },
-      "post": {
-        "security": [
-          {
-            "CoderSessionToken": []
-          }
-        ],
-        "consumes": ["application/json"],
-        "produces": ["application/json"],
-        "tags": ["Templates"],
-        "summary": "Create template by organization",
-        "operationId": "create-template-by-organization",
-        "parameters": [
-          {
-            "description": "Request body",
-            "name": "request",
-            "in": "body",
-            "required": true,
-            "schema": {
-              "$ref": "#/definitions/codersdk.CreateTemplateRequest"
-            }
-          },
-          {
-            "type": "string",
-            "description": "Organization ID",
-            "name": "organization",
-            "in": "path",
-            "required": true
-          }
-        ],
-        "responses": {
-          "200": {
-            "description": "OK",
-            "schema": {
-              "$ref": "#/definitions/codersdk.Template"
-            }
-          }
-        }
-      }
-    },
-    "/organizations/{organization}/templates/examples": {
-      "get": {
-        "security": [
-          {
-            "CoderSessionToken": []
-          }
-        ],
-        "produces": ["application/json"],
-        "tags": ["Templates"],
-        "summary": "Get template examples by organization",
-        "operationId": "get-template-examples-by-organization",
-        "parameters": [
-          {
-            "type": "string",
-            "format": "uuid",
-            "description": "Organization ID",
-            "name": "organization",
-            "in": "path",
-            "required": true
-          }
-        ],
-        "responses": {
-          "200": {
-            "description": "OK",
-            "schema": {
-              "type": "array",
-              "items": {
-                "$ref": "#/definitions/codersdk.TemplateExample"
-              }
-            }
-          }
-        }
-      }
-    },
-    "/organizations/{organization}/templates/{templatename}": {
-      "get": {
-        "security": [
-          {
-            "CoderSessionToken": []
-          }
-        ],
-        "produces": ["application/json"],
-        "tags": ["Templates"],
-        "summary": "Get templates by organization and template name",
-        "operationId": "get-templates-by-organization-and-template-name",
-        "parameters": [
-          {
-            "type": "string",
-            "format": "uuid",
-            "description": "Organization ID",
-            "name": "organization",
-            "in": "path",
-            "required": true
-          },
-          {
-            "type": "string",
-            "description": "Template name",
-            "name": "templatename",
-            "in": "path",
-            "required": true
-          }
-        ],
-        "responses": {
-          "200": {
-            "description": "OK",
-            "schema": {
-              "$ref": "#/definitions/codersdk.Template"
-            }
-          }
-        }
-      }
-    },
-    "/organizations/{organization}/templates/{templatename}/versions/{templateversionname}": {
-      "get": {
-        "security": [
-          {
-            "CoderSessionToken": []
-          }
-        ],
-        "produces": ["application/json"],
-        "tags": ["Templates"],
-        "summary": "Get template version by organization, template, and name",
-        "operationId": "get-template-version-by-organization-template-and-name",
-        "parameters": [
-          {
-            "type": "string",
-            "format": "uuid",
-            "description": "Organization ID",
-            "name": "organization",
-            "in": "path",
-            "required": true
-          },
-          {
-            "type": "string",
-            "description": "Template name",
-            "name": "templatename",
-            "in": "path",
-            "required": true
-          },
-          {
-            "type": "string",
-            "description": "Template version name",
-            "name": "templateversionname",
-            "in": "path",
-            "required": true
-          }
-        ],
-        "responses": {
-          "200": {
-            "description": "OK",
-            "schema": {
-              "$ref": "#/definitions/codersdk.TemplateVersion"
-            }
-          }
-        }
-      }
-    },
-    "/organizations/{organization}/templates/{templatename}/versions/{templateversionname}/previous": {
-      "get": {
-        "security": [
-          {
-            "CoderSessionToken": []
-          }
-        ],
-        "produces": ["application/json"],
-        "tags": ["Templates"],
-        "summary": "Get previous template version by organization, template, and name",
-        "operationId": "get-previous-template-version-by-organization-template-and-name",
-        "parameters": [
-          {
-            "type": "string",
-            "format": "uuid",
-            "description": "Organization ID",
-            "name": "organization",
-            "in": "path",
-            "required": true
-          },
-          {
-            "type": "string",
-            "description": "Template name",
-            "name": "templatename",
-            "in": "path",
-            "required": true
-          },
-          {
-            "type": "string",
-            "description": "Template version name",
-            "name": "templateversionname",
-            "in": "path",
-            "required": true
-          }
-        ],
-        "responses": {
-          "200": {
-            "description": "OK",
-            "schema": {
-              "$ref": "#/definitions/codersdk.TemplateVersion"
-            }
-          }
-        }
-      }
-    },
-    "/organizations/{organization}/templateversions": {
-      "post": {
-        "security": [
-          {
-            "CoderSessionToken": []
-          }
-        ],
-        "consumes": ["application/json"],
-        "produces": ["application/json"],
-        "tags": ["Templates"],
-        "summary": "Create template version by organization",
-        "operationId": "create-template-version-by-organization",
-        "parameters": [
-          {
-            "type": "string",
-            "format": "uuid",
-            "description": "Organization ID",
-            "name": "organization",
-            "in": "path",
-            "required": true
-          },
-          {
-            "description": "Create template version request",
-            "name": "request",
-            "in": "body",
-            "required": true,
-            "schema": {
-              "$ref": "#/definitions/codersdk.CreateTemplateVersionRequest"
-            }
-          }
-        ],
-        "responses": {
-          "201": {
-            "description": "Created",
-            "schema": {
-              "$ref": "#/definitions/codersdk.TemplateVersion"
-            }
-          }
-        }
-      }
-    },
-    "/regions": {
-      "get": {
-        "security": [
-          {
-            "CoderSessionToken": []
-          }
-        ],
-        "produces": ["application/json"],
-        "tags": ["WorkspaceProxies"],
-        "summary": "Get site-wide regions for workspace connections",
-        "operationId": "get-site-wide-regions-for-workspace-connections",
-        "responses": {
-          "200": {
-            "description": "OK",
-            "schema": {
-              "$ref": "#/definitions/codersdk.RegionsResponse-codersdk_Region"
-            }
-          }
-        }
-      }
-    },
-    "/replicas": {
-      "get": {
-        "security": [
-          {
-            "CoderSessionToken": []
-          }
-        ],
-        "produces": ["application/json"],
-        "tags": ["Enterprise"],
-        "summary": "Get active replicas",
-        "operationId": "get-active-replicas",
-        "responses": {
-          "200": {
-            "description": "OK",
-            "schema": {
-              "type": "array",
-              "items": {
-                "$ref": "#/definitions/codersdk.Replica"
-              }
-            }
-          }
-        }
-      }
-    },
-    "/scim/v2/Users": {
-      "get": {
-        "security": [
-          {
-            "CoderSessionToken": []
-          }
-        ],
-        "produces": ["application/scim+json"],
-        "tags": ["Enterprise"],
-        "summary": "SCIM 2.0: Get users",
-        "operationId": "scim-get-users",
-        "responses": {
-          "200": {
-            "description": "OK"
-          }
-        }
-      },
-      "post": {
-        "security": [
-          {
-            "CoderSessionToken": []
-          }
-        ],
-        "produces": ["application/json"],
-        "tags": ["Enterprise"],
-        "summary": "SCIM 2.0: Create new user",
-        "operationId": "scim-create-new-user",
-        "parameters": [
-          {
-            "description": "New user",
-            "name": "request",
-            "in": "body",
-            "required": true,
-            "schema": {
-              "$ref": "#/definitions/coderd.SCIMUser"
-            }
-          }
-        ],
-        "responses": {
-          "200": {
-            "description": "OK",
-            "schema": {
-              "$ref": "#/definitions/coderd.SCIMUser"
-            }
-          }
-        }
-      }
-    },
-    "/scim/v2/Users/{id}": {
-      "get": {
-        "security": [
-          {
-            "CoderSessionToken": []
-          }
-        ],
-        "produces": ["application/scim+json"],
-        "tags": ["Enterprise"],
-        "summary": "SCIM 2.0: Get user by ID",
-        "operationId": "scim-get-user-by-id",
-        "parameters": [
-          {
-            "type": "string",
-            "format": "uuid",
-            "description": "User ID",
-            "name": "id",
-            "in": "path",
-            "required": true
-          }
-        ],
-        "responses": {
-          "404": {
-            "description": "Not Found"
-          }
-        }
-      },
-      "patch": {
-        "security": [
-          {
-            "CoderSessionToken": []
-          }
-        ],
-        "produces": ["application/scim+json"],
-        "tags": ["Enterprise"],
-        "summary": "SCIM 2.0: Update user account",
-        "operationId": "scim-update-user-status",
-        "parameters": [
-          {
-            "type": "string",
-            "format": "uuid",
-            "description": "User ID",
-            "name": "id",
-            "in": "path",
-            "required": true
-          },
-          {
-            "description": "Update user request",
-            "name": "request",
-            "in": "body",
-            "required": true,
-            "schema": {
-              "$ref": "#/definitions/coderd.SCIMUser"
-            }
-          }
-        ],
-        "responses": {
-          "200": {
-            "description": "OK",
-            "schema": {
-              "$ref": "#/definitions/codersdk.User"
-            }
-          }
-        }
-      }
-    },
-    "/templates": {
-      "get": {
-        "security": [
-          {
-            "CoderSessionToken": []
-          }
-        ],
-        "produces": ["application/json"],
-        "tags": ["Templates"],
-        "summary": "Get all templates",
-        "operationId": "get-all-templates",
-        "responses": {
-          "200": {
-            "description": "OK",
-            "schema": {
-              "type": "array",
-              "items": {
-                "$ref": "#/definitions/codersdk.Template"
-              }
-            }
-          }
-        }
-      }
-    },
-    "/templates/{template}": {
-      "get": {
-        "security": [
-          {
-            "CoderSessionToken": []
-          }
-        ],
-        "produces": ["application/json"],
-        "tags": ["Templates"],
-        "summary": "Get template metadata by ID",
-        "operationId": "get-template-metadata-by-id",
-        "parameters": [
-          {
-            "type": "string",
-            "format": "uuid",
-            "description": "Template ID",
-            "name": "template",
-            "in": "path",
-            "required": true
-          }
-        ],
-        "responses": {
-          "200": {
-            "description": "OK",
-            "schema": {
-              "$ref": "#/definitions/codersdk.Template"
-            }
-          }
-        }
-      },
-      "delete": {
-        "security": [
-          {
-            "CoderSessionToken": []
-          }
-        ],
-        "produces": ["application/json"],
-        "tags": ["Templates"],
-        "summary": "Delete template by ID",
-        "operationId": "delete-template-by-id",
-        "parameters": [
-          {
-            "type": "string",
-            "format": "uuid",
-            "description": "Template ID",
-            "name": "template",
-            "in": "path",
-            "required": true
-          }
-        ],
-        "responses": {
-          "200": {
-            "description": "OK",
-            "schema": {
-              "$ref": "#/definitions/codersdk.Response"
-            }
-          }
-        }
-      },
-      "patch": {
-        "security": [
-          {
-            "CoderSessionToken": []
-          }
-        ],
-        "produces": ["application/json"],
-        "tags": ["Templates"],
-        "summary": "Update template metadata by ID",
-        "operationId": "update-template-metadata-by-id",
-        "parameters": [
-          {
-            "type": "string",
-            "format": "uuid",
-            "description": "Template ID",
-            "name": "template",
-            "in": "path",
-            "required": true
-          }
-        ],
-        "responses": {
-          "200": {
-            "description": "OK",
-            "schema": {
-              "$ref": "#/definitions/codersdk.Template"
-            }
-          }
-        }
-      }
-    },
-    "/templates/{template}/acl": {
-      "get": {
-        "security": [
-          {
-            "CoderSessionToken": []
-          }
-        ],
-        "produces": ["application/json"],
-        "tags": ["Enterprise"],
-        "summary": "Get template ACLs",
-        "operationId": "get-template-acls",
-        "parameters": [
-          {
-            "type": "string",
-            "format": "uuid",
-            "description": "Template ID",
-            "name": "template",
-            "in": "path",
-            "required": true
-          }
-        ],
-        "responses": {
-          "200": {
-            "description": "OK",
-            "schema": {
-              "type": "array",
-              "items": {
-                "$ref": "#/definitions/codersdk.TemplateUser"
-              }
-            }
-          }
-        }
-      },
-      "patch": {
-        "security": [
-          {
-            "CoderSessionToken": []
-          }
-        ],
-        "consumes": ["application/json"],
-        "produces": ["application/json"],
-        "tags": ["Enterprise"],
-        "summary": "Update template ACL",
-        "operationId": "update-template-acl",
-        "parameters": [
-          {
-            "type": "string",
-            "format": "uuid",
-            "description": "Template ID",
-            "name": "template",
-            "in": "path",
-            "required": true
-          },
-          {
-            "description": "Update template request",
-            "name": "request",
-            "in": "body",
-            "required": true,
-            "schema": {
-              "$ref": "#/definitions/codersdk.UpdateTemplateACL"
-            }
-          }
-        ],
-        "responses": {
-          "200": {
-            "description": "OK",
-            "schema": {
-              "$ref": "#/definitions/codersdk.Response"
-            }
-          }
-        }
-      }
-    },
-    "/templates/{template}/acl/available": {
-      "get": {
-        "security": [
-          {
-            "CoderSessionToken": []
-          }
-        ],
-        "produces": ["application/json"],
-        "tags": ["Enterprise"],
-        "summary": "Get template available acl users/groups",
-        "operationId": "get-template-available-acl-usersgroups",
-        "parameters": [
-          {
-            "type": "string",
-            "format": "uuid",
-            "description": "Template ID",
-            "name": "template",
-            "in": "path",
-            "required": true
-          }
-        ],
-        "responses": {
-          "200": {
-            "description": "OK",
-            "schema": {
-              "type": "array",
-              "items": {
-                "$ref": "#/definitions/codersdk.ACLAvailable"
-              }
-            }
-          }
-        }
-      }
-    },
-    "/templates/{template}/daus": {
-      "get": {
-        "security": [
-          {
-            "CoderSessionToken": []
-          }
-        ],
-        "produces": ["application/json"],
-        "tags": ["Templates"],
-        "summary": "Get template DAUs by ID",
-        "operationId": "get-template-daus-by-id",
-        "parameters": [
-          {
-            "type": "string",
-            "format": "uuid",
-            "description": "Template ID",
-            "name": "template",
-            "in": "path",
-            "required": true
-          }
-        ],
-        "responses": {
-          "200": {
-            "description": "OK",
-            "schema": {
-              "$ref": "#/definitions/codersdk.DAUsResponse"
-            }
-          }
-        }
-      }
-    },
-    "/templates/{template}/versions": {
-      "get": {
-        "security": [
-          {
-            "CoderSessionToken": []
-          }
-        ],
-        "produces": ["application/json"],
-        "tags": ["Templates"],
-        "summary": "List template versions by template ID",
-        "operationId": "list-template-versions-by-template-id",
-        "parameters": [
-          {
-            "type": "string",
-            "format": "uuid",
-            "description": "Template ID",
-            "name": "template",
-            "in": "path",
-            "required": true
-          },
-          {
-            "type": "string",
-            "format": "uuid",
-            "description": "After ID",
-            "name": "after_id",
-            "in": "query"
-          },
-          {
-            "type": "boolean",
-            "description": "Include archived versions in the list",
-            "name": "include_archived",
-            "in": "query"
-          },
-          {
-            "type": "integer",
-            "description": "Page limit",
-            "name": "limit",
-            "in": "query"
-          },
-          {
-            "type": "integer",
-            "description": "Page offset",
-            "name": "offset",
-            "in": "query"
-          }
-        ],
-        "responses": {
-          "200": {
-            "description": "OK",
-            "schema": {
-              "type": "array",
-              "items": {
-                "$ref": "#/definitions/codersdk.TemplateVersion"
-              }
-            }
-          }
-        }
-      },
-      "patch": {
-        "security": [
-          {
-            "CoderSessionToken": []
-          }
-        ],
-        "consumes": ["application/json"],
-        "produces": ["application/json"],
-        "tags": ["Templates"],
-        "summary": "Update active template version by template ID",
-        "operationId": "update-active-template-version-by-template-id",
-        "parameters": [
-          {
-            "description": "Modified template version",
-            "name": "request",
-            "in": "body",
-            "required": true,
-            "schema": {
-              "$ref": "#/definitions/codersdk.UpdateActiveTemplateVersion"
-            }
-          },
-          {
-            "type": "string",
-            "format": "uuid",
-            "description": "Template ID",
-            "name": "template",
-            "in": "path",
-            "required": true
-          }
-        ],
-        "responses": {
-          "200": {
-            "description": "OK",
-            "schema": {
-              "$ref": "#/definitions/codersdk.Response"
-            }
-          }
-        }
-      }
-    },
-    "/templates/{template}/versions/archive": {
-      "post": {
-        "security": [
-          {
-            "CoderSessionToken": []
-          }
-        ],
-        "consumes": ["application/json"],
-        "produces": ["application/json"],
-        "tags": ["Templates"],
-        "summary": "Archive template unused versions by template id",
-        "operationId": "archive-template-unused-versions-by-template-id",
-        "parameters": [
-          {
-            "type": "string",
-            "format": "uuid",
-            "description": "Template ID",
-            "name": "template",
-            "in": "path",
-            "required": true
-          },
-          {
-            "description": "Archive request",
-            "name": "request",
-            "in": "body",
-            "required": true,
-            "schema": {
-              "$ref": "#/definitions/codersdk.ArchiveTemplateVersionsRequest"
-            }
-          }
-        ],
-        "responses": {
-          "200": {
-            "description": "OK",
-            "schema": {
-              "$ref": "#/definitions/codersdk.Response"
-            }
-          }
-        }
-      }
-    },
-    "/templates/{template}/versions/{templateversionname}": {
-      "get": {
-        "security": [
-          {
-            "CoderSessionToken": []
-          }
-        ],
-        "produces": ["application/json"],
-        "tags": ["Templates"],
-        "summary": "Get template version by template ID and name",
-        "operationId": "get-template-version-by-template-id-and-name",
-        "parameters": [
-          {
-            "type": "string",
-            "format": "uuid",
-            "description": "Template ID",
-            "name": "template",
-            "in": "path",
-            "required": true
-          },
-          {
-            "type": "string",
-            "description": "Template version name",
-            "name": "templateversionname",
-            "in": "path",
-            "required": true
-          }
-        ],
-        "responses": {
-          "200": {
-            "description": "OK",
-            "schema": {
-              "type": "array",
-              "items": {
-                "$ref": "#/definitions/codersdk.TemplateVersion"
-              }
-            }
-          }
-        }
-      }
-    },
-    "/templateversions/{templateversion}": {
-      "get": {
-        "security": [
-          {
-            "CoderSessionToken": []
-          }
-        ],
-        "produces": ["application/json"],
-        "tags": ["Templates"],
-        "summary": "Get template version by ID",
-        "operationId": "get-template-version-by-id",
-        "parameters": [
-          {
-            "type": "string",
-            "format": "uuid",
-            "description": "Template version ID",
-            "name": "templateversion",
-            "in": "path",
-            "required": true
-          }
-        ],
-        "responses": {
-          "200": {
-            "description": "OK",
-            "schema": {
-              "$ref": "#/definitions/codersdk.TemplateVersion"
-            }
-          }
-        }
-      },
-      "patch": {
-        "security": [
-          {
-            "CoderSessionToken": []
-          }
-        ],
-        "consumes": ["application/json"],
-        "produces": ["application/json"],
-        "tags": ["Templates"],
-        "summary": "Patch template version by ID",
-        "operationId": "patch-template-version-by-id",
-        "parameters": [
-          {
-            "type": "string",
-            "format": "uuid",
-            "description": "Template version ID",
-            "name": "templateversion",
-            "in": "path",
-            "required": true
-          },
-          {
-            "description": "Patch template version request",
-            "name": "request",
-            "in": "body",
-            "required": true,
-            "schema": {
-              "$ref": "#/definitions/codersdk.PatchTemplateVersionRequest"
-            }
-          }
-        ],
-        "responses": {
-          "200": {
-            "description": "OK",
-            "schema": {
-              "$ref": "#/definitions/codersdk.TemplateVersion"
-            }
-          }
-        }
-      }
-    },
-    "/templateversions/{templateversion}/archive": {
-      "post": {
-        "security": [
-          {
-            "CoderSessionToken": []
-          }
-        ],
-        "produces": ["application/json"],
-        "tags": ["Templates"],
-        "summary": "Archive template version",
-        "operationId": "archive-template-version",
-        "parameters": [
-          {
-            "type": "string",
-            "format": "uuid",
-            "description": "Template version ID",
-            "name": "templateversion",
-            "in": "path",
-            "required": true
-          }
-        ],
-        "responses": {
-          "200": {
-            "description": "OK",
-            "schema": {
-              "$ref": "#/definitions/codersdk.Response"
-            }
-          }
-        }
-      }
-    },
-    "/templateversions/{templateversion}/cancel": {
-      "patch": {
-        "security": [
-          {
-            "CoderSessionToken": []
-          }
-        ],
-        "produces": ["application/json"],
-        "tags": ["Templates"],
-        "summary": "Cancel template version by ID",
-        "operationId": "cancel-template-version-by-id",
-        "parameters": [
-          {
-            "type": "string",
-            "format": "uuid",
-            "description": "Template version ID",
-            "name": "templateversion",
-            "in": "path",
-            "required": true
-          }
-        ],
-        "responses": {
-          "200": {
-            "description": "OK",
-            "schema": {
-              "$ref": "#/definitions/codersdk.Response"
-            }
-          }
-        }
-      }
-    },
-    "/templateversions/{templateversion}/dry-run": {
-      "post": {
-        "security": [
-          {
-            "CoderSessionToken": []
-          }
-        ],
-        "consumes": ["application/json"],
-        "produces": ["application/json"],
-        "tags": ["Templates"],
-        "summary": "Create template version dry-run",
-        "operationId": "create-template-version-dry-run",
-        "parameters": [
-          {
-            "type": "string",
-            "format": "uuid",
-            "description": "Template version ID",
-            "name": "templateversion",
-            "in": "path",
-            "required": true
-          },
-          {
-            "description": "Dry-run request",
-            "name": "request",
-            "in": "body",
-            "required": true,
-            "schema": {
-              "$ref": "#/definitions/codersdk.CreateTemplateVersionDryRunRequest"
-            }
-          }
-        ],
-        "responses": {
-          "201": {
-            "description": "Created",
-            "schema": {
-              "$ref": "#/definitions/codersdk.ProvisionerJob"
-            }
-          }
-        }
-      }
-    },
-    "/templateversions/{templateversion}/dry-run/{jobID}": {
-      "get": {
-        "security": [
-          {
-            "CoderSessionToken": []
-          }
-        ],
-        "produces": ["application/json"],
-        "tags": ["Templates"],
-        "summary": "Get template version dry-run by job ID",
-        "operationId": "get-template-version-dry-run-by-job-id",
-        "parameters": [
-          {
-            "type": "string",
-            "format": "uuid",
-            "description": "Template version ID",
-            "name": "templateversion",
-            "in": "path",
-            "required": true
-          },
-          {
-            "type": "string",
-            "format": "uuid",
-            "description": "Job ID",
-            "name": "jobID",
-            "in": "path",
-            "required": true
-          }
-        ],
-        "responses": {
-          "200": {
-            "description": "OK",
-            "schema": {
-              "$ref": "#/definitions/codersdk.ProvisionerJob"
-            }
-          }
-        }
-      }
-    },
-    "/templateversions/{templateversion}/dry-run/{jobID}/cancel": {
-      "patch": {
-        "security": [
-          {
-            "CoderSessionToken": []
-          }
-        ],
-        "produces": ["application/json"],
-        "tags": ["Templates"],
-        "summary": "Cancel template version dry-run by job ID",
-        "operationId": "cancel-template-version-dry-run-by-job-id",
-        "parameters": [
-          {
-            "type": "string",
-            "format": "uuid",
-            "description": "Job ID",
-            "name": "jobID",
-            "in": "path",
-            "required": true
-          },
-          {
-            "type": "string",
-            "format": "uuid",
-            "description": "Template version ID",
-            "name": "templateversion",
-            "in": "path",
-            "required": true
-          }
-        ],
-        "responses": {
-          "200": {
-            "description": "OK",
-            "schema": {
-              "$ref": "#/definitions/codersdk.Response"
-            }
-          }
-        }
-      }
-    },
-    "/templateversions/{templateversion}/dry-run/{jobID}/logs": {
-      "get": {
-        "security": [
-          {
-            "CoderSessionToken": []
-          }
-        ],
-        "produces": ["application/json"],
-        "tags": ["Templates"],
-        "summary": "Get template version dry-run logs by job ID",
-        "operationId": "get-template-version-dry-run-logs-by-job-id",
-        "parameters": [
-          {
-            "type": "string",
-            "format": "uuid",
-            "description": "Template version ID",
-            "name": "templateversion",
-            "in": "path",
-            "required": true
-          },
-          {
-            "type": "string",
-            "format": "uuid",
-            "description": "Job ID",
-            "name": "jobID",
-            "in": "path",
-            "required": true
-          },
-          {
-            "type": "integer",
-            "description": "Before Unix timestamp",
-            "name": "before",
-            "in": "query"
-          },
-          {
-            "type": "integer",
-            "description": "After Unix timestamp",
-            "name": "after",
-            "in": "query"
-          },
-          {
-            "type": "boolean",
-            "description": "Follow log stream",
-            "name": "follow",
-            "in": "query"
-          }
-        ],
-        "responses": {
-          "200": {
-            "description": "OK",
-            "schema": {
-              "type": "array",
-              "items": {
-                "$ref": "#/definitions/codersdk.ProvisionerJobLog"
-              }
-            }
-          }
-        }
-      }
-    },
-    "/templateversions/{templateversion}/dry-run/{jobID}/resources": {
-      "get": {
-        "security": [
-          {
-            "CoderSessionToken": []
-          }
-        ],
-        "produces": ["application/json"],
-        "tags": ["Templates"],
-        "summary": "Get template version dry-run resources by job ID",
-        "operationId": "get-template-version-dry-run-resources-by-job-id",
-        "parameters": [
-          {
-            "type": "string",
-            "format": "uuid",
-            "description": "Template version ID",
-            "name": "templateversion",
-            "in": "path",
-            "required": true
-          },
-          {
-            "type": "string",
-            "format": "uuid",
-            "description": "Job ID",
-            "name": "jobID",
-            "in": "path",
-            "required": true
-          }
-        ],
-        "responses": {
-          "200": {
-            "description": "OK",
-            "schema": {
-              "type": "array",
-              "items": {
-                "$ref": "#/definitions/codersdk.WorkspaceResource"
-              }
-            }
-          }
-        }
-      }
-    },
-    "/templateversions/{templateversion}/external-auth": {
-      "get": {
-        "security": [
-          {
-            "CoderSessionToken": []
-          }
-        ],
-        "produces": ["application/json"],
-        "tags": ["Templates"],
-        "summary": "Get external auth by template version",
-        "operationId": "get-external-auth-by-template-version",
-        "parameters": [
-          {
-            "type": "string",
-            "format": "uuid",
-            "description": "Template version ID",
-            "name": "templateversion",
-            "in": "path",
-            "required": true
-          }
-        ],
-        "responses": {
-          "200": {
-            "description": "OK",
-            "schema": {
-              "type": "array",
-              "items": {
-                "$ref": "#/definitions/codersdk.TemplateVersionExternalAuth"
-              }
-            }
-          }
-        }
-      }
-    },
-    "/templateversions/{templateversion}/logs": {
-      "get": {
-        "security": [
-          {
-            "CoderSessionToken": []
-          }
-        ],
-        "produces": ["application/json"],
-        "tags": ["Templates"],
-        "summary": "Get logs by template version",
-        "operationId": "get-logs-by-template-version",
-        "parameters": [
-          {
-            "type": "string",
-            "format": "uuid",
-            "description": "Template version ID",
-            "name": "templateversion",
-            "in": "path",
-            "required": true
-          },
-          {
-            "type": "integer",
-            "description": "Before log id",
-            "name": "before",
-            "in": "query"
-          },
-          {
-            "type": "integer",
-            "description": "After log id",
-            "name": "after",
-            "in": "query"
-          },
-          {
-            "type": "boolean",
-            "description": "Follow log stream",
-            "name": "follow",
-            "in": "query"
-          }
-        ],
-        "responses": {
-          "200": {
-            "description": "OK",
-            "schema": {
-              "type": "array",
-              "items": {
-                "$ref": "#/definitions/codersdk.ProvisionerJobLog"
-              }
-            }
-          }
-        }
-      }
-    },
-    "/templateversions/{templateversion}/parameters": {
-      "get": {
-        "security": [
-          {
-            "CoderSessionToken": []
-          }
-        ],
-        "tags": ["Templates"],
-        "summary": "Removed: Get parameters by template version",
-        "operationId": "removed-get-parameters-by-template-version",
-        "parameters": [
-          {
-            "type": "string",
-            "format": "uuid",
-            "description": "Template version ID",
-            "name": "templateversion",
-            "in": "path",
-            "required": true
-          }
-        ],
-        "responses": {
-          "200": {
-            "description": "OK"
-          }
-        }
-      }
-    },
-    "/templateversions/{templateversion}/resources": {
-      "get": {
-        "security": [
-          {
-            "CoderSessionToken": []
-          }
-        ],
-        "produces": ["application/json"],
-        "tags": ["Templates"],
-        "summary": "Get resources by template version",
-        "operationId": "get-resources-by-template-version",
-        "parameters": [
-          {
-            "type": "string",
-            "format": "uuid",
-            "description": "Template version ID",
-            "name": "templateversion",
-            "in": "path",
-            "required": true
-          }
-        ],
-        "responses": {
-          "200": {
-            "description": "OK",
-            "schema": {
-              "type": "array",
-              "items": {
-                "$ref": "#/definitions/codersdk.WorkspaceResource"
-              }
-            }
-          }
-        }
-      }
-    },
-    "/templateversions/{templateversion}/rich-parameters": {
-      "get": {
-        "security": [
-          {
-            "CoderSessionToken": []
-          }
-        ],
-        "produces": ["application/json"],
-        "tags": ["Templates"],
-        "summary": "Get rich parameters by template version",
-        "operationId": "get-rich-parameters-by-template-version",
-        "parameters": [
-          {
-            "type": "string",
-            "format": "uuid",
-            "description": "Template version ID",
-            "name": "templateversion",
-            "in": "path",
-            "required": true
-          }
-        ],
-        "responses": {
-          "200": {
-            "description": "OK",
-            "schema": {
-              "type": "array",
-              "items": {
-                "$ref": "#/definitions/codersdk.TemplateVersionParameter"
-              }
-            }
-          }
-        }
-      }
-    },
-    "/templateversions/{templateversion}/schema": {
-      "get": {
-        "security": [
-          {
-            "CoderSessionToken": []
-          }
-        ],
-        "tags": ["Templates"],
-        "summary": "Removed: Get schema by template version",
-        "operationId": "removed-get-schema-by-template-version",
-        "parameters": [
-          {
-            "type": "string",
-            "format": "uuid",
-            "description": "Template version ID",
-            "name": "templateversion",
-            "in": "path",
-            "required": true
-          }
-        ],
-        "responses": {
-          "200": {
-            "description": "OK"
-          }
-        }
-      }
-    },
-    "/templateversions/{templateversion}/unarchive": {
-      "post": {
-        "security": [
-          {
-            "CoderSessionToken": []
-          }
-        ],
-        "produces": ["application/json"],
-        "tags": ["Templates"],
-        "summary": "Unarchive template version",
-        "operationId": "unarchive-template-version",
-        "parameters": [
-          {
-            "type": "string",
-            "format": "uuid",
-            "description": "Template version ID",
-            "name": "templateversion",
-            "in": "path",
-            "required": true
-          }
-        ],
-        "responses": {
-          "200": {
-            "description": "OK",
-            "schema": {
-              "$ref": "#/definitions/codersdk.Response"
-            }
-          }
-        }
-      }
-    },
-    "/templateversions/{templateversion}/variables": {
-      "get": {
-        "security": [
-          {
-            "CoderSessionToken": []
-          }
-        ],
-        "produces": ["application/json"],
-        "tags": ["Templates"],
-        "summary": "Get template variables by template version",
-        "operationId": "get-template-variables-by-template-version",
-        "parameters": [
-          {
-            "type": "string",
-            "format": "uuid",
-            "description": "Template version ID",
-            "name": "templateversion",
-            "in": "path",
-            "required": true
-          }
-        ],
-        "responses": {
-          "200": {
-            "description": "OK",
-            "schema": {
-              "type": "array",
-              "items": {
-                "$ref": "#/definitions/codersdk.TemplateVersionVariable"
-              }
-            }
-          }
-        }
-      }
-    },
-    "/updatecheck": {
-      "get": {
-        "produces": ["application/json"],
-        "tags": ["General"],
-        "summary": "Update check",
-        "operationId": "update-check",
-        "responses": {
-          "200": {
-            "description": "OK",
-            "schema": {
-              "$ref": "#/definitions/codersdk.UpdateCheckResponse"
-            }
-          }
-        }
-      }
-    },
-    "/users": {
-      "get": {
-        "security": [
-          {
-            "CoderSessionToken": []
-          }
-        ],
-        "produces": ["application/json"],
-        "tags": ["Users"],
-        "summary": "Get users",
-        "operationId": "get-users",
-        "parameters": [
-          {
-            "type": "string",
-            "description": "Search query",
-            "name": "q",
-            "in": "query"
-          },
-          {
-            "type": "string",
-            "format": "uuid",
-            "description": "After ID",
-            "name": "after_id",
-            "in": "query"
-          },
-          {
-            "type": "integer",
-            "description": "Page limit",
-            "name": "limit",
-            "in": "query"
-          },
-          {
-            "type": "integer",
-            "description": "Page offset",
-            "name": "offset",
-            "in": "query"
-          }
-        ],
-        "responses": {
-          "200": {
-            "description": "OK",
-            "schema": {
-              "$ref": "#/definitions/codersdk.GetUsersResponse"
-            }
-          }
-        }
-      },
-      "post": {
-        "security": [
-          {
-            "CoderSessionToken": []
-          }
-        ],
-        "consumes": ["application/json"],
-        "produces": ["application/json"],
-        "tags": ["Users"],
-        "summary": "Create new user",
-        "operationId": "create-new-user",
-        "parameters": [
-          {
-            "description": "Create user request",
-            "name": "request",
-            "in": "body",
-            "required": true,
-            "schema": {
-              "$ref": "#/definitions/codersdk.CreateUserRequest"
-            }
-          }
-        ],
-        "responses": {
-          "201": {
-            "description": "Created",
-            "schema": {
-              "$ref": "#/definitions/codersdk.User"
-            }
-          }
-        }
-      }
-    },
-    "/users/authmethods": {
-      "get": {
-        "security": [
-          {
-            "CoderSessionToken": []
-          }
-        ],
-        "produces": ["application/json"],
-        "tags": ["Users"],
-        "summary": "Get authentication methods",
-        "operationId": "get-authentication-methods",
-        "responses": {
-          "200": {
-            "description": "OK",
-            "schema": {
-              "$ref": "#/definitions/codersdk.AuthMethods"
-            }
-          }
-        }
-      }
-    },
-    "/users/first": {
-      "get": {
-        "security": [
-          {
-            "CoderSessionToken": []
-          }
-        ],
-        "produces": ["application/json"],
-        "tags": ["Users"],
-        "summary": "Check initial user created",
-        "operationId": "check-initial-user-created",
-        "responses": {
-          "200": {
-            "description": "OK",
-            "schema": {
-              "$ref": "#/definitions/codersdk.Response"
-            }
-          }
-        }
-      },
-      "post": {
-        "security": [
-          {
-            "CoderSessionToken": []
-          }
-        ],
-        "consumes": ["application/json"],
-        "produces": ["application/json"],
-        "tags": ["Users"],
-        "summary": "Create initial user",
-        "operationId": "create-initial-user",
-        "parameters": [
-          {
-            "description": "First user request",
-            "name": "request",
-            "in": "body",
-            "required": true,
-            "schema": {
-              "$ref": "#/definitions/codersdk.CreateFirstUserRequest"
-            }
-          }
-        ],
-        "responses": {
-          "201": {
-            "description": "Created",
-            "schema": {
-              "$ref": "#/definitions/codersdk.CreateFirstUserResponse"
-            }
-          }
-        }
-      }
-    },
-    "/users/login": {
-      "post": {
-        "consumes": ["application/json"],
-        "produces": ["application/json"],
-        "tags": ["Authorization"],
-        "summary": "Log in user",
-        "operationId": "log-in-user",
-        "parameters": [
-          {
-            "description": "Login request",
-            "name": "request",
-            "in": "body",
-            "required": true,
-            "schema": {
-              "$ref": "#/definitions/codersdk.LoginWithPasswordRequest"
-            }
-          }
-        ],
-        "responses": {
-          "201": {
-            "description": "Created",
-            "schema": {
-              "$ref": "#/definitions/codersdk.LoginWithPasswordResponse"
-            }
-          }
-        }
-      }
-    },
-    "/users/logout": {
-      "post": {
-        "security": [
-          {
-            "CoderSessionToken": []
-          }
-        ],
-        "produces": ["application/json"],
-        "tags": ["Users"],
-        "summary": "Log out user",
-        "operationId": "log-out-user",
-        "responses": {
-          "200": {
-            "description": "OK",
-            "schema": {
-              "$ref": "#/definitions/codersdk.Response"
-            }
-          }
-        }
-      }
-    },
-    "/users/oauth2/github/callback": {
-      "get": {
-        "security": [
-          {
-            "CoderSessionToken": []
-          }
-        ],
-        "tags": ["Users"],
-        "summary": "OAuth 2.0 GitHub Callback",
-        "operationId": "oauth-20-github-callback",
-        "responses": {
-          "307": {
-            "description": "Temporary Redirect"
-          }
-        }
-      }
-    },
-    "/users/oidc/callback": {
-      "get": {
-        "security": [
-          {
-            "CoderSessionToken": []
-          }
-        ],
-        "tags": ["Users"],
-        "summary": "OpenID Connect Callback",
-        "operationId": "openid-connect-callback",
-        "responses": {
-          "307": {
-            "description": "Temporary Redirect"
-          }
-        }
-      }
-    },
-    "/users/roles": {
-      "get": {
-        "security": [
-          {
-            "CoderSessionToken": []
-          }
-        ],
-        "produces": ["application/json"],
-        "tags": ["Members"],
-        "summary": "Get site member roles",
-        "operationId": "get-site-member-roles",
-        "responses": {
-          "200": {
-            "description": "OK",
-            "schema": {
-              "type": "array",
-              "items": {
-                "$ref": "#/definitions/codersdk.AssignableRoles"
-              }
-            }
-          }
-        }
-      }
-    },
-    "/users/{user}": {
-      "get": {
-        "security": [
-          {
-            "CoderSessionToken": []
-          }
-        ],
-        "produces": ["application/json"],
-        "tags": ["Users"],
-        "summary": "Get user by name",
-        "operationId": "get-user-by-name",
-        "parameters": [
-          {
-            "type": "string",
-            "description": "User ID, username, or me",
-            "name": "user",
-            "in": "path",
-            "required": true
-          }
-        ],
-        "responses": {
-          "200": {
-            "description": "OK",
-            "schema": {
-              "$ref": "#/definitions/codersdk.User"
-            }
-          }
-        }
-      },
-      "delete": {
-        "security": [
-          {
-            "CoderSessionToken": []
-          }
-        ],
-        "tags": ["Users"],
-        "summary": "Delete user",
-        "operationId": "delete-user",
-        "parameters": [
-          {
-            "type": "string",
-            "description": "User ID, name, or me",
-            "name": "user",
-            "in": "path",
-            "required": true
-          }
-        ],
-        "responses": {
-          "204": {
-            "description": "No Content"
-          }
-        }
-      }
-    },
-    "/users/{user}/appearance": {
-      "put": {
-        "security": [
-          {
-            "CoderSessionToken": []
-          }
-        ],
-        "consumes": ["application/json"],
-        "produces": ["application/json"],
-        "tags": ["Users"],
-        "summary": "Update user appearance settings",
-        "operationId": "update-user-appearance-settings",
-        "parameters": [
-          {
-            "type": "string",
-            "description": "User ID, name, or me",
-            "name": "user",
-            "in": "path",
-            "required": true
-          },
-          {
-            "description": "New appearance settings",
-            "name": "request",
-            "in": "body",
-            "required": true,
-            "schema": {
-              "$ref": "#/definitions/codersdk.UpdateUserAppearanceSettingsRequest"
-            }
-          }
-        ],
-        "responses": {
-          "200": {
-            "description": "OK",
-            "schema": {
-              "$ref": "#/definitions/codersdk.User"
-            }
-          }
-        }
-      }
-    },
-    "/users/{user}/autofill-parameters": {
-      "get": {
-        "security": [
-          {
-            "CoderSessionToken": []
-          }
-        ],
-        "produces": ["application/json"],
-        "tags": ["Users"],
-        "summary": "Get autofill build parameters for user",
-        "operationId": "get-autofill-build-parameters-for-user",
-        "parameters": [
-          {
-            "type": "string",
-            "description": "User ID, username, or me",
-            "name": "user",
-            "in": "path",
-            "required": true
-          },
-          {
-            "type": "string",
-            "description": "Template ID",
-            "name": "template_id",
-            "in": "query",
-            "required": true
-          }
-        ],
-        "responses": {
-          "200": {
-            "description": "OK",
-            "schema": {
-              "type": "array",
-              "items": {
-                "$ref": "#/definitions/codersdk.UserParameter"
-              }
-            }
-          }
-        }
-      }
-    },
-    "/users/{user}/convert-login": {
-      "post": {
-        "security": [
-          {
-            "CoderSessionToken": []
-          }
-        ],
-        "consumes": ["application/json"],
-        "produces": ["application/json"],
-        "tags": ["Authorization"],
-        "summary": "Convert user from password to oauth authentication",
-        "operationId": "convert-user-from-password-to-oauth-authentication",
-        "parameters": [
-          {
-            "description": "Convert request",
-            "name": "request",
-            "in": "body",
-            "required": true,
-            "schema": {
-              "$ref": "#/definitions/codersdk.ConvertLoginRequest"
-            }
-          },
-          {
-            "type": "string",
-            "description": "User ID, name, or me",
-            "name": "user",
-            "in": "path",
-            "required": true
-          }
-        ],
-        "responses": {
-          "201": {
-            "description": "Created",
-            "schema": {
-              "$ref": "#/definitions/codersdk.OAuthConversionResponse"
-            }
-          }
-        }
-      }
-    },
-    "/users/{user}/gitsshkey": {
-      "get": {
-        "security": [
-          {
-            "CoderSessionToken": []
-          }
-        ],
-        "produces": ["application/json"],
-        "tags": ["Users"],
-        "summary": "Get user Git SSH key",
-        "operationId": "get-user-git-ssh-key",
-        "parameters": [
-          {
-            "type": "string",
-            "description": "User ID, name, or me",
-            "name": "user",
-            "in": "path",
-            "required": true
-          }
-        ],
-        "responses": {
-          "200": {
-            "description": "OK",
-            "schema": {
-              "$ref": "#/definitions/codersdk.GitSSHKey"
-            }
-          }
-        }
-      },
-      "put": {
-        "security": [
-          {
-            "CoderSessionToken": []
-          }
-        ],
-        "produces": ["application/json"],
-        "tags": ["Users"],
-        "summary": "Regenerate user SSH key",
-        "operationId": "regenerate-user-ssh-key",
-        "parameters": [
-          {
-            "type": "string",
-            "description": "User ID, name, or me",
-            "name": "user",
-            "in": "path",
-            "required": true
-          }
-        ],
-        "responses": {
-          "200": {
-            "description": "OK",
-            "schema": {
-              "$ref": "#/definitions/codersdk.GitSSHKey"
-            }
-          }
-        }
-      }
-    },
-    "/users/{user}/keys": {
-      "post": {
-        "security": [
-          {
-            "CoderSessionToken": []
-          }
-        ],
-        "produces": ["application/json"],
-        "tags": ["Users"],
-        "summary": "Create new session key",
-        "operationId": "create-new-session-key",
-        "parameters": [
-          {
-            "type": "string",
-            "description": "User ID, name, or me",
-            "name": "user",
-            "in": "path",
-            "required": true
-          }
-        ],
-        "responses": {
-          "201": {
-            "description": "Created",
-            "schema": {
-              "$ref": "#/definitions/codersdk.GenerateAPIKeyResponse"
-            }
-          }
-        }
-      }
-    },
-    "/users/{user}/keys/tokens": {
-      "get": {
-        "security": [
-          {
-            "CoderSessionToken": []
-          }
-        ],
-        "produces": ["application/json"],
-        "tags": ["Users"],
-        "summary": "Get user tokens",
-        "operationId": "get-user-tokens",
-        "parameters": [
-          {
-            "type": "string",
-            "description": "User ID, name, or me",
-            "name": "user",
-            "in": "path",
-            "required": true
-          }
-        ],
-        "responses": {
-          "200": {
-            "description": "OK",
-            "schema": {
-              "type": "array",
-              "items": {
-                "$ref": "#/definitions/codersdk.APIKey"
-              }
-            }
-          }
-        }
-      },
-      "post": {
-        "security": [
-          {
-            "CoderSessionToken": []
-          }
-        ],
-        "consumes": ["application/json"],
-        "produces": ["application/json"],
-        "tags": ["Users"],
-        "summary": "Create token API key",
-        "operationId": "create-token-api-key",
-        "parameters": [
-          {
-            "type": "string",
-            "description": "User ID, name, or me",
-            "name": "user",
-            "in": "path",
-            "required": true
-          },
-          {
-            "description": "Create token request",
-            "name": "request",
-            "in": "body",
-            "required": true,
-            "schema": {
-              "$ref": "#/definitions/codersdk.CreateTokenRequest"
-            }
-          }
-        ],
-        "responses": {
-          "201": {
-            "description": "Created",
-            "schema": {
-              "$ref": "#/definitions/codersdk.GenerateAPIKeyResponse"
-            }
-          }
-        }
-      }
-    },
-    "/users/{user}/keys/tokens/tokenconfig": {
-      "get": {
-        "security": [
-          {
-            "CoderSessionToken": []
-          }
-        ],
-        "produces": ["application/json"],
-        "tags": ["General"],
-        "summary": "Get token config",
-        "operationId": "get-token-config",
-        "parameters": [
-          {
-            "type": "string",
-            "description": "User ID, name, or me",
-            "name": "user",
-            "in": "path",
-            "required": true
-          }
-        ],
-        "responses": {
-          "200": {
-            "description": "OK",
-            "schema": {
-              "$ref": "#/definitions/codersdk.TokenConfig"
-            }
-          }
-        }
-      }
-    },
-    "/users/{user}/keys/tokens/{keyname}": {
-      "get": {
-        "security": [
-          {
-            "CoderSessionToken": []
-          }
-        ],
-        "produces": ["application/json"],
-        "tags": ["Users"],
-        "summary": "Get API key by token name",
-        "operationId": "get-api-key-by-token-name",
-        "parameters": [
-          {
-            "type": "string",
-            "description": "User ID, name, or me",
-            "name": "user",
-            "in": "path",
-            "required": true
-          },
-          {
-            "type": "string",
-            "format": "string",
-            "description": "Key Name",
-            "name": "keyname",
-            "in": "path",
-            "required": true
-          }
-        ],
-        "responses": {
-          "200": {
-            "description": "OK",
-            "schema": {
-              "$ref": "#/definitions/codersdk.APIKey"
-            }
-          }
-        }
-      }
-    },
-    "/users/{user}/keys/{keyid}": {
-      "get": {
-        "security": [
-          {
-            "CoderSessionToken": []
-          }
-        ],
-        "produces": ["application/json"],
-        "tags": ["Users"],
-        "summary": "Get API key by ID",
-        "operationId": "get-api-key-by-id",
-        "parameters": [
-          {
-            "type": "string",
-            "description": "User ID, name, or me",
-            "name": "user",
-            "in": "path",
-            "required": true
-          },
-          {
-            "type": "string",
-            "format": "uuid",
-            "description": "Key ID",
-            "name": "keyid",
-            "in": "path",
-            "required": true
-          }
-        ],
-        "responses": {
-          "200": {
-            "description": "OK",
-            "schema": {
-              "$ref": "#/definitions/codersdk.APIKey"
-            }
-          }
-        }
-      },
-      "delete": {
-        "security": [
-          {
-            "CoderSessionToken": []
-          }
-        ],
-        "tags": ["Users"],
-        "summary": "Delete API key",
-        "operationId": "delete-api-key",
-        "parameters": [
-          {
-            "type": "string",
-            "description": "User ID, name, or me",
-            "name": "user",
-            "in": "path",
-            "required": true
-          },
-          {
-            "type": "string",
-            "format": "uuid",
-            "description": "Key ID",
-            "name": "keyid",
-            "in": "path",
-            "required": true
-          }
-        ],
-        "responses": {
-          "204": {
-            "description": "No Content"
-          }
-        }
-      }
-    },
-    "/users/{user}/login-type": {
-      "get": {
-        "security": [
-          {
-            "CoderSessionToken": []
-          }
-        ],
-        "produces": ["application/json"],
-        "tags": ["Users"],
-        "summary": "Get user login type",
-        "operationId": "get-user-login-type",
-        "parameters": [
-          {
-            "type": "string",
-            "description": "User ID, name, or me",
-            "name": "user",
-            "in": "path",
-            "required": true
-          }
-        ],
-        "responses": {
-          "200": {
-            "description": "OK",
-            "schema": {
-              "$ref": "#/definitions/codersdk.UserLoginType"
-            }
-          }
-        }
-      }
-    },
-    "/users/{user}/organizations": {
-      "get": {
-        "security": [
-          {
-            "CoderSessionToken": []
-          }
-        ],
-        "produces": ["application/json"],
-        "tags": ["Users"],
-        "summary": "Get organizations by user",
-        "operationId": "get-organizations-by-user",
-        "parameters": [
-          {
-            "type": "string",
-            "description": "User ID, name, or me",
-            "name": "user",
-            "in": "path",
-            "required": true
-          }
-        ],
-        "responses": {
-          "200": {
-            "description": "OK",
-            "schema": {
-              "type": "array",
-              "items": {
-                "$ref": "#/definitions/codersdk.Organization"
-              }
-            }
-          }
-        }
-      }
-    },
-    "/users/{user}/organizations/{organizationname}": {
-      "get": {
-        "security": [
-          {
-            "CoderSessionToken": []
-          }
-        ],
-        "produces": ["application/json"],
-        "tags": ["Users"],
-        "summary": "Get organization by user and organization name",
-        "operationId": "get-organization-by-user-and-organization-name",
-        "parameters": [
-          {
-            "type": "string",
-            "description": "User ID, name, or me",
-            "name": "user",
-            "in": "path",
-            "required": true
-          },
-          {
-            "type": "string",
-            "description": "Organization name",
-            "name": "organizationname",
-            "in": "path",
-            "required": true
-          }
-        ],
-        "responses": {
-          "200": {
-            "description": "OK",
-            "schema": {
-              "$ref": "#/definitions/codersdk.Organization"
-            }
-          }
-        }
-      }
-    },
-    "/users/{user}/password": {
-      "put": {
-        "security": [
-          {
-            "CoderSessionToken": []
-          }
-        ],
-        "consumes": ["application/json"],
-        "tags": ["Users"],
-        "summary": "Update user password",
-        "operationId": "update-user-password",
-        "parameters": [
-          {
-            "type": "string",
-            "description": "User ID, name, or me",
-            "name": "user",
-            "in": "path",
-            "required": true
-          },
-          {
-            "description": "Update password request",
-            "name": "request",
-            "in": "body",
-            "required": true,
-            "schema": {
-              "$ref": "#/definitions/codersdk.UpdateUserPasswordRequest"
-            }
-          }
-        ],
-        "responses": {
-          "204": {
-            "description": "No Content"
-          }
-        }
-      }
-    },
-    "/users/{user}/profile": {
-      "put": {
-        "security": [
-          {
-            "CoderSessionToken": []
-          }
-        ],
-        "consumes": ["application/json"],
-        "produces": ["application/json"],
-        "tags": ["Users"],
-        "summary": "Update user profile",
-        "operationId": "update-user-profile",
-        "parameters": [
-          {
-            "type": "string",
-            "description": "User ID, name, or me",
-            "name": "user",
-            "in": "path",
-            "required": true
-          },
-          {
-            "description": "Updated profile",
-            "name": "request",
-            "in": "body",
-            "required": true,
-            "schema": {
-              "$ref": "#/definitions/codersdk.UpdateUserProfileRequest"
-            }
-          }
-        ],
-        "responses": {
-          "200": {
-            "description": "OK",
-            "schema": {
-              "$ref": "#/definitions/codersdk.User"
-            }
-          }
-        }
-      }
-    },
-    "/users/{user}/quiet-hours": {
-      "get": {
-        "security": [
-          {
-            "CoderSessionToken": []
-          }
-        ],
-        "produces": ["application/json"],
-        "tags": ["Enterprise"],
-        "summary": "Get user quiet hours schedule",
-        "operationId": "get-user-quiet-hours-schedule",
-        "parameters": [
-          {
-            "type": "string",
-            "format": "uuid",
-            "description": "User ID",
-            "name": "user",
-            "in": "path",
-            "required": true
-          }
-        ],
-        "responses": {
-          "200": {
-            "description": "OK",
-            "schema": {
-              "type": "array",
-              "items": {
-                "$ref": "#/definitions/codersdk.UserQuietHoursScheduleResponse"
-              }
-            }
-          }
-        }
-      },
-      "put": {
-        "security": [
-          {
-            "CoderSessionToken": []
-          }
-        ],
-        "consumes": ["application/json"],
-        "produces": ["application/json"],
-        "tags": ["Enterprise"],
-        "summary": "Update user quiet hours schedule",
-        "operationId": "update-user-quiet-hours-schedule",
-        "parameters": [
-          {
-            "type": "string",
-            "format": "uuid",
-            "description": "User ID",
-            "name": "user",
-            "in": "path",
-            "required": true
-          },
-          {
-            "description": "Update schedule request",
-            "name": "request",
-            "in": "body",
-            "required": true,
-            "schema": {
-              "$ref": "#/definitions/codersdk.UpdateUserQuietHoursScheduleRequest"
-            }
-          }
-        ],
-        "responses": {
-          "200": {
-            "description": "OK",
-            "schema": {
-              "type": "array",
-              "items": {
-                "$ref": "#/definitions/codersdk.UserQuietHoursScheduleResponse"
-              }
-            }
-          }
-        }
-      }
-    },
-    "/users/{user}/roles": {
-      "get": {
-        "security": [
-          {
-            "CoderSessionToken": []
-          }
-        ],
-        "produces": ["application/json"],
-        "tags": ["Users"],
-        "summary": "Get user roles",
-        "operationId": "get-user-roles",
-        "parameters": [
-          {
-            "type": "string",
-            "description": "User ID, name, or me",
-            "name": "user",
-            "in": "path",
-            "required": true
-          }
-        ],
-        "responses": {
-          "200": {
-            "description": "OK",
-            "schema": {
-              "$ref": "#/definitions/codersdk.User"
-            }
-          }
-        }
-      },
-      "put": {
-        "security": [
-          {
-            "CoderSessionToken": []
-          }
-        ],
-        "consumes": ["application/json"],
-        "produces": ["application/json"],
-        "tags": ["Users"],
-        "summary": "Assign role to user",
-        "operationId": "assign-role-to-user",
-        "parameters": [
-          {
-            "type": "string",
-            "description": "User ID, name, or me",
-            "name": "user",
-            "in": "path",
-            "required": true
-          },
-          {
-            "description": "Update roles request",
-            "name": "request",
-            "in": "body",
-            "required": true,
-            "schema": {
-              "$ref": "#/definitions/codersdk.UpdateRoles"
-            }
-          }
-        ],
-        "responses": {
-          "200": {
-            "description": "OK",
-            "schema": {
-              "$ref": "#/definitions/codersdk.User"
-            }
-          }
-        }
-      }
-    },
-    "/users/{user}/status/activate": {
-      "put": {
-        "security": [
-          {
-            "CoderSessionToken": []
-          }
-        ],
-        "produces": ["application/json"],
-        "tags": ["Users"],
-        "summary": "Activate user account",
-        "operationId": "activate-user-account",
-        "parameters": [
-          {
-            "type": "string",
-            "description": "User ID, name, or me",
-            "name": "user",
-            "in": "path",
-            "required": true
-          }
-        ],
-        "responses": {
-          "200": {
-            "description": "OK",
-            "schema": {
-              "$ref": "#/definitions/codersdk.User"
-            }
-          }
-        }
-      }
-    },
-    "/users/{user}/status/suspend": {
-      "put": {
-        "security": [
-          {
-            "CoderSessionToken": []
-          }
-        ],
-        "produces": ["application/json"],
-        "tags": ["Users"],
-        "summary": "Suspend user account",
-        "operationId": "suspend-user-account",
-        "parameters": [
-          {
-            "type": "string",
-            "description": "User ID, name, or me",
-            "name": "user",
-            "in": "path",
-            "required": true
-          }
-        ],
-        "responses": {
-          "200": {
-            "description": "OK",
-            "schema": {
-              "$ref": "#/definitions/codersdk.User"
-            }
-          }
-        }
-      }
-    },
-    "/users/{user}/workspace/{workspacename}": {
-      "get": {
-        "security": [
-          {
-            "CoderSessionToken": []
-          }
-        ],
-        "produces": ["application/json"],
-        "tags": ["Workspaces"],
-        "summary": "Get workspace metadata by user and workspace name",
-        "operationId": "get-workspace-metadata-by-user-and-workspace-name",
-        "parameters": [
-          {
-            "type": "string",
-            "description": "User ID, name, or me",
-            "name": "user",
-            "in": "path",
-            "required": true
-          },
-          {
-            "type": "string",
-            "description": "Workspace name",
-            "name": "workspacename",
-            "in": "path",
-            "required": true
-          },
-          {
-            "type": "boolean",
-            "description": "Return data instead of HTTP 404 if the workspace is deleted",
-            "name": "include_deleted",
-            "in": "query"
-          }
-        ],
-        "responses": {
-          "200": {
-            "description": "OK",
-            "schema": {
-              "$ref": "#/definitions/codersdk.Workspace"
-            }
-          }
-        }
-      }
-    },
-    "/users/{user}/workspace/{workspacename}/builds/{buildnumber}": {
-      "get": {
-        "security": [
-          {
-            "CoderSessionToken": []
-          }
-        ],
-        "produces": ["application/json"],
-        "tags": ["Builds"],
-        "summary": "Get workspace build by user, workspace name, and build number",
-        "operationId": "get-workspace-build-by-user-workspace-name-and-build-number",
-        "parameters": [
-          {
-            "type": "string",
-            "description": "User ID, name, or me",
-            "name": "user",
-            "in": "path",
-            "required": true
-          },
-          {
-            "type": "string",
-            "description": "Workspace name",
-            "name": "workspacename",
-            "in": "path",
-            "required": true
-          },
-          {
-            "type": "string",
-            "format": "number",
-            "description": "Build number",
-            "name": "buildnumber",
-            "in": "path",
-            "required": true
-          }
-        ],
-        "responses": {
-          "200": {
-            "description": "OK",
-            "schema": {
-              "$ref": "#/definitions/codersdk.WorkspaceBuild"
-            }
-          }
-        }
-      }
-    },
-    "/users/{user}/workspaces": {
-      "post": {
-        "security": [
-          {
-            "CoderSessionToken": []
-          }
-        ],
-        "description": "Create a new workspace using a template. The request must\nspecify either the Template ID or the Template Version ID,\nnot both. If the Template ID is specified, the active version\nof the template will be used.",
-        "consumes": ["application/json"],
-        "produces": ["application/json"],
-        "tags": ["Workspaces"],
-        "summary": "Create user workspace",
-        "operationId": "create-user-workspace",
-        "parameters": [
-          {
-            "type": "string",
-            "description": "Username, UUID, or me",
-            "name": "user",
-            "in": "path",
-            "required": true
-          },
-          {
-            "description": "Create workspace request",
-            "name": "request",
-            "in": "body",
-            "required": true,
-            "schema": {
-              "$ref": "#/definitions/codersdk.CreateWorkspaceRequest"
-            }
-          }
-        ],
-        "responses": {
-          "200": {
-            "description": "OK",
-            "schema": {
-              "$ref": "#/definitions/codersdk.Workspace"
-            }
-          }
-        }
-      }
-    },
-    "/workspace-quota/{user}": {
-      "get": {
-        "security": [
-          {
-            "CoderSessionToken": []
-          }
-        ],
-        "produces": ["application/json"],
-        "tags": ["Enterprise"],
-        "summary": "Get workspace quota by user",
-        "operationId": "get-workspace-quota-by-user",
-        "parameters": [
-          {
-            "type": "string",
-            "description": "User ID, name, or me",
-            "name": "user",
-            "in": "path",
-            "required": true
-          }
-        ],
-        "responses": {
-          "200": {
-            "description": "OK",
-            "schema": {
-              "$ref": "#/definitions/codersdk.WorkspaceQuota"
-            }
-          }
-        }
-      }
-    },
-    "/workspaceagents/aws-instance-identity": {
-      "post": {
-        "security": [
-          {
-            "CoderSessionToken": []
-          }
-        ],
-        "consumes": ["application/json"],
-        "produces": ["application/json"],
-        "tags": ["Agents"],
-        "summary": "Authenticate agent on AWS instance",
-        "operationId": "authenticate-agent-on-aws-instance",
-        "parameters": [
-          {
-            "description": "Instance identity token",
-            "name": "request",
-            "in": "body",
-            "required": true,
-            "schema": {
-              "$ref": "#/definitions/agentsdk.AWSInstanceIdentityToken"
-            }
-          }
-        ],
-        "responses": {
-          "200": {
-            "description": "OK",
-            "schema": {
-              "$ref": "#/definitions/agentsdk.AuthenticateResponse"
-            }
-          }
-        }
-      }
-    },
-    "/workspaceagents/azure-instance-identity": {
-      "post": {
-        "security": [
-          {
-            "CoderSessionToken": []
-          }
-        ],
-        "consumes": ["application/json"],
-        "produces": ["application/json"],
-        "tags": ["Agents"],
-        "summary": "Authenticate agent on Azure instance",
-        "operationId": "authenticate-agent-on-azure-instance",
-        "parameters": [
-          {
-            "description": "Instance identity token",
-            "name": "request",
-            "in": "body",
-            "required": true,
-            "schema": {
-              "$ref": "#/definitions/agentsdk.AzureInstanceIdentityToken"
-            }
-          }
-        ],
-        "responses": {
-          "200": {
-            "description": "OK",
-            "schema": {
-              "$ref": "#/definitions/agentsdk.AuthenticateResponse"
-            }
-          }
-        }
-      }
-    },
-    "/workspaceagents/connection": {
-      "get": {
-        "security": [
-          {
-            "CoderSessionToken": []
-          }
-        ],
-        "produces": ["application/json"],
-        "tags": ["Agents"],
-        "summary": "Get connection info for workspace agent generic",
-        "operationId": "get-connection-info-for-workspace-agent-generic",
-        "responses": {
-          "200": {
-            "description": "OK",
-            "schema": {
-              "$ref": "#/definitions/workspacesdk.AgentConnectionInfo"
-            }
-          }
-        },
-        "x-apidocgen": {
-          "skip": true
-        }
-      }
-    },
-    "/workspaceagents/google-instance-identity": {
-      "post": {
-        "security": [
-          {
-            "CoderSessionToken": []
-          }
-        ],
-        "consumes": ["application/json"],
-        "produces": ["application/json"],
-        "tags": ["Agents"],
-        "summary": "Authenticate agent on Google Cloud instance",
-        "operationId": "authenticate-agent-on-google-cloud-instance",
-        "parameters": [
-          {
-            "description": "Instance identity token",
-            "name": "request",
-            "in": "body",
-            "required": true,
-            "schema": {
-              "$ref": "#/definitions/agentsdk.GoogleInstanceIdentityToken"
-            }
-          }
-        ],
-        "responses": {
-          "200": {
-            "description": "OK",
-            "schema": {
-              "$ref": "#/definitions/agentsdk.AuthenticateResponse"
-            }
-          }
-        }
-      }
-    },
-    "/workspaceagents/me/external-auth": {
-      "get": {
-        "security": [
-          {
-            "CoderSessionToken": []
-          }
-        ],
-        "produces": ["application/json"],
-        "tags": ["Agents"],
-        "summary": "Get workspace agent external auth",
-        "operationId": "get-workspace-agent-external-auth",
-        "parameters": [
-          {
-            "type": "string",
-            "description": "Match",
-            "name": "match",
-            "in": "query",
-            "required": true
-          },
-          {
-            "type": "string",
-            "description": "Provider ID",
-            "name": "id",
-            "in": "query",
-            "required": true
-          },
-          {
-            "type": "boolean",
-            "description": "Wait for a new token to be issued",
-            "name": "listen",
-            "in": "query"
-          }
-        ],
-        "responses": {
-          "200": {
-            "description": "OK",
-            "schema": {
-              "$ref": "#/definitions/agentsdk.ExternalAuthResponse"
-            }
-          }
-        }
-      }
-    },
-    "/workspaceagents/me/gitauth": {
-      "get": {
-        "security": [
-          {
-            "CoderSessionToken": []
-          }
-        ],
-        "produces": ["application/json"],
-        "tags": ["Agents"],
-        "summary": "Removed: Get workspace agent git auth",
-        "operationId": "removed-get-workspace-agent-git-auth",
-        "parameters": [
-          {
-            "type": "string",
-            "description": "Match",
-            "name": "match",
-            "in": "query",
-            "required": true
-          },
-          {
-            "type": "string",
-            "description": "Provider ID",
-            "name": "id",
-            "in": "query",
-            "required": true
-          },
-          {
-            "type": "boolean",
-            "description": "Wait for a new token to be issued",
-            "name": "listen",
-            "in": "query"
-          }
-        ],
-        "responses": {
-          "200": {
-            "description": "OK",
-            "schema": {
-              "$ref": "#/definitions/agentsdk.ExternalAuthResponse"
-            }
-          }
-        }
-      }
-    },
-    "/workspaceagents/me/gitsshkey": {
-      "get": {
-        "security": [
-          {
-            "CoderSessionToken": []
-          }
-        ],
-        "produces": ["application/json"],
-        "tags": ["Agents"],
-        "summary": "Get workspace agent Git SSH key",
-        "operationId": "get-workspace-agent-git-ssh-key",
-        "responses": {
-          "200": {
-            "description": "OK",
-            "schema": {
-              "$ref": "#/definitions/agentsdk.GitSSHKey"
-            }
-          }
-        }
-      }
-    },
-    "/workspaceagents/me/log-source": {
-      "post": {
-        "security": [
-          {
-            "CoderSessionToken": []
-          }
-        ],
-        "consumes": ["application/json"],
-        "produces": ["application/json"],
-        "tags": ["Agents"],
-        "summary": "Post workspace agent log source",
-        "operationId": "post-workspace-agent-log-source",
-        "parameters": [
-          {
-            "description": "Log source request",
-            "name": "request",
-            "in": "body",
-            "required": true,
-            "schema": {
-              "$ref": "#/definitions/agentsdk.PostLogSourceRequest"
-            }
-          }
-        ],
-        "responses": {
-          "200": {
-            "description": "OK",
-            "schema": {
-              "$ref": "#/definitions/codersdk.WorkspaceAgentLogSource"
-            }
-          }
-        }
-      }
-    },
-    "/workspaceagents/me/logs": {
-      "patch": {
-        "security": [
-          {
-            "CoderSessionToken": []
-          }
-        ],
-        "consumes": ["application/json"],
-        "produces": ["application/json"],
-        "tags": ["Agents"],
-        "summary": "Patch workspace agent logs",
-        "operationId": "patch-workspace-agent-logs",
-        "parameters": [
-          {
-            "description": "logs",
-            "name": "request",
-            "in": "body",
-            "required": true,
-            "schema": {
-              "$ref": "#/definitions/agentsdk.PatchLogs"
-            }
-          }
-        ],
-        "responses": {
-          "200": {
-            "description": "OK",
-            "schema": {
-              "$ref": "#/definitions/codersdk.Response"
-            }
-          }
-        }
-      }
-    },
-    "/workspaceagents/me/rpc": {
-      "get": {
-        "security": [
-          {
-            "CoderSessionToken": []
-          }
-        ],
-        "tags": ["Agents"],
-        "summary": "Workspace agent RPC API",
-        "operationId": "workspace-agent-rpc-api",
-        "responses": {
-          "101": {
-            "description": "Switching Protocols"
-          }
-        },
-        "x-apidocgen": {
-          "skip": true
-        }
-      }
-    },
-    "/workspaceagents/{workspaceagent}": {
-      "get": {
-        "security": [
-          {
-            "CoderSessionToken": []
-          }
-        ],
-        "produces": ["application/json"],
-        "tags": ["Agents"],
-        "summary": "Get workspace agent by ID",
-        "operationId": "get-workspace-agent-by-id",
-        "parameters": [
-          {
-            "type": "string",
-            "format": "uuid",
-            "description": "Workspace agent ID",
-            "name": "workspaceagent",
-            "in": "path",
-            "required": true
-          }
-        ],
-        "responses": {
-          "200": {
-            "description": "OK",
-            "schema": {
-              "$ref": "#/definitions/codersdk.WorkspaceAgent"
-            }
-          }
-        }
-      }
-    },
-    "/workspaceagents/{workspaceagent}/connection": {
-      "get": {
-        "security": [
-          {
-            "CoderSessionToken": []
-          }
-        ],
-        "produces": ["application/json"],
-        "tags": ["Agents"],
-        "summary": "Get connection info for workspace agent",
-        "operationId": "get-connection-info-for-workspace-agent",
-        "parameters": [
-          {
-            "type": "string",
-            "format": "uuid",
-            "description": "Workspace agent ID",
-            "name": "workspaceagent",
-            "in": "path",
-            "required": true
-          }
-        ],
-        "responses": {
-          "200": {
-            "description": "OK",
-            "schema": {
-              "$ref": "#/definitions/workspacesdk.AgentConnectionInfo"
-            }
-          }
-        }
-      }
-    },
-    "/workspaceagents/{workspaceagent}/coordinate": {
-      "get": {
-        "security": [
-          {
-            "CoderSessionToken": []
-          }
-        ],
-        "tags": ["Agents"],
-        "summary": "Coordinate workspace agent",
-        "operationId": "coordinate-workspace-agent",
-        "parameters": [
-          {
-            "type": "string",
-            "format": "uuid",
-            "description": "Workspace agent ID",
-            "name": "workspaceagent",
-            "in": "path",
-            "required": true
-          }
-        ],
-        "responses": {
-          "101": {
-            "description": "Switching Protocols"
-          }
-        }
-      }
-    },
-    "/workspaceagents/{workspaceagent}/listening-ports": {
-      "get": {
-        "security": [
-          {
-            "CoderSessionToken": []
-          }
-        ],
-        "produces": ["application/json"],
-        "tags": ["Agents"],
-        "summary": "Get listening ports for workspace agent",
-        "operationId": "get-listening-ports-for-workspace-agent",
-        "parameters": [
-          {
-            "type": "string",
-            "format": "uuid",
-            "description": "Workspace agent ID",
-            "name": "workspaceagent",
-            "in": "path",
-            "required": true
-          }
-        ],
-        "responses": {
-          "200": {
-            "description": "OK",
-            "schema": {
-              "$ref": "#/definitions/codersdk.WorkspaceAgentListeningPortsResponse"
-            }
-          }
-        }
-      }
-    },
-    "/workspaceagents/{workspaceagent}/logs": {
-      "get": {
-        "security": [
-          {
-            "CoderSessionToken": []
-          }
-        ],
-        "produces": ["application/json"],
-        "tags": ["Agents"],
-        "summary": "Get logs by workspace agent",
-        "operationId": "get-logs-by-workspace-agent",
-        "parameters": [
-          {
-            "type": "string",
-            "format": "uuid",
-            "description": "Workspace agent ID",
-            "name": "workspaceagent",
-            "in": "path",
-            "required": true
-          },
-          {
-            "type": "integer",
-            "description": "Before log id",
-            "name": "before",
-            "in": "query"
-          },
-          {
-            "type": "integer",
-            "description": "After log id",
-            "name": "after",
-            "in": "query"
-          },
-          {
-            "type": "boolean",
-            "description": "Follow log stream",
-            "name": "follow",
-            "in": "query"
-          },
-          {
-            "type": "boolean",
-            "description": "Disable compression for WebSocket connection",
-            "name": "no_compression",
-            "in": "query"
-          }
-        ],
-        "responses": {
-          "200": {
-            "description": "OK",
-            "schema": {
-              "type": "array",
-              "items": {
-                "$ref": "#/definitions/codersdk.WorkspaceAgentLog"
-              }
-            }
-          }
-        }
-      }
-    },
-    "/workspaceagents/{workspaceagent}/pty": {
-      "get": {
-        "security": [
-          {
-            "CoderSessionToken": []
-          }
-        ],
-        "tags": ["Agents"],
-        "summary": "Open PTY to workspace agent",
-        "operationId": "open-pty-to-workspace-agent",
-        "parameters": [
-          {
-            "type": "string",
-            "format": "uuid",
-            "description": "Workspace agent ID",
-            "name": "workspaceagent",
-            "in": "path",
-            "required": true
-          }
-        ],
-        "responses": {
-          "101": {
-            "description": "Switching Protocols"
-          }
-        }
-      }
-    },
-    "/workspaceagents/{workspaceagent}/startup-logs": {
-      "get": {
-        "security": [
-          {
-            "CoderSessionToken": []
-          }
-        ],
-        "produces": ["application/json"],
-        "tags": ["Agents"],
-        "summary": "Removed: Get logs by workspace agent",
-        "operationId": "removed-get-logs-by-workspace-agent",
-        "parameters": [
-          {
-            "type": "string",
-            "format": "uuid",
-            "description": "Workspace agent ID",
-            "name": "workspaceagent",
-            "in": "path",
-            "required": true
-          },
-          {
-            "type": "integer",
-            "description": "Before log id",
-            "name": "before",
-            "in": "query"
-          },
-          {
-            "type": "integer",
-            "description": "After log id",
-            "name": "after",
-            "in": "query"
-          },
-          {
-            "type": "boolean",
-            "description": "Follow log stream",
-            "name": "follow",
-            "in": "query"
-          },
-          {
-            "type": "boolean",
-            "description": "Disable compression for WebSocket connection",
-            "name": "no_compression",
-            "in": "query"
-          }
-        ],
-        "responses": {
-          "200": {
-            "description": "OK",
-            "schema": {
-              "type": "array",
-              "items": {
-                "$ref": "#/definitions/codersdk.WorkspaceAgentLog"
-              }
-            }
-          }
-        }
-      }
-    },
-    "/workspaceagents/{workspaceagent}/watch-metadata": {
-      "get": {
-        "security": [
-          {
-            "CoderSessionToken": []
-          }
-        ],
-        "tags": ["Agents"],
-        "summary": "Watch for workspace agent metadata updates",
-        "operationId": "watch-for-workspace-agent-metadata-updates",
-        "parameters": [
-          {
-            "type": "string",
-            "format": "uuid",
-            "description": "Workspace agent ID",
-            "name": "workspaceagent",
-            "in": "path",
-            "required": true
-          }
-        ],
-        "responses": {
-          "200": {
-            "description": "Success"
-          }
-        },
-        "x-apidocgen": {
-          "skip": true
-        }
-      }
-    },
-    "/workspacebuilds/{workspacebuild}": {
-      "get": {
-        "security": [
-          {
-            "CoderSessionToken": []
-          }
-        ],
-        "produces": ["application/json"],
-        "tags": ["Builds"],
-        "summary": "Get workspace build",
-        "operationId": "get-workspace-build",
-        "parameters": [
-          {
-            "type": "string",
-            "description": "Workspace build ID",
-            "name": "workspacebuild",
-            "in": "path",
-            "required": true
-          }
-        ],
-        "responses": {
-          "200": {
-            "description": "OK",
-            "schema": {
-              "$ref": "#/definitions/codersdk.WorkspaceBuild"
-            }
-          }
-        }
-      }
-    },
-    "/workspacebuilds/{workspacebuild}/cancel": {
-      "patch": {
-        "security": [
-          {
-            "CoderSessionToken": []
-          }
-        ],
-        "produces": ["application/json"],
-        "tags": ["Builds"],
-        "summary": "Cancel workspace build",
-        "operationId": "cancel-workspace-build",
-        "parameters": [
-          {
-            "type": "string",
-            "description": "Workspace build ID",
-            "name": "workspacebuild",
-            "in": "path",
-            "required": true
-          }
-        ],
-        "responses": {
-          "200": {
-            "description": "OK",
-            "schema": {
-              "$ref": "#/definitions/codersdk.Response"
-            }
-          }
-        }
-      }
-    },
-    "/workspacebuilds/{workspacebuild}/logs": {
-      "get": {
-        "security": [
-          {
-            "CoderSessionToken": []
-          }
-        ],
-        "produces": ["application/json"],
-        "tags": ["Builds"],
-        "summary": "Get workspace build logs",
-        "operationId": "get-workspace-build-logs",
-        "parameters": [
-          {
-            "type": "string",
-            "description": "Workspace build ID",
-            "name": "workspacebuild",
-            "in": "path",
-            "required": true
-          },
-          {
-            "type": "integer",
-            "description": "Before Unix timestamp",
-            "name": "before",
-            "in": "query"
-          },
-          {
-            "type": "integer",
-            "description": "After Unix timestamp",
-            "name": "after",
-            "in": "query"
-          },
-          {
-            "type": "boolean",
-            "description": "Follow log stream",
-            "name": "follow",
-            "in": "query"
-          }
-        ],
-        "responses": {
-          "200": {
-            "description": "OK",
-            "schema": {
-              "type": "array",
-              "items": {
-                "$ref": "#/definitions/codersdk.ProvisionerJobLog"
-              }
-            }
-          }
-        }
-      }
-    },
-    "/workspacebuilds/{workspacebuild}/parameters": {
-      "get": {
-        "security": [
-          {
-            "CoderSessionToken": []
-          }
-        ],
-        "produces": ["application/json"],
-        "tags": ["Builds"],
-        "summary": "Get build parameters for workspace build",
-        "operationId": "get-build-parameters-for-workspace-build",
-        "parameters": [
-          {
-            "type": "string",
-            "description": "Workspace build ID",
-            "name": "workspacebuild",
-            "in": "path",
-            "required": true
-          }
-        ],
-        "responses": {
-          "200": {
-            "description": "OK",
-            "schema": {
-              "type": "array",
-              "items": {
-                "$ref": "#/definitions/codersdk.WorkspaceBuildParameter"
-              }
-            }
-          }
-        }
-      }
-    },
-    "/workspacebuilds/{workspacebuild}/resources": {
-      "get": {
-        "security": [
-          {
-            "CoderSessionToken": []
-          }
-        ],
-        "produces": ["application/json"],
-        "tags": ["Builds"],
-        "summary": "Removed: Get workspace resources for workspace build",
-        "operationId": "removed-get-workspace-resources-for-workspace-build",
-        "deprecated": true,
-        "parameters": [
-          {
-            "type": "string",
-            "description": "Workspace build ID",
-            "name": "workspacebuild",
-            "in": "path",
-            "required": true
-          }
-        ],
-        "responses": {
-          "200": {
-            "description": "OK",
-            "schema": {
-              "type": "array",
-              "items": {
-                "$ref": "#/definitions/codersdk.WorkspaceResource"
-              }
-            }
-          }
-        }
-      }
-    },
-    "/workspacebuilds/{workspacebuild}/state": {
-      "get": {
-        "security": [
-          {
-            "CoderSessionToken": []
-          }
-        ],
-        "produces": ["application/json"],
-        "tags": ["Builds"],
-        "summary": "Get provisioner state for workspace build",
-        "operationId": "get-provisioner-state-for-workspace-build",
-        "parameters": [
-          {
-            "type": "string",
-            "description": "Workspace build ID",
-            "name": "workspacebuild",
-            "in": "path",
-            "required": true
-          }
-        ],
-        "responses": {
-          "200": {
-            "description": "OK",
-            "schema": {
-              "$ref": "#/definitions/codersdk.WorkspaceBuild"
-            }
-          }
-        }
-      }
-    },
-    "/workspaceproxies": {
-      "get": {
-        "security": [
-          {
-            "CoderSessionToken": []
-          }
-        ],
-        "produces": ["application/json"],
-        "tags": ["Enterprise"],
-        "summary": "Get workspace proxies",
-        "operationId": "get-workspace-proxies",
-        "responses": {
-          "200": {
-            "description": "OK",
-            "schema": {
-              "type": "array",
-              "items": {
-                "$ref": "#/definitions/codersdk.RegionsResponse-codersdk_WorkspaceProxy"
-              }
-            }
-          }
-        }
-      },
-      "post": {
-        "security": [
-          {
-            "CoderSessionToken": []
-          }
-        ],
-        "consumes": ["application/json"],
-        "produces": ["application/json"],
-        "tags": ["Enterprise"],
-        "summary": "Create workspace proxy",
-        "operationId": "create-workspace-proxy",
-        "parameters": [
-          {
-            "description": "Create workspace proxy request",
-            "name": "request",
-            "in": "body",
-            "required": true,
-            "schema": {
-              "$ref": "#/definitions/codersdk.CreateWorkspaceProxyRequest"
-            }
-          }
-        ],
-        "responses": {
-          "201": {
-            "description": "Created",
-            "schema": {
-              "$ref": "#/definitions/codersdk.WorkspaceProxy"
-            }
-          }
-        }
-      }
-    },
-    "/workspaceproxies/me/app-stats": {
-      "post": {
-        "security": [
-          {
-            "CoderSessionToken": []
-          }
-        ],
-        "consumes": ["application/json"],
-        "tags": ["Enterprise"],
-        "summary": "Report workspace app stats",
-        "operationId": "report-workspace-app-stats",
-        "parameters": [
-          {
-            "description": "Report app stats request",
-            "name": "request",
-            "in": "body",
-            "required": true,
-            "schema": {
-              "$ref": "#/definitions/wsproxysdk.ReportAppStatsRequest"
-            }
-          }
-        ],
-        "responses": {
-          "204": {
-            "description": "No Content"
-          }
-        },
-        "x-apidocgen": {
-          "skip": true
-        }
-      }
-    },
-    "/workspaceproxies/me/coordinate": {
-      "get": {
-        "security": [
-          {
-            "CoderSessionToken": []
-          }
-        ],
-        "tags": ["Enterprise"],
-        "summary": "Workspace Proxy Coordinate",
-        "operationId": "workspace-proxy-coordinate",
-        "responses": {
-          "101": {
-            "description": "Switching Protocols"
-          }
-        },
-        "x-apidocgen": {
-          "skip": true
-        }
-      }
-    },
-    "/workspaceproxies/me/deregister": {
-      "post": {
-        "security": [
-          {
-            "CoderSessionToken": []
-          }
-        ],
-        "consumes": ["application/json"],
-        "tags": ["Enterprise"],
-        "summary": "Deregister workspace proxy",
-        "operationId": "deregister-workspace-proxy",
-        "parameters": [
-          {
-            "description": "Deregister workspace proxy request",
-            "name": "request",
-            "in": "body",
-            "required": true,
-            "schema": {
-              "$ref": "#/definitions/wsproxysdk.DeregisterWorkspaceProxyRequest"
-            }
-          }
-        ],
-        "responses": {
-          "204": {
-            "description": "No Content"
-          }
-        },
-        "x-apidocgen": {
-          "skip": true
-        }
-      }
-    },
-    "/workspaceproxies/me/issue-signed-app-token": {
-      "post": {
-        "security": [
-          {
-            "CoderSessionToken": []
-          }
-        ],
-        "consumes": ["application/json"],
-        "produces": ["application/json"],
-        "tags": ["Enterprise"],
-        "summary": "Issue signed workspace app token",
-        "operationId": "issue-signed-workspace-app-token",
-        "parameters": [
-          {
-            "description": "Issue signed app token request",
-            "name": "request",
-            "in": "body",
-            "required": true,
-            "schema": {
-              "$ref": "#/definitions/workspaceapps.IssueTokenRequest"
-            }
-          }
-        ],
-        "responses": {
-          "201": {
-            "description": "Created",
-            "schema": {
-              "$ref": "#/definitions/wsproxysdk.IssueSignedAppTokenResponse"
-            }
-          }
-        },
-        "x-apidocgen": {
-          "skip": true
-        }
-      }
-    },
-    "/workspaceproxies/me/register": {
-      "post": {
-        "security": [
-          {
-            "CoderSessionToken": []
-          }
-        ],
-        "consumes": ["application/json"],
-        "produces": ["application/json"],
-        "tags": ["Enterprise"],
-        "summary": "Register workspace proxy",
-        "operationId": "register-workspace-proxy",
-        "parameters": [
-          {
-            "description": "Register workspace proxy request",
-            "name": "request",
-            "in": "body",
-            "required": true,
-            "schema": {
-              "$ref": "#/definitions/wsproxysdk.RegisterWorkspaceProxyRequest"
-            }
-          }
-        ],
-        "responses": {
-          "201": {
-            "description": "Created",
-            "schema": {
-              "$ref": "#/definitions/wsproxysdk.RegisterWorkspaceProxyResponse"
-            }
-          }
-        },
-        "x-apidocgen": {
-          "skip": true
-        }
-      }
-    },
-    "/workspaceproxies/{workspaceproxy}": {
-      "get": {
-        "security": [
-          {
-            "CoderSessionToken": []
-          }
-        ],
-        "produces": ["application/json"],
-        "tags": ["Enterprise"],
-        "summary": "Get workspace proxy",
-        "operationId": "get-workspace-proxy",
-        "parameters": [
-          {
-            "type": "string",
-            "format": "uuid",
-            "description": "Proxy ID or name",
-            "name": "workspaceproxy",
-            "in": "path",
-            "required": true
-          }
-        ],
-        "responses": {
-          "200": {
-            "description": "OK",
-            "schema": {
-              "$ref": "#/definitions/codersdk.WorkspaceProxy"
-            }
-          }
-        }
-      },
-      "delete": {
-        "security": [
-          {
-            "CoderSessionToken": []
-          }
-        ],
-        "produces": ["application/json"],
-        "tags": ["Enterprise"],
-        "summary": "Delete workspace proxy",
-        "operationId": "delete-workspace-proxy",
-        "parameters": [
-          {
-            "type": "string",
-            "format": "uuid",
-            "description": "Proxy ID or name",
-            "name": "workspaceproxy",
-            "in": "path",
-            "required": true
-          }
-        ],
-        "responses": {
-          "200": {
-            "description": "OK",
-            "schema": {
-              "$ref": "#/definitions/codersdk.Response"
-            }
-          }
-        }
-      },
-      "patch": {
-        "security": [
-          {
-            "CoderSessionToken": []
-          }
-        ],
-        "consumes": ["application/json"],
-        "produces": ["application/json"],
-        "tags": ["Enterprise"],
-        "summary": "Update workspace proxy",
-        "operationId": "update-workspace-proxy",
-        "parameters": [
-          {
-            "type": "string",
-            "format": "uuid",
-            "description": "Proxy ID or name",
-            "name": "workspaceproxy",
-            "in": "path",
-            "required": true
-          },
-          {
-            "description": "Update workspace proxy request",
-            "name": "request",
-            "in": "body",
-            "required": true,
-            "schema": {
-              "$ref": "#/definitions/codersdk.PatchWorkspaceProxy"
-            }
-          }
-        ],
-        "responses": {
-          "200": {
-            "description": "OK",
-            "schema": {
-              "$ref": "#/definitions/codersdk.WorkspaceProxy"
-            }
-          }
-        }
-      }
-    },
-    "/workspaces": {
-      "get": {
-        "security": [
-          {
-            "CoderSessionToken": []
-          }
-        ],
-        "produces": ["application/json"],
-        "tags": ["Workspaces"],
-        "summary": "List workspaces",
-        "operationId": "list-workspaces",
-        "parameters": [
-          {
-            "type": "string",
-            "description": "Search query in the format `key:value`. Available keys are: owner, template, name, status, has-agent, dormant, last_used_after, last_used_before.",
-            "name": "q",
-            "in": "query"
-          },
-          {
-            "type": "integer",
-            "description": "Page limit",
-            "name": "limit",
-            "in": "query"
-          },
-          {
-            "type": "integer",
-            "description": "Page offset",
-            "name": "offset",
-            "in": "query"
-          }
-        ],
-        "responses": {
-          "200": {
-            "description": "OK",
-            "schema": {
-              "$ref": "#/definitions/codersdk.WorkspacesResponse"
-            }
-          }
-        }
-      }
-    },
-    "/workspaces/{workspace}": {
-      "get": {
-        "security": [
-          {
-            "CoderSessionToken": []
-          }
-        ],
-        "produces": ["application/json"],
-        "tags": ["Workspaces"],
-        "summary": "Get workspace metadata by ID",
-        "operationId": "get-workspace-metadata-by-id",
-        "parameters": [
-          {
-            "type": "string",
-            "format": "uuid",
-            "description": "Workspace ID",
-            "name": "workspace",
-            "in": "path",
-            "required": true
-          },
-          {
-            "type": "boolean",
-            "description": "Return data instead of HTTP 404 if the workspace is deleted",
-            "name": "include_deleted",
-            "in": "query"
-          }
-        ],
-        "responses": {
-          "200": {
-            "description": "OK",
-            "schema": {
-              "$ref": "#/definitions/codersdk.Workspace"
-            }
-          }
-        }
-      },
-      "patch": {
-        "security": [
-          {
-            "CoderSessionToken": []
-          }
-        ],
-        "consumes": ["application/json"],
-        "tags": ["Workspaces"],
-        "summary": "Update workspace metadata by ID",
-        "operationId": "update-workspace-metadata-by-id",
-        "parameters": [
-          {
-            "type": "string",
-            "format": "uuid",
-            "description": "Workspace ID",
-            "name": "workspace",
-            "in": "path",
-            "required": true
-          },
-          {
-            "description": "Metadata update request",
-            "name": "request",
-            "in": "body",
-            "required": true,
-            "schema": {
-              "$ref": "#/definitions/codersdk.UpdateWorkspaceRequest"
-            }
-          }
-        ],
-        "responses": {
-          "204": {
-            "description": "No Content"
-          }
-        }
-      }
-    },
-    "/workspaces/{workspace}/autostart": {
-      "put": {
-        "security": [
-          {
-            "CoderSessionToken": []
-          }
-        ],
-        "consumes": ["application/json"],
-        "tags": ["Workspaces"],
-        "summary": "Update workspace autostart schedule by ID",
-        "operationId": "update-workspace-autostart-schedule-by-id",
-        "parameters": [
-          {
-            "type": "string",
-            "format": "uuid",
-            "description": "Workspace ID",
-            "name": "workspace",
-            "in": "path",
-            "required": true
-          },
-          {
-            "description": "Schedule update request",
-            "name": "request",
-            "in": "body",
-            "required": true,
-            "schema": {
-              "$ref": "#/definitions/codersdk.UpdateWorkspaceAutostartRequest"
-            }
-          }
-        ],
-        "responses": {
-          "204": {
-            "description": "No Content"
-          }
-        }
-      }
-    },
-    "/workspaces/{workspace}/autoupdates": {
-      "put": {
-        "security": [
-          {
-            "CoderSessionToken": []
-          }
-        ],
-        "consumes": ["application/json"],
-        "tags": ["Workspaces"],
-        "summary": "Update workspace automatic updates by ID",
-        "operationId": "update-workspace-automatic-updates-by-id",
-        "parameters": [
-          {
-            "type": "string",
-            "format": "uuid",
-            "description": "Workspace ID",
-            "name": "workspace",
-            "in": "path",
-            "required": true
-          },
-          {
-            "description": "Automatic updates request",
-            "name": "request",
-            "in": "body",
-            "required": true,
-            "schema": {
-              "$ref": "#/definitions/codersdk.UpdateWorkspaceAutomaticUpdatesRequest"
-            }
-          }
-        ],
-        "responses": {
-          "204": {
-            "description": "No Content"
-          }
-        }
-      }
-    },
-    "/workspaces/{workspace}/builds": {
-      "get": {
-        "security": [
-          {
-            "CoderSessionToken": []
-          }
-        ],
-        "produces": ["application/json"],
-        "tags": ["Builds"],
-        "summary": "Get workspace builds by workspace ID",
-        "operationId": "get-workspace-builds-by-workspace-id",
-        "parameters": [
-          {
-            "type": "string",
-            "format": "uuid",
-            "description": "Workspace ID",
-            "name": "workspace",
-            "in": "path",
-            "required": true
-          },
-          {
-            "type": "string",
-            "format": "uuid",
-            "description": "After ID",
-            "name": "after_id",
-            "in": "query"
-          },
-          {
-            "type": "integer",
-            "description": "Page limit",
-            "name": "limit",
-            "in": "query"
-          },
-          {
-            "type": "integer",
-            "description": "Page offset",
-            "name": "offset",
-            "in": "query"
-          },
-          {
-            "type": "string",
-            "format": "date-time",
-            "description": "Since timestamp",
-            "name": "since",
-            "in": "query"
-          }
-        ],
-        "responses": {
-          "200": {
-            "description": "OK",
-            "schema": {
-              "type": "array",
-              "items": {
-                "$ref": "#/definitions/codersdk.WorkspaceBuild"
-              }
-            }
-          }
-        }
-      },
-      "post": {
-        "security": [
-          {
-            "CoderSessionToken": []
-          }
-        ],
-        "consumes": ["application/json"],
-        "produces": ["application/json"],
-        "tags": ["Builds"],
-        "summary": "Create workspace build",
-        "operationId": "create-workspace-build",
-        "parameters": [
-          {
-            "type": "string",
-            "format": "uuid",
-            "description": "Workspace ID",
-            "name": "workspace",
-            "in": "path",
-            "required": true
-          },
-          {
-            "description": "Create workspace build request",
-            "name": "request",
-            "in": "body",
-            "required": true,
-            "schema": {
-              "$ref": "#/definitions/codersdk.CreateWorkspaceBuildRequest"
-            }
-          }
-        ],
-        "responses": {
-          "200": {
-            "description": "OK",
-            "schema": {
-              "$ref": "#/definitions/codersdk.WorkspaceBuild"
-            }
-          }
-        }
-      }
-    },
-    "/workspaces/{workspace}/dormant": {
-      "put": {
-        "security": [
-          {
-            "CoderSessionToken": []
-          }
-        ],
-        "consumes": ["application/json"],
-        "produces": ["application/json"],
-        "tags": ["Workspaces"],
-        "summary": "Update workspace dormancy status by id.",
-        "operationId": "update-workspace-dormancy-status-by-id",
-        "parameters": [
-          {
-            "type": "string",
-            "format": "uuid",
-            "description": "Workspace ID",
-            "name": "workspace",
-            "in": "path",
-            "required": true
-          },
-          {
-            "description": "Make a workspace dormant or active",
-            "name": "request",
-            "in": "body",
-            "required": true,
-            "schema": {
-              "$ref": "#/definitions/codersdk.UpdateWorkspaceDormancy"
-            }
-          }
-        ],
-        "responses": {
-          "200": {
-            "description": "OK",
-            "schema": {
-              "$ref": "#/definitions/codersdk.Workspace"
-            }
-          }
-        }
-      }
-    },
-    "/workspaces/{workspace}/extend": {
-      "put": {
-        "security": [
-          {
-            "CoderSessionToken": []
-          }
-        ],
-        "consumes": ["application/json"],
-        "produces": ["application/json"],
-        "tags": ["Workspaces"],
-        "summary": "Extend workspace deadline by ID",
-        "operationId": "extend-workspace-deadline-by-id",
-        "parameters": [
-          {
-            "type": "string",
-            "format": "uuid",
-            "description": "Workspace ID",
-            "name": "workspace",
-            "in": "path",
-            "required": true
-          },
-          {
-            "description": "Extend deadline update request",
-            "name": "request",
-            "in": "body",
-            "required": true,
-            "schema": {
-              "$ref": "#/definitions/codersdk.PutExtendWorkspaceRequest"
-            }
-          }
-        ],
-        "responses": {
-          "200": {
-            "description": "OK",
-            "schema": {
-              "$ref": "#/definitions/codersdk.Response"
-            }
-          }
-        }
-      }
-    },
-    "/workspaces/{workspace}/favorite": {
-      "put": {
-        "security": [
-          {
-            "CoderSessionToken": []
-          }
-        ],
-        "tags": ["Workspaces"],
-        "summary": "Favorite workspace by ID.",
-        "operationId": "favorite-workspace-by-id",
-        "parameters": [
-          {
-            "type": "string",
-            "format": "uuid",
-            "description": "Workspace ID",
-            "name": "workspace",
-            "in": "path",
-            "required": true
-          }
-        ],
-        "responses": {
-          "204": {
-            "description": "No Content"
-          }
-        }
-      },
-      "delete": {
-        "security": [
-          {
-            "CoderSessionToken": []
-          }
-        ],
-        "tags": ["Workspaces"],
-        "summary": "Unfavorite workspace by ID.",
-        "operationId": "unfavorite-workspace-by-id",
-        "parameters": [
-          {
-            "type": "string",
-            "format": "uuid",
-            "description": "Workspace ID",
-            "name": "workspace",
-            "in": "path",
-            "required": true
-          }
-        ],
-        "responses": {
-          "204": {
-            "description": "No Content"
-          }
-        }
-      }
-    },
-    "/workspaces/{workspace}/port-share": {
-      "get": {
-        "security": [
-          {
-            "CoderSessionToken": []
-          }
-        ],
-        "produces": ["application/json"],
-        "tags": ["PortSharing"],
-        "summary": "Get workspace agent port shares",
-        "operationId": "get-workspace-agent-port-shares",
-        "parameters": [
-          {
-            "type": "string",
-            "format": "uuid",
-            "description": "Workspace ID",
-            "name": "workspace",
-            "in": "path",
-            "required": true
-          }
-        ],
-        "responses": {
-          "200": {
-            "description": "OK",
-            "schema": {
-              "$ref": "#/definitions/codersdk.WorkspaceAgentPortShares"
-            }
-          }
-        }
-      },
-      "post": {
-        "security": [
-          {
-            "CoderSessionToken": []
-          }
-        ],
-        "consumes": ["application/json"],
-        "produces": ["application/json"],
-        "tags": ["PortSharing"],
-        "summary": "Upsert workspace agent port share",
-        "operationId": "upsert-workspace-agent-port-share",
-        "parameters": [
-          {
-            "type": "string",
-            "format": "uuid",
-            "description": "Workspace ID",
-            "name": "workspace",
-            "in": "path",
-            "required": true
-          },
-          {
-            "description": "Upsert port sharing level request",
-            "name": "request",
-            "in": "body",
-            "required": true,
-            "schema": {
-              "$ref": "#/definitions/codersdk.UpsertWorkspaceAgentPortShareRequest"
-            }
-          }
-        ],
-        "responses": {
-          "200": {
-            "description": "OK",
-            "schema": {
-              "$ref": "#/definitions/codersdk.WorkspaceAgentPortShare"
-            }
-          }
-        }
-      },
-      "delete": {
-        "security": [
-          {
-            "CoderSessionToken": []
-          }
-        ],
-        "consumes": ["application/json"],
-        "tags": ["PortSharing"],
-        "summary": "Get workspace agent port shares",
-        "operationId": "get-workspace-agent-port-shares",
-        "parameters": [
-          {
-            "type": "string",
-            "format": "uuid",
-            "description": "Workspace ID",
-            "name": "workspace",
-            "in": "path",
-            "required": true
-          },
-          {
-            "description": "Delete port sharing level request",
-            "name": "request",
-            "in": "body",
-            "required": true,
-            "schema": {
-              "$ref": "#/definitions/codersdk.DeleteWorkspaceAgentPortShareRequest"
-            }
-          }
-        ],
-        "responses": {
-          "200": {
-            "description": "OK"
-          }
-        }
-      }
-    },
-    "/workspaces/{workspace}/resolve-autostart": {
-      "get": {
-        "security": [
-          {
-            "CoderSessionToken": []
-          }
-        ],
-        "produces": ["application/json"],
-        "tags": ["Workspaces"],
-        "summary": "Resolve workspace autostart by id.",
-        "operationId": "resolve-workspace-autostart-by-id",
-        "parameters": [
-          {
-            "type": "string",
-            "format": "uuid",
-            "description": "Workspace ID",
-            "name": "workspace",
-            "in": "path",
-            "required": true
-          }
-        ],
-        "responses": {
-          "200": {
-            "description": "OK",
-            "schema": {
-              "$ref": "#/definitions/codersdk.ResolveAutostartResponse"
-            }
-          }
-        }
-      }
-    },
-    "/workspaces/{workspace}/ttl": {
-      "put": {
-        "security": [
-          {
-            "CoderSessionToken": []
-          }
-        ],
-        "consumes": ["application/json"],
-        "tags": ["Workspaces"],
-        "summary": "Update workspace TTL by ID",
-        "operationId": "update-workspace-ttl-by-id",
-        "parameters": [
-          {
-            "type": "string",
-            "format": "uuid",
-            "description": "Workspace ID",
-            "name": "workspace",
-            "in": "path",
-            "required": true
-          },
-          {
-            "description": "Workspace TTL update request",
-            "name": "request",
-            "in": "body",
-            "required": true,
-            "schema": {
-              "$ref": "#/definitions/codersdk.UpdateWorkspaceTTLRequest"
-            }
-          }
-        ],
-        "responses": {
-          "204": {
-            "description": "No Content"
-          }
-        }
-      }
-    },
-    "/workspaces/{workspace}/usage": {
-      "post": {
-        "security": [
-          {
-            "CoderSessionToken": []
-          }
-        ],
-        "consumes": ["application/json"],
-        "tags": ["Workspaces"],
-        "summary": "Post Workspace Usage by ID",
-        "operationId": "post-workspace-usage-by-id",
-        "parameters": [
-          {
-            "type": "string",
-            "format": "uuid",
-            "description": "Workspace ID",
-            "name": "workspace",
-            "in": "path",
-            "required": true
-          },
-          {
-            "description": "Post workspace usage request",
-            "name": "request",
-            "in": "body",
-            "schema": {
-              "$ref": "#/definitions/codersdk.PostWorkspaceUsageRequest"
-            }
-          }
-        ],
-        "responses": {
-          "204": {
-            "description": "No Content"
-          }
-        }
-      }
-    },
-    "/workspaces/{workspace}/watch": {
-      "get": {
-        "security": [
-          {
-            "CoderSessionToken": []
-          }
-        ],
-        "produces": ["text/event-stream"],
-        "tags": ["Workspaces"],
-        "summary": "Watch workspace by ID",
-        "operationId": "watch-workspace-by-id",
-        "parameters": [
-          {
-            "type": "string",
-            "format": "uuid",
-            "description": "Workspace ID",
-            "name": "workspace",
-            "in": "path",
-            "required": true
-          }
-        ],
-        "responses": {
-          "200": {
-            "description": "OK",
-            "schema": {
-              "$ref": "#/definitions/codersdk.Response"
-            }
-          }
-        }
-      }
-    }
-  },
-  "definitions": {
-    "agentsdk.AWSInstanceIdentityToken": {
-      "type": "object",
-      "required": ["document", "signature"],
-      "properties": {
-        "document": {
-          "type": "string"
-        },
-        "signature": {
-          "type": "string"
-        }
-      }
-    },
-    "agentsdk.AuthenticateResponse": {
-      "type": "object",
-      "properties": {
-        "session_token": {
-          "type": "string"
-        }
-      }
-    },
-    "agentsdk.AzureInstanceIdentityToken": {
-      "type": "object",
-      "required": ["encoding", "signature"],
-      "properties": {
-        "encoding": {
-          "type": "string"
-        },
-        "signature": {
-          "type": "string"
-        }
-      }
-    },
-    "agentsdk.ExternalAuthResponse": {
-      "type": "object",
-      "properties": {
-        "access_token": {
-          "type": "string"
-        },
-        "password": {
-          "type": "string"
-        },
-        "token_extra": {
-          "type": "object",
-          "additionalProperties": true
-        },
-        "type": {
-          "type": "string"
-        },
-        "url": {
-          "type": "string"
-        },
-        "username": {
-          "description": "Deprecated: Only supported on `/workspaceagents/me/gitauth`\nfor backwards compatibility.",
-          "type": "string"
-        }
-      }
-    },
-    "agentsdk.GitSSHKey": {
-      "type": "object",
-      "properties": {
-        "private_key": {
-          "type": "string"
-        },
-        "public_key": {
-          "type": "string"
-        }
-      }
-    },
-    "agentsdk.GoogleInstanceIdentityToken": {
-      "type": "object",
-      "required": ["json_web_token"],
-      "properties": {
-        "json_web_token": {
-          "type": "string"
-        }
-      }
-    },
-    "agentsdk.Log": {
-      "type": "object",
-      "properties": {
-        "created_at": {
-          "type": "string"
-        },
-        "level": {
-          "$ref": "#/definitions/codersdk.LogLevel"
-        },
-        "output": {
-          "type": "string"
-        }
-      }
-    },
-    "agentsdk.PatchLogs": {
-      "type": "object",
-      "properties": {
-        "log_source_id": {
-          "type": "string"
-        },
-        "logs": {
-          "type": "array",
-          "items": {
-            "$ref": "#/definitions/agentsdk.Log"
-          }
-        }
-      }
-    },
-    "agentsdk.PostLogSourceRequest": {
-      "type": "object",
-      "properties": {
-        "display_name": {
-          "type": "string"
-        },
-        "icon": {
-          "type": "string"
-        },
-        "id": {
-          "description": "ID is a unique identifier for the log source.\nIt is scoped to a workspace agent, and can be statically\ndefined inside code to prevent duplicate sources from being\ncreated for the same agent.",
-          "type": "string"
-        }
-      }
-    },
-    "coderd.SCIMUser": {
-      "type": "object",
-      "properties": {
-        "active": {
-          "type": "boolean"
-        },
-        "emails": {
-          "type": "array",
-          "items": {
-            "type": "object",
-            "properties": {
-              "display": {
-                "type": "string"
-              },
-              "primary": {
-                "type": "boolean"
-              },
-              "type": {
-                "type": "string"
-              },
-              "value": {
-                "type": "string",
-                "format": "email"
-              }
-            }
-          }
-        },
-        "groups": {
-          "type": "array",
-          "items": {}
-        },
-        "id": {
-          "type": "string"
-        },
-        "meta": {
-          "type": "object",
-          "properties": {
-            "resourceType": {
-              "type": "string"
-            }
-          }
-        },
-        "name": {
-          "type": "object",
-          "properties": {
-            "familyName": {
-              "type": "string"
-            },
-            "givenName": {
-              "type": "string"
-            }
-          }
-        },
-        "schemas": {
-          "type": "array",
-          "items": {
-            "type": "string"
-          }
-        },
-        "userName": {
-          "type": "string"
-        }
-      }
-    },
-    "coderd.cspViolation": {
-      "type": "object",
-      "properties": {
-        "csp-report": {
-          "type": "object",
-          "additionalProperties": true
-        }
-      }
-    },
-    "codersdk.ACLAvailable": {
-      "type": "object",
-      "properties": {
-        "groups": {
-          "type": "array",
-          "items": {
-            "$ref": "#/definitions/codersdk.Group"
-          }
-        },
-        "users": {
-          "type": "array",
-          "items": {
-            "$ref": "#/definitions/codersdk.ReducedUser"
-          }
-        }
-      }
-    },
-    "codersdk.APIKey": {
-      "type": "object",
-      "required": [
-        "created_at",
-        "expires_at",
-        "id",
-        "last_used",
-        "lifetime_seconds",
-        "login_type",
-        "scope",
-        "token_name",
-        "updated_at",
-        "user_id"
-      ],
-      "properties": {
-        "created_at": {
-          "type": "string",
-          "format": "date-time"
-        },
-        "expires_at": {
-          "type": "string",
-          "format": "date-time"
-        },
-        "id": {
-          "type": "string"
-        },
-        "last_used": {
-          "type": "string",
-          "format": "date-time"
-        },
-        "lifetime_seconds": {
-          "type": "integer"
-        },
-        "login_type": {
-          "enum": ["password", "github", "oidc", "token"],
-          "allOf": [
-            {
-              "$ref": "#/definitions/codersdk.LoginType"
-            }
-          ]
-        },
-        "scope": {
-          "enum": ["all", "application_connect"],
-          "allOf": [
-            {
-              "$ref": "#/definitions/codersdk.APIKeyScope"
-            }
-          ]
-        },
-        "token_name": {
-          "type": "string"
-        },
-        "updated_at": {
-          "type": "string",
-          "format": "date-time"
-        },
-        "user_id": {
-          "type": "string",
-          "format": "uuid"
-        }
-      }
-    },
-    "codersdk.APIKeyScope": {
-      "type": "string",
-      "enum": ["all", "application_connect"],
-      "x-enum-varnames": ["APIKeyScopeAll", "APIKeyScopeApplicationConnect"]
-    },
-    "codersdk.AddLicenseRequest": {
-      "type": "object",
-      "required": ["license"],
-      "properties": {
-        "license": {
-          "type": "string"
-        }
-      }
-    },
-    "codersdk.AgentSubsystem": {
-      "type": "string",
-      "enum": ["envbox", "envbuilder", "exectrace"],
-      "x-enum-varnames": [
-        "AgentSubsystemEnvbox",
-        "AgentSubsystemEnvbuilder",
-        "AgentSubsystemExectrace"
-      ]
-    },
-    "codersdk.AppHostResponse": {
-      "type": "object",
-      "properties": {
-        "host": {
-          "description": "Host is the externally accessible URL for the Coder instance.",
-          "type": "string"
-        }
-      }
-    },
-    "codersdk.AppearanceConfig": {
-      "type": "object",
-      "properties": {
-        "announcement_banners": {
-          "type": "array",
-          "items": {
-            "$ref": "#/definitions/codersdk.BannerConfig"
-          }
-        },
-        "application_name": {
-          "type": "string"
-        },
-        "logo_url": {
-          "type": "string"
-        },
-        "service_banner": {
-          "description": "Deprecated: ServiceBanner has been replaced by AnnouncementBanners.",
-          "allOf": [
-            {
-              "$ref": "#/definitions/codersdk.BannerConfig"
-            }
-          ]
-        },
-        "support_links": {
-          "type": "array",
-          "items": {
-            "$ref": "#/definitions/codersdk.LinkConfig"
-          }
-        }
-      }
-    },
-    "codersdk.ArchiveTemplateVersionsRequest": {
-      "type": "object",
-      "properties": {
-        "all": {
-          "description": "By default, only failed versions are archived. Set this to true\nto archive all unused versions regardless of job status.",
-          "type": "boolean"
-        }
-      }
-    },
-    "codersdk.AssignableRoles": {
-      "type": "object",
-      "properties": {
-        "assignable": {
-          "type": "boolean"
-        },
-        "built_in": {
-          "description": "BuiltIn roles are immutable",
-          "type": "boolean"
-        },
-        "display_name": {
-          "type": "string"
-        },
-        "name": {
-          "type": "string"
-        },
-        "organization_id": {
-          "type": "string",
-          "format": "uuid"
-        },
-        "organization_permissions": {
-          "description": "OrganizationPermissions are specific for the organization in the field 'OrganizationID' above.",
-          "type": "array",
-          "items": {
-            "$ref": "#/definitions/codersdk.Permission"
-          }
-        },
-        "site_permissions": {
-          "type": "array",
-          "items": {
-            "$ref": "#/definitions/codersdk.Permission"
-          }
-        },
-        "user_permissions": {
-          "type": "array",
-          "items": {
-            "$ref": "#/definitions/codersdk.Permission"
-          }
-        }
-      }
-    },
-    "codersdk.AuditAction": {
-      "type": "string",
-      "enum": [
-        "create",
-        "write",
-        "delete",
-        "start",
-        "stop",
-        "login",
-        "logout",
-        "register"
-      ],
-      "x-enum-varnames": [
-        "AuditActionCreate",
-        "AuditActionWrite",
-        "AuditActionDelete",
-        "AuditActionStart",
-        "AuditActionStop",
-        "AuditActionLogin",
-        "AuditActionLogout",
-        "AuditActionRegister"
-      ]
-    },
-    "codersdk.AuditDiff": {
-      "type": "object",
-      "additionalProperties": {
-        "$ref": "#/definitions/codersdk.AuditDiffField"
-      }
-    },
-    "codersdk.AuditDiffField": {
-      "type": "object",
-      "properties": {
-        "new": {},
-        "old": {},
-        "secret": {
-          "type": "boolean"
-        }
-      }
-    },
-    "codersdk.AuditLog": {
-      "type": "object",
-      "properties": {
-        "action": {
-          "$ref": "#/definitions/codersdk.AuditAction"
-        },
-        "additional_fields": {
-          "type": "array",
-          "items": {
-            "type": "integer"
-          }
-        },
-        "description": {
-          "type": "string"
-        },
-        "diff": {
-          "$ref": "#/definitions/codersdk.AuditDiff"
-        },
-        "id": {
-          "type": "string",
-          "format": "uuid"
-        },
-        "ip": {
-          "type": "string"
-        },
-        "is_deleted": {
-          "type": "boolean"
-        },
-        "organization": {
-          "$ref": "#/definitions/codersdk.MinimalOrganization"
-        },
-        "organization_id": {
-          "description": "Deprecated: Use 'organization.id' instead.",
-          "type": "string",
-          "format": "uuid"
-        },
-        "request_id": {
-          "type": "string",
-          "format": "uuid"
-        },
-        "resource_icon": {
-          "type": "string"
-        },
-        "resource_id": {
-          "type": "string",
-          "format": "uuid"
-        },
-        "resource_link": {
-          "type": "string"
-        },
-        "resource_target": {
-          "description": "ResourceTarget is the name of the resource.",
-          "type": "string"
-        },
-        "resource_type": {
-          "$ref": "#/definitions/codersdk.ResourceType"
-        },
-        "status_code": {
-          "type": "integer"
-        },
-        "time": {
-          "type": "string",
-          "format": "date-time"
-        },
-        "user": {
-          "$ref": "#/definitions/codersdk.User"
-        },
-        "user_agent": {
-          "type": "string"
-        }
-      }
-    },
-    "codersdk.AuditLogResponse": {
-      "type": "object",
-      "properties": {
-        "audit_logs": {
-          "type": "array",
-          "items": {
-            "$ref": "#/definitions/codersdk.AuditLog"
-          }
-        },
-        "count": {
-          "type": "integer"
-        }
-      }
-    },
-    "codersdk.AuthMethod": {
-      "type": "object",
-      "properties": {
-        "enabled": {
-          "type": "boolean"
-        }
-      }
-    },
-    "codersdk.AuthMethods": {
-      "type": "object",
-      "properties": {
-        "github": {
-          "$ref": "#/definitions/codersdk.AuthMethod"
-        },
-        "oidc": {
-          "$ref": "#/definitions/codersdk.OIDCAuthMethod"
-        },
-        "password": {
-          "$ref": "#/definitions/codersdk.AuthMethod"
-        },
-        "terms_of_service_url": {
-          "type": "string"
-        }
-      }
-    },
-    "codersdk.AuthorizationCheck": {
-      "description": "AuthorizationCheck is used to check if the currently authenticated user (or the specified user) can do a given action to a given set of objects.",
-      "type": "object",
-      "properties": {
-        "action": {
-          "enum": ["create", "read", "update", "delete"],
-          "allOf": [
-            {
-              "$ref": "#/definitions/codersdk.RBACAction"
-            }
-          ]
-        },
-        "object": {
-          "description": "Object can represent a \"set\" of objects, such as: all workspaces in an organization, all workspaces owned by me, and all workspaces across the entire product.\nWhen defining an object, use the most specific language when possible to\nproduce the smallest set. Meaning to set as many fields on 'Object' as\nyou can. Example, if you want to check if you can update all workspaces\nowned by 'me', try to also add an 'OrganizationID' to the settings.\nOmitting the 'OrganizationID' could produce the incorrect value, as\nworkspaces have both `user` and `organization` owners.",
-          "allOf": [
-            {
-              "$ref": "#/definitions/codersdk.AuthorizationObject"
-            }
-          ]
-        }
-      }
-    },
-    "codersdk.AuthorizationObject": {
-      "description": "AuthorizationObject can represent a \"set\" of objects, such as: all workspaces in an organization, all workspaces owned by me, all workspaces across the entire product.",
-      "type": "object",
-      "properties": {
-        "any_org": {
-          "description": "AnyOrgOwner (optional) will disregard the org_owner when checking for permissions.\nThis cannot be set to true if the OrganizationID is set.",
-          "type": "boolean"
-        },
-        "organization_id": {
-          "description": "OrganizationID (optional) adds the set constraint to all resources owned by a given organization.",
-          "type": "string"
-        },
-        "owner_id": {
-          "description": "OwnerID (optional) adds the set constraint to all resources owned by a given user.",
-          "type": "string"
-        },
-        "resource_id": {
-          "description": "ResourceID (optional) reduces the set to a singular resource. This assigns\na resource ID to the resource type, eg: a single workspace.\nThe rbac library will not fetch the resource from the database, so if you\nare using this option, you should also set the owner ID and organization ID\nif possible. Be as specific as possible using all the fields relevant.",
-          "type": "string"
-        },
-        "resource_type": {
-          "description": "ResourceType is the name of the resource.\n`./coderd/rbac/object.go` has the list of valid resource types.",
-          "allOf": [
-            {
-              "$ref": "#/definitions/codersdk.RBACResource"
-            }
-          ]
-        }
-      }
-    },
-    "codersdk.AuthorizationRequest": {
-      "type": "object",
-      "properties": {
-        "checks": {
-          "description": "Checks is a map keyed with an arbitrary string to a permission check.\nThe key can be any string that is helpful to the caller, and allows\nmultiple permission checks to be run in a single request.\nThe key ensures that each permission check has the same key in the\nresponse.",
-          "type": "object",
-          "additionalProperties": {
-            "$ref": "#/definitions/codersdk.AuthorizationCheck"
-          }
-        }
-      }
-    },
-    "codersdk.AuthorizationResponse": {
-      "type": "object",
-      "additionalProperties": {
-        "type": "boolean"
-      }
-    },
-    "codersdk.AutomaticUpdates": {
-      "type": "string",
-      "enum": ["always", "never"],
-      "x-enum-varnames": ["AutomaticUpdatesAlways", "AutomaticUpdatesNever"]
-    },
-    "codersdk.BannerConfig": {
-      "type": "object",
-      "properties": {
-        "background_color": {
-          "type": "string"
-        },
-        "enabled": {
-          "type": "boolean"
-        },
-        "message": {
-          "type": "string"
-        }
-      }
-    },
-    "codersdk.BuildInfoResponse": {
-      "type": "object",
-      "properties": {
-        "agent_api_version": {
-          "description": "AgentAPIVersion is the current version of the Agent API (back versions\nMAY still be supported).",
-          "type": "string"
-        },
-        "dashboard_url": {
-          "description": "DashboardURL is the URL to hit the deployment's dashboard.\nFor external workspace proxies, this is the coderd they are connected\nto.",
-          "type": "string"
-        },
-        "deployment_id": {
-          "description": "DeploymentID is the unique identifier for this deployment.",
-          "type": "string"
-        },
-        "external_url": {
-          "description": "ExternalURL references the current Coder version.\nFor production builds, this will link directly to a release. For development builds, this will link to a commit.",
-          "type": "string"
-        },
-        "telemetry": {
-          "description": "Telemetry is a boolean that indicates whether telemetry is enabled.",
-          "type": "boolean"
-        },
-        "upgrade_message": {
-          "description": "UpgradeMessage is the message displayed to users when an outdated client\nis detected.",
-          "type": "string"
-        },
-        "version": {
-          "description": "Version returns the semantic version of the build.",
-          "type": "string"
-        },
-        "workspace_proxy": {
-          "type": "boolean"
-        }
-      }
-    },
-    "codersdk.BuildReason": {
-      "type": "string",
-      "enum": ["initiator", "autostart", "autostop"],
-      "x-enum-varnames": [
-        "BuildReasonInitiator",
-        "BuildReasonAutostart",
-        "BuildReasonAutostop"
-      ]
-    },
-    "codersdk.ConnectionLatency": {
-      "type": "object",
-      "properties": {
-        "p50": {
-          "type": "number",
-          "example": 31.312
-        },
-        "p95": {
-          "type": "number",
-          "example": 119.832
-        }
-      }
-    },
-    "codersdk.ConvertLoginRequest": {
-      "type": "object",
-      "required": ["password", "to_type"],
-      "properties": {
-        "password": {
-          "type": "string"
-        },
-        "to_type": {
-          "description": "ToType is the login type to convert to.",
-          "allOf": [
-            {
-              "$ref": "#/definitions/codersdk.LoginType"
-            }
-          ]
-        }
-      }
-    },
-    "codersdk.CreateFirstUserRequest": {
-      "type": "object",
-      "required": ["email", "password", "username"],
-      "properties": {
-        "email": {
-          "type": "string"
-        },
-        "name": {
-          "type": "string"
-        },
-        "password": {
-          "type": "string"
-        },
-        "trial": {
-          "type": "boolean"
-        },
-        "trial_info": {
-          "$ref": "#/definitions/codersdk.CreateFirstUserTrialInfo"
-        },
-        "username": {
-          "type": "string"
-        }
-      }
-    },
-    "codersdk.CreateFirstUserResponse": {
-      "type": "object",
-      "properties": {
-        "organization_id": {
-          "type": "string",
-          "format": "uuid"
-        },
-        "user_id": {
-          "type": "string",
-          "format": "uuid"
-        }
-      }
-    },
-    "codersdk.CreateFirstUserTrialInfo": {
-      "type": "object",
-      "properties": {
-        "company_name": {
-          "type": "string"
-        },
-        "country": {
-          "type": "string"
-        },
-        "developers": {
-          "type": "string"
-        },
-        "first_name": {
-          "type": "string"
-        },
-        "job_title": {
-          "type": "string"
-        },
-        "last_name": {
-          "type": "string"
-        },
-        "phone_number": {
-          "type": "string"
-        }
-      }
-    },
-    "codersdk.CreateGroupRequest": {
-      "type": "object",
-      "required": ["name"],
-      "properties": {
-        "avatar_url": {
-          "type": "string"
-        },
-        "display_name": {
-          "type": "string"
-        },
-        "name": {
-          "type": "string"
-        },
-        "quota_allowance": {
-          "type": "integer"
-        }
-      }
-    },
-    "codersdk.CreateOrganizationRequest": {
-      "type": "object",
-      "required": ["name"],
-      "properties": {
-        "description": {
-          "type": "string"
-        },
-        "display_name": {
-          "description": "DisplayName will default to the same value as `Name` if not provided.",
-          "type": "string"
-        },
-        "icon": {
-          "type": "string"
-        },
-        "name": {
-          "type": "string"
-        }
-      }
-    },
-    "codersdk.CreateProvisionerKeyResponse": {
-      "type": "object",
-      "properties": {
-        "key": {
-          "type": "string"
-        }
-      }
-    },
-    "codersdk.CreateTemplateRequest": {
-      "type": "object",
-      "required": ["name", "template_version_id"],
-      "properties": {
-        "activity_bump_ms": {
-          "description": "ActivityBumpMillis allows optionally specifying the activity bump\nduration for all workspaces created from this template. Defaults to 1h\nbut can be set to 0 to disable activity bumping.",
-          "type": "integer"
-        },
-        "allow_user_autostart": {
-          "description": "AllowUserAutostart allows users to set a schedule for autostarting their\nworkspace. By default this is true. This can only be disabled when using\nan enterprise license.",
-          "type": "boolean"
-        },
-        "allow_user_autostop": {
-          "description": "AllowUserAutostop allows users to set a custom workspace TTL to use in\nplace of the template's DefaultTTL field. By default this is true. If\nfalse, the DefaultTTL will always be used. This can only be disabled when\nusing an enterprise license.",
-          "type": "boolean"
-        },
-        "allow_user_cancel_workspace_jobs": {
-          "description": "Allow users to cancel in-progress workspace jobs.\n*bool as the default value is \"true\".",
-          "type": "boolean"
-        },
-        "autostart_requirement": {
-          "description": "AutostartRequirement allows optionally specifying the autostart allowed days\nfor workspaces created from this template. This is an enterprise feature.",
-          "allOf": [
-            {
-              "$ref": "#/definitions/codersdk.TemplateAutostartRequirement"
-            }
-          ]
-        },
-        "autostop_requirement": {
-          "description": "AutostopRequirement allows optionally specifying the autostop requirement\nfor workspaces created from this template. This is an enterprise feature.",
-          "allOf": [
-            {
-              "$ref": "#/definitions/codersdk.TemplateAutostopRequirement"
-            }
-          ]
-        },
-        "default_ttl_ms": {
-          "description": "DefaultTTLMillis allows optionally specifying the default TTL\nfor all workspaces created from this template.",
-          "type": "integer"
-        },
-        "delete_ttl_ms": {
-          "description": "TimeTilDormantAutoDeleteMillis allows optionally specifying the max lifetime before Coder\npermanently deletes dormant workspaces created from this template.",
-          "type": "integer"
-        },
-        "description": {
-          "description": "Description is a description of what the template contains. It must be\nless than 128 bytes.",
-          "type": "string"
-        },
-        "disable_everyone_group_access": {
-          "description": "DisableEveryoneGroupAccess allows optionally disabling the default\nbehavior of granting the 'everyone' group access to use the template.\nIf this is set to true, the template will not be available to all users,\nand must be explicitly granted to users or groups in the permissions settings\nof the template.",
-          "type": "boolean"
-        },
-        "display_name": {
-          "description": "DisplayName is the displayed name of the template.",
-          "type": "string"
-        },
-        "dormant_ttl_ms": {
-          "description": "TimeTilDormantMillis allows optionally specifying the max lifetime before Coder\nlocks inactive workspaces created from this template.",
-          "type": "integer"
-        },
-        "failure_ttl_ms": {
-          "description": "FailureTTLMillis allows optionally specifying the max lifetime before Coder\nstops all resources for failed workspaces created from this template.",
-          "type": "integer"
-        },
-        "icon": {
-          "description": "Icon is a relative path or external URL that specifies\nan icon to be displayed in the dashboard.",
-          "type": "string"
-        },
-        "name": {
-          "description": "Name is the name of the template.",
-          "type": "string"
-        },
-        "require_active_version": {
-          "description": "RequireActiveVersion mandates that workspaces are built with the active\ntemplate version.",
-          "type": "boolean"
-        },
-        "template_version_id": {
-          "description": "VersionID is an in-progress or completed job to use as an initial version\nof the template.\n\nThis is required on creation to enable a user-flow of validating a\ntemplate works. There is no reason the data-model cannot support empty\ntemplates, but it doesn't make sense for users.",
-          "type": "string",
-          "format": "uuid"
-        }
-      }
-    },
-    "codersdk.CreateTemplateVersionDryRunRequest": {
-      "type": "object",
-      "properties": {
-        "rich_parameter_values": {
-          "type": "array",
-          "items": {
-            "$ref": "#/definitions/codersdk.WorkspaceBuildParameter"
-          }
-        },
-        "user_variable_values": {
-          "type": "array",
-          "items": {
-            "$ref": "#/definitions/codersdk.VariableValue"
-          }
-        },
-        "workspace_name": {
-          "type": "string"
-        }
-      }
-    },
-    "codersdk.CreateTemplateVersionRequest": {
-      "type": "object",
-      "required": ["provisioner", "storage_method"],
-      "properties": {
-        "example_id": {
-          "type": "string"
-        },
-        "file_id": {
-          "type": "string",
-          "format": "uuid"
-        },
-        "message": {
-          "type": "string"
-        },
-        "name": {
-          "type": "string"
-        },
-        "provisioner": {
-          "type": "string",
-          "enum": ["terraform", "echo"]
-        },
-        "storage_method": {
-          "enum": ["file"],
-          "allOf": [
-            {
-              "$ref": "#/definitions/codersdk.ProvisionerStorageMethod"
-            }
-          ]
-        },
-        "tags": {
-          "type": "object",
-          "additionalProperties": {
-            "type": "string"
-          }
-        },
-        "template_id": {
-          "description": "TemplateID optionally associates a version with a template.",
-          "type": "string",
-          "format": "uuid"
-        },
-        "user_variable_values": {
-          "type": "array",
-          "items": {
-            "$ref": "#/definitions/codersdk.VariableValue"
-          }
-        }
-      }
-    },
-    "codersdk.CreateTestAuditLogRequest": {
-      "type": "object",
-      "properties": {
-        "action": {
-          "enum": ["create", "write", "delete", "start", "stop"],
-          "allOf": [
-            {
-              "$ref": "#/definitions/codersdk.AuditAction"
-            }
-          ]
-        },
-        "additional_fields": {
-          "type": "array",
-          "items": {
-            "type": "integer"
-          }
-        },
-        "build_reason": {
-          "enum": ["autostart", "autostop", "initiator"],
-          "allOf": [
-            {
-              "$ref": "#/definitions/codersdk.BuildReason"
-            }
-          ]
-        },
-        "organization_id": {
-          "type": "string",
-          "format": "uuid"
-        },
-        "resource_id": {
-          "type": "string",
-          "format": "uuid"
-        },
-        "resource_type": {
-          "enum": [
-            "template",
-            "template_version",
-            "user",
-            "workspace",
-            "workspace_build",
-            "git_ssh_key",
-            "auditable_group"
-          ],
-          "allOf": [
-            {
-              "$ref": "#/definitions/codersdk.ResourceType"
-            }
-          ]
-        },
-        "time": {
-          "type": "string",
-          "format": "date-time"
-        }
-      }
-    },
-    "codersdk.CreateTokenRequest": {
-      "type": "object",
-      "properties": {
-        "lifetime": {
-          "type": "integer"
-        },
-        "scope": {
-          "enum": ["all", "application_connect"],
-          "allOf": [
-            {
-              "$ref": "#/definitions/codersdk.APIKeyScope"
-            }
-          ]
-        },
-        "token_name": {
-          "type": "string"
-        }
-      }
-    },
-    "codersdk.CreateUserRequest": {
-      "type": "object",
-      "required": ["email", "username"],
-      "properties": {
-        "disable_login": {
-          "description": "DisableLogin sets the user's login type to 'none'. This prevents the user\nfrom being able to use a password or any other authentication method to login.\nDeprecated: Set UserLoginType=LoginTypeDisabled instead.",
-          "type": "boolean"
-        },
-        "email": {
-          "type": "string",
-          "format": "email"
-        },
-        "login_type": {
-          "description": "UserLoginType defaults to LoginTypePassword.",
-          "allOf": [
-            {
-              "$ref": "#/definitions/codersdk.LoginType"
-            }
-          ]
-        },
-        "name": {
-          "type": "string"
-        },
-        "organization_id": {
-          "type": "string",
-          "format": "uuid"
-        },
-        "password": {
-          "type": "string"
-        },
-        "username": {
-          "type": "string"
-        }
-      }
-    },
-    "codersdk.CreateWorkspaceBuildRequest": {
-      "type": "object",
-      "required": ["transition"],
-      "properties": {
-        "dry_run": {
-          "type": "boolean"
-        },
-        "log_level": {
-          "description": "Log level changes the default logging verbosity of a provider (\"info\" if empty).",
-          "enum": ["debug"],
-          "allOf": [
-            {
-              "$ref": "#/definitions/codersdk.ProvisionerLogLevel"
-            }
-          ]
-        },
-        "orphan": {
-          "description": "Orphan may be set for the Destroy transition.",
-          "type": "boolean"
-        },
-        "rich_parameter_values": {
-          "description": "ParameterValues are optional. It will write params to the 'workspace' scope.\nThis will overwrite any existing parameters with the same name.\nThis will not delete old params not included in this list.",
-          "type": "array",
-          "items": {
-            "$ref": "#/definitions/codersdk.WorkspaceBuildParameter"
-          }
-        },
-        "state": {
-          "type": "array",
-          "items": {
-            "type": "integer"
-          }
-        },
-        "template_version_id": {
-          "type": "string",
-          "format": "uuid"
-        },
-        "transition": {
-          "enum": ["create", "start", "stop", "delete"],
-          "allOf": [
-            {
-              "$ref": "#/definitions/codersdk.WorkspaceTransition"
-            }
-          ]
-        }
-      }
-    },
-    "codersdk.CreateWorkspaceProxyRequest": {
-      "type": "object",
-      "required": ["name"],
-      "properties": {
-        "display_name": {
-          "type": "string"
-        },
-        "icon": {
-          "type": "string"
-        },
-        "name": {
-          "type": "string"
-        }
-      }
-    },
-    "codersdk.CreateWorkspaceRequest": {
-      "description": "CreateWorkspaceRequest provides options for creating a new workspace. Only one of TemplateID or TemplateVersionID can be specified, not both. If TemplateID is specified, the active version of the template will be used.",
-      "type": "object",
-      "required": ["name"],
-      "properties": {
-        "automatic_updates": {
-          "$ref": "#/definitions/codersdk.AutomaticUpdates"
-        },
-        "autostart_schedule": {
-          "type": "string"
-        },
-        "name": {
-          "type": "string"
-        },
-        "rich_parameter_values": {
-          "description": "RichParameterValues allows for additional parameters to be provided\nduring the initial provision.",
-          "type": "array",
-          "items": {
-            "$ref": "#/definitions/codersdk.WorkspaceBuildParameter"
-          }
-        },
-        "template_id": {
-          "description": "TemplateID specifies which template should be used for creating the workspace.",
-          "type": "string",
-          "format": "uuid"
-        },
-        "template_version_id": {
-          "description": "TemplateVersionID can be used to specify a specific version of a template for creating the workspace.",
-          "type": "string",
-          "format": "uuid"
-        },
-        "ttl_ms": {
-          "type": "integer"
-        }
-      }
-    },
-    "codersdk.DAUEntry": {
-      "type": "object",
-      "properties": {
-        "amount": {
-          "type": "integer"
-        },
-        "date": {
-          "description": "Date is a string formatted as 2024-01-31.\nTimezone and time information is not included.",
-          "type": "string"
-        }
-      }
-    },
-    "codersdk.DAUsResponse": {
-      "type": "object",
-      "properties": {
-        "entries": {
-          "type": "array",
-          "items": {
-            "$ref": "#/definitions/codersdk.DAUEntry"
-          }
-        },
-        "tz_hour_offset": {
-          "type": "integer"
-        }
-      }
-    },
-    "codersdk.DERP": {
-      "type": "object",
-      "properties": {
-        "config": {
-          "$ref": "#/definitions/codersdk.DERPConfig"
-        },
-        "server": {
-          "$ref": "#/definitions/codersdk.DERPServerConfig"
-        }
-      }
-    },
-    "codersdk.DERPConfig": {
-      "type": "object",
-      "properties": {
-        "block_direct": {
-          "type": "boolean"
-        },
-        "force_websockets": {
-          "type": "boolean"
-        },
-        "path": {
-          "type": "string"
-        },
-        "url": {
-          "type": "string"
-        }
-      }
-    },
-    "codersdk.DERPRegion": {
-      "type": "object",
-      "properties": {
-        "latency_ms": {
-          "type": "number"
-        },
-        "preferred": {
-          "type": "boolean"
-        }
-      }
-    },
-    "codersdk.DERPServerConfig": {
-      "type": "object",
-      "properties": {
-        "enable": {
-          "type": "boolean"
-        },
-        "region_code": {
-          "type": "string"
-        },
-        "region_id": {
-          "type": "integer"
-        },
-        "region_name": {
-          "type": "string"
-        },
-        "relay_url": {
-          "$ref": "#/definitions/serpent.URL"
-        },
-        "stun_addresses": {
-          "type": "array",
-          "items": {
-            "type": "string"
-          }
-        }
-      }
-    },
-    "codersdk.DangerousConfig": {
-      "type": "object",
-      "properties": {
-        "allow_all_cors": {
-          "type": "boolean"
-        },
-        "allow_path_app_sharing": {
-          "type": "boolean"
-        },
-        "allow_path_app_site_owner_access": {
-          "type": "boolean"
-        }
-      }
-    },
-    "codersdk.DeleteWorkspaceAgentPortShareRequest": {
-      "type": "object",
-      "properties": {
-        "agent_name": {
-          "type": "string"
-        },
-        "port": {
-          "type": "integer"
-        }
-      }
-    },
-    "codersdk.DeploymentConfig": {
-      "type": "object",
-      "properties": {
-        "config": {
-          "$ref": "#/definitions/codersdk.DeploymentValues"
-        },
-        "options": {
-          "type": "array",
-          "items": {
-            "$ref": "#/definitions/serpent.Option"
-          }
-        }
-      }
-    },
-    "codersdk.DeploymentStats": {
-      "type": "object",
-      "properties": {
-        "aggregated_from": {
-          "description": "AggregatedFrom is the time in which stats are aggregated from.\nThis might be back in time a specific duration or interval.",
-          "type": "string",
-          "format": "date-time"
-        },
-        "collected_at": {
-          "description": "CollectedAt is the time in which stats are collected at.",
-          "type": "string",
-          "format": "date-time"
-        },
-        "next_update_at": {
-          "description": "NextUpdateAt is the time when the next batch of stats will\nbe updated.",
-          "type": "string",
-          "format": "date-time"
-        },
-        "session_count": {
-          "$ref": "#/definitions/codersdk.SessionCountDeploymentStats"
-        },
-        "workspaces": {
-          "$ref": "#/definitions/codersdk.WorkspaceDeploymentStats"
-        }
-      }
-    },
-    "codersdk.DeploymentValues": {
-      "type": "object",
-      "properties": {
-        "access_url": {
-          "$ref": "#/definitions/serpent.URL"
-        },
-        "address": {
-          "description": "DEPRECATED: Use HTTPAddress or TLS.Address instead.",
-          "allOf": [
-            {
-              "$ref": "#/definitions/serpent.HostPort"
-            }
-          ]
-        },
-        "agent_fallback_troubleshooting_url": {
-          "$ref": "#/definitions/serpent.URL"
-        },
-        "agent_stat_refresh_interval": {
-          "type": "integer"
-        },
-        "allow_workspace_renames": {
-          "type": "boolean"
-        },
-        "autobuild_poll_interval": {
-          "type": "integer"
-        },
-        "browser_only": {
-          "type": "boolean"
-        },
-        "cache_directory": {
-          "type": "string"
-        },
-        "cli_upgrade_message": {
-          "type": "string"
-        },
-        "config": {
-          "type": "string"
-        },
-        "config_ssh": {
-          "$ref": "#/definitions/codersdk.SSHConfig"
-        },
-        "dangerous": {
-          "$ref": "#/definitions/codersdk.DangerousConfig"
-        },
-        "derp": {
-          "$ref": "#/definitions/codersdk.DERP"
-        },
-        "disable_owner_workspace_exec": {
-          "type": "boolean"
-        },
-        "disable_password_auth": {
-          "type": "boolean"
-        },
-        "disable_path_apps": {
-          "type": "boolean"
-        },
-        "docs_url": {
-          "$ref": "#/definitions/serpent.URL"
-        },
-        "enable_terraform_debug_mode": {
-          "type": "boolean"
-        },
-        "experiments": {
-          "type": "array",
-          "items": {
-            "type": "string"
-          }
-        },
-        "external_auth": {
-          "$ref": "#/definitions/serpent.Struct-array_codersdk_ExternalAuthConfig"
-        },
-        "external_token_encryption_keys": {
-          "type": "array",
-          "items": {
-            "type": "string"
-          }
-        },
-        "healthcheck": {
-          "$ref": "#/definitions/codersdk.HealthcheckConfig"
-        },
-        "http_address": {
-          "description": "HTTPAddress is a string because it may be set to zero to disable.",
-          "type": "string"
-        },
-        "in_memory_database": {
-          "type": "boolean"
-        },
-        "job_hang_detector_interval": {
-          "type": "integer"
-        },
-        "logging": {
-          "$ref": "#/definitions/codersdk.LoggingConfig"
-        },
-        "metrics_cache_refresh_interval": {
-          "type": "integer"
-        },
-        "notifications": {
-          "$ref": "#/definitions/codersdk.NotificationsConfig"
-        },
-        "oauth2": {
-          "$ref": "#/definitions/codersdk.OAuth2Config"
-        },
-        "oidc": {
-          "$ref": "#/definitions/codersdk.OIDCConfig"
-        },
-        "pg_auth": {
-          "type": "string"
-        },
-        "pg_connection_url": {
-          "type": "string"
-        },
-        "pprof": {
-          "$ref": "#/definitions/codersdk.PprofConfig"
-        },
-        "prometheus": {
-          "$ref": "#/definitions/codersdk.PrometheusConfig"
-        },
-        "provisioner": {
-          "$ref": "#/definitions/codersdk.ProvisionerConfig"
-        },
-        "proxy_health_status_interval": {
-          "type": "integer"
-        },
-        "proxy_trusted_headers": {
-          "type": "array",
-          "items": {
-            "type": "string"
-          }
-        },
-        "proxy_trusted_origins": {
-          "type": "array",
-          "items": {
-            "type": "string"
-          }
-        },
-        "rate_limit": {
-          "$ref": "#/definitions/codersdk.RateLimitConfig"
-        },
-        "redirect_to_access_url": {
-          "type": "boolean"
-        },
-        "scim_api_key": {
-          "type": "string"
-        },
-        "secure_auth_cookie": {
-          "type": "boolean"
-        },
-        "session_lifetime": {
-          "$ref": "#/definitions/codersdk.SessionLifetime"
-        },
-        "ssh_keygen_algorithm": {
-          "type": "string"
-        },
-        "strict_transport_security": {
-          "type": "integer"
-        },
-        "strict_transport_security_options": {
-          "type": "array",
-          "items": {
-            "type": "string"
-          }
-        },
-        "support": {
-          "$ref": "#/definitions/codersdk.SupportConfig"
-        },
-        "swagger": {
-          "$ref": "#/definitions/codersdk.SwaggerConfig"
-        },
-        "telemetry": {
-          "$ref": "#/definitions/codersdk.TelemetryConfig"
-        },
-        "terms_of_service_url": {
-          "type": "string"
-        },
-        "tls": {
-          "$ref": "#/definitions/codersdk.TLSConfig"
-        },
-        "trace": {
-          "$ref": "#/definitions/codersdk.TraceConfig"
-        },
-        "update_check": {
-          "type": "boolean"
-        },
-        "user_quiet_hours_schedule": {
-          "$ref": "#/definitions/codersdk.UserQuietHoursScheduleConfig"
-        },
-        "verbose": {
-          "type": "boolean"
-        },
-        "web_terminal_renderer": {
-          "type": "string"
-        },
-        "wgtunnel_host": {
-          "type": "string"
-        },
-        "wildcard_access_url": {
-          "type": "string"
-        },
-        "write_config": {
-          "type": "boolean"
-        }
-      }
-    },
-    "codersdk.DisplayApp": {
-      "type": "string",
-      "enum": [
-        "vscode",
-        "vscode_insiders",
-        "web_terminal",
-        "port_forwarding_helper",
-        "ssh_helper"
-      ],
-      "x-enum-varnames": [
-        "DisplayAppVSCodeDesktop",
-        "DisplayAppVSCodeInsiders",
-        "DisplayAppWebTerminal",
-        "DisplayAppPortForward",
-        "DisplayAppSSH"
-      ]
-    },
-    "codersdk.Entitlement": {
-      "type": "string",
-      "enum": ["entitled", "grace_period", "not_entitled"],
-      "x-enum-varnames": [
-        "EntitlementEntitled",
-        "EntitlementGracePeriod",
-        "EntitlementNotEntitled"
-      ]
-    },
-    "codersdk.Entitlements": {
-      "type": "object",
-      "properties": {
-        "errors": {
-          "type": "array",
-          "items": {
-            "type": "string"
-          }
-        },
-        "features": {
-          "type": "object",
-          "additionalProperties": {
-            "$ref": "#/definitions/codersdk.Feature"
-          }
-        },
-        "has_license": {
-          "type": "boolean"
-        },
-        "refreshed_at": {
-          "type": "string",
-          "format": "date-time"
-        },
-        "require_telemetry": {
-          "type": "boolean"
-        },
-        "trial": {
-          "type": "boolean"
-        },
-        "warnings": {
-          "type": "array",
-          "items": {
-            "type": "string"
-          }
-        }
-      }
-    },
-    "codersdk.Experiment": {
-      "type": "string",
-      "enum": [
-        "example",
-        "auto-fill-parameters",
-        "multi-organization",
-        "custom-roles",
-        "notifications",
-        "workspace-usage"
-      ],
-      "x-enum-comments": {
-        "ExperimentAutoFillParameters": "This should not be taken out of experiments until we have redesigned the feature.",
-        "ExperimentCustomRoles": "Allows creating runtime custom roles.",
-        "ExperimentExample": "This isn't used for anything.",
-        "ExperimentMultiOrganization": "Requires organization context for interactions, default org is assumed.",
-        "ExperimentNotifications": "Sends notifications via SMTP and webhooks following certain events.",
-        "ExperimentWorkspaceUsage": "Enables the new workspace usage tracking."
-      },
-      "x-enum-varnames": [
-        "ExperimentExample",
-        "ExperimentAutoFillParameters",
-        "ExperimentMultiOrganization",
-        "ExperimentCustomRoles",
-        "ExperimentNotifications",
-        "ExperimentWorkspaceUsage"
-      ]
-    },
-    "codersdk.ExternalAuth": {
-      "type": "object",
-      "properties": {
-        "app_install_url": {
-          "description": "AppInstallURL is the URL to install the app.",
-          "type": "string"
-        },
-        "app_installable": {
-          "description": "AppInstallable is true if the request for app installs was successful.",
-          "type": "boolean"
-        },
-        "authenticated": {
-          "type": "boolean"
-        },
-        "device": {
-          "type": "boolean"
-        },
-        "display_name": {
-          "type": "string"
-        },
-        "installations": {
-          "description": "AppInstallations are the installations that the user has access to.",
-          "type": "array",
-          "items": {
-            "$ref": "#/definitions/codersdk.ExternalAuthAppInstallation"
-          }
-        },
-        "user": {
-          "description": "User is the user that authenticated with the provider.",
-          "allOf": [
-            {
-              "$ref": "#/definitions/codersdk.ExternalAuthUser"
-            }
-          ]
-        }
-      }
-    },
-    "codersdk.ExternalAuthAppInstallation": {
-      "type": "object",
-      "properties": {
-        "account": {
-          "$ref": "#/definitions/codersdk.ExternalAuthUser"
-        },
-        "configure_url": {
-          "type": "string"
-        },
-        "id": {
-          "type": "integer"
-        }
-      }
-    },
-    "codersdk.ExternalAuthConfig": {
-      "type": "object",
-      "properties": {
-        "app_install_url": {
-          "type": "string"
-        },
-        "app_installations_url": {
-          "type": "string"
-        },
-        "auth_url": {
-          "type": "string"
-        },
-        "client_id": {
-          "type": "string"
-        },
-        "device_code_url": {
-          "type": "string"
-        },
-        "device_flow": {
-          "type": "boolean"
-        },
-        "display_icon": {
-          "description": "DisplayIcon is a URL to an icon to display in the UI.",
-          "type": "string"
-        },
-        "display_name": {
-          "description": "DisplayName is shown in the UI to identify the auth config.",
-          "type": "string"
-        },
-        "id": {
-          "description": "ID is a unique identifier for the auth config.\nIt defaults to `type` when not provided.",
-          "type": "string"
-        },
-        "no_refresh": {
-          "type": "boolean"
-        },
-        "regex": {
-          "description": "Regex allows API requesters to match an auth config by\na string (e.g. coder.com) instead of by it's type.\n\nGit clone makes use of this by parsing the URL from:\n'Username for \"https://github.com\":'\nAnd sending it to the Coder server to match against the Regex.",
-          "type": "string"
-        },
-        "scopes": {
-          "type": "array",
-          "items": {
-            "type": "string"
-          }
-        },
-        "token_url": {
-          "type": "string"
-        },
-        "type": {
-          "description": "Type is the type of external auth config.",
-          "type": "string"
-        },
-        "validate_url": {
-          "type": "string"
-        }
-      }
-    },
-    "codersdk.ExternalAuthDevice": {
-      "type": "object",
-      "properties": {
-        "device_code": {
-          "type": "string"
-        },
-        "expires_in": {
-          "type": "integer"
-        },
-        "interval": {
-          "type": "integer"
-        },
-        "user_code": {
-          "type": "string"
-        },
-        "verification_uri": {
-          "type": "string"
-        }
-      }
-    },
-    "codersdk.ExternalAuthLink": {
-      "type": "object",
-      "properties": {
-        "authenticated": {
-          "type": "boolean"
-        },
-        "created_at": {
-          "type": "string",
-          "format": "date-time"
-        },
-        "expires": {
-          "type": "string",
-          "format": "date-time"
-        },
-        "has_refresh_token": {
-          "type": "boolean"
-        },
-        "provider_id": {
-          "type": "string"
-        },
-        "updated_at": {
-          "type": "string",
-          "format": "date-time"
-        },
-        "validate_error": {
-          "type": "string"
-        }
-      }
-    },
-    "codersdk.ExternalAuthUser": {
-      "type": "object",
-      "properties": {
-        "avatar_url": {
-          "type": "string"
-        },
-        "login": {
-          "type": "string"
-        },
-        "name": {
-          "type": "string"
-        },
-        "profile_url": {
-          "type": "string"
-        }
-      }
-    },
-    "codersdk.Feature": {
-      "type": "object",
-      "properties": {
-        "actual": {
-          "type": "integer"
-        },
-        "enabled": {
-          "type": "boolean"
-        },
-        "entitlement": {
-          "$ref": "#/definitions/codersdk.Entitlement"
-        },
-        "limit": {
-          "type": "integer"
-        }
-      }
-    },
-    "codersdk.Frobulator": {
-      "type": "object",
-      "properties": {
-        "id": {
-          "type": "string",
-          "format": "uuid"
-        },
-        "model_number": {
-          "type": "string"
-        },
-        "user_id": {
-          "type": "string",
-          "format": "uuid"
-        }
-      }
-    },
-    "codersdk.GenerateAPIKeyResponse": {
-      "type": "object",
-      "properties": {
-        "key": {
-          "type": "string"
-        }
-      }
-    },
-    "codersdk.GetUsersResponse": {
-      "type": "object",
-      "properties": {
-        "count": {
-          "type": "integer"
-        },
-        "users": {
-          "type": "array",
-          "items": {
-            "$ref": "#/definitions/codersdk.User"
-          }
-        }
-      }
-    },
-    "codersdk.GitSSHKey": {
-      "type": "object",
-      "properties": {
-        "created_at": {
-          "type": "string",
-          "format": "date-time"
-        },
-        "public_key": {
-          "type": "string"
-        },
-        "updated_at": {
-          "type": "string",
-          "format": "date-time"
-        },
-        "user_id": {
-          "type": "string",
-          "format": "uuid"
-        }
-      }
-    },
-    "codersdk.Group": {
-      "type": "object",
-      "properties": {
-        "avatar_url": {
-          "type": "string"
-        },
-        "display_name": {
-          "type": "string"
-        },
-        "id": {
-          "type": "string",
-          "format": "uuid"
-        },
-        "members": {
-          "type": "array",
-          "items": {
-            "$ref": "#/definitions/codersdk.ReducedUser"
-          }
-        },
-        "name": {
-          "type": "string"
-        },
-        "organization_id": {
-          "type": "string",
-          "format": "uuid"
-        },
-        "quota_allowance": {
-          "type": "integer"
-        },
-        "source": {
-          "$ref": "#/definitions/codersdk.GroupSource"
-        }
-      }
-    },
-    "codersdk.GroupSource": {
-      "type": "string",
-      "enum": ["user", "oidc"],
-      "x-enum-varnames": ["GroupSourceUser", "GroupSourceOIDC"]
-    },
-    "codersdk.Healthcheck": {
-      "type": "object",
-      "properties": {
-        "interval": {
-          "description": "Interval specifies the seconds between each health check.",
-          "type": "integer"
-        },
-        "threshold": {
-          "description": "Threshold specifies the number of consecutive failed health checks before returning \"unhealthy\".",
-          "type": "integer"
-        },
-        "url": {
-          "description": "URL specifies the endpoint to check for the app health.",
-          "type": "string"
-        }
-      }
-    },
-    "codersdk.HealthcheckConfig": {
-      "type": "object",
-      "properties": {
-        "refresh": {
-          "type": "integer"
-        },
-        "threshold_database": {
-          "type": "integer"
-        }
-      }
-    },
-    "codersdk.InsertFrobulatorRequest": {
-      "type": "object",
-      "properties": {
-        "model_number": {
-          "type": "string"
-        }
-      }
-    },
-    "codersdk.InsightsReportInterval": {
-      "type": "string",
-      "enum": ["day", "week"],
-      "x-enum-varnames": [
-        "InsightsReportIntervalDay",
-        "InsightsReportIntervalWeek"
-      ]
-    },
-    "codersdk.IssueReconnectingPTYSignedTokenRequest": {
-      "type": "object",
-      "required": ["agentID", "url"],
-      "properties": {
-        "agentID": {
-          "type": "string",
-          "format": "uuid"
-        },
-        "url": {
-          "description": "URL is the URL of the reconnecting-pty endpoint you are connecting to.",
-          "type": "string"
-        }
-      }
-    },
-    "codersdk.IssueReconnectingPTYSignedTokenResponse": {
-      "type": "object",
-      "properties": {
-        "signed_token": {
-          "type": "string"
-        }
-      }
-    },
-    "codersdk.JFrogXrayScan": {
-      "type": "object",
-      "properties": {
-        "agent_id": {
-          "type": "string",
-          "format": "uuid"
-        },
-        "critical": {
-          "type": "integer"
-        },
-        "high": {
-          "type": "integer"
-        },
-        "medium": {
-          "type": "integer"
-        },
-        "results_url": {
-          "type": "string"
-        },
-        "workspace_id": {
-          "type": "string",
-          "format": "uuid"
-        }
-      }
-    },
-    "codersdk.JobErrorCode": {
-      "type": "string",
-      "enum": ["REQUIRED_TEMPLATE_VARIABLES"],
-      "x-enum-varnames": ["RequiredTemplateVariables"]
-    },
-    "codersdk.License": {
-      "type": "object",
-      "properties": {
-        "claims": {
-          "description": "Claims are the JWT claims asserted by the license.  Here we use\na generic string map to ensure that all data from the server is\nparsed verbatim, not just the fields this version of Coder\nunderstands.",
-          "type": "object",
-          "additionalProperties": true
-        },
-        "id": {
-          "type": "integer"
-        },
-        "uploaded_at": {
-          "type": "string",
-          "format": "date-time"
-        },
-        "uuid": {
-          "type": "string",
-          "format": "uuid"
-        }
-      }
-    },
-    "codersdk.LinkConfig": {
-      "type": "object",
-      "properties": {
-        "icon": {
-          "type": "string",
-          "enum": ["bug", "chat", "docs"]
-        },
-        "name": {
-          "type": "string"
-        },
-        "target": {
-          "type": "string"
-        }
-      }
-    },
-    "codersdk.LogLevel": {
-      "type": "string",
-      "enum": ["trace", "debug", "info", "warn", "error"],
-      "x-enum-varnames": [
-        "LogLevelTrace",
-        "LogLevelDebug",
-        "LogLevelInfo",
-        "LogLevelWarn",
-        "LogLevelError"
-      ]
-    },
-    "codersdk.LogSource": {
-      "type": "string",
-      "enum": ["provisioner_daemon", "provisioner"],
-      "x-enum-varnames": ["LogSourceProvisionerDaemon", "LogSourceProvisioner"]
-    },
-    "codersdk.LoggingConfig": {
-      "type": "object",
-      "properties": {
-        "human": {
-          "type": "string"
-        },
-        "json": {
-          "type": "string"
-        },
-        "log_filter": {
-          "type": "array",
-          "items": {
-            "type": "string"
-          }
-        },
-        "stackdriver": {
-          "type": "string"
-        }
-      }
-    },
-    "codersdk.LoginType": {
-      "type": "string",
-      "enum": ["", "password", "github", "oidc", "token", "none"],
-      "x-enum-varnames": [
-        "LoginTypeUnknown",
-        "LoginTypePassword",
-        "LoginTypeGithub",
-        "LoginTypeOIDC",
-        "LoginTypeToken",
-        "LoginTypeNone"
-      ]
-    },
-    "codersdk.LoginWithPasswordRequest": {
-      "type": "object",
-      "required": ["email", "password"],
-      "properties": {
-        "email": {
-          "type": "string",
-          "format": "email"
-        },
-        "password": {
-          "type": "string"
-        }
-      }
-    },
-    "codersdk.LoginWithPasswordResponse": {
-      "type": "object",
-      "required": ["session_token"],
-      "properties": {
-        "session_token": {
-          "type": "string"
-        }
-      }
-    },
-    "codersdk.MinimalOrganization": {
-      "type": "object",
-      "required": ["id"],
-      "properties": {
-        "display_name": {
-          "type": "string"
-        },
-        "icon": {
-          "type": "string"
-        },
-        "id": {
-          "type": "string",
-          "format": "uuid"
-        },
-        "name": {
-          "type": "string"
-        }
-      }
-    },
-    "codersdk.MinimalUser": {
-      "type": "object",
-      "required": ["id", "username"],
-      "properties": {
-        "avatar_url": {
-          "type": "string",
-          "format": "uri"
-        },
-        "id": {
-          "type": "string",
-          "format": "uuid"
-        },
-        "username": {
-          "type": "string"
-        }
-      }
-    },
-    "codersdk.NotificationsConfig": {
-      "type": "object",
-      "properties": {
-        "dispatch_timeout": {
-          "description": "How long to wait while a notification is being sent before giving up.",
-          "type": "integer"
-        },
-        "email": {
-          "description": "SMTP settings.",
-          "allOf": [
-            {
-              "$ref": "#/definitions/codersdk.NotificationsEmailConfig"
-            }
-          ]
-        },
-        "fetch_interval": {
-          "description": "How often to query the database for queued notifications.",
-          "type": "integer"
-        },
-        "lease_count": {
-          "description": "How many notifications a notifier should lease per fetch interval.",
-          "type": "integer"
-        },
-        "lease_period": {
-          "description": "How long a notifier should lease a message. This is effectively how long a notification is 'owned'\nby a notifier, and once this period expires it will be available for lease by another notifier. Leasing\nis important in order for multiple running notifiers to not pick the same messages to deliver concurrently.\nThis lease period will only expire if a notifier shuts down ungracefully; a dispatch of the notification\nreleases the lease.",
-          "type": "integer"
-        },
-        "max_send_attempts": {
-          "description": "The upper limit of attempts to send a notification.",
-          "type": "integer"
-        },
-        "method": {
-          "description": "Which delivery method to use (available options: 'smtp', 'webhook').",
-          "type": "string"
-        },
-        "retry_interval": {
-          "description": "The minimum time between retries.",
-          "type": "integer"
-        },
-        "sync_buffer_size": {
-          "description": "The notifications system buffers message updates in memory to ease pressure on the database.\nThis option controls how many updates are kept in memory. The lower this value the\nlower the change of state inconsistency in a non-graceful shutdown - but it also increases load on the\ndatabase. It is recommended to keep this option at its default value.",
-          "type": "integer"
-        },
-        "sync_interval": {
-          "description": "The notifications system buffers message updates in memory to ease pressure on the database.\nThis option controls how often it synchronizes its state with the database. The shorter this value the\nlower the change of state inconsistency in a non-graceful shutdown - but it also increases load on the\ndatabase. It is recommended to keep this option at its default value.",
-          "type": "integer"
-        },
-        "webhook": {
-          "description": "Webhook settings.",
-          "allOf": [
-            {
-              "$ref": "#/definitions/codersdk.NotificationsWebhookConfig"
-            }
-          ]
-        }
-      }
-    },
-    "codersdk.NotificationsEmailAuthConfig": {
-      "type": "object",
-      "properties": {
-        "identity": {
-          "description": "Identity for PLAIN auth.",
-          "type": "string"
-        },
-        "password": {
-          "description": "Password for LOGIN/PLAIN auth.",
-          "type": "string"
-        },
-        "password_file": {
-          "description": "File from which to load the password for LOGIN/PLAIN auth.",
-          "type": "string"
-        },
-        "username": {
-          "description": "Username for LOGIN/PLAIN auth.",
-          "type": "string"
-        }
-      }
-    },
-    "codersdk.NotificationsEmailConfig": {
-      "type": "object",
-      "properties": {
-        "auth": {
-          "description": "Authentication details.",
-          "allOf": [
-            {
-              "$ref": "#/definitions/codersdk.NotificationsEmailAuthConfig"
-            }
-          ]
-        },
-        "force_tls": {
-          "description": "ForceTLS causes a TLS connection to be attempted.",
-          "type": "boolean"
-        },
-        "from": {
-          "description": "The sender's address.",
-          "type": "string"
-        },
-        "hello": {
-          "description": "The hostname identifying the SMTP server.",
-          "type": "string"
-        },
-        "smarthost": {
-          "description": "The intermediary SMTP host through which emails are sent (host:port).",
-          "allOf": [
-            {
-              "$ref": "#/definitions/serpent.HostPort"
-            }
-          ]
-        },
-        "tls": {
-          "description": "TLS details.",
-          "allOf": [
-            {
-              "$ref": "#/definitions/codersdk.NotificationsEmailTLSConfig"
-            }
-          ]
-        }
-      }
-    },
-    "codersdk.NotificationsEmailTLSConfig": {
-      "type": "object",
-      "properties": {
-        "ca_file": {
-          "description": "CAFile specifies the location of the CA certificate to use.",
-          "type": "string"
-        },
-        "cert_file": {
-          "description": "CertFile specifies the location of the certificate to use.",
-          "type": "string"
-        },
-        "insecure_skip_verify": {
-          "description": "InsecureSkipVerify skips target certificate validation.",
-          "type": "boolean"
-        },
-        "key_file": {
-          "description": "KeyFile specifies the location of the key to use.",
-          "type": "string"
-        },
-        "server_name": {
-          "description": "ServerName to verify the hostname for the targets.",
-          "type": "string"
-        },
-        "start_tls": {
-          "description": "StartTLS attempts to upgrade plain connections to TLS.",
-          "type": "boolean"
-        }
-      }
-    },
-    "codersdk.NotificationsSettings": {
-      "type": "object",
-      "properties": {
-        "notifier_paused": {
-          "type": "boolean"
-        }
-      }
-    },
-    "codersdk.NotificationsWebhookConfig": {
-      "type": "object",
-      "properties": {
-        "endpoint": {
-          "description": "The URL to which the payload will be sent with an HTTP POST request.",
-          "allOf": [
-            {
-              "$ref": "#/definitions/serpent.URL"
-            }
-          ]
-        }
-      }
-    },
-    "codersdk.OAuth2AppEndpoints": {
-      "type": "object",
-      "properties": {
-        "authorization": {
-          "type": "string"
-        },
-        "device_authorization": {
-          "description": "DeviceAuth is optional.",
-          "type": "string"
-        },
-        "token": {
-          "type": "string"
-        }
-      }
-    },
-    "codersdk.OAuth2Config": {
-      "type": "object",
-      "properties": {
-        "github": {
-          "$ref": "#/definitions/codersdk.OAuth2GithubConfig"
-        }
-      }
-    },
-    "codersdk.OAuth2GithubConfig": {
-      "type": "object",
-      "properties": {
-        "allow_everyone": {
-          "type": "boolean"
-        },
-        "allow_signups": {
-          "type": "boolean"
-        },
-        "allowed_orgs": {
-          "type": "array",
-          "items": {
-            "type": "string"
-          }
-        },
-        "allowed_teams": {
-          "type": "array",
-          "items": {
-            "type": "string"
-          }
-        },
-        "client_id": {
-          "type": "string"
-        },
-        "client_secret": {
-          "type": "string"
-        },
-        "enterprise_base_url": {
-          "type": "string"
-        }
-      }
-    },
-    "codersdk.OAuth2ProviderApp": {
-      "type": "object",
-      "properties": {
-        "callback_url": {
-          "type": "string"
-        },
-        "endpoints": {
-          "description": "Endpoints are included in the app response for easier discovery. The OAuth2\nspec does not have a defined place to find these (for comparison, OIDC has\na '/.well-known/openid-configuration' endpoint).",
-          "allOf": [
-            {
-              "$ref": "#/definitions/codersdk.OAuth2AppEndpoints"
-            }
-          ]
-        },
-        "icon": {
-          "type": "string"
-        },
-        "id": {
-          "type": "string",
-          "format": "uuid"
-        },
-        "name": {
-          "type": "string"
-        }
-      }
-    },
-    "codersdk.OAuth2ProviderAppSecret": {
-      "type": "object",
-      "properties": {
-        "client_secret_truncated": {
-          "type": "string"
-        },
-        "id": {
-          "type": "string",
-          "format": "uuid"
-        },
-        "last_used_at": {
-          "type": "string"
-        }
-      }
-    },
-    "codersdk.OAuth2ProviderAppSecretFull": {
-      "type": "object",
-      "properties": {
-        "client_secret_full": {
-          "type": "string"
-        },
-        "id": {
-          "type": "string",
-          "format": "uuid"
-        }
-      }
-    },
-    "codersdk.OAuthConversionResponse": {
-      "type": "object",
-      "properties": {
-        "expires_at": {
-          "type": "string",
-          "format": "date-time"
-        },
-        "state_string": {
-          "type": "string"
-        },
-        "to_type": {
-          "$ref": "#/definitions/codersdk.LoginType"
-        },
-        "user_id": {
-          "type": "string",
-          "format": "uuid"
-        }
-      }
-    },
-    "codersdk.OIDCAuthMethod": {
-      "type": "object",
-      "properties": {
-        "enabled": {
-          "type": "boolean"
-        },
-        "iconUrl": {
-          "type": "string"
-        },
-        "signInText": {
-          "type": "string"
-        }
-      }
-    },
-    "codersdk.OIDCConfig": {
-      "type": "object",
-      "properties": {
-        "allow_signups": {
-          "type": "boolean"
-        },
-        "auth_url_params": {
-          "type": "object"
-        },
-        "client_cert_file": {
-          "type": "string"
-        },
-        "client_id": {
-          "type": "string"
-        },
-        "client_key_file": {
-          "description": "ClientKeyFile \u0026 ClientCertFile are used in place of ClientSecret for PKI auth.",
-          "type": "string"
-        },
-        "client_secret": {
-          "type": "string"
-        },
-        "email_domain": {
-          "type": "array",
-          "items": {
-            "type": "string"
-          }
-        },
-        "email_field": {
-          "type": "string"
-        },
-        "group_allow_list": {
-          "type": "array",
-          "items": {
-            "type": "string"
-          }
-        },
-        "group_auto_create": {
-          "type": "boolean"
-        },
-        "group_mapping": {
-          "type": "object"
-        },
-        "group_regex_filter": {
-          "$ref": "#/definitions/serpent.Regexp"
-        },
-        "groups_field": {
-          "type": "string"
-        },
-        "icon_url": {
-          "$ref": "#/definitions/serpent.URL"
-        },
-        "ignore_email_verified": {
-          "type": "boolean"
-        },
-        "ignore_user_info": {
-          "type": "boolean"
-        },
-        "issuer_url": {
-          "type": "string"
-        },
-        "name_field": {
-          "type": "string"
-        },
-        "scopes": {
-          "type": "array",
-          "items": {
-            "type": "string"
-          }
-        },
-        "sign_in_text": {
-          "type": "string"
-        },
-        "signups_disabled_text": {
-          "type": "string"
-        },
-        "skip_issuer_checks": {
-          "type": "boolean"
-        },
-        "user_role_field": {
-          "type": "string"
-        },
-        "user_role_mapping": {
-          "type": "object"
-        },
-        "user_roles_default": {
-          "type": "array",
-          "items": {
-            "type": "string"
-          }
-        },
-        "username_field": {
-          "type": "string"
-        }
-      }
-    },
-    "codersdk.Organization": {
-      "type": "object",
-      "required": ["created_at", "id", "is_default", "updated_at"],
-      "properties": {
-        "created_at": {
-          "type": "string",
-          "format": "date-time"
-        },
-        "description": {
-          "type": "string"
-        },
-        "display_name": {
-          "type": "string"
-        },
-        "icon": {
-          "type": "string"
-        },
-        "id": {
-          "type": "string",
-          "format": "uuid"
-        },
-        "is_default": {
-          "type": "boolean"
-        },
-        "name": {
-          "type": "string"
-        },
-        "updated_at": {
-          "type": "string",
-          "format": "date-time"
-        }
-      }
-    },
-    "codersdk.OrganizationMember": {
-      "type": "object",
-      "properties": {
-        "created_at": {
-          "type": "string",
-          "format": "date-time"
-        },
-        "organization_id": {
-          "type": "string",
-          "format": "uuid"
-        },
-        "roles": {
-          "type": "array",
-          "items": {
-            "$ref": "#/definitions/codersdk.SlimRole"
-          }
-        },
-        "updated_at": {
-          "type": "string",
-          "format": "date-time"
-        },
-        "user_id": {
-          "type": "string",
-          "format": "uuid"
-        }
-      }
-    },
-    "codersdk.OrganizationMemberWithUserData": {
-      "type": "object",
-      "properties": {
-        "avatar_url": {
-          "type": "string"
-        },
-        "created_at": {
-          "type": "string",
-          "format": "date-time"
-        },
-        "email": {
-          "type": "string"
-        },
-        "global_roles": {
-          "type": "array",
-          "items": {
-            "$ref": "#/definitions/codersdk.SlimRole"
-          }
-        },
-        "name": {
-          "type": "string"
-        },
-        "organization_id": {
-          "type": "string",
-          "format": "uuid"
-        },
-        "roles": {
-          "type": "array",
-          "items": {
-            "$ref": "#/definitions/codersdk.SlimRole"
-          }
-        },
-        "updated_at": {
-          "type": "string",
-          "format": "date-time"
-        },
-        "user_id": {
-          "type": "string",
-          "format": "uuid"
-        },
-        "username": {
-          "type": "string"
-        }
-      }
-    },
-    "codersdk.PatchGroupRequest": {
-      "type": "object",
-      "properties": {
-        "add_users": {
-          "type": "array",
-          "items": {
-            "type": "string"
-          }
-        },
-        "avatar_url": {
-          "type": "string"
-        },
-        "display_name": {
-          "type": "string"
-        },
-        "name": {
-          "type": "string"
-        },
-        "quota_allowance": {
-          "type": "integer"
-        },
-        "remove_users": {
-          "type": "array",
-          "items": {
-            "type": "string"
-          }
-        }
-      }
-    },
-    "codersdk.PatchTemplateVersionRequest": {
-      "type": "object",
-      "properties": {
-        "message": {
-          "type": "string"
-        },
-        "name": {
-          "type": "string"
-        }
-      }
-    },
-    "codersdk.PatchWorkspaceProxy": {
-      "type": "object",
-      "required": ["display_name", "icon", "id", "name"],
-      "properties": {
-        "display_name": {
-          "type": "string"
-        },
-        "icon": {
-          "type": "string"
-        },
-        "id": {
-          "type": "string",
-          "format": "uuid"
-        },
-        "name": {
-          "type": "string"
-        },
-        "regenerate_token": {
-          "type": "boolean"
-        }
-      }
-    },
-    "codersdk.Permission": {
-      "type": "object",
-      "properties": {
-        "action": {
-          "$ref": "#/definitions/codersdk.RBACAction"
-        },
-        "negate": {
-          "description": "Negate makes this a negative permission",
-          "type": "boolean"
-        },
-        "resource_type": {
-          "$ref": "#/definitions/codersdk.RBACResource"
-        }
-      }
-    },
-    "codersdk.PostOAuth2ProviderAppRequest": {
-      "type": "object",
-      "required": ["callback_url", "name"],
-      "properties": {
-        "callback_url": {
-          "type": "string"
-        },
-        "icon": {
-          "type": "string"
-        },
-        "name": {
-          "type": "string"
-        }
-      }
-    },
-    "codersdk.PostWorkspaceUsageRequest": {
-      "type": "object",
-      "properties": {
-        "agent_id": {
-          "type": "string",
-          "format": "uuid"
-        },
-        "app_name": {
-          "$ref": "#/definitions/codersdk.UsageAppName"
-        }
-      }
-    },
-    "codersdk.PprofConfig": {
-      "type": "object",
-      "properties": {
-        "address": {
-          "$ref": "#/definitions/serpent.HostPort"
-        },
-        "enable": {
-          "type": "boolean"
-        }
-      }
-    },
-    "codersdk.PrometheusConfig": {
-      "type": "object",
-      "properties": {
-        "address": {
-          "$ref": "#/definitions/serpent.HostPort"
-        },
-        "aggregate_agent_stats_by": {
-          "type": "array",
-          "items": {
-            "type": "string"
-          }
-        },
-        "collect_agent_stats": {
-          "type": "boolean"
-        },
-        "collect_db_metrics": {
-          "type": "boolean"
-        },
-        "enable": {
-          "type": "boolean"
-        }
-      }
-    },
-    "codersdk.ProvisionerConfig": {
-      "type": "object",
-      "properties": {
-        "daemon_poll_interval": {
-          "type": "integer"
-        },
-        "daemon_poll_jitter": {
-          "type": "integer"
-        },
-        "daemon_psk": {
-          "type": "string"
-        },
-        "daemon_types": {
-          "type": "array",
-          "items": {
-            "type": "string"
-          }
-        },
-        "daemons": {
-          "description": "Daemons is the number of built-in terraform provisioners.",
-          "type": "integer"
-        },
-        "force_cancel_interval": {
-          "type": "integer"
-        }
-      }
-    },
-    "codersdk.ProvisionerDaemon": {
-      "type": "object",
-      "properties": {
-        "api_version": {
-          "type": "string"
-        },
-        "created_at": {
-          "type": "string",
-          "format": "date-time"
-        },
-        "id": {
-          "type": "string",
-          "format": "uuid"
-        },
-        "last_seen_at": {
-          "type": "string",
-          "format": "date-time"
-        },
-        "name": {
-          "type": "string"
-        },
-        "organization_id": {
-          "type": "string",
-          "format": "uuid"
-        },
-        "provisioners": {
-          "type": "array",
-          "items": {
-            "type": "string"
-          }
-        },
-        "tags": {
-          "type": "object",
-          "additionalProperties": {
-            "type": "string"
-          }
-        },
-        "version": {
-          "type": "string"
-        }
-      }
-    },
-    "codersdk.ProvisionerJob": {
-      "type": "object",
-      "properties": {
-        "canceled_at": {
-          "type": "string",
-          "format": "date-time"
-        },
-        "completed_at": {
-          "type": "string",
-          "format": "date-time"
-        },
-        "created_at": {
-          "type": "string",
-          "format": "date-time"
-        },
-        "error": {
-          "type": "string"
-        },
-        "error_code": {
-          "enum": ["REQUIRED_TEMPLATE_VARIABLES"],
-          "allOf": [
-            {
-              "$ref": "#/definitions/codersdk.JobErrorCode"
-            }
-          ]
-        },
-        "file_id": {
-          "type": "string",
-          "format": "uuid"
-        },
-        "id": {
-          "type": "string",
-          "format": "uuid"
-        },
-        "queue_position": {
-          "type": "integer"
-        },
-        "queue_size": {
-          "type": "integer"
-        },
-        "started_at": {
-          "type": "string",
-          "format": "date-time"
-        },
-        "status": {
-          "enum": [
-            "pending",
-            "running",
-            "succeeded",
-            "canceling",
-            "canceled",
-            "failed"
-          ],
-          "allOf": [
-            {
-              "$ref": "#/definitions/codersdk.ProvisionerJobStatus"
-            }
-          ]
-        },
-        "tags": {
-          "type": "object",
-          "additionalProperties": {
-            "type": "string"
-          }
-        },
-        "worker_id": {
-          "type": "string",
-          "format": "uuid"
-        }
-      }
-    },
-    "codersdk.ProvisionerJobLog": {
-      "type": "object",
-      "properties": {
-        "created_at": {
-          "type": "string",
-          "format": "date-time"
-        },
-        "id": {
-          "type": "integer"
-        },
-        "log_level": {
-          "enum": ["trace", "debug", "info", "warn", "error"],
-          "allOf": [
-            {
-              "$ref": "#/definitions/codersdk.LogLevel"
-            }
-          ]
-        },
-        "log_source": {
-          "$ref": "#/definitions/codersdk.LogSource"
-        },
-        "output": {
-          "type": "string"
-        },
-        "stage": {
-          "type": "string"
-        }
-      }
-    },
-    "codersdk.ProvisionerJobStatus": {
-      "type": "string",
-      "enum": [
-        "pending",
-        "running",
-        "succeeded",
-        "canceling",
-        "canceled",
-        "failed",
-        "unknown"
-      ],
-      "x-enum-varnames": [
-        "ProvisionerJobPending",
-        "ProvisionerJobRunning",
-        "ProvisionerJobSucceeded",
-        "ProvisionerJobCanceling",
-        "ProvisionerJobCanceled",
-        "ProvisionerJobFailed",
-        "ProvisionerJobUnknown"
-      ]
-    },
-    "codersdk.ProvisionerKey": {
-      "type": "object",
-      "properties": {
-        "created_at": {
-          "type": "string",
-          "format": "date-time"
-        },
-        "id": {
-          "type": "string",
-          "format": "uuid"
-        },
-        "name": {
-          "type": "string"
-        },
-        "organization": {
-          "type": "string",
-          "format": "uuid"
-        },
-        "tags": {
-          "type": "object",
-          "additionalProperties": {
-            "type": "string"
-          }
-        }
-      }
-    },
-    "codersdk.ProvisionerLogLevel": {
-      "type": "string",
-      "enum": ["debug"],
-      "x-enum-varnames": ["ProvisionerLogLevelDebug"]
-    },
-    "codersdk.ProvisionerStorageMethod": {
-      "type": "string",
-      "enum": ["file"],
-      "x-enum-varnames": ["ProvisionerStorageMethodFile"]
-    },
-    "codersdk.ProxyHealthReport": {
-      "type": "object",
-      "properties": {
-        "errors": {
-          "description": "Errors are problems that prevent the workspace proxy from being healthy",
-          "type": "array",
-          "items": {
-            "type": "string"
-          }
-        },
-        "warnings": {
-          "description": "Warnings do not prevent the workspace proxy from being healthy, but\nshould be addressed.",
-          "type": "array",
-          "items": {
-            "type": "string"
-          }
-        }
-      }
-    },
-    "codersdk.ProxyHealthStatus": {
-      "type": "string",
-      "enum": ["ok", "unreachable", "unhealthy", "unregistered"],
-      "x-enum-varnames": [
-        "ProxyHealthy",
-        "ProxyUnreachable",
-        "ProxyUnhealthy",
-        "ProxyUnregistered"
-      ]
-    },
-    "codersdk.PutExtendWorkspaceRequest": {
-      "type": "object",
-      "required": ["deadline"],
-      "properties": {
-        "deadline": {
-          "type": "string",
-          "format": "date-time"
-        }
-      }
-    },
-    "codersdk.PutOAuth2ProviderAppRequest": {
-      "type": "object",
-      "required": ["callback_url", "name"],
-      "properties": {
-        "callback_url": {
-          "type": "string"
-        },
-        "icon": {
-          "type": "string"
-        },
-        "name": {
-          "type": "string"
-        }
-      }
-    },
-    "codersdk.RBACAction": {
-      "type": "string",
-      "enum": [
-        "application_connect",
-        "assign",
-        "create",
-        "delete",
-        "read",
-        "read_personal",
-        "ssh",
-        "update",
-        "update_personal",
-        "use",
-        "view_insights",
-        "start",
-        "stop"
-      ],
-      "x-enum-varnames": [
-        "ActionApplicationConnect",
-        "ActionAssign",
-        "ActionCreate",
-        "ActionDelete",
-        "ActionRead",
-        "ActionReadPersonal",
-        "ActionSSH",
-        "ActionUpdate",
-        "ActionUpdatePersonal",
-        "ActionUse",
-        "ActionViewInsights",
-        "ActionWorkspaceStart",
-        "ActionWorkspaceStop"
-      ]
-    },
-    "codersdk.RBACResource": {
-      "type": "string",
-      "enum": [
-        "*",
-        "api_key",
-        "assign_org_role",
-        "assign_role",
-        "audit_log",
-        "debug_info",
-        "deployment_config",
-        "deployment_stats",
-        "file",
-        "frobulator",
-        "group",
-        "license",
-        "oauth2_app",
-        "oauth2_app_code_token",
-        "oauth2_app_secret",
-        "organization",
-        "organization_member",
-        "provisioner_daemon",
-        "provisioner_keys",
-        "replicas",
-        "system",
-        "tailnet_coordinator",
-        "template",
-        "user",
-        "workspace",
-        "workspace_dormant",
-        "workspace_proxy"
-      ],
-      "x-enum-varnames": [
-        "ResourceWildcard",
-        "ResourceApiKey",
-        "ResourceAssignOrgRole",
-        "ResourceAssignRole",
-        "ResourceAuditLog",
-        "ResourceDebugInfo",
-        "ResourceDeploymentConfig",
-        "ResourceDeploymentStats",
-        "ResourceFile",
-        "ResourceFrobulator",
-        "ResourceGroup",
-        "ResourceLicense",
-        "ResourceOauth2App",
-        "ResourceOauth2AppCodeToken",
-        "ResourceOauth2AppSecret",
-        "ResourceOrganization",
-        "ResourceOrganizationMember",
-        "ResourceProvisionerDaemon",
-        "ResourceProvisionerKeys",
-        "ResourceReplicas",
-        "ResourceSystem",
-        "ResourceTailnetCoordinator",
-        "ResourceTemplate",
-        "ResourceUser",
-        "ResourceWorkspace",
-        "ResourceWorkspaceDormant",
-        "ResourceWorkspaceProxy"
-      ]
-    },
-    "codersdk.RateLimitConfig": {
-      "type": "object",
-      "properties": {
-        "api": {
-          "type": "integer"
-        },
-        "disable_all": {
-          "type": "boolean"
-        }
-      }
-    },
-    "codersdk.ReducedUser": {
-      "type": "object",
-      "required": ["created_at", "email", "id", "username"],
-      "properties": {
-        "avatar_url": {
-          "type": "string",
-          "format": "uri"
-        },
-        "created_at": {
-          "type": "string",
-          "format": "date-time"
-        },
-        "email": {
-          "type": "string",
-          "format": "email"
-        },
-        "id": {
-          "type": "string",
-          "format": "uuid"
-        },
-        "last_seen_at": {
-          "type": "string",
-          "format": "date-time"
-        },
-        "login_type": {
-          "$ref": "#/definitions/codersdk.LoginType"
-        },
-        "name": {
-          "type": "string"
-        },
-        "status": {
-          "enum": ["active", "suspended"],
-          "allOf": [
-            {
-              "$ref": "#/definitions/codersdk.UserStatus"
-            }
-          ]
-        },
-        "theme_preference": {
-          "type": "string"
-        },
-        "updated_at": {
-          "type": "string",
-          "format": "date-time"
-        },
-        "username": {
-          "type": "string"
-        }
-      }
-    },
-    "codersdk.Region": {
-      "type": "object",
-      "properties": {
-        "display_name": {
-          "type": "string"
-        },
-        "healthy": {
-          "type": "boolean"
-        },
-        "icon_url": {
-          "type": "string"
-        },
-        "id": {
-          "type": "string",
-          "format": "uuid"
-        },
-        "name": {
-          "type": "string"
-        },
-        "path_app_url": {
-          "description": "PathAppURL is the URL to the base path for path apps. Optional\nunless wildcard_hostname is set.\nE.g. https://us.example.com",
-          "type": "string"
-        },
-        "wildcard_hostname": {
-          "description": "WildcardHostname is the wildcard hostname for subdomain apps.\nE.g. *.us.example.com\nE.g. *--suffix.au.example.com\nOptional. Does not need to be on the same domain as PathAppURL.",
-          "type": "string"
-        }
-      }
-    },
-    "codersdk.RegionsResponse-codersdk_Region": {
-      "type": "object",
-      "properties": {
-        "regions": {
-          "type": "array",
-          "items": {
-            "$ref": "#/definitions/codersdk.Region"
-          }
-        }
-      }
-    },
-    "codersdk.RegionsResponse-codersdk_WorkspaceProxy": {
-      "type": "object",
-      "properties": {
-        "regions": {
-          "type": "array",
-          "items": {
-            "$ref": "#/definitions/codersdk.WorkspaceProxy"
-          }
-        }
-      }
-    },
-    "codersdk.Replica": {
-      "type": "object",
-      "properties": {
-        "created_at": {
-          "description": "CreatedAt is the timestamp when the replica was first seen.",
-          "type": "string",
-          "format": "date-time"
-        },
-        "database_latency": {
-          "description": "DatabaseLatency is the latency in microseconds to the database.",
-          "type": "integer"
-        },
-        "error": {
-          "description": "Error is the replica error.",
-          "type": "string"
-        },
-        "hostname": {
-          "description": "Hostname is the hostname of the replica.",
-          "type": "string"
-        },
-        "id": {
-          "description": "ID is the unique identifier for the replica.",
-          "type": "string",
-          "format": "uuid"
-        },
-        "region_id": {
-          "description": "RegionID is the region of the replica.",
-          "type": "integer"
-        },
-        "relay_address": {
-          "description": "RelayAddress is the accessible address to relay DERP connections.",
-          "type": "string"
-        }
-      }
-    },
-    "codersdk.ResolveAutostartResponse": {
-      "type": "object",
-      "properties": {
-        "parameter_mismatch": {
-          "type": "boolean"
-        }
-      }
-    },
-    "codersdk.ResourceType": {
-      "type": "string",
-      "enum": [
-        "template",
-        "template_version",
-        "user",
-        "workspace",
-        "workspace_build",
-        "git_ssh_key",
-        "api_key",
-        "group",
-        "license",
-        "convert_login",
-        "health_settings",
-        "notifications_settings",
-        "workspace_proxy",
-        "organization",
-        "oauth2_provider_app",
-        "oauth2_provider_app_secret",
-        "custom_role"
-      ],
-      "x-enum-varnames": [
-        "ResourceTypeTemplate",
-        "ResourceTypeTemplateVersion",
-        "ResourceTypeUser",
-        "ResourceTypeWorkspace",
-        "ResourceTypeWorkspaceBuild",
-        "ResourceTypeGitSSHKey",
-        "ResourceTypeAPIKey",
-        "ResourceTypeGroup",
-        "ResourceTypeLicense",
-        "ResourceTypeConvertLogin",
-        "ResourceTypeHealthSettings",
-        "ResourceTypeNotificationsSettings",
-        "ResourceTypeWorkspaceProxy",
-        "ResourceTypeOrganization",
-        "ResourceTypeOAuth2ProviderApp",
-        "ResourceTypeOAuth2ProviderAppSecret",
-        "ResourceTypeCustomRole"
-      ]
-    },
-    "codersdk.Response": {
-      "type": "object",
-      "properties": {
-        "detail": {
-          "description": "Detail is a debug message that provides further insight into why the\naction failed. This information can be technical and a regular golang\nerr.Error() text.\n- \"database: too many open connections\"\n- \"stat: too many open files\"",
-          "type": "string"
-        },
-        "message": {
-          "description": "Message is an actionable message that depicts actions the request took.\nThese messages should be fully formed sentences with proper punctuation.\nExamples:\n- \"A user has been created.\"\n- \"Failed to create a user.\"",
-          "type": "string"
-        },
-        "validations": {
-          "description": "Validations are form field-specific friendly error messages. They will be\nshown on a form field in the UI. These can also be used to add additional\ncontext if there is a set of errors in the primary 'Message'.",
-          "type": "array",
-          "items": {
-            "$ref": "#/definitions/codersdk.ValidationError"
-          }
-        }
-      }
-    },
-    "codersdk.Role": {
-      "type": "object",
-      "properties": {
-        "display_name": {
-          "type": "string"
-        },
-        "name": {
-          "type": "string"
-        },
-        "organization_id": {
-          "type": "string",
-          "format": "uuid"
-        },
-        "organization_permissions": {
-          "description": "OrganizationPermissions are specific for the organization in the field 'OrganizationID' above.",
-          "type": "array",
-          "items": {
-            "$ref": "#/definitions/codersdk.Permission"
-          }
-        },
-        "site_permissions": {
-          "type": "array",
-          "items": {
-            "$ref": "#/definitions/codersdk.Permission"
-          }
-        },
-        "user_permissions": {
-          "type": "array",
-          "items": {
-            "$ref": "#/definitions/codersdk.Permission"
-          }
-        }
-      }
-    },
-    "codersdk.SSHConfig": {
-      "type": "object",
-      "properties": {
-        "deploymentName": {
-          "description": "DeploymentName is the config-ssh Hostname prefix",
-          "type": "string"
-        },
-        "sshconfigOptions": {
-          "description": "SSHConfigOptions are additional options to add to the ssh config file.\nThis will override defaults.",
-          "type": "array",
-          "items": {
-            "type": "string"
-          }
-        }
-      }
-    },
-    "codersdk.SSHConfigResponse": {
-      "type": "object",
-      "properties": {
-        "hostname_prefix": {
-          "type": "string"
-        },
-        "ssh_config_options": {
-          "type": "object",
-          "additionalProperties": {
-            "type": "string"
-          }
-        }
-      }
-    },
-    "codersdk.SessionCountDeploymentStats": {
-      "type": "object",
-      "properties": {
-        "jetbrains": {
-          "type": "integer"
-        },
-        "reconnecting_pty": {
-          "type": "integer"
-        },
-        "ssh": {
-          "type": "integer"
-        },
-        "vscode": {
-          "type": "integer"
-        }
-      }
-    },
-    "codersdk.SessionLifetime": {
-      "type": "object",
-      "properties": {
-        "default_duration": {
-          "description": "DefaultDuration is for api keys, not tokens.",
-          "type": "integer"
-        },
-        "disable_expiry_refresh": {
-          "description": "DisableExpiryRefresh will disable automatically refreshing api\nkeys when they are used from the api. This means the api key lifetime at\ncreation is the lifetime of the api key.",
-          "type": "boolean"
-        },
-        "max_token_lifetime": {
-          "type": "integer"
-        }
-      }
-    },
-    "codersdk.SlimRole": {
-      "type": "object",
-      "properties": {
-        "display_name": {
-          "type": "string"
-        },
-        "name": {
-          "type": "string"
-        },
-        "organization_id": {
-          "type": "string"
-        }
-      }
-    },
-    "codersdk.SupportConfig": {
-      "type": "object",
-      "properties": {
-        "links": {
-          "$ref": "#/definitions/serpent.Struct-array_codersdk_LinkConfig"
-        }
-      }
-    },
-    "codersdk.SwaggerConfig": {
-      "type": "object",
-      "properties": {
-        "enable": {
-          "type": "boolean"
-        }
-      }
-    },
-    "codersdk.TLSConfig": {
-      "type": "object",
-      "properties": {
-        "address": {
-          "$ref": "#/definitions/serpent.HostPort"
-        },
-        "allow_insecure_ciphers": {
-          "type": "boolean"
-        },
-        "cert_file": {
-          "type": "array",
-          "items": {
-            "type": "string"
-          }
-        },
-        "client_auth": {
-          "type": "string"
-        },
-        "client_ca_file": {
-          "type": "string"
-        },
-        "client_cert_file": {
-          "type": "string"
-        },
-        "client_key_file": {
-          "type": "string"
-        },
-        "enable": {
-          "type": "boolean"
-        },
-        "key_file": {
-          "type": "array",
-          "items": {
-            "type": "string"
-          }
-        },
-        "min_version": {
-          "type": "string"
-        },
-        "redirect_http": {
-          "type": "boolean"
-        },
-        "supported_ciphers": {
-          "type": "array",
-          "items": {
-            "type": "string"
-          }
-        }
-      }
-    },
-    "codersdk.TelemetryConfig": {
-      "type": "object",
-      "properties": {
-        "enable": {
-          "type": "boolean"
-        },
-        "trace": {
-          "type": "boolean"
-        },
-        "url": {
-          "$ref": "#/definitions/serpent.URL"
-        }
-      }
-    },
-    "codersdk.Template": {
-      "type": "object",
-      "properties": {
-        "active_user_count": {
-          "description": "ActiveUserCount is set to -1 when loading.",
-          "type": "integer"
-        },
-        "active_version_id": {
-          "type": "string",
-          "format": "uuid"
-        },
-        "activity_bump_ms": {
-          "type": "integer"
-        },
-        "allow_user_autostart": {
-          "description": "AllowUserAutostart and AllowUserAutostop are enterprise-only. Their\nvalues are only used if your license is entitled to use the advanced\ntemplate scheduling feature.",
-          "type": "boolean"
-        },
-        "allow_user_autostop": {
-          "type": "boolean"
-        },
-        "allow_user_cancel_workspace_jobs": {
-          "type": "boolean"
-        },
-        "autostart_requirement": {
-          "$ref": "#/definitions/codersdk.TemplateAutostartRequirement"
-        },
-        "autostop_requirement": {
-          "description": "AutostopRequirement and AutostartRequirement are enterprise features. Its\nvalue is only used if your license is entitled to use the advanced template\nscheduling feature.",
-          "allOf": [
-            {
-              "$ref": "#/definitions/codersdk.TemplateAutostopRequirement"
-            }
-          ]
-        },
-        "build_time_stats": {
-          "$ref": "#/definitions/codersdk.TemplateBuildTimeStats"
-        },
-        "created_at": {
-          "type": "string",
-          "format": "date-time"
-        },
-        "created_by_id": {
-          "type": "string",
-          "format": "uuid"
-        },
-        "created_by_name": {
-          "type": "string"
-        },
-        "default_ttl_ms": {
-          "type": "integer"
-        },
-        "deprecated": {
-          "type": "boolean"
-        },
-        "deprecation_message": {
-          "type": "string"
-        },
-        "description": {
-          "type": "string"
-        },
-        "display_name": {
-          "type": "string"
-        },
-        "failure_ttl_ms": {
-          "description": "FailureTTLMillis, TimeTilDormantMillis, and TimeTilDormantAutoDeleteMillis are enterprise-only. Their\nvalues are used if your license is entitled to use the advanced\ntemplate scheduling feature.",
-          "type": "integer"
-        },
-        "icon": {
-          "type": "string"
-        },
-        "id": {
-          "type": "string",
-          "format": "uuid"
-        },
-        "max_port_share_level": {
-          "$ref": "#/definitions/codersdk.WorkspaceAgentPortShareLevel"
-        },
-        "name": {
-          "type": "string"
-        },
-        "organization_display_name": {
-          "type": "string"
-        },
-        "organization_icon": {
-          "type": "string"
-        },
-        "organization_id": {
-          "type": "string",
-          "format": "uuid"
-        },
-        "organization_name": {
-          "type": "string",
-          "format": "url"
-        },
-        "provisioner": {
-          "type": "string",
-          "enum": ["terraform"]
-        },
-        "require_active_version": {
-          "description": "RequireActiveVersion mandates that workspaces are built with the active\ntemplate version.",
-          "type": "boolean"
-        },
-        "time_til_dormant_autodelete_ms": {
-          "type": "integer"
-        },
-        "time_til_dormant_ms": {
-          "type": "integer"
-        },
-        "updated_at": {
-          "type": "string",
-          "format": "date-time"
-        }
-      }
-    },
-    "codersdk.TemplateAppUsage": {
-      "type": "object",
-      "properties": {
-        "display_name": {
-          "type": "string",
-          "example": "Visual Studio Code"
-        },
-        "icon": {
-          "type": "string"
-        },
-        "seconds": {
-          "type": "integer",
-          "example": 80500
-        },
-        "slug": {
-          "type": "string",
-          "example": "vscode"
-        },
-        "template_ids": {
-          "type": "array",
-          "items": {
-            "type": "string",
-            "format": "uuid"
-          }
-        },
-        "times_used": {
-          "type": "integer",
-          "example": 2
-        },
-        "type": {
-          "allOf": [
-            {
-              "$ref": "#/definitions/codersdk.TemplateAppsType"
-            }
-          ],
-          "example": "builtin"
-        }
-      }
-    },
-    "codersdk.TemplateAppsType": {
-      "type": "string",
-      "enum": ["builtin", "app"],
-      "x-enum-varnames": ["TemplateAppsTypeBuiltin", "TemplateAppsTypeApp"]
-    },
-    "codersdk.TemplateAutostartRequirement": {
-      "type": "object",
-      "properties": {
-        "days_of_week": {
-          "description": "DaysOfWeek is a list of days of the week in which autostart is allowed\nto happen. If no days are specified, autostart is not allowed.",
-          "type": "array",
-          "items": {
-            "type": "string",
-            "enum": [
-              "monday",
-              "tuesday",
-              "wednesday",
-              "thursday",
-              "friday",
-              "saturday",
-              "sunday"
-            ]
-          }
-        }
-      }
-    },
-    "codersdk.TemplateAutostopRequirement": {
-      "type": "object",
-      "properties": {
-        "days_of_week": {
-          "description": "DaysOfWeek is a list of days of the week on which restarts are required.\nRestarts happen within the user's quiet hours (in their configured\ntimezone). If no days are specified, restarts are not required. Weekdays\ncannot be specified twice.\n\nRestarts will only happen on weekdays in this list on weeks which line up\nwith Weeks.",
-          "type": "array",
-          "items": {
-            "type": "string",
-            "enum": [
-              "monday",
-              "tuesday",
-              "wednesday",
-              "thursday",
-              "friday",
-              "saturday",
-              "sunday"
-            ]
-          }
-        },
-        "weeks": {
-          "description": "Weeks is the number of weeks between required restarts. Weeks are synced\nacross all workspaces (and Coder deployments) using modulo math on a\nhardcoded epoch week of January 2nd, 2023 (the first Monday of 2023).\nValues of 0 or 1 indicate weekly restarts. Values of 2 indicate\nfortnightly restarts, etc.",
-          "type": "integer"
-        }
-      }
-    },
-    "codersdk.TemplateBuildTimeStats": {
-      "type": "object",
-      "additionalProperties": {
-        "$ref": "#/definitions/codersdk.TransitionStats"
-      }
-    },
-    "codersdk.TemplateExample": {
-      "type": "object",
-      "properties": {
-        "description": {
-          "type": "string"
-        },
-        "icon": {
-          "type": "string"
-        },
-        "id": {
-          "type": "string",
-          "format": "uuid"
-        },
-        "markdown": {
-          "type": "string"
-        },
-        "name": {
-          "type": "string"
-        },
-        "tags": {
-          "type": "array",
-          "items": {
-            "type": "string"
-          }
-        },
-        "url": {
-          "type": "string"
-        }
-      }
-    },
-    "codersdk.TemplateInsightsIntervalReport": {
-      "type": "object",
-      "properties": {
-        "active_users": {
-          "type": "integer",
-          "example": 14
-        },
-        "end_time": {
-          "type": "string",
-          "format": "date-time"
-        },
-        "interval": {
-          "allOf": [
-            {
-              "$ref": "#/definitions/codersdk.InsightsReportInterval"
-            }
-          ],
-          "example": "week"
-        },
-        "start_time": {
-          "type": "string",
-          "format": "date-time"
-        },
-        "template_ids": {
-          "type": "array",
-          "items": {
-            "type": "string",
-            "format": "uuid"
-          }
-        }
-      }
-    },
-    "codersdk.TemplateInsightsReport": {
-      "type": "object",
-      "properties": {
-        "active_users": {
-          "type": "integer",
-          "example": 22
-        },
-        "apps_usage": {
-          "type": "array",
-          "items": {
-            "$ref": "#/definitions/codersdk.TemplateAppUsage"
-          }
-        },
-        "end_time": {
-          "type": "string",
-          "format": "date-time"
-        },
-        "parameters_usage": {
-          "type": "array",
-          "items": {
-            "$ref": "#/definitions/codersdk.TemplateParameterUsage"
-          }
-        },
-        "start_time": {
-          "type": "string",
-          "format": "date-time"
-        },
-        "template_ids": {
-          "type": "array",
-          "items": {
-            "type": "string",
-            "format": "uuid"
-          }
-        }
-      }
-    },
-    "codersdk.TemplateInsightsResponse": {
-      "type": "object",
-      "properties": {
-        "interval_reports": {
-          "type": "array",
-          "items": {
-            "$ref": "#/definitions/codersdk.TemplateInsightsIntervalReport"
-          }
-        },
-        "report": {
-          "$ref": "#/definitions/codersdk.TemplateInsightsReport"
-        }
-      }
-    },
-    "codersdk.TemplateParameterUsage": {
-      "type": "object",
-      "properties": {
-        "description": {
-          "type": "string"
-        },
-        "display_name": {
-          "type": "string"
-        },
-        "name": {
-          "type": "string"
-        },
-        "options": {
-          "type": "array",
-          "items": {
-            "$ref": "#/definitions/codersdk.TemplateVersionParameterOption"
-          }
-        },
-        "template_ids": {
-          "type": "array",
-          "items": {
-            "type": "string",
-            "format": "uuid"
-          }
-        },
-        "type": {
-          "type": "string"
-        },
-        "values": {
-          "type": "array",
-          "items": {
-            "$ref": "#/definitions/codersdk.TemplateParameterValue"
-          }
-        }
-      }
-    },
-    "codersdk.TemplateParameterValue": {
-      "type": "object",
-      "properties": {
-        "count": {
-          "type": "integer"
-        },
-        "value": {
-          "type": "string"
-        }
-      }
-    },
-    "codersdk.TemplateRole": {
-      "type": "string",
-      "enum": ["admin", "use", ""],
-      "x-enum-varnames": [
-        "TemplateRoleAdmin",
-        "TemplateRoleUse",
-        "TemplateRoleDeleted"
-      ]
-    },
-    "codersdk.TemplateUser": {
-      "type": "object",
-      "required": ["created_at", "email", "id", "username"],
-      "properties": {
-        "avatar_url": {
-          "type": "string",
-          "format": "uri"
-        },
-        "created_at": {
-          "type": "string",
-          "format": "date-time"
-        },
-        "email": {
-          "type": "string",
-          "format": "email"
-        },
-        "id": {
-          "type": "string",
-          "format": "uuid"
-        },
-        "last_seen_at": {
-          "type": "string",
-          "format": "date-time"
-        },
-        "login_type": {
-          "$ref": "#/definitions/codersdk.LoginType"
-        },
-        "name": {
-          "type": "string"
-        },
-        "organization_ids": {
-          "type": "array",
-          "items": {
-            "type": "string",
-            "format": "uuid"
-          }
-        },
-        "role": {
-          "enum": ["admin", "use"],
-          "allOf": [
-            {
-              "$ref": "#/definitions/codersdk.TemplateRole"
-            }
-          ]
-        },
-        "roles": {
-          "type": "array",
-          "items": {
-            "$ref": "#/definitions/codersdk.SlimRole"
-          }
-        },
-        "status": {
-          "enum": ["active", "suspended"],
-          "allOf": [
-            {
-              "$ref": "#/definitions/codersdk.UserStatus"
-            }
-          ]
-        },
-        "theme_preference": {
-          "type": "string"
-        },
-        "updated_at": {
-          "type": "string",
-          "format": "date-time"
-        },
-        "username": {
-          "type": "string"
-        }
-      }
-    },
-    "codersdk.TemplateVersion": {
-      "type": "object",
-      "properties": {
-        "archived": {
-          "type": "boolean"
-        },
-        "created_at": {
-          "type": "string",
-          "format": "date-time"
-        },
-        "created_by": {
-          "$ref": "#/definitions/codersdk.MinimalUser"
-        },
-        "id": {
-          "type": "string",
-          "format": "uuid"
-        },
-        "job": {
-          "$ref": "#/definitions/codersdk.ProvisionerJob"
-        },
-        "message": {
-          "type": "string"
-        },
-        "name": {
-          "type": "string"
-        },
-        "organization_id": {
-          "type": "string",
-          "format": "uuid"
-        },
-        "readme": {
-          "type": "string"
-        },
-        "template_id": {
-          "type": "string",
-          "format": "uuid"
-        },
-        "updated_at": {
-          "type": "string",
-          "format": "date-time"
-        },
-        "warnings": {
-          "type": "array",
-          "items": {
-            "enum": ["DEPRECATED_PARAMETERS"],
-            "$ref": "#/definitions/codersdk.TemplateVersionWarning"
-          }
-        }
-      }
-    },
-    "codersdk.TemplateVersionExternalAuth": {
-      "type": "object",
-      "properties": {
-        "authenticate_url": {
-          "type": "string"
-        },
-        "authenticated": {
-          "type": "boolean"
-        },
-        "display_icon": {
-          "type": "string"
-        },
-        "display_name": {
-          "type": "string"
-        },
-        "id": {
-          "type": "string"
-        },
-        "optional": {
-          "type": "boolean"
-        },
-        "type": {
-          "type": "string"
-        }
-      }
-    },
-    "codersdk.TemplateVersionParameter": {
-      "type": "object",
-      "properties": {
-        "default_value": {
-          "type": "string"
-        },
-        "description": {
-          "type": "string"
-        },
-        "description_plaintext": {
-          "type": "string"
-        },
-        "display_name": {
-          "type": "string"
-        },
-        "ephemeral": {
-          "type": "boolean"
-        },
-        "icon": {
-          "type": "string"
-        },
-        "mutable": {
-          "type": "boolean"
-        },
-        "name": {
-          "type": "string"
-        },
-        "options": {
-          "type": "array",
-          "items": {
-            "$ref": "#/definitions/codersdk.TemplateVersionParameterOption"
-          }
-        },
-        "required": {
-          "type": "boolean"
-        },
-        "type": {
-          "type": "string",
-          "enum": ["string", "number", "bool", "list(string)"]
-        },
-        "validation_error": {
-          "type": "string"
-        },
-        "validation_max": {
-          "type": "integer"
-        },
-        "validation_min": {
-          "type": "integer"
-        },
-        "validation_monotonic": {
-          "enum": ["increasing", "decreasing"],
-          "allOf": [
-            {
-              "$ref": "#/definitions/codersdk.ValidationMonotonicOrder"
-            }
-          ]
-        },
-        "validation_regex": {
-          "type": "string"
-        }
-      }
-    },
-    "codersdk.TemplateVersionParameterOption": {
-      "type": "object",
-      "properties": {
-        "description": {
-          "type": "string"
-        },
-        "icon": {
-          "type": "string"
-        },
-        "name": {
-          "type": "string"
-        },
-        "value": {
-          "type": "string"
-        }
-      }
-    },
-    "codersdk.TemplateVersionVariable": {
-      "type": "object",
-      "properties": {
-        "default_value": {
-          "type": "string"
-        },
-        "description": {
-          "type": "string"
-        },
-        "name": {
-          "type": "string"
-        },
-        "required": {
-          "type": "boolean"
-        },
-        "sensitive": {
-          "type": "boolean"
-        },
-        "type": {
-          "type": "string",
-          "enum": ["string", "number", "bool"]
-        },
-        "value": {
-          "type": "string"
-        }
-      }
-    },
-    "codersdk.TemplateVersionWarning": {
-      "type": "string",
-      "enum": ["UNSUPPORTED_WORKSPACES"],
-      "x-enum-varnames": ["TemplateVersionWarningUnsupportedWorkspaces"]
-    },
-    "codersdk.TokenConfig": {
-      "type": "object",
-      "properties": {
-        "max_token_lifetime": {
-          "type": "integer"
-        }
-      }
-    },
-    "codersdk.TraceConfig": {
-      "type": "object",
-      "properties": {
-        "capture_logs": {
-          "type": "boolean"
-        },
-        "data_dog": {
-          "type": "boolean"
-        },
-        "enable": {
-          "type": "boolean"
-        },
-        "honeycomb_api_key": {
-          "type": "string"
-        }
-      }
-    },
-    "codersdk.TransitionStats": {
-      "type": "object",
-      "properties": {
-        "p50": {
-          "type": "integer",
-          "example": 123
-        },
-        "p95": {
-          "type": "integer",
-          "example": 146
-        }
-      }
-    },
-    "codersdk.UpdateActiveTemplateVersion": {
-      "type": "object",
-      "required": ["id"],
-      "properties": {
-        "id": {
-          "type": "string",
-          "format": "uuid"
-        }
-      }
-    },
-    "codersdk.UpdateAppearanceConfig": {
-      "type": "object",
-      "properties": {
-        "announcement_banners": {
-          "type": "array",
-          "items": {
-            "$ref": "#/definitions/codersdk.BannerConfig"
-          }
-        },
-        "application_name": {
-          "type": "string"
-        },
-        "logo_url": {
-          "type": "string"
-        },
-        "service_banner": {
-          "description": "Deprecated: ServiceBanner has been replaced by AnnouncementBanners.",
-          "allOf": [
-            {
-              "$ref": "#/definitions/codersdk.BannerConfig"
-            }
-          ]
-        }
-      }
-    },
-    "codersdk.UpdateCheckResponse": {
-      "type": "object",
-      "properties": {
-        "current": {
-          "description": "Current indicates whether the server version is the same as the latest.",
-          "type": "boolean"
-        },
-        "url": {
-          "description": "URL to download the latest release of Coder.",
-          "type": "string"
-        },
-        "version": {
-          "description": "Version is the semantic version for the latest release of Coder.",
-          "type": "string"
-        }
-      }
-    },
-    "codersdk.UpdateOrganizationRequest": {
-      "type": "object",
-      "properties": {
-        "description": {
-          "type": "string"
-        },
-        "display_name": {
-          "type": "string"
-        },
-        "icon": {
-          "type": "string"
-        },
-        "name": {
-          "type": "string"
-        }
-      }
-    },
-    "codersdk.UpdateRoles": {
-      "type": "object",
-      "properties": {
-        "roles": {
-          "type": "array",
-          "items": {
-            "type": "string"
-          }
-        }
-      }
-    },
-    "codersdk.UpdateTemplateACL": {
-      "type": "object",
-      "properties": {
-        "group_perms": {
-          "description": "GroupPerms should be a mapping of group id to role.",
-          "type": "object",
-          "additionalProperties": {
-            "$ref": "#/definitions/codersdk.TemplateRole"
-          },
-          "example": {
-            "8bd26b20-f3e8-48be-a903-46bb920cf671": "use",
-            "\u003cuser_id\u003e\u003e": "admin"
-          }
-        },
-        "user_perms": {
-          "description": "UserPerms should be a mapping of user id to role. The user id must be the\nuuid of the user, not a username or email address.",
-          "type": "object",
-          "additionalProperties": {
-            "$ref": "#/definitions/codersdk.TemplateRole"
-          },
-          "example": {
-            "4df59e74-c027-470b-ab4d-cbba8963a5e9": "use",
-            "\u003cgroup_id\u003e": "admin"
-          }
-        }
-      }
-    },
-    "codersdk.UpdateUserAppearanceSettingsRequest": {
-      "type": "object",
-      "required": ["theme_preference"],
-      "properties": {
-        "theme_preference": {
-          "type": "string"
-        }
-      }
-    },
-    "codersdk.UpdateUserPasswordRequest": {
-      "type": "object",
-      "required": ["password"],
-      "properties": {
-        "old_password": {
-          "type": "string"
-        },
-        "password": {
-          "type": "string"
-        }
-      }
-    },
-    "codersdk.UpdateUserProfileRequest": {
-      "type": "object",
-      "required": ["username"],
-      "properties": {
-        "name": {
-          "type": "string"
-        },
-        "username": {
-          "type": "string"
-        }
-      }
-    },
-    "codersdk.UpdateUserQuietHoursScheduleRequest": {
-      "type": "object",
-      "required": ["schedule"],
-      "properties": {
-        "schedule": {
-          "description": "Schedule is a cron expression that defines when the user's quiet hours\nwindow is. Schedule must not be empty. For new users, the schedule is set\nto 2am in their browser or computer's timezone. The schedule denotes the\nbeginning of a 4 hour window where the workspace is allowed to\nautomatically stop or restart due to maintenance or template schedule.\n\nThe schedule must be daily with a single time, and should have a timezone\nspecified via a CRON_TZ prefix (otherwise UTC will be used).\n\nIf the schedule is empty, the user will be updated to use the default\nschedule.",
-          "type": "string"
-        }
-      }
-    },
-    "codersdk.UpdateWorkspaceAutomaticUpdatesRequest": {
-      "type": "object",
-      "properties": {
-        "automatic_updates": {
-          "$ref": "#/definitions/codersdk.AutomaticUpdates"
-        }
-      }
-    },
-    "codersdk.UpdateWorkspaceAutostartRequest": {
-      "type": "object",
-      "properties": {
-        "schedule": {
-          "description": "Schedule is expected to be of the form `CRON_TZ=\u003cIANA Timezone\u003e \u003cmin\u003e \u003chour\u003e * * \u003cdow\u003e`\nExample: `CRON_TZ=US/Central 30 9 * * 1-5` represents 0930 in the timezone US/Central\non weekdays (Mon-Fri). `CRON_TZ` defaults to UTC if not present.",
-          "type": "string"
-        }
-      }
-    },
-    "codersdk.UpdateWorkspaceDormancy": {
-      "type": "object",
-      "properties": {
-        "dormant": {
-          "type": "boolean"
-        }
-      }
-    },
-    "codersdk.UpdateWorkspaceRequest": {
-      "type": "object",
-      "properties": {
-        "name": {
-          "type": "string"
-        }
-      }
-    },
-    "codersdk.UpdateWorkspaceTTLRequest": {
-      "type": "object",
-      "properties": {
-        "ttl_ms": {
-          "type": "integer"
-        }
-      }
-    },
-    "codersdk.UploadResponse": {
-      "type": "object",
-      "properties": {
-        "hash": {
-          "type": "string",
-          "format": "uuid"
-        }
-      }
-    },
-    "codersdk.UpsertWorkspaceAgentPortShareRequest": {
-      "type": "object",
-      "properties": {
-        "agent_name": {
-          "type": "string"
-        },
-        "port": {
-          "type": "integer"
-        },
-        "protocol": {
-          "enum": ["http", "https"],
-          "allOf": [
-            {
-              "$ref": "#/definitions/codersdk.WorkspaceAgentPortShareProtocol"
-            }
-          ]
-        },
-        "share_level": {
-          "enum": ["owner", "authenticated", "public"],
-          "allOf": [
-            {
-              "$ref": "#/definitions/codersdk.WorkspaceAgentPortShareLevel"
-            }
-          ]
-        }
-      }
-    },
-    "codersdk.UsageAppName": {
-      "type": "string",
-      "enum": ["vscode", "jetbrains", "reconnecting-pty", "ssh"],
-      "x-enum-varnames": [
-        "UsageAppNameVscode",
-        "UsageAppNameJetbrains",
-        "UsageAppNameReconnectingPty",
-        "UsageAppNameSSH"
-      ]
-    },
-    "codersdk.User": {
-      "type": "object",
-      "required": ["created_at", "email", "id", "username"],
-      "properties": {
-        "avatar_url": {
-          "type": "string",
-          "format": "uri"
-        },
-        "created_at": {
-          "type": "string",
-          "format": "date-time"
-        },
-        "email": {
-          "type": "string",
-          "format": "email"
-        },
-        "id": {
-          "type": "string",
-          "format": "uuid"
-        },
-        "last_seen_at": {
-          "type": "string",
-          "format": "date-time"
-        },
-        "login_type": {
-          "$ref": "#/definitions/codersdk.LoginType"
-        },
-        "name": {
-          "type": "string"
-        },
-        "organization_ids": {
-          "type": "array",
-          "items": {
-            "type": "string",
-            "format": "uuid"
-          }
-        },
-        "roles": {
-          "type": "array",
-          "items": {
-            "$ref": "#/definitions/codersdk.SlimRole"
-          }
-        },
-        "status": {
-          "enum": ["active", "suspended"],
-          "allOf": [
-            {
-              "$ref": "#/definitions/codersdk.UserStatus"
-            }
-          ]
-        },
-        "theme_preference": {
-          "type": "string"
-        },
-        "updated_at": {
-          "type": "string",
-          "format": "date-time"
-        },
-        "username": {
-          "type": "string"
-        }
-      }
-    },
-    "codersdk.UserActivity": {
-      "type": "object",
-      "properties": {
-        "avatar_url": {
-          "type": "string",
-          "format": "uri"
-        },
-        "seconds": {
-          "type": "integer",
-          "example": 80500
-        },
-        "template_ids": {
-          "type": "array",
-          "items": {
-            "type": "string",
-            "format": "uuid"
-          }
-        },
-        "user_id": {
-          "type": "string",
-          "format": "uuid"
-        },
-        "username": {
-          "type": "string"
-        }
-      }
-    },
-    "codersdk.UserActivityInsightsReport": {
-      "type": "object",
-      "properties": {
-        "end_time": {
-          "type": "string",
-          "format": "date-time"
-        },
-        "start_time": {
-          "type": "string",
-          "format": "date-time"
-        },
-        "template_ids": {
-          "type": "array",
-          "items": {
-            "type": "string",
-            "format": "uuid"
-          }
-        },
-        "users": {
-          "type": "array",
-          "items": {
-            "$ref": "#/definitions/codersdk.UserActivity"
-          }
-        }
-      }
-    },
-    "codersdk.UserActivityInsightsResponse": {
-      "type": "object",
-      "properties": {
-        "report": {
-          "$ref": "#/definitions/codersdk.UserActivityInsightsReport"
-        }
-      }
-    },
-    "codersdk.UserLatency": {
-      "type": "object",
-      "properties": {
-        "avatar_url": {
-          "type": "string",
-          "format": "uri"
-        },
-        "latency_ms": {
-          "$ref": "#/definitions/codersdk.ConnectionLatency"
-        },
-        "template_ids": {
-          "type": "array",
-          "items": {
-            "type": "string",
-            "format": "uuid"
-          }
-        },
-        "user_id": {
-          "type": "string",
-          "format": "uuid"
-        },
-        "username": {
-          "type": "string"
-        }
-      }
-    },
-    "codersdk.UserLatencyInsightsReport": {
-      "type": "object",
-      "properties": {
-        "end_time": {
-          "type": "string",
-          "format": "date-time"
-        },
-        "start_time": {
-          "type": "string",
-          "format": "date-time"
-        },
-        "template_ids": {
-          "type": "array",
-          "items": {
-            "type": "string",
-            "format": "uuid"
-          }
-        },
-        "users": {
-          "type": "array",
-          "items": {
-            "$ref": "#/definitions/codersdk.UserLatency"
-          }
-        }
-      }
-    },
-    "codersdk.UserLatencyInsightsResponse": {
-      "type": "object",
-      "properties": {
-        "report": {
-          "$ref": "#/definitions/codersdk.UserLatencyInsightsReport"
-        }
-      }
-    },
-    "codersdk.UserLoginType": {
-      "type": "object",
-      "properties": {
-        "login_type": {
-          "$ref": "#/definitions/codersdk.LoginType"
-        }
-      }
-    },
-    "codersdk.UserParameter": {
-      "type": "object",
-      "properties": {
-        "name": {
-          "type": "string"
-        },
-        "value": {
-          "type": "string"
-        }
-      }
-    },
-    "codersdk.UserQuietHoursScheduleConfig": {
-      "type": "object",
-      "properties": {
-        "allow_user_custom": {
-          "type": "boolean"
-        },
-        "default_schedule": {
-          "type": "string"
-        }
-      }
-    },
-    "codersdk.UserQuietHoursScheduleResponse": {
-      "type": "object",
-      "properties": {
-        "next": {
-          "description": "Next is the next time that the quiet hours window will start.",
-          "type": "string",
-          "format": "date-time"
-        },
-        "raw_schedule": {
-          "type": "string"
-        },
-        "time": {
-          "description": "Time is the time of day that the quiet hours window starts in the given\nTimezone each day.",
-          "type": "string"
-        },
-        "timezone": {
-          "description": "raw format from the cron expression, UTC if unspecified",
-          "type": "string"
-        },
-        "user_can_set": {
-          "description": "UserCanSet is true if the user is allowed to set their own quiet hours\nschedule. If false, the user cannot set a custom schedule and the default\nschedule will always be used.",
-          "type": "boolean"
-        },
-        "user_set": {
-          "description": "UserSet is true if the user has set their own quiet hours schedule. If\nfalse, the user is using the default schedule.",
-          "type": "boolean"
-        }
-      }
-    },
-    "codersdk.UserStatus": {
-      "type": "string",
-      "enum": ["active", "dormant", "suspended"],
-      "x-enum-varnames": [
-        "UserStatusActive",
-        "UserStatusDormant",
-        "UserStatusSuspended"
-      ]
-    },
-    "codersdk.ValidationError": {
-      "type": "object",
-      "required": ["detail", "field"],
-      "properties": {
-        "detail": {
-          "type": "string"
-        },
-        "field": {
-          "type": "string"
-        }
-      }
-    },
-    "codersdk.ValidationMonotonicOrder": {
-      "type": "string",
-      "enum": ["increasing", "decreasing"],
-      "x-enum-varnames": [
-        "MonotonicOrderIncreasing",
-        "MonotonicOrderDecreasing"
-      ]
-    },
-    "codersdk.VariableValue": {
-      "type": "object",
-      "properties": {
-        "name": {
-          "type": "string"
-        },
-        "value": {
-          "type": "string"
-        }
-      }
-    },
-    "codersdk.Workspace": {
-      "type": "object",
-      "properties": {
-        "allow_renames": {
-          "type": "boolean"
-        },
-        "automatic_updates": {
-          "enum": ["always", "never"],
-          "allOf": [
-            {
-              "$ref": "#/definitions/codersdk.AutomaticUpdates"
-            }
-          ]
-        },
-        "autostart_schedule": {
-          "type": "string"
-        },
-        "created_at": {
-          "type": "string",
-          "format": "date-time"
-        },
-        "deleting_at": {
-          "description": "DeletingAt indicates the time at which the workspace will be permanently deleted.\nA workspace is eligible for deletion if it is dormant (a non-nil dormant_at value)\nand a value has been specified for time_til_dormant_autodelete on its template.",
-          "type": "string",
-          "format": "date-time"
-        },
-        "dormant_at": {
-          "description": "DormantAt being non-nil indicates a workspace that is dormant.\nA dormant workspace is no longer accessible must be activated.\nIt is subject to deletion if it breaches\nthe duration of the time_til_ field on its template.",
-          "type": "string",
-          "format": "date-time"
-        },
-        "favorite": {
-          "type": "boolean"
-        },
-        "health": {
-          "description": "Health shows the health of the workspace and information about\nwhat is causing an unhealthy status.",
-          "allOf": [
-            {
-              "$ref": "#/definitions/codersdk.WorkspaceHealth"
-            }
-          ]
-        },
-        "id": {
-          "type": "string",
-          "format": "uuid"
-        },
-        "last_used_at": {
-          "type": "string",
-          "format": "date-time"
-        },
-        "latest_build": {
-          "$ref": "#/definitions/codersdk.WorkspaceBuild"
-        },
-        "name": {
-          "type": "string"
-        },
-        "organization_id": {
-          "type": "string",
-          "format": "uuid"
-        },
-        "organization_name": {
-          "type": "string"
-        },
-        "outdated": {
-          "type": "boolean"
-        },
-        "owner_avatar_url": {
-          "type": "string"
-        },
-        "owner_id": {
-          "type": "string",
-          "format": "uuid"
-        },
-        "owner_name": {
-          "type": "string"
-        },
-        "template_active_version_id": {
-          "type": "string",
-          "format": "uuid"
-        },
-        "template_allow_user_cancel_workspace_jobs": {
-          "type": "boolean"
-        },
-        "template_display_name": {
-          "type": "string"
-        },
-        "template_icon": {
-          "type": "string"
-        },
-        "template_id": {
-          "type": "string",
-          "format": "uuid"
-        },
-        "template_name": {
-          "type": "string"
-        },
-        "template_require_active_version": {
-          "type": "boolean"
-        },
-        "ttl_ms": {
-          "type": "integer"
-        },
-        "updated_at": {
-          "type": "string",
-          "format": "date-time"
-        }
-      }
-    },
-    "codersdk.WorkspaceAgent": {
-      "type": "object",
-      "properties": {
-        "api_version": {
-          "type": "string"
-        },
-        "apps": {
-          "type": "array",
-          "items": {
-            "$ref": "#/definitions/codersdk.WorkspaceApp"
-          }
-        },
-        "architecture": {
-          "type": "string"
-        },
-        "connection_timeout_seconds": {
-          "type": "integer"
-        },
-        "created_at": {
-          "type": "string",
-          "format": "date-time"
-        },
-        "directory": {
-          "type": "string"
-        },
-        "disconnected_at": {
-          "type": "string",
-          "format": "date-time"
-        },
-        "display_apps": {
-          "type": "array",
-          "items": {
-            "$ref": "#/definitions/codersdk.DisplayApp"
-          }
-        },
-        "environment_variables": {
-          "type": "object",
-          "additionalProperties": {
-            "type": "string"
-          }
-        },
-        "expanded_directory": {
-          "type": "string"
-        },
-        "first_connected_at": {
-          "type": "string",
-          "format": "date-time"
-        },
-        "health": {
-          "description": "Health reports the health of the agent.",
-          "allOf": [
-            {
-              "$ref": "#/definitions/codersdk.WorkspaceAgentHealth"
-            }
-          ]
-        },
-        "id": {
-          "type": "string",
-          "format": "uuid"
-        },
-        "instance_id": {
-          "type": "string"
-        },
-        "last_connected_at": {
-          "type": "string",
-          "format": "date-time"
-        },
-        "latency": {
-          "description": "DERPLatency is mapped by region name (e.g. \"New York City\", \"Seattle\").",
-          "type": "object",
-          "additionalProperties": {
-            "$ref": "#/definitions/codersdk.DERPRegion"
-          }
-        },
-        "lifecycle_state": {
-          "$ref": "#/definitions/codersdk.WorkspaceAgentLifecycle"
-        },
-        "log_sources": {
-          "type": "array",
-          "items": {
-            "$ref": "#/definitions/codersdk.WorkspaceAgentLogSource"
-          }
-        },
-        "logs_length": {
-          "type": "integer"
-        },
-        "logs_overflowed": {
-          "type": "boolean"
-        },
-        "name": {
-          "type": "string"
-        },
-        "operating_system": {
-          "type": "string"
-        },
-        "ready_at": {
-          "type": "string",
-          "format": "date-time"
-        },
-        "resource_id": {
-          "type": "string",
-          "format": "uuid"
-        },
-        "scripts": {
-          "type": "array",
-          "items": {
-            "$ref": "#/definitions/codersdk.WorkspaceAgentScript"
-          }
-        },
-        "started_at": {
-          "type": "string",
-          "format": "date-time"
-        },
-        "startup_script_behavior": {
-          "description": "StartupScriptBehavior is a legacy field that is deprecated in favor\nof the `coder_script` resource. It's only referenced by old clients.\nDeprecated: Remove in the future!",
-          "allOf": [
-            {
-              "$ref": "#/definitions/codersdk.WorkspaceAgentStartupScriptBehavior"
-            }
-          ]
-        },
-        "status": {
-          "$ref": "#/definitions/codersdk.WorkspaceAgentStatus"
-        },
-        "subsystems": {
-          "type": "array",
-          "items": {
-            "$ref": "#/definitions/codersdk.AgentSubsystem"
-          }
-        },
-        "troubleshooting_url": {
-          "type": "string"
-        },
-        "updated_at": {
-          "type": "string",
-          "format": "date-time"
-        },
-        "version": {
-          "type": "string"
-        }
-      }
-    },
-    "codersdk.WorkspaceAgentHealth": {
-      "type": "object",
-      "properties": {
-        "healthy": {
-          "description": "Healthy is true if the agent is healthy.",
-          "type": "boolean",
-          "example": false
-        },
-        "reason": {
-          "description": "Reason is a human-readable explanation of the agent's health. It is empty if Healthy is true.",
-          "type": "string",
-          "example": "agent has lost connection"
-        }
-      }
-    },
-    "codersdk.WorkspaceAgentLifecycle": {
-      "type": "string",
-      "enum": [
-        "created",
-        "starting",
-        "start_timeout",
-        "start_error",
-        "ready",
-        "shutting_down",
-        "shutdown_timeout",
-        "shutdown_error",
-        "off"
-      ],
-      "x-enum-varnames": [
-        "WorkspaceAgentLifecycleCreated",
-        "WorkspaceAgentLifecycleStarting",
-        "WorkspaceAgentLifecycleStartTimeout",
-        "WorkspaceAgentLifecycleStartError",
-        "WorkspaceAgentLifecycleReady",
-        "WorkspaceAgentLifecycleShuttingDown",
-        "WorkspaceAgentLifecycleShutdownTimeout",
-        "WorkspaceAgentLifecycleShutdownError",
-        "WorkspaceAgentLifecycleOff"
-      ]
-    },
-    "codersdk.WorkspaceAgentListeningPort": {
-      "type": "object",
-      "properties": {
-        "network": {
-          "description": "only \"tcp\" at the moment",
-          "type": "string"
-        },
-        "port": {
-          "type": "integer"
-        },
-        "process_name": {
-          "description": "may be empty",
-          "type": "string"
-        }
-      }
-    },
-    "codersdk.WorkspaceAgentListeningPortsResponse": {
-      "type": "object",
-      "properties": {
-        "ports": {
-          "description": "If there are no ports in the list, nothing should be displayed in the UI.\nThere must not be a \"no ports available\" message or anything similar, as\nthere will always be no ports displayed on platforms where our port\ndetection logic is unsupported.",
-          "type": "array",
-          "items": {
-            "$ref": "#/definitions/codersdk.WorkspaceAgentListeningPort"
-          }
-        }
-      }
-    },
-    "codersdk.WorkspaceAgentLog": {
-      "type": "object",
-      "properties": {
-        "created_at": {
-          "type": "string",
-          "format": "date-time"
-        },
-        "id": {
-          "type": "integer"
-        },
-        "level": {
-          "$ref": "#/definitions/codersdk.LogLevel"
-        },
-        "output": {
-          "type": "string"
-        },
-        "source_id": {
-          "type": "string",
-          "format": "uuid"
-        }
-      }
-    },
-    "codersdk.WorkspaceAgentLogSource": {
-      "type": "object",
-      "properties": {
-        "created_at": {
-          "type": "string",
-          "format": "date-time"
-        },
-        "display_name": {
-          "type": "string"
-        },
-        "icon": {
-          "type": "string"
-        },
-        "id": {
-          "type": "string",
-          "format": "uuid"
-        },
-        "workspace_agent_id": {
-          "type": "string",
-          "format": "uuid"
-        }
-      }
-    },
-    "codersdk.WorkspaceAgentPortShare": {
-      "type": "object",
-      "properties": {
-        "agent_name": {
-          "type": "string"
-        },
-        "port": {
-          "type": "integer"
-        },
-        "protocol": {
-          "enum": ["http", "https"],
-          "allOf": [
-            {
-              "$ref": "#/definitions/codersdk.WorkspaceAgentPortShareProtocol"
-            }
-          ]
-        },
-        "share_level": {
-          "enum": ["owner", "authenticated", "public"],
-          "allOf": [
-            {
-              "$ref": "#/definitions/codersdk.WorkspaceAgentPortShareLevel"
-            }
-          ]
-        },
-        "workspace_id": {
-          "type": "string",
-          "format": "uuid"
-        }
-      }
-    },
-    "codersdk.WorkspaceAgentPortShareLevel": {
-      "type": "string",
-      "enum": ["owner", "authenticated", "public"],
-      "x-enum-varnames": [
-        "WorkspaceAgentPortShareLevelOwner",
-        "WorkspaceAgentPortShareLevelAuthenticated",
-        "WorkspaceAgentPortShareLevelPublic"
-      ]
-    },
-    "codersdk.WorkspaceAgentPortShareProtocol": {
-      "type": "string",
-      "enum": ["http", "https"],
-      "x-enum-varnames": [
-        "WorkspaceAgentPortShareProtocolHTTP",
-        "WorkspaceAgentPortShareProtocolHTTPS"
-      ]
-    },
-    "codersdk.WorkspaceAgentPortShares": {
-      "type": "object",
-      "properties": {
-        "shares": {
-          "type": "array",
-          "items": {
-            "$ref": "#/definitions/codersdk.WorkspaceAgentPortShare"
-          }
-        }
-      }
-    },
-    "codersdk.WorkspaceAgentScript": {
-      "type": "object",
-      "properties": {
-        "cron": {
-          "type": "string"
-        },
-        "log_path": {
-          "type": "string"
-        },
-        "log_source_id": {
-          "type": "string",
-          "format": "uuid"
-        },
-        "run_on_start": {
-          "type": "boolean"
-        },
-        "run_on_stop": {
-          "type": "boolean"
-        },
-        "script": {
-          "type": "string"
-        },
-        "start_blocks_login": {
-          "type": "boolean"
-        },
-        "timeout": {
-          "type": "integer"
-        }
-      }
-    },
-    "codersdk.WorkspaceAgentStartupScriptBehavior": {
-      "type": "string",
-      "enum": ["blocking", "non-blocking"],
-      "x-enum-varnames": [
-        "WorkspaceAgentStartupScriptBehaviorBlocking",
-        "WorkspaceAgentStartupScriptBehaviorNonBlocking"
-      ]
-    },
-    "codersdk.WorkspaceAgentStatus": {
-      "type": "string",
-      "enum": ["connecting", "connected", "disconnected", "timeout"],
-      "x-enum-varnames": [
-        "WorkspaceAgentConnecting",
-        "WorkspaceAgentConnected",
-        "WorkspaceAgentDisconnected",
-        "WorkspaceAgentTimeout"
-      ]
-    },
-    "codersdk.WorkspaceApp": {
-      "type": "object",
-      "properties": {
-        "command": {
-          "type": "string"
-        },
-        "display_name": {
-          "description": "DisplayName is a friendly name for the app.",
-          "type": "string"
-        },
-        "external": {
-          "description": "External specifies whether the URL should be opened externally on\nthe client or not.",
-          "type": "boolean"
-        },
-        "health": {
-          "$ref": "#/definitions/codersdk.WorkspaceAppHealth"
-        },
-        "healthcheck": {
-          "description": "Healthcheck specifies the configuration for checking app health.",
-          "allOf": [
-            {
-              "$ref": "#/definitions/codersdk.Healthcheck"
-            }
-          ]
-        },
-        "icon": {
-          "description": "Icon is a relative path or external URL that specifies\nan icon to be displayed in the dashboard.",
-          "type": "string"
-        },
-        "id": {
-          "type": "string",
-          "format": "uuid"
-        },
-        "sharing_level": {
-          "enum": ["owner", "authenticated", "public"],
-          "allOf": [
-            {
-              "$ref": "#/definitions/codersdk.WorkspaceAppSharingLevel"
-            }
-          ]
-        },
-        "slug": {
-          "description": "Slug is a unique identifier within the agent.",
-          "type": "string"
-        },
-        "subdomain": {
-          "description": "Subdomain denotes whether the app should be accessed via a path on the\n`coder server` or via a hostname-based dev URL. If this is set to true\nand there is no app wildcard configured on the server, the app will not\nbe accessible in the UI.",
-          "type": "boolean"
-        },
-        "subdomain_name": {
-          "description": "SubdomainName is the application domain exposed on the `coder server`.",
-          "type": "string"
-        },
-        "url": {
-          "description": "URL is the address being proxied to inside the workspace.\nIf external is specified, this will be opened on the client.",
-          "type": "string"
-        }
-      }
-    },
-    "codersdk.WorkspaceAppHealth": {
-      "type": "string",
-      "enum": ["disabled", "initializing", "healthy", "unhealthy"],
-      "x-enum-varnames": [
-        "WorkspaceAppHealthDisabled",
-        "WorkspaceAppHealthInitializing",
-        "WorkspaceAppHealthHealthy",
-        "WorkspaceAppHealthUnhealthy"
-      ]
-    },
-    "codersdk.WorkspaceAppSharingLevel": {
-      "type": "string",
-      "enum": ["owner", "authenticated", "public"],
-      "x-enum-varnames": [
-        "WorkspaceAppSharingLevelOwner",
-        "WorkspaceAppSharingLevelAuthenticated",
-        "WorkspaceAppSharingLevelPublic"
-      ]
-    },
-    "codersdk.WorkspaceBuild": {
-      "type": "object",
-      "properties": {
-        "build_number": {
-          "type": "integer"
-        },
-        "created_at": {
-          "type": "string",
-          "format": "date-time"
-        },
-        "daily_cost": {
-          "type": "integer"
-        },
-        "deadline": {
-          "type": "string",
-          "format": "date-time"
-        },
-        "id": {
-          "type": "string",
-          "format": "uuid"
-        },
-        "initiator_id": {
-          "type": "string",
-          "format": "uuid"
-        },
-        "initiator_name": {
-          "type": "string"
-        },
-        "job": {
-          "$ref": "#/definitions/codersdk.ProvisionerJob"
-        },
-        "max_deadline": {
-          "type": "string",
-          "format": "date-time"
-        },
-        "reason": {
-          "enum": ["initiator", "autostart", "autostop"],
-          "allOf": [
-            {
-              "$ref": "#/definitions/codersdk.BuildReason"
-            }
-          ]
-        },
-        "resources": {
-          "type": "array",
-          "items": {
-            "$ref": "#/definitions/codersdk.WorkspaceResource"
-          }
-        },
-        "status": {
-          "enum": [
-            "pending",
-            "starting",
-            "running",
-            "stopping",
-            "stopped",
-            "failed",
-            "canceling",
-            "canceled",
-            "deleting",
-            "deleted"
-          ],
-          "allOf": [
-            {
-              "$ref": "#/definitions/codersdk.WorkspaceStatus"
-            }
-          ]
-        },
-        "template_version_id": {
-          "type": "string",
-          "format": "uuid"
-        },
-        "template_version_name": {
-          "type": "string"
-        },
-        "transition": {
-          "enum": ["start", "stop", "delete"],
-          "allOf": [
-            {
-              "$ref": "#/definitions/codersdk.WorkspaceTransition"
-            }
-          ]
-        },
-        "updated_at": {
-          "type": "string",
-          "format": "date-time"
-        },
-        "workspace_id": {
-          "type": "string",
-          "format": "uuid"
-        },
-        "workspace_name": {
-          "type": "string"
-        },
-        "workspace_owner_avatar_url": {
-          "type": "string"
-        },
-        "workspace_owner_id": {
-          "type": "string",
-          "format": "uuid"
-        },
-        "workspace_owner_name": {
-          "type": "string"
-        }
-      }
-    },
-    "codersdk.WorkspaceBuildParameter": {
-      "type": "object",
-      "properties": {
-        "name": {
-          "type": "string"
-        },
-        "value": {
-          "type": "string"
-        }
-      }
-    },
-    "codersdk.WorkspaceConnectionLatencyMS": {
-      "type": "object",
-      "properties": {
-        "p50": {
-          "type": "number"
-        },
-        "p95": {
-          "type": "number"
-        }
-      }
-    },
-    "codersdk.WorkspaceDeploymentStats": {
-      "type": "object",
-      "properties": {
-        "building": {
-          "type": "integer"
-        },
-        "connection_latency_ms": {
-          "$ref": "#/definitions/codersdk.WorkspaceConnectionLatencyMS"
-        },
-        "failed": {
-          "type": "integer"
-        },
-        "pending": {
-          "type": "integer"
-        },
-        "running": {
-          "type": "integer"
-        },
-        "rx_bytes": {
-          "type": "integer"
-        },
-        "stopped": {
-          "type": "integer"
-        },
-        "tx_bytes": {
-          "type": "integer"
-        }
-      }
-    },
-    "codersdk.WorkspaceHealth": {
-      "type": "object",
-      "properties": {
-        "failing_agents": {
-          "description": "FailingAgents lists the IDs of the agents that are failing, if any.",
-          "type": "array",
-          "items": {
-            "type": "string",
-            "format": "uuid"
-          }
-        },
-        "healthy": {
-          "description": "Healthy is true if the workspace is healthy.",
-          "type": "boolean",
-          "example": false
-        }
-      }
-    },
-    "codersdk.WorkspaceProxy": {
-      "type": "object",
-      "properties": {
-        "created_at": {
-          "type": "string",
-          "format": "date-time"
-        },
-        "deleted": {
-          "type": "boolean"
-        },
-        "derp_enabled": {
-          "type": "boolean"
-        },
-        "derp_only": {
-          "type": "boolean"
-        },
-        "display_name": {
-          "type": "string"
-        },
-        "healthy": {
-          "type": "boolean"
-        },
-        "icon_url": {
-          "type": "string"
-        },
-        "id": {
-          "type": "string",
-          "format": "uuid"
-        },
-        "name": {
-          "type": "string"
-        },
-        "path_app_url": {
-          "description": "PathAppURL is the URL to the base path for path apps. Optional\nunless wildcard_hostname is set.\nE.g. https://us.example.com",
-          "type": "string"
-        },
-        "status": {
-          "description": "Status is the latest status check of the proxy. This will be empty for deleted\nproxies. This value can be used to determine if a workspace proxy is healthy\nand ready to use.",
-          "allOf": [
-            {
-              "$ref": "#/definitions/codersdk.WorkspaceProxyStatus"
-            }
-          ]
-        },
-        "updated_at": {
-          "type": "string",
-          "format": "date-time"
-        },
-        "version": {
-          "type": "string"
-        },
-        "wildcard_hostname": {
-          "description": "WildcardHostname is the wildcard hostname for subdomain apps.\nE.g. *.us.example.com\nE.g. *--suffix.au.example.com\nOptional. Does not need to be on the same domain as PathAppURL.",
-          "type": "string"
-        }
-      }
-    },
-    "codersdk.WorkspaceProxyStatus": {
-      "type": "object",
-      "properties": {
-        "checked_at": {
-          "type": "string",
-          "format": "date-time"
-        },
-        "report": {
-          "description": "Report provides more information about the health of the workspace proxy.",
-          "allOf": [
-            {
-              "$ref": "#/definitions/codersdk.ProxyHealthReport"
-            }
-          ]
-        },
-        "status": {
-          "$ref": "#/definitions/codersdk.ProxyHealthStatus"
-        }
-      }
-    },
-    "codersdk.WorkspaceQuota": {
-      "type": "object",
-      "properties": {
-        "budget": {
-          "type": "integer"
-        },
-        "credits_consumed": {
-          "type": "integer"
-        }
-      }
-    },
-    "codersdk.WorkspaceResource": {
-      "type": "object",
-      "properties": {
-        "agents": {
-          "type": "array",
-          "items": {
-            "$ref": "#/definitions/codersdk.WorkspaceAgent"
-          }
-        },
-        "created_at": {
-          "type": "string",
-          "format": "date-time"
-        },
-        "daily_cost": {
-          "type": "integer"
-        },
-        "hide": {
-          "type": "boolean"
-        },
-        "icon": {
-          "type": "string"
-        },
-        "id": {
-          "type": "string",
-          "format": "uuid"
-        },
-        "job_id": {
-          "type": "string",
-          "format": "uuid"
-        },
-        "metadata": {
-          "type": "array",
-          "items": {
-            "$ref": "#/definitions/codersdk.WorkspaceResourceMetadata"
-          }
-        },
-        "name": {
-          "type": "string"
-        },
-        "type": {
-          "type": "string"
-        },
-        "workspace_transition": {
-          "enum": ["start", "stop", "delete"],
-          "allOf": [
-            {
-              "$ref": "#/definitions/codersdk.WorkspaceTransition"
-            }
-          ]
-        }
-      }
-    },
-    "codersdk.WorkspaceResourceMetadata": {
-      "type": "object",
-      "properties": {
-        "key": {
-          "type": "string"
-        },
-        "sensitive": {
-          "type": "boolean"
-        },
-        "value": {
-          "type": "string"
-        }
-      }
-    },
-    "codersdk.WorkspaceStatus": {
-      "type": "string",
-      "enum": [
-        "pending",
-        "starting",
-        "running",
-        "stopping",
-        "stopped",
-        "failed",
-        "canceling",
-        "canceled",
-        "deleting",
-        "deleted"
-      ],
-      "x-enum-varnames": [
-        "WorkspaceStatusPending",
-        "WorkspaceStatusStarting",
-        "WorkspaceStatusRunning",
-        "WorkspaceStatusStopping",
-        "WorkspaceStatusStopped",
-        "WorkspaceStatusFailed",
-        "WorkspaceStatusCanceling",
-        "WorkspaceStatusCanceled",
-        "WorkspaceStatusDeleting",
-        "WorkspaceStatusDeleted"
-      ]
-    },
-    "codersdk.WorkspaceTransition": {
-      "type": "string",
-      "enum": ["start", "stop", "delete"],
-      "x-enum-varnames": [
-        "WorkspaceTransitionStart",
-        "WorkspaceTransitionStop",
-        "WorkspaceTransitionDelete"
-      ]
-    },
-    "codersdk.WorkspacesResponse": {
-      "type": "object",
-      "properties": {
-        "count": {
-          "type": "integer"
-        },
-        "workspaces": {
-          "type": "array",
-          "items": {
-            "$ref": "#/definitions/codersdk.Workspace"
-          }
-        }
-      }
-    },
-    "derp.BytesSentRecv": {
-      "type": "object",
-      "properties": {
-        "key": {
-          "description": "Key is the public key of the client which sent/received these bytes.",
-          "allOf": [
-            {
-              "$ref": "#/definitions/key.NodePublic"
-            }
-          ]
-        },
-        "recv": {
-          "type": "integer"
-        },
-        "sent": {
-          "type": "integer"
-        }
-      }
-    },
-    "derp.ServerInfoMessage": {
-      "type": "object",
-      "properties": {
-        "tokenBucketBytesBurst": {
-          "description": "TokenBucketBytesBurst is how many bytes the server will\nallow to burst, temporarily violating\nTokenBucketBytesPerSecond.\n\nZero means unspecified. There might be a limit, but the\nclient need not try to respect it.",
-          "type": "integer"
-        },
-        "tokenBucketBytesPerSecond": {
-          "description": "TokenBucketBytesPerSecond is how many bytes per second the\nserver says it will accept, including all framing bytes.\n\nZero means unspecified. There might be a limit, but the\nclient need not try to respect it.",
-          "type": "integer"
-        }
-      }
-    },
-    "health.Code": {
-      "type": "string",
-      "enum": [
-        "EUNKNOWN",
-        "EWP01",
-        "EWP02",
-        "EWP04",
-        "EDB01",
-        "EDB02",
-        "EWS01",
-        "EWS02",
-        "EWS03",
-        "EACS01",
-        "EACS02",
-        "EACS03",
-        "EACS04",
-        "EDERP01",
-        "EDERP02",
-        "EPD01",
-        "EPD02",
-        "EPD03"
-      ],
-      "x-enum-varnames": [
-        "CodeUnknown",
-        "CodeProxyUpdate",
-        "CodeProxyFetch",
-        "CodeProxyUnhealthy",
-        "CodeDatabasePingFailed",
-        "CodeDatabasePingSlow",
-        "CodeWebsocketDial",
-        "CodeWebsocketEcho",
-        "CodeWebsocketMsg",
-        "CodeAccessURLNotSet",
-        "CodeAccessURLInvalid",
-        "CodeAccessURLFetch",
-        "CodeAccessURLNotOK",
-        "CodeDERPNodeUsesWebsocket",
-        "CodeDERPOneNodeUnhealthy",
-        "CodeProvisionerDaemonsNoProvisionerDaemons",
-        "CodeProvisionerDaemonVersionMismatch",
-        "CodeProvisionerDaemonAPIMajorVersionDeprecated"
-      ]
-    },
-    "health.Message": {
-      "type": "object",
-      "properties": {
-        "code": {
-          "$ref": "#/definitions/health.Code"
-        },
-        "message": {
-          "type": "string"
-        }
-      }
-    },
-    "health.Severity": {
-      "type": "string",
-      "enum": ["ok", "warning", "error"],
-      "x-enum-varnames": ["SeverityOK", "SeverityWarning", "SeverityError"]
-    },
-    "healthsdk.AccessURLReport": {
-      "type": "object",
-      "properties": {
-        "access_url": {
-          "type": "string"
-        },
-        "dismissed": {
-          "type": "boolean"
-        },
-        "error": {
-          "type": "string"
-        },
-        "healthy": {
-          "description": "Healthy is deprecated and left for backward compatibility purposes, use `Severity` instead.",
-          "type": "boolean"
-        },
-        "healthz_response": {
-          "type": "string"
-        },
-        "reachable": {
-          "type": "boolean"
-        },
-        "severity": {
-          "enum": ["ok", "warning", "error"],
-          "allOf": [
-            {
-              "$ref": "#/definitions/health.Severity"
-            }
-          ]
-        },
-        "status_code": {
-          "type": "integer"
-        },
-        "warnings": {
-          "type": "array",
-          "items": {
-            "$ref": "#/definitions/health.Message"
-          }
-        }
-      }
-    },
-    "healthsdk.DERPHealthReport": {
-      "type": "object",
-      "properties": {
-        "dismissed": {
-          "type": "boolean"
-        },
-        "error": {
-          "type": "string"
-        },
-        "healthy": {
-          "description": "Healthy is deprecated and left for backward compatibility purposes, use `Severity` instead.",
-          "type": "boolean"
-        },
-        "netcheck": {
-          "$ref": "#/definitions/netcheck.Report"
-        },
-        "netcheck_err": {
-          "type": "string"
-        },
-        "netcheck_logs": {
-          "type": "array",
-          "items": {
-            "type": "string"
-          }
-        },
-        "regions": {
-          "type": "object",
-          "additionalProperties": {
-            "$ref": "#/definitions/healthsdk.DERPRegionReport"
-          }
-        },
-        "severity": {
-          "enum": ["ok", "warning", "error"],
-          "allOf": [
-            {
-              "$ref": "#/definitions/health.Severity"
-            }
-          ]
-        },
-        "warnings": {
-          "type": "array",
-          "items": {
-            "$ref": "#/definitions/health.Message"
-          }
-        }
-      }
-    },
-    "healthsdk.DERPNodeReport": {
-      "type": "object",
-      "properties": {
-        "can_exchange_messages": {
-          "type": "boolean"
-        },
-        "client_errs": {
-          "type": "array",
-          "items": {
-            "type": "array",
-            "items": {
-              "type": "string"
-            }
-          }
-        },
-        "client_logs": {
-          "type": "array",
-          "items": {
-            "type": "array",
-            "items": {
-              "type": "string"
-            }
-          }
-        },
-        "error": {
-          "type": "string"
-        },
-        "healthy": {
-          "description": "Healthy is deprecated and left for backward compatibility purposes, use `Severity` instead.",
-          "type": "boolean"
-        },
-        "node": {
-          "$ref": "#/definitions/tailcfg.DERPNode"
-        },
-        "node_info": {
-          "$ref": "#/definitions/derp.ServerInfoMessage"
-        },
-        "round_trip_ping": {
-          "type": "string"
-        },
-        "round_trip_ping_ms": {
-          "type": "integer"
-        },
-        "severity": {
-          "enum": ["ok", "warning", "error"],
-          "allOf": [
-            {
-              "$ref": "#/definitions/health.Severity"
-            }
-          ]
-        },
-        "stun": {
-          "$ref": "#/definitions/healthsdk.STUNReport"
-        },
-        "uses_websocket": {
-          "type": "boolean"
-        },
-        "warnings": {
-          "type": "array",
-          "items": {
-            "$ref": "#/definitions/health.Message"
-          }
-        }
-      }
-    },
-    "healthsdk.DERPRegionReport": {
-      "type": "object",
-      "properties": {
-        "error": {
-          "type": "string"
-        },
-        "healthy": {
-          "description": "Healthy is deprecated and left for backward compatibility purposes, use `Severity` instead.",
-          "type": "boolean"
-        },
-        "node_reports": {
-          "type": "array",
-          "items": {
-            "$ref": "#/definitions/healthsdk.DERPNodeReport"
-          }
-        },
-        "region": {
-          "$ref": "#/definitions/tailcfg.DERPRegion"
-        },
-        "severity": {
-          "enum": ["ok", "warning", "error"],
-          "allOf": [
-            {
-              "$ref": "#/definitions/health.Severity"
-            }
-          ]
-        },
-        "warnings": {
-          "type": "array",
-          "items": {
-            "$ref": "#/definitions/health.Message"
-          }
-        }
-      }
-    },
-    "healthsdk.DatabaseReport": {
-      "type": "object",
-      "properties": {
-        "dismissed": {
-          "type": "boolean"
-        },
-        "error": {
-          "type": "string"
-        },
-        "healthy": {
-          "description": "Healthy is deprecated and left for backward compatibility purposes, use `Severity` instead.",
-          "type": "boolean"
-        },
-        "latency": {
-          "type": "string"
-        },
-        "latency_ms": {
-          "type": "integer"
-        },
-        "reachable": {
-          "type": "boolean"
-        },
-        "severity": {
-          "enum": ["ok", "warning", "error"],
-          "allOf": [
-            {
-              "$ref": "#/definitions/health.Severity"
-            }
-          ]
-        },
-        "threshold_ms": {
-          "type": "integer"
-        },
-        "warnings": {
-          "type": "array",
-          "items": {
-            "$ref": "#/definitions/health.Message"
-          }
-        }
-      }
-    },
-    "healthsdk.HealthSection": {
-      "type": "string",
-      "enum": [
-        "DERP",
-        "AccessURL",
-        "Websocket",
-        "Database",
-        "WorkspaceProxy",
-        "ProvisionerDaemons"
-      ],
-      "x-enum-varnames": [
-        "HealthSectionDERP",
-        "HealthSectionAccessURL",
-        "HealthSectionWebsocket",
-        "HealthSectionDatabase",
-        "HealthSectionWorkspaceProxy",
-        "HealthSectionProvisionerDaemons"
-      ]
-    },
-    "healthsdk.HealthSettings": {
-      "type": "object",
-      "properties": {
-        "dismissed_healthchecks": {
-          "type": "array",
-          "items": {
-            "$ref": "#/definitions/healthsdk.HealthSection"
-          }
-        }
-      }
-    },
-    "healthsdk.HealthcheckReport": {
-      "type": "object",
-      "properties": {
-        "access_url": {
-          "$ref": "#/definitions/healthsdk.AccessURLReport"
-        },
-        "coder_version": {
-          "description": "The Coder version of the server that the report was generated on.",
-          "type": "string"
-        },
-        "database": {
-          "$ref": "#/definitions/healthsdk.DatabaseReport"
-        },
-        "derp": {
-          "$ref": "#/definitions/healthsdk.DERPHealthReport"
-        },
-        "healthy": {
-          "description": "Healthy is true if the report returns no errors.\nDeprecated: use `Severity` instead",
-          "type": "boolean"
-        },
-        "provisioner_daemons": {
-          "$ref": "#/definitions/healthsdk.ProvisionerDaemonsReport"
-        },
-        "severity": {
-          "description": "Severity indicates the status of Coder health.",
-          "enum": ["ok", "warning", "error"],
-          "allOf": [
-            {
-              "$ref": "#/definitions/health.Severity"
-            }
-          ]
-        },
-        "time": {
-          "description": "Time is the time the report was generated at.",
-          "type": "string",
-          "format": "date-time"
-        },
-        "websocket": {
-          "$ref": "#/definitions/healthsdk.WebsocketReport"
-        },
-        "workspace_proxy": {
-          "$ref": "#/definitions/healthsdk.WorkspaceProxyReport"
-        }
-      }
-    },
-    "healthsdk.ProvisionerDaemonsReport": {
-      "type": "object",
-      "properties": {
-        "dismissed": {
-          "type": "boolean"
-        },
-        "error": {
-          "type": "string"
-        },
-        "items": {
-          "type": "array",
-          "items": {
-            "$ref": "#/definitions/healthsdk.ProvisionerDaemonsReportItem"
-          }
-        },
-        "severity": {
-          "enum": ["ok", "warning", "error"],
-          "allOf": [
-            {
-              "$ref": "#/definitions/health.Severity"
-            }
-          ]
-        },
-        "warnings": {
-          "type": "array",
-          "items": {
-            "$ref": "#/definitions/health.Message"
-          }
-        }
-      }
-    },
-    "healthsdk.ProvisionerDaemonsReportItem": {
-      "type": "object",
-      "properties": {
-        "provisioner_daemon": {
-          "$ref": "#/definitions/codersdk.ProvisionerDaemon"
-        },
-        "warnings": {
-          "type": "array",
-          "items": {
-            "$ref": "#/definitions/health.Message"
-          }
-        }
-      }
-    },
-    "healthsdk.STUNReport": {
-      "type": "object",
-      "properties": {
-        "canSTUN": {
-          "type": "boolean"
-        },
-        "enabled": {
-          "type": "boolean"
-        },
-        "error": {
-          "type": "string"
-        }
-      }
-    },
-    "healthsdk.UpdateHealthSettings": {
-      "type": "object",
-      "properties": {
-        "dismissed_healthchecks": {
-          "type": "array",
-          "items": {
-            "$ref": "#/definitions/healthsdk.HealthSection"
-          }
-        }
-      }
-    },
-    "healthsdk.WebsocketReport": {
-      "type": "object",
-      "properties": {
-        "body": {
-          "type": "string"
-        },
-        "code": {
-          "type": "integer"
-        },
-        "dismissed": {
-          "type": "boolean"
-        },
-        "error": {
-          "type": "string"
-        },
-        "healthy": {
-          "description": "Healthy is deprecated and left for backward compatibility purposes, use `Severity` instead.",
-          "type": "boolean"
-        },
-        "severity": {
-          "enum": ["ok", "warning", "error"],
-          "allOf": [
-            {
-              "$ref": "#/definitions/health.Severity"
-            }
-          ]
-        },
-        "warnings": {
-          "type": "array",
-          "items": {
-            "$ref": "#/definitions/health.Message"
-          }
-        }
-      }
-    },
-    "healthsdk.WorkspaceProxyReport": {
-      "type": "object",
-      "properties": {
-        "dismissed": {
-          "type": "boolean"
-        },
-        "error": {
-          "type": "string"
-        },
-        "healthy": {
-          "description": "Healthy is deprecated and left for backward compatibility purposes, use `Severity` instead.",
-          "type": "boolean"
-        },
-        "severity": {
-          "enum": ["ok", "warning", "error"],
-          "allOf": [
-            {
-              "$ref": "#/definitions/health.Severity"
-            }
-          ]
-        },
-        "warnings": {
-          "type": "array",
-          "items": {
-            "$ref": "#/definitions/health.Message"
-          }
-        },
-        "workspace_proxies": {
-          "$ref": "#/definitions/codersdk.RegionsResponse-codersdk_WorkspaceProxy"
-        }
-      }
-    },
-    "key.NodePublic": {
-      "type": "object"
-    },
-    "netcheck.Report": {
-      "type": "object",
-      "properties": {
-        "captivePortal": {
-          "description": "CaptivePortal is set when we think there's a captive portal that is\nintercepting HTTP traffic.",
-          "type": "string"
-        },
-        "globalV4": {
-          "description": "ip:port of global IPv4",
-          "type": "string"
-        },
-        "globalV6": {
-          "description": "[ip]:port of global IPv6",
-          "type": "string"
-        },
-        "hairPinning": {
-          "description": "HairPinning is whether the router supports communicating\nbetween two local devices through the NATted public IP address\n(on IPv4).",
-          "type": "string"
-        },
-        "icmpv4": {
-          "description": "an ICMPv4 round trip completed",
-          "type": "boolean"
-        },
-        "ipv4": {
-          "description": "an IPv4 STUN round trip completed",
-          "type": "boolean"
-        },
-        "ipv4CanSend": {
-          "description": "an IPv4 packet was able to be sent",
-          "type": "boolean"
-        },
-        "ipv6": {
-          "description": "an IPv6 STUN round trip completed",
-          "type": "boolean"
-        },
-        "ipv6CanSend": {
-          "description": "an IPv6 packet was able to be sent",
-          "type": "boolean"
-        },
-        "mappingVariesByDestIP": {
-          "description": "MappingVariesByDestIP is whether STUN results depend which\nSTUN server you're talking to (on IPv4).",
-          "type": "string"
-        },
-        "oshasIPv6": {
-          "description": "could bind a socket to ::1",
-          "type": "boolean"
-        },
-        "pcp": {
-          "description": "PCP is whether PCP appears present on the LAN.\nEmpty means not checked.",
-          "type": "string"
-        },
-        "pmp": {
-          "description": "PMP is whether NAT-PMP appears present on the LAN.\nEmpty means not checked.",
-          "type": "string"
-        },
-        "preferredDERP": {
-          "description": "or 0 for unknown",
-          "type": "integer"
-        },
-        "regionLatency": {
-          "description": "keyed by DERP Region ID",
-          "type": "object",
-          "additionalProperties": {
-            "type": "integer"
-          }
-        },
-        "regionV4Latency": {
-          "description": "keyed by DERP Region ID",
-          "type": "object",
-          "additionalProperties": {
-            "type": "integer"
-          }
-        },
-        "regionV6Latency": {
-          "description": "keyed by DERP Region ID",
-          "type": "object",
-          "additionalProperties": {
-            "type": "integer"
-          }
-        },
-        "udp": {
-          "description": "a UDP STUN round trip completed",
-          "type": "boolean"
-        },
-        "upnP": {
-          "description": "UPnP is whether UPnP appears present on the LAN.\nEmpty means not checked.",
-          "type": "string"
-        }
-      }
-    },
-    "oauth2.Token": {
-      "type": "object",
-      "properties": {
-        "access_token": {
-          "description": "AccessToken is the token that authorizes and authenticates\nthe requests.",
-          "type": "string"
-        },
-        "expiry": {
-          "description": "Expiry is the optional expiration time of the access token.\n\nIf zero, TokenSource implementations will reuse the same\ntoken forever and RefreshToken or equivalent\nmechanisms for that TokenSource will not be used.",
-          "type": "string"
-        },
-        "refresh_token": {
-          "description": "RefreshToken is a token that's used by the application\n(as opposed to the user) to refresh the access token\nif it expires.",
-          "type": "string"
-        },
-        "token_type": {
-          "description": "TokenType is the type of token.\nThe Type method returns either this or \"Bearer\", the default.",
-          "type": "string"
-        }
-      }
-    },
-    "serpent.Annotations": {
-      "type": "object",
-      "additionalProperties": {
-        "type": "string"
-      }
-    },
-    "serpent.Group": {
-      "type": "object",
-      "properties": {
-        "description": {
-          "type": "string"
-        },
-        "name": {
-          "type": "string"
-        },
-        "parent": {
-          "$ref": "#/definitions/serpent.Group"
-        },
-        "yaml": {
-          "type": "string"
-        }
-      }
-    },
-    "serpent.HostPort": {
-      "type": "object",
-      "properties": {
-        "host": {
-          "type": "string"
-        },
-        "port": {
-          "type": "string"
-        }
-      }
-    },
-    "serpent.Option": {
-      "type": "object",
-      "properties": {
-        "annotations": {
-          "description": "Annotations enable extensions to serpent higher up in the stack. It's useful for\nhelp formatting and documentation generation.",
-          "allOf": [
-            {
-              "$ref": "#/definitions/serpent.Annotations"
-            }
-          ]
-        },
-        "default": {
-          "description": "Default is parsed into Value if set.",
-          "type": "string"
-        },
-        "description": {
-          "type": "string"
-        },
-        "env": {
-          "description": "Env is the environment variable used to configure this option. If unset,\nenvironment configuring is disabled.",
-          "type": "string"
-        },
-        "flag": {
-          "description": "Flag is the long name of the flag used to configure this option. If unset,\nflag configuring is disabled.",
-          "type": "string"
-        },
-        "flag_shorthand": {
-          "description": "FlagShorthand is the one-character shorthand for the flag. If unset, no\nshorthand is used.",
-          "type": "string"
-        },
-        "group": {
-          "description": "Group is a group hierarchy that helps organize this option in help, configs\nand other documentation.",
-          "allOf": [
-            {
-              "$ref": "#/definitions/serpent.Group"
-            }
-          ]
-        },
-        "hidden": {
-          "type": "boolean"
-        },
-        "name": {
-          "type": "string"
-        },
-        "required": {
-          "description": "Required means this value must be set by some means. It requires\n`ValueSource != ValueSourceNone`\nIf `Default` is set, then `Required` is ignored.",
-          "type": "boolean"
-        },
-        "use_instead": {
-          "description": "UseInstead is a list of options that should be used instead of this one.\nThe field is used to generate a deprecation warning.",
-          "type": "array",
-          "items": {
-            "$ref": "#/definitions/serpent.Option"
-          }
-        },
-        "value": {
-          "description": "Value includes the types listed in values.go."
-        },
-        "value_source": {
-          "$ref": "#/definitions/serpent.ValueSource"
-        },
-        "yaml": {
-          "description": "YAML is the YAML key used to configure this option. If unset, YAML\nconfiguring is disabled.",
-          "type": "string"
-        }
-      }
-    },
-    "serpent.Regexp": {
-      "type": "object"
-    },
-    "serpent.Struct-array_codersdk_ExternalAuthConfig": {
-      "type": "object",
-      "properties": {
-        "value": {
-          "type": "array",
-          "items": {
-            "$ref": "#/definitions/codersdk.ExternalAuthConfig"
-          }
-        }
-      }
-    },
-    "serpent.Struct-array_codersdk_LinkConfig": {
-      "type": "object",
-      "properties": {
-        "value": {
-          "type": "array",
-          "items": {
-            "$ref": "#/definitions/codersdk.LinkConfig"
-          }
-        }
-      }
-    },
-    "serpent.URL": {
-      "type": "object",
-      "properties": {
-        "forceQuery": {
-          "description": "append a query ('?') even if RawQuery is empty",
-          "type": "boolean"
-        },
-        "fragment": {
-          "description": "fragment for references, without '#'",
-          "type": "string"
-        },
-        "host": {
-          "description": "host or host:port (see Hostname and Port methods)",
-          "type": "string"
-        },
-        "omitHost": {
-          "description": "do not emit empty host (authority)",
-          "type": "boolean"
-        },
-        "opaque": {
-          "description": "encoded opaque data",
-          "type": "string"
-        },
-        "path": {
-          "description": "path (relative paths may omit leading slash)",
-          "type": "string"
-        },
-        "rawFragment": {
-          "description": "encoded fragment hint (see EscapedFragment method)",
-          "type": "string"
-        },
-        "rawPath": {
-          "description": "encoded path hint (see EscapedPath method)",
-          "type": "string"
-        },
-        "rawQuery": {
-          "description": "encoded query values, without '?'",
-          "type": "string"
-        },
-        "scheme": {
-          "type": "string"
-        },
-        "user": {
-          "description": "username and password information",
-          "allOf": [
-            {
-              "$ref": "#/definitions/url.Userinfo"
-            }
-          ]
-        }
-      }
-    },
-    "serpent.ValueSource": {
-      "type": "string",
-      "enum": ["", "flag", "env", "yaml", "default"],
-      "x-enum-varnames": [
-        "ValueSourceNone",
-        "ValueSourceFlag",
-        "ValueSourceEnv",
-        "ValueSourceYAML",
-        "ValueSourceDefault"
-      ]
-    },
-    "tailcfg.DERPHomeParams": {
-      "type": "object",
-      "properties": {
-        "regionScore": {
-          "description": "RegionScore scales latencies of DERP regions by a given scaling\nfactor when determining which region to use as the home\n(\"preferred\") DERP. Scores in the range (0, 1) will cause this\nregion to be proportionally more preferred, and scores in the range\n(1, ∞) will penalize a region.\n\nIf a region is not present in this map, it is treated as having a\nscore of 1.0.\n\nScores should not be 0 or negative; such scores will be ignored.\n\nA nil map means no change from the previous value (if any); an empty\nnon-nil map can be sent to reset all scores back to 1.0.",
-          "type": "object",
-          "additionalProperties": {
-            "type": "number"
-          }
-        }
-      }
-    },
-    "tailcfg.DERPMap": {
-      "type": "object",
-      "properties": {
-        "homeParams": {
-          "description": "HomeParams, if non-nil, is a change in home parameters.\n\nThe rest of the DEPRMap fields, if zero, means unchanged.",
-          "allOf": [
-            {
-              "$ref": "#/definitions/tailcfg.DERPHomeParams"
-            }
-          ]
-        },
-        "omitDefaultRegions": {
-          "description": "OmitDefaultRegions specifies to not use Tailscale's DERP servers, and only use those\nspecified in this DERPMap. If there are none set outside of the defaults, this is a noop.\n\nThis field is only meaningful if the Regions map is non-nil (indicating a change).",
-          "type": "boolean"
-        },
-        "regions": {
-          "description": "Regions is the set of geographic regions running DERP node(s).\n\nIt's keyed by the DERPRegion.RegionID.\n\nThe numbers are not necessarily contiguous.",
-          "type": "object",
-          "additionalProperties": {
-            "$ref": "#/definitions/tailcfg.DERPRegion"
-          }
-        }
-      }
-    },
-    "tailcfg.DERPNode": {
-      "type": "object",
-      "properties": {
-        "canPort80": {
-          "description": "CanPort80 specifies whether this DERP node is accessible over HTTP\non port 80 specifically. This is used for captive portal checks.",
-          "type": "boolean"
-        },
-        "certName": {
-          "description": "CertName optionally specifies the expected TLS cert common\nname. If empty, HostName is used. If CertName is non-empty,\nHostName is only used for the TCP dial (if IPv4/IPv6 are\nnot present) + TLS ClientHello.",
-          "type": "string"
-        },
-        "derpport": {
-          "description": "DERPPort optionally provides an alternate TLS port number\nfor the DERP HTTPS server.\n\nIf zero, 443 is used.",
-          "type": "integer"
-        },
-        "forceHTTP": {
-          "description": "ForceHTTP is used by unit tests to force HTTP.\nIt should not be set by users.",
-          "type": "boolean"
-        },
-        "hostName": {
-          "description": "HostName is the DERP node's hostname.\n\nIt is required but need not be unique; multiple nodes may\nhave the same HostName but vary in configuration otherwise.",
-          "type": "string"
-        },
-        "insecureForTests": {
-          "description": "InsecureForTests is used by unit tests to disable TLS verification.\nIt should not be set by users.",
-          "type": "boolean"
-        },
-        "ipv4": {
-          "description": "IPv4 optionally forces an IPv4 address to use, instead of using DNS.\nIf empty, A record(s) from DNS lookups of HostName are used.\nIf the string is not an IPv4 address, IPv4 is not used; the\nconventional string to disable IPv4 (and not use DNS) is\n\"none\".",
-          "type": "string"
-        },
-        "ipv6": {
-          "description": "IPv6 optionally forces an IPv6 address to use, instead of using DNS.\nIf empty, AAAA record(s) from DNS lookups of HostName are used.\nIf the string is not an IPv6 address, IPv6 is not used; the\nconventional string to disable IPv6 (and not use DNS) is\n\"none\".",
-          "type": "string"
-        },
-        "name": {
-          "description": "Name is a unique node name (across all regions).\nIt is not a host name.\nIt's typically of the form \"1b\", \"2a\", \"3b\", etc. (region\nID + suffix within that region)",
-          "type": "string"
-        },
-        "regionID": {
-          "description": "RegionID is the RegionID of the DERPRegion that this node\nis running in.",
-          "type": "integer"
-        },
-        "stunonly": {
-          "description": "STUNOnly marks a node as only a STUN server and not a DERP\nserver.",
-          "type": "boolean"
-        },
-        "stunport": {
-          "description": "Port optionally specifies a STUN port to use.\nZero means 3478.\nTo disable STUN on this node, use -1.",
-          "type": "integer"
-        },
-        "stuntestIP": {
-          "description": "STUNTestIP is used in tests to override the STUN server's IP.\nIf empty, it's assumed to be the same as the DERP server.",
-          "type": "string"
-        }
-      }
-    },
-    "tailcfg.DERPRegion": {
-      "type": "object",
-      "properties": {
-        "avoid": {
-          "description": "Avoid is whether the client should avoid picking this as its home\nregion. The region should only be used if a peer is there.\nClients already using this region as their home should migrate\naway to a new region without Avoid set.",
-          "type": "boolean"
-        },
-        "embeddedRelay": {
-          "description": "EmbeddedRelay is true when the region is bundled with the Coder\ncontrol plane.",
-          "type": "boolean"
-        },
-        "nodes": {
-          "description": "Nodes are the DERP nodes running in this region, in\npriority order for the current client. Client TLS\nconnections should ideally only go to the first entry\n(falling back to the second if necessary). STUN packets\nshould go to the first 1 or 2.\n\nIf nodes within a region route packets amongst themselves,\nbut not to other regions. That said, each user/domain\nshould get a the same preferred node order, so if all nodes\nfor a user/network pick the first one (as they should, when\nthings are healthy), the inter-cluster routing is minimal\nto zero.",
-          "type": "array",
-          "items": {
-            "$ref": "#/definitions/tailcfg.DERPNode"
-          }
-        },
-        "regionCode": {
-          "description": "RegionCode is a short name for the region. It's usually a popular\ncity or airport code in the region: \"nyc\", \"sf\", \"sin\",\n\"fra\", etc.",
-          "type": "string"
-        },
-        "regionID": {
-          "description": "RegionID is a unique integer for a geographic region.\n\nIt corresponds to the legacy derpN.tailscale.com hostnames\nused by older clients. (Older clients will continue to resolve\nderpN.tailscale.com when contacting peers, rather than use\nthe server-provided DERPMap)\n\nRegionIDs must be non-zero, positive, and guaranteed to fit\nin a JavaScript number.\n\nRegionIDs in range 900-999 are reserved for end users to run their\nown DERP nodes.",
-          "type": "integer"
-        },
-        "regionName": {
-          "description": "RegionName is a long English name for the region: \"New York City\",\n\"San Francisco\", \"Singapore\", \"Frankfurt\", etc.",
-          "type": "string"
-        }
-      }
-    },
-    "url.Userinfo": {
-      "type": "object"
-    },
-    "workspaceapps.AccessMethod": {
-      "type": "string",
-      "enum": ["path", "subdomain", "terminal"],
-      "x-enum-varnames": [
-        "AccessMethodPath",
-        "AccessMethodSubdomain",
-        "AccessMethodTerminal"
-      ]
-    },
-    "workspaceapps.IssueTokenRequest": {
-      "type": "object",
-      "properties": {
-        "app_hostname": {
-          "description": "AppHostname is the optional hostname for subdomain apps on the external\nproxy. It must start with an asterisk.",
-          "type": "string"
-        },
-        "app_path": {
-          "description": "AppPath is the path of the user underneath the app base path.",
-          "type": "string"
-        },
-        "app_query": {
-          "description": "AppQuery is the query parameters the user provided in the app request.",
-          "type": "string"
-        },
-        "app_request": {
-          "$ref": "#/definitions/workspaceapps.Request"
-        },
-        "path_app_base_url": {
-          "description": "PathAppBaseURL is required.",
-          "type": "string"
-        },
-        "session_token": {
-          "description": "SessionToken is the session token provided by the user.",
-          "type": "string"
-        }
-      }
-    },
-    "workspaceapps.Request": {
-      "type": "object",
-      "properties": {
-        "access_method": {
-          "$ref": "#/definitions/workspaceapps.AccessMethod"
-        },
-        "agent_name_or_id": {
-          "description": "AgentNameOrID is not required if the workspace has only one agent.",
-          "type": "string"
-        },
-        "app_prefix": {
-          "description": "Prefix is the prefix of the subdomain app URL. Prefix should have a\ntrailing \"---\" if set.",
-          "type": "string"
-        },
-        "app_slug_or_port": {
-          "type": "string"
-        },
-        "base_path": {
-          "description": "BasePath of the app. For path apps, this is the path prefix in the router\nfor this particular app. For subdomain apps, this should be \"/\". This is\nused for setting the cookie path.",
-          "type": "string"
-        },
-        "username_or_id": {
-          "description": "For the following fields, if the AccessMethod is AccessMethodTerminal,\nthen only AgentNameOrID may be set and it must be a UUID. The other\nfields must be left blank.",
-          "type": "string"
-        },
-        "workspace_name_or_id": {
-          "type": "string"
-        }
-      }
-    },
-    "workspaceapps.StatsReport": {
-      "type": "object",
-      "properties": {
-        "access_method": {
-          "$ref": "#/definitions/workspaceapps.AccessMethod"
-        },
-        "agent_id": {
-          "type": "string"
-        },
-        "requests": {
-          "type": "integer"
-        },
-        "session_ended_at": {
-          "description": "Updated periodically while app is in use active and when the last connection is closed.",
-          "type": "string"
-        },
-        "session_id": {
-          "type": "string"
-        },
-        "session_started_at": {
-          "type": "string"
-        },
-        "slug_or_port": {
-          "type": "string"
-        },
-        "user_id": {
-          "type": "string"
-        },
-        "workspace_id": {
-          "type": "string"
-        }
-      }
-    },
-    "workspacesdk.AgentConnectionInfo": {
-      "type": "object",
-      "properties": {
-        "derp_force_websockets": {
-          "type": "boolean"
-        },
-        "derp_map": {
-          "$ref": "#/definitions/tailcfg.DERPMap"
-        },
-        "disable_direct_connections": {
-          "type": "boolean"
-        }
-      }
-    },
-    "wsproxysdk.DeregisterWorkspaceProxyRequest": {
-      "type": "object",
-      "properties": {
-        "replica_id": {
-          "description": "ReplicaID is a unique identifier for the replica of the proxy that is\nderegistering. It should be generated by the client on startup and\nshould've already been passed to the register endpoint.",
-          "type": "string"
-        }
-      }
-    },
-    "wsproxysdk.IssueSignedAppTokenResponse": {
-      "type": "object",
-      "properties": {
-        "signed_token_str": {
-          "description": "SignedTokenStr should be set as a cookie on the response.",
-          "type": "string"
-        }
-      }
-    },
-    "wsproxysdk.RegisterWorkspaceProxyRequest": {
-      "type": "object",
-      "properties": {
-        "access_url": {
-          "description": "AccessURL that hits the workspace proxy api.",
-          "type": "string"
-        },
-        "derp_enabled": {
-          "description": "DerpEnabled indicates whether the proxy should be included in the DERP\nmap or not.",
-          "type": "boolean"
-        },
-        "derp_only": {
-          "description": "DerpOnly indicates whether the proxy should only be included in the DERP\nmap and should not be used for serving apps.",
-          "type": "boolean"
-        },
-        "hostname": {
-          "description": "ReplicaHostname is the OS hostname of the machine that the proxy is running\non.  This is only used for tracking purposes in the replicas table.",
-          "type": "string"
-        },
-        "replica_error": {
-          "description": "ReplicaError is the error that the replica encountered when trying to\ndial it's peers. This is stored in the replicas table for debugging\npurposes but does not affect the proxy's ability to register.\n\nThis value is only stored on subsequent requests to the register\nendpoint, not the first request.",
-          "type": "string"
-        },
-        "replica_id": {
-          "description": "ReplicaID is a unique identifier for the replica of the proxy that is\nregistering. It should be generated by the client on startup and\npersisted (in memory only) until the process is restarted.",
-          "type": "string"
-        },
-        "replica_relay_address": {
-          "description": "ReplicaRelayAddress is the DERP address of the replica that other\nreplicas may use to connect internally for DERP meshing.",
-          "type": "string"
-        },
-        "version": {
-          "description": "Version is the Coder version of the proxy.",
-          "type": "string"
-        },
-        "wildcard_hostname": {
-          "description": "WildcardHostname that the workspace proxy api is serving for subdomain apps.",
-          "type": "string"
-        }
-      }
-    },
-    "wsproxysdk.RegisterWorkspaceProxyResponse": {
-      "type": "object",
-      "properties": {
-        "app_security_key": {
-          "type": "string"
-        },
-        "derp_force_websockets": {
-          "type": "boolean"
-        },
-        "derp_map": {
-          "$ref": "#/definitions/tailcfg.DERPMap"
-        },
-        "derp_mesh_key": {
-          "type": "string"
-        },
-        "derp_region_id": {
-          "type": "integer"
-        },
-        "sibling_replicas": {
-          "description": "SiblingReplicas is a list of all other replicas of the proxy that have\nnot timed out.",
-          "type": "array",
-          "items": {
-            "$ref": "#/definitions/codersdk.Replica"
-          }
-        }
-      }
-    },
-    "wsproxysdk.ReportAppStatsRequest": {
-      "type": "object",
-      "properties": {
-        "stats": {
-          "type": "array",
-          "items": {
-            "$ref": "#/definitions/workspaceapps.StatsReport"
-          }
-        }
-      }
-    }
-  },
-  "securityDefinitions": {
-    "CoderSessionToken": {
-      "type": "apiKey",
-      "name": "Coder-Session-Token",
-      "in": "header"
-    }
-  }
-=======
 	"swagger": "2.0",
 	"info": {
 		"description": "Coderd is the service created by running coder server. It is a thin API that connects workspaces, provisioners and users. coderd stores its state in Postgres and is the only service that communicates with Postgres.",
@@ -14880,6 +887,98 @@
 				"responses": {
 					"200": {
 						"description": "OK"
+					}
+				}
+			}
+		},
+		"/frobulators": {
+			"get": {
+				"security": [
+					{
+						"CoderSessionToken": []
+					}
+				],
+				"produces": ["application/json"],
+				"tags": ["Frobulator"],
+				"summary": "Get all frobulators",
+				"operationId": "get-all-frobulators",
+				"responses": {
+					"200": {
+						"description": "OK",
+						"schema": {
+							"type": "array",
+							"items": {
+								"$ref": "#/definitions/codersdk.Frobulator"
+							}
+						}
+					}
+				}
+			}
+		},
+		"/frobulators/{user}": {
+			"get": {
+				"security": [
+					{
+						"CoderSessionToken": []
+					}
+				],
+				"produces": ["application/json"],
+				"tags": ["Frobulator"],
+				"summary": "Get user frobulators",
+				"operationId": "get-user-frobulators",
+				"parameters": [
+					{
+						"type": "string",
+						"description": "User ID, name, or me",
+						"name": "user",
+						"in": "path",
+						"required": true
+					}
+				],
+				"responses": {
+					"200": {
+						"description": "OK",
+						"schema": {
+							"type": "array",
+							"items": {
+								"$ref": "#/definitions/codersdk.Frobulator"
+							}
+						}
+					}
+				}
+			},
+			"post": {
+				"security": [
+					{
+						"CoderSessionToken": []
+					}
+				],
+				"consumes": ["application/json"],
+				"produces": ["application/json"],
+				"tags": ["Frobulator"],
+				"summary": "Post frobulator",
+				"operationId": "post-frobulator",
+				"parameters": [
+					{
+						"description": "Insert Frobulator request",
+						"name": "request",
+						"in": "body",
+						"required": true,
+						"schema": {
+							"$ref": "#/definitions/codersdk.InsertFrobulatorRequest"
+						}
+					},
+					{
+						"type": "string",
+						"description": "User ID, name, or me",
+						"name": "user",
+						"in": "path",
+						"required": true
+					}
+				],
+				"responses": {
+					"200": {
+						"description": "New frobulator ID"
 					}
 				}
 			}
@@ -23165,6 +9264,22 @@
 				}
 			}
 		},
+		"codersdk.Frobulator": {
+			"type": "object",
+			"properties": {
+				"id": {
+					"type": "string",
+					"format": "uuid"
+				},
+				"model_number": {
+					"type": "string"
+				},
+				"user_id": {
+					"type": "string",
+					"format": "uuid"
+				}
+			}
+		},
 		"codersdk.GenerateAPIKeyResponse": {
 			"type": "object",
 			"properties": {
@@ -23275,6 +9390,14 @@
 				},
 				"threshold_database": {
 					"type": "integer"
+				}
+			}
+		},
+		"codersdk.InsertFrobulatorRequest": {
+			"type": "object",
+			"properties": {
+				"model_number": {
+					"type": "string"
 				}
 			}
 		},
@@ -24514,6 +10637,7 @@
 				"deployment_config",
 				"deployment_stats",
 				"file",
+				"frobulator",
 				"group",
 				"group_member",
 				"license",
@@ -24545,6 +10669,7 @@
 				"ResourceDeploymentConfig",
 				"ResourceDeploymentStats",
 				"ResourceFile",
+				"ResourceFrobulator",
 				"ResourceGroup",
 				"ResourceGroupMember",
 				"ResourceLicense",
@@ -28289,5 +14414,4 @@
 			"in": "header"
 		}
 	}
->>>>>>> d0f36dc6
 }