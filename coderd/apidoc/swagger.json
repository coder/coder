{
  "swagger": "2.0",
  "info": {
    "description": "Coderd is the service created by running coder server. It is a thin API that connects workspaces, provisioners and users. coderd stores its state in Postgres and is the only service that communicates with Postgres.",
    "title": "Coder API",
    "termsOfService": "https://coder.com/legal/terms-of-service",
    "contact": {
      "name": "API Support",
      "url": "https://coder.com",
      "email": "support@coder.com"
    },
    "license": {
      "name": "AGPL-3.0",
      "url": "https://github.com/coder/coder/blob/main/LICENSE"
    },
    "version": "2.0"
  },
  "basePath": "/api/v2",
  "paths": {
    "/": {
      "get": {
        "produces": ["application/json"],
        "tags": ["General"],
        "summary": "API root handler",
        "operationId": "api-root-handler",
        "responses": {
          "200": {
            "description": "OK",
            "schema": {
              "$ref": "#/definitions/codersdk.Response"
            }
          }
        }
      }
    },
    "/appearance": {
      "get": {
        "security": [
          {
            "CoderSessionToken": []
          }
        ],
        "produces": ["application/json"],
        "tags": ["Enterprise"],
        "summary": "Get appearance",
        "operationId": "get-appearance",
        "responses": {
          "200": {
            "description": "OK",
            "schema": {
              "$ref": "#/definitions/codersdk.AppearanceConfig"
            }
          }
        }
      },
      "put": {
        "security": [
          {
            "CoderSessionToken": []
          }
        ],
        "consumes": ["application/json"],
        "produces": ["application/json"],
        "tags": ["Enterprise"],
        "summary": "Update appearance",
        "operationId": "update-appearance",
        "parameters": [
          {
            "description": "Update appearance request",
            "name": "request",
            "in": "body",
            "required": true,
            "schema": {
              "$ref": "#/definitions/codersdk.UpdateAppearanceConfig"
            }
          }
        ],
        "responses": {
          "200": {
            "description": "OK",
            "schema": {
              "$ref": "#/definitions/codersdk.UpdateAppearanceConfig"
            }
          }
        }
      }
    },
    "/applications/auth-redirect": {
      "get": {
        "security": [
          {
            "CoderSessionToken": []
          }
        ],
        "tags": ["Applications"],
        "summary": "Redirect to URI with encrypted API key",
        "operationId": "redirect-to-uri-with-encrypted-api-key",
        "parameters": [
          {
            "type": "string",
            "description": "Redirect destination",
            "name": "redirect_uri",
            "in": "query"
          }
        ],
        "responses": {
          "307": {
            "description": "Temporary Redirect"
          }
        }
      }
    },
    "/applications/host": {
      "get": {
        "security": [
          {
            "CoderSessionToken": []
          }
        ],
        "produces": ["application/json"],
        "tags": ["Applications"],
        "summary": "Get applications host",
        "operationId": "get-applications-host",
        "deprecated": true,
        "responses": {
          "200": {
            "description": "OK",
            "schema": {
              "$ref": "#/definitions/codersdk.AppHostResponse"
            }
          }
        }
      }
    },
    "/applications/reconnecting-pty-signed-token": {
      "post": {
        "security": [
          {
            "CoderSessionToken": []
          }
        ],
        "consumes": ["application/json"],
        "produces": ["application/json"],
        "tags": ["Applications Enterprise"],
        "summary": "Issue signed app token for reconnecting PTY",
        "operationId": "issue-signed-app-token-for-reconnecting-pty",
        "parameters": [
          {
            "description": "Issue reconnecting PTY signed token request",
            "name": "request",
            "in": "body",
            "required": true,
            "schema": {
              "$ref": "#/definitions/codersdk.IssueReconnectingPTYSignedTokenRequest"
            }
          }
        ],
        "responses": {
          "200": {
            "description": "OK",
            "schema": {
              "$ref": "#/definitions/codersdk.IssueReconnectingPTYSignedTokenResponse"
            }
          }
        },
        "x-apidocgen": {
          "skip": true
        }
      }
    },
    "/audit": {
      "get": {
        "security": [
          {
            "CoderSessionToken": []
          }
        ],
        "produces": ["application/json"],
        "tags": ["Audit"],
        "summary": "Get audit logs",
        "operationId": "get-audit-logs",
        "parameters": [
          {
            "type": "string",
            "description": "Search query",
            "name": "q",
            "in": "query"
          },
          {
            "type": "integer",
            "description": "Page limit",
            "name": "limit",
            "in": "query"
          },
          {
            "type": "integer",
            "description": "Page offset",
            "name": "offset",
            "in": "query"
          }
        ],
        "responses": {
          "200": {
            "description": "OK",
            "schema": {
              "$ref": "#/definitions/codersdk.AuditLogResponse"
            }
          }
        }
      }
    },
    "/audit/testgenerate": {
      "post": {
        "security": [
          {
            "CoderSessionToken": []
          }
        ],
        "consumes": ["application/json"],
        "tags": ["Audit"],
        "summary": "Generate fake audit log",
        "operationId": "generate-fake-audit-log",
        "parameters": [
          {
            "description": "Audit log request",
            "name": "request",
            "in": "body",
            "required": true,
            "schema": {
              "$ref": "#/definitions/codersdk.CreateTestAuditLogRequest"
            }
          }
        ],
        "responses": {
          "204": {
            "description": "No Content"
          }
        },
        "x-apidocgen": {
          "skip": true
        }
      }
    },
    "/authcheck": {
      "post": {
        "security": [
          {
            "CoderSessionToken": []
          }
        ],
        "consumes": ["application/json"],
        "produces": ["application/json"],
        "tags": ["Authorization"],
        "summary": "Check authorization",
        "operationId": "check-authorization",
        "parameters": [
          {
            "description": "Authorization request",
            "name": "request",
            "in": "body",
            "required": true,
            "schema": {
              "$ref": "#/definitions/codersdk.AuthorizationRequest"
            }
          }
        ],
        "responses": {
          "200": {
            "description": "OK",
            "schema": {
              "$ref": "#/definitions/codersdk.AuthorizationResponse"
            }
          }
        }
      }
    },
    "/buildinfo": {
      "get": {
        "produces": ["application/json"],
        "tags": ["General"],
        "summary": "Build info",
        "operationId": "build-info",
        "responses": {
          "200": {
            "description": "OK",
            "schema": {
              "$ref": "#/definitions/codersdk.BuildInfoResponse"
            }
          }
        }
      }
    },
    "/csp/reports": {
      "post": {
        "security": [
          {
            "CoderSessionToken": []
          }
        ],
        "consumes": ["application/json"],
        "tags": ["General"],
        "summary": "Report CSP violations",
        "operationId": "report-csp-violations",
        "parameters": [
          {
            "description": "Violation report",
            "name": "request",
            "in": "body",
            "required": true,
            "schema": {
              "$ref": "#/definitions/coderd.cspViolation"
            }
          }
        ],
        "responses": {
          "200": {
            "description": "OK"
          }
        }
      }
    },
    "/debug/coordinator": {
      "get": {
        "security": [
          {
            "CoderSessionToken": []
          }
        ],
        "produces": ["text/html"],
        "tags": ["Debug"],
        "summary": "Debug Info Wireguard Coordinator",
        "operationId": "debug-info-wireguard-coordinator",
        "responses": {
          "200": {
            "description": "OK"
          }
        }
      }
    },
    "/debug/health": {
      "get": {
        "security": [
          {
            "CoderSessionToken": []
          }
        ],
        "produces": ["application/json"],
        "tags": ["Debug"],
        "summary": "Debug Info Deployment Health",
        "operationId": "debug-info-deployment-health",
        "parameters": [
          {
            "type": "boolean",
            "description": "Force a healthcheck to run",
            "name": "force",
            "in": "query"
          }
        ],
        "responses": {
          "200": {
            "description": "OK",
            "schema": {
              "$ref": "#/definitions/healthcheck.Report"
            }
          }
        }
      }
    },
    "/debug/health/settings": {
      "get": {
        "security": [
          {
            "CoderSessionToken": []
          }
        ],
        "produces": ["application/json"],
        "tags": ["Debug"],
        "summary": "Get health settings",
        "operationId": "get-health-settings",
        "responses": {
          "200": {
            "description": "OK",
            "schema": {
              "$ref": "#/definitions/codersdk.HealthSettings"
            }
          }
        }
      },
      "put": {
        "security": [
          {
            "CoderSessionToken": []
          }
        ],
        "consumes": ["application/json"],
        "produces": ["application/json"],
        "tags": ["Debug"],
        "summary": "Update health settings",
        "operationId": "update-health-settings",
        "parameters": [
          {
            "description": "Update health settings",
            "name": "request",
            "in": "body",
            "required": true,
            "schema": {
              "$ref": "#/definitions/codersdk.UpdateHealthSettings"
            }
          }
        ],
        "responses": {
          "200": {
            "description": "OK",
            "schema": {
              "$ref": "#/definitions/codersdk.UpdateHealthSettings"
            }
          }
        }
      }
    },
    "/debug/tailnet": {
      "get": {
        "security": [
          {
            "CoderSessionToken": []
          }
        ],
        "produces": ["text/html"],
        "tags": ["Debug"],
        "summary": "Debug Info Tailnet",
        "operationId": "debug-info-tailnet",
        "responses": {
          "200": {
            "description": "OK"
          }
        }
      }
    },
    "/debug/ws": {
      "get": {
        "security": [
          {
            "CoderSessionToken": []
          }
        ],
        "produces": ["application/json"],
        "tags": ["Debug"],
        "summary": "Debug Info Websocket Test",
        "operationId": "debug-info-websocket-test",
        "responses": {
          "201": {
            "description": "Created",
            "schema": {
              "$ref": "#/definitions/codersdk.Response"
            }
          }
        },
        "x-apidocgen": {
          "skip": true
        }
      }
    },
    "/debug/{user}/debug-link": {
      "get": {
        "security": [
          {
            "CoderSessionToken": []
          }
        ],
        "tags": ["Agents"],
        "summary": "Debug OIDC context for a user",
        "operationId": "debug-oidc-context-for-a-user",
        "parameters": [
          {
            "type": "string",
            "description": "User ID, name, or me",
            "name": "user",
            "in": "path",
            "required": true
          }
        ],
        "responses": {
          "200": {
            "description": "Success"
          }
        },
        "x-apidocgen": {
          "skip": true
        }
      }
    },
    "/deployment/config": {
      "get": {
        "security": [
          {
            "CoderSessionToken": []
          }
        ],
        "produces": ["application/json"],
        "tags": ["General"],
        "summary": "Get deployment config",
        "operationId": "get-deployment-config",
        "responses": {
          "200": {
            "description": "OK",
            "schema": {
              "$ref": "#/definitions/codersdk.DeploymentConfig"
            }
          }
        }
      }
    },
    "/deployment/ssh": {
      "get": {
        "security": [
          {
            "CoderSessionToken": []
          }
        ],
        "produces": ["application/json"],
        "tags": ["General"],
        "summary": "SSH Config",
        "operationId": "ssh-config",
        "responses": {
          "200": {
            "description": "OK",
            "schema": {
              "$ref": "#/definitions/codersdk.SSHConfigResponse"
            }
          }
        }
      }
    },
    "/deployment/stats": {
      "get": {
        "security": [
          {
            "CoderSessionToken": []
          }
        ],
        "produces": ["application/json"],
        "tags": ["General"],
        "summary": "Get deployment stats",
        "operationId": "get-deployment-stats",
        "responses": {
          "200": {
            "description": "OK",
            "schema": {
              "$ref": "#/definitions/codersdk.DeploymentStats"
            }
          }
        }
      }
    },
    "/derp-map": {
      "get": {
        "security": [
          {
            "CoderSessionToken": []
          }
        ],
        "tags": ["Agents"],
        "summary": "Get DERP map updates",
        "operationId": "get-derp-map-updates",
        "responses": {
          "101": {
            "description": "Switching Protocols"
          }
        }
      }
    },
    "/entitlements": {
      "get": {
        "security": [
          {
            "CoderSessionToken": []
          }
        ],
        "produces": ["application/json"],
        "tags": ["Enterprise"],
        "summary": "Get entitlements",
        "operationId": "get-entitlements",
        "responses": {
          "200": {
            "description": "OK",
            "schema": {
              "$ref": "#/definitions/codersdk.Entitlements"
            }
          }
        }
      }
    },
    "/experiments": {
      "get": {
        "security": [
          {
            "CoderSessionToken": []
          }
        ],
        "produces": ["application/json"],
        "tags": ["General"],
        "summary": "Get enabled experiments",
        "operationId": "get-enabled-experiments",
        "responses": {
          "200": {
            "description": "OK",
            "schema": {
              "type": "array",
              "items": {
                "$ref": "#/definitions/codersdk.Experiment"
              }
            }
          }
        }
      }
    },
    "/experiments/available": {
      "get": {
        "security": [
          {
            "CoderSessionToken": []
          }
        ],
        "produces": ["application/json"],
        "tags": ["General"],
        "summary": "Get safe experiments",
        "operationId": "get-safe-experiments",
        "responses": {
          "200": {
            "description": "OK",
            "schema": {
              "type": "array",
              "items": {
                "$ref": "#/definitions/codersdk.Experiment"
              }
            }
          }
        }
      }
    },
    "/external-auth/{externalauth}": {
      "get": {
        "security": [
          {
            "CoderSessionToken": []
          }
        ],
        "produces": ["application/json"],
        "tags": ["Git"],
        "summary": "Get external auth by ID",
        "operationId": "get-external-auth-by-id",
        "parameters": [
          {
            "type": "string",
            "format": "string",
            "description": "Git Provider ID",
            "name": "externalauth",
            "in": "path",
            "required": true
          }
        ],
        "responses": {
          "200": {
            "description": "OK",
            "schema": {
              "$ref": "#/definitions/codersdk.ExternalAuth"
            }
          }
        }
      }
    },
    "/external-auth/{externalauth}/device": {
      "get": {
        "security": [
          {
            "CoderSessionToken": []
          }
        ],
        "produces": ["application/json"],
        "tags": ["Git"],
        "summary": "Get external auth device by ID.",
        "operationId": "get-external-auth-device-by-id",
        "parameters": [
          {
            "type": "string",
            "format": "string",
            "description": "Git Provider ID",
            "name": "externalauth",
            "in": "path",
            "required": true
          }
        ],
        "responses": {
          "200": {
            "description": "OK",
            "schema": {
              "$ref": "#/definitions/codersdk.ExternalAuthDevice"
            }
          }
        }
      },
      "post": {
        "security": [
          {
            "CoderSessionToken": []
          }
        ],
        "tags": ["Git"],
        "summary": "Post external auth device by ID",
        "operationId": "post-external-auth-device-by-id",
        "parameters": [
          {
            "type": "string",
            "format": "string",
            "description": "External Provider ID",
            "name": "externalauth",
            "in": "path",
            "required": true
          }
        ],
        "responses": {
          "204": {
            "description": "No Content"
          }
        }
      }
    },
    "/files": {
      "post": {
        "security": [
          {
            "CoderSessionToken": []
          }
        ],
        "description": "Swagger notice: Swagger 2.0 doesn't support file upload with a `content-type` different than `application/x-www-form-urlencoded`.",
        "consumes": ["application/x-tar"],
        "produces": ["application/json"],
        "tags": ["Files"],
        "summary": "Upload file",
        "operationId": "upload-file",
        "parameters": [
          {
            "type": "string",
            "default": "application/x-tar",
            "description": "Content-Type must be `application/x-tar`",
            "name": "Content-Type",
            "in": "header",
            "required": true
          },
          {
            "type": "file",
            "description": "File to be uploaded",
            "name": "file",
            "in": "formData",
            "required": true
          }
        ],
        "responses": {
          "201": {
            "description": "Created",
            "schema": {
              "$ref": "#/definitions/codersdk.UploadResponse"
            }
          }
        }
      }
    },
    "/files/{fileID}": {
      "get": {
        "security": [
          {
            "CoderSessionToken": []
          }
        ],
        "tags": ["Files"],
        "summary": "Get file by ID",
        "operationId": "get-file-by-id",
        "parameters": [
          {
            "type": "string",
            "format": "uuid",
            "description": "File ID",
            "name": "fileID",
            "in": "path",
            "required": true
          }
        ],
        "responses": {
          "200": {
            "description": "OK"
          }
        }
      }
    },
    "/groups/{group}": {
      "get": {
        "security": [
          {
            "CoderSessionToken": []
          }
        ],
        "produces": ["application/json"],
        "tags": ["Enterprise"],
        "summary": "Get group by ID",
        "operationId": "get-group-by-id",
        "parameters": [
          {
            "type": "string",
            "description": "Group id",
            "name": "group",
            "in": "path",
            "required": true
          }
        ],
        "responses": {
          "200": {
            "description": "OK",
            "schema": {
              "$ref": "#/definitions/codersdk.Group"
            }
          }
        }
      },
      "delete": {
        "security": [
          {
            "CoderSessionToken": []
          }
        ],
        "produces": ["application/json"],
        "tags": ["Enterprise"],
        "summary": "Delete group by name",
        "operationId": "delete-group-by-name",
        "parameters": [
          {
            "type": "string",
            "description": "Group name",
            "name": "group",
            "in": "path",
            "required": true
          }
        ],
        "responses": {
          "200": {
            "description": "OK",
            "schema": {
              "$ref": "#/definitions/codersdk.Group"
            }
          }
        }
      },
      "patch": {
        "security": [
          {
            "CoderSessionToken": []
          }
        ],
        "consumes": ["application/json"],
        "produces": ["application/json"],
        "tags": ["Enterprise"],
        "summary": "Update group by name",
        "operationId": "update-group-by-name",
        "parameters": [
          {
            "type": "string",
            "description": "Group name",
            "name": "group",
            "in": "path",
            "required": true
          },
          {
            "description": "Patch group request",
            "name": "request",
            "in": "body",
            "required": true,
            "schema": {
              "$ref": "#/definitions/codersdk.PatchGroupRequest"
            }
          }
        ],
        "responses": {
          "200": {
            "description": "OK",
            "schema": {
              "$ref": "#/definitions/codersdk.Group"
            }
          }
        }
      }
    },
    "/insights/daus": {
      "get": {
        "security": [
          {
            "CoderSessionToken": []
          }
        ],
        "produces": ["application/json"],
        "tags": ["Insights"],
        "summary": "Get deployment DAUs",
        "operationId": "get-deployment-daus",
        "responses": {
          "200": {
            "description": "OK",
            "schema": {
              "$ref": "#/definitions/codersdk.DAUsResponse"
            }
          }
        }
      }
    },
    "/insights/templates": {
      "get": {
        "security": [
          {
            "CoderSessionToken": []
          }
        ],
        "produces": ["application/json"],
        "tags": ["Insights"],
        "summary": "Get insights about templates",
        "operationId": "get-insights-about-templates",
        "responses": {
          "200": {
            "description": "OK",
            "schema": {
              "$ref": "#/definitions/codersdk.TemplateInsightsResponse"
            }
          }
        }
      }
    },
    "/insights/user-activity": {
      "get": {
        "security": [
          {
            "CoderSessionToken": []
          }
        ],
        "produces": ["application/json"],
        "tags": ["Insights"],
        "summary": "Get insights about user activity",
        "operationId": "get-insights-about-user-activity",
        "responses": {
          "200": {
            "description": "OK",
            "schema": {
              "$ref": "#/definitions/codersdk.UserActivityInsightsResponse"
            }
          }
        }
      }
    },
    "/insights/user-latency": {
      "get": {
        "security": [
          {
            "CoderSessionToken": []
          }
        ],
        "produces": ["application/json"],
        "tags": ["Insights"],
        "summary": "Get insights about user latency",
        "operationId": "get-insights-about-user-latency",
        "responses": {
          "200": {
            "description": "OK",
            "schema": {
              "$ref": "#/definitions/codersdk.UserLatencyInsightsResponse"
            }
          }
        }
      }
    },
    "/licenses": {
      "get": {
        "security": [
          {
            "CoderSessionToken": []
          }
        ],
        "produces": ["application/json"],
        "tags": ["Enterprise"],
        "summary": "Get licenses",
        "operationId": "get-licenses",
        "responses": {
          "200": {
            "description": "OK",
            "schema": {
              "type": "array",
              "items": {
                "$ref": "#/definitions/codersdk.License"
              }
            }
          }
        }
      },
      "post": {
        "security": [
          {
            "CoderSessionToken": []
          }
        ],
        "consumes": ["application/json"],
        "produces": ["application/json"],
        "tags": ["Organizations"],
        "summary": "Add new license",
        "operationId": "add-new-license",
        "parameters": [
          {
            "description": "Add license request",
            "name": "request",
            "in": "body",
            "required": true,
            "schema": {
              "$ref": "#/definitions/codersdk.AddLicenseRequest"
            }
          }
        ],
        "responses": {
          "201": {
            "description": "Created",
            "schema": {
              "$ref": "#/definitions/codersdk.License"
            }
          }
        }
      }
    },
    "/licenses/refresh-entitlements": {
      "post": {
        "security": [
          {
            "CoderSessionToken": []
          }
        ],
        "produces": ["application/json"],
        "tags": ["Organizations"],
        "summary": "Update license entitlements",
        "operationId": "update-license-entitlements",
        "responses": {
          "201": {
            "description": "Created",
            "schema": {
              "$ref": "#/definitions/codersdk.Response"
            }
          }
        }
      }
    },
    "/licenses/{id}": {
      "delete": {
        "security": [
          {
            "CoderSessionToken": []
          }
        ],
        "produces": ["application/json"],
        "tags": ["Enterprise"],
        "summary": "Delete license",
        "operationId": "delete-license",
        "parameters": [
          {
            "type": "string",
            "format": "number",
            "description": "License ID",
            "name": "id",
            "in": "path",
            "required": true
          }
        ],
        "responses": {
          "200": {
            "description": "OK"
          }
        }
      }
    },
    "/organizations": {
      "post": {
        "security": [
          {
            "CoderSessionToken": []
          }
        ],
        "consumes": ["application/json"],
        "produces": ["application/json"],
        "tags": ["Organizations"],
        "summary": "Create organization",
        "operationId": "create-organization",
        "parameters": [
          {
            "description": "Create organization request",
            "name": "request",
            "in": "body",
            "required": true,
            "schema": {
              "$ref": "#/definitions/codersdk.CreateOrganizationRequest"
            }
          }
        ],
        "responses": {
          "201": {
            "description": "Created",
            "schema": {
              "$ref": "#/definitions/codersdk.Organization"
            }
          }
        }
      }
    },
    "/organizations/{organization}": {
      "get": {
        "security": [
          {
            "CoderSessionToken": []
          }
        ],
        "produces": ["application/json"],
        "tags": ["Organizations"],
        "summary": "Get organization by ID",
        "operationId": "get-organization-by-id",
        "parameters": [
          {
            "type": "string",
            "format": "uuid",
            "description": "Organization ID",
            "name": "organization",
            "in": "path",
            "required": true
          }
        ],
        "responses": {
          "200": {
            "description": "OK",
            "schema": {
              "$ref": "#/definitions/codersdk.Organization"
            }
          }
        }
      }
    },
    "/organizations/{organization}/groups": {
      "get": {
        "security": [
          {
            "CoderSessionToken": []
          }
        ],
        "produces": ["application/json"],
        "tags": ["Enterprise"],
        "summary": "Get groups by organization",
        "operationId": "get-groups-by-organization",
        "parameters": [
          {
            "type": "string",
            "format": "uuid",
            "description": "Organization ID",
            "name": "organization",
            "in": "path",
            "required": true
          }
        ],
        "responses": {
          "200": {
            "description": "OK",
            "schema": {
              "type": "array",
              "items": {
                "$ref": "#/definitions/codersdk.Group"
              }
            }
          }
        }
      },
      "post": {
        "security": [
          {
            "CoderSessionToken": []
          }
        ],
        "consumes": ["application/json"],
        "produces": ["application/json"],
        "tags": ["Enterprise"],
        "summary": "Create group for organization",
        "operationId": "create-group-for-organization",
        "parameters": [
          {
            "description": "Create group request",
            "name": "request",
            "in": "body",
            "required": true,
            "schema": {
              "$ref": "#/definitions/codersdk.CreateGroupRequest"
            }
          },
          {
            "type": "string",
            "description": "Organization ID",
            "name": "organization",
            "in": "path",
            "required": true
          }
        ],
        "responses": {
          "201": {
            "description": "Created",
            "schema": {
              "$ref": "#/definitions/codersdk.Group"
            }
          }
        }
      }
    },
    "/organizations/{organization}/groups/{groupName}": {
      "get": {
        "security": [
          {
            "CoderSessionToken": []
          }
        ],
        "produces": ["application/json"],
        "tags": ["Enterprise"],
        "summary": "Get group by organization and group name",
        "operationId": "get-group-by-organization-and-group-name",
        "parameters": [
          {
            "type": "string",
            "format": "uuid",
            "description": "Organization ID",
            "name": "organization",
            "in": "path",
            "required": true
          },
          {
            "type": "string",
            "description": "Group name",
            "name": "groupName",
            "in": "path",
            "required": true
          }
        ],
        "responses": {
          "200": {
            "description": "OK",
            "schema": {
              "$ref": "#/definitions/codersdk.Group"
            }
          }
        }
      }
    },
    "/organizations/{organization}/members/roles": {
      "get": {
        "security": [
          {
            "CoderSessionToken": []
          }
        ],
        "produces": ["application/json"],
        "tags": ["Members"],
        "summary": "Get member roles by organization",
        "operationId": "get-member-roles-by-organization",
        "parameters": [
          {
            "type": "string",
            "format": "uuid",
            "description": "Organization ID",
            "name": "organization",
            "in": "path",
            "required": true
          }
        ],
        "responses": {
          "200": {
            "description": "OK",
            "schema": {
              "type": "array",
              "items": {
                "$ref": "#/definitions/codersdk.AssignableRoles"
              }
            }
          }
        }
      }
    },
    "/organizations/{organization}/members/{user}/roles": {
      "put": {
        "security": [
          {
            "CoderSessionToken": []
          }
        ],
        "consumes": ["application/json"],
        "produces": ["application/json"],
        "tags": ["Members"],
        "summary": "Assign role to organization member",
        "operationId": "assign-role-to-organization-member",
        "parameters": [
          {
            "type": "string",
            "description": "Organization ID",
            "name": "organization",
            "in": "path",
            "required": true
          },
          {
            "type": "string",
            "description": "User ID, name, or me",
            "name": "user",
            "in": "path",
            "required": true
          },
          {
            "description": "Update roles request",
            "name": "request",
            "in": "body",
            "required": true,
            "schema": {
              "$ref": "#/definitions/codersdk.UpdateRoles"
            }
          }
        ],
        "responses": {
          "200": {
            "description": "OK",
            "schema": {
              "$ref": "#/definitions/codersdk.OrganizationMember"
            }
          }
        }
      }
    },
    "/organizations/{organization}/members/{user}/workspaces": {
      "post": {
        "security": [
          {
            "CoderSessionToken": []
          }
        ],
        "consumes": ["application/json"],
        "produces": ["application/json"],
        "tags": ["Workspaces"],
        "summary": "Create user workspace by organization",
        "operationId": "create-user-workspace-by-organization",
        "parameters": [
          {
            "type": "string",
            "format": "uuid",
            "description": "Organization ID",
            "name": "organization",
            "in": "path",
            "required": true
          },
          {
            "type": "string",
            "description": "Username, UUID, or me",
            "name": "user",
            "in": "path",
            "required": true
          },
          {
            "description": "Create workspace request",
            "name": "request",
            "in": "body",
            "required": true,
            "schema": {
              "$ref": "#/definitions/codersdk.CreateWorkspaceRequest"
            }
          }
        ],
        "responses": {
          "200": {
            "description": "OK",
            "schema": {
              "$ref": "#/definitions/codersdk.Workspace"
            }
          }
        }
      }
    },
    "/organizations/{organization}/provisionerdaemons": {
      "get": {
        "security": [
          {
            "CoderSessionToken": []
          }
        ],
        "produces": ["application/json"],
        "tags": ["Enterprise"],
        "summary": "Get provisioner daemons",
        "operationId": "get-provisioner-daemons",
        "parameters": [
          {
            "type": "string",
            "format": "uuid",
            "description": "Organization ID",
            "name": "organization",
            "in": "path",
            "required": true
          }
        ],
        "responses": {
          "200": {
            "description": "OK",
            "schema": {
              "type": "array",
              "items": {
                "$ref": "#/definitions/codersdk.ProvisionerDaemon"
              }
            }
          }
        }
      }
    },
    "/organizations/{organization}/provisionerdaemons/serve": {
      "get": {
        "security": [
          {
            "CoderSessionToken": []
          }
        ],
        "tags": ["Enterprise"],
        "summary": "Serve provisioner daemon",
        "operationId": "serve-provisioner-daemon",
        "parameters": [
          {
            "type": "string",
            "format": "uuid",
            "description": "Organization ID",
            "name": "organization",
            "in": "path",
            "required": true
          }
        ],
        "responses": {
          "101": {
            "description": "Switching Protocols"
          }
        }
      }
    },
    "/organizations/{organization}/templates": {
      "get": {
        "security": [
          {
            "CoderSessionToken": []
          }
        ],
        "produces": ["application/json"],
        "tags": ["Templates"],
        "summary": "Get templates by organization",
        "operationId": "get-templates-by-organization",
        "parameters": [
          {
            "type": "string",
            "format": "uuid",
            "description": "Organization ID",
            "name": "organization",
            "in": "path",
            "required": true
          }
        ],
        "responses": {
          "200": {
            "description": "OK",
            "schema": {
              "type": "array",
              "items": {
                "$ref": "#/definitions/codersdk.Template"
              }
            }
          }
        }
      },
      "post": {
        "security": [
          {
            "CoderSessionToken": []
          }
        ],
        "consumes": ["application/json"],
        "produces": ["application/json"],
        "tags": ["Templates"],
        "summary": "Create template by organization",
        "operationId": "create-template-by-organization",
        "parameters": [
          {
            "description": "Request body",
            "name": "request",
            "in": "body",
            "required": true,
            "schema": {
              "$ref": "#/definitions/codersdk.CreateTemplateRequest"
            }
          },
          {
            "type": "string",
            "description": "Organization ID",
            "name": "organization",
            "in": "path",
            "required": true
          }
        ],
        "responses": {
          "200": {
            "description": "OK",
            "schema": {
              "$ref": "#/definitions/codersdk.Template"
            }
          }
        }
      }
    },
    "/organizations/{organization}/templates/examples": {
      "get": {
        "security": [
          {
            "CoderSessionToken": []
          }
        ],
        "produces": ["application/json"],
        "tags": ["Templates"],
        "summary": "Get template examples by organization",
        "operationId": "get-template-examples-by-organization",
        "parameters": [
          {
            "type": "string",
            "format": "uuid",
            "description": "Organization ID",
            "name": "organization",
            "in": "path",
            "required": true
          }
        ],
        "responses": {
          "200": {
            "description": "OK",
            "schema": {
              "type": "array",
              "items": {
                "$ref": "#/definitions/codersdk.TemplateExample"
              }
            }
          }
        }
      }
    },
    "/organizations/{organization}/templates/{templatename}": {
      "get": {
        "security": [
          {
            "CoderSessionToken": []
          }
        ],
        "produces": ["application/json"],
        "tags": ["Templates"],
        "summary": "Get templates by organization and template name",
        "operationId": "get-templates-by-organization-and-template-name",
        "parameters": [
          {
            "type": "string",
            "format": "uuid",
            "description": "Organization ID",
            "name": "organization",
            "in": "path",
            "required": true
          },
          {
            "type": "string",
            "description": "Template name",
            "name": "templatename",
            "in": "path",
            "required": true
          }
        ],
        "responses": {
          "200": {
            "description": "OK",
            "schema": {
              "$ref": "#/definitions/codersdk.Template"
            }
          }
        }
      }
    },
    "/organizations/{organization}/templates/{templatename}/versions/{templateversionname}": {
      "get": {
        "security": [
          {
            "CoderSessionToken": []
          }
        ],
        "produces": ["application/json"],
        "tags": ["Templates"],
        "summary": "Get template version by organization, template, and name",
        "operationId": "get-template-version-by-organization-template-and-name",
        "parameters": [
          {
            "type": "string",
            "format": "uuid",
            "description": "Organization ID",
            "name": "organization",
            "in": "path",
            "required": true
          },
          {
            "type": "string",
            "description": "Template name",
            "name": "templatename",
            "in": "path",
            "required": true
          },
          {
            "type": "string",
            "description": "Template version name",
            "name": "templateversionname",
            "in": "path",
            "required": true
          }
        ],
        "responses": {
          "200": {
            "description": "OK",
            "schema": {
              "$ref": "#/definitions/codersdk.TemplateVersion"
            }
          }
        }
      }
    },
    "/organizations/{organization}/templates/{templatename}/versions/{templateversionname}/previous": {
      "get": {
        "security": [
          {
            "CoderSessionToken": []
          }
        ],
        "produces": ["application/json"],
        "tags": ["Templates"],
        "summary": "Get previous template version by organization, template, and name",
        "operationId": "get-previous-template-version-by-organization-template-and-name",
        "parameters": [
          {
            "type": "string",
            "format": "uuid",
            "description": "Organization ID",
            "name": "organization",
            "in": "path",
            "required": true
          },
          {
            "type": "string",
            "description": "Template name",
            "name": "templatename",
            "in": "path",
            "required": true
          },
          {
            "type": "string",
            "description": "Template version name",
            "name": "templateversionname",
            "in": "path",
            "required": true
          }
        ],
        "responses": {
          "200": {
            "description": "OK",
            "schema": {
              "$ref": "#/definitions/codersdk.TemplateVersion"
            }
          }
        }
      }
    },
    "/organizations/{organization}/templateversions": {
      "post": {
        "security": [
          {
            "CoderSessionToken": []
          }
        ],
        "consumes": ["application/json"],
        "produces": ["application/json"],
        "tags": ["Templates"],
        "summary": "Create template version by organization",
        "operationId": "create-template-version-by-organization",
        "parameters": [
          {
            "type": "string",
            "format": "uuid",
            "description": "Organization ID",
            "name": "organization",
            "in": "path",
            "required": true
          },
          {
            "description": "Create template version request",
            "name": "request",
            "in": "body",
            "required": true,
            "schema": {
              "$ref": "#/definitions/codersdk.CreateTemplateVersionRequest"
            }
          }
        ],
        "responses": {
          "201": {
            "description": "Created",
            "schema": {
              "$ref": "#/definitions/codersdk.TemplateVersion"
            }
          }
        }
      }
    },
    "/regions": {
      "get": {
        "security": [
          {
            "CoderSessionToken": []
          }
        ],
        "produces": ["application/json"],
        "tags": ["WorkspaceProxies"],
        "summary": "Get site-wide regions for workspace connections",
        "operationId": "get-site-wide-regions-for-workspace-connections",
        "responses": {
          "200": {
            "description": "OK",
            "schema": {
              "$ref": "#/definitions/codersdk.RegionsResponse-codersdk_Region"
            }
          }
        }
      }
    },
    "/replicas": {
      "get": {
        "security": [
          {
            "CoderSessionToken": []
          }
        ],
        "produces": ["application/json"],
        "tags": ["Enterprise"],
        "summary": "Get active replicas",
        "operationId": "get-active-replicas",
        "responses": {
          "200": {
            "description": "OK",
            "schema": {
              "type": "array",
              "items": {
                "$ref": "#/definitions/codersdk.Replica"
              }
            }
          }
        }
      }
    },
    "/scim/v2/Users": {
      "get": {
        "security": [
          {
            "CoderSessionToken": []
          }
        ],
        "produces": ["application/scim+json"],
        "tags": ["Enterprise"],
        "summary": "SCIM 2.0: Get users",
        "operationId": "scim-get-users",
        "responses": {
          "200": {
            "description": "OK"
          }
        }
      },
      "post": {
        "security": [
          {
            "CoderSessionToken": []
          }
        ],
        "produces": ["application/json"],
        "tags": ["Enterprise"],
        "summary": "SCIM 2.0: Create new user",
        "operationId": "scim-create-new-user",
        "parameters": [
          {
            "description": "New user",
            "name": "request",
            "in": "body",
            "required": true,
            "schema": {
              "$ref": "#/definitions/coderd.SCIMUser"
            }
          }
        ],
        "responses": {
          "200": {
            "description": "OK",
            "schema": {
              "$ref": "#/definitions/coderd.SCIMUser"
            }
          }
        }
      }
    },
    "/scim/v2/Users/{id}": {
      "get": {
        "security": [
          {
            "CoderSessionToken": []
          }
        ],
        "produces": ["application/scim+json"],
        "tags": ["Enterprise"],
        "summary": "SCIM 2.0: Get user by ID",
        "operationId": "scim-get-user-by-id",
        "parameters": [
          {
            "type": "string",
            "format": "uuid",
            "description": "User ID",
            "name": "id",
            "in": "path",
            "required": true
          }
        ],
        "responses": {
          "404": {
            "description": "Not Found"
          }
        }
      },
      "patch": {
        "security": [
          {
            "CoderSessionToken": []
          }
        ],
        "produces": ["application/scim+json"],
        "tags": ["Enterprise"],
        "summary": "SCIM 2.0: Update user account",
        "operationId": "scim-update-user-status",
        "parameters": [
          {
            "type": "string",
            "format": "uuid",
            "description": "User ID",
            "name": "id",
            "in": "path",
            "required": true
          },
          {
            "description": "Update user request",
            "name": "request",
            "in": "body",
            "required": true,
            "schema": {
              "$ref": "#/definitions/coderd.SCIMUser"
            }
          }
        ],
        "responses": {
          "200": {
            "description": "OK",
            "schema": {
              "$ref": "#/definitions/codersdk.User"
            }
          }
        }
      }
    },
    "/templates/{template}": {
      "get": {
        "security": [
          {
            "CoderSessionToken": []
          }
        ],
        "produces": ["application/json"],
        "tags": ["Templates"],
        "summary": "Get template metadata by ID",
        "operationId": "get-template-metadata-by-id",
        "parameters": [
          {
            "type": "string",
            "format": "uuid",
            "description": "Template ID",
            "name": "template",
            "in": "path",
            "required": true
          }
        ],
        "responses": {
          "200": {
            "description": "OK",
            "schema": {
              "$ref": "#/definitions/codersdk.Template"
            }
          }
        }
      },
      "delete": {
        "security": [
          {
            "CoderSessionToken": []
          }
        ],
        "produces": ["application/json"],
        "tags": ["Templates"],
        "summary": "Delete template by ID",
        "operationId": "delete-template-by-id",
        "parameters": [
          {
            "type": "string",
            "format": "uuid",
            "description": "Template ID",
            "name": "template",
            "in": "path",
            "required": true
          }
        ],
        "responses": {
          "200": {
            "description": "OK",
            "schema": {
              "$ref": "#/definitions/codersdk.Response"
            }
          }
        }
      },
      "patch": {
        "security": [
          {
            "CoderSessionToken": []
          }
        ],
        "produces": ["application/json"],
        "tags": ["Templates"],
        "summary": "Update template metadata by ID",
        "operationId": "update-template-metadata-by-id",
        "parameters": [
          {
            "type": "string",
            "format": "uuid",
            "description": "Template ID",
            "name": "template",
            "in": "path",
            "required": true
          }
        ],
        "responses": {
          "200": {
            "description": "OK",
            "schema": {
              "$ref": "#/definitions/codersdk.Template"
            }
          }
        }
      }
    },
    "/templates/{template}/acl": {
      "get": {
        "security": [
          {
            "CoderSessionToken": []
          }
        ],
        "produces": ["application/json"],
        "tags": ["Enterprise"],
        "summary": "Get template ACLs",
        "operationId": "get-template-acls",
        "parameters": [
          {
            "type": "string",
            "format": "uuid",
            "description": "Template ID",
            "name": "template",
            "in": "path",
            "required": true
          }
        ],
        "responses": {
          "200": {
            "description": "OK",
            "schema": {
              "type": "array",
              "items": {
                "$ref": "#/definitions/codersdk.TemplateUser"
              }
            }
          }
        }
      },
      "patch": {
        "security": [
          {
            "CoderSessionToken": []
          }
        ],
        "consumes": ["application/json"],
        "produces": ["application/json"],
        "tags": ["Enterprise"],
        "summary": "Update template ACL",
        "operationId": "update-template-acl",
        "parameters": [
          {
            "type": "string",
            "format": "uuid",
            "description": "Template ID",
            "name": "template",
            "in": "path",
            "required": true
          },
          {
            "description": "Update template request",
            "name": "request",
            "in": "body",
            "required": true,
            "schema": {
              "$ref": "#/definitions/codersdk.UpdateTemplateACL"
            }
          }
        ],
        "responses": {
          "200": {
            "description": "OK",
            "schema": {
              "$ref": "#/definitions/codersdk.Response"
            }
          }
        }
      }
    },
    "/templates/{template}/acl/available": {
      "get": {
        "security": [
          {
            "CoderSessionToken": []
          }
        ],
        "produces": ["application/json"],
        "tags": ["Enterprise"],
        "summary": "Get template available acl users/groups",
        "operationId": "get-template-available-acl-usersgroups",
        "parameters": [
          {
            "type": "string",
            "format": "uuid",
            "description": "Template ID",
            "name": "template",
            "in": "path",
            "required": true
          }
        ],
        "responses": {
          "200": {
            "description": "OK",
            "schema": {
              "type": "array",
              "items": {
                "$ref": "#/definitions/codersdk.ACLAvailable"
              }
            }
          }
        }
      }
    },
    "/templates/{template}/daus": {
      "get": {
        "security": [
          {
            "CoderSessionToken": []
          }
        ],
        "produces": ["application/json"],
        "tags": ["Templates"],
        "summary": "Get template DAUs by ID",
        "operationId": "get-template-daus-by-id",
        "parameters": [
          {
            "type": "string",
            "format": "uuid",
            "description": "Template ID",
            "name": "template",
            "in": "path",
            "required": true
          }
        ],
        "responses": {
          "200": {
            "description": "OK",
            "schema": {
              "$ref": "#/definitions/codersdk.DAUsResponse"
            }
          }
        }
      }
    },
    "/templates/{template}/versions": {
      "get": {
        "security": [
          {
            "CoderSessionToken": []
          }
        ],
        "produces": ["application/json"],
        "tags": ["Templates"],
        "summary": "List template versions by template ID",
        "operationId": "list-template-versions-by-template-id",
        "parameters": [
          {
            "type": "string",
            "format": "uuid",
            "description": "Template ID",
            "name": "template",
            "in": "path",
            "required": true
          },
          {
            "type": "string",
            "format": "uuid",
            "description": "After ID",
            "name": "after_id",
            "in": "query"
          },
          {
            "type": "boolean",
            "description": "Include archived versions in the list",
            "name": "include_archived",
            "in": "query"
          },
          {
            "type": "integer",
            "description": "Page limit",
            "name": "limit",
            "in": "query"
          },
          {
            "type": "integer",
            "description": "Page offset",
            "name": "offset",
            "in": "query"
          }
        ],
        "responses": {
          "200": {
            "description": "OK",
            "schema": {
              "type": "array",
              "items": {
                "$ref": "#/definitions/codersdk.TemplateVersion"
              }
            }
          }
        }
      },
      "patch": {
        "security": [
          {
            "CoderSessionToken": []
          }
        ],
        "consumes": ["application/json"],
        "produces": ["application/json"],
        "tags": ["Templates"],
        "summary": "Update active template version by template ID",
        "operationId": "update-active-template-version-by-template-id",
        "parameters": [
          {
            "description": "Modified template version",
            "name": "request",
            "in": "body",
            "required": true,
            "schema": {
              "$ref": "#/definitions/codersdk.UpdateActiveTemplateVersion"
            }
          },
          {
            "type": "string",
            "format": "uuid",
            "description": "Template ID",
            "name": "template",
            "in": "path",
            "required": true
          }
        ],
        "responses": {
          "200": {
            "description": "OK",
            "schema": {
              "$ref": "#/definitions/codersdk.Response"
            }
          }
        }
      }
    },
    "/templates/{template}/versions/archive": {
      "post": {
        "security": [
          {
            "CoderSessionToken": []
          }
        ],
        "consumes": ["application/json"],
        "produces": ["application/json"],
        "tags": ["Templates"],
        "summary": "Archive template unused versions by template id",
        "operationId": "archive-template-unused-versions-by-template-id",
        "parameters": [
          {
            "type": "string",
            "format": "uuid",
            "description": "Template ID",
            "name": "template",
            "in": "path",
            "required": true
          },
          {
            "description": "Archive request",
            "name": "request",
            "in": "body",
            "required": true,
            "schema": {
              "$ref": "#/definitions/codersdk.ArchiveTemplateVersionsRequest"
            }
          }
        ],
        "responses": {
          "200": {
            "description": "OK",
            "schema": {
              "$ref": "#/definitions/codersdk.Response"
            }
          }
        }
      }
    },
    "/templates/{template}/versions/{templateversionname}": {
      "get": {
        "security": [
          {
            "CoderSessionToken": []
          }
        ],
        "produces": ["application/json"],
        "tags": ["Templates"],
        "summary": "Get template version by template ID and name",
        "operationId": "get-template-version-by-template-id-and-name",
        "parameters": [
          {
            "type": "string",
            "format": "uuid",
            "description": "Template ID",
            "name": "template",
            "in": "path",
            "required": true
          },
          {
            "type": "string",
            "description": "Template version name",
            "name": "templateversionname",
            "in": "path",
            "required": true
          }
        ],
        "responses": {
          "200": {
            "description": "OK",
            "schema": {
              "type": "array",
              "items": {
                "$ref": "#/definitions/codersdk.TemplateVersion"
              }
            }
          }
        }
      }
    },
    "/templateversions/{templateversion}": {
      "get": {
        "security": [
          {
            "CoderSessionToken": []
          }
        ],
        "produces": ["application/json"],
        "tags": ["Templates"],
        "summary": "Get template version by ID",
        "operationId": "get-template-version-by-id",
        "parameters": [
          {
            "type": "string",
            "format": "uuid",
            "description": "Template version ID",
            "name": "templateversion",
            "in": "path",
            "required": true
          }
        ],
        "responses": {
          "200": {
            "description": "OK",
            "schema": {
              "$ref": "#/definitions/codersdk.TemplateVersion"
            }
          }
        }
      },
      "patch": {
        "security": [
          {
            "CoderSessionToken": []
          }
        ],
        "consumes": ["application/json"],
        "produces": ["application/json"],
        "tags": ["Templates"],
        "summary": "Patch template version by ID",
        "operationId": "patch-template-version-by-id",
        "parameters": [
          {
            "type": "string",
            "format": "uuid",
            "description": "Template version ID",
            "name": "templateversion",
            "in": "path",
            "required": true
          },
          {
            "description": "Patch template version request",
            "name": "request",
            "in": "body",
            "required": true,
            "schema": {
              "$ref": "#/definitions/codersdk.PatchTemplateVersionRequest"
            }
          }
        ],
        "responses": {
          "200": {
            "description": "OK",
            "schema": {
              "$ref": "#/definitions/codersdk.TemplateVersion"
            }
          }
        }
      }
    },
    "/templateversions/{templateversion}/archive": {
      "post": {
        "security": [
          {
            "CoderSessionToken": []
          }
        ],
        "produces": ["application/json"],
        "tags": ["Templates"],
        "summary": "Archive template version",
        "operationId": "archive-template-version",
        "parameters": [
          {
            "type": "string",
            "format": "uuid",
            "description": "Template version ID",
            "name": "templateversion",
            "in": "path",
            "required": true
          }
        ],
        "responses": {
          "200": {
            "description": "OK",
            "schema": {
              "$ref": "#/definitions/codersdk.Response"
            }
          }
        }
      }
    },
    "/templateversions/{templateversion}/cancel": {
      "patch": {
        "security": [
          {
            "CoderSessionToken": []
          }
        ],
        "produces": ["application/json"],
        "tags": ["Templates"],
        "summary": "Cancel template version by ID",
        "operationId": "cancel-template-version-by-id",
        "parameters": [
          {
            "type": "string",
            "format": "uuid",
            "description": "Template version ID",
            "name": "templateversion",
            "in": "path",
            "required": true
          }
        ],
        "responses": {
          "200": {
            "description": "OK",
            "schema": {
              "$ref": "#/definitions/codersdk.Response"
            }
          }
        }
      }
    },
    "/templateversions/{templateversion}/dry-run": {
      "post": {
        "security": [
          {
            "CoderSessionToken": []
          }
        ],
        "consumes": ["application/json"],
        "produces": ["application/json"],
        "tags": ["Templates"],
        "summary": "Create template version dry-run",
        "operationId": "create-template-version-dry-run",
        "parameters": [
          {
            "type": "string",
            "format": "uuid",
            "description": "Template version ID",
            "name": "templateversion",
            "in": "path",
            "required": true
          },
          {
            "description": "Dry-run request",
            "name": "request",
            "in": "body",
            "required": true,
            "schema": {
              "$ref": "#/definitions/codersdk.CreateTemplateVersionDryRunRequest"
            }
          }
        ],
        "responses": {
          "201": {
            "description": "Created",
            "schema": {
              "$ref": "#/definitions/codersdk.ProvisionerJob"
            }
          }
        }
      }
    },
    "/templateversions/{templateversion}/dry-run/{jobID}": {
      "get": {
        "security": [
          {
            "CoderSessionToken": []
          }
        ],
        "produces": ["application/json"],
        "tags": ["Templates"],
        "summary": "Get template version dry-run by job ID",
        "operationId": "get-template-version-dry-run-by-job-id",
        "parameters": [
          {
            "type": "string",
            "format": "uuid",
            "description": "Template version ID",
            "name": "templateversion",
            "in": "path",
            "required": true
          },
          {
            "type": "string",
            "format": "uuid",
            "description": "Job ID",
            "name": "jobID",
            "in": "path",
            "required": true
          }
        ],
        "responses": {
          "200": {
            "description": "OK",
            "schema": {
              "$ref": "#/definitions/codersdk.ProvisionerJob"
            }
          }
        }
      }
    },
    "/templateversions/{templateversion}/dry-run/{jobID}/cancel": {
      "patch": {
        "security": [
          {
            "CoderSessionToken": []
          }
        ],
        "produces": ["application/json"],
        "tags": ["Templates"],
        "summary": "Cancel template version dry-run by job ID",
        "operationId": "cancel-template-version-dry-run-by-job-id",
        "parameters": [
          {
            "type": "string",
            "format": "uuid",
            "description": "Job ID",
            "name": "jobID",
            "in": "path",
            "required": true
          },
          {
            "type": "string",
            "format": "uuid",
            "description": "Template version ID",
            "name": "templateversion",
            "in": "path",
            "required": true
          }
        ],
        "responses": {
          "200": {
            "description": "OK",
            "schema": {
              "$ref": "#/definitions/codersdk.Response"
            }
          }
        }
      }
    },
    "/templateversions/{templateversion}/dry-run/{jobID}/logs": {
      "get": {
        "security": [
          {
            "CoderSessionToken": []
          }
        ],
        "produces": ["application/json"],
        "tags": ["Templates"],
        "summary": "Get template version dry-run logs by job ID",
        "operationId": "get-template-version-dry-run-logs-by-job-id",
        "parameters": [
          {
            "type": "string",
            "format": "uuid",
            "description": "Template version ID",
            "name": "templateversion",
            "in": "path",
            "required": true
          },
          {
            "type": "string",
            "format": "uuid",
            "description": "Job ID",
            "name": "jobID",
            "in": "path",
            "required": true
          },
          {
            "type": "integer",
            "description": "Before Unix timestamp",
            "name": "before",
            "in": "query"
          },
          {
            "type": "integer",
            "description": "After Unix timestamp",
            "name": "after",
            "in": "query"
          },
          {
            "type": "boolean",
            "description": "Follow log stream",
            "name": "follow",
            "in": "query"
          }
        ],
        "responses": {
          "200": {
            "description": "OK",
            "schema": {
              "type": "array",
              "items": {
                "$ref": "#/definitions/codersdk.ProvisionerJobLog"
              }
            }
          }
        }
      }
    },
    "/templateversions/{templateversion}/dry-run/{jobID}/resources": {
      "get": {
        "security": [
          {
            "CoderSessionToken": []
          }
        ],
        "produces": ["application/json"],
        "tags": ["Templates"],
        "summary": "Get template version dry-run resources by job ID",
        "operationId": "get-template-version-dry-run-resources-by-job-id",
        "parameters": [
          {
            "type": "string",
            "format": "uuid",
            "description": "Template version ID",
            "name": "templateversion",
            "in": "path",
            "required": true
          },
          {
            "type": "string",
            "format": "uuid",
            "description": "Job ID",
            "name": "jobID",
            "in": "path",
            "required": true
          }
        ],
        "responses": {
          "200": {
            "description": "OK",
            "schema": {
              "type": "array",
              "items": {
                "$ref": "#/definitions/codersdk.WorkspaceResource"
              }
            }
          }
        }
      }
    },
    "/templateversions/{templateversion}/external-auth": {
      "get": {
        "security": [
          {
            "CoderSessionToken": []
          }
        ],
        "produces": ["application/json"],
        "tags": ["Templates"],
        "summary": "Get external auth by template version",
        "operationId": "get-external-auth-by-template-version",
        "parameters": [
          {
            "type": "string",
            "format": "uuid",
            "description": "Template version ID",
            "name": "templateversion",
            "in": "path",
            "required": true
          }
        ],
        "responses": {
          "200": {
            "description": "OK",
            "schema": {
              "type": "array",
              "items": {
                "$ref": "#/definitions/codersdk.TemplateVersionExternalAuth"
              }
            }
          }
        }
      }
    },
    "/templateversions/{templateversion}/logs": {
      "get": {
        "security": [
          {
            "CoderSessionToken": []
          }
        ],
        "produces": ["application/json"],
        "tags": ["Templates"],
        "summary": "Get logs by template version",
        "operationId": "get-logs-by-template-version",
        "parameters": [
          {
            "type": "string",
            "format": "uuid",
            "description": "Template version ID",
            "name": "templateversion",
            "in": "path",
            "required": true
          },
          {
            "type": "integer",
            "description": "Before log id",
            "name": "before",
            "in": "query"
          },
          {
            "type": "integer",
            "description": "After log id",
            "name": "after",
            "in": "query"
          },
          {
            "type": "boolean",
            "description": "Follow log stream",
            "name": "follow",
            "in": "query"
          }
        ],
        "responses": {
          "200": {
            "description": "OK",
            "schema": {
              "type": "array",
              "items": {
                "$ref": "#/definitions/codersdk.ProvisionerJobLog"
              }
            }
          }
        }
      }
    },
    "/templateversions/{templateversion}/parameters": {
      "get": {
        "security": [
          {
            "CoderSessionToken": []
          }
        ],
        "tags": ["Templates"],
        "summary": "Removed: Get parameters by template version",
        "operationId": "removed-get-parameters-by-template-version",
        "parameters": [
          {
            "type": "string",
            "format": "uuid",
            "description": "Template version ID",
            "name": "templateversion",
            "in": "path",
            "required": true
          }
        ],
        "responses": {
          "200": {
            "description": "OK"
          }
        }
      }
    },
    "/templateversions/{templateversion}/resources": {
      "get": {
        "security": [
          {
            "CoderSessionToken": []
          }
        ],
        "produces": ["application/json"],
        "tags": ["Templates"],
        "summary": "Get resources by template version",
        "operationId": "get-resources-by-template-version",
        "parameters": [
          {
            "type": "string",
            "format": "uuid",
            "description": "Template version ID",
            "name": "templateversion",
            "in": "path",
            "required": true
          }
        ],
        "responses": {
          "200": {
            "description": "OK",
            "schema": {
              "type": "array",
              "items": {
                "$ref": "#/definitions/codersdk.WorkspaceResource"
              }
            }
          }
        }
      }
    },
    "/templateversions/{templateversion}/rich-parameters": {
      "get": {
        "security": [
          {
            "CoderSessionToken": []
          }
        ],
        "produces": ["application/json"],
        "tags": ["Templates"],
        "summary": "Get rich parameters by template version",
        "operationId": "get-rich-parameters-by-template-version",
        "parameters": [
          {
            "type": "string",
            "format": "uuid",
            "description": "Template version ID",
            "name": "templateversion",
            "in": "path",
            "required": true
          }
        ],
        "responses": {
          "200": {
            "description": "OK",
            "schema": {
              "type": "array",
              "items": {
                "$ref": "#/definitions/codersdk.TemplateVersionParameter"
              }
            }
          }
        }
      }
    },
    "/templateversions/{templateversion}/schema": {
      "get": {
        "security": [
          {
            "CoderSessionToken": []
          }
        ],
        "tags": ["Templates"],
        "summary": "Removed: Get schema by template version",
        "operationId": "removed-get-schema-by-template-version",
        "parameters": [
          {
            "type": "string",
            "format": "uuid",
            "description": "Template version ID",
            "name": "templateversion",
            "in": "path",
            "required": true
          }
        ],
        "responses": {
          "200": {
            "description": "OK"
          }
        }
      }
    },
    "/templateversions/{templateversion}/unarchive": {
      "post": {
        "security": [
          {
            "CoderSessionToken": []
          }
        ],
        "produces": ["application/json"],
        "tags": ["Templates"],
        "summary": "Unarchive template version",
        "operationId": "unarchive-template-version",
        "parameters": [
          {
            "type": "string",
            "format": "uuid",
            "description": "Template version ID",
            "name": "templateversion",
            "in": "path",
            "required": true
          }
        ],
        "responses": {
          "200": {
            "description": "OK",
            "schema": {
              "$ref": "#/definitions/codersdk.Response"
            }
          }
        }
      }
    },
    "/templateversions/{templateversion}/variables": {
      "get": {
        "security": [
          {
            "CoderSessionToken": []
          }
        ],
        "produces": ["application/json"],
        "tags": ["Templates"],
        "summary": "Get template variables by template version",
        "operationId": "get-template-variables-by-template-version",
        "parameters": [
          {
            "type": "string",
            "format": "uuid",
            "description": "Template version ID",
            "name": "templateversion",
            "in": "path",
            "required": true
          }
        ],
        "responses": {
          "200": {
            "description": "OK",
            "schema": {
              "type": "array",
              "items": {
                "$ref": "#/definitions/codersdk.TemplateVersionVariable"
              }
            }
          }
        }
      }
    },
    "/updatecheck": {
      "get": {
        "produces": ["application/json"],
        "tags": ["General"],
        "summary": "Update check",
        "operationId": "update-check",
        "responses": {
          "200": {
            "description": "OK",
            "schema": {
              "$ref": "#/definitions/codersdk.UpdateCheckResponse"
            }
          }
        }
      }
    },
    "/users": {
      "get": {
        "security": [
          {
            "CoderSessionToken": []
          }
        ],
        "produces": ["application/json"],
        "tags": ["Users"],
        "summary": "Get users",
        "operationId": "get-users",
        "parameters": [
          {
            "type": "string",
            "description": "Search query",
            "name": "q",
            "in": "query"
          },
          {
            "type": "string",
            "format": "uuid",
            "description": "After ID",
            "name": "after_id",
            "in": "query"
          },
          {
            "type": "integer",
            "description": "Page limit",
            "name": "limit",
            "in": "query"
          },
          {
            "type": "integer",
            "description": "Page offset",
            "name": "offset",
            "in": "query"
          }
        ],
        "responses": {
          "200": {
            "description": "OK",
            "schema": {
              "$ref": "#/definitions/codersdk.GetUsersResponse"
            }
          }
        }
      },
      "post": {
        "security": [
          {
            "CoderSessionToken": []
          }
        ],
        "consumes": ["application/json"],
        "produces": ["application/json"],
        "tags": ["Users"],
        "summary": "Create new user",
        "operationId": "create-new-user",
        "parameters": [
          {
            "description": "Create user request",
            "name": "request",
            "in": "body",
            "required": true,
            "schema": {
              "$ref": "#/definitions/codersdk.CreateUserRequest"
            }
          }
        ],
        "responses": {
          "201": {
            "description": "Created",
            "schema": {
              "$ref": "#/definitions/codersdk.User"
            }
          }
        }
      }
    },
    "/users/authmethods": {
      "get": {
        "security": [
          {
            "CoderSessionToken": []
          }
        ],
        "produces": ["application/json"],
        "tags": ["Users"],
        "summary": "Get authentication methods",
        "operationId": "get-authentication-methods",
        "responses": {
          "200": {
            "description": "OK",
            "schema": {
              "$ref": "#/definitions/codersdk.AuthMethods"
            }
          }
        }
      }
    },
    "/users/first": {
      "get": {
        "security": [
          {
            "CoderSessionToken": []
          }
        ],
        "produces": ["application/json"],
        "tags": ["Users"],
        "summary": "Check initial user created",
        "operationId": "check-initial-user-created",
        "responses": {
          "200": {
            "description": "OK",
            "schema": {
              "$ref": "#/definitions/codersdk.Response"
            }
          }
        }
      },
      "post": {
        "security": [
          {
            "CoderSessionToken": []
          }
        ],
        "consumes": ["application/json"],
        "produces": ["application/json"],
        "tags": ["Users"],
        "summary": "Create initial user",
        "operationId": "create-initial-user",
        "parameters": [
          {
            "description": "First user request",
            "name": "request",
            "in": "body",
            "required": true,
            "schema": {
              "$ref": "#/definitions/codersdk.CreateFirstUserRequest"
            }
          }
        ],
        "responses": {
          "201": {
            "description": "Created",
            "schema": {
              "$ref": "#/definitions/codersdk.CreateFirstUserResponse"
            }
          }
        }
      }
    },
    "/users/login": {
      "post": {
        "consumes": ["application/json"],
        "produces": ["application/json"],
        "tags": ["Authorization"],
        "summary": "Log in user",
        "operationId": "log-in-user",
        "parameters": [
          {
            "description": "Login request",
            "name": "request",
            "in": "body",
            "required": true,
            "schema": {
              "$ref": "#/definitions/codersdk.LoginWithPasswordRequest"
            }
          }
        ],
        "responses": {
          "201": {
            "description": "Created",
            "schema": {
              "$ref": "#/definitions/codersdk.LoginWithPasswordResponse"
            }
          }
        }
      }
    },
    "/users/logout": {
      "post": {
        "security": [
          {
            "CoderSessionToken": []
          }
        ],
        "produces": ["application/json"],
        "tags": ["Users"],
        "summary": "Log out user",
        "operationId": "log-out-user",
        "responses": {
          "200": {
            "description": "OK",
            "schema": {
              "$ref": "#/definitions/codersdk.Response"
            }
          }
        }
      }
    },
    "/users/oauth2/github/callback": {
      "get": {
        "security": [
          {
            "CoderSessionToken": []
          }
        ],
        "tags": ["Users"],
        "summary": "OAuth 2.0 GitHub Callback",
        "operationId": "oauth-20-github-callback",
        "responses": {
          "307": {
            "description": "Temporary Redirect"
          }
        }
      }
    },
    "/users/oidc/callback": {
      "get": {
        "security": [
          {
            "CoderSessionToken": []
          }
        ],
        "tags": ["Users"],
        "summary": "OpenID Connect Callback",
        "operationId": "openid-connect-callback",
        "responses": {
          "307": {
            "description": "Temporary Redirect"
          }
        }
      }
    },
    "/users/roles": {
      "get": {
        "security": [
          {
            "CoderSessionToken": []
          }
        ],
        "produces": ["application/json"],
        "tags": ["Members"],
        "summary": "Get site member roles",
        "operationId": "get-site-member-roles",
        "responses": {
          "200": {
            "description": "OK",
            "schema": {
              "type": "array",
              "items": {
                "$ref": "#/definitions/codersdk.AssignableRoles"
              }
            }
          }
        }
      }
    },
    "/users/{user}": {
      "get": {
        "security": [
          {
            "CoderSessionToken": []
          }
        ],
        "produces": ["application/json"],
        "tags": ["Users"],
        "summary": "Get user by name",
        "operationId": "get-user-by-name",
        "parameters": [
          {
            "type": "string",
            "description": "User ID, username, or me",
            "name": "user",
            "in": "path",
            "required": true
          }
        ],
        "responses": {
          "200": {
            "description": "OK",
            "schema": {
              "$ref": "#/definitions/codersdk.User"
            }
          }
        }
      },
      "delete": {
        "security": [
          {
            "CoderSessionToken": []
          }
        ],
        "produces": ["application/json"],
        "tags": ["Users"],
        "summary": "Delete user",
        "operationId": "delete-user",
        "parameters": [
          {
            "type": "string",
            "description": "User ID, name, or me",
            "name": "user",
            "in": "path",
            "required": true
          }
        ],
        "responses": {
          "200": {
            "description": "OK",
            "schema": {
              "$ref": "#/definitions/codersdk.User"
            }
          }
        }
      }
    },
    "/users/{user}/convert-login": {
      "post": {
        "security": [
          {
            "CoderSessionToken": []
          }
        ],
        "consumes": ["application/json"],
        "produces": ["application/json"],
        "tags": ["Authorization"],
        "summary": "Convert user from password to oauth authentication",
        "operationId": "convert-user-from-password-to-oauth-authentication",
        "parameters": [
          {
            "description": "Convert request",
            "name": "request",
            "in": "body",
            "required": true,
            "schema": {
              "$ref": "#/definitions/codersdk.ConvertLoginRequest"
            }
          },
          {
            "type": "string",
            "description": "User ID, name, or me",
            "name": "user",
            "in": "path",
            "required": true
          }
        ],
        "responses": {
          "201": {
            "description": "Created",
            "schema": {
              "$ref": "#/definitions/codersdk.OAuthConversionResponse"
            }
          }
        }
      }
    },
    "/users/{user}/gitsshkey": {
      "get": {
        "security": [
          {
            "CoderSessionToken": []
          }
        ],
        "produces": ["application/json"],
        "tags": ["Users"],
        "summary": "Get user Git SSH key",
        "operationId": "get-user-git-ssh-key",
        "parameters": [
          {
            "type": "string",
            "description": "User ID, name, or me",
            "name": "user",
            "in": "path",
            "required": true
          }
        ],
        "responses": {
          "200": {
            "description": "OK",
            "schema": {
              "$ref": "#/definitions/codersdk.GitSSHKey"
            }
          }
        }
      },
      "put": {
        "security": [
          {
            "CoderSessionToken": []
          }
        ],
        "produces": ["application/json"],
        "tags": ["Users"],
        "summary": "Regenerate user SSH key",
        "operationId": "regenerate-user-ssh-key",
        "parameters": [
          {
            "type": "string",
            "description": "User ID, name, or me",
            "name": "user",
            "in": "path",
            "required": true
          }
        ],
        "responses": {
          "200": {
            "description": "OK",
            "schema": {
              "$ref": "#/definitions/codersdk.GitSSHKey"
            }
          }
        }
      }
    },
    "/users/{user}/keys": {
      "post": {
        "security": [
          {
            "CoderSessionToken": []
          }
        ],
        "produces": ["application/json"],
        "tags": ["Users"],
        "summary": "Create new session key",
        "operationId": "create-new-session-key",
        "parameters": [
          {
            "type": "string",
            "description": "User ID, name, or me",
            "name": "user",
            "in": "path",
            "required": true
          }
        ],
        "responses": {
          "201": {
            "description": "Created",
            "schema": {
              "$ref": "#/definitions/codersdk.GenerateAPIKeyResponse"
            }
          }
        }
      }
    },
    "/users/{user}/keys/tokens": {
      "get": {
        "security": [
          {
            "CoderSessionToken": []
          }
        ],
        "produces": ["application/json"],
        "tags": ["Users"],
        "summary": "Get user tokens",
        "operationId": "get-user-tokens",
        "parameters": [
          {
            "type": "string",
            "description": "User ID, name, or me",
            "name": "user",
            "in": "path",
            "required": true
          }
        ],
        "responses": {
          "200": {
            "description": "OK",
            "schema": {
              "type": "array",
              "items": {
                "$ref": "#/definitions/codersdk.APIKey"
              }
            }
          }
        }
      },
      "post": {
        "security": [
          {
            "CoderSessionToken": []
          }
        ],
        "consumes": ["application/json"],
        "produces": ["application/json"],
        "tags": ["Users"],
        "summary": "Create token API key",
        "operationId": "create-token-api-key",
        "parameters": [
          {
            "type": "string",
            "description": "User ID, name, or me",
            "name": "user",
            "in": "path",
            "required": true
          },
          {
            "description": "Create token request",
            "name": "request",
            "in": "body",
            "required": true,
            "schema": {
              "$ref": "#/definitions/codersdk.CreateTokenRequest"
            }
          }
        ],
        "responses": {
          "201": {
            "description": "Created",
            "schema": {
              "$ref": "#/definitions/codersdk.GenerateAPIKeyResponse"
            }
          }
        }
      }
    },
    "/users/{user}/keys/tokens/tokenconfig": {
      "get": {
        "security": [
          {
            "CoderSessionToken": []
          }
        ],
        "produces": ["application/json"],
        "tags": ["General"],
        "summary": "Get token config",
        "operationId": "get-token-config",
        "parameters": [
          {
            "type": "string",
            "description": "User ID, name, or me",
            "name": "user",
            "in": "path",
            "required": true
          }
        ],
        "responses": {
          "200": {
            "description": "OK",
            "schema": {
              "$ref": "#/definitions/codersdk.TokenConfig"
            }
          }
        }
      }
    },
    "/users/{user}/keys/tokens/{keyname}": {
      "get": {
        "security": [
          {
            "CoderSessionToken": []
          }
        ],
        "produces": ["application/json"],
        "tags": ["Users"],
        "summary": "Get API key by token name",
        "operationId": "get-api-key-by-token-name",
        "parameters": [
          {
            "type": "string",
            "description": "User ID, name, or me",
            "name": "user",
            "in": "path",
            "required": true
          },
          {
            "type": "string",
            "format": "string",
            "description": "Key Name",
            "name": "keyname",
            "in": "path",
            "required": true
          }
        ],
        "responses": {
          "200": {
            "description": "OK",
            "schema": {
              "$ref": "#/definitions/codersdk.APIKey"
            }
          }
        }
      }
    },
    "/users/{user}/keys/{keyid}": {
      "get": {
        "security": [
          {
            "CoderSessionToken": []
          }
        ],
        "produces": ["application/json"],
        "tags": ["Users"],
        "summary": "Get API key by ID",
        "operationId": "get-api-key-by-id",
        "parameters": [
          {
            "type": "string",
            "description": "User ID, name, or me",
            "name": "user",
            "in": "path",
            "required": true
          },
          {
            "type": "string",
            "format": "uuid",
            "description": "Key ID",
            "name": "keyid",
            "in": "path",
            "required": true
          }
        ],
        "responses": {
          "200": {
            "description": "OK",
            "schema": {
              "$ref": "#/definitions/codersdk.APIKey"
            }
          }
        }
      },
      "delete": {
        "security": [
          {
            "CoderSessionToken": []
          }
        ],
        "tags": ["Users"],
        "summary": "Delete API key",
        "operationId": "delete-api-key",
        "parameters": [
          {
            "type": "string",
            "description": "User ID, name, or me",
            "name": "user",
            "in": "path",
            "required": true
          },
          {
            "type": "string",
            "format": "uuid",
            "description": "Key ID",
            "name": "keyid",
            "in": "path",
            "required": true
          }
        ],
        "responses": {
          "204": {
            "description": "No Content"
          }
        }
      }
    },
    "/users/{user}/login-type": {
      "get": {
        "security": [
          {
            "CoderSessionToken": []
          }
        ],
        "produces": ["application/json"],
        "tags": ["Users"],
        "summary": "Get user login type",
        "operationId": "get-user-login-type",
        "parameters": [
          {
            "type": "string",
            "description": "User ID, name, or me",
            "name": "user",
            "in": "path",
            "required": true
          }
        ],
        "responses": {
          "200": {
            "description": "OK",
            "schema": {
              "$ref": "#/definitions/codersdk.UserLoginType"
            }
          }
        }
      }
    },
    "/users/{user}/organizations": {
      "get": {
        "security": [
          {
            "CoderSessionToken": []
          }
        ],
        "produces": ["application/json"],
        "tags": ["Users"],
        "summary": "Get organizations by user",
        "operationId": "get-organizations-by-user",
        "parameters": [
          {
            "type": "string",
            "description": "User ID, name, or me",
            "name": "user",
            "in": "path",
            "required": true
          }
        ],
        "responses": {
          "200": {
            "description": "OK",
            "schema": {
              "type": "array",
              "items": {
                "$ref": "#/definitions/codersdk.Organization"
              }
            }
          }
        }
      }
    },
    "/users/{user}/organizations/{organizationname}": {
      "get": {
        "security": [
          {
            "CoderSessionToken": []
          }
        ],
        "produces": ["application/json"],
        "tags": ["Users"],
        "summary": "Get organization by user and organization name",
        "operationId": "get-organization-by-user-and-organization-name",
        "parameters": [
          {
            "type": "string",
            "description": "User ID, name, or me",
            "name": "user",
            "in": "path",
            "required": true
          },
          {
            "type": "string",
            "description": "Organization name",
            "name": "organizationname",
            "in": "path",
            "required": true
          }
        ],
        "responses": {
          "200": {
            "description": "OK",
            "schema": {
              "$ref": "#/definitions/codersdk.Organization"
            }
          }
        }
      }
    },
    "/users/{user}/password": {
      "put": {
        "security": [
          {
            "CoderSessionToken": []
          }
        ],
        "consumes": ["application/json"],
        "tags": ["Users"],
        "summary": "Update user password",
        "operationId": "update-user-password",
        "parameters": [
          {
            "type": "string",
            "description": "User ID, name, or me",
            "name": "user",
            "in": "path",
            "required": true
          },
          {
            "description": "Update password request",
            "name": "request",
            "in": "body",
            "required": true,
            "schema": {
              "$ref": "#/definitions/codersdk.UpdateUserPasswordRequest"
            }
          }
        ],
        "responses": {
          "204": {
            "description": "No Content"
          }
        }
      }
    },
    "/users/{user}/profile": {
      "put": {
        "security": [
          {
            "CoderSessionToken": []
          }
        ],
        "consumes": ["application/json"],
        "produces": ["application/json"],
        "tags": ["Users"],
        "summary": "Update user profile",
        "operationId": "update-user-profile",
        "parameters": [
          {
            "type": "string",
            "description": "User ID, name, or me",
            "name": "user",
            "in": "path",
            "required": true
          },
          {
            "description": "Updated profile",
            "name": "request",
            "in": "body",
            "required": true,
            "schema": {
              "$ref": "#/definitions/codersdk.UpdateUserProfileRequest"
            }
          }
        ],
        "responses": {
          "200": {
            "description": "OK",
            "schema": {
              "$ref": "#/definitions/codersdk.User"
            }
          }
        }
      }
    },
    "/users/{user}/quiet-hours": {
      "get": {
        "security": [
          {
            "CoderSessionToken": []
          }
        ],
        "produces": ["application/json"],
        "tags": ["Enterprise"],
        "summary": "Get user quiet hours schedule",
        "operationId": "get-user-quiet-hours-schedule",
        "parameters": [
          {
            "type": "string",
            "format": "uuid",
            "description": "User ID",
            "name": "user",
            "in": "path",
            "required": true
          }
        ],
        "responses": {
          "200": {
            "description": "OK",
            "schema": {
              "type": "array",
              "items": {
                "$ref": "#/definitions/codersdk.UserQuietHoursScheduleResponse"
              }
            }
          }
        }
      },
      "put": {
        "security": [
          {
            "CoderSessionToken": []
          }
        ],
        "consumes": ["application/json"],
        "produces": ["application/json"],
        "tags": ["Enterprise"],
        "summary": "Update user quiet hours schedule",
        "operationId": "update-user-quiet-hours-schedule",
        "parameters": [
          {
            "type": "string",
            "format": "uuid",
            "description": "User ID",
            "name": "user",
            "in": "path",
            "required": true
          },
          {
            "description": "Update schedule request",
            "name": "request",
            "in": "body",
            "required": true,
            "schema": {
              "$ref": "#/definitions/codersdk.UpdateUserQuietHoursScheduleRequest"
            }
          }
        ],
        "responses": {
          "200": {
            "description": "OK",
            "schema": {
              "type": "array",
              "items": {
                "$ref": "#/definitions/codersdk.UserQuietHoursScheduleResponse"
              }
            }
          }
        }
      }
    },
    "/users/{user}/roles": {
      "get": {
        "security": [
          {
            "CoderSessionToken": []
          }
        ],
        "produces": ["application/json"],
        "tags": ["Users"],
        "summary": "Get user roles",
        "operationId": "get-user-roles",
        "parameters": [
          {
            "type": "string",
            "description": "User ID, name, or me",
            "name": "user",
            "in": "path",
            "required": true
          }
        ],
        "responses": {
          "200": {
            "description": "OK",
            "schema": {
              "$ref": "#/definitions/codersdk.User"
            }
          }
        }
      },
      "put": {
        "security": [
          {
            "CoderSessionToken": []
          }
        ],
        "consumes": ["application/json"],
        "produces": ["application/json"],
        "tags": ["Users"],
        "summary": "Assign role to user",
        "operationId": "assign-role-to-user",
        "parameters": [
          {
            "type": "string",
            "description": "User ID, name, or me",
            "name": "user",
            "in": "path",
            "required": true
          },
          {
            "description": "Update roles request",
            "name": "request",
            "in": "body",
            "required": true,
            "schema": {
              "$ref": "#/definitions/codersdk.UpdateRoles"
            }
          }
        ],
        "responses": {
          "200": {
            "description": "OK",
            "schema": {
              "$ref": "#/definitions/codersdk.User"
            }
          }
        }
      }
    },
    "/users/{user}/status/activate": {
      "put": {
        "security": [
          {
            "CoderSessionToken": []
          }
        ],
        "produces": ["application/json"],
        "tags": ["Users"],
        "summary": "Activate user account",
        "operationId": "activate-user-account",
        "parameters": [
          {
            "type": "string",
            "description": "User ID, name, or me",
            "name": "user",
            "in": "path",
            "required": true
          }
        ],
        "responses": {
          "200": {
            "description": "OK",
            "schema": {
              "$ref": "#/definitions/codersdk.User"
            }
          }
        }
      }
    },
    "/users/{user}/status/suspend": {
      "put": {
        "security": [
          {
            "CoderSessionToken": []
          }
        ],
        "produces": ["application/json"],
        "tags": ["Users"],
        "summary": "Suspend user account",
        "operationId": "suspend-user-account",
        "parameters": [
          {
            "type": "string",
            "description": "User ID, name, or me",
            "name": "user",
            "in": "path",
            "required": true
          }
        ],
        "responses": {
          "200": {
            "description": "OK",
            "schema": {
              "$ref": "#/definitions/codersdk.User"
            }
          }
        }
      }
    },
    "/users/{user}/workspace/{workspacename}": {
      "get": {
        "security": [
          {
            "CoderSessionToken": []
          }
        ],
        "produces": ["application/json"],
        "tags": ["Workspaces"],
        "summary": "Get workspace metadata by user and workspace name",
        "operationId": "get-workspace-metadata-by-user-and-workspace-name",
        "parameters": [
          {
            "type": "string",
            "description": "User ID, name, or me",
            "name": "user",
            "in": "path",
            "required": true
          },
          {
            "type": "string",
            "description": "Workspace name",
            "name": "workspacename",
            "in": "path",
            "required": true
          },
          {
            "type": "boolean",
            "description": "Return data instead of HTTP 404 if the workspace is deleted",
            "name": "include_deleted",
            "in": "query"
          }
        ],
        "responses": {
          "200": {
            "description": "OK",
            "schema": {
              "$ref": "#/definitions/codersdk.Workspace"
            }
          }
        }
      }
    },
    "/users/{user}/workspace/{workspacename}/builds/{buildnumber}": {
      "get": {
        "security": [
          {
            "CoderSessionToken": []
          }
        ],
        "produces": ["application/json"],
        "tags": ["Builds"],
        "summary": "Get workspace build by user, workspace name, and build number",
        "operationId": "get-workspace-build-by-user-workspace-name-and-build-number",
        "parameters": [
          {
            "type": "string",
            "description": "User ID, name, or me",
            "name": "user",
            "in": "path",
            "required": true
          },
          {
            "type": "string",
            "description": "Workspace name",
            "name": "workspacename",
            "in": "path",
            "required": true
          },
          {
            "type": "string",
            "format": "number",
            "description": "Build number",
            "name": "buildnumber",
            "in": "path",
            "required": true
          }
        ],
        "responses": {
          "200": {
            "description": "OK",
            "schema": {
              "$ref": "#/definitions/codersdk.WorkspaceBuild"
            }
          }
        }
      }
    },
    "/workspace-quota/{user}": {
      "get": {
        "security": [
          {
            "CoderSessionToken": []
          }
        ],
        "produces": ["application/json"],
        "tags": ["Enterprise"],
        "summary": "Get workspace quota by user",
        "operationId": "get-workspace-quota-by-user",
        "parameters": [
          {
            "type": "string",
            "description": "User ID, name, or me",
            "name": "user",
            "in": "path",
            "required": true
          }
        ],
        "responses": {
          "200": {
            "description": "OK",
            "schema": {
              "$ref": "#/definitions/codersdk.WorkspaceQuota"
            }
          }
        }
      }
    },
    "/workspaceagents/aws-instance-identity": {
      "post": {
        "security": [
          {
            "CoderSessionToken": []
          }
        ],
        "consumes": ["application/json"],
        "produces": ["application/json"],
        "tags": ["Agents"],
        "summary": "Authenticate agent on AWS instance",
        "operationId": "authenticate-agent-on-aws-instance",
        "parameters": [
          {
            "description": "Instance identity token",
            "name": "request",
            "in": "body",
            "required": true,
            "schema": {
              "$ref": "#/definitions/agentsdk.AWSInstanceIdentityToken"
            }
          }
        ],
        "responses": {
          "200": {
            "description": "OK",
            "schema": {
              "$ref": "#/definitions/agentsdk.AuthenticateResponse"
            }
          }
        }
      }
    },
    "/workspaceagents/azure-instance-identity": {
      "post": {
        "security": [
          {
            "CoderSessionToken": []
          }
        ],
        "consumes": ["application/json"],
        "produces": ["application/json"],
        "tags": ["Agents"],
        "summary": "Authenticate agent on Azure instance",
        "operationId": "authenticate-agent-on-azure-instance",
        "parameters": [
          {
            "description": "Instance identity token",
            "name": "request",
            "in": "body",
            "required": true,
            "schema": {
              "$ref": "#/definitions/agentsdk.AzureInstanceIdentityToken"
            }
          }
        ],
        "responses": {
          "200": {
            "description": "OK",
            "schema": {
              "$ref": "#/definitions/agentsdk.AuthenticateResponse"
            }
          }
        }
      }
    },
    "/workspaceagents/connection": {
      "get": {
        "security": [
          {
            "CoderSessionToken": []
          }
        ],
        "produces": ["application/json"],
        "tags": ["Agents"],
        "summary": "Get connection info for workspace agent generic",
        "operationId": "get-connection-info-for-workspace-agent-generic",
        "responses": {
          "200": {
            "description": "OK",
            "schema": {
              "$ref": "#/definitions/codersdk.WorkspaceAgentConnectionInfo"
            }
          }
        },
        "x-apidocgen": {
          "skip": true
        }
      }
    },
    "/workspaceagents/google-instance-identity": {
      "post": {
        "security": [
          {
            "CoderSessionToken": []
          }
        ],
        "consumes": ["application/json"],
        "produces": ["application/json"],
        "tags": ["Agents"],
        "summary": "Authenticate agent on Google Cloud instance",
        "operationId": "authenticate-agent-on-google-cloud-instance",
        "parameters": [
          {
            "description": "Instance identity token",
            "name": "request",
            "in": "body",
            "required": true,
            "schema": {
              "$ref": "#/definitions/agentsdk.GoogleInstanceIdentityToken"
            }
          }
        ],
        "responses": {
          "200": {
            "description": "OK",
            "schema": {
              "$ref": "#/definitions/agentsdk.AuthenticateResponse"
            }
          }
        }
      }
    },
    "/workspaceagents/me/app-health": {
      "post": {
        "security": [
          {
            "CoderSessionToken": []
          }
        ],
        "consumes": ["application/json"],
        "produces": ["application/json"],
        "tags": ["Agents"],
        "summary": "Submit workspace agent application health",
        "operationId": "submit-workspace-agent-application-health",
        "parameters": [
          {
            "description": "Application health request",
            "name": "request",
            "in": "body",
            "required": true,
            "schema": {
              "$ref": "#/definitions/agentsdk.PostAppHealthsRequest"
            }
          }
        ],
        "responses": {
          "200": {
            "description": "OK"
          }
        }
      }
    },
    "/workspaceagents/me/coordinate": {
      "get": {
        "security": [
          {
            "CoderSessionToken": []
          }
        ],
        "description": "It accepts a WebSocket connection to an agent that listens to\nincoming connections and publishes node updates.",
        "tags": ["Agents"],
        "summary": "Coordinate workspace agent via Tailnet",
        "operationId": "coordinate-workspace-agent-via-tailnet",
        "responses": {
          "101": {
            "description": "Switching Protocols"
          }
        }
      }
    },
    "/workspaceagents/me/external-auth": {
      "get": {
        "security": [
          {
            "CoderSessionToken": []
          }
        ],
        "produces": ["application/json"],
        "tags": ["Agents"],
        "summary": "Get workspace agent external auth",
        "operationId": "get-workspace-agent-external-auth",
        "parameters": [
          {
            "type": "string",
            "description": "Match",
            "name": "match",
            "in": "query",
            "required": true
          },
          {
            "type": "string",
            "description": "Provider ID",
            "name": "id",
            "in": "query",
            "required": true
          },
          {
            "type": "boolean",
            "description": "Wait for a new token to be issued",
            "name": "listen",
            "in": "query"
          }
        ],
        "responses": {
          "200": {
            "description": "OK",
            "schema": {
              "$ref": "#/definitions/agentsdk.ExternalAuthResponse"
            }
          }
        }
      }
    },
    "/workspaceagents/me/gitauth": {
      "get": {
        "security": [
          {
            "CoderSessionToken": []
          }
        ],
        "produces": ["application/json"],
        "tags": ["Agents"],
        "summary": "Removed: Get workspace agent git auth",
        "operationId": "removed-get-workspace-agent-git-auth",
        "parameters": [
          {
            "type": "string",
            "description": "Match",
            "name": "match",
            "in": "query",
            "required": true
          },
          {
            "type": "string",
            "description": "Provider ID",
            "name": "id",
            "in": "query",
            "required": true
          },
          {
            "type": "boolean",
            "description": "Wait for a new token to be issued",
            "name": "listen",
            "in": "query"
          }
        ],
        "responses": {
          "200": {
            "description": "OK",
            "schema": {
              "$ref": "#/definitions/agentsdk.ExternalAuthResponse"
            }
          }
        }
      }
    },
    "/workspaceagents/me/gitsshkey": {
      "get": {
        "security": [
          {
            "CoderSessionToken": []
          }
        ],
        "produces": ["application/json"],
        "tags": ["Agents"],
        "summary": "Get workspace agent Git SSH key",
        "operationId": "get-workspace-agent-git-ssh-key",
        "responses": {
          "200": {
            "description": "OK",
            "schema": {
              "$ref": "#/definitions/agentsdk.GitSSHKey"
            }
          }
        }
      }
    },
    "/workspaceagents/me/logs": {
      "patch": {
        "security": [
          {
            "CoderSessionToken": []
          }
        ],
        "consumes": ["application/json"],
        "produces": ["application/json"],
        "tags": ["Agents"],
        "summary": "Patch workspace agent logs",
        "operationId": "patch-workspace-agent-logs",
        "parameters": [
          {
            "description": "logs",
            "name": "request",
            "in": "body",
            "required": true,
            "schema": {
              "$ref": "#/definitions/agentsdk.PatchLogs"
            }
          }
        ],
        "responses": {
          "200": {
            "description": "OK",
            "schema": {
              "$ref": "#/definitions/codersdk.Response"
            }
          }
        }
      }
    },
    "/workspaceagents/me/manifest": {
      "get": {
        "security": [
          {
            "CoderSessionToken": []
          }
        ],
        "produces": ["application/json"],
        "tags": ["Agents"],
        "summary": "Get authorized workspace agent manifest",
        "operationId": "get-authorized-workspace-agent-manifest",
        "responses": {
          "200": {
            "description": "OK",
            "schema": {
              "$ref": "#/definitions/agentsdk.Manifest"
            }
          }
        }
      }
    },
    "/workspaceagents/me/metadata": {
      "post": {
        "security": [
          {
            "CoderSessionToken": []
          }
        ],
        "consumes": ["application/json"],
        "tags": ["Agents"],
        "summary": "Submit workspace agent metadata",
        "operationId": "submit-workspace-agent-metadata",
        "parameters": [
          {
            "description": "Workspace agent metadata request",
            "name": "request",
            "in": "body",
            "required": true,
            "schema": {
              "type": "array",
              "items": {
                "$ref": "#/definitions/agentsdk.PostMetadataRequest"
              }
            }
          }
        ],
        "responses": {
          "204": {
            "description": "Success"
          }
        },
        "x-apidocgen": {
          "skip": true
        }
      }
    },
    "/workspaceagents/me/metadata/{key}": {
      "post": {
        "security": [
          {
            "CoderSessionToken": []
          }
        ],
        "consumes": ["application/json"],
        "tags": ["Agents"],
        "summary": "Removed: Submit workspace agent metadata",
        "operationId": "removed-submit-workspace-agent-metadata",
        "parameters": [
          {
            "description": "Workspace agent metadata request",
            "name": "request",
            "in": "body",
            "required": true,
            "schema": {
              "$ref": "#/definitions/agentsdk.PostMetadataRequestDeprecated"
            }
          },
          {
            "type": "string",
            "format": "string",
            "description": "metadata key",
            "name": "key",
            "in": "path",
            "required": true
          }
        ],
        "responses": {
          "204": {
            "description": "Success"
          }
        },
        "x-apidocgen": {
          "skip": true
        }
      }
    },
    "/workspaceagents/me/report-lifecycle": {
      "post": {
        "security": [
          {
            "CoderSessionToken": []
          }
        ],
        "consumes": ["application/json"],
        "tags": ["Agents"],
        "summary": "Submit workspace agent lifecycle state",
        "operationId": "submit-workspace-agent-lifecycle-state",
        "parameters": [
          {
            "description": "Workspace agent lifecycle request",
            "name": "request",
            "in": "body",
            "required": true,
            "schema": {
              "$ref": "#/definitions/agentsdk.PostLifecycleRequest"
            }
          }
        ],
        "responses": {
          "204": {
            "description": "Success"
          }
        },
        "x-apidocgen": {
          "skip": true
        }
      }
    },
    "/workspaceagents/me/report-stats": {
      "post": {
        "security": [
          {
            "CoderSessionToken": []
          }
        ],
        "consumes": ["application/json"],
        "produces": ["application/json"],
        "tags": ["Agents"],
        "summary": "Submit workspace agent stats",
        "operationId": "submit-workspace-agent-stats",
        "parameters": [
          {
            "description": "Stats request",
            "name": "request",
            "in": "body",
            "required": true,
            "schema": {
              "$ref": "#/definitions/agentsdk.Stats"
            }
          }
        ],
        "responses": {
          "200": {
            "description": "OK",
            "schema": {
              "$ref": "#/definitions/agentsdk.StatsResponse"
            }
          }
        }
      }
    },
    "/workspaceagents/me/startup": {
      "post": {
        "security": [
          {
            "CoderSessionToken": []
          }
        ],
        "consumes": ["application/json"],
        "produces": ["application/json"],
        "tags": ["Agents"],
        "summary": "Submit workspace agent startup",
        "operationId": "submit-workspace-agent-startup",
        "parameters": [
          {
            "description": "Startup request",
            "name": "request",
            "in": "body",
            "required": true,
            "schema": {
              "$ref": "#/definitions/agentsdk.PostStartupRequest"
            }
          }
        ],
        "responses": {
          "200": {
            "description": "OK"
          }
        },
        "x-apidocgen": {
          "skip": true
        }
      }
    },
    "/workspaceagents/me/startup-logs": {
      "patch": {
        "security": [
          {
            "CoderSessionToken": []
          }
        ],
        "consumes": ["application/json"],
        "produces": ["application/json"],
        "tags": ["Agents"],
        "summary": "Removed: Patch workspace agent logs",
        "operationId": "removed-patch-workspace-agent-logs",
        "parameters": [
          {
            "description": "logs",
            "name": "request",
            "in": "body",
            "required": true,
            "schema": {
              "$ref": "#/definitions/agentsdk.PatchLogs"
            }
          }
        ],
        "responses": {
          "200": {
            "description": "OK",
            "schema": {
              "$ref": "#/definitions/codersdk.Response"
            }
          }
        }
      }
    },
    "/workspaceagents/{workspaceagent}": {
      "get": {
        "security": [
          {
            "CoderSessionToken": []
          }
        ],
        "produces": ["application/json"],
        "tags": ["Agents"],
        "summary": "Get workspace agent by ID",
        "operationId": "get-workspace-agent-by-id",
        "parameters": [
          {
            "type": "string",
            "format": "uuid",
            "description": "Workspace agent ID",
            "name": "workspaceagent",
            "in": "path",
            "required": true
          }
        ],
        "responses": {
          "200": {
            "description": "OK",
            "schema": {
              "$ref": "#/definitions/codersdk.WorkspaceAgent"
            }
          }
        }
      }
    },
    "/workspaceagents/{workspaceagent}/connection": {
      "get": {
        "security": [
          {
            "CoderSessionToken": []
          }
        ],
        "produces": ["application/json"],
        "tags": ["Agents"],
        "summary": "Get connection info for workspace agent",
        "operationId": "get-connection-info-for-workspace-agent",
        "parameters": [
          {
            "type": "string",
            "format": "uuid",
            "description": "Workspace agent ID",
            "name": "workspaceagent",
            "in": "path",
            "required": true
          }
        ],
        "responses": {
          "200": {
            "description": "OK",
            "schema": {
              "$ref": "#/definitions/codersdk.WorkspaceAgentConnectionInfo"
            }
          }
        }
      }
    },
    "/workspaceagents/{workspaceagent}/coordinate": {
      "get": {
        "security": [
          {
            "CoderSessionToken": []
          }
        ],
        "tags": ["Agents"],
        "summary": "Coordinate workspace agent",
        "operationId": "coordinate-workspace-agent",
        "parameters": [
          {
            "type": "string",
            "format": "uuid",
            "description": "Workspace agent ID",
            "name": "workspaceagent",
            "in": "path",
            "required": true
          }
        ],
        "responses": {
          "101": {
            "description": "Switching Protocols"
          }
        }
      }
    },
    "/workspaceagents/{workspaceagent}/legacy": {
      "get": {
        "security": [
          {
            "CoderSessionToken": []
          }
        ],
        "produces": ["application/json"],
        "tags": ["Enterprise"],
        "summary": "Agent is legacy",
        "operationId": "agent-is-legacy",
        "parameters": [
          {
            "type": "string",
            "format": "uuid",
            "description": "Workspace Agent ID",
            "name": "workspaceagent",
            "in": "path",
            "required": true
          }
        ],
        "responses": {
          "200": {
            "description": "OK",
            "schema": {
              "$ref": "#/definitions/wsproxysdk.AgentIsLegacyResponse"
            }
          }
        },
        "x-apidocgen": {
          "skip": true
        }
      }
    },
    "/workspaceagents/{workspaceagent}/listening-ports": {
      "get": {
        "security": [
          {
            "CoderSessionToken": []
          }
        ],
        "produces": ["application/json"],
        "tags": ["Agents"],
        "summary": "Get listening ports for workspace agent",
        "operationId": "get-listening-ports-for-workspace-agent",
        "parameters": [
          {
            "type": "string",
            "format": "uuid",
            "description": "Workspace agent ID",
            "name": "workspaceagent",
            "in": "path",
            "required": true
          }
        ],
        "responses": {
          "200": {
            "description": "OK",
            "schema": {
              "$ref": "#/definitions/codersdk.WorkspaceAgentListeningPortsResponse"
            }
          }
        }
      }
    },
    "/workspaceagents/{workspaceagent}/logs": {
      "get": {
        "security": [
          {
            "CoderSessionToken": []
          }
        ],
        "produces": ["application/json"],
        "tags": ["Agents"],
        "summary": "Get logs by workspace agent",
        "operationId": "get-logs-by-workspace-agent",
        "parameters": [
          {
            "type": "string",
            "format": "uuid",
            "description": "Workspace agent ID",
            "name": "workspaceagent",
            "in": "path",
            "required": true
          },
          {
            "type": "integer",
            "description": "Before log id",
            "name": "before",
            "in": "query"
          },
          {
            "type": "integer",
            "description": "After log id",
            "name": "after",
            "in": "query"
          },
          {
            "type": "boolean",
            "description": "Follow log stream",
            "name": "follow",
            "in": "query"
          },
          {
            "type": "boolean",
            "description": "Disable compression for WebSocket connection",
            "name": "no_compression",
            "in": "query"
          }
        ],
        "responses": {
          "200": {
            "description": "OK",
            "schema": {
              "type": "array",
              "items": {
                "$ref": "#/definitions/codersdk.WorkspaceAgentLog"
              }
            }
          }
        }
      }
    },
    "/workspaceagents/{workspaceagent}/pty": {
      "get": {
        "security": [
          {
            "CoderSessionToken": []
          }
        ],
        "tags": ["Agents"],
        "summary": "Open PTY to workspace agent",
        "operationId": "open-pty-to-workspace-agent",
        "parameters": [
          {
            "type": "string",
            "format": "uuid",
            "description": "Workspace agent ID",
            "name": "workspaceagent",
            "in": "path",
            "required": true
          }
        ],
        "responses": {
          "101": {
            "description": "Switching Protocols"
          }
        }
      }
    },
    "/workspaceagents/{workspaceagent}/startup-logs": {
      "get": {
        "security": [
          {
            "CoderSessionToken": []
          }
        ],
        "produces": ["application/json"],
        "tags": ["Agents"],
        "summary": "Removed: Get logs by workspace agent",
        "operationId": "removed-get-logs-by-workspace-agent",
        "parameters": [
          {
            "type": "string",
            "format": "uuid",
            "description": "Workspace agent ID",
            "name": "workspaceagent",
            "in": "path",
            "required": true
          },
          {
            "type": "integer",
            "description": "Before log id",
            "name": "before",
            "in": "query"
          },
          {
            "type": "integer",
            "description": "After log id",
            "name": "after",
            "in": "query"
          },
          {
            "type": "boolean",
            "description": "Follow log stream",
            "name": "follow",
            "in": "query"
          },
          {
            "type": "boolean",
            "description": "Disable compression for WebSocket connection",
            "name": "no_compression",
            "in": "query"
          }
        ],
        "responses": {
          "200": {
            "description": "OK",
            "schema": {
              "type": "array",
              "items": {
                "$ref": "#/definitions/codersdk.WorkspaceAgentLog"
              }
            }
          }
        }
      }
    },
    "/workspaceagents/{workspaceagent}/watch-metadata": {
      "get": {
        "security": [
          {
            "CoderSessionToken": []
          }
        ],
        "tags": ["Agents"],
        "summary": "Watch for workspace agent metadata updates",
        "operationId": "watch-for-workspace-agent-metadata-updates",
        "parameters": [
          {
            "type": "string",
            "format": "uuid",
            "description": "Workspace agent ID",
            "name": "workspaceagent",
            "in": "path",
            "required": true
          }
        ],
        "responses": {
          "200": {
            "description": "Success"
          }
        },
        "x-apidocgen": {
          "skip": true
        }
      }
    },
    "/workspacebuilds/{workspacebuild}": {
      "get": {
        "security": [
          {
            "CoderSessionToken": []
          }
        ],
        "produces": ["application/json"],
        "tags": ["Builds"],
        "summary": "Get workspace build",
        "operationId": "get-workspace-build",
        "parameters": [
          {
            "type": "string",
            "description": "Workspace build ID",
            "name": "workspacebuild",
            "in": "path",
            "required": true
          }
        ],
        "responses": {
          "200": {
            "description": "OK",
            "schema": {
              "$ref": "#/definitions/codersdk.WorkspaceBuild"
            }
          }
        }
      }
    },
    "/workspacebuilds/{workspacebuild}/cancel": {
      "patch": {
        "security": [
          {
            "CoderSessionToken": []
          }
        ],
        "produces": ["application/json"],
        "tags": ["Builds"],
        "summary": "Cancel workspace build",
        "operationId": "cancel-workspace-build",
        "parameters": [
          {
            "type": "string",
            "description": "Workspace build ID",
            "name": "workspacebuild",
            "in": "path",
            "required": true
          }
        ],
        "responses": {
          "200": {
            "description": "OK",
            "schema": {
              "$ref": "#/definitions/codersdk.Response"
            }
          }
        }
      }
    },
    "/workspacebuilds/{workspacebuild}/logs": {
      "get": {
        "security": [
          {
            "CoderSessionToken": []
          }
        ],
        "produces": ["application/json"],
        "tags": ["Builds"],
        "summary": "Get workspace build logs",
        "operationId": "get-workspace-build-logs",
        "parameters": [
          {
            "type": "string",
            "description": "Workspace build ID",
            "name": "workspacebuild",
            "in": "path",
            "required": true
          },
          {
            "type": "integer",
            "description": "Before Unix timestamp",
            "name": "before",
            "in": "query"
          },
          {
            "type": "integer",
            "description": "After Unix timestamp",
            "name": "after",
            "in": "query"
          },
          {
            "type": "boolean",
            "description": "Follow log stream",
            "name": "follow",
            "in": "query"
          }
        ],
        "responses": {
          "200": {
            "description": "OK",
            "schema": {
              "type": "array",
              "items": {
                "$ref": "#/definitions/codersdk.ProvisionerJobLog"
              }
            }
          }
        }
      }
    },
    "/workspacebuilds/{workspacebuild}/parameters": {
      "get": {
        "security": [
          {
            "CoderSessionToken": []
          }
        ],
        "produces": ["application/json"],
        "tags": ["Builds"],
        "summary": "Get build parameters for workspace build",
        "operationId": "get-build-parameters-for-workspace-build",
        "parameters": [
          {
            "type": "string",
            "description": "Workspace build ID",
            "name": "workspacebuild",
            "in": "path",
            "required": true
          }
        ],
        "responses": {
          "200": {
            "description": "OK",
            "schema": {
              "type": "array",
              "items": {
                "$ref": "#/definitions/codersdk.WorkspaceBuildParameter"
              }
            }
          }
        }
      }
    },
    "/workspacebuilds/{workspacebuild}/resources": {
      "get": {
        "security": [
          {
            "CoderSessionToken": []
          }
        ],
        "produces": ["application/json"],
        "tags": ["Builds"],
        "summary": "Get workspace resources for workspace build",
        "operationId": "get-workspace-resources-for-workspace-build",
        "parameters": [
          {
            "type": "string",
            "description": "Workspace build ID",
            "name": "workspacebuild",
            "in": "path",
            "required": true
          }
        ],
        "responses": {
          "200": {
            "description": "OK",
            "schema": {
              "type": "array",
              "items": {
                "$ref": "#/definitions/codersdk.WorkspaceResource"
              }
            }
          }
        }
      }
    },
    "/workspacebuilds/{workspacebuild}/state": {
      "get": {
        "security": [
          {
            "CoderSessionToken": []
          }
        ],
        "produces": ["application/json"],
        "tags": ["Builds"],
        "summary": "Get provisioner state for workspace build",
        "operationId": "get-provisioner-state-for-workspace-build",
        "parameters": [
          {
            "type": "string",
            "description": "Workspace build ID",
            "name": "workspacebuild",
            "in": "path",
            "required": true
          }
        ],
        "responses": {
          "200": {
            "description": "OK",
            "schema": {
              "$ref": "#/definitions/codersdk.WorkspaceBuild"
            }
          }
        }
      }
    },
    "/workspaceproxies": {
      "get": {
        "security": [
          {
            "CoderSessionToken": []
          }
        ],
        "produces": ["application/json"],
        "tags": ["Enterprise"],
        "summary": "Get workspace proxies",
        "operationId": "get-workspace-proxies",
        "responses": {
          "200": {
            "description": "OK",
            "schema": {
              "type": "array",
              "items": {
                "$ref": "#/definitions/codersdk.RegionsResponse-codersdk_WorkspaceProxy"
              }
            }
          }
        }
      },
      "post": {
        "security": [
          {
            "CoderSessionToken": []
          }
        ],
        "consumes": ["application/json"],
        "produces": ["application/json"],
        "tags": ["Enterprise"],
        "summary": "Create workspace proxy",
        "operationId": "create-workspace-proxy",
        "parameters": [
          {
            "description": "Create workspace proxy request",
            "name": "request",
            "in": "body",
            "required": true,
            "schema": {
              "$ref": "#/definitions/codersdk.CreateWorkspaceProxyRequest"
            }
          }
        ],
        "responses": {
          "201": {
            "description": "Created",
            "schema": {
              "$ref": "#/definitions/codersdk.WorkspaceProxy"
            }
          }
        }
      }
    },
    "/workspaceproxies/me/app-stats": {
      "post": {
        "security": [
          {
            "CoderSessionToken": []
          }
        ],
        "consumes": ["application/json"],
        "tags": ["Enterprise"],
        "summary": "Report workspace app stats",
        "operationId": "report-workspace-app-stats",
        "parameters": [
          {
            "description": "Report app stats request",
            "name": "request",
            "in": "body",
            "required": true,
            "schema": {
              "$ref": "#/definitions/wsproxysdk.ReportAppStatsRequest"
            }
          }
        ],
        "responses": {
          "204": {
            "description": "No Content"
          }
        },
        "x-apidocgen": {
          "skip": true
        }
      }
    },
    "/workspaceproxies/me/coordinate": {
      "get": {
        "security": [
          {
            "CoderSessionToken": []
          }
        ],
        "tags": ["Enterprise"],
        "summary": "Workspace Proxy Coordinate",
        "operationId": "workspace-proxy-coordinate",
        "responses": {
          "101": {
            "description": "Switching Protocols"
          }
        },
        "x-apidocgen": {
          "skip": true
        }
      }
    },
    "/workspaceproxies/me/deregister": {
      "post": {
        "security": [
          {
            "CoderSessionToken": []
          }
        ],
        "consumes": ["application/json"],
        "tags": ["Enterprise"],
        "summary": "Deregister workspace proxy",
        "operationId": "deregister-workspace-proxy",
        "parameters": [
          {
            "description": "Deregister workspace proxy request",
            "name": "request",
            "in": "body",
            "required": true,
            "schema": {
              "$ref": "#/definitions/wsproxysdk.DeregisterWorkspaceProxyRequest"
            }
          }
        ],
        "responses": {
          "204": {
            "description": "No Content"
          }
        },
        "x-apidocgen": {
          "skip": true
        }
      }
    },
    "/workspaceproxies/me/issue-signed-app-token": {
      "post": {
        "security": [
          {
            "CoderSessionToken": []
          }
        ],
        "consumes": ["application/json"],
        "produces": ["application/json"],
        "tags": ["Enterprise"],
        "summary": "Issue signed workspace app token",
        "operationId": "issue-signed-workspace-app-token",
        "parameters": [
          {
            "description": "Issue signed app token request",
            "name": "request",
            "in": "body",
            "required": true,
            "schema": {
              "$ref": "#/definitions/workspaceapps.IssueTokenRequest"
            }
          }
        ],
        "responses": {
          "201": {
            "description": "Created",
            "schema": {
              "$ref": "#/definitions/wsproxysdk.IssueSignedAppTokenResponse"
            }
          }
        },
        "x-apidocgen": {
          "skip": true
        }
      }
    },
    "/workspaceproxies/me/register": {
      "post": {
        "security": [
          {
            "CoderSessionToken": []
          }
        ],
        "consumes": ["application/json"],
        "produces": ["application/json"],
        "tags": ["Enterprise"],
        "summary": "Register workspace proxy",
        "operationId": "register-workspace-proxy",
        "parameters": [
          {
            "description": "Register workspace proxy request",
            "name": "request",
            "in": "body",
            "required": true,
            "schema": {
              "$ref": "#/definitions/wsproxysdk.RegisterWorkspaceProxyRequest"
            }
          }
        ],
        "responses": {
          "201": {
            "description": "Created",
            "schema": {
              "$ref": "#/definitions/wsproxysdk.RegisterWorkspaceProxyResponse"
            }
          }
        },
        "x-apidocgen": {
          "skip": true
        }
      }
    },
    "/workspaceproxies/{workspaceproxy}": {
      "get": {
        "security": [
          {
            "CoderSessionToken": []
          }
        ],
        "produces": ["application/json"],
        "tags": ["Enterprise"],
        "summary": "Get workspace proxy",
        "operationId": "get-workspace-proxy",
        "parameters": [
          {
            "type": "string",
            "format": "uuid",
            "description": "Proxy ID or name",
            "name": "workspaceproxy",
            "in": "path",
            "required": true
          }
        ],
        "responses": {
          "200": {
            "description": "OK",
            "schema": {
              "$ref": "#/definitions/codersdk.WorkspaceProxy"
            }
          }
        }
      },
      "delete": {
        "security": [
          {
            "CoderSessionToken": []
          }
        ],
        "produces": ["application/json"],
        "tags": ["Enterprise"],
        "summary": "Delete workspace proxy",
        "operationId": "delete-workspace-proxy",
        "parameters": [
          {
            "type": "string",
            "format": "uuid",
            "description": "Proxy ID or name",
            "name": "workspaceproxy",
            "in": "path",
            "required": true
          }
        ],
        "responses": {
          "200": {
            "description": "OK",
            "schema": {
              "$ref": "#/definitions/codersdk.Response"
            }
          }
        }
      },
      "patch": {
        "security": [
          {
            "CoderSessionToken": []
          }
        ],
        "consumes": ["application/json"],
        "produces": ["application/json"],
        "tags": ["Enterprise"],
        "summary": "Update workspace proxy",
        "operationId": "update-workspace-proxy",
        "parameters": [
          {
            "type": "string",
            "format": "uuid",
            "description": "Proxy ID or name",
            "name": "workspaceproxy",
            "in": "path",
            "required": true
          },
          {
            "description": "Update workspace proxy request",
            "name": "request",
            "in": "body",
            "required": true,
            "schema": {
              "$ref": "#/definitions/codersdk.PatchWorkspaceProxy"
            }
          }
        ],
        "responses": {
          "200": {
            "description": "OK",
            "schema": {
              "$ref": "#/definitions/codersdk.WorkspaceProxy"
            }
          }
        }
      }
    },
    "/workspaces": {
      "get": {
        "security": [
          {
            "CoderSessionToken": []
          }
        ],
        "produces": ["application/json"],
        "tags": ["Workspaces"],
        "summary": "List workspaces",
        "operationId": "list-workspaces",
        "parameters": [
          {
            "type": "string",
            "description": "Search query in the format `key:value`. Available keys are: owner, template, name, status, has-agent, is-dormant, last_used_after, last_used_before.",
            "name": "q",
            "in": "query"
          },
          {
            "type": "integer",
            "description": "Page limit",
            "name": "limit",
            "in": "query"
          },
          {
            "type": "integer",
            "description": "Page offset",
            "name": "offset",
            "in": "query"
          }
        ],
        "responses": {
          "200": {
            "description": "OK",
            "schema": {
              "$ref": "#/definitions/codersdk.WorkspacesResponse"
            }
          }
        }
      }
    },
    "/workspaces/{workspace}": {
      "get": {
        "security": [
          {
            "CoderSessionToken": []
          }
        ],
        "produces": ["application/json"],
        "tags": ["Workspaces"],
        "summary": "Get workspace metadata by ID",
        "operationId": "get-workspace-metadata-by-id",
        "parameters": [
          {
            "type": "string",
            "format": "uuid",
            "description": "Workspace ID",
            "name": "workspace",
            "in": "path",
            "required": true
          },
          {
            "type": "boolean",
            "description": "Return data instead of HTTP 404 if the workspace is deleted",
            "name": "include_deleted",
            "in": "query"
          }
        ],
        "responses": {
          "200": {
            "description": "OK",
            "schema": {
              "$ref": "#/definitions/codersdk.Workspace"
            }
          }
        }
      },
      "patch": {
        "security": [
          {
            "CoderSessionToken": []
          }
        ],
        "consumes": ["application/json"],
        "tags": ["Workspaces"],
        "summary": "Update workspace metadata by ID",
        "operationId": "update-workspace-metadata-by-id",
        "parameters": [
          {
            "type": "string",
            "format": "uuid",
            "description": "Workspace ID",
            "name": "workspace",
            "in": "path",
            "required": true
          },
          {
            "description": "Metadata update request",
            "name": "request",
            "in": "body",
            "required": true,
            "schema": {
              "$ref": "#/definitions/codersdk.UpdateWorkspaceRequest"
            }
          }
        ],
        "responses": {
          "204": {
            "description": "No Content"
          }
        }
      }
    },
    "/workspaces/{workspace}/autostart": {
      "put": {
        "security": [
          {
            "CoderSessionToken": []
          }
        ],
        "consumes": ["application/json"],
        "tags": ["Workspaces"],
        "summary": "Update workspace autostart schedule by ID",
        "operationId": "update-workspace-autostart-schedule-by-id",
        "parameters": [
          {
            "type": "string",
            "format": "uuid",
            "description": "Workspace ID",
            "name": "workspace",
            "in": "path",
            "required": true
          },
          {
            "description": "Schedule update request",
            "name": "request",
            "in": "body",
            "required": true,
            "schema": {
              "$ref": "#/definitions/codersdk.UpdateWorkspaceAutostartRequest"
            }
          }
        ],
        "responses": {
          "204": {
            "description": "No Content"
          }
        }
      }
    },
    "/workspaces/{workspace}/autoupdates": {
      "put": {
        "security": [
          {
            "CoderSessionToken": []
          }
        ],
        "consumes": ["application/json"],
        "tags": ["Workspaces"],
        "summary": "Update workspace automatic updates by ID",
        "operationId": "update-workspace-automatic-updates-by-id",
        "parameters": [
          {
            "type": "string",
            "format": "uuid",
            "description": "Workspace ID",
            "name": "workspace",
            "in": "path",
            "required": true
          },
          {
            "description": "Automatic updates request",
            "name": "request",
            "in": "body",
            "required": true,
            "schema": {
              "$ref": "#/definitions/codersdk.UpdateWorkspaceAutomaticUpdatesRequest"
            }
          }
        ],
        "responses": {
          "204": {
            "description": "No Content"
          }
        }
      }
    },
    "/workspaces/{workspace}/builds": {
      "get": {
        "security": [
          {
            "CoderSessionToken": []
          }
        ],
        "produces": ["application/json"],
        "tags": ["Builds"],
        "summary": "Get workspace builds by workspace ID",
        "operationId": "get-workspace-builds-by-workspace-id",
        "parameters": [
          {
            "type": "string",
            "format": "uuid",
            "description": "Workspace ID",
            "name": "workspace",
            "in": "path",
            "required": true
          },
          {
            "type": "string",
            "format": "uuid",
            "description": "After ID",
            "name": "after_id",
            "in": "query"
          },
          {
            "type": "integer",
            "description": "Page limit",
            "name": "limit",
            "in": "query"
          },
          {
            "type": "integer",
            "description": "Page offset",
            "name": "offset",
            "in": "query"
          },
          {
            "type": "string",
            "format": "date-time",
            "description": "Since timestamp",
            "name": "since",
            "in": "query"
          }
        ],
        "responses": {
          "200": {
            "description": "OK",
            "schema": {
              "type": "array",
              "items": {
                "$ref": "#/definitions/codersdk.WorkspaceBuild"
              }
            }
          }
        }
      },
      "post": {
        "security": [
          {
            "CoderSessionToken": []
          }
        ],
        "consumes": ["application/json"],
        "produces": ["application/json"],
        "tags": ["Builds"],
        "summary": "Create workspace build",
        "operationId": "create-workspace-build",
        "parameters": [
          {
            "type": "string",
            "format": "uuid",
            "description": "Workspace ID",
            "name": "workspace",
            "in": "path",
            "required": true
          },
          {
            "description": "Create workspace build request",
            "name": "request",
            "in": "body",
            "required": true,
            "schema": {
              "$ref": "#/definitions/codersdk.CreateWorkspaceBuildRequest"
            }
          }
        ],
        "responses": {
          "200": {
            "description": "OK",
            "schema": {
              "$ref": "#/definitions/codersdk.WorkspaceBuild"
            }
          }
        }
      }
    },
    "/workspaces/{workspace}/dormant": {
      "put": {
        "security": [
          {
            "CoderSessionToken": []
          }
        ],
        "consumes": ["application/json"],
        "produces": ["application/json"],
        "tags": ["Workspaces"],
        "summary": "Update workspace dormancy status by id.",
        "operationId": "update-workspace-dormancy-status-by-id",
        "parameters": [
          {
            "type": "string",
            "format": "uuid",
            "description": "Workspace ID",
            "name": "workspace",
            "in": "path",
            "required": true
          },
          {
            "description": "Make a workspace dormant or active",
            "name": "request",
            "in": "body",
            "required": true,
            "schema": {
              "$ref": "#/definitions/codersdk.UpdateWorkspaceDormancy"
            }
          }
        ],
        "responses": {
          "200": {
            "description": "OK",
            "schema": {
              "$ref": "#/definitions/codersdk.Workspace"
            }
          }
        }
      }
    },
    "/workspaces/{workspace}/extend": {
      "put": {
        "security": [
          {
            "CoderSessionToken": []
          }
        ],
        "consumes": ["application/json"],
        "produces": ["application/json"],
        "tags": ["Workspaces"],
        "summary": "Extend workspace deadline by ID",
        "operationId": "extend-workspace-deadline-by-id",
        "parameters": [
          {
            "type": "string",
            "format": "uuid",
            "description": "Workspace ID",
            "name": "workspace",
            "in": "path",
            "required": true
          },
          {
            "description": "Extend deadline update request",
            "name": "request",
            "in": "body",
            "required": true,
            "schema": {
              "$ref": "#/definitions/codersdk.PutExtendWorkspaceRequest"
            }
          }
        ],
        "responses": {
          "200": {
            "description": "OK",
            "schema": {
              "$ref": "#/definitions/codersdk.Response"
            }
          }
        }
      }
    },
    "/workspaces/{workspace}/resolve-autostart": {
      "get": {
        "security": [
          {
            "CoderSessionToken": []
          }
        ],
        "produces": ["application/json"],
        "tags": ["Workspaces"],
        "summary": "Resolve workspace autostart by id.",
        "operationId": "resolve-workspace-autostart-by-id",
        "parameters": [
          {
            "type": "string",
            "format": "uuid",
            "description": "Workspace ID",
            "name": "workspace",
            "in": "path",
            "required": true
          }
        ],
        "responses": {
          "200": {
            "description": "OK",
            "schema": {
              "$ref": "#/definitions/codersdk.ResolveAutostartResponse"
            }
          }
        }
      }
    },
    "/workspaces/{workspace}/ttl": {
      "put": {
        "security": [
          {
            "CoderSessionToken": []
          }
        ],
        "consumes": ["application/json"],
        "tags": ["Workspaces"],
        "summary": "Update workspace TTL by ID",
        "operationId": "update-workspace-ttl-by-id",
        "parameters": [
          {
            "type": "string",
            "format": "uuid",
            "description": "Workspace ID",
            "name": "workspace",
            "in": "path",
            "required": true
          },
          {
            "description": "Workspace TTL update request",
            "name": "request",
            "in": "body",
            "required": true,
            "schema": {
              "$ref": "#/definitions/codersdk.UpdateWorkspaceTTLRequest"
            }
          }
        ],
        "responses": {
          "204": {
            "description": "No Content"
          }
        }
      }
    },
    "/workspaces/{workspace}/watch": {
      "get": {
        "security": [
          {
            "CoderSessionToken": []
          }
        ],
        "produces": ["text/event-stream"],
        "tags": ["Workspaces"],
        "summary": "Watch workspace by ID",
        "operationId": "watch-workspace-by-id",
        "parameters": [
          {
            "type": "string",
            "format": "uuid",
            "description": "Workspace ID",
            "name": "workspace",
            "in": "path",
            "required": true
          }
        ],
        "responses": {
          "200": {
            "description": "OK",
            "schema": {
              "$ref": "#/definitions/codersdk.Response"
            }
          }
        }
      }
    }
  },
  "definitions": {
    "agentsdk.AWSInstanceIdentityToken": {
      "type": "object",
      "required": ["document", "signature"],
      "properties": {
        "document": {
          "type": "string"
        },
        "signature": {
          "type": "string"
        }
      }
    },
    "agentsdk.AgentMetric": {
      "type": "object",
      "required": ["name", "type", "value"],
      "properties": {
        "labels": {
          "type": "array",
          "items": {
            "$ref": "#/definitions/agentsdk.AgentMetricLabel"
          }
        },
        "name": {
          "type": "string"
        },
        "type": {
          "enum": ["counter", "gauge"],
          "allOf": [
            {
              "$ref": "#/definitions/agentsdk.AgentMetricType"
            }
          ]
        },
        "value": {
          "type": "number"
        }
      }
    },
    "agentsdk.AgentMetricLabel": {
      "type": "object",
      "required": ["name", "value"],
      "properties": {
        "name": {
          "type": "string"
        },
        "value": {
          "type": "string"
        }
      }
    },
    "agentsdk.AgentMetricType": {
      "type": "string",
      "enum": ["counter", "gauge"],
      "x-enum-varnames": ["AgentMetricTypeCounter", "AgentMetricTypeGauge"]
    },
    "agentsdk.AuthenticateResponse": {
      "type": "object",
      "properties": {
        "session_token": {
          "type": "string"
        }
      }
    },
    "agentsdk.AzureInstanceIdentityToken": {
      "type": "object",
      "required": ["encoding", "signature"],
      "properties": {
        "encoding": {
          "type": "string"
        },
        "signature": {
          "type": "string"
        }
      }
    },
    "agentsdk.ExternalAuthResponse": {
      "type": "object",
      "properties": {
        "access_token": {
          "type": "string"
        },
        "password": {
          "type": "string"
        },
        "token_extra": {
          "type": "object",
          "additionalProperties": true
        },
        "type": {
          "type": "string"
        },
        "url": {
          "type": "string"
        },
        "username": {
          "description": "Deprecated: Only supported on `/workspaceagents/me/gitauth`\nfor backwards compatibility.",
          "type": "string"
        }
      }
    },
    "agentsdk.GitSSHKey": {
      "type": "object",
      "properties": {
        "private_key": {
          "type": "string"
        },
        "public_key": {
          "type": "string"
        }
      }
    },
    "agentsdk.GoogleInstanceIdentityToken": {
      "type": "object",
      "required": ["json_web_token"],
      "properties": {
        "json_web_token": {
          "type": "string"
        }
      }
    },
    "agentsdk.Log": {
      "type": "object",
      "properties": {
        "created_at": {
          "type": "string"
        },
        "level": {
          "$ref": "#/definitions/codersdk.LogLevel"
        },
        "output": {
          "type": "string"
        }
      }
    },
    "agentsdk.Manifest": {
      "type": "object",
      "properties": {
        "agent_id": {
          "type": "string"
        },
        "apps": {
          "type": "array",
          "items": {
            "$ref": "#/definitions/codersdk.WorkspaceApp"
          }
        },
        "derp_force_websockets": {
          "type": "boolean"
        },
        "derpmap": {
          "$ref": "#/definitions/tailcfg.DERPMap"
        },
        "directory": {
          "type": "string"
        },
        "disable_direct_connections": {
          "type": "boolean"
        },
        "environment_variables": {
          "type": "object",
          "additionalProperties": {
            "type": "string"
          }
        },
        "git_auth_configs": {
          "description": "GitAuthConfigs stores the number of Git configurations\nthe Coder deployment has. If this number is \u003e0, we\nset up special configuration in the workspace.",
          "type": "integer"
        },
        "metadata": {
          "type": "array",
          "items": {
            "$ref": "#/definitions/codersdk.WorkspaceAgentMetadataDescription"
          }
        },
        "motd_file": {
          "type": "string"
        },
        "owner_name": {
          "description": "OwnerName and WorkspaceID are used by an open-source user to identify the workspace.\nWe do not provide insurance that this will not be removed in the future,\nbut if it's easy to persist lets keep it around.",
          "type": "string"
        },
        "scripts": {
          "type": "array",
          "items": {
            "$ref": "#/definitions/codersdk.WorkspaceAgentScript"
          }
        },
        "vscode_port_proxy_uri": {
          "type": "string"
        },
        "workspace_id": {
          "type": "string"
        }
      }
    },
    "agentsdk.Metadata": {
      "type": "object",
      "properties": {
        "age": {
          "description": "Age is the number of seconds since the metadata was collected.\nIt is provided in addition to CollectedAt to protect against clock skew.",
          "type": "integer"
        },
        "collected_at": {
          "type": "string",
          "format": "date-time"
        },
        "error": {
          "type": "string"
        },
        "key": {
          "type": "string"
        },
        "value": {
          "type": "string"
        }
      }
    },
    "agentsdk.PatchLogs": {
      "type": "object",
      "properties": {
        "log_source_id": {
          "type": "string"
        },
        "logs": {
          "type": "array",
          "items": {
            "$ref": "#/definitions/agentsdk.Log"
          }
        }
      }
    },
    "agentsdk.PostAppHealthsRequest": {
      "type": "object",
      "properties": {
        "healths": {
          "description": "Healths is a map of the workspace app name and the health of the app.",
          "type": "object",
          "additionalProperties": {
            "$ref": "#/definitions/codersdk.WorkspaceAppHealth"
          }
        }
      }
    },
    "agentsdk.PostLifecycleRequest": {
      "type": "object",
      "properties": {
        "changed_at": {
          "type": "string"
        },
        "state": {
          "$ref": "#/definitions/codersdk.WorkspaceAgentLifecycle"
        }
      }
    },
    "agentsdk.PostMetadataRequest": {
      "type": "object",
      "properties": {
        "metadata": {
          "type": "array",
          "items": {
            "$ref": "#/definitions/agentsdk.Metadata"
          }
        }
      }
    },
    "agentsdk.PostMetadataRequestDeprecated": {
      "type": "object",
      "properties": {
        "age": {
          "description": "Age is the number of seconds since the metadata was collected.\nIt is provided in addition to CollectedAt to protect against clock skew.",
          "type": "integer"
        },
        "collected_at": {
          "type": "string",
          "format": "date-time"
        },
        "error": {
          "type": "string"
        },
        "value": {
          "type": "string"
        }
      }
    },
    "agentsdk.PostStartupRequest": {
      "type": "object",
      "properties": {
        "expanded_directory": {
          "type": "string"
        },
        "subsystems": {
          "type": "array",
          "items": {
            "$ref": "#/definitions/codersdk.AgentSubsystem"
          }
        },
        "version": {
          "type": "string"
        }
      }
    },
    "agentsdk.Stats": {
      "type": "object",
      "properties": {
        "connection_count": {
          "description": "ConnectionCount is the number of connections received by an agent.",
          "type": "integer"
        },
        "connection_median_latency_ms": {
          "description": "ConnectionMedianLatencyMS is the median latency of all connections in milliseconds.",
          "type": "number"
        },
        "connections_by_proto": {
          "description": "ConnectionsByProto is a count of connections by protocol.",
          "type": "object",
          "additionalProperties": {
            "type": "integer"
          }
        },
        "metrics": {
          "description": "Metrics collected by the agent",
          "type": "array",
          "items": {
            "$ref": "#/definitions/agentsdk.AgentMetric"
          }
        },
        "rx_bytes": {
          "description": "RxBytes is the number of received bytes.",
          "type": "integer"
        },
        "rx_packets": {
          "description": "RxPackets is the number of received packets.",
          "type": "integer"
        },
        "session_count_jetbrains": {
          "description": "SessionCountJetBrains is the number of connections received by an agent\nthat are from our JetBrains extension.",
          "type": "integer"
        },
        "session_count_reconnecting_pty": {
          "description": "SessionCountReconnectingPTY is the number of connections received by an agent\nthat are from the reconnecting web terminal.",
          "type": "integer"
        },
        "session_count_ssh": {
          "description": "SessionCountSSH is the number of connections received by an agent\nthat are normal, non-tagged SSH sessions.",
          "type": "integer"
        },
        "session_count_vscode": {
          "description": "SessionCountVSCode is the number of connections received by an agent\nthat are from our VS Code extension.",
          "type": "integer"
        },
        "tx_bytes": {
          "description": "TxBytes is the number of transmitted bytes.",
          "type": "integer"
        },
        "tx_packets": {
          "description": "TxPackets is the number of transmitted bytes.",
          "type": "integer"
        }
      }
    },
    "agentsdk.StatsResponse": {
      "type": "object",
      "properties": {
        "report_interval": {
          "description": "ReportInterval is the duration after which the agent should send stats\nagain.",
          "type": "integer"
        }
      }
    },
    "clibase.Annotations": {
      "type": "object",
      "additionalProperties": {
        "type": "string"
      }
    },
    "clibase.Group": {
      "type": "object",
      "properties": {
        "description": {
          "type": "string"
        },
        "name": {
          "type": "string"
        },
        "parent": {
          "$ref": "#/definitions/clibase.Group"
        },
        "yaml": {
          "type": "string"
        }
      }
    },
    "clibase.HostPort": {
      "type": "object",
      "properties": {
        "host": {
          "type": "string"
        },
        "port": {
          "type": "string"
        }
      }
    },
    "clibase.Option": {
      "type": "object",
      "properties": {
        "annotations": {
          "description": "Annotations enable extensions to clibase higher up in the stack. It's useful for\nhelp formatting and documentation generation.",
          "allOf": [
            {
              "$ref": "#/definitions/clibase.Annotations"
            }
          ]
        },
        "default": {
          "description": "Default is parsed into Value if set.",
          "type": "string"
        },
        "description": {
          "type": "string"
        },
        "env": {
          "description": "Env is the environment variable used to configure this option. If unset,\nenvironment configuring is disabled.",
          "type": "string"
        },
        "flag": {
          "description": "Flag is the long name of the flag used to configure this option. If unset,\nflag configuring is disabled.",
          "type": "string"
        },
        "flag_shorthand": {
          "description": "FlagShorthand is the one-character shorthand for the flag. If unset, no\nshorthand is used.",
          "type": "string"
        },
        "group": {
          "description": "Group is a group hierarchy that helps organize this option in help, configs\nand other documentation.",
          "allOf": [
            {
              "$ref": "#/definitions/clibase.Group"
            }
          ]
        },
        "hidden": {
          "type": "boolean"
        },
        "name": {
          "type": "string"
        },
        "required": {
          "description": "Required means this value must be set by some means. It requires\n`ValueSource != ValueSourceNone`\nIf `Default` is set, then `Required` is ignored.",
          "type": "boolean"
        },
        "use_instead": {
          "description": "UseInstead is a list of options that should be used instead of this one.\nThe field is used to generate a deprecation warning.",
          "type": "array",
          "items": {
            "$ref": "#/definitions/clibase.Option"
          }
        },
        "value": {
          "description": "Value includes the types listed in values.go."
        },
        "value_source": {
          "$ref": "#/definitions/clibase.ValueSource"
        },
        "yaml": {
          "description": "YAML is the YAML key used to configure this option. If unset, YAML\nconfiguring is disabled.",
          "type": "string"
        }
      }
    },
    "clibase.Regexp": {
      "type": "object"
    },
    "clibase.Struct-array_codersdk_ExternalAuthConfig": {
      "type": "object",
      "properties": {
        "value": {
          "type": "array",
          "items": {
            "$ref": "#/definitions/codersdk.ExternalAuthConfig"
          }
        }
      }
    },
    "clibase.Struct-array_codersdk_LinkConfig": {
      "type": "object",
      "properties": {
        "value": {
          "type": "array",
          "items": {
            "$ref": "#/definitions/codersdk.LinkConfig"
          }
        }
      }
    },
    "clibase.URL": {
      "type": "object",
      "properties": {
        "forceQuery": {
          "description": "append a query ('?') even if RawQuery is empty",
          "type": "boolean"
        },
        "fragment": {
          "description": "fragment for references, without '#'",
          "type": "string"
        },
        "host": {
          "description": "host or host:port",
          "type": "string"
        },
        "omitHost": {
          "description": "do not emit empty host (authority)",
          "type": "boolean"
        },
        "opaque": {
          "description": "encoded opaque data",
          "type": "string"
        },
        "path": {
          "description": "path (relative paths may omit leading slash)",
          "type": "string"
        },
        "rawFragment": {
          "description": "encoded fragment hint (see EscapedFragment method)",
          "type": "string"
        },
        "rawPath": {
          "description": "encoded path hint (see EscapedPath method)",
          "type": "string"
        },
        "rawQuery": {
          "description": "encoded query values, without '?'",
          "type": "string"
        },
        "scheme": {
          "type": "string"
        },
        "user": {
          "description": "username and password information",
          "allOf": [
            {
              "$ref": "#/definitions/url.Userinfo"
            }
          ]
        }
      }
    },
    "clibase.ValueSource": {
      "type": "string",
      "enum": ["", "flag", "env", "yaml", "default"],
      "x-enum-varnames": [
        "ValueSourceNone",
        "ValueSourceFlag",
        "ValueSourceEnv",
        "ValueSourceYAML",
        "ValueSourceDefault"
      ]
    },
    "coderd.SCIMUser": {
      "type": "object",
      "properties": {
        "active": {
          "type": "boolean"
        },
        "emails": {
          "type": "array",
          "items": {
            "type": "object",
            "properties": {
              "display": {
                "type": "string"
              },
              "primary": {
                "type": "boolean"
              },
              "type": {
                "type": "string"
              },
              "value": {
                "type": "string",
                "format": "email"
              }
            }
          }
        },
        "groups": {
          "type": "array",
          "items": {}
        },
        "id": {
          "type": "string"
        },
        "meta": {
          "type": "object",
          "properties": {
            "resourceType": {
              "type": "string"
            }
          }
        },
        "name": {
          "type": "object",
          "properties": {
            "familyName": {
              "type": "string"
            },
            "givenName": {
              "type": "string"
            }
          }
        },
        "schemas": {
          "type": "array",
          "items": {
            "type": "string"
          }
        },
        "userName": {
          "type": "string"
        }
      }
    },
    "coderd.cspViolation": {
      "type": "object",
      "properties": {
        "csp-report": {
          "type": "object",
          "additionalProperties": true
        }
      }
    },
    "codersdk.ACLAvailable": {
      "type": "object",
      "properties": {
        "groups": {
          "type": "array",
          "items": {
            "$ref": "#/definitions/codersdk.Group"
          }
        },
        "users": {
          "type": "array",
          "items": {
            "$ref": "#/definitions/codersdk.User"
          }
        }
      }
    },
    "codersdk.APIKey": {
      "type": "object",
      "required": [
        "created_at",
        "expires_at",
        "id",
        "last_used",
        "lifetime_seconds",
        "login_type",
        "scope",
        "token_name",
        "updated_at",
        "user_id"
      ],
      "properties": {
        "created_at": {
          "type": "string",
          "format": "date-time"
        },
        "expires_at": {
          "type": "string",
          "format": "date-time"
        },
        "id": {
          "type": "string"
        },
        "last_used": {
          "type": "string",
          "format": "date-time"
        },
        "lifetime_seconds": {
          "type": "integer"
        },
        "login_type": {
          "enum": ["password", "github", "oidc", "token"],
          "allOf": [
            {
              "$ref": "#/definitions/codersdk.LoginType"
            }
          ]
        },
        "scope": {
          "enum": ["all", "application_connect"],
          "allOf": [
            {
              "$ref": "#/definitions/codersdk.APIKeyScope"
            }
          ]
        },
        "token_name": {
          "type": "string"
        },
        "updated_at": {
          "type": "string",
          "format": "date-time"
        },
        "user_id": {
          "type": "string",
          "format": "uuid"
        }
      }
    },
    "codersdk.APIKeyScope": {
      "type": "string",
      "enum": ["all", "application_connect"],
      "x-enum-varnames": ["APIKeyScopeAll", "APIKeyScopeApplicationConnect"]
    },
    "codersdk.AddLicenseRequest": {
      "type": "object",
      "required": ["license"],
      "properties": {
        "license": {
          "type": "string"
        }
      }
    },
    "codersdk.AgentSubsystem": {
      "type": "string",
      "enum": ["envbox", "envbuilder", "exectrace"],
      "x-enum-varnames": [
        "AgentSubsystemEnvbox",
        "AgentSubsystemEnvbuilder",
        "AgentSubsystemExectrace"
      ]
    },
    "codersdk.AppHostResponse": {
      "type": "object",
      "properties": {
        "host": {
          "description": "Host is the externally accessible URL for the Coder instance.",
          "type": "string"
        }
      }
    },
    "codersdk.AppearanceConfig": {
      "type": "object",
      "properties": {
        "application_name": {
          "type": "string"
        },
        "logo_url": {
          "type": "string"
        },
        "service_banner": {
          "$ref": "#/definitions/codersdk.ServiceBannerConfig"
        },
        "support_links": {
          "type": "array",
          "items": {
            "$ref": "#/definitions/codersdk.LinkConfig"
          }
        }
      }
    },
    "codersdk.ArchiveTemplateVersionsRequest": {
      "type": "object",
      "properties": {
        "all": {
          "description": "By default, only failed versions are archived. Set this to true\nto archive all unused versions regardless of job status.",
          "type": "boolean"
        }
      }
    },
    "codersdk.AssignableRoles": {
      "type": "object",
      "properties": {
        "assignable": {
          "type": "boolean"
        },
        "display_name": {
          "type": "string"
        },
        "name": {
          "type": "string"
        }
      }
    },
    "codersdk.AuditAction": {
      "type": "string",
      "enum": [
        "create",
        "write",
        "delete",
        "start",
        "stop",
        "login",
        "logout",
        "register"
      ],
      "x-enum-varnames": [
        "AuditActionCreate",
        "AuditActionWrite",
        "AuditActionDelete",
        "AuditActionStart",
        "AuditActionStop",
        "AuditActionLogin",
        "AuditActionLogout",
        "AuditActionRegister"
      ]
    },
    "codersdk.AuditDiff": {
      "type": "object",
      "additionalProperties": {
        "$ref": "#/definitions/codersdk.AuditDiffField"
      }
    },
    "codersdk.AuditDiffField": {
      "type": "object",
      "properties": {
        "new": {},
        "old": {},
        "secret": {
          "type": "boolean"
        }
      }
    },
    "codersdk.AuditLog": {
      "type": "object",
      "properties": {
        "action": {
          "$ref": "#/definitions/codersdk.AuditAction"
        },
        "additional_fields": {
          "type": "array",
          "items": {
            "type": "integer"
          }
        },
        "description": {
          "type": "string"
        },
        "diff": {
          "$ref": "#/definitions/codersdk.AuditDiff"
        },
        "id": {
          "type": "string",
          "format": "uuid"
        },
        "ip": {
          "type": "string"
        },
        "is_deleted": {
          "type": "boolean"
        },
        "organization_id": {
          "type": "string",
          "format": "uuid"
        },
        "request_id": {
          "type": "string",
          "format": "uuid"
        },
        "resource_icon": {
          "type": "string"
        },
        "resource_id": {
          "type": "string",
          "format": "uuid"
        },
        "resource_link": {
          "type": "string"
        },
        "resource_target": {
          "description": "ResourceTarget is the name of the resource.",
          "type": "string"
        },
        "resource_type": {
          "$ref": "#/definitions/codersdk.ResourceType"
        },
        "status_code": {
          "type": "integer"
        },
        "time": {
          "type": "string",
          "format": "date-time"
        },
        "user": {
          "$ref": "#/definitions/codersdk.User"
        },
        "user_agent": {
          "type": "string"
        }
      }
    },
    "codersdk.AuditLogResponse": {
      "type": "object",
      "properties": {
        "audit_logs": {
          "type": "array",
          "items": {
            "$ref": "#/definitions/codersdk.AuditLog"
          }
        },
        "count": {
          "type": "integer"
        }
      }
    },
    "codersdk.AuthMethod": {
      "type": "object",
      "properties": {
        "enabled": {
          "type": "boolean"
        }
      }
    },
    "codersdk.AuthMethods": {
      "type": "object",
      "properties": {
        "github": {
          "$ref": "#/definitions/codersdk.AuthMethod"
        },
        "oidc": {
          "$ref": "#/definitions/codersdk.OIDCAuthMethod"
        },
        "password": {
          "$ref": "#/definitions/codersdk.AuthMethod"
        }
      }
    },
    "codersdk.AuthorizationCheck": {
      "description": "AuthorizationCheck is used to check if the currently authenticated user (or the specified user) can do a given action to a given set of objects.",
      "type": "object",
      "properties": {
        "action": {
          "type": "string",
          "enum": ["create", "read", "update", "delete"]
        },
        "object": {
          "description": "Object can represent a \"set\" of objects, such as: all workspaces in an organization, all workspaces owned by me, and all workspaces across the entire product.\nWhen defining an object, use the most specific language when possible to\nproduce the smallest set. Meaning to set as many fields on 'Object' as\nyou can. Example, if you want to check if you can update all workspaces\nowned by 'me', try to also add an 'OrganizationID' to the settings.\nOmitting the 'OrganizationID' could produce the incorrect value, as\nworkspaces have both `user` and `organization` owners.",
          "allOf": [
            {
              "$ref": "#/definitions/codersdk.AuthorizationObject"
            }
          ]
        }
      }
    },
    "codersdk.AuthorizationObject": {
      "description": "AuthorizationObject can represent a \"set\" of objects, such as: all workspaces in an organization, all workspaces owned by me, all workspaces across the entire product.",
      "type": "object",
      "properties": {
        "organization_id": {
          "description": "OrganizationID (optional) adds the set constraint to all resources owned by a given organization.",
          "type": "string"
        },
        "owner_id": {
          "description": "OwnerID (optional) adds the set constraint to all resources owned by a given user.",
          "type": "string"
        },
        "resource_id": {
          "description": "ResourceID (optional) reduces the set to a singular resource. This assigns\na resource ID to the resource type, eg: a single workspace.\nThe rbac library will not fetch the resource from the database, so if you\nare using this option, you should also set the owner ID and organization ID\nif possible. Be as specific as possible using all the fields relevant.",
          "type": "string"
        },
        "resource_type": {
          "description": "ResourceType is the name of the resource.\n`./coderd/rbac/object.go` has the list of valid resource types.",
          "allOf": [
            {
              "$ref": "#/definitions/codersdk.RBACResource"
            }
          ]
        }
      }
    },
    "codersdk.AuthorizationRequest": {
      "type": "object",
      "properties": {
        "checks": {
          "description": "Checks is a map keyed with an arbitrary string to a permission check.\nThe key can be any string that is helpful to the caller, and allows\nmultiple permission checks to be run in a single request.\nThe key ensures that each permission check has the same key in the\nresponse.",
          "type": "object",
          "additionalProperties": {
            "$ref": "#/definitions/codersdk.AuthorizationCheck"
          }
        }
      }
    },
    "codersdk.AuthorizationResponse": {
      "type": "object",
      "additionalProperties": {
        "type": "boolean"
      }
    },
    "codersdk.AutomaticUpdates": {
      "type": "string",
      "enum": ["always", "never"],
      "x-enum-varnames": ["AutomaticUpdatesAlways", "AutomaticUpdatesNever"]
    },
    "codersdk.BuildInfoResponse": {
      "type": "object",
      "properties": {
        "dashboard_url": {
          "description": "DashboardURL is the URL to hit the deployment's dashboard.\nFor external workspace proxies, this is the coderd they are connected\nto.",
          "type": "string"
        },
        "external_url": {
          "description": "ExternalURL references the current Coder version.\nFor production builds, this will link directly to a release. For development builds, this will link to a commit.",
          "type": "string"
        },
        "version": {
          "description": "Version returns the semantic version of the build.",
          "type": "string"
        },
        "workspace_proxy": {
          "type": "boolean"
        }
      }
    },
    "codersdk.BuildReason": {
      "type": "string",
      "enum": ["initiator", "autostart", "autostop"],
      "x-enum-varnames": [
        "BuildReasonInitiator",
        "BuildReasonAutostart",
        "BuildReasonAutostop"
      ]
    },
    "codersdk.ConnectionLatency": {
      "type": "object",
      "properties": {
        "p50": {
          "type": "number",
          "example": 31.312
        },
        "p95": {
          "type": "number",
          "example": 119.832
        }
      }
    },
    "codersdk.ConvertLoginRequest": {
      "type": "object",
      "required": ["password", "to_type"],
      "properties": {
        "password": {
          "type": "string"
        },
        "to_type": {
          "description": "ToType is the login type to convert to.",
          "allOf": [
            {
              "$ref": "#/definitions/codersdk.LoginType"
            }
          ]
        }
      }
    },
    "codersdk.CreateFirstUserRequest": {
      "type": "object",
      "required": ["email", "password", "username"],
      "properties": {
        "email": {
          "type": "string"
        },
        "password": {
          "type": "string"
        },
        "trial": {
          "type": "boolean"
        },
        "username": {
          "type": "string"
        }
      }
    },
    "codersdk.CreateFirstUserResponse": {
      "type": "object",
      "properties": {
        "organization_id": {
          "type": "string",
          "format": "uuid"
        },
        "user_id": {
          "type": "string",
          "format": "uuid"
        }
      }
    },
    "codersdk.CreateGroupRequest": {
      "type": "object",
      "properties": {
        "avatar_url": {
          "type": "string"
        },
        "display_name": {
          "type": "string"
        },
        "name": {
          "type": "string"
        },
        "quota_allowance": {
          "type": "integer"
        }
      }
    },
    "codersdk.CreateOrganizationRequest": {
      "type": "object",
      "required": ["name"],
      "properties": {
        "name": {
          "type": "string"
        }
      }
    },
    "codersdk.CreateTemplateRequest": {
      "type": "object",
      "required": ["name", "template_version_id"],
      "properties": {
        "allow_user_autostart": {
          "description": "AllowUserAutostart allows users to set a schedule for autostarting their\nworkspace. By default this is true. This can only be disabled when using\nan enterprise license.",
          "type": "boolean"
        },
        "allow_user_autostop": {
          "description": "AllowUserAutostop allows users to set a custom workspace TTL to use in\nplace of the template's DefaultTTL field. By default this is true. If\nfalse, the DefaultTTL will always be used. This can only be disabled when\nusing an enterprise license.",
          "type": "boolean"
        },
        "allow_user_cancel_workspace_jobs": {
          "description": "Allow users to cancel in-progress workspace jobs.\n*bool as the default value is \"true\".",
          "type": "boolean"
        },
        "autostart_requirement": {
          "description": "AutostartRequirement allows optionally specifying the autostart allowed days\nfor workspaces created from this template. This is an enterprise feature.",
          "allOf": [
            {
              "$ref": "#/definitions/codersdk.TemplateAutostartRequirement"
            }
          ]
        },
        "autostop_requirement": {
          "description": "AutostopRequirement allows optionally specifying the autostop requirement\nfor workspaces created from this template. This is an enterprise feature.",
          "allOf": [
            {
              "$ref": "#/definitions/codersdk.TemplateAutostopRequirement"
            }
          ]
        },
        "default_ttl_ms": {
          "description": "DefaultTTLMillis allows optionally specifying the default TTL\nfor all workspaces created from this template.",
          "type": "integer"
        },
        "delete_ttl_ms": {
          "description": "TimeTilDormantAutoDeleteMillis allows optionally specifying the max lifetime before Coder\npermanently deletes dormant workspaces created from this template.",
          "type": "integer"
        },
        "description": {
          "description": "Description is a description of what the template contains. It must be\nless than 128 bytes.",
          "type": "string"
        },
        "disable_everyone_group_access": {
          "description": "DisableEveryoneGroupAccess allows optionally disabling the default\nbehavior of granting the 'everyone' group access to use the template.\nIf this is set to true, the template will not be available to all users,\nand must be explicitly granted to users or groups in the permissions settings\nof the template.",
          "type": "boolean"
        },
        "display_name": {
          "description": "DisplayName is the displayed name of the template.",
          "type": "string"
        },
        "dormant_ttl_ms": {
          "description": "TimeTilDormantMillis allows optionally specifying the max lifetime before Coder\nlocks inactive workspaces created from this template.",
          "type": "integer"
        },
        "failure_ttl_ms": {
          "description": "FailureTTLMillis allows optionally specifying the max lifetime before Coder\nstops all resources for failed workspaces created from this template.",
          "type": "integer"
        },
        "icon": {
          "description": "Icon is a relative path or external URL that specifies\nan icon to be displayed in the dashboard.",
          "type": "string"
        },
        "max_ttl_ms": {
          "description": "TODO(@dean): remove max_ttl once autostop_requirement is matured",
          "type": "integer"
        },
        "name": {
          "description": "Name is the name of the template.",
          "type": "string"
        },
        "require_active_version": {
          "description": "RequireActiveVersion mandates that workspaces are built with the active\ntemplate version.",
          "type": "boolean"
        },
        "template_version_id": {
          "description": "VersionID is an in-progress or completed job to use as an initial version\nof the template.\n\nThis is required on creation to enable a user-flow of validating a\ntemplate works. There is no reason the data-model cannot support empty\ntemplates, but it doesn't make sense for users.",
          "type": "string",
          "format": "uuid"
        }
      }
    },
    "codersdk.CreateTemplateVersionDryRunRequest": {
      "type": "object",
      "properties": {
        "rich_parameter_values": {
          "type": "array",
          "items": {
            "$ref": "#/definitions/codersdk.WorkspaceBuildParameter"
          }
        },
        "user_variable_values": {
          "type": "array",
          "items": {
            "$ref": "#/definitions/codersdk.VariableValue"
          }
        },
        "workspace_name": {
          "type": "string"
        }
      }
    },
    "codersdk.CreateTemplateVersionRequest": {
      "type": "object",
      "required": ["provisioner", "storage_method"],
      "properties": {
        "example_id": {
          "type": "string"
        },
        "file_id": {
          "type": "string",
          "format": "uuid"
        },
        "message": {
          "type": "string"
        },
        "name": {
          "type": "string"
        },
        "provisioner": {
          "type": "string",
          "enum": ["terraform", "echo"]
        },
        "storage_method": {
          "enum": ["file"],
          "allOf": [
            {
              "$ref": "#/definitions/codersdk.ProvisionerStorageMethod"
            }
          ]
        },
        "tags": {
          "type": "object",
          "additionalProperties": {
            "type": "string"
          }
        },
        "template_id": {
          "description": "TemplateID optionally associates a version with a template.",
          "type": "string",
          "format": "uuid"
        },
        "user_variable_values": {
          "type": "array",
          "items": {
            "$ref": "#/definitions/codersdk.VariableValue"
          }
        }
      }
    },
    "codersdk.CreateTestAuditLogRequest": {
      "type": "object",
      "properties": {
        "action": {
          "enum": ["create", "write", "delete", "start", "stop"],
          "allOf": [
            {
              "$ref": "#/definitions/codersdk.AuditAction"
            }
          ]
        },
        "additional_fields": {
          "type": "array",
          "items": {
            "type": "integer"
          }
        },
        "build_reason": {
          "enum": ["autostart", "autostop", "initiator"],
          "allOf": [
            {
              "$ref": "#/definitions/codersdk.BuildReason"
            }
          ]
        },
        "resource_id": {
          "type": "string",
          "format": "uuid"
        },
        "resource_type": {
          "enum": [
            "template",
            "template_version",
            "user",
            "workspace",
            "workspace_build",
            "git_ssh_key",
            "auditable_group"
          ],
          "allOf": [
            {
              "$ref": "#/definitions/codersdk.ResourceType"
            }
          ]
        },
        "time": {
          "type": "string",
          "format": "date-time"
        }
      }
    },
    "codersdk.CreateTokenRequest": {
      "type": "object",
      "properties": {
        "lifetime": {
          "type": "integer"
        },
        "scope": {
          "enum": ["all", "application_connect"],
          "allOf": [
            {
              "$ref": "#/definitions/codersdk.APIKeyScope"
            }
          ]
        },
        "token_name": {
          "type": "string"
        }
      }
    },
    "codersdk.CreateUserRequest": {
      "type": "object",
      "required": ["email", "username"],
      "properties": {
        "disable_login": {
          "description": "DisableLogin sets the user's login type to 'none'. This prevents the user\nfrom being able to use a password or any other authentication method to login.\nDeprecated: Set UserLoginType=LoginTypeDisabled instead.",
          "type": "boolean"
        },
        "email": {
          "type": "string",
          "format": "email"
        },
        "login_type": {
          "description": "UserLoginType defaults to LoginTypePassword.",
          "allOf": [
            {
              "$ref": "#/definitions/codersdk.LoginType"
            }
          ]
        },
        "organization_id": {
          "type": "string",
          "format": "uuid"
        },
        "password": {
          "type": "string"
        },
        "username": {
          "type": "string"
        }
      }
    },
    "codersdk.CreateWorkspaceBuildRequest": {
      "type": "object",
      "required": ["transition"],
      "properties": {
        "dry_run": {
          "type": "boolean"
        },
        "log_level": {
          "description": "Log level changes the default logging verbosity of a provider (\"info\" if empty).",
          "enum": ["debug"],
          "allOf": [
            {
              "$ref": "#/definitions/codersdk.ProvisionerLogLevel"
            }
          ]
        },
        "orphan": {
          "description": "Orphan may be set for the Destroy transition.",
          "type": "boolean"
        },
        "rich_parameter_values": {
          "description": "ParameterValues are optional. It will write params to the 'workspace' scope.\nThis will overwrite any existing parameters with the same name.\nThis will not delete old params not included in this list.",
          "type": "array",
          "items": {
            "$ref": "#/definitions/codersdk.WorkspaceBuildParameter"
          }
        },
        "state": {
          "type": "array",
          "items": {
            "type": "integer"
          }
        },
        "template_version_id": {
          "type": "string",
          "format": "uuid"
        },
        "transition": {
          "enum": ["create", "start", "stop", "delete"],
          "allOf": [
            {
              "$ref": "#/definitions/codersdk.WorkspaceTransition"
            }
          ]
        }
      }
    },
    "codersdk.CreateWorkspaceProxyRequest": {
      "type": "object",
      "required": ["name"],
      "properties": {
        "display_name": {
          "type": "string"
        },
        "icon": {
          "type": "string"
        },
        "name": {
          "type": "string"
        }
      }
    },
    "codersdk.CreateWorkspaceRequest": {
      "type": "object",
      "required": ["name"],
      "properties": {
        "automatic_updates": {
          "$ref": "#/definitions/codersdk.AutomaticUpdates"
        },
        "autostart_schedule": {
          "type": "string"
        },
        "name": {
          "type": "string"
        },
        "rich_parameter_values": {
          "description": "RichParameterValues allows for additional parameters to be provided\nduring the initial provision.",
          "type": "array",
          "items": {
            "$ref": "#/definitions/codersdk.WorkspaceBuildParameter"
          }
        },
        "template_id": {
          "description": "TemplateID specifies which template should be used for creating the workspace.",
          "type": "string",
          "format": "uuid"
        },
        "template_version_id": {
          "description": "TemplateVersionID can be used to specify a specific version of a template for creating the workspace.",
          "type": "string",
          "format": "uuid"
        },
        "ttl_ms": {
          "type": "integer"
        }
      }
    },
    "codersdk.DAUEntry": {
      "type": "object",
      "properties": {
        "amount": {
          "type": "integer"
        },
        "date": {
          "type": "string",
          "format": "date-time"
        }
      }
    },
    "codersdk.DAUsResponse": {
      "type": "object",
      "properties": {
        "entries": {
          "type": "array",
          "items": {
            "$ref": "#/definitions/codersdk.DAUEntry"
          }
        },
        "tz_hour_offset": {
          "type": "integer"
        }
      }
    },
    "codersdk.DERP": {
      "type": "object",
      "properties": {
        "config": {
          "$ref": "#/definitions/codersdk.DERPConfig"
        },
        "server": {
          "$ref": "#/definitions/codersdk.DERPServerConfig"
        }
      }
    },
    "codersdk.DERPConfig": {
      "type": "object",
      "properties": {
        "block_direct": {
          "type": "boolean"
        },
        "force_websockets": {
          "type": "boolean"
        },
        "path": {
          "type": "string"
        },
        "url": {
          "type": "string"
        }
      }
    },
    "codersdk.DERPRegion": {
      "type": "object",
      "properties": {
        "latency_ms": {
          "type": "number"
        },
        "preferred": {
          "type": "boolean"
        }
      }
    },
    "codersdk.DERPServerConfig": {
      "type": "object",
      "properties": {
        "enable": {
          "type": "boolean"
        },
        "region_code": {
          "type": "string"
        },
        "region_id": {
          "type": "integer"
        },
        "region_name": {
          "type": "string"
        },
        "relay_url": {
          "$ref": "#/definitions/clibase.URL"
        },
        "stun_addresses": {
          "type": "array",
          "items": {
            "type": "string"
          }
        }
      }
    },
    "codersdk.DangerousConfig": {
      "type": "object",
      "properties": {
        "allow_all_cors": {
          "type": "boolean"
        },
        "allow_path_app_sharing": {
          "type": "boolean"
        },
        "allow_path_app_site_owner_access": {
          "type": "boolean"
        }
      }
    },
    "codersdk.DeploymentConfig": {
      "type": "object",
      "properties": {
        "config": {
          "$ref": "#/definitions/codersdk.DeploymentValues"
        },
        "options": {
          "type": "array",
          "items": {
            "$ref": "#/definitions/clibase.Option"
          }
        }
      }
    },
    "codersdk.DeploymentStats": {
      "type": "object",
      "properties": {
        "aggregated_from": {
          "description": "AggregatedFrom is the time in which stats are aggregated from.\nThis might be back in time a specific duration or interval.",
          "type": "string",
          "format": "date-time"
        },
        "collected_at": {
          "description": "CollectedAt is the time in which stats are collected at.",
          "type": "string",
          "format": "date-time"
        },
        "next_update_at": {
          "description": "NextUpdateAt is the time when the next batch of stats will\nbe updated.",
          "type": "string",
          "format": "date-time"
        },
        "session_count": {
          "$ref": "#/definitions/codersdk.SessionCountDeploymentStats"
        },
        "workspaces": {
          "$ref": "#/definitions/codersdk.WorkspaceDeploymentStats"
        }
      }
    },
    "codersdk.DeploymentValues": {
      "type": "object",
      "properties": {
        "access_url": {
          "$ref": "#/definitions/clibase.URL"
        },
        "address": {
          "description": "DEPRECATED: Use HTTPAddress or TLS.Address instead.",
          "allOf": [
            {
              "$ref": "#/definitions/clibase.HostPort"
            }
          ]
        },
        "agent_fallback_troubleshooting_url": {
          "$ref": "#/definitions/clibase.URL"
        },
        "agent_stat_refresh_interval": {
          "type": "integer"
        },
        "autobuild_poll_interval": {
          "type": "integer"
        },
        "browser_only": {
          "type": "boolean"
        },
        "cache_directory": {
          "type": "string"
        },
        "config": {
          "type": "string"
        },
        "config_ssh": {
          "$ref": "#/definitions/codersdk.SSHConfig"
        },
        "dangerous": {
          "$ref": "#/definitions/codersdk.DangerousConfig"
        },
        "derp": {
          "$ref": "#/definitions/codersdk.DERP"
        },
        "disable_owner_workspace_exec": {
          "type": "boolean"
        },
        "disable_password_auth": {
          "type": "boolean"
        },
        "disable_path_apps": {
          "type": "boolean"
        },
        "disable_session_expiry_refresh": {
          "type": "boolean"
        },
        "docs_url": {
          "$ref": "#/definitions/clibase.URL"
        },
        "enable_terraform_debug_mode": {
          "type": "boolean"
        },
        "experiments": {
          "type": "array",
          "items": {
            "type": "string"
          }
        },
        "external_auth": {
          "$ref": "#/definitions/clibase.Struct-array_codersdk_ExternalAuthConfig"
        },
        "external_token_encryption_keys": {
          "type": "array",
          "items": {
            "type": "string"
          }
        },
        "healthcheck": {
          "$ref": "#/definitions/codersdk.HealthcheckConfig"
        },
        "http_address": {
          "description": "HTTPAddress is a string because it may be set to zero to disable.",
          "type": "string"
        },
        "in_memory_database": {
          "type": "boolean"
        },
        "job_hang_detector_interval": {
          "type": "integer"
        },
        "logging": {
          "$ref": "#/definitions/codersdk.LoggingConfig"
        },
        "max_session_expiry": {
          "type": "integer"
        },
        "max_token_lifetime": {
          "type": "integer"
        },
        "metrics_cache_refresh_interval": {
          "type": "integer"
        },
        "oauth2": {
          "$ref": "#/definitions/codersdk.OAuth2Config"
        },
        "oidc": {
          "$ref": "#/definitions/codersdk.OIDCConfig"
        },
        "pg_connection_url": {
          "type": "string"
        },
        "pprof": {
          "$ref": "#/definitions/codersdk.PprofConfig"
        },
        "prometheus": {
          "$ref": "#/definitions/codersdk.PrometheusConfig"
        },
        "provisioner": {
          "$ref": "#/definitions/codersdk.ProvisionerConfig"
        },
        "proxy_health_status_interval": {
          "type": "integer"
        },
        "proxy_trusted_headers": {
          "type": "array",
          "items": {
            "type": "string"
          }
        },
        "proxy_trusted_origins": {
          "type": "array",
          "items": {
            "type": "string"
          }
        },
        "rate_limit": {
          "$ref": "#/definitions/codersdk.RateLimitConfig"
        },
        "redirect_to_access_url": {
          "type": "boolean"
        },
        "scim_api_key": {
          "type": "string"
        },
        "secure_auth_cookie": {
          "type": "boolean"
        },
        "ssh_keygen_algorithm": {
          "type": "string"
        },
        "strict_transport_security": {
          "type": "integer"
        },
        "strict_transport_security_options": {
          "type": "array",
          "items": {
            "type": "string"
          }
        },
        "support": {
          "$ref": "#/definitions/codersdk.SupportConfig"
        },
        "swagger": {
          "$ref": "#/definitions/codersdk.SwaggerConfig"
        },
        "telemetry": {
          "$ref": "#/definitions/codersdk.TelemetryConfig"
        },
        "tls": {
          "$ref": "#/definitions/codersdk.TLSConfig"
        },
        "trace": {
          "$ref": "#/definitions/codersdk.TraceConfig"
        },
        "update_check": {
          "type": "boolean"
        },
        "user_quiet_hours_schedule": {
          "$ref": "#/definitions/codersdk.UserQuietHoursScheduleConfig"
        },
        "verbose": {
          "type": "boolean"
        },
        "web_terminal_renderer": {
          "type": "string"
        },
        "wgtunnel_host": {
          "type": "string"
        },
        "wildcard_access_url": {
          "$ref": "#/definitions/clibase.URL"
        },
        "write_config": {
          "type": "boolean"
        }
      }
    },
    "codersdk.DisplayApp": {
      "type": "string",
      "enum": [
        "vscode",
        "vscode_insiders",
        "web_terminal",
        "port_forwarding_helper",
        "ssh_helper"
      ],
      "x-enum-varnames": [
        "DisplayAppVSCodeDesktop",
        "DisplayAppVSCodeInsiders",
        "DisplayAppWebTerminal",
        "DisplayAppPortForward",
        "DisplayAppSSH"
      ]
    },
    "codersdk.Entitlement": {
      "type": "string",
      "enum": ["entitled", "grace_period", "not_entitled"],
      "x-enum-varnames": [
        "EntitlementEntitled",
        "EntitlementGracePeriod",
        "EntitlementNotEntitled"
      ]
    },
    "codersdk.Entitlements": {
      "type": "object",
      "properties": {
        "errors": {
          "type": "array",
          "items": {
            "type": "string"
          }
        },
        "features": {
          "type": "object",
          "additionalProperties": {
            "$ref": "#/definitions/codersdk.Feature"
          }
        },
        "has_license": {
          "type": "boolean"
        },
        "refreshed_at": {
          "type": "string",
          "format": "date-time"
        },
        "require_telemetry": {
          "type": "boolean"
        },
        "trial": {
          "type": "boolean"
        },
        "warnings": {
          "type": "array",
          "items": {
            "type": "string"
          }
        }
      }
    },
    "codersdk.Experiment": {
      "type": "string",
      "enum": [
        "moons",
        "workspace_actions",
        "tailnet_pg_coordinator",
        "single_tailnet",
        "template_autostop_requirement",
        "deployment_health_page",
        "template_update_policies"
      ],
      "x-enum-varnames": [
        "ExperimentMoons",
        "ExperimentWorkspaceActions",
        "ExperimentTailnetPGCoordinator",
        "ExperimentSingleTailnet",
        "ExperimentTemplateAutostopRequirement",
        "ExperimentDeploymentHealthPage",
        "ExperimentTemplateUpdatePolicies"
      ]
    },
    "codersdk.ExternalAuth": {
      "type": "object",
      "properties": {
        "app_install_url": {
          "description": "AppInstallURL is the URL to install the app.",
          "type": "string"
        },
        "app_installable": {
          "description": "AppInstallable is true if the request for app installs was successful.",
          "type": "boolean"
        },
        "authenticated": {
          "type": "boolean"
        },
        "device": {
          "type": "boolean"
        },
        "display_name": {
          "type": "string"
        },
        "installations": {
          "description": "AppInstallations are the installations that the user has access to.",
          "type": "array",
          "items": {
            "$ref": "#/definitions/codersdk.ExternalAuthAppInstallation"
          }
        },
        "user": {
          "description": "User is the user that authenticated with the provider.",
          "allOf": [
            {
              "$ref": "#/definitions/codersdk.ExternalAuthUser"
            }
          ]
        }
      }
    },
    "codersdk.ExternalAuthAppInstallation": {
      "type": "object",
      "properties": {
        "account": {
          "$ref": "#/definitions/codersdk.ExternalAuthUser"
        },
        "configure_url": {
          "type": "string"
        },
        "id": {
          "type": "integer"
        }
      }
    },
    "codersdk.ExternalAuthConfig": {
      "type": "object",
      "properties": {
        "app_install_url": {
          "type": "string"
        },
        "app_installations_url": {
          "type": "string"
        },
        "auth_url": {
          "type": "string"
        },
        "client_id": {
          "type": "string"
        },
        "device_code_url": {
          "type": "string"
        },
        "device_flow": {
          "type": "boolean"
        },
        "display_icon": {
          "description": "DisplayIcon is a URL to an icon to display in the UI.",
          "type": "string"
        },
        "display_name": {
          "description": "DisplayName is shown in the UI to identify the auth config.",
          "type": "string"
        },
        "extra_token_keys": {
          "type": "array",
          "items": {
            "type": "string"
          }
        },
        "id": {
          "description": "ID is a unique identifier for the auth config.\nIt defaults to `type` when not provided.",
          "type": "string"
        },
        "no_refresh": {
          "type": "boolean"
        },
        "regex": {
          "description": "Regex allows API requesters to match an auth config by\na string (e.g. coder.com) instead of by it's type.\n\nGit clone makes use of this by parsing the URL from:\n'Username for \"https://github.com\":'\nAnd sending it to the Coder server to match against the Regex.",
          "type": "string"
        },
        "scopes": {
          "type": "array",
          "items": {
            "type": "string"
          }
        },
        "token_url": {
          "type": "string"
        },
        "type": {
          "description": "Type is the type of external auth config.",
          "type": "string"
        },
        "validate_url": {
          "type": "string"
        }
      }
    },
    "codersdk.ExternalAuthDevice": {
      "type": "object",
      "properties": {
        "device_code": {
          "type": "string"
        },
        "expires_in": {
          "type": "integer"
        },
        "interval": {
          "type": "integer"
        },
        "user_code": {
          "type": "string"
        },
        "verification_uri": {
          "type": "string"
        }
      }
    },
    "codersdk.ExternalAuthUser": {
      "type": "object",
      "properties": {
        "avatar_url": {
          "type": "string"
        },
        "login": {
          "type": "string"
        },
        "name": {
          "type": "string"
        },
        "profile_url": {
          "type": "string"
        }
      }
    },
    "codersdk.Feature": {
      "type": "object",
      "properties": {
        "actual": {
          "type": "integer"
        },
        "enabled": {
          "type": "boolean"
        },
        "entitlement": {
          "$ref": "#/definitions/codersdk.Entitlement"
        },
        "limit": {
          "type": "integer"
        }
      }
    },
    "codersdk.GenerateAPIKeyResponse": {
      "type": "object",
      "properties": {
        "key": {
          "type": "string"
        }
      }
    },
    "codersdk.GetUsersResponse": {
      "type": "object",
      "properties": {
        "count": {
          "type": "integer"
        },
        "users": {
          "type": "array",
          "items": {
            "$ref": "#/definitions/codersdk.User"
          }
        }
      }
    },
    "codersdk.GitSSHKey": {
      "type": "object",
      "properties": {
        "created_at": {
          "type": "string",
          "format": "date-time"
        },
        "public_key": {
          "type": "string"
        },
        "updated_at": {
          "type": "string",
          "format": "date-time"
        },
        "user_id": {
          "type": "string",
          "format": "uuid"
        }
      }
    },
    "codersdk.Group": {
      "type": "object",
      "properties": {
        "avatar_url": {
          "type": "string"
        },
        "display_name": {
          "type": "string"
        },
        "id": {
          "type": "string",
          "format": "uuid"
        },
        "members": {
          "type": "array",
          "items": {
            "$ref": "#/definitions/codersdk.User"
          }
        },
        "name": {
          "type": "string"
        },
        "organization_id": {
          "type": "string",
          "format": "uuid"
        },
        "quota_allowance": {
          "type": "integer"
        },
        "source": {
          "$ref": "#/definitions/codersdk.GroupSource"
        }
      }
    },
    "codersdk.GroupSource": {
      "type": "string",
      "enum": ["user", "oidc"],
      "x-enum-varnames": ["GroupSourceUser", "GroupSourceOIDC"]
    },
    "codersdk.HealthSettings": {
      "type": "object",
      "properties": {
        "dismissed_healthchecks": {
          "type": "array",
          "items": {
            "type": "string"
          }
        }
      }
    },
    "codersdk.Healthcheck": {
      "type": "object",
      "properties": {
        "interval": {
          "description": "Interval specifies the seconds between each health check.",
          "type": "integer"
        },
        "threshold": {
          "description": "Threshold specifies the number of consecutive failed health checks before returning \"unhealthy\".",
          "type": "integer"
        },
        "url": {
          "description": "URL specifies the endpoint to check for the app health.",
          "type": "string"
        }
      }
    },
    "codersdk.HealthcheckConfig": {
      "type": "object",
      "properties": {
        "refresh": {
          "type": "integer"
        },
        "threshold_database": {
          "type": "integer"
        }
      }
    },
    "codersdk.InsightsReportInterval": {
      "type": "string",
      "enum": ["day", "week"],
      "x-enum-varnames": [
        "InsightsReportIntervalDay",
        "InsightsReportIntervalWeek"
      ]
    },
    "codersdk.IssueReconnectingPTYSignedTokenRequest": {
      "type": "object",
      "required": ["agentID", "url"],
      "properties": {
        "agentID": {
          "type": "string",
          "format": "uuid"
        },
        "url": {
          "description": "URL is the URL of the reconnecting-pty endpoint you are connecting to.",
          "type": "string"
        }
      }
    },
    "codersdk.IssueReconnectingPTYSignedTokenResponse": {
      "type": "object",
      "properties": {
        "signed_token": {
          "type": "string"
        }
      }
    },
    "codersdk.JobErrorCode": {
      "type": "string",
      "enum": ["REQUIRED_TEMPLATE_VARIABLES"],
      "x-enum-varnames": ["RequiredTemplateVariables"]
    },
    "codersdk.License": {
      "type": "object",
      "properties": {
        "claims": {
          "description": "Claims are the JWT claims asserted by the license.  Here we use\na generic string map to ensure that all data from the server is\nparsed verbatim, not just the fields this version of Coder\nunderstands.",
          "type": "object",
          "additionalProperties": true
        },
        "id": {
          "type": "integer"
        },
        "uploaded_at": {
          "type": "string",
          "format": "date-time"
        },
        "uuid": {
          "type": "string",
          "format": "uuid"
        }
      }
    },
    "codersdk.LinkConfig": {
      "type": "object",
      "properties": {
        "icon": {
          "type": "string"
        },
        "name": {
          "type": "string"
        },
        "target": {
          "type": "string"
        }
      }
    },
    "codersdk.LogLevel": {
      "type": "string",
      "enum": ["trace", "debug", "info", "warn", "error"],
      "x-enum-varnames": [
        "LogLevelTrace",
        "LogLevelDebug",
        "LogLevelInfo",
        "LogLevelWarn",
        "LogLevelError"
      ]
    },
    "codersdk.LogSource": {
      "type": "string",
      "enum": ["provisioner_daemon", "provisioner"],
      "x-enum-varnames": ["LogSourceProvisionerDaemon", "LogSourceProvisioner"]
    },
    "codersdk.LoggingConfig": {
      "type": "object",
      "properties": {
        "human": {
          "type": "string"
        },
        "json": {
          "type": "string"
        },
        "log_filter": {
          "type": "array",
          "items": {
            "type": "string"
          }
        },
        "stackdriver": {
          "type": "string"
        }
      }
    },
    "codersdk.LoginType": {
      "type": "string",
      "enum": ["", "password", "github", "oidc", "token", "none"],
      "x-enum-varnames": [
        "LoginTypeUnknown",
        "LoginTypePassword",
        "LoginTypeGithub",
        "LoginTypeOIDC",
        "LoginTypeToken",
        "LoginTypeNone"
      ]
    },
    "codersdk.LoginWithPasswordRequest": {
      "type": "object",
      "required": ["email", "password"],
      "properties": {
        "email": {
          "type": "string",
          "format": "email"
        },
        "password": {
          "type": "string"
        }
      }
    },
    "codersdk.LoginWithPasswordResponse": {
      "type": "object",
      "required": ["session_token"],
      "properties": {
        "session_token": {
          "type": "string"
        }
      }
    },
    "codersdk.MinimalUser": {
      "type": "object",
      "required": ["id", "username"],
      "properties": {
        "avatar_url": {
          "type": "string",
          "format": "uri"
        },
        "id": {
          "type": "string",
          "format": "uuid"
        },
        "username": {
          "type": "string"
        }
      }
    },
    "codersdk.OAuth2Config": {
      "type": "object",
      "properties": {
        "github": {
          "$ref": "#/definitions/codersdk.OAuth2GithubConfig"
        }
      }
    },
    "codersdk.OAuth2GithubConfig": {
      "type": "object",
      "properties": {
        "allow_everyone": {
          "type": "boolean"
        },
        "allow_signups": {
          "type": "boolean"
        },
        "allowed_orgs": {
          "type": "array",
          "items": {
            "type": "string"
          }
        },
        "allowed_teams": {
          "type": "array",
          "items": {
            "type": "string"
          }
        },
        "client_id": {
          "type": "string"
        },
        "client_secret": {
          "type": "string"
        },
        "enterprise_base_url": {
          "type": "string"
        }
      }
    },
    "codersdk.OAuthConversionResponse": {
      "type": "object",
      "properties": {
        "expires_at": {
          "type": "string",
          "format": "date-time"
        },
        "state_string": {
          "type": "string"
        },
        "to_type": {
          "$ref": "#/definitions/codersdk.LoginType"
        },
        "user_id": {
          "type": "string",
          "format": "uuid"
        }
      }
    },
    "codersdk.OIDCAuthMethod": {
      "type": "object",
      "properties": {
        "enabled": {
          "type": "boolean"
        },
        "iconUrl": {
          "type": "string"
        },
        "signInText": {
          "type": "string"
        }
      }
    },
    "codersdk.OIDCConfig": {
      "type": "object",
      "properties": {
        "allow_signups": {
          "type": "boolean"
        },
        "auth_url_params": {
          "type": "object"
        },
        "client_cert_file": {
          "type": "string"
        },
        "client_id": {
          "type": "string"
        },
        "client_key_file": {
          "description": "ClientKeyFile \u0026 ClientCertFile are used in place of ClientSecret for PKI auth.",
          "type": "string"
        },
        "client_secret": {
          "type": "string"
        },
        "email_domain": {
          "type": "array",
          "items": {
            "type": "string"
          }
        },
        "email_field": {
          "type": "string"
        },
        "group_auto_create": {
          "type": "boolean"
        },
        "group_mapping": {
          "type": "object"
        },
        "group_regex_filter": {
          "$ref": "#/definitions/clibase.Regexp"
        },
        "groups_field": {
          "type": "string"
        },
        "icon_url": {
          "$ref": "#/definitions/clibase.URL"
        },
        "ignore_email_verified": {
          "type": "boolean"
        },
        "ignore_user_info": {
          "type": "boolean"
        },
        "issuer_url": {
          "type": "string"
        },
        "scopes": {
          "type": "array",
          "items": {
            "type": "string"
          }
        },
        "sign_in_text": {
          "type": "string"
        },
        "user_role_field": {
          "type": "string"
        },
        "user_role_mapping": {
          "type": "object"
        },
        "user_roles_default": {
          "type": "array",
          "items": {
            "type": "string"
          }
        },
        "username_field": {
          "type": "string"
        }
      }
    },
    "codersdk.Organization": {
      "type": "object",
      "required": ["created_at", "id", "name", "updated_at"],
      "properties": {
        "created_at": {
          "type": "string",
          "format": "date-time"
        },
        "id": {
          "type": "string",
          "format": "uuid"
        },
        "name": {
          "type": "string"
        },
        "updated_at": {
          "type": "string",
          "format": "date-time"
        }
      }
    },
    "codersdk.OrganizationMember": {
      "type": "object",
      "properties": {
        "created_at": {
          "type": "string",
          "format": "date-time"
        },
        "organization_id": {
          "type": "string",
          "format": "uuid"
        },
        "roles": {
          "type": "array",
          "items": {
            "$ref": "#/definitions/codersdk.Role"
          }
        },
        "updated_at": {
          "type": "string",
          "format": "date-time"
        },
        "user_id": {
          "type": "string",
          "format": "uuid"
        }
      }
    },
    "codersdk.PatchGroupRequest": {
      "type": "object",
      "properties": {
        "add_users": {
          "type": "array",
          "items": {
            "type": "string"
          }
        },
        "avatar_url": {
          "type": "string"
        },
        "display_name": {
          "type": "string"
        },
        "name": {
          "type": "string"
        },
        "quota_allowance": {
          "type": "integer"
        },
        "remove_users": {
          "type": "array",
          "items": {
            "type": "string"
          }
        }
      }
    },
    "codersdk.PatchTemplateVersionRequest": {
      "type": "object",
      "properties": {
        "message": {
          "type": "string"
        },
        "name": {
          "type": "string"
        }
      }
    },
    "codersdk.PatchWorkspaceProxy": {
      "type": "object",
      "required": ["display_name", "icon", "id", "name"],
      "properties": {
        "display_name": {
          "type": "string"
        },
        "icon": {
          "type": "string"
        },
        "id": {
          "type": "string",
          "format": "uuid"
        },
        "name": {
          "type": "string"
        },
        "regenerate_token": {
          "type": "boolean"
        }
      }
    },
    "codersdk.PprofConfig": {
      "type": "object",
      "properties": {
        "address": {
          "$ref": "#/definitions/clibase.HostPort"
        },
        "enable": {
          "type": "boolean"
        }
      }
    },
    "codersdk.PrometheusConfig": {
      "type": "object",
      "properties": {
        "address": {
          "$ref": "#/definitions/clibase.HostPort"
        },
        "collect_agent_stats": {
          "type": "boolean"
        },
        "collect_db_metrics": {
          "type": "boolean"
        },
        "enable": {
          "type": "boolean"
        }
      }
    },
    "codersdk.ProvisionerConfig": {
      "type": "object",
      "properties": {
        "daemon_poll_interval": {
          "type": "integer"
        },
        "daemon_poll_jitter": {
          "type": "integer"
        },
        "daemon_psk": {
          "type": "string"
        },
        "daemons": {
          "type": "integer"
        },
        "daemons_echo": {
          "type": "boolean"
        },
        "force_cancel_interval": {
          "type": "integer"
        }
      }
    },
    "codersdk.ProvisionerDaemon": {
      "type": "object",
      "properties": {
        "created_at": {
          "type": "string",
          "format": "date-time"
        },
        "id": {
          "type": "string",
          "format": "uuid"
        },
        "last_seen_at": {
          "type": "string",
          "format": "date-time"
        },
        "name": {
          "type": "string"
        },
        "provisioners": {
          "type": "array",
          "items": {
            "type": "string"
          }
        },
        "tags": {
          "type": "object",
          "additionalProperties": {
            "type": "string"
          }
        },
        "updated_at": {
<<<<<<< HEAD
          "type": "string",
          "format": "date-time"
=======
          "format": "date-time",
          "allOf": [
            {
              "$ref": "#/definitions/sql.NullTime"
            }
          ]
        },
        "version": {
          "type": "string"
>>>>>>> f0b4badf
        }
      }
    },
    "codersdk.ProvisionerJob": {
      "type": "object",
      "properties": {
        "canceled_at": {
          "type": "string",
          "format": "date-time"
        },
        "completed_at": {
          "type": "string",
          "format": "date-time"
        },
        "created_at": {
          "type": "string",
          "format": "date-time"
        },
        "error": {
          "type": "string"
        },
        "error_code": {
          "enum": ["REQUIRED_TEMPLATE_VARIABLES"],
          "allOf": [
            {
              "$ref": "#/definitions/codersdk.JobErrorCode"
            }
          ]
        },
        "file_id": {
          "type": "string",
          "format": "uuid"
        },
        "id": {
          "type": "string",
          "format": "uuid"
        },
        "queue_position": {
          "type": "integer"
        },
        "queue_size": {
          "type": "integer"
        },
        "started_at": {
          "type": "string",
          "format": "date-time"
        },
        "status": {
          "enum": [
            "pending",
            "running",
            "succeeded",
            "canceling",
            "canceled",
            "failed"
          ],
          "allOf": [
            {
              "$ref": "#/definitions/codersdk.ProvisionerJobStatus"
            }
          ]
        },
        "tags": {
          "type": "object",
          "additionalProperties": {
            "type": "string"
          }
        },
        "worker_id": {
          "type": "string",
          "format": "uuid"
        }
      }
    },
    "codersdk.ProvisionerJobLog": {
      "type": "object",
      "properties": {
        "created_at": {
          "type": "string",
          "format": "date-time"
        },
        "id": {
          "type": "integer"
        },
        "log_level": {
          "enum": ["trace", "debug", "info", "warn", "error"],
          "allOf": [
            {
              "$ref": "#/definitions/codersdk.LogLevel"
            }
          ]
        },
        "log_source": {
          "$ref": "#/definitions/codersdk.LogSource"
        },
        "output": {
          "type": "string"
        },
        "stage": {
          "type": "string"
        }
      }
    },
    "codersdk.ProvisionerJobStatus": {
      "type": "string",
      "enum": [
        "pending",
        "running",
        "succeeded",
        "canceling",
        "canceled",
        "failed",
        "unknown"
      ],
      "x-enum-varnames": [
        "ProvisionerJobPending",
        "ProvisionerJobRunning",
        "ProvisionerJobSucceeded",
        "ProvisionerJobCanceling",
        "ProvisionerJobCanceled",
        "ProvisionerJobFailed",
        "ProvisionerJobUnknown"
      ]
    },
    "codersdk.ProvisionerLogLevel": {
      "type": "string",
      "enum": ["debug"],
      "x-enum-varnames": ["ProvisionerLogLevelDebug"]
    },
    "codersdk.ProvisionerStorageMethod": {
      "type": "string",
      "enum": ["file"],
      "x-enum-varnames": ["ProvisionerStorageMethodFile"]
    },
    "codersdk.ProxyHealthReport": {
      "type": "object",
      "properties": {
        "errors": {
          "description": "Errors are problems that prevent the workspace proxy from being healthy",
          "type": "array",
          "items": {
            "type": "string"
          }
        },
        "warnings": {
          "description": "Warnings do not prevent the workspace proxy from being healthy, but\nshould be addressed.",
          "type": "array",
          "items": {
            "type": "string"
          }
        }
      }
    },
    "codersdk.ProxyHealthStatus": {
      "type": "string",
      "enum": ["ok", "unreachable", "unhealthy", "unregistered"],
      "x-enum-varnames": [
        "ProxyHealthy",
        "ProxyUnreachable",
        "ProxyUnhealthy",
        "ProxyUnregistered"
      ]
    },
    "codersdk.PutExtendWorkspaceRequest": {
      "type": "object",
      "required": ["deadline"],
      "properties": {
        "deadline": {
          "type": "string",
          "format": "date-time"
        }
      }
    },
    "codersdk.RBACResource": {
      "type": "string",
      "enum": [
        "workspace",
        "workspace_proxy",
        "workspace_execution",
        "application_connect",
        "audit_log",
        "template",
        "group",
        "file",
        "provisioner_daemon",
        "organization",
        "assign_role",
        "assign_org_role",
        "api_key",
        "user",
        "user_data",
        "organization_member",
        "license",
        "deployment_config",
        "deployment_stats",
        "replicas",
        "debug_info",
        "system",
        "template_insights"
      ],
      "x-enum-varnames": [
        "ResourceWorkspace",
        "ResourceWorkspaceProxy",
        "ResourceWorkspaceExecution",
        "ResourceWorkspaceApplicationConnect",
        "ResourceAuditLog",
        "ResourceTemplate",
        "ResourceGroup",
        "ResourceFile",
        "ResourceProvisionerDaemon",
        "ResourceOrganization",
        "ResourceRoleAssignment",
        "ResourceOrgRoleAssignment",
        "ResourceAPIKey",
        "ResourceUser",
        "ResourceUserData",
        "ResourceOrganizationMember",
        "ResourceLicense",
        "ResourceDeploymentValues",
        "ResourceDeploymentStats",
        "ResourceReplicas",
        "ResourceDebugInfo",
        "ResourceSystem",
        "ResourceTemplateInsights"
      ]
    },
    "codersdk.RateLimitConfig": {
      "type": "object",
      "properties": {
        "api": {
          "type": "integer"
        },
        "disable_all": {
          "type": "boolean"
        }
      }
    },
    "codersdk.Region": {
      "type": "object",
      "properties": {
        "display_name": {
          "type": "string"
        },
        "healthy": {
          "type": "boolean"
        },
        "icon_url": {
          "type": "string"
        },
        "id": {
          "type": "string",
          "format": "uuid"
        },
        "name": {
          "type": "string"
        },
        "path_app_url": {
          "description": "PathAppURL is the URL to the base path for path apps. Optional\nunless wildcard_hostname is set.\nE.g. https://us.example.com",
          "type": "string"
        },
        "wildcard_hostname": {
          "description": "WildcardHostname is the wildcard hostname for subdomain apps.\nE.g. *.us.example.com\nE.g. *--suffix.au.example.com\nOptional. Does not need to be on the same domain as PathAppURL.",
          "type": "string"
        }
      }
    },
    "codersdk.RegionsResponse-codersdk_Region": {
      "type": "object",
      "properties": {
        "regions": {
          "type": "array",
          "items": {
            "$ref": "#/definitions/codersdk.Region"
          }
        }
      }
    },
    "codersdk.RegionsResponse-codersdk_WorkspaceProxy": {
      "type": "object",
      "properties": {
        "regions": {
          "type": "array",
          "items": {
            "$ref": "#/definitions/codersdk.WorkspaceProxy"
          }
        }
      }
    },
    "codersdk.Replica": {
      "type": "object",
      "properties": {
        "created_at": {
          "description": "CreatedAt is the timestamp when the replica was first seen.",
          "type": "string",
          "format": "date-time"
        },
        "database_latency": {
          "description": "DatabaseLatency is the latency in microseconds to the database.",
          "type": "integer"
        },
        "error": {
          "description": "Error is the replica error.",
          "type": "string"
        },
        "hostname": {
          "description": "Hostname is the hostname of the replica.",
          "type": "string"
        },
        "id": {
          "description": "ID is the unique identifier for the replica.",
          "type": "string",
          "format": "uuid"
        },
        "region_id": {
          "description": "RegionID is the region of the replica.",
          "type": "integer"
        },
        "relay_address": {
          "description": "RelayAddress is the accessible address to relay DERP connections.",
          "type": "string"
        }
      }
    },
    "codersdk.ResolveAutostartResponse": {
      "type": "object",
      "properties": {
        "parameter_mismatch": {
          "type": "boolean"
        }
      }
    },
    "codersdk.ResourceType": {
      "type": "string",
      "enum": [
        "template",
        "template_version",
        "user",
        "workspace",
        "workspace_build",
        "git_ssh_key",
        "api_key",
        "group",
        "license",
        "convert_login",
        "health_settings",
        "workspace_proxy",
        "organization"
      ],
      "x-enum-varnames": [
        "ResourceTypeTemplate",
        "ResourceTypeTemplateVersion",
        "ResourceTypeUser",
        "ResourceTypeWorkspace",
        "ResourceTypeWorkspaceBuild",
        "ResourceTypeGitSSHKey",
        "ResourceTypeAPIKey",
        "ResourceTypeGroup",
        "ResourceTypeLicense",
        "ResourceTypeConvertLogin",
        "ResourceTypeHealthSettings",
        "ResourceTypeWorkspaceProxy",
        "ResourceTypeOrganization"
      ]
    },
    "codersdk.Response": {
      "type": "object",
      "properties": {
        "detail": {
          "description": "Detail is a debug message that provides further insight into why the\naction failed. This information can be technical and a regular golang\nerr.Error() text.\n- \"database: too many open connections\"\n- \"stat: too many open files\"",
          "type": "string"
        },
        "message": {
          "description": "Message is an actionable message that depicts actions the request took.\nThese messages should be fully formed sentences with proper punctuation.\nExamples:\n- \"A user has been created.\"\n- \"Failed to create a user.\"",
          "type": "string"
        },
        "validations": {
          "description": "Validations are form field-specific friendly error messages. They will be\nshown on a form field in the UI. These can also be used to add additional\ncontext if there is a set of errors in the primary 'Message'.",
          "type": "array",
          "items": {
            "$ref": "#/definitions/codersdk.ValidationError"
          }
        }
      }
    },
    "codersdk.Role": {
      "type": "object",
      "properties": {
        "display_name": {
          "type": "string"
        },
        "name": {
          "type": "string"
        }
      }
    },
    "codersdk.SSHConfig": {
      "type": "object",
      "properties": {
        "deploymentName": {
          "description": "DeploymentName is the config-ssh Hostname prefix",
          "type": "string"
        },
        "sshconfigOptions": {
          "description": "SSHConfigOptions are additional options to add to the ssh config file.\nThis will override defaults.",
          "type": "array",
          "items": {
            "type": "string"
          }
        }
      }
    },
    "codersdk.SSHConfigResponse": {
      "type": "object",
      "properties": {
        "hostname_prefix": {
          "type": "string"
        },
        "ssh_config_options": {
          "type": "object",
          "additionalProperties": {
            "type": "string"
          }
        }
      }
    },
    "codersdk.ServiceBannerConfig": {
      "type": "object",
      "properties": {
        "background_color": {
          "type": "string"
        },
        "enabled": {
          "type": "boolean"
        },
        "message": {
          "type": "string"
        }
      }
    },
    "codersdk.SessionCountDeploymentStats": {
      "type": "object",
      "properties": {
        "jetbrains": {
          "type": "integer"
        },
        "reconnecting_pty": {
          "type": "integer"
        },
        "ssh": {
          "type": "integer"
        },
        "vscode": {
          "type": "integer"
        }
      }
    },
    "codersdk.SupportConfig": {
      "type": "object",
      "properties": {
        "links": {
          "$ref": "#/definitions/clibase.Struct-array_codersdk_LinkConfig"
        }
      }
    },
    "codersdk.SwaggerConfig": {
      "type": "object",
      "properties": {
        "enable": {
          "type": "boolean"
        }
      }
    },
    "codersdk.TLSConfig": {
      "type": "object",
      "properties": {
        "address": {
          "$ref": "#/definitions/clibase.HostPort"
        },
        "allow_insecure_ciphers": {
          "type": "boolean"
        },
        "cert_file": {
          "type": "array",
          "items": {
            "type": "string"
          }
        },
        "client_auth": {
          "type": "string"
        },
        "client_ca_file": {
          "type": "string"
        },
        "client_cert_file": {
          "type": "string"
        },
        "client_key_file": {
          "type": "string"
        },
        "enable": {
          "type": "boolean"
        },
        "key_file": {
          "type": "array",
          "items": {
            "type": "string"
          }
        },
        "min_version": {
          "type": "string"
        },
        "redirect_http": {
          "type": "boolean"
        },
        "supported_ciphers": {
          "type": "array",
          "items": {
            "type": "string"
          }
        }
      }
    },
    "codersdk.TelemetryConfig": {
      "type": "object",
      "properties": {
        "enable": {
          "type": "boolean"
        },
        "trace": {
          "type": "boolean"
        },
        "url": {
          "$ref": "#/definitions/clibase.URL"
        }
      }
    },
    "codersdk.Template": {
      "type": "object",
      "properties": {
        "active_user_count": {
          "description": "ActiveUserCount is set to -1 when loading.",
          "type": "integer"
        },
        "active_version_id": {
          "type": "string",
          "format": "uuid"
        },
        "allow_user_autostart": {
          "description": "AllowUserAutostart and AllowUserAutostop are enterprise-only. Their\nvalues are only used if your license is entitled to use the advanced\ntemplate scheduling feature.",
          "type": "boolean"
        },
        "allow_user_autostop": {
          "type": "boolean"
        },
        "allow_user_cancel_workspace_jobs": {
          "type": "boolean"
        },
        "autostart_requirement": {
          "$ref": "#/definitions/codersdk.TemplateAutostartRequirement"
        },
        "autostop_requirement": {
          "description": "AutostopRequirement and AutostartRequirement are enterprise features. Its\nvalue is only used if your license is entitled to use the advanced template\nscheduling feature.",
          "allOf": [
            {
              "$ref": "#/definitions/codersdk.TemplateAutostopRequirement"
            }
          ]
        },
        "build_time_stats": {
          "$ref": "#/definitions/codersdk.TemplateBuildTimeStats"
        },
        "created_at": {
          "type": "string",
          "format": "date-time"
        },
        "created_by_id": {
          "type": "string",
          "format": "uuid"
        },
        "created_by_name": {
          "type": "string"
        },
        "default_ttl_ms": {
          "type": "integer"
        },
        "deprecated": {
          "type": "boolean"
        },
        "deprecation_message": {
          "type": "string"
        },
        "description": {
          "type": "string"
        },
        "display_name": {
          "type": "string"
        },
        "failure_ttl_ms": {
          "description": "FailureTTLMillis, TimeTilDormantMillis, and TimeTilDormantAutoDeleteMillis are enterprise-only. Their\nvalues are used if your license is entitled to use the advanced\ntemplate scheduling feature.",
          "type": "integer"
        },
        "icon": {
          "type": "string"
        },
        "id": {
          "type": "string",
          "format": "uuid"
        },
        "max_ttl_ms": {
          "description": "TODO(@dean): remove max_ttl once autostop_requirement is matured",
          "type": "integer"
        },
        "name": {
          "type": "string"
        },
        "organization_id": {
          "type": "string",
          "format": "uuid"
        },
        "provisioner": {
          "type": "string",
          "enum": ["terraform"]
        },
        "require_active_version": {
          "description": "RequireActiveVersion mandates that workspaces are built with the active\ntemplate version.",
          "type": "boolean"
        },
        "time_til_dormant_autodelete_ms": {
          "type": "integer"
        },
        "time_til_dormant_ms": {
          "type": "integer"
        },
        "updated_at": {
          "type": "string",
          "format": "date-time"
        }
      }
    },
    "codersdk.TemplateAppUsage": {
      "type": "object",
      "properties": {
        "display_name": {
          "type": "string",
          "example": "Visual Studio Code"
        },
        "icon": {
          "type": "string"
        },
        "seconds": {
          "type": "integer",
          "example": 80500
        },
        "slug": {
          "type": "string",
          "example": "vscode"
        },
        "template_ids": {
          "type": "array",
          "items": {
            "type": "string",
            "format": "uuid"
          }
        },
        "type": {
          "allOf": [
            {
              "$ref": "#/definitions/codersdk.TemplateAppsType"
            }
          ],
          "example": "builtin"
        }
      }
    },
    "codersdk.TemplateAppsType": {
      "type": "string",
      "enum": ["builtin", "app"],
      "x-enum-varnames": ["TemplateAppsTypeBuiltin", "TemplateAppsTypeApp"]
    },
    "codersdk.TemplateAutostartRequirement": {
      "type": "object",
      "properties": {
        "days_of_week": {
          "description": "DaysOfWeek is a list of days of the week in which autostart is allowed\nto happen. If no days are specified, autostart is not allowed.",
          "type": "array",
          "items": {
            "type": "string",
            "enum": [
              "monday",
              "tuesday",
              "wednesday",
              "thursday",
              "friday",
              "saturday",
              "sunday"
            ]
          }
        }
      }
    },
    "codersdk.TemplateAutostopRequirement": {
      "type": "object",
      "properties": {
        "days_of_week": {
          "description": "DaysOfWeek is a list of days of the week on which restarts are required.\nRestarts happen within the user's quiet hours (in their configured\ntimezone). If no days are specified, restarts are not required. Weekdays\ncannot be specified twice.\n\nRestarts will only happen on weekdays in this list on weeks which line up\nwith Weeks.",
          "type": "array",
          "items": {
            "type": "string",
            "enum": [
              "monday",
              "tuesday",
              "wednesday",
              "thursday",
              "friday",
              "saturday",
              "sunday"
            ]
          }
        },
        "weeks": {
          "description": "Weeks is the number of weeks between required restarts. Weeks are synced\nacross all workspaces (and Coder deployments) using modulo math on a\nhardcoded epoch week of January 2nd, 2023 (the first Monday of 2023).\nValues of 0 or 1 indicate weekly restarts. Values of 2 indicate\nfortnightly restarts, etc.",
          "type": "integer"
        }
      }
    },
    "codersdk.TemplateBuildTimeStats": {
      "type": "object",
      "additionalProperties": {
        "$ref": "#/definitions/codersdk.TransitionStats"
      }
    },
    "codersdk.TemplateExample": {
      "type": "object",
      "properties": {
        "description": {
          "type": "string"
        },
        "icon": {
          "type": "string"
        },
        "id": {
          "type": "string",
          "format": "uuid"
        },
        "markdown": {
          "type": "string"
        },
        "name": {
          "type": "string"
        },
        "tags": {
          "type": "array",
          "items": {
            "type": "string"
          }
        },
        "url": {
          "type": "string"
        }
      }
    },
    "codersdk.TemplateInsightsIntervalReport": {
      "type": "object",
      "properties": {
        "active_users": {
          "type": "integer",
          "example": 14
        },
        "end_time": {
          "type": "string",
          "format": "date-time"
        },
        "interval": {
          "allOf": [
            {
              "$ref": "#/definitions/codersdk.InsightsReportInterval"
            }
          ],
          "example": "week"
        },
        "start_time": {
          "type": "string",
          "format": "date-time"
        },
        "template_ids": {
          "type": "array",
          "items": {
            "type": "string",
            "format": "uuid"
          }
        }
      }
    },
    "codersdk.TemplateInsightsReport": {
      "type": "object",
      "properties": {
        "active_users": {
          "type": "integer",
          "example": 22
        },
        "apps_usage": {
          "type": "array",
          "items": {
            "$ref": "#/definitions/codersdk.TemplateAppUsage"
          }
        },
        "end_time": {
          "type": "string",
          "format": "date-time"
        },
        "parameters_usage": {
          "type": "array",
          "items": {
            "$ref": "#/definitions/codersdk.TemplateParameterUsage"
          }
        },
        "start_time": {
          "type": "string",
          "format": "date-time"
        },
        "template_ids": {
          "type": "array",
          "items": {
            "type": "string",
            "format": "uuid"
          }
        }
      }
    },
    "codersdk.TemplateInsightsResponse": {
      "type": "object",
      "properties": {
        "interval_reports": {
          "type": "array",
          "items": {
            "$ref": "#/definitions/codersdk.TemplateInsightsIntervalReport"
          }
        },
        "report": {
          "$ref": "#/definitions/codersdk.TemplateInsightsReport"
        }
      }
    },
    "codersdk.TemplateParameterUsage": {
      "type": "object",
      "properties": {
        "description": {
          "type": "string"
        },
        "display_name": {
          "type": "string"
        },
        "name": {
          "type": "string"
        },
        "options": {
          "type": "array",
          "items": {
            "$ref": "#/definitions/codersdk.TemplateVersionParameterOption"
          }
        },
        "template_ids": {
          "type": "array",
          "items": {
            "type": "string",
            "format": "uuid"
          }
        },
        "type": {
          "type": "string"
        },
        "values": {
          "type": "array",
          "items": {
            "$ref": "#/definitions/codersdk.TemplateParameterValue"
          }
        }
      }
    },
    "codersdk.TemplateParameterValue": {
      "type": "object",
      "properties": {
        "count": {
          "type": "integer"
        },
        "value": {
          "type": "string"
        }
      }
    },
    "codersdk.TemplateRole": {
      "type": "string",
      "enum": ["admin", "use", ""],
      "x-enum-varnames": [
        "TemplateRoleAdmin",
        "TemplateRoleUse",
        "TemplateRoleDeleted"
      ]
    },
    "codersdk.TemplateUser": {
      "type": "object",
      "required": ["created_at", "email", "id", "username"],
      "properties": {
        "avatar_url": {
          "type": "string",
          "format": "uri"
        },
        "created_at": {
          "type": "string",
          "format": "date-time"
        },
        "email": {
          "type": "string",
          "format": "email"
        },
        "id": {
          "type": "string",
          "format": "uuid"
        },
        "last_seen_at": {
          "type": "string",
          "format": "date-time"
        },
        "login_type": {
          "$ref": "#/definitions/codersdk.LoginType"
        },
        "organization_ids": {
          "type": "array",
          "items": {
            "type": "string",
            "format": "uuid"
          }
        },
        "role": {
          "enum": ["admin", "use"],
          "allOf": [
            {
              "$ref": "#/definitions/codersdk.TemplateRole"
            }
          ]
        },
        "roles": {
          "type": "array",
          "items": {
            "$ref": "#/definitions/codersdk.Role"
          }
        },
        "status": {
          "enum": ["active", "suspended"],
          "allOf": [
            {
              "$ref": "#/definitions/codersdk.UserStatus"
            }
          ]
        },
        "username": {
          "type": "string"
        }
      }
    },
    "codersdk.TemplateVersion": {
      "type": "object",
      "properties": {
        "archived": {
          "type": "boolean"
        },
        "created_at": {
          "type": "string",
          "format": "date-time"
        },
        "created_by": {
          "$ref": "#/definitions/codersdk.MinimalUser"
        },
        "id": {
          "type": "string",
          "format": "uuid"
        },
        "job": {
          "$ref": "#/definitions/codersdk.ProvisionerJob"
        },
        "message": {
          "type": "string"
        },
        "name": {
          "type": "string"
        },
        "organization_id": {
          "type": "string",
          "format": "uuid"
        },
        "readme": {
          "type": "string"
        },
        "template_id": {
          "type": "string",
          "format": "uuid"
        },
        "updated_at": {
          "type": "string",
          "format": "date-time"
        },
        "warnings": {
          "type": "array",
          "items": {
            "enum": ["DEPRECATED_PARAMETERS"],
            "$ref": "#/definitions/codersdk.TemplateVersionWarning"
          }
        }
      }
    },
    "codersdk.TemplateVersionExternalAuth": {
      "type": "object",
      "properties": {
        "authenticate_url": {
          "type": "string"
        },
        "authenticated": {
          "type": "boolean"
        },
        "display_icon": {
          "type": "string"
        },
        "display_name": {
          "type": "string"
        },
        "id": {
          "type": "string"
        },
        "type": {
          "type": "string"
        }
      }
    },
    "codersdk.TemplateVersionParameter": {
      "type": "object",
      "properties": {
        "default_value": {
          "type": "string"
        },
        "description": {
          "type": "string"
        },
        "description_plaintext": {
          "type": "string"
        },
        "display_name": {
          "type": "string"
        },
        "ephemeral": {
          "type": "boolean"
        },
        "icon": {
          "type": "string"
        },
        "mutable": {
          "type": "boolean"
        },
        "name": {
          "type": "string"
        },
        "options": {
          "type": "array",
          "items": {
            "$ref": "#/definitions/codersdk.TemplateVersionParameterOption"
          }
        },
        "required": {
          "type": "boolean"
        },
        "type": {
          "type": "string",
          "enum": ["string", "number", "bool", "list(string)"]
        },
        "validation_error": {
          "type": "string"
        },
        "validation_max": {
          "type": "integer"
        },
        "validation_min": {
          "type": "integer"
        },
        "validation_monotonic": {
          "enum": ["increasing", "decreasing"],
          "allOf": [
            {
              "$ref": "#/definitions/codersdk.ValidationMonotonicOrder"
            }
          ]
        },
        "validation_regex": {
          "type": "string"
        }
      }
    },
    "codersdk.TemplateVersionParameterOption": {
      "type": "object",
      "properties": {
        "description": {
          "type": "string"
        },
        "icon": {
          "type": "string"
        },
        "name": {
          "type": "string"
        },
        "value": {
          "type": "string"
        }
      }
    },
    "codersdk.TemplateVersionVariable": {
      "type": "object",
      "properties": {
        "default_value": {
          "type": "string"
        },
        "description": {
          "type": "string"
        },
        "name": {
          "type": "string"
        },
        "required": {
          "type": "boolean"
        },
        "sensitive": {
          "type": "boolean"
        },
        "type": {
          "type": "string",
          "enum": ["string", "number", "bool"]
        },
        "value": {
          "type": "string"
        }
      }
    },
    "codersdk.TemplateVersionWarning": {
      "type": "string",
      "enum": ["UNSUPPORTED_WORKSPACES"],
      "x-enum-varnames": ["TemplateVersionWarningUnsupportedWorkspaces"]
    },
    "codersdk.TokenConfig": {
      "type": "object",
      "properties": {
        "max_token_lifetime": {
          "type": "integer"
        }
      }
    },
    "codersdk.TraceConfig": {
      "type": "object",
      "properties": {
        "capture_logs": {
          "type": "boolean"
        },
        "data_dog": {
          "type": "boolean"
        },
        "enable": {
          "type": "boolean"
        },
        "honeycomb_api_key": {
          "type": "string"
        }
      }
    },
    "codersdk.TransitionStats": {
      "type": "object",
      "properties": {
        "p50": {
          "type": "integer",
          "example": 123
        },
        "p95": {
          "type": "integer",
          "example": 146
        }
      }
    },
    "codersdk.UpdateActiveTemplateVersion": {
      "type": "object",
      "required": ["id"],
      "properties": {
        "id": {
          "type": "string",
          "format": "uuid"
        }
      }
    },
    "codersdk.UpdateAppearanceConfig": {
      "type": "object",
      "properties": {
        "application_name": {
          "type": "string"
        },
        "logo_url": {
          "type": "string"
        },
        "service_banner": {
          "$ref": "#/definitions/codersdk.ServiceBannerConfig"
        }
      }
    },
    "codersdk.UpdateCheckResponse": {
      "type": "object",
      "properties": {
        "current": {
          "description": "Current indicates whether the server version is the same as the latest.",
          "type": "boolean"
        },
        "url": {
          "description": "URL to download the latest release of Coder.",
          "type": "string"
        },
        "version": {
          "description": "Version is the semantic version for the latest release of Coder.",
          "type": "string"
        }
      }
    },
    "codersdk.UpdateHealthSettings": {
      "type": "object",
      "properties": {
        "dismissed_healthchecks": {
          "type": "array",
          "items": {
            "type": "string"
          }
        }
      }
    },
    "codersdk.UpdateRoles": {
      "type": "object",
      "properties": {
        "roles": {
          "type": "array",
          "items": {
            "type": "string"
          }
        }
      }
    },
    "codersdk.UpdateTemplateACL": {
      "type": "object",
      "properties": {
        "group_perms": {
          "description": "GroupPerms should be a mapping of group id to role.",
          "type": "object",
          "additionalProperties": {
            "$ref": "#/definitions/codersdk.TemplateRole"
          },
          "example": {
            "8bd26b20-f3e8-48be-a903-46bb920cf671": "use",
            "\u003cuser_id\u003e\u003e": "admin"
          }
        },
        "user_perms": {
          "description": "UserPerms should be a mapping of user id to role. The user id must be the\nuuid of the user, not a username or email address.",
          "type": "object",
          "additionalProperties": {
            "$ref": "#/definitions/codersdk.TemplateRole"
          },
          "example": {
            "4df59e74-c027-470b-ab4d-cbba8963a5e9": "use",
            "\u003cgroup_id\u003e": "admin"
          }
        }
      }
    },
    "codersdk.UpdateUserPasswordRequest": {
      "type": "object",
      "required": ["password"],
      "properties": {
        "old_password": {
          "type": "string"
        },
        "password": {
          "type": "string"
        }
      }
    },
    "codersdk.UpdateUserProfileRequest": {
      "type": "object",
      "required": ["username"],
      "properties": {
        "username": {
          "type": "string"
        }
      }
    },
    "codersdk.UpdateUserQuietHoursScheduleRequest": {
      "type": "object",
      "required": ["schedule"],
      "properties": {
        "schedule": {
          "description": "Schedule is a cron expression that defines when the user's quiet hours\nwindow is. Schedule must not be empty. For new users, the schedule is set\nto 2am in their browser or computer's timezone. The schedule denotes the\nbeginning of a 4 hour window where the workspace is allowed to\nautomatically stop or restart due to maintenance or template max TTL.\n\nThe schedule must be daily with a single time, and should have a timezone\nspecified via a CRON_TZ prefix (otherwise UTC will be used).\n\nIf the schedule is empty, the user will be updated to use the default\nschedule.",
          "type": "string"
        }
      }
    },
    "codersdk.UpdateWorkspaceAutomaticUpdatesRequest": {
      "type": "object",
      "properties": {
        "automatic_updates": {
          "$ref": "#/definitions/codersdk.AutomaticUpdates"
        }
      }
    },
    "codersdk.UpdateWorkspaceAutostartRequest": {
      "type": "object",
      "properties": {
        "schedule": {
          "type": "string"
        }
      }
    },
    "codersdk.UpdateWorkspaceDormancy": {
      "type": "object",
      "properties": {
        "dormant": {
          "type": "boolean"
        }
      }
    },
    "codersdk.UpdateWorkspaceRequest": {
      "type": "object",
      "properties": {
        "name": {
          "type": "string"
        }
      }
    },
    "codersdk.UpdateWorkspaceTTLRequest": {
      "type": "object",
      "properties": {
        "ttl_ms": {
          "type": "integer"
        }
      }
    },
    "codersdk.UploadResponse": {
      "type": "object",
      "properties": {
        "hash": {
          "type": "string",
          "format": "uuid"
        }
      }
    },
    "codersdk.User": {
      "type": "object",
      "required": ["created_at", "email", "id", "username"],
      "properties": {
        "avatar_url": {
          "type": "string",
          "format": "uri"
        },
        "created_at": {
          "type": "string",
          "format": "date-time"
        },
        "email": {
          "type": "string",
          "format": "email"
        },
        "id": {
          "type": "string",
          "format": "uuid"
        },
        "last_seen_at": {
          "type": "string",
          "format": "date-time"
        },
        "login_type": {
          "$ref": "#/definitions/codersdk.LoginType"
        },
        "organization_ids": {
          "type": "array",
          "items": {
            "type": "string",
            "format": "uuid"
          }
        },
        "roles": {
          "type": "array",
          "items": {
            "$ref": "#/definitions/codersdk.Role"
          }
        },
        "status": {
          "enum": ["active", "suspended"],
          "allOf": [
            {
              "$ref": "#/definitions/codersdk.UserStatus"
            }
          ]
        },
        "username": {
          "type": "string"
        }
      }
    },
    "codersdk.UserActivity": {
      "type": "object",
      "properties": {
        "avatar_url": {
          "type": "string",
          "format": "uri"
        },
        "seconds": {
          "type": "integer",
          "example": 80500
        },
        "template_ids": {
          "type": "array",
          "items": {
            "type": "string",
            "format": "uuid"
          }
        },
        "user_id": {
          "type": "string",
          "format": "uuid"
        },
        "username": {
          "type": "string"
        }
      }
    },
    "codersdk.UserActivityInsightsReport": {
      "type": "object",
      "properties": {
        "end_time": {
          "type": "string",
          "format": "date-time"
        },
        "start_time": {
          "type": "string",
          "format": "date-time"
        },
        "template_ids": {
          "type": "array",
          "items": {
            "type": "string",
            "format": "uuid"
          }
        },
        "users": {
          "type": "array",
          "items": {
            "$ref": "#/definitions/codersdk.UserActivity"
          }
        }
      }
    },
    "codersdk.UserActivityInsightsResponse": {
      "type": "object",
      "properties": {
        "report": {
          "$ref": "#/definitions/codersdk.UserActivityInsightsReport"
        }
      }
    },
    "codersdk.UserLatency": {
      "type": "object",
      "properties": {
        "avatar_url": {
          "type": "string",
          "format": "uri"
        },
        "latency_ms": {
          "$ref": "#/definitions/codersdk.ConnectionLatency"
        },
        "template_ids": {
          "type": "array",
          "items": {
            "type": "string",
            "format": "uuid"
          }
        },
        "user_id": {
          "type": "string",
          "format": "uuid"
        },
        "username": {
          "type": "string"
        }
      }
    },
    "codersdk.UserLatencyInsightsReport": {
      "type": "object",
      "properties": {
        "end_time": {
          "type": "string",
          "format": "date-time"
        },
        "start_time": {
          "type": "string",
          "format": "date-time"
        },
        "template_ids": {
          "type": "array",
          "items": {
            "type": "string",
            "format": "uuid"
          }
        },
        "users": {
          "type": "array",
          "items": {
            "$ref": "#/definitions/codersdk.UserLatency"
          }
        }
      }
    },
    "codersdk.UserLatencyInsightsResponse": {
      "type": "object",
      "properties": {
        "report": {
          "$ref": "#/definitions/codersdk.UserLatencyInsightsReport"
        }
      }
    },
    "codersdk.UserLoginType": {
      "type": "object",
      "properties": {
        "login_type": {
          "$ref": "#/definitions/codersdk.LoginType"
        }
      }
    },
    "codersdk.UserQuietHoursScheduleConfig": {
      "type": "object",
      "properties": {
        "default_schedule": {
          "type": "string"
        }
      }
    },
    "codersdk.UserQuietHoursScheduleResponse": {
      "type": "object",
      "properties": {
        "next": {
          "description": "Next is the next time that the quiet hours window will start.",
          "type": "string",
          "format": "date-time"
        },
        "raw_schedule": {
          "type": "string"
        },
        "time": {
          "description": "Time is the time of day that the quiet hours window starts in the given\nTimezone each day.",
          "type": "string"
        },
        "timezone": {
          "description": "raw format from the cron expression, UTC if unspecified",
          "type": "string"
        },
        "user_set": {
          "description": "UserSet is true if the user has set their own quiet hours schedule. If\nfalse, the user is using the default schedule.",
          "type": "boolean"
        }
      }
    },
    "codersdk.UserStatus": {
      "type": "string",
      "enum": ["active", "dormant", "suspended"],
      "x-enum-varnames": [
        "UserStatusActive",
        "UserStatusDormant",
        "UserStatusSuspended"
      ]
    },
    "codersdk.ValidationError": {
      "type": "object",
      "required": ["detail", "field"],
      "properties": {
        "detail": {
          "type": "string"
        },
        "field": {
          "type": "string"
        }
      }
    },
    "codersdk.ValidationMonotonicOrder": {
      "type": "string",
      "enum": ["increasing", "decreasing"],
      "x-enum-varnames": [
        "MonotonicOrderIncreasing",
        "MonotonicOrderDecreasing"
      ]
    },
    "codersdk.VariableValue": {
      "type": "object",
      "properties": {
        "name": {
          "type": "string"
        },
        "value": {
          "type": "string"
        }
      }
    },
    "codersdk.Workspace": {
      "type": "object",
      "properties": {
        "automatic_updates": {
          "enum": ["always", "never"],
          "allOf": [
            {
              "$ref": "#/definitions/codersdk.AutomaticUpdates"
            }
          ]
        },
        "autostart_schedule": {
          "type": "string"
        },
        "created_at": {
          "type": "string",
          "format": "date-time"
        },
        "deleting_at": {
          "description": "DeletingAt indicates the time at which the workspace will be permanently deleted.\nA workspace is eligible for deletion if it is dormant (a non-nil dormant_at value)\nand a value has been specified for time_til_dormant_autodelete on its template.",
          "type": "string",
          "format": "date-time"
        },
        "dormant_at": {
          "description": "DormantAt being non-nil indicates a workspace that is dormant.\nA dormant workspace is no longer accessible must be activated.\nIt is subject to deletion if it breaches\nthe duration of the time_til_ field on its template.",
          "type": "string",
          "format": "date-time"
        },
        "health": {
          "description": "Health shows the health of the workspace and information about\nwhat is causing an unhealthy status.",
          "allOf": [
            {
              "$ref": "#/definitions/codersdk.WorkspaceHealth"
            }
          ]
        },
        "id": {
          "type": "string",
          "format": "uuid"
        },
        "last_used_at": {
          "type": "string",
          "format": "date-time"
        },
        "latest_build": {
          "$ref": "#/definitions/codersdk.WorkspaceBuild"
        },
        "name": {
          "type": "string"
        },
        "organization_id": {
          "type": "string",
          "format": "uuid"
        },
        "outdated": {
          "type": "boolean"
        },
        "owner_id": {
          "type": "string",
          "format": "uuid"
        },
        "owner_name": {
          "type": "string"
        },
        "template_active_version_id": {
          "type": "string",
          "format": "uuid"
        },
        "template_allow_user_cancel_workspace_jobs": {
          "type": "boolean"
        },
        "template_display_name": {
          "type": "string"
        },
        "template_icon": {
          "type": "string"
        },
        "template_id": {
          "type": "string",
          "format": "uuid"
        },
        "template_name": {
          "type": "string"
        },
        "template_require_active_version": {
          "type": "boolean"
        },
        "ttl_ms": {
          "type": "integer"
        },
        "updated_at": {
          "type": "string",
          "format": "date-time"
        }
      }
    },
    "codersdk.WorkspaceAgent": {
      "type": "object",
      "properties": {
        "api_version": {
          "type": "string"
        },
        "apps": {
          "type": "array",
          "items": {
            "$ref": "#/definitions/codersdk.WorkspaceApp"
          }
        },
        "architecture": {
          "type": "string"
        },
        "connection_timeout_seconds": {
          "type": "integer"
        },
        "created_at": {
          "type": "string",
          "format": "date-time"
        },
        "directory": {
          "type": "string"
        },
        "disconnected_at": {
          "type": "string",
          "format": "date-time"
        },
        "display_apps": {
          "type": "array",
          "items": {
            "$ref": "#/definitions/codersdk.DisplayApp"
          }
        },
        "environment_variables": {
          "type": "object",
          "additionalProperties": {
            "type": "string"
          }
        },
        "expanded_directory": {
          "type": "string"
        },
        "first_connected_at": {
          "type": "string",
          "format": "date-time"
        },
        "health": {
          "description": "Health reports the health of the agent.",
          "allOf": [
            {
              "$ref": "#/definitions/codersdk.WorkspaceAgentHealth"
            }
          ]
        },
        "id": {
          "type": "string",
          "format": "uuid"
        },
        "instance_id": {
          "type": "string"
        },
        "last_connected_at": {
          "type": "string",
          "format": "date-time"
        },
        "latency": {
          "description": "DERPLatency is mapped by region name (e.g. \"New York City\", \"Seattle\").",
          "type": "object",
          "additionalProperties": {
            "$ref": "#/definitions/codersdk.DERPRegion"
          }
        },
        "lifecycle_state": {
          "$ref": "#/definitions/codersdk.WorkspaceAgentLifecycle"
        },
        "log_sources": {
          "type": "array",
          "items": {
            "$ref": "#/definitions/codersdk.WorkspaceAgentLogSource"
          }
        },
        "logs_length": {
          "type": "integer"
        },
        "logs_overflowed": {
          "type": "boolean"
        },
        "name": {
          "type": "string"
        },
        "operating_system": {
          "type": "string"
        },
        "ready_at": {
          "type": "string",
          "format": "date-time"
        },
        "resource_id": {
          "type": "string",
          "format": "uuid"
        },
        "scripts": {
          "type": "array",
          "items": {
            "$ref": "#/definitions/codersdk.WorkspaceAgentScript"
          }
        },
        "started_at": {
          "type": "string",
          "format": "date-time"
        },
        "startup_script_behavior": {
          "description": "StartupScriptBehavior is a legacy field that is deprecated in favor\nof the `coder_script` resource. It's only referenced by old clients.\nDeprecated: Remove in the future!",
          "allOf": [
            {
              "$ref": "#/definitions/codersdk.WorkspaceAgentStartupScriptBehavior"
            }
          ]
        },
        "status": {
          "$ref": "#/definitions/codersdk.WorkspaceAgentStatus"
        },
        "subsystems": {
          "type": "array",
          "items": {
            "$ref": "#/definitions/codersdk.AgentSubsystem"
          }
        },
        "troubleshooting_url": {
          "type": "string"
        },
        "updated_at": {
          "type": "string",
          "format": "date-time"
        },
        "version": {
          "type": "string"
        }
      }
    },
    "codersdk.WorkspaceAgentConnectionInfo": {
      "type": "object",
      "properties": {
        "derp_force_websockets": {
          "type": "boolean"
        },
        "derp_map": {
          "$ref": "#/definitions/tailcfg.DERPMap"
        },
        "disable_direct_connections": {
          "type": "boolean"
        }
      }
    },
    "codersdk.WorkspaceAgentHealth": {
      "type": "object",
      "properties": {
        "healthy": {
          "description": "Healthy is true if the agent is healthy.",
          "type": "boolean",
          "example": false
        },
        "reason": {
          "description": "Reason is a human-readable explanation of the agent's health. It is empty if Healthy is true.",
          "type": "string",
          "example": "agent has lost connection"
        }
      }
    },
    "codersdk.WorkspaceAgentLifecycle": {
      "type": "string",
      "enum": [
        "created",
        "starting",
        "start_timeout",
        "start_error",
        "ready",
        "shutting_down",
        "shutdown_timeout",
        "shutdown_error",
        "off"
      ],
      "x-enum-varnames": [
        "WorkspaceAgentLifecycleCreated",
        "WorkspaceAgentLifecycleStarting",
        "WorkspaceAgentLifecycleStartTimeout",
        "WorkspaceAgentLifecycleStartError",
        "WorkspaceAgentLifecycleReady",
        "WorkspaceAgentLifecycleShuttingDown",
        "WorkspaceAgentLifecycleShutdownTimeout",
        "WorkspaceAgentLifecycleShutdownError",
        "WorkspaceAgentLifecycleOff"
      ]
    },
    "codersdk.WorkspaceAgentListeningPort": {
      "type": "object",
      "properties": {
        "network": {
          "description": "only \"tcp\" at the moment",
          "type": "string"
        },
        "port": {
          "type": "integer"
        },
        "process_name": {
          "description": "may be empty",
          "type": "string"
        }
      }
    },
    "codersdk.WorkspaceAgentListeningPortsResponse": {
      "type": "object",
      "properties": {
        "ports": {
          "description": "If there are no ports in the list, nothing should be displayed in the UI.\nThere must not be a \"no ports available\" message or anything similar, as\nthere will always be no ports displayed on platforms where our port\ndetection logic is unsupported.",
          "type": "array",
          "items": {
            "$ref": "#/definitions/codersdk.WorkspaceAgentListeningPort"
          }
        }
      }
    },
    "codersdk.WorkspaceAgentLog": {
      "type": "object",
      "properties": {
        "created_at": {
          "type": "string",
          "format": "date-time"
        },
        "id": {
          "type": "integer"
        },
        "level": {
          "$ref": "#/definitions/codersdk.LogLevel"
        },
        "output": {
          "type": "string"
        },
        "source_id": {
          "type": "string",
          "format": "uuid"
        }
      }
    },
    "codersdk.WorkspaceAgentLogSource": {
      "type": "object",
      "properties": {
        "created_at": {
          "type": "string",
          "format": "date-time"
        },
        "display_name": {
          "type": "string"
        },
        "icon": {
          "type": "string"
        },
        "id": {
          "type": "string",
          "format": "uuid"
        },
        "workspace_agent_id": {
          "type": "string",
          "format": "uuid"
        }
      }
    },
    "codersdk.WorkspaceAgentMetadataDescription": {
      "type": "object",
      "properties": {
        "display_name": {
          "type": "string"
        },
        "interval": {
          "type": "integer"
        },
        "key": {
          "type": "string"
        },
        "script": {
          "type": "string"
        },
        "timeout": {
          "type": "integer"
        }
      }
    },
    "codersdk.WorkspaceAgentScript": {
      "type": "object",
      "properties": {
        "cron": {
          "type": "string"
        },
        "log_path": {
          "type": "string"
        },
        "log_source_id": {
          "type": "string",
          "format": "uuid"
        },
        "run_on_start": {
          "type": "boolean"
        },
        "run_on_stop": {
          "type": "boolean"
        },
        "script": {
          "type": "string"
        },
        "start_blocks_login": {
          "type": "boolean"
        },
        "timeout": {
          "type": "integer"
        }
      }
    },
    "codersdk.WorkspaceAgentStartupScriptBehavior": {
      "type": "string",
      "enum": ["blocking", "non-blocking"],
      "x-enum-varnames": [
        "WorkspaceAgentStartupScriptBehaviorBlocking",
        "WorkspaceAgentStartupScriptBehaviorNonBlocking"
      ]
    },
    "codersdk.WorkspaceAgentStatus": {
      "type": "string",
      "enum": ["connecting", "connected", "disconnected", "timeout"],
      "x-enum-varnames": [
        "WorkspaceAgentConnecting",
        "WorkspaceAgentConnected",
        "WorkspaceAgentDisconnected",
        "WorkspaceAgentTimeout"
      ]
    },
    "codersdk.WorkspaceApp": {
      "type": "object",
      "properties": {
        "command": {
          "type": "string"
        },
        "display_name": {
          "description": "DisplayName is a friendly name for the app.",
          "type": "string"
        },
        "external": {
          "description": "External specifies whether the URL should be opened externally on\nthe client or not.",
          "type": "boolean"
        },
        "health": {
          "$ref": "#/definitions/codersdk.WorkspaceAppHealth"
        },
        "healthcheck": {
          "description": "Healthcheck specifies the configuration for checking app health.",
          "allOf": [
            {
              "$ref": "#/definitions/codersdk.Healthcheck"
            }
          ]
        },
        "icon": {
          "description": "Icon is a relative path or external URL that specifies\nan icon to be displayed in the dashboard.",
          "type": "string"
        },
        "id": {
          "type": "string",
          "format": "uuid"
        },
        "sharing_level": {
          "enum": ["owner", "authenticated", "public"],
          "allOf": [
            {
              "$ref": "#/definitions/codersdk.WorkspaceAppSharingLevel"
            }
          ]
        },
        "slug": {
          "description": "Slug is a unique identifier within the agent.",
          "type": "string"
        },
        "subdomain": {
          "description": "Subdomain denotes whether the app should be accessed via a path on the\n`coder server` or via a hostname-based dev URL. If this is set to true\nand there is no app wildcard configured on the server, the app will not\nbe accessible in the UI.",
          "type": "boolean"
        },
        "subdomain_name": {
          "description": "SubdomainName is the application domain exposed on the `coder server`.",
          "type": "string"
        },
        "url": {
          "description": "URL is the address being proxied to inside the workspace.\nIf external is specified, this will be opened on the client.",
          "type": "string"
        }
      }
    },
    "codersdk.WorkspaceAppHealth": {
      "type": "string",
      "enum": ["disabled", "initializing", "healthy", "unhealthy"],
      "x-enum-varnames": [
        "WorkspaceAppHealthDisabled",
        "WorkspaceAppHealthInitializing",
        "WorkspaceAppHealthHealthy",
        "WorkspaceAppHealthUnhealthy"
      ]
    },
    "codersdk.WorkspaceAppSharingLevel": {
      "type": "string",
      "enum": ["owner", "authenticated", "public"],
      "x-enum-varnames": [
        "WorkspaceAppSharingLevelOwner",
        "WorkspaceAppSharingLevelAuthenticated",
        "WorkspaceAppSharingLevelPublic"
      ]
    },
    "codersdk.WorkspaceBuild": {
      "type": "object",
      "properties": {
        "build_number": {
          "type": "integer"
        },
        "created_at": {
          "type": "string",
          "format": "date-time"
        },
        "daily_cost": {
          "type": "integer"
        },
        "deadline": {
          "type": "string",
          "format": "date-time"
        },
        "id": {
          "type": "string",
          "format": "uuid"
        },
        "initiator_id": {
          "type": "string",
          "format": "uuid"
        },
        "initiator_name": {
          "type": "string"
        },
        "job": {
          "$ref": "#/definitions/codersdk.ProvisionerJob"
        },
        "max_deadline": {
          "type": "string",
          "format": "date-time"
        },
        "reason": {
          "enum": ["initiator", "autostart", "autostop"],
          "allOf": [
            {
              "$ref": "#/definitions/codersdk.BuildReason"
            }
          ]
        },
        "resources": {
          "type": "array",
          "items": {
            "$ref": "#/definitions/codersdk.WorkspaceResource"
          }
        },
        "status": {
          "enum": [
            "pending",
            "starting",
            "running",
            "stopping",
            "stopped",
            "failed",
            "canceling",
            "canceled",
            "deleting",
            "deleted"
          ],
          "allOf": [
            {
              "$ref": "#/definitions/codersdk.WorkspaceStatus"
            }
          ]
        },
        "template_version_id": {
          "type": "string",
          "format": "uuid"
        },
        "template_version_name": {
          "type": "string"
        },
        "transition": {
          "enum": ["start", "stop", "delete"],
          "allOf": [
            {
              "$ref": "#/definitions/codersdk.WorkspaceTransition"
            }
          ]
        },
        "updated_at": {
          "type": "string",
          "format": "date-time"
        },
        "workspace_id": {
          "type": "string",
          "format": "uuid"
        },
        "workspace_name": {
          "type": "string"
        },
        "workspace_owner_id": {
          "type": "string",
          "format": "uuid"
        },
        "workspace_owner_name": {
          "type": "string"
        }
      }
    },
    "codersdk.WorkspaceBuildParameter": {
      "type": "object",
      "properties": {
        "name": {
          "type": "string"
        },
        "value": {
          "type": "string"
        }
      }
    },
    "codersdk.WorkspaceConnectionLatencyMS": {
      "type": "object",
      "properties": {
        "p50": {
          "type": "number"
        },
        "p95": {
          "type": "number"
        }
      }
    },
    "codersdk.WorkspaceDeploymentStats": {
      "type": "object",
      "properties": {
        "building": {
          "type": "integer"
        },
        "connection_latency_ms": {
          "$ref": "#/definitions/codersdk.WorkspaceConnectionLatencyMS"
        },
        "failed": {
          "type": "integer"
        },
        "pending": {
          "type": "integer"
        },
        "running": {
          "type": "integer"
        },
        "rx_bytes": {
          "type": "integer"
        },
        "stopped": {
          "type": "integer"
        },
        "tx_bytes": {
          "type": "integer"
        }
      }
    },
    "codersdk.WorkspaceHealth": {
      "type": "object",
      "properties": {
        "failing_agents": {
          "description": "FailingAgents lists the IDs of the agents that are failing, if any.",
          "type": "array",
          "items": {
            "type": "string",
            "format": "uuid"
          }
        },
        "healthy": {
          "description": "Healthy is true if the workspace is healthy.",
          "type": "boolean",
          "example": false
        }
      }
    },
    "codersdk.WorkspaceProxy": {
      "type": "object",
      "properties": {
        "created_at": {
          "type": "string",
          "format": "date-time"
        },
        "deleted": {
          "type": "boolean"
        },
        "derp_enabled": {
          "type": "boolean"
        },
        "derp_only": {
          "type": "boolean"
        },
        "display_name": {
          "type": "string"
        },
        "healthy": {
          "type": "boolean"
        },
        "icon_url": {
          "type": "string"
        },
        "id": {
          "type": "string",
          "format": "uuid"
        },
        "name": {
          "type": "string"
        },
        "path_app_url": {
          "description": "PathAppURL is the URL to the base path for path apps. Optional\nunless wildcard_hostname is set.\nE.g. https://us.example.com",
          "type": "string"
        },
        "status": {
          "description": "Status is the latest status check of the proxy. This will be empty for deleted\nproxies. This value can be used to determine if a workspace proxy is healthy\nand ready to use.",
          "allOf": [
            {
              "$ref": "#/definitions/codersdk.WorkspaceProxyStatus"
            }
          ]
        },
        "updated_at": {
          "type": "string",
          "format": "date-time"
        },
        "version": {
          "type": "string"
        },
        "wildcard_hostname": {
          "description": "WildcardHostname is the wildcard hostname for subdomain apps.\nE.g. *.us.example.com\nE.g. *--suffix.au.example.com\nOptional. Does not need to be on the same domain as PathAppURL.",
          "type": "string"
        }
      }
    },
    "codersdk.WorkspaceProxyStatus": {
      "type": "object",
      "properties": {
        "checked_at": {
          "type": "string",
          "format": "date-time"
        },
        "report": {
          "description": "Report provides more information about the health of the workspace proxy.",
          "allOf": [
            {
              "$ref": "#/definitions/codersdk.ProxyHealthReport"
            }
          ]
        },
        "status": {
          "$ref": "#/definitions/codersdk.ProxyHealthStatus"
        }
      }
    },
    "codersdk.WorkspaceQuota": {
      "type": "object",
      "properties": {
        "budget": {
          "type": "integer"
        },
        "credits_consumed": {
          "type": "integer"
        }
      }
    },
    "codersdk.WorkspaceResource": {
      "type": "object",
      "properties": {
        "agents": {
          "type": "array",
          "items": {
            "$ref": "#/definitions/codersdk.WorkspaceAgent"
          }
        },
        "created_at": {
          "type": "string",
          "format": "date-time"
        },
        "daily_cost": {
          "type": "integer"
        },
        "hide": {
          "type": "boolean"
        },
        "icon": {
          "type": "string"
        },
        "id": {
          "type": "string",
          "format": "uuid"
        },
        "job_id": {
          "type": "string",
          "format": "uuid"
        },
        "metadata": {
          "type": "array",
          "items": {
            "$ref": "#/definitions/codersdk.WorkspaceResourceMetadata"
          }
        },
        "name": {
          "type": "string"
        },
        "type": {
          "type": "string"
        },
        "workspace_transition": {
          "enum": ["start", "stop", "delete"],
          "allOf": [
            {
              "$ref": "#/definitions/codersdk.WorkspaceTransition"
            }
          ]
        }
      }
    },
    "codersdk.WorkspaceResourceMetadata": {
      "type": "object",
      "properties": {
        "key": {
          "type": "string"
        },
        "sensitive": {
          "type": "boolean"
        },
        "value": {
          "type": "string"
        }
      }
    },
    "codersdk.WorkspaceStatus": {
      "type": "string",
      "enum": [
        "pending",
        "starting",
        "running",
        "stopping",
        "stopped",
        "failed",
        "canceling",
        "canceled",
        "deleting",
        "deleted"
      ],
      "x-enum-varnames": [
        "WorkspaceStatusPending",
        "WorkspaceStatusStarting",
        "WorkspaceStatusRunning",
        "WorkspaceStatusStopping",
        "WorkspaceStatusStopped",
        "WorkspaceStatusFailed",
        "WorkspaceStatusCanceling",
        "WorkspaceStatusCanceled",
        "WorkspaceStatusDeleting",
        "WorkspaceStatusDeleted"
      ]
    },
    "codersdk.WorkspaceTransition": {
      "type": "string",
      "enum": ["start", "stop", "delete"],
      "x-enum-varnames": [
        "WorkspaceTransitionStart",
        "WorkspaceTransitionStop",
        "WorkspaceTransitionDelete"
      ]
    },
    "codersdk.WorkspacesResponse": {
      "type": "object",
      "properties": {
        "count": {
          "type": "integer"
        },
        "workspaces": {
          "type": "array",
          "items": {
            "$ref": "#/definitions/codersdk.Workspace"
          }
        }
      }
    },
    "derp.ServerInfoMessage": {
      "type": "object",
      "properties": {
        "tokenBucketBytesBurst": {
          "description": "TokenBucketBytesBurst is how many bytes the server will\nallow to burst, temporarily violating\nTokenBucketBytesPerSecond.\n\nZero means unspecified. There might be a limit, but the\nclient need not try to respect it.",
          "type": "integer"
        },
        "tokenBucketBytesPerSecond": {
          "description": "TokenBucketBytesPerSecond is how many bytes per second the\nserver says it will accept, including all framing bytes.\n\nZero means unspecified. There might be a limit, but the\nclient need not try to respect it.",
          "type": "integer"
        }
      }
    },
    "derphealth.NodeReport": {
      "type": "object",
      "properties": {
        "can_exchange_messages": {
          "type": "boolean"
        },
        "client_errs": {
          "type": "array",
          "items": {
            "type": "array",
            "items": {
              "type": "string"
            }
          }
        },
        "client_logs": {
          "type": "array",
          "items": {
            "type": "array",
            "items": {
              "type": "string"
            }
          }
        },
        "error": {
          "type": "string"
        },
        "healthy": {
          "description": "Healthy is deprecated and left for backward compatibility purposes, use `Severity` instead.",
          "type": "boolean"
        },
        "node": {
          "$ref": "#/definitions/tailcfg.DERPNode"
        },
        "node_info": {
          "$ref": "#/definitions/derp.ServerInfoMessage"
        },
        "round_trip_ping": {
          "type": "string"
        },
        "round_trip_ping_ms": {
          "type": "integer"
        },
        "severity": {
          "enum": ["ok", "warning", "error"],
          "allOf": [
            {
              "$ref": "#/definitions/health.Severity"
            }
          ]
        },
        "stun": {
          "$ref": "#/definitions/derphealth.StunReport"
        },
        "uses_websocket": {
          "type": "boolean"
        },
        "warnings": {
          "type": "array",
          "items": {
            "$ref": "#/definitions/health.Message"
          }
        }
      }
    },
    "derphealth.RegionReport": {
      "type": "object",
      "properties": {
        "error": {
          "type": "string"
        },
        "healthy": {
          "description": "Healthy is deprecated and left for backward compatibility purposes, use `Severity` instead.",
          "type": "boolean"
        },
        "node_reports": {
          "type": "array",
          "items": {
            "$ref": "#/definitions/derphealth.NodeReport"
          }
        },
        "region": {
          "$ref": "#/definitions/tailcfg.DERPRegion"
        },
        "severity": {
          "enum": ["ok", "warning", "error"],
          "allOf": [
            {
              "$ref": "#/definitions/health.Severity"
            }
          ]
        },
        "warnings": {
          "type": "array",
          "items": {
            "$ref": "#/definitions/health.Message"
          }
        }
      }
    },
    "derphealth.Report": {
      "type": "object",
      "properties": {
        "dismissed": {
          "type": "boolean"
        },
        "error": {
          "type": "string"
        },
        "healthy": {
          "description": "Healthy is deprecated and left for backward compatibility purposes, use `Severity` instead.",
          "type": "boolean"
        },
        "netcheck": {
          "$ref": "#/definitions/netcheck.Report"
        },
        "netcheck_err": {
          "type": "string"
        },
        "netcheck_logs": {
          "type": "array",
          "items": {
            "type": "string"
          }
        },
        "regions": {
          "type": "object",
          "additionalProperties": {
            "$ref": "#/definitions/derphealth.RegionReport"
          }
        },
        "severity": {
          "enum": ["ok", "warning", "error"],
          "allOf": [
            {
              "$ref": "#/definitions/health.Severity"
            }
          ]
        },
        "warnings": {
          "type": "array",
          "items": {
            "$ref": "#/definitions/health.Message"
          }
        }
      }
    },
    "derphealth.StunReport": {
      "type": "object",
      "properties": {
        "canSTUN": {
          "type": "boolean"
        },
        "enabled": {
          "type": "boolean"
        },
        "error": {
          "type": "string"
        }
      }
    },
    "health.Code": {
      "type": "string",
      "enum": [
        "EUNKNOWN",
        "EWP01",
        "EWP02",
        "EWP03",
        "EWP04",
        "EDB01",
        "EDB02",
        "EWS01",
        "EWS02",
        "EWS03",
        "EACS01",
        "EACS02",
        "EACS03",
        "EACS04",
        "EDERP01",
        "EDERP02"
      ],
      "x-enum-varnames": [
        "CodeUnknown",
        "CodeProxyUpdate",
        "CodeProxyFetch",
        "CodeProxyVersionMismatch",
        "CodeProxyUnhealthy",
        "CodeDatabasePingFailed",
        "CodeDatabasePingSlow",
        "CodeWebsocketDial",
        "CodeWebsocketEcho",
        "CodeWebsocketMsg",
        "CodeAccessURLNotSet",
        "CodeAccessURLInvalid",
        "CodeAccessURLFetch",
        "CodeAccessURLNotOK",
        "CodeDERPNodeUsesWebsocket",
        "CodeDERPOneNodeUnhealthy"
      ]
    },
    "health.Message": {
      "type": "object",
      "properties": {
        "code": {
          "$ref": "#/definitions/health.Code"
        },
        "message": {
          "type": "string"
        }
      }
    },
    "health.Severity": {
      "type": "string",
      "enum": ["ok", "warning", "error"],
      "x-enum-varnames": ["SeverityOK", "SeverityWarning", "SeverityError"]
    },
    "healthcheck.AccessURLReport": {
      "type": "object",
      "properties": {
        "access_url": {
          "type": "string"
        },
        "dismissed": {
          "type": "boolean"
        },
        "error": {
          "type": "string"
        },
        "healthy": {
          "description": "Healthy is deprecated and left for backward compatibility purposes, use `Severity` instead.",
          "type": "boolean"
        },
        "healthz_response": {
          "type": "string"
        },
        "reachable": {
          "type": "boolean"
        },
        "severity": {
          "enum": ["ok", "warning", "error"],
          "allOf": [
            {
              "$ref": "#/definitions/health.Severity"
            }
          ]
        },
        "status_code": {
          "type": "integer"
        },
        "warnings": {
          "type": "array",
          "items": {
            "$ref": "#/definitions/health.Message"
          }
        }
      }
    },
    "healthcheck.DatabaseReport": {
      "type": "object",
      "properties": {
        "dismissed": {
          "type": "boolean"
        },
        "error": {
          "type": "string"
        },
        "healthy": {
          "description": "Healthy is deprecated and left for backward compatibility purposes, use `Severity` instead.",
          "type": "boolean"
        },
        "latency": {
          "type": "string"
        },
        "latency_ms": {
          "type": "integer"
        },
        "reachable": {
          "type": "boolean"
        },
        "severity": {
          "enum": ["ok", "warning", "error"],
          "allOf": [
            {
              "$ref": "#/definitions/health.Severity"
            }
          ]
        },
        "threshold_ms": {
          "type": "integer"
        },
        "warnings": {
          "type": "array",
          "items": {
            "$ref": "#/definitions/health.Message"
          }
        }
      }
    },
    "healthcheck.Report": {
      "type": "object",
      "properties": {
        "access_url": {
          "$ref": "#/definitions/healthcheck.AccessURLReport"
        },
        "coder_version": {
          "description": "The Coder version of the server that the report was generated on.",
          "type": "string"
        },
        "database": {
          "$ref": "#/definitions/healthcheck.DatabaseReport"
        },
        "derp": {
          "$ref": "#/definitions/derphealth.Report"
        },
        "failing_sections": {
          "description": "FailingSections is a list of sections that have failed their healthcheck.",
          "type": "array",
          "items": {
            "type": "string"
          }
        },
        "healthy": {
          "description": "Healthy is true if the report returns no errors.\nDeprecated: use `Severity` instead",
          "type": "boolean"
        },
        "severity": {
          "description": "Severity indicates the status of Coder health.",
          "enum": ["ok", "warning", "error"],
          "allOf": [
            {
              "$ref": "#/definitions/health.Severity"
            }
          ]
        },
        "time": {
          "description": "Time is the time the report was generated at.",
          "type": "string"
        },
        "websocket": {
          "$ref": "#/definitions/healthcheck.WebsocketReport"
        },
        "workspace_proxy": {
          "$ref": "#/definitions/healthcheck.WorkspaceProxyReport"
        }
      }
    },
    "healthcheck.WebsocketReport": {
      "type": "object",
      "properties": {
        "body": {
          "type": "string"
        },
        "code": {
          "type": "integer"
        },
        "dismissed": {
          "type": "boolean"
        },
        "error": {
          "type": "string"
        },
        "healthy": {
          "description": "Healthy is deprecated and left for backward compatibility purposes, use `Severity` instead.",
          "type": "boolean"
        },
        "severity": {
          "enum": ["ok", "warning", "error"],
          "allOf": [
            {
              "$ref": "#/definitions/health.Severity"
            }
          ]
        },
        "warnings": {
          "type": "array",
          "items": {
            "type": "string"
          }
        }
      }
    },
    "healthcheck.WorkspaceProxyReport": {
      "type": "object",
      "properties": {
        "dismissed": {
          "type": "boolean"
        },
        "error": {
          "type": "string"
        },
        "healthy": {
          "type": "boolean"
        },
        "severity": {
          "$ref": "#/definitions/health.Severity"
        },
        "warnings": {
          "type": "array",
          "items": {
            "$ref": "#/definitions/health.Message"
          }
        },
        "workspace_proxies": {
          "$ref": "#/definitions/codersdk.RegionsResponse-codersdk_WorkspaceProxy"
        }
      }
    },
    "netcheck.Report": {
      "type": "object",
      "properties": {
        "captivePortal": {
          "description": "CaptivePortal is set when we think there's a captive portal that is\nintercepting HTTP traffic.",
          "type": "string"
        },
        "globalV4": {
          "description": "ip:port of global IPv4",
          "type": "string"
        },
        "globalV6": {
          "description": "[ip]:port of global IPv6",
          "type": "string"
        },
        "hairPinning": {
          "description": "HairPinning is whether the router supports communicating\nbetween two local devices through the NATted public IP address\n(on IPv4).",
          "type": "string"
        },
        "icmpv4": {
          "description": "an ICMPv4 round trip completed",
          "type": "boolean"
        },
        "ipv4": {
          "description": "an IPv4 STUN round trip completed",
          "type": "boolean"
        },
        "ipv4CanSend": {
          "description": "an IPv4 packet was able to be sent",
          "type": "boolean"
        },
        "ipv6": {
          "description": "an IPv6 STUN round trip completed",
          "type": "boolean"
        },
        "ipv6CanSend": {
          "description": "an IPv6 packet was able to be sent",
          "type": "boolean"
        },
        "mappingVariesByDestIP": {
          "description": "MappingVariesByDestIP is whether STUN results depend which\nSTUN server you're talking to (on IPv4).",
          "type": "string"
        },
        "oshasIPv6": {
          "description": "could bind a socket to ::1",
          "type": "boolean"
        },
        "pcp": {
          "description": "PCP is whether PCP appears present on the LAN.\nEmpty means not checked.",
          "type": "string"
        },
        "pmp": {
          "description": "PMP is whether NAT-PMP appears present on the LAN.\nEmpty means not checked.",
          "type": "string"
        },
        "preferredDERP": {
          "description": "or 0 for unknown",
          "type": "integer"
        },
        "regionLatency": {
          "description": "keyed by DERP Region ID",
          "type": "object",
          "additionalProperties": {
            "type": "integer"
          }
        },
        "regionV4Latency": {
          "description": "keyed by DERP Region ID",
          "type": "object",
          "additionalProperties": {
            "type": "integer"
          }
        },
        "regionV6Latency": {
          "description": "keyed by DERP Region ID",
          "type": "object",
          "additionalProperties": {
            "type": "integer"
          }
        },
        "udp": {
          "description": "a UDP STUN round trip completed",
          "type": "boolean"
        },
        "upnP": {
          "description": "UPnP is whether UPnP appears present on the LAN.\nEmpty means not checked.",
          "type": "string"
        }
      }
    },
    "tailcfg.DERPHomeParams": {
      "type": "object",
      "properties": {
        "regionScore": {
          "description": "RegionScore scales latencies of DERP regions by a given scaling\nfactor when determining which region to use as the home\n(\"preferred\") DERP. Scores in the range (0, 1) will cause this\nregion to be proportionally more preferred, and scores in the range\n(1, ∞) will penalize a region.\n\nIf a region is not present in this map, it is treated as having a\nscore of 1.0.\n\nScores should not be 0 or negative; such scores will be ignored.\n\nA nil map means no change from the previous value (if any); an empty\nnon-nil map can be sent to reset all scores back to 1.0.",
          "type": "object",
          "additionalProperties": {
            "type": "number"
          }
        }
      }
    },
    "tailcfg.DERPMap": {
      "type": "object",
      "properties": {
        "homeParams": {
          "description": "HomeParams, if non-nil, is a change in home parameters.\n\nThe rest of the DEPRMap fields, if zero, means unchanged.",
          "allOf": [
            {
              "$ref": "#/definitions/tailcfg.DERPHomeParams"
            }
          ]
        },
        "omitDefaultRegions": {
          "description": "OmitDefaultRegions specifies to not use Tailscale's DERP servers, and only use those\nspecified in this DERPMap. If there are none set outside of the defaults, this is a noop.\n\nThis field is only meaningful if the Regions map is non-nil (indicating a change).",
          "type": "boolean"
        },
        "regions": {
          "description": "Regions is the set of geographic regions running DERP node(s).\n\nIt's keyed by the DERPRegion.RegionID.\n\nThe numbers are not necessarily contiguous.",
          "type": "object",
          "additionalProperties": {
            "$ref": "#/definitions/tailcfg.DERPRegion"
          }
        }
      }
    },
    "tailcfg.DERPNode": {
      "type": "object",
      "properties": {
        "canPort80": {
          "description": "CanPort80 specifies whether this DERP node is accessible over HTTP\non port 80 specifically. This is used for captive portal checks.",
          "type": "boolean"
        },
        "certName": {
          "description": "CertName optionally specifies the expected TLS cert common\nname. If empty, HostName is used. If CertName is non-empty,\nHostName is only used for the TCP dial (if IPv4/IPv6 are\nnot present) + TLS ClientHello.",
          "type": "string"
        },
        "derpport": {
          "description": "DERPPort optionally provides an alternate TLS port number\nfor the DERP HTTPS server.\n\nIf zero, 443 is used.",
          "type": "integer"
        },
        "forceHTTP": {
          "description": "ForceHTTP is used by unit tests to force HTTP.\nIt should not be set by users.",
          "type": "boolean"
        },
        "hostName": {
          "description": "HostName is the DERP node's hostname.\n\nIt is required but need not be unique; multiple nodes may\nhave the same HostName but vary in configuration otherwise.",
          "type": "string"
        },
        "insecureForTests": {
          "description": "InsecureForTests is used by unit tests to disable TLS verification.\nIt should not be set by users.",
          "type": "boolean"
        },
        "ipv4": {
          "description": "IPv4 optionally forces an IPv4 address to use, instead of using DNS.\nIf empty, A record(s) from DNS lookups of HostName are used.\nIf the string is not an IPv4 address, IPv4 is not used; the\nconventional string to disable IPv4 (and not use DNS) is\n\"none\".",
          "type": "string"
        },
        "ipv6": {
          "description": "IPv6 optionally forces an IPv6 address to use, instead of using DNS.\nIf empty, AAAA record(s) from DNS lookups of HostName are used.\nIf the string is not an IPv6 address, IPv6 is not used; the\nconventional string to disable IPv6 (and not use DNS) is\n\"none\".",
          "type": "string"
        },
        "name": {
          "description": "Name is a unique node name (across all regions).\nIt is not a host name.\nIt's typically of the form \"1b\", \"2a\", \"3b\", etc. (region\nID + suffix within that region)",
          "type": "string"
        },
        "regionID": {
          "description": "RegionID is the RegionID of the DERPRegion that this node\nis running in.",
          "type": "integer"
        },
        "stunonly": {
          "description": "STUNOnly marks a node as only a STUN server and not a DERP\nserver.",
          "type": "boolean"
        },
        "stunport": {
          "description": "Port optionally specifies a STUN port to use.\nZero means 3478.\nTo disable STUN on this node, use -1.",
          "type": "integer"
        },
        "stuntestIP": {
          "description": "STUNTestIP is used in tests to override the STUN server's IP.\nIf empty, it's assumed to be the same as the DERP server.",
          "type": "string"
        }
      }
    },
    "tailcfg.DERPRegion": {
      "type": "object",
      "properties": {
        "avoid": {
          "description": "Avoid is whether the client should avoid picking this as its home\nregion. The region should only be used if a peer is there.\nClients already using this region as their home should migrate\naway to a new region without Avoid set.",
          "type": "boolean"
        },
        "embeddedRelay": {
          "description": "EmbeddedRelay is true when the region is bundled with the Coder\ncontrol plane.",
          "type": "boolean"
        },
        "nodes": {
          "description": "Nodes are the DERP nodes running in this region, in\npriority order for the current client. Client TLS\nconnections should ideally only go to the first entry\n(falling back to the second if necessary). STUN packets\nshould go to the first 1 or 2.\n\nIf nodes within a region route packets amongst themselves,\nbut not to other regions. That said, each user/domain\nshould get a the same preferred node order, so if all nodes\nfor a user/network pick the first one (as they should, when\nthings are healthy), the inter-cluster routing is minimal\nto zero.",
          "type": "array",
          "items": {
            "$ref": "#/definitions/tailcfg.DERPNode"
          }
        },
        "regionCode": {
          "description": "RegionCode is a short name for the region. It's usually a popular\ncity or airport code in the region: \"nyc\", \"sf\", \"sin\",\n\"fra\", etc.",
          "type": "string"
        },
        "regionID": {
          "description": "RegionID is a unique integer for a geographic region.\n\nIt corresponds to the legacy derpN.tailscale.com hostnames\nused by older clients. (Older clients will continue to resolve\nderpN.tailscale.com when contacting peers, rather than use\nthe server-provided DERPMap)\n\nRegionIDs must be non-zero, positive, and guaranteed to fit\nin a JavaScript number.\n\nRegionIDs in range 900-999 are reserved for end users to run their\nown DERP nodes.",
          "type": "integer"
        },
        "regionName": {
          "description": "RegionName is a long English name for the region: \"New York City\",\n\"San Francisco\", \"Singapore\", \"Frankfurt\", etc.",
          "type": "string"
        }
      }
    },
    "url.Userinfo": {
      "type": "object"
    },
    "workspaceapps.AccessMethod": {
      "type": "string",
      "enum": ["path", "subdomain", "terminal"],
      "x-enum-varnames": [
        "AccessMethodPath",
        "AccessMethodSubdomain",
        "AccessMethodTerminal"
      ]
    },
    "workspaceapps.IssueTokenRequest": {
      "type": "object",
      "properties": {
        "app_hostname": {
          "description": "AppHostname is the optional hostname for subdomain apps on the external\nproxy. It must start with an asterisk.",
          "type": "string"
        },
        "app_path": {
          "description": "AppPath is the path of the user underneath the app base path.",
          "type": "string"
        },
        "app_query": {
          "description": "AppQuery is the query parameters the user provided in the app request.",
          "type": "string"
        },
        "app_request": {
          "$ref": "#/definitions/workspaceapps.Request"
        },
        "path_app_base_url": {
          "description": "PathAppBaseURL is required.",
          "type": "string"
        },
        "session_token": {
          "description": "SessionToken is the session token provided by the user.",
          "type": "string"
        }
      }
    },
    "workspaceapps.Request": {
      "type": "object",
      "properties": {
        "access_method": {
          "$ref": "#/definitions/workspaceapps.AccessMethod"
        },
        "agent_name_or_id": {
          "description": "AgentNameOrID is not required if the workspace has only one agent.",
          "type": "string"
        },
        "app_prefix": {
          "description": "Prefix is the prefix of the subdomain app URL. Prefix should have a\ntrailing \"---\" if set.",
          "type": "string"
        },
        "app_slug_or_port": {
          "type": "string"
        },
        "base_path": {
          "description": "BasePath of the app. For path apps, this is the path prefix in the router\nfor this particular app. For subdomain apps, this should be \"/\". This is\nused for setting the cookie path.",
          "type": "string"
        },
        "username_or_id": {
          "description": "For the following fields, if the AccessMethod is AccessMethodTerminal,\nthen only AgentNameOrID may be set and it must be a UUID. The other\nfields must be left blank.",
          "type": "string"
        },
        "workspace_name_or_id": {
          "type": "string"
        }
      }
    },
    "workspaceapps.StatsReport": {
      "type": "object",
      "properties": {
        "access_method": {
          "$ref": "#/definitions/workspaceapps.AccessMethod"
        },
        "agent_id": {
          "type": "string"
        },
        "requests": {
          "type": "integer"
        },
        "session_ended_at": {
          "description": "Updated periodically while app is in use active and when the last connection is closed.",
          "type": "string"
        },
        "session_id": {
          "type": "string"
        },
        "session_started_at": {
          "type": "string"
        },
        "slug_or_port": {
          "type": "string"
        },
        "user_id": {
          "type": "string"
        },
        "workspace_id": {
          "type": "string"
        }
      }
    },
    "wsproxysdk.AgentIsLegacyResponse": {
      "type": "object",
      "properties": {
        "found": {
          "type": "boolean"
        },
        "legacy": {
          "type": "boolean"
        }
      }
    },
    "wsproxysdk.DeregisterWorkspaceProxyRequest": {
      "type": "object",
      "properties": {
        "replica_id": {
          "description": "ReplicaID is a unique identifier for the replica of the proxy that is\nderegistering. It should be generated by the client on startup and\nshould've already been passed to the register endpoint.",
          "type": "string"
        }
      }
    },
    "wsproxysdk.IssueSignedAppTokenResponse": {
      "type": "object",
      "properties": {
        "signed_token_str": {
          "description": "SignedTokenStr should be set as a cookie on the response.",
          "type": "string"
        }
      }
    },
    "wsproxysdk.RegisterWorkspaceProxyRequest": {
      "type": "object",
      "properties": {
        "access_url": {
          "description": "AccessURL that hits the workspace proxy api.",
          "type": "string"
        },
        "derp_enabled": {
          "description": "DerpEnabled indicates whether the proxy should be included in the DERP\nmap or not.",
          "type": "boolean"
        },
        "derp_only": {
          "description": "DerpOnly indicates whether the proxy should only be included in the DERP\nmap and should not be used for serving apps.",
          "type": "boolean"
        },
        "hostname": {
          "description": "ReplicaHostname is the OS hostname of the machine that the proxy is running\non.  This is only used for tracking purposes in the replicas table.",
          "type": "string"
        },
        "replica_error": {
          "description": "ReplicaError is the error that the replica encountered when trying to\ndial it's peers. This is stored in the replicas table for debugging\npurposes but does not affect the proxy's ability to register.\n\nThis value is only stored on subsequent requests to the register\nendpoint, not the first request.",
          "type": "string"
        },
        "replica_id": {
          "description": "ReplicaID is a unique identifier for the replica of the proxy that is\nregistering. It should be generated by the client on startup and\npersisted (in memory only) until the process is restarted.",
          "type": "string"
        },
        "replica_relay_address": {
          "description": "ReplicaRelayAddress is the DERP address of the replica that other\nreplicas may use to connect internally for DERP meshing.",
          "type": "string"
        },
        "version": {
          "description": "Version is the Coder version of the proxy.",
          "type": "string"
        },
        "wildcard_hostname": {
          "description": "WildcardHostname that the workspace proxy api is serving for subdomain apps.",
          "type": "string"
        }
      }
    },
    "wsproxysdk.RegisterWorkspaceProxyResponse": {
      "type": "object",
      "properties": {
        "app_security_key": {
          "type": "string"
        },
        "derp_force_websockets": {
          "type": "boolean"
        },
        "derp_map": {
          "$ref": "#/definitions/tailcfg.DERPMap"
        },
        "derp_mesh_key": {
          "type": "string"
        },
        "derp_region_id": {
          "type": "integer"
        },
        "sibling_replicas": {
          "description": "SiblingReplicas is a list of all other replicas of the proxy that have\nnot timed out.",
          "type": "array",
          "items": {
            "$ref": "#/definitions/codersdk.Replica"
          }
        }
      }
    },
    "wsproxysdk.ReportAppStatsRequest": {
      "type": "object",
      "properties": {
        "stats": {
          "type": "array",
          "items": {
            "$ref": "#/definitions/workspaceapps.StatsReport"
          }
        }
      }
    }
  },
  "securityDefinitions": {
    "CoderSessionToken": {
      "type": "apiKey",
      "name": "Coder-Session-Token",
      "in": "header"
    }
  }
}<|MERGE_RESOLUTION|>--- conflicted
+++ resolved
@@ -8601,20 +8601,11 @@
           }
         },
         "updated_at": {
-<<<<<<< HEAD
           "type": "string",
           "format": "date-time"
-=======
-          "format": "date-time",
-          "allOf": [
-            {
-              "$ref": "#/definitions/sql.NullTime"
-            }
-          ]
         },
         "version": {
           "type": "string"
->>>>>>> f0b4badf
         }
       }
     },
