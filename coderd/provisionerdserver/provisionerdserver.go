--- conflicted
+++ resolved
@@ -35,27 +35,17 @@
 )
 
 type Server struct {
-<<<<<<< HEAD
-	AccessURL    *url.URL
-	ID           uuid.UUID
-	Logger       slog.Logger
-	Provisioners []database.ProvisionerType
-	Tags         json.RawMessage
-	Database     database.Store
-	Pubsub       database.Pubsub
-	Telemetry    telemetry.Reporter
-=======
 	AccessURL      *url.URL
 	ID             uuid.UUID
 	Logger         slog.Logger
 	Provisioners   []database.ProvisionerType
+	Tags           json.RawMessage
 	Database       database.Store
 	Pubsub         database.Pubsub
 	Telemetry      telemetry.Reporter
 	QuotaCommitter *atomic.Pointer[proto.QuotaCommitter]
 
 	AcquireJobDebounce time.Duration
->>>>>>> 09ee8443
 }
 
 // AcquireJob queries the database to lock a job.
