package provisionerdserver

import (
	"context"
	"database/sql"
	"encoding/json"
	"errors"
	"fmt"
	"net/http"
	"net/url"
	"reflect"
	"sort"
	"strconv"
	"strings"
	"sync/atomic"
	"time"

	"github.com/google/uuid"
	"github.com/sqlc-dev/pqtype"
	semconv "go.opentelemetry.io/otel/semconv/v1.14.0"
	"go.opentelemetry.io/otel/trace"
	"golang.org/x/exp/maps"
	"golang.org/x/exp/slices"
	"golang.org/x/oauth2"
	"golang.org/x/xerrors"
	protobuf "google.golang.org/protobuf/proto"

	"cdr.dev/slog"

	"github.com/coder/coder/v2/coderd/apikey"
	"github.com/coder/coder/v2/coderd/audit"
	"github.com/coder/coder/v2/coderd/database"
	"github.com/coder/coder/v2/coderd/database/dbauthz"
	"github.com/coder/coder/v2/coderd/database/dbtime"
	"github.com/coder/coder/v2/coderd/database/pubsub"
	"github.com/coder/coder/v2/coderd/externalauth"
	"github.com/coder/coder/v2/coderd/notifications"
	"github.com/coder/coder/v2/coderd/promoauth"
	"github.com/coder/coder/v2/coderd/schedule"
	"github.com/coder/coder/v2/coderd/telemetry"
	"github.com/coder/coder/v2/coderd/tracing"
	"github.com/coder/coder/v2/codersdk"
	"github.com/coder/coder/v2/codersdk/drpc"
	"github.com/coder/coder/v2/provisioner"
	"github.com/coder/coder/v2/provisionerd/proto"
	"github.com/coder/coder/v2/provisionersdk"
	sdkproto "github.com/coder/coder/v2/provisionersdk/proto"
)

const (
	// DefaultAcquireJobLongPollDur is the time the (deprecated) AcquireJob rpc waits to try to obtain a job before
	// canceling and returning an empty job.
	DefaultAcquireJobLongPollDur = time.Second * 5

	// DefaultHeartbeatInterval is the interval at which the provisioner daemon
	// will update its last seen at timestamp in the database.
	DefaultHeartbeatInterval = time.Minute
)

type Options struct {
	OIDCConfig          promoauth.OAuth2Config
	ExternalAuthConfigs []*externalauth.Config
	// TimeNowFn is only used in tests
	TimeNowFn func() time.Time

	// AcquireJobLongPollDur is used in tests
	AcquireJobLongPollDur time.Duration

	// HeartbeatInterval is the interval at which the provisioner daemon
	// will update its last seen at timestamp in the database.
	HeartbeatInterval time.Duration

	// HeartbeatFn is the function that will be called at the interval
	// specified by HeartbeatInterval.
	// The default function just calls UpdateProvisionerDaemonLastSeenAt.
	// This is mainly used for testing.
	HeartbeatFn func(context.Context) error
}

type server struct {
	// lifecycleCtx must be tied to the API server's lifecycle
	// as when the API server shuts down, we want to cancel any
	// long-running operations.
	lifecycleCtx                context.Context
	AccessURL                   *url.URL
	ID                          uuid.UUID
	OrganizationID              uuid.UUID
	Logger                      slog.Logger
	Provisioners                []database.ProvisionerType
	ExternalAuthConfigs         []*externalauth.Config
	Tags                        Tags
	Database                    database.Store
	Pubsub                      pubsub.Pubsub
	Acquirer                    *Acquirer
	Telemetry                   telemetry.Reporter
	Tracer                      trace.Tracer
	QuotaCommitter              *atomic.Pointer[proto.QuotaCommitter]
	Auditor                     *atomic.Pointer[audit.Auditor]
	TemplateScheduleStore       *atomic.Pointer[schedule.TemplateScheduleStore]
	UserQuietHoursScheduleStore *atomic.Pointer[schedule.UserQuietHoursScheduleStore]
	DeploymentValues            *codersdk.DeploymentValues
	NotificationsEnqueuer       notifications.Enqueuer

	OIDCConfig promoauth.OAuth2Config

	TimeNowFn func() time.Time

	acquireJobLongPollDur time.Duration

	heartbeatInterval time.Duration
	heartbeatFn       func(ctx context.Context) error
}

// We use the null byte (0x00) in generating a canonical map key for tags, so
// it cannot be used in the tag keys or values.

var ErrorTagsContainNullByte = xerrors.New("tags cannot contain the null byte (0x00)")

type Tags map[string]string

func (t Tags) ToJSON() (json.RawMessage, error) {
	r, err := json.Marshal(t)
	if err != nil {
		return nil, err
	}
	return r, err
}

func (t Tags) Valid() error {
	for k, v := range t {
		if slices.Contains([]byte(k), 0x00) || slices.Contains([]byte(v), 0x00) {
			return ErrorTagsContainNullByte
		}
	}
	return nil
}

func NewServer(
	lifecycleCtx context.Context,
	accessURL *url.URL,
	id uuid.UUID,
	organizationID uuid.UUID,
	logger slog.Logger,
	provisioners []database.ProvisionerType,
	tags Tags,
	db database.Store,
	ps pubsub.Pubsub,
	acquirer *Acquirer,
	tel telemetry.Reporter,
	tracer trace.Tracer,
	quotaCommitter *atomic.Pointer[proto.QuotaCommitter],
	auditor *atomic.Pointer[audit.Auditor],
	templateScheduleStore *atomic.Pointer[schedule.TemplateScheduleStore],
	userQuietHoursScheduleStore *atomic.Pointer[schedule.UserQuietHoursScheduleStore],
	deploymentValues *codersdk.DeploymentValues,
	options Options,
	enqueuer notifications.Enqueuer,
) (proto.DRPCProvisionerDaemonServer, error) {
	// Fail-fast if pointers are nil
	if lifecycleCtx == nil {
		return nil, xerrors.New("ctx is nil")
	}
	if quotaCommitter == nil {
		return nil, xerrors.New("quotaCommitter is nil")
	}
	if auditor == nil {
		return nil, xerrors.New("auditor is nil")
	}
	if templateScheduleStore == nil {
		return nil, xerrors.New("templateScheduleStore is nil")
	}
	if userQuietHoursScheduleStore == nil {
		return nil, xerrors.New("userQuietHoursScheduleStore is nil")
	}
	if deploymentValues == nil {
		return nil, xerrors.New("deploymentValues is nil")
	}
	if acquirer == nil {
		return nil, xerrors.New("acquirer is nil")
	}
	if tags == nil {
		return nil, xerrors.Errorf("tags is nil")
	}
	if err := tags.Valid(); err != nil {
		return nil, xerrors.Errorf("invalid tags: %w", err)
	}
	if options.AcquireJobLongPollDur == 0 {
		options.AcquireJobLongPollDur = DefaultAcquireJobLongPollDur
	}
	if options.HeartbeatInterval == 0 {
		options.HeartbeatInterval = DefaultHeartbeatInterval
	}

	s := &server{
		lifecycleCtx:                lifecycleCtx,
		AccessURL:                   accessURL,
		ID:                          id,
		OrganizationID:              organizationID,
		Logger:                      logger,
		Provisioners:                provisioners,
		ExternalAuthConfigs:         options.ExternalAuthConfigs,
		Tags:                        tags,
		Database:                    db,
		Pubsub:                      ps,
		Acquirer:                    acquirer,
		NotificationsEnqueuer:       enqueuer,
		Telemetry:                   tel,
		Tracer:                      tracer,
		QuotaCommitter:              quotaCommitter,
		Auditor:                     auditor,
		TemplateScheduleStore:       templateScheduleStore,
		UserQuietHoursScheduleStore: userQuietHoursScheduleStore,
		DeploymentValues:            deploymentValues,
		OIDCConfig:                  options.OIDCConfig,
		TimeNowFn:                   options.TimeNowFn,
		acquireJobLongPollDur:       options.AcquireJobLongPollDur,
		heartbeatInterval:           options.HeartbeatInterval,
		heartbeatFn:                 options.HeartbeatFn,
	}

	if s.heartbeatFn == nil {
		s.heartbeatFn = s.defaultHeartbeat
	}

	go s.heartbeatLoop()
	return s, nil
}

// timeNow should be used when trying to get the current time for math
// calculations regarding workspace start and stop time.
func (s *server) timeNow() time.Time {
	if s.TimeNowFn != nil {
		return dbtime.Time(s.TimeNowFn())
	}
	return dbtime.Now()
}

// heartbeatLoop runs heartbeatOnce at the interval specified by HeartbeatInterval
// until the lifecycle context is canceled.
func (s *server) heartbeatLoop() {
	tick := time.NewTicker(time.Nanosecond)
	defer tick.Stop()
	for {
		select {
		case <-s.lifecycleCtx.Done():
			s.Logger.Debug(s.lifecycleCtx, "heartbeat loop canceled")
			return
		case <-tick.C:
			if s.lifecycleCtx.Err() != nil {
				return
			}
			start := s.timeNow()
			hbCtx, hbCancel := context.WithTimeout(s.lifecycleCtx, s.heartbeatInterval)
			if err := s.heartbeat(hbCtx); err != nil && !database.IsQueryCanceledError(err) {
				s.Logger.Warn(hbCtx, "heartbeat failed", slog.Error(err))
			}
			hbCancel()
			elapsed := s.timeNow().Sub(start)
			nextBeat := s.heartbeatInterval - elapsed
			// avoid negative interval
			if nextBeat <= 0 {
				nextBeat = time.Nanosecond
			}
			tick.Reset(nextBeat)
		}
	}
}

// heartbeat updates the last seen at timestamp in the database.
// If HeartbeatFn is set, it will be called instead.
func (s *server) heartbeat(ctx context.Context) error {
	select {
	case <-ctx.Done():
		return nil
	default:
		return s.heartbeatFn(ctx)
	}
}

func (s *server) defaultHeartbeat(ctx context.Context) error {
	//nolint:gocritic // This is specifically for updating the last seen at timestamp.
	return s.Database.UpdateProvisionerDaemonLastSeenAt(dbauthz.AsSystemRestricted(ctx), database.UpdateProvisionerDaemonLastSeenAtParams{
		ID:         s.ID,
		LastSeenAt: sql.NullTime{Time: s.timeNow(), Valid: true},
	})
}

// AcquireJob queries the database to lock a job.
//
// Deprecated: This method is only available for back-level provisioner daemons.
func (s *server) AcquireJob(ctx context.Context, _ *proto.Empty) (*proto.AcquiredJob, error) {
	//nolint:gocritic // Provisionerd has specific authz rules.
	ctx = dbauthz.AsProvisionerd(ctx)
	// Since AcquireJob blocks until a job is available, we set a long (5s by default) timeout.  This allows back-level
	// provisioner daemons to gracefully shut down within a few seconds, but keeps them from rapidly polling the
	// database.
	acqCtx, acqCancel := context.WithTimeout(ctx, s.acquireJobLongPollDur)
	defer acqCancel()
	job, err := s.Acquirer.AcquireJob(acqCtx, s.OrganizationID, s.ID, s.Provisioners, s.Tags)
	if xerrors.Is(err, context.DeadlineExceeded) {
		s.Logger.Debug(ctx, "successful cancel")
		return &proto.AcquiredJob{}, nil
	}
	if err != nil {
		return nil, xerrors.Errorf("acquire job: %w", err)
	}
	s.Logger.Debug(ctx, "locked job from database", slog.F("job_id", job.ID))
	return s.acquireProtoJob(ctx, job)
}

type jobAndErr struct {
	job database.ProvisionerJob
	err error
}

// AcquireJobWithCancel queries the database to lock a job.
func (s *server) AcquireJobWithCancel(stream proto.DRPCProvisionerDaemon_AcquireJobWithCancelStream) (retErr error) {
	//nolint:gocritic // Provisionerd has specific authz rules.
	streamCtx := dbauthz.AsProvisionerd(stream.Context())
	defer func() {
		closeErr := stream.Close()
		s.Logger.Debug(streamCtx, "closed stream", slog.Error(closeErr))
		if retErr == nil {
			retErr = closeErr
		}
	}()
	acqCtx, acqCancel := context.WithCancel(streamCtx)
	defer acqCancel()
	recvCh := make(chan error, 1)
	go func() {
		_, err := stream.Recv() // cancel is the only message
		recvCh <- err
	}()
	jec := make(chan jobAndErr, 1)
	go func() {
		job, err := s.Acquirer.AcquireJob(acqCtx, s.OrganizationID, s.ID, s.Provisioners, s.Tags)
		jec <- jobAndErr{job: job, err: err}
	}()
	var recvErr error
	var je jobAndErr
	select {
	case recvErr = <-recvCh:
		acqCancel()
		je = <-jec
	case je = <-jec:
	}
	if xerrors.Is(je.err, context.Canceled) {
		s.Logger.Debug(streamCtx, "successful cancel")
		err := stream.Send(&proto.AcquiredJob{})
		if err != nil {
			// often this is just because the other side hangs up and doesn't wait for the cancel, so log at INFO
			s.Logger.Info(streamCtx, "failed to send empty job", slog.Error(err))
			return err
		}
		return nil
	}
	if je.err != nil {
		return xerrors.Errorf("acquire job: %w", je.err)
	}
	logger := s.Logger.With(slog.F("job_id", je.job.ID))
	logger.Debug(streamCtx, "locked job from database")

	if recvErr != nil {
		logger.Error(streamCtx, "recv error and failed to cancel acquire job", slog.Error(recvErr))
		// Well, this is awkward.  We hit an error receiving from the stream, but didn't cancel before we locked a job
		// in the database.  We need to mark this job as failed so the end user can retry if they want to.
		now := dbtime.Now()
		err := s.Database.UpdateProvisionerJobWithCompleteByID(
			//nolint:gocritic // Provisionerd has specific authz rules.
			dbauthz.AsProvisionerd(context.Background()),
			database.UpdateProvisionerJobWithCompleteByIDParams{
				ID: je.job.ID,
				CompletedAt: sql.NullTime{
					Time:  now,
					Valid: true,
				},
				UpdatedAt: now,
				Error: sql.NullString{
					String: "connection to provisioner daemon broken",
					Valid:  true,
				},
				ErrorCode: sql.NullString{},
			})
		if err != nil {
			logger.Error(streamCtx, "error updating failed job", slog.Error(err))
		}
		return recvErr
	}

	pj, err := s.acquireProtoJob(streamCtx, je.job)
	if err != nil {
		return err
	}
	err = stream.Send(pj)
	if err != nil {
		s.Logger.Error(streamCtx, "failed to send job", slog.Error(err))
		return err
	}
	return nil
}

func (s *server) acquireProtoJob(ctx context.Context, job database.ProvisionerJob) (*proto.AcquiredJob, error) {
	// Marks the acquired job as failed with the error message provided.
	failJob := func(errorMessage string) error {
		err := s.Database.UpdateProvisionerJobWithCompleteByID(ctx, database.UpdateProvisionerJobWithCompleteByIDParams{
			ID: job.ID,
			CompletedAt: sql.NullTime{
				Time:  dbtime.Now(),
				Valid: true,
			},
			Error: sql.NullString{
				String: errorMessage,
				Valid:  true,
			},
			ErrorCode: job.ErrorCode,
			UpdatedAt: dbtime.Now(),
		})
		if err != nil {
			return xerrors.Errorf("update provisioner job: %w", err)
		}
		return xerrors.Errorf("request job was invalidated: %s", errorMessage)
	}

	user, err := s.Database.GetUserByID(ctx, job.InitiatorID)
	if err != nil {
		return nil, failJob(fmt.Sprintf("get user: %s", err))
	}

	jobTraceMetadata := map[string]string{}
	if job.TraceMetadata.Valid {
		err := json.Unmarshal(job.TraceMetadata.RawMessage, &jobTraceMetadata)
		if err != nil {
			return nil, failJob(fmt.Sprintf("unmarshal metadata: %s", err))
		}
	}

	protoJob := &proto.AcquiredJob{
		JobId:         job.ID.String(),
		CreatedAt:     job.CreatedAt.UnixMilli(),
		Provisioner:   string(job.Provisioner),
		UserName:      user.Username,
		TraceMetadata: jobTraceMetadata,
	}

	switch job.Type {
	case database.ProvisionerJobTypeWorkspaceBuild:
		var input WorkspaceProvisionJob
		err = json.Unmarshal(job.Input, &input)
		if err != nil {
			return nil, failJob(fmt.Sprintf("unmarshal job input %q: %s", job.Input, err))
		}
		workspaceBuild, err := s.Database.GetWorkspaceBuildByID(ctx, input.WorkspaceBuildID)
		if err != nil {
			return nil, failJob(fmt.Sprintf("get workspace build: %s", err))
		}
		workspace, err := s.Database.GetWorkspaceByID(ctx, workspaceBuild.WorkspaceID)
		if err != nil {
			return nil, failJob(fmt.Sprintf("get workspace: %s", err))
		}
		templateVersion, err := s.Database.GetTemplateVersionByID(ctx, workspaceBuild.TemplateVersionID)
		if err != nil {
			return nil, failJob(fmt.Sprintf("get template version: %s", err))
		}
		templateVariables, err := s.Database.GetTemplateVersionVariables(ctx, templateVersion.ID)
		if err != nil && !xerrors.Is(err, sql.ErrNoRows) {
			return nil, failJob(fmt.Sprintf("get template version variables: %s", err))
		}
		template, err := s.Database.GetTemplateByID(ctx, templateVersion.TemplateID.UUID)
		if err != nil {
			return nil, failJob(fmt.Sprintf("get template: %s", err))
		}
		owner, err := s.Database.GetUserByID(ctx, workspace.OwnerID)
		if err != nil {
			return nil, failJob(fmt.Sprintf("get owner: %s", err))
		}
		var ownerSSHPublicKey, ownerSSHPrivateKey string
		if ownerSSHKey, err := s.Database.GetGitSSHKey(ctx, owner.ID); err != nil {
			if !xerrors.Is(err, sql.ErrNoRows) {
				return nil, failJob(fmt.Sprintf("get owner ssh key: %s", err))
			}
		} else {
			ownerSSHPublicKey = ownerSSHKey.PublicKey
			ownerSSHPrivateKey = ownerSSHKey.PrivateKey
		}
		ownerGroups, err := s.Database.GetGroups(ctx, database.GetGroupsParams{
			HasMemberID:    owner.ID,
			OrganizationID: s.OrganizationID,
		})
		if err != nil {
			return nil, failJob(fmt.Sprintf("get owner group names: %s", err))
		}
		ownerGroupNames := []string{}
		for _, group := range ownerGroups {
			ownerGroupNames = append(ownerGroupNames, group.Group.Name)
		}
		err = s.Pubsub.Publish(codersdk.WorkspaceNotifyChannel(workspace.ID), []byte{})
		if err != nil {
			return nil, failJob(fmt.Sprintf("publish workspace update: %s", err))
		}

		var workspaceOwnerOIDCAccessToken string
		if s.OIDCConfig != nil {
			workspaceOwnerOIDCAccessToken, err = obtainOIDCAccessToken(ctx, s.Database, s.OIDCConfig, owner.ID)
			if err != nil {
				return nil, failJob(fmt.Sprintf("obtain OIDC access token: %s", err))
			}
		}

		var sessionToken string
		switch workspaceBuild.Transition {
		case database.WorkspaceTransitionStart:
			sessionToken, err = s.regenerateSessionToken(ctx, owner, workspace)
			if err != nil {
				return nil, failJob(fmt.Sprintf("regenerate session token: %s", err))
			}
		case database.WorkspaceTransitionStop, database.WorkspaceTransitionDelete:
			err = deleteSessionToken(ctx, s.Database, workspace)
			if err != nil {
				return nil, failJob(fmt.Sprintf("delete session token: %s", err))
			}
		}

		transition, err := convertWorkspaceTransition(workspaceBuild.Transition)
		if err != nil {
			return nil, failJob(fmt.Sprintf("convert workspace transition: %s", err))
		}

		workspaceBuildParameters, err := s.Database.GetWorkspaceBuildParameters(ctx, workspaceBuild.ID)
		if err != nil {
			return nil, failJob(fmt.Sprintf("get workspace build parameters: %s", err))
		}

		dbExternalAuthProviders := []database.ExternalAuthProvider{}
		err = json.Unmarshal(templateVersion.ExternalAuthProviders, &dbExternalAuthProviders)
		if err != nil {
			return nil, xerrors.Errorf("failed to deserialize external_auth_providers value: %w", err)
		}

		externalAuthProviders := make([]*sdkproto.ExternalAuthProvider, 0, len(dbExternalAuthProviders))
		for _, p := range dbExternalAuthProviders {
			link, err := s.Database.GetExternalAuthLink(ctx, database.GetExternalAuthLinkParams{
				ProviderID: p.ID,
				UserID:     owner.ID,
			})
			if errors.Is(err, sql.ErrNoRows) {
				continue
			}
			if err != nil {
				return nil, failJob(fmt.Sprintf("acquire external auth link: %s", err))
			}
			var config *externalauth.Config
			for _, c := range s.ExternalAuthConfigs {
				if c.ID != p.ID {
					continue
				}
				config = c
				break
			}
			// We weren't able to find a matching config for the ID!
			if config == nil {
				s.Logger.Warn(ctx, "workspace build job is missing external auth provider",
					slog.F("provider_id", p.ID),
					slog.F("template_version_id", templateVersion.ID),
					slog.F("workspace_id", workspaceBuild.WorkspaceID))
				continue
			}

			refreshed, err := config.RefreshToken(ctx, s.Database, link)
			if err != nil && !externalauth.IsInvalidTokenError(err) {
				return nil, failJob(fmt.Sprintf("refresh external auth link %q: %s", p.ID, err))
			}
			if err != nil {
				// Invalid tokens are skipped
				continue
			}
			externalAuthProviders = append(externalAuthProviders, &sdkproto.ExternalAuthProvider{
				Id:          p.ID,
				AccessToken: refreshed.OAuthAccessToken,
			})
		}

		protoJob.Type = &proto.AcquiredJob_WorkspaceBuild_{
			WorkspaceBuild: &proto.AcquiredJob_WorkspaceBuild{
				WorkspaceBuildId:      workspaceBuild.ID.String(),
				WorkspaceName:         workspace.Name,
				State:                 workspaceBuild.ProvisionerState,
				RichParameterValues:   convertRichParameterValues(workspaceBuildParameters),
				VariableValues:        asVariableValues(templateVariables),
				ExternalAuthProviders: externalAuthProviders,
				Metadata: &sdkproto.Metadata{
					CoderUrl:                      s.AccessURL.String(),
					WorkspaceTransition:           transition,
					WorkspaceName:                 workspace.Name,
					WorkspaceOwner:                owner.Username,
					WorkspaceOwnerEmail:           owner.Email,
					WorkspaceOwnerName:            owner.Name,
					WorkspaceOwnerGroups:          ownerGroupNames,
					WorkspaceOwnerOidcAccessToken: workspaceOwnerOIDCAccessToken,
					WorkspaceId:                   workspace.ID.String(),
					WorkspaceOwnerId:              owner.ID.String(),
					TemplateId:                    template.ID.String(),
					TemplateName:                  template.Name,
					TemplateVersion:               templateVersion.Name,
					WorkspaceOwnerSessionToken:    sessionToken,
					WorkspaceOwnerSshPublicKey:    ownerSSHPublicKey,
					WorkspaceOwnerSshPrivateKey:   ownerSSHPrivateKey,
					WorkspaceBuildId:              workspaceBuild.ID.String(),
				},
				LogLevel: input.LogLevel,
			},
		}
	case database.ProvisionerJobTypeTemplateVersionDryRun:
		var input TemplateVersionDryRunJob
		err = json.Unmarshal(job.Input, &input)
		if err != nil {
			return nil, failJob(fmt.Sprintf("unmarshal job input %q: %s", job.Input, err))
		}

		templateVersion, err := s.Database.GetTemplateVersionByID(ctx, input.TemplateVersionID)
		if err != nil {
			return nil, failJob(fmt.Sprintf("get template version: %s", err))
		}
		templateVariables, err := s.Database.GetTemplateVersionVariables(ctx, templateVersion.ID)
		if err != nil && !xerrors.Is(err, sql.ErrNoRows) {
			return nil, failJob(fmt.Sprintf("get template version variables: %s", err))
		}

		protoJob.Type = &proto.AcquiredJob_TemplateDryRun_{
			TemplateDryRun: &proto.AcquiredJob_TemplateDryRun{
				RichParameterValues: convertRichParameterValues(input.RichParameterValues),
				VariableValues:      asVariableValues(templateVariables),
				Metadata: &sdkproto.Metadata{
					CoderUrl:      s.AccessURL.String(),
					WorkspaceName: input.WorkspaceName,
				},
			},
		}
	case database.ProvisionerJobTypeTemplateVersionImport:
		var input TemplateVersionImportJob
		err = json.Unmarshal(job.Input, &input)
		if err != nil {
			return nil, failJob(fmt.Sprintf("unmarshal job input %q: %s", job.Input, err))
		}

		userVariableValues, err := s.includeLastVariableValues(ctx, input.TemplateVersionID, input.UserVariableValues)
		if err != nil {
			return nil, failJob(err.Error())
		}

		protoJob.Type = &proto.AcquiredJob_TemplateImport_{
			TemplateImport: &proto.AcquiredJob_TemplateImport{
				UserVariableValues: convertVariableValues(userVariableValues),
				Metadata: &sdkproto.Metadata{
					CoderUrl: s.AccessURL.String(),
				},
			},
		}
	}
	switch job.StorageMethod {
	case database.ProvisionerStorageMethodFile:
		file, err := s.Database.GetFileByID(ctx, job.FileID)
		if err != nil {
			return nil, failJob(fmt.Sprintf("get file by hash: %s", err))
		}
		protoJob.TemplateSourceArchive = file.Data
	default:
		return nil, failJob(fmt.Sprintf("unsupported storage method: %s", job.StorageMethod))
	}
	if protobuf.Size(protoJob) > drpc.MaxMessageSize {
		return nil, failJob(fmt.Sprintf("payload was too big: %d > %d", protobuf.Size(protoJob), drpc.MaxMessageSize))
	}

	return protoJob, err
}

func (s *server) includeLastVariableValues(ctx context.Context, templateVersionID uuid.UUID, userVariableValues []codersdk.VariableValue) ([]codersdk.VariableValue, error) {
	var values []codersdk.VariableValue
	values = append(values, userVariableValues...)

	if templateVersionID == uuid.Nil {
		return values, nil
	}

	templateVersion, err := s.Database.GetTemplateVersionByID(ctx, templateVersionID)
	if err != nil {
		return nil, xerrors.Errorf("get template version: %w", err)
	}

	if templateVersion.TemplateID.UUID == uuid.Nil {
		return values, nil
	}

	template, err := s.Database.GetTemplateByID(ctx, templateVersion.TemplateID.UUID)
	if err != nil {
		return nil, xerrors.Errorf("get template: %w", err)
	}

	if template.ActiveVersionID == uuid.Nil {
		return values, nil
	}

	templateVariables, err := s.Database.GetTemplateVersionVariables(ctx, template.ActiveVersionID)
	if err != nil && !xerrors.Is(err, sql.ErrNoRows) {
		return nil, xerrors.Errorf("get template version variables: %w", err)
	}

	for _, templateVariable := range templateVariables {
		var alreadyAdded bool
		for _, uvv := range userVariableValues {
			if uvv.Name == templateVariable.Name {
				alreadyAdded = true
				break
			}
		}

		if alreadyAdded {
			continue
		}

		values = append(values, codersdk.VariableValue{
			Name:  templateVariable.Name,
			Value: templateVariable.Value,
		})
	}
	return values, nil
}

func (s *server) CommitQuota(ctx context.Context, request *proto.CommitQuotaRequest) (*proto.CommitQuotaResponse, error) {
	ctx, span := s.startTrace(ctx, tracing.FuncName())
	defer span.End()

	//nolint:gocritic // Provisionerd has specific authz rules.
	ctx = dbauthz.AsProvisionerd(ctx)
	jobID, err := uuid.Parse(request.JobId)
	if err != nil {
		return nil, xerrors.Errorf("parse job id: %w", err)
	}

	job, err := s.Database.GetProvisionerJobByID(ctx, jobID)
	if err != nil {
		return nil, xerrors.Errorf("get job: %w", err)
	}
	if !job.WorkerID.Valid {
		return nil, xerrors.New("job isn't running yet")
	}

	if job.WorkerID.UUID.String() != s.ID.String() {
		return nil, xerrors.New("you don't own this job")
	}

	q := s.QuotaCommitter.Load()
	if q == nil {
		// We're probably in community edition or a test.
		return &proto.CommitQuotaResponse{
			Budget: -1,
			Ok:     true,
		}, nil
	}
	return (*q).CommitQuota(ctx, request)
}

func (s *server) UpdateJob(ctx context.Context, request *proto.UpdateJobRequest) (*proto.UpdateJobResponse, error) {
	ctx, span := s.startTrace(ctx, tracing.FuncName())
	defer span.End()

	//nolint:gocritic // Provisionerd has specific authz rules.
	ctx = dbauthz.AsProvisionerd(ctx)
	parsedID, err := uuid.Parse(request.JobId)
	if err != nil {
		return nil, xerrors.Errorf("parse job id: %w", err)
	}
	s.Logger.Debug(ctx, "stage UpdateJob starting", slog.F("job_id", parsedID))
	job, err := s.Database.GetProvisionerJobByID(ctx, parsedID)
	if err != nil {
		return nil, xerrors.Errorf("get job: %w", err)
	}
	if !job.WorkerID.Valid {
		return nil, xerrors.New("job isn't running yet")
	}
	if job.WorkerID.UUID.String() != s.ID.String() {
		return nil, xerrors.New("you don't own this job")
	}
	err = s.Database.UpdateProvisionerJobByID(ctx, database.UpdateProvisionerJobByIDParams{
		ID:        parsedID,
		UpdatedAt: dbtime.Now(),
	})
	if err != nil {
		return nil, xerrors.Errorf("update job: %w", err)
	}

	if len(request.Logs) > 0 {
		//nolint:exhaustruct // We append to the additional fields below.
		insertParams := database.InsertProvisionerJobLogsParams{
			JobID: parsedID,
		}
		for _, log := range request.Logs {
			logLevel, err := convertLogLevel(log.Level)
			if err != nil {
				return nil, xerrors.Errorf("convert log level: %w", err)
			}
			logSource, err := convertLogSource(log.Source)
			if err != nil {
				return nil, xerrors.Errorf("convert log source: %w", err)
			}
			insertParams.CreatedAt = append(insertParams.CreatedAt, time.UnixMilli(log.CreatedAt))
			insertParams.Level = append(insertParams.Level, logLevel)
			insertParams.Stage = append(insertParams.Stage, log.Stage)
			insertParams.Source = append(insertParams.Source, logSource)
			insertParams.Output = append(insertParams.Output, log.Output)
			s.Logger.Debug(ctx, "job log",
				slog.F("job_id", parsedID),
				slog.F("stage", log.Stage),
				slog.F("output", log.Output))
		}

		logs, err := s.Database.InsertProvisionerJobLogs(ctx, insertParams)
		if err != nil {
			s.Logger.Error(ctx, "failed to insert job logs", slog.F("job_id", parsedID), slog.Error(err))
			return nil, xerrors.Errorf("insert job logs: %w", err)
		}
		// Publish by the lowest log ID inserted so the log stream will fetch
		// everything from that point.
		lowestID := logs[0].ID
		s.Logger.Debug(ctx, "inserted job logs", slog.F("job_id", parsedID))
		data, err := json.Marshal(provisionersdk.ProvisionerJobLogsNotifyMessage{
			CreatedAfter: lowestID - 1,
		})
		if err != nil {
			return nil, xerrors.Errorf("marshal: %w", err)
		}
		err = s.Pubsub.Publish(provisionersdk.ProvisionerJobLogsNotifyChannel(parsedID), data)
		if err != nil {
			s.Logger.Error(ctx, "failed to publish job logs", slog.F("job_id", parsedID), slog.Error(err))
			return nil, xerrors.Errorf("publish job logs: %w", err)
		}
		s.Logger.Debug(ctx, "published job logs", slog.F("job_id", parsedID))
	}

	if len(request.WorkspaceTags) > 0 {
		templateVersion, err := s.Database.GetTemplateVersionByJobID(ctx, job.ID)
		if err != nil {
			s.Logger.Error(ctx, "failed to get the template version", slog.F("job_id", parsedID), slog.Error(err))
			return nil, xerrors.Errorf("get template version by job id: %w", err)
		}

		for key, value := range request.WorkspaceTags {
			_, err := s.Database.InsertTemplateVersionWorkspaceTag(ctx, database.InsertTemplateVersionWorkspaceTagParams{
				TemplateVersionID: templateVersion.ID,
				Key:               key,
				Value:             value,
			})
			if err != nil {
				return nil, xerrors.Errorf("update template version workspace tags: %w", err)
			}
		}
	}

	if len(request.Readme) > 0 {
		err := s.Database.UpdateTemplateVersionDescriptionByJobID(ctx, database.UpdateTemplateVersionDescriptionByJobIDParams{
			JobID:     job.ID,
			Readme:    string(request.Readme),
			UpdatedAt: dbtime.Now(),
		})
		if err != nil {
			return nil, xerrors.Errorf("update template version description: %w", err)
		}
	}

	if len(request.TemplateVariables) > 0 {
		templateVersion, err := s.Database.GetTemplateVersionByJobID(ctx, job.ID)
		if err != nil {
			s.Logger.Error(ctx, "failed to get the template version", slog.F("job_id", parsedID), slog.Error(err))
			return nil, xerrors.Errorf("get template version by job id: %w", err)
		}

		var variableValues []*sdkproto.VariableValue
		var variablesWithMissingValues []string
		for _, templateVariable := range request.TemplateVariables {
			s.Logger.Debug(ctx, "insert template variable", slog.F("template_version_id", templateVersion.ID), slog.F("template_variable", redactTemplateVariable(templateVariable)))

			value := templateVariable.DefaultValue
			for _, v := range request.UserVariableValues {
				if v.Name == templateVariable.Name {
					value = v.Value
					break
				}
			}

			if templateVariable.Required && value == "" {
				variablesWithMissingValues = append(variablesWithMissingValues, templateVariable.Name)
			}

			variableValues = append(variableValues, &sdkproto.VariableValue{
				Name:      templateVariable.Name,
				Value:     value,
				Sensitive: templateVariable.Sensitive,
			})

			_, err = s.Database.InsertTemplateVersionVariable(ctx, database.InsertTemplateVersionVariableParams{
				TemplateVersionID: templateVersion.ID,
				Name:              templateVariable.Name,
				Description:       templateVariable.Description,
				Type:              templateVariable.Type,
				DefaultValue:      templateVariable.DefaultValue,
				Required:          templateVariable.Required,
				Sensitive:         templateVariable.Sensitive,
				Value:             value,
			})
			if err != nil {
				return nil, xerrors.Errorf("insert parameter schema: %w", err)
			}
		}

		if len(variablesWithMissingValues) > 0 {
			return nil, xerrors.Errorf("required template variables need values: %s", strings.Join(variablesWithMissingValues, ", "))
		}

		return &proto.UpdateJobResponse{
			Canceled:       job.CanceledAt.Valid,
			VariableValues: variableValues,
		}, nil
	}

	return &proto.UpdateJobResponse{
		Canceled: job.CanceledAt.Valid,
	}, nil
}

func (s *server) FailJob(ctx context.Context, failJob *proto.FailedJob) (*proto.Empty, error) {
	ctx, span := s.startTrace(ctx, tracing.FuncName())
	defer span.End()

	//nolint:gocritic // Provisionerd has specific authz rules.
	ctx = dbauthz.AsProvisionerd(ctx)
	jobID, err := uuid.Parse(failJob.JobId)
	if err != nil {
		return nil, xerrors.Errorf("parse job id: %w", err)
	}
	s.Logger.Debug(ctx, "stage FailJob starting", slog.F("job_id", jobID))
	job, err := s.Database.GetProvisionerJobByID(ctx, jobID)
	if err != nil {
		return nil, xerrors.Errorf("get provisioner job: %w", err)
	}
	if job.WorkerID.UUID.String() != s.ID.String() {
		return nil, xerrors.New("you don't own this job")
	}
	if job.CompletedAt.Valid {
		return nil, xerrors.Errorf("job already completed")
	}
	job.CompletedAt = sql.NullTime{
		Time:  dbtime.Now(),
		Valid: true,
	}
	job.Error = sql.NullString{
		String: failJob.Error,
		Valid:  failJob.Error != "",
	}
	job.ErrorCode = sql.NullString{
		String: failJob.ErrorCode,
		Valid:  failJob.ErrorCode != "",
	}

	err = s.Database.UpdateProvisionerJobWithCompleteByID(ctx, database.UpdateProvisionerJobWithCompleteByIDParams{
		ID:          jobID,
		CompletedAt: job.CompletedAt,
		UpdatedAt:   dbtime.Now(),
		Error:       job.Error,
		ErrorCode:   job.ErrorCode,
	})
	if err != nil {
		return nil, xerrors.Errorf("update provisioner job: %w", err)
	}
	s.Telemetry.Report(&telemetry.Snapshot{
		ProvisionerJobs: []telemetry.ProvisionerJob{telemetry.ConvertProvisionerJob(job)},
	})

	switch jobType := failJob.Type.(type) {
	case *proto.FailedJob_WorkspaceBuild_:
		var input WorkspaceProvisionJob
		err = json.Unmarshal(job.Input, &input)
		if err != nil {
			return nil, xerrors.Errorf("unmarshal workspace provision input: %w", err)
		}

		var build database.WorkspaceBuild
		var workspace database.Workspace
		err = s.Database.InTx(func(db database.Store) error {
			build, err = db.GetWorkspaceBuildByID(ctx, input.WorkspaceBuildID)
			if err != nil {
				return xerrors.Errorf("get workspace build: %w", err)
			}

			workspace, err = db.GetWorkspaceByID(ctx, build.WorkspaceID)
			if err != nil {
				return xerrors.Errorf("get workspace: %w", err)
			}

			if jobType.WorkspaceBuild.State != nil {
				err = db.UpdateWorkspaceBuildProvisionerStateByID(ctx, database.UpdateWorkspaceBuildProvisionerStateByIDParams{
					ID:               input.WorkspaceBuildID,
					UpdatedAt:        dbtime.Now(),
					ProvisionerState: jobType.WorkspaceBuild.State,
				})
				if err != nil {
					return xerrors.Errorf("update workspace build state: %w", err)
				}
				err = db.UpdateWorkspaceBuildDeadlineByID(ctx, database.UpdateWorkspaceBuildDeadlineByIDParams{
					ID:          input.WorkspaceBuildID,
					UpdatedAt:   dbtime.Now(),
					Deadline:    build.Deadline,
					MaxDeadline: build.MaxDeadline,
				})
				if err != nil {
					return xerrors.Errorf("update workspace build deadline: %w", err)
				}
			}

			return nil
		}, nil)
		if err != nil {
			return nil, err
		}

		s.notifyWorkspaceBuildFailed(ctx, workspace, build)

		err = s.Pubsub.Publish(codersdk.WorkspaceNotifyChannel(build.WorkspaceID), []byte{})
		if err != nil {
			return nil, xerrors.Errorf("update workspace: %w", err)
		}
	case *proto.FailedJob_TemplateImport_:
	}

	// if failed job is a workspace build, audit the outcome
	if job.Type == database.ProvisionerJobTypeWorkspaceBuild {
		auditor := s.Auditor.Load()
		build, err := s.Database.GetWorkspaceBuildByJobID(ctx, job.ID)
		if err != nil {
			s.Logger.Error(ctx, "audit log - get build", slog.Error(err))
		} else {
			auditAction := auditActionFromTransition(build.Transition)
			workspace, err := s.Database.GetWorkspaceByID(ctx, build.WorkspaceID)
			if err != nil {
				s.Logger.Error(ctx, "audit log - get workspace", slog.Error(err))
			} else {
				previousBuildNumber := build.BuildNumber - 1
				previousBuild, prevBuildErr := s.Database.GetWorkspaceBuildByWorkspaceIDAndBuildNumber(ctx, database.GetWorkspaceBuildByWorkspaceIDAndBuildNumberParams{
					WorkspaceID: workspace.ID,
					BuildNumber: previousBuildNumber,
				})
				if prevBuildErr != nil {
					previousBuild = database.WorkspaceBuild{}
				}

				// We pass the below information to the Auditor so that it
				// can form a friendly string for the user to view in the UI.
				buildResourceInfo := audit.AdditionalFields{
					WorkspaceName: workspace.Name,
					BuildNumber:   strconv.FormatInt(int64(build.BuildNumber), 10),
					BuildReason:   database.BuildReason(string(build.Reason)),
					WorkspaceID:   workspace.ID,
				}

				wriBytes, err := json.Marshal(buildResourceInfo)
				if err != nil {
					s.Logger.Error(ctx, "marshal workspace resource info for failed job", slog.Error(err))
				}

				bag := audit.BaggageFromContext(ctx)

				audit.BackgroundAudit(ctx, &audit.BackgroundAuditParams[database.WorkspaceBuild]{
					Audit:            *auditor,
					Log:              s.Logger,
					UserID:           job.InitiatorID,
					OrganizationID:   workspace.OrganizationID,
					RequestID:        job.ID,
					IP:               bag.IP,
					Action:           auditAction,
					Old:              previousBuild,
					New:              build,
					Status:           http.StatusInternalServerError,
					AdditionalFields: wriBytes,
				})
			}
		}
	}

	data, err := json.Marshal(provisionersdk.ProvisionerJobLogsNotifyMessage{EndOfLogs: true})
	if err != nil {
		return nil, xerrors.Errorf("marshal job log: %w", err)
	}
	err = s.Pubsub.Publish(provisionersdk.ProvisionerJobLogsNotifyChannel(jobID), data)
	if err != nil {
		s.Logger.Error(ctx, "failed to publish end of job logs", slog.F("job_id", jobID), slog.Error(err))
		return nil, xerrors.Errorf("publish end of job logs: %w", err)
	}
	return &proto.Empty{}, nil
}

func (s *server) notifyWorkspaceBuildFailed(ctx context.Context, workspace database.Workspace, build database.WorkspaceBuild) {
	var reason string
	if build.Reason.Valid() && build.Reason == database.BuildReasonInitiator {
		s.notifyWorkspaceManualBuildFailed(ctx, workspace, build)
		return
	}
	reason = string(build.Reason)

	if _, err := s.NotificationsEnqueuer.Enqueue(ctx, workspace.OwnerID, notifications.TemplateWorkspaceAutobuildFailed,
		map[string]string{
			"name":   workspace.Name,
			"reason": reason,
		}, "provisionerdserver",
		// Associate this notification with all the related entities.
		workspace.ID, workspace.OwnerID, workspace.TemplateID, workspace.OrganizationID,
	); err != nil {
		s.Logger.Warn(ctx, "failed to notify of failed workspace autobuild", slog.Error(err))
	}
}

func (s *server) notifyWorkspaceManualBuildFailed(ctx context.Context, workspace database.Workspace, build database.WorkspaceBuild) {
	templateAdmins, template, templateVersion, workspaceOwner, err := s.prepareForNotifyWorkspaceManualBuildFailed(ctx, workspace, build)
	if err != nil {
		s.Logger.Error(ctx, "unable to collect data for manual build failed notification", slog.Error(err))
		return
	}

	for _, templateAdmin := range templateAdmins {
		if _, err := s.NotificationsEnqueuer.Enqueue(ctx, templateAdmin.ID, notifications.TemplateWorkspaceManualBuildFailed,
			map[string]string{
				"name":                     workspace.Name,
				"template_name":            template.Name,
				"template_version_name":    templateVersion.Name,
				"initiator":                build.InitiatorByUsername,
				"workspace_owner_username": workspaceOwner.Username,
				"workspace_build_number":   strconv.Itoa(int(build.BuildNumber)),
			}, "provisionerdserver",
			// Associate this notification with all the related entities.
			workspace.ID, workspace.OwnerID, workspace.TemplateID, workspace.OrganizationID,
		); err != nil {
			s.Logger.Warn(ctx, "failed to notify of failed workspace manual build", slog.Error(err))
		}
	}
}

// prepareForNotifyWorkspaceManualBuildFailed collects data required to build notifications for template admins.
// The template `notifications.TemplateWorkspaceManualBuildFailed` is quite detailed as it requires information about the template,
// template version, workspace, workspace build, etc.
func (s *server) prepareForNotifyWorkspaceManualBuildFailed(ctx context.Context, workspace database.Workspace, build database.WorkspaceBuild) ([]database.GetUsersRow,
	database.Template, database.TemplateVersion, database.User, error,
) {
	users, err := s.Database.GetUsers(ctx, database.GetUsersParams{
		RbacRole: []string{codersdk.RoleTemplateAdmin},
	})
	if err != nil {
		return nil, database.Template{}, database.TemplateVersion{}, database.User{}, xerrors.Errorf("unable to fetch template admins: %w", err)
	}

	usersByIDs := map[uuid.UUID]database.GetUsersRow{}
	var userIDs []uuid.UUID
	for _, user := range users {
		usersByIDs[user.ID] = user
		userIDs = append(userIDs, user.ID)
	}

	var templateAdmins []database.GetUsersRow
	if len(userIDs) > 0 {
		orgIDsByMemberIDs, err := s.Database.GetOrganizationIDsByMemberIDs(ctx, userIDs)
		if err != nil {
			return nil, database.Template{}, database.TemplateVersion{}, database.User{}, xerrors.Errorf("unable to fetch organization IDs by member IDs: %w", err)
		}

		for _, entry := range orgIDsByMemberIDs {
			if slices.Contains(entry.OrganizationIDs, workspace.OrganizationID) {
				templateAdmins = append(templateAdmins, usersByIDs[entry.UserID])
			}
		}
	}
	sort.Slice(templateAdmins, func(i, j int) bool {
		return templateAdmins[i].Username < templateAdmins[j].Username
	})

	template, err := s.Database.GetTemplateByID(ctx, workspace.TemplateID)
	if err != nil {
		return nil, database.Template{}, database.TemplateVersion{}, database.User{}, xerrors.Errorf("unable to fetch template: %w", err)
	}

	templateVersion, err := s.Database.GetTemplateVersionByID(ctx, build.TemplateVersionID)
	if err != nil {
		return nil, database.Template{}, database.TemplateVersion{}, database.User{}, xerrors.Errorf("unable to fetch template version: %w", err)
	}

	workspaceOwner, err := s.Database.GetUserByID(ctx, workspace.OwnerID)
	if err != nil {
		return nil, database.Template{}, database.TemplateVersion{}, database.User{}, xerrors.Errorf("unable to fetch workspace owner: %w", err)
	}
	return templateAdmins, template, templateVersion, workspaceOwner, nil
}

// CompleteJob is triggered by a provision daemon to mark a provisioner job as completed.
func (s *server) CompleteJob(ctx context.Context, completed *proto.CompletedJob) (*proto.Empty, error) {
	ctx, span := s.startTrace(ctx, tracing.FuncName())
	defer span.End()

	//nolint:gocritic // Provisionerd has specific authz rules.
	ctx = dbauthz.AsProvisionerd(ctx)
	jobID, err := uuid.Parse(completed.JobId)
	if err != nil {
		return nil, xerrors.Errorf("parse job id: %w", err)
	}
	s.Logger.Debug(ctx, "stage CompleteJob starting", slog.F("job_id", jobID))
	job, err := s.Database.GetProvisionerJobByID(ctx, jobID)
	if err != nil {
		return nil, xerrors.Errorf("get job by id: %w", err)
	}
	if job.WorkerID.UUID.String() != s.ID.String() {
		return nil, xerrors.Errorf("you don't own this job")
	}

	telemetrySnapshot := &telemetry.Snapshot{}
	// Items are added to this snapshot as they complete!
	defer s.Telemetry.Report(telemetrySnapshot)

	switch jobType := completed.Type.(type) {
	case *proto.CompletedJob_TemplateImport_:
		var input TemplateVersionImportJob
		err = json.Unmarshal(job.Input, &input)
		if err != nil {
			return nil, xerrors.Errorf("template version ID is expected: %w", err)
		}

		for transition, resources := range map[database.WorkspaceTransition][]*sdkproto.Resource{
			database.WorkspaceTransitionStart: jobType.TemplateImport.StartResources,
			database.WorkspaceTransitionStop:  jobType.TemplateImport.StopResources,
		} {
			for _, resource := range resources {
				s.Logger.Info(ctx, "inserting template import job resource",
					slog.F("job_id", job.ID.String()),
					slog.F("resource_name", resource.Name),
					slog.F("resource_type", resource.Type),
					slog.F("transition", transition))

				err = InsertWorkspaceResource(ctx, s.Database, jobID, transition, resource, telemetrySnapshot)
				if err != nil {
					return nil, xerrors.Errorf("insert resource: %w", err)
				}
			}
		}

		for _, richParameter := range jobType.TemplateImport.RichParameters {
			s.Logger.Info(ctx, "inserting template import job parameter",
				slog.F("job_id", job.ID.String()),
				slog.F("parameter_name", richParameter.Name),
				slog.F("type", richParameter.Type),
				slog.F("ephemeral", richParameter.Ephemeral),
			)
			options, err := json.Marshal(richParameter.Options)
			if err != nil {
				return nil, xerrors.Errorf("marshal parameter options: %w", err)
			}

			var validationMin, validationMax sql.NullInt32
			if richParameter.ValidationMin != nil {
				validationMin = sql.NullInt32{
					Int32: *richParameter.ValidationMin,
					Valid: true,
				}
			}
			if richParameter.ValidationMax != nil {
				validationMax = sql.NullInt32{
					Int32: *richParameter.ValidationMax,
					Valid: true,
				}
			}

			_, err = s.Database.InsertTemplateVersionParameter(ctx, database.InsertTemplateVersionParameterParams{
				TemplateVersionID:   input.TemplateVersionID,
				Name:                richParameter.Name,
				DisplayName:         richParameter.DisplayName,
				Description:         richParameter.Description,
				Type:                richParameter.Type,
				Mutable:             richParameter.Mutable,
				DefaultValue:        richParameter.DefaultValue,
				Icon:                richParameter.Icon,
				Options:             options,
				ValidationRegex:     richParameter.ValidationRegex,
				ValidationError:     richParameter.ValidationError,
				ValidationMin:       validationMin,
				ValidationMax:       validationMax,
				ValidationMonotonic: richParameter.ValidationMonotonic,
				Required:            richParameter.Required,
				DisplayOrder:        richParameter.Order,
				Ephemeral:           richParameter.Ephemeral,
			})
			if err != nil {
				return nil, xerrors.Errorf("insert parameter: %w", err)
			}
		}

		var completedError sql.NullString

		for _, externalAuthProvider := range jobType.TemplateImport.ExternalAuthProviders {
			contains := false
			for _, configuredProvider := range s.ExternalAuthConfigs {
				if configuredProvider.ID == externalAuthProvider.Id {
					contains = true
					break
				}
			}
			if !contains {
				completedError = sql.NullString{
					String: fmt.Sprintf("external auth provider %q is not configured", externalAuthProvider.Id),
					Valid:  true,
				}
				break
			}
		}

		// Fallback to `ExternalAuthProvidersNames` if it was specified and `ExternalAuthProviders`
		// was not. Gives us backwards compatibility with custom provisioners that haven't been
		// updated to use the new field yet.
		var externalAuthProviders []database.ExternalAuthProvider
		if providersLen := len(jobType.TemplateImport.ExternalAuthProviders); providersLen > 0 {
			externalAuthProviders = make([]database.ExternalAuthProvider, 0, providersLen)
			for _, provider := range jobType.TemplateImport.ExternalAuthProviders {
				externalAuthProviders = append(externalAuthProviders, database.ExternalAuthProvider{
					ID:       provider.Id,
					Optional: provider.Optional,
				})
			}
		} else if namesLen := len(jobType.TemplateImport.ExternalAuthProvidersNames); namesLen > 0 {
			externalAuthProviders = make([]database.ExternalAuthProvider, 0, namesLen)
			for _, providerID := range jobType.TemplateImport.ExternalAuthProvidersNames {
				externalAuthProviders = append(externalAuthProviders, database.ExternalAuthProvider{
					ID: providerID,
				})
			}
		}

		externalAuthProvidersMessage, err := json.Marshal(externalAuthProviders)
		if err != nil {
			return nil, xerrors.Errorf("failed to serialize external_auth_providers value: %w", err)
		}

		err = s.Database.UpdateTemplateVersionExternalAuthProvidersByJobID(ctx, database.UpdateTemplateVersionExternalAuthProvidersByJobIDParams{
			JobID:                 jobID,
			ExternalAuthProviders: json.RawMessage(externalAuthProvidersMessage),
			UpdatedAt:             dbtime.Now(),
		})
		if err != nil {
			return nil, xerrors.Errorf("update template version external auth providers: %w", err)
		}

		err = s.Database.UpdateProvisionerJobWithCompleteByID(ctx, database.UpdateProvisionerJobWithCompleteByIDParams{
			ID:        jobID,
			UpdatedAt: dbtime.Now(),
			CompletedAt: sql.NullTime{
				Time:  dbtime.Now(),
				Valid: true,
			},
			Error:     completedError,
			ErrorCode: sql.NullString{},
		})
		if err != nil {
			return nil, xerrors.Errorf("update provisioner job: %w", err)
		}
		s.Logger.Debug(ctx, "marked import job as completed", slog.F("job_id", jobID))
		if err != nil {
			return nil, xerrors.Errorf("complete job: %w", err)
		}
	case *proto.CompletedJob_WorkspaceBuild_:
		var input WorkspaceProvisionJob
		err = json.Unmarshal(job.Input, &input)
		if err != nil {
			return nil, xerrors.Errorf("unmarshal job data: %w", err)
		}

		workspaceBuild, err := s.Database.GetWorkspaceBuildByID(ctx, input.WorkspaceBuildID)
		if err != nil {
			return nil, xerrors.Errorf("get workspace build: %w", err)
		}

		var workspace database.Workspace
		var getWorkspaceError error

		err = s.Database.InTx(func(db database.Store) error {
			// It's important we use s.timeNow() here because we want to be
			// able to customize the current time from within tests.
			now := s.timeNow()

			workspace, getWorkspaceError = db.GetWorkspaceByID(ctx, workspaceBuild.WorkspaceID)
			if getWorkspaceError != nil {
				s.Logger.Error(ctx,
					"fetch workspace for build",
					slog.F("workspace_build_id", workspaceBuild.ID),
					slog.F("workspace_id", workspaceBuild.WorkspaceID),
				)
				return getWorkspaceError
			}

			autoStop, err := schedule.CalculateAutostop(ctx, schedule.CalculateAutostopParams{
				Database:                    db,
				TemplateScheduleStore:       *s.TemplateScheduleStore.Load(),
				UserQuietHoursScheduleStore: *s.UserQuietHoursScheduleStore.Load(),
				Now:                         now,
				Workspace:                   workspace,
				// Allowed to be the empty string.
				WorkspaceAutostart: workspace.AutostartSchedule.String,
			})
			if err != nil {
				return xerrors.Errorf("calculate auto stop: %w", err)
			}

			err = db.UpdateProvisionerJobWithCompleteByID(ctx, database.UpdateProvisionerJobWithCompleteByIDParams{
				ID:        jobID,
				UpdatedAt: now,
				CompletedAt: sql.NullTime{
					Time:  now,
					Valid: true,
				},
				Error:     sql.NullString{},
				ErrorCode: sql.NullString{},
			})
			if err != nil {
				return xerrors.Errorf("update provisioner job: %w", err)
			}
			err = db.UpdateWorkspaceBuildProvisionerStateByID(ctx, database.UpdateWorkspaceBuildProvisionerStateByIDParams{
				ID:               workspaceBuild.ID,
				ProvisionerState: jobType.WorkspaceBuild.State,
				UpdatedAt:        now,
			})
			if err != nil {
				return xerrors.Errorf("update workspace build provisioner state: %w", err)
			}
			err = db.UpdateWorkspaceBuildDeadlineByID(ctx, database.UpdateWorkspaceBuildDeadlineByIDParams{
				ID:          workspaceBuild.ID,
				Deadline:    autoStop.Deadline,
				MaxDeadline: autoStop.MaxDeadline,
				UpdatedAt:   now,
			})
			if err != nil {
				return xerrors.Errorf("update workspace build deadline: %w", err)
			}

			agentTimeouts := make(map[time.Duration]bool) // A set of agent timeouts.
			// This could be a bulk insert to improve performance.
			for _, protoResource := range jobType.WorkspaceBuild.Resources {
				for _, protoAgent := range protoResource.Agents {
					dur := time.Duration(protoAgent.GetConnectionTimeoutSeconds()) * time.Second
					agentTimeouts[dur] = true
				}
				err = InsertWorkspaceResource(ctx, db, job.ID, workspaceBuild.Transition, protoResource, telemetrySnapshot)
				if err != nil {
					return xerrors.Errorf("insert provisioner job: %w", err)
				}
			}

			// On start, we want to ensure that workspace agents timeout statuses
			// are propagated. This method is simple and does not protect against
			// notifying in edge cases like when a workspace is stopped soon
			// after being started.
			//
			// Agent timeouts could be minutes apart, resulting in an unresponsive
			// experience, so we'll notify after every unique timeout seconds.
			if !input.DryRun && workspaceBuild.Transition == database.WorkspaceTransitionStart && len(agentTimeouts) > 0 {
				timeouts := maps.Keys(agentTimeouts)
				slices.Sort(timeouts)

				var updates []<-chan time.Time
				for _, d := range timeouts {
					s.Logger.Debug(ctx, "triggering workspace notification after agent timeout",
						slog.F("workspace_build_id", workspaceBuild.ID),
						slog.F("timeout", d),
					)
					// Agents are inserted with `dbtime.Now()`, this triggers a
					// workspace event approximately after created + timeout seconds.
					updates = append(updates, time.After(d))
				}
				go func() {
					for _, wait := range updates {
						select {
						case <-s.lifecycleCtx.Done():
							// If the server is shutting down, we don't want to wait around.
							s.Logger.Debug(ctx, "stopping notifications due to server shutdown",
								slog.F("workspace_build_id", workspaceBuild.ID),
							)
							return
						case <-wait:
							// Wait for the next potential timeout to occur.
							if err := s.Pubsub.Publish(codersdk.WorkspaceNotifyChannel(workspaceBuild.WorkspaceID), []byte{}); err != nil {
								if s.lifecycleCtx.Err() != nil {
									// If the server is shutting down, we don't want to log this error, nor wait around.
									s.Logger.Debug(ctx, "stopping notifications due to server shutdown",
										slog.F("workspace_build_id", workspaceBuild.ID),
									)
									return
								}
								s.Logger.Error(ctx, "workspace notification after agent timeout failed",
									slog.F("workspace_build_id", workspaceBuild.ID),
									slog.Error(err),
								)
							}
						}
					}
				}()
			}

			if workspaceBuild.Transition != database.WorkspaceTransitionDelete {
				// This is for deleting a workspace!
				return nil
			}

			err = db.UpdateWorkspaceDeletedByID(ctx, database.UpdateWorkspaceDeletedByIDParams{
				ID:      workspaceBuild.WorkspaceID,
				Deleted: true,
			})
			if err != nil {
				return xerrors.Errorf("update workspace deleted: %w", err)
			}

			return nil
		}, nil)
		if err != nil {
			return nil, xerrors.Errorf("complete job: %w", err)
		}

		// Insert timings outside transaction since it is metadata.
		// nolint:exhaustruct // The other fields are set further down.
		params := database.InsertProvisionerJobTimingsParams{
			JobID: jobID,
		}
		for _, t := range completed.GetWorkspaceBuild().GetTimings() {
			if t.Start == nil || t.End == nil {
				s.Logger.Warn(ctx, "timings entry has nil start or end time", slog.F("entry", t.String()))
				continue
			}

			var stg database.ProvisionerJobTimingStage
			if err := stg.Scan(t.Stage); err != nil {
				s.Logger.Warn(ctx, "failed to parse timings stage, skipping", slog.F("value", t.Stage))
				continue
			}

			params.Stage = append(params.Stage, stg)
			params.Source = append(params.Source, t.Source)
			params.Resource = append(params.Resource, t.Resource)
			params.Action = append(params.Action, t.Action)
			params.StartedAt = append(params.StartedAt, t.Start.AsTime())
			params.EndedAt = append(params.EndedAt, t.End.AsTime())
		}
		_, err = s.Database.InsertProvisionerJobTimings(ctx, params)
		if err != nil {
			// Don't fail the transaction for non-critical data.
			s.Logger.Warn(ctx, "failed to update provisioner job timings", slog.F("job_id", jobID), slog.Error(err))
		}

		// audit the outcome of the workspace build
		if getWorkspaceError == nil {
			// If the workspace has been deleted, notify the owner about it.
			if workspaceBuild.Transition == database.WorkspaceTransitionDelete {
				s.notifyWorkspaceDeleted(ctx, workspace, workspaceBuild)
			}

			auditor := s.Auditor.Load()
			auditAction := auditActionFromTransition(workspaceBuild.Transition)

			previousBuildNumber := workspaceBuild.BuildNumber - 1
			previousBuild, prevBuildErr := s.Database.GetWorkspaceBuildByWorkspaceIDAndBuildNumber(ctx, database.GetWorkspaceBuildByWorkspaceIDAndBuildNumberParams{
				WorkspaceID: workspace.ID,
				BuildNumber: previousBuildNumber,
			})
			if prevBuildErr != nil {
				previousBuild = database.WorkspaceBuild{}
			}

			// We pass the below information to the Auditor so that it
			// can form a friendly string for the user to view in the UI.
			buildResourceInfo := audit.AdditionalFields{
				WorkspaceName: workspace.Name,
				BuildNumber:   strconv.FormatInt(int64(workspaceBuild.BuildNumber), 10),
				BuildReason:   database.BuildReason(string(workspaceBuild.Reason)),
				WorkspaceID:   workspace.ID,
			}

			wriBytes, err := json.Marshal(buildResourceInfo)
			if err != nil {
				s.Logger.Error(ctx, "marshal resource info for successful job", slog.Error(err))
			}

			bag := audit.BaggageFromContext(ctx)

			audit.BackgroundAudit(ctx, &audit.BackgroundAuditParams[database.WorkspaceBuild]{
				Audit:            *auditor,
				Log:              s.Logger,
				UserID:           job.InitiatorID,
				OrganizationID:   workspace.OrganizationID,
				RequestID:        job.ID,
				IP:               bag.IP,
				Action:           auditAction,
				Old:              previousBuild,
				New:              workspaceBuild,
				Status:           http.StatusOK,
				AdditionalFields: wriBytes,
			})
		}

		err = s.Pubsub.Publish(codersdk.WorkspaceNotifyChannel(workspaceBuild.WorkspaceID), []byte{})
		if err != nil {
			return nil, xerrors.Errorf("update workspace: %w", err)
		}
	case *proto.CompletedJob_TemplateDryRun_:
		for _, resource := range jobType.TemplateDryRun.Resources {
			s.Logger.Info(ctx, "inserting template dry-run job resource",
				slog.F("job_id", job.ID.String()),
				slog.F("resource_name", resource.Name),
				slog.F("resource_type", resource.Type))

			err = InsertWorkspaceResource(ctx, s.Database, jobID, database.WorkspaceTransitionStart, resource, telemetrySnapshot)
			if err != nil {
				return nil, xerrors.Errorf("insert resource: %w", err)
			}
		}

		err = s.Database.UpdateProvisionerJobWithCompleteByID(ctx, database.UpdateProvisionerJobWithCompleteByIDParams{
			ID:        jobID,
			UpdatedAt: dbtime.Now(),
			CompletedAt: sql.NullTime{
				Time:  dbtime.Now(),
				Valid: true,
			},
			Error:     sql.NullString{},
			ErrorCode: sql.NullString{},
		})
		if err != nil {
			return nil, xerrors.Errorf("update provisioner job: %w", err)
		}
		s.Logger.Debug(ctx, "marked template dry-run job as completed", slog.F("job_id", jobID))
		if err != nil {
			return nil, xerrors.Errorf("complete job: %w", err)
		}

	default:
		if completed.Type == nil {
			return nil, xerrors.Errorf("type payload must be provided")
		}
		return nil, xerrors.Errorf("unknown job type %q; ensure coderd and provisionerd versions match",
			reflect.TypeOf(completed.Type).String())
	}

	data, err := json.Marshal(provisionersdk.ProvisionerJobLogsNotifyMessage{EndOfLogs: true})
	if err != nil {
		return nil, xerrors.Errorf("marshal job log: %w", err)
	}
	err = s.Pubsub.Publish(provisionersdk.ProvisionerJobLogsNotifyChannel(jobID), data)
	if err != nil {
		s.Logger.Error(ctx, "failed to publish end of job logs", slog.F("job_id", jobID), slog.Error(err))
		return nil, xerrors.Errorf("publish end of job logs: %w", err)
	}

	s.Logger.Debug(ctx, "stage CompleteJob done", slog.F("job_id", jobID))
	return &proto.Empty{}, nil
}

func (s *server) notifyWorkspaceDeleted(ctx context.Context, workspace database.Workspace, build database.WorkspaceBuild) {
	var reason string
	initiator := build.InitiatorByUsername
	if build.Reason.Valid() {
		switch build.Reason {
		case database.BuildReasonInitiator:
			if build.InitiatorID == workspace.OwnerID {
				// Deletions initiated by self should not notify.
				return
			}

			reason = "initiated by user"
		case database.BuildReasonAutodelete:
			reason = "autodeleted due to dormancy"
			initiator = "autobuild"
		default:
			reason = string(build.Reason)
		}
	} else {
		reason = string(build.Reason)
		s.Logger.Warn(ctx, "invalid build reason when sending deletion notification",
			slog.F("reason", reason), slog.F("workspace_id", workspace.ID), slog.F("build_id", build.ID))
	}

	if _, err := s.NotificationsEnqueuer.Enqueue(ctx, workspace.OwnerID, notifications.TemplateWorkspaceDeleted,
		map[string]string{
			"name":      workspace.Name,
			"reason":    reason,
			"initiator": initiator,
		}, "provisionerdserver",
		// Associate this notification with all the related entities.
		workspace.ID, workspace.OwnerID, workspace.TemplateID, workspace.OrganizationID,
	); err != nil {
		s.Logger.Warn(ctx, "failed to notify of workspace deletion", slog.Error(err))
	}
}

func (s *server) startTrace(ctx context.Context, name string, opts ...trace.SpanStartOption) (context.Context, trace.Span) {
	return s.Tracer.Start(ctx, name, append(opts, trace.WithAttributes(
		semconv.ServiceNameKey.String("coderd.provisionerd"),
	))...)
}

func InsertWorkspaceResource(ctx context.Context, db database.Store, jobID uuid.UUID, transition database.WorkspaceTransition, protoResource *sdkproto.Resource, snapshot *telemetry.Snapshot) error {
	resource, err := db.InsertWorkspaceResource(ctx, database.InsertWorkspaceResourceParams{
		ID:         uuid.New(),
		CreatedAt:  dbtime.Now(),
		JobID:      jobID,
		Transition: transition,
		Type:       protoResource.Type,
		Name:       protoResource.Name,
		Hide:       protoResource.Hide,
		Icon:       protoResource.Icon,
		DailyCost:  protoResource.DailyCost,
		InstanceType: sql.NullString{
			String: protoResource.InstanceType,
			Valid:  protoResource.InstanceType != "",
		},
	})
	if err != nil {
		return xerrors.Errorf("insert provisioner job resource %q: %w", protoResource.Name, err)
	}
	snapshot.WorkspaceResources = append(snapshot.WorkspaceResources, telemetry.ConvertWorkspaceResource(resource))

	var (
		agentNames = make(map[string]struct{})
		appSlugs   = make(map[string]struct{})
	)
	for _, prAgent := range protoResource.Agents {
		if _, ok := agentNames[prAgent.Name]; ok {
			return xerrors.Errorf("duplicate agent name %q", prAgent.Name)
		}
		agentNames[prAgent.Name] = struct{}{}

		var instanceID sql.NullString
		if prAgent.GetInstanceId() != "" {
			instanceID = sql.NullString{
				String: prAgent.GetInstanceId(),
				Valid:  true,
			}
		}

		env := make(map[string]string)
		// For now, we only support adding extra envs, not overriding
		// existing ones or performing other manipulations. In future
		// we may write these to a separate table so we can perform
		// conditional logic on the agent.
		for _, e := range prAgent.ExtraEnvs {
			env[e.Name] = e.Value
		}
		// Allow the agent defined envs to override extra envs.
		for k, v := range prAgent.Env {
			env[k] = v
		}

		var envJSON pqtype.NullRawMessage
		if len(env) > 0 {
			data, err := json.Marshal(env)
			if err != nil {
				return xerrors.Errorf("marshal env: %w", err)
			}
			envJSON = pqtype.NullRawMessage{
				RawMessage: data,
				Valid:      true,
			}
		}
		authToken := uuid.New()
		if prAgent.GetToken() != "" {
			authToken, err = uuid.Parse(prAgent.GetToken())
			if err != nil {
				return xerrors.Errorf("invalid auth token format; must be uuid: %w", err)
			}
		}

		agentID := uuid.New()
		dbAgent, err := db.InsertWorkspaceAgent(ctx, database.InsertWorkspaceAgentParams{
			ID:                       agentID,
			CreatedAt:                dbtime.Now(),
			UpdatedAt:                dbtime.Now(),
			ResourceID:               resource.ID,
			Name:                     prAgent.Name,
			AuthToken:                authToken,
			AuthInstanceID:           instanceID,
			Architecture:             prAgent.Architecture,
			EnvironmentVariables:     envJSON,
			Directory:                prAgent.Directory,
			OperatingSystem:          prAgent.OperatingSystem,
			ConnectionTimeoutSeconds: prAgent.GetConnectionTimeoutSeconds(),
			TroubleshootingURL:       prAgent.GetTroubleshootingUrl(),
			MOTDFile:                 prAgent.GetMotdFile(),
			DisplayApps:              convertDisplayApps(prAgent.GetDisplayApps()),
			InstanceMetadata:         pqtype.NullRawMessage{},
			ResourceMetadata:         pqtype.NullRawMessage{},
			DisplayOrder:             int32(prAgent.Order),
		})
		if err != nil {
			return xerrors.Errorf("insert agent: %w", err)
		}
		snapshot.WorkspaceAgents = append(snapshot.WorkspaceAgents, telemetry.ConvertWorkspaceAgent(dbAgent))

		for _, md := range prAgent.Metadata {
			p := database.InsertWorkspaceAgentMetadataParams{
				WorkspaceAgentID: agentID,
				DisplayName:      md.DisplayName,
				Script:           md.Script,
				Key:              md.Key,
				Timeout:          md.Timeout,
				Interval:         md.Interval,
				DisplayOrder:     int32(md.Order),
			}
			err := db.InsertWorkspaceAgentMetadata(ctx, p)
			if err != nil {
				return xerrors.Errorf("insert agent metadata: %w, params: %+v", err, p)
			}
		}

		logSourceIDs := make([]uuid.UUID, 0, len(prAgent.Scripts))
		logSourceDisplayNames := make([]string, 0, len(prAgent.Scripts))
		logSourceIcons := make([]string, 0, len(prAgent.Scripts))
<<<<<<< HEAD
		scriptIDs := make([]uuid.UUID, 0, len(prAgent.Scripts))
=======
>>>>>>> 86f68b22
		scriptDisplayName := make([]string, 0, len(prAgent.Scripts))
		scriptLogPaths := make([]string, 0, len(prAgent.Scripts))
		scriptSources := make([]string, 0, len(prAgent.Scripts))
		scriptCron := make([]string, 0, len(prAgent.Scripts))
		scriptTimeout := make([]int32, 0, len(prAgent.Scripts))
		scriptStartBlocksLogin := make([]bool, 0, len(prAgent.Scripts))
		scriptRunOnStart := make([]bool, 0, len(prAgent.Scripts))
		scriptRunOnStop := make([]bool, 0, len(prAgent.Scripts))

		for _, script := range prAgent.Scripts {
			logSourceIDs = append(logSourceIDs, uuid.New())
			logSourceDisplayNames = append(logSourceDisplayNames, script.DisplayName)
			logSourceIcons = append(logSourceIcons, script.Icon)
<<<<<<< HEAD
			scriptIDs = append(scriptIDs, uuid.New())
=======
>>>>>>> 86f68b22
			scriptDisplayName = append(scriptDisplayName, script.DisplayName)
			scriptLogPaths = append(scriptLogPaths, script.LogPath)
			scriptSources = append(scriptSources, script.Script)
			scriptCron = append(scriptCron, script.Cron)
			scriptTimeout = append(scriptTimeout, script.TimeoutSeconds)
			scriptStartBlocksLogin = append(scriptStartBlocksLogin, script.StartBlocksLogin)
			scriptRunOnStart = append(scriptRunOnStart, script.RunOnStart)
			scriptRunOnStop = append(scriptRunOnStop, script.RunOnStop)
		}

		_, err = db.InsertWorkspaceAgentLogSources(ctx, database.InsertWorkspaceAgentLogSourcesParams{
			WorkspaceAgentID: agentID,
			ID:               logSourceIDs,
			CreatedAt:        dbtime.Now(),
			DisplayName:      logSourceDisplayNames,
			Icon:             logSourceIcons,
		})
		if err != nil {
			return xerrors.Errorf("insert agent log sources: %w", err)
		}

		_, err = db.InsertWorkspaceAgentScripts(ctx, database.InsertWorkspaceAgentScriptsParams{
			WorkspaceAgentID: agentID,
			LogSourceID:      logSourceIDs,
			LogPath:          scriptLogPaths,
			CreatedAt:        dbtime.Now(),
			Script:           scriptSources,
			Cron:             scriptCron,
			TimeoutSeconds:   scriptTimeout,
			StartBlocksLogin: scriptStartBlocksLogin,
			RunOnStart:       scriptRunOnStart,
			RunOnStop:        scriptRunOnStop,
<<<<<<< HEAD
			ID:               scriptIDs,
=======
			DisplayName:      scriptDisplayName,
>>>>>>> 86f68b22
		})
		if err != nil {
			return xerrors.Errorf("insert agent scripts: %w", err)
		}

		for _, app := range prAgent.Apps {
			slug := app.Slug
			if slug == "" {
				return xerrors.Errorf("app must have a slug or name set")
			}
			if !provisioner.AppSlugRegex.MatchString(slug) {
				return xerrors.Errorf("app slug %q does not match regex %q", slug, provisioner.AppSlugRegex.String())
			}
			if _, exists := appSlugs[slug]; exists {
				return xerrors.Errorf("duplicate app slug, must be unique per template: %q", slug)
			}
			appSlugs[slug] = struct{}{}

			health := database.WorkspaceAppHealthDisabled
			if app.Healthcheck == nil {
				app.Healthcheck = &sdkproto.Healthcheck{}
			}
			if app.Healthcheck.Url != "" {
				health = database.WorkspaceAppHealthInitializing
			}

			sharingLevel := database.AppSharingLevelOwner
			switch app.SharingLevel {
			case sdkproto.AppSharingLevel_AUTHENTICATED:
				sharingLevel = database.AppSharingLevelAuthenticated
			case sdkproto.AppSharingLevel_PUBLIC:
				sharingLevel = database.AppSharingLevelPublic
			}

			dbApp, err := db.InsertWorkspaceApp(ctx, database.InsertWorkspaceAppParams{
				ID:          uuid.New(),
				CreatedAt:   dbtime.Now(),
				AgentID:     dbAgent.ID,
				Slug:        slug,
				DisplayName: app.DisplayName,
				Icon:        app.Icon,
				Command: sql.NullString{
					String: app.Command,
					Valid:  app.Command != "",
				},
				Url: sql.NullString{
					String: app.Url,
					Valid:  app.Url != "",
				},
				External:             app.External,
				Subdomain:            app.Subdomain,
				SharingLevel:         sharingLevel,
				HealthcheckUrl:       app.Healthcheck.Url,
				HealthcheckInterval:  app.Healthcheck.Interval,
				HealthcheckThreshold: app.Healthcheck.Threshold,
				Health:               health,
				DisplayOrder:         int32(app.Order),
				Hidden:               app.Hidden,
			})
			if err != nil {
				return xerrors.Errorf("insert app: %w", err)
			}
			snapshot.WorkspaceApps = append(snapshot.WorkspaceApps, telemetry.ConvertWorkspaceApp(dbApp))
		}
	}

	arg := database.InsertWorkspaceResourceMetadataParams{
		WorkspaceResourceID: resource.ID,
		Key:                 []string{},
		Value:               []string{},
		Sensitive:           []bool{},
	}
	for _, metadatum := range protoResource.Metadata {
		if metadatum.IsNull {
			continue
		}
		arg.Key = append(arg.Key, metadatum.Key)
		arg.Value = append(arg.Value, metadatum.Value)
		arg.Sensitive = append(arg.Sensitive, metadatum.Sensitive)
	}
	_, err = db.InsertWorkspaceResourceMetadata(ctx, arg)
	if err != nil {
		return xerrors.Errorf("insert workspace resource metadata: %w", err)
	}

	return nil
}

func workspaceSessionTokenName(workspace database.Workspace) string {
	return fmt.Sprintf("%s_%s_session_token", workspace.OwnerID, workspace.ID)
}

func (s *server) regenerateSessionToken(ctx context.Context, user database.User, workspace database.Workspace) (string, error) {
	newkey, sessionToken, err := apikey.Generate(apikey.CreateParams{
		UserID:          user.ID,
		LoginType:       user.LoginType,
		TokenName:       workspaceSessionTokenName(workspace),
		DefaultLifetime: s.DeploymentValues.Sessions.DefaultTokenDuration.Value(),
		LifetimeSeconds: int64(s.DeploymentValues.Sessions.MaximumTokenDuration.Value().Seconds()),
	})
	if err != nil {
		return "", xerrors.Errorf("generate API key: %w", err)
	}

	err = s.Database.InTx(func(tx database.Store) error {
		err := deleteSessionToken(ctx, tx, workspace)
		if err != nil {
			return xerrors.Errorf("delete session token: %w", err)
		}

		_, err = tx.InsertAPIKey(ctx, newkey)
		if err != nil {
			return xerrors.Errorf("insert API key: %w", err)
		}
		return nil
	}, nil)
	if err != nil {
		return "", xerrors.Errorf("create API key: %w", err)
	}

	return sessionToken, nil
}

func deleteSessionToken(ctx context.Context, db database.Store, workspace database.Workspace) error {
	err := db.InTx(func(tx database.Store) error {
		key, err := tx.GetAPIKeyByName(ctx, database.GetAPIKeyByNameParams{
			UserID:    workspace.OwnerID,
			TokenName: workspaceSessionTokenName(workspace),
		})
		if err == nil {
			err = tx.DeleteAPIKeyByID(ctx, key.ID)
		}

		if err != nil && !xerrors.Is(err, sql.ErrNoRows) {
			return xerrors.Errorf("get api key by name: %w", err)
		}

		return nil
	}, nil)
	if err != nil {
		return xerrors.Errorf("in tx: %w", err)
	}

	return nil
}

// obtainOIDCAccessToken returns a valid OpenID Connect access token
// for the user if it's able to obtain one, otherwise it returns an empty string.
func obtainOIDCAccessToken(ctx context.Context, db database.Store, oidcConfig promoauth.OAuth2Config, userID uuid.UUID) (string, error) {
	link, err := db.GetUserLinkByUserIDLoginType(ctx, database.GetUserLinkByUserIDLoginTypeParams{
		UserID:    userID,
		LoginType: database.LoginTypeOIDC,
	})
	if errors.Is(err, sql.ErrNoRows) {
		err = nil
	}
	if err != nil {
		return "", xerrors.Errorf("get owner oidc link: %w", err)
	}

	if link.OAuthExpiry.Before(dbtime.Now()) && !link.OAuthExpiry.IsZero() && link.OAuthRefreshToken != "" {
		token, err := oidcConfig.TokenSource(ctx, &oauth2.Token{
			AccessToken:  link.OAuthAccessToken,
			RefreshToken: link.OAuthRefreshToken,
			Expiry:       link.OAuthExpiry,
		}).Token()
		if err != nil {
			// If OIDC fails to refresh, we return an empty string and don't fail.
			// There isn't a way to hard-opt in to OIDC from a template, so we don't
			// want to fail builds if users haven't authenticated for a while or something.
			return "", nil
		}
		link.OAuthAccessToken = token.AccessToken
		link.OAuthRefreshToken = token.RefreshToken
		link.OAuthExpiry = token.Expiry

		link, err = db.UpdateUserLink(ctx, database.UpdateUserLinkParams{
			UserID:                 userID,
			LoginType:              database.LoginTypeOIDC,
			OAuthAccessToken:       link.OAuthAccessToken,
			OAuthAccessTokenKeyID:  sql.NullString{}, // set by dbcrypt if required
			OAuthRefreshToken:      link.OAuthRefreshToken,
			OAuthRefreshTokenKeyID: sql.NullString{}, // set by dbcrypt if required
			OAuthExpiry:            link.OAuthExpiry,
			DebugContext:           link.DebugContext,
		})
		if err != nil {
			return "", xerrors.Errorf("update user link: %w", err)
		}
	}

	return link.OAuthAccessToken, nil
}

func convertLogLevel(logLevel sdkproto.LogLevel) (database.LogLevel, error) {
	switch logLevel {
	case sdkproto.LogLevel_TRACE:
		return database.LogLevelTrace, nil
	case sdkproto.LogLevel_DEBUG:
		return database.LogLevelDebug, nil
	case sdkproto.LogLevel_INFO:
		return database.LogLevelInfo, nil
	case sdkproto.LogLevel_WARN:
		return database.LogLevelWarn, nil
	case sdkproto.LogLevel_ERROR:
		return database.LogLevelError, nil
	default:
		return database.LogLevel(""), xerrors.Errorf("unknown log level: %d", logLevel)
	}
}

func convertLogSource(logSource proto.LogSource) (database.LogSource, error) {
	switch logSource {
	case proto.LogSource_PROVISIONER_DAEMON:
		return database.LogSourceProvisionerDaemon, nil
	case proto.LogSource_PROVISIONER:
		return database.LogSourceProvisioner, nil
	default:
		return database.LogSource(""), xerrors.Errorf("unknown log source: %d", logSource)
	}
}

func convertRichParameterValues(workspaceBuildParameters []database.WorkspaceBuildParameter) []*sdkproto.RichParameterValue {
	protoParameters := make([]*sdkproto.RichParameterValue, len(workspaceBuildParameters))
	for i, buildParameter := range workspaceBuildParameters {
		protoParameters[i] = &sdkproto.RichParameterValue{
			Name:  buildParameter.Name,
			Value: buildParameter.Value,
		}
	}
	return protoParameters
}

func convertVariableValues(variableValues []codersdk.VariableValue) []*sdkproto.VariableValue {
	protoVariableValues := make([]*sdkproto.VariableValue, len(variableValues))
	for i, variableValue := range variableValues {
		protoVariableValues[i] = &sdkproto.VariableValue{
			Name:      variableValue.Name,
			Value:     variableValue.Value,
			Sensitive: true, // Without the template variable schema we have to assume that every variable may be sensitive.
		}
	}
	return protoVariableValues
}

func convertWorkspaceTransition(transition database.WorkspaceTransition) (sdkproto.WorkspaceTransition, error) {
	switch transition {
	case database.WorkspaceTransitionStart:
		return sdkproto.WorkspaceTransition_START, nil
	case database.WorkspaceTransitionStop:
		return sdkproto.WorkspaceTransition_STOP, nil
	case database.WorkspaceTransitionDelete:
		return sdkproto.WorkspaceTransition_DESTROY, nil
	default:
		return 0, xerrors.Errorf("unrecognized transition: %q", transition)
	}
}

func auditActionFromTransition(transition database.WorkspaceTransition) database.AuditAction {
	switch transition {
	case database.WorkspaceTransitionStart:
		return database.AuditActionStart
	case database.WorkspaceTransitionStop:
		return database.AuditActionStop
	case database.WorkspaceTransitionDelete:
		return database.AuditActionDelete
	default:
		return database.AuditActionWrite
	}
}

type TemplateVersionImportJob struct {
	TemplateVersionID  uuid.UUID                `json:"template_version_id"`
	UserVariableValues []codersdk.VariableValue `json:"user_variable_values"`
}

// WorkspaceProvisionJob is the payload for the "workspace_provision" job type.
type WorkspaceProvisionJob struct {
	WorkspaceBuildID uuid.UUID `json:"workspace_build_id"`
	DryRun           bool      `json:"dry_run"`
	LogLevel         string    `json:"log_level,omitempty"`
}

// TemplateVersionDryRunJob is the payload for the "template_version_dry_run" job type.
type TemplateVersionDryRunJob struct {
	TemplateVersionID   uuid.UUID                          `json:"template_version_id"`
	WorkspaceName       string                             `json:"workspace_name"`
	RichParameterValues []database.WorkspaceBuildParameter `json:"rich_parameter_values"`
}

func asVariableValues(templateVariables []database.TemplateVersionVariable) []*sdkproto.VariableValue {
	var apiVariableValues []*sdkproto.VariableValue
	for _, v := range templateVariables {
		value := v.Value
		if value == "" && v.DefaultValue != "" {
			value = v.DefaultValue
		}

		if value != "" || v.Required {
			apiVariableValues = append(apiVariableValues, &sdkproto.VariableValue{
				Name:      v.Name,
				Value:     v.Value,
				Sensitive: v.Sensitive,
			})
		}
	}
	return apiVariableValues
}

func redactTemplateVariable(templateVariable *sdkproto.TemplateVariable) *sdkproto.TemplateVariable {
	if templateVariable == nil {
		return nil
	}
	maybeRedacted := &sdkproto.TemplateVariable{
		Name:         templateVariable.Name,
		Description:  templateVariable.Description,
		Type:         templateVariable.Type,
		DefaultValue: templateVariable.DefaultValue,
		Required:     templateVariable.Required,
		Sensitive:    templateVariable.Sensitive,
	}
	if maybeRedacted.Sensitive {
		maybeRedacted.DefaultValue = "*redacted*"
	}
	return maybeRedacted
}

func convertDisplayApps(apps *sdkproto.DisplayApps) []database.DisplayApp {
	// This shouldn't happen but let's avoid panicking. It also makes
	// writing tests a bit easier.
	if apps == nil {
		return nil
	}
	dapps := make([]database.DisplayApp, 0, 5)
	if apps.Vscode {
		dapps = append(dapps, database.DisplayAppVscode)
	}
	if apps.VscodeInsiders {
		dapps = append(dapps, database.DisplayAppVscodeInsiders)
	}
	if apps.SshHelper {
		dapps = append(dapps, database.DisplayAppSSHHelper)
	}
	if apps.PortForwardingHelper {
		dapps = append(dapps, database.DisplayAppPortForwardingHelper)
	}
	if apps.WebTerminal {
		dapps = append(dapps, database.DisplayAppWebTerminal)
	}
	return dapps
}<|MERGE_RESOLUTION|>--- conflicted
+++ resolved
@@ -1818,10 +1818,7 @@
 		logSourceIDs := make([]uuid.UUID, 0, len(prAgent.Scripts))
 		logSourceDisplayNames := make([]string, 0, len(prAgent.Scripts))
 		logSourceIcons := make([]string, 0, len(prAgent.Scripts))
-<<<<<<< HEAD
 		scriptIDs := make([]uuid.UUID, 0, len(prAgent.Scripts))
-=======
->>>>>>> 86f68b22
 		scriptDisplayName := make([]string, 0, len(prAgent.Scripts))
 		scriptLogPaths := make([]string, 0, len(prAgent.Scripts))
 		scriptSources := make([]string, 0, len(prAgent.Scripts))
@@ -1835,10 +1832,7 @@
 			logSourceIDs = append(logSourceIDs, uuid.New())
 			logSourceDisplayNames = append(logSourceDisplayNames, script.DisplayName)
 			logSourceIcons = append(logSourceIcons, script.Icon)
-<<<<<<< HEAD
 			scriptIDs = append(scriptIDs, uuid.New())
-=======
->>>>>>> 86f68b22
 			scriptDisplayName = append(scriptDisplayName, script.DisplayName)
 			scriptLogPaths = append(scriptLogPaths, script.LogPath)
 			scriptSources = append(scriptSources, script.Script)
@@ -1871,11 +1865,8 @@
 			StartBlocksLogin: scriptStartBlocksLogin,
 			RunOnStart:       scriptRunOnStart,
 			RunOnStop:        scriptRunOnStop,
-<<<<<<< HEAD
+			DisplayName:      scriptDisplayName,
 			ID:               scriptIDs,
-=======
-			DisplayName:      scriptDisplayName,
->>>>>>> 86f68b22
 		})
 		if err != nil {
 			return xerrors.Errorf("insert agent scripts: %w", err)
