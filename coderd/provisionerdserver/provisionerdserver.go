--- conflicted
+++ resolved
@@ -43,11 +43,11 @@
 )
 
 type Server struct {
-<<<<<<< HEAD
 	AccessURL             *url.URL
 	ID                    uuid.UUID
 	Logger                slog.Logger
 	Provisioners          []database.ProvisionerType
+	GitAuthProviders      []string
 	Tags                  json.RawMessage
 	Database              database.Store
 	Pubsub                database.Pubsub
@@ -55,19 +55,6 @@
 	QuotaCommitter        *atomic.Pointer[proto.QuotaCommitter]
 	Auditor               *atomic.Pointer[audit.Auditor]
 	TemplateScheduleStore *atomic.Pointer[TemplateScheduleStore]
-=======
-	AccessURL        *url.URL
-	ID               uuid.UUID
-	Logger           slog.Logger
-	Provisioners     []database.ProvisionerType
-	GitAuthProviders []string
-	Tags             json.RawMessage
-	Database         database.Store
-	Pubsub           database.Pubsub
-	Telemetry        telemetry.Reporter
-	QuotaCommitter   *atomic.Pointer[proto.QuotaCommitter]
-	Auditor          *atomic.Pointer[audit.Auditor]
->>>>>>> 5f6dd0ca
 
 	AcquireJobDebounce time.Duration
 }
