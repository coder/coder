--- conflicted
+++ resolved
@@ -47,11 +47,7 @@
 	"github.com/coder/coder/v2/coderd/tracing"
 	"github.com/coder/coder/v2/coderd/wspubsub"
 	"github.com/coder/coder/v2/codersdk"
-<<<<<<< HEAD
 	"github.com/coder/coder/v2/codersdk/agentsdk"
-	"github.com/coder/coder/v2/codersdk/drpc"
-=======
->>>>>>> 0b5f27f5
 	"github.com/coder/coder/v2/provisioner"
 	"github.com/coder/coder/v2/provisionerd/proto"
 	"github.com/coder/coder/v2/provisionersdk"
@@ -654,7 +650,7 @@
 		}
 
 		runningAgentAuthTokens := []*sdkproto.RunningAgentAuthToken{}
-		if input.PrebuildClaimedByUser != uuid.Nil {
+		if input.PrebuiltWorkspaceBuildStage == sdkproto.PrebuiltWorkspaceBuildStage_CLAIM {
 			// runningAgentAuthTokens are *only* used for prebuilds. We fetch them when we want to rebuild a prebuilt workspace
 			// but not generate new agent tokens. The provisionerdserver will push them down to
 			// the provisioner (and ultimately to the `coder_agent` resource in the Terraform provider) where they will be
@@ -706,12 +702,8 @@
 					WorkspaceBuildId:              workspaceBuild.ID.String(),
 					WorkspaceOwnerLoginType:       string(owner.LoginType),
 					WorkspaceOwnerRbacRoles:       ownerRbacRoles,
-<<<<<<< HEAD
-					IsPrebuild:                    input.IsPrebuild,
 					RunningAgentAuthTokens:        runningAgentAuthTokens,
-=======
 					PrebuiltWorkspaceBuildStage:   input.PrebuiltWorkspaceBuildStage,
->>>>>>> 0b5f27f5
 				},
 				LogLevel: input.LogLevel,
 			},
@@ -1848,13 +1840,11 @@
 			return nil, xerrors.Errorf("update workspace: %w", err)
 		}
 
-		if input.PrebuildClaimedByUser != uuid.Nil {
+		if input.PrebuiltWorkspaceBuildStage != sdkproto.PrebuiltWorkspaceBuildStage_CLAIM {
 			s.Logger.Info(ctx, "workspace prebuild successfully claimed by user",
-				slog.F("user", input.PrebuildClaimedByUser.String()),
 				slog.F("workspace_id", workspace.ID))
 
 			err = prebuilds.NewPubsubWorkspaceClaimPublisher(s.Pubsub).PublishWorkspaceClaim(agentsdk.ReinitializationEvent{
-				UserID:      input.PrebuildClaimedByUser,
 				WorkspaceID: workspace.ID,
 				Reason:      agentsdk.ReinitializeReasonPrebuildClaimed,
 			})
