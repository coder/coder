--- conflicted
+++ resolved
@@ -301,75 +301,14 @@
 						WorkspaceOwnerOidcAccessToken: link.OAuthAccessToken,
 						WorkspaceId:                   workspace.ID.String(),
 						WorkspaceOwnerId:              user.ID.String(),
+						TemplateId:                    template.ID.String(),
 						TemplateName:                  template.Name,
 						TemplateVersion:               version.Name,
 						WorkspaceOwnerSessionToken:    sessionToken,
 					},
 				},
-<<<<<<< HEAD
-			})
-			require.NoError(t, err)
-=======
-				GitAuthProviders: []*sdkproto.GitAuthProvider{{
-					Id:          gitAuthProvider,
-					AccessToken: "access_token",
-				}},
-				Metadata: &sdkproto.Metadata{
-					CoderUrl:                      (&url.URL{}).String(),
-					WorkspaceTransition:           sdkproto.WorkspaceTransition_START,
-					WorkspaceName:                 workspace.Name,
-					WorkspaceOwner:                user.Username,
-					WorkspaceOwnerEmail:           user.Email,
-					WorkspaceOwnerOidcAccessToken: link.OAuthAccessToken,
-					WorkspaceId:                   workspace.ID.String(),
-					WorkspaceOwnerId:              user.ID.String(),
-					TemplateId:                    template.ID.String(),
-					TemplateName:                  template.Name,
-					TemplateVersion:               version.Name,
-					WorkspaceOwnerSessionToken:    sessionToken,
-				},
-			},
-		})
-		require.NoError(t, err)
-
-		require.JSONEq(t, string(want), string(got))
-
-		// Assert that we delete the session token whenever
-		// a stop is issued.
-		stopbuild := dbgen.WorkspaceBuild(t, db, database.WorkspaceBuild{
-			WorkspaceID:       workspace.ID,
-			BuildNumber:       2,
-			JobID:             uuid.New(),
-			TemplateVersionID: version.ID,
-			Transition:        database.WorkspaceTransitionStop,
-			Reason:            database.BuildReasonInitiator,
-		})
-		_ = dbgen.ProvisionerJob(t, db, database.ProvisionerJob{
-			ID:            stopbuild.ID,
-			InitiatorID:   user.ID,
-			Provisioner:   database.ProvisionerTypeEcho,
-			StorageMethod: database.ProvisionerStorageMethodFile,
-			FileID:        file.ID,
-			Type:          database.ProvisionerJobTypeWorkspaceBuild,
-			Input: must(json.Marshal(provisionerdserver.WorkspaceProvisionJob{
-				WorkspaceBuildID: stopbuild.ID,
-			})),
-		})
-
-		stopPublished := make(chan struct{})
-		closeStopSubscribe, err := ps.Subscribe(codersdk.WorkspaceNotifyChannel(workspace.ID), func(_ context.Context, _ []byte) {
-			close(stopPublished)
-		})
-		require.NoError(t, err)
-		defer closeStopSubscribe()
-
-		// Grab jobs until we find the workspace build job. There is also
-		// an import version job that we need to ignore.
-		job, err = srv.AcquireJob(ctx, nil)
-		require.NoError(t, err)
-		_, ok := job.Type.(*proto.AcquiredJob_WorkspaceBuild_)
-		require.True(t, ok, "acquired job not a workspace build?")
->>>>>>> 5de5d208
+			})
+			require.NoError(t, err)
 
 			require.JSONEq(t, string(want), string(got))
 
