package provisionerdserver_test

import (
	"context"
	"database/sql"
	"encoding/json"
	"io"
	"net/url"
	"strconv"
	"strings"
	"sync"
	"sync/atomic"
	"testing"
	"time"

	"github.com/google/uuid"
	"github.com/stretchr/testify/assert"
	"github.com/stretchr/testify/require"
	"go.opentelemetry.io/otel/trace"
	"golang.org/x/oauth2"
	"golang.org/x/xerrors"
	"storj.io/drpc"

	"cdr.dev/slog/sloggers/slogtest"
	"github.com/coder/quartz"
	"github.com/coder/serpent"

	"github.com/coder/coder/v2/buildinfo"
	"github.com/coder/coder/v2/coderd/audit"
	"github.com/coder/coder/v2/coderd/database"
	"github.com/coder/coder/v2/coderd/database/dbgen"
	"github.com/coder/coder/v2/coderd/database/dbmem"
	"github.com/coder/coder/v2/coderd/database/dbtestutil"
	"github.com/coder/coder/v2/coderd/database/dbtime"
	"github.com/coder/coder/v2/coderd/database/pubsub"
	"github.com/coder/coder/v2/coderd/externalauth"
	"github.com/coder/coder/v2/coderd/notifications"
	"github.com/coder/coder/v2/coderd/notifications/notificationstest"
	"github.com/coder/coder/v2/coderd/provisionerdserver"
	"github.com/coder/coder/v2/coderd/schedule"
	"github.com/coder/coder/v2/coderd/schedule/cron"
	"github.com/coder/coder/v2/coderd/telemetry"
	"github.com/coder/coder/v2/coderd/wspubsub"
	"github.com/coder/coder/v2/codersdk"
	"github.com/coder/coder/v2/provisionerd/proto"
	"github.com/coder/coder/v2/provisionersdk"
	sdkproto "github.com/coder/coder/v2/provisionersdk/proto"
	"github.com/coder/coder/v2/testutil"
)

func testTemplateScheduleStore() *atomic.Pointer[schedule.TemplateScheduleStore] {
	ptr := &atomic.Pointer[schedule.TemplateScheduleStore]{}
	store := schedule.NewAGPLTemplateScheduleStore()
	ptr.Store(&store)
	return ptr
}

func testUserQuietHoursScheduleStore() *atomic.Pointer[schedule.UserQuietHoursScheduleStore] {
	ptr := &atomic.Pointer[schedule.UserQuietHoursScheduleStore]{}
	store := schedule.NewAGPLUserQuietHoursScheduleStore()
	ptr.Store(&store)
	return ptr
}

func TestAcquireJob_LongPoll(t *testing.T) {
	t.Parallel()
	//nolint:dogsled
	srv, _, _, _ := setup(t, false, &overrides{acquireJobLongPollDuration: time.Microsecond})
	job, err := srv.AcquireJob(context.Background(), nil)
	require.NoError(t, err)
	require.Equal(t, &proto.AcquiredJob{}, job)
}

func TestAcquireJobWithCancel_Cancel(t *testing.T) {
	t.Parallel()
	//nolint:dogsled
	srv, _, _, _ := setup(t, false, nil)
	ctx, cancel := context.WithTimeout(context.Background(), testutil.WaitShort)
	defer cancel()
	fs := newFakeStream(ctx)
	errCh := make(chan error)
	go func() {
		errCh <- srv.AcquireJobWithCancel(fs)
	}()
	fs.cancel()
	select {
	case <-ctx.Done():
		t.Fatal("timed out waiting for AcquireJobWithCancel")
	case err := <-errCh:
		require.NoError(t, err)
	}
	job, err := fs.waitForJob()
	require.NoError(t, err)
	require.NotNil(t, job)
	require.Equal(t, "", job.JobId)
}

func TestHeartbeat(t *testing.T) {
	t.Parallel()

	numBeats := 3
	ctx := testutil.Context(t, testutil.WaitShort)
	heartbeatChan := make(chan struct{})
	heartbeatFn := func(hbCtx context.Context) error {
		t.Log("heartbeat")
		select {
		case <-hbCtx.Done():
			return hbCtx.Err()
		case heartbeatChan <- struct{}{}:
			return nil
		}
	}
	//nolint:dogsled
	_, _, _, _ = setup(t, false, &overrides{
		ctx:               ctx,
		heartbeatFn:       heartbeatFn,
		heartbeatInterval: testutil.IntervalFast,
	})

	for i := 0; i < numBeats; i++ {
		testutil.RequireRecvCtx(ctx, t, heartbeatChan)
	}
	// goleak.VerifyTestMain ensures that the heartbeat goroutine does not leak
}

func TestAcquireJob(t *testing.T) {
	t.Parallel()

	// These test acquiring a single job without canceling, and tests both AcquireJob (deprecated) and
	// AcquireJobWithCancel as the way to get the job.
	cases := []struct {
		name    string
		acquire func(context.Context, proto.DRPCProvisionerDaemonServer) (*proto.AcquiredJob, error)
	}{
		{name: "Deprecated", acquire: func(ctx context.Context, srv proto.DRPCProvisionerDaemonServer) (*proto.AcquiredJob, error) {
			return srv.AcquireJob(ctx, nil)
		}},
		{name: "WithCancel", acquire: func(ctx context.Context, srv proto.DRPCProvisionerDaemonServer) (*proto.AcquiredJob, error) {
			fs := newFakeStream(ctx)
			err := srv.AcquireJobWithCancel(fs)
			if err != nil {
				return nil, err
			}
			return fs.waitForJob()
		}},
	}
	for _, tc := range cases {
		tc := tc
		t.Run(tc.name+"_InitiatorNotFound", func(t *testing.T) {
			t.Parallel()
			srv, db, _, pd := setup(t, false, nil)
			ctx, cancel := context.WithTimeout(context.Background(), testutil.WaitShort)
			defer cancel()

			_, err := db.InsertProvisionerJob(context.Background(), database.InsertProvisionerJobParams{
				OrganizationID: pd.OrganizationID,
				ID:             uuid.New(),
				InitiatorID:    uuid.New(),
				Provisioner:    database.ProvisionerTypeEcho,
				StorageMethod:  database.ProvisionerStorageMethodFile,
				Type:           database.ProvisionerJobTypeTemplateVersionDryRun,
			})
			require.NoError(t, err)
			_, err = tc.acquire(ctx, srv)
			require.ErrorContains(t, err, "sql: no rows in result set")
		})
		t.Run(tc.name+"_WorkspaceBuildJob", func(t *testing.T) {
			t.Parallel()
			// Set the max session token lifetime so we can assert we
			// create an API key with an expiration within the bounds of the
			// deployment config.
			dv := &codersdk.DeploymentValues{
				Sessions: codersdk.SessionLifetime{
					MaximumTokenDuration: serpent.Duration(time.Hour),
				},
			}
			gitAuthProvider := &sdkproto.ExternalAuthProviderResource{
				Id: "github",
			}

			srv, db, ps, pd := setup(t, false, &overrides{
				deploymentValues: dv,
				externalAuthConfigs: []*externalauth.Config{{
					ID:                       gitAuthProvider.Id,
					InstrumentedOAuth2Config: &testutil.OAuth2Config{},
				}},
			})
			ctx, cancel := context.WithTimeout(context.Background(), testutil.WaitShort)
			defer cancel()

			user := dbgen.User(t, db, database.User{})
			group1 := dbgen.Group(t, db, database.Group{
				Name:           "group1",
				OrganizationID: pd.OrganizationID,
			})
			sshKey := dbgen.GitSSHKey(t, db, database.GitSSHKey{
				UserID: user.ID,
			})
			err := db.InsertGroupMember(ctx, database.InsertGroupMemberParams{
				UserID:  user.ID,
				GroupID: group1.ID,
			})
			require.NoError(t, err)
			link := dbgen.UserLink(t, db, database.UserLink{
				LoginType:        database.LoginTypeOIDC,
				UserID:           user.ID,
				OAuthExpiry:      dbtime.Now().Add(time.Hour),
				OAuthAccessToken: "access-token",
			})
			dbgen.ExternalAuthLink(t, db, database.ExternalAuthLink{
				ProviderID: gitAuthProvider.Id,
				UserID:     user.ID,
			})
			template := dbgen.Template(t, db, database.Template{
				Name:           "template",
				Provisioner:    database.ProvisionerTypeEcho,
				OrganizationID: pd.OrganizationID,
			})
			file := dbgen.File(t, db, database.File{CreatedBy: user.ID})
			versionFile := dbgen.File(t, db, database.File{CreatedBy: user.ID})
			version := dbgen.TemplateVersion(t, db, database.TemplateVersion{
				OrganizationID: pd.OrganizationID,
				TemplateID: uuid.NullUUID{
					UUID:  template.ID,
					Valid: true,
				},
				JobID: uuid.New(),
			})
			externalAuthProviders, err := json.Marshal([]database.ExternalAuthProvider{{
				ID:       gitAuthProvider.Id,
				Optional: gitAuthProvider.Optional,
			}})
			require.NoError(t, err)
			err = db.UpdateTemplateVersionExternalAuthProvidersByJobID(ctx, database.UpdateTemplateVersionExternalAuthProvidersByJobIDParams{
				JobID:                 version.JobID,
				ExternalAuthProviders: json.RawMessage(externalAuthProviders),
				UpdatedAt:             dbtime.Now(),
			})
			require.NoError(t, err)
			// Import version job
			_ = dbgen.ProvisionerJob(t, db, ps, database.ProvisionerJob{
				OrganizationID: pd.OrganizationID,
				ID:             version.JobID,
				InitiatorID:    user.ID,
				FileID:         versionFile.ID,
				Provisioner:    database.ProvisionerTypeEcho,
				StorageMethod:  database.ProvisionerStorageMethodFile,
				Type:           database.ProvisionerJobTypeTemplateVersionImport,
				Input: must(json.Marshal(provisionerdserver.TemplateVersionImportJob{
					TemplateVersionID: version.ID,
					UserVariableValues: []codersdk.VariableValue{
						{Name: "second", Value: "bah"},
					},
				})),
			})
			_ = dbgen.TemplateVersionVariable(t, db, database.TemplateVersionVariable{
				TemplateVersionID: version.ID,
				Name:              "first",
				Value:             "first_value",
				DefaultValue:      "default_value",
				Sensitive:         true,
			})
			_ = dbgen.TemplateVersionVariable(t, db, database.TemplateVersionVariable{
				TemplateVersionID: version.ID,
				Name:              "second",
				Value:             "second_value",
				DefaultValue:      "default_value",
				Required:          true,
				Sensitive:         false,
			})
			workspace := dbgen.Workspace(t, db, database.WorkspaceTable{
				TemplateID:     template.ID,
				OwnerID:        user.ID,
				OrganizationID: pd.OrganizationID,
			})
			build := dbgen.WorkspaceBuild(t, db, database.WorkspaceBuild{
				WorkspaceID:       workspace.ID,
				BuildNumber:       1,
				JobID:             uuid.New(),
				TemplateVersionID: version.ID,
				Transition:        database.WorkspaceTransitionStart,
				Reason:            database.BuildReasonInitiator,
			})
			_ = dbgen.ProvisionerJob(t, db, ps, database.ProvisionerJob{
				ID:             build.ID,
				OrganizationID: pd.OrganizationID,
				InitiatorID:    user.ID,
				Provisioner:    database.ProvisionerTypeEcho,
				StorageMethod:  database.ProvisionerStorageMethodFile,
				FileID:         file.ID,
				Type:           database.ProvisionerJobTypeWorkspaceBuild,
				Input: must(json.Marshal(provisionerdserver.WorkspaceProvisionJob{
					WorkspaceBuildID: build.ID,
				})),
			})

			startPublished := make(chan struct{})
			var closed bool
			closeStartSubscribe, err := ps.SubscribeWithErr(wspubsub.WorkspaceEventChannel(workspace.OwnerID),
				wspubsub.HandleWorkspaceEvent(
					func(_ context.Context, e wspubsub.WorkspaceEvent, err error) {
						if err != nil {
							return
						}
						if e.Kind == wspubsub.WorkspaceEventKindStateChange && e.WorkspaceID == workspace.ID {
							if !closed {
								close(startPublished)
								closed = true
							}
						}
					}))
			require.NoError(t, err)
			defer closeStartSubscribe()

			var job *proto.AcquiredJob

			for {
				// Grab jobs until we find the workspace build job. There is also
				// an import version job that we need to ignore.
				job, err = tc.acquire(ctx, srv)
				require.NoError(t, err)
				if _, ok := job.Type.(*proto.AcquiredJob_WorkspaceBuild_); ok {
					break
				}
			}

			<-startPublished

			got, err := json.Marshal(job.Type)
			require.NoError(t, err)

			// Validate that a session token is generated during the job.
			sessionToken := job.Type.(*proto.AcquiredJob_WorkspaceBuild_).WorkspaceBuild.Metadata.WorkspaceOwnerSessionToken
			require.NotEmpty(t, sessionToken)
			toks := strings.Split(sessionToken, "-")
			require.Len(t, toks, 2, "invalid api key")
			key, err := db.GetAPIKeyByID(ctx, toks[0])
			require.NoError(t, err)
			require.Equal(t, int64(dv.Sessions.MaximumTokenDuration.Value().Seconds()), key.LifetimeSeconds)
			require.WithinDuration(t, time.Now().Add(dv.Sessions.MaximumTokenDuration.Value()), key.ExpiresAt, time.Minute)

			want, err := json.Marshal(&proto.AcquiredJob_WorkspaceBuild_{
				WorkspaceBuild: &proto.AcquiredJob_WorkspaceBuild{
					WorkspaceBuildId: build.ID.String(),
					WorkspaceName:    workspace.Name,
					VariableValues: []*sdkproto.VariableValue{
						{
							Name:      "first",
							Value:     "first_value",
							Sensitive: true,
						},
						{
							Name:  "second",
							Value: "second_value",
						},
					},
					ExternalAuthProviders: []*sdkproto.ExternalAuthProvider{{
						Id:          gitAuthProvider.Id,
						AccessToken: "access_token",
					}},
					Metadata: &sdkproto.Metadata{
						CoderUrl:                      (&url.URL{}).String(),
						WorkspaceTransition:           sdkproto.WorkspaceTransition_START,
						WorkspaceName:                 workspace.Name,
						WorkspaceOwner:                user.Username,
						WorkspaceOwnerEmail:           user.Email,
						WorkspaceOwnerName:            user.Name,
						WorkspaceOwnerOidcAccessToken: link.OAuthAccessToken,
						WorkspaceOwnerGroups:          []string{group1.Name},
						WorkspaceId:                   workspace.ID.String(),
						WorkspaceOwnerId:              user.ID.String(),
						TemplateId:                    template.ID.String(),
						TemplateName:                  template.Name,
						TemplateVersion:               version.Name,
						WorkspaceOwnerSessionToken:    sessionToken,
						WorkspaceOwnerSshPublicKey:    sshKey.PublicKey,
						WorkspaceOwnerSshPrivateKey:   sshKey.PrivateKey,
						WorkspaceBuildId:              build.ID.String(),
						WorkspaceOwnerLoginType:       string(user.LoginType),
					},
				},
			})
			require.NoError(t, err)

			require.JSONEq(t, string(want), string(got))

			// Assert that we delete the session token whenever
			// a stop is issued.
			stopbuild := dbgen.WorkspaceBuild(t, db, database.WorkspaceBuild{
				WorkspaceID:       workspace.ID,
				BuildNumber:       2,
				JobID:             uuid.New(),
				TemplateVersionID: version.ID,
				Transition:        database.WorkspaceTransitionStop,
				Reason:            database.BuildReasonInitiator,
			})
			_ = dbgen.ProvisionerJob(t, db, ps, database.ProvisionerJob{
				ID:            stopbuild.ID,
				InitiatorID:   user.ID,
				Provisioner:   database.ProvisionerTypeEcho,
				StorageMethod: database.ProvisionerStorageMethodFile,
				FileID:        file.ID,
				Type:          database.ProvisionerJobTypeWorkspaceBuild,
				Input: must(json.Marshal(provisionerdserver.WorkspaceProvisionJob{
					WorkspaceBuildID: stopbuild.ID,
				})),
			})

			stopPublished := make(chan struct{})
			closeStopSubscribe, err := ps.SubscribeWithErr(wspubsub.WorkspaceEventChannel(workspace.OwnerID),
				wspubsub.HandleWorkspaceEvent(
					func(_ context.Context, e wspubsub.WorkspaceEvent, err error) {
						if err != nil {
							return
						}
						if e.Kind == wspubsub.WorkspaceEventKindStateChange && e.WorkspaceID == workspace.ID {
							close(stopPublished)
						}
					}))
			require.NoError(t, err)
			defer closeStopSubscribe()

			// Grab jobs until we find the workspace build job. There is also
			// an import version job that we need to ignore.
			job, err = tc.acquire(ctx, srv)
			require.NoError(t, err)
			_, ok := job.Type.(*proto.AcquiredJob_WorkspaceBuild_)
			require.True(t, ok, "acquired job not a workspace build?")

			<-stopPublished

			// Validate that a session token is deleted during a stop job.
			sessionToken = job.Type.(*proto.AcquiredJob_WorkspaceBuild_).WorkspaceBuild.Metadata.WorkspaceOwnerSessionToken
			require.Empty(t, sessionToken)
			_, err = db.GetAPIKeyByID(ctx, key.ID)
			require.ErrorIs(t, err, sql.ErrNoRows)
		})

		t.Run(tc.name+"_TemplateVersionDryRun", func(t *testing.T) {
			t.Parallel()
			srv, db, ps, _ := setup(t, false, nil)
			ctx := context.Background()

			user := dbgen.User(t, db, database.User{})
			version := dbgen.TemplateVersion(t, db, database.TemplateVersion{})
			file := dbgen.File(t, db, database.File{CreatedBy: user.ID})
			_ = dbgen.ProvisionerJob(t, db, ps, database.ProvisionerJob{
				InitiatorID:   user.ID,
				Provisioner:   database.ProvisionerTypeEcho,
				StorageMethod: database.ProvisionerStorageMethodFile,
				FileID:        file.ID,
				Type:          database.ProvisionerJobTypeTemplateVersionDryRun,
				Input: must(json.Marshal(provisionerdserver.TemplateVersionDryRunJob{
					TemplateVersionID: version.ID,
					WorkspaceName:     "testing",
				})),
			})

			job, err := tc.acquire(ctx, srv)
			require.NoError(t, err)

			got, err := json.Marshal(job.Type)
			require.NoError(t, err)

			want, err := json.Marshal(&proto.AcquiredJob_TemplateDryRun_{
				TemplateDryRun: &proto.AcquiredJob_TemplateDryRun{
					Metadata: &sdkproto.Metadata{
						CoderUrl:      (&url.URL{}).String(),
						WorkspaceName: "testing",
					},
				},
			})
			require.NoError(t, err)
			require.JSONEq(t, string(want), string(got))
		})
		t.Run(tc.name+"_TemplateVersionImport", func(t *testing.T) {
			t.Parallel()
			srv, db, ps, _ := setup(t, false, nil)
			ctx := context.Background()

			user := dbgen.User(t, db, database.User{})
			file := dbgen.File(t, db, database.File{CreatedBy: user.ID})
			_ = dbgen.ProvisionerJob(t, db, ps, database.ProvisionerJob{
				FileID:        file.ID,
				InitiatorID:   user.ID,
				Provisioner:   database.ProvisionerTypeEcho,
				StorageMethod: database.ProvisionerStorageMethodFile,
				Type:          database.ProvisionerJobTypeTemplateVersionImport,
			})

			job, err := tc.acquire(ctx, srv)
			require.NoError(t, err)

			got, err := json.Marshal(job.Type)
			require.NoError(t, err)

			want, err := json.Marshal(&proto.AcquiredJob_TemplateImport_{
				TemplateImport: &proto.AcquiredJob_TemplateImport{
					Metadata: &sdkproto.Metadata{
						CoderUrl: (&url.URL{}).String(),
					},
				},
			})
			require.NoError(t, err)
			require.JSONEq(t, string(want), string(got))
		})
		t.Run(tc.name+"_TemplateVersionImportWithUserVariable", func(t *testing.T) {
			t.Parallel()
			srv, db, ps, _ := setup(t, false, nil)

			user := dbgen.User(t, db, database.User{})
			version := dbgen.TemplateVersion(t, db, database.TemplateVersion{})
			file := dbgen.File(t, db, database.File{CreatedBy: user.ID})
			_ = dbgen.ProvisionerJob(t, db, ps, database.ProvisionerJob{
				FileID:        file.ID,
				InitiatorID:   user.ID,
				Provisioner:   database.ProvisionerTypeEcho,
				StorageMethod: database.ProvisionerStorageMethodFile,
				Type:          database.ProvisionerJobTypeTemplateVersionImport,
				Input: must(json.Marshal(provisionerdserver.TemplateVersionImportJob{
					TemplateVersionID: version.ID,
					UserVariableValues: []codersdk.VariableValue{
						{Name: "first", Value: "first_value"},
					},
				})),
			})

			ctx, cancel := context.WithTimeout(context.Background(), testutil.WaitShort)
			defer cancel()

			job, err := tc.acquire(ctx, srv)
			require.NoError(t, err)

			got, err := json.Marshal(job.Type)
			require.NoError(t, err)

			want, err := json.Marshal(&proto.AcquiredJob_TemplateImport_{
				TemplateImport: &proto.AcquiredJob_TemplateImport{
					UserVariableValues: []*sdkproto.VariableValue{
						{Name: "first", Sensitive: true, Value: "first_value"},
					},
					Metadata: &sdkproto.Metadata{
						CoderUrl: (&url.URL{}).String(),
					},
				},
			})
			require.NoError(t, err)
			require.JSONEq(t, string(want), string(got))
		})
	}
}

func TestUpdateJob(t *testing.T) {
	t.Parallel()
	ctx := context.Background()
	t.Run("NotFound", func(t *testing.T) {
		t.Parallel()
		srv, _, _, _ := setup(t, false, nil)
		_, err := srv.UpdateJob(ctx, &proto.UpdateJobRequest{
			JobId: "hello",
		})
		require.ErrorContains(t, err, "invalid UUID")

		_, err = srv.UpdateJob(ctx, &proto.UpdateJobRequest{
			JobId: uuid.NewString(),
		})
		require.ErrorContains(t, err, "no rows in result set")
	})
	t.Run("NotRunning", func(t *testing.T) {
		t.Parallel()
		srv, db, _, _ := setup(t, false, nil)
		job, err := db.InsertProvisionerJob(ctx, database.InsertProvisionerJobParams{
			ID:            uuid.New(),
			Provisioner:   database.ProvisionerTypeEcho,
			StorageMethod: database.ProvisionerStorageMethodFile,
			Type:          database.ProvisionerJobTypeTemplateVersionDryRun,
		})
		require.NoError(t, err)
		_, err = srv.UpdateJob(ctx, &proto.UpdateJobRequest{
			JobId: job.ID.String(),
		})
		require.ErrorContains(t, err, "job isn't running yet")
	})
	// This test prevents runners from updating jobs they don't own!
	t.Run("NotOwner", func(t *testing.T) {
		t.Parallel()
		srv, db, _, _ := setup(t, false, nil)
		job, err := db.InsertProvisionerJob(ctx, database.InsertProvisionerJobParams{
			ID:            uuid.New(),
			Provisioner:   database.ProvisionerTypeEcho,
			StorageMethod: database.ProvisionerStorageMethodFile,
			Type:          database.ProvisionerJobTypeTemplateVersionDryRun,
		})
		require.NoError(t, err)
		_, err = db.AcquireProvisionerJob(ctx, database.AcquireProvisionerJobParams{
			WorkerID: uuid.NullUUID{
				UUID:  uuid.New(),
				Valid: true,
			},
			Types: []database.ProvisionerType{database.ProvisionerTypeEcho},
		})
		require.NoError(t, err)
		_, err = srv.UpdateJob(ctx, &proto.UpdateJobRequest{
			JobId: job.ID.String(),
		})
		require.ErrorContains(t, err, "you don't own this job")
	})

	setupJob := func(t *testing.T, db database.Store, srvID uuid.UUID) uuid.UUID {
		job, err := db.InsertProvisionerJob(ctx, database.InsertProvisionerJobParams{
			ID:            uuid.New(),
			Provisioner:   database.ProvisionerTypeEcho,
			Type:          database.ProvisionerJobTypeTemplateVersionImport,
			StorageMethod: database.ProvisionerStorageMethodFile,
		})
		require.NoError(t, err)
		_, err = db.AcquireProvisionerJob(ctx, database.AcquireProvisionerJobParams{
			WorkerID: uuid.NullUUID{
				UUID:  srvID,
				Valid: true,
			},
			Types: []database.ProvisionerType{database.ProvisionerTypeEcho},
		})
		require.NoError(t, err)
		return job.ID
	}

	t.Run("Success", func(t *testing.T) {
		t.Parallel()
		srv, db, _, pd := setup(t, false, &overrides{})
		job := setupJob(t, db, pd.ID)
		_, err := srv.UpdateJob(ctx, &proto.UpdateJobRequest{
			JobId: job.String(),
		})
		require.NoError(t, err)
	})

	t.Run("Logs", func(t *testing.T) {
		t.Parallel()
		srv, db, ps, pd := setup(t, false, &overrides{})
		job := setupJob(t, db, pd.ID)

		published := make(chan struct{})

		closeListener, err := ps.Subscribe(provisionersdk.ProvisionerJobLogsNotifyChannel(job), func(_ context.Context, _ []byte) {
			close(published)
		})
		require.NoError(t, err)
		defer closeListener()

		_, err = srv.UpdateJob(ctx, &proto.UpdateJobRequest{
			JobId: job.String(),
			Logs: []*proto.Log{{
				Source: proto.LogSource_PROVISIONER,
				Level:  sdkproto.LogLevel_INFO,
				Output: "hi",
			}},
		})
		require.NoError(t, err)

		<-published
	})
	t.Run("Readme", func(t *testing.T) {
		t.Parallel()
		srv, db, _, pd := setup(t, false, &overrides{})
		job := setupJob(t, db, pd.ID)
		versionID := uuid.New()
		err := db.InsertTemplateVersion(ctx, database.InsertTemplateVersionParams{
			ID:    versionID,
			JobID: job,
		})
		require.NoError(t, err)
		_, err = srv.UpdateJob(ctx, &proto.UpdateJobRequest{
			JobId:  job.String(),
			Readme: []byte("# hello world"),
		})
		require.NoError(t, err)

		version, err := db.GetTemplateVersionByID(ctx, versionID)
		require.NoError(t, err)
		require.Equal(t, "# hello world", version.Readme)
	})

	t.Run("TemplateVariables", func(t *testing.T) {
		t.Parallel()

		t.Run("Valid", func(t *testing.T) {
			ctx, cancel := context.WithTimeout(context.Background(), testutil.WaitLong)
			defer cancel()

			srv, db, _, pd := setup(t, false, &overrides{})
			job := setupJob(t, db, pd.ID)
			versionID := uuid.New()
			err := db.InsertTemplateVersion(ctx, database.InsertTemplateVersionParams{
				ID:    versionID,
				JobID: job,
			})
			require.NoError(t, err)
			firstTemplateVariable := &sdkproto.TemplateVariable{
				Name:         "first",
				Type:         "string",
				DefaultValue: "default_value",
				Sensitive:    true,
			}
			secondTemplateVariable := &sdkproto.TemplateVariable{
				Name:      "second",
				Type:      "string",
				Required:  true,
				Sensitive: true,
			}
			response, err := srv.UpdateJob(ctx, &proto.UpdateJobRequest{
				JobId: job.String(),
				TemplateVariables: []*sdkproto.TemplateVariable{
					firstTemplateVariable,
					secondTemplateVariable,
				},
				UserVariableValues: []*sdkproto.VariableValue{
					{
						Name:  "second",
						Value: "foobar",
					},
				},
			})
			require.NoError(t, err)
			require.Len(t, response.VariableValues, 2)

			templateVariables, err := db.GetTemplateVersionVariables(ctx, versionID)
			require.NoError(t, err)
			require.Len(t, templateVariables, 2)
			require.Equal(t, templateVariables[0].Value, firstTemplateVariable.DefaultValue)
			require.Equal(t, templateVariables[1].Value, "foobar")
		})

		t.Run("Missing required value", func(t *testing.T) {
			ctx, cancel := context.WithTimeout(context.Background(), testutil.WaitLong)
			defer cancel()

			srv, db, _, pd := setup(t, false, &overrides{})
			job := setupJob(t, db, pd.ID)
			versionID := uuid.New()
			err := db.InsertTemplateVersion(ctx, database.InsertTemplateVersionParams{
				ID:    versionID,
				JobID: job,
			})
			require.NoError(t, err)
			firstTemplateVariable := &sdkproto.TemplateVariable{
				Name:         "first",
				Type:         "string",
				DefaultValue: "default_value",
				Sensitive:    true,
			}
			secondTemplateVariable := &sdkproto.TemplateVariable{
				Name:      "second",
				Type:      "string",
				Required:  true,
				Sensitive: true,
			}
			response, err := srv.UpdateJob(ctx, &proto.UpdateJobRequest{
				JobId: job.String(),
				TemplateVariables: []*sdkproto.TemplateVariable{
					firstTemplateVariable,
					secondTemplateVariable,
				},
			})
			require.Error(t, err) // required template variables need values
			require.Nil(t, response)

			// Even though there is an error returned, variables are stored in the database
			// to show the schema in the site UI.
			templateVariables, err := db.GetTemplateVersionVariables(ctx, versionID)
			require.NoError(t, err)
			require.Len(t, templateVariables, 2)
			require.Equal(t, templateVariables[0].Value, firstTemplateVariable.DefaultValue)
			require.Equal(t, templateVariables[1].Value, "")
		})
	})

	t.Run("WorkspaceTags", func(t *testing.T) {
		t.Parallel()

		ctx, cancel := context.WithTimeout(context.Background(), testutil.WaitLong)
		defer cancel()

		srv, db, _, pd := setup(t, false, &overrides{})
		job := setupJob(t, db, pd.ID)
		versionID := uuid.New()
		err := db.InsertTemplateVersion(ctx, database.InsertTemplateVersionParams{
			ID:    versionID,
			JobID: job,
		})
		require.NoError(t, err)
		_, err = srv.UpdateJob(ctx, &proto.UpdateJobRequest{
			JobId: job.String(),
			WorkspaceTags: map[string]string{
				"bird": "tweety",
				"cat":  "jinx",
			},
		})
		require.NoError(t, err)

		workspaceTags, err := db.GetTemplateVersionWorkspaceTags(ctx, versionID)
		require.NoError(t, err)
		require.Len(t, workspaceTags, 2)
		require.Equal(t, workspaceTags[0].Key, "bird")
		require.Equal(t, workspaceTags[0].Value, "tweety")
		require.Equal(t, workspaceTags[1].Key, "cat")
		require.Equal(t, workspaceTags[1].Value, "jinx")
	})
}

func TestFailJob(t *testing.T) {
	t.Parallel()
	ctx := context.Background()
	t.Run("NotFound", func(t *testing.T) {
		t.Parallel()
		srv, _, _, _ := setup(t, false, nil)
		_, err := srv.FailJob(ctx, &proto.FailedJob{
			JobId: "hello",
		})
		require.ErrorContains(t, err, "invalid UUID")

		_, err = srv.UpdateJob(ctx, &proto.UpdateJobRequest{
			JobId: uuid.NewString(),
		})
		require.ErrorContains(t, err, "no rows in result set")
	})
	// This test prevents runners from updating jobs they don't own!
	t.Run("NotOwner", func(t *testing.T) {
		t.Parallel()
		srv, db, _, _ := setup(t, false, nil)
		job, err := db.InsertProvisionerJob(ctx, database.InsertProvisionerJobParams{
			ID:            uuid.New(),
			Provisioner:   database.ProvisionerTypeEcho,
			StorageMethod: database.ProvisionerStorageMethodFile,
			Type:          database.ProvisionerJobTypeTemplateVersionImport,
		})
		require.NoError(t, err)
		_, err = db.AcquireProvisionerJob(ctx, database.AcquireProvisionerJobParams{
			WorkerID: uuid.NullUUID{
				UUID:  uuid.New(),
				Valid: true,
			},
			Types: []database.ProvisionerType{database.ProvisionerTypeEcho},
		})
		require.NoError(t, err)
		_, err = srv.FailJob(ctx, &proto.FailedJob{
			JobId: job.ID.String(),
		})
		require.ErrorContains(t, err, "you don't own this job")
	})
	t.Run("AlreadyCompleted", func(t *testing.T) {
		t.Parallel()
		srv, db, _, pd := setup(t, false, &overrides{})
		job, err := db.InsertProvisionerJob(ctx, database.InsertProvisionerJobParams{
			ID:            uuid.New(),
			Provisioner:   database.ProvisionerTypeEcho,
			Type:          database.ProvisionerJobTypeTemplateVersionImport,
			StorageMethod: database.ProvisionerStorageMethodFile,
		})
		require.NoError(t, err)
		_, err = db.AcquireProvisionerJob(ctx, database.AcquireProvisionerJobParams{
			WorkerID: uuid.NullUUID{
				UUID:  pd.ID,
				Valid: true,
			},
			Types: []database.ProvisionerType{database.ProvisionerTypeEcho},
		})
		require.NoError(t, err)
		err = db.UpdateProvisionerJobWithCompleteByID(ctx, database.UpdateProvisionerJobWithCompleteByIDParams{
			ID: job.ID,
			CompletedAt: sql.NullTime{
				Time:  dbtime.Now(),
				Valid: true,
			},
		})
		require.NoError(t, err)
		_, err = srv.FailJob(ctx, &proto.FailedJob{
			JobId: job.ID.String(),
		})
		require.ErrorContains(t, err, "job already completed")
	})
	t.Run("WorkspaceBuild", func(t *testing.T) {
		t.Parallel()
		// Ignore log errors because we get:
		//
		//	(*Server).FailJob       audit log - get build {"error": "sql: no rows in result set"}
		ignoreLogErrors := true
		auditor := audit.NewMock()
		srv, db, ps, pd := setup(t, ignoreLogErrors, &overrides{
			auditor: auditor,
		})
		org := dbgen.Organization(t, db, database.Organization{})
		workspace := dbgen.Workspace(t, db, database.WorkspaceTable{
			ID:               uuid.New(),
			AutomaticUpdates: database.AutomaticUpdatesNever,
			OrganizationID:   org.ID,
		})
		buildID := uuid.New()
		input, err := json.Marshal(provisionerdserver.WorkspaceProvisionJob{
			WorkspaceBuildID: buildID,
		})
		require.NoError(t, err)

		job, err := db.InsertProvisionerJob(ctx, database.InsertProvisionerJobParams{
			ID:            uuid.New(),
			Input:         input,
			InitiatorID:   workspace.OwnerID,
			Provisioner:   database.ProvisionerTypeEcho,
			Type:          database.ProvisionerJobTypeWorkspaceBuild,
			StorageMethod: database.ProvisionerStorageMethodFile,
		})
		require.NoError(t, err)
		err = db.InsertWorkspaceBuild(ctx, database.InsertWorkspaceBuildParams{
			ID:          buildID,
			WorkspaceID: workspace.ID,
			InitiatorID: workspace.OwnerID,
			Transition:  database.WorkspaceTransitionStart,
			Reason:      database.BuildReasonInitiator,
			JobID:       job.ID,
		})
		require.NoError(t, err)

		_, err = db.AcquireProvisionerJob(ctx, database.AcquireProvisionerJobParams{
			WorkerID: uuid.NullUUID{
				UUID:  pd.ID,
				Valid: true,
			},
			Types: []database.ProvisionerType{database.ProvisionerTypeEcho},
		})
		require.NoError(t, err)

		publishedWorkspace := make(chan struct{})
		closeWorkspaceSubscribe, err := ps.SubscribeWithErr(wspubsub.WorkspaceEventChannel(workspace.OwnerID),
			wspubsub.HandleWorkspaceEvent(
				func(_ context.Context, e wspubsub.WorkspaceEvent, err error) {
					if err != nil {
						return
					}
					if e.Kind == wspubsub.WorkspaceEventKindStateChange && e.WorkspaceID == workspace.ID {
						close(publishedWorkspace)
					}
				}))
		require.NoError(t, err)
		defer closeWorkspaceSubscribe()
		publishedLogs := make(chan struct{})
		closeLogsSubscribe, err := ps.Subscribe(provisionersdk.ProvisionerJobLogsNotifyChannel(job.ID), func(_ context.Context, _ []byte) {
			close(publishedLogs)
		})
		require.NoError(t, err)
		defer closeLogsSubscribe()

		auditor.ResetLogs()
		_, err = srv.FailJob(ctx, &proto.FailedJob{
			JobId: job.ID.String(),
			Type: &proto.FailedJob_WorkspaceBuild_{
				WorkspaceBuild: &proto.FailedJob_WorkspaceBuild{
					State: []byte("some state"),
				},
			},
		})
		require.NoError(t, err)
		<-publishedWorkspace
		<-publishedLogs
		build, err := db.GetWorkspaceBuildByID(ctx, buildID)
		require.NoError(t, err)
		require.Equal(t, "some state", string(build.ProvisionerState))
		require.Len(t, auditor.AuditLogs(), 1)

		// Assert that the workspace_id field get populated
		var additionalFields audit.AdditionalFields
		err = json.Unmarshal(auditor.AuditLogs()[0].AdditionalFields, &additionalFields)
		require.NoError(t, err)
		require.Equal(t, workspace.ID, additionalFields.WorkspaceID)
	})
}

func TestCompleteJob(t *testing.T) {
	t.Parallel()
	ctx := context.Background()
	t.Run("NotFound", func(t *testing.T) {
		t.Parallel()
		srv, _, _, _ := setup(t, false, nil)
		_, err := srv.CompleteJob(ctx, &proto.CompletedJob{
			JobId: "hello",
		})
		require.ErrorContains(t, err, "invalid UUID")

		_, err = srv.CompleteJob(ctx, &proto.CompletedJob{
			JobId: uuid.NewString(),
		})
		require.ErrorContains(t, err, "no rows in result set")
	})
	// This test prevents runners from updating jobs they don't own!
	t.Run("NotOwner", func(t *testing.T) {
		t.Parallel()
		srv, db, _, pd := setup(t, false, nil)
		job, err := db.InsertProvisionerJob(ctx, database.InsertProvisionerJobParams{
			ID:             uuid.New(),
			Provisioner:    database.ProvisionerTypeEcho,
			StorageMethod:  database.ProvisionerStorageMethodFile,
			Type:           database.ProvisionerJobTypeWorkspaceBuild,
			OrganizationID: pd.OrganizationID,
		})
		require.NoError(t, err)
		_, err = db.AcquireProvisionerJob(ctx, database.AcquireProvisionerJobParams{
			OrganizationID: pd.OrganizationID,
			WorkerID: uuid.NullUUID{
				UUID:  uuid.New(),
				Valid: true,
			},
			Types: []database.ProvisionerType{database.ProvisionerTypeEcho},
		})
		require.NoError(t, err)
		_, err = srv.CompleteJob(ctx, &proto.CompletedJob{
			JobId: job.ID.String(),
		})
		require.ErrorContains(t, err, "you don't own this job")
	})

	t.Run("TemplateImport_MissingGitAuth", func(t *testing.T) {
		t.Parallel()
		srv, db, _, pd := setup(t, false, &overrides{})
		jobID := uuid.New()
		versionID := uuid.New()
		err := db.InsertTemplateVersion(ctx, database.InsertTemplateVersionParams{
			ID:             versionID,
			JobID:          jobID,
			OrganizationID: pd.OrganizationID,
		})
		require.NoError(t, err)
		job, err := db.InsertProvisionerJob(ctx, database.InsertProvisionerJobParams{
			ID:             jobID,
			Provisioner:    database.ProvisionerTypeEcho,
			Input:          []byte(`{"template_version_id": "` + versionID.String() + `"}`),
			StorageMethod:  database.ProvisionerStorageMethodFile,
			Type:           database.ProvisionerJobTypeWorkspaceBuild,
			OrganizationID: pd.OrganizationID,
		})
		require.NoError(t, err)
		_, err = db.AcquireProvisionerJob(ctx, database.AcquireProvisionerJobParams{
			OrganizationID: pd.OrganizationID,
			WorkerID: uuid.NullUUID{
				UUID:  pd.ID,
				Valid: true,
			},
			Types: []database.ProvisionerType{database.ProvisionerTypeEcho},
		})
		require.NoError(t, err)
		completeJob := func() {
			_, err = srv.CompleteJob(ctx, &proto.CompletedJob{
				JobId: job.ID.String(),
				Type: &proto.CompletedJob_TemplateImport_{
					TemplateImport: &proto.CompletedJob_TemplateImport{
						StartResources: []*sdkproto.Resource{{
							Name: "hello",
							Type: "aws_instance",
						}},
						StopResources: []*sdkproto.Resource{},
						ExternalAuthProviders: []*sdkproto.ExternalAuthProviderResource{{
							Id: "github",
						}},
					},
				},
			})
			require.NoError(t, err)
		}
		completeJob()
		job, err = db.GetProvisionerJobByID(ctx, job.ID)
		require.NoError(t, err)
		require.Contains(t, job.Error.String, `external auth provider "github" is not configured`)
	})

	t.Run("TemplateImport_WithGitAuth", func(t *testing.T) {
		t.Parallel()
		srv, db, _, pd := setup(t, false, &overrides{
			externalAuthConfigs: []*externalauth.Config{{
				ID: "github",
			}},
		})
		jobID := uuid.New()
		versionID := uuid.New()
		err := db.InsertTemplateVersion(ctx, database.InsertTemplateVersionParams{
			ID:             versionID,
			JobID:          jobID,
			OrganizationID: pd.OrganizationID,
		})
		require.NoError(t, err)
		job, err := db.InsertProvisionerJob(ctx, database.InsertProvisionerJobParams{
			OrganizationID: pd.OrganizationID,
			ID:             jobID,
			Provisioner:    database.ProvisionerTypeEcho,
			Input:          []byte(`{"template_version_id": "` + versionID.String() + `"}`),
			StorageMethod:  database.ProvisionerStorageMethodFile,
			Type:           database.ProvisionerJobTypeWorkspaceBuild,
		})
		require.NoError(t, err)
		_, err = db.AcquireProvisionerJob(ctx, database.AcquireProvisionerJobParams{
			OrganizationID: pd.OrganizationID,
			WorkerID: uuid.NullUUID{
				UUID:  pd.ID,
				Valid: true,
			},
			Types: []database.ProvisionerType{database.ProvisionerTypeEcho},
		})
		require.NoError(t, err)
		completeJob := func() {
			_, err = srv.CompleteJob(ctx, &proto.CompletedJob{
				JobId: job.ID.String(),
				Type: &proto.CompletedJob_TemplateImport_{
					TemplateImport: &proto.CompletedJob_TemplateImport{
						StartResources: []*sdkproto.Resource{{
							Name: "hello",
							Type: "aws_instance",
						}},
						StopResources:         []*sdkproto.Resource{},
						ExternalAuthProviders: []*sdkproto.ExternalAuthProviderResource{{Id: "github"}},
					},
				},
			})
			require.NoError(t, err)
		}
		completeJob()
		job, err = db.GetProvisionerJobByID(ctx, job.ID)
		require.NoError(t, err)
		require.False(t, job.Error.Valid)
	})

	t.Run("WorkspaceBuild", func(t *testing.T) {
		t.Parallel()

		now := time.Now()

		// NOTE: if you're looking for more in-depth deadline/max_deadline
		// calculation testing, see the schedule package. The provsiionerdserver
		// package calls `schedule.CalculateAutostop()` to generate the deadline
		// and max_deadline.

		// Wednesday the 8th of February 2023 at midnight. This date was
		// specifically chosen as it doesn't fall on a applicable week for both
		// fortnightly and triweekly autostop requirements.
		wednesdayMidnightUTC := time.Date(2023, 2, 8, 0, 0, 0, 0, time.UTC)

		sydneyQuietHours := "CRON_TZ=Australia/Sydney 0 0 * * *"
		sydneyLoc, err := time.LoadLocation("Australia/Sydney")
		require.NoError(t, err)
		// 12am on Saturday the 11th of February 2023 in Sydney.
		saturdayMidnightSydney := time.Date(2023, 2, 11, 0, 0, 0, 0, sydneyLoc)

		t.Log("now", now)
		t.Log("wednesdayMidnightUTC", wednesdayMidnightUTC)
		t.Log("saturdayMidnightSydney", saturdayMidnightSydney)

		cases := []struct {
			name         string
			now          time.Time
			workspaceTTL time.Duration
			transition   database.WorkspaceTransition

			// These fields are only used when testing max deadline.
			userQuietHoursSchedule      string
			templateAutostopRequirement schedule.TemplateAutostopRequirement

			expectedDeadline    time.Time
			expectedMaxDeadline time.Time
		}{
			{
				name:                        "OK",
				now:                         now,
				templateAutostopRequirement: schedule.TemplateAutostopRequirement{},
				workspaceTTL:                0,
				transition:                  database.WorkspaceTransitionStart,
				expectedDeadline:            time.Time{},
				expectedMaxDeadline:         time.Time{},
			},
			{
				name:                        "Delete",
				now:                         now,
				templateAutostopRequirement: schedule.TemplateAutostopRequirement{},
				workspaceTTL:                0,
				transition:                  database.WorkspaceTransitionDelete,
				expectedDeadline:            time.Time{},
				expectedMaxDeadline:         time.Time{},
			},
			{
				name:                        "WorkspaceTTL",
				now:                         now,
				templateAutostopRequirement: schedule.TemplateAutostopRequirement{},
				workspaceTTL:                time.Hour,
				transition:                  database.WorkspaceTransitionStart,
				expectedDeadline:            now.Add(time.Hour),
				expectedMaxDeadline:         time.Time{},
			},
			{
				name:                   "TemplateAutostopRequirement",
				now:                    wednesdayMidnightUTC,
				userQuietHoursSchedule: sydneyQuietHours,
				templateAutostopRequirement: schedule.TemplateAutostopRequirement{
					DaysOfWeek: 0b00100000, // Saturday
					Weeks:      0,          // weekly
				},
				workspaceTTL: 0,
				transition:   database.WorkspaceTransitionStart,
				// expectedDeadline is copied from expectedMaxDeadline.
				expectedMaxDeadline: saturdayMidnightSydney.In(time.UTC),
			},
		}

		for _, c := range cases {
			c := c

			t.Run(c.name, func(t *testing.T) {
				t.Parallel()

				// Simulate the given time starting from now.
				require.False(t, c.now.IsZero())
				clock := quartz.NewMock(t)
				clock.Set(c.now)
				tss := &atomic.Pointer[schedule.TemplateScheduleStore]{}
				uqhss := &atomic.Pointer[schedule.UserQuietHoursScheduleStore]{}
				auditor := audit.NewMock()
				srv, db, ps, pd := setup(t, false, &overrides{
					clock:                       clock,
					templateScheduleStore:       tss,
					userQuietHoursScheduleStore: uqhss,
					auditor:                     auditor,
				})

				var templateScheduleStore schedule.TemplateScheduleStore = schedule.MockTemplateScheduleStore{
					GetFn: func(_ context.Context, _ database.Store, _ uuid.UUID) (schedule.TemplateScheduleOptions, error) {
						return schedule.TemplateScheduleOptions{
							UserAutostartEnabled: false,
							UserAutostopEnabled:  true,
							DefaultTTL:           0,
							AutostopRequirement:  c.templateAutostopRequirement,
						}, nil
					},
				}
				tss.Store(&templateScheduleStore)

				var userQuietHoursScheduleStore schedule.UserQuietHoursScheduleStore = schedule.MockUserQuietHoursScheduleStore{
					GetFn: func(_ context.Context, _ database.Store, _ uuid.UUID) (schedule.UserQuietHoursScheduleOptions, error) {
						if c.userQuietHoursSchedule == "" {
							return schedule.UserQuietHoursScheduleOptions{
								Schedule: nil,
							}, nil
						}

						sched, err := cron.Daily(c.userQuietHoursSchedule)
						if !assert.NoError(t, err) {
							return schedule.UserQuietHoursScheduleOptions{}, err
						}

						return schedule.UserQuietHoursScheduleOptions{
							Schedule: sched,
							UserSet:  false,
						}, nil
					},
				}
				uqhss.Store(&userQuietHoursScheduleStore)

				user := dbgen.User(t, db, database.User{
					QuietHoursSchedule: c.userQuietHoursSchedule,
				})
				template := dbgen.Template(t, db, database.Template{
					Name:           "template",
					Provisioner:    database.ProvisionerTypeEcho,
					OrganizationID: pd.OrganizationID,
				})
				err := db.UpdateTemplateScheduleByID(ctx, database.UpdateTemplateScheduleByIDParams{
					ID:                            template.ID,
					UpdatedAt:                     dbtime.Now(),
					AllowUserAutostart:            false,
					AllowUserAutostop:             true,
					DefaultTTL:                    0,
					AutostopRequirementDaysOfWeek: int16(c.templateAutostopRequirement.DaysOfWeek),
					AutostopRequirementWeeks:      c.templateAutostopRequirement.Weeks,
				})
				require.NoError(t, err)
				template, err = db.GetTemplateByID(ctx, template.ID)
				require.NoError(t, err)
				file := dbgen.File(t, db, database.File{CreatedBy: user.ID})
				workspaceTTL := sql.NullInt64{}
				if c.workspaceTTL != 0 {
					workspaceTTL = sql.NullInt64{
						Int64: int64(c.workspaceTTL),
						Valid: true,
					}
				}
				workspaceTable := dbgen.Workspace(t, db, database.WorkspaceTable{
					TemplateID:     template.ID,
					Ttl:            workspaceTTL,
					OwnerID:        user.ID,
					OrganizationID: pd.OrganizationID,
				})
				version := dbgen.TemplateVersion(t, db, database.TemplateVersion{
					OrganizationID: pd.OrganizationID,
					TemplateID: uuid.NullUUID{
						UUID:  template.ID,
						Valid: true,
					},
					JobID: uuid.New(),
				})
				build := dbgen.WorkspaceBuild(t, db, database.WorkspaceBuild{
					WorkspaceID:       workspaceTable.ID,
					InitiatorID:       user.ID,
					TemplateVersionID: version.ID,
					Transition:        c.transition,
					Reason:            database.BuildReasonInitiator,
				})
				job := dbgen.ProvisionerJob(t, db, ps, database.ProvisionerJob{
					FileID:      file.ID,
					InitiatorID: user.ID,
					Type:        database.ProvisionerJobTypeWorkspaceBuild,
					Input: must(json.Marshal(provisionerdserver.WorkspaceProvisionJob{
						WorkspaceBuildID: build.ID,
					})),
					OrganizationID: pd.OrganizationID,
				})
				_, err = db.AcquireProvisionerJob(ctx, database.AcquireProvisionerJobParams{
					OrganizationID: pd.OrganizationID,
					WorkerID: uuid.NullUUID{
						UUID:  pd.ID,
						Valid: true,
					},
					Types: []database.ProvisionerType{database.ProvisionerTypeEcho},
				})
				require.NoError(t, err)

				publishedWorkspace := make(chan struct{})
				closeWorkspaceSubscribe, err := ps.SubscribeWithErr(wspubsub.WorkspaceEventChannel(workspaceTable.OwnerID),
					wspubsub.HandleWorkspaceEvent(
						func(_ context.Context, e wspubsub.WorkspaceEvent, err error) {
							if err != nil {
								return
							}
							if e.Kind == wspubsub.WorkspaceEventKindStateChange && e.WorkspaceID == workspaceTable.ID {
								close(publishedWorkspace)
							}
						}))
				require.NoError(t, err)
				defer closeWorkspaceSubscribe()
				publishedLogs := make(chan struct{})
				closeLogsSubscribe, err := ps.Subscribe(provisionersdk.ProvisionerJobLogsNotifyChannel(job.ID), func(_ context.Context, _ []byte) {
					close(publishedLogs)
				})
				require.NoError(t, err)
				defer closeLogsSubscribe()

				_, err = srv.CompleteJob(ctx, &proto.CompletedJob{
					JobId: job.ID.String(),
					Type: &proto.CompletedJob_WorkspaceBuild_{
						WorkspaceBuild: &proto.CompletedJob_WorkspaceBuild{
							State: []byte{},
							Resources: []*sdkproto.Resource{{
								Name: "example",
								Type: "aws_instance",
							}},
						},
					},
				})
				require.NoError(t, err)

				<-publishedWorkspace
				<-publishedLogs

				workspace, err := db.GetWorkspaceByID(ctx, workspaceTable.ID)
				require.NoError(t, err)
				require.Equal(t, c.transition == database.WorkspaceTransitionDelete, workspace.Deleted)

				workspaceBuild, err := db.GetWorkspaceBuildByID(ctx, build.ID)
				require.NoError(t, err)

				// If the max deadline is set, the deadline should also be set.
				// Default to the max deadline if the deadline is not set.
				if c.expectedDeadline.IsZero() {
					c.expectedDeadline = c.expectedMaxDeadline
				}

				if c.expectedDeadline.IsZero() {
					require.True(t, workspaceBuild.Deadline.IsZero())
				} else {
					require.WithinDuration(t, c.expectedDeadline, workspaceBuild.Deadline, 15*time.Second, "deadline does not match expected")
				}
				if c.expectedMaxDeadline.IsZero() {
					require.True(t, workspaceBuild.MaxDeadline.IsZero())
				} else {
					require.WithinDuration(t, c.expectedMaxDeadline, workspaceBuild.MaxDeadline, 15*time.Second, "max deadline does not match expected")
					require.GreaterOrEqual(t, workspaceBuild.MaxDeadline.Unix(), workspaceBuild.Deadline.Unix(), "max deadline is smaller than deadline")
				}

				require.Len(t, auditor.AuditLogs(), 1)
				var additionalFields audit.AdditionalFields
				err = json.Unmarshal(auditor.AuditLogs()[0].AdditionalFields, &additionalFields)
				require.NoError(t, err)
				require.Equal(t, workspace.ID, additionalFields.WorkspaceID)
			})
		}
	})
	t.Run("TemplateDryRun", func(t *testing.T) {
		t.Parallel()
		srv, db, _, pd := setup(t, false, &overrides{})
		job, err := db.InsertProvisionerJob(ctx, database.InsertProvisionerJobParams{
			ID:            uuid.New(),
			Provisioner:   database.ProvisionerTypeEcho,
			Type:          database.ProvisionerJobTypeTemplateVersionDryRun,
			StorageMethod: database.ProvisionerStorageMethodFile,
		})
		require.NoError(t, err)
		_, err = db.AcquireProvisionerJob(ctx, database.AcquireProvisionerJobParams{
			WorkerID: uuid.NullUUID{
				UUID:  pd.ID,
				Valid: true,
			},
			Types: []database.ProvisionerType{database.ProvisionerTypeEcho},
		})
		require.NoError(t, err)

		_, err = srv.CompleteJob(ctx, &proto.CompletedJob{
			JobId: job.ID.String(),
			Type: &proto.CompletedJob_TemplateDryRun_{
				TemplateDryRun: &proto.CompletedJob_TemplateDryRun{
					Resources: []*sdkproto.Resource{{
						Name: "something",
						Type: "aws_instance",
					}},
				},
			},
		})
		require.NoError(t, err)
	})

	t.Run("Modules", func(t *testing.T) {
		t.Parallel()

		templateVersionID := uuid.New()
		workspaceBuildID := uuid.New()

		cases := []struct {
			name                 string
			job                  *proto.CompletedJob
			expectedResources    []database.WorkspaceResource
			expectedModules      []database.WorkspaceModule
			provisionerJobParams database.InsertProvisionerJobParams
		}{
			{
				name: "TemplateDryRun",
				job: &proto.CompletedJob{
					Type: &proto.CompletedJob_TemplateDryRun_{
						TemplateDryRun: &proto.CompletedJob_TemplateDryRun{
							Resources: []*sdkproto.Resource{{
								Name:       "something",
								Type:       "aws_instance",
								ModulePath: "module.test1",
							}, {
								Name:       "something2",
								Type:       "aws_instance",
								ModulePath: "",
							}},
							Modules: []*sdkproto.Module{
								{
									Key:     "test1",
									Version: "1.0.0",
									Source:  "github.com/example/example",
								},
							},
						},
					},
				},
				expectedResources: []database.WorkspaceResource{{
					Name: "something",
					Type: "aws_instance",
					ModulePath: sql.NullString{
						String: "module.test1",
						Valid:  true,
					},
					Transition: database.WorkspaceTransitionStart,
				}, {
					Name: "something2",
					Type: "aws_instance",
					ModulePath: sql.NullString{
						String: "",
						Valid:  true,
					},
					Transition: database.WorkspaceTransitionStart,
				}},
				expectedModules: []database.WorkspaceModule{{
					Key:        "test1",
					Version:    "1.0.0",
					Source:     "github.com/example/example",
					Transition: database.WorkspaceTransitionStart,
				}},
				provisionerJobParams: database.InsertProvisionerJobParams{
					Type: database.ProvisionerJobTypeTemplateVersionDryRun,
				},
			},
			{
				name: "TemplateImport",
				job: &proto.CompletedJob{
					Type: &proto.CompletedJob_TemplateImport_{
						TemplateImport: &proto.CompletedJob_TemplateImport{
							StartResources: []*sdkproto.Resource{{
								Name:       "something",
								Type:       "aws_instance",
								ModulePath: "module.test1",
							}},
							StartModules: []*sdkproto.Module{
								{
									Key:     "test1",
									Version: "1.0.0",
									Source:  "github.com/example/example",
								},
							},
							StopResources: []*sdkproto.Resource{{
								Name:       "something2",
								Type:       "aws_instance",
								ModulePath: "module.test2",
							}},
							StopModules: []*sdkproto.Module{
								{
									Key:     "test2",
									Version: "2.0.0",
									Source:  "github.com/example2/example",
								},
							},
						},
					},
				},
				provisionerJobParams: database.InsertProvisionerJobParams{
					Type: database.ProvisionerJobTypeTemplateVersionImport,
					Input: must(json.Marshal(provisionerdserver.TemplateVersionImportJob{
						TemplateVersionID: templateVersionID,
					})),
				},
				expectedResources: []database.WorkspaceResource{{
					Name: "something",
					Type: "aws_instance",
					ModulePath: sql.NullString{
						String: "module.test1",
						Valid:  true,
					},
					Transition: database.WorkspaceTransitionStart,
				}, {
					Name: "something2",
					Type: "aws_instance",
					ModulePath: sql.NullString{
						String: "module.test2",
						Valid:  true,
					},
					Transition: database.WorkspaceTransitionStop,
				}},
				expectedModules: []database.WorkspaceModule{{
					Key:        "test1",
					Version:    "1.0.0",
					Source:     "github.com/example/example",
					Transition: database.WorkspaceTransitionStart,
				}, {
					Key:        "test2",
					Version:    "2.0.0",
					Source:     "github.com/example2/example",
					Transition: database.WorkspaceTransitionStop,
				}},
			},
			{
				name: "WorkspaceBuild",
				job: &proto.CompletedJob{
					Type: &proto.CompletedJob_WorkspaceBuild_{
						WorkspaceBuild: &proto.CompletedJob_WorkspaceBuild{
							Resources: []*sdkproto.Resource{{
								Name:       "something",
								Type:       "aws_instance",
								ModulePath: "module.test1",
							}, {
								Name:       "something2",
								Type:       "aws_instance",
								ModulePath: "",
							}},
							Modules: []*sdkproto.Module{
								{
									Key:     "test1",
									Version: "1.0.0",
									Source:  "github.com/example/example",
								},
							},
						},
					},
				},
				expectedResources: []database.WorkspaceResource{{
					Name: "something",
					Type: "aws_instance",
					ModulePath: sql.NullString{
						String: "module.test1",
						Valid:  true,
					},
					Transition: database.WorkspaceTransitionStart,
				}, {
					Name: "something2",
					Type: "aws_instance",
					ModulePath: sql.NullString{
						String: "",
						Valid:  true,
					},
					Transition: database.WorkspaceTransitionStart,
				}},
				expectedModules: []database.WorkspaceModule{{
					Key:        "test1",
					Version:    "1.0.0",
					Source:     "github.com/example/example",
					Transition: database.WorkspaceTransitionStart,
				}},
				provisionerJobParams: database.InsertProvisionerJobParams{
					Type: database.ProvisionerJobTypeWorkspaceBuild,
					Input: must(json.Marshal(provisionerdserver.WorkspaceProvisionJob{
						WorkspaceBuildID: workspaceBuildID,
					})),
				},
			},
		}

		for _, c := range cases {
			c := c

			t.Run(c.name, func(t *testing.T) {
				t.Parallel()

				srv, db, _, pd := setup(t, false, &overrides{})
				jobParams := c.provisionerJobParams
				if jobParams.ID == uuid.Nil {
					jobParams.ID = uuid.New()
				}
				if jobParams.Provisioner == "" {
					jobParams.Provisioner = database.ProvisionerTypeEcho
				}
				if jobParams.StorageMethod == "" {
					jobParams.StorageMethod = database.ProvisionerStorageMethodFile
				}
				job, err := db.InsertProvisionerJob(ctx, jobParams)

				tpl := dbgen.Template(t, db, database.Template{
					OrganizationID: pd.OrganizationID,
				})
				tv := dbgen.TemplateVersion(t, db, database.TemplateVersion{
					TemplateID: uuid.NullUUID{UUID: tpl.ID, Valid: true},
					JobID:      job.ID,
				})
				workspace := dbgen.Workspace(t, db, database.WorkspaceTable{
					TemplateID: tpl.ID,
				})
				_ = dbgen.WorkspaceBuild(t, db, database.WorkspaceBuild{
					ID:                workspaceBuildID,
					JobID:             job.ID,
					WorkspaceID:       workspace.ID,
					TemplateVersionID: tv.ID,
				})

				require.NoError(t, err)
				_, err = db.AcquireProvisionerJob(ctx, database.AcquireProvisionerJobParams{
					WorkerID: uuid.NullUUID{
						UUID:  pd.ID,
						Valid: true,
					},
					Types: []database.ProvisionerType{jobParams.Provisioner},
				})
				require.NoError(t, err)

				completedJob := c.job
				completedJob.JobId = job.ID.String()

				_, err = srv.CompleteJob(ctx, completedJob)
				require.NoError(t, err)

				resources, err := db.GetWorkspaceResourcesByJobID(ctx, job.ID)
				require.NoError(t, err)
				require.Len(t, resources, len(c.expectedResources))

				for _, expectedResource := range c.expectedResources {
					for i, resource := range resources {
						if resource.Name == expectedResource.Name &&
							resource.Type == expectedResource.Type &&
							resource.ModulePath == expectedResource.ModulePath &&
							resource.Transition == expectedResource.Transition {
							resources[i] = database.WorkspaceResource{Name: "matched"}
						}
					}
				}
				// all resources should be matched
				for _, resource := range resources {
					require.Equal(t, "matched", resource.Name)
				}

				modules, err := db.GetWorkspaceModulesByJobID(ctx, job.ID)
				require.NoError(t, err)
				require.Len(t, modules, len(c.expectedModules))

				for _, expectedModule := range c.expectedModules {
					for i, module := range modules {
						if module.Key == expectedModule.Key &&
							module.Version == expectedModule.Version &&
							module.Source == expectedModule.Source &&
							module.Transition == expectedModule.Transition {
							modules[i] = database.WorkspaceModule{Key: "matched"}
						}
					}
				}
				for _, module := range modules {
					require.Equal(t, "matched", module.Key)
				}
			})
		}
	})
}

func TestInsertWorkspacePresetsAndParameters(t *testing.T) {
	t.Parallel()

	type testCase struct {
		name         string
		givenPresets []*sdkproto.Preset
	}

	testCases := []testCase{
		{
			name: "no presets",
		},
		{
			name: "one preset with no parameters",
			givenPresets: []*sdkproto.Preset{
				{
					Name: "preset1",
				},
			},
		},
		{
			name: "one preset with multiple parameters",
			givenPresets: []*sdkproto.Preset{
				{
					Name: "preset1",
					Parameters: []*sdkproto.PresetParameter{
						{
							Name:  "param1",
							Value: "value1",
						},
						{
							Name:  "param2",
							Value: "value2",
						},
					},
				},
			},
		},
		{
			name: "multiple presets with parameters",
			givenPresets: []*sdkproto.Preset{
				{
					Name: "preset1",
					Parameters: []*sdkproto.PresetParameter{
						{
							Name:  "param1",
							Value: "value1",
						},
						{
							Name:  "param2",
							Value: "value2",
						},
					},
				},
				{
					Name: "preset2",
					Parameters: []*sdkproto.PresetParameter{
						{
							Name:  "param3",
							Value: "value3",
						},
						{
							Name:  "param4",
							Value: "value4",
						},
					},
				},
			},
		},
	}

	for _, c := range testCases {
		c := c
		t.Run(c.name, func(t *testing.T) {
			t.Parallel()

<<<<<<< HEAD
			ctx := context.Background()
=======
			ctx := testutil.Context(t, testutil.WaitLong)
>>>>>>> 46e04c68
			logger := testutil.Logger(t)
			db, ps := dbtestutil.NewDB(t)
			org := dbgen.Organization(t, db, database.Organization{})
			user := dbgen.User(t, db, database.User{})
			job := dbgen.ProvisionerJob(t, db, ps, database.ProvisionerJob{
				Type:           database.ProvisionerJobTypeWorkspaceBuild,
				OrganizationID: org.ID,
			})
			templateVersion := dbgen.TemplateVersion(t, db, database.TemplateVersion{
				JobID:          job.ID,
				OrganizationID: org.ID,
				CreatedBy:      user.ID,
			})

			err := provisionerdserver.InsertWorkspacePresetsAndParameters(
				ctx,
				logger,
				db,
				job.ID,
				templateVersion.ID,
				c.givenPresets,
				time.Now(),
			)
			require.NoError(t, err)

			gotPresets, err := db.GetPresetsByTemplateVersionID(ctx, templateVersion.ID)
			require.NoError(t, err)
			require.Len(t, gotPresets, len(c.givenPresets))

			for _, givenPreset := range c.givenPresets {
				foundMatch := false
				for _, gotPreset := range gotPresets {
					if givenPreset.Name == gotPreset.Name {
						foundMatch = true
						break
					}
				}
				require.True(t, foundMatch, "preset %s not found in parameters", givenPreset.Name)
			}

			gotPresetParameters, err := db.GetPresetParametersByTemplateVersionID(ctx, templateVersion.ID)
			require.NoError(t, err)

			for _, givenPreset := range c.givenPresets {
				for _, givenParameter := range givenPreset.Parameters {
					foundMatch := false
					for _, gotParameter := range gotPresetParameters {
						nameMatches := givenParameter.Name == gotParameter.Name
						valueMatches := givenParameter.Value == gotParameter.Value

						// ensure that preset parameters are matched to the correct preset:
						var gotPreset database.TemplateVersionPreset
						for _, preset := range gotPresets {
							if preset.ID == gotParameter.TemplateVersionPresetID {
								gotPreset = preset
								break
							}
						}
						presetMatches := gotPreset.Name == givenPreset.Name

						if nameMatches && valueMatches && presetMatches {
							foundMatch = true
							break
						}
					}
					require.True(t, foundMatch, "preset parameter %s not found in presets", givenParameter.Name)
				}
			}
		})
	}
}

func TestInsertWorkspaceResource(t *testing.T) {
	t.Parallel()
	ctx := context.Background()
	insert := func(db database.Store, jobID uuid.UUID, resource *sdkproto.Resource) error {
		return provisionerdserver.InsertWorkspaceResource(ctx, db, jobID, database.WorkspaceTransitionStart, resource, &telemetry.Snapshot{})
	}
	t.Run("NoAgents", func(t *testing.T) {
		t.Parallel()
		db := dbmem.New()
		job := uuid.New()
		err := insert(db, job, &sdkproto.Resource{
			Name: "something",
			Type: "aws_instance",
		})
		require.NoError(t, err)
		resources, err := db.GetWorkspaceResourcesByJobID(ctx, job)
		require.NoError(t, err)
		require.Len(t, resources, 1)
	})
	t.Run("InvalidAgentToken", func(t *testing.T) {
		t.Parallel()
		err := insert(dbmem.New(), uuid.New(), &sdkproto.Resource{
			Name: "something",
			Type: "aws_instance",
			Agents: []*sdkproto.Agent{{
				Auth: &sdkproto.Agent_Token{
					Token: "bananas",
				},
			}},
		})
		require.ErrorContains(t, err, "invalid UUID length")
	})
	t.Run("DuplicateApps", func(t *testing.T) {
		t.Parallel()
		err := insert(dbmem.New(), uuid.New(), &sdkproto.Resource{
			Name: "something",
			Type: "aws_instance",
			Agents: []*sdkproto.Agent{{
				Apps: []*sdkproto.App{{
					Slug: "a",
				}, {
					Slug: "a",
				}},
			}},
		})
		require.ErrorContains(t, err, "duplicate app slug")
	})
	t.Run("Success", func(t *testing.T) {
		t.Parallel()
		db := dbmem.New()
		job := uuid.New()
		err := insert(db, job, &sdkproto.Resource{
			Name:      "something",
			Type:      "aws_instance",
			DailyCost: 10,
			Agents: []*sdkproto.Agent{{
				Name: "dev",
				Env: map[string]string{
					"something": "test",
				},
				OperatingSystem: "linux",
				Architecture:    "amd64",
				Auth: &sdkproto.Agent_Token{
					Token: uuid.NewString(),
				},
				Apps: []*sdkproto.App{{
					Slug: "a",
				}},
				ExtraEnvs: []*sdkproto.Env{
					{
						Name:  "something", // Duplicate, already set by Env.
						Value: "I should be discarded!",
					},
					{
						Name:  "else",
						Value: "I laugh in the face of danger.",
					},
				},
				Scripts: []*sdkproto.Script{{
					DisplayName: "Startup",
					Icon:        "/test.png",
				}},
				DisplayApps: &sdkproto.DisplayApps{
					Vscode:               true,
					PortForwardingHelper: true,
					SshHelper:            true,
				},
			}},
		})
		require.NoError(t, err)
		resources, err := db.GetWorkspaceResourcesByJobID(ctx, job)
		require.NoError(t, err)
		require.Len(t, resources, 1)
		require.EqualValues(t, 10, resources[0].DailyCost)
		agents, err := db.GetWorkspaceAgentsByResourceIDs(ctx, []uuid.UUID{resources[0].ID})
		require.NoError(t, err)
		require.Len(t, agents, 1)
		agent := agents[0]
		require.Equal(t, "amd64", agent.Architecture)
		require.Equal(t, "linux", agent.OperatingSystem)
		want, err := json.Marshal(map[string]string{
			"something": "test",
			"else":      "I laugh in the face of danger.",
		})
		require.NoError(t, err)
		got, err := agent.EnvironmentVariables.RawMessage.MarshalJSON()
		require.NoError(t, err)
		require.Equal(t, want, got)
		require.ElementsMatch(t, []database.DisplayApp{
			database.DisplayAppPortForwardingHelper,
			database.DisplayAppSSHHelper,
			database.DisplayAppVscode,
		}, agent.DisplayApps)
	})

	t.Run("AllDisplayApps", func(t *testing.T) {
		t.Parallel()
		db := dbmem.New()
		job := uuid.New()
		err := insert(db, job, &sdkproto.Resource{
			Name: "something",
			Type: "aws_instance",
			Agents: []*sdkproto.Agent{{
				DisplayApps: &sdkproto.DisplayApps{
					Vscode:               true,
					VscodeInsiders:       true,
					SshHelper:            true,
					PortForwardingHelper: true,
					WebTerminal:          true,
				},
			}},
		})
		require.NoError(t, err)
		resources, err := db.GetWorkspaceResourcesByJobID(ctx, job)
		require.NoError(t, err)
		require.Len(t, resources, 1)
		agents, err := db.GetWorkspaceAgentsByResourceIDs(ctx, []uuid.UUID{resources[0].ID})
		require.NoError(t, err)
		require.Len(t, agents, 1)
		agent := agents[0]
		require.ElementsMatch(t, database.AllDisplayAppValues(), agent.DisplayApps)
	})

	t.Run("DisableDefaultApps", func(t *testing.T) {
		t.Parallel()
		db := dbmem.New()
		job := uuid.New()
		err := insert(db, job, &sdkproto.Resource{
			Name: "something",
			Type: "aws_instance",
			Agents: []*sdkproto.Agent{{
				DisplayApps: &sdkproto.DisplayApps{},
			}},
		})
		require.NoError(t, err)
		resources, err := db.GetWorkspaceResourcesByJobID(ctx, job)
		require.NoError(t, err)
		require.Len(t, resources, 1)
		agents, err := db.GetWorkspaceAgentsByResourceIDs(ctx, []uuid.UUID{resources[0].ID})
		require.NoError(t, err)
		require.Len(t, agents, 1)
		agent := agents[0]
		// An empty array (as opposed to nil) should be returned to indicate
		// that all apps are disabled.
		require.Equal(t, []database.DisplayApp{}, agent.DisplayApps)
	})

	t.Run("ResourcesMonitoring", func(t *testing.T) {
		t.Parallel()
		db := dbmem.New()
		job := uuid.New()
		err := insert(db, job, &sdkproto.Resource{
			Name: "something",
			Type: "aws_instance",
			Agents: []*sdkproto.Agent{{
				DisplayApps: &sdkproto.DisplayApps{},
				ResourcesMonitoring: &sdkproto.ResourcesMonitoring{
					Memory: &sdkproto.MemoryResourceMonitor{
						Enabled:   true,
						Threshold: 80,
					},
					Volumes: []*sdkproto.VolumeResourceMonitor{
						{
							Path:      "/volume1",
							Enabled:   true,
							Threshold: 90,
						},
						{
							Path:      "/volume2",
							Enabled:   true,
							Threshold: 50,
						},
					},
				},
			}},
		})
		require.NoError(t, err)
		resources, err := db.GetWorkspaceResourcesByJobID(ctx, job)
		require.NoError(t, err)
		require.Len(t, resources, 1)
		agents, err := db.GetWorkspaceAgentsByResourceIDs(ctx, []uuid.UUID{resources[0].ID})
		require.NoError(t, err)
		require.Len(t, agents, 1)

		agent := agents[0]
		memMonitor, err := db.FetchMemoryResourceMonitorsByAgentID(ctx, agent.ID)
		require.NoError(t, err)
		volMonitors, err := db.FetchVolumesResourceMonitorsByAgentID(ctx, agent.ID)
		require.NoError(t, err)

		require.Equal(t, int32(80), memMonitor.Threshold)
		require.Len(t, volMonitors, 2)
		require.Equal(t, int32(90), volMonitors[0].Threshold)
		require.Equal(t, "/volume1", volMonitors[0].Path)
		require.Equal(t, int32(50), volMonitors[1].Threshold)
		require.Equal(t, "/volume2", volMonitors[1].Path)
	})
}

func TestNotifications(t *testing.T) {
	t.Parallel()

	t.Run("Workspace deletion", func(t *testing.T) {
		t.Parallel()

		tests := []struct {
			name               string
			deletionReason     database.BuildReason
			shouldNotify       bool
			shouldSelfInitiate bool
		}{
			{
				name:           "initiated by autodelete",
				deletionReason: database.BuildReasonAutodelete,
				shouldNotify:   true,
			},
			{
				name:               "initiated by self",
				deletionReason:     database.BuildReasonInitiator,
				shouldNotify:       false,
				shouldSelfInitiate: true,
			},
			{
				name:               "initiated by someone else",
				deletionReason:     database.BuildReasonInitiator,
				shouldNotify:       true,
				shouldSelfInitiate: false,
			},
		}

		for _, tc := range tests {
			t.Run(tc.name, func(t *testing.T) {
				t.Parallel()

				ctx := context.Background()
				notifEnq := &notificationstest.FakeEnqueuer{}

				srv, db, ps, pd := setup(t, false, &overrides{
					notificationEnqueuer: notifEnq,
				})

				user := dbgen.User(t, db, database.User{})
				initiator := user
				if !tc.shouldSelfInitiate {
					initiator = dbgen.User(t, db, database.User{})
				}

				template := dbgen.Template(t, db, database.Template{
					Name:           "template",
					Provisioner:    database.ProvisionerTypeEcho,
					OrganizationID: pd.OrganizationID,
				})
				template, err := db.GetTemplateByID(ctx, template.ID)
				require.NoError(t, err)
				file := dbgen.File(t, db, database.File{CreatedBy: user.ID})
				workspaceTable := dbgen.Workspace(t, db, database.WorkspaceTable{
					TemplateID:     template.ID,
					OwnerID:        user.ID,
					OrganizationID: pd.OrganizationID,
				})
				version := dbgen.TemplateVersion(t, db, database.TemplateVersion{
					OrganizationID: pd.OrganizationID,
					TemplateID: uuid.NullUUID{
						UUID:  template.ID,
						Valid: true,
					},
					JobID: uuid.New(),
				})
				build := dbgen.WorkspaceBuild(t, db, database.WorkspaceBuild{
					WorkspaceID:       workspaceTable.ID,
					TemplateVersionID: version.ID,
					InitiatorID:       initiator.ID,
					Transition:        database.WorkspaceTransitionDelete,
					Reason:            tc.deletionReason,
				})
				job := dbgen.ProvisionerJob(t, db, ps, database.ProvisionerJob{
					FileID:      file.ID,
					InitiatorID: initiator.ID,
					Type:        database.ProvisionerJobTypeWorkspaceBuild,
					Input: must(json.Marshal(provisionerdserver.WorkspaceProvisionJob{
						WorkspaceBuildID: build.ID,
					})),
					OrganizationID: pd.OrganizationID,
				})
				_, err = db.AcquireProvisionerJob(ctx, database.AcquireProvisionerJobParams{
					OrganizationID: pd.OrganizationID,
					WorkerID: uuid.NullUUID{
						UUID:  pd.ID,
						Valid: true,
					},
					Types: []database.ProvisionerType{database.ProvisionerTypeEcho},
				})
				require.NoError(t, err)

				_, err = srv.CompleteJob(ctx, &proto.CompletedJob{
					JobId: job.ID.String(),
					Type: &proto.CompletedJob_WorkspaceBuild_{
						WorkspaceBuild: &proto.CompletedJob_WorkspaceBuild{
							State: []byte{},
							Resources: []*sdkproto.Resource{{
								Name: "example",
								Type: "aws_instance",
							}},
						},
					},
				})
				require.NoError(t, err)

				workspace, err := db.GetWorkspaceByID(ctx, workspaceTable.ID)
				require.NoError(t, err)
				require.True(t, workspace.Deleted)

				if tc.shouldNotify {
					// Validate that the notification was sent and contained the expected values.
					sent := notifEnq.Sent()
					require.Len(t, sent, 1)
					require.Equal(t, sent[0].UserID, user.ID)
					require.Contains(t, sent[0].Targets, template.ID)
					require.Contains(t, sent[0].Targets, workspace.ID)
					require.Contains(t, sent[0].Targets, workspace.OrganizationID)
					require.Contains(t, sent[0].Targets, user.ID)
					if tc.deletionReason == database.BuildReasonInitiator {
						require.Equal(t, initiator.Username, sent[0].Labels["initiator"])
					}
				} else {
					require.Len(t, notifEnq.Sent(), 0)
				}
			})
		}
	})

	t.Run("Workspace build failed", func(t *testing.T) {
		t.Parallel()

		tests := []struct {
			name string

			buildReason  database.BuildReason
			shouldNotify bool
		}{
			{
				name:         "initiated by owner",
				buildReason:  database.BuildReasonInitiator,
				shouldNotify: false,
			},
			{
				name:         "initiated by autostart",
				buildReason:  database.BuildReasonAutostart,
				shouldNotify: true,
			},
		}

		for _, tc := range tests {
			t.Run(tc.name, func(t *testing.T) {
				t.Parallel()

				ctx := context.Background()
				notifEnq := &notificationstest.FakeEnqueuer{}

				//	Otherwise `(*Server).FailJob` fails with:
				// audit log - get build {"error": "sql: no rows in result set"}
				ignoreLogErrors := true
				srv, db, ps, pd := setup(t, ignoreLogErrors, &overrides{
					notificationEnqueuer: notifEnq,
				})

				user := dbgen.User(t, db, database.User{})
				initiator := user

				template := dbgen.Template(t, db, database.Template{
					Name:           "template",
					Provisioner:    database.ProvisionerTypeEcho,
					OrganizationID: pd.OrganizationID,
				})
				file := dbgen.File(t, db, database.File{CreatedBy: user.ID})
				workspace := dbgen.Workspace(t, db, database.WorkspaceTable{
					TemplateID:     template.ID,
					OwnerID:        user.ID,
					OrganizationID: pd.OrganizationID,
				})
				version := dbgen.TemplateVersion(t, db, database.TemplateVersion{
					OrganizationID: pd.OrganizationID,
					TemplateID: uuid.NullUUID{
						UUID:  template.ID,
						Valid: true,
					},
					JobID: uuid.New(),
				})
				build := dbgen.WorkspaceBuild(t, db, database.WorkspaceBuild{
					WorkspaceID:       workspace.ID,
					TemplateVersionID: version.ID,
					InitiatorID:       initiator.ID,
					Transition:        database.WorkspaceTransitionDelete,
					Reason:            tc.buildReason,
				})
				job := dbgen.ProvisionerJob(t, db, ps, database.ProvisionerJob{
					FileID:      file.ID,
					InitiatorID: initiator.ID,
					Type:        database.ProvisionerJobTypeWorkspaceBuild,
					Input: must(json.Marshal(provisionerdserver.WorkspaceProvisionJob{
						WorkspaceBuildID: build.ID,
					})),
					OrganizationID: pd.OrganizationID,
				})
				_, err := db.AcquireProvisionerJob(ctx, database.AcquireProvisionerJobParams{
					OrganizationID: pd.OrganizationID,
					WorkerID: uuid.NullUUID{
						UUID:  pd.ID,
						Valid: true,
					},
					Types: []database.ProvisionerType{database.ProvisionerTypeEcho},
				})
				require.NoError(t, err)

				_, err = srv.FailJob(ctx, &proto.FailedJob{
					JobId: job.ID.String(),
					Type: &proto.FailedJob_WorkspaceBuild_{
						WorkspaceBuild: &proto.FailedJob_WorkspaceBuild{
							State: []byte{},
						},
					},
				})
				require.NoError(t, err)

				if tc.shouldNotify {
					// Validate that the notification was sent and contained the expected values.
					sent := notifEnq.Sent()
					require.Len(t, sent, 1)
					require.Equal(t, sent[0].UserID, user.ID)
					require.Contains(t, sent[0].Targets, template.ID)
					require.Contains(t, sent[0].Targets, workspace.ID)
					require.Contains(t, sent[0].Targets, workspace.OrganizationID)
					require.Contains(t, sent[0].Targets, user.ID)
					require.Equal(t, string(tc.buildReason), sent[0].Labels["reason"])
				} else {
					require.Len(t, notifEnq.Sent(), 0)
				}
			})
		}
	})

	t.Run("Manual build failed, template admins notified", func(t *testing.T) {
		t.Parallel()

		ctx := context.Background()

		// given
		notifEnq := &notificationstest.FakeEnqueuer{}
		srv, db, ps, pd := setup(t, true /* ignoreLogErrors */, &overrides{notificationEnqueuer: notifEnq})

		templateAdmin := dbgen.User(t, db, database.User{RBACRoles: []string{codersdk.RoleTemplateAdmin}})
		_ /* other template admin, should not receive notification */ = dbgen.User(t, db, database.User{RBACRoles: []string{codersdk.RoleTemplateAdmin}})
		_ = dbgen.OrganizationMember(t, db, database.OrganizationMember{UserID: templateAdmin.ID, OrganizationID: pd.OrganizationID})
		user := dbgen.User(t, db, database.User{})
		_ = dbgen.OrganizationMember(t, db, database.OrganizationMember{UserID: user.ID, OrganizationID: pd.OrganizationID})

		template := dbgen.Template(t, db, database.Template{
			Name: "template", DisplayName: "William's Template", Provisioner: database.ProvisionerTypeEcho, OrganizationID: pd.OrganizationID,
		})
		workspace := dbgen.Workspace(t, db, database.WorkspaceTable{
			TemplateID: template.ID, OwnerID: user.ID, OrganizationID: pd.OrganizationID,
		})
		version := dbgen.TemplateVersion(t, db, database.TemplateVersion{
			OrganizationID: pd.OrganizationID, TemplateID: uuid.NullUUID{UUID: template.ID, Valid: true}, JobID: uuid.New(),
		})
		build := dbgen.WorkspaceBuild(t, db, database.WorkspaceBuild{
			WorkspaceID: workspace.ID, TemplateVersionID: version.ID, InitiatorID: user.ID, Transition: database.WorkspaceTransitionDelete, Reason: database.BuildReasonInitiator,
		})
		job := dbgen.ProvisionerJob(t, db, ps, database.ProvisionerJob{
			FileID:         dbgen.File(t, db, database.File{CreatedBy: user.ID}).ID,
			InitiatorID:    user.ID,
			Type:           database.ProvisionerJobTypeWorkspaceBuild,
			Input:          must(json.Marshal(provisionerdserver.WorkspaceProvisionJob{WorkspaceBuildID: build.ID})),
			OrganizationID: pd.OrganizationID,
		})
		_, err := db.AcquireProvisionerJob(ctx, database.AcquireProvisionerJobParams{
			OrganizationID: pd.OrganizationID,
			WorkerID:       uuid.NullUUID{UUID: pd.ID, Valid: true},
			Types:          []database.ProvisionerType{database.ProvisionerTypeEcho},
		})
		require.NoError(t, err)

		// when
		_, err = srv.FailJob(ctx, &proto.FailedJob{
			JobId: job.ID.String(), Type: &proto.FailedJob_WorkspaceBuild_{WorkspaceBuild: &proto.FailedJob_WorkspaceBuild{State: []byte{}}},
		})
		require.NoError(t, err)

		// then
		sent := notifEnq.Sent()
		require.Len(t, sent, 1)
		assert.Equal(t, sent[0].UserID, templateAdmin.ID)
		assert.Equal(t, sent[0].TemplateID, notifications.TemplateWorkspaceManualBuildFailed)
		assert.Contains(t, sent[0].Targets, template.ID)
		assert.Contains(t, sent[0].Targets, workspace.ID)
		assert.Contains(t, sent[0].Targets, workspace.OrganizationID)
		assert.Contains(t, sent[0].Targets, user.ID)
		assert.Equal(t, workspace.Name, sent[0].Labels["name"])
		assert.Equal(t, template.DisplayName, sent[0].Labels["template_name"])
		assert.Equal(t, version.Name, sent[0].Labels["template_version_name"])
		assert.Equal(t, user.Username, sent[0].Labels["initiator"])
		assert.Equal(t, user.Username, sent[0].Labels["workspace_owner_username"])
		assert.Equal(t, strconv.Itoa(int(build.BuildNumber)), sent[0].Labels["workspace_build_number"])
	})
}

type overrides struct {
	ctx                         context.Context
	deploymentValues            *codersdk.DeploymentValues
	externalAuthConfigs         []*externalauth.Config
	templateScheduleStore       *atomic.Pointer[schedule.TemplateScheduleStore]
	userQuietHoursScheduleStore *atomic.Pointer[schedule.UserQuietHoursScheduleStore]
	clock                       *quartz.Mock
	acquireJobLongPollDuration  time.Duration
	heartbeatFn                 func(ctx context.Context) error
	heartbeatInterval           time.Duration
	auditor                     audit.Auditor
	notificationEnqueuer        notifications.Enqueuer
}

func setup(t *testing.T, ignoreLogErrors bool, ov *overrides) (proto.DRPCProvisionerDaemonServer, database.Store, pubsub.Pubsub, database.ProvisionerDaemon) {
	t.Helper()
	logger := testutil.Logger(t)
	db := dbmem.New()
	ps := pubsub.NewInMemory()
	defOrg, err := db.GetDefaultOrganization(context.Background())
	require.NoError(t, err, "default org not found")

	deploymentValues := &codersdk.DeploymentValues{}
	var externalAuthConfigs []*externalauth.Config
	tss := testTemplateScheduleStore()
	uqhss := testUserQuietHoursScheduleStore()
	clock := quartz.NewReal()
	pollDur := time.Duration(0)
	if ov == nil {
		ov = &overrides{}
	}
	if ov.ctx == nil {
		ctx, cancel := context.WithCancel(context.Background())
		t.Cleanup(cancel)
		ov.ctx = ctx
	}
	if ov.heartbeatInterval == 0 {
		ov.heartbeatInterval = testutil.IntervalMedium
	}
	if ov.deploymentValues != nil {
		deploymentValues = ov.deploymentValues
	}
	if ov.externalAuthConfigs != nil {
		externalAuthConfigs = ov.externalAuthConfigs
	}
	if ov.templateScheduleStore != nil {
		ttss := tss.Load()
		// keep the initial test value if the override hasn't set the atomic pointer.
		tss = ov.templateScheduleStore
		if tss.Load() == nil {
			swapped := tss.CompareAndSwap(nil, ttss)
			require.True(t, swapped)
		}
	}
	if ov.userQuietHoursScheduleStore != nil {
		tuqhss := uqhss.Load()
		// keep the initial test value if the override hasn't set the atomic pointer.
		uqhss = ov.userQuietHoursScheduleStore
		if uqhss.Load() == nil {
			swapped := uqhss.CompareAndSwap(nil, tuqhss)
			require.True(t, swapped)
		}
	}
	if ov.clock != nil {
		clock = ov.clock
	}
	auditPtr := &atomic.Pointer[audit.Auditor]{}
	var auditor audit.Auditor = audit.NewMock()
	if ov.auditor != nil {
		auditor = ov.auditor
	}
	auditPtr.Store(&auditor)
	pollDur = ov.acquireJobLongPollDuration
	var notifEnq notifications.Enqueuer
	if ov.notificationEnqueuer != nil {
		notifEnq = ov.notificationEnqueuer
	} else {
		notifEnq = notifications.NewNoopEnqueuer()
	}

	daemon, err := db.UpsertProvisionerDaemon(ov.ctx, database.UpsertProvisionerDaemonParams{
		Name:           "test",
		CreatedAt:      dbtime.Now(),
		Provisioners:   []database.ProvisionerType{database.ProvisionerTypeEcho},
		Tags:           database.StringMap{},
		LastSeenAt:     sql.NullTime{},
		Version:        buildinfo.Version(),
		APIVersion:     proto.CurrentVersion.String(),
		OrganizationID: defOrg.ID,
		KeyID:          codersdk.ProvisionerKeyUUIDBuiltIn,
	})
	require.NoError(t, err)

	srv, err := provisionerdserver.NewServer(
		ov.ctx,
		&url.URL{},
		daemon.ID,
		defOrg.ID,
		slogtest.Make(t, &slogtest.Options{IgnoreErrors: ignoreLogErrors}),
		[]database.ProvisionerType{database.ProvisionerTypeEcho},
		provisionerdserver.Tags(daemon.Tags),
		db,
		ps,
		provisionerdserver.NewAcquirer(ov.ctx, logger.Named("acquirer"), db, ps),
		telemetry.NewNoop(),
		trace.NewNoopTracerProvider().Tracer("noop"),
		&atomic.Pointer[proto.QuotaCommitter]{},
		auditPtr,
		tss,
		uqhss,
		deploymentValues,
		provisionerdserver.Options{
			ExternalAuthConfigs:   externalAuthConfigs,
			Clock:                 clock,
			OIDCConfig:            &oauth2.Config{},
			AcquireJobLongPollDur: pollDur,
			HeartbeatInterval:     ov.heartbeatInterval,
			HeartbeatFn:           ov.heartbeatFn,
		},
		notifEnq,
	)
	require.NoError(t, err)
	return srv, db, ps, daemon
}

func must[T any](value T, err error) T {
	if err != nil {
		panic(err)
	}
	return value
}

var (
	errUnimplemented = xerrors.New("unimplemented")
	errClosed        = xerrors.New("closed")
)

type fakeStream struct {
	ctx        context.Context
	c          *sync.Cond
	closed     bool
	canceled   bool
	sendCalled bool
	job        *proto.AcquiredJob
}

func newFakeStream(ctx context.Context) *fakeStream {
	return &fakeStream{
		ctx: ctx,
		c:   sync.NewCond(&sync.Mutex{}),
	}
}

func (s *fakeStream) Send(j *proto.AcquiredJob) error {
	s.c.L.Lock()
	defer s.c.L.Unlock()
	s.sendCalled = true
	s.job = j
	s.c.Broadcast()
	return nil
}

func (s *fakeStream) Recv() (*proto.CancelAcquire, error) {
	s.c.L.Lock()
	defer s.c.L.Unlock()
	for !(s.canceled || s.closed) {
		s.c.Wait()
	}
	if s.canceled {
		return &proto.CancelAcquire{}, nil
	}
	return nil, io.EOF
}

// Context returns the context associated with the stream. It is canceled
// when the Stream is closed and no more messages will ever be sent or
// received on it.
func (s *fakeStream) Context() context.Context {
	return s.ctx
}

// MsgSend sends the Message to the remote.
func (*fakeStream) MsgSend(drpc.Message, drpc.Encoding) error {
	return errUnimplemented
}

// MsgRecv receives a Message from the remote.
func (*fakeStream) MsgRecv(drpc.Message, drpc.Encoding) error {
	return errUnimplemented
}

// CloseSend signals to the remote that we will no longer send any messages.
func (*fakeStream) CloseSend() error {
	return errUnimplemented
}

// Close closes the stream.
func (s *fakeStream) Close() error {
	s.c.L.Lock()
	defer s.c.L.Unlock()
	s.closed = true
	s.c.Broadcast()
	return nil
}

func (s *fakeStream) waitForJob() (*proto.AcquiredJob, error) {
	s.c.L.Lock()
	defer s.c.L.Unlock()
	for !(s.sendCalled || s.closed) {
		s.c.Wait()
	}
	if s.sendCalled {
		return s.job, nil
	}
	return nil, errClosed
}

func (s *fakeStream) cancel() {
	s.c.L.Lock()
	defer s.c.L.Unlock()
	s.canceled = true
	s.c.Broadcast()
}<|MERGE_RESOLUTION|>--- conflicted
+++ resolved
@@ -1785,11 +1785,7 @@
 		t.Run(c.name, func(t *testing.T) {
 			t.Parallel()
 
-<<<<<<< HEAD
-			ctx := context.Background()
-=======
 			ctx := testutil.Context(t, testutil.WaitLong)
->>>>>>> 46e04c68
 			logger := testutil.Logger(t)
 			db, ps := dbtestutil.NewDB(t)
 			org := dbgen.Organization(t, db, database.Organization{})
