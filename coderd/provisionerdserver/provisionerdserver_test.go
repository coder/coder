--- conflicted
+++ resolved
@@ -437,295 +437,12 @@
 
 				<-stopPublished
 
-<<<<<<< HEAD
-			// Validate that a session token is deleted during a stop job.
-			sessionToken = job.Type.(*proto.AcquiredJob_WorkspaceBuild_).WorkspaceBuild.Metadata.WorkspaceOwnerSessionToken
-			require.Empty(t, sessionToken)
-			_, err = db.GetAPIKeyByID(ctx, key.ID)
-			require.ErrorIs(t, err, sql.ErrNoRows)
-		})
-		t.Run(tc.name+"_PrebuiltWorkspaceBuildJob", func(t *testing.T) {
-			t.Parallel()
-			// Set the max session token lifetime so we can assert we
-			// create an API key with an expiration within the bounds of the
-			// deployment config.
-			dv := &codersdk.DeploymentValues{
-				Sessions: codersdk.SessionLifetime{
-					MaximumTokenDuration: serpent.Duration(time.Hour),
-				},
-			}
-			gitAuthProvider := &sdkproto.ExternalAuthProviderResource{
-				Id: "github",
-			}
-
-			srv, db, ps, pd := setup(t, false, &overrides{
-				deploymentValues: dv,
-				externalAuthConfigs: []*externalauth.Config{{
-					ID:                       gitAuthProvider.Id,
-					InstrumentedOAuth2Config: &testutil.OAuth2Config{},
-				}},
-			})
-			ctx, cancel := context.WithTimeout(context.Background(), testutil.WaitShort)
-			defer cancel()
-
-			user := dbgen.User(t, db, database.User{})
-			group1 := dbgen.Group(t, db, database.Group{
-				Name:           "group1",
-				OrganizationID: pd.OrganizationID,
-			})
-			sshKey := dbgen.GitSSHKey(t, db, database.GitSSHKey{
-				UserID: user.ID,
-			})
-			err := db.InsertGroupMember(ctx, database.InsertGroupMemberParams{
-				UserID:  user.ID,
-				GroupID: group1.ID,
-			})
-			require.NoError(t, err)
-			link := dbgen.UserLink(t, db, database.UserLink{
-				LoginType:        database.LoginTypeOIDC,
-				UserID:           user.ID,
-				OAuthExpiry:      dbtime.Now().Add(time.Hour),
-				OAuthAccessToken: "access-token",
-			})
-			dbgen.ExternalAuthLink(t, db, database.ExternalAuthLink{
-				ProviderID: gitAuthProvider.Id,
-				UserID:     user.ID,
-			})
-			template := dbgen.Template(t, db, database.Template{
-				Name:           "template",
-				Provisioner:    database.ProvisionerTypeEcho,
-				OrganizationID: pd.OrganizationID,
-			})
-			file := dbgen.File(t, db, database.File{CreatedBy: user.ID})
-			versionFile := dbgen.File(t, db, database.File{CreatedBy: user.ID})
-			version := dbgen.TemplateVersion(t, db, database.TemplateVersion{
-				OrganizationID: pd.OrganizationID,
-				TemplateID: uuid.NullUUID{
-					UUID:  template.ID,
-					Valid: true,
-				},
-				JobID: uuid.New(),
-			})
-			externalAuthProviders, err := json.Marshal([]database.ExternalAuthProvider{{
-				ID:       gitAuthProvider.Id,
-				Optional: gitAuthProvider.Optional,
-			}})
-			require.NoError(t, err)
-			err = db.UpdateTemplateVersionExternalAuthProvidersByJobID(ctx, database.UpdateTemplateVersionExternalAuthProvidersByJobIDParams{
-				JobID:                 version.JobID,
-				ExternalAuthProviders: json.RawMessage(externalAuthProviders),
-				UpdatedAt:             dbtime.Now(),
-			})
-			require.NoError(t, err)
-			// Import version job
-			_ = dbgen.ProvisionerJob(t, db, ps, database.ProvisionerJob{
-				OrganizationID: pd.OrganizationID,
-				ID:             version.JobID,
-				InitiatorID:    user.ID,
-				FileID:         versionFile.ID,
-				Provisioner:    database.ProvisionerTypeEcho,
-				StorageMethod:  database.ProvisionerStorageMethodFile,
-				Type:           database.ProvisionerJobTypeTemplateVersionImport,
-				Input: must(json.Marshal(provisionerdserver.TemplateVersionImportJob{
-					TemplateVersionID: version.ID,
-					UserVariableValues: []codersdk.VariableValue{
-						{Name: "second", Value: "bah"},
-					},
-				})),
-			})
-			_ = dbgen.TemplateVersionVariable(t, db, database.TemplateVersionVariable{
-				TemplateVersionID: version.ID,
-				Name:              "first",
-				Value:             "first_value",
-				DefaultValue:      "default_value",
-				Sensitive:         true,
-			})
-			_ = dbgen.TemplateVersionVariable(t, db, database.TemplateVersionVariable{
-				TemplateVersionID: version.ID,
-				Name:              "second",
-				Value:             "second_value",
-				DefaultValue:      "default_value",
-				Required:          true,
-				Sensitive:         false,
-			})
-			workspace := dbgen.Workspace(t, db, database.WorkspaceTable{
-				TemplateID:     template.ID,
-				OwnerID:        user.ID,
-				OrganizationID: pd.OrganizationID,
-			})
-			build := dbgen.WorkspaceBuild(t, db, database.WorkspaceBuild{
-				WorkspaceID:       workspace.ID,
-				BuildNumber:       1,
-				JobID:             uuid.New(),
-				TemplateVersionID: version.ID,
-				Transition:        database.WorkspaceTransitionStart,
-				Reason:            database.BuildReasonInitiator,
-			})
-			_ = dbgen.ProvisionerJob(t, db, ps, database.ProvisionerJob{
-				ID:             build.ID,
-				OrganizationID: pd.OrganizationID,
-				InitiatorID:    user.ID,
-				Provisioner:    database.ProvisionerTypeEcho,
-				StorageMethod:  database.ProvisionerStorageMethodFile,
-				FileID:         file.ID,
-				Type:           database.ProvisionerJobTypeWorkspaceBuild,
-				Input: must(json.Marshal(provisionerdserver.WorkspaceProvisionJob{
-					WorkspaceBuildID: build.ID,
-					Prebuild:         true,
-				})),
-			})
-
-			startPublished := make(chan struct{})
-			var closed bool
-			closeStartSubscribe, err := ps.SubscribeWithErr(wspubsub.WorkspaceEventChannel(workspace.OwnerID),
-				wspubsub.HandleWorkspaceEvent(
-					func(_ context.Context, e wspubsub.WorkspaceEvent, err error) {
-						if err != nil {
-							return
-						}
-						if e.Kind == wspubsub.WorkspaceEventKindStateChange && e.WorkspaceID == workspace.ID {
-							if !closed {
-								close(startPublished)
-								closed = true
-							}
-						}
-					}))
-			require.NoError(t, err)
-			defer closeStartSubscribe()
-
-			var job *proto.AcquiredJob
-
-			for {
-				// Grab jobs until we find the workspace build job. There is also
-				// an import version job that we need to ignore.
-				job, err = tc.acquire(ctx, srv)
-				require.NoError(t, err)
-				if _, ok := job.Type.(*proto.AcquiredJob_WorkspaceBuild_); ok {
-					break
-				}
-			}
-
-			<-startPublished
-
-			got, err := json.Marshal(job.Type)
-			require.NoError(t, err)
-
-			// Validate that a session token is generated during the job.
-			sessionToken := job.Type.(*proto.AcquiredJob_WorkspaceBuild_).WorkspaceBuild.Metadata.WorkspaceOwnerSessionToken
-			require.NotEmpty(t, sessionToken)
-			toks := strings.Split(sessionToken, "-")
-			require.Len(t, toks, 2, "invalid api key")
-			key, err := db.GetAPIKeyByID(ctx, toks[0])
-			require.NoError(t, err)
-			require.Equal(t, int64(dv.Sessions.MaximumTokenDuration.Value().Seconds()), key.LifetimeSeconds)
-			require.WithinDuration(t, time.Now().Add(dv.Sessions.MaximumTokenDuration.Value()), key.ExpiresAt, time.Minute)
-
-			want, err := json.Marshal(&proto.AcquiredJob_WorkspaceBuild_{
-				WorkspaceBuild: &proto.AcquiredJob_WorkspaceBuild{
-					WorkspaceBuildId: build.ID.String(),
-					WorkspaceName:    workspace.Name,
-					VariableValues: []*sdkproto.VariableValue{
-						{
-							Name:      "first",
-							Value:     "first_value",
-							Sensitive: true,
-						},
-						{
-							Name:  "second",
-							Value: "second_value",
-						},
-					},
-					ExternalAuthProviders: []*sdkproto.ExternalAuthProvider{{
-						Id:          gitAuthProvider.Id,
-						AccessToken: "access_token",
-					}},
-					Metadata: &sdkproto.Metadata{
-						CoderUrl:                      (&url.URL{}).String(),
-						WorkspaceTransition:           sdkproto.WorkspaceTransition_START,
-						WorkspaceName:                 workspace.Name,
-						WorkspaceOwner:                user.Username,
-						WorkspaceOwnerEmail:           user.Email,
-						WorkspaceOwnerName:            user.Name,
-						WorkspaceOwnerOidcAccessToken: link.OAuthAccessToken,
-						WorkspaceOwnerGroups:          []string{group1.Name},
-						WorkspaceId:                   workspace.ID.String(),
-						WorkspaceOwnerId:              user.ID.String(),
-						TemplateId:                    template.ID.String(),
-						TemplateName:                  template.Name,
-						TemplateVersion:               version.Name,
-						WorkspaceOwnerSessionToken:    sessionToken,
-						WorkspaceOwnerSshPublicKey:    sshKey.PublicKey,
-						WorkspaceOwnerSshPrivateKey:   sshKey.PrivateKey,
-						WorkspaceBuildId:              build.ID.String(),
-						WorkspaceOwnerLoginType:       string(user.LoginType),
-						WorkspaceOwnerRbacRoles:       []*sdkproto.Role{{Name: "member", OrgId: pd.OrganizationID.String()}},
-						Prebuild:                      true,
-					},
-				},
-			})
-			require.NoError(t, err)
-
-			require.JSONEq(t, string(want), string(got))
-
-			// Assert that we delete the session token whenever
-			// a stop is issued.
-			stopbuild := dbgen.WorkspaceBuild(t, db, database.WorkspaceBuild{
-				WorkspaceID:       workspace.ID,
-				BuildNumber:       2,
-				JobID:             uuid.New(),
-				TemplateVersionID: version.ID,
-				Transition:        database.WorkspaceTransitionStop,
-				Reason:            database.BuildReasonInitiator,
-			})
-			_ = dbgen.ProvisionerJob(t, db, ps, database.ProvisionerJob{
-				ID:            stopbuild.ID,
-				InitiatorID:   user.ID,
-				Provisioner:   database.ProvisionerTypeEcho,
-				StorageMethod: database.ProvisionerStorageMethodFile,
-				FileID:        file.ID,
-				Type:          database.ProvisionerJobTypeWorkspaceBuild,
-				Input: must(json.Marshal(provisionerdserver.WorkspaceProvisionJob{
-					WorkspaceBuildID: stopbuild.ID,
-				})),
-			})
-
-			stopPublished := make(chan struct{})
-			closeStopSubscribe, err := ps.SubscribeWithErr(wspubsub.WorkspaceEventChannel(workspace.OwnerID),
-				wspubsub.HandleWorkspaceEvent(
-					func(_ context.Context, e wspubsub.WorkspaceEvent, err error) {
-						if err != nil {
-							return
-						}
-						if e.Kind == wspubsub.WorkspaceEventKindStateChange && e.WorkspaceID == workspace.ID {
-							close(stopPublished)
-						}
-					}))
-			require.NoError(t, err)
-			defer closeStopSubscribe()
-
-			// Grab jobs until we find the workspace build job. There is also
-			// an import version job that we need to ignore.
-			job, err = tc.acquire(ctx, srv)
-			require.NoError(t, err)
-			_, ok := job.Type.(*proto.AcquiredJob_WorkspaceBuild_)
-			require.True(t, ok, "acquired job not a workspace build?")
-
-			<-stopPublished
-
-			// Validate that a session token is deleted during a stop job.
-			sessionToken = job.Type.(*proto.AcquiredJob_WorkspaceBuild_).WorkspaceBuild.Metadata.WorkspaceOwnerSessionToken
-			require.Empty(t, sessionToken)
-			_, err = db.GetAPIKeyByID(ctx, key.ID)
-			require.ErrorIs(t, err, sql.ErrNoRows)
-		})
-=======
 				// Validate that a session token is deleted during a stop job.
 				sessionToken = job.Type.(*proto.AcquiredJob_WorkspaceBuild_).WorkspaceBuild.Metadata.WorkspaceOwnerSessionToken
 				require.Empty(t, sessionToken)
 				_, err = db.GetAPIKeyByID(ctx, key.ID)
 				require.ErrorIs(t, err, sql.ErrNoRows)
 			})
->>>>>>> 61a88e41
 
 		}
 		t.Run(tc.name+"_TemplateVersionDryRun", func(t *testing.T) {
