package coderd

import (
	"context"
	"database/sql"
	"errors"
	"fmt"
	"net/http"
	"time"

	"github.com/go-chi/chi/v5"
	"github.com/google/uuid"
	"golang.org/x/xerrors"

	"github.com/coder/coder/coderd/database"
	"github.com/coder/coder/coderd/httpapi"
	"github.com/coder/coder/coderd/httpmw"
	"github.com/coder/coder/coderd/rbac"
	"github.com/coder/coder/coderd/util/ptr"
	"github.com/coder/coder/codersdk"
)

var (
	maxTTLDefault               = 24 * 7 * time.Hour
	minAutostartIntervalDefault = time.Hour
)

// Returns a single template.
func (api *API) template(rw http.ResponseWriter, r *http.Request) {
	template := httpmw.TemplateParam(r)

	if !api.Authorize(r, rbac.ActionRead, template) {
		httpapi.ResourceNotFound(rw)
		return
	}

	workspaceCounts, err := api.Database.GetWorkspaceOwnerCountsByTemplateIDs(r.Context(), []uuid.UUID{template.ID})
	if errors.Is(err, sql.ErrNoRows) {
		err = nil
	}
	if err != nil {
		httpapi.Write(rw, http.StatusInternalServerError, httpapi.Response{
			Message: "Internal error fetching workspace count.",
			Detail:  err.Error(),
		})
		return
	}

	count := uint32(0)
	if len(workspaceCounts) > 0 {
		count = uint32(workspaceCounts[0].Count)
	}

	createdByNameMap, err := getCreatedByNamesByTemplateIDs(r.Context(), api.Database, []database.Template{template})
	if err != nil {
		httpapi.Write(rw, http.StatusInternalServerError, httpapi.Response{
			Message: "Internal error fetching creator name.",
			Detail:  err.Error(),
		})
		return
	}

	httpapi.Write(rw, http.StatusOK, convertTemplate(template, count, createdByNameMap[template.ID.String()]))
}

func (api *API) deleteTemplate(rw http.ResponseWriter, r *http.Request) {
	template := httpmw.TemplateParam(r)
	if !api.Authorize(r, rbac.ActionDelete, template) {
		httpapi.ResourceNotFound(rw)
		return
	}

	workspaces, err := api.Database.GetWorkspacesByTemplateID(r.Context(), database.GetWorkspacesByTemplateIDParams{
		TemplateID: template.ID,
	})
	if errors.Is(err, sql.ErrNoRows) {
		err = nil
	}
	if err != nil {
		httpapi.Write(rw, http.StatusInternalServerError, httpapi.Response{
			Message: "Internal error fetching workspaces by template id.",
			Detail:  err.Error(),
		})
		return
	}
	if len(workspaces) > 0 {
		httpapi.Write(rw, http.StatusPreconditionFailed, httpapi.Response{
			Message: "All workspaces must be deleted before a template can be removed.",
		})
		return
	}
	err = api.Database.UpdateTemplateDeletedByID(r.Context(), database.UpdateTemplateDeletedByIDParams{
		ID:      template.ID,
		Deleted: true,
	})
	if err != nil {
		httpapi.Write(rw, http.StatusInternalServerError, httpapi.Response{
			Message: "Internal error deleting template.",
			Detail:  err.Error(),
		})
		return
	}
	httpapi.Write(rw, http.StatusOK, httpapi.Response{
		Message: "Template has been deleted!",
	})
}

// Create a new template in an organization.
func (api *API) postTemplateByOrganization(rw http.ResponseWriter, r *http.Request) {
	var createTemplate codersdk.CreateTemplateRequest
	organization := httpmw.OrganizationParam(r)
<<<<<<< HEAD
	if !api.Authorize(r, rbac.ActionCreate, rbac.ResourceTemplate.InOrg(organization.ID)) {
		httpapi.ResourceNotFound(rw)
=======
	apiKey := httpmw.APIKey(r)
	if !api.Authorize(rw, r, rbac.ActionCreate, rbac.ResourceTemplate.InOrg(organization.ID)) {
>>>>>>> ec0bb7b3
		return
	}

	if !httpapi.Read(rw, r, &createTemplate) {
		return
	}
	_, err := api.Database.GetTemplateByOrganizationAndName(r.Context(), database.GetTemplateByOrganizationAndNameParams{
		OrganizationID: organization.ID,
		Name:           createTemplate.Name,
	})
	if err == nil {
		httpapi.Write(rw, http.StatusConflict, httpapi.Response{
			Message: fmt.Sprintf("Template with name %q already exists.", createTemplate.Name),
			Validations: []httpapi.Error{{
				Field:  "name",
				Detail: "This value is already in use and should be unique.",
			}},
		})
		return
	}
	if !errors.Is(err, sql.ErrNoRows) {
		httpapi.Write(rw, http.StatusInternalServerError, httpapi.Response{
			Message: "Internal error fetching template by name.",
			Detail:  err.Error(),
		})
		return
	}
	templateVersion, err := api.Database.GetTemplateVersionByID(r.Context(), createTemplate.VersionID)
	if errors.Is(err, sql.ErrNoRows) {
		httpapi.Write(rw, http.StatusNotFound, httpapi.Response{
			Message: fmt.Sprintf("Template version %q does not exist.", createTemplate.VersionID),
			Validations: []httpapi.Error{
				{Field: "template_version_id", Detail: "Template version does not exist"},
			},
		})
		return
	}
	if err != nil {
		httpapi.Write(rw, http.StatusInternalServerError, httpapi.Response{
			Message: "Internal error fetching template version.",
			Detail:  err.Error(),
		})
		return
	}
	importJob, err := api.Database.GetProvisionerJobByID(r.Context(), templateVersion.JobID)
	if err != nil {
		httpapi.Write(rw, http.StatusInternalServerError, httpapi.Response{
			Message: "Internal error fetching provisioner job.",
			Detail:  err.Error(),
		})
		return
	}

	maxTTL := maxTTLDefault
	if !ptr.NilOrZero(createTemplate.MaxTTLMillis) {
		maxTTL = time.Duration(*createTemplate.MaxTTLMillis) * time.Millisecond
	}

	minAutostartInterval := minAutostartIntervalDefault
	if !ptr.NilOrZero(createTemplate.MinAutostartIntervalMillis) {
		minAutostartInterval = time.Duration(*createTemplate.MinAutostartIntervalMillis) * time.Millisecond
	}

	var template codersdk.Template
	err = api.Database.InTx(func(db database.Store) error {
		now := database.Now()
		dbTemplate, err := db.InsertTemplate(r.Context(), database.InsertTemplateParams{
			ID:                   uuid.New(),
			CreatedAt:            now,
			UpdatedAt:            now,
			OrganizationID:       organization.ID,
			Name:                 createTemplate.Name,
			Provisioner:          importJob.Provisioner,
			ActiveVersionID:      templateVersion.ID,
			Description:          createTemplate.Description,
			MaxTtl:               int64(maxTTL),
			MinAutostartInterval: int64(minAutostartInterval),
			CreatedBy: uuid.NullUUID{
				UUID:  apiKey.UserID,
				Valid: true,
			},
		})
		if err != nil {
			return xerrors.Errorf("insert template: %s", err)
		}

		err = db.UpdateTemplateVersionByID(r.Context(), database.UpdateTemplateVersionByIDParams{
			ID: templateVersion.ID,
			TemplateID: uuid.NullUUID{
				UUID:  dbTemplate.ID,
				Valid: true,
			},
		})
		if err != nil {
			return xerrors.Errorf("insert template version: %s", err)
		}

		for _, parameterValue := range createTemplate.ParameterValues {
			_, err = db.InsertParameterValue(r.Context(), database.InsertParameterValueParams{
				ID:                uuid.New(),
				Name:              parameterValue.Name,
				CreatedAt:         database.Now(),
				UpdatedAt:         database.Now(),
				Scope:             database.ParameterScopeTemplate,
				ScopeID:           dbTemplate.ID,
				SourceScheme:      database.ParameterSourceScheme(parameterValue.SourceScheme),
				SourceValue:       parameterValue.SourceValue,
				DestinationScheme: database.ParameterDestinationScheme(parameterValue.DestinationScheme),
			})
			if err != nil {
				return xerrors.Errorf("insert parameter value: %w", err)
			}
		}

		createdByNameMap, err := getCreatedByNamesByTemplateIDs(r.Context(), db, []database.Template{dbTemplate})
		if err != nil {
			return xerrors.Errorf("get creator name: %w", err)
		}

		template = convertTemplate(dbTemplate, 0, createdByNameMap[dbTemplate.ID.String()])
		return nil
	})
	if err != nil {
		httpapi.Write(rw, http.StatusInternalServerError, httpapi.Response{
			Message: "Internal error inserting template.",
			Detail:  err.Error(),
		})
		return
	}

	httpapi.Write(rw, http.StatusCreated, template)
}

func (api *API) templatesByOrganization(rw http.ResponseWriter, r *http.Request) {
	organization := httpmw.OrganizationParam(r)
	templates, err := api.Database.GetTemplatesByOrganization(r.Context(), database.GetTemplatesByOrganizationParams{
		OrganizationID: organization.ID,
	})
	if errors.Is(err, sql.ErrNoRows) {
		err = nil
	}
	if err != nil {
		httpapi.Write(rw, http.StatusInternalServerError, httpapi.Response{
			Message: "Internal error fetching templates in organization.",
			Detail:  err.Error(),
		})
		return
	}

	// Filter templates based on rbac permissions
	templates = AuthorizeFilter(api, r, rbac.ActionRead, templates)

	templateIDs := make([]uuid.UUID, 0, len(templates))

	for _, template := range templates {
		templateIDs = append(templateIDs, template.ID)
	}
	workspaceCounts, err := api.Database.GetWorkspaceOwnerCountsByTemplateIDs(r.Context(), templateIDs)
	if errors.Is(err, sql.ErrNoRows) {
		err = nil
	}
	if err != nil {
		httpapi.Write(rw, http.StatusInternalServerError, httpapi.Response{
			Message: "Internal error fetching workspace counts.",
			Detail:  err.Error(),
		})
		return
	}

	createdByNameMap, err := getCreatedByNamesByTemplateIDs(r.Context(), api.Database, templates)
	if err != nil {
		httpapi.Write(rw, http.StatusInternalServerError, httpapi.Response{
			Message: "Internal error fetching creator names.",
			Detail:  err.Error(),
		})
		return
	}

	httpapi.Write(rw, http.StatusOK, convertTemplates(templates, workspaceCounts, createdByNameMap))
}

func (api *API) templateByOrganizationAndName(rw http.ResponseWriter, r *http.Request) {
	organization := httpmw.OrganizationParam(r)
	templateName := chi.URLParam(r, "templatename")
	template, err := api.Database.GetTemplateByOrganizationAndName(r.Context(), database.GetTemplateByOrganizationAndNameParams{
		OrganizationID: organization.ID,
		Name:           templateName,
	})
	if err != nil {
		if errors.Is(err, sql.ErrNoRows) {
			httpapi.ResourceNotFound(rw)
			return
		}

		httpapi.Write(rw, http.StatusInternalServerError, httpapi.Response{
			Message: "Internal error fetching template.",
			Detail:  err.Error(),
		})
		return
	}

	if !api.Authorize(r, rbac.ActionRead, template) {
		httpapi.ResourceNotFound(rw)
		return
	}

	workspaceCounts, err := api.Database.GetWorkspaceOwnerCountsByTemplateIDs(r.Context(), []uuid.UUID{template.ID})
	if errors.Is(err, sql.ErrNoRows) {
		err = nil
	}
	if err != nil {
		httpapi.Write(rw, http.StatusInternalServerError, httpapi.Response{
			Message: "Internal error fetching workspace counts.",
			Detail:  err.Error(),
		})
		return
	}

	count := uint32(0)
	if len(workspaceCounts) > 0 {
		count = uint32(workspaceCounts[0].Count)
	}

	createdByNameMap, err := getCreatedByNamesByTemplateIDs(r.Context(), api.Database, []database.Template{template})
	if err != nil {
		httpapi.Write(rw, http.StatusInternalServerError, httpapi.Response{
			Message: "Internal error fetching creator name.",
			Detail:  err.Error(),
		})
		return
	}

	httpapi.Write(rw, http.StatusOK, convertTemplate(template, count, createdByNameMap[template.ID.String()]))
}

func (api *API) patchTemplateMeta(rw http.ResponseWriter, r *http.Request) {
	template := httpmw.TemplateParam(r)
	if !api.Authorize(r, rbac.ActionUpdate, template) {
		httpapi.ResourceNotFound(rw)
		return
	}

	var req codersdk.UpdateTemplateMeta
	if !httpapi.Read(rw, r, &req) {
		return
	}

	var validErrs []httpapi.Error
	if req.MaxTTLMillis < 0 {
		validErrs = append(validErrs, httpapi.Error{Field: "max_ttl_ms", Detail: "Must be a positive integer."})
	}
	if req.MinAutostartIntervalMillis < 0 {
		validErrs = append(validErrs, httpapi.Error{Field: "min_autostart_interval_ms", Detail: "Must be a positive integer."})
	}

	if len(validErrs) > 0 {
		httpapi.Write(rw, http.StatusBadRequest, httpapi.Response{
			Message:     "Invalid request to update template metadata!",
			Validations: validErrs,
		})
		return
	}

	count := uint32(0)
	var updated database.Template
	err := api.Database.InTx(func(s database.Store) error {
		// Fetch workspace counts
		workspaceCounts, err := s.GetWorkspaceOwnerCountsByTemplateIDs(r.Context(), []uuid.UUID{template.ID})
		if xerrors.Is(err, sql.ErrNoRows) {
			err = nil
		}
		if err != nil {
			return err
		}

		if len(workspaceCounts) > 0 {
			count = uint32(workspaceCounts[0].Count)
		}

		if req.Description == template.Description &&
			req.MaxTTLMillis == time.Duration(template.MaxTtl).Milliseconds() &&
			req.MinAutostartIntervalMillis == time.Duration(template.MinAutostartInterval).Milliseconds() {
			return nil
		}

		// Update template metadata -- empty fields are not overwritten.
		desc := req.Description
		maxTTL := time.Duration(req.MaxTTLMillis) * time.Millisecond
		minAutostartInterval := time.Duration(req.MinAutostartIntervalMillis) * time.Millisecond

		if desc == "" {
			desc = template.Description
		}
		if maxTTL == 0 {
			maxTTL = time.Duration(template.MaxTtl)
		}
		if minAutostartInterval == 0 {
			minAutostartInterval = time.Duration(template.MinAutostartInterval)
		}

		if err := s.UpdateTemplateMetaByID(r.Context(), database.UpdateTemplateMetaByIDParams{
			ID:                   template.ID,
			UpdatedAt:            database.Now(),
			Description:          desc,
			MaxTtl:               int64(maxTTL),
			MinAutostartInterval: int64(minAutostartInterval),
		}); err != nil {
			return err
		}

		updated, err = s.GetTemplateByID(r.Context(), template.ID)
		if err != nil {
			return err
		}
		return nil
	})
	if err != nil {
		httpapi.Write(rw, http.StatusInternalServerError, httpapi.Response{
			Message: "Internal error updating template metadata.",
			Detail:  err.Error(),
		})
		return
	}

	if updated.UpdatedAt.IsZero() {
		httpapi.Write(rw, http.StatusNotModified, nil)
		return
	}

	createdByNameMap, err := getCreatedByNamesByTemplateIDs(r.Context(), api.Database, []database.Template{updated})
	if err != nil {
		httpapi.Write(rw, http.StatusInternalServerError, httpapi.Response{
			Message: "Internal error fetching creator name.",
			Detail:  err.Error(),
		})
		return
	}

	httpapi.Write(rw, http.StatusOK, convertTemplate(updated, count, createdByNameMap[updated.ID.String()]))
}

func getCreatedByNamesByTemplateIDs(ctx context.Context, db database.Store, templates []database.Template) (map[string]string, error) {
	creators := make(map[string]string, len(templates))
	for _, template := range templates {
		if template.CreatedBy.Valid {
			creator, err := db.GetUserByID(ctx, template.CreatedBy.UUID)
			if err != nil {
				return map[string]string{}, err
			}
			creators[template.ID.String()] = creator.Username
		} else {
			creators[template.ID.String()] = ""
		}
	}
	return creators, nil
}

func convertTemplates(templates []database.Template, workspaceCounts []database.GetWorkspaceOwnerCountsByTemplateIDsRow, createdByNameMap map[string]string) []codersdk.Template {
	apiTemplates := make([]codersdk.Template, 0, len(templates))
	for _, template := range templates {
		found := false
		for _, workspaceCount := range workspaceCounts {
			if workspaceCount.TemplateID.String() != template.ID.String() {
				continue
			}
			apiTemplates = append(apiTemplates, convertTemplate(template, uint32(workspaceCount.Count), createdByNameMap[template.ID.String()]))
			found = true
			break
		}
		if !found {
			apiTemplates = append(apiTemplates, convertTemplate(template, uint32(0), createdByNameMap[template.ID.String()]))
		}
	}
	return apiTemplates
}

func convertTemplate(template database.Template, workspaceOwnerCount uint32, createdByName string) codersdk.Template {
	return codersdk.Template{
		ID:                         template.ID,
		CreatedAt:                  template.CreatedAt,
		UpdatedAt:                  template.UpdatedAt,
		OrganizationID:             template.OrganizationID,
		Name:                       template.Name,
		Provisioner:                codersdk.ProvisionerType(template.Provisioner),
		ActiveVersionID:            template.ActiveVersionID,
		WorkspaceOwnerCount:        workspaceOwnerCount,
		Description:                template.Description,
		MaxTTLMillis:               time.Duration(template.MaxTtl).Milliseconds(),
		MinAutostartIntervalMillis: time.Duration(template.MinAutostartInterval).Milliseconds(),
		CreatedByID:                template.CreatedBy,
		CreatedByName:              createdByName,
	}
}<|MERGE_RESOLUTION|>--- conflicted
+++ resolved
@@ -1,7 +1,6 @@
 package coderd
 
 import (
-	"context"
 	"database/sql"
 	"errors"
 	"fmt"
@@ -46,6 +45,11 @@
 		return
 	}
 
+	if !api.Authorize(rw, r, rbac.ActionRead, template) {
+		httpapi.ResourceNotFound(rw)
+		return
+	}
+
 	count := uint32(0)
 	if len(workspaceCounts) > 0 {
 		count = uint32(workspaceCounts[0].Count)
@@ -109,13 +113,9 @@
 func (api *API) postTemplateByOrganization(rw http.ResponseWriter, r *http.Request) {
 	var createTemplate codersdk.CreateTemplateRequest
 	organization := httpmw.OrganizationParam(r)
-<<<<<<< HEAD
+	apiKey := httpmw.APIKey(r)
 	if !api.Authorize(r, rbac.ActionCreate, rbac.ResourceTemplate.InOrg(organization.ID)) {
 		httpapi.ResourceNotFound(rw)
-=======
-	apiKey := httpmw.APIKey(r)
-	if !api.Authorize(rw, r, rbac.ActionCreate, rbac.ResourceTemplate.InOrg(organization.ID)) {
->>>>>>> ec0bb7b3
 		return
 	}
 
