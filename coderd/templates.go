package coderd

import (
	"context"
	"database/sql"
	"errors"
	"fmt"
	"net/http"
	"sort"
	"time"

	"github.com/go-chi/chi/v5"
	"github.com/google/uuid"
	"golang.org/x/xerrors"

	"github.com/coder/coder/coderd/audit"
	"github.com/coder/coder/coderd/database"
	"github.com/coder/coder/coderd/httpapi"
	"github.com/coder/coder/coderd/httpmw"
	"github.com/coder/coder/coderd/rbac"
	"github.com/coder/coder/coderd/telemetry"
	"github.com/coder/coder/codersdk"
	"github.com/coder/coder/examples"
)

<<<<<<< HEAD
=======
// Auto-importable templates. These can be auto-imported after the first user
// has been created.
type AutoImportTemplate string

const (
	AutoImportTemplateKubernetes AutoImportTemplate = "kubernetes"
)

// @Summary Get template metadata by ID
// @ID get-template-metadata-by-id
// @Security CoderSessionToken
// @Produce json
// @Tags Templates
// @Param id path string true "Template ID" format(uuid)
// @Success 200 {object} codersdk.Template
// @Router /templates/{id} [get]
>>>>>>> 24592332
// Returns a single template.
func (api *API) template(rw http.ResponseWriter, r *http.Request) {
	ctx := r.Context()
	template := httpmw.TemplateParam(r)

	if !api.Authorize(r, rbac.ActionRead, template) {
		httpapi.ResourceNotFound(rw)
		return
	}

	workspaceCounts, err := api.Database.GetWorkspaceOwnerCountsByTemplateIDs(ctx, []uuid.UUID{template.ID})
	if errors.Is(err, sql.ErrNoRows) {
		err = nil
	}
	if err != nil {
		httpapi.Write(ctx, rw, http.StatusInternalServerError, codersdk.Response{
			Message: "Internal error fetching workspace count.",
			Detail:  err.Error(),
		})
		return
	}

	count := uint32(0)
	if len(workspaceCounts) > 0 {
		count = uint32(workspaceCounts[0].Count)
	}

	createdByNameMap, err := getCreatedByNamesByTemplateIDs(ctx, api.Database, []database.Template{template})
	if err != nil {
		httpapi.Write(ctx, rw, http.StatusInternalServerError, codersdk.Response{
			Message: "Internal error fetching creator name.",
			Detail:  err.Error(),
		})
		return
	}

	httpapi.Write(ctx, rw, http.StatusOK, api.convertTemplate(template, count, createdByNameMap[template.ID.String()]))
}

// @Summary Delete template by ID
// @ID delete-template-by-id
// @Security CoderSessionToken
// @Produce json
// @Tags Templates
// @Param id path string true "Template ID" format(uuid)
// @Success 200 {object} codersdk.Response
// @Router /templates/{id} [delete]
func (api *API) deleteTemplate(rw http.ResponseWriter, r *http.Request) {
	var (
		ctx               = r.Context()
		template          = httpmw.TemplateParam(r)
		auditor           = *api.Auditor.Load()
		aReq, commitAudit = audit.InitRequest[database.Template](rw, &audit.RequestParams{
			Audit:   auditor,
			Log:     api.Logger,
			Request: r,
			Action:  database.AuditActionDelete,
		})
	)
	defer commitAudit()
	aReq.Old = template

	if !api.Authorize(r, rbac.ActionDelete, template) {
		httpapi.ResourceNotFound(rw)
		return
	}

	workspaces, err := api.Database.GetWorkspaces(ctx, database.GetWorkspacesParams{
		TemplateIds: []uuid.UUID{template.ID},
	})
	if err != nil && !errors.Is(err, sql.ErrNoRows) {
		httpapi.Write(ctx, rw, http.StatusInternalServerError, codersdk.Response{
			Message: "Internal error fetching workspaces by template id.",
			Detail:  err.Error(),
		})
		return
	}
	if len(workspaces) > 0 {
		httpapi.Write(ctx, rw, http.StatusPreconditionFailed, codersdk.Response{
			Message: "All workspaces must be deleted before a template can be removed.",
		})
		return
	}
	err = api.Database.UpdateTemplateDeletedByID(ctx, database.UpdateTemplateDeletedByIDParams{
		ID:        template.ID,
		Deleted:   true,
		UpdatedAt: database.Now(),
	})
	if err != nil {
		httpapi.Write(ctx, rw, http.StatusInternalServerError, codersdk.Response{
			Message: "Internal error deleting template.",
			Detail:  err.Error(),
		})
		return
	}
	httpapi.Write(ctx, rw, http.StatusOK, codersdk.Response{
		Message: "Template has been deleted!",
	})
}

// @Summary Create template by organization
// @ID create-template-by-organization
// @Security CoderSessionToken
// @Accept json
// @Produce json
// @Tags Templates
// @Param request body codersdk.CreateTemplateRequest true "Request body"
// @Param organization-id path string true "Organization ID"
// @Success 200 {object} codersdk.Template
// @Router /organizations/{organization-id}/templates/ [post]
// Returns a single template.
// Create a new template in an organization.
func (api *API) postTemplateByOrganization(rw http.ResponseWriter, r *http.Request) {
	var (
		ctx                                = r.Context()
		createTemplate                     codersdk.CreateTemplateRequest
		organization                       = httpmw.OrganizationParam(r)
		apiKey                             = httpmw.APIKey(r)
		auditor                            = *api.Auditor.Load()
		templateAudit, commitTemplateAudit = audit.InitRequest[database.Template](rw, &audit.RequestParams{
			Audit:   auditor,
			Log:     api.Logger,
			Request: r,
			Action:  database.AuditActionCreate,
		})
		templateVersionAudit, commitTemplateVersionAudit = audit.InitRequest[database.TemplateVersion](rw, &audit.RequestParams{
			Audit:   auditor,
			Log:     api.Logger,
			Request: r,
			Action:  database.AuditActionWrite,
		})
	)
	defer commitTemplateAudit()
	defer commitTemplateVersionAudit()

	if !api.Authorize(r, rbac.ActionCreate, rbac.ResourceTemplate.InOrg(organization.ID)) {
		httpapi.ResourceNotFound(rw)
		return
	}

	if !httpapi.Read(ctx, rw, r, &createTemplate) {
		return
	}
	_, err := api.Database.GetTemplateByOrganizationAndName(ctx, database.GetTemplateByOrganizationAndNameParams{
		OrganizationID: organization.ID,
		Name:           createTemplate.Name,
	})
	if err == nil {
		httpapi.Write(ctx, rw, http.StatusConflict, codersdk.Response{
			Message: fmt.Sprintf("Template with name %q already exists.", createTemplate.Name),
			Validations: []codersdk.ValidationError{{
				Field:  "name",
				Detail: "This value is already in use and should be unique.",
			}},
		})
		return
	}
	if !errors.Is(err, sql.ErrNoRows) {
		httpapi.Write(ctx, rw, http.StatusInternalServerError, codersdk.Response{
			Message: "Internal error fetching template by name.",
			Detail:  err.Error(),
		})
		return
	}
	templateVersion, err := api.Database.GetTemplateVersionByID(ctx, createTemplate.VersionID)
	if errors.Is(err, sql.ErrNoRows) {
		httpapi.Write(ctx, rw, http.StatusNotFound, codersdk.Response{
			Message: fmt.Sprintf("Template version %q does not exist.", createTemplate.VersionID),
			Validations: []codersdk.ValidationError{
				{Field: "template_version_id", Detail: "Template version does not exist"},
			},
		})
		return
	}
	if err != nil {
		httpapi.Write(ctx, rw, http.StatusInternalServerError, codersdk.Response{
			Message: "Internal error fetching template version.",
			Detail:  err.Error(),
		})
		return
	}
	templateVersionAudit.Old = templateVersion

	importJob, err := api.Database.GetProvisionerJobByID(ctx, templateVersion.JobID)
	if err != nil {
		httpapi.Write(ctx, rw, http.StatusInternalServerError, codersdk.Response{
			Message: "Internal error fetching provisioner job.",
			Detail:  err.Error(),
		})
		return
	}

	var ttl time.Duration
	if createTemplate.DefaultTTLMillis != nil {
		ttl = time.Duration(*createTemplate.DefaultTTLMillis) * time.Millisecond
	}
	if ttl < 0 {
		httpapi.Write(ctx, rw, http.StatusBadRequest, codersdk.Response{
			Message: "Invalid create template request.",
			Validations: []codersdk.ValidationError{
				{Field: "default_ttl_ms", Detail: "Must be a positive integer."},
			},
		})
		return
	}

	var allowUserCancelWorkspaceJobs bool
	if createTemplate.AllowUserCancelWorkspaceJobs != nil {
		allowUserCancelWorkspaceJobs = *createTemplate.AllowUserCancelWorkspaceJobs
	}

	var dbTemplate database.Template
	var template codersdk.Template
	err = api.Database.InTx(func(tx database.Store) error {
		now := database.Now()
		dbTemplate, err = tx.InsertTemplate(ctx, database.InsertTemplateParams{
			ID:              uuid.New(),
			CreatedAt:       now,
			UpdatedAt:       now,
			OrganizationID:  organization.ID,
			Name:            createTemplate.Name,
			Provisioner:     importJob.Provisioner,
			ActiveVersionID: templateVersion.ID,
			Description:     createTemplate.Description,
			DefaultTTL:      int64(ttl),
			CreatedBy:       apiKey.UserID,
			UserACL:         database.TemplateACL{},
			GroupACL: database.TemplateACL{
				organization.ID.String(): []rbac.Action{rbac.ActionRead},
			},
			DisplayName:                  createTemplate.DisplayName,
			Icon:                         createTemplate.Icon,
			AllowUserCancelWorkspaceJobs: allowUserCancelWorkspaceJobs,
		})
		if err != nil {
			return xerrors.Errorf("insert template: %s", err)
		}

		templateAudit.New = dbTemplate

		err = tx.UpdateTemplateVersionByID(ctx, database.UpdateTemplateVersionByIDParams{
			ID: templateVersion.ID,
			TemplateID: uuid.NullUUID{
				UUID:  dbTemplate.ID,
				Valid: true,
			},
			UpdatedAt: database.Now(),
		})
		if err != nil {
			return xerrors.Errorf("insert template version: %s", err)
		}
		newTemplateVersion := templateVersion
		newTemplateVersion.TemplateID = uuid.NullUUID{
			UUID:  dbTemplate.ID,
			Valid: true,
		}
		templateVersionAudit.New = newTemplateVersion

		for _, parameterValue := range createTemplate.ParameterValues {
			_, err = tx.InsertParameterValue(ctx, database.InsertParameterValueParams{
				ID:                uuid.New(),
				Name:              parameterValue.Name,
				CreatedAt:         database.Now(),
				UpdatedAt:         database.Now(),
				Scope:             database.ParameterScopeTemplate,
				ScopeID:           template.ID,
				SourceScheme:      database.ParameterSourceScheme(parameterValue.SourceScheme),
				SourceValue:       parameterValue.SourceValue,
				DestinationScheme: database.ParameterDestinationScheme(parameterValue.DestinationScheme),
			})
			if err != nil {
				return xerrors.Errorf("insert parameter value: %w", err)
			}
		}

		createdByNameMap, err := getCreatedByNamesByTemplateIDs(ctx, tx, []database.Template{dbTemplate})
		if err != nil {
			return xerrors.Errorf("get creator name: %w", err)
		}

		template = api.convertTemplate(dbTemplate, 0, createdByNameMap[dbTemplate.ID.String()])
		return nil
	}, nil)
	if err != nil {
		httpapi.Write(ctx, rw, http.StatusInternalServerError, codersdk.Response{
			Message: "Internal error inserting template.",
			Detail:  err.Error(),
		})
		return
	}

	api.Telemetry.Report(&telemetry.Snapshot{
		Templates:        []telemetry.Template{telemetry.ConvertTemplate(dbTemplate)},
		TemplateVersions: []telemetry.TemplateVersion{telemetry.ConvertTemplateVersion(templateVersion)},
	})

	httpapi.Write(ctx, rw, http.StatusCreated, template)
}

// @Summary Get templates by organization
// @ID get-templates-by-organization
// @Security CoderSessionToken
// @Produce json
// @Tags Templates
// @Param organization path string true "Organization ID" format(uuid)
// @Success 200 {object} []codersdk.Template
// @Router /organizations/{organization}/templates [get]
func (api *API) templatesByOrganization(rw http.ResponseWriter, r *http.Request) {
	ctx := r.Context()
	organization := httpmw.OrganizationParam(r)

	prepared, err := api.HTTPAuth.AuthorizeSQLFilter(r, rbac.ActionRead, rbac.ResourceTemplate.Type)
	if err != nil {
		httpapi.Write(ctx, rw, http.StatusInternalServerError, codersdk.Response{
			Message: "Internal error preparing sql filter.",
			Detail:  err.Error(),
		})
		return
	}

	// Filter templates based on rbac permissions
	templates, err := api.Database.GetAuthorizedTemplates(ctx, database.GetTemplatesWithFilterParams{
		OrganizationID: organization.ID,
	}, prepared)
	if errors.Is(err, sql.ErrNoRows) {
		err = nil
	}

	if err != nil {
		httpapi.Write(ctx, rw, http.StatusInternalServerError, codersdk.Response{
			Message: "Internal error fetching templates in organization.",
			Detail:  err.Error(),
		})
		return
	}

	templateIDs := make([]uuid.UUID, 0, len(templates))

	for _, template := range templates {
		templateIDs = append(templateIDs, template.ID)
	}
	workspaceCounts, err := api.Database.GetWorkspaceOwnerCountsByTemplateIDs(ctx, templateIDs)
	if errors.Is(err, sql.ErrNoRows) {
		err = nil
	}
	if err != nil {
		httpapi.Write(ctx, rw, http.StatusInternalServerError, codersdk.Response{
			Message: "Internal error fetching workspace counts.",
			Detail:  err.Error(),
		})
		return
	}

	createdByNameMap, err := getCreatedByNamesByTemplateIDs(ctx, api.Database, templates)
	if err != nil {
		httpapi.Write(ctx, rw, http.StatusInternalServerError, codersdk.Response{
			Message: "Internal error fetching creator names.",
			Detail:  err.Error(),
		})
		return
	}

	httpapi.Write(ctx, rw, http.StatusOK, api.convertTemplates(templates, workspaceCounts, createdByNameMap))
}

// @Summary Get templates by organization and template name
// @ID get-templates-by-organization-and-template-name
// @Security CoderSessionToken
// @Produce json
// @Tags Templates
// @Param organization path string true "Organization ID" format(uuid)
// @Param template-name path string true "Template name"
// @Success 200 {object} codersdk.Template
// @Router /organizations/{organization}/templates/{template-name} [get]
func (api *API) templateByOrganizationAndName(rw http.ResponseWriter, r *http.Request) {
	ctx := r.Context()
	organization := httpmw.OrganizationParam(r)
	templateName := chi.URLParam(r, "templatename")
	template, err := api.Database.GetTemplateByOrganizationAndName(ctx, database.GetTemplateByOrganizationAndNameParams{
		OrganizationID: organization.ID,
		Name:           templateName,
	})
	if err != nil {
		if errors.Is(err, sql.ErrNoRows) {
			httpapi.ResourceNotFound(rw)
			return
		}

		httpapi.Write(ctx, rw, http.StatusInternalServerError, codersdk.Response{
			Message: "Internal error fetching template.",
			Detail:  err.Error(),
		})
		return
	}

	if !api.Authorize(r, rbac.ActionRead, template) {
		httpapi.ResourceNotFound(rw)
		return
	}

	workspaceCounts, err := api.Database.GetWorkspaceOwnerCountsByTemplateIDs(ctx, []uuid.UUID{template.ID})
	if errors.Is(err, sql.ErrNoRows) {
		err = nil
	}
	if err != nil {
		httpapi.Write(ctx, rw, http.StatusInternalServerError, codersdk.Response{
			Message: "Internal error fetching workspace counts.",
			Detail:  err.Error(),
		})
		return
	}

	count := uint32(0)
	if len(workspaceCounts) > 0 {
		count = uint32(workspaceCounts[0].Count)
	}

	createdByNameMap, err := getCreatedByNamesByTemplateIDs(ctx, api.Database, []database.Template{template})
	if err != nil {
		httpapi.Write(ctx, rw, http.StatusInternalServerError, codersdk.Response{
			Message: "Internal error fetching creator name.",
			Detail:  err.Error(),
		})
		return
	}

	httpapi.Write(ctx, rw, http.StatusOK, api.convertTemplate(template, count, createdByNameMap[template.ID.String()]))
}

// @Summary Update template metadata by ID
// @ID update-template-metadata
// @Security CoderSessionToken
// @Produce json
// @Tags Templates
// @Param id path string true "Template ID" format(uuid)
// @Success 200 {object} codersdk.Template
// @Router /templates/{id} [patch]
func (api *API) patchTemplateMeta(rw http.ResponseWriter, r *http.Request) {
	var (
		ctx               = r.Context()
		template          = httpmw.TemplateParam(r)
		auditor           = *api.Auditor.Load()
		aReq, commitAudit = audit.InitRequest[database.Template](rw, &audit.RequestParams{
			Audit:   auditor,
			Log:     api.Logger,
			Request: r,
			Action:  database.AuditActionWrite,
		})
	)
	defer commitAudit()
	aReq.Old = template

	if !api.Authorize(r, rbac.ActionUpdate, template) {
		httpapi.ResourceNotFound(rw)
		return
	}

	var req codersdk.UpdateTemplateMeta
	if !httpapi.Read(ctx, rw, r, &req) {
		return
	}

	var validErrs []codersdk.ValidationError
	if req.DefaultTTLMillis < 0 {
		validErrs = append(validErrs, codersdk.ValidationError{Field: "default_ttl_ms", Detail: "Must be a positive integer."})
	}

	if len(validErrs) > 0 {
		httpapi.Write(ctx, rw, http.StatusBadRequest, codersdk.Response{
			Message:     "Invalid request to update template metadata!",
			Validations: validErrs,
		})
		return
	}

	count := uint32(0)
	var updated database.Template
	err := api.Database.InTx(func(tx database.Store) error {
		// Fetch workspace counts
		workspaceCounts, err := tx.GetWorkspaceOwnerCountsByTemplateIDs(ctx, []uuid.UUID{template.ID})
		if xerrors.Is(err, sql.ErrNoRows) {
			err = nil
		}
		if err != nil {
			return err
		}

		if len(workspaceCounts) > 0 {
			count = uint32(workspaceCounts[0].Count)
		}

		if req.Name == template.Name &&
			req.Description == template.Description &&
			req.DisplayName == template.DisplayName &&
			req.Icon == template.Icon &&
			req.AllowUserCancelWorkspaceJobs == template.AllowUserCancelWorkspaceJobs &&
			req.DefaultTTLMillis == time.Duration(template.DefaultTTL).Milliseconds() {
			return nil
		}

		// Update template metadata -- empty fields are not overwritten,
		// except for display_name, icon, and default_ttl.
		// The exception is required to clear content of these fields with UI.
		name := req.Name
		displayName := req.DisplayName
		desc := req.Description
		icon := req.Icon
		maxTTL := time.Duration(req.DefaultTTLMillis) * time.Millisecond
		allowUserCancelWorkspaceJobs := req.AllowUserCancelWorkspaceJobs

		if name == "" {
			name = template.Name
		}
		if desc == "" {
			desc = template.Description
		}

		updated, err = tx.UpdateTemplateMetaByID(ctx, database.UpdateTemplateMetaByIDParams{
			ID:                           template.ID,
			UpdatedAt:                    database.Now(),
			Name:                         name,
			DisplayName:                  displayName,
			Description:                  desc,
			Icon:                         icon,
			DefaultTTL:                   int64(maxTTL),
			AllowUserCancelWorkspaceJobs: allowUserCancelWorkspaceJobs,
		})
		if err != nil {
			return err
		}

		return nil
	}, nil)
	if err != nil {
		httpapi.InternalServerError(rw, err)
		return
	}

	if updated.UpdatedAt.IsZero() {
		aReq.New = template
		httpapi.Write(ctx, rw, http.StatusNotModified, nil)
		return
	}
	aReq.New = updated

	createdByNameMap, err := getCreatedByNamesByTemplateIDs(ctx, api.Database, []database.Template{updated})
	if err != nil {
		httpapi.Write(ctx, rw, http.StatusInternalServerError, codersdk.Response{
			Message: "Internal error fetching creator name.",
			Detail:  err.Error(),
		})
		return
	}

	httpapi.Write(ctx, rw, http.StatusOK, api.convertTemplate(updated, count, createdByNameMap[updated.ID.String()]))
}

func (api *API) templateDAUs(rw http.ResponseWriter, r *http.Request) {
	ctx := r.Context()
	template := httpmw.TemplateParam(r)
	if !api.Authorize(r, rbac.ActionRead, template) {
		httpapi.ResourceNotFound(rw)
		return
	}

	resp, _ := api.metricsCache.TemplateDAUs(template.ID)
	if resp == nil || resp.Entries == nil {
		httpapi.Write(ctx, rw, http.StatusOK, &codersdk.TemplateDAUsResponse{
			Entries: []codersdk.DAUEntry{},
		})
		return
	}
	httpapi.Write(ctx, rw, http.StatusOK, resp)
}

func (api *API) templateExamples(rw http.ResponseWriter, r *http.Request) {
	var (
		ctx          = r.Context()
		organization = httpmw.OrganizationParam(r)
	)

	if !api.Authorize(r, rbac.ActionRead, rbac.ResourceTemplate.InOrg(organization.ID)) {
		httpapi.ResourceNotFound(rw)
		return
	}

	ex, err := examples.List()
	if err != nil {
		httpapi.Write(ctx, rw, http.StatusInternalServerError, codersdk.Response{
			Message: "Internal error fetching examples.",
			Detail:  err.Error(),
		})
		return
	}

	httpapi.Write(ctx, rw, http.StatusOK, ex)
}

func getCreatedByNamesByTemplateIDs(ctx context.Context, db database.Store, templates []database.Template) (map[string]string, error) {
	creators := make(map[string]string, len(templates))
	for _, template := range templates {
		creator, err := db.GetUserByID(ctx, template.CreatedBy)
		if err != nil {
			return map[string]string{}, err
		}
		creators[template.ID.String()] = creator.Username
	}
	return creators, nil
}

func (api *API) convertTemplates(templates []database.Template, workspaceCounts []database.GetWorkspaceOwnerCountsByTemplateIDsRow, createdByNameMap map[string]string) []codersdk.Template {
	apiTemplates := make([]codersdk.Template, 0, len(templates))

	for _, template := range templates {
		found := false
		for _, workspaceCount := range workspaceCounts {
			if workspaceCount.TemplateID.String() != template.ID.String() {
				continue
			}
			apiTemplates = append(apiTemplates, api.convertTemplate(template, uint32(workspaceCount.Count), createdByNameMap[template.ID.String()]))
			found = true
			break
		}
		if !found {
			apiTemplates = append(apiTemplates, api.convertTemplate(template, uint32(0), createdByNameMap[template.ID.String()]))
		}
	}

	// Sort templates by ActiveUserCount DESC
	sort.SliceStable(apiTemplates, func(i, j int) bool {
		return apiTemplates[i].ActiveUserCount > apiTemplates[j].ActiveUserCount
	})

	return apiTemplates
}

func (api *API) convertTemplate(
	template database.Template, workspaceOwnerCount uint32, createdByName string,
) codersdk.Template {
	activeCount, _ := api.metricsCache.TemplateUniqueUsers(template.ID)

	buildTimeStats := api.metricsCache.TemplateBuildTimeStats(template.ID)

	return codersdk.Template{
		ID:                           template.ID,
		CreatedAt:                    template.CreatedAt,
		UpdatedAt:                    template.UpdatedAt,
		OrganizationID:               template.OrganizationID,
		Name:                         template.Name,
		DisplayName:                  template.DisplayName,
		Provisioner:                  codersdk.ProvisionerType(template.Provisioner),
		ActiveVersionID:              template.ActiveVersionID,
		WorkspaceOwnerCount:          workspaceOwnerCount,
		ActiveUserCount:              activeCount,
		BuildTimeStats:               buildTimeStats,
		Description:                  template.Description,
		Icon:                         template.Icon,
		DefaultTTLMillis:             time.Duration(template.DefaultTTL).Milliseconds(),
		CreatedByID:                  template.CreatedBy,
		CreatedByName:                createdByName,
		AllowUserCancelWorkspaceJobs: template.AllowUserCancelWorkspaceJobs,
	}
}<|MERGE_RESOLUTION|>--- conflicted
+++ resolved
@@ -23,16 +23,6 @@
 	"github.com/coder/coder/examples"
 )
 
-<<<<<<< HEAD
-=======
-// Auto-importable templates. These can be auto-imported after the first user
-// has been created.
-type AutoImportTemplate string
-
-const (
-	AutoImportTemplateKubernetes AutoImportTemplate = "kubernetes"
-)
-
 // @Summary Get template metadata by ID
 // @ID get-template-metadata-by-id
 // @Security CoderSessionToken
@@ -41,7 +31,6 @@
 // @Param id path string true "Template ID" format(uuid)
 // @Success 200 {object} codersdk.Template
 // @Router /templates/{id} [get]
->>>>>>> 24592332
 // Returns a single template.
 func (api *API) template(rw http.ResponseWriter, r *http.Request) {
 	ctx := r.Context()
