--- conflicted
+++ resolved
@@ -214,22 +214,13 @@
 
 	var (
 		defaultTTL time.Duration
-		// TODO(@dean): remove max_ttl once restart_requirement is ready
-<<<<<<< HEAD
+		// TODO(@dean): remove max_ttl once autostop_requirement is ready
 		maxTTL                        time.Duration
 		autostopRequirementDaysOfWeek []string
 		autostopRequirementWeeks      int64
 		failureTTL                    time.Duration
-		inactivityTTL                 time.Duration
-		lockedTTL                     time.Duration
-=======
-		maxTTL                       time.Duration
-		restartRequirementDaysOfWeek []string
-		restartRequirementWeeks      int64
-		failureTTL                   time.Duration
-		dormantTTL                   time.Duration
-		dormantAutoDeletionTTL       time.Duration
->>>>>>> f5d813c4
+		dormantTTL                    time.Duration
+		dormantAutoDeletionTTL        time.Duration
 	)
 	if createTemplate.DefaultTTLMillis != nil {
 		defaultTTL = time.Duration(*createTemplate.DefaultTTLMillis) * time.Millisecond
@@ -264,7 +255,7 @@
 	if len(autostopRequirementDaysOfWeek) > 0 {
 		autostopRequirementDaysOfWeekParsed, err = codersdk.WeekdaysToBitmap(autostopRequirementDaysOfWeek)
 		if err != nil {
-			validErrs = append(validErrs, codersdk.ValidationError{Field: "restart_requirement.days_of_week", Detail: err.Error()})
+			validErrs = append(validErrs, codersdk.ValidationError{Field: "autostop_requirement.days_of_week", Detail: err.Error()})
 		}
 	}
 	if createTemplate.MaxTTLMillis != nil {
@@ -274,7 +265,7 @@
 		validErrs = append(validErrs, codersdk.ValidationError{Field: "autostop_requirement.weeks", Detail: "Must be a positive integer."})
 	}
 	if autostopRequirementWeeks > schedule.MaxTemplateAutostopRequirementWeeks {
-		validErrs = append(validErrs, codersdk.ValidationError{Field: "restart_requirement.weeks", Detail: fmt.Sprintf("Must be less than %d.", schedule.MaxTemplateAutostopRequirementWeeks)})
+		validErrs = append(validErrs, codersdk.ValidationError{Field: "autostop_requirement.weeks", Detail: fmt.Sprintf("Must be less than %d.", schedule.MaxTemplateAutostopRequirementWeeks)})
 	}
 	if failureTTL < 0 {
 		validErrs = append(validErrs, codersdk.ValidationError{Field: "failure_ttl_ms", Detail: "Must be a positive integer."})
@@ -530,14 +521,14 @@
 	if len(req.AutostopRequirement.DaysOfWeek) > 0 {
 		autostopRequirementDaysOfWeekParsed, err = codersdk.WeekdaysToBitmap(req.AutostopRequirement.DaysOfWeek)
 		if err != nil {
-			validErrs = append(validErrs, codersdk.ValidationError{Field: "restart_requirement.days_of_week", Detail: err.Error()})
+			validErrs = append(validErrs, codersdk.ValidationError{Field: "autostop_requirement.days_of_week", Detail: err.Error()})
 		}
 	}
 	if req.AutostopRequirement.Weeks < 0 {
-		validErrs = append(validErrs, codersdk.ValidationError{Field: "restart_requirement.weeks", Detail: "Must be a positive integer."})
+		validErrs = append(validErrs, codersdk.ValidationError{Field: "autostop_requirement.weeks", Detail: "Must be a positive integer."})
 	}
 	if req.AutostopRequirement.Weeks > schedule.MaxTemplateAutostopRequirementWeeks {
-		validErrs = append(validErrs, codersdk.ValidationError{Field: "restart_requirement.weeks", Detail: fmt.Sprintf("Must be less than %d.", schedule.MaxTemplateAutostopRequirementWeeks)})
+		validErrs = append(validErrs, codersdk.ValidationError{Field: "autostop_requirement.weeks", Detail: fmt.Sprintf("Must be less than %d.", schedule.MaxTemplateAutostopRequirementWeeks)})
 	}
 	if req.FailureTTLMillis < 0 {
 		validErrs = append(validErrs, codersdk.ValidationError{Field: "failure_ttl_ms", Detail: "Must be a positive integer."})
@@ -747,33 +738,6 @@
 	buildTimeStats := api.metricsCache.TemplateBuildTimeStats(template.ID)
 
 	return codersdk.Template{
-<<<<<<< HEAD
-		ID:                           template.ID,
-		CreatedAt:                    template.CreatedAt,
-		UpdatedAt:                    template.UpdatedAt,
-		OrganizationID:               template.OrganizationID,
-		Name:                         template.Name,
-		DisplayName:                  template.DisplayName,
-		Provisioner:                  codersdk.ProvisionerType(template.Provisioner),
-		ActiveVersionID:              template.ActiveVersionID,
-		ActiveUserCount:              activeCount,
-		BuildTimeStats:               buildTimeStats,
-		Description:                  template.Description,
-		Icon:                         template.Icon,
-		DefaultTTLMillis:             time.Duration(template.DefaultTTL).Milliseconds(),
-		MaxTTLMillis:                 time.Duration(template.MaxTTL).Milliseconds(),
-		CreatedByID:                  template.CreatedBy,
-		CreatedByName:                template.CreatedByUsername,
-		AllowUserAutostart:           template.AllowUserAutostart,
-		AllowUserAutostop:            template.AllowUserAutostop,
-		AllowUserCancelWorkspaceJobs: template.AllowUserCancelWorkspaceJobs,
-		FailureTTLMillis:             time.Duration(template.FailureTTL).Milliseconds(),
-		InactivityTTLMillis:          time.Duration(template.InactivityTTL).Milliseconds(),
-		LockedTTLMillis:              time.Duration(template.LockedTTL).Milliseconds(),
-		AutostopRequirement: codersdk.TemplateAutostopRequirement{
-			DaysOfWeek: codersdk.BitmapToWeekdays(uint8(template.AutostopRequirementDaysOfWeek)),
-			Weeks:      template.AutostopRequirementWeeks,
-=======
 		ID:                             template.ID,
 		CreatedAt:                      template.CreatedAt,
 		UpdatedAt:                      template.UpdatedAt,
@@ -796,10 +760,9 @@
 		FailureTTLMillis:               time.Duration(template.FailureTTL).Milliseconds(),
 		TimeTilDormantMillis:           time.Duration(template.TimeTilDormant).Milliseconds(),
 		TimeTilDormantAutoDeleteMillis: time.Duration(template.TimeTilDormantAutoDelete).Milliseconds(),
-		RestartRequirement: codersdk.TemplateRestartRequirement{
-			DaysOfWeek: codersdk.BitmapToWeekdays(uint8(template.RestartRequirementDaysOfWeek)),
-			Weeks:      template.RestartRequirementWeeks,
->>>>>>> f5d813c4
+		AutostopRequirement: codersdk.TemplateAutostopRequirement{
+			DaysOfWeek: codersdk.BitmapToWeekdays(uint8(template.AutostopRequirementDaysOfWeek)),
+			Weeks:      template.AutostopRequirementWeeks,
 		},
 	}
 }