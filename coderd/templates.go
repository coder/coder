package coderd

import (
	"context"
	"database/sql"
	"errors"
	"fmt"
	"net/http"
	"sort"
	"time"

	"github.com/go-chi/chi/v5"
	"github.com/google/uuid"
	"golang.org/x/xerrors"

	"github.com/coder/coder/coderd/audit"
	"github.com/coder/coder/coderd/database"
	"github.com/coder/coder/coderd/database/dbauthz"
	"github.com/coder/coder/coderd/httpapi"
	"github.com/coder/coder/coderd/httpmw"
	"github.com/coder/coder/coderd/rbac"
	"github.com/coder/coder/coderd/schedule"
	"github.com/coder/coder/coderd/telemetry"
	"github.com/coder/coder/coderd/util/ptr"
	"github.com/coder/coder/codersdk"
	"github.com/coder/coder/examples"
)

// Returns a single template.
//
// @Summary Get template metadata by ID
// @ID get-template-metadata-by-id
// @Security CoderSessionToken
// @Produce json
// @Tags Templates
// @Param template path string true "Template ID" format(uuid)
// @Success 200 {object} codersdk.Template
// @Router /templates/{template} [get]
func (api *API) template(rw http.ResponseWriter, r *http.Request) {
	ctx := r.Context()
	template := httpmw.TemplateParam(r)

	createdByNameMap, err := getCreatedByNamesByTemplateIDs(ctx, api.Database, []database.Template{template})
	if err != nil {
		httpapi.Write(ctx, rw, http.StatusInternalServerError, codersdk.Response{
			Message: "Internal error fetching creator name.",
			Detail:  err.Error(),
		})
		return
	}

	httpapi.Write(ctx, rw, http.StatusOK, api.convertTemplate(template, createdByNameMap[template.ID.String()]))
}

// @Summary Delete template by ID
// @ID delete-template-by-id
// @Security CoderSessionToken
// @Produce json
// @Tags Templates
// @Param template path string true "Template ID" format(uuid)
// @Success 200 {object} codersdk.Response
// @Router /templates/{template} [delete]
func (api *API) deleteTemplate(rw http.ResponseWriter, r *http.Request) {
	var (
		ctx               = r.Context()
		template          = httpmw.TemplateParam(r)
		auditor           = *api.Auditor.Load()
		aReq, commitAudit = audit.InitRequest[database.Template](rw, &audit.RequestParams{
			Audit:   auditor,
			Log:     api.Logger,
			Request: r,
			Action:  database.AuditActionDelete,
		})
	)
	defer commitAudit()
	aReq.Old = template

	// This is just to get the workspace count, so we use a system context to
	// return ALL workspaces. Not just workspaces the user can view.
	// nolint:gocritic
	workspaces, err := api.Database.GetWorkspaces(dbauthz.AsSystemRestricted(ctx), database.GetWorkspacesParams{
		TemplateIds: []uuid.UUID{template.ID},
	})
	if err != nil && !errors.Is(err, sql.ErrNoRows) {
		httpapi.Write(ctx, rw, http.StatusInternalServerError, codersdk.Response{
			Message: "Internal error fetching workspaces by template id.",
			Detail:  err.Error(),
		})
		return
	}
	if len(workspaces) > 0 {
		httpapi.Write(ctx, rw, http.StatusBadRequest, codersdk.Response{
			Message: "All workspaces must be deleted before a template can be removed.",
		})
		return
	}
	err = api.Database.UpdateTemplateDeletedByID(ctx, database.UpdateTemplateDeletedByIDParams{
		ID:        template.ID,
		Deleted:   true,
		UpdatedAt: database.Now(),
	})
	if err != nil {
		httpapi.Write(ctx, rw, http.StatusInternalServerError, codersdk.Response{
			Message: "Internal error deleting template.",
			Detail:  err.Error(),
		})
		return
	}
	httpapi.Write(ctx, rw, http.StatusOK, codersdk.Response{
		Message: "Template has been deleted!",
	})
}

// Create a new template in an organization.
// Returns a single template.
//
// @Summary Create template by organization
// @ID create-template-by-organization
// @Security CoderSessionToken
// @Accept json
// @Produce json
// @Tags Templates
// @Param request body codersdk.CreateTemplateRequest true "Request body"
// @Param organization path string true "Organization ID"
// @Success 200 {object} codersdk.Template
// @Router /organizations/{organization}/templates [post]
func (api *API) postTemplateByOrganization(rw http.ResponseWriter, r *http.Request) {
	var (
		ctx                                = r.Context()
		createTemplate                     codersdk.CreateTemplateRequest
		organization                       = httpmw.OrganizationParam(r)
		apiKey                             = httpmw.APIKey(r)
		auditor                            = *api.Auditor.Load()
		templateAudit, commitTemplateAudit = audit.InitRequest[database.Template](rw, &audit.RequestParams{
			Audit:   auditor,
			Log:     api.Logger,
			Request: r,
			Action:  database.AuditActionCreate,
		})
		templateVersionAudit, commitTemplateVersionAudit = audit.InitRequest[database.TemplateVersion](rw, &audit.RequestParams{
			Audit:   auditor,
			Log:     api.Logger,
			Request: r,
			Action:  database.AuditActionWrite,
		})
	)
	defer commitTemplateAudit()
	defer commitTemplateVersionAudit()

	if !httpapi.Read(ctx, rw, r, &createTemplate) {
		return
	}

	// Make a temporary struct to represent the template. This is used for
	// auditing if any of the following checks fail. It will be overwritten when
	// the template is inserted into the db.
	templateAudit.New = database.Template{
		OrganizationID: organization.ID,
		Name:           createTemplate.Name,
		Description:    createTemplate.Description,
		CreatedBy:      apiKey.UserID,
		Icon:           createTemplate.Icon,
		DisplayName:    createTemplate.DisplayName,
	}

	_, err := api.Database.GetTemplateByOrganizationAndName(ctx, database.GetTemplateByOrganizationAndNameParams{
		OrganizationID: organization.ID,
		Name:           createTemplate.Name,
	})
	if err == nil {
		httpapi.Write(ctx, rw, http.StatusConflict, codersdk.Response{
			Message: fmt.Sprintf("Template with name %q already exists.", createTemplate.Name),
			Validations: []codersdk.ValidationError{{
				Field:  "name",
				Detail: "This value is already in use and should be unique.",
			}},
		})
		return
	}
	if !errors.Is(err, sql.ErrNoRows) {
		httpapi.Write(ctx, rw, http.StatusInternalServerError, codersdk.Response{
			Message: "Internal error fetching template by name.",
			Detail:  err.Error(),
		})
		return
	}

	templateVersion, err := api.Database.GetTemplateVersionByID(ctx, createTemplate.VersionID)
	if errors.Is(err, sql.ErrNoRows) {
		httpapi.Write(ctx, rw, http.StatusNotFound, codersdk.Response{
			Message: fmt.Sprintf("Template version %q does not exist.", createTemplate.VersionID),
			Validations: []codersdk.ValidationError{
				{Field: "template_version_id", Detail: "Template version does not exist"},
			},
		})
		return
	}
	if err != nil {
		httpapi.Write(ctx, rw, http.StatusInternalServerError, codersdk.Response{
			Message: "Internal error fetching template version.",
			Detail:  err.Error(),
		})
		return
	}
	templateVersionAudit.Old = templateVersion
	if templateVersion.TemplateID.Valid {
		httpapi.Write(ctx, rw, http.StatusBadRequest, codersdk.Response{
			Message: fmt.Sprintf("Template version %s is already part of a template", createTemplate.VersionID),
			Validations: []codersdk.ValidationError{
				{Field: "template_version_id", Detail: "Template version is already part of a template"},
			},
		})
		return
	}

	importJob, err := api.Database.GetProvisionerJobByID(ctx, templateVersion.JobID)
	if err != nil {
		httpapi.Write(ctx, rw, http.StatusInternalServerError, codersdk.Response{
			Message: "Internal error fetching provisioner job.",
			Detail:  err.Error(),
		})
		return
	}

	var (
<<<<<<< HEAD
		defaultTTL                   time.Duration
		restartRequirementDaysOfWeek []string
		restartRequirementWeeks      int64
		failureTTL                   time.Duration
		inactivityTTL                time.Duration
=======
		defaultTTL    time.Duration
		maxTTL        time.Duration
		failureTTL    time.Duration
		inactivityTTL time.Duration
		lockedTTL     time.Duration
>>>>>>> b73f9d8e
	)
	if createTemplate.DefaultTTLMillis != nil {
		defaultTTL = time.Duration(*createTemplate.DefaultTTLMillis) * time.Millisecond
	}
	if createTemplate.RestartRequirement != nil {
		restartRequirementDaysOfWeek = createTemplate.RestartRequirement.DaysOfWeek
		restartRequirementWeeks = createTemplate.RestartRequirement.Weeks
	}
	if createTemplate.FailureTTLMillis != nil {
		failureTTL = time.Duration(*createTemplate.FailureTTLMillis) * time.Millisecond
	}
	if createTemplate.InactivityTTLMillis != nil {
		inactivityTTL = time.Duration(*createTemplate.InactivityTTLMillis) * time.Millisecond
	}
	if createTemplate.LockedTTLMillis != nil {
		lockedTTL = time.Duration(*createTemplate.LockedTTLMillis) * time.Millisecond
	}

	var (
		validErrs                          []codersdk.ValidationError
		restartRequirementDaysOfWeekParsed uint8
	)
	if defaultTTL < 0 {
		validErrs = append(validErrs, codersdk.ValidationError{Field: "default_ttl_ms", Detail: "Must be a positive integer."})
	}
	if len(restartRequirementDaysOfWeek) > 0 {
		restartRequirementDaysOfWeekParsed, err = codersdk.WeekdaysToBitmap(restartRequirementDaysOfWeek)
		if err != nil {
			validErrs = append(validErrs, codersdk.ValidationError{Field: "restart_requirement.days_of_week", Detail: err.Error()})
		}
	}
	if restartRequirementWeeks < 0 {
		validErrs = append(validErrs, codersdk.ValidationError{Field: "restart_requirement.weeks", Detail: "Must be a positive integer."})
	}
	if restartRequirementWeeks > schedule.MaxTemplateRestartRequirementWeeks {
		validErrs = append(validErrs, codersdk.ValidationError{Field: "restart_requirement.weeks", Detail: fmt.Sprintf("Must be less than %d.", schedule.MaxTemplateRestartRequirementWeeks)})
	}
	if failureTTL < 0 {
		validErrs = append(validErrs, codersdk.ValidationError{Field: "failure_ttl_ms", Detail: "Must be a positive integer."})
	}
	if inactivityTTL < 0 {
		validErrs = append(validErrs, codersdk.ValidationError{Field: "inactivity_ttl_ms", Detail: "Must be a positive integer."})
	}
	if lockedTTL < 0 {
		validErrs = append(validErrs, codersdk.ValidationError{Field: "locked_ttl_ms", Detail: "Must be a positive integer."})
	}

	if len(validErrs) > 0 {
		httpapi.Write(ctx, rw, http.StatusBadRequest, codersdk.Response{
			Message:     "Invalid create template request.",
			Validations: validErrs,
		})
		return
	}

	var (
		dbTemplate database.Template
		template   codersdk.Template

		allowUserCancelWorkspaceJobs = ptr.NilToDefault(createTemplate.AllowUserCancelWorkspaceJobs, false)
		allowUserAutostart           = ptr.NilToDefault(createTemplate.AllowUserAutostart, true)
		allowUserAutostop            = ptr.NilToDefault(createTemplate.AllowUserAutostop, true)
	)

	defaultsGroups := database.TemplateACL{}
	if !createTemplate.DisableEveryoneGroupAccess {
		// The organization ID is used as the group ID for the everyone group
		// in this organization.
		defaultsGroups[organization.ID.String()] = []rbac.Action{rbac.ActionRead}
	}
	err = api.Database.InTx(func(tx database.Store) error {
		now := database.Now()
		dbTemplate, err = tx.InsertTemplate(ctx, database.InsertTemplateParams{
			ID:                           uuid.New(),
			CreatedAt:                    now,
			UpdatedAt:                    now,
			OrganizationID:               organization.ID,
			Name:                         createTemplate.Name,
			Provisioner:                  importJob.Provisioner,
			ActiveVersionID:              templateVersion.ID,
			Description:                  createTemplate.Description,
			CreatedBy:                    apiKey.UserID,
			UserACL:                      database.TemplateACL{},
			GroupACL:                     defaultsGroups,
			DisplayName:                  createTemplate.DisplayName,
			Icon:                         createTemplate.Icon,
			AllowUserCancelWorkspaceJobs: allowUserCancelWorkspaceJobs,
		})
		if err != nil {
			return xerrors.Errorf("insert template: %s", err)
		}

		dbTemplate, err = (*api.TemplateScheduleStore.Load()).SetTemplateScheduleOptions(ctx, tx, dbTemplate, schedule.TemplateScheduleOptions{
			UserAutostartEnabled: allowUserAutostart,
			UserAutostopEnabled:  allowUserAutostop,
			DefaultTTL:           defaultTTL,
			// Some of these values are enterprise-only, but the
			// TemplateScheduleStore will handle avoiding setting them if
			// unlicensed.
			RestartRequirement: schedule.TemplateRestartRequirement{
				DaysOfWeek: restartRequirementDaysOfWeekParsed,
				Weeks:      restartRequirementWeeks,
			},
			FailureTTL:    failureTTL,
			InactivityTTL: inactivityTTL,
			LockedTTL:     lockedTTL,
		})
		if err != nil {
			return xerrors.Errorf("set template schedule options: %s", err)
		}

		templateAudit.New = dbTemplate

		_, err = tx.UpdateTemplateVersionByID(ctx, database.UpdateTemplateVersionByIDParams{
			ID: templateVersion.ID,
			TemplateID: uuid.NullUUID{
				UUID:  dbTemplate.ID,
				Valid: true,
			},
			UpdatedAt: database.Now(),
			Name:      templateVersion.Name,
		})
		if err != nil {
			return xerrors.Errorf("insert template version: %s", err)
		}
		newTemplateVersion := templateVersion
		newTemplateVersion.TemplateID = uuid.NullUUID{
			UUID:  dbTemplate.ID,
			Valid: true,
		}
		templateVersionAudit.New = newTemplateVersion

		createdByNameMap, err := getCreatedByNamesByTemplateIDs(ctx, tx, []database.Template{dbTemplate})
		if err != nil {
			return xerrors.Errorf("get creator name: %w", err)
		}

		template = api.convertTemplate(dbTemplate, createdByNameMap[dbTemplate.ID.String()])
		return nil
	}, nil)
	if err != nil {
		httpapi.Write(ctx, rw, http.StatusInternalServerError, codersdk.Response{
			Message: "Internal error inserting template.",
			Detail:  err.Error(),
		})
		return
	}

	api.Telemetry.Report(&telemetry.Snapshot{
		Templates:        []telemetry.Template{telemetry.ConvertTemplate(dbTemplate)},
		TemplateVersions: []telemetry.TemplateVersion{telemetry.ConvertTemplateVersion(templateVersion)},
	})

	httpapi.Write(ctx, rw, http.StatusCreated, template)
}

// @Summary Get templates by organization
// @ID get-templates-by-organization
// @Security CoderSessionToken
// @Produce json
// @Tags Templates
// @Param organization path string true "Organization ID" format(uuid)
// @Success 200 {array} codersdk.Template
// @Router /organizations/{organization}/templates [get]
func (api *API) templatesByOrganization(rw http.ResponseWriter, r *http.Request) {
	ctx := r.Context()
	organization := httpmw.OrganizationParam(r)

	prepared, err := api.HTTPAuth.AuthorizeSQLFilter(r, rbac.ActionRead, rbac.ResourceTemplate.Type)
	if err != nil {
		httpapi.Write(ctx, rw, http.StatusInternalServerError, codersdk.Response{
			Message: "Internal error preparing sql filter.",
			Detail:  err.Error(),
		})
		return
	}

	// Filter templates based on rbac permissions
	templates, err := api.Database.GetAuthorizedTemplates(ctx, database.GetTemplatesWithFilterParams{
		OrganizationID: organization.ID,
	}, prepared)
	if errors.Is(err, sql.ErrNoRows) {
		err = nil
	}

	if err != nil {
		httpapi.Write(ctx, rw, http.StatusInternalServerError, codersdk.Response{
			Message: "Internal error fetching templates in organization.",
			Detail:  err.Error(),
		})
		return
	}

	createdByNameMap, err := getCreatedByNamesByTemplateIDs(ctx, api.Database, templates)
	if err != nil {
		httpapi.Write(ctx, rw, http.StatusInternalServerError, codersdk.Response{
			Message: "Internal error fetching creator names.",
			Detail:  err.Error(),
		})
		return
	}

	httpapi.Write(ctx, rw, http.StatusOK, api.convertTemplates(templates, createdByNameMap))
}

// @Summary Get templates by organization and template name
// @ID get-templates-by-organization-and-template-name
// @Security CoderSessionToken
// @Produce json
// @Tags Templates
// @Param organization path string true "Organization ID" format(uuid)
// @Param templatename path string true "Template name"
// @Success 200 {object} codersdk.Template
// @Router /organizations/{organization}/templates/{templatename} [get]
func (api *API) templateByOrganizationAndName(rw http.ResponseWriter, r *http.Request) {
	ctx := r.Context()
	organization := httpmw.OrganizationParam(r)
	templateName := chi.URLParam(r, "templatename")
	template, err := api.Database.GetTemplateByOrganizationAndName(ctx, database.GetTemplateByOrganizationAndNameParams{
		OrganizationID: organization.ID,
		Name:           templateName,
	})
	if err != nil {
		if httpapi.Is404Error(err) {
			httpapi.ResourceNotFound(rw)
			return
		}

		httpapi.Write(ctx, rw, http.StatusInternalServerError, codersdk.Response{
			Message: "Internal error fetching template.",
			Detail:  err.Error(),
		})
		return
	}

	createdByNameMap, err := getCreatedByNamesByTemplateIDs(ctx, api.Database, []database.Template{template})
	if err != nil {
		httpapi.Write(ctx, rw, http.StatusInternalServerError, codersdk.Response{
			Message: "Internal error fetching creator name.",
			Detail:  err.Error(),
		})
		return
	}

	httpapi.Write(ctx, rw, http.StatusOK, api.convertTemplate(template, createdByNameMap[template.ID.String()]))
}

// @Summary Update template metadata by ID
// @ID update-template-metadata-by-id
// @Security CoderSessionToken
// @Produce json
// @Tags Templates
// @Param template path string true "Template ID" format(uuid)
// @Success 200 {object} codersdk.Template
// @Router /templates/{template} [patch]
func (api *API) patchTemplateMeta(rw http.ResponseWriter, r *http.Request) {
	var (
		ctx               = r.Context()
		template          = httpmw.TemplateParam(r)
		auditor           = *api.Auditor.Load()
		aReq, commitAudit = audit.InitRequest[database.Template](rw, &audit.RequestParams{
			Audit:   auditor,
			Log:     api.Logger,
			Request: r,
			Action:  database.AuditActionWrite,
		})
	)
	defer commitAudit()
	aReq.Old = template

	scheduleOpts, err := (*api.TemplateScheduleStore.Load()).GetTemplateScheduleOptions(ctx, api.Database, template.ID)
	if err != nil {
		httpapi.Write(ctx, rw, http.StatusInternalServerError, codersdk.Response{
			Message: "Internal error fetching template schedule options.",
			Detail:  err.Error(),
		})
		return
	}

	var req codersdk.UpdateTemplateMeta
	if !httpapi.Read(ctx, rw, r, &req) {
		return
	}

	var (
		validErrs                          []codersdk.ValidationError
		restartRequirementDaysOfWeekParsed uint8
	)
	if req.DefaultTTLMillis < 0 {
		validErrs = append(validErrs, codersdk.ValidationError{Field: "default_ttl_ms", Detail: "Must be a positive integer."})
	}
	if req.RestartRequirement == nil {
		req.RestartRequirement = &codersdk.TemplateRestartRequirement{
			DaysOfWeek: codersdk.BitmapToWeekdays(scheduleOpts.RestartRequirement.DaysOfWeek),
			Weeks:      scheduleOpts.RestartRequirement.Weeks,
		}
	}
	if len(req.RestartRequirement.DaysOfWeek) > 0 {
		restartRequirementDaysOfWeekParsed, err = codersdk.WeekdaysToBitmap(req.RestartRequirement.DaysOfWeek)
		if err != nil {
			validErrs = append(validErrs, codersdk.ValidationError{Field: "restart_requirement.days_of_week", Detail: err.Error()})
		}
	}
	if req.RestartRequirement.Weeks < 0 {
		validErrs = append(validErrs, codersdk.ValidationError{Field: "restart_requirement.weeks", Detail: "Must be a positive integer."})
	}
	if req.RestartRequirement.Weeks > schedule.MaxTemplateRestartRequirementWeeks {
		validErrs = append(validErrs, codersdk.ValidationError{Field: "restart_requirement.weeks", Detail: fmt.Sprintf("Must be less than %d.", schedule.MaxTemplateRestartRequirementWeeks)})
	}
	if req.FailureTTLMillis < 0 {
		validErrs = append(validErrs, codersdk.ValidationError{Field: "failure_ttl_ms", Detail: "Must be a positive integer."})
	}
	if req.InactivityTTLMillis < 0 {
		validErrs = append(validErrs, codersdk.ValidationError{Field: "inactivity_ttl_ms", Detail: "Must be a positive integer."})
	}
	if req.InactivityTTLMillis < 0 {
		validErrs = append(validErrs, codersdk.ValidationError{Field: "inactivity_ttl_ms", Detail: "Must be a positive integer."})
	}
	if req.LockedTTLMillis < 0 {
		validErrs = append(validErrs, codersdk.ValidationError{Field: "locked_ttl_ms", Detail: "Must be a positive integer."})
	}

	if len(validErrs) > 0 {
		httpapi.Write(ctx, rw, http.StatusBadRequest, codersdk.Response{
			Message:     "Invalid request to update template metadata!",
			Validations: validErrs,
		})
		return
	}

	var updated database.Template
	err = api.Database.InTx(func(tx database.Store) error {
		if req.Name == template.Name &&
			req.Description == template.Description &&
			req.DisplayName == template.DisplayName &&
			req.Icon == template.Icon &&
			req.AllowUserAutostart == template.AllowUserAutostart &&
			req.AllowUserAutostop == template.AllowUserAutostop &&
			req.AllowUserCancelWorkspaceJobs == template.AllowUserCancelWorkspaceJobs &&
			req.DefaultTTLMillis == time.Duration(template.DefaultTTL).Milliseconds() &&
			restartRequirementDaysOfWeekParsed == scheduleOpts.RestartRequirement.DaysOfWeek &&
			req.RestartRequirement.Weeks == scheduleOpts.RestartRequirement.Weeks &&
			req.FailureTTLMillis == time.Duration(template.FailureTTL).Milliseconds() &&
			req.InactivityTTLMillis == time.Duration(template.InactivityTTL).Milliseconds() &&
			req.LockedTTLMillis == time.Duration(template.LockedTTL).Milliseconds() {
			return nil
		}

		// Users should not be able to clear the template name in the UI
		name := req.Name
		if name == "" {
			name = template.Name
		}

		var err error
		updated, err = tx.UpdateTemplateMetaByID(ctx, database.UpdateTemplateMetaByIDParams{
			ID:                           template.ID,
			UpdatedAt:                    database.Now(),
			Name:                         name,
			DisplayName:                  req.DisplayName,
			Description:                  req.Description,
			Icon:                         req.Icon,
			AllowUserCancelWorkspaceJobs: req.AllowUserCancelWorkspaceJobs,
		})
		if err != nil {
			return xerrors.Errorf("update template metadata: %w", err)
		}

		defaultTTL := time.Duration(req.DefaultTTLMillis) * time.Millisecond
		failureTTL := time.Duration(req.FailureTTLMillis) * time.Millisecond
		inactivityTTL := time.Duration(req.InactivityTTLMillis) * time.Millisecond
		lockedTTL := time.Duration(req.LockedTTLMillis) * time.Millisecond

		if defaultTTL != time.Duration(template.DefaultTTL) ||
			restartRequirementDaysOfWeekParsed != scheduleOpts.RestartRequirement.DaysOfWeek ||
			req.RestartRequirement.Weeks != scheduleOpts.RestartRequirement.Weeks ||
			failureTTL != time.Duration(template.FailureTTL) ||
			inactivityTTL != time.Duration(template.InactivityTTL) ||
			lockedTTL != time.Duration(template.LockedTTL) ||
			req.AllowUserAutostart != template.AllowUserAutostart ||
			req.AllowUserAutostop != template.AllowUserAutostop {
			updated, err = (*api.TemplateScheduleStore.Load()).SetTemplateScheduleOptions(ctx, tx, updated, schedule.TemplateScheduleOptions{
				// Some of these values are enterprise-only, but the
				// TemplateScheduleStore will handle avoiding setting them if
				// unlicensed.
				UserAutostartEnabled: req.AllowUserAutostart,
				UserAutostopEnabled:  req.AllowUserAutostop,
				DefaultTTL:           defaultTTL,
				RestartRequirement: schedule.TemplateRestartRequirement{
					DaysOfWeek: restartRequirementDaysOfWeekParsed,
					Weeks:      req.RestartRequirement.Weeks,
				},
				FailureTTL:    failureTTL,
				InactivityTTL: inactivityTTL,
				LockedTTL:     lockedTTL,
			})
			if err != nil {
				return xerrors.Errorf("set template schedule options: %w", err)
			}
		}

		return nil
	}, nil)
	if err != nil {
		httpapi.InternalServerError(rw, err)
		return
	}

	if updated.UpdatedAt.IsZero() {
		aReq.New = template
		httpapi.Write(ctx, rw, http.StatusNotModified, nil)
		return
	}
	aReq.New = updated

	createdByNameMap, err := getCreatedByNamesByTemplateIDs(ctx, api.Database, []database.Template{updated})
	if err != nil {
		httpapi.Write(ctx, rw, http.StatusInternalServerError, codersdk.Response{
			Message: "Internal error fetching creator name.",
			Detail:  err.Error(),
		})
		return
	}

	httpapi.Write(ctx, rw, http.StatusOK, api.convertTemplate(updated, createdByNameMap[updated.ID.String()]))
}

// @Summary Get template DAUs by ID
// @ID get-template-daus-by-id
// @Security CoderSessionToken
// @Produce json
// @Tags Templates
// @Param template path string true "Template ID" format(uuid)
// @Success 200 {object} codersdk.DAUsResponse
// @Router /templates/{template}/daus [get]
func (api *API) templateDAUs(rw http.ResponseWriter, r *http.Request) {
	ctx := r.Context()
	template := httpmw.TemplateParam(r)

	vals := r.URL.Query()
	p := httpapi.NewQueryParamParser()
	tzOffset := p.Int(vals, 0, "tz_offset")
	p.ErrorExcessParams(vals)
	if len(p.Errors) > 0 {
		httpapi.Write(ctx, rw, http.StatusBadRequest, codersdk.Response{
			Message:     "Query parameters have invalid values.",
			Validations: p.Errors,
		})
		return
	}

	_, resp, _ := api.metricsCache.TemplateDAUs(template.ID, tzOffset)
	if resp == nil || resp.Entries == nil {
		httpapi.Write(ctx, rw, http.StatusOK, &codersdk.DAUsResponse{
			Entries: []codersdk.DAUEntry{},
		})
		return
	}
	httpapi.Write(ctx, rw, http.StatusOK, resp)
}

// @Summary Get template examples by organization
// @ID get-template-examples-by-organization
// @Security CoderSessionToken
// @Produce json
// @Tags Templates
// @Param organization path string true "Organization ID" format(uuid)
// @Success 200 {array} codersdk.TemplateExample
// @Router /organizations/{organization}/templates/examples [get]
func (api *API) templateExamples(rw http.ResponseWriter, r *http.Request) {
	var (
		ctx          = r.Context()
		organization = httpmw.OrganizationParam(r)
	)

	if !api.Authorize(r, rbac.ActionRead, rbac.ResourceTemplate.InOrg(organization.ID)) {
		httpapi.ResourceNotFound(rw)
		return
	}

	ex, err := examples.List()
	if err != nil {
		httpapi.Write(ctx, rw, http.StatusInternalServerError, codersdk.Response{
			Message: "Internal error fetching examples.",
			Detail:  err.Error(),
		})
		return
	}

	httpapi.Write(ctx, rw, http.StatusOK, ex)
}

func getCreatedByNamesByTemplateIDs(ctx context.Context, db database.Store, templates []database.Template) (map[string]string, error) {
	creators := make(map[string]string, len(templates))
	for _, template := range templates {
		creator, err := db.GetUserByID(ctx, template.CreatedBy)
		if err != nil {
			return map[string]string{}, err
		}
		creators[template.ID.String()] = creator.Username
	}
	return creators, nil
}

func (api *API) convertTemplates(templates []database.Template, createdByNameMap map[string]string) []codersdk.Template {
	apiTemplates := make([]codersdk.Template, 0, len(templates))

	for _, template := range templates {
		apiTemplates = append(apiTemplates, api.convertTemplate(template, createdByNameMap[template.ID.String()]))
	}

	// Sort templates by ActiveUserCount DESC
	sort.SliceStable(apiTemplates, func(i, j int) bool {
		return apiTemplates[i].ActiveUserCount > apiTemplates[j].ActiveUserCount
	})

	return apiTemplates
}

func (api *API) convertTemplate(
	template database.Template, createdByName string,
) codersdk.Template {
	activeCount, _ := api.metricsCache.TemplateUniqueUsers(template.ID)

	buildTimeStats := api.metricsCache.TemplateBuildTimeStats(template.ID)

	return codersdk.Template{
		ID:                           template.ID,
		CreatedAt:                    template.CreatedAt,
		UpdatedAt:                    template.UpdatedAt,
		OrganizationID:               template.OrganizationID,
		Name:                         template.Name,
		DisplayName:                  template.DisplayName,
		Provisioner:                  codersdk.ProvisionerType(template.Provisioner),
		ActiveVersionID:              template.ActiveVersionID,
		ActiveUserCount:              activeCount,
		BuildTimeStats:               buildTimeStats,
		Description:                  template.Description,
		Icon:                         template.Icon,
		DefaultTTLMillis:             time.Duration(template.DefaultTTL).Milliseconds(),
		CreatedByID:                  template.CreatedBy,
		CreatedByName:                createdByName,
		AllowUserAutostart:           template.AllowUserAutostart,
		AllowUserAutostop:            template.AllowUserAutostop,
		AllowUserCancelWorkspaceJobs: template.AllowUserCancelWorkspaceJobs,
		FailureTTLMillis:             time.Duration(template.FailureTTL).Milliseconds(),
		InactivityTTLMillis:          time.Duration(template.InactivityTTL).Milliseconds(),
		LockedTTLMillis:              time.Duration(template.LockedTTL).Milliseconds(),
		RestartRequirement: codersdk.TemplateRestartRequirement{
			DaysOfWeek: codersdk.BitmapToWeekdays(uint8(template.RestartRequirementDaysOfWeek)),
			Weeks:      template.RestartRequirementWeeks,
		},
	}
}<|MERGE_RESOLUTION|>--- conflicted
+++ resolved
@@ -223,19 +223,12 @@
 	}
 
 	var (
-<<<<<<< HEAD
 		defaultTTL                   time.Duration
 		restartRequirementDaysOfWeek []string
 		restartRequirementWeeks      int64
 		failureTTL                   time.Duration
 		inactivityTTL                time.Duration
-=======
-		defaultTTL    time.Duration
-		maxTTL        time.Duration
-		failureTTL    time.Duration
-		inactivityTTL time.Duration
-		lockedTTL     time.Duration
->>>>>>> b73f9d8e
+		lockedTTL                    time.Duration
 	)
 	if createTemplate.DefaultTTLMillis != nil {
 		defaultTTL = time.Duration(*createTemplate.DefaultTTLMillis) * time.Millisecond
