--- conflicted
+++ resolved
@@ -190,7 +190,6 @@
 			AssertAction: rbac.ActionCreate,
 			AssertObject: rbac.ResourceTemplate.InOrg(organization.ID),
 		},
-
 		"DELETE:/api/v2/templates/{template}": {
 			AssertAction: rbac.ActionDelete,
 			AssertObject: rbac.ResourceTemplate.InOrg(template.OrganizationID).WithID(template.ID.String()),
@@ -199,7 +198,6 @@
 			AssertAction: rbac.ActionRead,
 			AssertObject: rbac.ResourceTemplate.InOrg(template.OrganizationID).WithID(template.ID.String()),
 		},
-
 		"POST:/api/v2/files": {AssertAction: rbac.ActionCreate, AssertObject: rbac.ResourceFile},
 		"GET:/api/v2/files/{fileHash}": {AssertAction: rbac.ActionRead,
 			AssertObject: rbac.ResourceFile.WithOwner(admin.UserID.String()).WithID(file.Hash)},
@@ -240,11 +238,8 @@
 			route = strings.ReplaceAll(route, "{workspacebuild}", workspace.LatestBuild.ID.String())
 			route = strings.ReplaceAll(route, "{workspacename}", workspace.Name)
 			route = strings.ReplaceAll(route, "{workspacebuildname}", workspace.LatestBuild.Name)
-<<<<<<< HEAD
 			route = strings.ReplaceAll(route, "{template}", template.ID.String())
-=======
 			route = strings.ReplaceAll(route, "{hash}", file.Hash)
->>>>>>> 5f8d0e5d
 
 			resp, err := client.Request(context.Background(), method, route, nil)
 			require.NoError(t, err, "do req")
