--- conflicted
+++ resolved
@@ -90,7 +90,13 @@
 		"GET:/api/v2/workspaceagents/{workspaceagent}/turn":       {NoAuthorize: true},
 
 		// TODO: @emyrk these need to be fixed by adding authorize calls
-		"GET:/api/v2/workspaceresources/{workspaceresource}": {NoAuthorize: true},
+		"GET:/api/v2/workspaceresources/{workspaceresource}":             {NoAuthorize: true},
+		"GET:/api/v2/workspacebuilds/{workspacebuild}":                   {NoAuthorize: true},
+		"GET:/api/v2/workspacebuilds/{workspacebuild}/logs":              {NoAuthorize: true},
+		"GET:/api/v2/workspacebuilds/{workspacebuild}/resources":         {NoAuthorize: true},
+		"GET:/api/v2/workspacebuilds/{workspacebuild}/state":             {NoAuthorize: true},
+		"PATCH:/api/v2/workspacebuilds/{workspacebuild}/cancel":          {NoAuthorize: true},
+		"GET:/api/v2/workspaces/{workspace}/builds/{workspacebuildname}": {NoAuthorize: true},
 
 		"GET:/api/v2/users/oauth2/github/callback": {NoAuthorize: true},
 
@@ -131,6 +137,8 @@
 		"GET:/api/v2/users/{user}/organizations":                     {StatusCode: http.StatusOK, AssertObject: rbac.ResourceOrganization},
 		"GET:/api/v2/users/{user}/workspaces":                        {StatusCode: http.StatusOK, AssertObject: rbac.ResourceWorkspace},
 		"GET:/api/v2/organizations/{organization}/workspaces/{user}": {StatusCode: http.StatusOK, AssertObject: rbac.ResourceWorkspace},
+		"GET:/api/v2/organizations/{organization}/workspaces/{user}/{workspace}": {
+			AssertObject: rbac.ResourceWorkspace.InOrg(organization.ID).WithID(workspace.ID.String()).WithOwner(workspace.OwnerID.String()),
 		"GET:/api/v2/workspaces/{workspace}/builds/{workspacebuildname}": {
 			AssertAction: rbac.ActionRead,
 			AssertObject: workspaceRBACObj,
@@ -140,7 +148,6 @@
 			AssertObject: workspaceRBACObj,
 		},
 		"GET:/api/v2/organizations/{organization}/workspaces": {StatusCode: http.StatusOK, AssertObject: rbac.ResourceWorkspace},
-<<<<<<< HEAD
 		"GET:/api/v2/workspacebuilds/{workspacebuild}": {
 			AssertAction: rbac.ActionRead,
 			AssertObject: workspaceRBACObj,
@@ -177,9 +184,6 @@
 			AssertAction: rbac.ActionRead,
 			AssertObject: workspaceRBACObj,
 		},
-=======
-		"GET:/api/v2/workspaces":                              {StatusCode: http.StatusOK, AssertObject: rbac.ResourceWorkspace},
->>>>>>> e2ed5817
 
 		// These endpoints need payloads to get to the auth part. Payloads will be required
 		"PUT:/api/v2/users/{user}/roles":             {StatusCode: http.StatusBadRequest, NoAuthorize: true},
