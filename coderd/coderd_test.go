--- conflicted
+++ resolved
@@ -271,12 +271,8 @@
 		"GET:/api/v2/workspaceagents/me/turn":                     {NoAuthorize: true},
 		"GET:/api/v2/workspaceagents/me/node":                     {NoAuthorize: true},
 		"GET:/api/v2/workspaceagents/{workspaceagent}/iceservers": {NoAuthorize: true},
-<<<<<<< HEAD
 		"GET:/api/v2/workspaceagents/{workspaceagent}/turn":       {NoAuthorize: true},
 		"GET:/api/v2/workspaceagents/{workspaceagent}/derpmap":    {NoAuthorize: true},
-=======
-		"GET:/api/v2/workspaceagents/{workspaceagent}/derp":       {NoAuthorize: true},
->>>>>>> 301727d1
 
 		// These endpoints have more assertions. This is good, add more endpoints to assert if you can!
 		"GET:/api/v2/organizations/{organization}": {AssertObject: rbac.ResourceOrganization.InOrg(admin.OrganizationID)},
@@ -338,10 +334,6 @@
 			AssertObject: workspaceRBACObj,
 		},
 		"GET:/api/v2/workspaceagents/{workspaceagent}/dial": {
-			AssertAction: rbac.ActionCreate,
-			AssertObject: workspaceExecObj,
-		},
-		"GET:/api/v2/workspaceagents/{workspaceagent}/turn": {
 			AssertAction: rbac.ActionCreate,
 			AssertObject: workspaceExecObj,
 		},
@@ -609,9 +601,8 @@
 	Action    rbac.Action
 }
 
-<<<<<<< HEAD
-func (f *fakeAuthorizer) reset() {
-	f.Called = nil
+func (f *fakePreparedAuthorizer) Authorize(ctx context.Context, object rbac.Object) error {
+	return f.Original.ByRoleName(ctx, f.SubjectID, f.Roles, f.Action, object)
 }
 
 func TestDERP(t *testing.T) {
@@ -680,8 +671,4 @@
 
 	w1.Close()
 	w2.Close()
-=======
-func (f *fakePreparedAuthorizer) Authorize(ctx context.Context, object rbac.Object) error {
-	return f.Original.ByRoleName(ctx, f.SubjectID, f.Roles, f.Action, object)
->>>>>>> 301727d1
 }