package coderd_test

import (
	"context"
	"io"
	"net/http"
	"sync/atomic"
	"testing"
	"time"

	"github.com/stretchr/testify/assert"
	"github.com/stretchr/testify/require"

	"github.com/coder/coder/v2/coderd/coderdtest"
	"github.com/coder/coder/v2/coderd/healthcheck"
	"github.com/coder/coder/v2/coderd/healthcheck/derphealth"
	"github.com/coder/coder/v2/codersdk"
	"github.com/coder/coder/v2/testutil"
)

func TestDebugHealth(t *testing.T) {
	t.Parallel()
	t.Run("OK", func(t *testing.T) {
		t.Parallel()

		var (
			calls        = atomic.Int64{}
			ctx, cancel  = context.WithTimeout(context.Background(), testutil.WaitShort)
			sessionToken string
			client       = coderdtest.New(t, &coderdtest.Options{
				HealthcheckFunc: func(_ context.Context, apiKey string) *healthcheck.Report {
					calls.Add(1)
					assert.Equal(t, sessionToken, apiKey)
					return &healthcheck.Report{
						Time: time.Now(),
					}
				},
				HealthcheckRefresh: time.Hour, // Avoid flakes.
			})
			_ = coderdtest.CreateFirstUser(t, client)
		)
		defer cancel()

		sessionToken = client.SessionToken()
		for i := 0; i < 10; i++ {
			res, err := client.Request(ctx, "GET", "/api/v2/debug/health", nil)
			require.NoError(t, err)
			_, _ = io.ReadAll(res.Body)
			res.Body.Close()
			require.Equal(t, http.StatusOK, res.StatusCode)
		}
		// The healthcheck should only have been called once.
		require.EqualValues(t, 1, calls.Load())
	})

	t.Run("Forced", func(t *testing.T) {
		t.Parallel()

		var (
			calls        = atomic.Int64{}
			ctx, cancel  = context.WithTimeout(context.Background(), testutil.WaitShort)
			sessionToken string
			client       = coderdtest.New(t, &coderdtest.Options{
				HealthcheckFunc: func(_ context.Context, apiKey string) *healthcheck.Report {
					calls.Add(1)
					assert.Equal(t, sessionToken, apiKey)
					return &healthcheck.Report{
						Time: time.Now(),
					}
				},
				HealthcheckRefresh: time.Hour, // Avoid flakes.
			})
			_ = coderdtest.CreateFirstUser(t, client)
		)
		defer cancel()

		sessionToken = client.SessionToken()
		for i := 0; i < 10; i++ {
			res, err := client.Request(ctx, "GET", "/api/v2/debug/health?force=true", nil)
			require.NoError(t, err)
			_, _ = io.ReadAll(res.Body)
			res.Body.Close()
			require.Equal(t, http.StatusOK, res.StatusCode)
		}
		// The healthcheck func should have been called each time.
		require.EqualValues(t, 10, calls.Load())
	})

	t.Run("Timeout", func(t *testing.T) {
		t.Parallel()

		var (
			ctx, cancel = context.WithTimeout(context.Background(), testutil.WaitShort)
			client      = coderdtest.New(t, &coderdtest.Options{
				HealthcheckTimeout: time.Microsecond,
				HealthcheckFunc: func(context.Context, string) *healthcheck.Report {
					t := time.NewTimer(time.Second)
					defer t.Stop()

					select {
					case <-ctx.Done():
						return &healthcheck.Report{}
					case <-t.C:
						return &healthcheck.Report{}
					}
				},
			})
			_ = coderdtest.CreateFirstUser(t, client)
		)
		defer cancel()

		res, err := client.Request(ctx, "GET", "/api/v2/debug/health", nil)
		require.NoError(t, err)
		defer res.Body.Close()
		_, _ = io.ReadAll(res.Body)
		require.Equal(t, http.StatusNotFound, res.StatusCode)
	})

	t.Run("Refresh", func(t *testing.T) {
		t.Parallel()

		var (
			calls       = make(chan struct{})
			callsDone   = make(chan struct{})
			ctx, cancel = context.WithTimeout(context.Background(), testutil.WaitShort)
			client      = coderdtest.New(t, &coderdtest.Options{
				HealthcheckRefresh: time.Microsecond,
				HealthcheckFunc: func(context.Context, string) *healthcheck.Report {
					calls <- struct{}{}
					return &healthcheck.Report{}
				},
			})
			_ = coderdtest.CreateFirstUser(t, client)
		)

		defer cancel()

		go func() {
			defer close(callsDone)
			<-calls
			<-time.After(testutil.IntervalFast)
			<-calls
		}()

		res, err := client.Request(ctx, "GET", "/api/v2/debug/health", nil)
		require.NoError(t, err)
		defer res.Body.Close()
		_, _ = io.ReadAll(res.Body)
		require.Equal(t, http.StatusOK, res.StatusCode)

		res, err = client.Request(ctx, "GET", "/api/v2/debug/health", nil)
		require.NoError(t, err)
		defer res.Body.Close()
		_, _ = io.ReadAll(res.Body)
		require.Equal(t, http.StatusOK, res.StatusCode)

		select {
		case <-callsDone:
		case <-ctx.Done():
			t.Fatal("timed out waiting for calls to finish")
		}
	})

	t.Run("Deduplicated", func(t *testing.T) {
		t.Parallel()

		var (
			ctx, cancel = context.WithTimeout(context.Background(), testutil.WaitShort)
			calls       int
			client      = coderdtest.New(t, &coderdtest.Options{
				HealthcheckRefresh: time.Hour,
				HealthcheckTimeout: time.Hour,
				HealthcheckFunc: func(context.Context, string) *healthcheck.Report {
					calls++
					return &healthcheck.Report{
						Time: time.Now(),
					}
				},
			})
			_ = coderdtest.CreateFirstUser(t, client)
		)
		defer cancel()

		res, err := client.Request(ctx, "GET", "/api/v2/debug/health", nil)
		require.NoError(t, err)
		defer res.Body.Close()
		_, _ = io.ReadAll(res.Body)

		require.Equal(t, http.StatusOK, res.StatusCode)

		res, err = client.Request(ctx, "GET", "/api/v2/debug/health", nil)
		require.NoError(t, err)
		defer res.Body.Close()
		_, _ = io.ReadAll(res.Body)

		require.Equal(t, http.StatusOK, res.StatusCode)
		require.Equal(t, 1, calls)
	})

	t.Run("Text", func(t *testing.T) {
		t.Parallel()

		var (
			ctx, cancel  = context.WithTimeout(context.Background(), testutil.WaitShort)
			sessionToken string
			client       = coderdtest.New(t, &coderdtest.Options{
				HealthcheckFunc: func(_ context.Context, apiKey string) *healthcheck.Report {
					assert.Equal(t, sessionToken, apiKey)
					return &healthcheck.Report{
						Time:    time.Now(),
						Healthy: true,
						DERP:    derphealth.Report{Healthy: true},
					}
				},
			})
			_ = coderdtest.CreateFirstUser(t, client)
		)
		defer cancel()

		sessionToken = client.SessionToken()
		res, err := client.Request(ctx, "GET", "/api/v2/debug/health?format=text", nil)
		require.NoError(t, err)
		defer res.Body.Close()
		resB, _ := io.ReadAll(res.Body)
		require.Equal(t, http.StatusOK, res.StatusCode)

		resStr := string(resB)
		assert.Contains(t, resStr, "healthy: true")
		assert.Contains(t, resStr, "derp: true")
		assert.Contains(t, resStr, "access_url: false")
		assert.Contains(t, resStr, "websocket: false")
		assert.Contains(t, resStr, "database: false")
	})
}

func TestHealthSettings(t *testing.T) {
	t.Parallel()

	t.Run("InitialState", func(t *testing.T) {
		t.Parallel()

		ctx, cancel := context.WithTimeout(context.Background(), testutil.WaitShort)
		defer cancel()

		// given
		adminClient := coderdtest.New(t, nil)
		_ = coderdtest.CreateFirstUser(t, adminClient)

		// when
		settings, err := adminClient.HealthSettings(ctx)
		require.NoError(t, err)

		// then
		require.Equal(t, codersdk.HealthSettings{DismissedHealthchecks: []string{}}, settings)
	})

<<<<<<< HEAD
	t.Run("Updated", func(t *testing.T) {
=======
	t.Run("DismissSection", func(t *testing.T) {
>>>>>>> f431aa53
		t.Parallel()

		ctx, cancel := context.WithTimeout(context.Background(), testutil.WaitShort)
		defer cancel()

		// given
		adminClient := coderdtest.New(t, nil)
		_ = coderdtest.CreateFirstUser(t, adminClient)

		expected := codersdk.HealthSettings{
			DismissedHealthchecks: []string{healthcheck.SectionDERP, healthcheck.SectionWebsocket},
		}

<<<<<<< HEAD
		// when
		err := adminClient.UpdateHealthSettings(ctx, expected)
=======
		// when: dismiss "derp" and "websocket"
		err := adminClient.PutHealthSettings(ctx, expected)
		require.NoError(t, err)

		// then
		settings, err := adminClient.HealthSettings(ctx)
		require.NoError(t, err)
		require.Equal(t, expected, settings)
	})

	t.Run("UnDismissSection", func(t *testing.T) {
		t.Parallel()

		ctx, cancel := context.WithTimeout(context.Background(), testutil.WaitShort)
		defer cancel()

		// given
		adminClient := coderdtest.New(t, nil)
		_ = coderdtest.CreateFirstUser(t, adminClient)

		initial := codersdk.HealthSettings{
			DismissedHealthchecks: []string{healthcheck.SectionDERP, healthcheck.SectionWebsocket},
		}

		err := adminClient.PutHealthSettings(ctx, initial)
		require.NoError(t, err)

		expected := codersdk.HealthSettings{
			DismissedHealthchecks: []string{healthcheck.SectionDERP},
		}

		// when: undismiss "websocket"
		err = adminClient.PutHealthSettings(ctx, expected)
>>>>>>> f431aa53
		require.NoError(t, err)

		// then
		settings, err := adminClient.HealthSettings(ctx)
		require.NoError(t, err)
		require.Equal(t, expected, settings)
	})
<<<<<<< HEAD
=======

	t.Run("NotModified", func(t *testing.T) {
		t.Parallel()

		ctx, cancel := context.WithTimeout(context.Background(), testutil.WaitShort)
		defer cancel()

		// given
		adminClient := coderdtest.New(t, nil)
		_ = coderdtest.CreateFirstUser(t, adminClient)

		expected := codersdk.HealthSettings{
			DismissedHealthchecks: []string{healthcheck.SectionDERP, healthcheck.SectionWebsocket},
		}

		err := adminClient.PutHealthSettings(ctx, expected)
		require.NoError(t, err)

		// when
		err = adminClient.PutHealthSettings(ctx, expected)

		// then
		require.Error(t, err)
		require.Contains(t, err.Error(), "health settings not modified")
	})
>>>>>>> f431aa53
}

func TestDebugWebsocket(t *testing.T) {
	t.Parallel()

	t.Run("OK", func(t *testing.T) {
		t.Parallel()
	})
}<|MERGE_RESOLUTION|>--- conflicted
+++ resolved
@@ -254,11 +254,7 @@
 		require.Equal(t, codersdk.HealthSettings{DismissedHealthchecks: []string{}}, settings)
 	})
 
-<<<<<<< HEAD
-	t.Run("Updated", func(t *testing.T) {
-=======
 	t.Run("DismissSection", func(t *testing.T) {
->>>>>>> f431aa53
 		t.Parallel()
 
 		ctx, cancel := context.WithTimeout(context.Background(), testutil.WaitShort)
@@ -272,10 +268,6 @@
 			DismissedHealthchecks: []string{healthcheck.SectionDERP, healthcheck.SectionWebsocket},
 		}
 
-<<<<<<< HEAD
-		// when
-		err := adminClient.UpdateHealthSettings(ctx, expected)
-=======
 		// when: dismiss "derp" and "websocket"
 		err := adminClient.PutHealthSettings(ctx, expected)
 		require.NoError(t, err)
@@ -309,7 +301,6 @@
 
 		// when: undismiss "websocket"
 		err = adminClient.PutHealthSettings(ctx, expected)
->>>>>>> f431aa53
 		require.NoError(t, err)
 
 		// then
@@ -317,8 +308,6 @@
 		require.NoError(t, err)
 		require.Equal(t, expected, settings)
 	})
-<<<<<<< HEAD
-=======
 
 	t.Run("NotModified", func(t *testing.T) {
 		t.Parallel()
@@ -344,7 +333,6 @@
 		require.Error(t, err)
 		require.Contains(t, err.Error(), "health settings not modified")
 	})
->>>>>>> f431aa53
 }
 
 func TestDebugWebsocket(t *testing.T) {
