package wsconncache_test

import (
	"context"
	"fmt"
	"io"
	"net"
	"net/http"
	"net/http/httptest"
	"net/http/httputil"
	"net/netip"
	"net/url"
	"strings"
	"sync"
	"testing"
	"time"

	"github.com/google/uuid"
	"github.com/stretchr/testify/assert"
	"github.com/stretchr/testify/require"
	"go.uber.org/atomic"
	"go.uber.org/goleak"

	"cdr.dev/slog"
	"cdr.dev/slog/sloggers/slogtest"
	"github.com/coder/coder/agent"
	"github.com/coder/coder/coderd/wsconncache"
	"github.com/coder/coder/codersdk"
	"github.com/coder/coder/codersdk/agentsdk"
	"github.com/coder/coder/tailnet"
	"github.com/coder/coder/tailnet/tailnettest"
	"github.com/coder/coder/testutil"
)

func TestMain(m *testing.M) {
	goleak.VerifyTestMain(m)
}

func TestCache(t *testing.T) {
	t.Parallel()
	t.Run("Same", func(t *testing.T) {
		t.Parallel()
		cache := wsconncache.New(func(id uuid.UUID) (*codersdk.WorkspaceAgentConn, error) {
			return setupAgent(t, agentsdk.Manifest{}, 0), nil
		}, 0)
		defer func() {
			_ = cache.Close()
		}()
		conn1, _, err := cache.Acquire(uuid.Nil)
		require.NoError(t, err)
		conn2, _, err := cache.Acquire(uuid.Nil)
		require.NoError(t, err)
		require.True(t, conn1 == conn2)
	})
	t.Run("Expire", func(t *testing.T) {
		t.Parallel()
		called := atomic.NewInt32(0)
		cache := wsconncache.New(func(id uuid.UUID) (*codersdk.WorkspaceAgentConn, error) {
			called.Add(1)
			return setupAgent(t, agentsdk.Manifest{}, 0), nil
		}, time.Microsecond)
		defer func() {
			_ = cache.Close()
		}()
		conn, release, err := cache.Acquire(uuid.Nil)
		require.NoError(t, err)
		release()
		<-conn.Closed()
		conn, release, err = cache.Acquire(uuid.Nil)
		require.NoError(t, err)
		release()
		<-conn.Closed()
		require.Equal(t, int32(2), called.Load())
	})
	t.Run("NoExpireWhenLocked", func(t *testing.T) {
		t.Parallel()
		cache := wsconncache.New(func(id uuid.UUID) (*codersdk.WorkspaceAgentConn, error) {
			return setupAgent(t, agentsdk.Manifest{}, 0), nil
		}, time.Microsecond)
		defer func() {
			_ = cache.Close()
		}()
		conn, release, err := cache.Acquire(uuid.Nil)
		require.NoError(t, err)
		time.Sleep(time.Millisecond)
		release()
		<-conn.Closed()
	})
	t.Run("HTTPTransport", func(t *testing.T) {
		t.Parallel()
		random, err := net.Listen("tcp", "127.0.0.1:0")
		require.NoError(t, err)
		defer func() {
			_ = random.Close()
		}()
		tcpAddr, valid := random.Addr().(*net.TCPAddr)
		require.True(t, valid)

		server := &http.Server{
			ReadHeaderTimeout: time.Minute,
			Handler: http.HandlerFunc(func(w http.ResponseWriter, r *http.Request) {
				w.WriteHeader(http.StatusOK)
			}),
		}
		defer func() {
			_ = server.Close()
		}()
		go server.Serve(random)

		cache := wsconncache.New(func(id uuid.UUID) (*codersdk.WorkspaceAgentConn, error) {
			return setupAgent(t, agentsdk.Manifest{}, 0), nil
		}, time.Microsecond)
		defer func() {
			_ = cache.Close()
		}()

		var wg sync.WaitGroup
		// Perform many requests in parallel to simulate
		// simultaneous HTTP requests.
		for i := 0; i < 50; i++ {
			wg.Add(1)
			go func() {
				defer wg.Done()
				proxy := httputil.NewSingleHostReverseProxy(&url.URL{
					Scheme: "http",
					Host:   fmt.Sprintf("127.0.0.1:%d", tcpAddr.Port),
					Path:   "/",
				})
				ctx, cancel := context.WithTimeout(context.Background(), testutil.WaitMedium)
				defer cancel()
				req := httptest.NewRequest(http.MethodGet, "/", nil)
				req = req.WithContext(ctx)
				conn, release, err := cache.Acquire(uuid.Nil)
				if !assert.NoError(t, err) {
					return
				}
				defer release()
				if !conn.AwaitReachable(ctx) {
					t.Error("agent not reachable")
					return
				}

				transport := conn.HTTPTransport()
				defer transport.CloseIdleConnections()
				proxy.Transport = transport
				res := httptest.NewRecorder()
				proxy.ServeHTTP(res, req)
				resp := res.Result()
				defer resp.Body.Close()
				assert.Equal(t, http.StatusOK, resp.StatusCode)
			}()
		}
		wg.Wait()
	})
}

func setupAgent(t *testing.T, manifest agentsdk.Manifest, ptyTimeout time.Duration) *codersdk.WorkspaceAgentConn {
	t.Helper()
	logger := slogtest.Make(t, nil).Leveled(slog.LevelDebug)
	manifest.DERPMap, _ = tailnettest.RunDERPAndSTUN(t)

	coordinator := tailnet.NewCoordinator(logger)
	t.Cleanup(func() {
		_ = coordinator.Close()
	})
	manifest.AgentID = uuid.New()
	closer := agent.New(agent.Options{
		Client: &client{
			t:           t,
			agentID:     manifest.AgentID,
			manifest:    manifest,
			coordinator: coordinator,
		},
		Logger:                 logger.Named("agent"),
		ReconnectingPTYTimeout: ptyTimeout,
		Addresses:              []netip.Prefix{netip.PrefixFrom(codersdk.WorkspaceAgentIP, 128)},
	})
	t.Cleanup(func() {
		_ = closer.Close()
	})
	conn, err := tailnet.NewConn(&tailnet.Options{
		Addresses: []netip.Prefix{netip.PrefixFrom(tailnet.IP(), 128)},
		DERPMap:   manifest.DERPMap,
		Logger:    slogtest.Make(t, nil).Named("tailnet").Leveled(slog.LevelDebug),
	})
	require.NoError(t, err)
	clientConn, serverConn := net.Pipe()
	t.Cleanup(func() {
		_ = clientConn.Close()
		_ = serverConn.Close()
		_ = conn.Close()
	})
<<<<<<< HEAD
	go coordinator.ServeClient(serverConn, uuid.New(), agentID)
	sendNode, _ := tailnet.ServeCoordinator(clientConn, func(nodes []*tailnet.Node) error {
		return conn.UpdateNodes(nodes, false)
=======
	go coordinator.ServeClient(serverConn, uuid.New(), manifest.AgentID)
	sendNode, _ := tailnet.ServeCoordinator(clientConn, func(node []*tailnet.Node) error {
		return conn.UpdateNodes(node, false)
>>>>>>> 616e1d7e
	})
	conn.SetNodeCallback(sendNode)
	agentConn := codersdk.NewWorkspaceAgentConn(conn, codersdk.WorkspaceAgentConnOptions{
		AgentID: manifest.AgentID,
		AgentIP: codersdk.WorkspaceAgentIP,
	})
	t.Cleanup(func() {
		_ = agentConn.Close()
	})
	ctx, cancel := context.WithTimeout(context.Background(), testutil.WaitMedium)
	defer cancel()
	if !agentConn.AwaitReachable(ctx) {
		t.Fatal("agent not reachable")
	}
	return agentConn
}

type client struct {
	t           *testing.T
	agentID     uuid.UUID
	manifest    agentsdk.Manifest
	coordinator tailnet.Coordinator
}

func (c *client) Manifest(_ context.Context) (agentsdk.Manifest, error) {
	return c.manifest, nil
}

type closer struct {
	closeFunc func() error
}

func (c *closer) Close() error {
	return c.closeFunc()
}

func (c *client) DERPMapUpdates(_ context.Context) (<-chan agentsdk.DERPMapUpdate, io.Closer, error) {
	closed := make(chan struct{})
	return make(<-chan agentsdk.DERPMapUpdate), &closer{
		closeFunc: func() error {
			close(closed)
			return nil
		},
	}, nil
}

func (c *client) Listen(_ context.Context) (net.Conn, error) {
	clientConn, serverConn := net.Pipe()
	closed := make(chan struct{})
	c.t.Cleanup(func() {
		_ = serverConn.Close()
		_ = clientConn.Close()
		<-closed
	})
	go func() {
		_ = c.coordinator.ServeAgent(serverConn, c.agentID, "")
		close(closed)
	}()
	return clientConn, nil
}

func (*client) ReportStats(_ context.Context, _ slog.Logger, _ <-chan *agentsdk.Stats, _ func(time.Duration)) (io.Closer, error) {
	return io.NopCloser(strings.NewReader("")), nil
}

func (*client) PostLifecycle(_ context.Context, _ agentsdk.PostLifecycleRequest) error {
	return nil
}

func (*client) PostAppHealth(_ context.Context, _ agentsdk.PostAppHealthsRequest) error {
	return nil
}

func (*client) PostMetadata(_ context.Context, _ string, _ agentsdk.PostMetadataRequest) error {
	return nil
}

func (*client) PostStartup(_ context.Context, _ agentsdk.PostStartupRequest) error {
	return nil
}

func (*client) PatchStartupLogs(_ context.Context, _ agentsdk.PatchStartupLogs) error {
	return nil
}

func (*client) GetServiceBanner(_ context.Context) (codersdk.ServiceBannerConfig, error) {
	return codersdk.ServiceBannerConfig{}, nil
}<|MERGE_RESOLUTION|>--- conflicted
+++ resolved
@@ -190,15 +190,9 @@
 		_ = serverConn.Close()
 		_ = conn.Close()
 	})
-<<<<<<< HEAD
-	go coordinator.ServeClient(serverConn, uuid.New(), agentID)
+	go coordinator.ServeClient(serverConn, uuid.New(), manifest.AgentID)
 	sendNode, _ := tailnet.ServeCoordinator(clientConn, func(nodes []*tailnet.Node) error {
 		return conn.UpdateNodes(nodes, false)
-=======
-	go coordinator.ServeClient(serverConn, uuid.New(), manifest.AgentID)
-	sendNode, _ := tailnet.ServeCoordinator(clientConn, func(node []*tailnet.Node) error {
-		return conn.UpdateNodes(node, false)
->>>>>>> 616e1d7e
 	})
 	conn.SetNodeCallback(sendNode)
 	agentConn := codersdk.NewWorkspaceAgentConn(conn, codersdk.WorkspaceAgentConnOptions{
