--- conflicted
+++ resolved
@@ -196,17 +196,9 @@
 	if err != nil {
 		return oauth2.Token{}, err
 	}
-<<<<<<< HEAD
 
 	equalSecret := apikey.ValidateHash(dbSecret.HashedSecret, secret.secret)
 	if !equalSecret {
-=======
-	equal, err := userpassword.Compare(string(dbSecret.HashedSecret), secret.Secret)
-	if err != nil {
-		return oauth2.Token{}, xerrors.Errorf("unable to compare secret: %w", err)
-	}
-	if !equal {
->>>>>>> 0f342ecc
 		return oauth2.Token{}, errBadSecret
 	}
 
@@ -223,16 +215,8 @@
 	if err != nil {
 		return oauth2.Token{}, err
 	}
-<<<<<<< HEAD
 	equalCode := apikey.ValidateHash(dbCode.HashedSecret, code.secret)
 	if !equalCode {
-=======
-	equal, err = userpassword.Compare(string(dbCode.HashedSecret), code.Secret)
-	if err != nil {
-		return oauth2.Token{}, xerrors.Errorf("unable to compare code: %w", err)
-	}
-	if !equal {
->>>>>>> 0f342ecc
 		return oauth2.Token{}, errBadCode
 	}
 
@@ -366,14 +350,7 @@
 	if err != nil {
 		return oauth2.Token{}, err
 	}
-<<<<<<< HEAD
 	equal := apikey.ValidateHash(dbToken.RefreshHash, token.secret)
-=======
-	equal, err := userpassword.Compare(string(dbToken.RefreshHash), token.Secret)
-	if err != nil {
-		return oauth2.Token{}, xerrors.Errorf("unable to compare token: %w", err)
-	}
->>>>>>> 0f342ecc
 	if !equal {
 		return oauth2.Token{}, errBadToken
 	}
