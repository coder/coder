--- conflicted
+++ resolved
@@ -125,13 +125,8 @@
 		_, err = db.InsertOAuth2ProviderAppSecret(dbauthz.AsSystemRestricted(ctx), database.InsertOAuth2ProviderAppSecretParams{
 			ID:            uuid.New(),
 			CreatedAt:     now,
-<<<<<<< HEAD
-			SecretPrefix:  []byte(parsedSecret.prefix),
+			SecretPrefix:  []byte(parsedSecret.Prefix),
 			HashedSecret:  hashedSecret,
-=======
-			SecretPrefix:  []byte(parsedSecret.Prefix),
-			HashedSecret:  []byte(hashedSecret),
->>>>>>> 0f342ecc
 			DisplaySecret: createDisplaySecret(clientSecret),
 			AppID:         clientID,
 		})
