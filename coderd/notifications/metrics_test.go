--- conflicted
+++ resolved
@@ -400,13 +400,8 @@
 	)
 
 	// GIVEN: a template whose notification method differs from the default.
-<<<<<<< HEAD
-	out, err := api.Database.UpdateNotificationTemplateMethodByID(ctx, database.UpdateNotificationTemplateMethodByIDParams{
+	out, err := store.UpdateNotificationTemplateMethodByID(ctx, database.UpdateNotificationTemplateMethodByIDParams{
 		ID:     tmpl,
-=======
-	out, err := store.UpdateNotificationTemplateMethodByID(ctx, database.UpdateNotificationTemplateMethodByIDParams{
-		ID:     template,
->>>>>>> 76bfa9ba
 		Method: database.NullNotificationMethod{NotificationMethod: customMethod, Valid: true},
 	})
 	require.NoError(t, err)
