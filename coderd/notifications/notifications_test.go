--- conflicted
+++ resolved
@@ -744,35 +744,6 @@
 			},
 		},
 		{
-<<<<<<< HEAD
-			name: "TemplateWorkspaceMarkedForDeletionInOneWeek",
-			id:   notifications.TemplateWorkspaceMarkedForDeletion,
-			payload: types.MessagePayload{
-				UserName: "bobby",
-				Labels: map[string]string{
-					"name":           "bobby-workspace",
-					"reason":         "template updated to new dormancy policy",
-					"dormancyHours":  "168", // 168 hours = 7 days = 1 week
-					"timeTilDormant": "1 week",
-				},
-			},
-		},
-		{
-			name: "TemplateWorkspaceManualBuildFailed",
-			id:   notifications.TemplateWorkspaceManualBuildFailed,
-			payload: types.MessagePayload{
-				UserName: "bobby",
-				Labels: map[string]string{
-					"name":                     "bobby-workspace",
-					"template_name":            "bobby-template",
-					"initiator":                "joe",
-					"workspace_owner_username": "mrbobby",
-				},
-			},
-		},
-		{
-=======
->>>>>>> 69148629
 			name: "TemplateUserAccountCreated",
 			id:   notifications.TemplateUserAccountCreated,
 			payload: types.MessagePayload{
