package notifications_test

import (
	"bytes"
	"context"
	_ "embed"
	"encoding/json"
	"flag"
	"fmt"
	"go/ast"
	"go/parser"
	"go/token"
	"io"
	"net/http"
	"net/http/httptest"
	"net/url"
	"os"
	"path/filepath"
	"regexp"
	"slices"
	"sort"
	"strings"
	"sync"
	"testing"
	"text/template"
	"time"

	"github.com/emersion/go-sasl"
	"github.com/google/go-cmp/cmp"
	"github.com/google/uuid"
	smtpmock "github.com/mocktools/go-smtp-mock/v2"
	"github.com/stretchr/testify/assert"
	"github.com/stretchr/testify/require"
	"go.uber.org/goleak"
	"golang.org/x/xerrors"

	"cdr.dev/slog"
	"cdr.dev/slog/sloggers/slogtest"
	"github.com/coder/coder/v2/coderd/coderdtest"
	"github.com/coder/coder/v2/coderd/database"
	"github.com/coder/coder/v2/coderd/database/dbauthz"
	"github.com/coder/coder/v2/coderd/database/dbgen"
	"github.com/coder/coder/v2/coderd/database/dbtestutil"
	"github.com/coder/coder/v2/coderd/notifications"
	"github.com/coder/coder/v2/coderd/notifications/dispatch"
	"github.com/coder/coder/v2/coderd/notifications/dispatch/smtptest"
	"github.com/coder/coder/v2/coderd/notifications/types"
	"github.com/coder/coder/v2/coderd/rbac"
	"github.com/coder/coder/v2/coderd/util/syncmap"
	"github.com/coder/coder/v2/codersdk"
	"github.com/coder/coder/v2/testutil"
	"github.com/coder/quartz"
	"github.com/coder/serpent"
)

// updateGoldenFiles is a flag that can be set to update golden files.
var updateGoldenFiles = flag.Bool("update", false, "Update golden files")

func TestMain(m *testing.M) {
	goleak.VerifyTestMain(m)
}

// TestBasicNotificationRoundtrip enqueues a message to the store, waits for it to be acquired by a notifier,
// passes it off to a fake handler, and ensures the results are synchronized to the store.
func TestBasicNotificationRoundtrip(t *testing.T) {
	t.Parallel()

	// SETUP
	if !dbtestutil.WillUsePostgres() {
		t.Skip("This test requires postgres; it relies on business-logic only implemented in the database")
	}

	// nolint:gocritic // Unit test.
	ctx := dbauthz.AsSystemRestricted(testutil.Context(t, testutil.WaitSuperLong))
	store, _ := dbtestutil.NewDB(t)
	logger := slogtest.Make(t, nil).Leveled(slog.LevelDebug)
	method := database.NotificationMethodSmtp

	// GIVEN: a manager with standard config but a faked dispatch handler
	handler := &fakeHandler{}
	interceptor := &syncInterceptor{Store: store}
	cfg := defaultNotificationsConfig(method)
	cfg.RetryInterval = serpent.Duration(time.Hour) // Ensure retries don't interfere with the test
	mgr, err := notifications.NewManager(cfg, interceptor, defaultHelpers(), createMetrics(), logger.Named("manager"))
	require.NoError(t, err)
	mgr.WithHandlers(map[database.NotificationMethod]notifications.Handler{method: handler})
	t.Cleanup(func() {
		assert.NoError(t, mgr.Stop(ctx))
	})
	enq, err := notifications.NewStoreEnqueuer(cfg, store, defaultHelpers(), logger.Named("enqueuer"), quartz.NewReal())
	require.NoError(t, err)

	user := createSampleUser(t, store)

	// WHEN: 2 messages are enqueued
	sid, err := enq.Enqueue(ctx, user.ID, notifications.TemplateWorkspaceDeleted, map[string]string{"type": "success"}, "test")
	require.NoError(t, err)
	fid, err := enq.Enqueue(ctx, user.ID, notifications.TemplateWorkspaceDeleted, map[string]string{"type": "failure"}, "test")
	require.NoError(t, err)

	mgr.Run(ctx)

	// THEN: we expect that the handler will have received the notifications for dispatch
	require.Eventually(t, func() bool {
		handler.mu.RLock()
		defer handler.mu.RUnlock()
		return slices.Contains(handler.succeeded, sid.String()) &&
			slices.Contains(handler.failed, fid.String())
	}, testutil.WaitLong, testutil.IntervalFast)

	// THEN: we expect the store to be called with the updates of the earlier dispatches
	require.Eventually(t, func() bool {
		return interceptor.sent.Load() == 1 &&
			interceptor.failed.Load() == 1
	}, testutil.WaitLong, testutil.IntervalFast)

	// THEN: we verify that the store contains notifications in their expected state
	success, err := store.GetNotificationMessagesByStatus(ctx, database.GetNotificationMessagesByStatusParams{
		Status: database.NotificationMessageStatusSent,
		Limit:  10,
	})
	require.NoError(t, err)
	require.Len(t, success, 1)
	failed, err := store.GetNotificationMessagesByStatus(ctx, database.GetNotificationMessagesByStatusParams{
		Status: database.NotificationMessageStatusTemporaryFailure,
		Limit:  10,
	})
	require.NoError(t, err)
	require.Len(t, failed, 1)
}

func TestSMTPDispatch(t *testing.T) {
	t.Parallel()

	// SETUP

	// nolint:gocritic // Unit test.
	ctx := dbauthz.AsSystemRestricted(testutil.Context(t, testutil.WaitSuperLong))
	store, _ := dbtestutil.NewDB(t)
	logger := slogtest.Make(t, nil).Leveled(slog.LevelDebug)

	// start mock SMTP server
	mockSMTPSrv := smtpmock.New(smtpmock.ConfigurationAttr{
		LogToStdout:       false,
		LogServerActivity: true,
	})
	require.NoError(t, mockSMTPSrv.Start())
	t.Cleanup(func() {
		assert.NoError(t, mockSMTPSrv.Stop())
	})

	// GIVEN: an SMTP setup referencing a mock SMTP server
	const from = "danny@coder.com"
	method := database.NotificationMethodSmtp
	cfg := defaultNotificationsConfig(method)
	cfg.SMTP = codersdk.NotificationsEmailConfig{
		From:      from,
		Smarthost: serpent.HostPort{Host: "localhost", Port: fmt.Sprintf("%d", mockSMTPSrv.PortNumber())},
		Hello:     "localhost",
	}
<<<<<<< HEAD
	handler := newDispatchInterceptor(dispatch.NewSMTPHandler(cfg.SMTP, api.Logger.Named("smtp")))
	mgr, err := notifications.NewManager(cfg, api.Database, defaultHelpers(), createMetrics(), api.Logger.Named("manager"))
=======
	handler := newDispatchInterceptor(dispatch.NewSMTPHandler(cfg.SMTP, defaultHelpers(), logger.Named("smtp")))
	mgr, err := notifications.NewManager(cfg, store, defaultHelpers(), createMetrics(), logger.Named("manager"))
>>>>>>> 76bfa9ba
	require.NoError(t, err)
	mgr.WithHandlers(map[database.NotificationMethod]notifications.Handler{method: handler})
	t.Cleanup(func() {
		assert.NoError(t, mgr.Stop(ctx))
	})
	enq, err := notifications.NewStoreEnqueuer(cfg, store, defaultHelpers(), logger.Named("enqueuer"), quartz.NewReal())
	require.NoError(t, err)

	user := createSampleUser(t, store)

	// WHEN: a message is enqueued
	msgID, err := enq.Enqueue(ctx, user.ID, notifications.TemplateWorkspaceDeleted, map[string]string{}, "test")
	require.NoError(t, err)

	mgr.Run(ctx)

	// THEN: wait until the dispatch interceptor validates that the messages were dispatched
	require.Eventually(t, func() bool {
		assert.Nil(t, handler.lastErr.Load())
		assert.True(t, handler.retryable.Load() == 0)
		return handler.sent.Load() == 1
	}, testutil.WaitLong, testutil.IntervalMedium)

	// THEN: we verify that the expected message was received by the mock SMTP server
	msgs := mockSMTPSrv.MessagesAndPurge()
	require.Len(t, msgs, 1)
	require.Contains(t, msgs[0].MsgRequest(), fmt.Sprintf("From: %s", from))
	require.Contains(t, msgs[0].MsgRequest(), fmt.Sprintf("To: %s", user.Email))
	require.Contains(t, msgs[0].MsgRequest(), fmt.Sprintf("Message-Id: %s", msgID))
}

func TestWebhookDispatch(t *testing.T) {
	t.Parallel()

	// SETUP

	// nolint:gocritic // Unit test.
	ctx := dbauthz.AsSystemRestricted(testutil.Context(t, testutil.WaitSuperLong))
	store, _ := dbtestutil.NewDB(t)
	logger := slogtest.Make(t, nil).Leveled(slog.LevelDebug)

	sent := make(chan dispatch.WebhookPayload, 1)
	// Mock server to simulate webhook endpoint.
	server := httptest.NewServer(http.HandlerFunc(func(w http.ResponseWriter, r *http.Request) {
		var payload dispatch.WebhookPayload
		err := json.NewDecoder(r.Body).Decode(&payload)
		assert.NoError(t, err)
		assert.Equal(t, "application/json", r.Header.Get("Content-Type"))

		w.WriteHeader(http.StatusOK)
		_, err = w.Write([]byte("noted."))
		assert.NoError(t, err)
		sent <- payload
	}))
	defer server.Close()

	endpoint, err := url.Parse(server.URL)
	require.NoError(t, err)

	// GIVEN: a webhook setup referencing a mock HTTP server to receive the webhook
	cfg := defaultNotificationsConfig(database.NotificationMethodWebhook)
	cfg.Webhook = codersdk.NotificationsWebhookConfig{
		Endpoint: *serpent.URLOf(endpoint),
	}
	mgr, err := notifications.NewManager(cfg, store, defaultHelpers(), createMetrics(), logger.Named("manager"))
	require.NoError(t, err)
	t.Cleanup(func() {
		assert.NoError(t, mgr.Stop(ctx))
	})
	enq, err := notifications.NewStoreEnqueuer(cfg, store, defaultHelpers(), logger.Named("enqueuer"), quartz.NewReal())
	require.NoError(t, err)

	const (
		email    = "bob@coder.com"
		name     = "Robert McBobbington"
		username = "bob"
	)
	user := dbgen.User(t, store, database.User{
		Email:    email,
		Username: username,
		Name:     name,
	})

	// WHEN: a notification is enqueued (including arbitrary labels)
	input := map[string]string{
		"a": "b",
		"c": "d",
	}
	msgID, err := enq.Enqueue(ctx, user.ID, notifications.TemplateWorkspaceDeleted, input, "test")
	require.NoError(t, err)

	mgr.Run(ctx)

	// THEN: the webhook is received by the mock server and has the expected contents
	payload := testutil.RequireRecvCtx(testutil.Context(t, testutil.WaitShort), t, sent)
	require.EqualValues(t, "1.1", payload.Version)
	require.Equal(t, *msgID, payload.MsgID)
	require.Equal(t, payload.Payload.Labels, input)
	require.Equal(t, payload.Payload.UserEmail, email)
	// UserName is coalesced from `name` and `username`; in this case `name` wins.
	// This is not strictly necessary for this test, but it's testing some side logic which is too small for its own test.
	require.Equal(t, payload.Payload.UserName, name)
	require.Equal(t, payload.Payload.UserUsername, username)
	// Right now we don't have a way to query notification templates by ID in dbmem, and it's not necessary to add this
	// just to satisfy this test. We can safely assume that as long as this value is not empty that the given value was delivered.
	require.NotEmpty(t, payload.Payload.NotificationName)
}

// TestBackpressure validates that delays in processing the buffered updates will result in slowed dequeue rates.
// As a side-effect, this also tests the graceful shutdown and flushing of the buffers.
func TestBackpressure(t *testing.T) {
	t.Parallel()

	// SETUP
	if !dbtestutil.WillUsePostgres() {
		t.Skip("This test requires postgres; it relies on business-logic only implemented in the database")
	}

	store, _ := dbtestutil.NewDB(t)
	logger := slogtest.Make(t, nil).Leveled(slog.LevelDebug)
	// nolint:gocritic // Unit test.
	ctx := dbauthz.AsSystemRestricted(testutil.Context(t, testutil.WaitShort))

	const method = database.NotificationMethodWebhook
	cfg := defaultNotificationsConfig(method)

	// Tune the queue to fetch often.
	const fetchInterval = time.Millisecond * 200
	const batchSize = 10
	cfg.FetchInterval = serpent.Duration(fetchInterval)
	cfg.LeaseCount = serpent.Int64(batchSize)
	// never time out for this test
	cfg.LeasePeriod = serpent.Duration(time.Hour)
	cfg.DispatchTimeout = serpent.Duration(time.Hour - time.Millisecond)

	// Shrink buffers down and increase flush interval to provoke backpressure.
	// Flush buffers every 5 fetch intervals.
	const syncInterval = time.Second
	cfg.StoreSyncInterval = serpent.Duration(syncInterval)
	cfg.StoreSyncBufferSize = serpent.Int64(2)

	handler := &chanHandler{calls: make(chan dispatchCall)}

	// Intercept calls to submit the buffered updates to the store.
	storeInterceptor := &syncInterceptor{Store: store}

	mClock := quartz.NewMock(t)
	syncTrap := mClock.Trap().NewTicker("Manager", "storeSync")
	defer syncTrap.Close()
	fetchTrap := mClock.Trap().TickerFunc("notifier", "fetchInterval")
	defer fetchTrap.Close()

	// GIVEN: a notification manager whose updates will be intercepted
	mgr, err := notifications.NewManager(cfg, storeInterceptor, defaultHelpers(), createMetrics(),
		logger.Named("manager"), notifications.WithTestClock(mClock))
	require.NoError(t, err)
	mgr.WithHandlers(map[database.NotificationMethod]notifications.Handler{method: handler})
	enq, err := notifications.NewStoreEnqueuer(cfg, store, defaultHelpers(), logger.Named("enqueuer"), mClock)
	require.NoError(t, err)

	user := createSampleUser(t, store)

	// WHEN: a set of notifications are enqueued, which causes backpressure due to the batchSize which can be processed per fetch
	const totalMessages = 30
	for i := range totalMessages {
		_, err = enq.Enqueue(ctx, user.ID, notifications.TemplateWorkspaceDeleted, map[string]string{"i": fmt.Sprintf("%d", i)}, "test")
		require.NoError(t, err)
	}

	// Start the notifier.
	mgr.Run(ctx)
	syncTrap.MustWait(ctx).Release()
	fetchTrap.MustWait(ctx).Release()

	// THEN:

	// Trigger a fetch
	w := mClock.Advance(fetchInterval)

	// one batch of dispatches is sent
	for range batchSize {
		call := testutil.RequireRecvCtx(ctx, t, handler.calls)
		testutil.RequireSendCtx(ctx, t, call.result, dispatchResult{
			retryable: false,
			err:       nil,
		})
	}

	// The first fetch will not complete, because of the short sync buffer of 2. This is the
	// backpressure.
	select {
	case <-time.After(testutil.IntervalMedium):
		// success
	case <-w.Done():
		t.Fatal("fetch completed despite backpressure")
	}

	// We expect that the store will have received NO updates.
	require.EqualValues(t, 0, storeInterceptor.sent.Load()+storeInterceptor.failed.Load())

	// However, when we Stop() the manager the backpressure will be relieved and the buffered updates will ALL be flushed,
	// since all the goroutines that were blocked (on writing updates to the buffer) will be unblocked and will complete.
	// Stop() waits for the in-progress flush to complete, meaning we have to advance the time such that sync triggers
	// a total of (batchSize/StoreSyncBufferSize)-1 times. The -1 is because once we run the penultimate sync, it
	// clears space in the buffer for the last dispatches of the batch, which allows graceful shutdown to continue
	// immediately, without waiting for the last trigger.
	stopErr := make(chan error, 1)
	go func() {
		stopErr <- mgr.Stop(ctx)
	}()
	elapsed := fetchInterval
	syncEnd := time.Duration(batchSize/cfg.StoreSyncBufferSize.Value()-1) * cfg.StoreSyncInterval.Value()
	t.Logf("will advance until %dms have elapsed", syncEnd.Milliseconds())
	for elapsed < syncEnd {
		d, wt := mClock.AdvanceNext()
		elapsed += d
		t.Logf("elapsed: %dms", elapsed.Milliseconds())
		// fetches complete immediately, since TickerFunc only allows one call to the callback in flight at at time.
		wt.MustWait(ctx)
		if elapsed%cfg.StoreSyncInterval.Value() == 0 {
			numSent := cfg.StoreSyncBufferSize.Value() * int64(elapsed/cfg.StoreSyncInterval.Value())
			t.Logf("waiting for %d messages", numSent)
			require.Eventually(t, func() bool {
				// need greater or equal because the last set of messages can come immediately due
				// to graceful shut down
				return int64(storeInterceptor.sent.Load()) >= numSent
			}, testutil.WaitShort, testutil.IntervalFast)
		}
	}
	t.Logf("done advancing")
	// The batch completes
	w.MustWait(ctx)

	require.NoError(t, testutil.RequireRecvCtx(ctx, t, stopErr))
	require.EqualValues(t, batchSize, storeInterceptor.sent.Load()+storeInterceptor.failed.Load())
}

func TestRetries(t *testing.T) {
	t.Parallel()

	// SETUP
	if !dbtestutil.WillUsePostgres() {
		t.Skip("This test requires postgres; it relies on business-logic only implemented in the database")
	}

	const maxAttempts = 3
	// nolint:gocritic // Unit test.
	ctx := dbauthz.AsSystemRestricted(testutil.Context(t, testutil.WaitSuperLong))
	store, _ := dbtestutil.NewDB(t)
	logger := slogtest.Make(t, nil).Leveled(slog.LevelDebug)

	// GIVEN: a mock HTTP server which will receive webhooksand a map to track the dispatch attempts

	receivedMap := syncmap.New[uuid.UUID, int]()
	// Mock server to simulate webhook endpoint.
	server := httptest.NewServer(http.HandlerFunc(func(w http.ResponseWriter, r *http.Request) {
		var payload dispatch.WebhookPayload
		err := json.NewDecoder(r.Body).Decode(&payload)
		assert.NoError(t, err)

		count, _ := receivedMap.LoadOrStore(payload.MsgID, 0)
		count++
		receivedMap.Store(payload.MsgID, count)

		// Let the request succeed if this is its last attempt.
		if count == maxAttempts {
			w.WriteHeader(http.StatusOK)
			_, err = w.Write([]byte("noted."))
			assert.NoError(t, err)
			return
		}

		w.WriteHeader(http.StatusInternalServerError)
		_, err = w.Write([]byte("retry again later..."))
		assert.NoError(t, err)
	}))
	defer server.Close()

	endpoint, err := url.Parse(server.URL)
	require.NoError(t, err)

	method := database.NotificationMethodWebhook
	cfg := defaultNotificationsConfig(method)
	cfg.Webhook = codersdk.NotificationsWebhookConfig{
		Endpoint: *serpent.URLOf(endpoint),
	}

	cfg.MaxSendAttempts = maxAttempts

	// Tune intervals low to speed up test.
	cfg.StoreSyncInterval = serpent.Duration(time.Millisecond * 100)
	cfg.RetryInterval = serpent.Duration(time.Second) // query uses second-precision
	cfg.FetchInterval = serpent.Duration(time.Millisecond * 100)

	handler := newDispatchInterceptor(dispatch.NewWebhookHandler(cfg.Webhook, logger.Named("webhook")))

	// Intercept calls to submit the buffered updates to the store.
	storeInterceptor := &syncInterceptor{Store: store}

	mgr, err := notifications.NewManager(cfg, storeInterceptor, defaultHelpers(), createMetrics(), logger.Named("manager"))
	require.NoError(t, err)
	t.Cleanup(func() {
		assert.NoError(t, mgr.Stop(ctx))
	})
	mgr.WithHandlers(map[database.NotificationMethod]notifications.Handler{method: handler})
	enq, err := notifications.NewStoreEnqueuer(cfg, store, defaultHelpers(), logger.Named("enqueuer"), quartz.NewReal())
	require.NoError(t, err)

	user := createSampleUser(t, store)

	// WHEN: a few notifications are enqueued, which will all fail until their final retry (determined by the mock server)
	const msgCount = 5
	for i := 0; i < msgCount; i++ {
		_, err = enq.Enqueue(ctx, user.ID, notifications.TemplateWorkspaceDeleted, map[string]string{"i": fmt.Sprintf("%d", i)}, "test")
		require.NoError(t, err)
	}

	mgr.Run(ctx)

	// THEN: we expect to see all but the final attempts failing
	require.Eventually(t, func() bool {
		// We expect all messages to fail all attempts but the final;
		return storeInterceptor.failed.Load() == msgCount*(maxAttempts-1) &&
			// ...and succeed on the final attempt.
			storeInterceptor.sent.Load() == msgCount
	}, testutil.WaitLong, testutil.IntervalFast)
}

// TestExpiredLeaseIsRequeued validates that notification messages which are left in "leased" status will be requeued once their lease expires.
// "leased" is the status which messages are set to when they are acquired for processing, and this should not be a terminal
// state unless the Manager shuts down ungracefully; the Manager is responsible for updating these messages' statuses once
// they have been processed.
func TestExpiredLeaseIsRequeued(t *testing.T) {
	t.Parallel()

	// SETUP
	if !dbtestutil.WillUsePostgres() {
		t.Skip("This test requires postgres; it relies on business-logic only implemented in the database")
	}

	// nolint:gocritic // Unit test.
	ctx := dbauthz.AsSystemRestricted(testutil.Context(t, testutil.WaitSuperLong))
	store, _ := dbtestutil.NewDB(t)
	logger := slogtest.Make(t, nil).Leveled(slog.LevelDebug)

	// GIVEN: a manager which has its updates intercepted and paused until measurements can be taken

	const (
		leasePeriod = time.Second
		msgCount    = 5
		method      = database.NotificationMethodSmtp
	)

	cfg := defaultNotificationsConfig(method)
	// Set low lease period to speed up tests.
	cfg.LeasePeriod = serpent.Duration(leasePeriod)
	cfg.DispatchTimeout = serpent.Duration(leasePeriod - time.Millisecond)

	noopInterceptor := newNoopStoreSyncer(store)

	// nolint:gocritic // Unit test.
	mgrCtx, cancelManagerCtx := context.WithCancel(dbauthz.AsSystemRestricted(context.Background()))
	t.Cleanup(cancelManagerCtx)

	mgr, err := notifications.NewManager(cfg, noopInterceptor, defaultHelpers(), createMetrics(), logger.Named("manager"))
	require.NoError(t, err)
	enq, err := notifications.NewStoreEnqueuer(cfg, store, defaultHelpers(), logger.Named("enqueuer"), quartz.NewReal())
	require.NoError(t, err)

	user := createSampleUser(t, store)

	// WHEN: a few notifications are enqueued which will all succeed
	var msgs []string
	for i := 0; i < msgCount; i++ {
		id, err := enq.Enqueue(ctx, user.ID, notifications.TemplateWorkspaceDeleted,
			map[string]string{"type": "success", "index": fmt.Sprintf("%d", i)}, "test")
		require.NoError(t, err)
		msgs = append(msgs, id.String())
	}

	mgr.Run(mgrCtx)

	// THEN:

	// Wait for the messages to be acquired
	<-noopInterceptor.acquiredChan
	// Then cancel the context, forcing the notification manager to shutdown ungracefully (simulating a crash); leaving messages in "leased" status.
	cancelManagerCtx()

	// Fetch any messages currently in "leased" status, and verify that they're exactly the ones we enqueued.
	leased, err := store.GetNotificationMessagesByStatus(ctx, database.GetNotificationMessagesByStatusParams{
		Status: database.NotificationMessageStatusLeased,
		Limit:  msgCount,
	})
	require.NoError(t, err)

	var leasedIDs []string
	for _, msg := range leased {
		leasedIDs = append(leasedIDs, msg.ID.String())
	}

	sort.Strings(msgs)
	sort.Strings(leasedIDs)
	require.EqualValues(t, msgs, leasedIDs)

	// Wait out the lease period; all messages should be eligible to be re-acquired.
	time.Sleep(leasePeriod + time.Millisecond)

	// Start a new notification manager.
	// Intercept calls to submit the buffered updates to the store.
	storeInterceptor := &syncInterceptor{Store: store}
	handler := newDispatchInterceptor(&fakeHandler{})
	mgr, err = notifications.NewManager(cfg, storeInterceptor, defaultHelpers(), createMetrics(), logger.Named("manager"))
	require.NoError(t, err)
	mgr.WithHandlers(map[database.NotificationMethod]notifications.Handler{method: handler})

	// Use regular context now.
	t.Cleanup(func() {
		assert.NoError(t, mgr.Stop(ctx))
	})
	mgr.Run(ctx)

	// Wait until all messages are sent & updates flushed to the database.
	require.Eventually(t, func() bool {
		return handler.sent.Load() == msgCount &&
			storeInterceptor.sent.Load() == msgCount
	}, testutil.WaitLong, testutil.IntervalFast)

	// Validate that no more messages are in "leased" status.
	leased, err = store.GetNotificationMessagesByStatus(ctx, database.GetNotificationMessagesByStatusParams{
		Status: database.NotificationMessageStatusLeased,
		Limit:  msgCount,
	})
	require.NoError(t, err)
	require.Len(t, leased, 0)
}

// TestInvalidConfig validates that misconfigurations lead to errors.
func TestInvalidConfig(t *testing.T) {
	t.Parallel()

	store, _ := dbtestutil.NewDB(t)
	logger := slogtest.Make(t, nil).Leveled(slog.LevelDebug)

	// GIVEN: invalid config with dispatch period <= lease period
	const (
		leasePeriod = time.Second
		method      = database.NotificationMethodSmtp
	)
	cfg := defaultNotificationsConfig(method)
	cfg.LeasePeriod = serpent.Duration(leasePeriod)
	cfg.DispatchTimeout = serpent.Duration(leasePeriod)

	// WHEN: the manager is created with invalid config
	_, err := notifications.NewManager(cfg, store, defaultHelpers(), createMetrics(), logger.Named("manager"))

	// THEN: the manager will fail to be created, citing invalid config as error
	require.ErrorIs(t, err, notifications.ErrInvalidDispatchTimeout)
}

func TestNotifierPaused(t *testing.T) {
	t.Parallel()

	// Setup.

	// nolint:gocritic // Unit test.
	ctx := dbauthz.AsSystemRestricted(testutil.Context(t, testutil.WaitSuperLong))
	store, _ := dbtestutil.NewDB(t)
	logger := slogtest.Make(t, nil).Leveled(slog.LevelDebug)

	// Prepare the test.
	handler := &fakeHandler{}
	method := database.NotificationMethodSmtp
	user := createSampleUser(t, store)

	const fetchInterval = time.Millisecond * 100
	cfg := defaultNotificationsConfig(method)
	cfg.FetchInterval = serpent.Duration(fetchInterval)
	mgr, err := notifications.NewManager(cfg, store, defaultHelpers(), createMetrics(), logger.Named("manager"))
	require.NoError(t, err)
	mgr.WithHandlers(map[database.NotificationMethod]notifications.Handler{method: handler})
	t.Cleanup(func() {
		assert.NoError(t, mgr.Stop(ctx))
	})
	enq, err := notifications.NewStoreEnqueuer(cfg, store, defaultHelpers(), logger.Named("enqueuer"), quartz.NewReal())
	require.NoError(t, err)

	// Pause the notifier.
	settingsJSON, err := json.Marshal(&codersdk.NotificationsSettings{NotifierPaused: true})
	require.NoError(t, err)
	err = store.UpsertNotificationsSettings(ctx, string(settingsJSON))
	require.NoError(t, err)

	// Start the manager so that notifications are processed, except it will be paused at this point.
	// If it is started before pausing, there's a TOCTOU possibility between checking whether the notifier is paused or
	// not, and processing the messages (see notifier.run).
	mgr.Run(ctx)

	// Notifier is paused, enqueue the next message.
	sid, err := enq.Enqueue(ctx, user.ID, notifications.TemplateWorkspaceDeleted, map[string]string{"type": "success", "i": "1"}, "test")
	require.NoError(t, err)

	// Ensure we have a pending message and it's the expected one.
	pendingMessages, err := store.GetNotificationMessagesByStatus(ctx, database.GetNotificationMessagesByStatusParams{
		Status: database.NotificationMessageStatusPending,
		Limit:  10,
	})
	require.NoError(t, err)
	require.Len(t, pendingMessages, 1)
	require.Equal(t, pendingMessages[0].ID.String(), sid.String())

	// Wait a few fetch intervals to be sure that no new notifications are being sent.
	// TODO: use quartz instead.
	// nolint:gocritic // These magic numbers are fine.
	require.Eventually(t, func() bool {
		handler.mu.RLock()
		defer handler.mu.RUnlock()

		return len(handler.succeeded)+len(handler.failed) == 0
	}, fetchInterval*5, testutil.IntervalFast)

	// Unpause the notifier.
	settingsJSON, err = json.Marshal(&codersdk.NotificationsSettings{NotifierPaused: false})
	require.NoError(t, err)
	err = store.UpsertNotificationsSettings(ctx, string(settingsJSON))
	require.NoError(t, err)

	// Notifier is running again, message should be dequeued.
	// nolint:gocritic // These magic numbers are fine.
	require.Eventually(t, func() bool {
		handler.mu.RLock()
		defer handler.mu.RUnlock()
		return slices.Contains(handler.succeeded, sid.String())
	}, fetchInterval*5, testutil.IntervalFast)
}

//go:embed events.go
var events []byte

// enumerateAllTemplates gets all the template names from the coderd/notifications/events.go file.
// TODO(dannyk): use code-generation to create a list of all templates: https://github.com/coder/team-coconut/issues/36
func enumerateAllTemplates(t *testing.T) ([]string, error) {
	t.Helper()

	fset := token.NewFileSet()

	node, err := parser.ParseFile(fset, "", bytes.NewBuffer(events), parser.AllErrors)
	if err != nil {
		return nil, err
	}

	var out []string
	// Traverse the AST and extract variable names.
	ast.Inspect(node, func(n ast.Node) bool {
		// Check if the node is a declaration statement.
		if decl, ok := n.(*ast.GenDecl); ok && decl.Tok == token.VAR {
			for _, spec := range decl.Specs {
				// Type assert the spec to a ValueSpec.
				if valueSpec, ok := spec.(*ast.ValueSpec); ok {
					for _, name := range valueSpec.Names {
						out = append(out, name.String())
					}
				}
			}
		}
		return true
	})

	return out, nil
}

func TestNotificationTemplates_Golden(t *testing.T) {
	t.Parallel()

	if !dbtestutil.WillUsePostgres() {
		t.Skip("This test requires postgres; it relies on the notification templates added by migrations in the database")
	}

	const (
		username = "bob"
		password = "🤫"

		hello = "localhost"

		from = "system@coder.com"
		hint = "run \"DB=ci make update-golden-files\" and commit the changes"
	)

	tests := []struct {
		name    string
		id      uuid.UUID
		payload types.MessagePayload

		appName string
		logoURL string
	}{
		{
			name: "TemplateWorkspaceDeleted",
			id:   notifications.TemplateWorkspaceDeleted,
			payload: types.MessagePayload{
				UserName:     "Bobby",
				UserEmail:    "bobby@coder.com",
				UserUsername: "bobby",
				Labels: map[string]string{
					"name":      "bobby-workspace",
					"reason":    "autodeleted due to dormancy",
					"initiator": "autobuild",
				},
			},
		},
		{
			name: "TemplateWorkspaceAutobuildFailed",
			id:   notifications.TemplateWorkspaceAutobuildFailed,
			payload: types.MessagePayload{
				UserName:     "Bobby",
				UserEmail:    "bobby@coder.com",
				UserUsername: "bobby",
				Labels: map[string]string{
					"name":   "bobby-workspace",
					"reason": "autostart",
				},
			},
		},
		{
			name: "TemplateWorkspaceDormant",
			id:   notifications.TemplateWorkspaceDormant,
			payload: types.MessagePayload{
				UserName:     "Bobby",
				UserEmail:    "bobby@coder.com",
				UserUsername: "bobby",
				Labels: map[string]string{
					"name":           "bobby-workspace",
					"reason":         "breached the template's threshold for inactivity",
					"initiator":      "autobuild",
					"dormancyHours":  "24",
					"timeTilDormant": "24 hours",
				},
			},
		},
		{
			name: "TemplateWorkspaceAutoUpdated",
			id:   notifications.TemplateWorkspaceAutoUpdated,
			payload: types.MessagePayload{
				UserName:     "Bobby",
				UserEmail:    "bobby@coder.com",
				UserUsername: "bobby",
				Labels: map[string]string{
					"name":                     "bobby-workspace",
					"template_version_name":    "1.0",
					"template_version_message": "template now includes catnip",
				},
			},
		},
		{
			name: "TemplateWorkspaceMarkedForDeletion",
			id:   notifications.TemplateWorkspaceMarkedForDeletion,
			payload: types.MessagePayload{
				UserName:     "Bobby",
				UserEmail:    "bobby@coder.com",
				UserUsername: "bobby",
				Labels: map[string]string{
					"name":           "bobby-workspace",
					"reason":         "template updated to new dormancy policy",
					"dormancyHours":  "24",
					"timeTilDormant": "24 hours",
				},
			},
		},
		{
			name: "TemplateUserAccountCreated",
			id:   notifications.TemplateUserAccountCreated,
			payload: types.MessagePayload{
				UserName:     "Bobby",
				UserEmail:    "bobby@coder.com",
				UserUsername: "bobby",
				Labels: map[string]string{
					"created_account_name":      "bobby",
					"created_account_user_name": "William Tables",
					"initiator":                 "rob",
				},
			},
		},
		{
			name: "TemplateUserAccountDeleted",
			id:   notifications.TemplateUserAccountDeleted,
			payload: types.MessagePayload{
				UserName:     "Bobby",
				UserEmail:    "bobby@coder.com",
				UserUsername: "bobby",
				Labels: map[string]string{
					"deleted_account_name":      "bobby",
					"deleted_account_user_name": "William Tables",
					"initiator":                 "rob",
				},
			},
		},
		{
			name: "TemplateUserAccountSuspended",
			id:   notifications.TemplateUserAccountSuspended,
			payload: types.MessagePayload{
				UserName:     "Bobby",
				UserEmail:    "bobby@coder.com",
				UserUsername: "bobby",
				Labels: map[string]string{
					"suspended_account_name":      "bobby",
					"suspended_account_user_name": "William Tables",
					"initiator":                   "rob",
				},
			},
		},
		{
			name: "TemplateUserAccountActivated",
			id:   notifications.TemplateUserAccountActivated,
			payload: types.MessagePayload{
				UserName:     "Bobby",
				UserEmail:    "bobby@coder.com",
				UserUsername: "bobby",
				Labels: map[string]string{
					"activated_account_name":      "bobby",
					"activated_account_user_name": "William Tables",
					"initiator":                   "rob",
				},
			},
		},
		{
			name: "TemplateYourAccountSuspended",
			id:   notifications.TemplateYourAccountSuspended,
			payload: types.MessagePayload{
				UserName:     "Bobby",
				UserEmail:    "bobby@coder.com",
				UserUsername: "bobby",
				Labels: map[string]string{
					"suspended_account_name": "bobby",
					"initiator":              "rob",
				},
			},
		},
		{
			name: "TemplateYourAccountActivated",
			id:   notifications.TemplateYourAccountActivated,
			payload: types.MessagePayload{
				UserName:     "Bobby",
				UserEmail:    "bobby@coder.com",
				UserUsername: "bobby",
				Labels: map[string]string{
					"activated_account_name": "bobby",
					"initiator":              "rob",
				},
			},
		},
		{
			name: "TemplateTemplateDeleted",
			id:   notifications.TemplateTemplateDeleted,
			payload: types.MessagePayload{
				UserName:     "Bobby",
				UserEmail:    "bobby@coder.com",
				UserUsername: "bobby",
				Labels: map[string]string{
					"name":      "Bobby's Template",
					"initiator": "rob",
				},
			},
		},
		{
			name: "TemplateWorkspaceManualBuildFailed",
			id:   notifications.TemplateWorkspaceManualBuildFailed,
			payload: types.MessagePayload{
				UserName:     "Bobby",
				UserEmail:    "bobby@coder.com",
				UserUsername: "bobby",
				Labels: map[string]string{
					"name":                     "bobby-workspace",
					"template_name":            "bobby-template",
					"template_version_name":    "bobby-template-version",
					"initiator":                "joe",
					"workspace_owner_username": "mrbobby",
					"workspace_build_number":   "3",
				},
			},
		},
		{
			name: "TemplateWorkspaceBuildsFailedReport",
			id:   notifications.TemplateWorkspaceBuildsFailedReport,
			payload: types.MessagePayload{
				UserName:     "Bobby",
				UserEmail:    "bobby@coder.com",
				UserUsername: "bobby",
				Labels: map[string]string{
					"template_name":         "bobby-first-template",
					"template_display_name": "Bobby First Template",
				},
				// We need to use floats as `json.Unmarshal` unmarshal numbers in `map[string]any` to floats.
				Data: map[string]any{
					"failed_builds":    4.0,
					"total_builds":     55.0,
					"report_frequency": "week",
					"template_versions": []map[string]any{
						{
							"template_version_name": "bobby-template-version-1",
							"failed_count":          3.0,
							"failed_builds": []map[string]any{
								{
									"workspace_owner_username": "mtojek",
									"workspace_name":           "workspace-1",
									"build_number":             1234.0,
								},
								{
									"workspace_owner_username": "johndoe",
									"workspace_name":           "my-workspace-3",
									"build_number":             5678.0,
								},
								{
									"workspace_owner_username": "jack",
									"workspace_name":           "workwork",
									"build_number":             774.0,
								},
							},
						},
						{
							"template_version_name": "bobby-template-version-2",
							"failed_count":          1.0,
							"failed_builds": []map[string]any{
								{
									"workspace_owner_username": "ben",
									"workspace_name":           "cool-workspace",
									"build_number":             8888.0,
								},
							},
						},
					},
				},
			},
		},
		{
			name: "TemplateUserRequestedOneTimePasscode",
			id:   notifications.TemplateUserRequestedOneTimePasscode,
			payload: types.MessagePayload{
				UserName:     "Bobby",
				UserEmail:    "bobby/drop-table+user@coder.com",
				UserUsername: "bobby",
				Labels: map[string]string{
					"one_time_passcode": "fad9020b-6562-4cdb-87f1-0486f1bea415",
				},
			},
		},
		{
			name: "TemplateWorkspaceDeleted_CustomAppearance",
			id:   notifications.TemplateWorkspaceDeleted,
			payload: types.MessagePayload{
				UserName:     "Bobby",
				UserEmail:    "bobby@coder.com",
				UserUsername: "bobby",
				Labels: map[string]string{
					"name":      "bobby-workspace",
					"reason":    "autodeleted due to dormancy",
					"initiator": "autobuild",
				},
			},
			appName: "Custom Application Name",
			logoURL: "https://custom.application/logo.png",
		},
	}

	// We must have a test case for every notification_template. This is enforced below:
	allTemplates, err := enumerateAllTemplates(t)
	require.NoError(t, err)
	for _, name := range allTemplates {
		var found bool
		for _, tc := range tests {
			if tc.name == name {
				found = true
			}
		}

		require.Truef(t, found, "could not find test case for %q", name)
	}

	for _, tc := range tests {
		tc := tc

		t.Run(tc.name, func(t *testing.T) {
			t.Parallel()

			t.Run("smtp", func(t *testing.T) {
				t.Parallel()

				// Spin up the DB
				db, logger, user := func() (*database.Store, *slog.Logger, *codersdk.User) {
					adminClient, _, api := coderdtest.NewWithAPI(t, nil)
					db := api.Database
					firstUser := coderdtest.CreateFirstUser(t, adminClient)

					_, user := coderdtest.CreateAnotherUserMutators(
						t,
						adminClient,
						firstUser.OrganizationID,
						[]rbac.RoleIdentifier{rbac.RoleUserAdmin()},
						func(r *codersdk.CreateUserRequestWithOrgs) {
							r.Username = tc.payload.UserUsername
							r.Email = tc.payload.UserEmail
							r.Name = tc.payload.UserName
						},
					)
					return &db, &api.Logger, &user
				}()

				// nolint:gocritic // Unit test.
				ctx := dbauthz.AsSystemRestricted(testutil.Context(t, testutil.WaitSuperLong))

				// smtp config shared between client and server
				smtpConfig := codersdk.NotificationsEmailConfig{
					Hello: hello,
					From:  from,

					Auth: codersdk.NotificationsEmailAuthConfig{
						Username: username,
						Password: password,
					},
				}

				// Spin up the mock SMTP server
				backend := smtptest.NewBackend(smtptest.Config{
					AuthMechanisms: []string{sasl.Login},

					AcceptedIdentity: smtpConfig.Auth.Identity.String(),
					AcceptedUsername: username,
					AcceptedPassword: password,
				})

				// Create a mock SMTP server which conditionally listens for plain or TLS connections.
				srv, listen, err := smtptest.CreateMockSMTPServer(backend, false)
				require.NoError(t, err)
				t.Cleanup(func() {
					err := srv.Shutdown(ctx)
					require.NoError(t, err)
				})

				var hp serpent.HostPort
				require.NoError(t, hp.Set(listen.Addr().String()))
				smtpConfig.Smarthost = hp

				// Start mock SMTP server in the background.
				var wg sync.WaitGroup
				wg.Add(1)
				go func() {
					defer wg.Done()
					assert.NoError(t, srv.Serve(listen))
				}()

				// Wait for the server to become pingable.
				require.Eventually(t, func() bool {
					cl, err := smtptest.PingClient(listen, false, smtpConfig.TLS.StartTLS.Value())
					if err != nil {
						t.Logf("smtp not yet dialable: %s", err)
						return false
					}

					if err = cl.Noop(); err != nil {
						t.Logf("smtp not yet noopable: %s", err)
						return false
					}

					if err = cl.Close(); err != nil {
						t.Logf("smtp didn't close properly: %s", err)
						return false
					}

					return true
				}, testutil.WaitShort, testutil.IntervalFast)

				smtpCfg := defaultNotificationsConfig(database.NotificationMethodSmtp)
				smtpCfg.SMTP = smtpConfig

				smtpManager, err := notifications.NewManager(
					smtpCfg,
					*db,
					defaultHelpers(),
					createMetrics(),
					logger.Named("manager"),
				)
				require.NoError(t, err)

				// we apply ApplicationName and LogoURL changes directly in the db
				// as appearance changes are enterprise features and we do not want to mix those
				// can't use the api
				if tc.appName != "" {
					err = (*db).UpsertApplicationName(ctx, "Custom Application")
					require.NoError(t, err)
				}

				if tc.logoURL != "" {
					err = (*db).UpsertLogoURL(ctx, "https://custom.application/logo.png")
					require.NoError(t, err)
				}

				smtpManager.Run(ctx)

				notificationCfg := defaultNotificationsConfig(database.NotificationMethodSmtp)

				smtpEnqueuer, err := notifications.NewStoreEnqueuer(
					notificationCfg,
					*db,
					defaultHelpers(),
					logger.Named("enqueuer"),
					quartz.NewReal(),
				)
				require.NoError(t, err)

				_, err = smtpEnqueuer.EnqueueWithData(
					ctx,
					user.ID,
					tc.id,
					tc.payload.Labels,
					tc.payload.Data,
					user.Username,
					user.ID,
				)
				require.NoError(t, err)

				// Wait for the message to be fetched
				var msg *smtptest.Message
				require.Eventually(t, func() bool {
					msg = backend.LastMessage()
					return msg != nil && len(msg.Contents) > 0
				}, testutil.WaitShort, testutil.IntervalFast)

				body := normalizeGoldenEmail([]byte(msg.Contents))

				err = smtpManager.Stop(ctx)
				require.NoError(t, err)

				partialName := strings.Split(t.Name(), "/")[1]
				goldenFile := filepath.Join("testdata", "rendered-templates", "smtp", partialName+".html.golden")
				if *updateGoldenFiles {
					err = os.MkdirAll(filepath.Dir(goldenFile), 0o755)
					require.NoError(t, err, "want no error creating golden file directory")
					err = os.WriteFile(goldenFile, body, 0o600)
					require.NoError(t, err, "want no error writing body golden file")
					return
				}

				wantBody, err := os.ReadFile(goldenFile)
				require.NoError(t, err, fmt.Sprintf("missing golden notification body file. %s", hint))
				require.Empty(
					t,
					cmp.Diff(wantBody, body),
					fmt.Sprintf("golden file mismatch: %s. If this is expected, %s. (-want +got). ", goldenFile, hint),
				)
			})

			t.Run("webhook", func(t *testing.T) {
				t.Parallel()

				// Spin up the DB
				db, logger, user := func() (*database.Store, *slog.Logger, *codersdk.User) {
					adminClient, _, api := coderdtest.NewWithAPI(t, nil)
					db := api.Database
					firstUser := coderdtest.CreateFirstUser(t, adminClient)

					_, user := coderdtest.CreateAnotherUserMutators(
						t,
						adminClient,
						firstUser.OrganizationID,
						[]rbac.RoleIdentifier{rbac.RoleUserAdmin()},
						func(r *codersdk.CreateUserRequestWithOrgs) {
							r.Username = tc.payload.UserUsername
							r.Email = tc.payload.UserEmail
							r.Name = tc.payload.UserName
						},
					)
					return &db, &api.Logger, &user
				}()

				// nolint:gocritic // Unit test.
				ctx := dbauthz.AsSystemRestricted(testutil.Context(t, testutil.WaitSuperLong))

				// Spin up the mock webhook server
				var body []byte
				var readErr error
				var webhookReceived bool
				server := httptest.NewServer(http.HandlerFunc(func(w http.ResponseWriter, r *http.Request) {
					w.WriteHeader(http.StatusOK)

					body, readErr = io.ReadAll(r.Body)
					webhookReceived = true
				}))
				t.Cleanup(server.Close)

				endpoint, err := url.Parse(server.URL)
				require.NoError(t, err)

				webhookCfg := defaultNotificationsConfig(database.NotificationMethodWebhook)

				webhookCfg.Webhook = codersdk.NotificationsWebhookConfig{
					Endpoint: *serpent.URLOf(endpoint),
				}

				webhookManager, err := notifications.NewManager(
					webhookCfg,
					*db,
					defaultHelpers(),
					createMetrics(),
					logger.Named("manager"),
				)
				require.NoError(t, err)

				webhookManager.Run(ctx)

				httpEnqueuer, err := notifications.NewStoreEnqueuer(
					defaultNotificationsConfig(database.NotificationMethodWebhook),
					*db,
					defaultHelpers(),
					logger.Named("enqueuer"),
					quartz.NewReal(),
				)
				require.NoError(t, err)

				_, err = httpEnqueuer.EnqueueWithData(
					ctx,
					user.ID,
					tc.id,
					tc.payload.Labels,
					tc.payload.Data,
					user.Username,
					user.ID,
				)
				require.NoError(t, err)

				require.Eventually(t, func() bool {
					return webhookReceived
				}, testutil.WaitShort, testutil.IntervalFast)

				require.NoError(t, err)

				// Handle the body that was read in the http server here.
				// We need to do it here because we can't call require.* in a separate goroutine, such as the http server handler
				require.NoError(t, readErr)
				var prettyJSON bytes.Buffer
				err = json.Indent(&prettyJSON, body, "", "  ")
				require.NoError(t, err)

				content := normalizeGoldenWebhook(prettyJSON.Bytes())

				partialName := strings.Split(t.Name(), "/")[1]
				goldenFile := filepath.Join("testdata", "rendered-templates", "webhook", partialName+".json.golden")
				if *updateGoldenFiles {
					err = os.MkdirAll(filepath.Dir(goldenFile), 0o755)
					require.NoError(t, err, "want no error creating golden file directory")
					err = os.WriteFile(goldenFile, content, 0o600)
					require.NoError(t, err, "want no error writing body golden file")
					return
				}

				wantBody, err := os.ReadFile(goldenFile)
				require.NoError(t, err, fmt.Sprintf("missing golden notification body file. %s", hint))
				require.Equal(t, wantBody, content, fmt.Sprintf("smtp notification does not match golden file. If this is expected, %s", hint))
			})
		})
	}
}

func normalizeGoldenEmail(content []byte) []byte {
	const (
		constantDate      = "Fri, 11 Oct 2024 09:03:06 +0000"
		constantMessageID = "02ee4935-73be-4fa1-a290-ff9999026b13@blush-whale-48"
		constantBoundary  = "bbe61b741255b6098bb6b3c1f41b885773df633cb18d2a3002b68e4bc9c4"
	)

	dateRegex := regexp.MustCompile(`Date: .+`)
	messageIDRegex := regexp.MustCompile(`Message-Id: .+`)
	boundaryRegex := regexp.MustCompile(`boundary=([0-9a-zA-Z]+)`)
	submatches := boundaryRegex.FindSubmatch(content)
	if len(submatches) == 0 {
		return content
	}

	boundary := submatches[1]

	content = dateRegex.ReplaceAll(content, []byte("Date: "+constantDate))
	content = messageIDRegex.ReplaceAll(content, []byte("Message-Id: "+constantMessageID))
	content = bytes.ReplaceAll(content, boundary, []byte(constantBoundary))

	return content
}

func normalizeGoldenWebhook(content []byte) []byte {
	const constantUUID = "00000000-0000-0000-0000-000000000000"
	uuidRegex := regexp.MustCompile(`[0-9a-fA-F]{8}-[0-9a-fA-F]{4}-[0-9a-fA-F]{4}-[0-9a-fA-F]{4}-[0-9a-fA-F]{12}`)
	content = uuidRegex.ReplaceAll(content, []byte(constantUUID))

	return content
}

// TestDisabledBeforeEnqueue ensures that notifications cannot be enqueued once a user has disabled that notification template
func TestDisabledBeforeEnqueue(t *testing.T) {
	t.Parallel()

	// SETUP
	if !dbtestutil.WillUsePostgres() {
		t.Skip("This test requires postgres; it is testing business-logic implemented in the database")
	}

	// nolint:gocritic // Unit test.
	ctx := dbauthz.AsSystemRestricted(testutil.Context(t, testutil.WaitSuperLong))
	store, _ := dbtestutil.NewDB(t)
	logger := slogtest.Make(t, nil).Leveled(slog.LevelDebug)

	// GIVEN: an enqueuer & a sample user
	cfg := defaultNotificationsConfig(database.NotificationMethodSmtp)
	enq, err := notifications.NewStoreEnqueuer(cfg, store, defaultHelpers(), logger.Named("enqueuer"), quartz.NewReal())
	require.NoError(t, err)
	user := createSampleUser(t, store)

	// WHEN: the user has a preference set to not receive the "workspace deleted" notification
	templateID := notifications.TemplateWorkspaceDeleted
	n, err := store.UpdateUserNotificationPreferences(ctx, database.UpdateUserNotificationPreferencesParams{
		UserID:                  user.ID,
		NotificationTemplateIds: []uuid.UUID{templateID},
		Disableds:               []bool{true},
	})
	require.NoError(t, err, "failed to set preferences")
	require.EqualValues(t, 1, n, "unexpected number of affected rows")

	// THEN: enqueuing the "workspace deleted" notification should fail with an error
	_, err = enq.Enqueue(ctx, user.ID, templateID, map[string]string{}, "test")
	require.ErrorIs(t, err, notifications.ErrCannotEnqueueDisabledNotification, "enqueueing did not fail with expected error")
}

// TestDisabledAfterEnqueue ensures that notifications enqueued before a notification template was disabled will not be
// sent, and will instead be marked as "inhibited".
func TestDisabledAfterEnqueue(t *testing.T) {
	t.Parallel()

	// SETUP
	if !dbtestutil.WillUsePostgres() {
		t.Skip("This test requires postgres; it is testing business-logic implemented in the database")
	}

	// nolint:gocritic // Unit test.
	ctx := dbauthz.AsSystemRestricted(testutil.Context(t, testutil.WaitSuperLong))
	store, _ := dbtestutil.NewDB(t)
	logger := slogtest.Make(t, nil).Leveled(slog.LevelDebug)

	method := database.NotificationMethodSmtp
	cfg := defaultNotificationsConfig(method)

	mgr, err := notifications.NewManager(cfg, store, defaultHelpers(), createMetrics(), logger.Named("manager"))
	require.NoError(t, err)
	t.Cleanup(func() {
		assert.NoError(t, mgr.Stop(ctx))
	})

	enq, err := notifications.NewStoreEnqueuer(cfg, store, defaultHelpers(), logger.Named("enqueuer"), quartz.NewReal())
	require.NoError(t, err)
	user := createSampleUser(t, store)

	// GIVEN: a notification is enqueued which has not (yet) been disabled
	templateID := notifications.TemplateWorkspaceDeleted
	msgID, err := enq.Enqueue(ctx, user.ID, templateID, map[string]string{}, "test")
	require.NoError(t, err)

	// Disable the notification template.
	n, err := store.UpdateUserNotificationPreferences(ctx, database.UpdateUserNotificationPreferencesParams{
		UserID:                  user.ID,
		NotificationTemplateIds: []uuid.UUID{templateID},
		Disableds:               []bool{true},
	})
	require.NoError(t, err, "failed to set preferences")
	require.EqualValues(t, 1, n, "unexpected number of affected rows")

	// WHEN: running the manager to trigger dequeueing of (now-disabled) messages
	mgr.Run(ctx)

	// THEN: the message should not be sent, and must be set to "inhibited"
	require.EventuallyWithT(t, func(ct *assert.CollectT) {
		m, err := store.GetNotificationMessagesByStatus(ctx, database.GetNotificationMessagesByStatusParams{
			Status: database.NotificationMessageStatusInhibited,
			Limit:  10,
		})
		assert.NoError(ct, err)
		if assert.Equal(ct, len(m), 1) {
			assert.Equal(ct, m[0].ID.String(), msgID.String())
			assert.Contains(ct, m[0].StatusReason.String, "disabled by user")
		}
	}, testutil.WaitLong, testutil.IntervalFast, "did not find the expected inhibited message")
}

func TestCustomNotificationMethod(t *testing.T) {
	t.Parallel()

	// SETUP
	if !dbtestutil.WillUsePostgres() {
		t.Skip("This test requires postgres; it relies on business-logic only implemented in the database")
	}

	// nolint:gocritic // Unit test.
	ctx := dbauthz.AsSystemRestricted(testutil.Context(t, testutil.WaitSuperLong))
	store, _ := dbtestutil.NewDB(t)
	logger := slogtest.Make(t, nil).Leveled(slog.LevelDebug)

	received := make(chan uuid.UUID, 1)

	// SETUP:
	// Start mock server to simulate webhook endpoint.
	mockWebhookSrv := httptest.NewServer(http.HandlerFunc(func(w http.ResponseWriter, r *http.Request) {
		var payload dispatch.WebhookPayload
		err := json.NewDecoder(r.Body).Decode(&payload)
		assert.NoError(t, err)

		received <- payload.MsgID
		close(received)

		w.WriteHeader(http.StatusOK)
		_, err = w.Write([]byte("noted."))
		require.NoError(t, err)
	}))
	defer mockWebhookSrv.Close()

	// Start mock SMTP server.
	mockSMTPSrv := smtpmock.New(smtpmock.ConfigurationAttr{
		LogToStdout:       false,
		LogServerActivity: true,
	})
	require.NoError(t, mockSMTPSrv.Start())
	t.Cleanup(func() {
		assert.NoError(t, mockSMTPSrv.Stop())
	})

	endpoint, err := url.Parse(mockWebhookSrv.URL)
	require.NoError(t, err)

	// GIVEN: a notification template which has a method explicitly set
	var (
		tmpl          = notifications.TemplateWorkspaceDormant
		defaultMethod = database.NotificationMethodSmtp
		customMethod  = database.NotificationMethodWebhook
	)
<<<<<<< HEAD
	out, err := api.Database.UpdateNotificationTemplateMethodByID(ctx, database.UpdateNotificationTemplateMethodByIDParams{
		ID:     tmpl,
=======
	out, err := store.UpdateNotificationTemplateMethodByID(ctx, database.UpdateNotificationTemplateMethodByIDParams{
		ID:     template,
>>>>>>> 76bfa9ba
		Method: database.NullNotificationMethod{NotificationMethod: customMethod, Valid: true},
	})
	require.NoError(t, err)
	require.Equal(t, customMethod, out.Method.NotificationMethod)

	// GIVEN: a manager configured with multiple dispatch methods
	cfg := defaultNotificationsConfig(defaultMethod)
	cfg.SMTP = codersdk.NotificationsEmailConfig{
		From:      "danny@coder.com",
		Hello:     "localhost",
		Smarthost: serpent.HostPort{Host: "localhost", Port: fmt.Sprintf("%d", mockSMTPSrv.PortNumber())},
	}
	cfg.Webhook = codersdk.NotificationsWebhookConfig{
		Endpoint: *serpent.URLOf(endpoint),
	}

	mgr, err := notifications.NewManager(cfg, store, defaultHelpers(), createMetrics(), logger.Named("manager"))
	require.NoError(t, err)
	t.Cleanup(func() {
		_ = mgr.Stop(ctx)
	})

	enq, err := notifications.NewStoreEnqueuer(cfg, store, defaultHelpers(), logger.Named("enqueuer"), quartz.NewReal())
	require.NoError(t, err)

	// WHEN: a notification of that template is enqueued, it should be delivered with the configured method - not the default.
<<<<<<< HEAD
	user := createSampleUser(t, api.Database)
	msgID, err := enq.Enqueue(ctx, user.ID, tmpl, map[string]string{}, "test")
=======
	user := createSampleUser(t, store)
	msgID, err := enq.Enqueue(ctx, user.ID, template, map[string]string{}, "test")
>>>>>>> 76bfa9ba
	require.NoError(t, err)

	// THEN: the notification should be received by the custom dispatch method
	mgr.Run(ctx)

	receivedMsgID := testutil.RequireRecvCtx(ctx, t, received)
	require.Equal(t, msgID.String(), receivedMsgID.String())

	// Ensure no messages received by default method (SMTP):
	msgs := mockSMTPSrv.MessagesAndPurge()
	require.Len(t, msgs, 0)

	// Enqueue a notification which does not have a custom method set to ensure default works correctly.
	msgID, err = enq.Enqueue(ctx, user.ID, notifications.TemplateWorkspaceDeleted, map[string]string{}, "test")
	require.NoError(t, err)
	require.EventuallyWithT(t, func(ct *assert.CollectT) {
		msgs := mockSMTPSrv.MessagesAndPurge()
		if assert.Len(ct, msgs, 1) {
			assert.Contains(ct, msgs[0].MsgRequest(), fmt.Sprintf("Message-Id: %s", msgID))
		}
	}, testutil.WaitLong, testutil.IntervalFast)
}

func TestNotificationsTemplates(t *testing.T) {
	t.Parallel()

	// SETUP
	if !dbtestutil.WillUsePostgres() {
		// Notification system templates are only served from the database and not dbmem at this time.
		t.Skip("This test requires postgres; it relies on business-logic only implemented in the database")
	}

	// nolint:gocritic // Unit test.
	ctx := dbauthz.AsSystemRestricted(testutil.Context(t, testutil.WaitSuperLong))
	api := coderdtest.New(t, createOpts(t))

	// GIVEN: the first user (owner) and a regular member
	firstUser := coderdtest.CreateFirstUser(t, api)
	memberClient, _ := coderdtest.CreateAnotherUser(t, api, firstUser.OrganizationID, rbac.RoleMember())

	// WHEN: requesting system notification templates as owner should work
	templates, err := api.GetSystemNotificationTemplates(ctx)
	require.NoError(t, err)
	require.True(t, len(templates) > 1)

	// WHEN: requesting system notification templates as member should work
	templates, err = memberClient.GetSystemNotificationTemplates(ctx)
	require.NoError(t, err)
	require.True(t, len(templates) > 1)
}

func createOpts(t *testing.T) *coderdtest.Options {
	t.Helper()

	dt := coderdtest.DeploymentValues(t)
	return &coderdtest.Options{
		DeploymentValues: dt,
	}
}

// TestNotificationDuplicates validates that identical notifications cannot be sent on the same day.
func TestNotificationDuplicates(t *testing.T) {
	t.Parallel()

	// SETUP
	if !dbtestutil.WillUsePostgres() {
		t.Skip("This test requires postgres; it is testing the dedupe hash trigger in the database")
	}

	// nolint:gocritic // Unit test.
	ctx := dbauthz.AsSystemRestricted(testutil.Context(t, testutil.WaitSuperLong))
	store, _ := dbtestutil.NewDB(t)
	logger := slogtest.Make(t, nil).Leveled(slog.LevelDebug)

	method := database.NotificationMethodSmtp
	cfg := defaultNotificationsConfig(method)

	mgr, err := notifications.NewManager(cfg, store, defaultHelpers(), createMetrics(), logger.Named("manager"))
	require.NoError(t, err)
	t.Cleanup(func() {
		assert.NoError(t, mgr.Stop(ctx))
	})

	// Set the time to a known value.
	mClock := quartz.NewMock(t)
	mClock.Set(time.Date(2024, 1, 15, 9, 0, 0, 0, time.UTC))

	enq, err := notifications.NewStoreEnqueuer(cfg, store, defaultHelpers(), logger.Named("enqueuer"), mClock)
	require.NoError(t, err)
	user := createSampleUser(t, store)

	// GIVEN: two notifications are enqueued with identical properties.
	_, err = enq.Enqueue(ctx, user.ID, notifications.TemplateWorkspaceDeleted,
		map[string]string{"initiator": "danny"}, "test", user.ID)
	require.NoError(t, err)

	// WHEN: the second is enqueued, the enqueuer will reject the request.
	_, err = enq.Enqueue(ctx, user.ID, notifications.TemplateWorkspaceDeleted,
		map[string]string{"initiator": "danny"}, "test", user.ID)
	require.ErrorIs(t, err, notifications.ErrDuplicate)

	// THEN: when the clock is advanced 24h, the notification will be accepted.
	// NOTE: the time is used in the dedupe hash, so by advancing 24h we're creating a distinct notification from the one
	// which was enqueued "yesterday".
	mClock.Advance(time.Hour * 24)
	_, err = enq.Enqueue(ctx, user.ID, notifications.TemplateWorkspaceDeleted,
		map[string]string{"initiator": "danny"}, "test", user.ID)
	require.NoError(t, err)
}

type fakeHandler struct {
	mu                sync.RWMutex
	succeeded, failed []string
}

func (f *fakeHandler) Dispatcher(payload types.MessagePayload, _, _ string, _ template.FuncMap) (dispatch.DeliveryFunc, error) {
	return func(_ context.Context, msgID uuid.UUID) (retryable bool, err error) {
		f.mu.Lock()
		defer f.mu.Unlock()

		if payload.Labels["type"] == "success" {
			f.succeeded = append(f.succeeded, msgID.String())
			return false, nil
		}

		f.failed = append(f.failed, msgID.String())
		return true, xerrors.New("oops")
	}, nil
}

// noopStoreSyncer pretends to perform store syncs, but does not; leading to messages being stuck in "leased" state.
type noopStoreSyncer struct {
	*acquireSignalingInterceptor
}

func newNoopStoreSyncer(db notifications.Store) *noopStoreSyncer {
	return &noopStoreSyncer{newAcquireSignalingInterceptor(db)}
}

func (*noopStoreSyncer) BulkMarkNotificationMessagesSent(_ context.Context, arg database.BulkMarkNotificationMessagesSentParams) (int64, error) {
	return int64(len(arg.IDs)), nil
}

func (*noopStoreSyncer) BulkMarkNotificationMessagesFailed(_ context.Context, arg database.BulkMarkNotificationMessagesFailedParams) (int64, error) {
	return int64(len(arg.IDs)), nil
}

type acquireSignalingInterceptor struct {
	notifications.Store
	acquiredChan chan struct{}
}

func newAcquireSignalingInterceptor(db notifications.Store) *acquireSignalingInterceptor {
	return &acquireSignalingInterceptor{
		Store:        db,
		acquiredChan: make(chan struct{}, 1),
	}
}

func (n *acquireSignalingInterceptor) AcquireNotificationMessages(ctx context.Context, params database.AcquireNotificationMessagesParams) ([]database.AcquireNotificationMessagesRow, error) {
	messages, err := n.Store.AcquireNotificationMessages(ctx, params)
	n.acquiredChan <- struct{}{}
	return messages, err
}<|MERGE_RESOLUTION|>--- conflicted
+++ resolved
@@ -158,13 +158,8 @@
 		Smarthost: serpent.HostPort{Host: "localhost", Port: fmt.Sprintf("%d", mockSMTPSrv.PortNumber())},
 		Hello:     "localhost",
 	}
-<<<<<<< HEAD
-	handler := newDispatchInterceptor(dispatch.NewSMTPHandler(cfg.SMTP, api.Logger.Named("smtp")))
-	mgr, err := notifications.NewManager(cfg, api.Database, defaultHelpers(), createMetrics(), api.Logger.Named("manager"))
-=======
 	handler := newDispatchInterceptor(dispatch.NewSMTPHandler(cfg.SMTP, defaultHelpers(), logger.Named("smtp")))
 	mgr, err := notifications.NewManager(cfg, store, defaultHelpers(), createMetrics(), logger.Named("manager"))
->>>>>>> 76bfa9ba
 	require.NoError(t, err)
 	mgr.WithHandlers(map[database.NotificationMethod]notifications.Handler{method: handler})
 	t.Cleanup(func() {
@@ -1502,13 +1497,8 @@
 		defaultMethod = database.NotificationMethodSmtp
 		customMethod  = database.NotificationMethodWebhook
 	)
-<<<<<<< HEAD
-	out, err := api.Database.UpdateNotificationTemplateMethodByID(ctx, database.UpdateNotificationTemplateMethodByIDParams{
+	out, err := store.UpdateNotificationTemplateMethodByID(ctx, database.UpdateNotificationTemplateMethodByIDParams{
 		ID:     tmpl,
-=======
-	out, err := store.UpdateNotificationTemplateMethodByID(ctx, database.UpdateNotificationTemplateMethodByIDParams{
-		ID:     template,
->>>>>>> 76bfa9ba
 		Method: database.NullNotificationMethod{NotificationMethod: customMethod, Valid: true},
 	})
 	require.NoError(t, err)
@@ -1535,13 +1525,8 @@
 	require.NoError(t, err)
 
 	// WHEN: a notification of that template is enqueued, it should be delivered with the configured method - not the default.
-<<<<<<< HEAD
-	user := createSampleUser(t, api.Database)
+	user := createSampleUser(t, store)
 	msgID, err := enq.Enqueue(ctx, user.ID, tmpl, map[string]string{}, "test")
-=======
-	user := createSampleUser(t, store)
-	msgID, err := enq.Enqueue(ctx, user.ID, template, map[string]string{}, "test")
->>>>>>> 76bfa9ba
 	require.NoError(t, err)
 
 	// THEN: the notification should be received by the custom dispatch method
