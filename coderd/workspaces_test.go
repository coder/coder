--- conflicted
+++ resolved
@@ -184,9 +184,9 @@
 			var apiErr *codersdk.Error
 			require.ErrorAs(t, err, &apiErr)
 			require.Equal(t, http.StatusBadRequest, apiErr.StatusCode())
-			require.Len(t, apiErr.Errors, 1)
-			require.Equal(t, apiErr.Errors[0].Field, "ttl_ms")
-			require.Equal(t, apiErr.Errors[0].Detail, "ttl must be at least one minute")
+			require.Len(t, apiErr.Validations, 1)
+			require.Equal(t, apiErr.Validations[0].Field, "ttl_ms")
+			require.Equal(t, apiErr.Validations[0].Detail, "ttl must be at least one minute")
 		})
 
 		t.Run("AboveMax", func(t *testing.T) {
@@ -206,9 +206,9 @@
 			var apiErr *codersdk.Error
 			require.ErrorAs(t, err, &apiErr)
 			require.Equal(t, http.StatusBadRequest, apiErr.StatusCode())
-			require.Len(t, apiErr.Errors, 1)
-			require.Equal(t, apiErr.Errors[0].Field, "ttl_ms")
-			require.Equal(t, apiErr.Errors[0].Detail, "ttl must be less than 7 days")
+			require.Len(t, apiErr.Validations, 1)
+			require.Equal(t, apiErr.Validations[0].Field, "ttl_ms")
+			require.Equal(t, apiErr.Validations[0].Detail, "ttl must be less than 7 days")
 		})
 	})
 
@@ -229,9 +229,9 @@
 		var apiErr *codersdk.Error
 		require.ErrorAs(t, err, &apiErr)
 		require.Equal(t, http.StatusBadRequest, apiErr.StatusCode())
-		require.Len(t, apiErr.Errors, 1)
-		require.Equal(t, apiErr.Errors[0].Field, "schedule")
-		require.Equal(t, apiErr.Errors[0].Detail, "Minimum autostart interval 1m0s below template minimum 1h0m0s")
+		require.Len(t, apiErr.Validations, 1)
+		require.Equal(t, apiErr.Validations[0].Field, "schedule")
+		require.Equal(t, apiErr.Validations[0].Detail, "Minimum autostart interval 1m0s below template minimum 1h0m0s")
 	})
 }
 
@@ -502,29 +502,20 @@
 		{
 			name:          "invalid location",
 			schedule:      ptr.Ref("CRON_TZ=Imaginary/Place 30 9 * * 1-5"),
-<<<<<<< HEAD
 			expectedError: "parse schedule: provided bad location Imaginary/Place: unknown time zone Imaginary/Place",
-=======
-			expectedError: "status code 500: Invalid autostart schedule\n\tError: parse schedule: provided bad location Imaginary/Place: unknown time zone Imaginary/Place",
->>>>>>> 3878e643
+			// expectedError: "status code 500: Invalid autostart schedule\n\tError: parse schedule: provided bad location Imaginary/Place: unknown time zone Imaginary/Place",
 		},
 		{
 			name:          "invalid schedule",
 			schedule:      ptr.Ref("asdf asdf asdf "),
-<<<<<<< HEAD
 			expectedError: `validate weekly schedule: expected schedule to consist of 5 fields with an optional CRON_TZ=<timezone> prefix`,
-=======
-			expectedError: "status code 500: Invalid autostart schedule\n\tError: validate weekly schedule: expected schedule to consist of 5 fields with an optional CRON_TZ=<timezone> prefix",
->>>>>>> 3878e643
+			// expectedError: "status code 500: Invalid autostart schedule\n\tError: validate weekly schedule: expected schedule to consist of 5 fields with an optional CRON_TZ=<timezone> prefix",
 		},
 		{
 			name:          "only 3 values",
 			schedule:      ptr.Ref("CRON_TZ=Europe/Dublin 30 9 *"),
-<<<<<<< HEAD
 			expectedError: `validate weekly schedule: expected schedule to consist of 5 fields with an optional CRON_TZ=<timezone> prefix`,
-=======
-			expectedError: "status code 500: Invalid autostart schedule\n\tError: validate weekly schedule: expected schedule to consist of 5 fields with an optional CRON_TZ=<timezone> prefix",
->>>>>>> 3878e643
+			// expectedError: "status code 500: Invalid autostart schedule\n\tError: validate weekly schedule: expected schedule to consist of 5 fields with an optional CRON_TZ=<timezone> prefix",
 		},
 	}
 
