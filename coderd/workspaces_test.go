package coderd_test

import (
	"bytes"
	"context"
	"database/sql"
	"encoding/json"
	"fmt"
	"math"
	"net/http"
	"os"
	"slices"
	"strings"
	"testing"
	"time"

	"github.com/google/uuid"
	"github.com/stretchr/testify/assert"
	"github.com/stretchr/testify/require"

	"cdr.dev/slog"
	"github.com/coder/coder/v2/agent/agenttest"
	"github.com/coder/coder/v2/coderd/audit"
	"github.com/coder/coder/v2/coderd/coderdtest"
	"github.com/coder/coder/v2/coderd/database"
	"github.com/coder/coder/v2/coderd/database/dbauthz"
	"github.com/coder/coder/v2/coderd/database/dbfake"
	"github.com/coder/coder/v2/coderd/database/dbgen"
	"github.com/coder/coder/v2/coderd/database/dbtestutil"
	"github.com/coder/coder/v2/coderd/database/dbtime"
	"github.com/coder/coder/v2/coderd/notifications"
	"github.com/coder/coder/v2/coderd/notifications/notificationstest"
	"github.com/coder/coder/v2/coderd/rbac"
	"github.com/coder/coder/v2/coderd/rbac/policy"
	"github.com/coder/coder/v2/coderd/render"
	"github.com/coder/coder/v2/coderd/schedule"
	"github.com/coder/coder/v2/coderd/schedule/cron"
	"github.com/coder/coder/v2/coderd/util/ptr"
	"github.com/coder/coder/v2/codersdk"
	"github.com/coder/coder/v2/cryptorand"
	"github.com/coder/coder/v2/provisioner/echo"
	"github.com/coder/coder/v2/provisionersdk/proto"
	"github.com/coder/coder/v2/testutil"
)

func TestWorkspace(t *testing.T) {
	t.Parallel()

	t.Run("OK", func(t *testing.T) {
		t.Parallel()
		client, _, api := coderdtest.NewWithAPI(t, &coderdtest.Options{IncludeProvisionerDaemon: true})
		user := coderdtest.CreateFirstUser(t, client)
		authz := coderdtest.AssertRBAC(t, api, client)
		version := coderdtest.CreateTemplateVersion(t, client, user.OrganizationID, nil)
		coderdtest.AwaitTemplateVersionJobCompleted(t, client, version.ID)
		template := coderdtest.CreateTemplate(t, client, user.OrganizationID, version.ID)
		workspace := coderdtest.CreateWorkspace(t, client, template.ID)

		ctx, cancel := context.WithTimeout(context.Background(), testutil.WaitLong)
		defer cancel()

		authz.Reset() // Reset all previous checks done in setup.
		ws, err := client.Workspace(ctx, workspace.ID)
		authz.AssertChecked(t, policy.ActionRead, ws)
		require.NoError(t, err)
		require.Equal(t, user.UserID, ws.LatestBuild.InitiatorID)
		require.Equal(t, codersdk.BuildReasonInitiator, ws.LatestBuild.Reason)

		org, err := client.Organization(ctx, ws.OrganizationID)
		require.NoError(t, err)
		require.Equal(t, ws.OrganizationName, org.Name)
	})

	t.Run("Deleted", func(t *testing.T) {
		t.Parallel()
		client := coderdtest.New(t, &coderdtest.Options{IncludeProvisionerDaemon: true})
		user := coderdtest.CreateFirstUser(t, client)
		version := coderdtest.CreateTemplateVersion(t, client, user.OrganizationID, nil)
		coderdtest.AwaitTemplateVersionJobCompleted(t, client, version.ID)
		template := coderdtest.CreateTemplate(t, client, user.OrganizationID, version.ID)
		workspace := coderdtest.CreateWorkspace(t, client, template.ID)
		coderdtest.AwaitWorkspaceBuildJobCompleted(t, client, workspace.LatestBuild.ID)

		ctx, cancel := context.WithTimeout(context.Background(), testutil.WaitLong)
		defer cancel()

		// Getting with deleted=true should still work.
		_, err := client.DeletedWorkspace(ctx, workspace.ID)
		require.NoError(t, err)

		// Delete the workspace
		build, err := client.CreateWorkspaceBuild(ctx, workspace.ID, codersdk.CreateWorkspaceBuildRequest{
			Transition: codersdk.WorkspaceTransitionDelete,
		})
		require.NoError(t, err, "delete the workspace")
		coderdtest.AwaitWorkspaceBuildJobCompleted(t, client, build.ID)

		// Getting with deleted=true should work.
		workspaceNew, err := client.DeletedWorkspace(ctx, workspace.ID)
		require.NoError(t, err)
		require.Equal(t, workspace.ID, workspaceNew.ID)

		// Getting with deleted=false should not work.
		_, err = client.Workspace(ctx, workspace.ID)
		require.Error(t, err)
		require.ErrorContains(t, err, "410") // gone
	})

	t.Run("Rename", func(t *testing.T) {
		t.Parallel()
		client := coderdtest.New(t, &coderdtest.Options{
			IncludeProvisionerDaemon: true,
			AllowWorkspaceRenames:    true,
		})
		user := coderdtest.CreateFirstUser(t, client)
		version := coderdtest.CreateTemplateVersion(t, client, user.OrganizationID, nil)
		coderdtest.AwaitTemplateVersionJobCompleted(t, client, version.ID)
		template := coderdtest.CreateTemplate(t, client, user.OrganizationID, version.ID)
		ws1 := coderdtest.CreateWorkspace(t, client, template.ID)
		ws2 := coderdtest.CreateWorkspace(t, client, template.ID)
		coderdtest.AwaitWorkspaceBuildJobCompleted(t, client, ws1.LatestBuild.ID)
		coderdtest.AwaitWorkspaceBuildJobCompleted(t, client, ws2.LatestBuild.ID)

		ctx, cancel := context.WithTimeout(context.Background(), testutil.WaitMedium)
		defer cancel()

		want := ws1.Name + "-test"
		if len(want) > 32 {
			want = want[:32-5] + "-test"
		}
		// Sometimes truncated names result in `--test` which is not an allowed name.
		want = strings.ReplaceAll(want, "--", "-")
		err := client.UpdateWorkspace(ctx, ws1.ID, codersdk.UpdateWorkspaceRequest{
			Name: want,
		})
		require.NoError(t, err, "workspace rename failed")

		ws, err := client.Workspace(ctx, ws1.ID)
		require.NoError(t, err)
		require.Equal(t, want, ws.Name, "workspace name not updated")

		err = client.UpdateWorkspace(ctx, ws1.ID, codersdk.UpdateWorkspaceRequest{
			Name: ws2.Name,
		})
		require.Error(t, err, "workspace rename should have failed")
	})

	t.Run("RenameDisabled", func(t *testing.T) {
		t.Parallel()
		client := coderdtest.New(t, &coderdtest.Options{
			IncludeProvisionerDaemon: true,
			AllowWorkspaceRenames:    false,
		})
		user := coderdtest.CreateFirstUser(t, client)
		version := coderdtest.CreateTemplateVersion(t, client, user.OrganizationID, nil)
		coderdtest.AwaitTemplateVersionJobCompleted(t, client, version.ID)
		template := coderdtest.CreateTemplate(t, client, user.OrganizationID, version.ID)
		ws1 := coderdtest.CreateWorkspace(t, client, template.ID)
		coderdtest.AwaitWorkspaceBuildJobCompleted(t, client, ws1.LatestBuild.ID)

		ctx, cancel := context.WithTimeout(context.Background(), testutil.WaitMedium)
		defer cancel()

		want := "new-name"
		err := client.UpdateWorkspace(ctx, ws1.ID, codersdk.UpdateWorkspaceRequest{
			Name: want,
		})
		require.ErrorContains(t, err, "Workspace renames are not allowed")
	})

	t.Run("TemplateProperties", func(t *testing.T) {
		t.Parallel()
		client := coderdtest.New(t, &coderdtest.Options{IncludeProvisionerDaemon: true})
		user := coderdtest.CreateFirstUser(t, client)
		version := coderdtest.CreateTemplateVersion(t, client, user.OrganizationID, nil)
		coderdtest.AwaitTemplateVersionJobCompleted(t, client, version.ID)

		const templateIcon = "/img/icon.svg"
		const templateDisplayName = "This is template"
		templateAllowUserCancelWorkspaceJobs := false
		template := coderdtest.CreateTemplate(t, client, user.OrganizationID, version.ID, func(ctr *codersdk.CreateTemplateRequest) {
			ctr.Icon = templateIcon
			ctr.DisplayName = templateDisplayName
			ctr.AllowUserCancelWorkspaceJobs = &templateAllowUserCancelWorkspaceJobs
		})
		require.NotEmpty(t, template.Name)
		require.NotEmpty(t, template.DisplayName)
		require.NotEmpty(t, template.Icon)
		require.False(t, template.AllowUserCancelWorkspaceJobs)
		workspace := coderdtest.CreateWorkspace(t, client, template.ID)

		ctx, cancel := context.WithTimeout(context.Background(), testutil.WaitLong)
		defer cancel()

		ws, err := client.Workspace(ctx, workspace.ID)
		require.NoError(t, err)
		assert.Equal(t, user.UserID, ws.LatestBuild.InitiatorID)
		assert.Equal(t, codersdk.BuildReasonInitiator, ws.LatestBuild.Reason)
		assert.Equal(t, template.Name, ws.TemplateName)
		assert.Equal(t, templateIcon, ws.TemplateIcon)
		assert.Equal(t, templateDisplayName, ws.TemplateDisplayName)
		assert.Equal(t, templateAllowUserCancelWorkspaceJobs, ws.TemplateAllowUserCancelWorkspaceJobs)
	})

	t.Run("Health", func(t *testing.T) {
		t.Parallel()

		t.Run("Healthy", func(t *testing.T) {
			t.Parallel()
			client := coderdtest.New(t, &coderdtest.Options{IncludeProvisionerDaemon: true})
			user := coderdtest.CreateFirstUser(t, client)
			version := coderdtest.CreateTemplateVersion(t, client, user.OrganizationID, &echo.Responses{
				Parse: echo.ParseComplete,
				ProvisionApply: []*proto.Response{{
					Type: &proto.Response_Apply{
						Apply: &proto.ApplyComplete{
							Resources: []*proto.Resource{{
								Name: "some",
								Type: "example",
								Agents: []*proto.Agent{{
									Id:   uuid.NewString(),
									Name: "dev",
									Auth: &proto.Agent_Token{},
								}},
							}},
						},
					},
				}},
			})
			coderdtest.AwaitTemplateVersionJobCompleted(t, client, version.ID)
			template := coderdtest.CreateTemplate(t, client, user.OrganizationID, version.ID)
			workspace := coderdtest.CreateWorkspace(t, client, template.ID)
			coderdtest.AwaitWorkspaceBuildJobCompleted(t, client, workspace.LatestBuild.ID)

			ctx, cancel := context.WithTimeout(context.Background(), testutil.WaitLong)
			defer cancel()

			workspace, err := client.Workspace(ctx, workspace.ID)
			require.NoError(t, err)

			agent := workspace.LatestBuild.Resources[0].Agents[0]

			assert.True(t, workspace.Health.Healthy)
			assert.Equal(t, []uuid.UUID{}, workspace.Health.FailingAgents)
			assert.True(t, agent.Health.Healthy)
			assert.Empty(t, agent.Health.Reason)
		})

		t.Run("Unhealthy", func(t *testing.T) {
			t.Parallel()
			client := coderdtest.New(t, &coderdtest.Options{IncludeProvisionerDaemon: true})
			user := coderdtest.CreateFirstUser(t, client)
			version := coderdtest.CreateTemplateVersion(t, client, user.OrganizationID, &echo.Responses{
				Parse: echo.ParseComplete,
				ProvisionApply: []*proto.Response{{
					Type: &proto.Response_Apply{
						Apply: &proto.ApplyComplete{
							Resources: []*proto.Resource{{
								Name: "some",
								Type: "example",
								Agents: []*proto.Agent{{
									Id:                       uuid.NewString(),
									Name:                     "dev",
									Auth:                     &proto.Agent_Token{},
									ConnectionTimeoutSeconds: 1,
								}},
							}},
						},
					},
				}},
			})
			coderdtest.AwaitTemplateVersionJobCompleted(t, client, version.ID)
			template := coderdtest.CreateTemplate(t, client, user.OrganizationID, version.ID)
			workspace := coderdtest.CreateWorkspace(t, client, template.ID)
			coderdtest.AwaitWorkspaceBuildJobCompleted(t, client, workspace.LatestBuild.ID)

			ctx, cancel := context.WithTimeout(context.Background(), testutil.WaitLong)
			defer cancel()

			var err error
			testutil.Eventually(ctx, t, func(ctx context.Context) bool {
				workspace, err = client.Workspace(ctx, workspace.ID)
				return assert.NoError(t, err) && !workspace.Health.Healthy
			}, testutil.IntervalMedium)

			agent := workspace.LatestBuild.Resources[0].Agents[0]

			assert.False(t, workspace.Health.Healthy)
			assert.Equal(t, []uuid.UUID{agent.ID}, workspace.Health.FailingAgents)
			assert.False(t, agent.Health.Healthy)
			assert.NotEmpty(t, agent.Health.Reason)
		})

		t.Run("Mixed health", func(t *testing.T) {
			t.Parallel()
			client := coderdtest.New(t, &coderdtest.Options{IncludeProvisionerDaemon: true})
			user := coderdtest.CreateFirstUser(t, client)
			version := coderdtest.CreateTemplateVersion(t, client, user.OrganizationID, &echo.Responses{
				Parse: echo.ParseComplete,
				ProvisionApply: []*proto.Response{{
					Type: &proto.Response_Apply{
						Apply: &proto.ApplyComplete{
							Resources: []*proto.Resource{{
								Name: "some",
								Type: "example",
								Agents: []*proto.Agent{{
									Id:   uuid.NewString(),
									Name: "a1",
									Auth: &proto.Agent_Token{},
								}, {
									Id:                       uuid.NewString(),
									Name:                     "a2",
									Auth:                     &proto.Agent_Token{},
									ConnectionTimeoutSeconds: 1,
								}},
							}},
						},
					},
				}},
			})
			coderdtest.AwaitTemplateVersionJobCompleted(t, client, version.ID)
			template := coderdtest.CreateTemplate(t, client, user.OrganizationID, version.ID)
			workspace := coderdtest.CreateWorkspace(t, client, template.ID)
			coderdtest.AwaitWorkspaceBuildJobCompleted(t, client, workspace.LatestBuild.ID)

			ctx, cancel := context.WithTimeout(context.Background(), testutil.WaitLong)
			defer cancel()

			var err error
			testutil.Eventually(ctx, t, func(ctx context.Context) bool {
				workspace, err = client.Workspace(ctx, workspace.ID)
				return assert.NoError(t, err) && !workspace.Health.Healthy
			}, testutil.IntervalMedium)

			assert.False(t, workspace.Health.Healthy)
			assert.Len(t, workspace.Health.FailingAgents, 1)

			agent1 := workspace.LatestBuild.Resources[0].Agents[0]
			agent2 := workspace.LatestBuild.Resources[0].Agents[1]

			assert.Equal(t, []uuid.UUID{agent2.ID}, workspace.Health.FailingAgents)
			assert.True(t, agent1.Health.Healthy)
			assert.Empty(t, agent1.Health.Reason)
			assert.False(t, agent2.Health.Healthy)
			assert.NotEmpty(t, agent2.Health.Reason)
		})
	})

	t.Run("Archived", func(t *testing.T) {
		t.Parallel()
		ownerClient := coderdtest.New(t, &coderdtest.Options{IncludeProvisionerDaemon: true})
		owner := coderdtest.CreateFirstUser(t, ownerClient)

		client, _ := coderdtest.CreateAnotherUser(t, ownerClient, owner.OrganizationID, rbac.RoleTemplateAdmin())

		active := coderdtest.CreateTemplateVersion(t, client, owner.OrganizationID, nil)
		coderdtest.AwaitTemplateVersionJobCompleted(t, client, active.ID)
		template := coderdtest.CreateTemplate(t, client, owner.OrganizationID, active.ID)
		// We need another version because the active template version cannot be
		// archived.
		version := coderdtest.CreateTemplateVersion(t, client, owner.OrganizationID, nil, func(request *codersdk.CreateTemplateVersionRequest) {
			request.TemplateID = template.ID
		})
		coderdtest.AwaitTemplateVersionJobCompleted(t, client, version.ID)

		ctx := testutil.Context(t, testutil.WaitMedium)

		err := client.SetArchiveTemplateVersion(ctx, version.ID, true)
		require.NoError(t, err, "archive version")

		_, err = client.CreateWorkspace(ctx, owner.OrganizationID, codersdk.Me, codersdk.CreateWorkspaceRequest{
			TemplateVersionID: version.ID,
			Name:              "testworkspace",
		})
		require.Error(t, err, "create workspace with archived version")
		require.ErrorContains(t, err, "Archived template versions cannot")
	})

	t.Run("WorkspaceBan", func(t *testing.T) {
		t.Parallel()
		owner, _, _ := coderdtest.NewWithAPI(t, &coderdtest.Options{IncludeProvisionerDaemon: true})
		first := coderdtest.CreateFirstUser(t, owner)

		version := coderdtest.CreateTemplateVersion(t, owner, first.OrganizationID, nil)
		coderdtest.AwaitTemplateVersionJobCompleted(t, owner, version.ID)
		template := coderdtest.CreateTemplate(t, owner, first.OrganizationID, version.ID)

		goodClient, _ := coderdtest.CreateAnotherUser(t, owner, first.OrganizationID)

		// When a user with workspace-creation-ban
		client, user := coderdtest.CreateAnotherUser(t, owner, first.OrganizationID, rbac.ScopedRoleOrgWorkspaceCreationBan(first.OrganizationID))

		// Ensure a similar user can create a workspace
		coderdtest.CreateWorkspace(t, goodClient, template.ID)

		ctx := testutil.Context(t, testutil.WaitLong)
		// Then: Cannot create a workspace
		_, err := client.CreateUserWorkspace(ctx, codersdk.Me, codersdk.CreateWorkspaceRequest{
			TemplateID:        template.ID,
			TemplateVersionID: uuid.UUID{},
			Name:              "random",
		})
		require.Error(t, err)
		var apiError *codersdk.Error
		require.ErrorAs(t, err, &apiError)
		require.Equal(t, http.StatusForbidden, apiError.StatusCode())

		// When: workspace-ban use has a workspace
		wrk, err := owner.CreateUserWorkspace(ctx, user.ID.String(), codersdk.CreateWorkspaceRequest{
			TemplateID:        template.ID,
			TemplateVersionID: uuid.UUID{},
			Name:              "random",
		})
		require.NoError(t, err)
		coderdtest.AwaitWorkspaceBuildJobCompleted(t, client, wrk.LatestBuild.ID)

		// Then: They cannot delete said workspace
		_, err = client.CreateWorkspaceBuild(ctx, wrk.ID, codersdk.CreateWorkspaceBuildRequest{
			Transition:       codersdk.WorkspaceTransitionDelete,
			ProvisionerState: []byte{},
		})
		require.Error(t, err)
		require.ErrorAs(t, err, &apiError)
		require.Equal(t, http.StatusForbidden, apiError.StatusCode())
	})

	t.Run("TemplateVersionPreset", func(t *testing.T) {
		t.Parallel()
		client, _, api := coderdtest.NewWithAPI(t, &coderdtest.Options{IncludeProvisionerDaemon: true})
		user := coderdtest.CreateFirstUser(t, client)
		authz := coderdtest.AssertRBAC(t, api, client)
		version := coderdtest.CreateTemplateVersion(t, client, user.OrganizationID, &echo.Responses{
			Parse: echo.ParseComplete,
			ProvisionPlan: []*proto.Response{{
				Type: &proto.Response_Plan{
					Plan: &proto.PlanComplete{
						Presets: []*proto.Preset{{
							Name: "test",
						}},
					},
				},
			}},
			ProvisionApply: echo.ApplyComplete,
		})
		coderdtest.AwaitTemplateVersionJobCompleted(t, client, version.ID)
		template := coderdtest.CreateTemplate(t, client, user.OrganizationID, version.ID)

<<<<<<< HEAD
		ctx, cancel := context.WithTimeout(context.Background(), testutil.WaitLong)
		defer cancel()
=======
		ctx := testutil.Context(t, testutil.WaitLong)
>>>>>>> 2d2c9bda

		presets, err := client.TemplateVersionPresets(ctx, version.ID)
		require.NoError(t, err)
		require.Equal(t, 1, len(presets))
		require.Equal(t, "test", presets[0].Name)

		workspace := coderdtest.CreateWorkspace(t, client, template.ID, func(request *codersdk.CreateWorkspaceRequest) {
			request.TemplateVersionPresetID = presets[0].ID
		})

		authz.Reset() // Reset all previous checks done in setup.
		ws, err := client.Workspace(ctx, workspace.ID)
		authz.AssertChecked(t, policy.ActionRead, ws)
		require.NoError(t, err)
		require.Equal(t, user.UserID, ws.LatestBuild.InitiatorID)
		require.Equal(t, codersdk.BuildReasonInitiator, ws.LatestBuild.Reason)
		require.Equal(t, presets[0].ID, *ws.LatestBuild.TemplateVersionPresetID)

		org, err := client.Organization(ctx, ws.OrganizationID)
		require.NoError(t, err)
		require.Equal(t, ws.OrganizationName, org.Name)
	})
}

func TestResolveAutostart(t *testing.T) {
	t.Parallel()

	ownerClient, db := coderdtest.NewWithDatabase(t, nil)
	owner := coderdtest.CreateFirstUser(t, ownerClient)

	param := database.TemplateVersionParameter{
		Name:         "param",
		DefaultValue: "",
		Required:     true,
	}

	ctx, cancel := context.WithTimeout(context.Background(), testutil.WaitLong)
	defer cancel()

	client, member := coderdtest.CreateAnotherUser(t, ownerClient, owner.OrganizationID)
	resp := dbfake.WorkspaceBuild(t, db, database.WorkspaceTable{
		OwnerID:          member.ID,
		OrganizationID:   owner.OrganizationID,
		AutomaticUpdates: database.AutomaticUpdatesAlways,
	}).Seed(database.WorkspaceBuild{
		InitiatorID: member.ID,
	}).Do()

	workspace := resp.Workspace
	version1 := resp.TemplateVersion

	version2 := dbfake.TemplateVersion(t, db).
		Seed(database.TemplateVersion{
			CreatedBy:      owner.UserID,
			OrganizationID: owner.OrganizationID,
			TemplateID:     version1.TemplateID,
		}).
		Params(param).Do()

	// Autostart shouldn't be possible if parameters do not match.
	resolveResp, err := client.ResolveAutostart(ctx, workspace.ID.String())
	require.NoError(t, err)
	require.True(t, resolveResp.ParameterMismatch)

	_ = dbfake.WorkspaceBuild(t, db, workspace).
		Seed(database.WorkspaceBuild{
			BuildNumber:       2,
			TemplateVersionID: version2.TemplateVersion.ID,
		}).
		Params(database.WorkspaceBuildParameter{
			Name:  "param",
			Value: "hello",
		}).Do()

	// We should be able to autostart since parameters are updated.
	resolveResp, err = client.ResolveAutostart(ctx, workspace.ID.String())
	require.NoError(t, err)
	require.False(t, resolveResp.ParameterMismatch)

	// Create another version that has the same parameters as version2.
	// We should be able to update without issue.
	_ = dbfake.TemplateVersion(t, db).Seed(database.TemplateVersion{
		CreatedBy:      owner.UserID,
		OrganizationID: owner.OrganizationID,
		TemplateID:     version1.TemplateID,
	}).Params(param).Do()

	// Even though we're out of date we should still be able to autostart
	// since parameters resolve.
	resolveResp, err = client.ResolveAutostart(ctx, workspace.ID.String())
	require.NoError(t, err)
	require.False(t, resolveResp.ParameterMismatch)
}

func TestWorkspacesSortOrder(t *testing.T) {
	t.Parallel()

	client, db := coderdtest.NewWithDatabase(t, nil)
	firstUser := coderdtest.CreateFirstUser(t, client)
	secondUserClient, secondUser := coderdtest.CreateAnotherUserMutators(t, client, firstUser.OrganizationID, []rbac.RoleIdentifier{rbac.RoleOwner()}, func(r *codersdk.CreateUserRequestWithOrgs) {
		r.Username = "zzz"
	})

	// c-workspace should be running
	wsbC := dbfake.WorkspaceBuild(t, db, database.WorkspaceTable{Name: "c-workspace", OwnerID: firstUser.UserID, OrganizationID: firstUser.OrganizationID}).Do()

	// b-workspace should be stopped
	wsbB := dbfake.WorkspaceBuild(t, db, database.WorkspaceTable{Name: "b-workspace", OwnerID: firstUser.UserID, OrganizationID: firstUser.OrganizationID}).Seed(database.WorkspaceBuild{Transition: database.WorkspaceTransitionStop}).Do()

	// a-workspace should be running
	wsbA := dbfake.WorkspaceBuild(t, db, database.WorkspaceTable{Name: "a-workspace", OwnerID: firstUser.UserID, OrganizationID: firstUser.OrganizationID}).Do()

	// d-workspace should be stopped
	wsbD := dbfake.WorkspaceBuild(t, db, database.WorkspaceTable{Name: "d-workspace", OwnerID: secondUser.ID, OrganizationID: firstUser.OrganizationID}).Seed(database.WorkspaceBuild{Transition: database.WorkspaceTransitionStop}).Do()

	// e-workspace should also be stopped
	wsbE := dbfake.WorkspaceBuild(t, db, database.WorkspaceTable{Name: "e-workspace", OwnerID: secondUser.ID, OrganizationID: firstUser.OrganizationID}).Seed(database.WorkspaceBuild{Transition: database.WorkspaceTransitionStop}).Do()

	// f-workspace is also stopped, but is marked as favorite
	wsbF := dbfake.WorkspaceBuild(t, db, database.WorkspaceTable{Name: "f-workspace", OwnerID: firstUser.UserID, OrganizationID: firstUser.OrganizationID}).Seed(database.WorkspaceBuild{Transition: database.WorkspaceTransitionStop}).Do()

	ctx, cancel := context.WithTimeout(context.Background(), testutil.WaitLong)
	defer cancel()
	require.NoError(t, client.FavoriteWorkspace(ctx, wsbF.Workspace.ID)) // need to do this via API call for now

	workspacesResponse, err := client.Workspaces(ctx, codersdk.WorkspaceFilter{})
	require.NoError(t, err, "(first) fetch workspaces")
	workspaces := workspacesResponse.Workspaces

	expectedNames := []string{
		wsbF.Workspace.Name, // favorite
		wsbA.Workspace.Name, // running
		wsbC.Workspace.Name, // running
		wsbB.Workspace.Name, // stopped, testuser < zzz
		wsbD.Workspace.Name, // stopped, zzz > testuser
		wsbE.Workspace.Name, // stopped, zzz > testuser
	}

	actualNames := make([]string, 0, len(expectedNames))
	for _, w := range workspaces {
		actualNames = append(actualNames, w.Name)
	}

	// the correct sorting order is:
	// 1. Favorite workspaces (we have one, workspace-f)
	// 2. Running workspaces
	// 3. Sort by usernames
	// 4. Sort by workspace names
	assert.Equal(t, expectedNames, actualNames)

	// Once again but this time as a different user. This time we do not expect to see another
	// user's favorites first.
	workspacesResponse, err = secondUserClient.Workspaces(ctx, codersdk.WorkspaceFilter{})
	require.NoError(t, err, "(second) fetch workspaces")
	workspaces = workspacesResponse.Workspaces

	expectedNames = []string{
		wsbA.Workspace.Name, // running
		wsbC.Workspace.Name, // running
		wsbB.Workspace.Name, // stopped, testuser < zzz
		wsbF.Workspace.Name, // stopped, testuser < zzz
		wsbD.Workspace.Name, // stopped, zzz > testuser
		wsbE.Workspace.Name, // stopped, zzz > testuser
	}

	actualNames = make([]string, 0, len(expectedNames))
	for _, w := range workspaces {
		actualNames = append(actualNames, w.Name)
	}

	// the correct sorting order is:
	// 1. Favorite workspaces (we have none this time)
	// 2. Running workspaces
	// 3. Sort by usernames
	// 4. Sort by workspace names
	assert.Equal(t, expectedNames, actualNames)
}

func TestPostWorkspacesByOrganization(t *testing.T) {
	t.Parallel()
	t.Run("InvalidTemplate", func(t *testing.T) {
		t.Parallel()
		client := coderdtest.New(t, nil)
		user := coderdtest.CreateFirstUser(t, client)

		ctx, cancel := context.WithTimeout(context.Background(), testutil.WaitLong)
		defer cancel()

		_, err := client.CreateWorkspace(ctx, user.OrganizationID, codersdk.Me, codersdk.CreateWorkspaceRequest{
			TemplateID: uuid.New(),
			Name:       "workspace",
		})
		require.Error(t, err)
		var apiErr *codersdk.Error
		require.ErrorAs(t, err, &apiErr)
		require.Equal(t, http.StatusBadRequest, apiErr.StatusCode())
	})

	t.Run("AlreadyExists", func(t *testing.T) {
		t.Parallel()
		client := coderdtest.New(t, &coderdtest.Options{IncludeProvisionerDaemon: true})
		user := coderdtest.CreateFirstUser(t, client)
		version := coderdtest.CreateTemplateVersion(t, client, user.OrganizationID, nil)
		template := coderdtest.CreateTemplate(t, client, user.OrganizationID, version.ID)
		coderdtest.AwaitTemplateVersionJobCompleted(t, client, version.ID)
		workspace := coderdtest.CreateWorkspace(t, client, template.ID)

		ctx, cancel := context.WithTimeout(context.Background(), testutil.WaitLong)
		defer cancel()

		_, err := client.CreateWorkspace(ctx, user.OrganizationID, codersdk.Me, codersdk.CreateWorkspaceRequest{
			TemplateID: template.ID,
			Name:       workspace.Name,
		})
		require.Error(t, err)
		var apiErr *codersdk.Error
		require.ErrorAs(t, err, &apiErr)
		require.Equal(t, http.StatusConflict, apiErr.StatusCode())
	})

	t.Run("CreateSendsNotification", func(t *testing.T) {
		t.Parallel()

		enqueuer := notificationstest.FakeEnqueuer{}
		client := coderdtest.New(t, &coderdtest.Options{IncludeProvisionerDaemon: true, NotificationsEnqueuer: &enqueuer})
		user := coderdtest.CreateFirstUser(t, client)
		templateAdminClient, templateAdmin := coderdtest.CreateAnotherUser(t, client, user.OrganizationID, rbac.RoleTemplateAdmin())
		memberClient, memberUser := coderdtest.CreateAnotherUser(t, client, user.OrganizationID)

		version := coderdtest.CreateTemplateVersion(t, templateAdminClient, user.OrganizationID, nil)
		template := coderdtest.CreateTemplate(t, templateAdminClient, user.OrganizationID, version.ID)
		coderdtest.AwaitTemplateVersionJobCompleted(t, templateAdminClient, version.ID)

		workspace := coderdtest.CreateWorkspace(t, memberClient, template.ID)
		coderdtest.AwaitWorkspaceBuildJobCompleted(t, memberClient, workspace.LatestBuild.ID)

		sent := enqueuer.Sent(notificationstest.WithTemplateID(notifications.TemplateWorkspaceCreated))
		require.Len(t, sent, 2)

		receivers := make([]uuid.UUID, len(sent))
		for idx, notif := range sent {
			receivers[idx] = notif.UserID
		}

		// Check the notification was sent to the first user and template admin
		require.Contains(t, receivers, templateAdmin.ID)
		require.Contains(t, receivers, user.UserID)
		require.NotContains(t, receivers, memberUser.ID)

		require.Contains(t, sent[0].Targets, template.ID)
		require.Contains(t, sent[0].Targets, workspace.ID)
		require.Contains(t, sent[0].Targets, workspace.OrganizationID)
		require.Contains(t, sent[0].Targets, workspace.OwnerID)

		require.Contains(t, sent[1].Targets, template.ID)
		require.Contains(t, sent[1].Targets, workspace.ID)
		require.Contains(t, sent[1].Targets, workspace.OrganizationID)
		require.Contains(t, sent[1].Targets, workspace.OwnerID)
	})

	t.Run("CreateSendsNotificationToCorrectUser", func(t *testing.T) {
		t.Parallel()

		enqueuer := notificationstest.FakeEnqueuer{}
		client := coderdtest.New(t, &coderdtest.Options{IncludeProvisionerDaemon: true, NotificationsEnqueuer: &enqueuer})
		user := coderdtest.CreateFirstUser(t, client)
		templateAdminClient, _ := coderdtest.CreateAnotherUser(t, client, user.OrganizationID, rbac.RoleTemplateAdmin(), rbac.RoleOwner())
		_, memberUser := coderdtest.CreateAnotherUser(t, client, user.OrganizationID)

		version := coderdtest.CreateTemplateVersion(t, templateAdminClient, user.OrganizationID, nil)
		template := coderdtest.CreateTemplate(t, templateAdminClient, user.OrganizationID, version.ID)
		coderdtest.AwaitTemplateVersionJobCompleted(t, templateAdminClient, version.ID)

		ctx := testutil.Context(t, testutil.WaitShort)
		workspace, err := templateAdminClient.CreateUserWorkspace(ctx, memberUser.Username, codersdk.CreateWorkspaceRequest{
			TemplateID: template.ID,
			Name:       coderdtest.RandomUsername(t),
		})
		require.NoError(t, err)
		coderdtest.AwaitWorkspaceBuildJobCompleted(t, client, workspace.LatestBuild.ID)

		sent := enqueuer.Sent(notificationstest.WithTemplateID(notifications.TemplateWorkspaceCreated))
		require.Len(t, sent, 1)
		require.Equal(t, user.UserID, sent[0].UserID)
		require.Contains(t, sent[0].Targets, template.ID)
		require.Contains(t, sent[0].Targets, workspace.ID)
		require.Contains(t, sent[0].Targets, workspace.OrganizationID)
		require.Contains(t, sent[0].Targets, workspace.OwnerID)

		owner, ok := sent[0].Data["owner"].(map[string]any)
		require.True(t, ok, "notification data should have owner")
		require.Equal(t, memberUser.ID, owner["id"])
		require.Equal(t, memberUser.Name, owner["name"])
		require.Equal(t, memberUser.Email, owner["email"])
	})

	t.Run("CreateWithAuditLogs", func(t *testing.T) {
		t.Parallel()
		auditor := audit.NewMock()
		client := coderdtest.New(t, &coderdtest.Options{IncludeProvisionerDaemon: true, Auditor: auditor})
		user := coderdtest.CreateFirstUser(t, client)
		version := coderdtest.CreateTemplateVersion(t, client, user.OrganizationID, nil)
		template := coderdtest.CreateTemplate(t, client, user.OrganizationID, version.ID)
		coderdtest.AwaitTemplateVersionJobCompleted(t, client, version.ID)
		workspace := coderdtest.CreateWorkspace(t, client, template.ID)
		coderdtest.AwaitWorkspaceBuildJobCompleted(t, client, workspace.LatestBuild.ID)
		assert.True(t, auditor.Contains(t, database.AuditLog{
			ResourceType:   database.ResourceTypeWorkspace,
			Action:         database.AuditActionCreate,
			ResourceTarget: workspace.Name,
		}))
	})

	t.Run("CreateFromVersionWithAuditLogs", func(t *testing.T) {
		t.Parallel()
		auditor := audit.NewMock()
		client := coderdtest.New(t, &coderdtest.Options{IncludeProvisionerDaemon: true, Auditor: auditor})
		user := coderdtest.CreateFirstUser(t, client)
		versionDefault := coderdtest.CreateTemplateVersion(t, client, user.OrganizationID, nil)
		template := coderdtest.CreateTemplate(t, client, user.OrganizationID, versionDefault.ID)
		versionTest := coderdtest.UpdateTemplateVersion(t, client, user.OrganizationID, nil, template.ID)
		coderdtest.AwaitTemplateVersionJobCompleted(t, client, versionDefault.ID)
		coderdtest.AwaitTemplateVersionJobCompleted(t, client, versionTest.ID)
		defaultWorkspace := coderdtest.CreateWorkspace(t, client, uuid.Nil,
			func(c *codersdk.CreateWorkspaceRequest) { c.TemplateVersionID = versionDefault.ID },
		)
		testWorkspace := coderdtest.CreateWorkspace(t, client, uuid.Nil,
			func(c *codersdk.CreateWorkspaceRequest) { c.TemplateVersionID = versionTest.ID },
		)
		defaultWorkspaceBuild := coderdtest.AwaitWorkspaceBuildJobCompleted(t, client, defaultWorkspace.LatestBuild.ID)
		testWorkspaceBuild := coderdtest.AwaitWorkspaceBuildJobCompleted(t, client, testWorkspace.LatestBuild.ID)

		require.Equal(t, testWorkspaceBuild.TemplateVersionID, versionTest.ID)
		require.Equal(t, defaultWorkspaceBuild.TemplateVersionID, versionDefault.ID)
		assert.True(t, auditor.Contains(t, database.AuditLog{
			ResourceType:   database.ResourceTypeWorkspace,
			Action:         database.AuditActionCreate,
			ResourceTarget: defaultWorkspace.Name,
		}))
	})

	t.Run("InvalidCombinationOfTemplateAndTemplateVersion", func(t *testing.T) {
		t.Parallel()
		auditor := audit.NewMock()
		client := coderdtest.New(t, &coderdtest.Options{IncludeProvisionerDaemon: true, Auditor: auditor})
		user := coderdtest.CreateFirstUser(t, client)
		versionTest := coderdtest.CreateTemplateVersion(t, client, user.OrganizationID, nil)
		versionDefault := coderdtest.CreateTemplateVersion(t, client, user.OrganizationID, nil)
		template := coderdtest.CreateTemplate(t, client, user.OrganizationID, versionDefault.ID)
		coderdtest.AwaitTemplateVersionJobCompleted(t, client, versionTest.ID)
		coderdtest.AwaitTemplateVersionJobCompleted(t, client, versionDefault.ID)

		name, se := cryptorand.String(8)
		require.NoError(t, se)
		req := codersdk.CreateWorkspaceRequest{
			// Deny setting both of these ID fields, even if they might correlate.
			// Allowing both to be set would just create extra work for everyone involved.
			TemplateID:        template.ID,
			TemplateVersionID: versionTest.ID,
			Name:              name,
			AutostartSchedule: ptr.Ref("CRON_TZ=US/Central 30 9 * * 1-5"),
			TTLMillis:         ptr.Ref((8 * time.Hour).Milliseconds()),
		}
		_, err := client.CreateWorkspace(context.Background(), user.OrganizationID, codersdk.Me, req)

		require.Error(t, err)
	})

	t.Run("CreateWithDeletedTemplate", func(t *testing.T) {
		t.Parallel()
		client := coderdtest.New(t, &coderdtest.Options{IncludeProvisionerDaemon: true})
		user := coderdtest.CreateFirstUser(t, client)
		version := coderdtest.CreateTemplateVersion(t, client, user.OrganizationID, nil)
		template := coderdtest.CreateTemplate(t, client, user.OrganizationID, version.ID)
		coderdtest.AwaitTemplateVersionJobCompleted(t, client, version.ID)
		ctx, cancel := context.WithTimeout(context.Background(), testutil.WaitLong)
		defer cancel()
		err := client.DeleteTemplate(ctx, template.ID)
		require.NoError(t, err)
		_, err = client.CreateWorkspace(ctx, user.OrganizationID, codersdk.Me, codersdk.CreateWorkspaceRequest{
			TemplateID: template.ID,
			Name:       "testing",
		})
		require.Error(t, err)
		var apiErr *codersdk.Error
		require.ErrorAs(t, err, &apiErr)
		require.Equal(t, http.StatusNotFound, apiErr.StatusCode())
	})

	t.Run("TemplateNoTTL", func(t *testing.T) {
		t.Parallel()
		client := coderdtest.New(t, &coderdtest.Options{IncludeProvisionerDaemon: true})
		user := coderdtest.CreateFirstUser(t, client)
		version := coderdtest.CreateTemplateVersion(t, client, user.OrganizationID, nil)
		template := coderdtest.CreateTemplate(t, client, user.OrganizationID, version.ID, func(ctr *codersdk.CreateTemplateRequest) {
			ctr.DefaultTTLMillis = ptr.Ref(int64(0))
		})
		// Given: the template has no default TTL set
		require.Zero(t, template.DefaultTTLMillis)
		coderdtest.AwaitTemplateVersionJobCompleted(t, client, version.ID)

		// When: we create a workspace with autostop not enabled
		workspace := coderdtest.CreateWorkspace(t, client, template.ID, func(cwr *codersdk.CreateWorkspaceRequest) {
			cwr.TTLMillis = ptr.Ref(int64(0))
		})
		coderdtest.AwaitWorkspaceBuildJobCompleted(t, client, workspace.LatestBuild.ID)

		// Then: No TTL should be set by the template
		require.Nil(t, workspace.TTLMillis)
	})

	t.Run("TemplateCustomTTL", func(t *testing.T) {
		t.Parallel()
		client := coderdtest.New(t, &coderdtest.Options{IncludeProvisionerDaemon: true})
		user := coderdtest.CreateFirstUser(t, client)
		version := coderdtest.CreateTemplateVersion(t, client, user.OrganizationID, nil)
		templateTTL := 24 * time.Hour.Milliseconds()
		template := coderdtest.CreateTemplate(t, client, user.OrganizationID, version.ID, func(ctr *codersdk.CreateTemplateRequest) {
			ctr.DefaultTTLMillis = ptr.Ref(templateTTL)
		})
		coderdtest.AwaitTemplateVersionJobCompleted(t, client, version.ID)
		workspace := coderdtest.CreateWorkspace(t, client, template.ID, func(cwr *codersdk.CreateWorkspaceRequest) {
			cwr.TTLMillis = nil // ensure that no default TTL is set
		})
		coderdtest.AwaitWorkspaceBuildJobCompleted(t, client, workspace.LatestBuild.ID)

		// TTL should be set by the template
		require.Equal(t, templateTTL, template.DefaultTTLMillis)
		require.Equal(t, templateTTL, *workspace.TTLMillis)
	})

	t.Run("InvalidTTL", func(t *testing.T) {
		t.Parallel()
		t.Run("BelowMin", func(t *testing.T) {
			t.Parallel()
			client := coderdtest.New(t, &coderdtest.Options{IncludeProvisionerDaemon: true})
			user := coderdtest.CreateFirstUser(t, client)
			version := coderdtest.CreateTemplateVersion(t, client, user.OrganizationID, nil)
			template := coderdtest.CreateTemplate(t, client, user.OrganizationID, version.ID)
			coderdtest.AwaitTemplateVersionJobCompleted(t, client, version.ID)

			ctx, cancel := context.WithTimeout(context.Background(), testutil.WaitLong)
			defer cancel()

			req := codersdk.CreateWorkspaceRequest{
				TemplateID: template.ID,
				Name:       "testing",
				TTLMillis:  ptr.Ref((59 * time.Second).Milliseconds()),
			}
			_, err := client.CreateWorkspace(ctx, template.OrganizationID, codersdk.Me, req)
			require.Error(t, err)
			var apiErr *codersdk.Error
			require.ErrorAs(t, err, &apiErr)
			require.Equal(t, http.StatusBadRequest, apiErr.StatusCode())
			require.Len(t, apiErr.Validations, 1)
			require.Equal(t, "ttl_ms", apiErr.Validations[0].Field)
			require.Equal(t, "time until shutdown must be at least one minute", apiErr.Validations[0].Detail)
		})
	})

	t.Run("TemplateDefaultTTL", func(t *testing.T) {
		t.Parallel()
		client := coderdtest.New(t, &coderdtest.Options{IncludeProvisionerDaemon: true})
		user := coderdtest.CreateFirstUser(t, client)
		version := coderdtest.CreateTemplateVersion(t, client, user.OrganizationID, nil)
		exp := 24 * time.Hour.Milliseconds()
		template := coderdtest.CreateTemplate(t, client, user.OrganizationID, version.ID, func(ctr *codersdk.CreateTemplateRequest) {
			ctr.DefaultTTLMillis = &exp
		})
		coderdtest.AwaitTemplateVersionJobCompleted(t, client, version.ID)

		ctx, cancel := context.WithTimeout(context.Background(), testutil.WaitLong)
		defer cancel()

		// no TTL provided should use template default
		req := codersdk.CreateWorkspaceRequest{
			TemplateID: template.ID,
			Name:       "testing",
		}
		ws, err := client.CreateWorkspace(ctx, template.OrganizationID, codersdk.Me, req)
		require.NoError(t, err)
		require.EqualValues(t, exp, *ws.TTLMillis)

		// TTL provided should override template default
		req.Name = "testing2"
		exp = 1 * time.Hour.Milliseconds()
		req.TTLMillis = &exp
		ws, err = client.CreateWorkspace(ctx, template.OrganizationID, codersdk.Me, req)
		require.NoError(t, err)
		require.EqualValues(t, exp, *ws.TTLMillis)
	})

	t.Run("NoProvisionersAvailable", func(t *testing.T) {
		t.Parallel()
		if !dbtestutil.WillUsePostgres() {
			t.Skip("this test requires postgres")
		}
		// Given: a coderd instance with a provisioner daemon
		store, ps, db := dbtestutil.NewDBWithSQLDB(t)
		client, closeDaemon := coderdtest.NewWithProvisionerCloser(t, &coderdtest.Options{
			Database:                 store,
			Pubsub:                   ps,
			IncludeProvisionerDaemon: true,
		})
		defer closeDaemon.Close()

		// Given: a user, template, and workspace
		user := coderdtest.CreateFirstUser(t, client)
		version := coderdtest.CreateTemplateVersion(t, client, user.OrganizationID, nil)
		coderdtest.AwaitTemplateVersionJobCompleted(t, client, version.ID)
		template := coderdtest.CreateTemplate(t, client, user.OrganizationID, version.ID)

		// Given: all the provisioner daemons disappear
		ctx := testutil.Context(t, testutil.WaitLong)
		_, err := db.ExecContext(ctx, `DELETE FROM provisioner_daemons;`)
		require.NoError(t, err)

		// When: a new workspace is created
		ws, err := client.CreateUserWorkspace(ctx, codersdk.Me, codersdk.CreateWorkspaceRequest{
			TemplateID: template.ID,
			Name:       "testing",
		})
		// Then: the request succeeds
		require.NoError(t, err)
		// Then: the workspace build is pending
		require.Equal(t, codersdk.ProvisionerJobPending, ws.LatestBuild.Job.Status)
		// Then: the workspace build has no matched provisioners
		if assert.NotNil(t, ws.LatestBuild.MatchedProvisioners) {
			assert.Zero(t, ws.LatestBuild.MatchedProvisioners.Count)
			assert.Zero(t, ws.LatestBuild.MatchedProvisioners.Available)
			assert.Zero(t, ws.LatestBuild.MatchedProvisioners.MostRecentlySeen.Time)
			assert.False(t, ws.LatestBuild.MatchedProvisioners.MostRecentlySeen.Valid)
		}
	})

	t.Run("AllProvisionersStale", func(t *testing.T) {
		t.Parallel()
		if !dbtestutil.WillUsePostgres() {
			t.Skip("this test requires postgres")
		}

		// Given: a coderd instance with a provisioner daemon
		store, ps, db := dbtestutil.NewDBWithSQLDB(t)
		client, closeDaemon := coderdtest.NewWithProvisionerCloser(t, &coderdtest.Options{
			Database:                 store,
			Pubsub:                   ps,
			IncludeProvisionerDaemon: true,
		})
		defer closeDaemon.Close()

		// Given: a user, template, and workspace
		user := coderdtest.CreateFirstUser(t, client)
		version := coderdtest.CreateTemplateVersion(t, client, user.OrganizationID, nil)
		coderdtest.AwaitTemplateVersionJobCompleted(t, client, version.ID)
		template := coderdtest.CreateTemplate(t, client, user.OrganizationID, version.ID)

		// Given: all the provisioner daemons have not been seen for a while
		ctx := testutil.Context(t, testutil.WaitLong)
		newLastSeenAt := dbtime.Now().Add(-time.Hour)
		_, err := db.ExecContext(ctx, `UPDATE provisioner_daemons SET last_seen_at = $1;`, newLastSeenAt)
		require.NoError(t, err)

		// When: a new workspace is created
		ws, err := client.CreateUserWorkspace(ctx, codersdk.Me, codersdk.CreateWorkspaceRequest{
			TemplateID: template.ID,
			Name:       "testing",
		})
		// Then: the request succeeds
		require.NoError(t, err)
		// Then: the workspace build is pending
		require.Equal(t, codersdk.ProvisionerJobPending, ws.LatestBuild.Job.Status)
		// Then: we can see that there are some provisioners that are stale
		if assert.NotNil(t, ws.LatestBuild.MatchedProvisioners) {
			assert.Equal(t, 1, ws.LatestBuild.MatchedProvisioners.Count)
			assert.Zero(t, ws.LatestBuild.MatchedProvisioners.Available)
			assert.Equal(t, newLastSeenAt.UTC(), ws.LatestBuild.MatchedProvisioners.MostRecentlySeen.Time.UTC())
			assert.True(t, ws.LatestBuild.MatchedProvisioners.MostRecentlySeen.Valid)
		}
	})
}

func TestWorkspaceByOwnerAndName(t *testing.T) {
	t.Parallel()
	t.Run("NotFound", func(t *testing.T) {
		t.Parallel()
		client := coderdtest.New(t, nil)

		ctx, cancel := context.WithTimeout(context.Background(), testutil.WaitLong)
		defer cancel()

		_, err := client.WorkspaceByOwnerAndName(ctx, codersdk.Me, "something", codersdk.WorkspaceOptions{})
		var apiErr *codersdk.Error
		require.ErrorAs(t, err, &apiErr)
		require.Equal(t, http.StatusUnauthorized, apiErr.StatusCode())
	})
	t.Run("Get", func(t *testing.T) {
		t.Parallel()
		client := coderdtest.New(t, &coderdtest.Options{IncludeProvisionerDaemon: true})
		user := coderdtest.CreateFirstUser(t, client)
		version := coderdtest.CreateTemplateVersion(t, client, user.OrganizationID, nil)
		coderdtest.AwaitTemplateVersionJobCompleted(t, client, version.ID)
		template := coderdtest.CreateTemplate(t, client, user.OrganizationID, version.ID)
		workspace := coderdtest.CreateWorkspace(t, client, template.ID)

		ctx, cancel := context.WithTimeout(context.Background(), testutil.WaitLong)
		defer cancel()

		_, err := client.WorkspaceByOwnerAndName(ctx, codersdk.Me, workspace.Name, codersdk.WorkspaceOptions{})
		require.NoError(t, err)
	})
	t.Run("Deleted", func(t *testing.T) {
		t.Parallel()
		client := coderdtest.New(t, &coderdtest.Options{IncludeProvisionerDaemon: true})
		user := coderdtest.CreateFirstUser(t, client)
		version := coderdtest.CreateTemplateVersion(t, client, user.OrganizationID, nil)
		coderdtest.AwaitTemplateVersionJobCompleted(t, client, version.ID)
		template := coderdtest.CreateTemplate(t, client, user.OrganizationID, version.ID)
		workspace := coderdtest.CreateWorkspace(t, client, template.ID)
		coderdtest.AwaitWorkspaceBuildJobCompleted(t, client, workspace.LatestBuild.ID)

		ctx, cancel := context.WithTimeout(context.Background(), testutil.WaitLong)
		defer cancel()

		// Given:
		// We delete the workspace
		build, err := client.CreateWorkspaceBuild(ctx, workspace.ID, codersdk.CreateWorkspaceBuildRequest{
			Transition: codersdk.WorkspaceTransitionDelete,
		})
		require.NoError(t, err, "delete the workspace")
		coderdtest.AwaitWorkspaceBuildJobCompleted(t, client, build.ID)

		// Then:
		// When we call without includes_deleted, we don't expect to get the workspace back
		_, err = client.WorkspaceByOwnerAndName(ctx, workspace.OwnerName, workspace.Name, codersdk.WorkspaceOptions{})
		require.ErrorContains(t, err, "404")

		// Then:
		// When we call with includes_deleted, we should get the workspace back
		workspaceNew, err := client.WorkspaceByOwnerAndName(ctx, workspace.OwnerName, workspace.Name, codersdk.WorkspaceOptions{IncludeDeleted: true})
		require.NoError(t, err)
		require.Equal(t, workspace.ID, workspaceNew.ID)

		// Given:
		// We recreate the workspace with the same name
		workspace, err = client.CreateWorkspace(ctx, user.OrganizationID, codersdk.Me, codersdk.CreateWorkspaceRequest{
			TemplateID:        workspace.TemplateID,
			Name:              workspace.Name,
			AutostartSchedule: workspace.AutostartSchedule,
			TTLMillis:         workspace.TTLMillis,
			AutomaticUpdates:  workspace.AutomaticUpdates,
		})
		require.NoError(t, err)
		coderdtest.AwaitWorkspaceBuildJobCompleted(t, client, workspace.LatestBuild.ID)

		// Then:
		// We can fetch the most recent workspace
		workspaceNew, err = client.WorkspaceByOwnerAndName(ctx, workspace.OwnerName, workspace.Name, codersdk.WorkspaceOptions{})
		require.NoError(t, err)
		require.Equal(t, workspace.ID, workspaceNew.ID)

		// Given:
		// We delete the workspace again
		build, err = client.CreateWorkspaceBuild(ctx, workspace.ID, codersdk.CreateWorkspaceBuildRequest{
			Transition: codersdk.WorkspaceTransitionDelete,
		})
		require.NoError(t, err, "delete the workspace")
		coderdtest.AwaitWorkspaceBuildJobCompleted(t, client, build.ID)

		// Then:
		// When we fetch the deleted workspace, we get the most recently deleted one
		workspaceNew, err = client.WorkspaceByOwnerAndName(ctx, workspace.OwnerName, workspace.Name, codersdk.WorkspaceOptions{IncludeDeleted: true})
		require.NoError(t, err)
		require.Equal(t, workspace.ID, workspaceNew.ID)
	})
}

// TestWorkspaceFilterAllStatus tests workspace status is correctly set given a set of conditions.
func TestWorkspaceFilterAllStatus(t *testing.T) {
	t.Parallel()
	if os.Getenv("DB") != "" {
		t.Skip(`This test takes too long with an actual database. Takes 10s on local machine`)
	}

	// For this test, we do not care about permissions.
	// nolint:gocritic // unit testing
	ctx := dbauthz.AsSystemRestricted(context.Background())
	db, pubsub := dbtestutil.NewDB(t)
	client := coderdtest.New(t, &coderdtest.Options{
		Database: db,
		Pubsub:   pubsub,
	})

	owner := coderdtest.CreateFirstUser(t, client)

	file := dbgen.File(t, db, database.File{
		CreatedBy: owner.UserID,
	})
	versionJob := dbgen.ProvisionerJob(t, db, pubsub, database.ProvisionerJob{
		OrganizationID: owner.OrganizationID,
		InitiatorID:    owner.UserID,
		WorkerID:       uuid.NullUUID{},
		FileID:         file.ID,
		Tags: database.StringMap{
			"custom": "true",
		},
	})
	version := dbgen.TemplateVersion(t, db, database.TemplateVersion{
		OrganizationID: owner.OrganizationID,
		JobID:          versionJob.ID,
		CreatedBy:      owner.UserID,
	})
	template := dbgen.Template(t, db, database.Template{
		OrganizationID:  owner.OrganizationID,
		ActiveVersionID: version.ID,
		CreatedBy:       owner.UserID,
	})

	makeWorkspace := func(workspace database.WorkspaceTable, job database.ProvisionerJob, transition database.WorkspaceTransition) (database.WorkspaceTable, database.WorkspaceBuild, database.ProvisionerJob) {
		db := db

		workspace.OwnerID = owner.UserID
		workspace.OrganizationID = owner.OrganizationID
		workspace.TemplateID = template.ID
		workspace = dbgen.Workspace(t, db, workspace)

		jobID := uuid.New()
		job.ID = jobID
		job.Type = database.ProvisionerJobTypeWorkspaceBuild
		job.OrganizationID = owner.OrganizationID
		// Need to prevent acquire from getting this job.
		job.Tags = database.StringMap{
			jobID.String(): "true",
		}
		job = dbgen.ProvisionerJob(t, db, pubsub, job)

		build := dbgen.WorkspaceBuild(t, db, database.WorkspaceBuild{
			WorkspaceID:       workspace.ID,
			TemplateVersionID: version.ID,
			BuildNumber:       1,
			Transition:        transition,
			InitiatorID:       owner.UserID,
			JobID:             job.ID,
		})

		var err error
		job, err = db.GetProvisionerJobByID(ctx, job.ID)
		require.NoError(t, err)

		return workspace, build, job
	}

	// pending
	makeWorkspace(database.WorkspaceTable{
		Name: string(database.WorkspaceStatusPending),
	}, database.ProvisionerJob{
		StartedAt: sql.NullTime{Valid: false},
	}, database.WorkspaceTransitionStart)

	// starting
	makeWorkspace(database.WorkspaceTable{
		Name: string(database.WorkspaceStatusStarting),
	}, database.ProvisionerJob{
		StartedAt: sql.NullTime{Time: time.Now().Add(time.Second * -2), Valid: true},
	}, database.WorkspaceTransitionStart)

	// running
	makeWorkspace(database.WorkspaceTable{
		Name: string(database.WorkspaceStatusRunning),
	}, database.ProvisionerJob{
		CompletedAt: sql.NullTime{Time: time.Now(), Valid: true},
		StartedAt:   sql.NullTime{Time: time.Now().Add(time.Second * -2), Valid: true},
	}, database.WorkspaceTransitionStart)

	// stopping
	makeWorkspace(database.WorkspaceTable{
		Name: string(database.WorkspaceStatusStopping),
	}, database.ProvisionerJob{
		StartedAt: sql.NullTime{Time: time.Now().Add(time.Second * -2), Valid: true},
	}, database.WorkspaceTransitionStop)

	// stopped
	makeWorkspace(database.WorkspaceTable{
		Name: string(database.WorkspaceStatusStopped),
	}, database.ProvisionerJob{
		StartedAt:   sql.NullTime{Time: time.Now().Add(time.Second * -2), Valid: true},
		CompletedAt: sql.NullTime{Time: time.Now(), Valid: true},
	}, database.WorkspaceTransitionStop)

	// failed -- delete
	makeWorkspace(database.WorkspaceTable{
		Name: string(database.WorkspaceStatusFailed) + "-deleted",
	}, database.ProvisionerJob{
		StartedAt:   sql.NullTime{Time: time.Now().Add(time.Second * -2), Valid: true},
		CompletedAt: sql.NullTime{Time: time.Now(), Valid: true},
		Error:       sql.NullString{String: "Some error", Valid: true},
	}, database.WorkspaceTransitionDelete)

	// failed -- stop
	makeWorkspace(database.WorkspaceTable{
		Name: string(database.WorkspaceStatusFailed) + "-stopped",
	}, database.ProvisionerJob{
		StartedAt:   sql.NullTime{Time: time.Now().Add(time.Second * -2), Valid: true},
		CompletedAt: sql.NullTime{Time: time.Now(), Valid: true},
		Error:       sql.NullString{String: "Some error", Valid: true},
	}, database.WorkspaceTransitionStop)

	// canceling
	makeWorkspace(database.WorkspaceTable{
		Name: string(database.WorkspaceStatusCanceling),
	}, database.ProvisionerJob{
		StartedAt:  sql.NullTime{Time: time.Now().Add(time.Second * -2), Valid: true},
		CanceledAt: sql.NullTime{Time: time.Now(), Valid: true},
	}, database.WorkspaceTransitionStart)

	// canceled
	makeWorkspace(database.WorkspaceTable{
		Name: string(database.WorkspaceStatusCanceled),
	}, database.ProvisionerJob{
		StartedAt:   sql.NullTime{Time: time.Now().Add(time.Second * -2), Valid: true},
		CanceledAt:  sql.NullTime{Time: time.Now(), Valid: true},
		CompletedAt: sql.NullTime{Time: time.Now(), Valid: true},
	}, database.WorkspaceTransitionStart)

	// deleting
	makeWorkspace(database.WorkspaceTable{
		Name: string(database.WorkspaceStatusDeleting),
	}, database.ProvisionerJob{
		StartedAt: sql.NullTime{Time: time.Now().Add(time.Second * -2), Valid: true},
	}, database.WorkspaceTransitionDelete)

	// deleted
	makeWorkspace(database.WorkspaceTable{
		Name: string(database.WorkspaceStatusDeleted),
	}, database.ProvisionerJob{
		StartedAt:   sql.NullTime{Time: time.Now().Add(time.Second * -2), Valid: true},
		CompletedAt: sql.NullTime{Time: time.Now(), Valid: true},
	}, database.WorkspaceTransitionDelete)

	apiCtx, cancel := context.WithTimeout(ctx, testutil.WaitShort)
	defer cancel()
	workspaces, err := client.Workspaces(apiCtx, codersdk.WorkspaceFilter{})
	require.NoError(t, err)

	// Make sure all workspaces have the correct status
	var statuses []codersdk.WorkspaceStatus
	for _, apiWorkspace := range workspaces.Workspaces {
		expStatus := strings.Split(apiWorkspace.Name, "-")
		if !assert.Equal(t, expStatus[0], string(apiWorkspace.LatestBuild.Status), "workspace has incorrect status") {
			d, _ := json.Marshal(apiWorkspace)
			var buf bytes.Buffer
			_ = json.Indent(&buf, d, "", "\t")
			t.Logf("Incorrect workspace: %s", buf.String())
		}
		statuses = append(statuses, apiWorkspace.LatestBuild.Status)
	}

	// Now test the filter
	for _, status := range statuses {
		ctx, cancel := context.WithTimeout(ctx, testutil.WaitShort)

		workspaces, err := client.Workspaces(ctx, codersdk.WorkspaceFilter{
			Status: string(status),
		})
		require.NoErrorf(t, err, "fetch with status: %s", status)
		for _, workspace := range workspaces.Workspaces {
			assert.Equal(t, status, workspace.LatestBuild.Status, "expect matching status to filter")
		}
		cancel()
	}
}

// TestWorkspaceFilter creates a set of workspaces, users, and organizations
// to run various filters against for testing.
func TestWorkspaceFilter(t *testing.T) {
	t.Parallel()
	// Manual tests still occur below, so this is safe to disable.
	t.Skip("This test is slow and flaky. See: https://github.com/coder/coder/issues/2854")
	// nolint:unused
	type coderUser struct {
		*codersdk.Client
		User codersdk.User
		Org  codersdk.Organization
	}

	client := coderdtest.New(t, &coderdtest.Options{IncludeProvisionerDaemon: true})
	first := coderdtest.CreateFirstUser(t, client)

	ctx, cancel := context.WithTimeout(context.Background(), testutil.WaitLong)
	t.Cleanup(cancel)

	users := make([]coderUser, 0)
	for i := 0; i < 10; i++ {
		userClient, user := coderdtest.CreateAnotherUser(t, client, first.OrganizationID, rbac.RoleOwner())

		if i%3 == 0 {
			var err error
			user, err = client.UpdateUserProfile(ctx, user.ID.String(), codersdk.UpdateUserProfileRequest{
				Username: strings.ToUpper(user.Username),
			})
			require.NoError(t, err, "uppercase username")
		}

		org, err := userClient.CreateOrganization(ctx, codersdk.CreateOrganizationRequest{
			Name: user.Username + "-org",
		})
		require.NoError(t, err, "create org")

		users = append(users, coderUser{
			Client: userClient,
			User:   user,
			Org:    org,
		})
	}

	type madeWorkspace struct {
		Owner     codersdk.User
		Workspace codersdk.Workspace
		Template  codersdk.Template
	}

	availTemplates := make([]codersdk.Template, 0)
	allWorkspaces := make([]madeWorkspace, 0)
	upperTemplates := make([]string, 0)

	// Create some random workspaces
	var count int
	for i, user := range users {
		version := coderdtest.CreateTemplateVersion(t, client, user.Org.ID, nil)

		// Create a template & workspace in the user's org
		coderdtest.AwaitTemplateVersionJobCompleted(t, client, version.ID)

		var template codersdk.Template
		if i%3 == 0 {
			template = coderdtest.CreateTemplate(t, client, user.Org.ID, version.ID, func(request *codersdk.CreateTemplateRequest) {
				request.Name = strings.ToUpper(request.Name)
			})
			upperTemplates = append(upperTemplates, template.Name)
		} else {
			template = coderdtest.CreateTemplate(t, client, user.Org.ID, version.ID)
		}

		availTemplates = append(availTemplates, template)
		workspace := coderdtest.CreateWorkspace(t, user.Client, template.ID, func(request *codersdk.CreateWorkspaceRequest) {
			if count%3 == 0 {
				request.Name = strings.ToUpper(request.Name)
			}
		})
		allWorkspaces = append(allWorkspaces, madeWorkspace{
			Workspace: workspace,
			Template:  template,
			Owner:     user.User,
		})

		// Make a workspace with a random template
		idx, _ := cryptorand.Intn(len(availTemplates))
		randTemplate := availTemplates[idx]
		randWorkspace := coderdtest.CreateWorkspace(t, user.Client, randTemplate.ID)
		allWorkspaces = append(allWorkspaces, madeWorkspace{
			Workspace: randWorkspace,
			Template:  randTemplate,
			Owner:     user.User,
		})
	}

	// Make sure all workspaces are done. Do it after all are made
	for i, w := range allWorkspaces {
		latest := coderdtest.AwaitWorkspaceBuildJobCompleted(t, client, w.Workspace.LatestBuild.ID)
		allWorkspaces[i].Workspace.LatestBuild = latest
	}

	// --- Setup done ---
	testCases := []struct {
		Name   string
		Filter codersdk.WorkspaceFilter
		// If FilterF is true, we include it in the expected results
		FilterF func(f codersdk.WorkspaceFilter, workspace madeWorkspace) bool
	}{
		{
			Name:   "All",
			Filter: codersdk.WorkspaceFilter{},
			FilterF: func(_ codersdk.WorkspaceFilter, _ madeWorkspace) bool {
				return true
			},
		},
		{
			Name: "Owner",
			Filter: codersdk.WorkspaceFilter{
				Owner: strings.ToUpper(users[2].User.Username),
			},
			FilterF: func(f codersdk.WorkspaceFilter, workspace madeWorkspace) bool {
				return strings.EqualFold(workspace.Owner.Username, f.Owner)
			},
		},
		{
			Name: "TemplateName",
			Filter: codersdk.WorkspaceFilter{
				Template: strings.ToUpper(allWorkspaces[5].Template.Name),
			},
			FilterF: func(f codersdk.WorkspaceFilter, workspace madeWorkspace) bool {
				return strings.EqualFold(workspace.Template.Name, f.Template)
			},
		},
		{
			Name: "UpperTemplateName",
			Filter: codersdk.WorkspaceFilter{
				Template: upperTemplates[0],
			},
			FilterF: func(f codersdk.WorkspaceFilter, workspace madeWorkspace) bool {
				return strings.EqualFold(workspace.Template.Name, f.Template)
			},
		},
		{
			Name: "Name",
			Filter: codersdk.WorkspaceFilter{
				// Use a common letter... one has to have this letter in it
				Name: "a",
			},
			FilterF: func(f codersdk.WorkspaceFilter, workspace madeWorkspace) bool {
				return strings.ContainsAny(workspace.Workspace.Name, "Aa")
			},
		},
		{
			Name: "Q-Owner/Name",
			Filter: codersdk.WorkspaceFilter{
				FilterQuery: allWorkspaces[5].Owner.Username + "/" + strings.ToUpper(allWorkspaces[5].Workspace.Name),
			},
			FilterF: func(f codersdk.WorkspaceFilter, workspace madeWorkspace) bool {
				if strings.EqualFold(workspace.Owner.Username, allWorkspaces[5].Owner.Username) &&
					strings.Contains(strings.ToLower(workspace.Workspace.Name), strings.ToLower(allWorkspaces[5].Workspace.Name)) {
					return true
				}

				return false
			},
		},
		{
			Name: "Many filters",
			Filter: codersdk.WorkspaceFilter{
				Owner:    allWorkspaces[3].Owner.Username,
				Template: allWorkspaces[3].Template.Name,
				Name:     allWorkspaces[3].Workspace.Name,
			},
			FilterF: func(f codersdk.WorkspaceFilter, workspace madeWorkspace) bool {
				if strings.EqualFold(workspace.Owner.Username, f.Owner) &&
					strings.Contains(strings.ToLower(workspace.Workspace.Name), strings.ToLower(f.Name)) &&
					strings.EqualFold(workspace.Template.Name, f.Template) {
					return true
				}
				return false
			},
		},
	}

	for _, c := range testCases {
		c := c
		t.Run(c.Name, func(t *testing.T) {
			t.Parallel()
			workspaces, err := client.Workspaces(ctx, c.Filter)
			require.NoError(t, err, "fetch workspaces")

			exp := make([]codersdk.Workspace, 0)
			for _, made := range allWorkspaces {
				if c.FilterF(c.Filter, made) {
					exp = append(exp, made.Workspace)
				}
			}
			require.ElementsMatch(t, exp, workspaces, "expected workspaces returned")
		})
	}
}

// TestWorkspaceFilterManual runs some specific setups with basic checks.
func TestWorkspaceFilterManual(t *testing.T) {
	t.Parallel()

	expectIDs := func(t *testing.T, exp []codersdk.Workspace, got []codersdk.Workspace) {
		t.Helper()
		expIDs := make([]uuid.UUID, 0, len(exp))
		for _, e := range exp {
			expIDs = append(expIDs, e.ID)
		}

		gotIDs := make([]uuid.UUID, 0, len(got))
		for _, g := range got {
			gotIDs = append(gotIDs, g.ID)
		}
		require.ElementsMatchf(t, expIDs, gotIDs, "expected IDs")
	}

	t.Run("Name", func(t *testing.T) {
		t.Parallel()
		client := coderdtest.New(t, &coderdtest.Options{IncludeProvisionerDaemon: true})
		user := coderdtest.CreateFirstUser(t, client)
		version := coderdtest.CreateTemplateVersion(t, client, user.OrganizationID, nil)
		coderdtest.AwaitTemplateVersionJobCompleted(t, client, version.ID)
		template := coderdtest.CreateTemplate(t, client, user.OrganizationID, version.ID)
		workspace := coderdtest.CreateWorkspace(t, client, template.ID)

		ctx, cancel := context.WithTimeout(context.Background(), testutil.WaitLong)
		defer cancel()

		// full match
		res, err := client.Workspaces(ctx, codersdk.WorkspaceFilter{
			Name: workspace.Name,
		})
		require.NoError(t, err)
		require.Len(t, res.Workspaces, 1, workspace.Name)
		require.Equal(t, workspace.ID, res.Workspaces[0].ID)

		// partial match
		res, err = client.Workspaces(ctx, codersdk.WorkspaceFilter{
			Name: workspace.Name[1 : len(workspace.Name)-2],
		})
		require.NoError(t, err)
		require.Len(t, res.Workspaces, 1)
		require.Equal(t, workspace.ID, res.Workspaces[0].ID)

		// no match
		res, err = client.Workspaces(ctx, codersdk.WorkspaceFilter{
			Name: "$$$$",
		})
		require.NoError(t, err)
		require.Len(t, res.Workspaces, 0)
	})
	t.Run("Owner", func(t *testing.T) {
		t.Parallel()
		client := coderdtest.New(t, &coderdtest.Options{IncludeProvisionerDaemon: true})
		user := coderdtest.CreateFirstUser(t, client)
		otherUser, _ := coderdtest.CreateAnotherUser(t, client, user.OrganizationID, rbac.RoleOwner())
		version := coderdtest.CreateTemplateVersion(t, client, user.OrganizationID, nil)
		coderdtest.AwaitTemplateVersionJobCompleted(t, client, version.ID)
		template := coderdtest.CreateTemplate(t, client, user.OrganizationID, version.ID)

		// Add a non-matching workspace
		coderdtest.CreateWorkspace(t, otherUser, template.ID)

		workspaces := []codersdk.Workspace{
			coderdtest.CreateWorkspace(t, client, template.ID),
			coderdtest.CreateWorkspace(t, client, template.ID),
		}

		ctx, cancel := context.WithTimeout(context.Background(), testutil.WaitLong)
		defer cancel()

		sdkUser, err := client.User(ctx, codersdk.Me)
		require.NoError(t, err)

		// match owner name
		res, err := client.Workspaces(ctx, codersdk.WorkspaceFilter{
			FilterQuery: fmt.Sprintf("owner:%s", sdkUser.Username),
		})
		require.NoError(t, err)
		require.Len(t, res.Workspaces, len(workspaces))
		for _, found := range res.Workspaces {
			require.Equal(t, found.OwnerName, sdkUser.Username)
		}
	})
	t.Run("IDs", func(t *testing.T) {
		t.Parallel()
		client := coderdtest.New(t, &coderdtest.Options{IncludeProvisionerDaemon: true})
		user := coderdtest.CreateFirstUser(t, client)
		version := coderdtest.CreateTemplateVersion(t, client, user.OrganizationID, nil)
		coderdtest.AwaitTemplateVersionJobCompleted(t, client, version.ID)
		template := coderdtest.CreateTemplate(t, client, user.OrganizationID, version.ID)
		alpha := coderdtest.CreateWorkspace(t, client, template.ID)
		bravo := coderdtest.CreateWorkspace(t, client, template.ID)

		ctx, cancel := context.WithTimeout(context.Background(), testutil.WaitLong)
		defer cancel()

		// full match
		res, err := client.Workspaces(ctx, codersdk.WorkspaceFilter{
			FilterQuery: fmt.Sprintf("id:%s,%s", alpha.ID, bravo.ID),
		})
		require.NoError(t, err)
		require.Len(t, res.Workspaces, 2)
		require.True(t, slices.ContainsFunc(res.Workspaces, func(workspace codersdk.Workspace) bool {
			return workspace.ID == alpha.ID
		}), "alpha workspace")
		require.True(t, slices.ContainsFunc(res.Workspaces, func(workspace codersdk.Workspace) bool {
			return workspace.ID == alpha.ID
		}), "bravo workspace")

		// no match
		res, err = client.Workspaces(ctx, codersdk.WorkspaceFilter{
			FilterQuery: fmt.Sprintf("id:%s", uuid.NewString()),
		})
		require.NoError(t, err)
		require.Len(t, res.Workspaces, 0)
	})
	t.Run("Template", func(t *testing.T) {
		t.Parallel()
		client := coderdtest.New(t, &coderdtest.Options{IncludeProvisionerDaemon: true})
		user := coderdtest.CreateFirstUser(t, client)
		version := coderdtest.CreateTemplateVersion(t, client, user.OrganizationID, nil)
		version2 := coderdtest.CreateTemplateVersion(t, client, user.OrganizationID, nil)
		coderdtest.AwaitTemplateVersionJobCompleted(t, client, version.ID)
		coderdtest.AwaitTemplateVersionJobCompleted(t, client, version2.ID)
		template := coderdtest.CreateTemplate(t, client, user.OrganizationID, version.ID)
		template2 := coderdtest.CreateTemplate(t, client, user.OrganizationID, version2.ID)
		workspace := coderdtest.CreateWorkspace(t, client, template.ID)
		_ = coderdtest.CreateWorkspace(t, client, template2.ID)

		ctx, cancel := context.WithTimeout(context.Background(), testutil.WaitLong)
		defer cancel()

		// empty
		res, err := client.Workspaces(ctx, codersdk.WorkspaceFilter{})
		require.NoError(t, err)
		require.Len(t, res.Workspaces, 2)

		// single template
		res, err = client.Workspaces(ctx, codersdk.WorkspaceFilter{
			Template: template.Name,
		})
		require.NoError(t, err)
		require.Len(t, res.Workspaces, 1)
		require.Equal(t, workspace.ID, res.Workspaces[0].ID)
	})
	t.Run("Status", func(t *testing.T) {
		t.Parallel()

		client := coderdtest.New(t, &coderdtest.Options{IncludeProvisionerDaemon: true})
		user := coderdtest.CreateFirstUser(t, client)
		version := coderdtest.CreateTemplateVersion(t, client, user.OrganizationID, nil)
		coderdtest.AwaitTemplateVersionJobCompleted(t, client, version.ID)
		template := coderdtest.CreateTemplate(t, client, user.OrganizationID, version.ID)
		workspace1 := coderdtest.CreateWorkspace(t, client, template.ID)
		workspace2 := coderdtest.CreateWorkspace(t, client, template.ID)

		// wait for workspaces to be "running"
		_ = coderdtest.AwaitWorkspaceBuildJobCompleted(t, client, workspace1.LatestBuild.ID)
		_ = coderdtest.AwaitWorkspaceBuildJobCompleted(t, client, workspace2.LatestBuild.ID)

		ctx, cancel := context.WithTimeout(context.Background(), testutil.WaitLong)
		defer cancel()

		// filter finds both running workspaces
		ws1, err := client.Workspaces(ctx, codersdk.WorkspaceFilter{})
		require.NoError(t, err)
		require.Len(t, ws1.Workspaces, 2)

		// stop workspace1
		build1 := coderdtest.CreateWorkspaceBuild(t, client, workspace1, database.WorkspaceTransitionStop)
		_ = coderdtest.AwaitWorkspaceBuildJobCompleted(t, client, build1.ID)

		// filter finds one running workspace
		ws2, err := client.Workspaces(ctx, codersdk.WorkspaceFilter{
			Status: "running",
		})
		require.NoError(t, err)
		require.Len(t, ws2.Workspaces, 1)
		require.Equal(t, workspace2.ID, ws2.Workspaces[0].ID)

		// stop workspace2
		build2 := coderdtest.CreateWorkspaceBuild(t, client, workspace2, database.WorkspaceTransitionStop)
		_ = coderdtest.AwaitWorkspaceBuildJobCompleted(t, client, build2.ID)

		// filter finds no running workspaces
		ws3, err := client.Workspaces(ctx, codersdk.WorkspaceFilter{
			Status: "running",
		})
		require.NoError(t, err)
		require.Len(t, ws3.Workspaces, 0)
	})
	t.Run("FilterQuery", func(t *testing.T) {
		t.Parallel()
		client := coderdtest.New(t, &coderdtest.Options{IncludeProvisionerDaemon: true})
		user := coderdtest.CreateFirstUser(t, client)
		version := coderdtest.CreateTemplateVersion(t, client, user.OrganizationID, nil)
		version2 := coderdtest.CreateTemplateVersion(t, client, user.OrganizationID, nil)
		coderdtest.AwaitTemplateVersionJobCompleted(t, client, version.ID)
		coderdtest.AwaitTemplateVersionJobCompleted(t, client, version2.ID)
		template := coderdtest.CreateTemplate(t, client, user.OrganizationID, version.ID)
		template2 := coderdtest.CreateTemplate(t, client, user.OrganizationID, version2.ID)
		workspace := coderdtest.CreateWorkspace(t, client, template.ID)
		_ = coderdtest.CreateWorkspace(t, client, template2.ID)

		ctx, cancel := context.WithTimeout(context.Background(), testutil.WaitLong)
		defer cancel()

		org, err := client.Organization(ctx, user.OrganizationID)
		require.NoError(t, err)

		// single workspace
		res, err := client.Workspaces(ctx, codersdk.WorkspaceFilter{
			FilterQuery: fmt.Sprintf("template:%s %s/%s", template.Name, workspace.OwnerName, workspace.Name),
		})
		require.NoError(t, err)
		require.Len(t, res.Workspaces, 1)
		require.Equal(t, workspace.ID, res.Workspaces[0].ID)
		require.Equal(t, workspace.OrganizationName, org.Name)
	})
	t.Run("FilterQueryHasAgentConnecting", func(t *testing.T) {
		t.Parallel()

		client := coderdtest.New(t, &coderdtest.Options{
			IncludeProvisionerDaemon: true,
		})
		user := coderdtest.CreateFirstUser(t, client)
		authToken := uuid.NewString()
		version := coderdtest.CreateTemplateVersion(t, client, user.OrganizationID, &echo.Responses{
			Parse:          echo.ParseComplete,
			ProvisionPlan:  echo.PlanComplete,
			ProvisionApply: echo.ProvisionApplyWithAgent(authToken),
		})
		template := coderdtest.CreateTemplate(t, client, user.OrganizationID, version.ID)
		coderdtest.AwaitTemplateVersionJobCompleted(t, client, version.ID)
		workspace := coderdtest.CreateWorkspace(t, client, template.ID)
		coderdtest.AwaitWorkspaceBuildJobCompleted(t, client, workspace.LatestBuild.ID)

		ctx, cancel := context.WithTimeout(context.Background(), testutil.WaitLong)
		defer cancel()

		res, err := client.Workspaces(ctx, codersdk.WorkspaceFilter{
			FilterQuery: fmt.Sprintf("has-agent:%s", "connecting"),
		})
		require.NoError(t, err)
		require.Len(t, res.Workspaces, 1)
		require.Equal(t, workspace.ID, res.Workspaces[0].ID)
	})
	t.Run("FilterQueryHasAgentConnected", func(t *testing.T) {
		t.Parallel()

		client := coderdtest.New(t, &coderdtest.Options{
			IncludeProvisionerDaemon: true,
		})
		user := coderdtest.CreateFirstUser(t, client)
		authToken := uuid.NewString()
		version := coderdtest.CreateTemplateVersion(t, client, user.OrganizationID, &echo.Responses{
			Parse:          echo.ParseComplete,
			ProvisionPlan:  echo.PlanComplete,
			ProvisionApply: echo.ProvisionApplyWithAgent(authToken),
		})
		template := coderdtest.CreateTemplate(t, client, user.OrganizationID, version.ID)
		coderdtest.AwaitTemplateVersionJobCompleted(t, client, version.ID)
		workspace := coderdtest.CreateWorkspace(t, client, template.ID)
		coderdtest.AwaitWorkspaceBuildJobCompleted(t, client, workspace.LatestBuild.ID)

		_ = agenttest.New(t, client.URL, authToken)
		_ = coderdtest.AwaitWorkspaceAgents(t, client, workspace.ID)

		ctx, cancel := context.WithTimeout(context.Background(), testutil.WaitLong)
		defer cancel()

		res, err := client.Workspaces(ctx, codersdk.WorkspaceFilter{
			FilterQuery: fmt.Sprintf("has-agent:%s", "connected"),
		})
		require.NoError(t, err)
		require.Len(t, res.Workspaces, 1)
		require.Equal(t, workspace.ID, res.Workspaces[0].ID)
	})
	t.Run("FilterQueryHasAgentTimeout", func(t *testing.T) {
		t.Parallel()

		client := coderdtest.New(t, &coderdtest.Options{
			IncludeProvisionerDaemon: true,
		})
		user := coderdtest.CreateFirstUser(t, client)
		authToken := uuid.NewString()
		version := coderdtest.CreateTemplateVersion(t, client, user.OrganizationID, &echo.Responses{
			Parse:         echo.ParseComplete,
			ProvisionPlan: echo.PlanComplete,
			ProvisionApply: []*proto.Response{{
				Type: &proto.Response_Apply{
					Apply: &proto.ApplyComplete{
						Resources: []*proto.Resource{{
							Name: "example",
							Type: "aws_instance",
							Agents: []*proto.Agent{{
								Id:   uuid.NewString(),
								Name: "dev",
								Auth: &proto.Agent_Token{
									Token: authToken,
								},
								ConnectionTimeoutSeconds: 1,
							}},
						}},
					},
				},
			}},
		})
		template := coderdtest.CreateTemplate(t, client, user.OrganizationID, version.ID)
		coderdtest.AwaitTemplateVersionJobCompleted(t, client, version.ID)
		workspace := coderdtest.CreateWorkspace(t, client, template.ID)
		coderdtest.AwaitWorkspaceBuildJobCompleted(t, client, workspace.LatestBuild.ID)

		ctx, cancel := context.WithTimeout(context.Background(), testutil.WaitMedium)
		defer cancel()

		testutil.Eventually(ctx, t, func(ctx context.Context) (done bool) {
			workspaces, err := client.Workspaces(ctx, codersdk.WorkspaceFilter{
				FilterQuery: fmt.Sprintf("has-agent:%s", "timeout"),
			})
			require.NoError(t, err)
			return workspaces.Count == 1
		}, testutil.IntervalMedium, "agent status timeout")
	})
	t.Run("Dormant", func(t *testing.T) {
		// this test has a licensed counterpart in enterprise/coderd/workspaces_test.go: FilterQueryHasDeletingByAndLicensed
		t.Parallel()
		client, db := coderdtest.NewWithDatabase(t, nil)
		user := coderdtest.CreateFirstUser(t, client)
		template := dbfake.TemplateVersion(t, db).Seed(database.TemplateVersion{
			OrganizationID: user.OrganizationID,
			CreatedBy:      user.UserID,
		}).Do().Template

		// update template with inactivity ttl
		ctx, cancel := context.WithTimeout(context.Background(), testutil.WaitLong)
		defer cancel()

		dormantWorkspace := dbfake.WorkspaceBuild(t, db, database.WorkspaceTable{
			TemplateID:     template.ID,
			OwnerID:        user.UserID,
			OrganizationID: user.OrganizationID,
		}).Do().Workspace

		// Create another workspace to validate that we do not return active workspaces.
		_ = dbfake.WorkspaceBuild(t, db, database.WorkspaceTable{
			TemplateID:     template.ID,
			OwnerID:        user.UserID,
			OrganizationID: user.OrganizationID,
		}).Do()

		err := client.UpdateWorkspaceDormancy(ctx, dormantWorkspace.ID, codersdk.UpdateWorkspaceDormancy{
			Dormant: true,
		})
		require.NoError(t, err)

		// Test that no filter returns both workspaces.
		res, err := client.Workspaces(ctx, codersdk.WorkspaceFilter{})
		require.NoError(t, err)
		require.Len(t, res.Workspaces, 2)

		// Test that filtering for dormant only returns our dormant workspace.
		res, err = client.Workspaces(ctx, codersdk.WorkspaceFilter{
			FilterQuery: "dormant:true",
		})
		require.NoError(t, err)
		require.Len(t, res.Workspaces, 1)
		require.Equal(t, dormantWorkspace.ID, res.Workspaces[0].ID)
		require.NotNil(t, res.Workspaces[0].DormantAt)
	})
	t.Run("LastUsed", func(t *testing.T) {
		t.Parallel()

		client, _, api := coderdtest.NewWithAPI(t, &coderdtest.Options{
			IncludeProvisionerDaemon: true,
		})
		user := coderdtest.CreateFirstUser(t, client)
		authToken := uuid.NewString()
		version := coderdtest.CreateTemplateVersion(t, client, user.OrganizationID, &echo.Responses{
			Parse:          echo.ParseComplete,
			ProvisionPlan:  echo.PlanComplete,
			ProvisionApply: echo.ProvisionApplyWithAgent(authToken),
		})
		template := coderdtest.CreateTemplate(t, client, user.OrganizationID, version.ID)
		_ = coderdtest.AwaitTemplateVersionJobCompleted(t, client, version.ID)

		// update template with inactivity ttl
		ctx, cancel := context.WithTimeout(context.Background(), testutil.WaitLong)
		defer cancel()

		now := dbtime.Now()
		before := coderdtest.CreateWorkspace(t, client, template.ID)
		_ = coderdtest.AwaitWorkspaceBuildJobCompleted(t, client, before.LatestBuild.ID)

		after := coderdtest.CreateWorkspace(t, client, template.ID)
		_ = coderdtest.AwaitWorkspaceBuildJobCompleted(t, client, after.LatestBuild.ID)

		//nolint:gocritic // Unit testing context
		err := api.Database.UpdateWorkspaceLastUsedAt(dbauthz.AsSystemRestricted(ctx), database.UpdateWorkspaceLastUsedAtParams{
			ID:         before.ID,
			LastUsedAt: now.UTC().Add(time.Hour * -1),
		})
		require.NoError(t, err)

		// Unit testing context
		//nolint:gocritic // Unit testing context
		err = api.Database.UpdateWorkspaceLastUsedAt(dbauthz.AsSystemRestricted(ctx), database.UpdateWorkspaceLastUsedAtParams{
			ID:         after.ID,
			LastUsedAt: now.UTC().Add(time.Hour * 1),
		})
		require.NoError(t, err)

		beforeRes, err := client.Workspaces(ctx, codersdk.WorkspaceFilter{
			FilterQuery: fmt.Sprintf("last_used_before:%q", now.Format(time.RFC3339)),
		})
		require.NoError(t, err)
		require.Len(t, beforeRes.Workspaces, 1)
		require.Equal(t, before.ID, beforeRes.Workspaces[0].ID)

		afterRes, err := client.Workspaces(ctx, codersdk.WorkspaceFilter{
			FilterQuery: fmt.Sprintf("last_used_after:%q", now.Format(time.RFC3339)),
		})
		require.NoError(t, err)
		require.Len(t, afterRes.Workspaces, 1)
		require.Equal(t, after.ID, afterRes.Workspaces[0].ID)
	})
	t.Run("Updated", func(t *testing.T) {
		t.Parallel()
		client := coderdtest.New(t, &coderdtest.Options{IncludeProvisionerDaemon: true})
		user := coderdtest.CreateFirstUser(t, client)
		version := coderdtest.CreateTemplateVersion(t, client, user.OrganizationID, nil)
		coderdtest.AwaitTemplateVersionJobCompleted(t, client, version.ID)
		template := coderdtest.CreateTemplate(t, client, user.OrganizationID, version.ID)
		workspace := coderdtest.CreateWorkspace(t, client, template.ID)

		ctx, cancel := context.WithTimeout(context.Background(), testutil.WaitLong)
		defer cancel()

		// Workspace is up-to-date
		res, err := client.Workspaces(ctx, codersdk.WorkspaceFilter{
			FilterQuery: "outdated:false",
		})
		require.NoError(t, err)
		require.Len(t, res.Workspaces, 1)
		require.Equal(t, workspace.ID, res.Workspaces[0].ID)

		res, err = client.Workspaces(ctx, codersdk.WorkspaceFilter{
			FilterQuery: "outdated:true",
		})
		require.NoError(t, err)
		require.Len(t, res.Workspaces, 0)

		// Now make it out of date
		newTv := coderdtest.CreateTemplateVersion(t, client, user.OrganizationID, nil, func(request *codersdk.CreateTemplateVersionRequest) {
			request.TemplateID = template.ID
		})
		coderdtest.AwaitTemplateVersionJobCompleted(t, client, newTv.ID)
		err = client.UpdateActiveTemplateVersion(ctx, template.ID, codersdk.UpdateActiveTemplateVersion{
			ID: newTv.ID,
		})
		require.NoError(t, err)

		// Check the query again
		res, err = client.Workspaces(ctx, codersdk.WorkspaceFilter{
			FilterQuery: "outdated:false",
		})
		require.NoError(t, err)
		require.Len(t, res.Workspaces, 0)

		res, err = client.Workspaces(ctx, codersdk.WorkspaceFilter{
			FilterQuery: "outdated:true",
		})
		require.NoError(t, err)
		require.Len(t, res.Workspaces, 1)
		require.Equal(t, workspace.ID, res.Workspaces[0].ID)
	})
	t.Run("Params", func(t *testing.T) {
		t.Parallel()

		const (
			paramOneName   = "one"
			paramTwoName   = "two"
			paramThreeName = "three"
			paramOptional  = "optional"
		)

		makeParameters := func(extra ...*proto.RichParameter) *echo.Responses {
			return &echo.Responses{
				Parse: echo.ParseComplete,
				ProvisionPlan: []*proto.Response{
					{
						Type: &proto.Response_Plan{
							Plan: &proto.PlanComplete{
								Parameters: append([]*proto.RichParameter{
									{Name: paramOneName, Description: "", Mutable: true, Type: "string"},
									{Name: paramTwoName, DisplayName: "", Description: "", Mutable: true, Type: "string"},
									{Name: paramThreeName, Description: "", Mutable: true, Type: "string"},
								}, extra...),
							},
						},
					},
				},
				ProvisionApply: echo.ApplyComplete,
			}
		}

		client := coderdtest.New(t, &coderdtest.Options{IncludeProvisionerDaemon: true})
		user := coderdtest.CreateFirstUser(t, client)
		version := coderdtest.CreateTemplateVersion(t, client, user.OrganizationID, makeParameters(&proto.RichParameter{Name: paramOptional, Description: "", Mutable: true, Type: "string"}))
		coderdtest.AwaitTemplateVersionJobCompleted(t, client, version.ID)
		template := coderdtest.CreateTemplate(t, client, user.OrganizationID, version.ID)
		noOptionalVersion := coderdtest.CreateTemplateVersion(t, client, user.OrganizationID, makeParameters(), func(request *codersdk.CreateTemplateVersionRequest) {
			request.TemplateID = template.ID
		})
		coderdtest.AwaitTemplateVersionJobCompleted(t, client, noOptionalVersion.ID)

		// foo :: one=foo, two=bar, one=baz, optional=optional
		foo := coderdtest.CreateWorkspace(t, client, uuid.Nil, func(request *codersdk.CreateWorkspaceRequest) {
			request.TemplateVersionID = version.ID
			request.RichParameterValues = []codersdk.WorkspaceBuildParameter{
				{
					Name:  paramOneName,
					Value: "foo",
				},
				{
					Name:  paramTwoName,
					Value: "bar",
				},
				{
					Name:  paramThreeName,
					Value: "baz",
				},
				{
					Name:  paramOptional,
					Value: "optional",
				},
			}
		})

		// bar :: one=foo, two=bar, three=baz, optional=optional
		bar := coderdtest.CreateWorkspace(t, client, uuid.Nil, func(request *codersdk.CreateWorkspaceRequest) {
			request.TemplateVersionID = version.ID
			request.RichParameterValues = []codersdk.WorkspaceBuildParameter{
				{
					Name:  paramOneName,
					Value: "bar",
				},
				{
					Name:  paramTwoName,
					Value: "bar",
				},
				{
					Name:  paramThreeName,
					Value: "baz",
				},
				{
					Name:  paramOptional,
					Value: "optional",
				},
			}
		})

		// baz :: one=baz, two=baz, three=baz
		baz := coderdtest.CreateWorkspace(t, client, uuid.Nil, func(request *codersdk.CreateWorkspaceRequest) {
			request.TemplateVersionID = noOptionalVersion.ID
			request.RichParameterValues = []codersdk.WorkspaceBuildParameter{
				{
					Name:  paramOneName,
					Value: "unique",
				},
				{
					Name:  paramTwoName,
					Value: "baz",
				},
				{
					Name:  paramThreeName,
					Value: "baz",
				},
			}
		})

		ctx, cancel := context.WithTimeout(context.Background(), testutil.WaitLong)
		defer cancel()

		//nolint:tparallel,paralleltest
		t.Run("has_param", func(t *testing.T) {
			// Checks the existence of a param value
			// all match
			all, err := client.Workspaces(ctx, codersdk.WorkspaceFilter{
				FilterQuery: fmt.Sprintf("param:%s", paramOneName),
			})
			require.NoError(t, err)
			expectIDs(t, []codersdk.Workspace{foo, bar, baz}, all.Workspaces)

			// Some match
			optional, err := client.Workspaces(ctx, codersdk.WorkspaceFilter{
				FilterQuery: fmt.Sprintf("param:%s", paramOptional),
			})
			require.NoError(t, err)
			expectIDs(t, []codersdk.Workspace{foo, bar}, optional.Workspaces)

			// None match
			none, err := client.Workspaces(ctx, codersdk.WorkspaceFilter{
				FilterQuery: "param:not-a-param",
			})
			require.NoError(t, err)
			require.Len(t, none.Workspaces, 0)
		})

		//nolint:tparallel,paralleltest
		t.Run("exact_param", func(t *testing.T) {
			// All match
			all, err := client.Workspaces(ctx, codersdk.WorkspaceFilter{
				FilterQuery: fmt.Sprintf("param:%s=%s", paramThreeName, "baz"),
			})
			require.NoError(t, err)
			expectIDs(t, []codersdk.Workspace{foo, bar, baz}, all.Workspaces)

			// Two match
			two, err := client.Workspaces(ctx, codersdk.WorkspaceFilter{
				FilterQuery: fmt.Sprintf("param:%s=%s", paramTwoName, "bar"),
			})
			require.NoError(t, err)
			expectIDs(t, []codersdk.Workspace{foo, bar}, two.Workspaces)

			// Only 1 matches
			one, err := client.Workspaces(ctx, codersdk.WorkspaceFilter{
				FilterQuery: fmt.Sprintf("param:%s=%s", paramOneName, "foo"),
			})
			require.NoError(t, err)
			expectIDs(t, []codersdk.Workspace{foo}, one.Workspaces)
		})

		//nolint:tparallel,paralleltest
		t.Run("exact_param_and_has", func(t *testing.T) {
			all, err := client.Workspaces(ctx, codersdk.WorkspaceFilter{
				FilterQuery: fmt.Sprintf("param:not=athing param:%s=%s param:%s=%s", paramOptional, "optional", paramOneName, "unique"),
			})
			require.NoError(t, err)
			expectIDs(t, []codersdk.Workspace{foo, bar, baz}, all.Workspaces)
		})
	})
}

func TestOffsetLimit(t *testing.T) {
	t.Parallel()
	ctx, cancel := context.WithTimeout(context.Background(), testutil.WaitLong)
	defer cancel()
	client := coderdtest.New(t, &coderdtest.Options{IncludeProvisionerDaemon: true})
	user := coderdtest.CreateFirstUser(t, client)
	version := coderdtest.CreateTemplateVersion(t, client, user.OrganizationID, nil)
	coderdtest.AwaitTemplateVersionJobCompleted(t, client, version.ID)
	template := coderdtest.CreateTemplate(t, client, user.OrganizationID, version.ID)
	_ = coderdtest.CreateWorkspace(t, client, template.ID)
	_ = coderdtest.CreateWorkspace(t, client, template.ID)
	_ = coderdtest.CreateWorkspace(t, client, template.ID)

	// Case 1: empty finds all workspaces
	ws, err := client.Workspaces(ctx, codersdk.WorkspaceFilter{})
	require.NoError(t, err)
	require.Len(t, ws.Workspaces, 3)

	// Case 2: offset 1 finds 2 workspaces
	ws, err = client.Workspaces(ctx, codersdk.WorkspaceFilter{
		Offset: 1,
	})
	require.NoError(t, err)
	require.Len(t, ws.Workspaces, 2)

	// Case 3: offset 1 limit 1 finds 1 workspace
	ws, err = client.Workspaces(ctx, codersdk.WorkspaceFilter{
		Offset: 1,
		Limit:  1,
	})
	require.NoError(t, err)
	require.Len(t, ws.Workspaces, 1)

	// Case 4: offset 3 finds no workspaces
	ws, err = client.Workspaces(ctx, codersdk.WorkspaceFilter{
		Offset: 3,
	})
	require.NoError(t, err)
	require.Len(t, ws.Workspaces, 0)
	require.Equal(t, ws.Count, 3) // can't find workspaces, but count is non-zero

	// Case 5: offset out of range
	ws, err = client.Workspaces(ctx, codersdk.WorkspaceFilter{
		Offset: math.MaxInt32 + 1, // Potential risk: pq: OFFSET must not be negative
	})
	require.Error(t, err)
}

func TestWorkspaceUpdateAutostart(t *testing.T) {
	t.Parallel()
	dublinLoc := mustLocation(t, "Europe/Dublin")

	testCases := []struct {
		name             string
		schedule         *string
		expectedError    string
		at               time.Time
		expectedNext     time.Time
		expectedInterval time.Duration
	}{
		{
			name:          "disable autostart",
			schedule:      ptr.Ref(""),
			expectedError: "",
		},
		{
			name:             "friday to monday",
			schedule:         ptr.Ref("CRON_TZ=Europe/Dublin 30 9 * * 1-5"),
			expectedError:    "",
			at:               time.Date(2022, 5, 6, 9, 31, 0, 0, dublinLoc),
			expectedNext:     time.Date(2022, 5, 9, 9, 30, 0, 0, dublinLoc),
			expectedInterval: 71*time.Hour + 59*time.Minute,
		},
		{
			name:             "monday to tuesday",
			schedule:         ptr.Ref("CRON_TZ=Europe/Dublin 30 9 * * 1-5"),
			expectedError:    "",
			at:               time.Date(2022, 5, 9, 9, 31, 0, 0, dublinLoc),
			expectedNext:     time.Date(2022, 5, 10, 9, 30, 0, 0, dublinLoc),
			expectedInterval: 23*time.Hour + 59*time.Minute,
		},
		{
			// DST in Ireland began on Mar 27 in 2022 at 0100. Forward 1 hour.
			name:             "DST start",
			schedule:         ptr.Ref("CRON_TZ=Europe/Dublin 30 9 * * *"),
			expectedError:    "",
			at:               time.Date(2022, 3, 26, 9, 31, 0, 0, dublinLoc),
			expectedNext:     time.Date(2022, 3, 27, 9, 30, 0, 0, dublinLoc),
			expectedInterval: 22*time.Hour + 59*time.Minute,
		},
		{
			// DST in Ireland ends on Oct 30 in 2022 at 0200. Back 1 hour.
			name:             "DST end",
			schedule:         ptr.Ref("CRON_TZ=Europe/Dublin 30 9 * * *"),
			expectedError:    "",
			at:               time.Date(2022, 10, 29, 9, 31, 0, 0, dublinLoc),
			expectedNext:     time.Date(2022, 10, 30, 9, 30, 0, 0, dublinLoc),
			expectedInterval: 24*time.Hour + 59*time.Minute,
		},
		{
			name:          "invalid location",
			schedule:      ptr.Ref("CRON_TZ=Imaginary/Place 30 9 * * 1-5"),
			expectedError: "parse schedule: provided bad location Imaginary/Place: unknown time zone Imaginary/Place",
		},
		{
			name:          "invalid schedule",
			schedule:      ptr.Ref("asdf asdf asdf "),
			expectedError: `validate weekly schedule: expected schedule to consist of 5 fields with an optional CRON_TZ=<timezone> prefix`,
		},
		{
			name:          "only 3 values",
			schedule:      ptr.Ref("CRON_TZ=Europe/Dublin 30 9 *"),
			expectedError: `validate weekly schedule: expected schedule to consist of 5 fields with an optional CRON_TZ=<timezone> prefix`,
		},
	}

	for _, testCase := range testCases {
		testCase := testCase
		t.Run(testCase.name, func(t *testing.T) {
			t.Parallel()
			var (
				auditor   = audit.NewMock()
				client    = coderdtest.New(t, &coderdtest.Options{IncludeProvisionerDaemon: true, Auditor: auditor})
				user      = coderdtest.CreateFirstUser(t, client)
				version   = coderdtest.CreateTemplateVersion(t, client, user.OrganizationID, nil)
				_         = coderdtest.AwaitTemplateVersionJobCompleted(t, client, version.ID)
				project   = coderdtest.CreateTemplate(t, client, user.OrganizationID, version.ID)
				workspace = coderdtest.CreateWorkspace(t, client, project.ID, func(cwr *codersdk.CreateWorkspaceRequest) {
					cwr.AutostartSchedule = nil
					cwr.TTLMillis = nil
				})
			)

			// await job to ensure audit logs for workspace_build start are created
			_ = coderdtest.AwaitWorkspaceBuildJobCompleted(t, client, workspace.LatestBuild.ID)

			// ensure test invariant: new workspaces have no autostart schedule.
			require.Empty(t, workspace.AutostartSchedule, "expected newly-minted workspace to have no autostart schedule")

			ctx, cancel := context.WithTimeout(context.Background(), testutil.WaitLong)
			defer cancel()

			err := client.UpdateWorkspaceAutostart(ctx, workspace.ID, codersdk.UpdateWorkspaceAutostartRequest{
				Schedule: testCase.schedule,
			})

			if testCase.expectedError != "" {
				require.ErrorContains(t, err, testCase.expectedError, "Invalid autostart schedule")
				return
			}

			require.NoError(t, err, "expected no error setting workspace autostart schedule")

			updated, err := client.Workspace(ctx, workspace.ID)
			require.NoError(t, err, "fetch updated workspace")

			if testCase.schedule == nil || *testCase.schedule == "" {
				require.Nil(t, updated.AutostartSchedule)
				return
			}

			require.EqualValues(t, *testCase.schedule, *updated.AutostartSchedule, "expected autostart schedule to equal requested")

			sched, err := cron.Weekly(*updated.AutostartSchedule)
			require.NoError(t, err, "parse returned schedule")

			next := sched.Next(testCase.at)
			require.Equal(t, testCase.expectedNext, next, "unexpected next scheduled autostart time")
			interval := next.Sub(testCase.at)
			require.Equal(t, testCase.expectedInterval, interval, "unexpected interval")

			require.Eventually(t, func() bool {
				if len(auditor.AuditLogs()) < 7 {
					return false
				}
				return auditor.AuditLogs()[6].Action == database.AuditActionWrite ||
					auditor.AuditLogs()[5].Action == database.AuditActionWrite
			}, testutil.WaitShort, testutil.IntervalFast)
		})
	}

	t.Run("CustomAutostartDisabledByTemplate", func(t *testing.T) {
		t.Parallel()
		var (
			tss = schedule.MockTemplateScheduleStore{
				GetFn: func(_ context.Context, _ database.Store, _ uuid.UUID) (schedule.TemplateScheduleOptions, error) {
					return schedule.TemplateScheduleOptions{
						UserAutostartEnabled: false,
						UserAutostopEnabled:  false,
						DefaultTTL:           0,
						AutostopRequirement:  schedule.TemplateAutostopRequirement{},
					}, nil
				},
				SetFn: func(_ context.Context, _ database.Store, tpl database.Template, _ schedule.TemplateScheduleOptions) (database.Template, error) {
					return tpl, nil
				},
			}

			client = coderdtest.New(t, &coderdtest.Options{
				IncludeProvisionerDaemon: true,
				TemplateScheduleStore:    tss,
			})
			user      = coderdtest.CreateFirstUser(t, client)
			version   = coderdtest.CreateTemplateVersion(t, client, user.OrganizationID, nil)
			_         = coderdtest.AwaitTemplateVersionJobCompleted(t, client, version.ID)
			project   = coderdtest.CreateTemplate(t, client, user.OrganizationID, version.ID)
			workspace = coderdtest.CreateWorkspace(t, client, project.ID, func(cwr *codersdk.CreateWorkspaceRequest) {
				cwr.AutostartSchedule = nil
				cwr.TTLMillis = nil
			})
		)

		// await job to ensure audit logs for workspace_build start are created
		_ = coderdtest.AwaitWorkspaceBuildJobCompleted(t, client, workspace.LatestBuild.ID)

		// ensure test invariant: new workspaces have no autostart schedule.
		require.Empty(t, workspace.AutostartSchedule, "expected newly-minted workspace to have no autostart schedule")

		ctx, cancel := context.WithTimeout(context.Background(), testutil.WaitLong)
		defer cancel()

		err := client.UpdateWorkspaceAutostart(ctx, workspace.ID, codersdk.UpdateWorkspaceAutostartRequest{
			Schedule: ptr.Ref("CRON_TZ=Europe/Dublin 30 9 * * 1-5"),
		})
		require.ErrorContains(t, err, "Autostart is not allowed for workspaces using this template")
	})

	t.Run("NotFound", func(t *testing.T) {
		t.Parallel()
		var (
			client = coderdtest.New(t, nil)
			_      = coderdtest.CreateFirstUser(t, client)
			wsid   = uuid.New()
			req    = codersdk.UpdateWorkspaceAutostartRequest{
				Schedule: ptr.Ref("9 30 1-5"),
			}
		)

		ctx, cancel := context.WithTimeout(context.Background(), testutil.WaitLong)
		defer cancel()

		err := client.UpdateWorkspaceAutostart(ctx, wsid, req)
		require.IsType(t, err, &codersdk.Error{}, "expected codersdk.Error")
		coderSDKErr, _ := err.(*codersdk.Error) //nolint:errorlint
		require.Equal(t, coderSDKErr.StatusCode(), 404, "expected status code 404")
		require.Contains(t, coderSDKErr.Message, "Resource not found", "unexpected response code")
	})
}

func TestWorkspaceUpdateTTL(t *testing.T) {
	t.Parallel()

	testCases := []struct {
		name           string
		ttlMillis      *int64
		expectedError  string
		modifyTemplate func(*codersdk.CreateTemplateRequest)
	}{
		{
			name:          "disable ttl",
			ttlMillis:     nil,
			expectedError: "",
			modifyTemplate: func(ctr *codersdk.CreateTemplateRequest) {
				ctr.DefaultTTLMillis = ptr.Ref((8 * time.Hour).Milliseconds())
			},
		},
		{
			name:          "update ttl",
			ttlMillis:     ptr.Ref(12 * time.Hour.Milliseconds()),
			expectedError: "",
			modifyTemplate: func(ctr *codersdk.CreateTemplateRequest) {
				ctr.DefaultTTLMillis = ptr.Ref((8 * time.Hour).Milliseconds())
			},
		},
		{
			name:          "below minimum ttl",
			ttlMillis:     ptr.Ref((30 * time.Second).Milliseconds()),
			expectedError: "time until shutdown must be at least one minute",
		},
		{
			name:          "minimum ttl",
			ttlMillis:     ptr.Ref(time.Minute.Milliseconds()),
			expectedError: "",
		},
		{
			name:          "maximum ttl",
			ttlMillis:     ptr.Ref((24 * 30 * time.Hour).Milliseconds()),
			expectedError: "",
		},
		{
			name:          "above maximum ttl",
			ttlMillis:     ptr.Ref((24*30*time.Hour + time.Minute).Milliseconds()),
			expectedError: "time until shutdown must be less than 30 days",
		},
	}

	for _, testCase := range testCases {
		testCase := testCase
		t.Run(testCase.name, func(t *testing.T) {
			t.Parallel()

			mutators := make([]func(*codersdk.CreateTemplateRequest), 0)
			if testCase.modifyTemplate != nil {
				mutators = append(mutators, testCase.modifyTemplate)
			}
			var (
				auditor   = audit.NewMock()
				client    = coderdtest.New(t, &coderdtest.Options{IncludeProvisionerDaemon: true, Auditor: auditor})
				user      = coderdtest.CreateFirstUser(t, client)
				version   = coderdtest.CreateTemplateVersion(t, client, user.OrganizationID, nil)
				_         = coderdtest.AwaitTemplateVersionJobCompleted(t, client, version.ID)
				project   = coderdtest.CreateTemplate(t, client, user.OrganizationID, version.ID, mutators...)
				workspace = coderdtest.CreateWorkspace(t, client, project.ID, func(cwr *codersdk.CreateWorkspaceRequest) {
					cwr.AutostartSchedule = nil
					cwr.TTLMillis = nil
				})
				_ = coderdtest.AwaitWorkspaceBuildJobCompleted(t, client, workspace.LatestBuild.ID)
			)

			ctx, cancel := context.WithTimeout(context.Background(), testutil.WaitLong)
			defer cancel()

			err := client.UpdateWorkspaceTTL(ctx, workspace.ID, codersdk.UpdateWorkspaceTTLRequest{
				TTLMillis: testCase.ttlMillis,
			})

			if testCase.expectedError != "" {
				require.ErrorContains(t, err, testCase.expectedError, "unexpected error when setting workspace autostop schedule")
				return
			}

			require.NoError(t, err, "expected no error setting workspace autostop schedule")

			updated, err := client.Workspace(ctx, workspace.ID)
			require.NoError(t, err, "fetch updated workspace")

			require.Equal(t, testCase.ttlMillis, updated.TTLMillis, "expected autostop ttl to equal requested")

			require.Eventually(t, func() bool {
				if len(auditor.AuditLogs()) != 7 {
					return false
				}
				return auditor.AuditLogs()[6].Action == database.AuditActionWrite ||
					auditor.AuditLogs()[5].Action == database.AuditActionWrite
			}, testutil.WaitMedium, testutil.IntervalFast, "expected audit log to be written")
		})
	}

	t.Run("ModifyAutostopWithRunningWorkspace", func(t *testing.T) {
		t.Parallel()

		testCases := []struct {
			name        string
			fromTTL     *int64
			toTTL       *int64
			afterUpdate func(t *testing.T, before, after codersdk.NullTime)
		}{
			{
				name:    "RemoveAutostopRemovesDeadline",
				fromTTL: ptr.Ref((8 * time.Hour).Milliseconds()),
				toTTL:   nil,
				afterUpdate: func(t *testing.T, before, after codersdk.NullTime) {
					require.NotZero(t, before)
					require.Zero(t, after)
				},
			},
			{
				name:    "AddAutostopDoesNotAddDeadline",
				fromTTL: nil,
				toTTL:   ptr.Ref((8 * time.Hour).Milliseconds()),
				afterUpdate: func(t *testing.T, before, after codersdk.NullTime) {
					require.Zero(t, before)
					require.Zero(t, after)
				},
			},
			{
				name:    "IncreaseAutostopDoesNotModifyDeadline",
				fromTTL: ptr.Ref((4 * time.Hour).Milliseconds()),
				toTTL:   ptr.Ref((8 * time.Hour).Milliseconds()),
				afterUpdate: func(t *testing.T, before, after codersdk.NullTime) {
					require.NotZero(t, before)
					require.NotZero(t, after)
					require.Equal(t, before, after)
				},
			},
			{
				name:    "DecreaseAutostopDoesNotModifyDeadline",
				fromTTL: ptr.Ref((8 * time.Hour).Milliseconds()),
				toTTL:   ptr.Ref((4 * time.Hour).Milliseconds()),
				afterUpdate: func(t *testing.T, before, after codersdk.NullTime) {
					require.NotZero(t, before)
					require.NotZero(t, after)
					require.Equal(t, before, after)
				},
			},
		}

		for _, testCase := range testCases {
			testCase := testCase

			t.Run(testCase.name, func(t *testing.T) {
				t.Parallel()

				var (
					client    = coderdtest.New(t, &coderdtest.Options{IncludeProvisionerDaemon: true})
					user      = coderdtest.CreateFirstUser(t, client)
					version   = coderdtest.CreateTemplateVersion(t, client, user.OrganizationID, nil)
					_         = coderdtest.AwaitTemplateVersionJobCompleted(t, client, version.ID)
					template  = coderdtest.CreateTemplate(t, client, user.OrganizationID, version.ID)
					workspace = coderdtest.CreateWorkspace(t, client, template.ID, func(cwr *codersdk.CreateWorkspaceRequest) {
						cwr.TTLMillis = testCase.fromTTL
					})
					build = coderdtest.AwaitWorkspaceBuildJobCompleted(t, client, workspace.LatestBuild.ID)
				)

				ctx, cancel := context.WithTimeout(context.Background(), testutil.WaitLong)
				defer cancel()

				err := client.UpdateWorkspaceTTL(ctx, workspace.ID, codersdk.UpdateWorkspaceTTLRequest{
					TTLMillis: testCase.toTTL,
				})
				require.NoError(t, err)

				deadlineBefore := build.Deadline

				build, err = client.WorkspaceBuild(ctx, build.ID)
				require.NoError(t, err)

				deadlineAfter := build.Deadline

				testCase.afterUpdate(t, deadlineBefore, deadlineAfter)
			})
		}
	})

	t.Run("CustomAutostopDisabledByTemplate", func(t *testing.T) {
		t.Parallel()
		var (
			tss = schedule.MockTemplateScheduleStore{
				GetFn: func(_ context.Context, _ database.Store, _ uuid.UUID) (schedule.TemplateScheduleOptions, error) {
					return schedule.TemplateScheduleOptions{
						UserAutostartEnabled: false,
						UserAutostopEnabled:  false,
						DefaultTTL:           0,
						AutostopRequirement:  schedule.TemplateAutostopRequirement{},
					}, nil
				},
				SetFn: func(_ context.Context, _ database.Store, tpl database.Template, _ schedule.TemplateScheduleOptions) (database.Template, error) {
					return tpl, nil
				},
			}

			client = coderdtest.New(t, &coderdtest.Options{
				IncludeProvisionerDaemon: true,
				TemplateScheduleStore:    tss,
			})
			user      = coderdtest.CreateFirstUser(t, client)
			version   = coderdtest.CreateTemplateVersion(t, client, user.OrganizationID, nil)
			_         = coderdtest.AwaitTemplateVersionJobCompleted(t, client, version.ID)
			project   = coderdtest.CreateTemplate(t, client, user.OrganizationID, version.ID)
			workspace = coderdtest.CreateWorkspace(t, client, project.ID, func(cwr *codersdk.CreateWorkspaceRequest) {
				cwr.AutostartSchedule = nil
				cwr.TTLMillis = nil
			})
		)

		// await job to ensure audit logs for workspace_build start are created
		_ = coderdtest.AwaitWorkspaceBuildJobCompleted(t, client, workspace.LatestBuild.ID)

		// ensure test invariant: new workspaces have no autostart schedule.
		require.Empty(t, workspace.AutostartSchedule, "expected newly-minted workspace to have no autostart schedule")

		ctx, cancel := context.WithTimeout(context.Background(), testutil.WaitLong)
		defer cancel()

		err := client.UpdateWorkspaceTTL(ctx, workspace.ID, codersdk.UpdateWorkspaceTTLRequest{
			TTLMillis: ptr.Ref(time.Hour.Milliseconds()),
		})
		require.ErrorContains(t, err, "Custom autostop TTL is not allowed for workspaces using this template")
	})

	t.Run("NotFound", func(t *testing.T) {
		t.Parallel()
		var (
			client = coderdtest.New(t, nil)
			_      = coderdtest.CreateFirstUser(t, client)
			wsid   = uuid.New()
			req    = codersdk.UpdateWorkspaceTTLRequest{
				TTLMillis: ptr.Ref(time.Hour.Milliseconds()),
			}
		)

		ctx, cancel := context.WithTimeout(context.Background(), testutil.WaitLong)
		defer cancel()

		err := client.UpdateWorkspaceTTL(ctx, wsid, req)
		require.IsType(t, err, &codersdk.Error{}, "expected codersdk.Error")
		coderSDKErr, _ := err.(*codersdk.Error) //nolint:errorlint
		require.Equal(t, coderSDKErr.StatusCode(), 404, "expected status code 404")
		require.Contains(t, coderSDKErr.Message, "Resource not found", "unexpected response code")
	})
}

func TestWorkspaceExtend(t *testing.T) {
	t.Parallel()
	var (
		ttl         = 8 * time.Hour
		newDeadline = time.Now().Add(ttl + time.Hour).UTC()
		client      = coderdtest.New(t, &coderdtest.Options{IncludeProvisionerDaemon: true})
		user        = coderdtest.CreateFirstUser(t, client)
		version     = coderdtest.CreateTemplateVersion(t, client, user.OrganizationID, nil)
		_           = coderdtest.AwaitTemplateVersionJobCompleted(t, client, version.ID)
		template    = coderdtest.CreateTemplate(t, client, user.OrganizationID, version.ID)
		workspace   = coderdtest.CreateWorkspace(t, client, template.ID, func(cwr *codersdk.CreateWorkspaceRequest) {
			cwr.TTLMillis = ptr.Ref(ttl.Milliseconds())
		})
		_ = coderdtest.AwaitWorkspaceBuildJobCompleted(t, client, workspace.LatestBuild.ID)
	)

	ctx, cancel := context.WithTimeout(context.Background(), testutil.WaitLong)
	defer cancel()

	workspace, err := client.Workspace(ctx, workspace.ID)
	require.NoError(t, err, "fetch provisioned workspace")
	oldDeadline := workspace.LatestBuild.Deadline.Time

	// Updating the deadline should succeed
	req := codersdk.PutExtendWorkspaceRequest{
		Deadline: newDeadline,
	}
	err = client.PutExtendWorkspace(ctx, workspace.ID, req)
	require.NoError(t, err, "failed to extend workspace")

	// Ensure deadline set correctly
	updated, err := client.Workspace(ctx, workspace.ID)
	require.NoError(t, err, "failed to fetch updated workspace")
	require.WithinDuration(t, newDeadline, updated.LatestBuild.Deadline.Time, time.Minute)

	// Zero time should fail
	err = client.PutExtendWorkspace(ctx, workspace.ID, codersdk.PutExtendWorkspaceRequest{
		Deadline: time.Time{},
	})
	require.ErrorContains(t, err, "deadline: Validation failed for tag \"required\" with value: \"0001-01-01 00:00:00 +0000 UTC\"", "setting an empty deadline on a workspace should fail")

	// Updating with a deadline less than 30 minutes in the future should fail
	deadlineTooSoon := time.Now().Add(15 * time.Minute) // XXX: time.Now
	err = client.PutExtendWorkspace(ctx, workspace.ID, codersdk.PutExtendWorkspaceRequest{
		Deadline: deadlineTooSoon,
	})
	require.ErrorContains(t, err, "unexpected status code 400: Cannot extend workspace: new deadline must be at least 30 minutes in the future", "setting a deadline less than 30 minutes in the future should fail")

	// Updating with a deadline 30 minutes in the future should succeed
	deadlineJustSoonEnough := time.Now().Add(30 * time.Minute)
	err = client.PutExtendWorkspace(ctx, workspace.ID, codersdk.PutExtendWorkspaceRequest{
		Deadline: deadlineJustSoonEnough,
	})
	require.NoError(t, err, "setting a deadline at least 30 minutes in the future should succeed")

	// Updating with a deadline an hour before the previous deadline should succeed
	err = client.PutExtendWorkspace(ctx, workspace.ID, codersdk.PutExtendWorkspaceRequest{
		Deadline: oldDeadline.Add(-time.Hour),
	})
	require.NoError(t, err, "setting an earlier deadline should not fail")

	// Ensure deadline still set correctly
	updated, err = client.Workspace(ctx, workspace.ID)
	require.NoError(t, err, "failed to fetch updated workspace")
	require.WithinDuration(t, oldDeadline.Add(-time.Hour), updated.LatestBuild.Deadline.Time, time.Minute)
}

func TestWorkspaceUpdateAutomaticUpdates_OK(t *testing.T) {
	t.Parallel()

	var (
		auditor      = audit.NewMock()
		adminClient  = coderdtest.New(t, &coderdtest.Options{IncludeProvisionerDaemon: true, Auditor: auditor})
		admin        = coderdtest.CreateFirstUser(t, adminClient)
		client, user = coderdtest.CreateAnotherUser(t, adminClient, admin.OrganizationID)
		version      = coderdtest.CreateTemplateVersion(t, adminClient, admin.OrganizationID, nil)
		_            = coderdtest.AwaitTemplateVersionJobCompleted(t, adminClient, version.ID)
		project      = coderdtest.CreateTemplate(t, adminClient, admin.OrganizationID, version.ID)
		workspace    = coderdtest.CreateWorkspace(t, client, project.ID, func(cwr *codersdk.CreateWorkspaceRequest) {
			cwr.AutostartSchedule = nil
			cwr.TTLMillis = nil
			cwr.AutomaticUpdates = codersdk.AutomaticUpdatesNever
		})
	)

	// await job to ensure audit logs for workspace_build start are created
	_ = coderdtest.AwaitWorkspaceBuildJobCompleted(t, client, workspace.LatestBuild.ID)

	// ensure test invariant: new workspaces have automatic updates set to never
	require.Equal(t, codersdk.AutomaticUpdatesNever, workspace.AutomaticUpdates, "expected newly-minted workspace to automatic updates set to never")

	ctx, cancel := context.WithTimeout(context.Background(), testutil.WaitLong)
	defer cancel()

	err := client.UpdateWorkspaceAutomaticUpdates(ctx, workspace.ID, codersdk.UpdateWorkspaceAutomaticUpdatesRequest{
		AutomaticUpdates: codersdk.AutomaticUpdatesAlways,
	})
	require.NoError(t, err)

	updated, err := client.Workspace(ctx, workspace.ID)
	require.NoError(t, err)
	require.Equal(t, codersdk.AutomaticUpdatesAlways, updated.AutomaticUpdates)

	require.Eventually(t, func() bool {
		var found bool
		for _, l := range auditor.AuditLogs() {
			if l.Action == database.AuditActionWrite &&
				l.UserID == user.ID &&
				l.ResourceID == workspace.ID {
				found = true
				break
			}
		}
		return found
	}, testutil.WaitShort, testutil.IntervalFast, "did not find expected audit log")
}

func TestUpdateWorkspaceAutomaticUpdates_NotFound(t *testing.T) {
	t.Parallel()
	var (
		client = coderdtest.New(t, nil)
		_      = coderdtest.CreateFirstUser(t, client)
		wsid   = uuid.New()
		req    = codersdk.UpdateWorkspaceAutomaticUpdatesRequest{
			AutomaticUpdates: codersdk.AutomaticUpdatesNever,
		}
	)

	ctx, cancel := context.WithTimeout(context.Background(), testutil.WaitLong)
	defer cancel()

	err := client.UpdateWorkspaceAutomaticUpdates(ctx, wsid, req)
	require.IsType(t, err, &codersdk.Error{}, "expected codersdk.Error")
	coderSDKErr, _ := err.(*codersdk.Error) //nolint:errorlint
	require.Equal(t, coderSDKErr.StatusCode(), 404, "expected status code 404")
	require.Contains(t, coderSDKErr.Message, "Resource not found", "unexpected response code")
}

func TestWorkspaceWatcher(t *testing.T) {
	t.Parallel()
	client, closeFunc := coderdtest.NewWithProvisionerCloser(t, &coderdtest.Options{
		IncludeProvisionerDaemon: true,
		AllowWorkspaceRenames:    true,
	})
	defer closeFunc.Close()
	user := coderdtest.CreateFirstUser(t, client)
	authToken := uuid.NewString()
	version := coderdtest.CreateTemplateVersion(t, client, user.OrganizationID, &echo.Responses{
		Parse:         echo.ParseComplete,
		ProvisionPlan: echo.PlanComplete,
		ProvisionApply: []*proto.Response{{
			Type: &proto.Response_Apply{
				Apply: &proto.ApplyComplete{
					Resources: []*proto.Resource{{
						Name: "example",
						Type: "aws_instance",
						Agents: []*proto.Agent{{
							Id:   uuid.NewString(),
							Name: "dev",
							Auth: &proto.Agent_Token{
								Token: authToken,
							},
							ConnectionTimeoutSeconds: 1,
						}},
					}},
				},
			},
		}},
	})
	coderdtest.AwaitTemplateVersionJobCompleted(t, client, version.ID)
	template := coderdtest.CreateTemplate(t, client, user.OrganizationID, version.ID)
	workspace := coderdtest.CreateWorkspace(t, client, template.ID)
	coderdtest.AwaitWorkspaceBuildJobCompleted(t, client, workspace.LatestBuild.ID)
	ctx, cancel := context.WithTimeout(context.Background(), testutil.WaitLong)
	defer cancel()

	wc, err := client.WatchWorkspace(ctx, workspace.ID)
	require.NoError(t, err)

	// Wait events are easier to debug with timestamped logs.
	logger := testutil.Logger(t).Named(t.Name())
	wait := func(event string, ready func(w codersdk.Workspace) bool) {
		for {
			select {
			case <-ctx.Done():
				require.FailNow(t, "timed out waiting for event", event)
			case w, ok := <-wc:
				require.True(t, ok, "watch channel closed: %s", event)
				if ready == nil || ready(w) {
					logger.Info(ctx, "done waiting for event",
						slog.F("event", event),
						slog.F("workspace", w))
					return
				}
				logger.Info(ctx, "skipped update for event",
					slog.F("event", event),
					slog.F("workspace", w))
			}
		}
	}

	coderdtest.CreateWorkspaceBuild(t, client, workspace, database.WorkspaceTransitionStart)
	wait("workspace build being created", nil)
	wait("workspace build being acquired", nil)
	wait("workspace build completing", nil)

	// Unfortunately, this will add ~1s to the test due to the granularity
	// of agent timeout seconds. However, if we don't do this we won't know
	// which trigger we received when waiting for connection.
	//
	// Note that the first timeout is from `coderdtest.CreateWorkspace` and
	// the latter is from `coderdtest.CreateWorkspaceBuild`.
	wait("agent timeout after create", nil)
	wait("agent timeout after start", nil)

	agt := agenttest.New(t, client.URL, authToken)
	_ = coderdtest.AwaitWorkspaceAgents(t, client, workspace.ID)

	wait("agent connected/ready", func(w codersdk.Workspace) bool {
		return w.LatestBuild.Resources[0].Agents[0].Status == codersdk.WorkspaceAgentConnected &&
			w.LatestBuild.Resources[0].Agents[0].LifecycleState == codersdk.WorkspaceAgentLifecycleReady
	})
	agt.Close()
	wait("agent disconnected", func(w codersdk.Workspace) bool {
		return w.LatestBuild.Resources[0].Agents[0].Status == codersdk.WorkspaceAgentDisconnected
	})

	err = client.UpdateWorkspace(ctx, workspace.ID, codersdk.UpdateWorkspaceRequest{
		Name: "another",
	})
	require.NoError(t, err)
	wait("update workspace name", nil)

	// Add a new version that will fail.
	badVersion := coderdtest.CreateTemplateVersion(t, client, user.OrganizationID, &echo.Responses{
		Parse:         echo.ParseComplete,
		ProvisionPlan: echo.PlanComplete,
		ProvisionApply: []*proto.Response{{
			Type: &proto.Response_Apply{
				Apply: &proto.ApplyComplete{
					Error: "test error",
				},
			},
		}},
	}, func(req *codersdk.CreateTemplateVersionRequest) {
		req.TemplateID = template.ID
	})
	coderdtest.AwaitTemplateVersionJobCompleted(t, client, badVersion.ID)
	err = client.UpdateActiveTemplateVersion(ctx, template.ID, codersdk.UpdateActiveTemplateVersion{
		ID: badVersion.ID,
	})
	require.NoError(t, err)
	wait("update active template version", nil)

	// Build with the new template; should end up with a failure state.
	_ = coderdtest.CreateWorkspaceBuild(t, client, workspace, database.WorkspaceTransitionStart, func(req *codersdk.CreateWorkspaceBuildRequest) {
		req.TemplateVersionID = badVersion.ID
	})
	// We want to verify pending state here, but it's possible that we reach
	// failed state fast enough that we never see pending.
	sawFailed := false
	wait("workspace build pending or failed", func(w codersdk.Workspace) bool {
		switch w.LatestBuild.Status {
		case codersdk.WorkspaceStatusPending:
			return true
		case codersdk.WorkspaceStatusFailed:
			sawFailed = true
			return true
		default:
			return false
		}
	})
	if !sawFailed {
		wait("workspace build failed", func(w codersdk.Workspace) bool {
			return w.LatestBuild.Status == codersdk.WorkspaceStatusFailed
		})
	}

	closeFunc.Close()
	build := coderdtest.CreateWorkspaceBuild(t, client, workspace, database.WorkspaceTransitionStart)
	wait("first is for the workspace build itself", nil)
	err = client.CancelWorkspaceBuild(ctx, build.ID)
	require.NoError(t, err)
	wait("second is for the build cancel", nil)
}

func mustLocation(t *testing.T, location string) *time.Location {
	t.Helper()
	loc, err := time.LoadLocation(location)
	if err != nil {
		t.Errorf("failed to load location %s: %s", location, err.Error())
	}

	return loc
}

func TestWorkspaceResource(t *testing.T) {
	t.Parallel()
	t.Run("Get", func(t *testing.T) {
		t.Parallel()
		client := coderdtest.New(t, &coderdtest.Options{IncludeProvisionerDaemon: true})
		user := coderdtest.CreateFirstUser(t, client)
		version := coderdtest.CreateTemplateVersion(t, client, user.OrganizationID, &echo.Responses{
			Parse: echo.ParseComplete,
			ProvisionApply: []*proto.Response{{
				Type: &proto.Response_Apply{
					Apply: &proto.ApplyComplete{
						Resources: []*proto.Resource{{
							Name: "beta",
							Type: "example",
							Icon: "/icon/server.svg",
							Agents: []*proto.Agent{{
								Id:   "something",
								Name: "b",
								Auth: &proto.Agent_Token{},
							}, {
								Id:   "another",
								Name: "a",
								Auth: &proto.Agent_Token{},
							}},
						}, {
							Name: "alpha",
							Type: "example",
						}},
					},
				},
			}},
		})
		coderdtest.AwaitTemplateVersionJobCompleted(t, client, version.ID)
		template := coderdtest.CreateTemplate(t, client, user.OrganizationID, version.ID)
		workspace := coderdtest.CreateWorkspace(t, client, template.ID)
		coderdtest.AwaitWorkspaceBuildJobCompleted(t, client, workspace.LatestBuild.ID)

		ctx, cancel := context.WithTimeout(context.Background(), testutil.WaitLong)
		defer cancel()

		workspace, err := client.Workspace(ctx, workspace.ID)
		require.NoError(t, err)
		require.Len(t, workspace.LatestBuild.Resources[0].Agents, 2)
		// Ensure Icon is present
		require.Equal(t, "/icon/server.svg", workspace.LatestBuild.Resources[0].Icon)
	})

	t.Run("Apps", func(t *testing.T) {
		t.Parallel()
		client := coderdtest.New(t, &coderdtest.Options{
			IncludeProvisionerDaemon: true,
		})
		user := coderdtest.CreateFirstUser(t, client)
		apps := []*proto.App{
			{
				Slug:        "code-server",
				DisplayName: "code-server",
				Command:     "some-command",
				Url:         "http://localhost:3000",
				Icon:        "/code.svg",
			},
			{
				Slug:        "code-server-2",
				DisplayName: "code-server-2",
				Command:     "some-command",
				Url:         "http://localhost:3000",
				Icon:        "/code.svg",
				Healthcheck: &proto.Healthcheck{
					Url:       "http://localhost:3000",
					Interval:  5,
					Threshold: 6,
				},
			},
		}
		version := coderdtest.CreateTemplateVersion(t, client, user.OrganizationID, &echo.Responses{
			Parse: echo.ParseComplete,
			ProvisionApply: []*proto.Response{{
				Type: &proto.Response_Apply{
					Apply: &proto.ApplyComplete{
						Resources: []*proto.Resource{{
							Name: "some",
							Type: "example",
							Agents: []*proto.Agent{{
								Id:   "something",
								Name: "dev",
								Auth: &proto.Agent_Token{},
								Apps: apps,
							}},
						}},
					},
				},
			}},
		})
		coderdtest.AwaitTemplateVersionJobCompleted(t, client, version.ID)
		template := coderdtest.CreateTemplate(t, client, user.OrganizationID, version.ID)
		workspace := coderdtest.CreateWorkspace(t, client, template.ID)
		coderdtest.AwaitWorkspaceBuildJobCompleted(t, client, workspace.LatestBuild.ID)

		ctx, cancel := context.WithTimeout(context.Background(), testutil.WaitLong)
		defer cancel()

		workspace, err := client.Workspace(ctx, workspace.ID)
		require.NoError(t, err)
		require.Len(t, workspace.LatestBuild.Resources[0].Agents, 1)
		agent := workspace.LatestBuild.Resources[0].Agents[0]
		require.Len(t, agent.Apps, 2)
		got := agent.Apps[0]
		app := apps[0]
		require.EqualValues(t, app.Command, got.Command)
		require.EqualValues(t, app.Icon, got.Icon)
		require.EqualValues(t, app.DisplayName, got.DisplayName)
		require.EqualValues(t, codersdk.WorkspaceAppHealthDisabled, got.Health)
		require.EqualValues(t, "", got.Healthcheck.URL)
		require.EqualValues(t, 0, got.Healthcheck.Interval)
		require.EqualValues(t, 0, got.Healthcheck.Threshold)
		got = agent.Apps[1]
		app = apps[1]
		require.EqualValues(t, app.Command, got.Command)
		require.EqualValues(t, app.Icon, got.Icon)
		require.EqualValues(t, app.DisplayName, got.DisplayName)
		require.EqualValues(t, codersdk.WorkspaceAppHealthInitializing, got.Health)
		require.EqualValues(t, app.Healthcheck.Url, got.Healthcheck.URL)
		require.EqualValues(t, app.Healthcheck.Interval, got.Healthcheck.Interval)
		require.EqualValues(t, app.Healthcheck.Threshold, got.Healthcheck.Threshold)
	})

	t.Run("Apps_DisplayOrder", func(t *testing.T) {
		t.Parallel()
		client := coderdtest.New(t, &coderdtest.Options{
			IncludeProvisionerDaemon: true,
		})
		user := coderdtest.CreateFirstUser(t, client)
		apps := []*proto.App{
			{
				Slug:        "aaa",
				DisplayName: "aaa",
			},
			{
				Slug:  "aaa-code-server",
				Order: 4,
			},
			{
				Slug:  "bbb-code-server",
				Order: 3,
			},
			{
				Slug: "bbb",
			},
		}
		version := coderdtest.CreateTemplateVersion(t, client, user.OrganizationID, &echo.Responses{
			Parse: echo.ParseComplete,
			ProvisionApply: []*proto.Response{{
				Type: &proto.Response_Apply{
					Apply: &proto.ApplyComplete{
						Resources: []*proto.Resource{{
							Name: "some",
							Type: "example",
							Agents: []*proto.Agent{{
								Id:   "something",
								Name: "dev",
								Auth: &proto.Agent_Token{},
								Apps: apps,
							}},
						}},
					},
				},
			}},
		})
		coderdtest.AwaitTemplateVersionJobCompleted(t, client, version.ID)
		template := coderdtest.CreateTemplate(t, client, user.OrganizationID, version.ID)
		workspace := coderdtest.CreateWorkspace(t, client, template.ID)
		coderdtest.AwaitWorkspaceBuildJobCompleted(t, client, workspace.LatestBuild.ID)

		ctx, cancel := context.WithTimeout(context.Background(), testutil.WaitLong)
		defer cancel()

		workspace, err := client.Workspace(ctx, workspace.ID)
		require.NoError(t, err)
		require.Len(t, workspace.LatestBuild.Resources[0].Agents, 1)
		agent := workspace.LatestBuild.Resources[0].Agents[0]
		require.Len(t, agent.Apps, 4)
		require.Equal(t, "bbb", agent.Apps[0].Slug)             // empty-display-name < "aaa"
		require.Equal(t, "aaa", agent.Apps[1].Slug)             // no order < any order
		require.Equal(t, "bbb-code-server", agent.Apps[2].Slug) // order = 3 < order = 4
		require.Equal(t, "aaa-code-server", agent.Apps[3].Slug)
	})

	t.Run("Metadata", func(t *testing.T) {
		t.Parallel()
		client := coderdtest.New(t, &coderdtest.Options{
			IncludeProvisionerDaemon: true,
		})
		user := coderdtest.CreateFirstUser(t, client)
		version := coderdtest.CreateTemplateVersion(t, client, user.OrganizationID, &echo.Responses{
			Parse: echo.ParseComplete,
			ProvisionApply: []*proto.Response{{
				Type: &proto.Response_Apply{
					Apply: &proto.ApplyComplete{
						Resources: []*proto.Resource{{
							Name: "some",
							Type: "example",
							Agents: []*proto.Agent{{
								Id:   "something",
								Name: "dev",
								Auth: &proto.Agent_Token{},
							}},
							Metadata: []*proto.Resource_Metadata{{
								Key:   "foo",
								Value: "bar",
							}, {
								Key:    "null",
								IsNull: true,
							}, {
								Key: "empty",
							}, {
								Key:       "secret",
								Value:     "squirrel",
								Sensitive: true,
							}},
						}},
					},
				},
			}},
		})
		coderdtest.AwaitTemplateVersionJobCompleted(t, client, version.ID)
		template := coderdtest.CreateTemplate(t, client, user.OrganizationID, version.ID)
		workspace := coderdtest.CreateWorkspace(t, client, template.ID)
		coderdtest.AwaitWorkspaceBuildJobCompleted(t, client, workspace.LatestBuild.ID)

		ctx, cancel := context.WithTimeout(context.Background(), testutil.WaitLong)
		defer cancel()

		workspace, err := client.Workspace(ctx, workspace.ID)
		require.NoError(t, err)
		metadata := workspace.LatestBuild.Resources[0].Metadata
		require.Equal(t, []codersdk.WorkspaceResourceMetadata{{
			Key:   "foo",
			Value: "bar",
		}, {
			Key: "empty",
		}, {
			Key:       "secret",
			Value:     "squirrel",
			Sensitive: true,
		}}, metadata)
	})
}

func TestWorkspaceWithRichParameters(t *testing.T) {
	t.Parallel()

	const (
		firstParameterName        = "first_parameter"
		firstParameterType        = "string"
		firstParameterDescription = "This is _first_ *parameter*"
		firstParameterValue       = "1"

		secondParameterName                = "second_parameter"
		secondParameterDisplayName         = "Second Parameter"
		secondParameterType                = "number"
		secondParameterDescription         = "_This_ is second *parameter*"
		secondParameterValue               = "2"
		secondParameterValidationMonotonic = codersdk.MonotonicOrderIncreasing
	)

	client := coderdtest.New(t, &coderdtest.Options{IncludeProvisionerDaemon: true})
	user := coderdtest.CreateFirstUser(t, client)
	version := coderdtest.CreateTemplateVersion(t, client, user.OrganizationID, &echo.Responses{
		Parse: echo.ParseComplete,
		ProvisionPlan: []*proto.Response{
			{
				Type: &proto.Response_Plan{
					Plan: &proto.PlanComplete{
						Parameters: []*proto.RichParameter{
							{
								Name:        firstParameterName,
								Type:        firstParameterType,
								Description: firstParameterDescription,
							},
							{
								Name:                secondParameterName,
								DisplayName:         secondParameterDisplayName,
								Type:                secondParameterType,
								Description:         secondParameterDescription,
								ValidationMin:       ptr.Ref(int32(1)),
								ValidationMax:       ptr.Ref(int32(3)),
								ValidationMonotonic: string(secondParameterValidationMonotonic),
							},
						},
					},
				},
			},
		},
		ProvisionApply: []*proto.Response{{
			Type: &proto.Response_Apply{
				Apply: &proto.ApplyComplete{},
			},
		}},
	})
	coderdtest.AwaitTemplateVersionJobCompleted(t, client, version.ID)

	ctx, cancel := context.WithTimeout(context.Background(), testutil.WaitLong)
	defer cancel()

	firstParameterDescriptionPlaintext, err := render.PlaintextFromMarkdown(firstParameterDescription)
	require.NoError(t, err)
	secondParameterDescriptionPlaintext, err := render.PlaintextFromMarkdown(secondParameterDescription)
	require.NoError(t, err)

	templateRichParameters, err := client.TemplateVersionRichParameters(ctx, version.ID)
	require.NoError(t, err)
	require.Len(t, templateRichParameters, 2)
	require.Equal(t, firstParameterName, templateRichParameters[0].Name)
	require.Equal(t, firstParameterType, templateRichParameters[0].Type)
	require.Equal(t, firstParameterDescription, templateRichParameters[0].Description)
	require.Equal(t, firstParameterDescriptionPlaintext, templateRichParameters[0].DescriptionPlaintext)
	require.Equal(t, codersdk.ValidationMonotonicOrder(""), templateRichParameters[0].ValidationMonotonic) // no validation for string
	require.Equal(t, secondParameterName, templateRichParameters[1].Name)
	require.Equal(t, secondParameterDisplayName, templateRichParameters[1].DisplayName)
	require.Equal(t, secondParameterType, templateRichParameters[1].Type)
	require.Equal(t, secondParameterDescription, templateRichParameters[1].Description)
	require.Equal(t, secondParameterDescriptionPlaintext, templateRichParameters[1].DescriptionPlaintext)
	require.Equal(t, secondParameterValidationMonotonic, templateRichParameters[1].ValidationMonotonic)

	expectedBuildParameters := []codersdk.WorkspaceBuildParameter{
		{Name: firstParameterName, Value: firstParameterValue},
		{Name: secondParameterName, Value: secondParameterValue},
	}

	template := coderdtest.CreateTemplate(t, client, user.OrganizationID, version.ID)
	workspace := coderdtest.CreateWorkspace(t, client, template.ID, func(cwr *codersdk.CreateWorkspaceRequest) {
		cwr.RichParameterValues = expectedBuildParameters
	})

	workspaceBuild := coderdtest.AwaitWorkspaceBuildJobCompleted(t, client, workspace.LatestBuild.ID)
	require.Equal(t, codersdk.WorkspaceStatusRunning, workspaceBuild.Status)

	workspaceBuildParameters, err := client.WorkspaceBuildParameters(ctx, workspaceBuild.ID)
	require.NoError(t, err)
	require.ElementsMatch(t, expectedBuildParameters, workspaceBuildParameters)
}

func TestWorkspaceWithOptionalRichParameters(t *testing.T) {
	t.Parallel()

	const (
		firstParameterName         = "first_parameter"
		firstParameterType         = "string"
		firstParameterDescription  = "This is _first_ *parameter*"
		firstParameterDefaultValue = "1"

		secondParameterName        = "second_parameter"
		secondParameterType        = "number"
		secondParameterDescription = "_This_ is second *parameter*"
		secondParameterRequired    = true
		secondParameterValue       = "333"
	)

	client := coderdtest.New(t, &coderdtest.Options{IncludeProvisionerDaemon: true})
	user := coderdtest.CreateFirstUser(t, client)
	version := coderdtest.CreateTemplateVersion(t, client, user.OrganizationID, &echo.Responses{
		Parse: echo.ParseComplete,
		ProvisionPlan: []*proto.Response{
			{
				Type: &proto.Response_Plan{
					Plan: &proto.PlanComplete{
						Parameters: []*proto.RichParameter{
							{
								Name:         firstParameterName,
								Type:         firstParameterType,
								Description:  firstParameterDescription,
								DefaultValue: firstParameterDefaultValue,
							},
							{
								Name:        secondParameterName,
								Type:        secondParameterType,
								Description: secondParameterDescription,
								Required:    secondParameterRequired,
							},
						},
					},
				},
			},
		},
		ProvisionApply: []*proto.Response{{
			Type: &proto.Response_Apply{
				Apply: &proto.ApplyComplete{},
			},
		}},
	})
	coderdtest.AwaitTemplateVersionJobCompleted(t, client, version.ID)

	ctx, cancel := context.WithTimeout(context.Background(), testutil.WaitLong)
	defer cancel()

	templateRichParameters, err := client.TemplateVersionRichParameters(ctx, version.ID)
	require.NoError(t, err)
	require.Len(t, templateRichParameters, 2)
	require.Equal(t, firstParameterName, templateRichParameters[0].Name)
	require.Equal(t, firstParameterType, templateRichParameters[0].Type)
	require.Equal(t, firstParameterDescription, templateRichParameters[0].Description)
	require.Equal(t, firstParameterDefaultValue, templateRichParameters[0].DefaultValue)
	require.Equal(t, secondParameterName, templateRichParameters[1].Name)
	require.Equal(t, secondParameterType, templateRichParameters[1].Type)
	require.Equal(t, secondParameterDescription, templateRichParameters[1].Description)
	require.Equal(t, secondParameterRequired, templateRichParameters[1].Required)

	template := coderdtest.CreateTemplate(t, client, user.OrganizationID, version.ID)
	workspace := coderdtest.CreateWorkspace(t, client, template.ID, func(cwr *codersdk.CreateWorkspaceRequest) {
		cwr.RichParameterValues = []codersdk.WorkspaceBuildParameter{
			// First parameter is optional, so coder will pick the default value.
			{Name: secondParameterName, Value: secondParameterValue},
		}
	})

	workspaceBuild := coderdtest.AwaitWorkspaceBuildJobCompleted(t, client, workspace.LatestBuild.ID)
	require.Equal(t, codersdk.WorkspaceStatusRunning, workspaceBuild.Status)

	workspaceBuildParameters, err := client.WorkspaceBuildParameters(ctx, workspaceBuild.ID)
	require.NoError(t, err)

	expectedBuildParameters := []codersdk.WorkspaceBuildParameter{
		// Coderd inserts the default for the missing parameter
		{Name: firstParameterName, Value: firstParameterDefaultValue},
		{Name: secondParameterName, Value: secondParameterValue},
	}
	require.ElementsMatch(t, expectedBuildParameters, workspaceBuildParameters)
}

func TestWorkspaceWithEphemeralRichParameters(t *testing.T) {
	t.Parallel()

	const (
		firstParameterName         = "first_parameter"
		firstParameterType         = "string"
		firstParameterDescription  = "This is first parameter"
		firstParameterMutable      = true
		firstParameterDefaultValue = "1"
		firstParameterValue        = "i_am_first_parameter"

		ephemeralParameterName         = "second_parameter"
		ephemeralParameterType         = "string"
		ephemeralParameterDescription  = "This is second parameter"
		ephemeralParameterDefaultValue = ""
		ephemeralParameterMutable      = true
		ephemeralParameterValue        = "i_am_ephemeral"
	)

	// Create template version with ephemeral parameter
	client := coderdtest.New(t, &coderdtest.Options{IncludeProvisionerDaemon: true})
	user := coderdtest.CreateFirstUser(t, client)
	version := coderdtest.CreateTemplateVersion(t, client, user.OrganizationID, &echo.Responses{
		Parse: echo.ParseComplete,
		ProvisionPlan: []*proto.Response{
			{
				Type: &proto.Response_Plan{
					Plan: &proto.PlanComplete{
						Parameters: []*proto.RichParameter{
							{
								Name:         firstParameterName,
								Type:         firstParameterType,
								Description:  firstParameterDescription,
								DefaultValue: firstParameterDefaultValue,
								Mutable:      firstParameterMutable,
							},
							{
								Name:         ephemeralParameterName,
								Type:         ephemeralParameterType,
								Description:  ephemeralParameterDescription,
								DefaultValue: ephemeralParameterDefaultValue,
								Mutable:      ephemeralParameterMutable,
								Ephemeral:    true,
							},
						},
					},
				},
			},
		},
		ProvisionApply: []*proto.Response{{
			Type: &proto.Response_Apply{
				Apply: &proto.ApplyComplete{},
			},
		}},
	})
	coderdtest.AwaitTemplateVersionJobCompleted(t, client, version.ID)
	template := coderdtest.CreateTemplate(t, client, user.OrganizationID, version.ID)

	// Create workspace with default values
	workspace := coderdtest.CreateWorkspace(t, client, template.ID)
	workspaceBuild := coderdtest.AwaitWorkspaceBuildJobCompleted(t, client, workspace.LatestBuild.ID)
	require.Equal(t, codersdk.WorkspaceStatusRunning, workspaceBuild.Status)

	// Verify workspace build parameters (default values)
	ctx, cancel := context.WithTimeout(context.Background(), testutil.WaitLong)
	defer cancel()

	workspaceBuildParameters, err := client.WorkspaceBuildParameters(ctx, workspaceBuild.ID)
	require.NoError(t, err)

	expectedBuildParameters := []codersdk.WorkspaceBuildParameter{
		{Name: firstParameterName, Value: firstParameterDefaultValue},
		{Name: ephemeralParameterName, Value: ephemeralParameterDefaultValue},
	}
	require.ElementsMatch(t, expectedBuildParameters, workspaceBuildParameters)

	// Trigger workspace build job with ephemeral parameter
	workspaceBuild, err = client.CreateWorkspaceBuild(ctx, workspaceBuild.WorkspaceID, codersdk.CreateWorkspaceBuildRequest{
		Transition: codersdk.WorkspaceTransitionStart,
		RichParameterValues: []codersdk.WorkspaceBuildParameter{
			{
				Name:  ephemeralParameterName,
				Value: ephemeralParameterValue,
			},
		},
	})
	require.NoError(t, err)
	workspaceBuild = coderdtest.AwaitWorkspaceBuildJobCompleted(t, client, workspaceBuild.ID)
	require.Equal(t, codersdk.WorkspaceStatusRunning, workspaceBuild.Status)

	// Verify workspace build parameters (including ephemeral)
	workspaceBuildParameters, err = client.WorkspaceBuildParameters(ctx, workspaceBuild.ID)
	require.NoError(t, err)

	expectedBuildParameters = []codersdk.WorkspaceBuildParameter{
		{Name: firstParameterName, Value: firstParameterDefaultValue},
		{Name: ephemeralParameterName, Value: ephemeralParameterValue},
	}
	require.ElementsMatch(t, expectedBuildParameters, workspaceBuildParameters)

	// Trigger workspace build one more time without the ephemeral parameter
	workspaceBuild, err = client.CreateWorkspaceBuild(ctx, workspaceBuild.WorkspaceID, codersdk.CreateWorkspaceBuildRequest{
		Transition: codersdk.WorkspaceTransitionStart,
		RichParameterValues: []codersdk.WorkspaceBuildParameter{
			{
				Name:  firstParameterName,
				Value: firstParameterValue,
			},
		},
	})
	require.NoError(t, err)
	workspaceBuild = coderdtest.AwaitWorkspaceBuildJobCompleted(t, client, workspaceBuild.ID)
	require.Equal(t, codersdk.WorkspaceStatusRunning, workspaceBuild.Status)

	// Verify workspace build parameters (ephemeral should be back to default)
	workspaceBuildParameters, err = client.WorkspaceBuildParameters(ctx, workspaceBuild.ID)
	require.NoError(t, err)

	expectedBuildParameters = []codersdk.WorkspaceBuildParameter{
		{Name: firstParameterName, Value: firstParameterValue},
		{Name: ephemeralParameterName, Value: ephemeralParameterDefaultValue},
	}
	require.ElementsMatch(t, expectedBuildParameters, workspaceBuildParameters)
}

func TestWorkspaceDormant(t *testing.T) {
	t.Parallel()

	t.Run("OK", func(t *testing.T) {
		t.Parallel()
		var (
			auditRecorder = audit.NewMock()
			client        = coderdtest.New(t, &coderdtest.Options{
				IncludeProvisionerDaemon: true,
				Auditor:                  auditRecorder,
			})
			user                     = coderdtest.CreateFirstUser(t, client)
			version                  = coderdtest.CreateTemplateVersion(t, client, user.OrganizationID, nil)
			_                        = coderdtest.AwaitTemplateVersionJobCompleted(t, client, version.ID)
			timeTilDormantAutoDelete = time.Minute
		)

		template := coderdtest.CreateTemplate(t, client, user.OrganizationID, version.ID, func(ctr *codersdk.CreateTemplateRequest) {
			ctr.TimeTilDormantAutoDeleteMillis = ptr.Ref[int64](timeTilDormantAutoDelete.Milliseconds())
		})
		workspace := coderdtest.CreateWorkspace(t, client, template.ID)
		_ = coderdtest.AwaitWorkspaceBuildJobCompleted(t, client, workspace.LatestBuild.ID)

		ctx, cancel := context.WithTimeout(context.Background(), testutil.WaitLong)
		defer cancel()

		lastUsedAt := workspace.LastUsedAt
		auditRecorder.ResetLogs()
		err := client.UpdateWorkspaceDormancy(ctx, workspace.ID, codersdk.UpdateWorkspaceDormancy{
			Dormant: true,
		})
		require.NoError(t, err)
		require.True(t, auditRecorder.Contains(t, database.AuditLog{
			Action:         database.AuditActionWrite,
			ResourceType:   database.ResourceTypeWorkspace,
			ResourceTarget: workspace.Name,
		}))

		workspace = coderdtest.MustWorkspace(t, client, workspace.ID)
		require.NoError(t, err, "fetch provisioned workspace")
		// The template doesn't have a time_til_dormant_autodelete set so this should be nil.
		require.Nil(t, workspace.DeletingAt)
		require.NotNil(t, workspace.DormantAt)
		require.WithinRange(t, *workspace.DormantAt, time.Now().Add(-time.Second*10), time.Now())
		require.Equal(t, lastUsedAt, workspace.LastUsedAt)

		workspace = coderdtest.MustWorkspace(t, client, workspace.ID)
		lastUsedAt = workspace.LastUsedAt
		err = client.UpdateWorkspaceDormancy(ctx, workspace.ID, codersdk.UpdateWorkspaceDormancy{
			Dormant: false,
		})
		require.NoError(t, err)

		workspace, err = client.Workspace(ctx, workspace.ID)
		require.NoError(t, err, "fetch provisioned workspace")
		require.Nil(t, workspace.DormantAt)
		// The template doesn't have a time_til_dormant_autodelete  set so this should be nil.
		require.Nil(t, workspace.DeletingAt)
		// The last_used_at should get updated when we activate the workspace.
		require.True(t, workspace.LastUsedAt.After(lastUsedAt))
	})

	t.Run("CannotStart", func(t *testing.T) {
		t.Parallel()
		var (
			client    = coderdtest.New(t, &coderdtest.Options{IncludeProvisionerDaemon: true})
			user      = coderdtest.CreateFirstUser(t, client)
			version   = coderdtest.CreateTemplateVersion(t, client, user.OrganizationID, nil)
			_         = coderdtest.AwaitTemplateVersionJobCompleted(t, client, version.ID)
			template  = coderdtest.CreateTemplate(t, client, user.OrganizationID, version.ID)
			workspace = coderdtest.CreateWorkspace(t, client, template.ID)
			_         = coderdtest.AwaitWorkspaceBuildJobCompleted(t, client, workspace.LatestBuild.ID)
		)

		ctx, cancel := context.WithTimeout(context.Background(), testutil.WaitLong)
		defer cancel()

		err := client.UpdateWorkspaceDormancy(ctx, workspace.ID, codersdk.UpdateWorkspaceDormancy{
			Dormant: true,
		})
		require.NoError(t, err)

		// Should be able to stop a workspace while it is dormant.
		coderdtest.MustTransitionWorkspace(t, client, workspace.ID, database.WorkspaceTransitionStart, database.WorkspaceTransitionStop)

		// Should not be able to start a workspace while it is dormant.
		_, err = client.CreateWorkspaceBuild(ctx, workspace.ID, codersdk.CreateWorkspaceBuildRequest{
			TemplateVersionID: template.ActiveVersionID,
			Transition:        codersdk.WorkspaceTransition(database.WorkspaceTransitionStart),
		})
		require.Error(t, err)

		err = client.UpdateWorkspaceDormancy(ctx, workspace.ID, codersdk.UpdateWorkspaceDormancy{
			Dormant: false,
		})
		require.NoError(t, err)
		coderdtest.MustTransitionWorkspace(t, client, workspace.ID, database.WorkspaceTransitionStop, database.WorkspaceTransitionStart)
	})
}

func TestWorkspaceFavoriteUnfavorite(t *testing.T) {
	t.Parallel()
	// Given:
	var (
		auditRecorder = audit.NewMock()
		client, db    = coderdtest.NewWithDatabase(t, &coderdtest.Options{
			Auditor: auditRecorder,
		})
		owner                = coderdtest.CreateFirstUser(t, client)
		memberClient, member = coderdtest.CreateAnotherUser(t, client, owner.OrganizationID)
		// This will be our 'favorite' workspace
		wsb1 = dbfake.WorkspaceBuild(t, db, database.WorkspaceTable{OwnerID: member.ID, OrganizationID: owner.OrganizationID}).Do()
		wsb2 = dbfake.WorkspaceBuild(t, db, database.WorkspaceTable{OwnerID: owner.UserID, OrganizationID: owner.OrganizationID}).Do()
	)

	ctx, cancel := context.WithTimeout(context.Background(), testutil.WaitLong)
	defer cancel()

	// Initially, workspace should not be favored for member.
	ws, err := memberClient.Workspace(ctx, wsb1.Workspace.ID)
	require.NoError(t, err)
	require.False(t, ws.Favorite)

	// When user favorites workspace
	err = memberClient.FavoriteWorkspace(ctx, wsb1.Workspace.ID)
	require.NoError(t, err)

	// Then it should be favored for them.
	ws, err = memberClient.Workspace(ctx, wsb1.Workspace.ID)
	require.NoError(t, err)
	require.True(t, ws.Favorite)

	// And it should be audited.
	require.True(t, auditRecorder.Contains(t, database.AuditLog{
		Action:         database.AuditActionWrite,
		ResourceType:   database.ResourceTypeWorkspace,
		ResourceTarget: wsb1.Workspace.Name,
		UserID:         member.ID,
	}))
	auditRecorder.ResetLogs()

	// This should not show for the owner.
	ws, err = client.Workspace(ctx, wsb1.Workspace.ID)
	require.NoError(t, err)
	require.False(t, ws.Favorite)

	// When member unfavorites workspace
	err = memberClient.UnfavoriteWorkspace(ctx, wsb1.Workspace.ID)
	require.NoError(t, err)

	// Then it should no longer be favored
	ws, err = memberClient.Workspace(ctx, wsb1.Workspace.ID)
	require.NoError(t, err)
	require.False(t, ws.Favorite, "no longer favorite")

	// And it should show in the audit logs.
	require.True(t, auditRecorder.Contains(t, database.AuditLog{
		Action:         database.AuditActionWrite,
		ResourceType:   database.ResourceTypeWorkspace,
		ResourceTarget: wsb1.Workspace.Name,
		UserID:         member.ID,
	}))

	// Users without write access to the workspace should not be able to perform the above.
	err = memberClient.FavoriteWorkspace(ctx, wsb2.Workspace.ID)
	var sdkErr *codersdk.Error
	require.ErrorAs(t, err, &sdkErr)
	require.Equal(t, http.StatusNotFound, sdkErr.StatusCode())
	err = memberClient.UnfavoriteWorkspace(ctx, wsb2.Workspace.ID)
	require.ErrorAs(t, err, &sdkErr)
	require.Equal(t, http.StatusNotFound, sdkErr.StatusCode())

	// You should not be able to favorite any workspace you do not own, even if you are the owner.
	err = client.FavoriteWorkspace(ctx, wsb1.Workspace.ID)
	require.ErrorAs(t, err, &sdkErr)
	require.Equal(t, http.StatusForbidden, sdkErr.StatusCode())

	err = client.UnfavoriteWorkspace(ctx, wsb1.Workspace.ID)
	require.ErrorAs(t, err, &sdkErr)
	require.Equal(t, http.StatusForbidden, sdkErr.StatusCode())
}

func TestWorkspaceUsageTracking(t *testing.T) {
	t.Parallel()
	t.Run("NoExperiment", func(t *testing.T) {
		t.Parallel()
		client, db := coderdtest.NewWithDatabase(t, nil)
		user := coderdtest.CreateFirstUser(t, client)
		tmpDir := t.TempDir()
		r := dbfake.WorkspaceBuild(t, db, database.WorkspaceTable{
			OrganizationID: user.OrganizationID,
			OwnerID:        user.UserID,
		}).WithAgent(func(agents []*proto.Agent) []*proto.Agent {
			agents[0].Directory = tmpDir
			return agents
		}).Do()

		ctx, cancel := context.WithTimeout(context.Background(), testutil.WaitMedium)
		defer cancel()

		// continue legacy behavior
		err := client.PostWorkspaceUsage(ctx, r.Workspace.ID)
		require.NoError(t, err)
		err = client.PostWorkspaceUsageWithBody(ctx, r.Workspace.ID, codersdk.PostWorkspaceUsageRequest{})
		require.NoError(t, err)
	})
	t.Run("Experiment", func(t *testing.T) {
		t.Parallel()
		ctx, cancel := context.WithTimeout(context.Background(), testutil.WaitMedium)
		defer cancel()
		dv := coderdtest.DeploymentValues(t)
		dv.Experiments = []string{string(codersdk.ExperimentWorkspaceUsage)}
		client, db := coderdtest.NewWithDatabase(t, &coderdtest.Options{
			DeploymentValues: dv,
		})
		user := coderdtest.CreateFirstUser(t, client)
		tmpDir := t.TempDir()
		org := dbgen.Organization(t, db, database.Organization{})
		_ = dbgen.OrganizationMember(t, db, database.OrganizationMember{
			UserID:         user.UserID,
			OrganizationID: org.ID,
		})
		templateVersion := dbgen.TemplateVersion(t, db, database.TemplateVersion{
			OrganizationID: org.ID,
			CreatedBy:      user.UserID,
		})
		template := dbgen.Template(t, db, database.Template{
			OrganizationID:  org.ID,
			ActiveVersionID: templateVersion.ID,
			CreatedBy:       user.UserID,
			DefaultTTL:      int64(8 * time.Hour),
		})
		_, err := client.UpdateTemplateMeta(ctx, template.ID, codersdk.UpdateTemplateMeta{
			ActivityBumpMillis: 8 * time.Hour.Milliseconds(),
		})
		require.NoError(t, err)
		r := dbfake.WorkspaceBuild(t, db, database.WorkspaceTable{
			OrganizationID: user.OrganizationID,
			OwnerID:        user.UserID,
			TemplateID:     template.ID,
			Ttl:            sql.NullInt64{Valid: true, Int64: int64(8 * time.Hour)},
		}).WithAgent(func(agents []*proto.Agent) []*proto.Agent {
			agents[0].Directory = tmpDir
			return agents
		}).Do()

		// continue legacy behavior
		err = client.PostWorkspaceUsage(ctx, r.Workspace.ID)
		require.NoError(t, err)
		err = client.PostWorkspaceUsageWithBody(ctx, r.Workspace.ID, codersdk.PostWorkspaceUsageRequest{})
		require.NoError(t, err)

		workspace, err := client.Workspace(ctx, r.Workspace.ID)
		require.NoError(t, err)

		// only agent id fails
		err = client.PostWorkspaceUsageWithBody(ctx, r.Workspace.ID, codersdk.PostWorkspaceUsageRequest{
			AgentID: workspace.LatestBuild.Resources[0].Agents[0].ID,
		})
		require.ErrorContains(t, err, "agent_id")
		// only app name fails
		err = client.PostWorkspaceUsageWithBody(ctx, r.Workspace.ID, codersdk.PostWorkspaceUsageRequest{
			AppName: "ssh",
		})
		require.ErrorContains(t, err, "app_name")
		// unknown app name fails
		err = client.PostWorkspaceUsageWithBody(ctx, r.Workspace.ID, codersdk.PostWorkspaceUsageRequest{
			AgentID: workspace.LatestBuild.Resources[0].Agents[0].ID,
			AppName: "unknown",
		})
		require.ErrorContains(t, err, "app_name")

		// vscode works
		err = client.PostWorkspaceUsageWithBody(ctx, r.Workspace.ID, codersdk.PostWorkspaceUsageRequest{
			AgentID: workspace.LatestBuild.Resources[0].Agents[0].ID,
			AppName: "vscode",
		})
		require.NoError(t, err)
		// jetbrains works
		err = client.PostWorkspaceUsageWithBody(ctx, r.Workspace.ID, codersdk.PostWorkspaceUsageRequest{
			AgentID: workspace.LatestBuild.Resources[0].Agents[0].ID,
			AppName: "jetbrains",
		})
		require.NoError(t, err)
		// reconnecting-pty works
		err = client.PostWorkspaceUsageWithBody(ctx, r.Workspace.ID, codersdk.PostWorkspaceUsageRequest{
			AgentID: workspace.LatestBuild.Resources[0].Agents[0].ID,
			AppName: "reconnecting-pty",
		})
		require.NoError(t, err)
		// ssh works
		err = client.PostWorkspaceUsageWithBody(ctx, r.Workspace.ID, codersdk.PostWorkspaceUsageRequest{
			AgentID: workspace.LatestBuild.Resources[0].Agents[0].ID,
			AppName: "ssh",
		})
		require.NoError(t, err)

		// ensure deadline has been bumped
		newWorkspace, err := client.Workspace(ctx, r.Workspace.ID)
		require.NoError(t, err)
		require.True(t, workspace.LatestBuild.Deadline.Valid)
		require.True(t, newWorkspace.LatestBuild.Deadline.Valid)
		require.Greater(t, newWorkspace.LatestBuild.Deadline.Time, workspace.LatestBuild.Deadline.Time)
	})
}

func TestWorkspaceNotifications(t *testing.T) {
	t.Parallel()

	t.Run("Dormant", func(t *testing.T) {
		t.Parallel()

		t.Run("InitiatorNotOwner", func(t *testing.T) {
			t.Parallel()

			// Given
			var (
				notifyEnq = &notificationstest.FakeEnqueuer{}
				client    = coderdtest.New(t, &coderdtest.Options{
					IncludeProvisionerDaemon: true,
					NotificationsEnqueuer:    notifyEnq,
				})
				user            = coderdtest.CreateFirstUser(t, client)
				memberClient, _ = coderdtest.CreateAnotherUser(t, client, user.OrganizationID, rbac.RoleOwner())
				version         = coderdtest.CreateTemplateVersion(t, client, user.OrganizationID, nil)
				_               = coderdtest.AwaitTemplateVersionJobCompleted(t, client, version.ID)
				template        = coderdtest.CreateTemplate(t, client, user.OrganizationID, version.ID)
				workspace       = coderdtest.CreateWorkspace(t, client, template.ID)
				_               = coderdtest.AwaitWorkspaceBuildJobCompleted(t, client, workspace.LatestBuild.ID)
			)

			ctx, cancel := context.WithTimeout(context.Background(), testutil.WaitLong)
			t.Cleanup(cancel)

			// When
			err := memberClient.UpdateWorkspaceDormancy(ctx, workspace.ID, codersdk.UpdateWorkspaceDormancy{
				Dormant: true,
			})

			// Then
			require.NoError(t, err, "mark workspace as dormant")
			sent := notifyEnq.Sent(notificationstest.WithTemplateID(notifications.TemplateWorkspaceDormant))
			require.Len(t, sent, 1)
			require.Equal(t, sent[0].TemplateID, notifications.TemplateWorkspaceDormant)
			require.Equal(t, sent[0].UserID, workspace.OwnerID)
			require.Contains(t, sent[0].Targets, template.ID)
			require.Contains(t, sent[0].Targets, workspace.ID)
			require.Contains(t, sent[0].Targets, workspace.OrganizationID)
			require.Contains(t, sent[0].Targets, workspace.OwnerID)
		})

		t.Run("InitiatorIsOwner", func(t *testing.T) {
			t.Parallel()

			// Given
			var (
				notifyEnq = &notificationstest.FakeEnqueuer{}
				client    = coderdtest.New(t, &coderdtest.Options{
					IncludeProvisionerDaemon: true,
					NotificationsEnqueuer:    notifyEnq,
				})
				user      = coderdtest.CreateFirstUser(t, client)
				version   = coderdtest.CreateTemplateVersion(t, client, user.OrganizationID, nil)
				_         = coderdtest.AwaitTemplateVersionJobCompleted(t, client, version.ID)
				template  = coderdtest.CreateTemplate(t, client, user.OrganizationID, version.ID)
				workspace = coderdtest.CreateWorkspace(t, client, template.ID)
				_         = coderdtest.AwaitWorkspaceBuildJobCompleted(t, client, workspace.LatestBuild.ID)
			)

			ctx, cancel := context.WithTimeout(context.Background(), testutil.WaitLong)
			t.Cleanup(cancel)

			// When
			err := client.UpdateWorkspaceDormancy(ctx, workspace.ID, codersdk.UpdateWorkspaceDormancy{
				Dormant: true,
			})

			// Then
			require.NoError(t, err, "mark workspace as dormant")
			require.Len(t, notifyEnq.Sent(notificationstest.WithTemplateID(notifications.TemplateWorkspaceDormant)), 0)
		})

		t.Run("ActivateDormantWorkspace", func(t *testing.T) {
			t.Parallel()

			// Given
			var (
				notifyEnq = &notificationstest.FakeEnqueuer{}
				client    = coderdtest.New(t, &coderdtest.Options{
					IncludeProvisionerDaemon: true,
					NotificationsEnqueuer:    notifyEnq,
				})
				user      = coderdtest.CreateFirstUser(t, client)
				version   = coderdtest.CreateTemplateVersion(t, client, user.OrganizationID, nil)
				_         = coderdtest.AwaitTemplateVersionJobCompleted(t, client, version.ID)
				template  = coderdtest.CreateTemplate(t, client, user.OrganizationID, version.ID)
				workspace = coderdtest.CreateWorkspace(t, client, template.ID)
				_         = coderdtest.AwaitWorkspaceBuildJobCompleted(t, client, workspace.LatestBuild.ID)
			)

			// When
			ctx, cancel := context.WithTimeout(context.Background(), testutil.WaitLong)
			t.Cleanup(cancel)

			// Make workspace dormant before activate it
			err := client.UpdateWorkspaceDormancy(ctx, workspace.ID, codersdk.UpdateWorkspaceDormancy{
				Dormant: true,
			})
			require.NoError(t, err, "mark workspace as dormant")
			// Clear notifications before activating the workspace
			notifyEnq.Clear()

			// Then
			err = client.UpdateWorkspaceDormancy(ctx, workspace.ID, codersdk.UpdateWorkspaceDormancy{
				Dormant: false,
			})
			require.NoError(t, err, "mark workspace as active")
			require.Len(t, notifyEnq.Sent(), 0)
		})
	})
}

func TestWorkspaceTimings(t *testing.T) {
	t.Parallel()

	db, pubsub := dbtestutil.NewDB(t)
	client := coderdtest.New(t, &coderdtest.Options{
		Database: db,
		Pubsub:   pubsub,
	})
	coderdtest.CreateFirstUser(t, client)

	t.Run("LatestBuild", func(t *testing.T) {
		t.Parallel()

		// Given: a workspace with many builds, provisioner, and agent script timings
		db, pubsub := dbtestutil.NewDB(t)
		client := coderdtest.New(t, &coderdtest.Options{
			Database: db,
			Pubsub:   pubsub,
		})
		owner := coderdtest.CreateFirstUser(t, client)
		file := dbgen.File(t, db, database.File{
			CreatedBy: owner.UserID,
		})
		versionJob := dbgen.ProvisionerJob(t, db, pubsub, database.ProvisionerJob{
			OrganizationID: owner.OrganizationID,
			InitiatorID:    owner.UserID,
			FileID:         file.ID,
			Tags: database.StringMap{
				"custom": "true",
			},
		})
		version := dbgen.TemplateVersion(t, db, database.TemplateVersion{
			OrganizationID: owner.OrganizationID,
			JobID:          versionJob.ID,
			CreatedBy:      owner.UserID,
		})
		template := dbgen.Template(t, db, database.Template{
			OrganizationID:  owner.OrganizationID,
			ActiveVersionID: version.ID,
			CreatedBy:       owner.UserID,
		})
		ws := dbgen.Workspace(t, db, database.WorkspaceTable{
			OwnerID:        owner.UserID,
			OrganizationID: owner.OrganizationID,
			TemplateID:     template.ID,
		})

		// Create multiple builds
		var buildNumber int32
		makeBuild := func() database.WorkspaceBuild {
			buildNumber++
			jobID := uuid.New()
			job := dbgen.ProvisionerJob(t, db, pubsub, database.ProvisionerJob{
				ID:             jobID,
				OrganizationID: owner.OrganizationID,
				Tags:           database.StringMap{jobID.String(): "true"},
			})
			return dbgen.WorkspaceBuild(t, db, database.WorkspaceBuild{
				WorkspaceID:       ws.ID,
				TemplateVersionID: version.ID,
				InitiatorID:       owner.UserID,
				JobID:             job.ID,
				BuildNumber:       buildNumber,
			})
		}
		makeBuild()
		makeBuild()
		latestBuild := makeBuild()

		// Add provisioner timings
		dbgen.ProvisionerJobTimings(t, db, latestBuild, 5)

		// Add agent script timings
		resource := dbgen.WorkspaceResource(t, db, database.WorkspaceResource{
			JobID: latestBuild.JobID,
		})
		agent := dbgen.WorkspaceAgent(t, db, database.WorkspaceAgent{
			ResourceID: resource.ID,
		})
		scripts := dbgen.WorkspaceAgentScripts(t, db, 3, database.WorkspaceAgentScript{
			WorkspaceAgentID: agent.ID,
		})
		dbgen.WorkspaceAgentScriptTimings(t, db, scripts)

		// When: fetching the timings
		ctx, cancel := context.WithTimeout(context.Background(), testutil.WaitLong)
		t.Cleanup(cancel)
		res, err := client.WorkspaceTimings(ctx, ws.ID)

		// Then: expect the timings to be returned
		require.NoError(t, err)
		require.Len(t, res.ProvisionerTimings, 5)
		require.Len(t, res.AgentScriptTimings, 3)
	})

	t.Run("NonExistentWorkspace", func(t *testing.T) {
		t.Parallel()

		// When: fetching an inexistent workspace
		workspaceID := uuid.New()
		ctx, cancel := context.WithTimeout(context.Background(), testutil.WaitLong)
		t.Cleanup(cancel)
		_, err := client.WorkspaceTimings(ctx, workspaceID)

		// Then: expect a not found error
		require.Error(t, err)
		require.Contains(t, err.Error(), "not found")
	})
}<|MERGE_RESOLUTION|>--- conflicted
+++ resolved
@@ -445,12 +445,7 @@
 		coderdtest.AwaitTemplateVersionJobCompleted(t, client, version.ID)
 		template := coderdtest.CreateTemplate(t, client, user.OrganizationID, version.ID)
 
-<<<<<<< HEAD
-		ctx, cancel := context.WithTimeout(context.Background(), testutil.WaitLong)
-		defer cancel()
-=======
 		ctx := testutil.Context(t, testutil.WaitLong)
->>>>>>> 2d2c9bda
 
 		presets, err := client.TemplateVersionPresets(ctx, version.ID)
 		require.NoError(t, err)
