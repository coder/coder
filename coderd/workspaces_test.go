package coderd_test

import (
	"context"
	"net/http"
	"testing"
	"time"

	"github.com/coder/coder/coderd/rbac"
	"github.com/coder/coder/coderd/util/ptr"

	"github.com/google/uuid"
	"github.com/stretchr/testify/require"

	"github.com/coder/coder/coderd/autobuild/schedule"
	"github.com/coder/coder/coderd/coderdtest"
	"github.com/coder/coder/codersdk"
	"github.com/coder/coder/provisioner/echo"
	"github.com/coder/coder/provisionersdk/proto"
)

func TestWorkspace(t *testing.T) {
	t.Parallel()

	t.Run("OK", func(t *testing.T) {
		t.Parallel()
		client := coderdtest.New(t, &coderdtest.Options{IncludeProvisionerD: true})
		user := coderdtest.CreateFirstUser(t, client)
		version := coderdtest.CreateTemplateVersion(t, client, user.OrganizationID, nil)
		coderdtest.AwaitTemplateVersionJob(t, client, version.ID)
		template := coderdtest.CreateTemplate(t, client, user.OrganizationID, version.ID)
		workspace := coderdtest.CreateWorkspace(t, client, user.OrganizationID, template.ID)

		_, err := client.Workspace(context.Background(), workspace.ID)
		require.NoError(t, err)
	})

	t.Run("Deleted", func(t *testing.T) {
		t.Parallel()
		client := coderdtest.New(t, &coderdtest.Options{IncludeProvisionerD: true})
		user := coderdtest.CreateFirstUser(t, client)
		version := coderdtest.CreateTemplateVersion(t, client, user.OrganizationID, nil)
		coderdtest.AwaitTemplateVersionJob(t, client, version.ID)
		template := coderdtest.CreateTemplate(t, client, user.OrganizationID, version.ID)
		workspace := coderdtest.CreateWorkspace(t, client, user.OrganizationID, template.ID)
		coderdtest.AwaitWorkspaceBuildJob(t, client, workspace.LatestBuild.ID)

		// Getting with deleted=true should still work.
		_, err := client.DeletedWorkspace(context.Background(), workspace.ID)
		require.NoError(t, err)

		// Delete the workspace
		build, err := client.CreateWorkspaceBuild(context.Background(), workspace.ID, codersdk.CreateWorkspaceBuildRequest{
			Transition: codersdk.WorkspaceTransitionDelete,
		})
		require.NoError(t, err, "delete the workspace")
		coderdtest.AwaitWorkspaceBuildJob(t, client, build.ID)

		// Getting with deleted=true should work.
		workspaceNew, err := client.DeletedWorkspace(context.Background(), workspace.ID)
		require.NoError(t, err)
		require.Equal(t, workspace.ID, workspaceNew.ID)

		// Getting with deleted=false should not work.
		_, err = client.Workspace(context.Background(), workspace.ID)
		require.Error(t, err)
		require.ErrorContains(t, err, "410") // gone
	})
}

func TestAdminViewAllWorkspaces(t *testing.T) {
	t.Parallel()
	client := coderdtest.New(t, &coderdtest.Options{IncludeProvisionerD: true})
	user := coderdtest.CreateFirstUser(t, client)
	version := coderdtest.CreateTemplateVersion(t, client, user.OrganizationID, nil)
	coderdtest.AwaitTemplateVersionJob(t, client, version.ID)
	template := coderdtest.CreateTemplate(t, client, user.OrganizationID, version.ID)
	workspace := coderdtest.CreateWorkspace(t, client, user.OrganizationID, template.ID)
	coderdtest.AwaitWorkspaceBuildJob(t, client, workspace.LatestBuild.ID)
	_, err := client.Workspace(context.Background(), workspace.ID)
	require.NoError(t, err)

	otherOrg, err := client.CreateOrganization(context.Background(), codersdk.CreateOrganizationRequest{
		Name: "default-test",
	})
	require.NoError(t, err, "create other org")

	// This other user is not in the first user's org. Since other is an admin, they can
	// still see the "first" user's workspace.
	other := coderdtest.CreateAnotherUser(t, client, otherOrg.ID, rbac.RoleAdmin())
	otherWorkspaces, err := other.Workspaces(context.Background(), codersdk.WorkspaceFilter{})
	require.NoError(t, err, "(other) fetch workspaces")

	firstWorkspaces, err := other.Workspaces(context.Background(), codersdk.WorkspaceFilter{})
	require.NoError(t, err, "(first) fetch workspaces")

	require.ElementsMatch(t, otherWorkspaces, firstWorkspaces)
}

func TestPostWorkspacesByOrganization(t *testing.T) {
	t.Parallel()
	t.Run("InvalidTemplate", func(t *testing.T) {
		t.Parallel()
		client := coderdtest.New(t, nil)
		user := coderdtest.CreateFirstUser(t, client)
		_, err := client.CreateWorkspace(context.Background(), user.OrganizationID, codersdk.CreateWorkspaceRequest{
			TemplateID: uuid.New(),
			Name:       "workspace",
		})
		require.Error(t, err)
		var apiErr *codersdk.Error
		require.ErrorAs(t, err, &apiErr)
		require.Equal(t, http.StatusBadRequest, apiErr.StatusCode())
	})

	t.Run("NoTemplateAccess", func(t *testing.T) {
		t.Parallel()
		client := coderdtest.New(t, nil)
		first := coderdtest.CreateFirstUser(t, client)

		other := coderdtest.CreateAnotherUser(t, client, first.OrganizationID, rbac.RoleMember(), rbac.RoleAdmin())
		org, err := other.CreateOrganization(context.Background(), codersdk.CreateOrganizationRequest{
			Name: "another",
		})
		require.NoError(t, err)
		version := coderdtest.CreateTemplateVersion(t, other, org.ID, nil)
		template := coderdtest.CreateTemplate(t, other, org.ID, version.ID)

		_, err = client.CreateWorkspace(context.Background(), first.OrganizationID, codersdk.CreateWorkspaceRequest{
			TemplateID: template.ID,
			Name:       "workspace",
		})
		require.Error(t, err)
		var apiErr *codersdk.Error
		require.ErrorAs(t, err, &apiErr)
		require.Equal(t, http.StatusUnauthorized, apiErr.StatusCode())
	})

	t.Run("AlreadyExists", func(t *testing.T) {
		t.Parallel()
		client := coderdtest.New(t, &coderdtest.Options{IncludeProvisionerD: true})
		user := coderdtest.CreateFirstUser(t, client)
		version := coderdtest.CreateTemplateVersion(t, client, user.OrganizationID, nil)
		template := coderdtest.CreateTemplate(t, client, user.OrganizationID, version.ID)
		coderdtest.AwaitTemplateVersionJob(t, client, version.ID)
		workspace := coderdtest.CreateWorkspace(t, client, user.OrganizationID, template.ID)
		_, err := client.CreateWorkspace(context.Background(), user.OrganizationID, codersdk.CreateWorkspaceRequest{
			TemplateID: template.ID,
			Name:       workspace.Name,
		})
		require.Error(t, err)
		var apiErr *codersdk.Error
		require.ErrorAs(t, err, &apiErr)
		require.Equal(t, http.StatusConflict, apiErr.StatusCode())
	})

	t.Run("Create", func(t *testing.T) {
		t.Parallel()
		client := coderdtest.New(t, &coderdtest.Options{IncludeProvisionerD: true})
		user := coderdtest.CreateFirstUser(t, client)
		version := coderdtest.CreateTemplateVersion(t, client, user.OrganizationID, nil)
		template := coderdtest.CreateTemplate(t, client, user.OrganizationID, version.ID)
		coderdtest.AwaitTemplateVersionJob(t, client, version.ID)
		_ = coderdtest.CreateWorkspace(t, client, user.OrganizationID, template.ID)
	})

	t.Run("TemplateCustomTTL", func(t *testing.T) {
		t.Parallel()
		client := coderdtest.New(t, &coderdtest.Options{IncludeProvisionerD: true})
		user := coderdtest.CreateFirstUser(t, client)
		version := coderdtest.CreateTemplateVersion(t, client, user.OrganizationID, nil)
		templateTTL := 24 * time.Hour.Milliseconds()
		template := coderdtest.CreateTemplate(t, client, user.OrganizationID, version.ID, func(ctr *codersdk.CreateTemplateRequest) {
			ctr.MaxTTLMillis = ptr.Ref(templateTTL)
		})
		coderdtest.AwaitTemplateVersionJob(t, client, version.ID)
		workspace := coderdtest.CreateWorkspace(t, client, user.OrganizationID, template.ID, func(cwr *codersdk.CreateWorkspaceRequest) {
			cwr.TTLMillis = nil // ensure that no default TTL is set
		})
		// TTL should be set by the template
		require.Equal(t, template.MaxTTLMillis, templateTTL)
		require.Equal(t, template.MaxTTLMillis, template.MaxTTLMillis, workspace.TTLMillis)
	})

	t.Run("InvalidTTL", func(t *testing.T) {
		t.Parallel()
		t.Run("BelowMin", func(t *testing.T) {
			t.Parallel()
			client := coderdtest.New(t, &coderdtest.Options{IncludeProvisionerD: true})
			user := coderdtest.CreateFirstUser(t, client)
			version := coderdtest.CreateTemplateVersion(t, client, user.OrganizationID, nil)
			template := coderdtest.CreateTemplate(t, client, user.OrganizationID, version.ID)
			coderdtest.AwaitTemplateVersionJob(t, client, version.ID)
			req := codersdk.CreateWorkspaceRequest{
				TemplateID: template.ID,
				Name:       "testing",
				TTLMillis:  ptr.Ref((59 * time.Second).Milliseconds()),
			}
			_, err := client.CreateWorkspace(context.Background(), template.OrganizationID, req)
			require.Error(t, err)
			var apiErr *codersdk.Error
			require.ErrorAs(t, err, &apiErr)
			require.Equal(t, http.StatusBadRequest, apiErr.StatusCode())
			require.Len(t, apiErr.Validations, 1)
			require.Equal(t, apiErr.Validations[0].Field, "ttl_ms")
			require.Equal(t, apiErr.Validations[0].Detail, "ttl must be at least one minute")
		})

		t.Run("AboveMax", func(t *testing.T) {
			t.Parallel()
			client := coderdtest.New(t, &coderdtest.Options{IncludeProvisionerD: true})
			user := coderdtest.CreateFirstUser(t, client)
			version := coderdtest.CreateTemplateVersion(t, client, user.OrganizationID, nil)
			template := coderdtest.CreateTemplate(t, client, user.OrganizationID, version.ID)
			coderdtest.AwaitTemplateVersionJob(t, client, version.ID)
			req := codersdk.CreateWorkspaceRequest{
				TemplateID: template.ID,
				Name:       "testing",
				TTLMillis:  ptr.Ref((24*7*time.Hour + time.Minute).Milliseconds()),
			}
			_, err := client.CreateWorkspace(context.Background(), template.OrganizationID, req)
			require.Error(t, err)
			var apiErr *codersdk.Error
			require.ErrorAs(t, err, &apiErr)
			require.Equal(t, http.StatusBadRequest, apiErr.StatusCode())
			require.Len(t, apiErr.Validations, 1)
			require.Equal(t, apiErr.Validations[0].Field, "ttl_ms")
			require.Equal(t, apiErr.Validations[0].Detail, "ttl must be less than 7 days")
		})
	})

	t.Run("InvalidAutostart", func(t *testing.T) {
		t.Parallel()
		client := coderdtest.New(t, &coderdtest.Options{IncludeProvisionerD: true})
		user := coderdtest.CreateFirstUser(t, client)
		version := coderdtest.CreateTemplateVersion(t, client, user.OrganizationID, nil)
		template := coderdtest.CreateTemplate(t, client, user.OrganizationID, version.ID)
		coderdtest.AwaitTemplateVersionJob(t, client, version.ID)
		req := codersdk.CreateWorkspaceRequest{
			TemplateID:        template.ID,
			Name:              "testing",
			AutostartSchedule: ptr.Ref("CRON_TZ=US/Central * * * * *"),
		}
		_, err := client.CreateWorkspace(context.Background(), template.OrganizationID, req)
		require.Error(t, err)
		var apiErr *codersdk.Error
		require.ErrorAs(t, err, &apiErr)
		require.Equal(t, http.StatusBadRequest, apiErr.StatusCode())
		require.Len(t, apiErr.Validations, 1)
		require.Equal(t, apiErr.Validations[0].Field, "schedule")
		require.Equal(t, apiErr.Validations[0].Detail, "Minimum autostart interval 1m0s below template minimum 1h0m0s")
	})
}

func TestWorkspaceByOwnerAndName(t *testing.T) {
	t.Parallel()
	t.Run("NotFound", func(t *testing.T) {
		t.Parallel()
		client := coderdtest.New(t, nil)
		_, err := client.WorkspaceByOwnerAndName(context.Background(), codersdk.Me, "something", codersdk.WorkspaceOptions{})
		var apiErr *codersdk.Error
		require.ErrorAs(t, err, &apiErr)
		require.Equal(t, http.StatusUnauthorized, apiErr.StatusCode())
	})
	t.Run("Get", func(t *testing.T) {
		t.Parallel()
		client := coderdtest.New(t, &coderdtest.Options{IncludeProvisionerD: true})
		user := coderdtest.CreateFirstUser(t, client)
		version := coderdtest.CreateTemplateVersion(t, client, user.OrganizationID, nil)
		coderdtest.AwaitTemplateVersionJob(t, client, version.ID)
		template := coderdtest.CreateTemplate(t, client, user.OrganizationID, version.ID)
		workspace := coderdtest.CreateWorkspace(t, client, user.OrganizationID, template.ID)
		_, err := client.WorkspaceByOwnerAndName(context.Background(), codersdk.Me, workspace.Name, codersdk.WorkspaceOptions{})
		require.NoError(t, err)
	})
	t.Run("Deleted", func(t *testing.T) {
		t.Parallel()
		client := coderdtest.New(t, &coderdtest.Options{IncludeProvisionerD: true})
		user := coderdtest.CreateFirstUser(t, client)
		version := coderdtest.CreateTemplateVersion(t, client, user.OrganizationID, nil)
		coderdtest.AwaitTemplateVersionJob(t, client, version.ID)
		template := coderdtest.CreateTemplate(t, client, user.OrganizationID, version.ID)
		workspace := coderdtest.CreateWorkspace(t, client, user.OrganizationID, template.ID)
		coderdtest.AwaitWorkspaceBuildJob(t, client, workspace.LatestBuild.ID)

		// Given:
		// We delete the workspace
		build, err := client.CreateWorkspaceBuild(context.Background(), workspace.ID, codersdk.CreateWorkspaceBuildRequest{
			Transition: codersdk.WorkspaceTransitionDelete,
		})
		require.NoError(t, err, "delete the workspace")
		coderdtest.AwaitWorkspaceBuildJob(t, client, build.ID)

		// Then:
		// When we call without includes_deleted, we don't expect to get the workspace back
<<<<<<< HEAD
		_, err = client.WorkspaceByOwnerAndName(context.Background(), workspace.OwnerName, workspace.Name, codersdk.WorkspaceByOwnerAndNameParams{})
		require.ErrorContains(t, err, "404")
=======
		_, err = client.WorkspaceByOwnerAndName(context.Background(), workspace.OwnerName, workspace.Name, codersdk.WorkspaceOptions{})
		require.ErrorContains(t, err, "403")
>>>>>>> fcc52846

		// Then:
		// When we call with includes_deleted, we should get the workspace back
		workspaceNew, err := client.WorkspaceByOwnerAndName(context.Background(), workspace.OwnerName, workspace.Name, codersdk.WorkspaceOptions{IncludeDeleted: true})
		require.NoError(t, err)
		require.Equal(t, workspace.ID, workspaceNew.ID)

		// Given:
		// We recreate the workspace with the same name
		workspace, err = client.CreateWorkspace(context.Background(), user.OrganizationID, codersdk.CreateWorkspaceRequest{
			TemplateID:        workspace.TemplateID,
			Name:              workspace.Name,
			AutostartSchedule: workspace.AutostartSchedule,
			TTLMillis:         workspace.TTLMillis,
		})
		require.NoError(t, err)
		coderdtest.AwaitWorkspaceBuildJob(t, client, workspace.LatestBuild.ID)

		// Then:
		// We can fetch the most recent workspace
		workspaceNew, err = client.WorkspaceByOwnerAndName(context.Background(), workspace.OwnerName, workspace.Name, codersdk.WorkspaceOptions{})
		require.NoError(t, err)
		require.Equal(t, workspace.ID, workspaceNew.ID)

		// Given:
		// We delete the workspace again
		build, err = client.CreateWorkspaceBuild(context.Background(), workspace.ID, codersdk.CreateWorkspaceBuildRequest{
			Transition: codersdk.WorkspaceTransitionDelete,
		})
		require.NoError(t, err, "delete the workspace")
		coderdtest.AwaitWorkspaceBuildJob(t, client, build.ID)

		// Then:
		// When we fetch the deleted workspace, we get the most recently deleted one
		workspaceNew, err = client.WorkspaceByOwnerAndName(context.Background(), workspace.OwnerName, workspace.Name, codersdk.WorkspaceOptions{IncludeDeleted: true})
		require.NoError(t, err)
		require.Equal(t, workspace.ID, workspaceNew.ID)
	})
}

func TestWorkspaceFilter(t *testing.T) {
	t.Parallel()
	t.Run("Name", func(t *testing.T) {
		t.Parallel()
		client := coderdtest.New(t, &coderdtest.Options{IncludeProvisionerD: true})
		user := coderdtest.CreateFirstUser(t, client)
		version := coderdtest.CreateTemplateVersion(t, client, user.OrganizationID, nil)
		coderdtest.AwaitTemplateVersionJob(t, client, version.ID)
		template := coderdtest.CreateTemplate(t, client, user.OrganizationID, version.ID)
		workspace := coderdtest.CreateWorkspace(t, client, user.OrganizationID, template.ID)

		// full match
		ws, err := client.Workspaces(context.Background(), codersdk.WorkspaceFilter{
			Name: workspace.Name,
		})
		require.NoError(t, err)
		require.Len(t, ws, 1, workspace.Name)
		require.Equal(t, workspace.ID, ws[0].ID)

		// partial match
		ws, err = client.Workspaces(context.Background(), codersdk.WorkspaceFilter{
			Name: workspace.Name[1 : len(workspace.Name)-2],
		})
		require.NoError(t, err)
		require.Len(t, ws, 1)
		require.Equal(t, workspace.ID, ws[0].ID)

		// no match
		ws, err = client.Workspaces(context.Background(), codersdk.WorkspaceFilter{
			Name: "$$$$",
		})
		require.NoError(t, err)
		require.Len(t, ws, 0)
	})
}

func TestPostWorkspaceBuild(t *testing.T) {
	t.Parallel()
	t.Run("NoTemplateVersion", func(t *testing.T) {
		t.Parallel()
		client := coderdtest.New(t, &coderdtest.Options{IncludeProvisionerD: true})
		user := coderdtest.CreateFirstUser(t, client)
		version := coderdtest.CreateTemplateVersion(t, client, user.OrganizationID, nil)
		template := coderdtest.CreateTemplate(t, client, user.OrganizationID, version.ID)
		coderdtest.AwaitTemplateVersionJob(t, client, version.ID)
		workspace := coderdtest.CreateWorkspace(t, client, user.OrganizationID, template.ID)
		_, err := client.CreateWorkspaceBuild(context.Background(), workspace.ID, codersdk.CreateWorkspaceBuildRequest{
			TemplateVersionID: uuid.New(),
			Transition:        codersdk.WorkspaceTransitionStart,
		})
		require.Error(t, err)
		var apiErr *codersdk.Error
		require.ErrorAs(t, err, &apiErr)
		require.Equal(t, http.StatusBadRequest, apiErr.StatusCode())
	})

	t.Run("TemplateVersionFailedImport", func(t *testing.T) {
		t.Parallel()
		client := coderdtest.New(t, &coderdtest.Options{IncludeProvisionerD: true})
		user := coderdtest.CreateFirstUser(t, client)
		version := coderdtest.CreateTemplateVersion(t, client, user.OrganizationID, &echo.Responses{
			Provision: []*proto.Provision_Response{{}},
		})
		template := coderdtest.CreateTemplate(t, client, user.OrganizationID, version.ID)
		coderdtest.AwaitTemplateVersionJob(t, client, version.ID)
		_, err := client.CreateWorkspace(context.Background(), user.OrganizationID, codersdk.CreateWorkspaceRequest{
			TemplateID: template.ID,
			Name:       "workspace",
		})
		var apiErr *codersdk.Error
		require.ErrorAs(t, err, &apiErr)
		require.Equal(t, http.StatusPreconditionFailed, apiErr.StatusCode())
	})

	t.Run("AlreadyActive", func(t *testing.T) {
		t.Parallel()
		client, coderAPI := coderdtest.NewWithAPI(t, nil)
		user := coderdtest.CreateFirstUser(t, client)
		closeDaemon := coderdtest.NewProvisionerDaemon(t, coderAPI)
		version := coderdtest.CreateTemplateVersion(t, client, user.OrganizationID, nil)
		template := coderdtest.CreateTemplate(t, client, user.OrganizationID, version.ID)
		coderdtest.AwaitTemplateVersionJob(t, client, version.ID)
		// Close here so workspace build doesn't process!
		closeDaemon.Close()
		workspace := coderdtest.CreateWorkspace(t, client, user.OrganizationID, template.ID)
		_, err := client.CreateWorkspaceBuild(context.Background(), workspace.ID, codersdk.CreateWorkspaceBuildRequest{
			TemplateVersionID: template.ActiveVersionID,
			Transition:        codersdk.WorkspaceTransitionStart,
		})
		require.Error(t, err)
		var apiErr *codersdk.Error
		require.ErrorAs(t, err, &apiErr)
		require.Equal(t, http.StatusConflict, apiErr.StatusCode())
	})

	t.Run("IncrementBuildNumber", func(t *testing.T) {
		t.Parallel()
		client := coderdtest.New(t, &coderdtest.Options{IncludeProvisionerD: true})
		user := coderdtest.CreateFirstUser(t, client)
		version := coderdtest.CreateTemplateVersion(t, client, user.OrganizationID, nil)
		template := coderdtest.CreateTemplate(t, client, user.OrganizationID, version.ID)
		coderdtest.AwaitTemplateVersionJob(t, client, version.ID)
		workspace := coderdtest.CreateWorkspace(t, client, user.OrganizationID, template.ID)
		coderdtest.AwaitWorkspaceBuildJob(t, client, workspace.LatestBuild.ID)
		build, err := client.CreateWorkspaceBuild(context.Background(), workspace.ID, codersdk.CreateWorkspaceBuildRequest{
			TemplateVersionID: template.ActiveVersionID,
			Transition:        codersdk.WorkspaceTransitionStart,
		})
		require.NoError(t, err)
		require.Equal(t, workspace.LatestBuild.BuildNumber+1, build.BuildNumber)
	})

	t.Run("WithState", func(t *testing.T) {
		t.Parallel()
		client, coderAPI := coderdtest.NewWithAPI(t, nil)
		user := coderdtest.CreateFirstUser(t, client)
		closeDaemon := coderdtest.NewProvisionerDaemon(t, coderAPI)
		version := coderdtest.CreateTemplateVersion(t, client, user.OrganizationID, nil)
		template := coderdtest.CreateTemplate(t, client, user.OrganizationID, version.ID)
		coderdtest.AwaitTemplateVersionJob(t, client, version.ID)
		workspace := coderdtest.CreateWorkspace(t, client, user.OrganizationID, template.ID)
		coderdtest.AwaitWorkspaceBuildJob(t, client, workspace.LatestBuild.ID)
		_ = closeDaemon.Close()
		wantState := []byte("something")
		build, err := client.CreateWorkspaceBuild(context.Background(), workspace.ID, codersdk.CreateWorkspaceBuildRequest{
			TemplateVersionID: template.ActiveVersionID,
			Transition:        codersdk.WorkspaceTransitionStart,
			ProvisionerState:  wantState,
		})
		require.NoError(t, err)
		gotState, err := client.WorkspaceBuildState(context.Background(), build.ID)
		require.NoError(t, err)
		require.Equal(t, wantState, gotState)
	})

	t.Run("Delete", func(t *testing.T) {
		t.Parallel()
		client := coderdtest.New(t, &coderdtest.Options{IncludeProvisionerD: true})
		user := coderdtest.CreateFirstUser(t, client)
		version := coderdtest.CreateTemplateVersion(t, client, user.OrganizationID, nil)
		template := coderdtest.CreateTemplate(t, client, user.OrganizationID, version.ID)
		coderdtest.AwaitTemplateVersionJob(t, client, version.ID)
		workspace := coderdtest.CreateWorkspace(t, client, user.OrganizationID, template.ID)
		coderdtest.AwaitWorkspaceBuildJob(t, client, workspace.LatestBuild.ID)
		build, err := client.CreateWorkspaceBuild(context.Background(), workspace.ID, codersdk.CreateWorkspaceBuildRequest{
			Transition: codersdk.WorkspaceTransitionDelete,
		})
		require.NoError(t, err)
		require.Equal(t, workspace.LatestBuild.BuildNumber+1, build.BuildNumber)
		coderdtest.AwaitWorkspaceBuildJob(t, client, build.ID)

		workspaces, err := client.Workspaces(context.Background(), codersdk.WorkspaceFilter{
			Owner: user.UserID.String(),
		})
		require.NoError(t, err)
		require.Len(t, workspaces, 0)
	})
}

func TestWorkspaceBuildByName(t *testing.T) {
	t.Parallel()
	t.Run("NotFound", func(t *testing.T) {
		t.Parallel()
		client := coderdtest.New(t, &coderdtest.Options{IncludeProvisionerD: true})
		user := coderdtest.CreateFirstUser(t, client)
		version := coderdtest.CreateTemplateVersion(t, client, user.OrganizationID, nil)
		template := coderdtest.CreateTemplate(t, client, user.OrganizationID, version.ID)
		coderdtest.AwaitTemplateVersionJob(t, client, version.ID)
		workspace := coderdtest.CreateWorkspace(t, client, user.OrganizationID, template.ID)
		_, err := client.WorkspaceBuildByName(context.Background(), workspace.ID, "something")
		var apiErr *codersdk.Error
		require.ErrorAs(t, err, &apiErr)
		require.Equal(t, http.StatusNotFound, apiErr.StatusCode())
	})

	t.Run("Found", func(t *testing.T) {
		t.Parallel()
		client := coderdtest.New(t, &coderdtest.Options{IncludeProvisionerD: true})
		user := coderdtest.CreateFirstUser(t, client)
		version := coderdtest.CreateTemplateVersion(t, client, user.OrganizationID, nil)
		coderdtest.AwaitTemplateVersionJob(t, client, version.ID)
		template := coderdtest.CreateTemplate(t, client, user.OrganizationID, version.ID)
		workspace := coderdtest.CreateWorkspace(t, client, user.OrganizationID, template.ID)
		build, err := client.WorkspaceBuild(context.Background(), workspace.LatestBuild.ID)
		require.NoError(t, err)
		_, err = client.WorkspaceBuildByName(context.Background(), workspace.ID, build.Name)
		require.NoError(t, err)
	})
}

func TestWorkspaceUpdateAutostart(t *testing.T) {
	t.Parallel()
	var dublinLoc = mustLocation(t, "Europe/Dublin")

	testCases := []struct {
		name             string
		schedule         *string
		expectedError    string
		at               time.Time
		expectedNext     time.Time
		expectedInterval time.Duration
	}{
		{
			name:          "disable autostart",
			schedule:      ptr.Ref(""),
			expectedError: "",
		},
		{
			name:             "friday to monday",
			schedule:         ptr.Ref("CRON_TZ=Europe/Dublin 30 9 * * 1-5"),
			expectedError:    "",
			at:               time.Date(2022, 5, 6, 9, 31, 0, 0, dublinLoc),
			expectedNext:     time.Date(2022, 5, 9, 9, 30, 0, 0, dublinLoc),
			expectedInterval: 71*time.Hour + 59*time.Minute,
		},
		{
			name:             "monday to tuesday",
			schedule:         ptr.Ref("CRON_TZ=Europe/Dublin 30 9 * * 1-5"),
			expectedError:    "",
			at:               time.Date(2022, 5, 9, 9, 31, 0, 0, dublinLoc),
			expectedNext:     time.Date(2022, 5, 10, 9, 30, 0, 0, dublinLoc),
			expectedInterval: 23*time.Hour + 59*time.Minute,
		},
		{
			// DST in Ireland began on Mar 27 in 2022 at 0100. Forward 1 hour.
			name:             "DST start",
			schedule:         ptr.Ref("CRON_TZ=Europe/Dublin 30 9 * * *"),
			expectedError:    "",
			at:               time.Date(2022, 3, 26, 9, 31, 0, 0, dublinLoc),
			expectedNext:     time.Date(2022, 3, 27, 9, 30, 0, 0, dublinLoc),
			expectedInterval: 22*time.Hour + 59*time.Minute,
		},
		{
			// DST in Ireland ends on Oct 30 in 2022 at 0200. Back 1 hour.
			name:             "DST end",
			schedule:         ptr.Ref("CRON_TZ=Europe/Dublin 30 9 * * *"),
			expectedError:    "",
			at:               time.Date(2022, 10, 29, 9, 31, 0, 0, dublinLoc),
			expectedNext:     time.Date(2022, 10, 30, 9, 30, 0, 0, dublinLoc),
			expectedInterval: 24*time.Hour + 59*time.Minute,
		},
		{
			name:          "invalid location",
			schedule:      ptr.Ref("CRON_TZ=Imaginary/Place 30 9 * * 1-5"),
			expectedError: "parse schedule: provided bad location Imaginary/Place: unknown time zone Imaginary/Place",
		},
		{
			name:          "invalid schedule",
			schedule:      ptr.Ref("asdf asdf asdf "),
			expectedError: `validate weekly schedule: expected schedule to consist of 5 fields with an optional CRON_TZ=<timezone> prefix`,
		},
		{
			name:          "only 3 values",
			schedule:      ptr.Ref("CRON_TZ=Europe/Dublin 30 9 *"),
			expectedError: `validate weekly schedule: expected schedule to consist of 5 fields with an optional CRON_TZ=<timezone> prefix`,
		},
	}

	for _, testCase := range testCases {
		testCase := testCase
		t.Run(testCase.name, func(t *testing.T) {
			t.Parallel()
			var (
				ctx       = context.Background()
				client    = coderdtest.New(t, &coderdtest.Options{IncludeProvisionerD: true})
				user      = coderdtest.CreateFirstUser(t, client)
				version   = coderdtest.CreateTemplateVersion(t, client, user.OrganizationID, nil)
				_         = coderdtest.AwaitTemplateVersionJob(t, client, version.ID)
				project   = coderdtest.CreateTemplate(t, client, user.OrganizationID, version.ID)
				workspace = coderdtest.CreateWorkspace(t, client, user.OrganizationID, project.ID, func(cwr *codersdk.CreateWorkspaceRequest) {
					cwr.AutostartSchedule = nil
					cwr.TTLMillis = nil
				})
			)

			// ensure test invariant: new workspaces have no autostart schedule.
			require.Empty(t, workspace.AutostartSchedule, "expected newly-minted workspace to have no autostart schedule")

			err := client.UpdateWorkspaceAutostart(ctx, workspace.ID, codersdk.UpdateWorkspaceAutostartRequest{
				Schedule: testCase.schedule,
			})

			if testCase.expectedError != "" {
				require.ErrorContains(t, err, testCase.expectedError, "Invalid autostart schedule")
				return
			}

			require.NoError(t, err, "expected no error setting workspace autostart schedule")

			updated, err := client.Workspace(ctx, workspace.ID)
			require.NoError(t, err, "fetch updated workspace")

			if testCase.schedule == nil || *testCase.schedule == "" {
				require.Nil(t, updated.AutostartSchedule)
				return
			}

			require.EqualValues(t, *testCase.schedule, *updated.AutostartSchedule, "expected autostart schedule to equal requested")

			sched, err := schedule.Weekly(*updated.AutostartSchedule)
			require.NoError(t, err, "parse returned schedule")

			next := sched.Next(testCase.at)
			require.Equal(t, testCase.expectedNext, next, "unexpected next scheduled autostart time")
			interval := next.Sub(testCase.at)
			require.Equal(t, testCase.expectedInterval, interval, "unexpected interval")
		})
	}

	t.Run("NotFound", func(t *testing.T) {
		var (
			ctx    = context.Background()
			client = coderdtest.New(t, nil)
			_      = coderdtest.CreateFirstUser(t, client)
			wsid   = uuid.New()
			req    = codersdk.UpdateWorkspaceAutostartRequest{
				Schedule: ptr.Ref("9 30 1-5"),
			}
		)

		err := client.UpdateWorkspaceAutostart(ctx, wsid, req)
		require.IsType(t, err, &codersdk.Error{}, "expected codersdk.Error")
		coderSDKErr, _ := err.(*codersdk.Error) //nolint:errorlint
		require.Equal(t, coderSDKErr.StatusCode(), 404, "expected status code 404")
		require.Equal(t, "Resource not found", coderSDKErr.Message, "unexpected response code")
	})
}

func TestWorkspaceUpdateTTL(t *testing.T) {
	t.Parallel()

	testCases := []struct {
		name             string
		ttlMillis        *int64
		expectedError    string
		expectedDeadline *time.Time
		modifyTemplate   func(*codersdk.CreateTemplateRequest)
	}{
		{
			name:             "disable ttl",
			ttlMillis:        nil,
			expectedError:    "",
			expectedDeadline: ptr.Ref(time.Time{}),
		},
		{
			name:             "update ttl",
			ttlMillis:        ptr.Ref(12 * time.Hour.Milliseconds()),
			expectedError:    "",
			expectedDeadline: ptr.Ref(time.Now().Add(12*time.Hour + time.Minute)),
		},
		{
			name:          "below minimum ttl",
			ttlMillis:     ptr.Ref((30 * time.Second).Milliseconds()),
			expectedError: "ttl must be at least one minute",
		},
		{
			name:             "minimum ttl",
			ttlMillis:        ptr.Ref(time.Minute.Milliseconds()),
			expectedError:    "",
			expectedDeadline: ptr.Ref(time.Now().Add(2 * time.Minute)),
		},
		{
			name:             "maximum ttl",
			ttlMillis:        ptr.Ref((24 * 7 * time.Hour).Milliseconds()),
			expectedError:    "",
			expectedDeadline: ptr.Ref(time.Now().Add(24*7*time.Hour + time.Minute)),
		},
		{
			name:          "above maximum ttl",
			ttlMillis:     ptr.Ref((24*7*time.Hour + time.Minute).Milliseconds()),
			expectedError: "ttl must be less than 7 days",
		},
		{
			name:           "above template maximum ttl",
			ttlMillis:      ptr.Ref((12 * time.Hour).Milliseconds()),
			expectedError:  "ttl_ms: ttl must be below template maximum 8h0m0s",
			modifyTemplate: func(ctr *codersdk.CreateTemplateRequest) { ctr.MaxTTLMillis = ptr.Ref((8 * time.Hour).Milliseconds()) },
		},
	}

	for _, testCase := range testCases {
		testCase := testCase
		t.Run(testCase.name, func(t *testing.T) {
			t.Parallel()

			mutators := make([]func(*codersdk.CreateTemplateRequest), 0)
			if testCase.modifyTemplate != nil {
				mutators = append(mutators, testCase.modifyTemplate)
			}
			var (
				ctx       = context.Background()
				client    = coderdtest.New(t, &coderdtest.Options{IncludeProvisionerD: true})
				user      = coderdtest.CreateFirstUser(t, client)
				version   = coderdtest.CreateTemplateVersion(t, client, user.OrganizationID, nil)
				_         = coderdtest.AwaitTemplateVersionJob(t, client, version.ID)
				project   = coderdtest.CreateTemplate(t, client, user.OrganizationID, version.ID, mutators...)
				workspace = coderdtest.CreateWorkspace(t, client, user.OrganizationID, project.ID, func(cwr *codersdk.CreateWorkspaceRequest) {
					cwr.AutostartSchedule = nil
					cwr.TTLMillis = nil
				})
				_ = coderdtest.AwaitWorkspaceBuildJob(t, client, workspace.LatestBuild.ID)
			)

			err := client.UpdateWorkspaceTTL(ctx, workspace.ID, codersdk.UpdateWorkspaceTTLRequest{
				TTLMillis: testCase.ttlMillis,
			})

			if testCase.expectedError != "" {
				require.ErrorContains(t, err, testCase.expectedError, "unexpected error when setting workspace autostop schedule")
				return
			}

			require.NoError(t, err, "expected no error setting workspace autostop schedule")

			updated, err := client.Workspace(ctx, workspace.ID)
			require.NoError(t, err, "fetch updated workspace")

			require.Equal(t, testCase.ttlMillis, updated.TTLMillis, "expected autostop ttl to equal requested")
			if testCase.expectedDeadline != nil {
				require.WithinDuration(t, *testCase.expectedDeadline, updated.LatestBuild.Deadline, time.Minute, "expected autostop deadline to be equal expected")
			}
		})
	}

	t.Run("NotFound", func(t *testing.T) {
		var (
			ctx    = context.Background()
			client = coderdtest.New(t, nil)
			_      = coderdtest.CreateFirstUser(t, client)
			wsid   = uuid.New()
			req    = codersdk.UpdateWorkspaceTTLRequest{
				TTLMillis: ptr.Ref(time.Hour.Milliseconds()),
			}
		)

		err := client.UpdateWorkspaceTTL(ctx, wsid, req)
		require.IsType(t, err, &codersdk.Error{}, "expected codersdk.Error")
		coderSDKErr, _ := err.(*codersdk.Error) //nolint:errorlint
		require.Equal(t, coderSDKErr.StatusCode(), 404, "expected status code 404")
		require.Equal(t, "Resource not found", coderSDKErr.Message, "unexpected response code")
	})
}

func TestWorkspaceExtend(t *testing.T) {
	t.Parallel()
	var (
		ctx         = context.Background()
		client      = coderdtest.New(t, &coderdtest.Options{IncludeProvisionerD: true})
		user        = coderdtest.CreateFirstUser(t, client)
		version     = coderdtest.CreateTemplateVersion(t, client, user.OrganizationID, nil)
		_           = coderdtest.AwaitTemplateVersionJob(t, client, version.ID)
		project     = coderdtest.CreateTemplate(t, client, user.OrganizationID, version.ID)
		workspace   = coderdtest.CreateWorkspace(t, client, user.OrganizationID, project.ID)
		extend      = 90 * time.Minute
		_           = coderdtest.AwaitWorkspaceBuildJob(t, client, workspace.LatestBuild.ID)
		oldDeadline = time.Now().Add(time.Duration(*workspace.TTLMillis) * time.Millisecond).UTC()
		newDeadline = time.Now().Add(time.Duration(*workspace.TTLMillis)*time.Millisecond + extend).UTC()
	)

	workspace, err := client.Workspace(ctx, workspace.ID)
	require.NoError(t, err, "fetch provisioned workspace")
	require.InDelta(t, oldDeadline.Unix(), workspace.LatestBuild.Deadline.Unix(), 60)

	// Updating the deadline should succeed
	req := codersdk.PutExtendWorkspaceRequest{
		Deadline: newDeadline,
	}
	err = client.PutExtendWorkspace(ctx, workspace.ID, req)
	require.NoError(t, err, "failed to extend workspace")

	// Ensure deadline set correctly
	updated, err := client.Workspace(ctx, workspace.ID)
	require.NoError(t, err, "failed to fetch updated workspace")
	require.InDelta(t, newDeadline.Unix(), updated.LatestBuild.Deadline.Unix(), 60)

	// Zero time should fail
	err = client.PutExtendWorkspace(ctx, workspace.ID, codersdk.PutExtendWorkspaceRequest{
		Deadline: time.Time{},
	})
	require.ErrorContains(t, err, "deadline: Validation failed for tag \"required\" with value: \"0001-01-01 00:00:00 +0000 UTC\"", "setting an empty deadline on a workspace should fail")

	// Updating with an earlier time should also fail
	err = client.PutExtendWorkspace(ctx, workspace.ID, codersdk.PutExtendWorkspaceRequest{
		Deadline: oldDeadline,
	})
	require.ErrorContains(t, err, "deadline: minimum extension is one minute", "setting an earlier deadline should fail")

	// Updating with a time far in the future should also fail
	err = client.PutExtendWorkspace(ctx, workspace.ID, codersdk.PutExtendWorkspaceRequest{
		Deadline: oldDeadline.AddDate(1, 0, 0),
	})
	require.ErrorContains(t, err, "deadline: maximum extension is 24 hours", "setting an earlier deadline should fail")

	// Ensure deadline still set correctly
	updated, err = client.Workspace(ctx, workspace.ID)
	require.NoError(t, err, "failed to fetch updated workspace")
	require.InDelta(t, newDeadline.Unix(), updated.LatestBuild.Deadline.Unix(), 60)
}

func TestWorkspaceWatcher(t *testing.T) {
	t.Parallel()
	client := coderdtest.New(t, &coderdtest.Options{IncludeProvisionerD: true})
	user := coderdtest.CreateFirstUser(t, client)
	version := coderdtest.CreateTemplateVersion(t, client, user.OrganizationID, nil)
	coderdtest.AwaitTemplateVersionJob(t, client, version.ID)
	template := coderdtest.CreateTemplate(t, client, user.OrganizationID, version.ID)
	workspace := coderdtest.CreateWorkspace(t, client, user.OrganizationID, template.ID)
	w, err := client.Workspace(context.Background(), workspace.ID)
	require.NoError(t, err)

	ctx, cancel := context.WithCancel(context.Background())
	defer cancel()
	wc, err := client.WatchWorkspace(ctx, w.ID)
	require.NoError(t, err)
	for i := 0; i < 3; i++ {
		_, more := <-wc
		require.True(t, more)
	}
	cancel()
	require.EqualValues(t, codersdk.Workspace{}, <-wc)
}

func mustLocation(t *testing.T, location string) *time.Location {
	t.Helper()
	loc, err := time.LoadLocation(location)
	if err != nil {
		t.Errorf("failed to load location %s: %s", location, err.Error())
	}

	return loc
}<|MERGE_RESOLUTION|>--- conflicted
+++ resolved
@@ -293,13 +293,8 @@
 
 		// Then:
 		// When we call without includes_deleted, we don't expect to get the workspace back
-<<<<<<< HEAD
-		_, err = client.WorkspaceByOwnerAndName(context.Background(), workspace.OwnerName, workspace.Name, codersdk.WorkspaceByOwnerAndNameParams{})
+		_, err = client.WorkspaceByOwnerAndName(context.Background(), workspace.OwnerName, workspace.Name, codersdk.WorkspaceOptions{})
 		require.ErrorContains(t, err, "404")
-=======
-		_, err = client.WorkspaceByOwnerAndName(context.Background(), workspace.OwnerName, workspace.Name, codersdk.WorkspaceOptions{})
-		require.ErrorContains(t, err, "403")
->>>>>>> fcc52846
 
 		// Then:
 		// When we call with includes_deleted, we should get the workspace back
