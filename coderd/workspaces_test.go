package coderd_test

import (
	"bytes"
	"context"
	"database/sql"
	"encoding/json"
	"fmt"
	"math"
	"net/http"
	"os"
	"slices"
	"strings"
	"testing"
	"time"

	"github.com/google/uuid"
	"github.com/stretchr/testify/assert"
	"github.com/stretchr/testify/require"

	"cdr.dev/slog"
	"github.com/coder/terraform-provider-coder/v2/provider"

	"github.com/coder/coder/v2/agent/agenttest"
	"github.com/coder/coder/v2/coderd/audit"
	"github.com/coder/coder/v2/coderd/coderdtest"
	"github.com/coder/coder/v2/coderd/database"
	"github.com/coder/coder/v2/coderd/database/dbauthz"
	"github.com/coder/coder/v2/coderd/database/dbfake"
	"github.com/coder/coder/v2/coderd/database/dbgen"
	"github.com/coder/coder/v2/coderd/database/dbtestutil"
	"github.com/coder/coder/v2/coderd/database/dbtime"
	"github.com/coder/coder/v2/coderd/notifications"
	"github.com/coder/coder/v2/coderd/notifications/notificationstest"
	"github.com/coder/coder/v2/coderd/rbac"
	"github.com/coder/coder/v2/coderd/rbac/policy"
	"github.com/coder/coder/v2/coderd/render"
	"github.com/coder/coder/v2/coderd/schedule"
	"github.com/coder/coder/v2/coderd/schedule/cron"
	"github.com/coder/coder/v2/coderd/util/ptr"
	"github.com/coder/coder/v2/coderd/util/slice"
	"github.com/coder/coder/v2/codersdk"
	"github.com/coder/coder/v2/cryptorand"
	"github.com/coder/coder/v2/provisioner/echo"
	"github.com/coder/coder/v2/provisionersdk/proto"
	"github.com/coder/coder/v2/testutil"
)

func TestWorkspace(t *testing.T) {
	t.Parallel()

	t.Run("OK", func(t *testing.T) {
		t.Parallel()
		client, _, api := coderdtest.NewWithAPI(t, &coderdtest.Options{IncludeProvisionerDaemon: true})
		user := coderdtest.CreateFirstUser(t, client)
		authz := coderdtest.AssertRBAC(t, api, client)
		version := coderdtest.CreateTemplateVersion(t, client, user.OrganizationID, nil)
		coderdtest.AwaitTemplateVersionJobCompleted(t, client, version.ID)
		template := coderdtest.CreateTemplate(t, client, user.OrganizationID, version.ID)
		workspace := coderdtest.CreateWorkspace(t, client, template.ID)

		ctx, cancel := context.WithTimeout(context.Background(), testutil.WaitLong)
		defer cancel()

		authz.Reset() // Reset all previous checks done in setup.
		ws, err := client.Workspace(ctx, workspace.ID)
		authz.AssertChecked(t, policy.ActionRead, ws)
		require.NoError(t, err)
		require.Equal(t, user.UserID, ws.LatestBuild.InitiatorID)
		require.Equal(t, codersdk.BuildReasonInitiator, ws.LatestBuild.Reason)

		org, err := client.Organization(ctx, ws.OrganizationID)
		require.NoError(t, err)
		require.Equal(t, ws.OrganizationName, org.Name)
	})

	t.Run("Deleted", func(t *testing.T) {
		t.Parallel()
		client := coderdtest.New(t, &coderdtest.Options{IncludeProvisionerDaemon: true})
		user := coderdtest.CreateFirstUser(t, client)
		version := coderdtest.CreateTemplateVersion(t, client, user.OrganizationID, nil)
		coderdtest.AwaitTemplateVersionJobCompleted(t, client, version.ID)
		template := coderdtest.CreateTemplate(t, client, user.OrganizationID, version.ID)
		workspace := coderdtest.CreateWorkspace(t, client, template.ID)
		coderdtest.AwaitWorkspaceBuildJobCompleted(t, client, workspace.LatestBuild.ID)

		ctx, cancel := context.WithTimeout(context.Background(), testutil.WaitLong)
		defer cancel()

		// Getting with deleted=true should still work.
		_, err := client.DeletedWorkspace(ctx, workspace.ID)
		require.NoError(t, err)

		// Delete the workspace
		build, err := client.CreateWorkspaceBuild(ctx, workspace.ID, codersdk.CreateWorkspaceBuildRequest{
			Transition: codersdk.WorkspaceTransitionDelete,
		})
		require.NoError(t, err, "delete the workspace")
		coderdtest.AwaitWorkspaceBuildJobCompleted(t, client, build.ID)

		// Getting with deleted=true should work.
		workspaceNew, err := client.DeletedWorkspace(ctx, workspace.ID)
		require.NoError(t, err)
		require.Equal(t, workspace.ID, workspaceNew.ID)

		// Getting with deleted=false should not work.
		_, err = client.Workspace(ctx, workspace.ID)
		require.Error(t, err)
		require.ErrorContains(t, err, "410") // gone
	})

	t.Run("Rename", func(t *testing.T) {
		t.Parallel()
		client := coderdtest.New(t, &coderdtest.Options{
			IncludeProvisionerDaemon: true,
			AllowWorkspaceRenames:    true,
		})
		user := coderdtest.CreateFirstUser(t, client)
		version := coderdtest.CreateTemplateVersion(t, client, user.OrganizationID, nil)
		coderdtest.AwaitTemplateVersionJobCompleted(t, client, version.ID)
		template := coderdtest.CreateTemplate(t, client, user.OrganizationID, version.ID)
		ws1 := coderdtest.CreateWorkspace(t, client, template.ID)
		ws2 := coderdtest.CreateWorkspace(t, client, template.ID)
		coderdtest.AwaitWorkspaceBuildJobCompleted(t, client, ws1.LatestBuild.ID)
		coderdtest.AwaitWorkspaceBuildJobCompleted(t, client, ws2.LatestBuild.ID)

		ctx, cancel := context.WithTimeout(context.Background(), testutil.WaitMedium)
		defer cancel()

		want := ws1.Name + "-test"
		if len(want) > 32 {
			want = want[:32-5] + "-test"
		}
		// Sometimes truncated names result in `--test` which is not an allowed name.
		want = strings.ReplaceAll(want, "--", "-")
		err := client.UpdateWorkspace(ctx, ws1.ID, codersdk.UpdateWorkspaceRequest{
			Name: want,
		})
		require.NoError(t, err, "workspace rename failed")

		ws, err := client.Workspace(ctx, ws1.ID)
		require.NoError(t, err)
		require.Equal(t, want, ws.Name, "workspace name not updated")

		err = client.UpdateWorkspace(ctx, ws1.ID, codersdk.UpdateWorkspaceRequest{
			Name: ws2.Name,
		})
		require.Error(t, err, "workspace rename should have failed")
	})

	t.Run("RenameDisabled", func(t *testing.T) {
		t.Parallel()
		client := coderdtest.New(t, &coderdtest.Options{
			IncludeProvisionerDaemon: true,
			AllowWorkspaceRenames:    false,
		})
		user := coderdtest.CreateFirstUser(t, client)
		version := coderdtest.CreateTemplateVersion(t, client, user.OrganizationID, nil)
		coderdtest.AwaitTemplateVersionJobCompleted(t, client, version.ID)
		template := coderdtest.CreateTemplate(t, client, user.OrganizationID, version.ID)
		ws1 := coderdtest.CreateWorkspace(t, client, template.ID)
		coderdtest.AwaitWorkspaceBuildJobCompleted(t, client, ws1.LatestBuild.ID)

		ctx, cancel := context.WithTimeout(context.Background(), testutil.WaitMedium)
		defer cancel()

		want := "new-name"
		err := client.UpdateWorkspace(ctx, ws1.ID, codersdk.UpdateWorkspaceRequest{
			Name: want,
		})
		require.ErrorContains(t, err, "Workspace renames are not allowed")
	})

	t.Run("TemplateProperties", func(t *testing.T) {
		t.Parallel()
		client := coderdtest.New(t, &coderdtest.Options{IncludeProvisionerDaemon: true})
		user := coderdtest.CreateFirstUser(t, client)
		version := coderdtest.CreateTemplateVersion(t, client, user.OrganizationID, nil)
		coderdtest.AwaitTemplateVersionJobCompleted(t, client, version.ID)

		const templateIcon = "/img/icon.svg"
		const templateDisplayName = "This is template"
		templateAllowUserCancelWorkspaceJobs := false
		template := coderdtest.CreateTemplate(t, client, user.OrganizationID, version.ID, func(ctr *codersdk.CreateTemplateRequest) {
			ctr.Icon = templateIcon
			ctr.DisplayName = templateDisplayName
			ctr.AllowUserCancelWorkspaceJobs = &templateAllowUserCancelWorkspaceJobs
		})
		require.NotEmpty(t, template.Name)
		require.NotEmpty(t, template.DisplayName)
		require.NotEmpty(t, template.Icon)
		require.False(t, template.AllowUserCancelWorkspaceJobs)
		workspace := coderdtest.CreateWorkspace(t, client, template.ID)

		ctx, cancel := context.WithTimeout(context.Background(), testutil.WaitLong)
		defer cancel()

		ws, err := client.Workspace(ctx, workspace.ID)
		require.NoError(t, err)
		assert.Equal(t, user.UserID, ws.LatestBuild.InitiatorID)
		assert.Equal(t, codersdk.BuildReasonInitiator, ws.LatestBuild.Reason)
		assert.Equal(t, template.Name, ws.TemplateName)
		assert.Equal(t, templateIcon, ws.TemplateIcon)
		assert.Equal(t, templateDisplayName, ws.TemplateDisplayName)
		assert.Equal(t, templateAllowUserCancelWorkspaceJobs, ws.TemplateAllowUserCancelWorkspaceJobs)
	})

	t.Run("Health", func(t *testing.T) {
		t.Parallel()

		t.Run("Healthy", func(t *testing.T) {
			t.Parallel()
			client := coderdtest.New(t, &coderdtest.Options{IncludeProvisionerDaemon: true})
			user := coderdtest.CreateFirstUser(t, client)
			version := coderdtest.CreateTemplateVersion(t, client, user.OrganizationID, &echo.Responses{
				Parse: echo.ParseComplete,
				ProvisionApply: []*proto.Response{{
					Type: &proto.Response_Apply{
						Apply: &proto.ApplyComplete{
							Resources: []*proto.Resource{{
								Name: "some",
								Type: "example",
								Agents: []*proto.Agent{{
									Id:   uuid.NewString(),
									Name: "dev",
									Auth: &proto.Agent_Token{},
								}},
							}},
						},
					},
				}},
			})
			coderdtest.AwaitTemplateVersionJobCompleted(t, client, version.ID)
			template := coderdtest.CreateTemplate(t, client, user.OrganizationID, version.ID)
			workspace := coderdtest.CreateWorkspace(t, client, template.ID)
			coderdtest.AwaitWorkspaceBuildJobCompleted(t, client, workspace.LatestBuild.ID)

			ctx, cancel := context.WithTimeout(context.Background(), testutil.WaitLong)
			defer cancel()

			workspace, err := client.Workspace(ctx, workspace.ID)
			require.NoError(t, err)

			agent := workspace.LatestBuild.Resources[0].Agents[0]

			assert.True(t, workspace.Health.Healthy)
			assert.Equal(t, []uuid.UUID{}, workspace.Health.FailingAgents)
			assert.True(t, agent.Health.Healthy)
			assert.Empty(t, agent.Health.Reason)
		})

		t.Run("Unhealthy", func(t *testing.T) {
			t.Parallel()
			client := coderdtest.New(t, &coderdtest.Options{IncludeProvisionerDaemon: true})
			user := coderdtest.CreateFirstUser(t, client)
			version := coderdtest.CreateTemplateVersion(t, client, user.OrganizationID, &echo.Responses{
				Parse: echo.ParseComplete,
				ProvisionApply: []*proto.Response{{
					Type: &proto.Response_Apply{
						Apply: &proto.ApplyComplete{
							Resources: []*proto.Resource{{
								Name: "some",
								Type: "example",
								Agents: []*proto.Agent{{
									Id:                       uuid.NewString(),
									Name:                     "dev",
									Auth:                     &proto.Agent_Token{},
									ConnectionTimeoutSeconds: 1,
								}},
							}},
						},
					},
				}},
			})
			coderdtest.AwaitTemplateVersionJobCompleted(t, client, version.ID)
			template := coderdtest.CreateTemplate(t, client, user.OrganizationID, version.ID)
			workspace := coderdtest.CreateWorkspace(t, client, template.ID)
			coderdtest.AwaitWorkspaceBuildJobCompleted(t, client, workspace.LatestBuild.ID)

			ctx, cancel := context.WithTimeout(context.Background(), testutil.WaitLong)
			defer cancel()

			var err error
			testutil.Eventually(ctx, t, func(ctx context.Context) bool {
				workspace, err = client.Workspace(ctx, workspace.ID)
				return assert.NoError(t, err) && !workspace.Health.Healthy
			}, testutil.IntervalMedium)

			agent := workspace.LatestBuild.Resources[0].Agents[0]

			assert.False(t, workspace.Health.Healthy)
			assert.Equal(t, []uuid.UUID{agent.ID}, workspace.Health.FailingAgents)
			assert.False(t, agent.Health.Healthy)
			assert.NotEmpty(t, agent.Health.Reason)
		})

		t.Run("Mixed health", func(t *testing.T) {
			t.Parallel()
			client := coderdtest.New(t, &coderdtest.Options{IncludeProvisionerDaemon: true})
			user := coderdtest.CreateFirstUser(t, client)
			version := coderdtest.CreateTemplateVersion(t, client, user.OrganizationID, &echo.Responses{
				Parse: echo.ParseComplete,
				ProvisionApply: []*proto.Response{{
					Type: &proto.Response_Apply{
						Apply: &proto.ApplyComplete{
							Resources: []*proto.Resource{{
								Name: "some",
								Type: "example",
								Agents: []*proto.Agent{{
									Id:   uuid.NewString(),
									Name: "a1",
									Auth: &proto.Agent_Token{},
								}, {
									Id:                       uuid.NewString(),
									Name:                     "a2",
									Auth:                     &proto.Agent_Token{},
									ConnectionTimeoutSeconds: 1,
								}},
							}},
						},
					},
				}},
			})
			coderdtest.AwaitTemplateVersionJobCompleted(t, client, version.ID)
			template := coderdtest.CreateTemplate(t, client, user.OrganizationID, version.ID)
			workspace := coderdtest.CreateWorkspace(t, client, template.ID)
			coderdtest.AwaitWorkspaceBuildJobCompleted(t, client, workspace.LatestBuild.ID)

			ctx, cancel := context.WithTimeout(context.Background(), testutil.WaitLong)
			defer cancel()

			var err error
			testutil.Eventually(ctx, t, func(ctx context.Context) bool {
				workspace, err = client.Workspace(ctx, workspace.ID)
				return assert.NoError(t, err) && !workspace.Health.Healthy
			}, testutil.IntervalMedium)

			assert.False(t, workspace.Health.Healthy)
			assert.Len(t, workspace.Health.FailingAgents, 1)

			agent1 := workspace.LatestBuild.Resources[0].Agents[0]
			agent2 := workspace.LatestBuild.Resources[0].Agents[1]

			assert.Equal(t, []uuid.UUID{agent2.ID}, workspace.Health.FailingAgents)
			assert.True(t, agent1.Health.Healthy)
			assert.Empty(t, agent1.Health.Reason)
			assert.False(t, agent2.Health.Healthy)
			assert.NotEmpty(t, agent2.Health.Reason)
		})
	})

	t.Run("Archived", func(t *testing.T) {
		t.Parallel()
		ownerClient := coderdtest.New(t, &coderdtest.Options{IncludeProvisionerDaemon: true})
		owner := coderdtest.CreateFirstUser(t, ownerClient)

		client, _ := coderdtest.CreateAnotherUser(t, ownerClient, owner.OrganizationID, rbac.RoleTemplateAdmin())

		active := coderdtest.CreateTemplateVersion(t, client, owner.OrganizationID, nil)
		coderdtest.AwaitTemplateVersionJobCompleted(t, client, active.ID)
		template := coderdtest.CreateTemplate(t, client, owner.OrganizationID, active.ID)
		// We need another version because the active template version cannot be
		// archived.
		version := coderdtest.CreateTemplateVersion(t, client, owner.OrganizationID, nil, func(request *codersdk.CreateTemplateVersionRequest) {
			request.TemplateID = template.ID
		})
		coderdtest.AwaitTemplateVersionJobCompleted(t, client, version.ID)

		ctx := testutil.Context(t, testutil.WaitMedium)

		err := client.SetArchiveTemplateVersion(ctx, version.ID, true)
		require.NoError(t, err, "archive version")

		_, err = client.CreateWorkspace(ctx, owner.OrganizationID, codersdk.Me, codersdk.CreateWorkspaceRequest{
			TemplateVersionID: version.ID,
			Name:              "testworkspace",
		})
		require.Error(t, err, "create workspace with archived version")
		require.ErrorContains(t, err, "Archived template versions cannot")
	})

	t.Run("WorkspaceBan", func(t *testing.T) {
		t.Parallel()
		owner, _, _ := coderdtest.NewWithAPI(t, &coderdtest.Options{IncludeProvisionerDaemon: true})
		first := coderdtest.CreateFirstUser(t, owner)

		version := coderdtest.CreateTemplateVersion(t, owner, first.OrganizationID, nil)
		coderdtest.AwaitTemplateVersionJobCompleted(t, owner, version.ID)
		template := coderdtest.CreateTemplate(t, owner, first.OrganizationID, version.ID)

		goodClient, _ := coderdtest.CreateAnotherUser(t, owner, first.OrganizationID)

		// When a user with workspace-creation-ban
		client, user := coderdtest.CreateAnotherUser(t, owner, first.OrganizationID, rbac.ScopedRoleOrgWorkspaceCreationBan(first.OrganizationID))

		// Ensure a similar user can create a workspace
		coderdtest.CreateWorkspace(t, goodClient, template.ID)

		ctx := testutil.Context(t, testutil.WaitLong)
		// Then: Cannot create a workspace
		_, err := client.CreateUserWorkspace(ctx, codersdk.Me, codersdk.CreateWorkspaceRequest{
			TemplateID:        template.ID,
			TemplateVersionID: uuid.UUID{},
			Name:              "random",
		})
		require.Error(t, err)
		var apiError *codersdk.Error
		require.ErrorAs(t, err, &apiError)
		require.Equal(t, http.StatusForbidden, apiError.StatusCode())

		// When: workspace-ban use has a workspace
		wrk, err := owner.CreateUserWorkspace(ctx, user.ID.String(), codersdk.CreateWorkspaceRequest{
			TemplateID:        template.ID,
			TemplateVersionID: uuid.UUID{},
			Name:              "random",
		})
		require.NoError(t, err)
		coderdtest.AwaitWorkspaceBuildJobCompleted(t, client, wrk.LatestBuild.ID)

		// Then: They cannot delete said workspace
		_, err = client.CreateWorkspaceBuild(ctx, wrk.ID, codersdk.CreateWorkspaceBuildRequest{
			Transition:       codersdk.WorkspaceTransitionDelete,
			ProvisionerState: []byte{},
		})
		require.Error(t, err)
		require.ErrorAs(t, err, &apiError)
		require.Equal(t, http.StatusForbidden, apiError.StatusCode())
	})

	t.Run("TemplateVersionPreset", func(t *testing.T) {
		t.Parallel()

		// Test Utility variables
		templateVersionParameters := []*proto.RichParameter{
			{Name: "param1", Type: "string", Required: false},
			{Name: "param2", Type: "string", Required: false},
			{Name: "param3", Type: "string", Required: false},
		}
		presetParameters := []*proto.PresetParameter{
			{Name: "param1", Value: "value1"},
			{Name: "param2", Value: "value2"},
			{Name: "param3", Value: "value3"},
		}
		emptyPreset := &proto.Preset{
			Name: "Empty Preset",
		}
		presetWithParameters := &proto.Preset{
			Name:       "Preset With Parameters",
			Parameters: presetParameters,
		}

		testCases := []struct {
			name                      string
			presets                   []*proto.Preset
			templateVersionParameters []*proto.RichParameter
			selectedPresetIndex       *int
		}{
			{
				name:    "No Presets - No Template Parameters",
				presets: []*proto.Preset{},
			},
			{
				name:                      "No Presets - With Template Parameters",
				presets:                   []*proto.Preset{},
				templateVersionParameters: templateVersionParameters,
			},
			{
				name:                      "Single Preset - No Preset Parameters But With Template Parameters",
				presets:                   []*proto.Preset{emptyPreset},
				templateVersionParameters: templateVersionParameters,
				selectedPresetIndex:       ptr.Ref(0),
			},
			{
				name:                "Single Preset - No Preset Parameters And No Template Parameters",
				presets:             []*proto.Preset{emptyPreset},
				selectedPresetIndex: ptr.Ref(0),
			},
			{
				name:                "Single Preset - With Preset Parameters But No Template Parameters",
				presets:             []*proto.Preset{presetWithParameters},
				selectedPresetIndex: ptr.Ref(0),
			},
			{
				name:                      "Single Preset - With Matching Parameters",
				presets:                   []*proto.Preset{presetWithParameters},
				templateVersionParameters: templateVersionParameters,
				selectedPresetIndex:       ptr.Ref(0),
			},
			{
				name: "Single Preset - With Partial Matching Parameters",
				presets: []*proto.Preset{{
					Name:       "test",
					Parameters: presetParameters,
				}},
				templateVersionParameters: templateVersionParameters[:2],
				selectedPresetIndex:       ptr.Ref(0),
			},
			{
				name: "Multiple Presets - No Parameters",
				presets: []*proto.Preset{
					{Name: "preset1"},
					{Name: "preset2"},
					{Name: "preset3"},
				},
				selectedPresetIndex: ptr.Ref(0),
			},
			{
				name: "Multiple Presets - First Has Parameters",
				presets: []*proto.Preset{
					{
						Name:       "preset1",
						Parameters: presetParameters,
					},
					{Name: "preset2"},
					{Name: "preset3"},
				},
				selectedPresetIndex: ptr.Ref(0),
			},
			{
				name: "Multiple Presets - First Has Matching Parameters",
				presets: []*proto.Preset{
					presetWithParameters,
					{Name: "preset2"},
					{Name: "preset3"},
				},
				templateVersionParameters: templateVersionParameters,
				selectedPresetIndex:       ptr.Ref(0),
			},
			{
				name: "Multiple Presets - Middle Has Parameters",
				presets: []*proto.Preset{
					{Name: "preset1"},
					presetWithParameters,
					{Name: "preset3"},
				},
				selectedPresetIndex: ptr.Ref(1),
			},
			{
				name: "Multiple Presets - Middle Has Matching Parameters",
				presets: []*proto.Preset{
					{Name: "preset1"},
					presetWithParameters,
					{Name: "preset3"},
				},
				templateVersionParameters: templateVersionParameters,
				selectedPresetIndex:       ptr.Ref(1),
			},
			{
				name: "Multiple Presets - Last Has Parameters",
				presets: []*proto.Preset{
					{Name: "preset1"},
					{Name: "preset2"},
					presetWithParameters,
				},
				selectedPresetIndex: ptr.Ref(2),
			},
			{
				name: "Multiple Presets - Last Has Matching Parameters",
				presets: []*proto.Preset{
					{Name: "preset1"},
					{Name: "preset2"},
					presetWithParameters,
				},
				templateVersionParameters: templateVersionParameters,
				selectedPresetIndex:       ptr.Ref(2),
			},
			{
				name: "Multiple Presets - All Have Parameters",
				presets: []*proto.Preset{
					{
						Name:       "preset1",
						Parameters: presetParameters[:1],
					},
					{
						Name:       "preset2",
						Parameters: presetParameters[1:2],
					},
					{
						Name:       "preset3",
						Parameters: presetParameters[2:3],
					},
				},
				selectedPresetIndex: ptr.Ref(1),
			},
			{
				name: "Multiple Presets - All Have Partially Matching Parameters",
				presets: []*proto.Preset{
					{
						Name:       "preset1",
						Parameters: presetParameters[:1],
					},
					{
						Name:       "preset2",
						Parameters: presetParameters[1:2],
					},
					{
						Name:       "preset3",
						Parameters: presetParameters[2:3],
					},
				},
				templateVersionParameters: templateVersionParameters,
				selectedPresetIndex:       ptr.Ref(1),
			},
			{
				name: "Multiple presets - With Overlapping Matching Parameters",
				presets: []*proto.Preset{
					{
						Name: "preset1",
						Parameters: []*proto.PresetParameter{
							{Name: "param1", Value: "expectedValue1"},
							{Name: "param2", Value: "expectedValue2"},
						},
					},
					{
						Name: "preset2",
						Parameters: []*proto.PresetParameter{
							{Name: "param1", Value: "incorrectValue1"},
							{Name: "param2", Value: "incorrectValue2"},
						},
					},
				},
				templateVersionParameters: templateVersionParameters,
				selectedPresetIndex:       ptr.Ref(0),
			},
			{
				name: "Multiple Presets - With Parameters But Not Used",
				presets: []*proto.Preset{
					{
						Name:       "preset1",
						Parameters: presetParameters[:1],
					},
					{
						Name:       "preset2",
						Parameters: presetParameters[1:2],
					},
				},
				templateVersionParameters: templateVersionParameters,
			},
			{
				name: "Multiple Presets - With Matching Parameters But Not Used",
				presets: []*proto.Preset{
					{
						Name:       "preset1",
						Parameters: presetParameters[:1],
					},
					{
						Name:       "preset2",
						Parameters: presetParameters[1:2],
					},
				},
				templateVersionParameters: templateVersionParameters[0:2],
			},
		}

		for _, tc := range testCases {
			t.Run(tc.name, func(t *testing.T) {
				t.Parallel()

				client, _, api := coderdtest.NewWithAPI(t, &coderdtest.Options{IncludeProvisionerDaemon: true})
				user := coderdtest.CreateFirstUser(t, client)
				authz := coderdtest.AssertRBAC(t, api, client)

				// Create a plan response with the specified presets and parameters
				planResponse := &proto.Response{
					Type: &proto.Response_Plan{
						Plan: &proto.PlanComplete{
							Presets:    tc.presets,
							Parameters: tc.templateVersionParameters,
						},
					},
				}

				version := coderdtest.CreateTemplateVersion(t, client, user.OrganizationID, &echo.Responses{
					Parse:          echo.ParseComplete,
					ProvisionPlan:  []*proto.Response{planResponse},
					ProvisionApply: echo.ApplyComplete,
				})
				coderdtest.AwaitTemplateVersionJobCompleted(t, client, version.ID)
				template := coderdtest.CreateTemplate(t, client, user.OrganizationID, version.ID)

				ctx := testutil.Context(t, testutil.WaitLong)

				// Check createdPresets
				createdPresets, err := client.TemplateVersionPresets(ctx, version.ID)
				require.NoError(t, err)
				require.Equal(t, len(tc.presets), len(createdPresets))

				for _, createdPreset := range createdPresets {
					presetIndex := slices.IndexFunc(tc.presets, func(expectedPreset *proto.Preset) bool {
						return expectedPreset.Name == createdPreset.Name
					})
					require.NotEqual(t, -1, presetIndex, "Preset %s should be present", createdPreset.Name)

					// Verify that the preset has the expected parameters
					for _, expectedPresetParam := range tc.presets[presetIndex].Parameters {
						paramFoundAtIndex := slices.IndexFunc(createdPreset.Parameters, func(createdPresetParam codersdk.PresetParameter) bool {
							return expectedPresetParam.Name == createdPresetParam.Name && expectedPresetParam.Value == createdPresetParam.Value
						})
						require.NotEqual(t, -1, paramFoundAtIndex, "Parameter %s should be present in preset", expectedPresetParam.Name)
					}
				}

				// Create workspace with or without preset
				var workspace codersdk.Workspace
				if tc.selectedPresetIndex != nil {
					// Use the selected preset
					workspace = coderdtest.CreateWorkspace(t, client, template.ID, func(request *codersdk.CreateWorkspaceRequest) {
						request.TemplateVersionPresetID = createdPresets[*tc.selectedPresetIndex].ID
					})
				} else {
					workspace = coderdtest.CreateWorkspace(t, client, template.ID)
				}

				// Verify workspace details
				authz.Reset() // Reset all previous checks done in setup.
				ws, err := client.Workspace(ctx, workspace.ID)
				authz.AssertChecked(t, policy.ActionRead, ws)
				require.NoError(t, err)
				require.Equal(t, user.UserID, ws.LatestBuild.InitiatorID)
				require.Equal(t, codersdk.BuildReasonInitiator, ws.LatestBuild.Reason)

				// Check that the preset ID is set if expected
				require.Equal(t, tc.selectedPresetIndex == nil, ws.LatestBuild.TemplateVersionPresetID == nil)

				if tc.selectedPresetIndex == nil {
					// No preset selected, so no further checks are needed
					// Pre-preset tests cover this case sufficiently.
					return
				}

				// If we get here, we expect a preset to be selected.
				// So we need to assert that selecting the preset had all the correct consequences.
				require.Equal(t, createdPresets[*tc.selectedPresetIndex].ID, *ws.LatestBuild.TemplateVersionPresetID)

				selectedPresetParameters := tc.presets[*tc.selectedPresetIndex].Parameters

				// Get parameters that were applied to the latest workspace build
				builds, err := client.WorkspaceBuilds(ctx, codersdk.WorkspaceBuildsRequest{
					WorkspaceID: ws.ID,
				})
				require.NoError(t, err)
				require.Equal(t, 1, len(builds))
				gotWorkspaceBuildParameters, err := client.WorkspaceBuildParameters(ctx, builds[0].ID)
				require.NoError(t, err)

				// Count how many parameters were set by the preset
				parametersSetByPreset := slice.CountMatchingPairs(
					gotWorkspaceBuildParameters,
					selectedPresetParameters,
					func(gotParameter codersdk.WorkspaceBuildParameter, presetParameter *proto.PresetParameter) bool {
						namesMatch := gotParameter.Name == presetParameter.Name
						valuesMatch := gotParameter.Value == presetParameter.Value
						return namesMatch && valuesMatch
					},
				)

				// Count how many parameters should have been set by the preset
				expectedParamCount := slice.CountMatchingPairs(
					selectedPresetParameters,
					tc.templateVersionParameters,
					func(presetParam *proto.PresetParameter, templateParam *proto.RichParameter) bool {
						return presetParam.Name == templateParam.Name
					},
				)

				// Verify that only the expected number of parameters were set by the preset
				require.Equal(t, expectedParamCount, parametersSetByPreset,
					"Expected %d parameters to be set, but found %d", expectedParamCount, parametersSetByPreset)
			})
		}
	})
}

func TestResolveAutostart(t *testing.T) {
	t.Parallel()

	ownerClient, db := coderdtest.NewWithDatabase(t, nil)
	owner := coderdtest.CreateFirstUser(t, ownerClient)

	param := database.TemplateVersionParameter{
		Name:         "param",
		DefaultValue: "",
		Required:     true,
	}

	ctx, cancel := context.WithTimeout(context.Background(), testutil.WaitLong)
	defer cancel()

	client, member := coderdtest.CreateAnotherUser(t, ownerClient, owner.OrganizationID)
	resp := dbfake.WorkspaceBuild(t, db, database.WorkspaceTable{
		OwnerID:          member.ID,
		OrganizationID:   owner.OrganizationID,
		AutomaticUpdates: database.AutomaticUpdatesAlways,
	}).Seed(database.WorkspaceBuild{
		InitiatorID: member.ID,
	}).Do()

	workspace := resp.Workspace
	version1 := resp.TemplateVersion

	version2 := dbfake.TemplateVersion(t, db).
		Seed(database.TemplateVersion{
			CreatedBy:      owner.UserID,
			OrganizationID: owner.OrganizationID,
			TemplateID:     version1.TemplateID,
		}).
		Params(param).Do()

	// Autostart shouldn't be possible if parameters do not match.
	resolveResp, err := client.ResolveAutostart(ctx, workspace.ID.String())
	require.NoError(t, err)
	require.True(t, resolveResp.ParameterMismatch)

	_ = dbfake.WorkspaceBuild(t, db, workspace).
		Seed(database.WorkspaceBuild{
			BuildNumber:       2,
			TemplateVersionID: version2.TemplateVersion.ID,
		}).
		Params(database.WorkspaceBuildParameter{
			Name:  "param",
			Value: "hello",
		}).Do()

	// We should be able to autostart since parameters are updated.
	resolveResp, err = client.ResolveAutostart(ctx, workspace.ID.String())
	require.NoError(t, err)
	require.False(t, resolveResp.ParameterMismatch)

	// Create another version that has the same parameters as version2.
	// We should be able to update without issue.
	_ = dbfake.TemplateVersion(t, db).Seed(database.TemplateVersion{
		CreatedBy:      owner.UserID,
		OrganizationID: owner.OrganizationID,
		TemplateID:     version1.TemplateID,
	}).Params(param).Do()

	// Even though we're out of date we should still be able to autostart
	// since parameters resolve.
	resolveResp, err = client.ResolveAutostart(ctx, workspace.ID.String())
	require.NoError(t, err)
	require.False(t, resolveResp.ParameterMismatch)
}

func TestWorkspacesSortOrder(t *testing.T) {
	t.Parallel()

	client, db := coderdtest.NewWithDatabase(t, nil)
	firstUser := coderdtest.CreateFirstUser(t, client)
	secondUserClient, secondUser := coderdtest.CreateAnotherUserMutators(t, client, firstUser.OrganizationID, []rbac.RoleIdentifier{rbac.RoleOwner()}, func(r *codersdk.CreateUserRequestWithOrgs) {
		r.Username = "zzz"
	})

	// c-workspace should be running
	wsbC := dbfake.WorkspaceBuild(t, db, database.WorkspaceTable{Name: "c-workspace", OwnerID: firstUser.UserID, OrganizationID: firstUser.OrganizationID}).Do()

	// b-workspace should be stopped
	wsbB := dbfake.WorkspaceBuild(t, db, database.WorkspaceTable{Name: "b-workspace", OwnerID: firstUser.UserID, OrganizationID: firstUser.OrganizationID}).Seed(database.WorkspaceBuild{Transition: database.WorkspaceTransitionStop}).Do()

	// a-workspace should be running
	wsbA := dbfake.WorkspaceBuild(t, db, database.WorkspaceTable{Name: "a-workspace", OwnerID: firstUser.UserID, OrganizationID: firstUser.OrganizationID}).Do()

	// d-workspace should be stopped
	wsbD := dbfake.WorkspaceBuild(t, db, database.WorkspaceTable{Name: "d-workspace", OwnerID: secondUser.ID, OrganizationID: firstUser.OrganizationID}).Seed(database.WorkspaceBuild{Transition: database.WorkspaceTransitionStop}).Do()

	// e-workspace should also be stopped
	wsbE := dbfake.WorkspaceBuild(t, db, database.WorkspaceTable{Name: "e-workspace", OwnerID: secondUser.ID, OrganizationID: firstUser.OrganizationID}).Seed(database.WorkspaceBuild{Transition: database.WorkspaceTransitionStop}).Do()

	// f-workspace is also stopped, but is marked as favorite
	wsbF := dbfake.WorkspaceBuild(t, db, database.WorkspaceTable{Name: "f-workspace", OwnerID: firstUser.UserID, OrganizationID: firstUser.OrganizationID}).Seed(database.WorkspaceBuild{Transition: database.WorkspaceTransitionStop}).Do()

	ctx, cancel := context.WithTimeout(context.Background(), testutil.WaitLong)
	defer cancel()
	require.NoError(t, client.FavoriteWorkspace(ctx, wsbF.Workspace.ID)) // need to do this via API call for now

	workspacesResponse, err := client.Workspaces(ctx, codersdk.WorkspaceFilter{})
	require.NoError(t, err, "(first) fetch workspaces")
	workspaces := workspacesResponse.Workspaces

	expectedNames := []string{
		wsbF.Workspace.Name, // favorite
		wsbA.Workspace.Name, // running
		wsbC.Workspace.Name, // running
		wsbB.Workspace.Name, // stopped, testuser < zzz
		wsbD.Workspace.Name, // stopped, zzz > testuser
		wsbE.Workspace.Name, // stopped, zzz > testuser
	}

	actualNames := make([]string, 0, len(expectedNames))
	for _, w := range workspaces {
		actualNames = append(actualNames, w.Name)
	}

	// the correct sorting order is:
	// 1. Favorite workspaces (we have one, workspace-f)
	// 2. Running workspaces
	// 3. Sort by usernames
	// 4. Sort by workspace names
	assert.Equal(t, expectedNames, actualNames)

	// Once again but this time as a different user. This time we do not expect to see another
	// user's favorites first.
	workspacesResponse, err = secondUserClient.Workspaces(ctx, codersdk.WorkspaceFilter{})
	require.NoError(t, err, "(second) fetch workspaces")
	workspaces = workspacesResponse.Workspaces

	expectedNames = []string{
		wsbA.Workspace.Name, // running
		wsbC.Workspace.Name, // running
		wsbB.Workspace.Name, // stopped, testuser < zzz
		wsbF.Workspace.Name, // stopped, testuser < zzz
		wsbD.Workspace.Name, // stopped, zzz > testuser
		wsbE.Workspace.Name, // stopped, zzz > testuser
	}

	actualNames = make([]string, 0, len(expectedNames))
	for _, w := range workspaces {
		actualNames = append(actualNames, w.Name)
	}

	// the correct sorting order is:
	// 1. Favorite workspaces (we have none this time)
	// 2. Running workspaces
	// 3. Sort by usernames
	// 4. Sort by workspace names
	assert.Equal(t, expectedNames, actualNames)
}

func TestPostWorkspacesByOrganization(t *testing.T) {
	t.Parallel()
	t.Run("InvalidTemplate", func(t *testing.T) {
		t.Parallel()
		client := coderdtest.New(t, nil)
		user := coderdtest.CreateFirstUser(t, client)

		ctx, cancel := context.WithTimeout(context.Background(), testutil.WaitLong)
		defer cancel()

		_, err := client.CreateWorkspace(ctx, user.OrganizationID, codersdk.Me, codersdk.CreateWorkspaceRequest{
			TemplateID: uuid.New(),
			Name:       "workspace",
		})
		require.Error(t, err)
		var apiErr *codersdk.Error
		require.ErrorAs(t, err, &apiErr)
		require.Equal(t, http.StatusBadRequest, apiErr.StatusCode())
	})

	t.Run("AlreadyExists", func(t *testing.T) {
		t.Parallel()
		client := coderdtest.New(t, &coderdtest.Options{IncludeProvisionerDaemon: true})
		user := coderdtest.CreateFirstUser(t, client)
		version := coderdtest.CreateTemplateVersion(t, client, user.OrganizationID, nil)
		template := coderdtest.CreateTemplate(t, client, user.OrganizationID, version.ID)
		coderdtest.AwaitTemplateVersionJobCompleted(t, client, version.ID)
		workspace := coderdtest.CreateWorkspace(t, client, template.ID)

		ctx, cancel := context.WithTimeout(context.Background(), testutil.WaitLong)
		defer cancel()

		_, err := client.CreateWorkspace(ctx, user.OrganizationID, codersdk.Me, codersdk.CreateWorkspaceRequest{
			TemplateID: template.ID,
			Name:       workspace.Name,
		})
		require.Error(t, err)
		var apiErr *codersdk.Error
		require.ErrorAs(t, err, &apiErr)
		require.Equal(t, http.StatusConflict, apiErr.StatusCode())
	})

	t.Run("CreateSendsNotification", func(t *testing.T) {
		t.Parallel()

		enqueuer := notificationstest.FakeEnqueuer{}
		client := coderdtest.New(t, &coderdtest.Options{IncludeProvisionerDaemon: true, NotificationsEnqueuer: &enqueuer})
		user := coderdtest.CreateFirstUser(t, client)
		templateAdminClient, templateAdmin := coderdtest.CreateAnotherUser(t, client, user.OrganizationID, rbac.RoleTemplateAdmin())
		memberClient, memberUser := coderdtest.CreateAnotherUser(t, client, user.OrganizationID)

		version := coderdtest.CreateTemplateVersion(t, templateAdminClient, user.OrganizationID, nil)
		template := coderdtest.CreateTemplate(t, templateAdminClient, user.OrganizationID, version.ID)
		coderdtest.AwaitTemplateVersionJobCompleted(t, templateAdminClient, version.ID)

		workspace := coderdtest.CreateWorkspace(t, memberClient, template.ID)
		coderdtest.AwaitWorkspaceBuildJobCompleted(t, memberClient, workspace.LatestBuild.ID)

		sent := enqueuer.Sent(notificationstest.WithTemplateID(notifications.TemplateWorkspaceCreated))
		require.Len(t, sent, 2)

		receivers := make([]uuid.UUID, len(sent))
		for idx, notif := range sent {
			receivers[idx] = notif.UserID
		}

		// Check the notification was sent to the first user and template admin
		require.Contains(t, receivers, templateAdmin.ID)
		require.Contains(t, receivers, user.UserID)
		require.NotContains(t, receivers, memberUser.ID)

		require.Contains(t, sent[0].Targets, template.ID)
		require.Contains(t, sent[0].Targets, workspace.ID)
		require.Contains(t, sent[0].Targets, workspace.OrganizationID)
		require.Contains(t, sent[0].Targets, workspace.OwnerID)

		require.Contains(t, sent[1].Targets, template.ID)
		require.Contains(t, sent[1].Targets, workspace.ID)
		require.Contains(t, sent[1].Targets, workspace.OrganizationID)
		require.Contains(t, sent[1].Targets, workspace.OwnerID)
	})

	t.Run("CreateSendsNotificationToCorrectUser", func(t *testing.T) {
		t.Parallel()

		enqueuer := notificationstest.FakeEnqueuer{}
		client := coderdtest.New(t, &coderdtest.Options{IncludeProvisionerDaemon: true, NotificationsEnqueuer: &enqueuer})
		user := coderdtest.CreateFirstUser(t, client)
		templateAdminClient, _ := coderdtest.CreateAnotherUser(t, client, user.OrganizationID, rbac.RoleTemplateAdmin(), rbac.RoleOwner())
		_, memberUser := coderdtest.CreateAnotherUser(t, client, user.OrganizationID)

		version := coderdtest.CreateTemplateVersion(t, templateAdminClient, user.OrganizationID, nil)
		template := coderdtest.CreateTemplate(t, templateAdminClient, user.OrganizationID, version.ID)
		coderdtest.AwaitTemplateVersionJobCompleted(t, templateAdminClient, version.ID)

		ctx := testutil.Context(t, testutil.WaitShort)
		workspace, err := templateAdminClient.CreateUserWorkspace(ctx, memberUser.Username, codersdk.CreateWorkspaceRequest{
			TemplateID: template.ID,
			Name:       coderdtest.RandomUsername(t),
		})
		require.NoError(t, err)
		coderdtest.AwaitWorkspaceBuildJobCompleted(t, client, workspace.LatestBuild.ID)

		sent := enqueuer.Sent(notificationstest.WithTemplateID(notifications.TemplateWorkspaceCreated))
		require.Len(t, sent, 1)
		require.Equal(t, user.UserID, sent[0].UserID)
		require.Contains(t, sent[0].Targets, template.ID)
		require.Contains(t, sent[0].Targets, workspace.ID)
		require.Contains(t, sent[0].Targets, workspace.OrganizationID)
		require.Contains(t, sent[0].Targets, workspace.OwnerID)

		owner, ok := sent[0].Data["owner"].(map[string]any)
		require.True(t, ok, "notification data should have owner")
		require.Equal(t, memberUser.ID, owner["id"])
		require.Equal(t, memberUser.Name, owner["name"])
		require.Equal(t, memberUser.Email, owner["email"])
	})

	t.Run("CreateWithAuditLogs", func(t *testing.T) {
		t.Parallel()
		auditor := audit.NewMock()
		client := coderdtest.New(t, &coderdtest.Options{IncludeProvisionerDaemon: true, Auditor: auditor})
		user := coderdtest.CreateFirstUser(t, client)
		version := coderdtest.CreateTemplateVersion(t, client, user.OrganizationID, nil)
		template := coderdtest.CreateTemplate(t, client, user.OrganizationID, version.ID)
		coderdtest.AwaitTemplateVersionJobCompleted(t, client, version.ID)
		workspace := coderdtest.CreateWorkspace(t, client, template.ID)
		coderdtest.AwaitWorkspaceBuildJobCompleted(t, client, workspace.LatestBuild.ID)
		assert.True(t, auditor.Contains(t, database.AuditLog{
			ResourceType:   database.ResourceTypeWorkspace,
			Action:         database.AuditActionCreate,
			ResourceTarget: workspace.Name,
		}))
	})

	t.Run("CreateFromVersionWithAuditLogs", func(t *testing.T) {
		t.Parallel()
		auditor := audit.NewMock()
		client := coderdtest.New(t, &coderdtest.Options{IncludeProvisionerDaemon: true, Auditor: auditor})
		user := coderdtest.CreateFirstUser(t, client)
		versionDefault := coderdtest.CreateTemplateVersion(t, client, user.OrganizationID, nil)
		template := coderdtest.CreateTemplate(t, client, user.OrganizationID, versionDefault.ID)
		versionTest := coderdtest.UpdateTemplateVersion(t, client, user.OrganizationID, nil, template.ID)
		coderdtest.AwaitTemplateVersionJobCompleted(t, client, versionDefault.ID)
		coderdtest.AwaitTemplateVersionJobCompleted(t, client, versionTest.ID)
		defaultWorkspace := coderdtest.CreateWorkspace(t, client, uuid.Nil,
			func(c *codersdk.CreateWorkspaceRequest) { c.TemplateVersionID = versionDefault.ID },
		)
		testWorkspace := coderdtest.CreateWorkspace(t, client, uuid.Nil,
			func(c *codersdk.CreateWorkspaceRequest) { c.TemplateVersionID = versionTest.ID },
		)
		defaultWorkspaceBuild := coderdtest.AwaitWorkspaceBuildJobCompleted(t, client, defaultWorkspace.LatestBuild.ID)
		testWorkspaceBuild := coderdtest.AwaitWorkspaceBuildJobCompleted(t, client, testWorkspace.LatestBuild.ID)

		require.Equal(t, testWorkspaceBuild.TemplateVersionID, versionTest.ID)
		require.Equal(t, defaultWorkspaceBuild.TemplateVersionID, versionDefault.ID)
		assert.True(t, auditor.Contains(t, database.AuditLog{
			ResourceType:   database.ResourceTypeWorkspace,
			Action:         database.AuditActionCreate,
			ResourceTarget: defaultWorkspace.Name,
		}))
	})

	t.Run("InvalidCombinationOfTemplateAndTemplateVersion", func(t *testing.T) {
		t.Parallel()
		auditor := audit.NewMock()
		client := coderdtest.New(t, &coderdtest.Options{IncludeProvisionerDaemon: true, Auditor: auditor})
		user := coderdtest.CreateFirstUser(t, client)
		versionTest := coderdtest.CreateTemplateVersion(t, client, user.OrganizationID, nil)
		versionDefault := coderdtest.CreateTemplateVersion(t, client, user.OrganizationID, nil)
		template := coderdtest.CreateTemplate(t, client, user.OrganizationID, versionDefault.ID)
		coderdtest.AwaitTemplateVersionJobCompleted(t, client, versionTest.ID)
		coderdtest.AwaitTemplateVersionJobCompleted(t, client, versionDefault.ID)

		name, se := cryptorand.String(8)
		require.NoError(t, se)
		req := codersdk.CreateWorkspaceRequest{
			// Deny setting both of these ID fields, even if they might correlate.
			// Allowing both to be set would just create extra work for everyone involved.
			TemplateID:        template.ID,
			TemplateVersionID: versionTest.ID,
			Name:              name,
			AutostartSchedule: ptr.Ref("CRON_TZ=US/Central 30 9 * * 1-5"),
			TTLMillis:         ptr.Ref((8 * time.Hour).Milliseconds()),
		}
		_, err := client.CreateWorkspace(context.Background(), user.OrganizationID, codersdk.Me, req)

		require.Error(t, err)
	})

	t.Run("CreateWithDeletedTemplate", func(t *testing.T) {
		t.Parallel()
		client := coderdtest.New(t, &coderdtest.Options{IncludeProvisionerDaemon: true})
		user := coderdtest.CreateFirstUser(t, client)
		version := coderdtest.CreateTemplateVersion(t, client, user.OrganizationID, nil)
		template := coderdtest.CreateTemplate(t, client, user.OrganizationID, version.ID)
		coderdtest.AwaitTemplateVersionJobCompleted(t, client, version.ID)
		ctx, cancel := context.WithTimeout(context.Background(), testutil.WaitLong)
		defer cancel()
		err := client.DeleteTemplate(ctx, template.ID)
		require.NoError(t, err)
		_, err = client.CreateWorkspace(ctx, user.OrganizationID, codersdk.Me, codersdk.CreateWorkspaceRequest{
			TemplateID: template.ID,
			Name:       "testing",
		})
		require.Error(t, err)
		var apiErr *codersdk.Error
		require.ErrorAs(t, err, &apiErr)
		require.Equal(t, http.StatusNotFound, apiErr.StatusCode())
	})

	t.Run("TemplateNoTTL", func(t *testing.T) {
		t.Parallel()
		client := coderdtest.New(t, &coderdtest.Options{IncludeProvisionerDaemon: true})
		user := coderdtest.CreateFirstUser(t, client)
		version := coderdtest.CreateTemplateVersion(t, client, user.OrganizationID, nil)
		template := coderdtest.CreateTemplate(t, client, user.OrganizationID, version.ID, func(ctr *codersdk.CreateTemplateRequest) {
			ctr.DefaultTTLMillis = ptr.Ref(int64(0))
		})
		// Given: the template has no default TTL set
		require.Zero(t, template.DefaultTTLMillis)
		coderdtest.AwaitTemplateVersionJobCompleted(t, client, version.ID)

		// When: we create a workspace with autostop not enabled
		workspace := coderdtest.CreateWorkspace(t, client, template.ID, func(cwr *codersdk.CreateWorkspaceRequest) {
			cwr.TTLMillis = ptr.Ref(int64(0))
		})
		coderdtest.AwaitWorkspaceBuildJobCompleted(t, client, workspace.LatestBuild.ID)

		// Then: No TTL should be set by the template
		require.Nil(t, workspace.TTLMillis)
	})

	t.Run("TemplateCustomTTL", func(t *testing.T) {
		t.Parallel()
		client := coderdtest.New(t, &coderdtest.Options{IncludeProvisionerDaemon: true})
		user := coderdtest.CreateFirstUser(t, client)
		version := coderdtest.CreateTemplateVersion(t, client, user.OrganizationID, nil)
		templateTTL := 24 * time.Hour.Milliseconds()
		template := coderdtest.CreateTemplate(t, client, user.OrganizationID, version.ID, func(ctr *codersdk.CreateTemplateRequest) {
			ctr.DefaultTTLMillis = ptr.Ref(templateTTL)
		})
		coderdtest.AwaitTemplateVersionJobCompleted(t, client, version.ID)
		workspace := coderdtest.CreateWorkspace(t, client, template.ID, func(cwr *codersdk.CreateWorkspaceRequest) {
			cwr.TTLMillis = nil // ensure that no default TTL is set
		})
		coderdtest.AwaitWorkspaceBuildJobCompleted(t, client, workspace.LatestBuild.ID)

		// TTL should be set by the template
		require.Equal(t, templateTTL, template.DefaultTTLMillis)
		require.Equal(t, templateTTL, *workspace.TTLMillis)
	})

	t.Run("InvalidTTL", func(t *testing.T) {
		t.Parallel()
		t.Run("BelowMin", func(t *testing.T) {
			t.Parallel()
			client := coderdtest.New(t, &coderdtest.Options{IncludeProvisionerDaemon: true})
			user := coderdtest.CreateFirstUser(t, client)
			version := coderdtest.CreateTemplateVersion(t, client, user.OrganizationID, nil)
			template := coderdtest.CreateTemplate(t, client, user.OrganizationID, version.ID)
			coderdtest.AwaitTemplateVersionJobCompleted(t, client, version.ID)

			ctx, cancel := context.WithTimeout(context.Background(), testutil.WaitLong)
			defer cancel()

			req := codersdk.CreateWorkspaceRequest{
				TemplateID: template.ID,
				Name:       "testing",
				TTLMillis:  ptr.Ref((59 * time.Second).Milliseconds()),
			}
			_, err := client.CreateWorkspace(ctx, template.OrganizationID, codersdk.Me, req)
			require.Error(t, err)
			var apiErr *codersdk.Error
			require.ErrorAs(t, err, &apiErr)
			require.Equal(t, http.StatusBadRequest, apiErr.StatusCode())
			require.Len(t, apiErr.Validations, 1)
			require.Equal(t, "ttl_ms", apiErr.Validations[0].Field)
			require.Equal(t, "time until shutdown must be at least one minute", apiErr.Validations[0].Detail)
		})
	})

	t.Run("TemplateDefaultTTL", func(t *testing.T) {
		t.Parallel()
		client := coderdtest.New(t, &coderdtest.Options{IncludeProvisionerDaemon: true})
		user := coderdtest.CreateFirstUser(t, client)
		version := coderdtest.CreateTemplateVersion(t, client, user.OrganizationID, nil)
		exp := 24 * time.Hour.Milliseconds()
		template := coderdtest.CreateTemplate(t, client, user.OrganizationID, version.ID, func(ctr *codersdk.CreateTemplateRequest) {
			ctr.DefaultTTLMillis = &exp
		})
		coderdtest.AwaitTemplateVersionJobCompleted(t, client, version.ID)

		ctx, cancel := context.WithTimeout(context.Background(), testutil.WaitLong)
		defer cancel()

		// no TTL provided should use template default
		req := codersdk.CreateWorkspaceRequest{
			TemplateID: template.ID,
			Name:       "testing",
		}
		ws, err := client.CreateWorkspace(ctx, template.OrganizationID, codersdk.Me, req)
		require.NoError(t, err)
		require.EqualValues(t, exp, *ws.TTLMillis)

		// TTL provided should override template default
		req.Name = "testing2"
		exp = 1 * time.Hour.Milliseconds()
		req.TTLMillis = &exp
		ws, err = client.CreateWorkspace(ctx, template.OrganizationID, codersdk.Me, req)
		require.NoError(t, err)
		require.EqualValues(t, exp, *ws.TTLMillis)
	})

	t.Run("NoProvisionersAvailable", func(t *testing.T) {
		t.Parallel()
		if !dbtestutil.WillUsePostgres() {
			t.Skip("this test requires postgres")
		}
		// Given: a coderd instance with a provisioner daemon
		store, ps, db := dbtestutil.NewDBWithSQLDB(t)
		client, closeDaemon := coderdtest.NewWithProvisionerCloser(t, &coderdtest.Options{
			Database:                 store,
			Pubsub:                   ps,
			IncludeProvisionerDaemon: true,
		})
		defer closeDaemon.Close()

		// Given: a user, template, and workspace
		user := coderdtest.CreateFirstUser(t, client)
		version := coderdtest.CreateTemplateVersion(t, client, user.OrganizationID, nil)
		coderdtest.AwaitTemplateVersionJobCompleted(t, client, version.ID)
		template := coderdtest.CreateTemplate(t, client, user.OrganizationID, version.ID)

		// Given: all the provisioner daemons disappear
		ctx := testutil.Context(t, testutil.WaitLong)
		_, err := db.ExecContext(ctx, `DELETE FROM provisioner_daemons;`)
		require.NoError(t, err)

		// When: a new workspace is created
		ws, err := client.CreateUserWorkspace(ctx, codersdk.Me, codersdk.CreateWorkspaceRequest{
			TemplateID: template.ID,
			Name:       "testing",
		})
		// Then: the request succeeds
		require.NoError(t, err)
		// Then: the workspace build is pending
		require.Equal(t, codersdk.ProvisionerJobPending, ws.LatestBuild.Job.Status)
		// Then: the workspace build has no matched provisioners
		if assert.NotNil(t, ws.LatestBuild.MatchedProvisioners) {
			assert.Zero(t, ws.LatestBuild.MatchedProvisioners.Count)
			assert.Zero(t, ws.LatestBuild.MatchedProvisioners.Available)
			assert.Zero(t, ws.LatestBuild.MatchedProvisioners.MostRecentlySeen.Time)
			assert.False(t, ws.LatestBuild.MatchedProvisioners.MostRecentlySeen.Valid)
		}
	})

	t.Run("AllProvisionersStale", func(t *testing.T) {
		t.Parallel()
		if !dbtestutil.WillUsePostgres() {
			t.Skip("this test requires postgres")
		}

		// Given: a coderd instance with a provisioner daemon
		store, ps, db := dbtestutil.NewDBWithSQLDB(t)
		client, closeDaemon := coderdtest.NewWithProvisionerCloser(t, &coderdtest.Options{
			Database:                 store,
			Pubsub:                   ps,
			IncludeProvisionerDaemon: true,
		})
		defer closeDaemon.Close()

		// Given: a user, template, and workspace
		user := coderdtest.CreateFirstUser(t, client)
		version := coderdtest.CreateTemplateVersion(t, client, user.OrganizationID, nil)
		coderdtest.AwaitTemplateVersionJobCompleted(t, client, version.ID)
		template := coderdtest.CreateTemplate(t, client, user.OrganizationID, version.ID)

		// Given: all the provisioner daemons have not been seen for a while
		ctx := testutil.Context(t, testutil.WaitLong)
		newLastSeenAt := dbtime.Now().Add(-time.Hour)
		_, err := db.ExecContext(ctx, `UPDATE provisioner_daemons SET last_seen_at = $1;`, newLastSeenAt)
		require.NoError(t, err)

		// When: a new workspace is created
		ws, err := client.CreateUserWorkspace(ctx, codersdk.Me, codersdk.CreateWorkspaceRequest{
			TemplateID: template.ID,
			Name:       "testing",
		})
		// Then: the request succeeds
		require.NoError(t, err)
		// Then: the workspace build is pending
		require.Equal(t, codersdk.ProvisionerJobPending, ws.LatestBuild.Job.Status)
		// Then: we can see that there are some provisioners that are stale
		if assert.NotNil(t, ws.LatestBuild.MatchedProvisioners) {
			assert.Equal(t, 1, ws.LatestBuild.MatchedProvisioners.Count)
			assert.Zero(t, ws.LatestBuild.MatchedProvisioners.Available)
			assert.Equal(t, newLastSeenAt.UTC(), ws.LatestBuild.MatchedProvisioners.MostRecentlySeen.Time.UTC())
			assert.True(t, ws.LatestBuild.MatchedProvisioners.MostRecentlySeen.Valid)
		}
	})
}

func TestWorkspaceByOwnerAndName(t *testing.T) {
	t.Parallel()
	t.Run("NotFound", func(t *testing.T) {
		t.Parallel()
		client := coderdtest.New(t, nil)

		ctx, cancel := context.WithTimeout(context.Background(), testutil.WaitLong)
		defer cancel()

		_, err := client.WorkspaceByOwnerAndName(ctx, codersdk.Me, "something", codersdk.WorkspaceOptions{})
		var apiErr *codersdk.Error
		require.ErrorAs(t, err, &apiErr)
		require.Equal(t, http.StatusUnauthorized, apiErr.StatusCode())
	})
	t.Run("Get", func(t *testing.T) {
		t.Parallel()
		client := coderdtest.New(t, &coderdtest.Options{IncludeProvisionerDaemon: true})
		user := coderdtest.CreateFirstUser(t, client)
		version := coderdtest.CreateTemplateVersion(t, client, user.OrganizationID, nil)
		coderdtest.AwaitTemplateVersionJobCompleted(t, client, version.ID)
		template := coderdtest.CreateTemplate(t, client, user.OrganizationID, version.ID)
		workspace := coderdtest.CreateWorkspace(t, client, template.ID)

		ctx, cancel := context.WithTimeout(context.Background(), testutil.WaitLong)
		defer cancel()

		_, err := client.WorkspaceByOwnerAndName(ctx, codersdk.Me, workspace.Name, codersdk.WorkspaceOptions{})
		require.NoError(t, err)
	})
	t.Run("Deleted", func(t *testing.T) {
		t.Parallel()
		client := coderdtest.New(t, &coderdtest.Options{IncludeProvisionerDaemon: true})
		user := coderdtest.CreateFirstUser(t, client)
		version := coderdtest.CreateTemplateVersion(t, client, user.OrganizationID, nil)
		coderdtest.AwaitTemplateVersionJobCompleted(t, client, version.ID)
		template := coderdtest.CreateTemplate(t, client, user.OrganizationID, version.ID)
		workspace := coderdtest.CreateWorkspace(t, client, template.ID)
		coderdtest.AwaitWorkspaceBuildJobCompleted(t, client, workspace.LatestBuild.ID)

		ctx, cancel := context.WithTimeout(context.Background(), testutil.WaitLong)
		defer cancel()

		// Given:
		// We delete the workspace
		build, err := client.CreateWorkspaceBuild(ctx, workspace.ID, codersdk.CreateWorkspaceBuildRequest{
			Transition: codersdk.WorkspaceTransitionDelete,
		})
		require.NoError(t, err, "delete the workspace")
		coderdtest.AwaitWorkspaceBuildJobCompleted(t, client, build.ID)

		// Then:
		// When we call without includes_deleted, we don't expect to get the workspace back
		_, err = client.WorkspaceByOwnerAndName(ctx, workspace.OwnerName, workspace.Name, codersdk.WorkspaceOptions{})
		require.ErrorContains(t, err, "404")

		// Then:
		// When we call with includes_deleted, we should get the workspace back
		workspaceNew, err := client.WorkspaceByOwnerAndName(ctx, workspace.OwnerName, workspace.Name, codersdk.WorkspaceOptions{IncludeDeleted: true})
		require.NoError(t, err)
		require.Equal(t, workspace.ID, workspaceNew.ID)

		// Given:
		// We recreate the workspace with the same name
		workspace, err = client.CreateWorkspace(ctx, user.OrganizationID, codersdk.Me, codersdk.CreateWorkspaceRequest{
			TemplateID:        workspace.TemplateID,
			Name:              workspace.Name,
			AutostartSchedule: workspace.AutostartSchedule,
			TTLMillis:         workspace.TTLMillis,
			AutomaticUpdates:  workspace.AutomaticUpdates,
		})
		require.NoError(t, err)
		coderdtest.AwaitWorkspaceBuildJobCompleted(t, client, workspace.LatestBuild.ID)

		// Then:
		// We can fetch the most recent workspace
		workspaceNew, err = client.WorkspaceByOwnerAndName(ctx, workspace.OwnerName, workspace.Name, codersdk.WorkspaceOptions{})
		require.NoError(t, err)
		require.Equal(t, workspace.ID, workspaceNew.ID)

		// Given:
		// We delete the workspace again
		build, err = client.CreateWorkspaceBuild(ctx, workspace.ID, codersdk.CreateWorkspaceBuildRequest{
			Transition: codersdk.WorkspaceTransitionDelete,
		})
		require.NoError(t, err, "delete the workspace")
		coderdtest.AwaitWorkspaceBuildJobCompleted(t, client, build.ID)

		// Then:
		// When we fetch the deleted workspace, we get the most recently deleted one
		workspaceNew, err = client.WorkspaceByOwnerAndName(ctx, workspace.OwnerName, workspace.Name, codersdk.WorkspaceOptions{IncludeDeleted: true})
		require.NoError(t, err)
		require.Equal(t, workspace.ID, workspaceNew.ID)
	})
}

// TestWorkspaceFilterAllStatus tests workspace status is correctly set given a set of conditions.
func TestWorkspaceFilterAllStatus(t *testing.T) {
	t.Parallel()
	if os.Getenv("DB") != "" {
		t.Skip(`This test takes too long with an actual database. Takes 10s on local machine`)
	}

	// For this test, we do not care about permissions.
	// nolint:gocritic // unit testing
	ctx := dbauthz.AsSystemRestricted(context.Background())
	db, pubsub := dbtestutil.NewDB(t)
	client := coderdtest.New(t, &coderdtest.Options{
		Database: db,
		Pubsub:   pubsub,
	})

	owner := coderdtest.CreateFirstUser(t, client)

	file := dbgen.File(t, db, database.File{
		CreatedBy: owner.UserID,
	})
	versionJob := dbgen.ProvisionerJob(t, db, pubsub, database.ProvisionerJob{
		OrganizationID: owner.OrganizationID,
		InitiatorID:    owner.UserID,
		WorkerID:       uuid.NullUUID{},
		FileID:         file.ID,
		Tags: database.StringMap{
			"custom": "true",
		},
	})
	version := dbgen.TemplateVersion(t, db, database.TemplateVersion{
		OrganizationID: owner.OrganizationID,
		JobID:          versionJob.ID,
		CreatedBy:      owner.UserID,
	})
	template := dbgen.Template(t, db, database.Template{
		OrganizationID:  owner.OrganizationID,
		ActiveVersionID: version.ID,
		CreatedBy:       owner.UserID,
	})

	makeWorkspace := func(workspace database.WorkspaceTable, job database.ProvisionerJob, transition database.WorkspaceTransition) (database.WorkspaceTable, database.WorkspaceBuild, database.ProvisionerJob) {
		db := db

		workspace.OwnerID = owner.UserID
		workspace.OrganizationID = owner.OrganizationID
		workspace.TemplateID = template.ID
		workspace = dbgen.Workspace(t, db, workspace)

		jobID := uuid.New()
		job.ID = jobID
		job.Type = database.ProvisionerJobTypeWorkspaceBuild
		job.OrganizationID = owner.OrganizationID
		// Need to prevent acquire from getting this job.
		job.Tags = database.StringMap{
			jobID.String(): "true",
		}
		job = dbgen.ProvisionerJob(t, db, pubsub, job)

		build := dbgen.WorkspaceBuild(t, db, database.WorkspaceBuild{
			WorkspaceID:       workspace.ID,
			TemplateVersionID: version.ID,
			BuildNumber:       1,
			Transition:        transition,
			InitiatorID:       owner.UserID,
			JobID:             job.ID,
		})

		var err error
		job, err = db.GetProvisionerJobByID(ctx, job.ID)
		require.NoError(t, err)

		return workspace, build, job
	}

	// pending
	makeWorkspace(database.WorkspaceTable{
		Name: string(database.WorkspaceStatusPending),
	}, database.ProvisionerJob{
		StartedAt: sql.NullTime{Valid: false},
	}, database.WorkspaceTransitionStart)

	// starting
	makeWorkspace(database.WorkspaceTable{
		Name: string(database.WorkspaceStatusStarting),
	}, database.ProvisionerJob{
		StartedAt: sql.NullTime{Time: time.Now().Add(time.Second * -2), Valid: true},
	}, database.WorkspaceTransitionStart)

	// running
	makeWorkspace(database.WorkspaceTable{
		Name: string(database.WorkspaceStatusRunning),
	}, database.ProvisionerJob{
		CompletedAt: sql.NullTime{Time: time.Now(), Valid: true},
		StartedAt:   sql.NullTime{Time: time.Now().Add(time.Second * -2), Valid: true},
	}, database.WorkspaceTransitionStart)

	// stopping
	makeWorkspace(database.WorkspaceTable{
		Name: string(database.WorkspaceStatusStopping),
	}, database.ProvisionerJob{
		StartedAt: sql.NullTime{Time: time.Now().Add(time.Second * -2), Valid: true},
	}, database.WorkspaceTransitionStop)

	// stopped
	makeWorkspace(database.WorkspaceTable{
		Name: string(database.WorkspaceStatusStopped),
	}, database.ProvisionerJob{
		StartedAt:   sql.NullTime{Time: time.Now().Add(time.Second * -2), Valid: true},
		CompletedAt: sql.NullTime{Time: time.Now(), Valid: true},
	}, database.WorkspaceTransitionStop)

	// failed -- delete
	makeWorkspace(database.WorkspaceTable{
		Name: string(database.WorkspaceStatusFailed) + "-deleted",
	}, database.ProvisionerJob{
		StartedAt:   sql.NullTime{Time: time.Now().Add(time.Second * -2), Valid: true},
		CompletedAt: sql.NullTime{Time: time.Now(), Valid: true},
		Error:       sql.NullString{String: "Some error", Valid: true},
	}, database.WorkspaceTransitionDelete)

	// failed -- stop
	makeWorkspace(database.WorkspaceTable{
		Name: string(database.WorkspaceStatusFailed) + "-stopped",
	}, database.ProvisionerJob{
		StartedAt:   sql.NullTime{Time: time.Now().Add(time.Second * -2), Valid: true},
		CompletedAt: sql.NullTime{Time: time.Now(), Valid: true},
		Error:       sql.NullString{String: "Some error", Valid: true},
	}, database.WorkspaceTransitionStop)

	// canceling
	makeWorkspace(database.WorkspaceTable{
		Name: string(database.WorkspaceStatusCanceling),
	}, database.ProvisionerJob{
		StartedAt:  sql.NullTime{Time: time.Now().Add(time.Second * -2), Valid: true},
		CanceledAt: sql.NullTime{Time: time.Now(), Valid: true},
	}, database.WorkspaceTransitionStart)

	// canceled
	makeWorkspace(database.WorkspaceTable{
		Name: string(database.WorkspaceStatusCanceled),
	}, database.ProvisionerJob{
		StartedAt:   sql.NullTime{Time: time.Now().Add(time.Second * -2), Valid: true},
		CanceledAt:  sql.NullTime{Time: time.Now(), Valid: true},
		CompletedAt: sql.NullTime{Time: time.Now(), Valid: true},
	}, database.WorkspaceTransitionStart)

	// deleting
	makeWorkspace(database.WorkspaceTable{
		Name: string(database.WorkspaceStatusDeleting),
	}, database.ProvisionerJob{
		StartedAt: sql.NullTime{Time: time.Now().Add(time.Second * -2), Valid: true},
	}, database.WorkspaceTransitionDelete)

	// deleted
	makeWorkspace(database.WorkspaceTable{
		Name: string(database.WorkspaceStatusDeleted),
	}, database.ProvisionerJob{
		StartedAt:   sql.NullTime{Time: time.Now().Add(time.Second * -2), Valid: true},
		CompletedAt: sql.NullTime{Time: time.Now(), Valid: true},
	}, database.WorkspaceTransitionDelete)

	apiCtx, cancel := context.WithTimeout(ctx, testutil.WaitShort)
	defer cancel()
	workspaces, err := client.Workspaces(apiCtx, codersdk.WorkspaceFilter{})
	require.NoError(t, err)

	// Make sure all workspaces have the correct status
	var statuses []codersdk.WorkspaceStatus
	for _, apiWorkspace := range workspaces.Workspaces {
		expStatus := strings.Split(apiWorkspace.Name, "-")
		if !assert.Equal(t, expStatus[0], string(apiWorkspace.LatestBuild.Status), "workspace has incorrect status") {
			d, _ := json.Marshal(apiWorkspace)
			var buf bytes.Buffer
			_ = json.Indent(&buf, d, "", "\t")
			t.Logf("Incorrect workspace: %s", buf.String())
		}
		statuses = append(statuses, apiWorkspace.LatestBuild.Status)
	}

	// Now test the filter
	for _, status := range statuses {
		ctx, cancel := context.WithTimeout(ctx, testutil.WaitShort)

		workspaces, err := client.Workspaces(ctx, codersdk.WorkspaceFilter{
			Status: string(status),
		})
		require.NoErrorf(t, err, "fetch with status: %s", status)
		for _, workspace := range workspaces.Workspaces {
			assert.Equal(t, status, workspace.LatestBuild.Status, "expect matching status to filter")
		}
		cancel()
	}
}

// TestWorkspaceFilter creates a set of workspaces, users, and organizations
// to run various filters against for testing.
func TestWorkspaceFilter(t *testing.T) {
	t.Parallel()
	// Manual tests still occur below, so this is safe to disable.
	t.Skip("This test is slow and flaky. See: https://github.com/coder/coder/issues/2854")
	// nolint:unused
	type coderUser struct {
		*codersdk.Client
		User codersdk.User
		Org  codersdk.Organization
	}

	client := coderdtest.New(t, &coderdtest.Options{IncludeProvisionerDaemon: true})
	first := coderdtest.CreateFirstUser(t, client)

	ctx, cancel := context.WithTimeout(context.Background(), testutil.WaitLong)
	t.Cleanup(cancel)

	users := make([]coderUser, 0)
	for i := 0; i < 10; i++ {
		userClient, user := coderdtest.CreateAnotherUser(t, client, first.OrganizationID, rbac.RoleOwner())

		if i%3 == 0 {
			var err error
			user, err = client.UpdateUserProfile(ctx, user.ID.String(), codersdk.UpdateUserProfileRequest{
				Username: strings.ToUpper(user.Username),
			})
			require.NoError(t, err, "uppercase username")
		}

		org, err := userClient.CreateOrganization(ctx, codersdk.CreateOrganizationRequest{
			Name: user.Username + "-org",
		})
		require.NoError(t, err, "create org")

		users = append(users, coderUser{
			Client: userClient,
			User:   user,
			Org:    org,
		})
	}

	type madeWorkspace struct {
		Owner     codersdk.User
		Workspace codersdk.Workspace
		Template  codersdk.Template
	}

	availTemplates := make([]codersdk.Template, 0)
	allWorkspaces := make([]madeWorkspace, 0)
	upperTemplates := make([]string, 0)

	// Create some random workspaces
	var count int
	for i, user := range users {
		version := coderdtest.CreateTemplateVersion(t, client, user.Org.ID, nil)

		// Create a template & workspace in the user's org
		coderdtest.AwaitTemplateVersionJobCompleted(t, client, version.ID)

		var template codersdk.Template
		if i%3 == 0 {
			template = coderdtest.CreateTemplate(t, client, user.Org.ID, version.ID, func(request *codersdk.CreateTemplateRequest) {
				request.Name = strings.ToUpper(request.Name)
			})
			upperTemplates = append(upperTemplates, template.Name)
		} else {
			template = coderdtest.CreateTemplate(t, client, user.Org.ID, version.ID)
		}

		availTemplates = append(availTemplates, template)
		workspace := coderdtest.CreateWorkspace(t, user.Client, template.ID, func(request *codersdk.CreateWorkspaceRequest) {
			if count%3 == 0 {
				request.Name = strings.ToUpper(request.Name)
			}
		})
		allWorkspaces = append(allWorkspaces, madeWorkspace{
			Workspace: workspace,
			Template:  template,
			Owner:     user.User,
		})

		// Make a workspace with a random template
		idx, _ := cryptorand.Intn(len(availTemplates))
		randTemplate := availTemplates[idx]
		randWorkspace := coderdtest.CreateWorkspace(t, user.Client, randTemplate.ID)
		allWorkspaces = append(allWorkspaces, madeWorkspace{
			Workspace: randWorkspace,
			Template:  randTemplate,
			Owner:     user.User,
		})
	}

	// Make sure all workspaces are done. Do it after all are made
	for i, w := range allWorkspaces {
		latest := coderdtest.AwaitWorkspaceBuildJobCompleted(t, client, w.Workspace.LatestBuild.ID)
		allWorkspaces[i].Workspace.LatestBuild = latest
	}

	// --- Setup done ---
	testCases := []struct {
		Name   string
		Filter codersdk.WorkspaceFilter
		// If FilterF is true, we include it in the expected results
		FilterF func(f codersdk.WorkspaceFilter, workspace madeWorkspace) bool
	}{
		{
			Name:   "All",
			Filter: codersdk.WorkspaceFilter{},
			FilterF: func(_ codersdk.WorkspaceFilter, _ madeWorkspace) bool {
				return true
			},
		},
		{
			Name: "Owner",
			Filter: codersdk.WorkspaceFilter{
				Owner: strings.ToUpper(users[2].User.Username),
			},
			FilterF: func(f codersdk.WorkspaceFilter, workspace madeWorkspace) bool {
				return strings.EqualFold(workspace.Owner.Username, f.Owner)
			},
		},
		{
			Name: "TemplateName",
			Filter: codersdk.WorkspaceFilter{
				Template: strings.ToUpper(allWorkspaces[5].Template.Name),
			},
			FilterF: func(f codersdk.WorkspaceFilter, workspace madeWorkspace) bool {
				return strings.EqualFold(workspace.Template.Name, f.Template)
			},
		},
		{
			Name: "UpperTemplateName",
			Filter: codersdk.WorkspaceFilter{
				Template: upperTemplates[0],
			},
			FilterF: func(f codersdk.WorkspaceFilter, workspace madeWorkspace) bool {
				return strings.EqualFold(workspace.Template.Name, f.Template)
			},
		},
		{
			Name: "Name",
			Filter: codersdk.WorkspaceFilter{
				// Use a common letter... one has to have this letter in it
				Name: "a",
			},
			FilterF: func(f codersdk.WorkspaceFilter, workspace madeWorkspace) bool {
				return strings.ContainsAny(workspace.Workspace.Name, "Aa")
			},
		},
		{
			Name: "Q-Owner/Name",
			Filter: codersdk.WorkspaceFilter{
				FilterQuery: allWorkspaces[5].Owner.Username + "/" + strings.ToUpper(allWorkspaces[5].Workspace.Name),
			},
			FilterF: func(f codersdk.WorkspaceFilter, workspace madeWorkspace) bool {
				if strings.EqualFold(workspace.Owner.Username, allWorkspaces[5].Owner.Username) &&
					strings.Contains(strings.ToLower(workspace.Workspace.Name), strings.ToLower(allWorkspaces[5].Workspace.Name)) {
					return true
				}

				return false
			},
		},
		{
			Name: "Many filters",
			Filter: codersdk.WorkspaceFilter{
				Owner:    allWorkspaces[3].Owner.Username,
				Template: allWorkspaces[3].Template.Name,
				Name:     allWorkspaces[3].Workspace.Name,
			},
			FilterF: func(f codersdk.WorkspaceFilter, workspace madeWorkspace) bool {
				if strings.EqualFold(workspace.Owner.Username, f.Owner) &&
					strings.Contains(strings.ToLower(workspace.Workspace.Name), strings.ToLower(f.Name)) &&
					strings.EqualFold(workspace.Template.Name, f.Template) {
					return true
				}
				return false
			},
		},
	}

	for _, c := range testCases {
		t.Run(c.Name, func(t *testing.T) {
			t.Parallel()
			workspaces, err := client.Workspaces(ctx, c.Filter)
			require.NoError(t, err, "fetch workspaces")

			exp := make([]codersdk.Workspace, 0)
			for _, made := range allWorkspaces {
				if c.FilterF(c.Filter, made) {
					exp = append(exp, made.Workspace)
				}
			}
			require.ElementsMatch(t, exp, workspaces, "expected workspaces returned")
		})
	}
}

// TestWorkspaceFilterManual runs some specific setups with basic checks.
func TestWorkspaceFilterManual(t *testing.T) {
	t.Parallel()

	expectIDs := func(t *testing.T, exp []codersdk.Workspace, got []codersdk.Workspace) {
		t.Helper()
		expIDs := make([]uuid.UUID, 0, len(exp))
		for _, e := range exp {
			expIDs = append(expIDs, e.ID)
		}

		gotIDs := make([]uuid.UUID, 0, len(got))
		for _, g := range got {
			gotIDs = append(gotIDs, g.ID)
		}
		require.ElementsMatchf(t, expIDs, gotIDs, "expected IDs")
	}

	t.Run("Name", func(t *testing.T) {
		t.Parallel()
		client := coderdtest.New(t, &coderdtest.Options{IncludeProvisionerDaemon: true})
		user := coderdtest.CreateFirstUser(t, client)
		version := coderdtest.CreateTemplateVersion(t, client, user.OrganizationID, nil)
		coderdtest.AwaitTemplateVersionJobCompleted(t, client, version.ID)
		template := coderdtest.CreateTemplate(t, client, user.OrganizationID, version.ID)
		workspace := coderdtest.CreateWorkspace(t, client, template.ID)

		ctx, cancel := context.WithTimeout(context.Background(), testutil.WaitLong)
		defer cancel()

		// full match
		res, err := client.Workspaces(ctx, codersdk.WorkspaceFilter{
			Name: workspace.Name,
		})
		require.NoError(t, err)
		require.Len(t, res.Workspaces, 1, workspace.Name)
		require.Equal(t, workspace.ID, res.Workspaces[0].ID)

		// partial match
		res, err = client.Workspaces(ctx, codersdk.WorkspaceFilter{
			Name: workspace.Name[1 : len(workspace.Name)-2],
		})
		require.NoError(t, err)
		require.Len(t, res.Workspaces, 1)
		require.Equal(t, workspace.ID, res.Workspaces[0].ID)

		// no match
		res, err = client.Workspaces(ctx, codersdk.WorkspaceFilter{
			Name: "$$$$",
		})
		require.NoError(t, err)
		require.Len(t, res.Workspaces, 0)
	})
	t.Run("Owner", func(t *testing.T) {
		t.Parallel()
		client := coderdtest.New(t, &coderdtest.Options{IncludeProvisionerDaemon: true})
		user := coderdtest.CreateFirstUser(t, client)
		otherUser, _ := coderdtest.CreateAnotherUser(t, client, user.OrganizationID, rbac.RoleOwner())
		version := coderdtest.CreateTemplateVersion(t, client, user.OrganizationID, nil)
		coderdtest.AwaitTemplateVersionJobCompleted(t, client, version.ID)
		template := coderdtest.CreateTemplate(t, client, user.OrganizationID, version.ID)

		// Add a non-matching workspace
		coderdtest.CreateWorkspace(t, otherUser, template.ID)

		workspaces := []codersdk.Workspace{
			coderdtest.CreateWorkspace(t, client, template.ID),
			coderdtest.CreateWorkspace(t, client, template.ID),
		}

		ctx, cancel := context.WithTimeout(context.Background(), testutil.WaitLong)
		defer cancel()

		sdkUser, err := client.User(ctx, codersdk.Me)
		require.NoError(t, err)

		// match owner name
		res, err := client.Workspaces(ctx, codersdk.WorkspaceFilter{
			FilterQuery: fmt.Sprintf("owner:%s", sdkUser.Username),
		})
		require.NoError(t, err)
		require.Len(t, res.Workspaces, len(workspaces))
		for _, found := range res.Workspaces {
			require.Equal(t, found.OwnerName, sdkUser.Username)
		}
	})
	t.Run("IDs", func(t *testing.T) {
		t.Parallel()
		client := coderdtest.New(t, &coderdtest.Options{IncludeProvisionerDaemon: true})
		user := coderdtest.CreateFirstUser(t, client)
		version := coderdtest.CreateTemplateVersion(t, client, user.OrganizationID, nil)
		coderdtest.AwaitTemplateVersionJobCompleted(t, client, version.ID)
		template := coderdtest.CreateTemplate(t, client, user.OrganizationID, version.ID)
		alpha := coderdtest.CreateWorkspace(t, client, template.ID)
		bravo := coderdtest.CreateWorkspace(t, client, template.ID)

		ctx, cancel := context.WithTimeout(context.Background(), testutil.WaitLong)
		defer cancel()

		// full match
		res, err := client.Workspaces(ctx, codersdk.WorkspaceFilter{
			FilterQuery: fmt.Sprintf("id:%s,%s", alpha.ID, bravo.ID),
		})
		require.NoError(t, err)
		require.Len(t, res.Workspaces, 2)
		require.True(t, slices.ContainsFunc(res.Workspaces, func(workspace codersdk.Workspace) bool {
			return workspace.ID == alpha.ID
		}), "alpha workspace")
		require.True(t, slices.ContainsFunc(res.Workspaces, func(workspace codersdk.Workspace) bool {
			return workspace.ID == alpha.ID
		}), "bravo workspace")

		// no match
		res, err = client.Workspaces(ctx, codersdk.WorkspaceFilter{
			FilterQuery: fmt.Sprintf("id:%s", uuid.NewString()),
		})
		require.NoError(t, err)
		require.Len(t, res.Workspaces, 0)
	})
	t.Run("Template", func(t *testing.T) {
		t.Parallel()
		client := coderdtest.New(t, &coderdtest.Options{IncludeProvisionerDaemon: true})
		user := coderdtest.CreateFirstUser(t, client)
		version := coderdtest.CreateTemplateVersion(t, client, user.OrganizationID, nil)
		version2 := coderdtest.CreateTemplateVersion(t, client, user.OrganizationID, nil)
		coderdtest.AwaitTemplateVersionJobCompleted(t, client, version.ID)
		coderdtest.AwaitTemplateVersionJobCompleted(t, client, version2.ID)
		template := coderdtest.CreateTemplate(t, client, user.OrganizationID, version.ID)
		template2 := coderdtest.CreateTemplate(t, client, user.OrganizationID, version2.ID)
		workspace := coderdtest.CreateWorkspace(t, client, template.ID)
		_ = coderdtest.CreateWorkspace(t, client, template2.ID)

		ctx, cancel := context.WithTimeout(context.Background(), testutil.WaitLong)
		defer cancel()

		// empty
		res, err := client.Workspaces(ctx, codersdk.WorkspaceFilter{})
		require.NoError(t, err)
		require.Len(t, res.Workspaces, 2)

		// single template
		res, err = client.Workspaces(ctx, codersdk.WorkspaceFilter{
			Template: template.Name,
		})
		require.NoError(t, err)
		require.Len(t, res.Workspaces, 1)
		require.Equal(t, workspace.ID, res.Workspaces[0].ID)
	})
	t.Run("Status", func(t *testing.T) {
		t.Parallel()

		client := coderdtest.New(t, &coderdtest.Options{IncludeProvisionerDaemon: true})
		user := coderdtest.CreateFirstUser(t, client)
		version := coderdtest.CreateTemplateVersion(t, client, user.OrganizationID, nil)
		coderdtest.AwaitTemplateVersionJobCompleted(t, client, version.ID)
		template := coderdtest.CreateTemplate(t, client, user.OrganizationID, version.ID)
		workspace1 := coderdtest.CreateWorkspace(t, client, template.ID)
		workspace2 := coderdtest.CreateWorkspace(t, client, template.ID)

		// wait for workspaces to be "running"
		_ = coderdtest.AwaitWorkspaceBuildJobCompleted(t, client, workspace1.LatestBuild.ID)
		_ = coderdtest.AwaitWorkspaceBuildJobCompleted(t, client, workspace2.LatestBuild.ID)

		ctx, cancel := context.WithTimeout(context.Background(), testutil.WaitLong)
		defer cancel()

		// filter finds both running workspaces
		ws1, err := client.Workspaces(ctx, codersdk.WorkspaceFilter{})
		require.NoError(t, err)
		require.Len(t, ws1.Workspaces, 2)

		// stop workspace1
		build1 := coderdtest.CreateWorkspaceBuild(t, client, workspace1, database.WorkspaceTransitionStop)
		_ = coderdtest.AwaitWorkspaceBuildJobCompleted(t, client, build1.ID)

		// filter finds one running workspace
		ws2, err := client.Workspaces(ctx, codersdk.WorkspaceFilter{
			Status: "running",
		})
		require.NoError(t, err)
		require.Len(t, ws2.Workspaces, 1)
		require.Equal(t, workspace2.ID, ws2.Workspaces[0].ID)

		// stop workspace2
		build2 := coderdtest.CreateWorkspaceBuild(t, client, workspace2, database.WorkspaceTransitionStop)
		_ = coderdtest.AwaitWorkspaceBuildJobCompleted(t, client, build2.ID)

		// filter finds no running workspaces
		ws3, err := client.Workspaces(ctx, codersdk.WorkspaceFilter{
			Status: "running",
		})
		require.NoError(t, err)
		require.Len(t, ws3.Workspaces, 0)
	})
	t.Run("FilterQuery", func(t *testing.T) {
		t.Parallel()
		client := coderdtest.New(t, &coderdtest.Options{IncludeProvisionerDaemon: true})
		user := coderdtest.CreateFirstUser(t, client)
		version := coderdtest.CreateTemplateVersion(t, client, user.OrganizationID, nil)
		version2 := coderdtest.CreateTemplateVersion(t, client, user.OrganizationID, nil)
		coderdtest.AwaitTemplateVersionJobCompleted(t, client, version.ID)
		coderdtest.AwaitTemplateVersionJobCompleted(t, client, version2.ID)
		template := coderdtest.CreateTemplate(t, client, user.OrganizationID, version.ID)
		template2 := coderdtest.CreateTemplate(t, client, user.OrganizationID, version2.ID)
		workspace := coderdtest.CreateWorkspace(t, client, template.ID)
		_ = coderdtest.CreateWorkspace(t, client, template2.ID)

		ctx, cancel := context.WithTimeout(context.Background(), testutil.WaitLong)
		defer cancel()

		org, err := client.Organization(ctx, user.OrganizationID)
		require.NoError(t, err)

		// single workspace
		res, err := client.Workspaces(ctx, codersdk.WorkspaceFilter{
			FilterQuery: fmt.Sprintf("template:%s %s/%s", template.Name, workspace.OwnerName, workspace.Name),
		})
		require.NoError(t, err)
		require.Len(t, res.Workspaces, 1)
		require.Equal(t, workspace.ID, res.Workspaces[0].ID)
		require.Equal(t, workspace.OrganizationName, org.Name)
	})
	t.Run("FilterQueryHasAgentConnecting", func(t *testing.T) {
		t.Parallel()

		client := coderdtest.New(t, &coderdtest.Options{
			IncludeProvisionerDaemon: true,
		})
		user := coderdtest.CreateFirstUser(t, client)
		authToken := uuid.NewString()
		version := coderdtest.CreateTemplateVersion(t, client, user.OrganizationID, &echo.Responses{
			Parse:          echo.ParseComplete,
			ProvisionPlan:  echo.PlanComplete,
			ProvisionApply: echo.ProvisionApplyWithAgent(authToken),
		})
		template := coderdtest.CreateTemplate(t, client, user.OrganizationID, version.ID)
		coderdtest.AwaitTemplateVersionJobCompleted(t, client, version.ID)
		workspace := coderdtest.CreateWorkspace(t, client, template.ID)
		coderdtest.AwaitWorkspaceBuildJobCompleted(t, client, workspace.LatestBuild.ID)

		ctx, cancel := context.WithTimeout(context.Background(), testutil.WaitLong)
		defer cancel()

		res, err := client.Workspaces(ctx, codersdk.WorkspaceFilter{
			FilterQuery: fmt.Sprintf("has-agent:%s", "connecting"),
		})
		require.NoError(t, err)
		require.Len(t, res.Workspaces, 1)
		require.Equal(t, workspace.ID, res.Workspaces[0].ID)
	})
	t.Run("FilterQueryHasAgentConnected", func(t *testing.T) {
		t.Parallel()

		client := coderdtest.New(t, &coderdtest.Options{
			IncludeProvisionerDaemon: true,
		})
		user := coderdtest.CreateFirstUser(t, client)
		authToken := uuid.NewString()
		version := coderdtest.CreateTemplateVersion(t, client, user.OrganizationID, &echo.Responses{
			Parse:          echo.ParseComplete,
			ProvisionPlan:  echo.PlanComplete,
			ProvisionApply: echo.ProvisionApplyWithAgent(authToken),
		})
		template := coderdtest.CreateTemplate(t, client, user.OrganizationID, version.ID)
		coderdtest.AwaitTemplateVersionJobCompleted(t, client, version.ID)
		workspace := coderdtest.CreateWorkspace(t, client, template.ID)
		coderdtest.AwaitWorkspaceBuildJobCompleted(t, client, workspace.LatestBuild.ID)

		_ = agenttest.New(t, client.URL, authToken)
		_ = coderdtest.AwaitWorkspaceAgents(t, client, workspace.ID)

		ctx, cancel := context.WithTimeout(context.Background(), testutil.WaitLong)
		defer cancel()

		res, err := client.Workspaces(ctx, codersdk.WorkspaceFilter{
			FilterQuery: fmt.Sprintf("has-agent:%s", "connected"),
		})
		require.NoError(t, err)
		require.Len(t, res.Workspaces, 1)
		require.Equal(t, workspace.ID, res.Workspaces[0].ID)
	})
	t.Run("FilterQueryHasAgentTimeout", func(t *testing.T) {
		t.Parallel()

		client := coderdtest.New(t, &coderdtest.Options{
			IncludeProvisionerDaemon: true,
		})
		user := coderdtest.CreateFirstUser(t, client)
		authToken := uuid.NewString()
		version := coderdtest.CreateTemplateVersion(t, client, user.OrganizationID, &echo.Responses{
			Parse:         echo.ParseComplete,
			ProvisionPlan: echo.PlanComplete,
			ProvisionApply: []*proto.Response{{
				Type: &proto.Response_Apply{
					Apply: &proto.ApplyComplete{
						Resources: []*proto.Resource{{
							Name: "example",
							Type: "aws_instance",
							Agents: []*proto.Agent{{
								Id:   uuid.NewString(),
								Name: "dev",
								Auth: &proto.Agent_Token{
									Token: authToken,
								},
								ConnectionTimeoutSeconds: 1,
							}},
						}},
					},
				},
			}},
		})
		template := coderdtest.CreateTemplate(t, client, user.OrganizationID, version.ID)
		coderdtest.AwaitTemplateVersionJobCompleted(t, client, version.ID)
		workspace := coderdtest.CreateWorkspace(t, client, template.ID)
		coderdtest.AwaitWorkspaceBuildJobCompleted(t, client, workspace.LatestBuild.ID)

		ctx, cancel := context.WithTimeout(context.Background(), testutil.WaitMedium)
		defer cancel()

		testutil.Eventually(ctx, t, func(ctx context.Context) (done bool) {
			workspaces, err := client.Workspaces(ctx, codersdk.WorkspaceFilter{
				FilterQuery: fmt.Sprintf("has-agent:%s", "timeout"),
			})
			require.NoError(t, err)
			return workspaces.Count == 1
		}, testutil.IntervalMedium, "agent status timeout")
	})
	t.Run("Dormant", func(t *testing.T) {
		// this test has a licensed counterpart in enterprise/coderd/workspaces_test.go: FilterQueryHasDeletingByAndLicensed
		t.Parallel()
		client, db := coderdtest.NewWithDatabase(t, nil)
		user := coderdtest.CreateFirstUser(t, client)
		template := dbfake.TemplateVersion(t, db).Seed(database.TemplateVersion{
			OrganizationID: user.OrganizationID,
			CreatedBy:      user.UserID,
		}).Do().Template

		// update template with inactivity ttl
		ctx, cancel := context.WithTimeout(context.Background(), testutil.WaitLong)
		defer cancel()

		dormantWorkspace := dbfake.WorkspaceBuild(t, db, database.WorkspaceTable{
			TemplateID:     template.ID,
			OwnerID:        user.UserID,
			OrganizationID: user.OrganizationID,
		}).Do().Workspace

		// Create another workspace to validate that we do not return active workspaces.
		_ = dbfake.WorkspaceBuild(t, db, database.WorkspaceTable{
			TemplateID:     template.ID,
			OwnerID:        user.UserID,
			OrganizationID: user.OrganizationID,
		}).Do()

		err := client.UpdateWorkspaceDormancy(ctx, dormantWorkspace.ID, codersdk.UpdateWorkspaceDormancy{
			Dormant: true,
		})
		require.NoError(t, err)

		// Test that no filter returns both workspaces.
		res, err := client.Workspaces(ctx, codersdk.WorkspaceFilter{})
		require.NoError(t, err)
		require.Len(t, res.Workspaces, 2)

		// Test that filtering for dormant only returns our dormant workspace.
		res, err = client.Workspaces(ctx, codersdk.WorkspaceFilter{
			FilterQuery: "dormant:true",
		})
		require.NoError(t, err)
		require.Len(t, res.Workspaces, 1)
		require.Equal(t, dormantWorkspace.ID, res.Workspaces[0].ID)
		require.NotNil(t, res.Workspaces[0].DormantAt)
	})
	t.Run("LastUsed", func(t *testing.T) {
		t.Parallel()

		client, _, api := coderdtest.NewWithAPI(t, &coderdtest.Options{
			IncludeProvisionerDaemon: true,
		})
		user := coderdtest.CreateFirstUser(t, client)
		authToken := uuid.NewString()
		version := coderdtest.CreateTemplateVersion(t, client, user.OrganizationID, &echo.Responses{
			Parse:          echo.ParseComplete,
			ProvisionPlan:  echo.PlanComplete,
			ProvisionApply: echo.ProvisionApplyWithAgent(authToken),
		})
		template := coderdtest.CreateTemplate(t, client, user.OrganizationID, version.ID)
		_ = coderdtest.AwaitTemplateVersionJobCompleted(t, client, version.ID)

		// update template with inactivity ttl
		ctx, cancel := context.WithTimeout(context.Background(), testutil.WaitLong)
		defer cancel()

		now := dbtime.Now()
		before := coderdtest.CreateWorkspace(t, client, template.ID)
		_ = coderdtest.AwaitWorkspaceBuildJobCompleted(t, client, before.LatestBuild.ID)

		after := coderdtest.CreateWorkspace(t, client, template.ID)
		_ = coderdtest.AwaitWorkspaceBuildJobCompleted(t, client, after.LatestBuild.ID)

		//nolint:gocritic // Unit testing context
		err := api.Database.UpdateWorkspaceLastUsedAt(dbauthz.AsSystemRestricted(ctx), database.UpdateWorkspaceLastUsedAtParams{
			ID:         before.ID,
			LastUsedAt: now.UTC().Add(time.Hour * -1),
		})
		require.NoError(t, err)

		// Unit testing context
		//nolint:gocritic // Unit testing context
		err = api.Database.UpdateWorkspaceLastUsedAt(dbauthz.AsSystemRestricted(ctx), database.UpdateWorkspaceLastUsedAtParams{
			ID:         after.ID,
			LastUsedAt: now.UTC().Add(time.Hour * 1),
		})
		require.NoError(t, err)

		beforeRes, err := client.Workspaces(ctx, codersdk.WorkspaceFilter{
			FilterQuery: fmt.Sprintf("last_used_before:%q", now.Format(time.RFC3339)),
		})
		require.NoError(t, err)
		require.Len(t, beforeRes.Workspaces, 1)
		require.Equal(t, before.ID, beforeRes.Workspaces[0].ID)

		afterRes, err := client.Workspaces(ctx, codersdk.WorkspaceFilter{
			FilterQuery: fmt.Sprintf("last_used_after:%q", now.Format(time.RFC3339)),
		})
		require.NoError(t, err)
		require.Len(t, afterRes.Workspaces, 1)
		require.Equal(t, after.ID, afterRes.Workspaces[0].ID)
	})
	t.Run("Updated", func(t *testing.T) {
		t.Parallel()
		client := coderdtest.New(t, &coderdtest.Options{IncludeProvisionerDaemon: true})
		user := coderdtest.CreateFirstUser(t, client)
		version := coderdtest.CreateTemplateVersion(t, client, user.OrganizationID, nil)
		coderdtest.AwaitTemplateVersionJobCompleted(t, client, version.ID)
		template := coderdtest.CreateTemplate(t, client, user.OrganizationID, version.ID)
		workspace := coderdtest.CreateWorkspace(t, client, template.ID)

		ctx, cancel := context.WithTimeout(context.Background(), testutil.WaitLong)
		defer cancel()

		// Workspace is up-to-date
		res, err := client.Workspaces(ctx, codersdk.WorkspaceFilter{
			FilterQuery: "outdated:false",
		})
		require.NoError(t, err)
		require.Len(t, res.Workspaces, 1)
		require.Equal(t, workspace.ID, res.Workspaces[0].ID)

		res, err = client.Workspaces(ctx, codersdk.WorkspaceFilter{
			FilterQuery: "outdated:true",
		})
		require.NoError(t, err)
		require.Len(t, res.Workspaces, 0)

		// Now make it out of date
		newTv := coderdtest.CreateTemplateVersion(t, client, user.OrganizationID, nil, func(request *codersdk.CreateTemplateVersionRequest) {
			request.TemplateID = template.ID
		})
		coderdtest.AwaitTemplateVersionJobCompleted(t, client, newTv.ID)
		err = client.UpdateActiveTemplateVersion(ctx, template.ID, codersdk.UpdateActiveTemplateVersion{
			ID: newTv.ID,
		})
		require.NoError(t, err)

		// Check the query again
		res, err = client.Workspaces(ctx, codersdk.WorkspaceFilter{
			FilterQuery: "outdated:false",
		})
		require.NoError(t, err)
		require.Len(t, res.Workspaces, 0)

		res, err = client.Workspaces(ctx, codersdk.WorkspaceFilter{
			FilterQuery: "outdated:true",
		})
		require.NoError(t, err)
		require.Len(t, res.Workspaces, 1)
		require.Equal(t, workspace.ID, res.Workspaces[0].ID)
	})
	t.Run("Params", func(t *testing.T) {
		t.Parallel()

		const (
			paramOneName   = "one"
			paramTwoName   = "two"
			paramThreeName = "three"
			paramOptional  = "optional"
		)

		makeParameters := func(extra ...*proto.RichParameter) *echo.Responses {
			return &echo.Responses{
				Parse: echo.ParseComplete,
				ProvisionPlan: []*proto.Response{
					{
						Type: &proto.Response_Plan{
							Plan: &proto.PlanComplete{
								Parameters: append([]*proto.RichParameter{
									{Name: paramOneName, Description: "", Mutable: true, Type: "string"},
									{Name: paramTwoName, DisplayName: "", Description: "", Mutable: true, Type: "string"},
									{Name: paramThreeName, Description: "", Mutable: true, Type: "string"},
								}, extra...),
							},
						},
					},
				},
				ProvisionApply: echo.ApplyComplete,
			}
		}

		client := coderdtest.New(t, &coderdtest.Options{IncludeProvisionerDaemon: true})
		user := coderdtest.CreateFirstUser(t, client)
		version := coderdtest.CreateTemplateVersion(t, client, user.OrganizationID, makeParameters(&proto.RichParameter{Name: paramOptional, Description: "", Mutable: true, Type: "string"}))
		coderdtest.AwaitTemplateVersionJobCompleted(t, client, version.ID)
		template := coderdtest.CreateTemplate(t, client, user.OrganizationID, version.ID)
		noOptionalVersion := coderdtest.CreateTemplateVersion(t, client, user.OrganizationID, makeParameters(), func(request *codersdk.CreateTemplateVersionRequest) {
			request.TemplateID = template.ID
		})
		coderdtest.AwaitTemplateVersionJobCompleted(t, client, noOptionalVersion.ID)

		// foo :: one=foo, two=bar, one=baz, optional=optional
		foo := coderdtest.CreateWorkspace(t, client, uuid.Nil, func(request *codersdk.CreateWorkspaceRequest) {
			request.TemplateVersionID = version.ID
			request.RichParameterValues = []codersdk.WorkspaceBuildParameter{
				{
					Name:  paramOneName,
					Value: "foo",
				},
				{
					Name:  paramTwoName,
					Value: "bar",
				},
				{
					Name:  paramThreeName,
					Value: "baz",
				},
				{
					Name:  paramOptional,
					Value: "optional",
				},
			}
		})

		// bar :: one=foo, two=bar, three=baz, optional=optional
		bar := coderdtest.CreateWorkspace(t, client, uuid.Nil, func(request *codersdk.CreateWorkspaceRequest) {
			request.TemplateVersionID = version.ID
			request.RichParameterValues = []codersdk.WorkspaceBuildParameter{
				{
					Name:  paramOneName,
					Value: "bar",
				},
				{
					Name:  paramTwoName,
					Value: "bar",
				},
				{
					Name:  paramThreeName,
					Value: "baz",
				},
				{
					Name:  paramOptional,
					Value: "optional",
				},
			}
		})

		// baz :: one=baz, two=baz, three=baz
		baz := coderdtest.CreateWorkspace(t, client, uuid.Nil, func(request *codersdk.CreateWorkspaceRequest) {
			request.TemplateVersionID = noOptionalVersion.ID
			request.RichParameterValues = []codersdk.WorkspaceBuildParameter{
				{
					Name:  paramOneName,
					Value: "unique",
				},
				{
					Name:  paramTwoName,
					Value: "baz",
				},
				{
					Name:  paramThreeName,
					Value: "baz",
				},
			}
		})

		ctx, cancel := context.WithTimeout(context.Background(), testutil.WaitLong)
		defer cancel()

		//nolint:tparallel,paralleltest
		t.Run("has_param", func(t *testing.T) {
			// Checks the existence of a param value
			// all match
			all, err := client.Workspaces(ctx, codersdk.WorkspaceFilter{
				FilterQuery: fmt.Sprintf("param:%s", paramOneName),
			})
			require.NoError(t, err)
			expectIDs(t, []codersdk.Workspace{foo, bar, baz}, all.Workspaces)

			// Some match
			optional, err := client.Workspaces(ctx, codersdk.WorkspaceFilter{
				FilterQuery: fmt.Sprintf("param:%s", paramOptional),
			})
			require.NoError(t, err)
			expectIDs(t, []codersdk.Workspace{foo, bar}, optional.Workspaces)

			// None match
			none, err := client.Workspaces(ctx, codersdk.WorkspaceFilter{
				FilterQuery: "param:not-a-param",
			})
			require.NoError(t, err)
			require.Len(t, none.Workspaces, 0)
		})

		//nolint:tparallel,paralleltest
		t.Run("exact_param", func(t *testing.T) {
			// All match
			all, err := client.Workspaces(ctx, codersdk.WorkspaceFilter{
				FilterQuery: fmt.Sprintf("param:%s=%s", paramThreeName, "baz"),
			})
			require.NoError(t, err)
			expectIDs(t, []codersdk.Workspace{foo, bar, baz}, all.Workspaces)

			// Two match
			two, err := client.Workspaces(ctx, codersdk.WorkspaceFilter{
				FilterQuery: fmt.Sprintf("param:%s=%s", paramTwoName, "bar"),
			})
			require.NoError(t, err)
			expectIDs(t, []codersdk.Workspace{foo, bar}, two.Workspaces)

			// Only 1 matches
			one, err := client.Workspaces(ctx, codersdk.WorkspaceFilter{
				FilterQuery: fmt.Sprintf("param:%s=%s", paramOneName, "foo"),
			})
			require.NoError(t, err)
			expectIDs(t, []codersdk.Workspace{foo}, one.Workspaces)
		})

		//nolint:tparallel,paralleltest
		t.Run("exact_param_and_has", func(t *testing.T) {
			all, err := client.Workspaces(ctx, codersdk.WorkspaceFilter{
				FilterQuery: fmt.Sprintf("param:not=athing param:%s=%s param:%s=%s", paramOptional, "optional", paramOneName, "unique"),
			})
			require.NoError(t, err)
			expectIDs(t, []codersdk.Workspace{foo, bar, baz}, all.Workspaces)
		})
	})
}

func TestOffsetLimit(t *testing.T) {
	t.Parallel()
	ctx, cancel := context.WithTimeout(context.Background(), testutil.WaitLong)
	defer cancel()
	client := coderdtest.New(t, &coderdtest.Options{IncludeProvisionerDaemon: true})
	user := coderdtest.CreateFirstUser(t, client)
	version := coderdtest.CreateTemplateVersion(t, client, user.OrganizationID, nil)
	coderdtest.AwaitTemplateVersionJobCompleted(t, client, version.ID)
	template := coderdtest.CreateTemplate(t, client, user.OrganizationID, version.ID)
	_ = coderdtest.CreateWorkspace(t, client, template.ID)
	_ = coderdtest.CreateWorkspace(t, client, template.ID)
	_ = coderdtest.CreateWorkspace(t, client, template.ID)

	// Case 1: empty finds all workspaces
	ws, err := client.Workspaces(ctx, codersdk.WorkspaceFilter{})
	require.NoError(t, err)
	require.Len(t, ws.Workspaces, 3)

	// Case 2: offset 1 finds 2 workspaces
	ws, err = client.Workspaces(ctx, codersdk.WorkspaceFilter{
		Offset: 1,
	})
	require.NoError(t, err)
	require.Len(t, ws.Workspaces, 2)

	// Case 3: offset 1 limit 1 finds 1 workspace
	ws, err = client.Workspaces(ctx, codersdk.WorkspaceFilter{
		Offset: 1,
		Limit:  1,
	})
	require.NoError(t, err)
	require.Len(t, ws.Workspaces, 1)

	// Case 4: offset 3 finds no workspaces
	ws, err = client.Workspaces(ctx, codersdk.WorkspaceFilter{
		Offset: 3,
	})
	require.NoError(t, err)
	require.Len(t, ws.Workspaces, 0)
	require.Equal(t, ws.Count, 3) // can't find workspaces, but count is non-zero

	// Case 5: offset out of range
	ws, err = client.Workspaces(ctx, codersdk.WorkspaceFilter{
		Offset: math.MaxInt32 + 1, // Potential risk: pq: OFFSET must not be negative
	})
	require.Error(t, err)
}

func TestWorkspaceUpdateAutostart(t *testing.T) {
	t.Parallel()
	dublinLoc := mustLocation(t, "Europe/Dublin")

	testCases := []struct {
		name             string
		schedule         *string
		expectedError    string
		at               time.Time
		expectedNext     time.Time
		expectedInterval time.Duration
	}{
		{
			name:          "disable autostart",
			schedule:      ptr.Ref(""),
			expectedError: "",
		},
		{
			name:             "friday to monday",
			schedule:         ptr.Ref("CRON_TZ=Europe/Dublin 30 9 * * 1-5"),
			expectedError:    "",
			at:               time.Date(2022, 5, 6, 9, 31, 0, 0, dublinLoc),
			expectedNext:     time.Date(2022, 5, 9, 9, 30, 0, 0, dublinLoc),
			expectedInterval: 71*time.Hour + 59*time.Minute,
		},
		{
			name:             "monday to tuesday",
			schedule:         ptr.Ref("CRON_TZ=Europe/Dublin 30 9 * * 1-5"),
			expectedError:    "",
			at:               time.Date(2022, 5, 9, 9, 31, 0, 0, dublinLoc),
			expectedNext:     time.Date(2022, 5, 10, 9, 30, 0, 0, dublinLoc),
			expectedInterval: 23*time.Hour + 59*time.Minute,
		},
		{
			// DST in Ireland began on Mar 27 in 2022 at 0100. Forward 1 hour.
			name:             "DST start",
			schedule:         ptr.Ref("CRON_TZ=Europe/Dublin 30 9 * * *"),
			expectedError:    "",
			at:               time.Date(2022, 3, 26, 9, 31, 0, 0, dublinLoc),
			expectedNext:     time.Date(2022, 3, 27, 9, 30, 0, 0, dublinLoc),
			expectedInterval: 22*time.Hour + 59*time.Minute,
		},
		{
			// DST in Ireland ends on Oct 30 in 2022 at 0200. Back 1 hour.
			name:             "DST end",
			schedule:         ptr.Ref("CRON_TZ=Europe/Dublin 30 9 * * *"),
			expectedError:    "",
			at:               time.Date(2022, 10, 29, 9, 31, 0, 0, dublinLoc),
			expectedNext:     time.Date(2022, 10, 30, 9, 30, 0, 0, dublinLoc),
			expectedInterval: 24*time.Hour + 59*time.Minute,
		},
		{
			name:          "invalid location",
			schedule:      ptr.Ref("CRON_TZ=Imaginary/Place 30 9 * * 1-5"),
			expectedError: "parse schedule: provided bad location Imaginary/Place: unknown time zone Imaginary/Place",
		},
		{
			name:          "invalid schedule",
			schedule:      ptr.Ref("asdf asdf asdf "),
			expectedError: `validate weekly schedule: expected schedule to consist of 5 fields with an optional CRON_TZ=<timezone> prefix`,
		},
		{
			name:          "only 3 values",
			schedule:      ptr.Ref("CRON_TZ=Europe/Dublin 30 9 *"),
			expectedError: `validate weekly schedule: expected schedule to consist of 5 fields with an optional CRON_TZ=<timezone> prefix`,
		},
	}

	for _, testCase := range testCases {
		t.Run(testCase.name, func(t *testing.T) {
			t.Parallel()
			var (
				auditor   = audit.NewMock()
				client    = coderdtest.New(t, &coderdtest.Options{IncludeProvisionerDaemon: true, Auditor: auditor})
				user      = coderdtest.CreateFirstUser(t, client)
				version   = coderdtest.CreateTemplateVersion(t, client, user.OrganizationID, nil)
				_         = coderdtest.AwaitTemplateVersionJobCompleted(t, client, version.ID)
				project   = coderdtest.CreateTemplate(t, client, user.OrganizationID, version.ID)
				workspace = coderdtest.CreateWorkspace(t, client, project.ID, func(cwr *codersdk.CreateWorkspaceRequest) {
					cwr.AutostartSchedule = nil
					cwr.TTLMillis = nil
				})
			)

			// await job to ensure audit logs for workspace_build start are created
			_ = coderdtest.AwaitWorkspaceBuildJobCompleted(t, client, workspace.LatestBuild.ID)

			// ensure test invariant: new workspaces have no autostart schedule.
			require.Empty(t, workspace.AutostartSchedule, "expected newly-minted workspace to have no autostart schedule")

			ctx, cancel := context.WithTimeout(context.Background(), testutil.WaitLong)
			defer cancel()

			err := client.UpdateWorkspaceAutostart(ctx, workspace.ID, codersdk.UpdateWorkspaceAutostartRequest{
				Schedule: testCase.schedule,
			})

			if testCase.expectedError != "" {
				require.ErrorContains(t, err, testCase.expectedError, "Invalid autostart schedule")
				return
			}

			require.NoError(t, err, "expected no error setting workspace autostart schedule")

			updated, err := client.Workspace(ctx, workspace.ID)
			require.NoError(t, err, "fetch updated workspace")

			if testCase.schedule == nil || *testCase.schedule == "" {
				require.Nil(t, updated.AutostartSchedule)
				return
			}

			require.EqualValues(t, *testCase.schedule, *updated.AutostartSchedule, "expected autostart schedule to equal requested")

			sched, err := cron.Weekly(*updated.AutostartSchedule)
			require.NoError(t, err, "parse returned schedule")

			next := sched.Next(testCase.at)
			require.Equal(t, testCase.expectedNext, next, "unexpected next scheduled autostart time")
			interval := next.Sub(testCase.at)
			require.Equal(t, testCase.expectedInterval, interval, "unexpected interval")

			require.Eventually(t, func() bool {
				if len(auditor.AuditLogs()) < 7 {
					return false
				}
				return auditor.AuditLogs()[6].Action == database.AuditActionWrite ||
					auditor.AuditLogs()[5].Action == database.AuditActionWrite
			}, testutil.WaitShort, testutil.IntervalFast)
		})
	}

	t.Run("CustomAutostartDisabledByTemplate", func(t *testing.T) {
		t.Parallel()
		var (
			tss = schedule.MockTemplateScheduleStore{
				GetFn: func(_ context.Context, _ database.Store, _ uuid.UUID) (schedule.TemplateScheduleOptions, error) {
					return schedule.TemplateScheduleOptions{
						UserAutostartEnabled: false,
						UserAutostopEnabled:  false,
						DefaultTTL:           0,
						AutostopRequirement:  schedule.TemplateAutostopRequirement{},
					}, nil
				},
				SetFn: func(_ context.Context, _ database.Store, tpl database.Template, _ schedule.TemplateScheduleOptions) (database.Template, error) {
					return tpl, nil
				},
			}

			client = coderdtest.New(t, &coderdtest.Options{
				IncludeProvisionerDaemon: true,
				TemplateScheduleStore:    tss,
			})
			user      = coderdtest.CreateFirstUser(t, client)
			version   = coderdtest.CreateTemplateVersion(t, client, user.OrganizationID, nil)
			_         = coderdtest.AwaitTemplateVersionJobCompleted(t, client, version.ID)
			project   = coderdtest.CreateTemplate(t, client, user.OrganizationID, version.ID)
			workspace = coderdtest.CreateWorkspace(t, client, project.ID, func(cwr *codersdk.CreateWorkspaceRequest) {
				cwr.AutostartSchedule = nil
				cwr.TTLMillis = nil
			})
		)

		// await job to ensure audit logs for workspace_build start are created
		_ = coderdtest.AwaitWorkspaceBuildJobCompleted(t, client, workspace.LatestBuild.ID)

		// ensure test invariant: new workspaces have no autostart schedule.
		require.Empty(t, workspace.AutostartSchedule, "expected newly-minted workspace to have no autostart schedule")

		ctx, cancel := context.WithTimeout(context.Background(), testutil.WaitLong)
		defer cancel()

		err := client.UpdateWorkspaceAutostart(ctx, workspace.ID, codersdk.UpdateWorkspaceAutostartRequest{
			Schedule: ptr.Ref("CRON_TZ=Europe/Dublin 30 9 * * 1-5"),
		})
		require.ErrorContains(t, err, "Autostart is not allowed for workspaces using this template")
	})

	t.Run("NotFound", func(t *testing.T) {
		t.Parallel()
		var (
			client = coderdtest.New(t, nil)
			_      = coderdtest.CreateFirstUser(t, client)
			wsid   = uuid.New()
			req    = codersdk.UpdateWorkspaceAutostartRequest{
				Schedule: ptr.Ref("9 30 1-5"),
			}
		)

		ctx, cancel := context.WithTimeout(context.Background(), testutil.WaitLong)
		defer cancel()

		err := client.UpdateWorkspaceAutostart(ctx, wsid, req)
		require.IsType(t, err, &codersdk.Error{}, "expected codersdk.Error")
		coderSDKErr, _ := err.(*codersdk.Error) //nolint:errorlint
		require.Equal(t, coderSDKErr.StatusCode(), 404, "expected status code 404")
		require.Contains(t, coderSDKErr.Message, "Resource not found", "unexpected response code")
	})
}

func TestWorkspaceUpdateTTL(t *testing.T) {
	t.Parallel()

	testCases := []struct {
		name           string
		ttlMillis      *int64
		expectedError  string
		modifyTemplate func(*codersdk.CreateTemplateRequest)
	}{
		{
			name:          "disable ttl",
			ttlMillis:     nil,
			expectedError: "",
			modifyTemplate: func(ctr *codersdk.CreateTemplateRequest) {
				ctr.DefaultTTLMillis = ptr.Ref((8 * time.Hour).Milliseconds())
			},
		},
		{
			name:          "update ttl",
			ttlMillis:     ptr.Ref(12 * time.Hour.Milliseconds()),
			expectedError: "",
			modifyTemplate: func(ctr *codersdk.CreateTemplateRequest) {
				ctr.DefaultTTLMillis = ptr.Ref((8 * time.Hour).Milliseconds())
			},
		},
		{
			name:          "below minimum ttl",
			ttlMillis:     ptr.Ref((30 * time.Second).Milliseconds()),
			expectedError: "time until shutdown must be at least one minute",
		},
		{
			name:          "minimum ttl",
			ttlMillis:     ptr.Ref(time.Minute.Milliseconds()),
			expectedError: "",
		},
		{
			name:          "maximum ttl",
			ttlMillis:     ptr.Ref((24 * 30 * time.Hour).Milliseconds()),
			expectedError: "",
		},
		{
			name:          "above maximum ttl",
			ttlMillis:     ptr.Ref((24*30*time.Hour + time.Minute).Milliseconds()),
			expectedError: "time until shutdown must be less than 30 days",
		},
	}

	for _, testCase := range testCases {
		t.Run(testCase.name, func(t *testing.T) {
			t.Parallel()

			mutators := make([]func(*codersdk.CreateTemplateRequest), 0)
			if testCase.modifyTemplate != nil {
				mutators = append(mutators, testCase.modifyTemplate)
			}
			var (
				auditor   = audit.NewMock()
				client    = coderdtest.New(t, &coderdtest.Options{IncludeProvisionerDaemon: true, Auditor: auditor})
				user      = coderdtest.CreateFirstUser(t, client)
				version   = coderdtest.CreateTemplateVersion(t, client, user.OrganizationID, nil)
				_         = coderdtest.AwaitTemplateVersionJobCompleted(t, client, version.ID)
				project   = coderdtest.CreateTemplate(t, client, user.OrganizationID, version.ID, mutators...)
				workspace = coderdtest.CreateWorkspace(t, client, project.ID, func(cwr *codersdk.CreateWorkspaceRequest) {
					cwr.AutostartSchedule = nil
					cwr.TTLMillis = nil
				})
				_ = coderdtest.AwaitWorkspaceBuildJobCompleted(t, client, workspace.LatestBuild.ID)
			)

			ctx, cancel := context.WithTimeout(context.Background(), testutil.WaitLong)
			defer cancel()

			err := client.UpdateWorkspaceTTL(ctx, workspace.ID, codersdk.UpdateWorkspaceTTLRequest{
				TTLMillis: testCase.ttlMillis,
			})

			if testCase.expectedError != "" {
				require.ErrorContains(t, err, testCase.expectedError, "unexpected error when setting workspace autostop schedule")
				return
			}

			require.NoError(t, err, "expected no error setting workspace autostop schedule")

			updated, err := client.Workspace(ctx, workspace.ID)
			require.NoError(t, err, "fetch updated workspace")

			require.Equal(t, testCase.ttlMillis, updated.TTLMillis, "expected autostop ttl to equal requested")

			require.Eventually(t, func() bool {
				if len(auditor.AuditLogs()) != 7 {
					return false
				}
				return auditor.AuditLogs()[6].Action == database.AuditActionWrite ||
					auditor.AuditLogs()[5].Action == database.AuditActionWrite
			}, testutil.WaitMedium, testutil.IntervalFast, "expected audit log to be written")
		})
	}

	t.Run("ModifyAutostopWithRunningWorkspace", func(t *testing.T) {
		t.Parallel()

		testCases := []struct {
			name        string
			fromTTL     *int64
			toTTL       *int64
			afterUpdate func(t *testing.T, before, after codersdk.NullTime)
		}{
			{
				name:    "RemoveAutostopRemovesDeadline",
				fromTTL: ptr.Ref((8 * time.Hour).Milliseconds()),
				toTTL:   nil,
				afterUpdate: func(t *testing.T, before, after codersdk.NullTime) {
					require.NotZero(t, before)
					require.Zero(t, after)
				},
			},
			{
				name:    "AddAutostopDoesNotAddDeadline",
				fromTTL: nil,
				toTTL:   ptr.Ref((8 * time.Hour).Milliseconds()),
				afterUpdate: func(t *testing.T, before, after codersdk.NullTime) {
					require.Zero(t, before)
					require.Zero(t, after)
				},
			},
			{
				name:    "IncreaseAutostopDoesNotModifyDeadline",
				fromTTL: ptr.Ref((4 * time.Hour).Milliseconds()),
				toTTL:   ptr.Ref((8 * time.Hour).Milliseconds()),
				afterUpdate: func(t *testing.T, before, after codersdk.NullTime) {
					require.NotZero(t, before)
					require.NotZero(t, after)
					require.Equal(t, before, after)
				},
			},
			{
				name:    "DecreaseAutostopDoesNotModifyDeadline",
				fromTTL: ptr.Ref((8 * time.Hour).Milliseconds()),
				toTTL:   ptr.Ref((4 * time.Hour).Milliseconds()),
				afterUpdate: func(t *testing.T, before, after codersdk.NullTime) {
					require.NotZero(t, before)
					require.NotZero(t, after)
					require.Equal(t, before, after)
				},
			},
		}

		for _, testCase := range testCases {
			t.Run(testCase.name, func(t *testing.T) {
				t.Parallel()

				var (
					client    = coderdtest.New(t, &coderdtest.Options{IncludeProvisionerDaemon: true})
					user      = coderdtest.CreateFirstUser(t, client)
					version   = coderdtest.CreateTemplateVersion(t, client, user.OrganizationID, nil)
					_         = coderdtest.AwaitTemplateVersionJobCompleted(t, client, version.ID)
					template  = coderdtest.CreateTemplate(t, client, user.OrganizationID, version.ID)
					workspace = coderdtest.CreateWorkspace(t, client, template.ID, func(cwr *codersdk.CreateWorkspaceRequest) {
						cwr.TTLMillis = testCase.fromTTL
					})
					build = coderdtest.AwaitWorkspaceBuildJobCompleted(t, client, workspace.LatestBuild.ID)
				)

				ctx, cancel := context.WithTimeout(context.Background(), testutil.WaitLong)
				defer cancel()

				err := client.UpdateWorkspaceTTL(ctx, workspace.ID, codersdk.UpdateWorkspaceTTLRequest{
					TTLMillis: testCase.toTTL,
				})
				require.NoError(t, err)

				deadlineBefore := build.Deadline

				build, err = client.WorkspaceBuild(ctx, build.ID)
				require.NoError(t, err)

				deadlineAfter := build.Deadline

				testCase.afterUpdate(t, deadlineBefore, deadlineAfter)
			})
		}
	})

	t.Run("CustomAutostopDisabledByTemplate", func(t *testing.T) {
		t.Parallel()
		var (
			tss = schedule.MockTemplateScheduleStore{
				GetFn: func(_ context.Context, _ database.Store, _ uuid.UUID) (schedule.TemplateScheduleOptions, error) {
					return schedule.TemplateScheduleOptions{
						UserAutostartEnabled: false,
						UserAutostopEnabled:  false,
						DefaultTTL:           0,
						AutostopRequirement:  schedule.TemplateAutostopRequirement{},
					}, nil
				},
				SetFn: func(_ context.Context, _ database.Store, tpl database.Template, _ schedule.TemplateScheduleOptions) (database.Template, error) {
					return tpl, nil
				},
			}

			client = coderdtest.New(t, &coderdtest.Options{
				IncludeProvisionerDaemon: true,
				TemplateScheduleStore:    tss,
			})
			user      = coderdtest.CreateFirstUser(t, client)
			version   = coderdtest.CreateTemplateVersion(t, client, user.OrganizationID, nil)
			_         = coderdtest.AwaitTemplateVersionJobCompleted(t, client, version.ID)
			project   = coderdtest.CreateTemplate(t, client, user.OrganizationID, version.ID)
			workspace = coderdtest.CreateWorkspace(t, client, project.ID, func(cwr *codersdk.CreateWorkspaceRequest) {
				cwr.AutostartSchedule = nil
				cwr.TTLMillis = nil
			})
		)

		// await job to ensure audit logs for workspace_build start are created
		_ = coderdtest.AwaitWorkspaceBuildJobCompleted(t, client, workspace.LatestBuild.ID)

		// ensure test invariant: new workspaces have no autostart schedule.
		require.Empty(t, workspace.AutostartSchedule, "expected newly-minted workspace to have no autostart schedule")

		ctx, cancel := context.WithTimeout(context.Background(), testutil.WaitLong)
		defer cancel()

		err := client.UpdateWorkspaceTTL(ctx, workspace.ID, codersdk.UpdateWorkspaceTTLRequest{
			TTLMillis: ptr.Ref(time.Hour.Milliseconds()),
		})
		require.ErrorContains(t, err, "Custom autostop TTL is not allowed for workspaces using this template")
	})

	t.Run("NotFound", func(t *testing.T) {
		t.Parallel()
		var (
			client = coderdtest.New(t, nil)
			_      = coderdtest.CreateFirstUser(t, client)
			wsid   = uuid.New()
			req    = codersdk.UpdateWorkspaceTTLRequest{
				TTLMillis: ptr.Ref(time.Hour.Milliseconds()),
			}
		)

		ctx, cancel := context.WithTimeout(context.Background(), testutil.WaitLong)
		defer cancel()

		err := client.UpdateWorkspaceTTL(ctx, wsid, req)
		require.IsType(t, err, &codersdk.Error{}, "expected codersdk.Error")
		coderSDKErr, _ := err.(*codersdk.Error) //nolint:errorlint
		require.Equal(t, coderSDKErr.StatusCode(), 404, "expected status code 404")
		require.Contains(t, coderSDKErr.Message, "Resource not found", "unexpected response code")
	})
}

func TestWorkspaceExtend(t *testing.T) {
	t.Parallel()
	var (
		ttl         = 8 * time.Hour
		newDeadline = time.Now().Add(ttl + time.Hour).UTC()
		client      = coderdtest.New(t, &coderdtest.Options{IncludeProvisionerDaemon: true})
		user        = coderdtest.CreateFirstUser(t, client)
		version     = coderdtest.CreateTemplateVersion(t, client, user.OrganizationID, nil)
		_           = coderdtest.AwaitTemplateVersionJobCompleted(t, client, version.ID)
		template    = coderdtest.CreateTemplate(t, client, user.OrganizationID, version.ID)
		workspace   = coderdtest.CreateWorkspace(t, client, template.ID, func(cwr *codersdk.CreateWorkspaceRequest) {
			cwr.TTLMillis = ptr.Ref(ttl.Milliseconds())
		})
		_ = coderdtest.AwaitWorkspaceBuildJobCompleted(t, client, workspace.LatestBuild.ID)
	)

	ctx, cancel := context.WithTimeout(context.Background(), testutil.WaitLong)
	defer cancel()

	workspace, err := client.Workspace(ctx, workspace.ID)
	require.NoError(t, err, "fetch provisioned workspace")
	oldDeadline := workspace.LatestBuild.Deadline.Time

	// Updating the deadline should succeed
	req := codersdk.PutExtendWorkspaceRequest{
		Deadline: newDeadline,
	}
	err = client.PutExtendWorkspace(ctx, workspace.ID, req)
	require.NoError(t, err, "failed to extend workspace")

	// Ensure deadline set correctly
	updated, err := client.Workspace(ctx, workspace.ID)
	require.NoError(t, err, "failed to fetch updated workspace")
	require.WithinDuration(t, newDeadline, updated.LatestBuild.Deadline.Time, time.Minute)

	// Zero time should fail
	err = client.PutExtendWorkspace(ctx, workspace.ID, codersdk.PutExtendWorkspaceRequest{
		Deadline: time.Time{},
	})
	require.ErrorContains(t, err, "deadline: Validation failed for tag \"required\" with value: \"0001-01-01 00:00:00 +0000 UTC\"", "setting an empty deadline on a workspace should fail")

	// Updating with a deadline less than 30 minutes in the future should fail
	deadlineTooSoon := time.Now().Add(15 * time.Minute) // XXX: time.Now
	err = client.PutExtendWorkspace(ctx, workspace.ID, codersdk.PutExtendWorkspaceRequest{
		Deadline: deadlineTooSoon,
	})
	require.ErrorContains(t, err, "unexpected status code 400: Cannot extend workspace: new deadline must be at least 30 minutes in the future", "setting a deadline less than 30 minutes in the future should fail")

	// Updating with a deadline 30 minutes in the future should succeed
	deadlineJustSoonEnough := time.Now().Add(30 * time.Minute)
	err = client.PutExtendWorkspace(ctx, workspace.ID, codersdk.PutExtendWorkspaceRequest{
		Deadline: deadlineJustSoonEnough,
	})
	require.NoError(t, err, "setting a deadline at least 30 minutes in the future should succeed")

	// Updating with a deadline an hour before the previous deadline should succeed
	err = client.PutExtendWorkspace(ctx, workspace.ID, codersdk.PutExtendWorkspaceRequest{
		Deadline: oldDeadline.Add(-time.Hour),
	})
	require.NoError(t, err, "setting an earlier deadline should not fail")

	// Ensure deadline still set correctly
	updated, err = client.Workspace(ctx, workspace.ID)
	require.NoError(t, err, "failed to fetch updated workspace")
	require.WithinDuration(t, oldDeadline.Add(-time.Hour), updated.LatestBuild.Deadline.Time, time.Minute)
}

func TestWorkspaceUpdateAutomaticUpdates_OK(t *testing.T) {
	t.Parallel()

	var (
		auditor      = audit.NewMock()
		adminClient  = coderdtest.New(t, &coderdtest.Options{IncludeProvisionerDaemon: true, Auditor: auditor})
		admin        = coderdtest.CreateFirstUser(t, adminClient)
		client, user = coderdtest.CreateAnotherUser(t, adminClient, admin.OrganizationID)
		version      = coderdtest.CreateTemplateVersion(t, adminClient, admin.OrganizationID, nil)
		_            = coderdtest.AwaitTemplateVersionJobCompleted(t, adminClient, version.ID)
		project      = coderdtest.CreateTemplate(t, adminClient, admin.OrganizationID, version.ID)
		workspace    = coderdtest.CreateWorkspace(t, client, project.ID, func(cwr *codersdk.CreateWorkspaceRequest) {
			cwr.AutostartSchedule = nil
			cwr.TTLMillis = nil
			cwr.AutomaticUpdates = codersdk.AutomaticUpdatesNever
		})
	)

	// await job to ensure audit logs for workspace_build start are created
	_ = coderdtest.AwaitWorkspaceBuildJobCompleted(t, client, workspace.LatestBuild.ID)

	// ensure test invariant: new workspaces have automatic updates set to never
	require.Equal(t, codersdk.AutomaticUpdatesNever, workspace.AutomaticUpdates, "expected newly-minted workspace to automatic updates set to never")

	ctx, cancel := context.WithTimeout(context.Background(), testutil.WaitLong)
	defer cancel()

	err := client.UpdateWorkspaceAutomaticUpdates(ctx, workspace.ID, codersdk.UpdateWorkspaceAutomaticUpdatesRequest{
		AutomaticUpdates: codersdk.AutomaticUpdatesAlways,
	})
	require.NoError(t, err)

	updated, err := client.Workspace(ctx, workspace.ID)
	require.NoError(t, err)
	require.Equal(t, codersdk.AutomaticUpdatesAlways, updated.AutomaticUpdates)

	require.Eventually(t, func() bool {
		var found bool
		for _, l := range auditor.AuditLogs() {
			if l.Action == database.AuditActionWrite &&
				l.UserID == user.ID &&
				l.ResourceID == workspace.ID {
				found = true
				break
			}
		}
		return found
	}, testutil.WaitShort, testutil.IntervalFast, "did not find expected audit log")
}

func TestUpdateWorkspaceAutomaticUpdates_NotFound(t *testing.T) {
	t.Parallel()
	var (
		client = coderdtest.New(t, nil)
		_      = coderdtest.CreateFirstUser(t, client)
		wsid   = uuid.New()
		req    = codersdk.UpdateWorkspaceAutomaticUpdatesRequest{
			AutomaticUpdates: codersdk.AutomaticUpdatesNever,
		}
	)

	ctx, cancel := context.WithTimeout(context.Background(), testutil.WaitLong)
	defer cancel()

	err := client.UpdateWorkspaceAutomaticUpdates(ctx, wsid, req)
	require.IsType(t, err, &codersdk.Error{}, "expected codersdk.Error")
	coderSDKErr, _ := err.(*codersdk.Error) //nolint:errorlint
	require.Equal(t, coderSDKErr.StatusCode(), 404, "expected status code 404")
	require.Contains(t, coderSDKErr.Message, "Resource not found", "unexpected response code")
}

func TestWorkspaceWatcher(t *testing.T) {
	t.Parallel()
	client, closeFunc := coderdtest.NewWithProvisionerCloser(t, &coderdtest.Options{
		IncludeProvisionerDaemon: true,
		AllowWorkspaceRenames:    true,
	})
	defer closeFunc.Close()
	user := coderdtest.CreateFirstUser(t, client)
	authToken := uuid.NewString()
	version := coderdtest.CreateTemplateVersion(t, client, user.OrganizationID, &echo.Responses{
		Parse:         echo.ParseComplete,
		ProvisionPlan: echo.PlanComplete,
		ProvisionApply: []*proto.Response{{
			Type: &proto.Response_Apply{
				Apply: &proto.ApplyComplete{
					Resources: []*proto.Resource{{
						Name: "example",
						Type: "aws_instance",
						Agents: []*proto.Agent{{
							Id:   uuid.NewString(),
							Name: "dev",
							Auth: &proto.Agent_Token{
								Token: authToken,
							},
							ConnectionTimeoutSeconds: 1,
						}},
					}},
				},
			},
		}},
	})
	coderdtest.AwaitTemplateVersionJobCompleted(t, client, version.ID)
	template := coderdtest.CreateTemplate(t, client, user.OrganizationID, version.ID)
	workspace := coderdtest.CreateWorkspace(t, client, template.ID)
	coderdtest.AwaitWorkspaceBuildJobCompleted(t, client, workspace.LatestBuild.ID)
	ctx, cancel := context.WithTimeout(context.Background(), testutil.WaitLong)
	defer cancel()

	wc, err := client.WatchWorkspace(ctx, workspace.ID)
	require.NoError(t, err)

	// Wait events are easier to debug with timestamped logs.
	logger := testutil.Logger(t).Named(t.Name())
	wait := func(event string, ready func(w codersdk.Workspace) bool) {
		for {
			select {
			case <-ctx.Done():
				require.FailNow(t, "timed out waiting for event", event)
			case w, ok := <-wc:
				require.True(t, ok, "watch channel closed: %s", event)
				if ready == nil || ready(w) {
					logger.Info(ctx, "done waiting for event",
						slog.F("event", event),
						slog.F("workspace", w))
					return
				}
				logger.Info(ctx, "skipped update for event",
					slog.F("event", event),
					slog.F("workspace", w))
			}
		}
	}

	coderdtest.CreateWorkspaceBuild(t, client, workspace, database.WorkspaceTransitionStart)
	wait("workspace build being created", nil)
	wait("workspace build being acquired", nil)
	wait("workspace build completing", nil)

	// Unfortunately, this will add ~1s to the test due to the granularity
	// of agent timeout seconds. However, if we don't do this we won't know
	// which trigger we received when waiting for connection.
	//
	// Note that the first timeout is from `coderdtest.CreateWorkspace` and
	// the latter is from `coderdtest.CreateWorkspaceBuild`.
	wait("agent timeout after create", nil)
	wait("agent timeout after start", nil)

	agt := agenttest.New(t, client.URL, authToken)
	_ = coderdtest.AwaitWorkspaceAgents(t, client, workspace.ID)

	wait("agent connected/ready", func(w codersdk.Workspace) bool {
		return w.LatestBuild.Resources[0].Agents[0].Status == codersdk.WorkspaceAgentConnected &&
			w.LatestBuild.Resources[0].Agents[0].LifecycleState == codersdk.WorkspaceAgentLifecycleReady
	})
	agt.Close()
	wait("agent disconnected", func(w codersdk.Workspace) bool {
		return w.LatestBuild.Resources[0].Agents[0].Status == codersdk.WorkspaceAgentDisconnected
	})

	err = client.UpdateWorkspace(ctx, workspace.ID, codersdk.UpdateWorkspaceRequest{
		Name: "another",
	})
	require.NoError(t, err)
	wait("update workspace name", nil)

	// Add a new version that will fail.
	badVersion := coderdtest.CreateTemplateVersion(t, client, user.OrganizationID, &echo.Responses{
		Parse:         echo.ParseComplete,
		ProvisionPlan: echo.PlanComplete,
		ProvisionApply: []*proto.Response{{
			Type: &proto.Response_Apply{
				Apply: &proto.ApplyComplete{
					Error: "test error",
				},
			},
		}},
	}, func(req *codersdk.CreateTemplateVersionRequest) {
		req.TemplateID = template.ID
	})
	coderdtest.AwaitTemplateVersionJobCompleted(t, client, badVersion.ID)
	err = client.UpdateActiveTemplateVersion(ctx, template.ID, codersdk.UpdateActiveTemplateVersion{
		ID: badVersion.ID,
	})
	require.NoError(t, err)
	wait("update active template version", nil)

	// Build with the new template; should end up with a failure state.
	_ = coderdtest.CreateWorkspaceBuild(t, client, workspace, database.WorkspaceTransitionStart, func(req *codersdk.CreateWorkspaceBuildRequest) {
		req.TemplateVersionID = badVersion.ID
	})
	// We want to verify pending state here, but it's possible that we reach
	// failed state fast enough that we never see pending.
	sawFailed := false
	wait("workspace build pending or failed", func(w codersdk.Workspace) bool {
		switch w.LatestBuild.Status {
		case codersdk.WorkspaceStatusPending:
			return true
		case codersdk.WorkspaceStatusFailed:
			sawFailed = true
			return true
		default:
			return false
		}
	})
	if !sawFailed {
		wait("workspace build failed", func(w codersdk.Workspace) bool {
			return w.LatestBuild.Status == codersdk.WorkspaceStatusFailed
		})
	}

	closeFunc.Close()
	build := coderdtest.CreateWorkspaceBuild(t, client, workspace, database.WorkspaceTransitionStart)
	wait("first is for the workspace build itself", nil)
	err = client.CancelWorkspaceBuild(ctx, build.ID)
	require.NoError(t, err)
	wait("second is for the build cancel", nil)
}

func mustLocation(t *testing.T, location string) *time.Location {
	t.Helper()
	loc, err := time.LoadLocation(location)
	if err != nil {
		t.Errorf("failed to load location %s: %s", location, err.Error())
	}

	return loc
}

func TestWorkspaceResource(t *testing.T) {
	t.Parallel()
	t.Run("Get", func(t *testing.T) {
		t.Parallel()
		client := coderdtest.New(t, &coderdtest.Options{IncludeProvisionerDaemon: true})
		user := coderdtest.CreateFirstUser(t, client)
		version := coderdtest.CreateTemplateVersion(t, client, user.OrganizationID, &echo.Responses{
			Parse: echo.ParseComplete,
			ProvisionApply: []*proto.Response{{
				Type: &proto.Response_Apply{
					Apply: &proto.ApplyComplete{
						Resources: []*proto.Resource{{
							Name: "beta",
							Type: "example",
							Icon: "/icon/server.svg",
							Agents: []*proto.Agent{{
								Id:   "something",
								Name: "b",
								Auth: &proto.Agent_Token{},
							}, {
								Id:   "another",
								Name: "a",
								Auth: &proto.Agent_Token{},
							}},
						}, {
							Name: "alpha",
							Type: "example",
						}},
					},
				},
			}},
		})
		coderdtest.AwaitTemplateVersionJobCompleted(t, client, version.ID)
		template := coderdtest.CreateTemplate(t, client, user.OrganizationID, version.ID)
		workspace := coderdtest.CreateWorkspace(t, client, template.ID)
		coderdtest.AwaitWorkspaceBuildJobCompleted(t, client, workspace.LatestBuild.ID)

		ctx, cancel := context.WithTimeout(context.Background(), testutil.WaitLong)
		defer cancel()

		workspace, err := client.Workspace(ctx, workspace.ID)
		require.NoError(t, err)
		require.Len(t, workspace.LatestBuild.Resources[0].Agents, 2)
		// Ensure Icon is present
		require.Equal(t, "/icon/server.svg", workspace.LatestBuild.Resources[0].Icon)
	})

	t.Run("Apps", func(t *testing.T) {
		t.Parallel()
		client := coderdtest.New(t, &coderdtest.Options{
			IncludeProvisionerDaemon: true,
		})
		user := coderdtest.CreateFirstUser(t, client)
		apps := []*proto.App{
			{
				Slug:        "code-server",
				DisplayName: "code-server",
				Command:     "some-command",
				Url:         "http://localhost:3000",
				Icon:        "/code.svg",
			},
			{
				Slug:        "code-server-2",
				DisplayName: "code-server-2",
				Command:     "some-command",
				Url:         "http://localhost:3000",
				Icon:        "/code.svg",
				Healthcheck: &proto.Healthcheck{
					Url:       "http://localhost:3000",
					Interval:  5,
					Threshold: 6,
				},
			},
		}
		version := coderdtest.CreateTemplateVersion(t, client, user.OrganizationID, &echo.Responses{
			Parse: echo.ParseComplete,
			ProvisionApply: []*proto.Response{{
				Type: &proto.Response_Apply{
					Apply: &proto.ApplyComplete{
						Resources: []*proto.Resource{{
							Name: "some",
							Type: "example",
							Agents: []*proto.Agent{{
								Id:   "something",
								Name: "dev",
								Auth: &proto.Agent_Token{},
								Apps: apps,
							}},
						}},
					},
				},
			}},
		})
		coderdtest.AwaitTemplateVersionJobCompleted(t, client, version.ID)
		template := coderdtest.CreateTemplate(t, client, user.OrganizationID, version.ID)
		workspace := coderdtest.CreateWorkspace(t, client, template.ID)
		coderdtest.AwaitWorkspaceBuildJobCompleted(t, client, workspace.LatestBuild.ID)

		ctx, cancel := context.WithTimeout(context.Background(), testutil.WaitLong)
		defer cancel()

		workspace, err := client.Workspace(ctx, workspace.ID)
		require.NoError(t, err)
		require.Len(t, workspace.LatestBuild.Resources[0].Agents, 1)
		agent := workspace.LatestBuild.Resources[0].Agents[0]
		require.Len(t, agent.Apps, 2)
		got := agent.Apps[0]
		app := apps[0]
		require.EqualValues(t, app.Command, got.Command)
		require.EqualValues(t, app.Icon, got.Icon)
		require.EqualValues(t, app.DisplayName, got.DisplayName)
		require.EqualValues(t, codersdk.WorkspaceAppHealthDisabled, got.Health)
		require.EqualValues(t, "", got.Healthcheck.URL)
		require.EqualValues(t, 0, got.Healthcheck.Interval)
		require.EqualValues(t, 0, got.Healthcheck.Threshold)
		got = agent.Apps[1]
		app = apps[1]
		require.EqualValues(t, app.Command, got.Command)
		require.EqualValues(t, app.Icon, got.Icon)
		require.EqualValues(t, app.DisplayName, got.DisplayName)
		require.EqualValues(t, codersdk.WorkspaceAppHealthInitializing, got.Health)
		require.EqualValues(t, app.Healthcheck.Url, got.Healthcheck.URL)
		require.EqualValues(t, app.Healthcheck.Interval, got.Healthcheck.Interval)
		require.EqualValues(t, app.Healthcheck.Threshold, got.Healthcheck.Threshold)
	})

	t.Run("Apps_DisplayOrder", func(t *testing.T) {
		t.Parallel()
		client := coderdtest.New(t, &coderdtest.Options{
			IncludeProvisionerDaemon: true,
		})
		user := coderdtest.CreateFirstUser(t, client)
		apps := []*proto.App{
			{
				Slug:        "aaa",
				DisplayName: "aaa",
			},
			{
				Slug:  "aaa-code-server",
				Order: 4,
			},
			{
				Slug:  "bbb-code-server",
				Order: 3,
			},
			{
				Slug: "bbb",
			},
		}
		version := coderdtest.CreateTemplateVersion(t, client, user.OrganizationID, &echo.Responses{
			Parse: echo.ParseComplete,
			ProvisionApply: []*proto.Response{{
				Type: &proto.Response_Apply{
					Apply: &proto.ApplyComplete{
						Resources: []*proto.Resource{{
							Name: "some",
							Type: "example",
							Agents: []*proto.Agent{{
								Id:   "something",
								Name: "dev",
								Auth: &proto.Agent_Token{},
								Apps: apps,
							}},
						}},
					},
				},
			}},
		})
		coderdtest.AwaitTemplateVersionJobCompleted(t, client, version.ID)
		template := coderdtest.CreateTemplate(t, client, user.OrganizationID, version.ID)
		workspace := coderdtest.CreateWorkspace(t, client, template.ID)
		coderdtest.AwaitWorkspaceBuildJobCompleted(t, client, workspace.LatestBuild.ID)

		ctx, cancel := context.WithTimeout(context.Background(), testutil.WaitLong)
		defer cancel()

		workspace, err := client.Workspace(ctx, workspace.ID)
		require.NoError(t, err)
		require.Len(t, workspace.LatestBuild.Resources[0].Agents, 1)
		agent := workspace.LatestBuild.Resources[0].Agents[0]
		require.Len(t, agent.Apps, 4)
		require.Equal(t, "bbb", agent.Apps[0].Slug)             // empty-display-name < "aaa"
		require.Equal(t, "aaa", agent.Apps[1].Slug)             // no order < any order
		require.Equal(t, "bbb-code-server", agent.Apps[2].Slug) // order = 3 < order = 4
		require.Equal(t, "aaa-code-server", agent.Apps[3].Slug)
	})

	t.Run("Metadata", func(t *testing.T) {
		t.Parallel()
		client := coderdtest.New(t, &coderdtest.Options{
			IncludeProvisionerDaemon: true,
		})
		user := coderdtest.CreateFirstUser(t, client)
		version := coderdtest.CreateTemplateVersion(t, client, user.OrganizationID, &echo.Responses{
			Parse: echo.ParseComplete,
			ProvisionApply: []*proto.Response{{
				Type: &proto.Response_Apply{
					Apply: &proto.ApplyComplete{
						Resources: []*proto.Resource{{
							Name: "some",
							Type: "example",
							Agents: []*proto.Agent{{
								Id:   "something",
								Name: "dev",
								Auth: &proto.Agent_Token{},
							}},
							Metadata: []*proto.Resource_Metadata{{
								Key:   "foo",
								Value: "bar",
							}, {
								Key:    "null",
								IsNull: true,
							}, {
								Key: "empty",
							}, {
								Key:       "secret",
								Value:     "squirrel",
								Sensitive: true,
							}},
						}},
					},
				},
			}},
		})
		coderdtest.AwaitTemplateVersionJobCompleted(t, client, version.ID)
		template := coderdtest.CreateTemplate(t, client, user.OrganizationID, version.ID)
		workspace := coderdtest.CreateWorkspace(t, client, template.ID)
		coderdtest.AwaitWorkspaceBuildJobCompleted(t, client, workspace.LatestBuild.ID)

		ctx, cancel := context.WithTimeout(context.Background(), testutil.WaitLong)
		defer cancel()

		workspace, err := client.Workspace(ctx, workspace.ID)
		require.NoError(t, err)
		metadata := workspace.LatestBuild.Resources[0].Metadata
		require.Equal(t, []codersdk.WorkspaceResourceMetadata{{
			Key:   "foo",
			Value: "bar",
		}, {
			Key: "empty",
		}, {
			Key:       "secret",
			Value:     "squirrel",
			Sensitive: true,
		}}, metadata)
	})
}

func TestWorkspaceWithRichParameters(t *testing.T) {
	t.Parallel()

	const (
		firstParameterName        = "first_parameter"
		firstParameterType        = "string"
		firstParameterDescription = "This is _first_ *parameter*"
		firstParameterValue       = "1"

		secondParameterName                = "second_parameter"
		secondParameterDisplayName         = "Second Parameter"
		secondParameterType                = "number"
		secondParameterDescription         = "_This_ is second *parameter*"
		secondParameterValue               = "2"
		secondParameterValidationMonotonic = codersdk.MonotonicOrderIncreasing

		thirdParameterName     = "third_parameter"
		thirdParameterType     = "list(string)"
		thirdParameterFormType = proto.ParameterFormType_MULTISELECT
		thirdParameterDefault  = `["red"]`
		thirdParameterOption   = "red"
	)

	client := coderdtest.New(t, &coderdtest.Options{IncludeProvisionerDaemon: true})
	user := coderdtest.CreateFirstUser(t, client)
	version := coderdtest.CreateTemplateVersion(t, client, user.OrganizationID, &echo.Responses{
		Parse: echo.ParseComplete,
		ProvisionPlan: []*proto.Response{
			{
				Type: &proto.Response_Plan{
					Plan: &proto.PlanComplete{
						Parameters: []*proto.RichParameter{
							{
								Name:        firstParameterName,
								Type:        firstParameterType,
								Description: firstParameterDescription,
								FormType:    proto.ParameterFormType_INPUT,
							},
							{
								Name:                secondParameterName,
								DisplayName:         secondParameterDisplayName,
								Type:                secondParameterType,
								Description:         secondParameterDescription,
								ValidationMin:       ptr.Ref(int32(1)),
								ValidationMax:       ptr.Ref(int32(3)),
								ValidationMonotonic: string(secondParameterValidationMonotonic),
								FormType:            proto.ParameterFormType_INPUT,
							},
							{
								Name:         thirdParameterName,
								Type:         thirdParameterType,
								DefaultValue: thirdParameterDefault,
								Options: []*proto.RichParameterOption{
									{
										Name:  thirdParameterOption,
										Value: thirdParameterOption,
									},
								},
								FormType: thirdParameterFormType,
							},
						},
					},
				},
			},
		},
		ProvisionApply: []*proto.Response{{
			Type: &proto.Response_Apply{
				Apply: &proto.ApplyComplete{},
			},
		}},
	})
	coderdtest.AwaitTemplateVersionJobCompleted(t, client, version.ID)

	ctx, cancel := context.WithTimeout(context.Background(), testutil.WaitLong)
	defer cancel()

	firstParameterDescriptionPlaintext, err := render.PlaintextFromMarkdown(firstParameterDescription)
	require.NoError(t, err)
	secondParameterDescriptionPlaintext, err := render.PlaintextFromMarkdown(secondParameterDescription)
	require.NoError(t, err)

	templateRichParameters, err := client.TemplateVersionRichParameters(ctx, version.ID)
	require.NoError(t, err)
	require.Len(t, templateRichParameters, 3)
	require.Equal(t, firstParameterName, templateRichParameters[0].Name)
	require.Equal(t, firstParameterType, templateRichParameters[0].Type)
	require.Equal(t, firstParameterDescription, templateRichParameters[0].Description)
	require.Equal(t, firstParameterDescriptionPlaintext, templateRichParameters[0].DescriptionPlaintext)
	require.Equal(t, codersdk.ValidationMonotonicOrder(""), templateRichParameters[0].ValidationMonotonic) // no validation for string

	require.Equal(t, secondParameterName, templateRichParameters[1].Name)
	require.Equal(t, secondParameterDisplayName, templateRichParameters[1].DisplayName)
	require.Equal(t, secondParameterType, templateRichParameters[1].Type)
	require.Equal(t, secondParameterDescription, templateRichParameters[1].Description)
	require.Equal(t, secondParameterDescriptionPlaintext, templateRichParameters[1].DescriptionPlaintext)
	require.Equal(t, secondParameterValidationMonotonic, templateRichParameters[1].ValidationMonotonic)

	third := templateRichParameters[2]
	require.Equal(t, thirdParameterName, third.Name)
	require.Equal(t, thirdParameterType, third.Type)
	require.Equal(t, string(database.ParameterFormTypeMultiSelect), third.FormType)
	require.Equal(t, thirdParameterDefault, third.DefaultValue)
	require.Equal(t, thirdParameterOption, third.Options[0].Name)
	require.Equal(t, thirdParameterOption, third.Options[0].Value)

	expectedBuildParameters := []codersdk.WorkspaceBuildParameter{
		{Name: firstParameterName, Value: firstParameterValue},
		{Name: secondParameterName, Value: secondParameterValue},
		{Name: thirdParameterName, Value: thirdParameterDefault},
	}

	template := coderdtest.CreateTemplate(t, client, user.OrganizationID, version.ID)
	workspace := coderdtest.CreateWorkspace(t, client, template.ID, func(cwr *codersdk.CreateWorkspaceRequest) {
		cwr.RichParameterValues = expectedBuildParameters
	})

	workspaceBuild := coderdtest.AwaitWorkspaceBuildJobCompleted(t, client, workspace.LatestBuild.ID)
	require.Equal(t, codersdk.WorkspaceStatusRunning, workspaceBuild.Status)

	workspaceBuildParameters, err := client.WorkspaceBuildParameters(ctx, workspaceBuild.ID)
	require.NoError(t, err)
	require.ElementsMatch(t, expectedBuildParameters, workspaceBuildParameters)
}

func TestWorkspaceWithMultiSelectFailure(t *testing.T) {
	t.Parallel()

	client := coderdtest.New(t, &coderdtest.Options{IncludeProvisionerDaemon: true})
	user := coderdtest.CreateFirstUser(t, client)
	version := coderdtest.CreateTemplateVersion(t, client, user.OrganizationID, &echo.Responses{
		Parse: echo.ParseComplete,
		ProvisionPlan: []*proto.Response{
			{
				Type: &proto.Response_Plan{
					Plan: &proto.PlanComplete{
						Parameters: []*proto.RichParameter{
							{
								Name:         "param",
								Type:         provider.OptionTypeListString,
								DefaultValue: `["red"]`,
								Options: []*proto.RichParameterOption{
									{
										Name:  "red",
										Value: "red",
									},
								},
								FormType: proto.ParameterFormType_MULTISELECT,
							},
						},
					},
				},
			},
		},
		ProvisionApply: []*proto.Response{{
			Type: &proto.Response_Apply{
				Apply: &proto.ApplyComplete{},
			},
		}},
	})
	coderdtest.AwaitTemplateVersionJobCompleted(t, client, version.ID)

	ctx, cancel := context.WithTimeout(context.Background(), testutil.WaitLong)
	defer cancel()

	templateRichParameters, err := client.TemplateVersionRichParameters(ctx, version.ID)
	require.NoError(t, err)
	require.Len(t, templateRichParameters, 1)

	expectedBuildParameters := []codersdk.WorkspaceBuildParameter{
		// purple is not in the response set
		{Name: "param", Value: `["red", "purple"]`},
	}

	template := coderdtest.CreateTemplate(t, client, user.OrganizationID, version.ID)
	req := codersdk.CreateWorkspaceRequest{
		TemplateID:          template.ID,
		Name:                coderdtest.RandomUsername(t),
		AutostartSchedule:   ptr.Ref("CRON_TZ=US/Central 30 9 * * 1-5"),
		TTLMillis:           ptr.Ref((8 * time.Hour).Milliseconds()),
		AutomaticUpdates:    codersdk.AutomaticUpdatesNever,
		RichParameterValues: expectedBuildParameters,
	}

	_, err = client.CreateUserWorkspace(context.Background(), codersdk.Me, req)
	require.Error(t, err)
	var apiError *codersdk.Error
	require.ErrorAs(t, err, &apiError)
	require.Equal(t, http.StatusBadRequest, apiError.StatusCode())
}

func TestWorkspaceWithOptionalRichParameters(t *testing.T) {
	t.Parallel()

	const (
		firstParameterName         = "first_parameter"
		firstParameterType         = "string"
		firstParameterDescription  = "This is _first_ *parameter*"
		firstParameterDefaultValue = "1"

		secondParameterName        = "second_parameter"
		secondParameterType        = "number"
		secondParameterDescription = "_This_ is second *parameter*"
		secondParameterRequired    = true
		secondParameterValue       = "333"
	)

	client := coderdtest.New(t, &coderdtest.Options{IncludeProvisionerDaemon: true})
	user := coderdtest.CreateFirstUser(t, client)
	version := coderdtest.CreateTemplateVersion(t, client, user.OrganizationID, &echo.Responses{
		Parse: echo.ParseComplete,
		ProvisionPlan: []*proto.Response{
			{
				Type: &proto.Response_Plan{
					Plan: &proto.PlanComplete{
						Parameters: []*proto.RichParameter{
							{
								Name:         firstParameterName,
								Type:         firstParameterType,
								Description:  firstParameterDescription,
								DefaultValue: firstParameterDefaultValue,
							},
							{
								Name:        secondParameterName,
								Type:        secondParameterType,
								Description: secondParameterDescription,
								Required:    secondParameterRequired,
							},
						},
					},
				},
			},
		},
		ProvisionApply: []*proto.Response{{
			Type: &proto.Response_Apply{
				Apply: &proto.ApplyComplete{},
			},
		}},
	})
	coderdtest.AwaitTemplateVersionJobCompleted(t, client, version.ID)

	ctx, cancel := context.WithTimeout(context.Background(), testutil.WaitLong)
	defer cancel()

	templateRichParameters, err := client.TemplateVersionRichParameters(ctx, version.ID)
	require.NoError(t, err)
	require.Len(t, templateRichParameters, 2)
	require.Equal(t, firstParameterName, templateRichParameters[0].Name)
	require.Equal(t, firstParameterType, templateRichParameters[0].Type)
	require.Equal(t, firstParameterDescription, templateRichParameters[0].Description)
	require.Equal(t, firstParameterDefaultValue, templateRichParameters[0].DefaultValue)
	require.Equal(t, secondParameterName, templateRichParameters[1].Name)
	require.Equal(t, secondParameterType, templateRichParameters[1].Type)
	require.Equal(t, secondParameterDescription, templateRichParameters[1].Description)
	require.Equal(t, secondParameterRequired, templateRichParameters[1].Required)

	template := coderdtest.CreateTemplate(t, client, user.OrganizationID, version.ID)
	workspace := coderdtest.CreateWorkspace(t, client, template.ID, func(cwr *codersdk.CreateWorkspaceRequest) {
		cwr.RichParameterValues = []codersdk.WorkspaceBuildParameter{
			// First parameter is optional, so coder will pick the default value.
			{Name: secondParameterName, Value: secondParameterValue},
		}
	})

	workspaceBuild := coderdtest.AwaitWorkspaceBuildJobCompleted(t, client, workspace.LatestBuild.ID)
	require.Equal(t, codersdk.WorkspaceStatusRunning, workspaceBuild.Status)

	workspaceBuildParameters, err := client.WorkspaceBuildParameters(ctx, workspaceBuild.ID)
	require.NoError(t, err)

	expectedBuildParameters := []codersdk.WorkspaceBuildParameter{
		// Coderd inserts the default for the missing parameter
		{Name: firstParameterName, Value: firstParameterDefaultValue},
		{Name: secondParameterName, Value: secondParameterValue},
	}
	require.ElementsMatch(t, expectedBuildParameters, workspaceBuildParameters)
}

func TestWorkspaceWithEphemeralRichParameters(t *testing.T) {
	t.Parallel()

	const (
		firstParameterName         = "first_parameter"
		firstParameterType         = "string"
		firstParameterDescription  = "This is first parameter"
		firstParameterMutable      = true
		firstParameterDefaultValue = "1"
		firstParameterValue        = "i_am_first_parameter"

		ephemeralParameterName         = "second_parameter"
		ephemeralParameterType         = "string"
		ephemeralParameterDescription  = "This is second parameter"
		ephemeralParameterDefaultValue = ""
		ephemeralParameterMutable      = true
		ephemeralParameterValue        = "i_am_ephemeral"
	)

	// Create template version with ephemeral parameter
	client := coderdtest.New(t, &coderdtest.Options{IncludeProvisionerDaemon: true})
	user := coderdtest.CreateFirstUser(t, client)
	version := coderdtest.CreateTemplateVersion(t, client, user.OrganizationID, &echo.Responses{
		Parse: echo.ParseComplete,
		ProvisionPlan: []*proto.Response{
			{
				Type: &proto.Response_Plan{
					Plan: &proto.PlanComplete{
						Parameters: []*proto.RichParameter{
							{
								Name:         firstParameterName,
								Type:         firstParameterType,
								Description:  firstParameterDescription,
								DefaultValue: firstParameterDefaultValue,
								Mutable:      firstParameterMutable,
							},
							{
								Name:         ephemeralParameterName,
								Type:         ephemeralParameterType,
								Description:  ephemeralParameterDescription,
								DefaultValue: ephemeralParameterDefaultValue,
								Mutable:      ephemeralParameterMutable,
								Ephemeral:    true,
							},
						},
					},
				},
			},
		},
		ProvisionApply: []*proto.Response{{
			Type: &proto.Response_Apply{
				Apply: &proto.ApplyComplete{},
			},
		}},
	})
	coderdtest.AwaitTemplateVersionJobCompleted(t, client, version.ID)
	template := coderdtest.CreateTemplate(t, client, user.OrganizationID, version.ID)

	// Create workspace with default values
	workspace := coderdtest.CreateWorkspace(t, client, template.ID)
	workspaceBuild := coderdtest.AwaitWorkspaceBuildJobCompleted(t, client, workspace.LatestBuild.ID)
	require.Equal(t, codersdk.WorkspaceStatusRunning, workspaceBuild.Status)

	// Verify workspace build parameters (default values)
	ctx, cancel := context.WithTimeout(context.Background(), testutil.WaitLong)
	defer cancel()

	workspaceBuildParameters, err := client.WorkspaceBuildParameters(ctx, workspaceBuild.ID)
	require.NoError(t, err)

	expectedBuildParameters := []codersdk.WorkspaceBuildParameter{
		{Name: firstParameterName, Value: firstParameterDefaultValue},
		{Name: ephemeralParameterName, Value: ephemeralParameterDefaultValue},
	}
	require.ElementsMatch(t, expectedBuildParameters, workspaceBuildParameters)

	// Trigger workspace build job with ephemeral parameter
	workspaceBuild, err = client.CreateWorkspaceBuild(ctx, workspaceBuild.WorkspaceID, codersdk.CreateWorkspaceBuildRequest{
		Transition: codersdk.WorkspaceTransitionStart,
		RichParameterValues: []codersdk.WorkspaceBuildParameter{
			{
				Name:  ephemeralParameterName,
				Value: ephemeralParameterValue,
			},
		},
	})
	require.NoError(t, err)
	workspaceBuild = coderdtest.AwaitWorkspaceBuildJobCompleted(t, client, workspaceBuild.ID)
	require.Equal(t, codersdk.WorkspaceStatusRunning, workspaceBuild.Status)

	// Verify workspace build parameters (including ephemeral)
	workspaceBuildParameters, err = client.WorkspaceBuildParameters(ctx, workspaceBuild.ID)
	require.NoError(t, err)

	expectedBuildParameters = []codersdk.WorkspaceBuildParameter{
		{Name: firstParameterName, Value: firstParameterDefaultValue},
		{Name: ephemeralParameterName, Value: ephemeralParameterValue},
	}
	require.ElementsMatch(t, expectedBuildParameters, workspaceBuildParameters)

	// Trigger workspace build one more time without the ephemeral parameter
	workspaceBuild, err = client.CreateWorkspaceBuild(ctx, workspaceBuild.WorkspaceID, codersdk.CreateWorkspaceBuildRequest{
		Transition: codersdk.WorkspaceTransitionStart,
		RichParameterValues: []codersdk.WorkspaceBuildParameter{
			{
				Name:  firstParameterName,
				Value: firstParameterValue,
			},
		},
	})
	require.NoError(t, err)
	workspaceBuild = coderdtest.AwaitWorkspaceBuildJobCompleted(t, client, workspaceBuild.ID)
	require.Equal(t, codersdk.WorkspaceStatusRunning, workspaceBuild.Status)

	// Verify workspace build parameters (ephemeral should be back to default)
	workspaceBuildParameters, err = client.WorkspaceBuildParameters(ctx, workspaceBuild.ID)
	require.NoError(t, err)

	expectedBuildParameters = []codersdk.WorkspaceBuildParameter{
		{Name: firstParameterName, Value: firstParameterValue},
		{Name: ephemeralParameterName, Value: ephemeralParameterDefaultValue},
	}
	require.ElementsMatch(t, expectedBuildParameters, workspaceBuildParameters)
}

func TestWorkspaceDormant(t *testing.T) {
	t.Parallel()

	t.Run("OK", func(t *testing.T) {
		t.Parallel()
		var (
			auditRecorder = audit.NewMock()
			client        = coderdtest.New(t, &coderdtest.Options{
				IncludeProvisionerDaemon: true,
				Auditor:                  auditRecorder,
			})
			user                     = coderdtest.CreateFirstUser(t, client)
			version                  = coderdtest.CreateTemplateVersion(t, client, user.OrganizationID, nil)
			_                        = coderdtest.AwaitTemplateVersionJobCompleted(t, client, version.ID)
			timeTilDormantAutoDelete = time.Minute
		)

		template := coderdtest.CreateTemplate(t, client, user.OrganizationID, version.ID, func(ctr *codersdk.CreateTemplateRequest) {
			ctr.TimeTilDormantAutoDeleteMillis = ptr.Ref[int64](timeTilDormantAutoDelete.Milliseconds())
		})
		workspace := coderdtest.CreateWorkspace(t, client, template.ID)
		_ = coderdtest.AwaitWorkspaceBuildJobCompleted(t, client, workspace.LatestBuild.ID)

		ctx, cancel := context.WithTimeout(context.Background(), testutil.WaitLong)
		defer cancel()

		lastUsedAt := workspace.LastUsedAt
		auditRecorder.ResetLogs()
		err := client.UpdateWorkspaceDormancy(ctx, workspace.ID, codersdk.UpdateWorkspaceDormancy{
			Dormant: true,
		})
		require.NoError(t, err)
		require.True(t, auditRecorder.Contains(t, database.AuditLog{
			Action:         database.AuditActionWrite,
			ResourceType:   database.ResourceTypeWorkspace,
			ResourceTarget: workspace.Name,
		}))

		workspace = coderdtest.MustWorkspace(t, client, workspace.ID)
		require.NoError(t, err, "fetch provisioned workspace")
		// The template doesn't have a time_til_dormant_autodelete set so this should be nil.
		require.Nil(t, workspace.DeletingAt)
		require.NotNil(t, workspace.DormantAt)
		require.WithinRange(t, *workspace.DormantAt, time.Now().Add(-time.Second*10), time.Now())
		require.Equal(t, lastUsedAt, workspace.LastUsedAt)

		workspace = coderdtest.MustWorkspace(t, client, workspace.ID)
		lastUsedAt = workspace.LastUsedAt
		err = client.UpdateWorkspaceDormancy(ctx, workspace.ID, codersdk.UpdateWorkspaceDormancy{
			Dormant: false,
		})
		require.NoError(t, err)

		workspace, err = client.Workspace(ctx, workspace.ID)
		require.NoError(t, err, "fetch provisioned workspace")
		require.Nil(t, workspace.DormantAt)
		// The template doesn't have a time_til_dormant_autodelete  set so this should be nil.
		require.Nil(t, workspace.DeletingAt)
		// The last_used_at should get updated when we activate the workspace.
		require.True(t, workspace.LastUsedAt.After(lastUsedAt))
	})

	t.Run("CannotStart", func(t *testing.T) {
		t.Parallel()
		var (
			client    = coderdtest.New(t, &coderdtest.Options{IncludeProvisionerDaemon: true})
			user      = coderdtest.CreateFirstUser(t, client)
			version   = coderdtest.CreateTemplateVersion(t, client, user.OrganizationID, nil)
			_         = coderdtest.AwaitTemplateVersionJobCompleted(t, client, version.ID)
			template  = coderdtest.CreateTemplate(t, client, user.OrganizationID, version.ID)
			workspace = coderdtest.CreateWorkspace(t, client, template.ID)
			_         = coderdtest.AwaitWorkspaceBuildJobCompleted(t, client, workspace.LatestBuild.ID)
		)

		ctx, cancel := context.WithTimeout(context.Background(), testutil.WaitLong)
		defer cancel()

		err := client.UpdateWorkspaceDormancy(ctx, workspace.ID, codersdk.UpdateWorkspaceDormancy{
			Dormant: true,
		})
		require.NoError(t, err)

		// Should be able to stop a workspace while it is dormant.
		coderdtest.MustTransitionWorkspace(t, client, workspace.ID, codersdk.WorkspaceTransitionStart, codersdk.WorkspaceTransitionStop)

		// Should not be able to start a workspace while it is dormant.
		_, err = client.CreateWorkspaceBuild(ctx, workspace.ID, codersdk.CreateWorkspaceBuildRequest{
			TemplateVersionID: template.ActiveVersionID,
			Transition:        codersdk.WorkspaceTransition(database.WorkspaceTransitionStart),
		})
		require.Error(t, err)

		err = client.UpdateWorkspaceDormancy(ctx, workspace.ID, codersdk.UpdateWorkspaceDormancy{
			Dormant: false,
		})
		require.NoError(t, err)
		coderdtest.MustTransitionWorkspace(t, client, workspace.ID, codersdk.WorkspaceTransitionStop, codersdk.WorkspaceTransitionStart)
	})
}

func TestWorkspaceFavoriteUnfavorite(t *testing.T) {
	t.Parallel()
	// Given:
	var (
		auditRecorder = audit.NewMock()
		client, db    = coderdtest.NewWithDatabase(t, &coderdtest.Options{
			Auditor: auditRecorder,
		})
		owner                = coderdtest.CreateFirstUser(t, client)
		memberClient, member = coderdtest.CreateAnotherUser(t, client, owner.OrganizationID)
		// This will be our 'favorite' workspace
		wsb1 = dbfake.WorkspaceBuild(t, db, database.WorkspaceTable{OwnerID: member.ID, OrganizationID: owner.OrganizationID}).Do()
		wsb2 = dbfake.WorkspaceBuild(t, db, database.WorkspaceTable{OwnerID: owner.UserID, OrganizationID: owner.OrganizationID}).Do()
	)

	ctx, cancel := context.WithTimeout(context.Background(), testutil.WaitLong)
	defer cancel()

	// Initially, workspace should not be favored for member.
	ws, err := memberClient.Workspace(ctx, wsb1.Workspace.ID)
	require.NoError(t, err)
	require.False(t, ws.Favorite)

	// When user favorites workspace
	err = memberClient.FavoriteWorkspace(ctx, wsb1.Workspace.ID)
	require.NoError(t, err)

	// Then it should be favored for them.
	ws, err = memberClient.Workspace(ctx, wsb1.Workspace.ID)
	require.NoError(t, err)
	require.True(t, ws.Favorite)

	// And it should be audited.
	require.True(t, auditRecorder.Contains(t, database.AuditLog{
		Action:         database.AuditActionWrite,
		ResourceType:   database.ResourceTypeWorkspace,
		ResourceTarget: wsb1.Workspace.Name,
		UserID:         member.ID,
	}))
	auditRecorder.ResetLogs()

	// This should not show for the owner.
	ws, err = client.Workspace(ctx, wsb1.Workspace.ID)
	require.NoError(t, err)
	require.False(t, ws.Favorite)

	// When member unfavorites workspace
	err = memberClient.UnfavoriteWorkspace(ctx, wsb1.Workspace.ID)
	require.NoError(t, err)

	// Then it should no longer be favored
	ws, err = memberClient.Workspace(ctx, wsb1.Workspace.ID)
	require.NoError(t, err)
	require.False(t, ws.Favorite, "no longer favorite")

	// And it should show in the audit logs.
	require.True(t, auditRecorder.Contains(t, database.AuditLog{
		Action:         database.AuditActionWrite,
		ResourceType:   database.ResourceTypeWorkspace,
		ResourceTarget: wsb1.Workspace.Name,
		UserID:         member.ID,
	}))

	// Users without write access to the workspace should not be able to perform the above.
	err = memberClient.FavoriteWorkspace(ctx, wsb2.Workspace.ID)
	var sdkErr *codersdk.Error
	require.ErrorAs(t, err, &sdkErr)
	require.Equal(t, http.StatusNotFound, sdkErr.StatusCode())
	err = memberClient.UnfavoriteWorkspace(ctx, wsb2.Workspace.ID)
	require.ErrorAs(t, err, &sdkErr)
	require.Equal(t, http.StatusNotFound, sdkErr.StatusCode())

	// You should not be able to favorite any workspace you do not own, even if you are the owner.
	err = client.FavoriteWorkspace(ctx, wsb1.Workspace.ID)
	require.ErrorAs(t, err, &sdkErr)
	require.Equal(t, http.StatusForbidden, sdkErr.StatusCode())

	err = client.UnfavoriteWorkspace(ctx, wsb1.Workspace.ID)
	require.ErrorAs(t, err, &sdkErr)
	require.Equal(t, http.StatusForbidden, sdkErr.StatusCode())
}

func TestWorkspaceUsageTracking(t *testing.T) {
	t.Parallel()
	t.Run("NoExperiment", func(t *testing.T) {
		t.Parallel()
		client, db := coderdtest.NewWithDatabase(t, nil)
		user := coderdtest.CreateFirstUser(t, client)
		tmpDir := t.TempDir()
		r := dbfake.WorkspaceBuild(t, db, database.WorkspaceTable{
			OrganizationID: user.OrganizationID,
			OwnerID:        user.UserID,
		}).WithAgent(func(agents []*proto.Agent) []*proto.Agent {
			agents[0].Directory = tmpDir
			return agents
		}).Do()

		ctx, cancel := context.WithTimeout(context.Background(), testutil.WaitMedium)
		defer cancel()

		// continue legacy behavior
		err := client.PostWorkspaceUsage(ctx, r.Workspace.ID)
		require.NoError(t, err)
		err = client.PostWorkspaceUsageWithBody(ctx, r.Workspace.ID, codersdk.PostWorkspaceUsageRequest{})
		require.NoError(t, err)
	})
	t.Run("Experiment", func(t *testing.T) {
		t.Parallel()
		ctx, cancel := context.WithTimeout(context.Background(), testutil.WaitMedium)
		defer cancel()
		dv := coderdtest.DeploymentValues(t)
		dv.Experiments = []string{string(codersdk.ExperimentWorkspaceUsage)}
		client, db := coderdtest.NewWithDatabase(t, &coderdtest.Options{
			DeploymentValues: dv,
		})
		user := coderdtest.CreateFirstUser(t, client)
		tmpDir := t.TempDir()
		org := dbgen.Organization(t, db, database.Organization{})
		_ = dbgen.OrganizationMember(t, db, database.OrganizationMember{
			UserID:         user.UserID,
			OrganizationID: org.ID,
		})
		templateVersion := dbgen.TemplateVersion(t, db, database.TemplateVersion{
			OrganizationID: org.ID,
			CreatedBy:      user.UserID,
		})
		template := dbgen.Template(t, db, database.Template{
			OrganizationID:  org.ID,
			ActiveVersionID: templateVersion.ID,
			CreatedBy:       user.UserID,
			DefaultTTL:      int64(8 * time.Hour),
		})
		_, err := client.UpdateTemplateMeta(ctx, template.ID, codersdk.UpdateTemplateMeta{
			ActivityBumpMillis: 8 * time.Hour.Milliseconds(),
		})
		require.NoError(t, err)
		r := dbfake.WorkspaceBuild(t, db, database.WorkspaceTable{
			OrganizationID: user.OrganizationID,
			OwnerID:        user.UserID,
			TemplateID:     template.ID,
			Ttl:            sql.NullInt64{Valid: true, Int64: int64(8 * time.Hour)},
		}).WithAgent(func(agents []*proto.Agent) []*proto.Agent {
			agents[0].Directory = tmpDir
			return agents
		}).Do()

		// continue legacy behavior
		err = client.PostWorkspaceUsage(ctx, r.Workspace.ID)
		require.NoError(t, err)
		err = client.PostWorkspaceUsageWithBody(ctx, r.Workspace.ID, codersdk.PostWorkspaceUsageRequest{})
		require.NoError(t, err)

		workspace, err := client.Workspace(ctx, r.Workspace.ID)
		require.NoError(t, err)

		// only agent id fails
		err = client.PostWorkspaceUsageWithBody(ctx, r.Workspace.ID, codersdk.PostWorkspaceUsageRequest{
			AgentID: workspace.LatestBuild.Resources[0].Agents[0].ID,
		})
		require.ErrorContains(t, err, "agent_id")
		// only app name fails
		err = client.PostWorkspaceUsageWithBody(ctx, r.Workspace.ID, codersdk.PostWorkspaceUsageRequest{
			AppName: "ssh",
		})
		require.ErrorContains(t, err, "app_name")
		// unknown app name fails
		err = client.PostWorkspaceUsageWithBody(ctx, r.Workspace.ID, codersdk.PostWorkspaceUsageRequest{
			AgentID: workspace.LatestBuild.Resources[0].Agents[0].ID,
			AppName: "unknown",
		})
		require.ErrorContains(t, err, "app_name")

		// vscode works
		err = client.PostWorkspaceUsageWithBody(ctx, r.Workspace.ID, codersdk.PostWorkspaceUsageRequest{
			AgentID: workspace.LatestBuild.Resources[0].Agents[0].ID,
			AppName: "vscode",
		})
		require.NoError(t, err)
		// jetbrains works
		err = client.PostWorkspaceUsageWithBody(ctx, r.Workspace.ID, codersdk.PostWorkspaceUsageRequest{
			AgentID: workspace.LatestBuild.Resources[0].Agents[0].ID,
			AppName: "jetbrains",
		})
		require.NoError(t, err)
		// reconnecting-pty works
		err = client.PostWorkspaceUsageWithBody(ctx, r.Workspace.ID, codersdk.PostWorkspaceUsageRequest{
			AgentID: workspace.LatestBuild.Resources[0].Agents[0].ID,
			AppName: "reconnecting-pty",
		})
		require.NoError(t, err)
		// ssh works
		err = client.PostWorkspaceUsageWithBody(ctx, r.Workspace.ID, codersdk.PostWorkspaceUsageRequest{
			AgentID: workspace.LatestBuild.Resources[0].Agents[0].ID,
			AppName: "ssh",
		})
		require.NoError(t, err)

		// ensure deadline has been bumped
		newWorkspace, err := client.Workspace(ctx, r.Workspace.ID)
		require.NoError(t, err)
		require.True(t, workspace.LatestBuild.Deadline.Valid)
		require.True(t, newWorkspace.LatestBuild.Deadline.Valid)
		require.Greater(t, newWorkspace.LatestBuild.Deadline.Time, workspace.LatestBuild.Deadline.Time)
	})
}

func TestWorkspaceNotifications(t *testing.T) {
	t.Parallel()

	t.Run("Dormant", func(t *testing.T) {
		t.Parallel()

		t.Run("InitiatorNotOwner", func(t *testing.T) {
			t.Parallel()

			// Given
			var (
				notifyEnq = &notificationstest.FakeEnqueuer{}
				client    = coderdtest.New(t, &coderdtest.Options{
					IncludeProvisionerDaemon: true,
					NotificationsEnqueuer:    notifyEnq,
				})
				user            = coderdtest.CreateFirstUser(t, client)
				memberClient, _ = coderdtest.CreateAnotherUser(t, client, user.OrganizationID, rbac.RoleOwner())
				version         = coderdtest.CreateTemplateVersion(t, client, user.OrganizationID, nil)
				_               = coderdtest.AwaitTemplateVersionJobCompleted(t, client, version.ID)
				template        = coderdtest.CreateTemplate(t, client, user.OrganizationID, version.ID)
				workspace       = coderdtest.CreateWorkspace(t, client, template.ID)
				_               = coderdtest.AwaitWorkspaceBuildJobCompleted(t, client, workspace.LatestBuild.ID)
			)

			ctx, cancel := context.WithTimeout(context.Background(), testutil.WaitLong)
			t.Cleanup(cancel)

			// When
			err := memberClient.UpdateWorkspaceDormancy(ctx, workspace.ID, codersdk.UpdateWorkspaceDormancy{
				Dormant: true,
			})

			// Then
			require.NoError(t, err, "mark workspace as dormant")
			sent := notifyEnq.Sent(notificationstest.WithTemplateID(notifications.TemplateWorkspaceDormant))
			require.Len(t, sent, 1)
			require.Equal(t, sent[0].TemplateID, notifications.TemplateWorkspaceDormant)
			require.Equal(t, sent[0].UserID, workspace.OwnerID)
			require.Contains(t, sent[0].Targets, template.ID)
			require.Contains(t, sent[0].Targets, workspace.ID)
			require.Contains(t, sent[0].Targets, workspace.OrganizationID)
			require.Contains(t, sent[0].Targets, workspace.OwnerID)
		})

		t.Run("InitiatorIsOwner", func(t *testing.T) {
			t.Parallel()

			// Given
			var (
				notifyEnq = &notificationstest.FakeEnqueuer{}
				client    = coderdtest.New(t, &coderdtest.Options{
					IncludeProvisionerDaemon: true,
					NotificationsEnqueuer:    notifyEnq,
				})
				user      = coderdtest.CreateFirstUser(t, client)
				version   = coderdtest.CreateTemplateVersion(t, client, user.OrganizationID, nil)
				_         = coderdtest.AwaitTemplateVersionJobCompleted(t, client, version.ID)
				template  = coderdtest.CreateTemplate(t, client, user.OrganizationID, version.ID)
				workspace = coderdtest.CreateWorkspace(t, client, template.ID)
				_         = coderdtest.AwaitWorkspaceBuildJobCompleted(t, client, workspace.LatestBuild.ID)
			)

			ctx, cancel := context.WithTimeout(context.Background(), testutil.WaitLong)
			t.Cleanup(cancel)

			// When
			err := client.UpdateWorkspaceDormancy(ctx, workspace.ID, codersdk.UpdateWorkspaceDormancy{
				Dormant: true,
			})

			// Then
			require.NoError(t, err, "mark workspace as dormant")
			require.Len(t, notifyEnq.Sent(notificationstest.WithTemplateID(notifications.TemplateWorkspaceDormant)), 0)
		})

		t.Run("ActivateDormantWorkspace", func(t *testing.T) {
			t.Parallel()

			// Given
			var (
				notifyEnq = &notificationstest.FakeEnqueuer{}
				client    = coderdtest.New(t, &coderdtest.Options{
					IncludeProvisionerDaemon: true,
					NotificationsEnqueuer:    notifyEnq,
				})
				user      = coderdtest.CreateFirstUser(t, client)
				version   = coderdtest.CreateTemplateVersion(t, client, user.OrganizationID, nil)
				_         = coderdtest.AwaitTemplateVersionJobCompleted(t, client, version.ID)
				template  = coderdtest.CreateTemplate(t, client, user.OrganizationID, version.ID)
				workspace = coderdtest.CreateWorkspace(t, client, template.ID)
				_         = coderdtest.AwaitWorkspaceBuildJobCompleted(t, client, workspace.LatestBuild.ID)
			)

			// When
			ctx, cancel := context.WithTimeout(context.Background(), testutil.WaitLong)
			t.Cleanup(cancel)

			// Make workspace dormant before activate it
			err := client.UpdateWorkspaceDormancy(ctx, workspace.ID, codersdk.UpdateWorkspaceDormancy{
				Dormant: true,
			})
			require.NoError(t, err, "mark workspace as dormant")
			// Clear notifications before activating the workspace
			notifyEnq.Clear()

			// Then
			err = client.UpdateWorkspaceDormancy(ctx, workspace.ID, codersdk.UpdateWorkspaceDormancy{
				Dormant: false,
			})
			require.NoError(t, err, "mark workspace as active")
			require.Len(t, notifyEnq.Sent(), 0)
		})
	})
}

func TestWorkspaceTimings(t *testing.T) {
	t.Parallel()

	db, pubsub := dbtestutil.NewDB(t)
	client := coderdtest.New(t, &coderdtest.Options{
		Database: db,
		Pubsub:   pubsub,
	})
	coderdtest.CreateFirstUser(t, client)

	t.Run("LatestBuild", func(t *testing.T) {
		t.Parallel()

		// Given: a workspace with many builds, provisioner, and agent script timings
		db, pubsub := dbtestutil.NewDB(t)
		client := coderdtest.New(t, &coderdtest.Options{
			Database: db,
			Pubsub:   pubsub,
		})
		owner := coderdtest.CreateFirstUser(t, client)
		file := dbgen.File(t, db, database.File{
			CreatedBy: owner.UserID,
		})
		versionJob := dbgen.ProvisionerJob(t, db, pubsub, database.ProvisionerJob{
			OrganizationID: owner.OrganizationID,
			InitiatorID:    owner.UserID,
			FileID:         file.ID,
			Tags: database.StringMap{
				"custom": "true",
			},
		})
		version := dbgen.TemplateVersion(t, db, database.TemplateVersion{
			OrganizationID: owner.OrganizationID,
			JobID:          versionJob.ID,
			CreatedBy:      owner.UserID,
		})
		template := dbgen.Template(t, db, database.Template{
			OrganizationID:  owner.OrganizationID,
			ActiveVersionID: version.ID,
			CreatedBy:       owner.UserID,
		})
		ws := dbgen.Workspace(t, db, database.WorkspaceTable{
			OwnerID:        owner.UserID,
			OrganizationID: owner.OrganizationID,
			TemplateID:     template.ID,
		})

		// Create multiple builds
		var buildNumber int32
		makeBuild := func() database.WorkspaceBuild {
			buildNumber++
			jobID := uuid.New()
			job := dbgen.ProvisionerJob(t, db, pubsub, database.ProvisionerJob{
				ID:             jobID,
				OrganizationID: owner.OrganizationID,
				Tags:           database.StringMap{jobID.String(): "true"},
			})
			return dbgen.WorkspaceBuild(t, db, database.WorkspaceBuild{
				WorkspaceID:       ws.ID,
				TemplateVersionID: version.ID,
				InitiatorID:       owner.UserID,
				JobID:             job.ID,
				BuildNumber:       buildNumber,
			})
		}
		makeBuild()
		makeBuild()
		latestBuild := makeBuild()

		// Add provisioner timings
		dbgen.ProvisionerJobTimings(t, db, latestBuild, 5)

		// Add agent script timings
		resource := dbgen.WorkspaceResource(t, db, database.WorkspaceResource{
			JobID: latestBuild.JobID,
		})
		agent := dbgen.WorkspaceAgent(t, db, database.WorkspaceAgent{
			ResourceID: resource.ID,
		})
		scripts := dbgen.WorkspaceAgentScripts(t, db, 3, database.WorkspaceAgentScript{
			WorkspaceAgentID: agent.ID,
		})
		dbgen.WorkspaceAgentScriptTimings(t, db, scripts)

		// When: fetching the timings
		ctx, cancel := context.WithTimeout(context.Background(), testutil.WaitLong)
		t.Cleanup(cancel)
		res, err := client.WorkspaceTimings(ctx, ws.ID)

		// Then: expect the timings to be returned
		require.NoError(t, err)
		require.Len(t, res.ProvisionerTimings, 5)
		require.Len(t, res.AgentScriptTimings, 3)
	})

	t.Run("NonExistentWorkspace", func(t *testing.T) {
		t.Parallel()

		// When: fetching an inexistent workspace
		workspaceID := uuid.New()
		ctx, cancel := context.WithTimeout(context.Background(), testutil.WaitLong)
		t.Cleanup(cancel)
		_, err := client.WorkspaceTimings(ctx, workspaceID)

		// Then: expect a not found error
		require.Error(t, err)
		require.Contains(t, err.Error(), "not found")
	})
}

// TestOIDCRemoved emulates a user logging in with OIDC, then that OIDC
// auth method being removed.
func TestOIDCRemoved(t *testing.T) {
	t.Parallel()

	owner, db := coderdtest.NewWithDatabase(t, &coderdtest.Options{
		IncludeProvisionerDaemon: true,
	})
	first := coderdtest.CreateFirstUser(t, owner)

	user, userData := coderdtest.CreateAnotherUser(t, owner, first.OrganizationID, rbac.ScopedRoleOrgAdmin(first.OrganizationID))

	ctx := testutil.Context(t, testutil.WaitMedium)
	//nolint:gocritic // unit test
	_, err := db.UpdateUserLoginType(dbauthz.AsSystemRestricted(ctx), database.UpdateUserLoginTypeParams{
		NewLoginType: database.LoginTypeOIDC,
		UserID:       userData.ID,
	})
	require.NoError(t, err)

	//nolint:gocritic // unit test
	_, err = db.InsertUserLink(dbauthz.AsSystemRestricted(ctx), database.InsertUserLinkParams{
		UserID:                 userData.ID,
		LoginType:              database.LoginTypeOIDC,
		LinkedID:               "random",
		OAuthAccessToken:       "foobar",
		OAuthAccessTokenKeyID:  sql.NullString{},
		OAuthRefreshToken:      "refresh",
		OAuthRefreshTokenKeyID: sql.NullString{},
		OAuthExpiry:            time.Now().Add(time.Hour * -1),
		Claims:                 database.UserLinkClaims{},
	})
	require.NoError(t, err)

	version := coderdtest.CreateTemplateVersion(t, owner, first.OrganizationID, nil)
	_ = coderdtest.AwaitTemplateVersionJobCompleted(t, owner, version.ID)
	template := coderdtest.CreateTemplate(t, owner, first.OrganizationID, version.ID)

	wrk := coderdtest.CreateWorkspace(t, user, template.ID)
	coderdtest.AwaitWorkspaceBuildJobCompleted(t, owner, wrk.LatestBuild.ID)

	deleteBuild, err := owner.CreateWorkspaceBuild(ctx, wrk.ID, codersdk.CreateWorkspaceBuildRequest{
		Transition: codersdk.WorkspaceTransitionDelete,
	})
	require.NoError(t, err, "delete the workspace")
	coderdtest.AwaitWorkspaceBuildJobCompleted(t, owner, deleteBuild.ID)
}

func TestWorkspaceFilterHasAITask(t *testing.T) {
	t.Parallel()

	db, pubsub := dbtestutil.NewDB(t)
	client := coderdtest.New(t, &coderdtest.Options{
		Database:                 db,
		Pubsub:                   pubsub,
		IncludeProvisionerDaemon: true,
	})
	user := coderdtest.CreateFirstUser(t, client)

	version := coderdtest.CreateTemplateVersion(t, client, user.OrganizationID, nil)
	coderdtest.AwaitTemplateVersionJobCompleted(t, client, version.ID)
	template := coderdtest.CreateTemplate(t, client, user.OrganizationID, version.ID)

	ctx := testutil.Context(t, testutil.WaitLong)

	// Helper function to create workspace with AI task configuration
	createWorkspaceWithAIConfig := func(hasAITask sql.NullBool, jobCompleted bool, aiTaskPrompt *string) database.WorkspaceTable {
		// When a provisioner job uses these tags, no provisioner will match it.
		// We do this so jobs will always be stuck in "pending", allowing us to exercise the intermediary state when
		// has_ai_task is nil and we compensate by looking at pending provisioning jobs.
		// See GetWorkspaces clauses.
		unpickableTags := database.StringMap{"custom": "true"}

		ws := dbgen.Workspace(t, db, database.WorkspaceTable{
			OwnerID:        user.UserID,
			OrganizationID: user.OrganizationID,
			TemplateID:     template.ID,
		})

		jobConfig := database.ProvisionerJob{
			OrganizationID: user.OrganizationID,
			InitiatorID:    user.UserID,
			Tags:           unpickableTags,
		}
		if jobCompleted {
			jobConfig.CompletedAt = sql.NullTime{Time: time.Now(), Valid: true}
		}
		job := dbgen.ProvisionerJob(t, db, pubsub, jobConfig)

		res := dbgen.WorkspaceResource(t, db, database.WorkspaceResource{JobID: job.ID})
		agnt := dbgen.WorkspaceAgent(t, db, database.WorkspaceAgent{ResourceID: res.ID})

		var sidebarAppID uuid.UUID
		if hasAITask.Bool {
			sidebarApp := dbgen.WorkspaceApp(t, db, database.WorkspaceApp{AgentID: agnt.ID})
			sidebarAppID = sidebarApp.ID
		}

		build := dbgen.WorkspaceBuild(t, db, database.WorkspaceBuild{
			WorkspaceID:        ws.ID,
			TemplateVersionID:  version.ID,
			InitiatorID:        user.UserID,
			JobID:              job.ID,
			BuildNumber:        1,
			HasAITask:          hasAITask,
			AITaskSidebarAppID: uuid.NullUUID{UUID: sidebarAppID, Valid: sidebarAppID != uuid.Nil},
		})

		if aiTaskPrompt != nil {
			//nolint:gocritic // unit test
			err := db.InsertWorkspaceBuildParameters(dbauthz.AsSystemRestricted(ctx), database.InsertWorkspaceBuildParametersParams{
				WorkspaceBuildID: build.ID,
				Name:             []string{provider.TaskPromptParameterName},
				Value:            []string{*aiTaskPrompt},
			})
			require.NoError(t, err)
		}

		return ws
	}

	// Create test workspaces with different AI task configurations
	wsWithAITask := createWorkspaceWithAIConfig(sql.NullBool{Bool: true, Valid: true}, true, nil)
	wsWithoutAITask := createWorkspaceWithAIConfig(sql.NullBool{Bool: false, Valid: true}, false, nil)

	aiTaskPrompt := "Build me a web app"
	wsWithAITaskParam := createWorkspaceWithAIConfig(sql.NullBool{Valid: false}, false, &aiTaskPrompt)

	anotherTaskPrompt := "Another task"
	wsCompletedWithAITaskParam := createWorkspaceWithAIConfig(sql.NullBool{Valid: false}, true, &anotherTaskPrompt)

	emptyPrompt := ""
	wsWithEmptyAITaskParam := createWorkspaceWithAIConfig(sql.NullBool{Valid: false}, false, &emptyPrompt)

	ctx, cancel := context.WithTimeout(context.Background(), testutil.WaitLong)
	defer cancel()

	// Debug: Check all workspaces without filter first
	allRes, err := client.Workspaces(ctx, codersdk.WorkspaceFilter{})
	require.NoError(t, err)
	t.Logf("Total workspaces created: %d", len(allRes.Workspaces))
	for i, ws := range allRes.Workspaces {
		t.Logf("All Workspace %d: ID=%s, Name=%s, Build ID=%s, Job ID=%s", i, ws.ID, ws.Name, ws.LatestBuild.ID, ws.LatestBuild.Job.ID)
	}

	// Test filtering for workspaces with AI tasks
	// Should include: wsWithAITask (has_ai_task=true) and wsWithAITaskParam (null + incomplete + param)
	res, err := client.Workspaces(ctx, codersdk.WorkspaceFilter{
		FilterQuery: "has-ai-task:true",
	})
	require.NoError(t, err)
	t.Logf("Expected 2 workspaces for has-ai-task:true, got %d", len(res.Workspaces))
	t.Logf("Expected workspaces: %s, %s", wsWithAITask.ID, wsWithAITaskParam.ID)
	for i, ws := range res.Workspaces {
		t.Logf("AI Task True Workspace %d: ID=%s, Name=%s", i, ws.ID, ws.Name)
	}
	require.Len(t, res.Workspaces, 2)
	workspaceIDs := []uuid.UUID{res.Workspaces[0].ID, res.Workspaces[1].ID}
	require.Contains(t, workspaceIDs, wsWithAITask.ID)
	require.Contains(t, workspaceIDs, wsWithAITaskParam.ID)

	// Test filtering for workspaces without AI tasks
	// Should include: wsWithoutAITask, wsCompletedWithAITaskParam, wsWithEmptyAITaskParam
	res, err = client.Workspaces(ctx, codersdk.WorkspaceFilter{
		FilterQuery: "has-ai-task:false",
	})
	require.NoError(t, err)

	// Debug: print what we got
	t.Logf("Expected 3 workspaces for has-ai-task:false, got %d", len(res.Workspaces))
	for i, ws := range res.Workspaces {
		t.Logf("Workspace %d: ID=%s, Name=%s", i, ws.ID, ws.Name)
	}
	t.Logf("Expected IDs: %s, %s, %s", wsWithoutAITask.ID, wsCompletedWithAITaskParam.ID, wsWithEmptyAITaskParam.ID)

	require.Len(t, res.Workspaces, 3)
	workspaceIDs = []uuid.UUID{res.Workspaces[0].ID, res.Workspaces[1].ID, res.Workspaces[2].ID}
	require.Contains(t, workspaceIDs, wsWithoutAITask.ID)
	require.Contains(t, workspaceIDs, wsCompletedWithAITaskParam.ID)
	require.Contains(t, workspaceIDs, wsWithEmptyAITaskParam.ID)

	// Test no filter returns all
	res, err = client.Workspaces(ctx, codersdk.WorkspaceFilter{})
	require.NoError(t, err)
	require.Len(t, res.Workspaces, 5)
}

<<<<<<< HEAD
func TestMultipleAITasksDisallowed(t *testing.T) {
	t.Parallel()

	db, pubsub := dbtestutil.NewDB(t)
	client := coderdtest.New(t, &coderdtest.Options{
		Database:                 db,
		Pubsub:                   pubsub,
=======
func TestWorkspaceAppUpsertRestart(t *testing.T) {
	t.Parallel()

	client := coderdtest.New(t, &coderdtest.Options{
>>>>>>> 46993935
		IncludeProvisionerDaemon: true,
	})
	user := coderdtest.CreateFirstUser(t, client)

<<<<<<< HEAD
	version := coderdtest.CreateTemplateVersion(t, client, user.OrganizationID, &echo.Responses{
		Parse: echo.ParseComplete,
		ProvisionPlan: []*proto.Response{{
			Type: &proto.Response_Plan{
				Plan: &proto.PlanComplete{
					HasAiTasks: true,
					AiTasks: []*proto.AITask{
						{
							Id: uuid.NewString(),
							SidebarApp: &proto.AITaskSidebarApp{
								Id: uuid.NewString(),
							},
						},
						{
							Id: uuid.NewString(),
							SidebarApp: &proto.AITaskSidebarApp{
								Id: uuid.NewString(),
							},
						},
					},
=======
	// Define an app to be created with the workspace
	apps := []*proto.App{
		{
			Id:          uuid.NewString(),
			Slug:        "test-app",
			DisplayName: "Test App",
			Command:     "test-command",
			Url:         "http://localhost:8080",
			Icon:        "/test.svg",
		},
	}

	// Create template version with workspace app
	version := coderdtest.CreateTemplateVersion(t, client, user.OrganizationID, &echo.Responses{
		Parse: echo.ParseComplete,
		ProvisionApply: []*proto.Response{{
			Type: &proto.Response_Apply{
				Apply: &proto.ApplyComplete{
					Resources: []*proto.Resource{{
						Name: "test-resource",
						Type: "example",
						Agents: []*proto.Agent{{
							Id:   uuid.NewString(),
							Name: "dev",
							Auth: &proto.Agent_Token{},
							Apps: apps,
						}},
					}},
>>>>>>> 46993935
				},
			},
		}},
	})
	coderdtest.AwaitTemplateVersionJobCompleted(t, client, version.ID)
<<<<<<< HEAD
	template := coderdtest.CreateTemplate(t, client, user.OrganizationID, version.ID)

	ws := coderdtest.CreateWorkspace(t, client, template.ID)
	coderdtest.AwaitWorkspaceBuildJobCompleted(t, client, ws.LatestBuild.ID)

	//nolint: gocritic // testing
	ctx := dbauthz.AsSystemRestricted(t.Context())
	pj, err := db.GetProvisionerJobByID(ctx, ws.LatestBuild.Job.ID)
	require.NoError(t, err)
	require.Contains(t, pj.Error.String, "only one 'coder_ai_task' resource can be provisioned per template")
=======

	// Create template and workspace
	template := coderdtest.CreateTemplate(t, client, user.OrganizationID, version.ID)
	workspace := coderdtest.CreateWorkspace(t, client, template.ID)
	coderdtest.AwaitWorkspaceBuildJobCompleted(t, client, workspace.LatestBuild.ID)

	ctx, cancel := context.WithTimeout(context.Background(), testutil.WaitLong)
	defer cancel()

	// Verify initial workspace has the app
	workspace, err := client.Workspace(ctx, workspace.ID)
	require.NoError(t, err)
	require.Len(t, workspace.LatestBuild.Resources[0].Agents, 1)
	agent := workspace.LatestBuild.Resources[0].Agents[0]
	require.Len(t, agent.Apps, 1)
	require.Equal(t, "test-app", agent.Apps[0].Slug)
	require.Equal(t, "Test App", agent.Apps[0].DisplayName)

	// Stop the workspace
	stopBuild := coderdtest.CreateWorkspaceBuild(t, client, workspace, database.WorkspaceTransitionStop)
	coderdtest.AwaitWorkspaceBuildJobCompleted(t, client, stopBuild.ID)

	// Restart the workspace (this will trigger upsert for the app)
	startBuild := coderdtest.CreateWorkspaceBuild(t, client, workspace, database.WorkspaceTransitionStart)
	coderdtest.AwaitWorkspaceBuildJobCompleted(t, client, startBuild.ID)

	// Verify the workspace restarted successfully
	workspace, err = client.Workspace(ctx, workspace.ID)
	require.NoError(t, err)
	require.Equal(t, codersdk.WorkspaceStatusRunning, workspace.LatestBuild.Status)

	// Verify the app is still present after restart (upsert worked)
	require.Len(t, workspace.LatestBuild.Resources[0].Agents, 1)
	agent = workspace.LatestBuild.Resources[0].Agents[0]
	require.Len(t, agent.Apps, 1)
	require.Equal(t, "test-app", agent.Apps[0].Slug)
	require.Equal(t, "Test App", agent.Apps[0].DisplayName)

	// Verify the provisioner job completed successfully (no error)
	require.Equal(t, codersdk.ProvisionerJobSucceeded, workspace.LatestBuild.Job.Status)
	require.Empty(t, workspace.LatestBuild.Job.Error)
>>>>>>> 46993935
}<|MERGE_RESOLUTION|>--- conflicted
+++ resolved
@@ -4629,7 +4629,90 @@
 	require.Len(t, res.Workspaces, 5)
 }
 
-<<<<<<< HEAD
+func TestWorkspaceAppUpsertRestart(t *testing.T) {
+	t.Parallel()
+
+	client := coderdtest.New(t, &coderdtest.Options{
+		IncludeProvisionerDaemon: true,
+	})
+	user := coderdtest.CreateFirstUser(t, client)
+
+	// Define an app to be created with the workspace
+	apps := []*proto.App{
+		{
+			Id:          uuid.NewString(),
+			Slug:        "test-app",
+			DisplayName: "Test App",
+			Command:     "test-command",
+			Url:         "http://localhost:8080",
+			Icon:        "/test.svg",
+		},
+	}
+
+	// Create template version with workspace app
+	version := coderdtest.CreateTemplateVersion(t, client, user.OrganizationID, &echo.Responses{
+		Parse: echo.ParseComplete,
+		ProvisionApply: []*proto.Response{{
+			Type: &proto.Response_Apply{
+				Apply: &proto.ApplyComplete{
+					Resources: []*proto.Resource{{
+						Name: "test-resource",
+						Type: "example",
+						Agents: []*proto.Agent{{
+							Id:   uuid.NewString(),
+							Name: "dev",
+							Auth: &proto.Agent_Token{},
+							Apps: apps,
+						}},
+					}},
+				},
+			},
+		}},
+	})
+	coderdtest.AwaitTemplateVersionJobCompleted(t, client, version.ID)
+
+	// Create template and workspace
+	template := coderdtest.CreateTemplate(t, client, user.OrganizationID, version.ID)
+	workspace := coderdtest.CreateWorkspace(t, client, template.ID)
+	coderdtest.AwaitWorkspaceBuildJobCompleted(t, client, workspace.LatestBuild.ID)
+
+	ctx, cancel := context.WithTimeout(context.Background(), testutil.WaitLong)
+	defer cancel()
+
+	// Verify initial workspace has the app
+	workspace, err := client.Workspace(ctx, workspace.ID)
+	require.NoError(t, err)
+	require.Len(t, workspace.LatestBuild.Resources[0].Agents, 1)
+	agent := workspace.LatestBuild.Resources[0].Agents[0]
+	require.Len(t, agent.Apps, 1)
+	require.Equal(t, "test-app", agent.Apps[0].Slug)
+	require.Equal(t, "Test App", agent.Apps[0].DisplayName)
+
+	// Stop the workspace
+	stopBuild := coderdtest.CreateWorkspaceBuild(t, client, workspace, database.WorkspaceTransitionStop)
+	coderdtest.AwaitWorkspaceBuildJobCompleted(t, client, stopBuild.ID)
+
+	// Restart the workspace (this will trigger upsert for the app)
+	startBuild := coderdtest.CreateWorkspaceBuild(t, client, workspace, database.WorkspaceTransitionStart)
+	coderdtest.AwaitWorkspaceBuildJobCompleted(t, client, startBuild.ID)
+
+	// Verify the workspace restarted successfully
+	workspace, err = client.Workspace(ctx, workspace.ID)
+	require.NoError(t, err)
+	require.Equal(t, codersdk.WorkspaceStatusRunning, workspace.LatestBuild.Status)
+
+	// Verify the app is still present after restart (upsert worked)
+	require.Len(t, workspace.LatestBuild.Resources[0].Agents, 1)
+	agent = workspace.LatestBuild.Resources[0].Agents[0]
+	require.Len(t, agent.Apps, 1)
+	require.Equal(t, "test-app", agent.Apps[0].Slug)
+	require.Equal(t, "Test App", agent.Apps[0].DisplayName)
+
+	// Verify the provisioner job completed successfully (no error)
+	require.Equal(t, codersdk.ProvisionerJobSucceeded, workspace.LatestBuild.Job.Status)
+	require.Empty(t, workspace.LatestBuild.Job.Error)
+}
+
 func TestMultipleAITasksDisallowed(t *testing.T) {
 	t.Parallel()
 
@@ -4637,17 +4720,10 @@
 	client := coderdtest.New(t, &coderdtest.Options{
 		Database:                 db,
 		Pubsub:                   pubsub,
-=======
-func TestWorkspaceAppUpsertRestart(t *testing.T) {
-	t.Parallel()
-
-	client := coderdtest.New(t, &coderdtest.Options{
->>>>>>> 46993935
 		IncludeProvisionerDaemon: true,
 	})
 	user := coderdtest.CreateFirstUser(t, client)
 
-<<<<<<< HEAD
 	version := coderdtest.CreateTemplateVersion(t, client, user.OrganizationID, &echo.Responses{
 		Parse: echo.ParseComplete,
 		ProvisionPlan: []*proto.Response{{
@@ -4668,42 +4744,11 @@
 							},
 						},
 					},
-=======
-	// Define an app to be created with the workspace
-	apps := []*proto.App{
-		{
-			Id:          uuid.NewString(),
-			Slug:        "test-app",
-			DisplayName: "Test App",
-			Command:     "test-command",
-			Url:         "http://localhost:8080",
-			Icon:        "/test.svg",
-		},
-	}
-
-	// Create template version with workspace app
-	version := coderdtest.CreateTemplateVersion(t, client, user.OrganizationID, &echo.Responses{
-		Parse: echo.ParseComplete,
-		ProvisionApply: []*proto.Response{{
-			Type: &proto.Response_Apply{
-				Apply: &proto.ApplyComplete{
-					Resources: []*proto.Resource{{
-						Name: "test-resource",
-						Type: "example",
-						Agents: []*proto.Agent{{
-							Id:   uuid.NewString(),
-							Name: "dev",
-							Auth: &proto.Agent_Token{},
-							Apps: apps,
-						}},
-					}},
->>>>>>> 46993935
 				},
 			},
 		}},
 	})
 	coderdtest.AwaitTemplateVersionJobCompleted(t, client, version.ID)
-<<<<<<< HEAD
 	template := coderdtest.CreateTemplate(t, client, user.OrganizationID, version.ID)
 
 	ws := coderdtest.CreateWorkspace(t, client, template.ID)
@@ -4714,47 +4759,4 @@
 	pj, err := db.GetProvisionerJobByID(ctx, ws.LatestBuild.Job.ID)
 	require.NoError(t, err)
 	require.Contains(t, pj.Error.String, "only one 'coder_ai_task' resource can be provisioned per template")
-=======
-
-	// Create template and workspace
-	template := coderdtest.CreateTemplate(t, client, user.OrganizationID, version.ID)
-	workspace := coderdtest.CreateWorkspace(t, client, template.ID)
-	coderdtest.AwaitWorkspaceBuildJobCompleted(t, client, workspace.LatestBuild.ID)
-
-	ctx, cancel := context.WithTimeout(context.Background(), testutil.WaitLong)
-	defer cancel()
-
-	// Verify initial workspace has the app
-	workspace, err := client.Workspace(ctx, workspace.ID)
-	require.NoError(t, err)
-	require.Len(t, workspace.LatestBuild.Resources[0].Agents, 1)
-	agent := workspace.LatestBuild.Resources[0].Agents[0]
-	require.Len(t, agent.Apps, 1)
-	require.Equal(t, "test-app", agent.Apps[0].Slug)
-	require.Equal(t, "Test App", agent.Apps[0].DisplayName)
-
-	// Stop the workspace
-	stopBuild := coderdtest.CreateWorkspaceBuild(t, client, workspace, database.WorkspaceTransitionStop)
-	coderdtest.AwaitWorkspaceBuildJobCompleted(t, client, stopBuild.ID)
-
-	// Restart the workspace (this will trigger upsert for the app)
-	startBuild := coderdtest.CreateWorkspaceBuild(t, client, workspace, database.WorkspaceTransitionStart)
-	coderdtest.AwaitWorkspaceBuildJobCompleted(t, client, startBuild.ID)
-
-	// Verify the workspace restarted successfully
-	workspace, err = client.Workspace(ctx, workspace.ID)
-	require.NoError(t, err)
-	require.Equal(t, codersdk.WorkspaceStatusRunning, workspace.LatestBuild.Status)
-
-	// Verify the app is still present after restart (upsert worked)
-	require.Len(t, workspace.LatestBuild.Resources[0].Agents, 1)
-	agent = workspace.LatestBuild.Resources[0].Agents[0]
-	require.Len(t, agent.Apps, 1)
-	require.Equal(t, "test-app", agent.Apps[0].Slug)
-	require.Equal(t, "Test App", agent.Apps[0].DisplayName)
-
-	// Verify the provisioner job completed successfully (no error)
-	require.Equal(t, codersdk.ProvisionerJobSucceeded, workspace.LatestBuild.Job.Status)
-	require.Empty(t, workspace.LatestBuild.Job.Error)
->>>>>>> 46993935
 }