package coderd

import (
	"net/http"

	"github.com/coder/coder/coderd/httpmw"
	"github.com/coder/coder/codersdk"

	"github.com/coder/coder/coderd/httpapi"
	"github.com/coder/coder/coderd/rbac"
)

// assignableSiteRoles returns all site wide roles that can be assigned.
func (api *API) assignableSiteRoles(rw http.ResponseWriter, r *http.Request) {
	ctx := r.Context()
	actorRoles := httpmw.UserAuthorization(r)
	if !api.Authorize(r, rbac.ActionRead, rbac.ResourceRoleAssignment) {
		httpapi.Forbidden(rw)
		return
	}

	roles := rbac.SiteRoles()
	httpapi.Write(ctx, rw, http.StatusOK, assignableRoles(actorRoles.Roles, roles))
}

// assignableSiteRoles returns all site wide roles that can be assigned.
func (api *API) assignableOrgRoles(rw http.ResponseWriter, r *http.Request) {
	ctx := r.Context()
	organization := httpmw.OrganizationParam(r)
	actorRoles := httpmw.UserAuthorization(r)

	if !api.Authorize(r, rbac.ActionRead, rbac.ResourceOrgRoleAssignment.InOrg(organization.ID)) {
		httpapi.Forbidden(rw)
		return
	}

	roles := rbac.OrganizationRoles(organization.ID)
	httpapi.Write(ctx, rw, http.StatusOK, assignableRoles(actorRoles.Roles, roles))
}

<<<<<<< HEAD
=======
func (api *API) checkPermissions(rw http.ResponseWriter, r *http.Request) {
	ctx := r.Context()
	user := httpmw.UserParam(r)
	apiKey := httpmw.APIKey(r)

	if !api.Authorize(r, rbac.ActionRead, rbac.ResourceUser) {
		httpapi.ResourceNotFound(rw)
		return
	}

	// use the roles of the user specified, not the person making the request.
	roles, err := api.Database.GetAuthorizationUserRoles(ctx, user.ID)
	if err != nil {
		httpapi.Forbidden(rw)
		return
	}

	var params codersdk.UserAuthorizationRequest
	if !httpapi.Read(ctx, rw, r, &params) {
		return
	}

	response := make(codersdk.UserAuthorizationResponse)
	for k, v := range params.Checks {
		if v.Object.ResourceType == "" {
			httpapi.Write(ctx, rw, http.StatusBadRequest, codersdk.Response{
				Message: fmt.Sprintf("Object's \"resource_type\" field must be defined for key %q.", k),
			})
			return
		}

		if v.Object.OwnerID == "me" {
			v.Object.OwnerID = roles.ID.String()
		}
		err := api.Authorizer.ByRoleName(ctx, roles.ID.String(), roles.Roles, apiKey.Scope.ToRBAC(), rbac.Action(v.Action),
			rbac.Object{
				Owner: v.Object.OwnerID,
				OrgID: v.Object.OrganizationID,
				Type:  v.Object.ResourceType,
			})
		response[k] = err == nil
	}

	httpapi.Write(ctx, rw, http.StatusOK, response)
}

>>>>>>> 5de6f869
func convertRole(role rbac.Role) codersdk.Role {
	return codersdk.Role{
		DisplayName: role.DisplayName,
		Name:        role.Name,
	}
}

func assignableRoles(actorRoles []string, roles []rbac.Role) []codersdk.AssignableRoles {
	assignable := make([]codersdk.AssignableRoles, 0)
	for _, role := range roles {
		if role.DisplayName == "" {
			continue
		}
		assignable = append(assignable, codersdk.AssignableRoles{
			Role: codersdk.Role{
				Name:        role.Name,
				DisplayName: role.DisplayName,
			},
			Assignable: rbac.CanAssignRole(actorRoles, role.Name),
		})
	}
	return assignable
}<|MERGE_RESOLUTION|>--- conflicted
+++ resolved
@@ -38,55 +38,6 @@
 	httpapi.Write(ctx, rw, http.StatusOK, assignableRoles(actorRoles.Roles, roles))
 }
 
-<<<<<<< HEAD
-=======
-func (api *API) checkPermissions(rw http.ResponseWriter, r *http.Request) {
-	ctx := r.Context()
-	user := httpmw.UserParam(r)
-	apiKey := httpmw.APIKey(r)
-
-	if !api.Authorize(r, rbac.ActionRead, rbac.ResourceUser) {
-		httpapi.ResourceNotFound(rw)
-		return
-	}
-
-	// use the roles of the user specified, not the person making the request.
-	roles, err := api.Database.GetAuthorizationUserRoles(ctx, user.ID)
-	if err != nil {
-		httpapi.Forbidden(rw)
-		return
-	}
-
-	var params codersdk.UserAuthorizationRequest
-	if !httpapi.Read(ctx, rw, r, &params) {
-		return
-	}
-
-	response := make(codersdk.UserAuthorizationResponse)
-	for k, v := range params.Checks {
-		if v.Object.ResourceType == "" {
-			httpapi.Write(ctx, rw, http.StatusBadRequest, codersdk.Response{
-				Message: fmt.Sprintf("Object's \"resource_type\" field must be defined for key %q.", k),
-			})
-			return
-		}
-
-		if v.Object.OwnerID == "me" {
-			v.Object.OwnerID = roles.ID.String()
-		}
-		err := api.Authorizer.ByRoleName(ctx, roles.ID.String(), roles.Roles, apiKey.Scope.ToRBAC(), rbac.Action(v.Action),
-			rbac.Object{
-				Owner: v.Object.OwnerID,
-				OrgID: v.Object.OrganizationID,
-				Type:  v.Object.ResourceType,
-			})
-		response[k] = err == nil
-	}
-
-	httpapi.Write(ctx, rw, http.StatusOK, response)
-}
-
->>>>>>> 5de6f869
 func convertRole(role rbac.Role) codersdk.Role {
 	return codersdk.Role{
 		DisplayName: role.DisplayName,
