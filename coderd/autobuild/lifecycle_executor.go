--- conflicted
+++ resolved
@@ -36,10 +36,6 @@
 	log                   slog.Logger
 	tick                  <-chan time.Time
 	statsCh               chan<- Stats
-<<<<<<< HEAD
-=======
-
->>>>>>> fbd1d7f9
 	// NotificationsEnqueuer handles enqueueing notifications for delivery by SMTP, webhook, etc.
 	notificationsEnqueuer notifications.Enqueuer
 }
@@ -146,21 +142,15 @@
 
 		eg.Go(func() error {
 			err := func() error {
-<<<<<<< HEAD
 				var (
-					job                 *database.ProvisionerJob
-					auditLog            *auditParams
-					dormantNotification *dormancy.WorkspaceDormantNotification
+					job                   *database.ProvisionerJob
+					auditLog              *auditParams
+					dormantNotification   *dormancy.WorkspaceDormantNotification
+					nextBuild             *database.WorkspaceBuild
+					activeTemplateVersion database.TemplateVersion
+					ws                    database.Workspace
+					didAutoUpdate         bool
 				)
-=======
-				var job *database.ProvisionerJob
-				var nextBuild *database.WorkspaceBuild
-				var activeTemplateVersion database.TemplateVersion
-				var ws database.Workspace
-
-				var auditLog *auditParams
-				var didAutoUpdate bool
->>>>>>> fbd1d7f9
 				err := e.db.InTx(func(tx database.Store) error {
 					var err error
 
