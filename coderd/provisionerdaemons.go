package coderd

import (
	"context"
	"database/sql"
	"encoding/json"
	"errors"
	"fmt"
	"io"
	"net/http"
	"net/url"
	"reflect"
	"time"

	"github.com/google/uuid"
	"github.com/moby/moby/pkg/namesgenerator"
	"github.com/tabbed/pqtype"
	"golang.org/x/xerrors"
	protobuf "google.golang.org/protobuf/proto"
	"storj.io/drpc/drpcmux"
	"storj.io/drpc/drpcserver"

	"cdr.dev/slog"

	"github.com/coder/coder/coderd/database"
	"github.com/coder/coder/coderd/httpapi"
	"github.com/coder/coder/coderd/parameter"
	"github.com/coder/coder/coderd/rbac"
	"github.com/coder/coder/provisionerd/proto"
	"github.com/coder/coder/provisionersdk"
	sdkproto "github.com/coder/coder/provisionersdk/proto"
)

<<<<<<< HEAD
func (api *api) provisionerDaemons(rw http.ResponseWriter, r *http.Request) {
=======
func (api *API) provisionerDaemonsByOrganization(rw http.ResponseWriter, r *http.Request) {
>>>>>>> 9a70c345
	daemons, err := api.Database.GetProvisionerDaemons(r.Context())
	if errors.Is(err, sql.ErrNoRows) {
		err = nil
	}
	if err != nil {
		httpapi.Write(rw, http.StatusInternalServerError, httpapi.Response{
			Message: fmt.Sprintf("get provisioner daemons: %s", err),
		})
		return
	}
	if daemons == nil {
		daemons = []database.ProvisionerDaemon{}
	}
	daemons = AuthorizeFilter(api, r, rbac.ActionRead, daemons)

	httpapi.Write(rw, http.StatusOK, daemons)
}

// ListenProvisionerDaemon is an in-memory connection to a provisionerd.  Useful when starting coderd and provisionerd
// in the same process.
func (api *API) ListenProvisionerDaemon(ctx context.Context) (client proto.DRPCProvisionerDaemonClient, err error) {
	clientSession, serverSession := provisionersdk.TransportPipe()
	defer func() {
		if err != nil {
			_ = clientSession.Close()
			_ = serverSession.Close()
		}
	}()

	daemon, err := api.Database.InsertProvisionerDaemon(ctx, database.InsertProvisionerDaemonParams{
		ID:           uuid.New(),
		CreatedAt:    database.Now(),
		Name:         namesgenerator.GetRandomName(1),
		Provisioners: []database.ProvisionerType{database.ProvisionerTypeEcho, database.ProvisionerTypeTerraform},
	})
	if err != nil {
		return nil, err
	}

	mux := drpcmux.New()
	err = proto.DRPCRegisterProvisionerDaemon(mux, &provisionerdServer{
		AccessURL:    api.AccessURL,
		ID:           daemon.ID,
		Database:     api.Database,
		Pubsub:       api.Pubsub,
		Provisioners: daemon.Provisioners,
		Logger:       api.Logger.Named(fmt.Sprintf("provisionerd-%s", daemon.Name)),
	})
	if err != nil {
		return nil, err
	}
	server := drpcserver.NewWithOptions(mux, drpcserver.Options{
		Log: func(err error) {
			if xerrors.Is(err, io.EOF) {
				return
			}
			api.Logger.Debug(ctx, "drpc server error", slog.Error(err))
		},
	})
	go func() {
		err = server.Serve(ctx, serverSession)
		if err != nil && !xerrors.Is(err, io.EOF) {
			api.Logger.Debug(ctx, "provisioner daemon disconnected", slog.Error(err))
		}
		// close the sessions so we don't leak goroutines serving them.
		_ = clientSession.Close()
		_ = serverSession.Close()
	}()

	return proto.NewDRPCProvisionerDaemonClient(provisionersdk.Conn(clientSession)), nil
}

// The input for a "workspace_provision" job.
type workspaceProvisionJob struct {
	WorkspaceBuildID uuid.UUID `json:"workspace_build_id"`
	DryRun           bool      `json:"dry_run"`
}

// Implementation of the provisioner daemon protobuf server.
type provisionerdServer struct {
	AccessURL    *url.URL
	ID           uuid.UUID
	Logger       slog.Logger
	Provisioners []database.ProvisionerType
	Database     database.Store
	Pubsub       database.Pubsub
}

// AcquireJob queries the database to lock a job.
func (server *provisionerdServer) AcquireJob(ctx context.Context, _ *proto.Empty) (*proto.AcquiredJob, error) {
	// This marks the job as locked in the database.
	job, err := server.Database.AcquireProvisionerJob(ctx, database.AcquireProvisionerJobParams{
		StartedAt: sql.NullTime{
			Time:  database.Now(),
			Valid: true,
		},
		WorkerID: uuid.NullUUID{
			UUID:  server.ID,
			Valid: true,
		},
		Types: server.Provisioners,
	})
	if errors.Is(err, sql.ErrNoRows) {
		// The provisioner daemon assumes no jobs are available if
		// an empty struct is returned.
		return &proto.AcquiredJob{}, nil
	}
	if err != nil {
		return nil, xerrors.Errorf("acquire job: %w", err)
	}
	server.Logger.Debug(ctx, "locked job from database", slog.F("id", job.ID))

	// Marks the acquired job as failed with the error message provided.
	failJob := func(errorMessage string) error {
		err = server.Database.UpdateProvisionerJobWithCompleteByID(ctx, database.UpdateProvisionerJobWithCompleteByIDParams{
			ID: job.ID,
			CompletedAt: sql.NullTime{
				Time:  database.Now(),
				Valid: true,
			},
			Error: sql.NullString{
				String: errorMessage,
				Valid:  true,
			},
		})
		if err != nil {
			return xerrors.Errorf("update provisioner job: %w", err)
		}
		return xerrors.Errorf("request job was invalidated: %s", errorMessage)
	}

	user, err := server.Database.GetUserByID(ctx, job.InitiatorID)
	if err != nil {
		return nil, failJob(fmt.Sprintf("get user: %s", err))
	}

	protoJob := &proto.AcquiredJob{
		JobId:       job.ID.String(),
		CreatedAt:   job.CreatedAt.UnixMilli(),
		Provisioner: string(job.Provisioner),
		UserName:    user.Username,
	}
	switch job.Type {
	case database.ProvisionerJobTypeWorkspaceBuild:
		var input workspaceProvisionJob
		err = json.Unmarshal(job.Input, &input)
		if err != nil {
			return nil, failJob(fmt.Sprintf("unmarshal job input %q: %s", job.Input, err))
		}
		workspaceBuild, err := server.Database.GetWorkspaceBuildByID(ctx, input.WorkspaceBuildID)
		if err != nil {
			return nil, failJob(fmt.Sprintf("get workspace build: %s", err))
		}
		workspace, err := server.Database.GetWorkspaceByID(ctx, workspaceBuild.WorkspaceID)
		if err != nil {
			return nil, failJob(fmt.Sprintf("get workspace: %s", err))
		}
		templateVersion, err := server.Database.GetTemplateVersionByID(ctx, workspaceBuild.TemplateVersionID)
		if err != nil {
			return nil, failJob(fmt.Sprintf("get template version: %s", err))
		}
		template, err := server.Database.GetTemplateByID(ctx, templateVersion.TemplateID.UUID)
		if err != nil {
			return nil, failJob(fmt.Sprintf("get template: %s", err))
		}
		owner, err := server.Database.GetUserByID(ctx, workspace.OwnerID)
		if err != nil {
			return nil, failJob(fmt.Sprintf("get owner: %s", err))
		}

		// Compute parameters for the workspace to consume.
		parameters, err := parameter.Compute(ctx, server.Database, parameter.ComputeScope{
			TemplateImportJobID: templateVersion.JobID,
			OrganizationID:      job.OrganizationID,
			TemplateID: uuid.NullUUID{
				UUID:  template.ID,
				Valid: true,
			},
			UserID: user.ID,
			WorkspaceID: uuid.NullUUID{
				UUID:  workspace.ID,
				Valid: true,
			},
		}, nil)
		if err != nil {
			return nil, failJob(fmt.Sprintf("compute parameters: %s", err))
		}
		// Convert parameters to the protobuf type.
		protoParameters := make([]*sdkproto.ParameterValue, 0, len(parameters))
		for _, computedParameter := range parameters {
			converted, err := convertComputedParameterValue(computedParameter)
			if err != nil {
				return nil, failJob(fmt.Sprintf("convert parameter: %s", err))
			}
			protoParameters = append(protoParameters, converted)
		}
		transition, err := convertWorkspaceTransition(workspaceBuild.Transition)
		if err != nil {
			return nil, failJob(fmt.Sprint("convert workspace transition: %w", err))
		}

		protoJob.Type = &proto.AcquiredJob_WorkspaceBuild_{
			WorkspaceBuild: &proto.AcquiredJob_WorkspaceBuild{
				WorkspaceBuildId: workspaceBuild.ID.String(),
				WorkspaceName:    workspace.Name,
				State:            workspaceBuild.ProvisionerState,
				ParameterValues:  protoParameters,
				Metadata: &sdkproto.Provision_Metadata{
					CoderUrl:            server.AccessURL.String(),
					WorkspaceTransition: transition,
					WorkspaceName:       workspace.Name,
					WorkspaceOwner:      owner.Username,
					WorkspaceId:         workspace.ID.String(),
					WorkspaceOwnerId:    owner.ID.String(),
				},
			},
		}
	case database.ProvisionerJobTypeTemplateVersionImport:
		protoJob.Type = &proto.AcquiredJob_TemplateImport_{
			TemplateImport: &proto.AcquiredJob_TemplateImport{
				Metadata: &sdkproto.Provision_Metadata{
					CoderUrl: server.AccessURL.String(),
				},
			},
		}
	}
	switch job.StorageMethod {
	case database.ProvisionerStorageMethodFile:
		file, err := server.Database.GetFileByHash(ctx, job.StorageSource)
		if err != nil {
			return nil, failJob(fmt.Sprintf("get file by hash: %s", err))
		}
		protoJob.TemplateSourceArchive = file.Data
	default:
		return nil, failJob(fmt.Sprintf("unsupported storage method: %s", job.StorageMethod))
	}
	if protobuf.Size(protoJob) > provisionersdk.MaxMessageSize {
		return nil, failJob(fmt.Sprintf("payload was too big: %d > %d", protobuf.Size(protoJob), provisionersdk.MaxMessageSize))
	}

	return protoJob, err
}

func (server *provisionerdServer) UpdateJob(ctx context.Context, request *proto.UpdateJobRequest) (*proto.UpdateJobResponse, error) {
	parsedID, err := uuid.Parse(request.JobId)
	if err != nil {
		return nil, xerrors.Errorf("parse job id: %w", err)
	}
	job, err := server.Database.GetProvisionerJobByID(ctx, parsedID)
	if err != nil {
		return nil, xerrors.Errorf("get job: %w", err)
	}
	if !job.WorkerID.Valid {
		return nil, xerrors.New("job isn't running yet")
	}
	if job.WorkerID.UUID.String() != server.ID.String() {
		return nil, xerrors.New("you don't own this job")
	}
	err = server.Database.UpdateProvisionerJobByID(ctx, database.UpdateProvisionerJobByIDParams{
		ID:        parsedID,
		UpdatedAt: database.Now(),
	})
	if err != nil {
		return nil, xerrors.Errorf("update job: %w", err)
	}

	if len(request.Logs) > 0 {
		insertParams := database.InsertProvisionerJobLogsParams{
			JobID: parsedID,
		}
		for _, log := range request.Logs {
			logLevel, err := convertLogLevel(log.Level)
			if err != nil {
				return nil, xerrors.Errorf("convert log level: %w", err)
			}
			logSource, err := convertLogSource(log.Source)
			if err != nil {
				return nil, xerrors.Errorf("convert log source: %w", err)
			}
			insertParams.ID = append(insertParams.ID, uuid.New())
			insertParams.CreatedAt = append(insertParams.CreatedAt, time.UnixMilli(log.CreatedAt))
			insertParams.Level = append(insertParams.Level, logLevel)
			insertParams.Stage = append(insertParams.Stage, log.Stage)
			insertParams.Source = append(insertParams.Source, logSource)
			insertParams.Output = append(insertParams.Output, log.Output)
		}
		logs, err := server.Database.InsertProvisionerJobLogs(context.Background(), insertParams)
		if err != nil {
			return nil, xerrors.Errorf("insert job logs: %w", err)
		}
		data, err := json.Marshal(logs)
		if err != nil {
			return nil, xerrors.Errorf("marshal job log: %w", err)
		}
		err = server.Pubsub.Publish(provisionerJobLogsChannel(parsedID), data)
		if err != nil {
			return nil, xerrors.Errorf("publish job log: %w", err)
		}
	}

	if len(request.Readme) > 0 {
		err := server.Database.UpdateTemplateVersionDescriptionByJobID(ctx, database.UpdateTemplateVersionDescriptionByJobIDParams{
			JobID:  job.ID,
			Readme: string(request.Readme),
		})
		if err != nil {
			return nil, xerrors.Errorf("update template version description: %w", err)
		}
	}

	if len(request.ParameterSchemas) > 0 {
		for _, protoParameter := range request.ParameterSchemas {
			validationTypeSystem, err := convertValidationTypeSystem(protoParameter.ValidationTypeSystem)
			if err != nil {
				return nil, xerrors.Errorf("convert validation type system for %q: %w", protoParameter.Name, err)
			}

			parameterSchema := database.InsertParameterSchemaParams{
				ID:                   uuid.New(),
				CreatedAt:            database.Now(),
				JobID:                job.ID,
				Name:                 protoParameter.Name,
				Description:          protoParameter.Description,
				RedisplayValue:       protoParameter.RedisplayValue,
				ValidationError:      protoParameter.ValidationError,
				ValidationCondition:  protoParameter.ValidationCondition,
				ValidationValueType:  protoParameter.ValidationValueType,
				ValidationTypeSystem: validationTypeSystem,

				DefaultSourceScheme:      database.ParameterSourceSchemeNone,
				DefaultDestinationScheme: database.ParameterDestinationSchemeNone,

				AllowOverrideDestination: protoParameter.AllowOverrideDestination,
				AllowOverrideSource:      protoParameter.AllowOverrideSource,
			}

			// It's possible a parameter doesn't define a default source!
			if protoParameter.DefaultSource != nil {
				parameterSourceScheme, err := convertParameterSourceScheme(protoParameter.DefaultSource.Scheme)
				if err != nil {
					return nil, xerrors.Errorf("convert parameter source scheme: %w", err)
				}
				parameterSchema.DefaultSourceScheme = parameterSourceScheme
				parameterSchema.DefaultSourceValue = protoParameter.DefaultSource.Value
			}

			// It's possible a parameter doesn't define a default destination!
			if protoParameter.DefaultDestination != nil {
				parameterDestinationScheme, err := convertParameterDestinationScheme(protoParameter.DefaultDestination.Scheme)
				if err != nil {
					return nil, xerrors.Errorf("convert parameter destination scheme: %w", err)
				}
				parameterSchema.DefaultDestinationScheme = parameterDestinationScheme
			}

			_, err = server.Database.InsertParameterSchema(ctx, parameterSchema)
			if err != nil {
				return nil, xerrors.Errorf("insert parameter schema: %w", err)
			}
		}

		var templateID uuid.NullUUID
		if job.Type == database.ProvisionerJobTypeTemplateVersionImport {
			templateVersion, err := server.Database.GetTemplateVersionByJobID(ctx, job.ID)
			if err != nil {
				return nil, xerrors.Errorf("get template version by job id: %w", err)
			}
			templateID = templateVersion.TemplateID
		}

		parameters, err := parameter.Compute(ctx, server.Database, parameter.ComputeScope{
			TemplateImportJobID: job.ID,
			TemplateID:          templateID,
			OrganizationID:      job.OrganizationID,
			UserID:              job.InitiatorID,
		}, nil)
		if err != nil {
			return nil, xerrors.Errorf("compute parameters: %w", err)
		}
		// Convert parameters to the protobuf type.
		protoParameters := make([]*sdkproto.ParameterValue, 0, len(parameters))
		for _, computedParameter := range parameters {
			converted, err := convertComputedParameterValue(computedParameter)
			if err != nil {
				return nil, xerrors.Errorf("convert parameter: %s", err)
			}
			protoParameters = append(protoParameters, converted)
		}

		return &proto.UpdateJobResponse{
			Canceled:        job.CanceledAt.Valid,
			ParameterValues: protoParameters,
		}, nil
	}

	return &proto.UpdateJobResponse{
		Canceled: job.CanceledAt.Valid,
	}, nil
}

func (server *provisionerdServer) FailJob(ctx context.Context, failJob *proto.FailedJob) (*proto.Empty, error) {
	jobID, err := uuid.Parse(failJob.JobId)
	if err != nil {
		return nil, xerrors.Errorf("parse job id: %w", err)
	}
	job, err := server.Database.GetProvisionerJobByID(ctx, jobID)
	if err != nil {
		return nil, xerrors.Errorf("get provisioner job: %w", err)
	}
	if job.CompletedAt.Valid {
		return nil, xerrors.Errorf("job already completed")
	}
	err = server.Database.UpdateProvisionerJobWithCompleteByID(ctx, database.UpdateProvisionerJobWithCompleteByIDParams{
		ID: jobID,
		CompletedAt: sql.NullTime{
			Time:  database.Now(),
			Valid: true,
		},
		UpdatedAt: database.Now(),
		Error: sql.NullString{
			String: failJob.Error,
			Valid:  failJob.Error != "",
		},
	})
	if err != nil {
		return nil, xerrors.Errorf("update provisioner job: %w", err)
	}
	switch jobType := failJob.Type.(type) {
	case *proto.FailedJob_WorkspaceBuild_:
		if jobType.WorkspaceBuild.State == nil {
			break
		}
		var input workspaceProvisionJob
		err = json.Unmarshal(job.Input, &input)
		if err != nil {
			return nil, xerrors.Errorf("unmarshal workspace provision input: %w", err)
		}
		err = server.Database.UpdateWorkspaceBuildByID(ctx, database.UpdateWorkspaceBuildByIDParams{
			ID:               input.WorkspaceBuildID,
			UpdatedAt:        database.Now(),
			ProvisionerState: jobType.WorkspaceBuild.State,
		})
		if err != nil {
			return nil, xerrors.Errorf("update workspace build state: %w", err)
		}
	case *proto.FailedJob_TemplateImport_:
	}
	return &proto.Empty{}, nil
}

// CompleteJob is triggered by a provision daemon to mark a provisioner job as completed.
func (server *provisionerdServer) CompleteJob(ctx context.Context, completed *proto.CompletedJob) (*proto.Empty, error) {
	jobID, err := uuid.Parse(completed.JobId)
	if err != nil {
		return nil, xerrors.Errorf("parse job id: %w", err)
	}
	job, err := server.Database.GetProvisionerJobByID(ctx, jobID)
	if err != nil {
		return nil, xerrors.Errorf("get job by id: %w", err)
	}
	if job.WorkerID.UUID.String() != server.ID.String() {
		return nil, xerrors.Errorf("you don't have permission to update this job")
	}

	switch jobType := completed.Type.(type) {
	case *proto.CompletedJob_TemplateImport_:
		for transition, resources := range map[database.WorkspaceTransition][]*sdkproto.Resource{
			database.WorkspaceTransitionStart: jobType.TemplateImport.StartResources,
			database.WorkspaceTransitionStop:  jobType.TemplateImport.StopResources,
		} {
			for _, resource := range resources {
				server.Logger.Info(ctx, "inserting template import job resource",
					slog.F("job_id", job.ID.String()),
					slog.F("resource_name", resource.Name),
					slog.F("resource_type", resource.Type),
					slog.F("transition", transition))

				err = insertWorkspaceResource(ctx, server.Database, jobID, transition, resource)
				if err != nil {
					return nil, xerrors.Errorf("insert resource: %w", err)
				}
			}
		}

		err = server.Database.UpdateProvisionerJobWithCompleteByID(ctx, database.UpdateProvisionerJobWithCompleteByIDParams{
			ID:        jobID,
			UpdatedAt: database.Now(),
			CompletedAt: sql.NullTime{
				Time:  database.Now(),
				Valid: true,
			},
		})
		if err != nil {
			return nil, xerrors.Errorf("update provisioner job: %w", err)
		}
		server.Logger.Debug(ctx, "marked import job as completed", slog.F("job_id", jobID))
		if err != nil {
			return nil, xerrors.Errorf("complete job: %w", err)
		}
	case *proto.CompletedJob_WorkspaceBuild_:
		var input workspaceProvisionJob
		err = json.Unmarshal(job.Input, &input)
		if err != nil {
			return nil, xerrors.Errorf("unmarshal job data: %w", err)
		}

		workspaceBuild, err := server.Database.GetWorkspaceBuildByID(ctx, input.WorkspaceBuildID)
		if err != nil {
			return nil, xerrors.Errorf("get workspace build: %w", err)
		}

		err = server.Database.InTx(func(db database.Store) error {
			err = db.UpdateProvisionerJobWithCompleteByID(ctx, database.UpdateProvisionerJobWithCompleteByIDParams{
				ID:        jobID,
				UpdatedAt: database.Now(),
				CompletedAt: sql.NullTime{
					Time:  database.Now(),
					Valid: true,
				},
			})
			if err != nil {
				return xerrors.Errorf("update provisioner job: %w", err)
			}
			err = db.UpdateWorkspaceBuildByID(ctx, database.UpdateWorkspaceBuildByIDParams{
				ID:               workspaceBuild.ID,
				UpdatedAt:        database.Now(),
				ProvisionerState: jobType.WorkspaceBuild.State,
			})
			if err != nil {
				return xerrors.Errorf("update workspace build: %w", err)
			}
			// This could be a bulk insert to improve performance.
			for _, protoResource := range jobType.WorkspaceBuild.Resources {
				err = insertWorkspaceResource(ctx, db, job.ID, workspaceBuild.Transition, protoResource)
				if err != nil {
					return xerrors.Errorf("insert provisioner job: %w", err)
				}
			}

			if workspaceBuild.Transition != database.WorkspaceTransitionDelete {
				// This is for deleting a workspace!
				return nil
			}

			err = db.UpdateWorkspaceDeletedByID(ctx, database.UpdateWorkspaceDeletedByIDParams{
				ID:      workspaceBuild.WorkspaceID,
				Deleted: true,
			})
			if err != nil {
				return xerrors.Errorf("update workspace deleted: %w", err)
			}

			return nil
		})
		if err != nil {
			return nil, xerrors.Errorf("complete job: %w", err)
		}
	default:
		return nil, xerrors.Errorf("unknown job type %q; ensure coderd and provisionerd versions match",
			reflect.TypeOf(completed.Type).String())
	}

	return &proto.Empty{}, nil
}

func insertWorkspaceResource(ctx context.Context, db database.Store, jobID uuid.UUID, transition database.WorkspaceTransition, protoResource *sdkproto.Resource) error {
	resource, err := db.InsertWorkspaceResource(ctx, database.InsertWorkspaceResourceParams{
		ID:         uuid.New(),
		CreatedAt:  database.Now(),
		JobID:      jobID,
		Transition: transition,
		Type:       protoResource.Type,
		Name:       protoResource.Name,
	})
	if err != nil {
		return xerrors.Errorf("insert provisioner job resource %q: %w", protoResource.Name, err)
	}
	for _, agent := range protoResource.Agents {
		var instanceID sql.NullString
		if agent.GetInstanceId() != "" {
			instanceID = sql.NullString{
				String: agent.GetInstanceId(),
				Valid:  true,
			}
		}
		var env pqtype.NullRawMessage
		if agent.Env != nil {
			data, err := json.Marshal(agent.Env)
			if err != nil {
				return xerrors.Errorf("marshal env: %w", err)
			}
			env = pqtype.NullRawMessage{
				RawMessage: data,
				Valid:      true,
			}
		}
		authToken := uuid.New()
		if agent.GetToken() != "" {
			authToken, err = uuid.Parse(agent.GetToken())
			if err != nil {
				return xerrors.Errorf("invalid auth token format; must be uuid: %w", err)
			}
		}

		_, err := db.InsertWorkspaceAgent(ctx, database.InsertWorkspaceAgentParams{
			ID:                   uuid.New(),
			CreatedAt:            database.Now(),
			UpdatedAt:            database.Now(),
			ResourceID:           resource.ID,
			Name:                 agent.Name,
			AuthToken:            authToken,
			AuthInstanceID:       instanceID,
			Architecture:         agent.Architecture,
			EnvironmentVariables: env,
			Directory:            agent.Directory,
			OperatingSystem:      agent.OperatingSystem,
			StartupScript: sql.NullString{
				String: agent.StartupScript,
				Valid:  agent.StartupScript != "",
			},
		})
		if err != nil {
			return xerrors.Errorf("insert agent: %w", err)
		}
	}
	return nil
}

func convertValidationTypeSystem(typeSystem sdkproto.ParameterSchema_TypeSystem) (database.ParameterTypeSystem, error) {
	switch typeSystem {
	case sdkproto.ParameterSchema_None:
		return database.ParameterTypeSystemNone, nil
	case sdkproto.ParameterSchema_HCL:
		return database.ParameterTypeSystemHCL, nil
	default:
		return database.ParameterTypeSystem(""), xerrors.Errorf("unknown type system: %d", typeSystem)
	}
}

func convertParameterSourceScheme(sourceScheme sdkproto.ParameterSource_Scheme) (database.ParameterSourceScheme, error) {
	switch sourceScheme {
	case sdkproto.ParameterSource_DATA:
		return database.ParameterSourceSchemeData, nil
	default:
		return database.ParameterSourceScheme(""), xerrors.Errorf("unknown parameter source scheme: %d", sourceScheme)
	}
}

func convertParameterDestinationScheme(destinationScheme sdkproto.ParameterDestination_Scheme) (database.ParameterDestinationScheme, error) {
	switch destinationScheme {
	case sdkproto.ParameterDestination_ENVIRONMENT_VARIABLE:
		return database.ParameterDestinationSchemeEnvironmentVariable, nil
	case sdkproto.ParameterDestination_PROVISIONER_VARIABLE:
		return database.ParameterDestinationSchemeProvisionerVariable, nil
	default:
		return database.ParameterDestinationScheme(""), xerrors.Errorf("unknown parameter destination scheme: %d", destinationScheme)
	}
}

func convertLogLevel(logLevel sdkproto.LogLevel) (database.LogLevel, error) {
	switch logLevel {
	case sdkproto.LogLevel_TRACE:
		return database.LogLevelTrace, nil
	case sdkproto.LogLevel_DEBUG:
		return database.LogLevelDebug, nil
	case sdkproto.LogLevel_INFO:
		return database.LogLevelInfo, nil
	case sdkproto.LogLevel_WARN:
		return database.LogLevelWarn, nil
	case sdkproto.LogLevel_ERROR:
		return database.LogLevelError, nil
	default:
		return database.LogLevel(""), xerrors.Errorf("unknown log level: %d", logLevel)
	}
}

func convertLogSource(logSource proto.LogSource) (database.LogSource, error) {
	switch logSource {
	case proto.LogSource_PROVISIONER_DAEMON:
		return database.LogSourceProvisionerDaemon, nil
	case proto.LogSource_PROVISIONER:
		return database.LogSourceProvisioner, nil
	default:
		return database.LogSource(""), xerrors.Errorf("unknown log source: %d", logSource)
	}
}

func convertComputedParameterValue(param parameter.ComputedValue) (*sdkproto.ParameterValue, error) {
	var scheme sdkproto.ParameterDestination_Scheme
	switch param.DestinationScheme {
	case database.ParameterDestinationSchemeEnvironmentVariable:
		scheme = sdkproto.ParameterDestination_ENVIRONMENT_VARIABLE
	case database.ParameterDestinationSchemeProvisionerVariable:
		scheme = sdkproto.ParameterDestination_PROVISIONER_VARIABLE
	default:
		return nil, xerrors.Errorf("unrecognized destination scheme: %q", param.DestinationScheme)
	}

	return &sdkproto.ParameterValue{
		DestinationScheme: scheme,
		Name:              param.Name,
		Value:             param.SourceValue,
	}, nil
}

func convertWorkspaceTransition(transition database.WorkspaceTransition) (sdkproto.WorkspaceTransition, error) {
	switch transition {
	case database.WorkspaceTransitionStart:
		return sdkproto.WorkspaceTransition_START, nil
	case database.WorkspaceTransitionStop:
		return sdkproto.WorkspaceTransition_STOP, nil
	case database.WorkspaceTransitionDelete:
		return sdkproto.WorkspaceTransition_DESTROY, nil
	default:
		return 0, xerrors.Errorf("unrecognized transition: %q", transition)
	}
}<|MERGE_RESOLUTION|>--- conflicted
+++ resolved
@@ -31,11 +31,7 @@
 	sdkproto "github.com/coder/coder/provisionersdk/proto"
 )
 
-<<<<<<< HEAD
-func (api *api) provisionerDaemons(rw http.ResponseWriter, r *http.Request) {
-=======
-func (api *API) provisionerDaemonsByOrganization(rw http.ResponseWriter, r *http.Request) {
->>>>>>> 9a70c345
+func (api *API) provisionerDaemons(rw http.ResponseWriter, r *http.Request) {
 	daemons, err := api.Database.GetProvisionerDaemons(r.Context())
 	if errors.Is(err, sql.ErrNoRows) {
 		err = nil
