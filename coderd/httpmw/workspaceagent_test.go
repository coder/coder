package httpmw_test

import (
	"net/http"
	"net/http/httptest"
	"testing"

	"github.com/go-chi/chi/v5"
	"github.com/google/uuid"
	"github.com/stretchr/testify/require"

	"github.com/coder/coder/coderd/database"
	"github.com/coder/coder/coderd/database/dbfake"
	"github.com/coder/coder/coderd/database/dbgen"
	"github.com/coder/coder/coderd/httpmw"
	"github.com/coder/coder/codersdk"
)

func TestWorkspaceAgent(t *testing.T) {
	t.Parallel()

	setup := func(db database.Store, token uuid.UUID) *http.Request {
		r := httptest.NewRequest("GET", "/", nil)
		r.Header.Set(codersdk.SessionTokenHeader, token.String())
		return r
	}

	t.Run("None", func(t *testing.T) {
		t.Parallel()
		db := dbfake.New()
		rtr := chi.NewRouter()
		rtr.Use(
			httpmw.ExtractWorkspaceAgent(db),
		)
		rtr.Get("/", nil)
		r := setup(db, uuid.New())
		rw := httptest.NewRecorder()
		rtr.ServeHTTP(rw, r)

		res := rw.Result()
		defer res.Body.Close()
		require.Equal(t, http.StatusUnauthorized, res.StatusCode)
	})

	t.Run("Found", func(t *testing.T) {
		t.Parallel()
		db := dbfake.New()

		var (
			user      = dbgen.User(t, db, database.User{})
			workspace = dbgen.Workspace(t, db, database.Workspace{
				OwnerID: user.ID,
			})
			job      = dbgen.ProvisionerJob(t, db, database.ProvisionerJob{})
			resource = dbgen.WorkspaceResource(t, db, database.WorkspaceResource{
				JobID: job.ID,
			})
			_ = dbgen.WorkspaceBuild(t, db, database.WorkspaceBuild{
				WorkspaceID: workspace.ID,
				JobID:       job.ID,
			})
			agent = dbgen.WorkspaceAgent(t, db, database.WorkspaceAgent{
				ResourceID: resource.ID,
			})
		)

		rtr := chi.NewRouter()
		rtr.Use(
			httpmw.ExtractWorkspaceAgent(db),
		)
		rtr.Get("/", func(rw http.ResponseWriter, r *http.Request) {
			_ = httpmw.WorkspaceAgent(r)
			rw.WriteHeader(http.StatusOK)
		})
<<<<<<< HEAD
		r := setup(db, agent.AuthToken)

=======
		r, token := setup(db)
		_ = dbgen.WorkspaceAgent(t, db, database.WorkspaceAgent{
			AuthToken: token,
		})
>>>>>>> 4827d9ed
		rw := httptest.NewRecorder()
		rtr.ServeHTTP(rw, r)

		res := rw.Result()
		defer res.Body.Close()
		require.Equal(t, http.StatusOK, res.StatusCode)
	})
}<|MERGE_RESOLUTION|>--- conflicted
+++ resolved
@@ -19,10 +19,11 @@
 func TestWorkspaceAgent(t *testing.T) {
 	t.Parallel()
 
-	setup := func(db database.Store, token uuid.UUID) *http.Request {
+	setup := func(db database.Store) (*http.Request, uuid.UUID) {
+		token := uuid.New()
 		r := httptest.NewRequest("GET", "/", nil)
 		r.Header.Set(codersdk.SessionTokenHeader, token.String())
-		return r
+		return r, token
 	}
 
 	t.Run("None", func(t *testing.T) {
@@ -33,7 +34,7 @@
 			httpmw.ExtractWorkspaceAgent(db),
 		)
 		rtr.Get("/", nil)
-		r := setup(db, uuid.New())
+		r, _ := setup(db)
 		rw := httptest.NewRecorder()
 		rtr.ServeHTTP(rw, r)
 
@@ -45,25 +46,6 @@
 	t.Run("Found", func(t *testing.T) {
 		t.Parallel()
 		db := dbfake.New()
-
-		var (
-			user      = dbgen.User(t, db, database.User{})
-			workspace = dbgen.Workspace(t, db, database.Workspace{
-				OwnerID: user.ID,
-			})
-			job      = dbgen.ProvisionerJob(t, db, database.ProvisionerJob{})
-			resource = dbgen.WorkspaceResource(t, db, database.WorkspaceResource{
-				JobID: job.ID,
-			})
-			_ = dbgen.WorkspaceBuild(t, db, database.WorkspaceBuild{
-				WorkspaceID: workspace.ID,
-				JobID:       job.ID,
-			})
-			agent = dbgen.WorkspaceAgent(t, db, database.WorkspaceAgent{
-				ResourceID: resource.ID,
-			})
-		)
-
 		rtr := chi.NewRouter()
 		rtr.Use(
 			httpmw.ExtractWorkspaceAgent(db),
@@ -72,15 +54,10 @@
 			_ = httpmw.WorkspaceAgent(r)
 			rw.WriteHeader(http.StatusOK)
 		})
-<<<<<<< HEAD
-		r := setup(db, agent.AuthToken)
-
-=======
 		r, token := setup(db)
 		_ = dbgen.WorkspaceAgent(t, db, database.WorkspaceAgent{
 			AuthToken: token,
 		})
->>>>>>> 4827d9ed
 		rw := httptest.NewRecorder()
 		rtr.ServeHTTP(rw, r)
 
