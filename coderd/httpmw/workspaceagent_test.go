package httpmw_test

import (
	"net/http"
	"net/http/httptest"
	"testing"

	"github.com/go-chi/chi/v5"
	"github.com/google/uuid"
	"github.com/stretchr/testify/require"

	"github.com/coder/coder/coderd/database"
<<<<<<< HEAD
	"github.com/coder/coder/coderd/database/databasefake"
	"github.com/coder/coder/coderd/database/dbgen"
=======
	"github.com/coder/coder/coderd/database/dbfake"
>>>>>>> 8b424f03
	"github.com/coder/coder/coderd/httpmw"
	"github.com/coder/coder/codersdk"
)

func TestWorkspaceAgent(t *testing.T) {
	t.Parallel()

	setup := func(db database.Store, token uuid.UUID) *http.Request {
		r := httptest.NewRequest("GET", "/", nil)
		r.Header.Set(codersdk.SessionTokenHeader, token.String())
		return r
	}

	t.Run("None", func(t *testing.T) {
		t.Parallel()
		db := dbfake.New()
		rtr := chi.NewRouter()
		rtr.Use(
			httpmw.ExtractWorkspaceAgent(db),
		)
		rtr.Get("/", nil)
		r := setup(db, uuid.New())
		rw := httptest.NewRecorder()
		rtr.ServeHTTP(rw, r)

		res := rw.Result()
		defer res.Body.Close()
		require.Equal(t, http.StatusUnauthorized, res.StatusCode)
	})

	t.Run("Found", func(t *testing.T) {
		t.Parallel()
<<<<<<< HEAD
		db := databasefake.New()

		var (
			user      = dbgen.User(t, db, database.User{})
			workspace = dbgen.Workspace(t, db, database.Workspace{
				OwnerID: user.ID,
			})
			job      = dbgen.ProvisionerJob(t, db, database.ProvisionerJob{})
			resource = dbgen.WorkspaceResource(t, db, database.WorkspaceResource{
				JobID: job.ID,
			})
			_ = dbgen.WorkspaceBuild(t, db, database.WorkspaceBuild{
				WorkspaceID: workspace.ID,
				JobID:       job.ID,
			})
			agent = dbgen.WorkspaceAgent(t, db, database.WorkspaceAgent{
				ResourceID: resource.ID,
			})
		)

=======
		db := dbfake.New()
>>>>>>> 8b424f03
		rtr := chi.NewRouter()
		rtr.Use(
			httpmw.ExtractWorkspaceAgent(db),
		)
		rtr.Get("/", func(rw http.ResponseWriter, r *http.Request) {
			_ = httpmw.WorkspaceAgent(r)
			rw.WriteHeader(http.StatusOK)
		})
		r := setup(db, agent.AuthToken)

		rw := httptest.NewRecorder()
		rtr.ServeHTTP(rw, r)

		res := rw.Result()
		defer res.Body.Close()
		require.Equal(t, http.StatusOK, res.StatusCode)
	})
}<|MERGE_RESOLUTION|>--- conflicted
+++ resolved
@@ -1,6 +1,7 @@
 package httpmw_test
 
 import (
+	"context"
 	"net/http"
 	"net/http/httptest"
 	"testing"
@@ -10,12 +11,8 @@
 	"github.com/stretchr/testify/require"
 
 	"github.com/coder/coder/coderd/database"
-<<<<<<< HEAD
-	"github.com/coder/coder/coderd/database/databasefake"
+	"github.com/coder/coder/coderd/database/dbfake"
 	"github.com/coder/coder/coderd/database/dbgen"
-=======
-	"github.com/coder/coder/coderd/database/dbfake"
->>>>>>> 8b424f03
 	"github.com/coder/coder/coderd/httpmw"
 	"github.com/coder/coder/codersdk"
 )
@@ -48,8 +45,7 @@
 
 	t.Run("Found", func(t *testing.T) {
 		t.Parallel()
-<<<<<<< HEAD
-		db := databasefake.New()
+		db := dbfake.New()
 
 		var (
 			user      = dbgen.User(t, db, database.User{})
@@ -69,9 +65,6 @@
 			})
 		)
 
-=======
-		db := dbfake.New()
->>>>>>> 8b424f03
 		rtr := chi.NewRouter()
 		rtr.Use(
 			httpmw.ExtractWorkspaceAgent(db),
