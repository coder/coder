package dbauthz

import (
	"context"
	"database/sql"
	"encoding/json"
	"errors"
	"fmt"
	"time"

	"github.com/google/uuid"
	"golang.org/x/exp/slices"
	"golang.org/x/xerrors"

	"github.com/open-policy-agent/opa/topdown"

	"cdr.dev/slog"
	"github.com/coder/coder/coderd/database"
	"github.com/coder/coder/coderd/rbac"
	"github.com/coder/coder/coderd/util/slice"
)

var _ database.Store = (*querier)(nil)

const wrapname = "dbauthz.querier"

// NoActorError wraps ErrNoRows for the api to return a 404. This is the correct
// response when the user is not authorized.
var NoActorError = xerrors.Errorf("no authorization actor in context: %w", sql.ErrNoRows)

// NotAuthorizedError is a sentinel error that unwraps to sql.ErrNoRows.
// This allows the internal error to be read by the caller if needed. Otherwise
// it will be handled as a 404.
type NotAuthorizedError struct {
	Err error
}

func (e NotAuthorizedError) Error() string {
	return fmt.Sprintf("unauthorized: %s", e.Err.Error())
}

// Unwrap will always unwrap to a sql.ErrNoRows so the API returns a 404.
// So 'errors.Is(err, sql.ErrNoRows)' will always be true.
func (e NotAuthorizedError) Unwrap() error {
	return e.Err
}

func IsNotAuthorizedError(err error) bool {
	if err == nil {
		return false
	}
	return xerrors.As(err, &NotAuthorizedError{})
}

func logNotAuthorizedError(ctx context.Context, logger slog.Logger, err error) error {
	// Only log the errors if it is an UnauthorizedError error.
	internalError := new(rbac.UnauthorizedError)
	if err != nil && xerrors.As(err, &internalError) {
		e := new(topdown.Error)
		if xerrors.As(err, &e) || e.Code == topdown.CancelErr {
			// For some reason rego changes a canceled context to a topdown.CancelErr. We
			// expect to check for canceled context errors if the user cancels the request,
			// so we should change the error to a context.Canceled error.
			//
			// NotAuthorizedError is == to sql.ErrNoRows, which is not correct
			// if it's actually a canceled context.
			contextError := *internalError
			contextError.SetInternal(context.Canceled)
			return &contextError
		}
		logger.Debug(ctx, "unauthorized",
			slog.F("internal_error", internalError.Internal()),
			slog.F("input", internalError.Input()),
			slog.Error(err),
		)
	}

	return NotAuthorizedError{
		Err: err,
	}
}

// querier is a wrapper around the database store that performs authorization
// checks before returning data. All querier methods expect an authorization
// subject present in the context. If no subject is present, most methods will
// fail.
//
// Use WithAuthorizeContext to set the authorization subject in the context for
// the common user case.
type querier struct {
	db   database.Store
	auth rbac.Authorizer
	log  slog.Logger
}

func New(db database.Store, authorizer rbac.Authorizer, logger slog.Logger) database.Store {
	// If the underlying db store is already a querier, return it.
	// Do not double wrap.
	if slices.Contains(db.Wrappers(), wrapname) {
		return db
	}
	return &querier{
		db:   db,
		auth: authorizer,
		log:  logger,
	}
}

func (q *querier) Wrappers() []string {
	return append(q.db.Wrappers(), wrapname)
}

// authorizeContext is a helper function to authorize an action on an object.
func (q *querier) authorizeContext(ctx context.Context, action rbac.Action, object rbac.Objecter) error {
	act, ok := ActorFromContext(ctx)
	if !ok {
		return NoActorError
	}

	err := q.auth.Authorize(ctx, act, action, object.RBACObject())
	if err != nil {
		return logNotAuthorizedError(ctx, q.log, err)
	}
	return nil
}

type authContextKey struct{}

// ActorFromContext returns the authorization subject from the context.
// All authentication flows should set the authorization subject in the context.
// If no actor is present, the function returns false.
func ActorFromContext(ctx context.Context) (rbac.Subject, bool) {
	a, ok := ctx.Value(authContextKey{}).(rbac.Subject)
	return a, ok
}

var (
	subjectProvisionerd = rbac.Subject{
		ID: uuid.Nil.String(),
		Roles: rbac.Roles([]rbac.Role{
			{
				Name:        "provisionerd",
				DisplayName: "Provisioner Daemon",
				Site: rbac.Permissions(map[string][]rbac.Action{
					// TODO: Add ProvisionerJob resource type.
					rbac.ResourceFile.Type:           {rbac.ActionRead},
					rbac.ResourceSystem.Type:         {rbac.WildcardSymbol},
					rbac.ResourceTemplate.Type:       {rbac.ActionRead, rbac.ActionUpdate},
					rbac.ResourceUser.Type:           {rbac.ActionRead},
					rbac.ResourceWorkspace.Type:      {rbac.ActionRead, rbac.ActionUpdate, rbac.ActionDelete},
					rbac.ResourceWorkspaceBuild.Type: {rbac.ActionRead, rbac.ActionUpdate, rbac.ActionDelete},
					rbac.ResourceUserData.Type:       {rbac.ActionRead, rbac.ActionUpdate},
					rbac.ResourceAPIKey.Type:         {rbac.WildcardSymbol},
				}),
				Org:  map[string][]rbac.Permission{},
				User: []rbac.Permission{},
			},
		}),
		Scope: rbac.ScopeAll,
	}.WithCachedASTValue()

	subjectAutostart = rbac.Subject{
		ID: uuid.Nil.String(),
		Roles: rbac.Roles([]rbac.Role{
			{
				Name:        "autostart",
				DisplayName: "Autostart Daemon",
				Site: rbac.Permissions(map[string][]rbac.Action{
					rbac.ResourceSystem.Type:         {rbac.WildcardSymbol},
					rbac.ResourceTemplate.Type:       {rbac.ActionRead, rbac.ActionUpdate},
					rbac.ResourceWorkspace.Type:      {rbac.ActionRead, rbac.ActionUpdate},
					rbac.ResourceWorkspaceBuild.Type: {rbac.ActionRead, rbac.ActionUpdate, rbac.ActionDelete},
				}),
				Org:  map[string][]rbac.Permission{},
				User: []rbac.Permission{},
			},
		}),
		Scope: rbac.ScopeAll,
	}.WithCachedASTValue()

	// See unhanger package.
	subjectHangDetector = rbac.Subject{
		ID: uuid.Nil.String(),
		Roles: rbac.Roles([]rbac.Role{
			{
				Name:        "hangdetector",
				DisplayName: "Hang Detector Daemon",
				Site: rbac.Permissions(map[string][]rbac.Action{
					rbac.ResourceSystem.Type:    {rbac.WildcardSymbol},
					rbac.ResourceTemplate.Type:  {rbac.ActionRead},
					rbac.ResourceWorkspace.Type: {rbac.ActionRead, rbac.ActionUpdate},
				}),
				Org:  map[string][]rbac.Permission{},
				User: []rbac.Permission{},
			},
		}),
		Scope: rbac.ScopeAll,
	}.WithCachedASTValue()

	subjectSystemRestricted = rbac.Subject{
		ID: uuid.Nil.String(),
		Roles: rbac.Roles([]rbac.Role{
			{
				Name:        "system",
				DisplayName: "Coder",
				Site: rbac.Permissions(map[string][]rbac.Action{
					rbac.ResourceWildcard.Type:           {rbac.ActionRead},
					rbac.ResourceAPIKey.Type:             {rbac.ActionCreate, rbac.ActionUpdate, rbac.ActionDelete},
					rbac.ResourceGroup.Type:              {rbac.ActionCreate, rbac.ActionUpdate},
					rbac.ResourceRoleAssignment.Type:     {rbac.ActionCreate},
					rbac.ResourceSystem.Type:             {rbac.WildcardSymbol},
					rbac.ResourceOrganization.Type:       {rbac.ActionCreate},
					rbac.ResourceOrganizationMember.Type: {rbac.ActionCreate},
					rbac.ResourceOrgRoleAssignment.Type:  {rbac.ActionCreate},
					rbac.ResourceUser.Type:               {rbac.ActionCreate, rbac.ActionUpdate, rbac.ActionDelete},
					rbac.ResourceUserData.Type:           {rbac.ActionCreate, rbac.ActionUpdate},
					rbac.ResourceWorkspace.Type:          {rbac.ActionUpdate},
					rbac.ResourceWorkspaceBuild.Type:     {rbac.ActionUpdate},
					rbac.ResourceWorkspaceExecution.Type: {rbac.ActionCreate},
					rbac.ResourceWorkspaceProxy.Type:     {rbac.ActionCreate, rbac.ActionUpdate, rbac.ActionDelete},
				}),
				Org:  map[string][]rbac.Permission{},
				User: []rbac.Permission{},
			},
		}),
		Scope: rbac.ScopeAll,
	}.WithCachedASTValue()
)

// AsProvisionerd returns a context with an actor that has permissions required
// for provisionerd to function.
func AsProvisionerd(ctx context.Context) context.Context {
	return context.WithValue(ctx, authContextKey{}, subjectProvisionerd)
}

// AsAutostart returns a context with an actor that has permissions required
// for autostart to function.
func AsAutostart(ctx context.Context) context.Context {
	return context.WithValue(ctx, authContextKey{}, subjectAutostart)
}

// AsHangDetector returns a context with an actor that has permissions required
// for unhanger.Detector to function.
func AsHangDetector(ctx context.Context) context.Context {
	return context.WithValue(ctx, authContextKey{}, subjectHangDetector)
}

// AsSystemRestricted returns a context with an actor that has permissions
// required for various system operations (login, logout, metrics cache).
func AsSystemRestricted(ctx context.Context) context.Context {
	return context.WithValue(ctx, authContextKey{}, subjectSystemRestricted)
}

var AsRemoveActor = rbac.Subject{
	ID: "remove-actor",
}

// As returns a context with the given actor stored in the context.
// This is used for cases where the actor touching the database is not the
// actor stored in the context.
// When you use this function, be sure to add a //nolint comment
// explaining why it is necessary.
func As(ctx context.Context, actor rbac.Subject) context.Context {
	if actor.Equal(AsRemoveActor) {
		// AsRemoveActor is a special case that is used to indicate that the actor
		// should be removed from the context.
		return context.WithValue(ctx, authContextKey{}, nil)
	}
	return context.WithValue(ctx, authContextKey{}, actor)
}

//
// Generic functions used to implement the database.Store methods.
//

// insert runs an rbac.ActionCreate on the rbac object argument before
// running the insertFunc. The insertFunc is expected to return the object that
// was inserted.
func insert[
	ObjectType any,
	ArgumentType any,
	Insert func(ctx context.Context, arg ArgumentType) (ObjectType, error),
](
	logger slog.Logger,
	authorizer rbac.Authorizer,
	object rbac.Objecter,
	insertFunc Insert,
) Insert {
	return func(ctx context.Context, arg ArgumentType) (empty ObjectType, err error) {
		// Fetch the rbac subject
		act, ok := ActorFromContext(ctx)
		if !ok {
			return empty, NoActorError
		}

		// Authorize the action
		err = authorizer.Authorize(ctx, act, rbac.ActionCreate, object.RBACObject())
		if err != nil {
			return empty, logNotAuthorizedError(ctx, logger, err)
		}

		// Insert the database object
		return insertFunc(ctx, arg)
	}
}

func deleteQ[
	ObjectType rbac.Objecter,
	ArgumentType any,
	Fetch func(ctx context.Context, arg ArgumentType) (ObjectType, error),
	Delete func(ctx context.Context, arg ArgumentType) error,
](
	logger slog.Logger,
	authorizer rbac.Authorizer,
	fetchFunc Fetch,
	deleteFunc Delete,
) Delete {
	return fetchAndExec(logger, authorizer,
		rbac.ActionDelete, fetchFunc, deleteFunc)
}

func updateWithReturn[
	ObjectType rbac.Objecter,
	ArgumentType any,
	Fetch func(ctx context.Context, arg ArgumentType) (ObjectType, error),
	UpdateQuery func(ctx context.Context, arg ArgumentType) (ObjectType, error),
](
	logger slog.Logger,
	authorizer rbac.Authorizer,
	fetchFunc Fetch,
	updateQuery UpdateQuery,
) UpdateQuery {
	return fetchAndQuery(logger, authorizer, rbac.ActionUpdate, fetchFunc, updateQuery)
}

func update[
	ObjectType rbac.Objecter,
	ArgumentType any,
	Fetch func(ctx context.Context, arg ArgumentType) (ObjectType, error),
	Exec func(ctx context.Context, arg ArgumentType) error,
](
	logger slog.Logger,
	authorizer rbac.Authorizer,
	fetchFunc Fetch,
	updateExec Exec,
) Exec {
	return fetchAndExec(logger, authorizer, rbac.ActionUpdate, fetchFunc, updateExec)
}

// fetch is a generic function that wraps a database
// query function (returns an object and an error) with authorization. The
// returned function has the same arguments as the database function.
//
// The database query function will **ALWAYS** hit the database, even if the
// user cannot read the resource. This is because the resource details are
// required to run a proper authorization check.
func fetch[
	ArgumentType any,
	ObjectType rbac.Objecter,
	DatabaseFunc func(ctx context.Context, arg ArgumentType) (ObjectType, error),
](
	logger slog.Logger,
	authorizer rbac.Authorizer,
	f DatabaseFunc,
) DatabaseFunc {
	return func(ctx context.Context, arg ArgumentType) (empty ObjectType, err error) {
		// Fetch the rbac subject
		act, ok := ActorFromContext(ctx)
		if !ok {
			return empty, NoActorError
		}

		// Fetch the database object
		object, err := f(ctx, arg)
		if err != nil {
			return empty, xerrors.Errorf("fetch object: %w", err)
		}

		// Authorize the action
		err = authorizer.Authorize(ctx, act, rbac.ActionRead, object.RBACObject())
		if err != nil {
			return empty, logNotAuthorizedError(ctx, logger, err)
		}

		return object, nil
	}
}

// fetchAndExec uses fetchAndQuery but only returns the error. The naming comes
// from SQL 'exec' functions which only return an error.
// See fetchAndQuery for more information.
func fetchAndExec[
	ObjectType rbac.Objecter,
	ArgumentType any,
	Fetch func(ctx context.Context, arg ArgumentType) (ObjectType, error),
	Exec func(ctx context.Context, arg ArgumentType) error,
](
	logger slog.Logger,
	authorizer rbac.Authorizer,
	action rbac.Action,
	fetchFunc Fetch,
	execFunc Exec,
) Exec {
	f := fetchAndQuery(logger, authorizer, action, fetchFunc, func(ctx context.Context, arg ArgumentType) (empty ObjectType, err error) {
		return empty, execFunc(ctx, arg)
	})
	return func(ctx context.Context, arg ArgumentType) error {
		_, err := f(ctx, arg)
		return err
	}
}

// fetchAndQuery is a generic function that wraps a database fetch and query.
// A query has potential side effects in the database (update, delete, etc).
// The fetch is used to know which rbac object the action should be asserted on
// **before** the query runs. The returns from the fetch are only used to
// assert rbac. The final return of this function comes from the Query function.
func fetchAndQuery[
	ObjectType rbac.Objecter,
	ArgumentType any,
	Fetch func(ctx context.Context, arg ArgumentType) (ObjectType, error),
	Query func(ctx context.Context, arg ArgumentType) (ObjectType, error),
](
	logger slog.Logger,
	authorizer rbac.Authorizer,
	action rbac.Action,
	fetchFunc Fetch,
	queryFunc Query,
) Query {
	return func(ctx context.Context, arg ArgumentType) (empty ObjectType, err error) {
		// Fetch the rbac subject
		act, ok := ActorFromContext(ctx)
		if !ok {
			return empty, NoActorError
		}

		// Fetch the database object
		object, err := fetchFunc(ctx, arg)
		if err != nil {
			return empty, xerrors.Errorf("fetch object: %w", err)
		}

		// Authorize the action
		err = authorizer.Authorize(ctx, act, action, object.RBACObject())
		if err != nil {
			return empty, logNotAuthorizedError(ctx, logger, err)
		}

		return queryFunc(ctx, arg)
	}
}

// fetchWithPostFilter is like fetch, but works with lists of objects.
// SQL filters are much more optimal.
func fetchWithPostFilter[
	ArgumentType any,
	ObjectType rbac.Objecter,
	DatabaseFunc func(ctx context.Context, arg ArgumentType) ([]ObjectType, error),
](
	authorizer rbac.Authorizer,
	f DatabaseFunc,
) DatabaseFunc {
	return func(ctx context.Context, arg ArgumentType) (empty []ObjectType, err error) {
		// Fetch the rbac subject
		act, ok := ActorFromContext(ctx)
		if !ok {
			return empty, NoActorError
		}

		// Fetch the database object
		objects, err := f(ctx, arg)
		if err != nil {
			return nil, xerrors.Errorf("fetch object: %w", err)
		}

		// Authorize the action
		return rbac.Filter(ctx, authorizer, act, rbac.ActionRead, objects)
	}
}

// prepareSQLFilter is a helper function that prepares a SQL filter using the
// given authorization context.
func prepareSQLFilter(ctx context.Context, authorizer rbac.Authorizer, action rbac.Action, resourceType string) (rbac.PreparedAuthorized, error) {
	act, ok := ActorFromContext(ctx)
	if !ok {
		return nil, NoActorError
	}

	return authorizer.Prepare(ctx, act, action, resourceType)
}

func (q *querier) Ping(ctx context.Context) (time.Duration, error) {
	return q.db.Ping(ctx)
}

// InTx runs the given function in a transaction.
func (q *querier) InTx(function func(querier database.Store) error, txOpts *sql.TxOptions) error {
	return q.db.InTx(func(tx database.Store) error {
		// Wrap the transaction store in a querier.
		wrapped := New(tx, q.auth, q.log)
		return function(wrapped)
	}, txOpts)
}

// authorizeReadFile is a hotfix for the fact that file permissions are
// independent of template permissions. This function checks if the user has
// update access to any of the file's templates.
func (q *querier) authorizeUpdateFileTemplate(ctx context.Context, file database.File) error {
	tpls, err := q.db.GetFileTemplates(ctx, file.ID)
	if err != nil {
		return err
	}
	// There __should__ only be 1 template per file, but there can be more than
	// 1, so check them all.
	for _, tpl := range tpls {
		// If the user has update access to any template, they have read access to the file.
		if err := q.authorizeContext(ctx, rbac.ActionUpdate, tpl); err == nil {
			return nil
		}
	}

	return NotAuthorizedError{
		Err: xerrors.Errorf("not authorized to read file %s", file.ID),
	}
}

func (q *querier) canAssignRoles(ctx context.Context, orgID *uuid.UUID, added, removed []string) error {
	actor, ok := ActorFromContext(ctx)
	if !ok {
		return NoActorError
	}

	roleAssign := rbac.ResourceRoleAssignment
	shouldBeOrgRoles := false
	if orgID != nil {
		roleAssign = roleAssign.InOrg(*orgID)
		shouldBeOrgRoles = true
	}

	grantedRoles := append(added, removed...)
	// Validate that the roles being assigned are valid.
	for _, r := range grantedRoles {
		_, isOrgRole := rbac.IsOrgRole(r)
		if shouldBeOrgRoles && !isOrgRole {
			return xerrors.Errorf("Must only update org roles")
		}
		if !shouldBeOrgRoles && isOrgRole {
			return xerrors.Errorf("Must only update site wide roles")
		}

		// All roles should be valid roles
		if _, err := rbac.RoleByName(r); err != nil {
			return xerrors.Errorf("%q is not a supported role", r)
		}
	}

	if len(added) > 0 {
		if err := q.authorizeContext(ctx, rbac.ActionCreate, roleAssign); err != nil {
			return err
		}
	}

	if len(removed) > 0 {
		if err := q.authorizeContext(ctx, rbac.ActionDelete, roleAssign); err != nil {
			return err
		}
	}

	for _, roleName := range grantedRoles {
		if !rbac.CanAssignRole(actor.Roles, roleName) {
			return xerrors.Errorf("not authorized to assign role %q", roleName)
		}
	}

	return nil
}

func (q *querier) SoftDeleteTemplateByID(ctx context.Context, id uuid.UUID) error {
	deleteF := func(ctx context.Context, id uuid.UUID) error {
		return q.db.UpdateTemplateDeletedByID(ctx, database.UpdateTemplateDeletedByIDParams{
			ID:        id,
			Deleted:   true,
			UpdatedAt: database.Now(),
		})
	}
	return deleteQ(q.log, q.auth, q.db.GetTemplateByID, deleteF)(ctx, id)
}

<<<<<<< HEAD
func (q *querier) GetTemplateGroupRoles(ctx context.Context, id uuid.UUID) ([]database.TemplateGroup, error) {
	// An actor is authorized to read template group roles if they are authorized to read the template.
	template, err := q.db.GetTemplateByID(ctx, id)
	if err != nil {
		return nil, err
	}
	if err := q.authorizeContext(ctx, rbac.ActionRead, template); err != nil {
		return nil, err
	}
	return q.db.GetTemplateGroupRoles(ctx, id)
}

func (q *querier) GetTemplateUserRoles(ctx context.Context, id uuid.UUID) ([]database.TemplateUser, error) {
	// An actor is authorized to query template user roles if they are authorized to read the template.
	template, err := q.db.GetTemplateByID(ctx, id)
	if err != nil {
		return nil, err
	}
	if err := q.authorizeContext(ctx, rbac.ActionRead, template); err != nil {
		return nil, err
	}
	return q.db.GetTemplateUserRoles(ctx, id)
}

=======
>>>>>>> 3b433181
func (q *querier) GetUsersWithCount(ctx context.Context, arg database.GetUsersParams) ([]database.User, int64, error) {
	// q.GetUsers only returns authorized users
	rowUsers, err := q.GetUsers(ctx, arg)
	if err != nil {
		return nil, -1, err
	}

	if len(rowUsers) == 0 {
		return []database.User{}, 0, nil
	}

	users := database.ConvertUserRows(rowUsers)
	return users, rowUsers[0].Count, nil
}

func (q *querier) SoftDeleteUserByID(ctx context.Context, id uuid.UUID) error {
	deleteF := func(ctx context.Context, id uuid.UUID) error {
		return q.db.UpdateUserDeletedByID(ctx, database.UpdateUserDeletedByIDParams{
			ID:      id,
			Deleted: true,
		})
	}
	return deleteQ(q.log, q.auth, q.db.GetUserByID, deleteF)(ctx, id)
}

func (q *querier) SoftDeleteWorkspaceByID(ctx context.Context, id uuid.UUID) error {
	return deleteQ(q.log, q.auth, q.db.GetWorkspaceByID, func(ctx context.Context, id uuid.UUID) error {
		return q.db.UpdateWorkspaceDeletedByID(ctx, database.UpdateWorkspaceDeletedByIDParams{
			ID:      id,
			Deleted: true,
		})
	})(ctx, id)
}

func authorizedTemplateVersionFromJob(ctx context.Context, q *querier, job database.ProvisionerJob) (database.TemplateVersion, error) {
	switch job.Type {
	case database.ProvisionerJobTypeTemplateVersionDryRun:
		// TODO: This is really unfortunate that we need to inspect the json
		// payload. We should fix this.
		tmp := struct {
			TemplateVersionID uuid.UUID `json:"template_version_id"`
		}{}
		err := json.Unmarshal(job.Input, &tmp)
		if err != nil {
			return database.TemplateVersion{}, xerrors.Errorf("dry-run unmarshal: %w", err)
		}
		// Authorized call to get template version.
		tv, err := q.GetTemplateVersionByID(ctx, tmp.TemplateVersionID)
		if err != nil {
			return database.TemplateVersion{}, err
		}
		return tv, nil
	case database.ProvisionerJobTypeTemplateVersionImport:
		// Authorized call to get template version.
		tv, err := q.GetTemplateVersionByJobID(ctx, job.ID)
		if err != nil {
			return database.TemplateVersion{}, err
		}
		return tv, nil
	default:
		return database.TemplateVersion{}, xerrors.Errorf("unknown job type: %q", job.Type)
	}
}

// GetAuthorizedUsers is not required for dbauthz since GetUsers is already
// authenticated.
func (q *querier) GetAuthorizedUsers(ctx context.Context, arg database.GetUsersParams, _ rbac.PreparedAuthorized) ([]database.GetUsersRow, error) {
	// GetUsers is authenticated.
	return q.GetUsers(ctx, arg)
}

func (q *querier) AcquireLock(ctx context.Context, id int64) error {
	return q.db.AcquireLock(ctx, id)
}

// TODO: We need to create a ProvisionerJob resource type
func (q *querier) AcquireProvisionerJob(ctx context.Context, arg database.AcquireProvisionerJobParams) (database.ProvisionerJob, error) {
	// if err := q.authorizeContext(ctx, rbac.ActionUpdate, rbac.ResourceSystem); err != nil {
	// return database.ProvisionerJob{}, err
	// }
	return q.db.AcquireProvisionerJob(ctx, arg)
}

func (q *querier) CleanTailnetCoordinators(ctx context.Context) error {
	if err := q.authorizeContext(ctx, rbac.ActionDelete, rbac.ResourceTailnetCoordinator); err != nil {
		return err
	}
	return q.db.CleanTailnetCoordinators(ctx)
}

func (q *querier) DeleteAPIKeyByID(ctx context.Context, id string) error {
	return deleteQ(q.log, q.auth, q.db.GetAPIKeyByID, q.db.DeleteAPIKeyByID)(ctx, id)
}

func (q *querier) DeleteAPIKeysByUserID(ctx context.Context, userID uuid.UUID) error {
	// TODO: This is not 100% correct because it omits apikey IDs.
	err := q.authorizeContext(ctx, rbac.ActionDelete,
		rbac.ResourceAPIKey.WithOwner(userID.String()))
	if err != nil {
		return err
	}
	return q.db.DeleteAPIKeysByUserID(ctx, userID)
}

func (q *querier) DeleteApplicationConnectAPIKeysByUserID(ctx context.Context, userID uuid.UUID) error {
	// TODO: This is not 100% correct because it omits apikey IDs.
	err := q.authorizeContext(ctx, rbac.ActionDelete,
		rbac.ResourceAPIKey.WithOwner(userID.String()))
	if err != nil {
		return err
	}
	return q.db.DeleteApplicationConnectAPIKeysByUserID(ctx, userID)
}

func (q *querier) DeleteCoordinator(ctx context.Context, id uuid.UUID) error {
	if err := q.authorizeContext(ctx, rbac.ActionDelete, rbac.ResourceTailnetCoordinator); err != nil {
		return err
	}
	return q.db.DeleteCoordinator(ctx, id)
}

func (q *querier) DeleteGitSSHKey(ctx context.Context, userID uuid.UUID) error {
	return deleteQ(q.log, q.auth, q.db.GetGitSSHKey, q.db.DeleteGitSSHKey)(ctx, userID)
}

func (q *querier) DeleteGroupByID(ctx context.Context, id uuid.UUID) error {
	return deleteQ(q.log, q.auth, q.db.GetGroupByID, q.db.DeleteGroupByID)(ctx, id)
}

func (q *querier) DeleteGroupMemberFromGroup(ctx context.Context, arg database.DeleteGroupMemberFromGroupParams) error {
	// Deleting a group member counts as updating a group.
	fetch := func(ctx context.Context, arg database.DeleteGroupMemberFromGroupParams) (database.Group, error) {
		return q.db.GetGroupByID(ctx, arg.GroupID)
	}
	return update(q.log, q.auth, fetch, q.db.DeleteGroupMemberFromGroup)(ctx, arg)
}

func (q *querier) DeleteGroupMembersByOrgAndUser(ctx context.Context, arg database.DeleteGroupMembersByOrgAndUserParams) error {
	// This will remove the user from all groups in the org. This counts as updating a group.
	// NOTE: instead of fetching all groups in the org with arg.UserID as a member, we instead
	// check if the caller has permission to update any group in the org.
	fetch := func(ctx context.Context, arg database.DeleteGroupMembersByOrgAndUserParams) (rbac.Objecter, error) {
		return rbac.ResourceGroup.InOrg(arg.OrganizationID), nil
	}
	return update(q.log, q.auth, fetch, q.db.DeleteGroupMembersByOrgAndUser)(ctx, arg)
}

func (q *querier) DeleteLicense(ctx context.Context, id int32) (int32, error) {
	err := deleteQ(q.log, q.auth, q.db.GetLicenseByID, func(ctx context.Context, id int32) error {
		_, err := q.db.DeleteLicense(ctx, id)
		return err
	})(ctx, id)
	if err != nil {
		return -1, err
	}
	return id, nil
}

func (q *querier) DeleteOldWorkspaceAgentStartupLogs(ctx context.Context) error {
	if err := q.authorizeContext(ctx, rbac.ActionDelete, rbac.ResourceSystem); err != nil {
		return err
	}
	return q.db.DeleteOldWorkspaceAgentStartupLogs(ctx)
}

func (q *querier) DeleteOldWorkspaceAgentStats(ctx context.Context) error {
	if err := q.authorizeContext(ctx, rbac.ActionDelete, rbac.ResourceSystem); err != nil {
		return err
	}
	return q.db.DeleteOldWorkspaceAgentStats(ctx)
}

func (q *querier) DeleteReplicasUpdatedBefore(ctx context.Context, updatedAt time.Time) error {
	if err := q.authorizeContext(ctx, rbac.ActionDelete, rbac.ResourceSystem); err != nil {
		return err
	}
	return q.db.DeleteReplicasUpdatedBefore(ctx, updatedAt)
}

func (q *querier) DeleteTailnetAgent(ctx context.Context, arg database.DeleteTailnetAgentParams) (database.DeleteTailnetAgentRow, error) {
	if err := q.authorizeContext(ctx, rbac.ActionUpdate, rbac.ResourceTailnetCoordinator); err != nil {
		return database.DeleteTailnetAgentRow{}, err
	}
	return q.db.DeleteTailnetAgent(ctx, arg)
}

func (q *querier) DeleteTailnetClient(ctx context.Context, arg database.DeleteTailnetClientParams) (database.DeleteTailnetClientRow, error) {
	if err := q.authorizeContext(ctx, rbac.ActionDelete, rbac.ResourceTailnetCoordinator); err != nil {
		return database.DeleteTailnetClientRow{}, err
	}
	return q.db.DeleteTailnetClient(ctx, arg)
}

func (q *querier) GetAPIKeyByID(ctx context.Context, id string) (database.APIKey, error) {
	return fetch(q.log, q.auth, q.db.GetAPIKeyByID)(ctx, id)
}

func (q *querier) GetAPIKeyByName(ctx context.Context, arg database.GetAPIKeyByNameParams) (database.APIKey, error) {
	return fetch(q.log, q.auth, q.db.GetAPIKeyByName)(ctx, arg)
}

func (q *querier) GetAPIKeysByLoginType(ctx context.Context, loginType database.LoginType) ([]database.APIKey, error) {
	return fetchWithPostFilter(q.auth, q.db.GetAPIKeysByLoginType)(ctx, loginType)
}

func (q *querier) GetAPIKeysByUserID(ctx context.Context, params database.GetAPIKeysByUserIDParams) ([]database.APIKey, error) {
	return fetchWithPostFilter(q.auth, q.db.GetAPIKeysByUserID)(ctx, database.GetAPIKeysByUserIDParams{LoginType: params.LoginType, UserID: params.UserID})
}

func (q *querier) GetAPIKeysLastUsedAfter(ctx context.Context, lastUsed time.Time) ([]database.APIKey, error) {
	return fetchWithPostFilter(q.auth, q.db.GetAPIKeysLastUsedAfter)(ctx, lastUsed)
}

func (q *querier) GetActiveUserCount(ctx context.Context) (int64, error) {
	if err := q.authorizeContext(ctx, rbac.ActionRead, rbac.ResourceSystem); err != nil {
		return 0, err
	}
	return q.db.GetActiveUserCount(ctx)
}

func (q *querier) GetAppSecurityKey(ctx context.Context) (string, error) {
	// No authz checks
	return q.db.GetAppSecurityKey(ctx)
}

func (q *querier) GetAuditLogsOffset(ctx context.Context, arg database.GetAuditLogsOffsetParams) ([]database.GetAuditLogsOffsetRow, error) {
	// To optimize audit logs, we only check the global audit log permission once.
	// This is because we expect a large unbounded set of audit logs, and applying a SQL
	// filter would slow down the query for no benefit.
	if err := q.authorizeContext(ctx, rbac.ActionRead, rbac.ResourceAuditLog); err != nil {
		return nil, err
	}
	return q.db.GetAuditLogsOffset(ctx, arg)
}

func (q *querier) GetAuthorizationUserRoles(ctx context.Context, userID uuid.UUID) (database.GetAuthorizationUserRolesRow, error) {
	if err := q.authorizeContext(ctx, rbac.ActionRead, rbac.ResourceSystem); err != nil {
		return database.GetAuthorizationUserRolesRow{}, err
	}
	return q.db.GetAuthorizationUserRoles(ctx, userID)
}

func (q *querier) GetDERPMeshKey(ctx context.Context) (string, error) {
	if err := q.authorizeContext(ctx, rbac.ActionRead, rbac.ResourceSystem); err != nil {
		return "", err
	}
	return q.db.GetDERPMeshKey(ctx)
}

func (q *querier) GetDefaultProxyConfig(ctx context.Context) (database.GetDefaultProxyConfigRow, error) {
	// No authz checks
	return q.db.GetDefaultProxyConfig(ctx)
}

// Only used by metrics cache.
func (q *querier) GetDeploymentDAUs(ctx context.Context, tzOffset int32) ([]database.GetDeploymentDAUsRow, error) {
	if err := q.authorizeContext(ctx, rbac.ActionRead, rbac.ResourceSystem); err != nil {
		return nil, err
	}
	return q.db.GetDeploymentDAUs(ctx, tzOffset)
}

func (q *querier) GetDeploymentID(ctx context.Context) (string, error) {
	// No authz checks
	return q.db.GetDeploymentID(ctx)
}

func (q *querier) GetDeploymentWorkspaceAgentStats(ctx context.Context, createdAfter time.Time) (database.GetDeploymentWorkspaceAgentStatsRow, error) {
	return q.db.GetDeploymentWorkspaceAgentStats(ctx, createdAfter)
}

func (q *querier) GetDeploymentWorkspaceStats(ctx context.Context) (database.GetDeploymentWorkspaceStatsRow, error) {
	return q.db.GetDeploymentWorkspaceStats(ctx)
}

func (q *querier) GetFileByHashAndCreator(ctx context.Context, arg database.GetFileByHashAndCreatorParams) (database.File, error) {
	file, err := q.db.GetFileByHashAndCreator(ctx, arg)
	if err != nil {
		return database.File{}, err
	}
	err = q.authorizeContext(ctx, rbac.ActionRead, file)
	if err != nil {
		// Check the user's access to the file's templates.
		if q.authorizeUpdateFileTemplate(ctx, file) != nil {
			return database.File{}, err
		}
	}

	return file, nil
}

func (q *querier) GetFileByID(ctx context.Context, id uuid.UUID) (database.File, error) {
	file, err := q.db.GetFileByID(ctx, id)
	if err != nil {
		return database.File{}, err
	}
	err = q.authorizeContext(ctx, rbac.ActionRead, file)
	if err != nil {
		// Check the user's access to the file's templates.
		if q.authorizeUpdateFileTemplate(ctx, file) != nil {
			return database.File{}, err
		}
	}

	return file, nil
}

func (q *querier) GetFileTemplates(ctx context.Context, fileID uuid.UUID) ([]database.GetFileTemplatesRow, error) {
	if err := q.authorizeContext(ctx, rbac.ActionRead, rbac.ResourceSystem); err != nil {
		return nil, err
	}
	return q.db.GetFileTemplates(ctx, fileID)
}

func (q *querier) GetGitAuthLink(ctx context.Context, arg database.GetGitAuthLinkParams) (database.GitAuthLink, error) {
	return fetch(q.log, q.auth, q.db.GetGitAuthLink)(ctx, arg)
}

func (q *querier) GetGitSSHKey(ctx context.Context, userID uuid.UUID) (database.GitSSHKey, error) {
	return fetch(q.log, q.auth, q.db.GetGitSSHKey)(ctx, userID)
}

func (q *querier) GetGroupByID(ctx context.Context, id uuid.UUID) (database.Group, error) {
	return fetch(q.log, q.auth, q.db.GetGroupByID)(ctx, id)
}

func (q *querier) GetGroupByOrgAndName(ctx context.Context, arg database.GetGroupByOrgAndNameParams) (database.Group, error) {
	return fetch(q.log, q.auth, q.db.GetGroupByOrgAndName)(ctx, arg)
}

func (q *querier) GetGroupMembers(ctx context.Context, groupID uuid.UUID) ([]database.User, error) {
	if _, err := q.GetGroupByID(ctx, groupID); err != nil { // AuthZ check
		return nil, err
	}
	return q.db.GetGroupMembers(ctx, groupID)
}

func (q *querier) GetGroupsByOrganizationID(ctx context.Context, organizationID uuid.UUID) ([]database.Group, error) {
	return fetchWithPostFilter(q.auth, q.db.GetGroupsByOrganizationID)(ctx, organizationID)
}

// TODO: We need to create a ProvisionerJob resource type
func (q *querier) GetHungProvisionerJobs(ctx context.Context, hungSince time.Time) ([]database.ProvisionerJob, error) {
	// if err := q.authorizeContext(ctx, rbac.ActionCreate, rbac.ResourceSystem); err != nil {
	// return nil, err
	// }
	return q.db.GetHungProvisionerJobs(ctx, hungSince)
}

func (q *querier) GetLastUpdateCheck(ctx context.Context) (string, error) {
	if err := q.authorizeContext(ctx, rbac.ActionRead, rbac.ResourceSystem); err != nil {
		return "", err
	}
	return q.db.GetLastUpdateCheck(ctx)
}

func (q *querier) GetLatestWorkspaceBuildByWorkspaceID(ctx context.Context, workspaceID uuid.UUID) (database.WorkspaceBuild, error) {
	if _, err := q.GetWorkspaceByID(ctx, workspaceID); err != nil {
		return database.WorkspaceBuild{}, err
	}
	return q.db.GetLatestWorkspaceBuildByWorkspaceID(ctx, workspaceID)
}

func (q *querier) GetLatestWorkspaceBuilds(ctx context.Context) ([]database.WorkspaceBuild, error) {
	// This function is a system function until we implement a join for workspace builds.
	// This is because we need to query for all related workspaces to the returned builds.
	// This is a very inefficient method of fetching the latest workspace builds.
	// We should just join the rbac properties.
	if err := q.authorizeContext(ctx, rbac.ActionRead, rbac.ResourceSystem); err != nil {
		return nil, err
	}
	return q.db.GetLatestWorkspaceBuilds(ctx)
}

func (q *querier) GetLatestWorkspaceBuildsByWorkspaceIDs(ctx context.Context, ids []uuid.UUID) ([]database.WorkspaceBuild, error) {
	// This is not ideal as not all builds will be returned if the workspace cannot be read.
	// This should probably be handled differently? Maybe join workspace builds with workspace
	// ownership properties and filter on that.
	for _, id := range ids {
		_, err := q.GetWorkspaceByID(ctx, id)
		if err != nil {
			return nil, err
		}
	}

	return q.db.GetLatestWorkspaceBuildsByWorkspaceIDs(ctx, ids)
}

func (q *querier) GetLicenseByID(ctx context.Context, id int32) (database.License, error) {
	return fetch(q.log, q.auth, q.db.GetLicenseByID)(ctx, id)
}

func (q *querier) GetLicenses(ctx context.Context) ([]database.License, error) {
	fetch := func(ctx context.Context, _ interface{}) ([]database.License, error) {
		return q.db.GetLicenses(ctx)
	}
	return fetchWithPostFilter(q.auth, fetch)(ctx, nil)
}

func (q *querier) GetLogoURL(ctx context.Context) (string, error) {
	// No authz checks
	return q.db.GetLogoURL(ctx)
}

func (q *querier) GetOAuthSigningKey(ctx context.Context) (string, error) {
	if err := q.authorizeContext(ctx, rbac.ActionUpdate, rbac.ResourceSystem); err != nil {
		return "", err
	}
	return q.db.GetOAuthSigningKey(ctx)
}

func (q *querier) GetOrganizationByID(ctx context.Context, id uuid.UUID) (database.Organization, error) {
	return fetch(q.log, q.auth, q.db.GetOrganizationByID)(ctx, id)
}

func (q *querier) GetOrganizationByName(ctx context.Context, name string) (database.Organization, error) {
	return fetch(q.log, q.auth, q.db.GetOrganizationByName)(ctx, name)
}

func (q *querier) GetOrganizationIDsByMemberIDs(ctx context.Context, ids []uuid.UUID) ([]database.GetOrganizationIDsByMemberIDsRow, error) {
	// TODO: This should be rewritten to return a list of database.OrganizationMember for consistent RBAC objects.
	// Currently this row returns a list of org ids per user, which is challenging to check against the RBAC system.
	return fetchWithPostFilter(q.auth, q.db.GetOrganizationIDsByMemberIDs)(ctx, ids)
}

func (q *querier) GetOrganizationMemberByUserID(ctx context.Context, arg database.GetOrganizationMemberByUserIDParams) (database.OrganizationMember, error) {
	return fetch(q.log, q.auth, q.db.GetOrganizationMemberByUserID)(ctx, arg)
}

func (q *querier) GetOrganizationMembershipsByUserID(ctx context.Context, userID uuid.UUID) ([]database.OrganizationMember, error) {
	return fetchWithPostFilter(q.auth, q.db.GetOrganizationMembershipsByUserID)(ctx, userID)
}

func (q *querier) GetOrganizations(ctx context.Context) ([]database.Organization, error) {
	fetch := func(ctx context.Context, _ interface{}) ([]database.Organization, error) {
		return q.db.GetOrganizations(ctx)
	}
	return fetchWithPostFilter(q.auth, fetch)(ctx, nil)
}

func (q *querier) GetOrganizationsByUserID(ctx context.Context, userID uuid.UUID) ([]database.Organization, error) {
	return fetchWithPostFilter(q.auth, q.db.GetOrganizationsByUserID)(ctx, userID)
}

func (q *querier) GetParameterSchemasByJobID(ctx context.Context, jobID uuid.UUID) ([]database.ParameterSchema, error) {
	version, err := q.db.GetTemplateVersionByJobID(ctx, jobID)
	if err != nil {
		return nil, err
	}
	object := version.RBACObjectNoTemplate()
	if version.TemplateID.Valid {
		tpl, err := q.db.GetTemplateByID(ctx, version.TemplateID.UUID)
		if err != nil {
			return nil, err
		}
		object = version.RBACObject(tpl)
	}

	err = q.authorizeContext(ctx, rbac.ActionRead, object)
	if err != nil {
		return nil, err
	}
	return q.db.GetParameterSchemasByJobID(ctx, jobID)
}

func (q *querier) GetPreviousTemplateVersion(ctx context.Context, arg database.GetPreviousTemplateVersionParams) (database.TemplateVersion, error) {
	// An actor can read the previous template version if they can read the related template.
	// If no linked template exists, we check if the actor can read *a* template.
	if !arg.TemplateID.Valid {
		if err := q.authorizeContext(ctx, rbac.ActionRead, rbac.ResourceTemplate.InOrg(arg.OrganizationID)); err != nil {
			return database.TemplateVersion{}, err
		}
	}
	if _, err := q.GetTemplateByID(ctx, arg.TemplateID.UUID); err != nil {
		return database.TemplateVersion{}, err
	}
	return q.db.GetPreviousTemplateVersion(ctx, arg)
}

func (q *querier) GetProvisionerDaemons(ctx context.Context) ([]database.ProvisionerDaemon, error) {
	fetch := func(ctx context.Context, _ interface{}) ([]database.ProvisionerDaemon, error) {
		return q.db.GetProvisionerDaemons(ctx)
	}
	return fetchWithPostFilter(q.auth, fetch)(ctx, nil)
}

func (q *querier) GetProvisionerJobByID(ctx context.Context, id uuid.UUID) (database.ProvisionerJob, error) {
	job, err := q.db.GetProvisionerJobByID(ctx, id)
	if err != nil {
		return database.ProvisionerJob{}, err
	}

	switch job.Type {
	case database.ProvisionerJobTypeWorkspaceBuild:
		// Authorized call to get workspace build. If we can read the build, we
		// can read the job.
		_, err := q.GetWorkspaceBuildByJobID(ctx, id)
		if err != nil {
			return database.ProvisionerJob{}, err
		}
	case database.ProvisionerJobTypeTemplateVersionDryRun, database.ProvisionerJobTypeTemplateVersionImport:
		// Authorized call to get template version.
		_, err := authorizedTemplateVersionFromJob(ctx, q, job)
		if err != nil {
			return database.ProvisionerJob{}, err
		}
	default:
		return database.ProvisionerJob{}, xerrors.Errorf("unknown job type: %q", job.Type)
	}

	return job, nil
}

// TODO: we need to add a provisioner job resource
func (q *querier) GetProvisionerJobsByIDs(ctx context.Context, ids []uuid.UUID) ([]database.ProvisionerJob, error) {
	// if err := q.authorizeContext(ctx, rbac.ActionRead, rbac.ResourceSystem); err != nil {
	// 	return nil, err
	// }
	return q.db.GetProvisionerJobsByIDs(ctx, ids)
}

// TODO: we need to add a provisioner job resource
func (q *querier) GetProvisionerJobsByIDsWithQueuePosition(ctx context.Context, ids []uuid.UUID) ([]database.GetProvisionerJobsByIDsWithQueuePositionRow, error) {
	return q.db.GetProvisionerJobsByIDsWithQueuePosition(ctx, ids)
}

// TODO: We need to create a ProvisionerJob resource type
func (q *querier) GetProvisionerJobsCreatedAfter(ctx context.Context, createdAt time.Time) ([]database.ProvisionerJob, error) {
	// if err := q.authorizeContext(ctx, rbac.ActionRead, rbac.ResourceSystem); err != nil {
	// return nil, err
	// }
	return q.db.GetProvisionerJobsCreatedAfter(ctx, createdAt)
}

func (q *querier) GetProvisionerLogsAfterID(ctx context.Context, arg database.GetProvisionerLogsAfterIDParams) ([]database.ProvisionerJobLog, error) {
	// Authorized read on job lets the actor also read the logs.
	_, err := q.GetProvisionerJobByID(ctx, arg.JobID)
	if err != nil {
		return nil, err
	}
	return q.db.GetProvisionerLogsAfterID(ctx, arg)
}

func (q *querier) GetQuotaAllowanceForUser(ctx context.Context, userID uuid.UUID) (int64, error) {
	err := q.authorizeContext(ctx, rbac.ActionRead, rbac.ResourceUser.WithID(userID))
	if err != nil {
		return -1, err
	}
	return q.db.GetQuotaAllowanceForUser(ctx, userID)
}

func (q *querier) GetQuotaConsumedForUser(ctx context.Context, userID uuid.UUID) (int64, error) {
	err := q.authorizeContext(ctx, rbac.ActionRead, rbac.ResourceUser.WithID(userID))
	if err != nil {
		return -1, err
	}
	return q.db.GetQuotaConsumedForUser(ctx, userID)
}

func (q *querier) GetReplicasUpdatedAfter(ctx context.Context, updatedAt time.Time) ([]database.Replica, error) {
	if err := q.authorizeContext(ctx, rbac.ActionRead, rbac.ResourceSystem); err != nil {
		return nil, err
	}
	return q.db.GetReplicasUpdatedAfter(ctx, updatedAt)
}

func (q *querier) GetServiceBanner(ctx context.Context) (string, error) {
	// No authz checks
	return q.db.GetServiceBanner(ctx)
}

func (q *querier) GetTailnetAgents(ctx context.Context, id uuid.UUID) ([]database.TailnetAgent, error) {
	if err := q.authorizeContext(ctx, rbac.ActionRead, rbac.ResourceTailnetCoordinator); err != nil {
		return nil, err
	}
	return q.db.GetTailnetAgents(ctx, id)
}

func (q *querier) GetTailnetClientsForAgent(ctx context.Context, agentID uuid.UUID) ([]database.TailnetClient, error) {
	if err := q.authorizeContext(ctx, rbac.ActionRead, rbac.ResourceTailnetCoordinator); err != nil {
		return nil, err
	}
	return q.db.GetTailnetClientsForAgent(ctx, agentID)
}

// Only used by metrics cache.
func (q *querier) GetTemplateAverageBuildTime(ctx context.Context, arg database.GetTemplateAverageBuildTimeParams) (database.GetTemplateAverageBuildTimeRow, error) {
	if err := q.authorizeContext(ctx, rbac.ActionRead, rbac.ResourceSystem); err != nil {
		return database.GetTemplateAverageBuildTimeRow{}, err
	}
	return q.db.GetTemplateAverageBuildTime(ctx, arg)
}

func (q *querier) GetTemplateByID(ctx context.Context, id uuid.UUID) (database.Template, error) {
	return fetch(q.log, q.auth, q.db.GetTemplateByID)(ctx, id)
}

func (q *querier) GetTemplateByOrganizationAndName(ctx context.Context, arg database.GetTemplateByOrganizationAndNameParams) (database.Template, error) {
	return fetch(q.log, q.auth, q.db.GetTemplateByOrganizationAndName)(ctx, arg)
}

// Only used by metrics cache.
func (q *querier) GetTemplateDAUs(ctx context.Context, arg database.GetTemplateDAUsParams) ([]database.GetTemplateDAUsRow, error) {
	if err := q.authorizeContext(ctx, rbac.ActionRead, rbac.ResourceSystem); err != nil {
		return nil, err
	}
	return q.db.GetTemplateDAUs(ctx, arg)
}

func (q *querier) GetTemplateVersionByID(ctx context.Context, tvid uuid.UUID) (database.TemplateVersion, error) {
	tv, err := q.db.GetTemplateVersionByID(ctx, tvid)
	if err != nil {
		return database.TemplateVersion{}, err
	}
	if !tv.TemplateID.Valid {
		// If no linked template exists, check if the actor can read a template in the organization.
		if err := q.authorizeContext(ctx, rbac.ActionRead, rbac.ResourceTemplate.InOrg(tv.OrganizationID)); err != nil {
			return database.TemplateVersion{}, err
		}
	} else if _, err := q.GetTemplateByID(ctx, tv.TemplateID.UUID); err != nil {
		// An actor can read the template version if they can read the related template.
		return database.TemplateVersion{}, err
	}
	return tv, nil
}

func (q *querier) GetTemplateVersionByJobID(ctx context.Context, jobID uuid.UUID) (database.TemplateVersion, error) {
	tv, err := q.db.GetTemplateVersionByJobID(ctx, jobID)
	if err != nil {
		return database.TemplateVersion{}, err
	}
	if !tv.TemplateID.Valid {
		// If no linked template exists, check if the actor can read a template in the organization.
		if err := q.authorizeContext(ctx, rbac.ActionRead, rbac.ResourceTemplate.InOrg(tv.OrganizationID)); err != nil {
			return database.TemplateVersion{}, err
		}
	} else if _, err := q.GetTemplateByID(ctx, tv.TemplateID.UUID); err != nil {
		// An actor can read the template version if they can read the related template.
		return database.TemplateVersion{}, err
	}
	return tv, nil
}

func (q *querier) GetTemplateVersionByTemplateIDAndName(ctx context.Context, arg database.GetTemplateVersionByTemplateIDAndNameParams) (database.TemplateVersion, error) {
	tv, err := q.db.GetTemplateVersionByTemplateIDAndName(ctx, arg)
	if err != nil {
		return database.TemplateVersion{}, err
	}
	if !tv.TemplateID.Valid {
		// If no linked template exists, check if the actor can read a template in the organization.
		if err := q.authorizeContext(ctx, rbac.ActionRead, rbac.ResourceTemplate.InOrg(tv.OrganizationID)); err != nil {
			return database.TemplateVersion{}, err
		}
	} else if _, err := q.GetTemplateByID(ctx, tv.TemplateID.UUID); err != nil {
		// An actor can read the template version if they can read the related template.
		return database.TemplateVersion{}, err
	}
	return tv, nil
}

func (q *querier) GetTemplateVersionParameters(ctx context.Context, templateVersionID uuid.UUID) ([]database.TemplateVersionParameter, error) {
	// An actor can read template version parameters if they can read the related template.
	tv, err := q.db.GetTemplateVersionByID(ctx, templateVersionID)
	if err != nil {
		return nil, err
	}

	var object rbac.Objecter
	template, err := q.db.GetTemplateByID(ctx, tv.TemplateID.UUID)
	if err != nil {
		if !errors.Is(err, sql.ErrNoRows) {
			return nil, err
		}
		object = rbac.ResourceTemplate.InOrg(tv.OrganizationID)
	} else {
		object = tv.RBACObject(template)
	}

	if err := q.authorizeContext(ctx, rbac.ActionRead, object); err != nil {
		return nil, err
	}
	return q.db.GetTemplateVersionParameters(ctx, templateVersionID)
}

func (q *querier) GetTemplateVersionVariables(ctx context.Context, templateVersionID uuid.UUID) ([]database.TemplateVersionVariable, error) {
	tv, err := q.db.GetTemplateVersionByID(ctx, templateVersionID)
	if err != nil {
		return nil, err
	}

	var object rbac.Objecter
	template, err := q.db.GetTemplateByID(ctx, tv.TemplateID.UUID)
	if err != nil {
		if !errors.Is(err, sql.ErrNoRows) {
			return nil, err
		}
		object = rbac.ResourceTemplate.InOrg(tv.OrganizationID)
	} else {
		object = tv.RBACObject(template)
	}

	if err := q.authorizeContext(ctx, rbac.ActionRead, object); err != nil {
		return nil, err
	}
	return q.db.GetTemplateVersionVariables(ctx, templateVersionID)
}

// GetTemplateVersionsByIDs is only used for workspace build data.
// The workspace is already fetched.
func (q *querier) GetTemplateVersionsByIDs(ctx context.Context, ids []uuid.UUID) ([]database.TemplateVersion, error) {
	if err := q.authorizeContext(ctx, rbac.ActionRead, rbac.ResourceSystem); err != nil {
		return nil, err
	}
	return q.db.GetTemplateVersionsByIDs(ctx, ids)
}

func (q *querier) GetTemplateVersionsByTemplateID(ctx context.Context, arg database.GetTemplateVersionsByTemplateIDParams) ([]database.TemplateVersion, error) {
	// An actor can read template versions if they can read the related template.
	template, err := q.db.GetTemplateByID(ctx, arg.TemplateID)
	if err != nil {
		return nil, err
	}

	if err := q.authorizeContext(ctx, rbac.ActionRead, template); err != nil {
		return nil, err
	}

	return q.db.GetTemplateVersionsByTemplateID(ctx, arg)
}

func (q *querier) GetTemplateVersionsCreatedAfter(ctx context.Context, createdAt time.Time) ([]database.TemplateVersion, error) {
	// An actor can read execute this query if they can read all templates.
	if err := q.authorizeContext(ctx, rbac.ActionRead, rbac.ResourceTemplate.All()); err != nil {
		return nil, err
	}
	return q.db.GetTemplateVersionsCreatedAfter(ctx, createdAt)
}

func (q *querier) GetTemplates(ctx context.Context) ([]database.Template, error) {
	if err := q.authorizeContext(ctx, rbac.ActionRead, rbac.ResourceSystem); err != nil {
		return nil, err
	}
	return q.db.GetTemplates(ctx)
}

func (q *querier) GetTemplatesWithFilter(ctx context.Context, arg database.GetTemplatesWithFilterParams) ([]database.Template, error) {
	prep, err := prepareSQLFilter(ctx, q.auth, rbac.ActionRead, rbac.ResourceTemplate.Type)
	if err != nil {
		return nil, xerrors.Errorf("(dev error) prepare sql filter: %w", err)
	}
	return q.db.GetAuthorizedTemplates(ctx, arg, prep)
}

func (q *querier) GetUnexpiredLicenses(ctx context.Context) ([]database.License, error) {
	if err := q.authorizeContext(ctx, rbac.ActionRead, rbac.ResourceSystem); err != nil {
		return nil, err
	}
	return q.db.GetUnexpiredLicenses(ctx)
}

func (q *querier) GetUserByEmailOrUsername(ctx context.Context, arg database.GetUserByEmailOrUsernameParams) (database.User, error) {
	return fetch(q.log, q.auth, q.db.GetUserByEmailOrUsername)(ctx, arg)
}

func (q *querier) GetUserByID(ctx context.Context, id uuid.UUID) (database.User, error) {
	return fetch(q.log, q.auth, q.db.GetUserByID)(ctx, id)
}

func (q *querier) GetUserCount(ctx context.Context) (int64, error) {
	if err := q.authorizeContext(ctx, rbac.ActionRead, rbac.ResourceSystem); err != nil {
		return 0, err
	}
	return q.db.GetUserCount(ctx)
}

func (q *querier) GetUserLinkByLinkedID(ctx context.Context, linkedID string) (database.UserLink, error) {
	if err := q.authorizeContext(ctx, rbac.ActionRead, rbac.ResourceSystem); err != nil {
		return database.UserLink{}, err
	}
	return q.db.GetUserLinkByLinkedID(ctx, linkedID)
}

func (q *querier) GetUserLinkByUserIDLoginType(ctx context.Context, arg database.GetUserLinkByUserIDLoginTypeParams) (database.UserLink, error) {
	if err := q.authorizeContext(ctx, rbac.ActionRead, rbac.ResourceSystem); err != nil {
		return database.UserLink{}, err
	}
	return q.db.GetUserLinkByUserIDLoginType(ctx, arg)
}

func (q *querier) GetUsers(ctx context.Context, arg database.GetUsersParams) ([]database.GetUsersRow, error) {
	// This does the filtering in SQL.
	prep, err := prepareSQLFilter(ctx, q.auth, rbac.ActionRead, rbac.ResourceUser.Type)
	if err != nil {
		return nil, xerrors.Errorf("(dev error) prepare sql filter: %w", err)
	}
	return q.db.GetAuthorizedUsers(ctx, arg, prep)
}

// GetUsersByIDs is only used for usernames on workspace return data.
// This function should be replaced by joining this data to the workspace query
// itself.
func (q *querier) GetUsersByIDs(ctx context.Context, ids []uuid.UUID) ([]database.User, error) {
	for _, uid := range ids {
		if err := q.authorizeContext(ctx, rbac.ActionRead, rbac.ResourceUser.WithID(uid)); err != nil {
			return nil, err
		}
	}
	return q.db.GetUsersByIDs(ctx, ids)
}

// GetWorkspaceAgentByAuthToken is used in http middleware to get the workspace agent.
// This should only be used by a system user in that middleware.
func (q *querier) GetWorkspaceAgentByAuthToken(ctx context.Context, authToken uuid.UUID) (database.WorkspaceAgent, error) {
	if err := q.authorizeContext(ctx, rbac.ActionRead, rbac.ResourceSystem); err != nil {
		return database.WorkspaceAgent{}, err
	}
	return q.db.GetWorkspaceAgentByAuthToken(ctx, authToken)
}

func (q *querier) GetWorkspaceAgentByID(ctx context.Context, id uuid.UUID) (database.WorkspaceAgent, error) {
	if _, err := q.GetWorkspaceByAgentID(ctx, id); err != nil {
		return database.WorkspaceAgent{}, err
	}
	return q.db.GetWorkspaceAgentByID(ctx, id)
}

// GetWorkspaceAgentByInstanceID might want to be a system call? Unsure exactly,
// but this will fail. Need to figure out what AuthInstanceID is, and if it
// is essentially an auth token. But the caller using this function is not
// an authenticated user. So this authz check will fail.
func (q *querier) GetWorkspaceAgentByInstanceID(ctx context.Context, authInstanceID string) (database.WorkspaceAgent, error) {
	agent, err := q.db.GetWorkspaceAgentByInstanceID(ctx, authInstanceID)
	if err != nil {
		return database.WorkspaceAgent{}, err
	}
	_, err = q.GetWorkspaceByAgentID(ctx, agent.ID)
	if err != nil {
		return database.WorkspaceAgent{}, err
	}
	return agent, nil
}

func (q *querier) GetWorkspaceAgentLifecycleStateByID(ctx context.Context, id uuid.UUID) (database.GetWorkspaceAgentLifecycleStateByIDRow, error) {
	_, err := q.GetWorkspaceAgentByID(ctx, id)
	if err != nil {
		return database.GetWorkspaceAgentLifecycleStateByIDRow{}, err
	}
	return q.db.GetWorkspaceAgentLifecycleStateByID(ctx, id)
}

func (q *querier) GetWorkspaceAgentMetadata(ctx context.Context, workspaceAgentID uuid.UUID) ([]database.WorkspaceAgentMetadatum, error) {
	workspace, err := q.db.GetWorkspaceByAgentID(ctx, workspaceAgentID)
	if err != nil {
		return nil, err
	}

	err = q.authorizeContext(ctx, rbac.ActionRead, workspace)
	if err != nil {
		return nil, err
	}

	return q.db.GetWorkspaceAgentMetadata(ctx, workspaceAgentID)
}

func (q *querier) GetWorkspaceAgentStartupLogsAfter(ctx context.Context, arg database.GetWorkspaceAgentStartupLogsAfterParams) ([]database.WorkspaceAgentStartupLog, error) {
	_, err := q.GetWorkspaceAgentByID(ctx, arg.AgentID)
	if err != nil {
		return nil, err
	}
	return q.db.GetWorkspaceAgentStartupLogsAfter(ctx, arg)
}

func (q *querier) GetWorkspaceAgentStats(ctx context.Context, createdAfter time.Time) ([]database.GetWorkspaceAgentStatsRow, error) {
	return q.db.GetWorkspaceAgentStats(ctx, createdAfter)
}

func (q *querier) GetWorkspaceAgentStatsAndLabels(ctx context.Context, createdAfter time.Time) ([]database.GetWorkspaceAgentStatsAndLabelsRow, error) {
	return q.db.GetWorkspaceAgentStatsAndLabels(ctx, createdAfter)
}

// GetWorkspaceAgentsByResourceIDs
// The workspace/job is already fetched.
func (q *querier) GetWorkspaceAgentsByResourceIDs(ctx context.Context, ids []uuid.UUID) ([]database.WorkspaceAgent, error) {
	if err := q.authorizeContext(ctx, rbac.ActionRead, rbac.ResourceSystem); err != nil {
		return nil, err
	}
	return q.db.GetWorkspaceAgentsByResourceIDs(ctx, ids)
}

func (q *querier) GetWorkspaceAgentsCreatedAfter(ctx context.Context, createdAt time.Time) ([]database.WorkspaceAgent, error) {
	if err := q.authorizeContext(ctx, rbac.ActionRead, rbac.ResourceSystem); err != nil {
		return nil, err
	}
	return q.db.GetWorkspaceAgentsCreatedAfter(ctx, createdAt)
}

func (q *querier) GetWorkspaceAgentsInLatestBuildByWorkspaceID(ctx context.Context, workspaceID uuid.UUID) ([]database.WorkspaceAgent, error) {
	workspace, err := q.GetWorkspaceByID(ctx, workspaceID)
	if err != nil {
		return nil, err
	}

	return q.db.GetWorkspaceAgentsInLatestBuildByWorkspaceID(ctx, workspace.ID)
}

func (q *querier) GetWorkspaceAppByAgentIDAndSlug(ctx context.Context, arg database.GetWorkspaceAppByAgentIDAndSlugParams) (database.WorkspaceApp, error) {
	// If we can fetch the workspace, we can fetch the apps. Use the authorized call.
	if _, err := q.GetWorkspaceByAgentID(ctx, arg.AgentID); err != nil {
		return database.WorkspaceApp{}, err
	}

	return q.db.GetWorkspaceAppByAgentIDAndSlug(ctx, arg)
}

func (q *querier) GetWorkspaceAppsByAgentID(ctx context.Context, agentID uuid.UUID) ([]database.WorkspaceApp, error) {
	if _, err := q.GetWorkspaceByAgentID(ctx, agentID); err != nil {
		return nil, err
	}
	return q.db.GetWorkspaceAppsByAgentID(ctx, agentID)
}

// GetWorkspaceAppsByAgentIDs
// The workspace/job is already fetched.
func (q *querier) GetWorkspaceAppsByAgentIDs(ctx context.Context, ids []uuid.UUID) ([]database.WorkspaceApp, error) {
	if err := q.authorizeContext(ctx, rbac.ActionRead, rbac.ResourceSystem); err != nil {
		return nil, err
	}
	return q.db.GetWorkspaceAppsByAgentIDs(ctx, ids)
}

func (q *querier) GetWorkspaceAppsCreatedAfter(ctx context.Context, createdAt time.Time) ([]database.WorkspaceApp, error) {
	if err := q.authorizeContext(ctx, rbac.ActionRead, rbac.ResourceSystem); err != nil {
		return nil, err
	}
	return q.db.GetWorkspaceAppsCreatedAfter(ctx, createdAt)
}

func (q *querier) GetWorkspaceBuildByID(ctx context.Context, buildID uuid.UUID) (database.WorkspaceBuild, error) {
	build, err := q.db.GetWorkspaceBuildByID(ctx, buildID)
	if err != nil {
		return database.WorkspaceBuild{}, err
	}
	if _, err := q.GetWorkspaceByID(ctx, build.WorkspaceID); err != nil {
		return database.WorkspaceBuild{}, err
	}
	return build, nil
}

func (q *querier) GetWorkspaceBuildByJobID(ctx context.Context, jobID uuid.UUID) (database.WorkspaceBuild, error) {
	build, err := q.db.GetWorkspaceBuildByJobID(ctx, jobID)
	if err != nil {
		return database.WorkspaceBuild{}, err
	}
	// Authorized fetch
	_, err = q.GetWorkspaceByID(ctx, build.WorkspaceID)
	if err != nil {
		return database.WorkspaceBuild{}, err
	}
	return build, nil
}

func (q *querier) GetWorkspaceBuildByWorkspaceIDAndBuildNumber(ctx context.Context, arg database.GetWorkspaceBuildByWorkspaceIDAndBuildNumberParams) (database.WorkspaceBuild, error) {
	if _, err := q.GetWorkspaceByID(ctx, arg.WorkspaceID); err != nil {
		return database.WorkspaceBuild{}, err
	}
	return q.db.GetWorkspaceBuildByWorkspaceIDAndBuildNumber(ctx, arg)
}

func (q *querier) GetWorkspaceBuildParameters(ctx context.Context, workspaceBuildID uuid.UUID) ([]database.WorkspaceBuildParameter, error) {
	// Authorized call to get the workspace build. If we can read the build,
	// we can read the params.
	_, err := q.GetWorkspaceBuildByID(ctx, workspaceBuildID)
	if err != nil {
		return nil, err
	}

	return q.db.GetWorkspaceBuildParameters(ctx, workspaceBuildID)
}

func (q *querier) GetWorkspaceBuildsByWorkspaceID(ctx context.Context, arg database.GetWorkspaceBuildsByWorkspaceIDParams) ([]database.WorkspaceBuild, error) {
	if _, err := q.GetWorkspaceByID(ctx, arg.WorkspaceID); err != nil {
		return nil, err
	}
	return q.db.GetWorkspaceBuildsByWorkspaceID(ctx, arg)
}

// Telemetry related functions. These functions are system functions for returning
// telemetry data. Never called by a user.

func (q *querier) GetWorkspaceBuildsCreatedAfter(ctx context.Context, createdAt time.Time) ([]database.WorkspaceBuild, error) {
	if err := q.authorizeContext(ctx, rbac.ActionRead, rbac.ResourceSystem); err != nil {
		return nil, err
	}
	return q.db.GetWorkspaceBuildsCreatedAfter(ctx, createdAt)
}

func (q *querier) GetWorkspaceByAgentID(ctx context.Context, agentID uuid.UUID) (database.Workspace, error) {
	return fetch(q.log, q.auth, q.db.GetWorkspaceByAgentID)(ctx, agentID)
}

func (q *querier) GetWorkspaceByID(ctx context.Context, id uuid.UUID) (database.Workspace, error) {
	return fetch(q.log, q.auth, q.db.GetWorkspaceByID)(ctx, id)
}

func (q *querier) GetWorkspaceByOwnerIDAndName(ctx context.Context, arg database.GetWorkspaceByOwnerIDAndNameParams) (database.Workspace, error) {
	return fetch(q.log, q.auth, q.db.GetWorkspaceByOwnerIDAndName)(ctx, arg)
}

func (q *querier) GetWorkspaceByWorkspaceAppID(ctx context.Context, workspaceAppID uuid.UUID) (database.Workspace, error) {
	return fetch(q.log, q.auth, q.db.GetWorkspaceByWorkspaceAppID)(ctx, workspaceAppID)
}

func (q *querier) GetWorkspaceProxies(ctx context.Context) ([]database.WorkspaceProxy, error) {
	return fetchWithPostFilter(q.auth, func(ctx context.Context, _ interface{}) ([]database.WorkspaceProxy, error) {
		return q.db.GetWorkspaceProxies(ctx)
	})(ctx, nil)
}

func (q *querier) GetWorkspaceProxyByHostname(ctx context.Context, params database.GetWorkspaceProxyByHostnameParams) (database.WorkspaceProxy, error) {
	if err := q.authorizeContext(ctx, rbac.ActionRead, rbac.ResourceSystem); err != nil {
		return database.WorkspaceProxy{}, err
	}
	return q.db.GetWorkspaceProxyByHostname(ctx, params)
}

func (q *querier) GetWorkspaceProxyByID(ctx context.Context, id uuid.UUID) (database.WorkspaceProxy, error) {
	return fetch(q.log, q.auth, q.db.GetWorkspaceProxyByID)(ctx, id)
}

func (q *querier) GetWorkspaceProxyByName(ctx context.Context, name string) (database.WorkspaceProxy, error) {
	return fetch(q.log, q.auth, q.db.GetWorkspaceProxyByName)(ctx, name)
}

func (q *querier) GetWorkspaceResourceByID(ctx context.Context, id uuid.UUID) (database.WorkspaceResource, error) {
	// TODO: Optimize this
	resource, err := q.db.GetWorkspaceResourceByID(ctx, id)
	if err != nil {
		return database.WorkspaceResource{}, err
	}

	_, err = q.GetProvisionerJobByID(ctx, resource.JobID)
	if err != nil {
		return database.WorkspaceResource{}, err
	}

	return resource, nil
}

// GetWorkspaceResourceMetadataByResourceIDs is only used for build data.
// The workspace/job is already fetched.
func (q *querier) GetWorkspaceResourceMetadataByResourceIDs(ctx context.Context, ids []uuid.UUID) ([]database.WorkspaceResourceMetadatum, error) {
	if err := q.authorizeContext(ctx, rbac.ActionRead, rbac.ResourceSystem); err != nil {
		return nil, err
	}
	return q.db.GetWorkspaceResourceMetadataByResourceIDs(ctx, ids)
}

func (q *querier) GetWorkspaceResourceMetadataCreatedAfter(ctx context.Context, createdAt time.Time) ([]database.WorkspaceResourceMetadatum, error) {
	if err := q.authorizeContext(ctx, rbac.ActionRead, rbac.ResourceSystem); err != nil {
		return nil, err
	}
	return q.db.GetWorkspaceResourceMetadataCreatedAfter(ctx, createdAt)
}

func (q *querier) GetWorkspaceResourcesByJobID(ctx context.Context, jobID uuid.UUID) ([]database.WorkspaceResource, error) {
	job, err := q.db.GetProvisionerJobByID(ctx, jobID)
	if err != nil {
		return nil, err
	}
	var obj rbac.Objecter
	switch job.Type {
	case database.ProvisionerJobTypeTemplateVersionDryRun, database.ProvisionerJobTypeTemplateVersionImport:
		// We don't need to do an authorized check, but this helper function
		// handles the job type for us.
		// TODO: Do not duplicate auth checks.
		tv, err := authorizedTemplateVersionFromJob(ctx, q, job)
		if err != nil {
			return nil, err
		}
		if !tv.TemplateID.Valid {
			// Orphaned template version
			obj = tv.RBACObjectNoTemplate()
		} else {
			template, err := q.db.GetTemplateByID(ctx, tv.TemplateID.UUID)
			if err != nil {
				return nil, err
			}
			obj = template.RBACObject()
		}
	case database.ProvisionerJobTypeWorkspaceBuild:
		build, err := q.db.GetWorkspaceBuildByJobID(ctx, jobID)
		if err != nil {
			return nil, err
		}
		workspace, err := q.db.GetWorkspaceByID(ctx, build.WorkspaceID)
		if err != nil {
			return nil, err
		}
		obj = workspace
	default:
		return nil, xerrors.Errorf("unknown job type: %s", job.Type)
	}

	if err := q.authorizeContext(ctx, rbac.ActionRead, obj); err != nil {
		return nil, err
	}
	return q.db.GetWorkspaceResourcesByJobID(ctx, jobID)
}

// GetWorkspaceResourcesByJobIDs is only used for workspace build data.
// The workspace is already fetched.
// TODO: Find a way to replace this with proper authz.
func (q *querier) GetWorkspaceResourcesByJobIDs(ctx context.Context, ids []uuid.UUID) ([]database.WorkspaceResource, error) {
	if err := q.authorizeContext(ctx, rbac.ActionRead, rbac.ResourceSystem); err != nil {
		return nil, err
	}
	return q.db.GetWorkspaceResourcesByJobIDs(ctx, ids)
}

func (q *querier) GetWorkspaceResourcesCreatedAfter(ctx context.Context, createdAt time.Time) ([]database.WorkspaceResource, error) {
	if err := q.authorizeContext(ctx, rbac.ActionRead, rbac.ResourceSystem); err != nil {
		return nil, err
	}
	return q.db.GetWorkspaceResourcesCreatedAfter(ctx, createdAt)
}

func (q *querier) GetWorkspaces(ctx context.Context, arg database.GetWorkspacesParams) ([]database.GetWorkspacesRow, error) {
	prep, err := prepareSQLFilter(ctx, q.auth, rbac.ActionRead, rbac.ResourceWorkspace.Type)
	if err != nil {
		return nil, xerrors.Errorf("(dev error) prepare sql filter: %w", err)
	}
	return q.db.GetAuthorizedWorkspaces(ctx, arg, prep)
}

func (q *querier) GetWorkspacesEligibleForTransition(ctx context.Context, now time.Time) ([]database.Workspace, error) {
	return q.db.GetWorkspacesEligibleForTransition(ctx, now)
}

func (q *querier) InsertAPIKey(ctx context.Context, arg database.InsertAPIKeyParams) (database.APIKey, error) {
	return insert(q.log, q.auth,
		rbac.ResourceAPIKey.WithOwner(arg.UserID.String()),
		q.db.InsertAPIKey)(ctx, arg)
}

func (q *querier) InsertAllUsersGroup(ctx context.Context, organizationID uuid.UUID) (database.Group, error) {
	// This method creates a new group.
	return insert(q.log, q.auth, rbac.ResourceGroup.InOrg(organizationID), q.db.InsertAllUsersGroup)(ctx, organizationID)
}

func (q *querier) InsertAuditLog(ctx context.Context, arg database.InsertAuditLogParams) (database.AuditLog, error) {
	return insert(q.log, q.auth, rbac.ResourceAuditLog, q.db.InsertAuditLog)(ctx, arg)
}

func (q *querier) InsertDERPMeshKey(ctx context.Context, value string) error {
	if err := q.authorizeContext(ctx, rbac.ActionCreate, rbac.ResourceSystem); err != nil {
		return err
	}
	return q.db.InsertDERPMeshKey(ctx, value)
}

func (q *querier) InsertDeploymentID(ctx context.Context, value string) error {
	if err := q.authorizeContext(ctx, rbac.ActionCreate, rbac.ResourceSystem); err != nil {
		return err
	}
	return q.db.InsertDeploymentID(ctx, value)
}

func (q *querier) InsertFile(ctx context.Context, arg database.InsertFileParams) (database.File, error) {
	return insert(q.log, q.auth, rbac.ResourceFile.WithOwner(arg.CreatedBy.String()), q.db.InsertFile)(ctx, arg)
}

func (q *querier) InsertGitAuthLink(ctx context.Context, arg database.InsertGitAuthLinkParams) (database.GitAuthLink, error) {
	return insert(q.log, q.auth, rbac.ResourceUserData.WithOwner(arg.UserID.String()).WithID(arg.UserID), q.db.InsertGitAuthLink)(ctx, arg)
}

func (q *querier) InsertGitSSHKey(ctx context.Context, arg database.InsertGitSSHKeyParams) (database.GitSSHKey, error) {
	return insert(q.log, q.auth, rbac.ResourceUserData.WithOwner(arg.UserID.String()).WithID(arg.UserID), q.db.InsertGitSSHKey)(ctx, arg)
}

func (q *querier) InsertGroup(ctx context.Context, arg database.InsertGroupParams) (database.Group, error) {
	return insert(q.log, q.auth, rbac.ResourceGroup.InOrg(arg.OrganizationID), q.db.InsertGroup)(ctx, arg)
}

func (q *querier) InsertGroupMember(ctx context.Context, arg database.InsertGroupMemberParams) error {
	fetch := func(ctx context.Context, arg database.InsertGroupMemberParams) (database.Group, error) {
		return q.db.GetGroupByID(ctx, arg.GroupID)
	}
	return update(q.log, q.auth, fetch, q.db.InsertGroupMember)(ctx, arg)
}

func (q *querier) InsertLicense(ctx context.Context, arg database.InsertLicenseParams) (database.License, error) {
	if err := q.authorizeContext(ctx, rbac.ActionCreate, rbac.ResourceLicense); err != nil {
		return database.License{}, err
	}
	return q.db.InsertLicense(ctx, arg)
}

func (q *querier) InsertOrganization(ctx context.Context, arg database.InsertOrganizationParams) (database.Organization, error) {
	return insert(q.log, q.auth, rbac.ResourceOrganization, q.db.InsertOrganization)(ctx, arg)
}

func (q *querier) InsertOrganizationMember(ctx context.Context, arg database.InsertOrganizationMemberParams) (database.OrganizationMember, error) {
	// All roles are added roles. Org member is always implied.
	addedRoles := append(arg.Roles, rbac.RoleOrgMember(arg.OrganizationID))
	err := q.canAssignRoles(ctx, &arg.OrganizationID, addedRoles, []string{})
	if err != nil {
		return database.OrganizationMember{}, err
	}

	obj := rbac.ResourceOrganizationMember.InOrg(arg.OrganizationID).WithID(arg.UserID)
	return insert(q.log, q.auth, obj, q.db.InsertOrganizationMember)(ctx, arg)
}

// TODO: We need to create a ProvisionerDaemon resource type
func (q *querier) InsertProvisionerDaemon(ctx context.Context, arg database.InsertProvisionerDaemonParams) (database.ProvisionerDaemon, error) {
	// if err := q.authorizeContext(ctx, rbac.ActionCreate, rbac.ResourceSystem); err != nil {
	// return database.ProvisionerDaemon{}, err
	// }
	return q.db.InsertProvisionerDaemon(ctx, arg)
}

// TODO: We need to create a ProvisionerJob resource type
func (q *querier) InsertProvisionerJob(ctx context.Context, arg database.InsertProvisionerJobParams) (database.ProvisionerJob, error) {
	// if err := q.authorizeContext(ctx, rbac.ActionCreate, rbac.ResourceSystem); err != nil {
	// return database.ProvisionerJob{}, err
	// }
	return q.db.InsertProvisionerJob(ctx, arg)
}

// TODO: We need to create a ProvisionerJob resource type
func (q *querier) InsertProvisionerJobLogs(ctx context.Context, arg database.InsertProvisionerJobLogsParams) ([]database.ProvisionerJobLog, error) {
	// if err := q.authorizeContext(ctx, rbac.ActionCreate, rbac.ResourceSystem); err != nil {
	// return nil, err
	// }
	return q.db.InsertProvisionerJobLogs(ctx, arg)
}

func (q *querier) InsertReplica(ctx context.Context, arg database.InsertReplicaParams) (database.Replica, error) {
	if err := q.authorizeContext(ctx, rbac.ActionCreate, rbac.ResourceSystem); err != nil {
		return database.Replica{}, err
	}
	return q.db.InsertReplica(ctx, arg)
}

func (q *querier) InsertTemplate(ctx context.Context, arg database.InsertTemplateParams) (database.Template, error) {
	obj := rbac.ResourceTemplate.InOrg(arg.OrganizationID)
	return insert(q.log, q.auth, obj, q.db.InsertTemplate)(ctx, arg)
}

func (q *querier) InsertTemplateVersion(ctx context.Context, arg database.InsertTemplateVersionParams) (database.TemplateVersion, error) {
	if !arg.TemplateID.Valid {
		// Making a new template version is the same permission as creating a new template.
		err := q.authorizeContext(ctx, rbac.ActionCreate, rbac.ResourceTemplate.InOrg(arg.OrganizationID))
		if err != nil {
			return database.TemplateVersion{}, err
		}
	} else {
		// Must do an authorized fetch to prevent leaking template ids this way.
		tpl, err := q.GetTemplateByID(ctx, arg.TemplateID.UUID)
		if err != nil {
			return database.TemplateVersion{}, err
		}
		// Check the create permission on the template.
		err = q.authorizeContext(ctx, rbac.ActionCreate, tpl)
		if err != nil {
			return database.TemplateVersion{}, err
		}
	}

	return q.db.InsertTemplateVersion(ctx, arg)
}

func (q *querier) InsertTemplateVersionParameter(ctx context.Context, arg database.InsertTemplateVersionParameterParams) (database.TemplateVersionParameter, error) {
	if err := q.authorizeContext(ctx, rbac.ActionCreate, rbac.ResourceSystem); err != nil {
		return database.TemplateVersionParameter{}, err
	}
	return q.db.InsertTemplateVersionParameter(ctx, arg)
}

func (q *querier) InsertTemplateVersionVariable(ctx context.Context, arg database.InsertTemplateVersionVariableParams) (database.TemplateVersionVariable, error) {
	if err := q.authorizeContext(ctx, rbac.ActionCreate, rbac.ResourceSystem); err != nil {
		return database.TemplateVersionVariable{}, err
	}
	return q.db.InsertTemplateVersionVariable(ctx, arg)
}

func (q *querier) InsertUser(ctx context.Context, arg database.InsertUserParams) (database.User, error) {
	// Always check if the assigned roles can actually be assigned by this actor.
	impliedRoles := append([]string{rbac.RoleMember()}, arg.RBACRoles...)
	err := q.canAssignRoles(ctx, nil, impliedRoles, []string{})
	if err != nil {
		return database.User{}, err
	}
	obj := rbac.ResourceUser
	return insert(q.log, q.auth, obj, q.db.InsertUser)(ctx, arg)
}

func (q *querier) InsertUserGroupsByName(ctx context.Context, arg database.InsertUserGroupsByNameParams) error {
	// This will add the user to all named groups. This counts as updating a group.
	// NOTE: instead of checking if the user has permission to update each group, we instead
	// check if the user has permission to update *a* group in the org.
	fetch := func(ctx context.Context, arg database.InsertUserGroupsByNameParams) (rbac.Objecter, error) {
		return rbac.ResourceGroup.InOrg(arg.OrganizationID), nil
	}
	return update(q.log, q.auth, fetch, q.db.InsertUserGroupsByName)(ctx, arg)
}

// TODO: Should this be in system.go?
func (q *querier) InsertUserLink(ctx context.Context, arg database.InsertUserLinkParams) (database.UserLink, error) {
	if err := q.authorizeContext(ctx, rbac.ActionUpdate, rbac.ResourceUser.WithID(arg.UserID)); err != nil {
		return database.UserLink{}, err
	}
	return q.db.InsertUserLink(ctx, arg)
}

func (q *querier) InsertWorkspace(ctx context.Context, arg database.InsertWorkspaceParams) (database.Workspace, error) {
	obj := rbac.ResourceWorkspace.WithOwner(arg.OwnerID.String()).InOrg(arg.OrganizationID)
	return insert(q.log, q.auth, obj, q.db.InsertWorkspace)(ctx, arg)
}

// Provisionerd server functions

func (q *querier) InsertWorkspaceAgent(ctx context.Context, arg database.InsertWorkspaceAgentParams) (database.WorkspaceAgent, error) {
	if err := q.authorizeContext(ctx, rbac.ActionCreate, rbac.ResourceSystem); err != nil {
		return database.WorkspaceAgent{}, err
	}
	return q.db.InsertWorkspaceAgent(ctx, arg)
}

func (q *querier) InsertWorkspaceAgentMetadata(ctx context.Context, arg database.InsertWorkspaceAgentMetadataParams) error {
	// We don't check for workspace ownership here since the agent metadata may
	// be associated with an orphaned agent used by a dry run build.
	if err := q.authorizeContext(ctx, rbac.ActionCreate, rbac.ResourceSystem); err != nil {
		return err
	}

	return q.db.InsertWorkspaceAgentMetadata(ctx, arg)
}

func (q *querier) InsertWorkspaceAgentStartupLogs(ctx context.Context, arg database.InsertWorkspaceAgentStartupLogsParams) ([]database.WorkspaceAgentStartupLog, error) {
	return q.db.InsertWorkspaceAgentStartupLogs(ctx, arg)
}

func (q *querier) InsertWorkspaceAgentStat(ctx context.Context, arg database.InsertWorkspaceAgentStatParams) (database.WorkspaceAgentStat, error) {
	// TODO: This is a workspace agent operation. Should users be able to query this?
	// Not really sure what this is for.
	workspace, err := q.db.GetWorkspaceByID(ctx, arg.WorkspaceID)
	if err != nil {
		return database.WorkspaceAgentStat{}, err
	}
	err = q.authorizeContext(ctx, rbac.ActionUpdate, workspace)
	if err != nil {
		return database.WorkspaceAgentStat{}, err
	}
	return q.db.InsertWorkspaceAgentStat(ctx, arg)
}

func (q *querier) InsertWorkspaceApp(ctx context.Context, arg database.InsertWorkspaceAppParams) (database.WorkspaceApp, error) {
	if err := q.authorizeContext(ctx, rbac.ActionCreate, rbac.ResourceSystem); err != nil {
		return database.WorkspaceApp{}, err
	}
	return q.db.InsertWorkspaceApp(ctx, arg)
}

func (q *querier) InsertWorkspaceBuild(ctx context.Context, arg database.InsertWorkspaceBuildParams) (database.WorkspaceBuild, error) {
	w, err := q.db.GetWorkspaceByID(ctx, arg.WorkspaceID)
	if err != nil {
		return database.WorkspaceBuild{}, err
	}

	var action rbac.Action = rbac.ActionUpdate
	if arg.Transition == database.WorkspaceTransitionDelete {
		action = rbac.ActionDelete
	}

	if err = q.authorizeContext(ctx, action, w.WorkspaceBuildRBAC(arg.Transition)); err != nil {
		return database.WorkspaceBuild{}, err
	}

	return q.db.InsertWorkspaceBuild(ctx, arg)
}

func (q *querier) InsertWorkspaceBuildParameters(ctx context.Context, arg database.InsertWorkspaceBuildParametersParams) error {
	// TODO: Optimize this. We always have the workspace and build already fetched.
	build, err := q.db.GetWorkspaceBuildByID(ctx, arg.WorkspaceBuildID)
	if err != nil {
		return err
	}

	workspace, err := q.db.GetWorkspaceByID(ctx, build.WorkspaceID)
	if err != nil {
		return err
	}

	err = q.authorizeContext(ctx, rbac.ActionUpdate, workspace)
	if err != nil {
		return err
	}

	return q.db.InsertWorkspaceBuildParameters(ctx, arg)
}

func (q *querier) InsertWorkspaceProxy(ctx context.Context, arg database.InsertWorkspaceProxyParams) (database.WorkspaceProxy, error) {
	return insert(q.log, q.auth, rbac.ResourceWorkspaceProxy, q.db.InsertWorkspaceProxy)(ctx, arg)
}

func (q *querier) InsertWorkspaceResource(ctx context.Context, arg database.InsertWorkspaceResourceParams) (database.WorkspaceResource, error) {
	if err := q.authorizeContext(ctx, rbac.ActionCreate, rbac.ResourceSystem); err != nil {
		return database.WorkspaceResource{}, err
	}
	return q.db.InsertWorkspaceResource(ctx, arg)
}

func (q *querier) InsertWorkspaceResourceMetadata(ctx context.Context, arg database.InsertWorkspaceResourceMetadataParams) ([]database.WorkspaceResourceMetadatum, error) {
	if err := q.authorizeContext(ctx, rbac.ActionCreate, rbac.ResourceSystem); err != nil {
		return nil, err
	}
	return q.db.InsertWorkspaceResourceMetadata(ctx, arg)
}

func (q *querier) RegisterWorkspaceProxy(ctx context.Context, arg database.RegisterWorkspaceProxyParams) (database.WorkspaceProxy, error) {
	fetch := func(ctx context.Context, arg database.RegisterWorkspaceProxyParams) (database.WorkspaceProxy, error) {
		return q.db.GetWorkspaceProxyByID(ctx, arg.ID)
	}
	return updateWithReturn(q.log, q.auth, fetch, q.db.RegisterWorkspaceProxy)(ctx, arg)
}

func (q *querier) TryAcquireLock(ctx context.Context, id int64) (bool, error) {
	return q.db.TryAcquireLock(ctx, id)
}

func (q *querier) UpdateAPIKeyByID(ctx context.Context, arg database.UpdateAPIKeyByIDParams) error {
	fetch := func(ctx context.Context, arg database.UpdateAPIKeyByIDParams) (database.APIKey, error) {
		return q.db.GetAPIKeyByID(ctx, arg.ID)
	}
	return update(q.log, q.auth, fetch, q.db.UpdateAPIKeyByID)(ctx, arg)
}

func (q *querier) UpdateGitAuthLink(ctx context.Context, arg database.UpdateGitAuthLinkParams) (database.GitAuthLink, error) {
	fetch := func(ctx context.Context, arg database.UpdateGitAuthLinkParams) (database.GitAuthLink, error) {
		return q.db.GetGitAuthLink(ctx, database.GetGitAuthLinkParams{UserID: arg.UserID, ProviderID: arg.ProviderID})
	}
	return updateWithReturn(q.log, q.auth, fetch, q.db.UpdateGitAuthLink)(ctx, arg)
}

func (q *querier) UpdateGitSSHKey(ctx context.Context, arg database.UpdateGitSSHKeyParams) (database.GitSSHKey, error) {
	fetch := func(ctx context.Context, arg database.UpdateGitSSHKeyParams) (database.GitSSHKey, error) {
		return q.db.GetGitSSHKey(ctx, arg.UserID)
	}
	return updateWithReturn(q.log, q.auth, fetch, q.db.UpdateGitSSHKey)(ctx, arg)
}

func (q *querier) UpdateGroupByID(ctx context.Context, arg database.UpdateGroupByIDParams) (database.Group, error) {
	fetch := func(ctx context.Context, arg database.UpdateGroupByIDParams) (database.Group, error) {
		return q.db.GetGroupByID(ctx, arg.ID)
	}
	return updateWithReturn(q.log, q.auth, fetch, q.db.UpdateGroupByID)(ctx, arg)
}

func (q *querier) UpdateMemberRoles(ctx context.Context, arg database.UpdateMemberRolesParams) (database.OrganizationMember, error) {
	// Authorized fetch will check that the actor has read access to the org member since the org member is returned.
	member, err := q.GetOrganizationMemberByUserID(ctx, database.GetOrganizationMemberByUserIDParams{
		OrganizationID: arg.OrgID,
		UserID:         arg.UserID,
	})
	if err != nil {
		return database.OrganizationMember{}, err
	}

	// The org member role is always implied.
	impliedTypes := append(arg.GrantedRoles, rbac.RoleOrgMember(arg.OrgID))
	added, removed := rbac.ChangeRoleSet(member.Roles, impliedTypes)
	err = q.canAssignRoles(ctx, &arg.OrgID, added, removed)
	if err != nil {
		return database.OrganizationMember{}, err
	}

	return q.db.UpdateMemberRoles(ctx, arg)
}

// TODO: We need to create a ProvisionerJob resource type
func (q *querier) UpdateProvisionerJobByID(ctx context.Context, arg database.UpdateProvisionerJobByIDParams) error {
	// if err := q.authorizeContext(ctx, rbac.ActionUpdate, rbac.ResourceSystem); err != nil {
	// return err
	// }
	return q.db.UpdateProvisionerJobByID(ctx, arg)
}

func (q *querier) UpdateProvisionerJobWithCancelByID(ctx context.Context, arg database.UpdateProvisionerJobWithCancelByIDParams) error {
	job, err := q.db.GetProvisionerJobByID(ctx, arg.ID)
	if err != nil {
		return err
	}

	switch job.Type {
	case database.ProvisionerJobTypeWorkspaceBuild:
		build, err := q.db.GetWorkspaceBuildByJobID(ctx, arg.ID)
		if err != nil {
			return err
		}
		workspace, err := q.db.GetWorkspaceByID(ctx, build.WorkspaceID)
		if err != nil {
			return err
		}

		template, err := q.db.GetTemplateByID(ctx, workspace.TemplateID)
		if err != nil {
			return err
		}

		// Template can specify if cancels are allowed.
		// Would be nice to have a way in the rbac rego to do this.
		if !template.AllowUserCancelWorkspaceJobs {
			// Only owners can cancel workspace builds
			actor, ok := ActorFromContext(ctx)
			if !ok {
				return NoActorError
			}
			if !slice.Contains(actor.Roles.Names(), rbac.RoleOwner()) {
				return xerrors.Errorf("only owners can cancel workspace builds")
			}
		}

		err = q.authorizeContext(ctx, rbac.ActionUpdate, workspace)
		if err != nil {
			return err
		}
	case database.ProvisionerJobTypeTemplateVersionDryRun, database.ProvisionerJobTypeTemplateVersionImport:
		// Authorized call to get template version.
		templateVersion, err := authorizedTemplateVersionFromJob(ctx, q, job)
		if err != nil {
			return err
		}

		if templateVersion.TemplateID.Valid {
			template, err := q.db.GetTemplateByID(ctx, templateVersion.TemplateID.UUID)
			if err != nil {
				return err
			}
			err = q.authorizeContext(ctx, rbac.ActionUpdate, templateVersion.RBACObject(template))
			if err != nil {
				return err
			}
		} else {
			err = q.authorizeContext(ctx, rbac.ActionUpdate, templateVersion.RBACObjectNoTemplate())
			if err != nil {
				return err
			}
		}
	default:
		return xerrors.Errorf("unknown job type: %q", job.Type)
	}
	return q.db.UpdateProvisionerJobWithCancelByID(ctx, arg)
}

// TODO: We need to create a ProvisionerJob resource type
func (q *querier) UpdateProvisionerJobWithCompleteByID(ctx context.Context, arg database.UpdateProvisionerJobWithCompleteByIDParams) error {
	// if err := q.authorizeContext(ctx, rbac.ActionUpdate, rbac.ResourceSystem); err != nil {
	// return err
	// }
	return q.db.UpdateProvisionerJobWithCompleteByID(ctx, arg)
}

func (q *querier) UpdateReplica(ctx context.Context, arg database.UpdateReplicaParams) (database.Replica, error) {
	if err := q.authorizeContext(ctx, rbac.ActionUpdate, rbac.ResourceSystem); err != nil {
		return database.Replica{}, err
	}
	return q.db.UpdateReplica(ctx, arg)
}

func (q *querier) UpdateTemplateACLByID(ctx context.Context, arg database.UpdateTemplateACLByIDParams) (database.Template, error) {
	// UpdateTemplateACL uses the ActionCreate action. Only users that can create the template
	// may update the ACL.
	fetch := func(ctx context.Context, arg database.UpdateTemplateACLByIDParams) (database.Template, error) {
		return q.db.GetTemplateByID(ctx, arg.ID)
	}
	return fetchAndQuery(q.log, q.auth, rbac.ActionCreate, fetch, q.db.UpdateTemplateACLByID)(ctx, arg)
}

func (q *querier) UpdateTemplateActiveVersionByID(ctx context.Context, arg database.UpdateTemplateActiveVersionByIDParams) error {
	fetch := func(ctx context.Context, arg database.UpdateTemplateActiveVersionByIDParams) (database.Template, error) {
		return q.db.GetTemplateByID(ctx, arg.ID)
	}
	return update(q.log, q.auth, fetch, q.db.UpdateTemplateActiveVersionByID)(ctx, arg)
}

// Deprecated: use SoftDeleteTemplateByID instead.
func (q *querier) UpdateTemplateDeletedByID(ctx context.Context, arg database.UpdateTemplateDeletedByIDParams) error {
	return q.SoftDeleteTemplateByID(ctx, arg.ID)
}

func (q *querier) UpdateTemplateMetaByID(ctx context.Context, arg database.UpdateTemplateMetaByIDParams) (database.Template, error) {
	fetch := func(ctx context.Context, arg database.UpdateTemplateMetaByIDParams) (database.Template, error) {
		return q.db.GetTemplateByID(ctx, arg.ID)
	}
	return updateWithReturn(q.log, q.auth, fetch, q.db.UpdateTemplateMetaByID)(ctx, arg)
}

func (q *querier) UpdateTemplateScheduleByID(ctx context.Context, arg database.UpdateTemplateScheduleByIDParams) (database.Template, error) {
	fetch := func(ctx context.Context, arg database.UpdateTemplateScheduleByIDParams) (database.Template, error) {
		return q.db.GetTemplateByID(ctx, arg.ID)
	}
	return updateWithReturn(q.log, q.auth, fetch, q.db.UpdateTemplateScheduleByID)(ctx, arg)
}

func (q *querier) UpdateTemplateVersionByID(ctx context.Context, arg database.UpdateTemplateVersionByIDParams) (database.TemplateVersion, error) {
	// An actor is allowed to update the template version if they are authorized to update the template.
	tv, err := q.db.GetTemplateVersionByID(ctx, arg.ID)
	if err != nil {
		return database.TemplateVersion{}, err
	}
	var obj rbac.Objecter
	if !tv.TemplateID.Valid {
		obj = rbac.ResourceTemplate.InOrg(tv.OrganizationID)
	} else {
		tpl, err := q.db.GetTemplateByID(ctx, tv.TemplateID.UUID)
		if err != nil {
			return database.TemplateVersion{}, err
		}
		obj = tpl
	}
	if err := q.authorizeContext(ctx, rbac.ActionUpdate, obj); err != nil {
		return database.TemplateVersion{}, err
	}
	return q.db.UpdateTemplateVersionByID(ctx, arg)
}

func (q *querier) UpdateTemplateVersionDescriptionByJobID(ctx context.Context, arg database.UpdateTemplateVersionDescriptionByJobIDParams) error {
	// An actor is allowed to update the template version description if they are authorized to update the template.
	tv, err := q.db.GetTemplateVersionByJobID(ctx, arg.JobID)
	if err != nil {
		return err
	}
	var obj rbac.Objecter
	if !tv.TemplateID.Valid {
		obj = rbac.ResourceTemplate.InOrg(tv.OrganizationID)
	} else {
		tpl, err := q.db.GetTemplateByID(ctx, tv.TemplateID.UUID)
		if err != nil {
			return err
		}
		obj = tpl
	}
	if err := q.authorizeContext(ctx, rbac.ActionUpdate, obj); err != nil {
		return err
	}
	return q.db.UpdateTemplateVersionDescriptionByJobID(ctx, arg)
}

func (q *querier) UpdateTemplateVersionGitAuthProvidersByJobID(ctx context.Context, arg database.UpdateTemplateVersionGitAuthProvidersByJobIDParams) error {
	// An actor is allowed to update the template version git auth providers if they are authorized to update the template.
	tv, err := q.db.GetTemplateVersionByJobID(ctx, arg.JobID)
	if err != nil {
		return err
	}
	var obj rbac.Objecter
	if !tv.TemplateID.Valid {
		obj = rbac.ResourceTemplate.InOrg(tv.OrganizationID)
	} else {
		tpl, err := q.db.GetTemplateByID(ctx, tv.TemplateID.UUID)
		if err != nil {
			return err
		}
		obj = tpl
	}
	if err := q.authorizeContext(ctx, rbac.ActionUpdate, obj); err != nil {
		return err
	}
	return q.db.UpdateTemplateVersionGitAuthProvidersByJobID(ctx, arg)
}

// UpdateUserDeletedByID
// Deprecated: Delete this function in favor of 'SoftDeleteUserByID'. Deletes are
// irreversible.
func (q *querier) UpdateUserDeletedByID(ctx context.Context, arg database.UpdateUserDeletedByIDParams) error {
	fetch := func(ctx context.Context, arg database.UpdateUserDeletedByIDParams) (database.User, error) {
		return q.db.GetUserByID(ctx, arg.ID)
	}
	// This uses the rbac.ActionDelete action always as this function should always delete.
	// We should delete this function in favor of 'SoftDeleteUserByID'.
	return deleteQ(q.log, q.auth, fetch, q.db.UpdateUserDeletedByID)(ctx, arg)
}

func (q *querier) UpdateUserHashedPassword(ctx context.Context, arg database.UpdateUserHashedPasswordParams) error {
	user, err := q.db.GetUserByID(ctx, arg.ID)
	if err != nil {
		return err
	}

	err = q.authorizeContext(ctx, rbac.ActionUpdate, user.UserDataRBACObject())
	if err != nil {
		// Admins can update passwords for other users.
		err = q.authorizeContext(ctx, rbac.ActionUpdate, user.RBACObject())
		if err != nil {
			return err
		}
	}

	return q.db.UpdateUserHashedPassword(ctx, arg)
}

func (q *querier) UpdateUserLastSeenAt(ctx context.Context, arg database.UpdateUserLastSeenAtParams) (database.User, error) {
	fetch := func(ctx context.Context, arg database.UpdateUserLastSeenAtParams) (database.User, error) {
		return q.db.GetUserByID(ctx, arg.ID)
	}
	return updateWithReturn(q.log, q.auth, fetch, q.db.UpdateUserLastSeenAt)(ctx, arg)
}

func (q *querier) UpdateUserLink(ctx context.Context, arg database.UpdateUserLinkParams) (database.UserLink, error) {
	fetch := func(ctx context.Context, arg database.UpdateUserLinkParams) (database.UserLink, error) {
		return q.db.GetUserLinkByUserIDLoginType(ctx, database.GetUserLinkByUserIDLoginTypeParams{
			UserID:    arg.UserID,
			LoginType: arg.LoginType,
		})
	}
	return updateWithReturn(q.log, q.auth, fetch, q.db.UpdateUserLink)(ctx, arg)
}

func (q *querier) UpdateUserLinkedID(ctx context.Context, arg database.UpdateUserLinkedIDParams) (database.UserLink, error) {
	if err := q.authorizeContext(ctx, rbac.ActionUpdate, rbac.ResourceSystem); err != nil {
		return database.UserLink{}, err
	}
	return q.db.UpdateUserLinkedID(ctx, arg)
}

func (q *querier) UpdateUserLoginType(ctx context.Context, arg database.UpdateUserLoginTypeParams) (database.User, error) {
	if err := q.authorizeContext(ctx, rbac.ActionUpdate, rbac.ResourceSystem); err != nil {
		return database.User{}, err
	}
	return q.db.UpdateUserLoginType(ctx, arg)
}

func (q *querier) UpdateUserProfile(ctx context.Context, arg database.UpdateUserProfileParams) (database.User, error) {
	u, err := q.db.GetUserByID(ctx, arg.ID)
	if err != nil {
		return database.User{}, err
	}
	if err := q.authorizeContext(ctx, rbac.ActionUpdate, u.UserDataRBACObject()); err != nil {
		return database.User{}, err
	}
	return q.db.UpdateUserProfile(ctx, arg)
}

// UpdateUserRoles updates the site roles of a user. The validation for this function include more than
// just a basic RBAC check.
func (q *querier) UpdateUserRoles(ctx context.Context, arg database.UpdateUserRolesParams) (database.User, error) {
	// We need to fetch the user being updated to identify the change in roles.
	// This requires read access on the user in question, since the user is
	// returned from this function.
	user, err := fetch(q.log, q.auth, q.db.GetUserByID)(ctx, arg.ID)
	if err != nil {
		return database.User{}, err
	}

	// The member role is always implied.
	impliedTypes := append(arg.GrantedRoles, rbac.RoleMember())
	// If the changeset is nothing, less rbac checks need to be done.
	added, removed := rbac.ChangeRoleSet(user.RBACRoles, impliedTypes)
	err = q.canAssignRoles(ctx, nil, added, removed)
	if err != nil {
		return database.User{}, err
	}

	return q.db.UpdateUserRoles(ctx, arg)
}

func (q *querier) UpdateUserStatus(ctx context.Context, arg database.UpdateUserStatusParams) (database.User, error) {
	fetch := func(ctx context.Context, arg database.UpdateUserStatusParams) (database.User, error) {
		return q.db.GetUserByID(ctx, arg.ID)
	}
	return updateWithReturn(q.log, q.auth, fetch, q.db.UpdateUserStatus)(ctx, arg)
}

func (q *querier) UpdateWorkspace(ctx context.Context, arg database.UpdateWorkspaceParams) (database.Workspace, error) {
	fetch := func(ctx context.Context, arg database.UpdateWorkspaceParams) (database.Workspace, error) {
		return q.db.GetWorkspaceByID(ctx, arg.ID)
	}
	return updateWithReturn(q.log, q.auth, fetch, q.db.UpdateWorkspace)(ctx, arg)
}

func (q *querier) UpdateWorkspaceAgentConnectionByID(ctx context.Context, arg database.UpdateWorkspaceAgentConnectionByIDParams) error {
	if err := q.authorizeContext(ctx, rbac.ActionUpdate, rbac.ResourceSystem); err != nil {
		return err
	}
	return q.db.UpdateWorkspaceAgentConnectionByID(ctx, arg)
}

func (q *querier) UpdateWorkspaceAgentLifecycleStateByID(ctx context.Context, arg database.UpdateWorkspaceAgentLifecycleStateByIDParams) error {
	workspace, err := q.db.GetWorkspaceByAgentID(ctx, arg.ID)
	if err != nil {
		return err
	}

	if err := q.authorizeContext(ctx, rbac.ActionUpdate, workspace); err != nil {
		return err
	}

	return q.db.UpdateWorkspaceAgentLifecycleStateByID(ctx, arg)
}

func (q *querier) UpdateWorkspaceAgentMetadata(ctx context.Context, arg database.UpdateWorkspaceAgentMetadataParams) error {
	workspace, err := q.db.GetWorkspaceByAgentID(ctx, arg.WorkspaceAgentID)
	if err != nil {
		return err
	}

	err = q.authorizeContext(ctx, rbac.ActionUpdate, workspace)
	if err != nil {
		return err
	}

	return q.db.UpdateWorkspaceAgentMetadata(ctx, arg)
}

func (q *querier) UpdateWorkspaceAgentStartupByID(ctx context.Context, arg database.UpdateWorkspaceAgentStartupByIDParams) error {
	agent, err := q.db.GetWorkspaceAgentByID(ctx, arg.ID)
	if err != nil {
		return err
	}

	workspace, err := q.db.GetWorkspaceByAgentID(ctx, agent.ID)
	if err != nil {
		return err
	}

	if err := q.authorizeContext(ctx, rbac.ActionUpdate, workspace); err != nil {
		return err
	}

	return q.db.UpdateWorkspaceAgentStartupByID(ctx, arg)
}

func (q *querier) UpdateWorkspaceAgentStartupLogOverflowByID(ctx context.Context, arg database.UpdateWorkspaceAgentStartupLogOverflowByIDParams) error {
	agent, err := q.db.GetWorkspaceAgentByID(ctx, arg.ID)
	if err != nil {
		return err
	}

	workspace, err := q.db.GetWorkspaceByAgentID(ctx, agent.ID)
	if err != nil {
		return err
	}

	if err := q.authorizeContext(ctx, rbac.ActionUpdate, workspace); err != nil {
		return err
	}

	return q.db.UpdateWorkspaceAgentStartupLogOverflowByID(ctx, arg)
}

func (q *querier) UpdateWorkspaceAppHealthByID(ctx context.Context, arg database.UpdateWorkspaceAppHealthByIDParams) error {
	// TODO: This is a workspace agent operation. Should users be able to query this?
	workspace, err := q.db.GetWorkspaceByWorkspaceAppID(ctx, arg.ID)
	if err != nil {
		return err
	}

	err = q.authorizeContext(ctx, rbac.ActionUpdate, workspace.RBACObject())
	if err != nil {
		return err
	}
	return q.db.UpdateWorkspaceAppHealthByID(ctx, arg)
}

func (q *querier) UpdateWorkspaceAutostart(ctx context.Context, arg database.UpdateWorkspaceAutostartParams) error {
	fetch := func(ctx context.Context, arg database.UpdateWorkspaceAutostartParams) (database.Workspace, error) {
		return q.db.GetWorkspaceByID(ctx, arg.ID)
	}
	return update(q.log, q.auth, fetch, q.db.UpdateWorkspaceAutostart)(ctx, arg)
}

func (q *querier) UpdateWorkspaceBuildByID(ctx context.Context, arg database.UpdateWorkspaceBuildByIDParams) (database.WorkspaceBuild, error) {
	build, err := q.db.GetWorkspaceBuildByID(ctx, arg.ID)
	if err != nil {
		return database.WorkspaceBuild{}, err
	}

	workspace, err := q.db.GetWorkspaceByID(ctx, build.WorkspaceID)
	if err != nil {
		return database.WorkspaceBuild{}, err
	}
	err = q.authorizeContext(ctx, rbac.ActionUpdate, workspace.RBACObject())
	if err != nil {
		return database.WorkspaceBuild{}, err
	}

	return q.db.UpdateWorkspaceBuildByID(ctx, arg)
}

// UpdateWorkspaceBuildCostByID is used by the provisioning system to update the cost of a workspace build.
func (q *querier) UpdateWorkspaceBuildCostByID(ctx context.Context, arg database.UpdateWorkspaceBuildCostByIDParams) (database.WorkspaceBuild, error) {
	if err := q.authorizeContext(ctx, rbac.ActionUpdate, rbac.ResourceSystem); err != nil {
		return database.WorkspaceBuild{}, err
	}
	return q.db.UpdateWorkspaceBuildCostByID(ctx, arg)
}

// Deprecated: Use SoftDeleteWorkspaceByID
func (q *querier) UpdateWorkspaceDeletedByID(ctx context.Context, arg database.UpdateWorkspaceDeletedByIDParams) error {
	// TODO deleteQ me, placeholder for database.Store
	fetch := func(ctx context.Context, arg database.UpdateWorkspaceDeletedByIDParams) (database.Workspace, error) {
		return q.db.GetWorkspaceByID(ctx, arg.ID)
	}
	// This function is always used to deleteQ.
	return deleteQ(q.log, q.auth, fetch, q.db.UpdateWorkspaceDeletedByID)(ctx, arg)
}

func (q *querier) UpdateWorkspaceLastUsedAt(ctx context.Context, arg database.UpdateWorkspaceLastUsedAtParams) error {
	fetch := func(ctx context.Context, arg database.UpdateWorkspaceLastUsedAtParams) (database.Workspace, error) {
		return q.db.GetWorkspaceByID(ctx, arg.ID)
	}
	return update(q.log, q.auth, fetch, q.db.UpdateWorkspaceLastUsedAt)(ctx, arg)
}

func (q *querier) UpdateWorkspaceLockedAt(ctx context.Context, arg database.UpdateWorkspaceLockedAtParams) error {
	fetch := func(ctx context.Context, arg database.UpdateWorkspaceLockedAtParams) (database.Workspace, error) {
		return q.db.GetWorkspaceByID(ctx, arg.ID)
	}
	return update(q.log, q.auth, fetch, q.db.UpdateWorkspaceLockedAt)(ctx, arg)
}

func (q *querier) UpdateWorkspaceProxy(ctx context.Context, arg database.UpdateWorkspaceProxyParams) (database.WorkspaceProxy, error) {
	fetch := func(ctx context.Context, arg database.UpdateWorkspaceProxyParams) (database.WorkspaceProxy, error) {
		return q.db.GetWorkspaceProxyByID(ctx, arg.ID)
	}
	return updateWithReturn(q.log, q.auth, fetch, q.db.UpdateWorkspaceProxy)(ctx, arg)
}

func (q *querier) UpdateWorkspaceProxyDeleted(ctx context.Context, arg database.UpdateWorkspaceProxyDeletedParams) error {
	fetch := func(ctx context.Context, arg database.UpdateWorkspaceProxyDeletedParams) (database.WorkspaceProxy, error) {
		return q.db.GetWorkspaceProxyByID(ctx, arg.ID)
	}
	return deleteQ(q.log, q.auth, fetch, q.db.UpdateWorkspaceProxyDeleted)(ctx, arg)
}

func (q *querier) UpdateWorkspaceTTL(ctx context.Context, arg database.UpdateWorkspaceTTLParams) error {
	fetch := func(ctx context.Context, arg database.UpdateWorkspaceTTLParams) (database.Workspace, error) {
		return q.db.GetWorkspaceByID(ctx, arg.ID)
	}
	return update(q.log, q.auth, fetch, q.db.UpdateWorkspaceTTL)(ctx, arg)
}

func (q *querier) UpdateWorkspaceTTLToBeWithinTemplateMax(ctx context.Context, arg database.UpdateWorkspaceTTLToBeWithinTemplateMaxParams) error {
	fetch := func(ctx context.Context, arg database.UpdateWorkspaceTTLToBeWithinTemplateMaxParams) (database.Template, error) {
		return q.db.GetTemplateByID(ctx, arg.TemplateID)
	}
	return fetchAndExec(q.log, q.auth, rbac.ActionUpdate, fetch, q.db.UpdateWorkspaceTTLToBeWithinTemplateMax)(ctx, arg)
}

func (q *querier) UpsertAppSecurityKey(ctx context.Context, data string) error {
	// No authz checks as this is done during startup
	return q.db.UpsertAppSecurityKey(ctx, data)
}

func (q *querier) UpsertDefaultProxy(ctx context.Context, arg database.UpsertDefaultProxyParams) error {
	if err := q.authorizeContext(ctx, rbac.ActionUpdate, rbac.ResourceSystem); err != nil {
		return err
	}
	return q.db.UpsertDefaultProxy(ctx, arg)
}

func (q *querier) UpsertLastUpdateCheck(ctx context.Context, value string) error {
	if err := q.authorizeContext(ctx, rbac.ActionUpdate, rbac.ResourceSystem); err != nil {
		return err
	}
	return q.db.UpsertLastUpdateCheck(ctx, value)
}

func (q *querier) UpsertLogoURL(ctx context.Context, value string) error {
	if err := q.authorizeContext(ctx, rbac.ActionCreate, rbac.ResourceDeploymentValues); err != nil {
		return err
	}
	return q.db.UpsertLogoURL(ctx, value)
}

func (q *querier) UpsertOAuthSigningKey(ctx context.Context, value string) error {
	if err := q.authorizeContext(ctx, rbac.ActionUpdate, rbac.ResourceSystem); err != nil {
		return err
	}
	return q.db.UpsertOAuthSigningKey(ctx, value)
}

func (q *querier) UpsertServiceBanner(ctx context.Context, value string) error {
	if err := q.authorizeContext(ctx, rbac.ActionCreate, rbac.ResourceDeploymentValues); err != nil {
		return err
	}
	return q.db.UpsertServiceBanner(ctx, value)
}

func (q *querier) UpsertTailnetAgent(ctx context.Context, arg database.UpsertTailnetAgentParams) (database.TailnetAgent, error) {
	if err := q.authorizeContext(ctx, rbac.ActionUpdate, rbac.ResourceTailnetCoordinator); err != nil {
		return database.TailnetAgent{}, err
	}
	return q.db.UpsertTailnetAgent(ctx, arg)
}

func (q *querier) UpsertTailnetClient(ctx context.Context, arg database.UpsertTailnetClientParams) (database.TailnetClient, error) {
	if err := q.authorizeContext(ctx, rbac.ActionUpdate, rbac.ResourceTailnetCoordinator); err != nil {
		return database.TailnetClient{}, err
	}
	return q.db.UpsertTailnetClient(ctx, arg)
}

func (q *querier) UpsertTailnetCoordinator(ctx context.Context, id uuid.UUID) (database.TailnetCoordinator, error) {
	if err := q.authorizeContext(ctx, rbac.ActionUpdate, rbac.ResourceTailnetCoordinator); err != nil {
		return database.TailnetCoordinator{}, err
	}
	return q.db.UpsertTailnetCoordinator(ctx, id)
}

func (q *querier) GetAuthorizedTemplates(ctx context.Context, arg database.GetTemplatesWithFilterParams, _ rbac.PreparedAuthorized) ([]database.Template, error) {
	// TODO Delete this function, all GetTemplates should be authorized. For now just call getTemplates on the authz querier.
	return q.GetTemplatesWithFilter(ctx, arg)
}

func (q *querier) GetTemplateGroupRoles(ctx context.Context, id uuid.UUID) ([]database.TemplateGroup, error) {
	// An actor is authorized to read template group roles if they are authorized to read the template.
	template, err := q.db.GetTemplateByID(ctx, id)
	if err != nil {
		return nil, err
	}
	if err := q.authorizeContext(ctx, rbac.ActionRead, template); err != nil {
		return nil, err
	}
	return q.db.GetTemplateGroupRoles(ctx, id)
}

func (q *querier) GetTemplateUserRoles(ctx context.Context, id uuid.UUID) ([]database.TemplateUser, error) {
	// An actor is authorized to query template user roles if they are authorized to read the template.
	template, err := q.db.GetTemplateByID(ctx, id)
	if err != nil {
		return nil, err
	}
	if err := q.authorizeContext(ctx, rbac.ActionRead, template); err != nil {
		return nil, err
	}
	return q.db.GetTemplateUserRoles(ctx, id)
}

func (q *querier) GetAuthorizedWorkspaces(ctx context.Context, arg database.GetWorkspacesParams, _ rbac.PreparedAuthorized) ([]database.GetWorkspacesRow, error) {
	// TODO Delete this function, all GetWorkspaces should be authorized. For now just call GetWorkspaces on the authz querier.
	return q.GetWorkspaces(ctx, arg)
}

func (q *querier) GetAuthorizedUserCount(ctx context.Context, arg database.GetFilteredUserCountParams, prepared rbac.PreparedAuthorized) (int64, error) {
	return q.db.GetAuthorizedUserCount(ctx, arg, prepared)
}<|MERGE_RESOLUTION|>--- conflicted
+++ resolved
@@ -586,33 +586,6 @@
 	return deleteQ(q.log, q.auth, q.db.GetTemplateByID, deleteF)(ctx, id)
 }
 
-<<<<<<< HEAD
-func (q *querier) GetTemplateGroupRoles(ctx context.Context, id uuid.UUID) ([]database.TemplateGroup, error) {
-	// An actor is authorized to read template group roles if they are authorized to read the template.
-	template, err := q.db.GetTemplateByID(ctx, id)
-	if err != nil {
-		return nil, err
-	}
-	if err := q.authorizeContext(ctx, rbac.ActionRead, template); err != nil {
-		return nil, err
-	}
-	return q.db.GetTemplateGroupRoles(ctx, id)
-}
-
-func (q *querier) GetTemplateUserRoles(ctx context.Context, id uuid.UUID) ([]database.TemplateUser, error) {
-	// An actor is authorized to query template user roles if they are authorized to read the template.
-	template, err := q.db.GetTemplateByID(ctx, id)
-	if err != nil {
-		return nil, err
-	}
-	if err := q.authorizeContext(ctx, rbac.ActionRead, template); err != nil {
-		return nil, err
-	}
-	return q.db.GetTemplateUserRoles(ctx, id)
-}
-
-=======
->>>>>>> 3b433181
 func (q *querier) GetUsersWithCount(ctx context.Context, arg database.GetUsersParams) ([]database.User, int64, error) {
 	// q.GetUsers only returns authorized users
 	rowUsers, err := q.GetUsers(ctx, arg)
@@ -675,13 +648,6 @@
 	default:
 		return database.TemplateVersion{}, xerrors.Errorf("unknown job type: %q", job.Type)
 	}
-}
-
-// GetAuthorizedUsers is not required for dbauthz since GetUsers is already
-// authenticated.
-func (q *querier) GetAuthorizedUsers(ctx context.Context, arg database.GetUsersParams, _ rbac.PreparedAuthorized) ([]database.GetUsersRow, error) {
-	// GetUsers is authenticated.
-	return q.GetUsers(ctx, arg)
 }
 
 func (q *querier) AcquireLock(ctx context.Context, id int64) error {
@@ -2657,6 +2623,9 @@
 	return q.GetWorkspaces(ctx, arg)
 }
 
-func (q *querier) GetAuthorizedUserCount(ctx context.Context, arg database.GetFilteredUserCountParams, prepared rbac.PreparedAuthorized) (int64, error) {
-	return q.db.GetAuthorizedUserCount(ctx, arg, prepared)
+// GetAuthorizedUsers is not required for dbauthz since GetUsers is already
+// authenticated.
+func (q *querier) GetAuthorizedUsers(ctx context.Context, arg database.GetUsersParams, _ rbac.PreparedAuthorized) ([]database.GetUsersRow, error) {
+	// GetUsers is authenticated.
+	return q.GetUsers(ctx, arg)
 }