--- conflicted
+++ resolved
@@ -362,11 +362,7 @@
 
 	subjectPrebuildsOrchestrator = rbac.Subject{
 		FriendlyName: "Prebuilds Orchestrator",
-<<<<<<< HEAD
-		ID:           prebuilds.OwnerID.String(),
-=======
 		ID:           prebuilds.SystemUserID.String(),
->>>>>>> cd70710f
 		Roles: rbac.Roles([]rbac.Role{
 			{
 				Identifier:  rbac.RoleIdentifier{Name: "prebuilds-orchestrator"},
@@ -3314,13 +3310,6 @@
 	return q.db.InsertPresetParameters(ctx, arg)
 }
 
-func (q *querier) InsertPresetPrebuild(ctx context.Context, arg database.InsertPresetPrebuildParams) (database.TemplateVersionPresetPrebuild, error) {
-	if err := q.authorizeContext(ctx, policy.ActionCreate, rbac.ResourceSystem); err != nil {
-		return database.TemplateVersionPresetPrebuild{}, err
-	}
-	return q.db.InsertPresetPrebuild(ctx, arg)
-}
-
 // TODO: We need to create a ProvisionerJob resource type
 func (q *querier) InsertProvisionerJob(ctx context.Context, arg database.InsertProvisionerJobParams) (database.ProvisionerJob, error) {
 	// if err := q.authorizeContext(ctx, policy.ActionCreate, rbac.ResourceSystem); err != nil {
