--- conflicted
+++ resolved
@@ -3810,7 +3810,6 @@
 	return q.db.UpsertApplicationName(ctx, value)
 }
 
-<<<<<<< HEAD
 func (q *querier) UpsertCoordinatorResumeTokenSigningKey(ctx context.Context, value string) error {
 	if err := q.authorizeContext(ctx, policy.ActionUpdate, rbac.ResourceSystem); err != nil {
 		return err
@@ -3818,93 +3817,6 @@
 	return q.db.UpsertCoordinatorResumeTokenSigningKey(ctx, value)
 }
 
-// UpsertCustomRole does a series of authz checks to protect custom roles.
-// - Check custom roles are valid for their resource types + actions
-// - Check the actor can create the custom role
-// - Check the custom role does not grant perms the actor does not have
-// - Prevent negative perms
-// - Prevent roles with site and org permissions.
-func (q *querier) UpsertCustomRole(ctx context.Context, arg database.UpsertCustomRoleParams) (database.CustomRole, error) {
-	act, ok := ActorFromContext(ctx)
-	if !ok {
-		return database.CustomRole{}, NoActorError
-	}
-
-	// Org and site role upsert share the same query. So switch the assertion based on the org uuid.
-	if arg.OrganizationID.UUID != uuid.Nil {
-		if err := q.authorizeContext(ctx, policy.ActionCreate, rbac.ResourceAssignOrgRole.InOrg(arg.OrganizationID.UUID)); err != nil {
-			return database.CustomRole{}, err
-		}
-	} else {
-		if err := q.authorizeContext(ctx, policy.ActionCreate, rbac.ResourceAssignRole); err != nil {
-			return database.CustomRole{}, err
-		}
-	}
-
-	if arg.OrganizationID.UUID == uuid.Nil && len(arg.OrgPermissions) > 0 {
-		return database.CustomRole{}, xerrors.Errorf("organization permissions require specifying an organization id")
-	}
-
-	// There is quite a bit of validation we should do here.
-	// The rbac.Role has a 'Valid()' function on it that will do a lot
-	// of checks.
-	rbacRole, err := rolestore.ConvertDBRole(database.CustomRole{
-		Name:            arg.Name,
-		DisplayName:     arg.DisplayName,
-		SitePermissions: arg.SitePermissions,
-		OrgPermissions:  arg.OrgPermissions,
-		UserPermissions: arg.UserPermissions,
-		OrganizationID:  arg.OrganizationID,
-	})
-	if err != nil {
-		return database.CustomRole{}, xerrors.Errorf("invalid args: %w", err)
-	}
-
-	err = rbacRole.Valid()
-	if err != nil {
-		return database.CustomRole{}, xerrors.Errorf("invalid role: %w", err)
-	}
-
-	if len(rbacRole.Org) > 0 && len(rbacRole.Site) > 0 {
-		// This is a choice to keep roles simple. If we allow mixing site and org scoped perms, then knowing who can
-		// do what gets more complicated.
-		return database.CustomRole{}, xerrors.Errorf("invalid custom role, cannot assign both org and site permissions at the same time")
-	}
-
-	if len(rbacRole.Org) > 1 {
-		// Again to avoid more complexity in our roles
-		return database.CustomRole{}, xerrors.Errorf("invalid custom role, cannot assign permissions to more than 1 org at a time")
-	}
-
-	// Prevent escalation
-	for _, sitePerm := range rbacRole.Site {
-		err := q.customRoleEscalationCheck(ctx, act, sitePerm, rbac.Object{Type: sitePerm.ResourceType})
-		if err != nil {
-			return database.CustomRole{}, xerrors.Errorf("site permission: %w", err)
-		}
-	}
-
-	for orgID, perms := range rbacRole.Org {
-		for _, orgPerm := range perms {
-			err := q.customRoleEscalationCheck(ctx, act, orgPerm, rbac.Object{OrgID: orgID, Type: orgPerm.ResourceType})
-			if err != nil {
-				return database.CustomRole{}, xerrors.Errorf("org=%q: %w", orgID, err)
-			}
-		}
-	}
-
-	for _, userPerm := range rbacRole.User {
-		err := q.customRoleEscalationCheck(ctx, act, userPerm, rbac.Object{Type: userPerm.ResourceType, Owner: act.ID})
-		if err != nil {
-			return database.CustomRole{}, xerrors.Errorf("user permission: %w", err)
-		}
-	}
-
-	return q.db.UpsertCustomRole(ctx, arg)
-}
-
-=======
->>>>>>> e978d4d9
 func (q *querier) UpsertDefaultProxy(ctx context.Context, arg database.UpsertDefaultProxyParams) error {
 	if err := q.authorizeContext(ctx, policy.ActionUpdate, rbac.ResourceSystem); err != nil {
 		return err
