package dbauthz

import (
	"context"
	"database/sql"
	"encoding/json"
	"errors"
	"strings"
	"sync/atomic"
	"testing"
	"time"

	"github.com/google/uuid"
	"golang.org/x/exp/slices"
	"golang.org/x/xerrors"

	"github.com/open-policy-agent/opa/topdown"

	"cdr.dev/slog"

	"github.com/coder/coder/v2/coderd/rbac/policy"
	"github.com/coder/coder/v2/coderd/rbac/rolestore"

	"github.com/coder/coder/v2/coderd/database"
	"github.com/coder/coder/v2/coderd/database/dbtime"
	"github.com/coder/coder/v2/coderd/httpapi/httpapiconstraints"
	"github.com/coder/coder/v2/coderd/rbac"
	"github.com/coder/coder/v2/coderd/util/slice"
	"github.com/coder/coder/v2/provisionersdk"
)

var _ database.Store = (*querier)(nil)

const wrapname = "dbauthz.querier"

// NoActorError is returned if no actor is present in the context.
var NoActorError = xerrors.Errorf("no authorization actor in context")

// NotAuthorizedError is a sentinel error that unwraps to sql.ErrNoRows.
// This allows the internal error to be read by the caller if needed. Otherwise
// it will be handled as a 404.
type NotAuthorizedError struct {
	Err error
}

// Ensure we implement the IsUnauthorized interface.
var _ httpapiconstraints.IsUnauthorizedError = (*NotAuthorizedError)(nil)

func (e NotAuthorizedError) Error() string {
	var detail string
	if e.Err != nil {
		detail = ": " + e.Err.Error()
	}
	return "unauthorized" + detail
}

// IsUnauthorized implements the IsUnauthorized interface.
func (NotAuthorizedError) IsUnauthorized() bool {
	return true
}

// Unwrap will always unwrap to a sql.ErrNoRows so the API returns a 404.
// So 'errors.Is(err, sql.ErrNoRows)' will always be true.
func (e NotAuthorizedError) Unwrap() error {
	return e.Err
}

func IsNotAuthorizedError(err error) bool {
	if err == nil {
		return false
	}
	if xerrors.Is(err, NoActorError) {
		return true
	}

	return xerrors.As(err, &NotAuthorizedError{})
}

func logNotAuthorizedError(ctx context.Context, logger slog.Logger, err error) error {
	// Only log the errors if it is an UnauthorizedError error.
	internalError := new(rbac.UnauthorizedError)
	if err != nil && xerrors.As(err, &internalError) {
		e := new(topdown.Error)
		if xerrors.As(err, &e) || e.Code == topdown.CancelErr {
			// For some reason rego changes a canceled context to a topdown.CancelErr. We
			// expect to check for canceled context errors if the user cancels the request,
			// so we should change the error to a context.Canceled error.
			//
			// NotAuthorizedError is == to sql.ErrNoRows, which is not correct
			// if it's actually a canceled context.
			contextError := *internalError
			contextError.SetInternal(context.Canceled)
			return &contextError
		}
		logger.Debug(ctx, "unauthorized",
			slog.F("internal_error", internalError.Internal()),
			slog.F("input", internalError.Input()),
			slog.Error(err),
		)
	}

	return NotAuthorizedError{
		Err: err,
	}
}

// querier is a wrapper around the database store that performs authorization
// checks before returning data. All querier methods expect an authorization
// subject present in the context. If no subject is present, most methods will
// fail.
//
// Use WithAuthorizeContext to set the authorization subject in the context for
// the common user case.
type querier struct {
	db   database.Store
	auth rbac.Authorizer
	log  slog.Logger
	acs  *atomic.Pointer[AccessControlStore]
}

func New(db database.Store, authorizer rbac.Authorizer, logger slog.Logger, acs *atomic.Pointer[AccessControlStore]) database.Store {
	// If the underlying db store is already a querier, return it.
	// Do not double wrap.
	if slices.Contains(db.Wrappers(), wrapname) {
		return db
	}
	return &querier{
		db:   db,
		auth: authorizer,
		log:  logger,
		acs:  acs,
	}
}

func (q *querier) Wrappers() []string {
	return append(q.db.Wrappers(), wrapname)
}

// authorizeContext is a helper function to authorize an action on an object.
func (q *querier) authorizeContext(ctx context.Context, action policy.Action, object rbac.Objecter) error {
	act, ok := ActorFromContext(ctx)
	if !ok {
		return NoActorError
	}

	err := q.auth.Authorize(ctx, act, action, object.RBACObject())
	if err != nil {
		return logNotAuthorizedError(ctx, q.log, err)
	}
	return nil
}

type authContextKey struct{}

// ActorFromContext returns the authorization subject from the context.
// All authentication flows should set the authorization subject in the context.
// If no actor is present, the function returns false.
func ActorFromContext(ctx context.Context) (rbac.Subject, bool) {
	a, ok := ctx.Value(authContextKey{}).(rbac.Subject)
	return a, ok
}

var (
	subjectProvisionerd = rbac.Subject{
		FriendlyName: "Provisioner Daemon",
		ID:           uuid.Nil.String(),
		Roles: rbac.Roles([]rbac.Role{
			{
				Identifier:  rbac.RoleIdentifier{Name: "provisionerd"},
				DisplayName: "Provisioner Daemon",
				Site: rbac.Permissions(map[string][]policy.Action{
					// TODO: Add ProvisionerJob resource type.
					rbac.ResourceFile.Type:     {policy.ActionRead},
					rbac.ResourceSystem.Type:   {policy.WildcardSymbol},
					rbac.ResourceTemplate.Type: {policy.ActionRead, policy.ActionUpdate},
					// Unsure why provisionerd needs update and read personal
					rbac.ResourceUser.Type:             {policy.ActionRead, policy.ActionReadPersonal, policy.ActionUpdatePersonal},
					rbac.ResourceWorkspaceDormant.Type: {policy.ActionDelete, policy.ActionRead, policy.ActionUpdate, policy.ActionWorkspaceStop},
					rbac.ResourceWorkspace.Type:        {policy.ActionDelete, policy.ActionRead, policy.ActionUpdate, policy.ActionWorkspaceStart, policy.ActionWorkspaceStop},
					rbac.ResourceApiKey.Type:           {policy.WildcardSymbol},
					// When org scoped provisioner credentials are implemented,
					// this can be reduced to read a specific org.
					rbac.ResourceOrganization.Type: {policy.ActionRead},
					rbac.ResourceGroup.Type:        {policy.ActionRead},
					// Provisionerd creates notification messages
					rbac.ResourceNotificationMessage.Type: {policy.ActionCreate, policy.ActionRead},
					// Provisionerd creates workspaces resources monitor
					rbac.ResourceWorkspaceAgentResourceMonitor.Type: {policy.ActionCreate},
				}),
				Org:  map[string][]rbac.Permission{},
				User: []rbac.Permission{},
			},
		}),
		Scope: rbac.ScopeAll,
	}.WithCachedASTValue()

	subjectAutostart = rbac.Subject{
		FriendlyName: "Autostart",
		ID:           uuid.Nil.String(),
		Roles: rbac.Roles([]rbac.Role{
			{
				Identifier:  rbac.RoleIdentifier{Name: "autostart"},
				DisplayName: "Autostart Daemon",
				Site: rbac.Permissions(map[string][]policy.Action{
					rbac.ResourceNotificationMessage.Type: {policy.ActionCreate, policy.ActionRead},
					rbac.ResourceSystem.Type:              {policy.WildcardSymbol},
					rbac.ResourceTemplate.Type:            {policy.ActionRead, policy.ActionUpdate},
					rbac.ResourceUser.Type:                {policy.ActionRead},
					rbac.ResourceWorkspace.Type:           {policy.ActionDelete, policy.ActionRead, policy.ActionUpdate, policy.ActionWorkspaceStart, policy.ActionWorkspaceStop},
					rbac.ResourceWorkspaceDormant.Type:    {policy.ActionDelete, policy.ActionRead, policy.ActionUpdate, policy.ActionWorkspaceStop},
				}),
				Org:  map[string][]rbac.Permission{},
				User: []rbac.Permission{},
			},
		}),
		Scope: rbac.ScopeAll,
	}.WithCachedASTValue()

	// See unhanger package.
	subjectHangDetector = rbac.Subject{
		FriendlyName: "Hang Detector",
		ID:           uuid.Nil.String(),
		Roles: rbac.Roles([]rbac.Role{
			{
				Identifier:  rbac.RoleIdentifier{Name: "hangdetector"},
				DisplayName: "Hang Detector Daemon",
				Site: rbac.Permissions(map[string][]policy.Action{
					rbac.ResourceSystem.Type:    {policy.WildcardSymbol},
					rbac.ResourceTemplate.Type:  {policy.ActionRead},
					rbac.ResourceWorkspace.Type: {policy.ActionRead, policy.ActionUpdate},
				}),
				Org:  map[string][]rbac.Permission{},
				User: []rbac.Permission{},
			},
		}),
		Scope: rbac.ScopeAll,
	}.WithCachedASTValue()

	// See cryptokeys package.
	subjectCryptoKeyRotator = rbac.Subject{
		FriendlyName: "Crypto Key Rotator",
		ID:           uuid.Nil.String(),
		Roles: rbac.Roles([]rbac.Role{
			{
				Identifier:  rbac.RoleIdentifier{Name: "keyrotator"},
				DisplayName: "Key Rotator",
				Site: rbac.Permissions(map[string][]policy.Action{
					rbac.ResourceCryptoKey.Type: {policy.WildcardSymbol},
				}),
				Org:  map[string][]rbac.Permission{},
				User: []rbac.Permission{},
			},
		}),
		Scope: rbac.ScopeAll,
	}.WithCachedASTValue()

	// See cryptokeys package.
	subjectCryptoKeyReader = rbac.Subject{
		FriendlyName: "Crypto Key Reader",
		ID:           uuid.Nil.String(),
		Roles: rbac.Roles([]rbac.Role{
			{
				Identifier:  rbac.RoleIdentifier{Name: "keyrotator"},
				DisplayName: "Key Rotator",
				Site: rbac.Permissions(map[string][]policy.Action{
					rbac.ResourceCryptoKey.Type: {policy.WildcardSymbol},
				}),
				Org:  map[string][]rbac.Permission{},
				User: []rbac.Permission{},
			},
		}),
		Scope: rbac.ScopeAll,
	}.WithCachedASTValue()

	subjectNotifier = rbac.Subject{
		FriendlyName: "Notifier",
		ID:           uuid.Nil.String(),
		Roles: rbac.Roles([]rbac.Role{
			{
				Identifier:  rbac.RoleIdentifier{Name: "notifier"},
				DisplayName: "Notifier",
				Site: rbac.Permissions(map[string][]policy.Action{
					rbac.ResourceNotificationMessage.Type: {policy.ActionCreate, policy.ActionRead, policy.ActionUpdate, policy.ActionDelete},
					rbac.ResourceInboxNotification.Type:   {policy.ActionCreate},
				}),
				Org:  map[string][]rbac.Permission{},
				User: []rbac.Permission{},
			},
		}),
		Scope: rbac.ScopeAll,
	}.WithCachedASTValue()

	subjectResourceMonitor = rbac.Subject{
		FriendlyName: "Resource Monitor",
		ID:           uuid.Nil.String(),
		Roles: rbac.Roles([]rbac.Role{
			{
				Identifier:  rbac.RoleIdentifier{Name: "resourcemonitor"},
				DisplayName: "Resource Monitor",
				Site: rbac.Permissions(map[string][]policy.Action{
					// The workspace monitor needs to be able to update monitors
					rbac.ResourceWorkspaceAgentResourceMonitor.Type: {policy.ActionUpdate},
				}),
				Org:  map[string][]rbac.Permission{},
				User: []rbac.Permission{},
			},
		}),
		Scope: rbac.ScopeAll,
	}.WithCachedASTValue()

	subjectSystemRestricted = rbac.Subject{
		FriendlyName: "System",
		ID:           uuid.Nil.String(),
		Roles: rbac.Roles([]rbac.Role{
			{
				Identifier:  rbac.RoleIdentifier{Name: "system"},
				DisplayName: "Coder",
				Site: rbac.Permissions(map[string][]policy.Action{
					rbac.ResourceWildcard.Type:               {policy.ActionRead},
					rbac.ResourceApiKey.Type:                 rbac.ResourceApiKey.AvailableActions(),
					rbac.ResourceGroup.Type:                  {policy.ActionCreate, policy.ActionUpdate},
					rbac.ResourceAssignRole.Type:             rbac.ResourceAssignRole.AvailableActions(),
					rbac.ResourceAssignOrgRole.Type:          rbac.ResourceAssignOrgRole.AvailableActions(),
					rbac.ResourceSystem.Type:                 {policy.WildcardSymbol},
					rbac.ResourceOrganization.Type:           {policy.ActionCreate, policy.ActionRead},
					rbac.ResourceOrganizationMember.Type:     {policy.ActionCreate, policy.ActionDelete, policy.ActionRead},
					rbac.ResourceProvisionerDaemon.Type:      {policy.ActionCreate, policy.ActionRead, policy.ActionUpdate},
					rbac.ResourceUser.Type:                   rbac.ResourceUser.AvailableActions(),
					rbac.ResourceWorkspaceDormant.Type:       {policy.ActionUpdate, policy.ActionDelete, policy.ActionWorkspaceStop},
					rbac.ResourceWorkspace.Type:              {policy.ActionUpdate, policy.ActionDelete, policy.ActionWorkspaceStart, policy.ActionWorkspaceStop, policy.ActionSSH},
					rbac.ResourceWorkspaceProxy.Type:         {policy.ActionCreate, policy.ActionUpdate, policy.ActionDelete},
					rbac.ResourceDeploymentConfig.Type:       {policy.ActionCreate, policy.ActionUpdate, policy.ActionDelete},
					rbac.ResourceNotificationMessage.Type:    {policy.ActionCreate, policy.ActionRead, policy.ActionUpdate, policy.ActionDelete},
					rbac.ResourceNotificationPreference.Type: {policy.ActionCreate, policy.ActionUpdate, policy.ActionDelete},
					rbac.ResourceNotificationTemplate.Type:   {policy.ActionCreate, policy.ActionUpdate, policy.ActionDelete},
					rbac.ResourceCryptoKey.Type:              {policy.ActionCreate, policy.ActionUpdate, policy.ActionDelete},
				}),
				Org:  map[string][]rbac.Permission{},
				User: []rbac.Permission{},
			},
		}),
		Scope: rbac.ScopeAll,
	}.WithCachedASTValue()

	subjectSystemReadProvisionerDaemons = rbac.Subject{
		FriendlyName: "Provisioner Daemons Reader",
		ID:           uuid.Nil.String(),
		Roles: rbac.Roles([]rbac.Role{
			{
				Identifier:  rbac.RoleIdentifier{Name: "system-read-provisioner-daemons"},
				DisplayName: "Coder",
				Site: rbac.Permissions(map[string][]policy.Action{
					rbac.ResourceProvisionerDaemon.Type: {policy.ActionRead},
				}),
				Org:  map[string][]rbac.Permission{},
				User: []rbac.Permission{},
			},
		}),
		Scope: rbac.ScopeAll,
	}.WithCachedASTValue()
)

// AsProvisionerd returns a context with an actor that has permissions required
// for provisionerd to function.
func AsProvisionerd(ctx context.Context) context.Context {
	return context.WithValue(ctx, authContextKey{}, subjectProvisionerd)
}

// AsAutostart returns a context with an actor that has permissions required
// for autostart to function.
func AsAutostart(ctx context.Context) context.Context {
	return context.WithValue(ctx, authContextKey{}, subjectAutostart)
}

// AsHangDetector returns a context with an actor that has permissions required
// for unhanger.Detector to function.
func AsHangDetector(ctx context.Context) context.Context {
	return context.WithValue(ctx, authContextKey{}, subjectHangDetector)
}

// AsKeyRotator returns a context with an actor that has permissions required for rotating crypto keys.
func AsKeyRotator(ctx context.Context) context.Context {
	return context.WithValue(ctx, authContextKey{}, subjectCryptoKeyRotator)
}

// AsKeyReader returns a context with an actor that has permissions required for reading crypto keys.
func AsKeyReader(ctx context.Context) context.Context {
	return context.WithValue(ctx, authContextKey{}, subjectCryptoKeyReader)
}

// AsNotifier returns a context with an actor that has permissions required for
// creating/reading/updating/deleting notifications.
func AsNotifier(ctx context.Context) context.Context {
	return context.WithValue(ctx, authContextKey{}, subjectNotifier)
}

// AsResourceMonitor returns a context with an actor that has permissions required for
// updating resource monitors.
func AsResourceMonitor(ctx context.Context) context.Context {
	return context.WithValue(ctx, authContextKey{}, subjectResourceMonitor)
}

// AsSystemRestricted returns a context with an actor that has permissions
// required for various system operations (login, logout, metrics cache).
func AsSystemRestricted(ctx context.Context) context.Context {
	return context.WithValue(ctx, authContextKey{}, subjectSystemRestricted)
}

// AsSystemReadProvisionerDaemons returns a context with an actor that has permissions
// to read provisioner daemons.
func AsSystemReadProvisionerDaemons(ctx context.Context) context.Context {
	return context.WithValue(ctx, authContextKey{}, subjectSystemReadProvisionerDaemons)
}

var AsRemoveActor = rbac.Subject{
	ID: "remove-actor",
}

// As returns a context with the given actor stored in the context.
// This is used for cases where the actor touching the database is not the
// actor stored in the context.
// When you use this function, be sure to add a //nolint comment
// explaining why it is necessary.
func As(ctx context.Context, actor rbac.Subject) context.Context {
	if actor.Equal(AsRemoveActor) {
		// AsRemoveActor is a special case that is used to indicate that the actor
		// should be removed from the context.
		return context.WithValue(ctx, authContextKey{}, nil)
	}
	return context.WithValue(ctx, authContextKey{}, actor)
}

//
// Generic functions used to implement the database.Store methods.
//

// insert runs an policy.ActionCreate on the rbac object argument before
// running the insertFunc. The insertFunc is expected to return the object that
// was inserted.
func insert[
	ObjectType any,
	ArgumentType any,
	Insert func(ctx context.Context, arg ArgumentType) (ObjectType, error),
](
	logger slog.Logger,
	authorizer rbac.Authorizer,
	object rbac.Objecter,
	insertFunc Insert,
) Insert {
	return insertWithAction(logger, authorizer, object, policy.ActionCreate, insertFunc)
}

func insertWithAction[
	ObjectType any,
	ArgumentType any,
	Insert func(ctx context.Context, arg ArgumentType) (ObjectType, error),
](
	logger slog.Logger,
	authorizer rbac.Authorizer,
	object rbac.Objecter,
	action policy.Action,
	insertFunc Insert,
) Insert {
	return func(ctx context.Context, arg ArgumentType) (empty ObjectType, err error) {
		// Fetch the rbac subject
		act, ok := ActorFromContext(ctx)
		if !ok {
			return empty, NoActorError
		}

		// Authorize the action
		err = authorizer.Authorize(ctx, act, action, object.RBACObject())
		if err != nil {
			return empty, logNotAuthorizedError(ctx, logger, err)
		}

		// Insert the database object
		return insertFunc(ctx, arg)
	}
}

func deleteQ[
	ObjectType rbac.Objecter,
	ArgumentType any,
	Fetch func(ctx context.Context, arg ArgumentType) (ObjectType, error),
	Delete func(ctx context.Context, arg ArgumentType) error,
](
	logger slog.Logger,
	authorizer rbac.Authorizer,
	fetchFunc Fetch,
	deleteFunc Delete,
) Delete {
	return fetchAndExec(logger, authorizer,
		policy.ActionDelete, fetchFunc, deleteFunc)
}

func updateWithReturn[
	ObjectType rbac.Objecter,
	ArgumentType any,
	Fetch func(ctx context.Context, arg ArgumentType) (ObjectType, error),
	UpdateQuery func(ctx context.Context, arg ArgumentType) (ObjectType, error),
](
	logger slog.Logger,
	authorizer rbac.Authorizer,
	fetchFunc Fetch,
	updateQuery UpdateQuery,
) UpdateQuery {
	return fetchAndQuery(logger, authorizer, policy.ActionUpdate, fetchFunc, updateQuery)
}

func update[
	ObjectType rbac.Objecter,
	ArgumentType any,
	Fetch func(ctx context.Context, arg ArgumentType) (ObjectType, error),
	Exec func(ctx context.Context, arg ArgumentType) error,
](
	logger slog.Logger,
	authorizer rbac.Authorizer,
	fetchFunc Fetch,
	updateExec Exec,
) Exec {
	return fetchAndExec(logger, authorizer, policy.ActionUpdate, fetchFunc, updateExec)
}

// fetch is a generic function that wraps a database
// query function (returns an object and an error) with authorization. The
// returned function has the same arguments as the database function.
//
// The database query function will **ALWAYS** hit the database, even if the
// user cannot read the resource. This is because the resource details are
// required to run a proper authorization check.
func fetchWithAction[
	ArgumentType any,
	ObjectType rbac.Objecter,
	DatabaseFunc func(ctx context.Context, arg ArgumentType) (ObjectType, error),
](
	logger slog.Logger,
	authorizer rbac.Authorizer,
	action policy.Action,
	f DatabaseFunc,
) DatabaseFunc {
	return func(ctx context.Context, arg ArgumentType) (empty ObjectType, err error) {
		// Fetch the rbac subject
		act, ok := ActorFromContext(ctx)
		if !ok {
			return empty, NoActorError
		}

		// Fetch the database object
		object, err := f(ctx, arg)
		if err != nil {
			return empty, xerrors.Errorf("fetch object: %w", err)
		}

		// Authorize the action
		err = authorizer.Authorize(ctx, act, action, object.RBACObject())
		if err != nil {
			return empty, logNotAuthorizedError(ctx, logger, err)
		}

		return object, nil
	}
}

func fetch[
	ArgumentType any,
	ObjectType rbac.Objecter,
	DatabaseFunc func(ctx context.Context, arg ArgumentType) (ObjectType, error),
](
	logger slog.Logger,
	authorizer rbac.Authorizer,
	f DatabaseFunc,
) DatabaseFunc {
	return fetchWithAction(logger, authorizer, policy.ActionRead, f)
}

// fetchAndExec uses fetchAndQuery but only returns the error. The naming comes
// from SQL 'exec' functions which only return an error.
// See fetchAndQuery for more information.
func fetchAndExec[
	ObjectType rbac.Objecter,
	ArgumentType any,
	Fetch func(ctx context.Context, arg ArgumentType) (ObjectType, error),
	Exec func(ctx context.Context, arg ArgumentType) error,
](
	logger slog.Logger,
	authorizer rbac.Authorizer,
	action policy.Action,
	fetchFunc Fetch,
	execFunc Exec,
) Exec {
	f := fetchAndQuery(logger, authorizer, action, fetchFunc, func(ctx context.Context, arg ArgumentType) (empty ObjectType, err error) {
		return empty, execFunc(ctx, arg)
	})
	return func(ctx context.Context, arg ArgumentType) error {
		_, err := f(ctx, arg)
		return err
	}
}

// fetchAndQuery is a generic function that wraps a database fetch and query.
// A query has potential side effects in the database (update, delete, etc).
// The fetch is used to know which rbac object the action should be asserted on
// **before** the query runs. The returns from the fetch are only used to
// assert rbac. The final return of this function comes from the Query function.
func fetchAndQuery[
	ObjectType rbac.Objecter,
	ArgumentType any,
	Fetch func(ctx context.Context, arg ArgumentType) (ObjectType, error),
	Query func(ctx context.Context, arg ArgumentType) (ObjectType, error),
](
	logger slog.Logger,
	authorizer rbac.Authorizer,
	action policy.Action,
	fetchFunc Fetch,
	queryFunc Query,
) Query {
	return func(ctx context.Context, arg ArgumentType) (empty ObjectType, err error) {
		// Fetch the rbac subject
		act, ok := ActorFromContext(ctx)
		if !ok {
			return empty, NoActorError
		}

		// Fetch the database object
		object, err := fetchFunc(ctx, arg)
		if err != nil {
			return empty, xerrors.Errorf("fetch object: %w", err)
		}

		// Authorize the action
		err = authorizer.Authorize(ctx, act, action, object.RBACObject())
		if err != nil {
			return empty, logNotAuthorizedError(ctx, logger, err)
		}

		return queryFunc(ctx, arg)
	}
}

// fetchWithPostFilter is like fetch, but works with lists of objects.
// SQL filters are much more optimal.
func fetchWithPostFilter[
	ArgumentType any,
	ObjectType rbac.Objecter,
	DatabaseFunc func(ctx context.Context, arg ArgumentType) ([]ObjectType, error),
](
	authorizer rbac.Authorizer,
	action policy.Action,
	f DatabaseFunc,
) DatabaseFunc {
	return func(ctx context.Context, arg ArgumentType) (empty []ObjectType, err error) {
		// Fetch the rbac subject
		act, ok := ActorFromContext(ctx)
		if !ok {
			return empty, NoActorError
		}

		// Fetch the database object
		objects, err := f(ctx, arg)
		if err != nil {
			return nil, xerrors.Errorf("fetch object: %w", err)
		}

		// Authorize the action
		return rbac.Filter(ctx, authorizer, act, action, objects)
	}
}

// prepareSQLFilter is a helper function that prepares a SQL filter using the
// given authorization context.
func prepareSQLFilter(ctx context.Context, authorizer rbac.Authorizer, action policy.Action, resourceType string) (rbac.PreparedAuthorized, error) {
	act, ok := ActorFromContext(ctx)
	if !ok {
		return nil, NoActorError
	}

	return authorizer.Prepare(ctx, act, action, resourceType)
}

func (q *querier) Ping(ctx context.Context) (time.Duration, error) {
	return q.db.Ping(ctx)
}

func (q *querier) PGLocks(ctx context.Context) (database.PGLocks, error) {
	return q.db.PGLocks(ctx)
}

// InTx runs the given function in a transaction.
func (q *querier) InTx(function func(querier database.Store) error, txOpts *database.TxOptions) error {
	return q.db.InTx(func(tx database.Store) error {
		// Wrap the transaction store in a querier.
		wrapped := New(tx, q.auth, q.log, q.acs)
		return function(wrapped)
	}, txOpts)
}

// authorizeReadFile is a hotfix for the fact that file permissions are
// independent of template permissions. This function checks if the user has
// update access to any of the file's templates.
func (q *querier) authorizeUpdateFileTemplate(ctx context.Context, file database.File) error {
	tpls, err := q.db.GetFileTemplates(ctx, file.ID)
	if err != nil {
		return err
	}
	// There __should__ only be 1 template per file, but there can be more than
	// 1, so check them all.
	for _, tpl := range tpls {
		// If the user has update access to any template, they have read access to the file.
		if err := q.authorizeContext(ctx, policy.ActionUpdate, tpl); err == nil {
			return nil
		}
	}

	return NotAuthorizedError{
		Err: xerrors.Errorf("not authorized to read file %s", file.ID),
	}
}

// convertToOrganizationRoles converts a set of scoped role names to their unique
// scoped names. The database stores roles as an array of strings, and needs to be
// converted.
// TODO: Maybe make `[]rbac.RoleIdentifier` a custom type that implements a sql scanner
// to remove the need for these converters?
func (*querier) convertToOrganizationRoles(organizationID uuid.UUID, names []string) ([]rbac.RoleIdentifier, error) {
	uniques := make([]rbac.RoleIdentifier, 0, len(names))
	for _, name := range names {
		// This check is a developer safety check. Old code might try to invoke this code path with
		// organization id suffixes. Catch this and return a nice error so it can be fixed.
		if strings.Contains(name, ":") {
			return nil, xerrors.Errorf("attempt to assign a role %q, remove the ':<organization_id> suffix", name)
		}

		uniques = append(uniques, rbac.RoleIdentifier{Name: name, OrganizationID: organizationID})
	}

	return uniques, nil
}

// convertToDeploymentRoles converts string role names into deployment wide roles.
func (*querier) convertToDeploymentRoles(names []string) []rbac.RoleIdentifier {
	uniques := make([]rbac.RoleIdentifier, 0, len(names))
	for _, name := range names {
		uniques = append(uniques, rbac.RoleIdentifier{Name: name})
	}

	return uniques
}

// canAssignRoles handles assigning built in and custom roles.
func (q *querier) canAssignRoles(ctx context.Context, orgID uuid.UUID, added, removed []rbac.RoleIdentifier) error {
	actor, ok := ActorFromContext(ctx)
	if !ok {
		return NoActorError
	}

	roleAssign := rbac.ResourceAssignRole
	shouldBeOrgRoles := false
	if orgID != uuid.Nil {
		roleAssign = rbac.ResourceAssignOrgRole.InOrg(orgID)
		shouldBeOrgRoles = true
	}

	grantedRoles := make([]rbac.RoleIdentifier, 0, len(added)+len(removed))
	grantedRoles = append(grantedRoles, added...)
	grantedRoles = append(grantedRoles, removed...)
	customRoles := make([]rbac.RoleIdentifier, 0)
	// Validate that the roles being assigned are valid.
	for _, r := range grantedRoles {
		isOrgRole := r.OrganizationID != uuid.Nil
		if shouldBeOrgRoles && !isOrgRole {
			return xerrors.Errorf("Must only update org roles")
		}

		if !shouldBeOrgRoles && isOrgRole {
			return xerrors.Errorf("Must only update site wide roles")
		}

		if shouldBeOrgRoles {
			if orgID == uuid.Nil {
				return xerrors.Errorf("should never happen, orgID is nil, but trying to assign an organization role")
			}

			if r.OrganizationID != orgID {
				return xerrors.Errorf("attempted to assign role from a different org, role %q to %q", r, orgID.String())
			}
		}

		// All roles should be valid roles
		if _, err := rbac.RoleByName(r); err != nil {
			customRoles = append(customRoles, r)
		}
	}

	customRolesMap := make(map[rbac.RoleIdentifier]struct{}, len(customRoles))
	for _, r := range customRoles {
		customRolesMap[r] = struct{}{}
	}

	if len(customRoles) > 0 {
		// Leverage any custom role cache that might exist.
		expandedCustomRoles, err := rolestore.Expand(ctx, q.db, customRoles)
		if err != nil {
			return xerrors.Errorf("fetching custom roles: %w", err)
		}

		// If the lists are not identical, then have a problem, as some roles
		// provided do no exist.
		if len(customRoles) != len(expandedCustomRoles) {
			for _, role := range customRoles {
				// Stop at the first one found. We could make a better error that
				// returns them all, but then someone could pass in a large list to make us do
				// a lot of loop iterations.
				if !slices.ContainsFunc(expandedCustomRoles, func(customRole rbac.Role) bool {
					return strings.EqualFold(customRole.Identifier.Name, role.Name) && customRole.Identifier.OrganizationID == role.OrganizationID
				}) {
					return xerrors.Errorf("%q is not a supported role", role)
				}
			}
		}
	}

	if len(added) > 0 {
		if err := q.authorizeContext(ctx, policy.ActionAssign, roleAssign); err != nil {
			return err
		}
	}

	if len(removed) > 0 {
		if err := q.authorizeContext(ctx, policy.ActionUnassign, roleAssign); err != nil {
			return err
		}
	}

	for _, roleName := range grantedRoles {
		if _, isCustom := customRolesMap[roleName]; isCustom {
			// To support a dynamic mapping of what roles can assign what, we need
			// to store this in the database. For now, just use a static role so
			// owners and org admins can assign roles.
			if roleName.IsOrgRole() {
				roleName = rbac.CustomOrganizationRole(roleName.OrganizationID)
			} else {
				roleName = rbac.CustomSiteRole()
			}
		}

		if !rbac.CanAssignRole(actor.Roles, roleName) {
			return xerrors.Errorf("not authorized to assign role %q", roleName)
		}
	}

	return nil
}

func (q *querier) SoftDeleteTemplateByID(ctx context.Context, id uuid.UUID) error {
	deleteF := func(ctx context.Context, id uuid.UUID) error {
		return q.db.UpdateTemplateDeletedByID(ctx, database.UpdateTemplateDeletedByIDParams{
			ID:        id,
			Deleted:   true,
			UpdatedAt: dbtime.Now(),
		})
	}
	return deleteQ(q.log, q.auth, q.db.GetTemplateByID, deleteF)(ctx, id)
}

func (q *querier) SoftDeleteWorkspaceByID(ctx context.Context, id uuid.UUID) error {
	return deleteQ(q.log, q.auth, q.db.GetWorkspaceByID, func(ctx context.Context, id uuid.UUID) error {
		return q.db.UpdateWorkspaceDeletedByID(ctx, database.UpdateWorkspaceDeletedByIDParams{
			ID:      id,
			Deleted: true,
		})
	})(ctx, id)
}

func authorizedTemplateVersionFromJob(ctx context.Context, q *querier, job database.ProvisionerJob) (database.TemplateVersion, error) {
	switch job.Type {
	case database.ProvisionerJobTypeTemplateVersionDryRun:
		// TODO: This is really unfortunate that we need to inspect the json
		// payload. We should fix this.
		tmp := struct {
			TemplateVersionID uuid.UUID `json:"template_version_id"`
		}{}
		err := json.Unmarshal(job.Input, &tmp)
		if err != nil {
			return database.TemplateVersion{}, xerrors.Errorf("dry-run unmarshal: %w", err)
		}
		// Authorized call to get template version.
		tv, err := q.GetTemplateVersionByID(ctx, tmp.TemplateVersionID)
		if err != nil {
			return database.TemplateVersion{}, err
		}
		return tv, nil
	case database.ProvisionerJobTypeTemplateVersionImport:
		// Authorized call to get template version.
		tv, err := q.GetTemplateVersionByJobID(ctx, job.ID)
		if err != nil {
			return database.TemplateVersion{}, err
		}
		return tv, nil
	default:
		return database.TemplateVersion{}, xerrors.Errorf("unknown job type: %q", job.Type)
	}
}

func (q *querier) authorizeTemplateInsights(ctx context.Context, templateIDs []uuid.UUID) error {
	// Abort early if can read all template insights, aka admins.
	// TODO: If we know the org, that would allow org admins to abort early too.
	if err := q.authorizeContext(ctx, policy.ActionViewInsights, rbac.ResourceTemplate); err != nil {
		for _, templateID := range templateIDs {
			template, err := q.db.GetTemplateByID(ctx, templateID)
			if err != nil {
				return err
			}

			if err := q.authorizeContext(ctx, policy.ActionViewInsights, template); err != nil {
				return err
			}
		}
		if len(templateIDs) == 0 {
			if err := q.authorizeContext(ctx, policy.ActionViewInsights, rbac.ResourceTemplate.All()); err != nil {
				return err
			}
		}
	}
	return nil
}

// customRoleEscalationCheck checks to make sure the caller has every permission they are adding
// to a custom role. This prevents permission escalation.
func (q *querier) customRoleEscalationCheck(ctx context.Context, actor rbac.Subject, perm rbac.Permission, object rbac.Object) error {
	if perm.Negate {
		// Users do not need negative permissions. We can include it later if required.
		return xerrors.Errorf("invalid permission for action=%q type=%q, no negative permissions", perm.Action, perm.ResourceType)
	}

	if perm.Action == policy.WildcardSymbol || perm.ResourceType == policy.WildcardSymbol {
		// It is possible to check for supersets with wildcards, but wildcards can also
		// include resources and actions that do not exist today. Custom roles should only be allowed
		// to include permissions for existing resources.
		return xerrors.Errorf("invalid permission for action=%q type=%q, no wildcard symbols", perm.Action, perm.ResourceType)
	}

	object.Type = perm.ResourceType
	if err := q.auth.Authorize(ctx, actor, perm.Action, object); err != nil {
		// This is a forbidden error, but we can provide more context. Since the user can create a role, just not
		// with this perm.
		return xerrors.Errorf("invalid permission for action=%q type=%q, not allowed to grant this permission", perm.Action, perm.ResourceType)
	}

	return nil
}

// customRoleCheck will validate a custom role for inserting or updating.
// If the role is not valid, an error will be returned.
// - Check custom roles are valid for their resource types + actions
// - Check the actor can create the custom role
// - Check the custom role does not grant perms the actor does not have
// - Prevent negative perms
// - Prevent roles with site and org permissions.
func (q *querier) customRoleCheck(ctx context.Context, role database.CustomRole) error {
	act, ok := ActorFromContext(ctx)
	if !ok {
		return NoActorError
	}

	// Org permissions require an org role
	if role.OrganizationID.UUID == uuid.Nil && len(role.OrgPermissions) > 0 {
		return xerrors.Errorf("organization permissions require specifying an organization id")
	}

	// Org roles can only specify org permissions
	if role.OrganizationID.UUID != uuid.Nil && (len(role.SitePermissions) > 0 || len(role.UserPermissions) > 0) {
		return xerrors.Errorf("organization roles specify site or user permissions")
	}

	// The rbac.Role has a 'Valid()' function on it that will do a lot
	// of checks.
	rbacRole, err := rolestore.ConvertDBRole(database.CustomRole{
		Name:            role.Name,
		DisplayName:     role.DisplayName,
		SitePermissions: role.SitePermissions,
		OrgPermissions:  role.OrgPermissions,
		UserPermissions: role.UserPermissions,
		OrganizationID:  role.OrganizationID,
	})
	if err != nil {
		return xerrors.Errorf("invalid args: %w", err)
	}

	err = rbacRole.Valid()
	if err != nil {
		return xerrors.Errorf("invalid role: %w", err)
	}

	if len(rbacRole.Org) > 0 && len(rbacRole.Site) > 0 {
		// This is a choice to keep roles simple. If we allow mixing site and org scoped perms, then knowing who can
		// do what gets more complicated.
		return xerrors.Errorf("invalid custom role, cannot assign both org and site permissions at the same time")
	}

	if len(rbacRole.Org) > 1 {
		// Again to avoid more complexity in our roles
		return xerrors.Errorf("invalid custom role, cannot assign permissions to more than 1 org at a time")
	}

	// Prevent escalation
	for _, sitePerm := range rbacRole.Site {
		err := q.customRoleEscalationCheck(ctx, act, sitePerm, rbac.Object{Type: sitePerm.ResourceType})
		if err != nil {
			return xerrors.Errorf("site permission: %w", err)
		}
	}

	for orgID, perms := range rbacRole.Org {
		for _, orgPerm := range perms {
			err := q.customRoleEscalationCheck(ctx, act, orgPerm, rbac.Object{OrgID: orgID, Type: orgPerm.ResourceType})
			if err != nil {
				return xerrors.Errorf("org=%q: %w", orgID, err)
			}
		}
	}

	for _, userPerm := range rbacRole.User {
		err := q.customRoleEscalationCheck(ctx, act, userPerm, rbac.Object{Type: userPerm.ResourceType, Owner: act.ID})
		if err != nil {
			return xerrors.Errorf("user permission: %w", err)
		}
	}

	return nil
}

func (q *querier) AcquireLock(ctx context.Context, id int64) error {
	return q.db.AcquireLock(ctx, id)
}

func (q *querier) AcquireNotificationMessages(ctx context.Context, arg database.AcquireNotificationMessagesParams) ([]database.AcquireNotificationMessagesRow, error) {
	if err := q.authorizeContext(ctx, policy.ActionUpdate, rbac.ResourceNotificationMessage); err != nil {
		return nil, err
	}
	return q.db.AcquireNotificationMessages(ctx, arg)
}

// TODO: We need to create a ProvisionerJob resource type
func (q *querier) AcquireProvisionerJob(ctx context.Context, arg database.AcquireProvisionerJobParams) (database.ProvisionerJob, error) {
	// if err := q.authorizeContext(ctx, policy.ActionUpdate, rbac.ResourceSystem); err != nil {
	// return database.ProvisionerJob{}, err
	// }
	return q.db.AcquireProvisionerJob(ctx, arg)
}

func (q *querier) ActivityBumpWorkspace(ctx context.Context, arg database.ActivityBumpWorkspaceParams) error {
	fetch := func(ctx context.Context, arg database.ActivityBumpWorkspaceParams) (database.Workspace, error) {
		return q.db.GetWorkspaceByID(ctx, arg.WorkspaceID)
	}
	return update(q.log, q.auth, fetch, q.db.ActivityBumpWorkspace)(ctx, arg)
}

func (q *querier) AllUserIDs(ctx context.Context) ([]uuid.UUID, error) {
	// Although this technically only reads users, only system-related functions should be
	// allowed to call this.
	if err := q.authorizeContext(ctx, policy.ActionRead, rbac.ResourceSystem); err != nil {
		return nil, err
	}
	return q.db.AllUserIDs(ctx)
}

func (q *querier) ArchiveUnusedTemplateVersions(ctx context.Context, arg database.ArchiveUnusedTemplateVersionsParams) ([]uuid.UUID, error) {
	tpl, err := q.db.GetTemplateByID(ctx, arg.TemplateID)
	if err != nil {
		return nil, err
	}
	if err := q.authorizeContext(ctx, policy.ActionUpdate, tpl); err != nil {
		return nil, err
	}
	return q.db.ArchiveUnusedTemplateVersions(ctx, arg)
}

func (q *querier) BatchUpdateWorkspaceLastUsedAt(ctx context.Context, arg database.BatchUpdateWorkspaceLastUsedAtParams) error {
	// Could be any workspace and checking auth to each workspace is overkill for the purpose
	// of this function.
	if err := q.authorizeContext(ctx, policy.ActionUpdate, rbac.ResourceWorkspace.All()); err != nil {
		return err
	}
	return q.db.BatchUpdateWorkspaceLastUsedAt(ctx, arg)
}

func (q *querier) BatchUpdateWorkspaceNextStartAt(ctx context.Context, arg database.BatchUpdateWorkspaceNextStartAtParams) error {
	if err := q.authorizeContext(ctx, policy.ActionUpdate, rbac.ResourceWorkspace.All()); err != nil {
		return err
	}
	return q.db.BatchUpdateWorkspaceNextStartAt(ctx, arg)
}

func (q *querier) BulkMarkNotificationMessagesFailed(ctx context.Context, arg database.BulkMarkNotificationMessagesFailedParams) (int64, error) {
	if err := q.authorizeContext(ctx, policy.ActionUpdate, rbac.ResourceNotificationMessage); err != nil {
		return 0, err
	}
	return q.db.BulkMarkNotificationMessagesFailed(ctx, arg)
}

func (q *querier) BulkMarkNotificationMessagesSent(ctx context.Context, arg database.BulkMarkNotificationMessagesSentParams) (int64, error) {
	if err := q.authorizeContext(ctx, policy.ActionUpdate, rbac.ResourceNotificationMessage); err != nil {
		return 0, err
	}
	return q.db.BulkMarkNotificationMessagesSent(ctx, arg)
}

func (q *querier) CleanTailnetCoordinators(ctx context.Context) error {
	if err := q.authorizeContext(ctx, policy.ActionDelete, rbac.ResourceTailnetCoordinator); err != nil {
		return err
	}
	return q.db.CleanTailnetCoordinators(ctx)
}

func (q *querier) CleanTailnetLostPeers(ctx context.Context) error {
	if err := q.authorizeContext(ctx, policy.ActionDelete, rbac.ResourceTailnetCoordinator); err != nil {
		return err
	}
	return q.db.CleanTailnetLostPeers(ctx)
}

func (q *querier) CleanTailnetTunnels(ctx context.Context) error {
	if err := q.authorizeContext(ctx, policy.ActionDelete, rbac.ResourceTailnetCoordinator); err != nil {
		return err
	}
	return q.db.CleanTailnetTunnels(ctx)
}

<<<<<<< HEAD
func (q *querier) CountUnreadInboxNotificationsByUserID(ctx context.Context, userID uuid.UUID) (int64, error) {
	if err := q.authorizeContext(ctx, policy.ActionRead, rbac.ResourceInboxNotification.WithOwner(userID.String())); err != nil {
		return 0, err
	}
	return q.db.CountUnreadInboxNotificationsByUserID(ctx, userID)
}

// TODO: Handle org scoped lookups
=======
>>>>>>> d0e20606
func (q *querier) CustomRoles(ctx context.Context, arg database.CustomRolesParams) ([]database.CustomRole, error) {
	roleObject := rbac.ResourceAssignRole
	if arg.OrganizationID != uuid.Nil {
		roleObject = rbac.ResourceAssignOrgRole.InOrg(arg.OrganizationID)
	}
	if err := q.authorizeContext(ctx, policy.ActionRead, roleObject); err != nil {
		return nil, err
	}

	return q.db.CustomRoles(ctx, arg)
}

func (q *querier) DeleteAPIKeyByID(ctx context.Context, id string) error {
	return deleteQ(q.log, q.auth, q.db.GetAPIKeyByID, q.db.DeleteAPIKeyByID)(ctx, id)
}

func (q *querier) DeleteAPIKeysByUserID(ctx context.Context, userID uuid.UUID) error {
	// TODO: This is not 100% correct because it omits apikey IDs.
	err := q.authorizeContext(ctx, policy.ActionDelete,
		rbac.ResourceApiKey.WithOwner(userID.String()))
	if err != nil {
		return err
	}
	return q.db.DeleteAPIKeysByUserID(ctx, userID)
}

func (q *querier) DeleteAllTailnetClientSubscriptions(ctx context.Context, arg database.DeleteAllTailnetClientSubscriptionsParams) error {
	if err := q.authorizeContext(ctx, policy.ActionDelete, rbac.ResourceTailnetCoordinator); err != nil {
		return err
	}
	return q.db.DeleteAllTailnetClientSubscriptions(ctx, arg)
}

func (q *querier) DeleteAllTailnetTunnels(ctx context.Context, arg database.DeleteAllTailnetTunnelsParams) error {
	if err := q.authorizeContext(ctx, policy.ActionDelete, rbac.ResourceTailnetCoordinator); err != nil {
		return err
	}
	return q.db.DeleteAllTailnetTunnels(ctx, arg)
}

func (q *querier) DeleteApplicationConnectAPIKeysByUserID(ctx context.Context, userID uuid.UUID) error {
	// TODO: This is not 100% correct because it omits apikey IDs.
	err := q.authorizeContext(ctx, policy.ActionDelete,
		rbac.ResourceApiKey.WithOwner(userID.String()))
	if err != nil {
		return err
	}
	return q.db.DeleteApplicationConnectAPIKeysByUserID(ctx, userID)
}

func (q *querier) DeleteCoordinator(ctx context.Context, id uuid.UUID) error {
	if err := q.authorizeContext(ctx, policy.ActionDelete, rbac.ResourceTailnetCoordinator); err != nil {
		return err
	}
	return q.db.DeleteCoordinator(ctx, id)
}

func (q *querier) DeleteCryptoKey(ctx context.Context, arg database.DeleteCryptoKeyParams) (database.CryptoKey, error) {
	if err := q.authorizeContext(ctx, policy.ActionDelete, rbac.ResourceCryptoKey); err != nil {
		return database.CryptoKey{}, err
	}
	return q.db.DeleteCryptoKey(ctx, arg)
}

func (q *querier) DeleteCustomRole(ctx context.Context, arg database.DeleteCustomRoleParams) error {
	if !arg.OrganizationID.Valid || arg.OrganizationID.UUID == uuid.Nil {
		return NotAuthorizedError{Err: xerrors.New("custom roles must belong to an organization")}
	}
	if err := q.authorizeContext(ctx, policy.ActionDelete, rbac.ResourceAssignOrgRole.InOrg(arg.OrganizationID.UUID)); err != nil {
		return err
	}

	return q.db.DeleteCustomRole(ctx, arg)
}

func (q *querier) DeleteExternalAuthLink(ctx context.Context, arg database.DeleteExternalAuthLinkParams) error {
	return fetchAndExec(q.log, q.auth, policy.ActionUpdatePersonal, func(ctx context.Context, arg database.DeleteExternalAuthLinkParams) (database.ExternalAuthLink, error) {
		//nolint:gosimple
		return q.db.GetExternalAuthLink(ctx, database.GetExternalAuthLinkParams{UserID: arg.UserID, ProviderID: arg.ProviderID})
	}, q.db.DeleteExternalAuthLink)(ctx, arg)
}

func (q *querier) DeleteGitSSHKey(ctx context.Context, userID uuid.UUID) error {
	return fetchAndExec(q.log, q.auth, policy.ActionUpdatePersonal, q.db.GetGitSSHKey, q.db.DeleteGitSSHKey)(ctx, userID)
}

func (q *querier) DeleteGroupByID(ctx context.Context, id uuid.UUID) error {
	return deleteQ(q.log, q.auth, q.db.GetGroupByID, q.db.DeleteGroupByID)(ctx, id)
}

func (q *querier) DeleteGroupMemberFromGroup(ctx context.Context, arg database.DeleteGroupMemberFromGroupParams) error {
	// Deleting a group member counts as updating a group.
	fetch := func(ctx context.Context, arg database.DeleteGroupMemberFromGroupParams) (database.Group, error) {
		return q.db.GetGroupByID(ctx, arg.GroupID)
	}
	return update(q.log, q.auth, fetch, q.db.DeleteGroupMemberFromGroup)(ctx, arg)
}

func (q *querier) DeleteLicense(ctx context.Context, id int32) (int32, error) {
	err := deleteQ(q.log, q.auth, q.db.GetLicenseByID, func(ctx context.Context, id int32) error {
		_, err := q.db.DeleteLicense(ctx, id)
		return err
	})(ctx, id)
	if err != nil {
		return -1, err
	}
	return id, nil
}

func (q *querier) DeleteOAuth2ProviderAppByID(ctx context.Context, id uuid.UUID) error {
	if err := q.authorizeContext(ctx, policy.ActionDelete, rbac.ResourceOauth2App); err != nil {
		return err
	}
	return q.db.DeleteOAuth2ProviderAppByID(ctx, id)
}

func (q *querier) DeleteOAuth2ProviderAppCodeByID(ctx context.Context, id uuid.UUID) error {
	code, err := q.db.GetOAuth2ProviderAppCodeByID(ctx, id)
	if err != nil {
		return err
	}
	if err := q.authorizeContext(ctx, policy.ActionDelete, code); err != nil {
		return err
	}
	return q.db.DeleteOAuth2ProviderAppCodeByID(ctx, id)
}

func (q *querier) DeleteOAuth2ProviderAppCodesByAppAndUserID(ctx context.Context, arg database.DeleteOAuth2ProviderAppCodesByAppAndUserIDParams) error {
	if err := q.authorizeContext(ctx, policy.ActionDelete,
		rbac.ResourceOauth2AppCodeToken.WithOwner(arg.UserID.String())); err != nil {
		return err
	}
	return q.db.DeleteOAuth2ProviderAppCodesByAppAndUserID(ctx, arg)
}

func (q *querier) DeleteOAuth2ProviderAppSecretByID(ctx context.Context, id uuid.UUID) error {
	if err := q.authorizeContext(ctx, policy.ActionDelete, rbac.ResourceOauth2AppSecret); err != nil {
		return err
	}
	return q.db.DeleteOAuth2ProviderAppSecretByID(ctx, id)
}

func (q *querier) DeleteOAuth2ProviderAppTokensByAppAndUserID(ctx context.Context, arg database.DeleteOAuth2ProviderAppTokensByAppAndUserIDParams) error {
	if err := q.authorizeContext(ctx, policy.ActionDelete,
		rbac.ResourceOauth2AppCodeToken.WithOwner(arg.UserID.String())); err != nil {
		return err
	}
	return q.db.DeleteOAuth2ProviderAppTokensByAppAndUserID(ctx, arg)
}

func (q *querier) DeleteOldNotificationMessages(ctx context.Context) error {
	if err := q.authorizeContext(ctx, policy.ActionDelete, rbac.ResourceNotificationMessage); err != nil {
		return err
	}
	return q.db.DeleteOldNotificationMessages(ctx)
}

func (q *querier) DeleteOldProvisionerDaemons(ctx context.Context) error {
	if err := q.authorizeContext(ctx, policy.ActionDelete, rbac.ResourceSystem); err != nil {
		return err
	}
	return q.db.DeleteOldProvisionerDaemons(ctx)
}

func (q *querier) DeleteOldWorkspaceAgentLogs(ctx context.Context, threshold time.Time) error {
	if err := q.authorizeContext(ctx, policy.ActionDelete, rbac.ResourceSystem); err != nil {
		return err
	}
	return q.db.DeleteOldWorkspaceAgentLogs(ctx, threshold)
}

func (q *querier) DeleteOldWorkspaceAgentStats(ctx context.Context) error {
	if err := q.authorizeContext(ctx, policy.ActionDelete, rbac.ResourceSystem); err != nil {
		return err
	}
	return q.db.DeleteOldWorkspaceAgentStats(ctx)
}

func (q *querier) DeleteOrganizationMember(ctx context.Context, arg database.DeleteOrganizationMemberParams) error {
	return deleteQ[database.OrganizationMember](q.log, q.auth, func(ctx context.Context, arg database.DeleteOrganizationMemberParams) (database.OrganizationMember, error) {
		member, err := database.ExpectOne(q.OrganizationMembers(ctx, database.OrganizationMembersParams(arg)))
		if err != nil {
			return database.OrganizationMember{}, err
		}
		return member.OrganizationMember, nil
	}, q.db.DeleteOrganizationMember)(ctx, arg)
}

func (q *querier) DeleteProvisionerKey(ctx context.Context, id uuid.UUID) error {
	return deleteQ(q.log, q.auth, q.db.GetProvisionerKeyByID, q.db.DeleteProvisionerKey)(ctx, id)
}

func (q *querier) DeleteReplicasUpdatedBefore(ctx context.Context, updatedAt time.Time) error {
	if err := q.authorizeContext(ctx, policy.ActionDelete, rbac.ResourceSystem); err != nil {
		return err
	}
	return q.db.DeleteReplicasUpdatedBefore(ctx, updatedAt)
}

func (q *querier) DeleteRuntimeConfig(ctx context.Context, key string) error {
	if err := q.authorizeContext(ctx, policy.ActionDelete, rbac.ResourceSystem); err != nil {
		return err
	}
	return q.db.DeleteRuntimeConfig(ctx, key)
}

func (q *querier) DeleteTailnetAgent(ctx context.Context, arg database.DeleteTailnetAgentParams) (database.DeleteTailnetAgentRow, error) {
	if err := q.authorizeContext(ctx, policy.ActionUpdate, rbac.ResourceTailnetCoordinator); err != nil {
		return database.DeleteTailnetAgentRow{}, err
	}
	return q.db.DeleteTailnetAgent(ctx, arg)
}

func (q *querier) DeleteTailnetClient(ctx context.Context, arg database.DeleteTailnetClientParams) (database.DeleteTailnetClientRow, error) {
	if err := q.authorizeContext(ctx, policy.ActionDelete, rbac.ResourceTailnetCoordinator); err != nil {
		return database.DeleteTailnetClientRow{}, err
	}
	return q.db.DeleteTailnetClient(ctx, arg)
}

func (q *querier) DeleteTailnetClientSubscription(ctx context.Context, arg database.DeleteTailnetClientSubscriptionParams) error {
	if err := q.authorizeContext(ctx, policy.ActionDelete, rbac.ResourceTailnetCoordinator); err != nil {
		return err
	}
	return q.db.DeleteTailnetClientSubscription(ctx, arg)
}

func (q *querier) DeleteTailnetPeer(ctx context.Context, arg database.DeleteTailnetPeerParams) (database.DeleteTailnetPeerRow, error) {
	if err := q.authorizeContext(ctx, policy.ActionDelete, rbac.ResourceTailnetCoordinator); err != nil {
		return database.DeleteTailnetPeerRow{}, err
	}
	return q.db.DeleteTailnetPeer(ctx, arg)
}

func (q *querier) DeleteTailnetTunnel(ctx context.Context, arg database.DeleteTailnetTunnelParams) (database.DeleteTailnetTunnelRow, error) {
	if err := q.authorizeContext(ctx, policy.ActionDelete, rbac.ResourceTailnetCoordinator); err != nil {
		return database.DeleteTailnetTunnelRow{}, err
	}
	return q.db.DeleteTailnetTunnel(ctx, arg)
}

func (q *querier) DeleteWorkspaceAgentPortShare(ctx context.Context, arg database.DeleteWorkspaceAgentPortShareParams) error {
	w, err := q.db.GetWorkspaceByID(ctx, arg.WorkspaceID)
	if err != nil {
		return err
	}

	// deleting a workspace port share is more akin to just updating the workspace.
	if err = q.authorizeContext(ctx, policy.ActionUpdate, w.RBACObject()); err != nil {
		return xerrors.Errorf("authorize context: %w", err)
	}

	return q.db.DeleteWorkspaceAgentPortShare(ctx, arg)
}

func (q *querier) DeleteWorkspaceAgentPortSharesByTemplate(ctx context.Context, templateID uuid.UUID) error {
	template, err := q.db.GetTemplateByID(ctx, templateID)
	if err != nil {
		return err
	}

	if err := q.authorizeContext(ctx, policy.ActionUpdate, template); err != nil {
		return err
	}

	return q.db.DeleteWorkspaceAgentPortSharesByTemplate(ctx, templateID)
}

func (q *querier) DisableForeignKeysAndTriggers(ctx context.Context) error {
	if !testing.Testing() {
		return xerrors.Errorf("DisableForeignKeysAndTriggers is only allowed in tests")
	}
	return q.db.DisableForeignKeysAndTriggers(ctx)
}

func (q *querier) EnqueueNotificationMessage(ctx context.Context, arg database.EnqueueNotificationMessageParams) error {
	if err := q.authorizeContext(ctx, policy.ActionCreate, rbac.ResourceNotificationMessage); err != nil {
		return err
	}
	return q.db.EnqueueNotificationMessage(ctx, arg)
}

func (q *querier) FavoriteWorkspace(ctx context.Context, id uuid.UUID) error {
	fetch := func(ctx context.Context, id uuid.UUID) (database.Workspace, error) {
		return q.db.GetWorkspaceByID(ctx, id)
	}
	return update(q.log, q.auth, fetch, q.db.FavoriteWorkspace)(ctx, id)
}

func (q *querier) FetchMemoryResourceMonitorsByAgentID(ctx context.Context, agentID uuid.UUID) (database.WorkspaceAgentMemoryResourceMonitor, error) {
	workspace, err := q.db.GetWorkspaceByAgentID(ctx, agentID)
	if err != nil {
		return database.WorkspaceAgentMemoryResourceMonitor{}, err
	}

	err = q.authorizeContext(ctx, policy.ActionRead, workspace)
	if err != nil {
		return database.WorkspaceAgentMemoryResourceMonitor{}, err
	}

	return q.db.FetchMemoryResourceMonitorsByAgentID(ctx, agentID)
}

func (q *querier) FetchNewMessageMetadata(ctx context.Context, arg database.FetchNewMessageMetadataParams) (database.FetchNewMessageMetadataRow, error) {
	if err := q.authorizeContext(ctx, policy.ActionRead, rbac.ResourceNotificationMessage); err != nil {
		return database.FetchNewMessageMetadataRow{}, err
	}
	return q.db.FetchNewMessageMetadata(ctx, arg)
}

func (q *querier) FetchVolumesResourceMonitorsByAgentID(ctx context.Context, agentID uuid.UUID) ([]database.WorkspaceAgentVolumeResourceMonitor, error) {
	workspace, err := q.db.GetWorkspaceByAgentID(ctx, agentID)
	if err != nil {
		return nil, err
	}

	err = q.authorizeContext(ctx, policy.ActionRead, workspace)
	if err != nil {
		return nil, err
	}

	return q.db.FetchVolumesResourceMonitorsByAgentID(ctx, agentID)
}

func (q *querier) GetAPIKeyByID(ctx context.Context, id string) (database.APIKey, error) {
	return fetch(q.log, q.auth, q.db.GetAPIKeyByID)(ctx, id)
}

func (q *querier) GetAPIKeyByName(ctx context.Context, arg database.GetAPIKeyByNameParams) (database.APIKey, error) {
	return fetch(q.log, q.auth, q.db.GetAPIKeyByName)(ctx, arg)
}

func (q *querier) GetAPIKeysByLoginType(ctx context.Context, loginType database.LoginType) ([]database.APIKey, error) {
	return fetchWithPostFilter(q.auth, policy.ActionRead, q.db.GetAPIKeysByLoginType)(ctx, loginType)
}

func (q *querier) GetAPIKeysByUserID(ctx context.Context, params database.GetAPIKeysByUserIDParams) ([]database.APIKey, error) {
	return fetchWithPostFilter(q.auth, policy.ActionRead, q.db.GetAPIKeysByUserID)(ctx, database.GetAPIKeysByUserIDParams{LoginType: params.LoginType, UserID: params.UserID})
}

func (q *querier) GetAPIKeysLastUsedAfter(ctx context.Context, lastUsed time.Time) ([]database.APIKey, error) {
	return fetchWithPostFilter(q.auth, policy.ActionRead, q.db.GetAPIKeysLastUsedAfter)(ctx, lastUsed)
}

func (q *querier) GetActiveUserCount(ctx context.Context) (int64, error) {
	if err := q.authorizeContext(ctx, policy.ActionRead, rbac.ResourceSystem); err != nil {
		return 0, err
	}
	return q.db.GetActiveUserCount(ctx)
}

func (q *querier) GetActiveWorkspaceBuildsByTemplateID(ctx context.Context, templateID uuid.UUID) ([]database.WorkspaceBuild, error) {
	// This is a system-only function.
	if err := q.authorizeContext(ctx, policy.ActionRead, rbac.ResourceSystem); err != nil {
		return []database.WorkspaceBuild{}, err
	}
	return q.db.GetActiveWorkspaceBuildsByTemplateID(ctx, templateID)
}

func (q *querier) GetAllTailnetAgents(ctx context.Context) ([]database.TailnetAgent, error) {
	if err := q.authorizeContext(ctx, policy.ActionRead, rbac.ResourceTailnetCoordinator); err != nil {
		return []database.TailnetAgent{}, err
	}
	return q.db.GetAllTailnetAgents(ctx)
}

func (q *querier) GetAllTailnetCoordinators(ctx context.Context) ([]database.TailnetCoordinator, error) {
	if err := q.authorizeContext(ctx, policy.ActionRead, rbac.ResourceTailnetCoordinator); err != nil {
		return nil, err
	}
	return q.db.GetAllTailnetCoordinators(ctx)
}

func (q *querier) GetAllTailnetPeers(ctx context.Context) ([]database.TailnetPeer, error) {
	if err := q.authorizeContext(ctx, policy.ActionRead, rbac.ResourceTailnetCoordinator); err != nil {
		return nil, err
	}
	return q.db.GetAllTailnetPeers(ctx)
}

func (q *querier) GetAllTailnetTunnels(ctx context.Context) ([]database.TailnetTunnel, error) {
	if err := q.authorizeContext(ctx, policy.ActionRead, rbac.ResourceTailnetCoordinator); err != nil {
		return nil, err
	}
	return q.db.GetAllTailnetTunnels(ctx)
}

func (q *querier) GetAnnouncementBanners(ctx context.Context) (string, error) {
	// No authz checks
	return q.db.GetAnnouncementBanners(ctx)
}

func (q *querier) GetAppSecurityKey(ctx context.Context) (string, error) {
	if err := q.authorizeContext(ctx, policy.ActionRead, rbac.ResourceSystem); err != nil {
		return "", err
	}
	return q.db.GetAppSecurityKey(ctx)
}

func (q *querier) GetApplicationName(ctx context.Context) (string, error) {
	// No authz checks
	return q.db.GetApplicationName(ctx)
}

func (q *querier) GetAuditLogsOffset(ctx context.Context, arg database.GetAuditLogsOffsetParams) ([]database.GetAuditLogsOffsetRow, error) {
	// Shortcut if the user is an owner. The SQL filter is noticeable,
	// and this is an easy win for owners. Which is the common case.
	err := q.authorizeContext(ctx, policy.ActionRead, rbac.ResourceAuditLog)
	if err == nil {
		return q.db.GetAuditLogsOffset(ctx, arg)
	}

	prep, err := prepareSQLFilter(ctx, q.auth, policy.ActionRead, rbac.ResourceAuditLog.Type)
	if err != nil {
		return nil, xerrors.Errorf("(dev error) prepare sql filter: %w", err)
	}

	return q.db.GetAuthorizedAuditLogsOffset(ctx, arg, prep)
}

func (q *querier) GetAuthorizationUserRoles(ctx context.Context, userID uuid.UUID) (database.GetAuthorizationUserRolesRow, error) {
	if err := q.authorizeContext(ctx, policy.ActionRead, rbac.ResourceSystem); err != nil {
		return database.GetAuthorizationUserRolesRow{}, err
	}
	return q.db.GetAuthorizationUserRoles(ctx, userID)
}

func (q *querier) GetCoordinatorResumeTokenSigningKey(ctx context.Context) (string, error) {
	if err := q.authorizeContext(ctx, policy.ActionRead, rbac.ResourceSystem); err != nil {
		return "", err
	}
	return q.db.GetCoordinatorResumeTokenSigningKey(ctx)
}

func (q *querier) GetCryptoKeyByFeatureAndSequence(ctx context.Context, arg database.GetCryptoKeyByFeatureAndSequenceParams) (database.CryptoKey, error) {
	if err := q.authorizeContext(ctx, policy.ActionRead, rbac.ResourceCryptoKey); err != nil {
		return database.CryptoKey{}, err
	}
	return q.db.GetCryptoKeyByFeatureAndSequence(ctx, arg)
}

func (q *querier) GetCryptoKeys(ctx context.Context) ([]database.CryptoKey, error) {
	if err := q.authorizeContext(ctx, policy.ActionRead, rbac.ResourceCryptoKey); err != nil {
		return nil, err
	}
	return q.db.GetCryptoKeys(ctx)
}

func (q *querier) GetCryptoKeysByFeature(ctx context.Context, feature database.CryptoKeyFeature) ([]database.CryptoKey, error) {
	if err := q.authorizeContext(ctx, policy.ActionRead, rbac.ResourceCryptoKey); err != nil {
		return nil, err
	}
	return q.db.GetCryptoKeysByFeature(ctx, feature)
}

func (q *querier) GetDBCryptKeys(ctx context.Context) ([]database.DBCryptKey, error) {
	if err := q.authorizeContext(ctx, policy.ActionRead, rbac.ResourceSystem); err != nil {
		return nil, err
	}
	return q.db.GetDBCryptKeys(ctx)
}

func (q *querier) GetDERPMeshKey(ctx context.Context) (string, error) {
	if err := q.authorizeContext(ctx, policy.ActionRead, rbac.ResourceSystem); err != nil {
		return "", err
	}
	return q.db.GetDERPMeshKey(ctx)
}

func (q *querier) GetDefaultOrganization(ctx context.Context) (database.Organization, error) {
	return fetch(q.log, q.auth, func(ctx context.Context, _ any) (database.Organization, error) {
		return q.db.GetDefaultOrganization(ctx)
	})(ctx, nil)
}

func (q *querier) GetDefaultProxyConfig(ctx context.Context) (database.GetDefaultProxyConfigRow, error) {
	// No authz checks
	return q.db.GetDefaultProxyConfig(ctx)
}

// Only used by metrics cache.
func (q *querier) GetDeploymentDAUs(ctx context.Context, tzOffset int32) ([]database.GetDeploymentDAUsRow, error) {
	if err := q.authorizeContext(ctx, policy.ActionRead, rbac.ResourceSystem); err != nil {
		return nil, err
	}
	return q.db.GetDeploymentDAUs(ctx, tzOffset)
}

func (q *querier) GetDeploymentID(ctx context.Context) (string, error) {
	// No authz checks
	return q.db.GetDeploymentID(ctx)
}

func (q *querier) GetDeploymentWorkspaceAgentStats(ctx context.Context, createdAfter time.Time) (database.GetDeploymentWorkspaceAgentStatsRow, error) {
	return q.db.GetDeploymentWorkspaceAgentStats(ctx, createdAfter)
}

func (q *querier) GetDeploymentWorkspaceAgentUsageStats(ctx context.Context, createdAt time.Time) (database.GetDeploymentWorkspaceAgentUsageStatsRow, error) {
	return q.db.GetDeploymentWorkspaceAgentUsageStats(ctx, createdAt)
}

func (q *querier) GetDeploymentWorkspaceStats(ctx context.Context) (database.GetDeploymentWorkspaceStatsRow, error) {
	return q.db.GetDeploymentWorkspaceStats(ctx)
}

func (q *querier) GetEligibleProvisionerDaemonsByProvisionerJobIDs(ctx context.Context, provisionerJobIds []uuid.UUID) ([]database.GetEligibleProvisionerDaemonsByProvisionerJobIDsRow, error) {
	return fetchWithPostFilter(q.auth, policy.ActionRead, q.db.GetEligibleProvisionerDaemonsByProvisionerJobIDs)(ctx, provisionerJobIds)
}

func (q *querier) GetExternalAuthLink(ctx context.Context, arg database.GetExternalAuthLinkParams) (database.ExternalAuthLink, error) {
	return fetchWithAction(q.log, q.auth, policy.ActionReadPersonal, q.db.GetExternalAuthLink)(ctx, arg)
}

func (q *querier) GetExternalAuthLinksByUserID(ctx context.Context, userID uuid.UUID) ([]database.ExternalAuthLink, error) {
	return fetchWithPostFilter(q.auth, policy.ActionReadPersonal, q.db.GetExternalAuthLinksByUserID)(ctx, userID)
}

func (q *querier) GetFailedWorkspaceBuildsByTemplateID(ctx context.Context, arg database.GetFailedWorkspaceBuildsByTemplateIDParams) ([]database.GetFailedWorkspaceBuildsByTemplateIDRow, error) {
	if err := q.authorizeContext(ctx, policy.ActionRead, rbac.ResourceSystem); err != nil {
		return nil, err
	}
	return q.db.GetFailedWorkspaceBuildsByTemplateID(ctx, arg)
}

func (q *querier) GetFileByHashAndCreator(ctx context.Context, arg database.GetFileByHashAndCreatorParams) (database.File, error) {
	file, err := q.db.GetFileByHashAndCreator(ctx, arg)
	if err != nil {
		return database.File{}, err
	}
	err = q.authorizeContext(ctx, policy.ActionRead, file)
	if err != nil {
		// Check the user's access to the file's templates.
		if q.authorizeUpdateFileTemplate(ctx, file) != nil {
			return database.File{}, err
		}
	}

	return file, nil
}

func (q *querier) GetFileByID(ctx context.Context, id uuid.UUID) (database.File, error) {
	file, err := q.db.GetFileByID(ctx, id)
	if err != nil {
		return database.File{}, err
	}
	err = q.authorizeContext(ctx, policy.ActionRead, file)
	if err != nil {
		// Check the user's access to the file's templates.
		if q.authorizeUpdateFileTemplate(ctx, file) != nil {
			return database.File{}, err
		}
	}

	return file, nil
}

func (q *querier) GetFileTemplates(ctx context.Context, fileID uuid.UUID) ([]database.GetFileTemplatesRow, error) {
	if err := q.authorizeContext(ctx, policy.ActionRead, rbac.ResourceSystem); err != nil {
		return nil, err
	}
	return q.db.GetFileTemplates(ctx, fileID)
}

func (q *querier) GetFilteredInboxNotificationsByUserID(ctx context.Context, arg database.GetFilteredInboxNotificationsByUserIDParams) ([]database.InboxNotification, error) {
	return fetchWithPostFilter(q.auth, policy.ActionRead, q.db.GetFilteredInboxNotificationsByUserID)(ctx, arg)
}

func (q *querier) GetGitSSHKey(ctx context.Context, userID uuid.UUID) (database.GitSSHKey, error) {
	return fetchWithAction(q.log, q.auth, policy.ActionReadPersonal, q.db.GetGitSSHKey)(ctx, userID)
}

func (q *querier) GetGroupByID(ctx context.Context, id uuid.UUID) (database.Group, error) {
	return fetch(q.log, q.auth, q.db.GetGroupByID)(ctx, id)
}

func (q *querier) GetGroupByOrgAndName(ctx context.Context, arg database.GetGroupByOrgAndNameParams) (database.Group, error) {
	return fetch(q.log, q.auth, q.db.GetGroupByOrgAndName)(ctx, arg)
}

func (q *querier) GetGroupMembers(ctx context.Context) ([]database.GroupMember, error) {
	if err := q.authorizeContext(ctx, policy.ActionRead, rbac.ResourceSystem); err != nil {
		return nil, err
	}
	return q.db.GetGroupMembers(ctx)
}

func (q *querier) GetGroupMembersByGroupID(ctx context.Context, id uuid.UUID) ([]database.GroupMember, error) {
	return fetchWithPostFilter(q.auth, policy.ActionRead, q.db.GetGroupMembersByGroupID)(ctx, id)
}

func (q *querier) GetGroupMembersCountByGroupID(ctx context.Context, groupID uuid.UUID) (int64, error) {
	if _, err := q.GetGroupByID(ctx, groupID); err != nil { // AuthZ check
		return 0, err
	}
	memberCount, err := q.db.GetGroupMembersCountByGroupID(ctx, groupID)
	if err != nil {
		return 0, err
	}
	return memberCount, nil
}

func (q *querier) GetGroups(ctx context.Context, arg database.GetGroupsParams) ([]database.GetGroupsRow, error) {
	if err := q.authorizeContext(ctx, policy.ActionRead, rbac.ResourceSystem); err == nil {
		// Optimize this query for system users as it is used in telemetry.
		// Calling authz on all groups in a deployment for telemetry jobs is
		// excessive. Most user calls should have some filtering applied to reduce
		// the size of the set.
		return q.db.GetGroups(ctx, arg)
	}

	return fetchWithPostFilter(q.auth, policy.ActionRead, q.db.GetGroups)(ctx, arg)
}

func (q *querier) GetHealthSettings(ctx context.Context) (string, error) {
	// No authz checks
	return q.db.GetHealthSettings(ctx)
}

// TODO: We need to create a ProvisionerJob resource type
func (q *querier) GetHungProvisionerJobs(ctx context.Context, hungSince time.Time) ([]database.ProvisionerJob, error) {
	// if err := q.authorizeContext(ctx, policy.ActionCreate, rbac.ResourceSystem); err != nil {
	// return nil, err
	// }
	return q.db.GetHungProvisionerJobs(ctx, hungSince)
}

func (q *querier) GetInboxNotificationByID(ctx context.Context, id uuid.UUID) (database.InboxNotification, error) {
	return fetchWithAction(q.log, q.auth, policy.ActionRead, q.db.GetInboxNotificationByID)(ctx, id)
}

func (q *querier) GetInboxNotificationsByUserID(ctx context.Context, userID database.GetInboxNotificationsByUserIDParams) ([]database.InboxNotification, error) {
	return fetchWithPostFilter(q.auth, policy.ActionRead, q.db.GetInboxNotificationsByUserID)(ctx, userID)
}

func (q *querier) GetJFrogXrayScanByWorkspaceAndAgentID(ctx context.Context, arg database.GetJFrogXrayScanByWorkspaceAndAgentIDParams) (database.JfrogXrayScan, error) {
	if _, err := fetch(q.log, q.auth, q.db.GetWorkspaceByID)(ctx, arg.WorkspaceID); err != nil {
		return database.JfrogXrayScan{}, err
	}
	return q.db.GetJFrogXrayScanByWorkspaceAndAgentID(ctx, arg)
}

func (q *querier) GetLastUpdateCheck(ctx context.Context) (string, error) {
	if err := q.authorizeContext(ctx, policy.ActionRead, rbac.ResourceSystem); err != nil {
		return "", err
	}
	return q.db.GetLastUpdateCheck(ctx)
}

func (q *querier) GetLatestCryptoKeyByFeature(ctx context.Context, feature database.CryptoKeyFeature) (database.CryptoKey, error) {
	if err := q.authorizeContext(ctx, policy.ActionRead, rbac.ResourceCryptoKey); err != nil {
		return database.CryptoKey{}, err
	}
	return q.db.GetLatestCryptoKeyByFeature(ctx, feature)
}

func (q *querier) GetLatestWorkspaceBuildByWorkspaceID(ctx context.Context, workspaceID uuid.UUID) (database.WorkspaceBuild, error) {
	if _, err := q.GetWorkspaceByID(ctx, workspaceID); err != nil {
		return database.WorkspaceBuild{}, err
	}
	return q.db.GetLatestWorkspaceBuildByWorkspaceID(ctx, workspaceID)
}

func (q *querier) GetLatestWorkspaceBuilds(ctx context.Context) ([]database.WorkspaceBuild, error) {
	// This function is a system function until we implement a join for workspace builds.
	// This is because we need to query for all related workspaces to the returned builds.
	// This is a very inefficient method of fetching the latest workspace builds.
	// We should just join the rbac properties.
	if err := q.authorizeContext(ctx, policy.ActionRead, rbac.ResourceSystem); err != nil {
		return nil, err
	}
	return q.db.GetLatestWorkspaceBuilds(ctx)
}

func (q *querier) GetLatestWorkspaceBuildsByWorkspaceIDs(ctx context.Context, ids []uuid.UUID) ([]database.WorkspaceBuild, error) {
	// This function is a system function until we implement a join for workspace builds.
	if err := q.authorizeContext(ctx, policy.ActionRead, rbac.ResourceSystem); err != nil {
		return nil, err
	}

	return q.db.GetLatestWorkspaceBuildsByWorkspaceIDs(ctx, ids)
}

func (q *querier) GetLicenseByID(ctx context.Context, id int32) (database.License, error) {
	return fetch(q.log, q.auth, q.db.GetLicenseByID)(ctx, id)
}

func (q *querier) GetLicenses(ctx context.Context) ([]database.License, error) {
	fetch := func(ctx context.Context, _ interface{}) ([]database.License, error) {
		return q.db.GetLicenses(ctx)
	}
	return fetchWithPostFilter(q.auth, policy.ActionRead, fetch)(ctx, nil)
}

func (q *querier) GetLogoURL(ctx context.Context) (string, error) {
	// No authz checks
	return q.db.GetLogoURL(ctx)
}

func (q *querier) GetNotificationMessagesByStatus(ctx context.Context, arg database.GetNotificationMessagesByStatusParams) ([]database.NotificationMessage, error) {
	if err := q.authorizeContext(ctx, policy.ActionRead, rbac.ResourceNotificationMessage); err != nil {
		return nil, err
	}
	return q.db.GetNotificationMessagesByStatus(ctx, arg)
}

func (q *querier) GetNotificationReportGeneratorLogByTemplate(ctx context.Context, arg uuid.UUID) (database.NotificationReportGeneratorLog, error) {
	if err := q.authorizeContext(ctx, policy.ActionRead, rbac.ResourceSystem); err != nil {
		return database.NotificationReportGeneratorLog{}, err
	}
	return q.db.GetNotificationReportGeneratorLogByTemplate(ctx, arg)
}

func (q *querier) GetNotificationTemplateByID(ctx context.Context, id uuid.UUID) (database.NotificationTemplate, error) {
	if err := q.authorizeContext(ctx, policy.ActionRead, rbac.ResourceNotificationTemplate); err != nil {
		return database.NotificationTemplate{}, err
	}
	return q.db.GetNotificationTemplateByID(ctx, id)
}

func (q *querier) GetNotificationTemplatesByKind(ctx context.Context, kind database.NotificationTemplateKind) ([]database.NotificationTemplate, error) {
	// Anyone can read the system notification templates.
	if kind == database.NotificationTemplateKindSystem {
		return q.db.GetNotificationTemplatesByKind(ctx, kind)
	}

	// TODO(dannyk): handle template ownership when we support user-default notification templates.
	return nil, sql.ErrNoRows
}

func (q *querier) GetNotificationsSettings(ctx context.Context) (string, error) {
	// No authz checks
	return q.db.GetNotificationsSettings(ctx)
}

func (q *querier) GetOAuth2GithubDefaultEligible(ctx context.Context) (bool, error) {
	if err := q.authorizeContext(ctx, policy.ActionRead, rbac.ResourceDeploymentConfig); err != nil {
		return false, err
	}
	return q.db.GetOAuth2GithubDefaultEligible(ctx)
}

func (q *querier) GetOAuth2ProviderAppByID(ctx context.Context, id uuid.UUID) (database.OAuth2ProviderApp, error) {
	if err := q.authorizeContext(ctx, policy.ActionRead, rbac.ResourceOauth2App); err != nil {
		return database.OAuth2ProviderApp{}, err
	}
	return q.db.GetOAuth2ProviderAppByID(ctx, id)
}

func (q *querier) GetOAuth2ProviderAppCodeByID(ctx context.Context, id uuid.UUID) (database.OAuth2ProviderAppCode, error) {
	return fetch(q.log, q.auth, q.db.GetOAuth2ProviderAppCodeByID)(ctx, id)
}

func (q *querier) GetOAuth2ProviderAppCodeByPrefix(ctx context.Context, secretPrefix []byte) (database.OAuth2ProviderAppCode, error) {
	return fetch(q.log, q.auth, q.db.GetOAuth2ProviderAppCodeByPrefix)(ctx, secretPrefix)
}

func (q *querier) GetOAuth2ProviderAppSecretByID(ctx context.Context, id uuid.UUID) (database.OAuth2ProviderAppSecret, error) {
	if err := q.authorizeContext(ctx, policy.ActionRead, rbac.ResourceOauth2AppSecret); err != nil {
		return database.OAuth2ProviderAppSecret{}, err
	}
	return q.db.GetOAuth2ProviderAppSecretByID(ctx, id)
}

func (q *querier) GetOAuth2ProviderAppSecretByPrefix(ctx context.Context, secretPrefix []byte) (database.OAuth2ProviderAppSecret, error) {
	return fetch(q.log, q.auth, q.db.GetOAuth2ProviderAppSecretByPrefix)(ctx, secretPrefix)
}

func (q *querier) GetOAuth2ProviderAppSecretsByAppID(ctx context.Context, appID uuid.UUID) ([]database.OAuth2ProviderAppSecret, error) {
	if err := q.authorizeContext(ctx, policy.ActionRead, rbac.ResourceOauth2AppSecret); err != nil {
		return []database.OAuth2ProviderAppSecret{}, err
	}
	return q.db.GetOAuth2ProviderAppSecretsByAppID(ctx, appID)
}

func (q *querier) GetOAuth2ProviderAppTokenByPrefix(ctx context.Context, hashPrefix []byte) (database.OAuth2ProviderAppToken, error) {
	token, err := q.db.GetOAuth2ProviderAppTokenByPrefix(ctx, hashPrefix)
	if err != nil {
		return database.OAuth2ProviderAppToken{}, err
	}
	// The user ID is on the API key so that has to be fetched.
	key, err := q.db.GetAPIKeyByID(ctx, token.APIKeyID)
	if err != nil {
		return database.OAuth2ProviderAppToken{}, err
	}
	if err := q.authorizeContext(ctx, policy.ActionRead, rbac.ResourceOauth2AppCodeToken.WithOwner(key.UserID.String())); err != nil {
		return database.OAuth2ProviderAppToken{}, err
	}
	return token, nil
}

func (q *querier) GetOAuth2ProviderApps(ctx context.Context) ([]database.OAuth2ProviderApp, error) {
	if err := q.authorizeContext(ctx, policy.ActionRead, rbac.ResourceOauth2App); err != nil {
		return []database.OAuth2ProviderApp{}, err
	}
	return q.db.GetOAuth2ProviderApps(ctx)
}

func (q *querier) GetOAuth2ProviderAppsByUserID(ctx context.Context, userID uuid.UUID) ([]database.GetOAuth2ProviderAppsByUserIDRow, error) {
	// This authz check is to make sure the caller can read all their own tokens.
	if err := q.authorizeContext(ctx, policy.ActionRead,
		rbac.ResourceOauth2AppCodeToken.WithOwner(userID.String())); err != nil {
		return []database.GetOAuth2ProviderAppsByUserIDRow{}, err
	}
	return q.db.GetOAuth2ProviderAppsByUserID(ctx, userID)
}

func (q *querier) GetOAuthSigningKey(ctx context.Context) (string, error) {
	if err := q.authorizeContext(ctx, policy.ActionUpdate, rbac.ResourceSystem); err != nil {
		return "", err
	}
	return q.db.GetOAuthSigningKey(ctx)
}

func (q *querier) GetOrganizationByID(ctx context.Context, id uuid.UUID) (database.Organization, error) {
	return fetch(q.log, q.auth, q.db.GetOrganizationByID)(ctx, id)
}

func (q *querier) GetOrganizationByName(ctx context.Context, name database.GetOrganizationByNameParams) (database.Organization, error) {
	return fetch(q.log, q.auth, q.db.GetOrganizationByName)(ctx, name)
}

func (q *querier) GetOrganizationIDsByMemberIDs(ctx context.Context, ids []uuid.UUID) ([]database.GetOrganizationIDsByMemberIDsRow, error) {
	// TODO: This should be rewritten to return a list of database.OrganizationMember for consistent RBAC objects.
	// Currently this row returns a list of org ids per user, which is challenging to check against the RBAC system.
	return fetchWithPostFilter(q.auth, policy.ActionRead, q.db.GetOrganizationIDsByMemberIDs)(ctx, ids)
}

func (q *querier) GetOrganizations(ctx context.Context, args database.GetOrganizationsParams) ([]database.Organization, error) {
	fetch := func(ctx context.Context, _ interface{}) ([]database.Organization, error) {
		return q.db.GetOrganizations(ctx, args)
	}
	return fetchWithPostFilter(q.auth, policy.ActionRead, fetch)(ctx, nil)
}

func (q *querier) GetOrganizationsByUserID(ctx context.Context, userID database.GetOrganizationsByUserIDParams) ([]database.Organization, error) {
	return fetchWithPostFilter(q.auth, policy.ActionRead, q.db.GetOrganizationsByUserID)(ctx, userID)
}

func (q *querier) GetParameterSchemasByJobID(ctx context.Context, jobID uuid.UUID) ([]database.ParameterSchema, error) {
	version, err := q.db.GetTemplateVersionByJobID(ctx, jobID)
	if err != nil {
		return nil, err
	}
	object := version.RBACObjectNoTemplate()
	if version.TemplateID.Valid {
		tpl, err := q.db.GetTemplateByID(ctx, version.TemplateID.UUID)
		if err != nil {
			return nil, err
		}
		object = version.RBACObject(tpl)
	}

	err = q.authorizeContext(ctx, policy.ActionRead, object)
	if err != nil {
		return nil, err
	}
	return q.db.GetParameterSchemasByJobID(ctx, jobID)
}

func (q *querier) GetPresetByWorkspaceBuildID(ctx context.Context, workspaceID uuid.UUID) (database.TemplateVersionPreset, error) {
	if err := q.authorizeContext(ctx, policy.ActionRead, rbac.ResourceTemplate); err != nil {
		return database.TemplateVersionPreset{}, err
	}
	return q.db.GetPresetByWorkspaceBuildID(ctx, workspaceID)
}

func (q *querier) GetPresetParametersByTemplateVersionID(ctx context.Context, templateVersionID uuid.UUID) ([]database.TemplateVersionPresetParameter, error) {
	// An actor can read template version presets if they can read the related template version.
	_, err := q.GetTemplateVersionByID(ctx, templateVersionID)
	if err != nil {
		return nil, err
	}

	return q.db.GetPresetParametersByTemplateVersionID(ctx, templateVersionID)
}

func (q *querier) GetPresetsByTemplateVersionID(ctx context.Context, templateVersionID uuid.UUID) ([]database.TemplateVersionPreset, error) {
	// An actor can read template version presets if they can read the related template version.
	_, err := q.GetTemplateVersionByID(ctx, templateVersionID)
	if err != nil {
		return nil, err
	}

	return q.db.GetPresetsByTemplateVersionID(ctx, templateVersionID)
}

func (q *querier) GetPreviousTemplateVersion(ctx context.Context, arg database.GetPreviousTemplateVersionParams) (database.TemplateVersion, error) {
	// An actor can read the previous template version if they can read the related template.
	// If no linked template exists, we check if the actor can read *a* template.
	if !arg.TemplateID.Valid {
		if err := q.authorizeContext(ctx, policy.ActionRead, rbac.ResourceTemplate.InOrg(arg.OrganizationID)); err != nil {
			return database.TemplateVersion{}, err
		}
	}
	if _, err := q.GetTemplateByID(ctx, arg.TemplateID.UUID); err != nil {
		return database.TemplateVersion{}, err
	}
	return q.db.GetPreviousTemplateVersion(ctx, arg)
}

func (q *querier) GetProvisionerDaemons(ctx context.Context) ([]database.ProvisionerDaemon, error) {
	fetch := func(ctx context.Context, _ interface{}) ([]database.ProvisionerDaemon, error) {
		return q.db.GetProvisionerDaemons(ctx)
	}
	return fetchWithPostFilter(q.auth, policy.ActionRead, fetch)(ctx, nil)
}

func (q *querier) GetProvisionerDaemonsByOrganization(ctx context.Context, organizationID database.GetProvisionerDaemonsByOrganizationParams) ([]database.ProvisionerDaemon, error) {
	return fetchWithPostFilter(q.auth, policy.ActionRead, q.db.GetProvisionerDaemonsByOrganization)(ctx, organizationID)
}

func (q *querier) GetProvisionerDaemonsWithStatusByOrganization(ctx context.Context, arg database.GetProvisionerDaemonsWithStatusByOrganizationParams) ([]database.GetProvisionerDaemonsWithStatusByOrganizationRow, error) {
	return fetchWithPostFilter(q.auth, policy.ActionRead, q.db.GetProvisionerDaemonsWithStatusByOrganization)(ctx, arg)
}

func (q *querier) GetProvisionerJobByID(ctx context.Context, id uuid.UUID) (database.ProvisionerJob, error) {
	job, err := q.db.GetProvisionerJobByID(ctx, id)
	if err != nil {
		return database.ProvisionerJob{}, err
	}

	switch job.Type {
	case database.ProvisionerJobTypeWorkspaceBuild:
		// Authorized call to get workspace build. If we can read the build, we
		// can read the job.
		_, err := q.GetWorkspaceBuildByJobID(ctx, id)
		if err != nil {
			return database.ProvisionerJob{}, err
		}
	case database.ProvisionerJobTypeTemplateVersionDryRun, database.ProvisionerJobTypeTemplateVersionImport:
		// Authorized call to get template version.
		_, err := authorizedTemplateVersionFromJob(ctx, q, job)
		if err != nil {
			return database.ProvisionerJob{}, err
		}
	default:
		return database.ProvisionerJob{}, xerrors.Errorf("unknown job type: %q", job.Type)
	}

	return job, nil
}

func (q *querier) GetProvisionerJobTimingsByJobID(ctx context.Context, jobID uuid.UUID) ([]database.ProvisionerJobTiming, error) {
	_, err := q.GetProvisionerJobByID(ctx, jobID)
	if err != nil {
		return nil, err
	}
	return q.db.GetProvisionerJobTimingsByJobID(ctx, jobID)
}

// TODO: We have a ProvisionerJobs resource, but it hasn't been checked for this use-case.
func (q *querier) GetProvisionerJobsByIDs(ctx context.Context, ids []uuid.UUID) ([]database.ProvisionerJob, error) {
	// if err := q.authorizeContext(ctx, policy.ActionRead, rbac.ResourceSystem); err != nil {
	// 	return nil, err
	// }
	return q.db.GetProvisionerJobsByIDs(ctx, ids)
}

// TODO: We have a ProvisionerJobs resource, but it hasn't been checked for this use-case.
func (q *querier) GetProvisionerJobsByIDsWithQueuePosition(ctx context.Context, ids []uuid.UUID) ([]database.GetProvisionerJobsByIDsWithQueuePositionRow, error) {
	return q.db.GetProvisionerJobsByIDsWithQueuePosition(ctx, ids)
}

func (q *querier) GetProvisionerJobsByOrganizationAndStatusWithQueuePositionAndProvisioner(ctx context.Context, arg database.GetProvisionerJobsByOrganizationAndStatusWithQueuePositionAndProvisionerParams) ([]database.GetProvisionerJobsByOrganizationAndStatusWithQueuePositionAndProvisionerRow, error) {
	return fetchWithPostFilter(q.auth, policy.ActionRead, q.db.GetProvisionerJobsByOrganizationAndStatusWithQueuePositionAndProvisioner)(ctx, arg)
}

// TODO: We have a ProvisionerJobs resource, but it hasn't been checked for this use-case.
func (q *querier) GetProvisionerJobsCreatedAfter(ctx context.Context, createdAt time.Time) ([]database.ProvisionerJob, error) {
	// if err := q.authorizeContext(ctx, policy.ActionRead, rbac.ResourceSystem); err != nil {
	// return nil, err
	// }
	return q.db.GetProvisionerJobsCreatedAfter(ctx, createdAt)
}

func (q *querier) GetProvisionerKeyByHashedSecret(ctx context.Context, hashedSecret []byte) (database.ProvisionerKey, error) {
	return fetch(q.log, q.auth, q.db.GetProvisionerKeyByHashedSecret)(ctx, hashedSecret)
}

func (q *querier) GetProvisionerKeyByID(ctx context.Context, id uuid.UUID) (database.ProvisionerKey, error) {
	return fetch(q.log, q.auth, q.db.GetProvisionerKeyByID)(ctx, id)
}

func (q *querier) GetProvisionerKeyByName(ctx context.Context, name database.GetProvisionerKeyByNameParams) (database.ProvisionerKey, error) {
	return fetch(q.log, q.auth, q.db.GetProvisionerKeyByName)(ctx, name)
}

func (q *querier) GetProvisionerLogsAfterID(ctx context.Context, arg database.GetProvisionerLogsAfterIDParams) ([]database.ProvisionerJobLog, error) {
	// Authorized read on job lets the actor also read the logs.
	_, err := q.GetProvisionerJobByID(ctx, arg.JobID)
	if err != nil {
		return nil, err
	}
	return q.db.GetProvisionerLogsAfterID(ctx, arg)
}

func (q *querier) GetQuotaAllowanceForUser(ctx context.Context, params database.GetQuotaAllowanceForUserParams) (int64, error) {
	err := q.authorizeContext(ctx, policy.ActionRead, rbac.ResourceUserObject(params.UserID))
	if err != nil {
		return -1, err
	}
	return q.db.GetQuotaAllowanceForUser(ctx, params)
}

func (q *querier) GetQuotaConsumedForUser(ctx context.Context, params database.GetQuotaConsumedForUserParams) (int64, error) {
	err := q.authorizeContext(ctx, policy.ActionRead, rbac.ResourceUserObject(params.OwnerID))
	if err != nil {
		return -1, err
	}
	return q.db.GetQuotaConsumedForUser(ctx, params)
}

func (q *querier) GetReplicaByID(ctx context.Context, id uuid.UUID) (database.Replica, error) {
	if err := q.authorizeContext(ctx, policy.ActionRead, rbac.ResourceSystem); err != nil {
		return database.Replica{}, err
	}
	return q.db.GetReplicaByID(ctx, id)
}

func (q *querier) GetReplicasUpdatedAfter(ctx context.Context, updatedAt time.Time) ([]database.Replica, error) {
	if err := q.authorizeContext(ctx, policy.ActionRead, rbac.ResourceSystem); err != nil {
		return nil, err
	}
	return q.db.GetReplicasUpdatedAfter(ctx, updatedAt)
}

func (q *querier) GetRuntimeConfig(ctx context.Context, key string) (string, error) {
	if err := q.authorizeContext(ctx, policy.ActionRead, rbac.ResourceSystem); err != nil {
		return "", err
	}
	return q.db.GetRuntimeConfig(ctx, key)
}

func (q *querier) GetTailnetAgents(ctx context.Context, id uuid.UUID) ([]database.TailnetAgent, error) {
	if err := q.authorizeContext(ctx, policy.ActionRead, rbac.ResourceTailnetCoordinator); err != nil {
		return nil, err
	}
	return q.db.GetTailnetAgents(ctx, id)
}

func (q *querier) GetTailnetClientsForAgent(ctx context.Context, agentID uuid.UUID) ([]database.TailnetClient, error) {
	if err := q.authorizeContext(ctx, policy.ActionRead, rbac.ResourceTailnetCoordinator); err != nil {
		return nil, err
	}
	return q.db.GetTailnetClientsForAgent(ctx, agentID)
}

func (q *querier) GetTailnetPeers(ctx context.Context, id uuid.UUID) ([]database.TailnetPeer, error) {
	if err := q.authorizeContext(ctx, policy.ActionRead, rbac.ResourceTailnetCoordinator); err != nil {
		return nil, err
	}
	return q.db.GetTailnetPeers(ctx, id)
}

func (q *querier) GetTailnetTunnelPeerBindings(ctx context.Context, srcID uuid.UUID) ([]database.GetTailnetTunnelPeerBindingsRow, error) {
	if err := q.authorizeContext(ctx, policy.ActionRead, rbac.ResourceTailnetCoordinator); err != nil {
		return nil, err
	}
	return q.db.GetTailnetTunnelPeerBindings(ctx, srcID)
}

func (q *querier) GetTailnetTunnelPeerIDs(ctx context.Context, srcID uuid.UUID) ([]database.GetTailnetTunnelPeerIDsRow, error) {
	if err := q.authorizeContext(ctx, policy.ActionRead, rbac.ResourceTailnetCoordinator); err != nil {
		return nil, err
	}
	return q.db.GetTailnetTunnelPeerIDs(ctx, srcID)
}

func (q *querier) GetTelemetryItem(ctx context.Context, key string) (database.TelemetryItem, error) {
	if err := q.authorizeContext(ctx, policy.ActionRead, rbac.ResourceSystem); err != nil {
		return database.TelemetryItem{}, err
	}
	return q.db.GetTelemetryItem(ctx, key)
}

func (q *querier) GetTelemetryItems(ctx context.Context) ([]database.TelemetryItem, error) {
	if err := q.authorizeContext(ctx, policy.ActionRead, rbac.ResourceSystem); err != nil {
		return nil, err
	}
	return q.db.GetTelemetryItems(ctx)
}

func (q *querier) GetTemplateAppInsights(ctx context.Context, arg database.GetTemplateAppInsightsParams) ([]database.GetTemplateAppInsightsRow, error) {
	if err := q.authorizeTemplateInsights(ctx, arg.TemplateIDs); err != nil {
		return nil, err
	}
	return q.db.GetTemplateAppInsights(ctx, arg)
}

func (q *querier) GetTemplateAppInsightsByTemplate(ctx context.Context, arg database.GetTemplateAppInsightsByTemplateParams) ([]database.GetTemplateAppInsightsByTemplateRow, error) {
	// Only used by prometheus metrics, so we don't strictly need to check update template perms.
	if err := q.authorizeContext(ctx, policy.ActionViewInsights, rbac.ResourceTemplate); err != nil {
		return nil, err
	}
	return q.db.GetTemplateAppInsightsByTemplate(ctx, arg)
}

// Only used by metrics cache.
func (q *querier) GetTemplateAverageBuildTime(ctx context.Context, arg database.GetTemplateAverageBuildTimeParams) (database.GetTemplateAverageBuildTimeRow, error) {
	if err := q.authorizeContext(ctx, policy.ActionRead, rbac.ResourceSystem); err != nil {
		return database.GetTemplateAverageBuildTimeRow{}, err
	}
	return q.db.GetTemplateAverageBuildTime(ctx, arg)
}

func (q *querier) GetTemplateByID(ctx context.Context, id uuid.UUID) (database.Template, error) {
	return fetch(q.log, q.auth, q.db.GetTemplateByID)(ctx, id)
}

func (q *querier) GetTemplateByOrganizationAndName(ctx context.Context, arg database.GetTemplateByOrganizationAndNameParams) (database.Template, error) {
	return fetch(q.log, q.auth, q.db.GetTemplateByOrganizationAndName)(ctx, arg)
}

// Only used by metrics cache.
func (q *querier) GetTemplateDAUs(ctx context.Context, arg database.GetTemplateDAUsParams) ([]database.GetTemplateDAUsRow, error) {
	if err := q.authorizeContext(ctx, policy.ActionRead, rbac.ResourceSystem); err != nil {
		return nil, err
	}
	return q.db.GetTemplateDAUs(ctx, arg)
}

func (q *querier) GetTemplateInsights(ctx context.Context, arg database.GetTemplateInsightsParams) (database.GetTemplateInsightsRow, error) {
	if err := q.authorizeTemplateInsights(ctx, arg.TemplateIDs); err != nil {
		return database.GetTemplateInsightsRow{}, err
	}
	return q.db.GetTemplateInsights(ctx, arg)
}

func (q *querier) GetTemplateInsightsByInterval(ctx context.Context, arg database.GetTemplateInsightsByIntervalParams) ([]database.GetTemplateInsightsByIntervalRow, error) {
	if err := q.authorizeTemplateInsights(ctx, arg.TemplateIDs); err != nil {
		return nil, err
	}
	return q.db.GetTemplateInsightsByInterval(ctx, arg)
}

func (q *querier) GetTemplateInsightsByTemplate(ctx context.Context, arg database.GetTemplateInsightsByTemplateParams) ([]database.GetTemplateInsightsByTemplateRow, error) {
	// Only used by prometheus metrics collector. No need to check update template perms.
	if err := q.authorizeContext(ctx, policy.ActionViewInsights, rbac.ResourceTemplate); err != nil {
		return nil, err
	}
	return q.db.GetTemplateInsightsByTemplate(ctx, arg)
}

func (q *querier) GetTemplateParameterInsights(ctx context.Context, arg database.GetTemplateParameterInsightsParams) ([]database.GetTemplateParameterInsightsRow, error) {
	if err := q.authorizeTemplateInsights(ctx, arg.TemplateIDs); err != nil {
		return nil, err
	}
	return q.db.GetTemplateParameterInsights(ctx, arg)
}

func (q *querier) GetTemplateUsageStats(ctx context.Context, arg database.GetTemplateUsageStatsParams) ([]database.TemplateUsageStat, error) {
	if err := q.authorizeTemplateInsights(ctx, arg.TemplateIDs); err != nil {
		return nil, err
	}
	return q.db.GetTemplateUsageStats(ctx, arg)
}

func (q *querier) GetTemplateVersionByID(ctx context.Context, tvid uuid.UUID) (database.TemplateVersion, error) {
	tv, err := q.db.GetTemplateVersionByID(ctx, tvid)
	if err != nil {
		return database.TemplateVersion{}, err
	}
	if !tv.TemplateID.Valid {
		// If no linked template exists, check if the actor can read a template in the organization.
		if err := q.authorizeContext(ctx, policy.ActionRead, rbac.ResourceTemplate.InOrg(tv.OrganizationID)); err != nil {
			return database.TemplateVersion{}, err
		}
	} else if _, err := q.GetTemplateByID(ctx, tv.TemplateID.UUID); err != nil {
		// An actor can read the template version if they can read the related template.
		return database.TemplateVersion{}, err
	}
	return tv, nil
}

func (q *querier) GetTemplateVersionByJobID(ctx context.Context, jobID uuid.UUID) (database.TemplateVersion, error) {
	tv, err := q.db.GetTemplateVersionByJobID(ctx, jobID)
	if err != nil {
		return database.TemplateVersion{}, err
	}
	if !tv.TemplateID.Valid {
		// If no linked template exists, check if the actor can read a template in the organization.
		if err := q.authorizeContext(ctx, policy.ActionRead, rbac.ResourceTemplate.InOrg(tv.OrganizationID)); err != nil {
			return database.TemplateVersion{}, err
		}
	} else if _, err := q.GetTemplateByID(ctx, tv.TemplateID.UUID); err != nil {
		// An actor can read the template version if they can read the related template.
		return database.TemplateVersion{}, err
	}
	return tv, nil
}

func (q *querier) GetTemplateVersionByTemplateIDAndName(ctx context.Context, arg database.GetTemplateVersionByTemplateIDAndNameParams) (database.TemplateVersion, error) {
	tv, err := q.db.GetTemplateVersionByTemplateIDAndName(ctx, arg)
	if err != nil {
		return database.TemplateVersion{}, err
	}
	if !tv.TemplateID.Valid {
		// If no linked template exists, check if the actor can read a template in the organization.
		if err := q.authorizeContext(ctx, policy.ActionRead, rbac.ResourceTemplate.InOrg(tv.OrganizationID)); err != nil {
			return database.TemplateVersion{}, err
		}
	} else if _, err := q.GetTemplateByID(ctx, tv.TemplateID.UUID); err != nil {
		// An actor can read the template version if they can read the related template.
		return database.TemplateVersion{}, err
	}
	return tv, nil
}

func (q *querier) GetTemplateVersionParameters(ctx context.Context, templateVersionID uuid.UUID) ([]database.TemplateVersionParameter, error) {
	// An actor can read template version parameters if they can read the related template.
	tv, err := q.db.GetTemplateVersionByID(ctx, templateVersionID)
	if err != nil {
		return nil, err
	}

	var object rbac.Objecter
	template, err := q.db.GetTemplateByID(ctx, tv.TemplateID.UUID)
	if err != nil {
		if !errors.Is(err, sql.ErrNoRows) {
			return nil, err
		}
		object = rbac.ResourceTemplate.InOrg(tv.OrganizationID)
	} else {
		object = tv.RBACObject(template)
	}

	if err := q.authorizeContext(ctx, policy.ActionRead, object); err != nil {
		return nil, err
	}
	return q.db.GetTemplateVersionParameters(ctx, templateVersionID)
}

func (q *querier) GetTemplateVersionVariables(ctx context.Context, templateVersionID uuid.UUID) ([]database.TemplateVersionVariable, error) {
	tv, err := q.db.GetTemplateVersionByID(ctx, templateVersionID)
	if err != nil {
		return nil, err
	}

	var object rbac.Objecter
	template, err := q.db.GetTemplateByID(ctx, tv.TemplateID.UUID)
	if err != nil {
		if !errors.Is(err, sql.ErrNoRows) {
			return nil, err
		}
		object = rbac.ResourceTemplate.InOrg(tv.OrganizationID)
	} else {
		object = tv.RBACObject(template)
	}

	if err := q.authorizeContext(ctx, policy.ActionRead, object); err != nil {
		return nil, err
	}
	return q.db.GetTemplateVersionVariables(ctx, templateVersionID)
}

func (q *querier) GetTemplateVersionWorkspaceTags(ctx context.Context, templateVersionID uuid.UUID) ([]database.TemplateVersionWorkspaceTag, error) {
	tv, err := q.db.GetTemplateVersionByID(ctx, templateVersionID)
	if err != nil {
		return nil, err
	}

	var object rbac.Objecter
	template, err := q.db.GetTemplateByID(ctx, tv.TemplateID.UUID)
	if err != nil {
		if !errors.Is(err, sql.ErrNoRows) {
			return nil, err
		}
		object = rbac.ResourceTemplate.InOrg(tv.OrganizationID)
	} else {
		object = tv.RBACObject(template)
	}

	if err := q.authorizeContext(ctx, policy.ActionRead, object); err != nil {
		return nil, err
	}
	return q.db.GetTemplateVersionWorkspaceTags(ctx, templateVersionID)
}

// GetTemplateVersionsByIDs is only used for workspace build data.
// The workspace is already fetched.
func (q *querier) GetTemplateVersionsByIDs(ctx context.Context, ids []uuid.UUID) ([]database.TemplateVersion, error) {
	if err := q.authorizeContext(ctx, policy.ActionRead, rbac.ResourceSystem); err != nil {
		return nil, err
	}
	return q.db.GetTemplateVersionsByIDs(ctx, ids)
}

func (q *querier) GetTemplateVersionsByTemplateID(ctx context.Context, arg database.GetTemplateVersionsByTemplateIDParams) ([]database.TemplateVersion, error) {
	// An actor can read template versions if they can read the related template.
	template, err := q.db.GetTemplateByID(ctx, arg.TemplateID)
	if err != nil {
		return nil, err
	}

	if err := q.authorizeContext(ctx, policy.ActionRead, template); err != nil {
		return nil, err
	}

	return q.db.GetTemplateVersionsByTemplateID(ctx, arg)
}

func (q *querier) GetTemplateVersionsCreatedAfter(ctx context.Context, createdAt time.Time) ([]database.TemplateVersion, error) {
	// An actor can read execute this query if they can read all templates.
	if err := q.authorizeContext(ctx, policy.ActionRead, rbac.ResourceTemplate.All()); err != nil {
		return nil, err
	}
	return q.db.GetTemplateVersionsCreatedAfter(ctx, createdAt)
}

func (q *querier) GetTemplates(ctx context.Context) ([]database.Template, error) {
	if err := q.authorizeContext(ctx, policy.ActionRead, rbac.ResourceSystem); err != nil {
		return nil, err
	}
	return q.db.GetTemplates(ctx)
}

func (q *querier) GetTemplatesWithFilter(ctx context.Context, arg database.GetTemplatesWithFilterParams) ([]database.Template, error) {
	prep, err := prepareSQLFilter(ctx, q.auth, policy.ActionRead, rbac.ResourceTemplate.Type)
	if err != nil {
		return nil, xerrors.Errorf("(dev error) prepare sql filter: %w", err)
	}
	return q.db.GetAuthorizedTemplates(ctx, arg, prep)
}

func (q *querier) GetUnexpiredLicenses(ctx context.Context) ([]database.License, error) {
	if err := q.authorizeContext(ctx, policy.ActionRead, rbac.ResourceSystem); err != nil {
		return nil, err
	}
	return q.db.GetUnexpiredLicenses(ctx)
}

func (q *querier) GetUserActivityInsights(ctx context.Context, arg database.GetUserActivityInsightsParams) ([]database.GetUserActivityInsightsRow, error) {
	// Used by insights endpoints. Need to check both for auditors and for regular users with template acl perms.
	if err := q.authorizeContext(ctx, policy.ActionViewInsights, rbac.ResourceTemplate); err != nil {
		for _, templateID := range arg.TemplateIDs {
			template, err := q.db.GetTemplateByID(ctx, templateID)
			if err != nil {
				return nil, err
			}

			if err := q.authorizeContext(ctx, policy.ActionViewInsights, template); err != nil {
				return nil, err
			}
		}
		if len(arg.TemplateIDs) == 0 {
			if err := q.authorizeContext(ctx, policy.ActionViewInsights, rbac.ResourceTemplate.All()); err != nil {
				return nil, err
			}
		}
	}
	return q.db.GetUserActivityInsights(ctx, arg)
}

func (q *querier) GetUserByEmailOrUsername(ctx context.Context, arg database.GetUserByEmailOrUsernameParams) (database.User, error) {
	return fetch(q.log, q.auth, q.db.GetUserByEmailOrUsername)(ctx, arg)
}

func (q *querier) GetUserByID(ctx context.Context, id uuid.UUID) (database.User, error) {
	return fetch(q.log, q.auth, q.db.GetUserByID)(ctx, id)
}

func (q *querier) GetUserCount(ctx context.Context) (int64, error) {
	if err := q.authorizeContext(ctx, policy.ActionRead, rbac.ResourceSystem); err != nil {
		return 0, err
	}
	return q.db.GetUserCount(ctx)
}

func (q *querier) GetUserLatencyInsights(ctx context.Context, arg database.GetUserLatencyInsightsParams) ([]database.GetUserLatencyInsightsRow, error) {
	// Used by insights endpoints. Need to check both for auditors and for regular users with template acl perms.
	if err := q.authorizeContext(ctx, policy.ActionViewInsights, rbac.ResourceTemplate); err != nil {
		for _, templateID := range arg.TemplateIDs {
			template, err := q.db.GetTemplateByID(ctx, templateID)
			if err != nil {
				return nil, err
			}

			if err := q.authorizeContext(ctx, policy.ActionViewInsights, template); err != nil {
				return nil, err
			}
		}
		if len(arg.TemplateIDs) == 0 {
			if err := q.authorizeContext(ctx, policy.ActionViewInsights, rbac.ResourceTemplate.All()); err != nil {
				return nil, err
			}
		}
	}
	return q.db.GetUserLatencyInsights(ctx, arg)
}

func (q *querier) GetUserLinkByLinkedID(ctx context.Context, linkedID string) (database.UserLink, error) {
	if err := q.authorizeContext(ctx, policy.ActionRead, rbac.ResourceSystem); err != nil {
		return database.UserLink{}, err
	}
	return q.db.GetUserLinkByLinkedID(ctx, linkedID)
}

func (q *querier) GetUserLinkByUserIDLoginType(ctx context.Context, arg database.GetUserLinkByUserIDLoginTypeParams) (database.UserLink, error) {
	if err := q.authorizeContext(ctx, policy.ActionRead, rbac.ResourceSystem); err != nil {
		return database.UserLink{}, err
	}
	return q.db.GetUserLinkByUserIDLoginType(ctx, arg)
}

func (q *querier) GetUserLinksByUserID(ctx context.Context, userID uuid.UUID) ([]database.UserLink, error) {
	if err := q.authorizeContext(ctx, policy.ActionRead, rbac.ResourceSystem); err != nil {
		return nil, err
	}
	return q.db.GetUserLinksByUserID(ctx, userID)
}

func (q *querier) GetUserNotificationPreferences(ctx context.Context, userID uuid.UUID) ([]database.NotificationPreference, error) {
	if err := q.authorizeContext(ctx, policy.ActionRead, rbac.ResourceNotificationPreference.WithOwner(userID.String())); err != nil {
		return nil, err
	}
	return q.db.GetUserNotificationPreferences(ctx, userID)
}

func (q *querier) GetUserStatusCounts(ctx context.Context, arg database.GetUserStatusCountsParams) ([]database.GetUserStatusCountsRow, error) {
	if err := q.authorizeContext(ctx, policy.ActionRead, rbac.ResourceUser); err != nil {
		return nil, err
	}
	return q.db.GetUserStatusCounts(ctx, arg)
}

func (q *querier) GetUserWorkspaceBuildParameters(ctx context.Context, params database.GetUserWorkspaceBuildParametersParams) ([]database.GetUserWorkspaceBuildParametersRow, error) {
	u, err := q.db.GetUserByID(ctx, params.OwnerID)
	if err != nil {
		return nil, err
	}
	// This permission is a bit strange. Reading workspace build params should be a permission
	// on the workspace. However, this use case is to autofill a user's last input
	// to some parameter. So this is kind of a "user setting". For now, this will
	// be lumped in with user personal data. Subject to change.
	if err := q.authorizeContext(ctx, policy.ActionReadPersonal, u); err != nil {
		return nil, err
	}
	return q.db.GetUserWorkspaceBuildParameters(ctx, params)
}

func (q *querier) GetUsers(ctx context.Context, arg database.GetUsersParams) ([]database.GetUsersRow, error) {
	// This does the filtering in SQL.
	prep, err := prepareSQLFilter(ctx, q.auth, policy.ActionRead, rbac.ResourceUser.Type)
	if err != nil {
		return nil, xerrors.Errorf("(dev error) prepare sql filter: %w", err)
	}
	return q.db.GetAuthorizedUsers(ctx, arg, prep)
}

// GetUsersByIDs is only used for usernames on workspace return data.
// This function should be replaced by joining this data to the workspace query
// itself.
func (q *querier) GetUsersByIDs(ctx context.Context, ids []uuid.UUID) ([]database.User, error) {
	for _, uid := range ids {
		if err := q.authorizeContext(ctx, policy.ActionRead, rbac.ResourceUserObject(uid)); err != nil {
			return nil, err
		}
	}
	return q.db.GetUsersByIDs(ctx, ids)
}

func (q *querier) GetWorkspaceAgentAndLatestBuildByAuthToken(ctx context.Context, authToken uuid.UUID) (database.GetWorkspaceAgentAndLatestBuildByAuthTokenRow, error) {
	// This is a system function
	if err := q.authorizeContext(ctx, policy.ActionRead, rbac.ResourceSystem); err != nil {
		return database.GetWorkspaceAgentAndLatestBuildByAuthTokenRow{}, err
	}
	return q.db.GetWorkspaceAgentAndLatestBuildByAuthToken(ctx, authToken)
}

func (q *querier) GetWorkspaceAgentByID(ctx context.Context, id uuid.UUID) (database.WorkspaceAgent, error) {
	if _, err := q.GetWorkspaceByAgentID(ctx, id); err != nil {
		return database.WorkspaceAgent{}, err
	}
	return q.db.GetWorkspaceAgentByID(ctx, id)
}

// GetWorkspaceAgentByInstanceID might want to be a system call? Unsure exactly,
// but this will fail. Need to figure out what AuthInstanceID is, and if it
// is essentially an auth token. But the caller using this function is not
// an authenticated user. So this authz check will fail.
func (q *querier) GetWorkspaceAgentByInstanceID(ctx context.Context, authInstanceID string) (database.WorkspaceAgent, error) {
	agent, err := q.db.GetWorkspaceAgentByInstanceID(ctx, authInstanceID)
	if err != nil {
		return database.WorkspaceAgent{}, err
	}
	_, err = q.GetWorkspaceByAgentID(ctx, agent.ID)
	if err != nil {
		return database.WorkspaceAgent{}, err
	}
	return agent, nil
}

func (q *querier) GetWorkspaceAgentLifecycleStateByID(ctx context.Context, id uuid.UUID) (database.GetWorkspaceAgentLifecycleStateByIDRow, error) {
	_, err := q.GetWorkspaceAgentByID(ctx, id)
	if err != nil {
		return database.GetWorkspaceAgentLifecycleStateByIDRow{}, err
	}
	return q.db.GetWorkspaceAgentLifecycleStateByID(ctx, id)
}

func (q *querier) GetWorkspaceAgentLogSourcesByAgentIDs(ctx context.Context, ids []uuid.UUID) ([]database.WorkspaceAgentLogSource, error) {
	if err := q.authorizeContext(ctx, policy.ActionRead, rbac.ResourceSystem); err != nil {
		return nil, err
	}
	return q.db.GetWorkspaceAgentLogSourcesByAgentIDs(ctx, ids)
}

func (q *querier) GetWorkspaceAgentLogsAfter(ctx context.Context, arg database.GetWorkspaceAgentLogsAfterParams) ([]database.WorkspaceAgentLog, error) {
	_, err := q.GetWorkspaceAgentByID(ctx, arg.AgentID)
	if err != nil {
		return nil, err
	}
	return q.db.GetWorkspaceAgentLogsAfter(ctx, arg)
}

func (q *querier) GetWorkspaceAgentMetadata(ctx context.Context, arg database.GetWorkspaceAgentMetadataParams) ([]database.WorkspaceAgentMetadatum, error) {
	workspace, err := q.db.GetWorkspaceByAgentID(ctx, arg.WorkspaceAgentID)
	if err != nil {
		return nil, err
	}

	err = q.authorizeContext(ctx, policy.ActionRead, workspace)
	if err != nil {
		return nil, err
	}

	return q.db.GetWorkspaceAgentMetadata(ctx, arg)
}

func (q *querier) GetWorkspaceAgentPortShare(ctx context.Context, arg database.GetWorkspaceAgentPortShareParams) (database.WorkspaceAgentPortShare, error) {
	w, err := q.db.GetWorkspaceByID(ctx, arg.WorkspaceID)
	if err != nil {
		return database.WorkspaceAgentPortShare{}, err
	}

	// reading a workspace port share is more akin to just reading the workspace.
	if err = q.authorizeContext(ctx, policy.ActionRead, w.RBACObject()); err != nil {
		return database.WorkspaceAgentPortShare{}, xerrors.Errorf("authorize context: %w", err)
	}

	return q.db.GetWorkspaceAgentPortShare(ctx, arg)
}

func (q *querier) GetWorkspaceAgentScriptTimingsByBuildID(ctx context.Context, id uuid.UUID) ([]database.GetWorkspaceAgentScriptTimingsByBuildIDRow, error) {
	if err := q.authorizeContext(ctx, policy.ActionRead, rbac.ResourceSystem); err != nil {
		return nil, err
	}
	return q.db.GetWorkspaceAgentScriptTimingsByBuildID(ctx, id)
}

func (q *querier) GetWorkspaceAgentScriptsByAgentIDs(ctx context.Context, ids []uuid.UUID) ([]database.WorkspaceAgentScript, error) {
	if err := q.authorizeContext(ctx, policy.ActionRead, rbac.ResourceSystem); err != nil {
		return nil, err
	}
	return q.db.GetWorkspaceAgentScriptsByAgentIDs(ctx, ids)
}

func (q *querier) GetWorkspaceAgentStats(ctx context.Context, createdAfter time.Time) ([]database.GetWorkspaceAgentStatsRow, error) {
	return q.db.GetWorkspaceAgentStats(ctx, createdAfter)
}

func (q *querier) GetWorkspaceAgentStatsAndLabels(ctx context.Context, createdAfter time.Time) ([]database.GetWorkspaceAgentStatsAndLabelsRow, error) {
	return q.db.GetWorkspaceAgentStatsAndLabels(ctx, createdAfter)
}

func (q *querier) GetWorkspaceAgentUsageStats(ctx context.Context, createdAt time.Time) ([]database.GetWorkspaceAgentUsageStatsRow, error) {
	return q.db.GetWorkspaceAgentUsageStats(ctx, createdAt)
}

func (q *querier) GetWorkspaceAgentUsageStatsAndLabels(ctx context.Context, createdAt time.Time) ([]database.GetWorkspaceAgentUsageStatsAndLabelsRow, error) {
	return q.db.GetWorkspaceAgentUsageStatsAndLabels(ctx, createdAt)
}

// GetWorkspaceAgentsByResourceIDs
// The workspace/job is already fetched.
func (q *querier) GetWorkspaceAgentsByResourceIDs(ctx context.Context, ids []uuid.UUID) ([]database.WorkspaceAgent, error) {
	if err := q.authorizeContext(ctx, policy.ActionRead, rbac.ResourceSystem); err != nil {
		return nil, err
	}
	return q.db.GetWorkspaceAgentsByResourceIDs(ctx, ids)
}

func (q *querier) GetWorkspaceAgentsCreatedAfter(ctx context.Context, createdAt time.Time) ([]database.WorkspaceAgent, error) {
	if err := q.authorizeContext(ctx, policy.ActionRead, rbac.ResourceSystem); err != nil {
		return nil, err
	}
	return q.db.GetWorkspaceAgentsCreatedAfter(ctx, createdAt)
}

func (q *querier) GetWorkspaceAgentsInLatestBuildByWorkspaceID(ctx context.Context, workspaceID uuid.UUID) ([]database.WorkspaceAgent, error) {
	workspace, err := q.GetWorkspaceByID(ctx, workspaceID)
	if err != nil {
		return nil, err
	}

	return q.db.GetWorkspaceAgentsInLatestBuildByWorkspaceID(ctx, workspace.ID)
}

func (q *querier) GetWorkspaceAppByAgentIDAndSlug(ctx context.Context, arg database.GetWorkspaceAppByAgentIDAndSlugParams) (database.WorkspaceApp, error) {
	// If we can fetch the workspace, we can fetch the apps. Use the authorized call.
	if _, err := q.GetWorkspaceByAgentID(ctx, arg.AgentID); err != nil {
		return database.WorkspaceApp{}, err
	}

	return q.db.GetWorkspaceAppByAgentIDAndSlug(ctx, arg)
}

func (q *querier) GetWorkspaceAppsByAgentID(ctx context.Context, agentID uuid.UUID) ([]database.WorkspaceApp, error) {
	if _, err := q.GetWorkspaceByAgentID(ctx, agentID); err != nil {
		return nil, err
	}
	return q.db.GetWorkspaceAppsByAgentID(ctx, agentID)
}

// GetWorkspaceAppsByAgentIDs
// The workspace/job is already fetched.
func (q *querier) GetWorkspaceAppsByAgentIDs(ctx context.Context, ids []uuid.UUID) ([]database.WorkspaceApp, error) {
	if err := q.authorizeContext(ctx, policy.ActionRead, rbac.ResourceSystem); err != nil {
		return nil, err
	}
	return q.db.GetWorkspaceAppsByAgentIDs(ctx, ids)
}

func (q *querier) GetWorkspaceAppsCreatedAfter(ctx context.Context, createdAt time.Time) ([]database.WorkspaceApp, error) {
	if err := q.authorizeContext(ctx, policy.ActionRead, rbac.ResourceSystem); err != nil {
		return nil, err
	}
	return q.db.GetWorkspaceAppsCreatedAfter(ctx, createdAt)
}

func (q *querier) GetWorkspaceBuildByID(ctx context.Context, buildID uuid.UUID) (database.WorkspaceBuild, error) {
	build, err := q.db.GetWorkspaceBuildByID(ctx, buildID)
	if err != nil {
		return database.WorkspaceBuild{}, err
	}
	if _, err := q.GetWorkspaceByID(ctx, build.WorkspaceID); err != nil {
		return database.WorkspaceBuild{}, err
	}
	return build, nil
}

func (q *querier) GetWorkspaceBuildByJobID(ctx context.Context, jobID uuid.UUID) (database.WorkspaceBuild, error) {
	build, err := q.db.GetWorkspaceBuildByJobID(ctx, jobID)
	if err != nil {
		return database.WorkspaceBuild{}, err
	}
	// Authorized fetch
	_, err = q.GetWorkspaceByID(ctx, build.WorkspaceID)
	if err != nil {
		return database.WorkspaceBuild{}, err
	}
	return build, nil
}

func (q *querier) GetWorkspaceBuildByWorkspaceIDAndBuildNumber(ctx context.Context, arg database.GetWorkspaceBuildByWorkspaceIDAndBuildNumberParams) (database.WorkspaceBuild, error) {
	if _, err := q.GetWorkspaceByID(ctx, arg.WorkspaceID); err != nil {
		return database.WorkspaceBuild{}, err
	}
	return q.db.GetWorkspaceBuildByWorkspaceIDAndBuildNumber(ctx, arg)
}

func (q *querier) GetWorkspaceBuildParameters(ctx context.Context, workspaceBuildID uuid.UUID) ([]database.WorkspaceBuildParameter, error) {
	// Authorized call to get the workspace build. If we can read the build,
	// we can read the params.
	_, err := q.GetWorkspaceBuildByID(ctx, workspaceBuildID)
	if err != nil {
		return nil, err
	}

	return q.db.GetWorkspaceBuildParameters(ctx, workspaceBuildID)
}

func (q *querier) GetWorkspaceBuildStatsByTemplates(ctx context.Context, since time.Time) ([]database.GetWorkspaceBuildStatsByTemplatesRow, error) {
	if err := q.authorizeContext(ctx, policy.ActionRead, rbac.ResourceSystem); err != nil {
		return nil, err
	}
	return q.db.GetWorkspaceBuildStatsByTemplates(ctx, since)
}

func (q *querier) GetWorkspaceBuildsByWorkspaceID(ctx context.Context, arg database.GetWorkspaceBuildsByWorkspaceIDParams) ([]database.WorkspaceBuild, error) {
	if _, err := q.GetWorkspaceByID(ctx, arg.WorkspaceID); err != nil {
		return nil, err
	}
	return q.db.GetWorkspaceBuildsByWorkspaceID(ctx, arg)
}

// Telemetry related functions. These functions are system functions for returning
// telemetry data. Never called by a user.

func (q *querier) GetWorkspaceBuildsCreatedAfter(ctx context.Context, createdAt time.Time) ([]database.WorkspaceBuild, error) {
	if err := q.authorizeContext(ctx, policy.ActionRead, rbac.ResourceSystem); err != nil {
		return nil, err
	}
	return q.db.GetWorkspaceBuildsCreatedAfter(ctx, createdAt)
}

func (q *querier) GetWorkspaceByAgentID(ctx context.Context, agentID uuid.UUID) (database.Workspace, error) {
	return fetch(q.log, q.auth, q.db.GetWorkspaceByAgentID)(ctx, agentID)
}

func (q *querier) GetWorkspaceByID(ctx context.Context, id uuid.UUID) (database.Workspace, error) {
	return fetch(q.log, q.auth, q.db.GetWorkspaceByID)(ctx, id)
}

func (q *querier) GetWorkspaceByOwnerIDAndName(ctx context.Context, arg database.GetWorkspaceByOwnerIDAndNameParams) (database.Workspace, error) {
	return fetch(q.log, q.auth, q.db.GetWorkspaceByOwnerIDAndName)(ctx, arg)
}

func (q *querier) GetWorkspaceByWorkspaceAppID(ctx context.Context, workspaceAppID uuid.UUID) (database.Workspace, error) {
	return fetch(q.log, q.auth, q.db.GetWorkspaceByWorkspaceAppID)(ctx, workspaceAppID)
}

func (q *querier) GetWorkspaceModulesByJobID(ctx context.Context, jobID uuid.UUID) ([]database.WorkspaceModule, error) {
	if err := q.authorizeContext(ctx, policy.ActionRead, rbac.ResourceSystem); err != nil {
		return nil, err
	}
	return q.db.GetWorkspaceModulesByJobID(ctx, jobID)
}

func (q *querier) GetWorkspaceModulesCreatedAfter(ctx context.Context, createdAt time.Time) ([]database.WorkspaceModule, error) {
	if err := q.authorizeContext(ctx, policy.ActionRead, rbac.ResourceSystem); err != nil {
		return nil, err
	}
	return q.db.GetWorkspaceModulesCreatedAfter(ctx, createdAt)
}

func (q *querier) GetWorkspaceProxies(ctx context.Context) ([]database.WorkspaceProxy, error) {
	return fetchWithPostFilter(q.auth, policy.ActionRead, func(ctx context.Context, _ interface{}) ([]database.WorkspaceProxy, error) {
		return q.db.GetWorkspaceProxies(ctx)
	})(ctx, nil)
}

func (q *querier) GetWorkspaceProxyByHostname(ctx context.Context, params database.GetWorkspaceProxyByHostnameParams) (database.WorkspaceProxy, error) {
	if err := q.authorizeContext(ctx, policy.ActionRead, rbac.ResourceSystem); err != nil {
		return database.WorkspaceProxy{}, err
	}
	return q.db.GetWorkspaceProxyByHostname(ctx, params)
}

func (q *querier) GetWorkspaceProxyByID(ctx context.Context, id uuid.UUID) (database.WorkspaceProxy, error) {
	return fetch(q.log, q.auth, q.db.GetWorkspaceProxyByID)(ctx, id)
}

func (q *querier) GetWorkspaceProxyByName(ctx context.Context, name string) (database.WorkspaceProxy, error) {
	return fetch(q.log, q.auth, q.db.GetWorkspaceProxyByName)(ctx, name)
}

func (q *querier) GetWorkspaceResourceByID(ctx context.Context, id uuid.UUID) (database.WorkspaceResource, error) {
	// TODO: Optimize this
	resource, err := q.db.GetWorkspaceResourceByID(ctx, id)
	if err != nil {
		return database.WorkspaceResource{}, err
	}

	_, err = q.GetProvisionerJobByID(ctx, resource.JobID)
	if err != nil {
		return database.WorkspaceResource{}, err
	}

	return resource, nil
}

// GetWorkspaceResourceMetadataByResourceIDs is only used for build data.
// The workspace/job is already fetched.
func (q *querier) GetWorkspaceResourceMetadataByResourceIDs(ctx context.Context, ids []uuid.UUID) ([]database.WorkspaceResourceMetadatum, error) {
	if err := q.authorizeContext(ctx, policy.ActionRead, rbac.ResourceSystem); err != nil {
		return nil, err
	}
	return q.db.GetWorkspaceResourceMetadataByResourceIDs(ctx, ids)
}

func (q *querier) GetWorkspaceResourceMetadataCreatedAfter(ctx context.Context, createdAt time.Time) ([]database.WorkspaceResourceMetadatum, error) {
	if err := q.authorizeContext(ctx, policy.ActionRead, rbac.ResourceSystem); err != nil {
		return nil, err
	}
	return q.db.GetWorkspaceResourceMetadataCreatedAfter(ctx, createdAt)
}

func (q *querier) GetWorkspaceResourcesByJobID(ctx context.Context, jobID uuid.UUID) ([]database.WorkspaceResource, error) {
	job, err := q.db.GetProvisionerJobByID(ctx, jobID)
	if err != nil {
		return nil, err
	}
	var obj rbac.Objecter
	switch job.Type {
	case database.ProvisionerJobTypeTemplateVersionDryRun, database.ProvisionerJobTypeTemplateVersionImport:
		// We don't need to do an authorized check, but this helper function
		// handles the job type for us.
		// TODO: Do not duplicate auth checks.
		tv, err := authorizedTemplateVersionFromJob(ctx, q, job)
		if err != nil {
			return nil, err
		}
		if !tv.TemplateID.Valid {
			// Orphaned template version
			obj = tv.RBACObjectNoTemplate()
		} else {
			template, err := q.db.GetTemplateByID(ctx, tv.TemplateID.UUID)
			if err != nil {
				return nil, err
			}
			obj = template.RBACObject()
		}
	case database.ProvisionerJobTypeWorkspaceBuild:
		build, err := q.db.GetWorkspaceBuildByJobID(ctx, jobID)
		if err != nil {
			return nil, err
		}
		workspace, err := q.db.GetWorkspaceByID(ctx, build.WorkspaceID)
		if err != nil {
			return nil, err
		}
		obj = workspace
	default:
		return nil, xerrors.Errorf("unknown job type: %s", job.Type)
	}

	if err := q.authorizeContext(ctx, policy.ActionRead, obj); err != nil {
		return nil, err
	}
	return q.db.GetWorkspaceResourcesByJobID(ctx, jobID)
}

// GetWorkspaceResourcesByJobIDs is only used for workspace build data.
// The workspace is already fetched.
// TODO: Find a way to replace this with proper authz.
func (q *querier) GetWorkspaceResourcesByJobIDs(ctx context.Context, ids []uuid.UUID) ([]database.WorkspaceResource, error) {
	if err := q.authorizeContext(ctx, policy.ActionRead, rbac.ResourceSystem); err != nil {
		return nil, err
	}
	return q.db.GetWorkspaceResourcesByJobIDs(ctx, ids)
}

func (q *querier) GetWorkspaceResourcesCreatedAfter(ctx context.Context, createdAt time.Time) ([]database.WorkspaceResource, error) {
	if err := q.authorizeContext(ctx, policy.ActionRead, rbac.ResourceSystem); err != nil {
		return nil, err
	}
	return q.db.GetWorkspaceResourcesCreatedAfter(ctx, createdAt)
}

func (q *querier) GetWorkspaceUniqueOwnerCountByTemplateIDs(ctx context.Context, templateIds []uuid.UUID) ([]database.GetWorkspaceUniqueOwnerCountByTemplateIDsRow, error) {
	if err := q.authorizeContext(ctx, policy.ActionRead, rbac.ResourceSystem); err != nil {
		return nil, err
	}
	return q.db.GetWorkspaceUniqueOwnerCountByTemplateIDs(ctx, templateIds)
}

func (q *querier) GetWorkspaces(ctx context.Context, arg database.GetWorkspacesParams) ([]database.GetWorkspacesRow, error) {
	prep, err := prepareSQLFilter(ctx, q.auth, policy.ActionRead, rbac.ResourceWorkspace.Type)
	if err != nil {
		return nil, xerrors.Errorf("(dev error) prepare sql filter: %w", err)
	}
	return q.db.GetAuthorizedWorkspaces(ctx, arg, prep)
}

func (q *querier) GetWorkspacesAndAgentsByOwnerID(ctx context.Context, ownerID uuid.UUID) ([]database.GetWorkspacesAndAgentsByOwnerIDRow, error) {
	prep, err := prepareSQLFilter(ctx, q.auth, policy.ActionRead, rbac.ResourceWorkspace.Type)
	if err != nil {
		return nil, xerrors.Errorf("(dev error) prepare sql filter: %w", err)
	}
	return q.db.GetAuthorizedWorkspacesAndAgentsByOwnerID(ctx, ownerID, prep)
}

func (q *querier) GetWorkspacesByTemplateID(ctx context.Context, templateID uuid.UUID) ([]database.WorkspaceTable, error) {
	if err := q.authorizeContext(ctx, policy.ActionRead, rbac.ResourceSystem); err != nil {
		return nil, err
	}
	return q.db.GetWorkspacesByTemplateID(ctx, templateID)
}

func (q *querier) GetWorkspacesEligibleForTransition(ctx context.Context, now time.Time) ([]database.GetWorkspacesEligibleForTransitionRow, error) {
	return q.db.GetWorkspacesEligibleForTransition(ctx, now)
}

func (q *querier) InsertAPIKey(ctx context.Context, arg database.InsertAPIKeyParams) (database.APIKey, error) {
	return insert(q.log, q.auth,
		rbac.ResourceApiKey.WithOwner(arg.UserID.String()),
		q.db.InsertAPIKey)(ctx, arg)
}

func (q *querier) InsertAllUsersGroup(ctx context.Context, organizationID uuid.UUID) (database.Group, error) {
	// This method creates a new group.
	return insert(q.log, q.auth, rbac.ResourceGroup.InOrg(organizationID), q.db.InsertAllUsersGroup)(ctx, organizationID)
}

func (q *querier) InsertAuditLog(ctx context.Context, arg database.InsertAuditLogParams) (database.AuditLog, error) {
	return insert(q.log, q.auth, rbac.ResourceAuditLog, q.db.InsertAuditLog)(ctx, arg)
}

func (q *querier) InsertCryptoKey(ctx context.Context, arg database.InsertCryptoKeyParams) (database.CryptoKey, error) {
	if err := q.authorizeContext(ctx, policy.ActionCreate, rbac.ResourceCryptoKey); err != nil {
		return database.CryptoKey{}, err
	}
	return q.db.InsertCryptoKey(ctx, arg)
}

func (q *querier) InsertCustomRole(ctx context.Context, arg database.InsertCustomRoleParams) (database.CustomRole, error) {
	// Org and site role upsert share the same query. So switch the assertion based on the org uuid.
	if !arg.OrganizationID.Valid || arg.OrganizationID.UUID == uuid.Nil {
		return database.CustomRole{}, NotAuthorizedError{Err: xerrors.New("custom roles must belong to an organization")}
	}
	if err := q.authorizeContext(ctx, policy.ActionCreate, rbac.ResourceAssignOrgRole.InOrg(arg.OrganizationID.UUID)); err != nil {
		return database.CustomRole{}, err
	}

	if err := q.customRoleCheck(ctx, database.CustomRole{
		Name:            arg.Name,
		DisplayName:     arg.DisplayName,
		SitePermissions: arg.SitePermissions,
		OrgPermissions:  arg.OrgPermissions,
		UserPermissions: arg.UserPermissions,
		CreatedAt:       time.Now(),
		UpdatedAt:       time.Now(),
		OrganizationID:  arg.OrganizationID,
		ID:              uuid.New(),
	}); err != nil {
		return database.CustomRole{}, err
	}
	return q.db.InsertCustomRole(ctx, arg)
}

func (q *querier) InsertDBCryptKey(ctx context.Context, arg database.InsertDBCryptKeyParams) error {
	if err := q.authorizeContext(ctx, policy.ActionCreate, rbac.ResourceSystem); err != nil {
		return err
	}
	return q.db.InsertDBCryptKey(ctx, arg)
}

func (q *querier) InsertDERPMeshKey(ctx context.Context, value string) error {
	if err := q.authorizeContext(ctx, policy.ActionCreate, rbac.ResourceSystem); err != nil {
		return err
	}
	return q.db.InsertDERPMeshKey(ctx, value)
}

func (q *querier) InsertDeploymentID(ctx context.Context, value string) error {
	if err := q.authorizeContext(ctx, policy.ActionCreate, rbac.ResourceSystem); err != nil {
		return err
	}
	return q.db.InsertDeploymentID(ctx, value)
}

func (q *querier) InsertExternalAuthLink(ctx context.Context, arg database.InsertExternalAuthLinkParams) (database.ExternalAuthLink, error) {
	return insertWithAction(q.log, q.auth, rbac.ResourceUser.WithID(arg.UserID).WithOwner(arg.UserID.String()), policy.ActionUpdatePersonal, q.db.InsertExternalAuthLink)(ctx, arg)
}

func (q *querier) InsertFile(ctx context.Context, arg database.InsertFileParams) (database.File, error) {
	return insert(q.log, q.auth, rbac.ResourceFile.WithOwner(arg.CreatedBy.String()), q.db.InsertFile)(ctx, arg)
}

func (q *querier) InsertGitSSHKey(ctx context.Context, arg database.InsertGitSSHKeyParams) (database.GitSSHKey, error) {
	return insertWithAction(q.log, q.auth, rbac.ResourceUser.WithOwner(arg.UserID.String()).WithID(arg.UserID), policy.ActionUpdatePersonal, q.db.InsertGitSSHKey)(ctx, arg)
}

func (q *querier) InsertGroup(ctx context.Context, arg database.InsertGroupParams) (database.Group, error) {
	return insert(q.log, q.auth, rbac.ResourceGroup.InOrg(arg.OrganizationID), q.db.InsertGroup)(ctx, arg)
}

func (q *querier) InsertGroupMember(ctx context.Context, arg database.InsertGroupMemberParams) error {
	fetch := func(ctx context.Context, arg database.InsertGroupMemberParams) (database.Group, error) {
		return q.db.GetGroupByID(ctx, arg.GroupID)
	}
	return update(q.log, q.auth, fetch, q.db.InsertGroupMember)(ctx, arg)
}

func (q *querier) InsertInboxNotification(ctx context.Context, arg database.InsertInboxNotificationParams) (database.InboxNotification, error) {
	return insert(q.log, q.auth, rbac.ResourceInboxNotification.WithOwner(arg.UserID.String()), q.db.InsertInboxNotification)(ctx, arg)
}

func (q *querier) InsertLicense(ctx context.Context, arg database.InsertLicenseParams) (database.License, error) {
	if err := q.authorizeContext(ctx, policy.ActionCreate, rbac.ResourceLicense); err != nil {
		return database.License{}, err
	}
	return q.db.InsertLicense(ctx, arg)
}

func (q *querier) InsertMemoryResourceMonitor(ctx context.Context, arg database.InsertMemoryResourceMonitorParams) (database.WorkspaceAgentMemoryResourceMonitor, error) {
	if err := q.authorizeContext(ctx, policy.ActionCreate, rbac.ResourceWorkspaceAgentResourceMonitor); err != nil {
		return database.WorkspaceAgentMemoryResourceMonitor{}, err
	}

	return q.db.InsertMemoryResourceMonitor(ctx, arg)
}

func (q *querier) InsertMissingGroups(ctx context.Context, arg database.InsertMissingGroupsParams) ([]database.Group, error) {
	if err := q.authorizeContext(ctx, policy.ActionCreate, rbac.ResourceSystem); err != nil {
		return nil, err
	}
	return q.db.InsertMissingGroups(ctx, arg)
}

func (q *querier) InsertOAuth2ProviderApp(ctx context.Context, arg database.InsertOAuth2ProviderAppParams) (database.OAuth2ProviderApp, error) {
	if err := q.authorizeContext(ctx, policy.ActionCreate, rbac.ResourceOauth2App); err != nil {
		return database.OAuth2ProviderApp{}, err
	}
	return q.db.InsertOAuth2ProviderApp(ctx, arg)
}

func (q *querier) InsertOAuth2ProviderAppCode(ctx context.Context, arg database.InsertOAuth2ProviderAppCodeParams) (database.OAuth2ProviderAppCode, error) {
	if err := q.authorizeContext(ctx, policy.ActionCreate,
		rbac.ResourceOauth2AppCodeToken.WithOwner(arg.UserID.String())); err != nil {
		return database.OAuth2ProviderAppCode{}, err
	}
	return q.db.InsertOAuth2ProviderAppCode(ctx, arg)
}

func (q *querier) InsertOAuth2ProviderAppSecret(ctx context.Context, arg database.InsertOAuth2ProviderAppSecretParams) (database.OAuth2ProviderAppSecret, error) {
	if err := q.authorizeContext(ctx, policy.ActionCreate, rbac.ResourceOauth2AppSecret); err != nil {
		return database.OAuth2ProviderAppSecret{}, err
	}
	return q.db.InsertOAuth2ProviderAppSecret(ctx, arg)
}

func (q *querier) InsertOAuth2ProviderAppToken(ctx context.Context, arg database.InsertOAuth2ProviderAppTokenParams) (database.OAuth2ProviderAppToken, error) {
	key, err := q.db.GetAPIKeyByID(ctx, arg.APIKeyID)
	if err != nil {
		return database.OAuth2ProviderAppToken{}, err
	}
	if err := q.authorizeContext(ctx, policy.ActionCreate, rbac.ResourceOauth2AppCodeToken.WithOwner(key.UserID.String())); err != nil {
		return database.OAuth2ProviderAppToken{}, err
	}
	return q.db.InsertOAuth2ProviderAppToken(ctx, arg)
}

func (q *querier) InsertOrganization(ctx context.Context, arg database.InsertOrganizationParams) (database.Organization, error) {
	return insert(q.log, q.auth, rbac.ResourceOrganization, q.db.InsertOrganization)(ctx, arg)
}

func (q *querier) InsertOrganizationMember(ctx context.Context, arg database.InsertOrganizationMemberParams) (database.OrganizationMember, error) {
	orgRoles, err := q.convertToOrganizationRoles(arg.OrganizationID, arg.Roles)
	if err != nil {
		return database.OrganizationMember{}, xerrors.Errorf("converting to organization roles: %w", err)
	}

	// All roles are added roles. Org member is always implied.
	addedRoles := append(orgRoles, rbac.ScopedRoleOrgMember(arg.OrganizationID))
	err = q.canAssignRoles(ctx, arg.OrganizationID, addedRoles, []rbac.RoleIdentifier{})
	if err != nil {
		return database.OrganizationMember{}, err
	}

	obj := rbac.ResourceOrganizationMember.InOrg(arg.OrganizationID).WithID(arg.UserID)
	return insert(q.log, q.auth, obj, q.db.InsertOrganizationMember)(ctx, arg)
}

func (q *querier) InsertPreset(ctx context.Context, arg database.InsertPresetParams) (database.TemplateVersionPreset, error) {
	err := q.authorizeContext(ctx, policy.ActionUpdate, rbac.ResourceTemplate)
	if err != nil {
		return database.TemplateVersionPreset{}, err
	}

	return q.db.InsertPreset(ctx, arg)
}

func (q *querier) InsertPresetParameters(ctx context.Context, arg database.InsertPresetParametersParams) ([]database.TemplateVersionPresetParameter, error) {
	err := q.authorizeContext(ctx, policy.ActionUpdate, rbac.ResourceTemplate)
	if err != nil {
		return nil, err
	}

	return q.db.InsertPresetParameters(ctx, arg)
}

// TODO: We need to create a ProvisionerJob resource type
func (q *querier) InsertProvisionerJob(ctx context.Context, arg database.InsertProvisionerJobParams) (database.ProvisionerJob, error) {
	// if err := q.authorizeContext(ctx, policy.ActionCreate, rbac.ResourceSystem); err != nil {
	// return database.ProvisionerJob{}, err
	// }
	return q.db.InsertProvisionerJob(ctx, arg)
}

// TODO: We need to create a ProvisionerJob resource type
func (q *querier) InsertProvisionerJobLogs(ctx context.Context, arg database.InsertProvisionerJobLogsParams) ([]database.ProvisionerJobLog, error) {
	// if err := q.authorizeContext(ctx, policy.ActionCreate, rbac.ResourceSystem); err != nil {
	// return nil, err
	// }
	return q.db.InsertProvisionerJobLogs(ctx, arg)
}

// TODO: We need to create a ProvisionerJob resource type
func (q *querier) InsertProvisionerJobTimings(ctx context.Context, arg database.InsertProvisionerJobTimingsParams) ([]database.ProvisionerJobTiming, error) {
	// if err := q.authorizeContext(ctx, policy.ActionCreate, rbac.ResourceSystem); err != nil {
	// return nil, err
	// }
	return q.db.InsertProvisionerJobTimings(ctx, arg)
}

func (q *querier) InsertProvisionerKey(ctx context.Context, arg database.InsertProvisionerKeyParams) (database.ProvisionerKey, error) {
	return insert(q.log, q.auth, rbac.ResourceProvisionerDaemon.InOrg(arg.OrganizationID).WithID(arg.ID), q.db.InsertProvisionerKey)(ctx, arg)
}

func (q *querier) InsertReplica(ctx context.Context, arg database.InsertReplicaParams) (database.Replica, error) {
	if err := q.authorizeContext(ctx, policy.ActionCreate, rbac.ResourceSystem); err != nil {
		return database.Replica{}, err
	}
	return q.db.InsertReplica(ctx, arg)
}

func (q *querier) InsertTelemetryItemIfNotExists(ctx context.Context, arg database.InsertTelemetryItemIfNotExistsParams) error {
	if err := q.authorizeContext(ctx, policy.ActionCreate, rbac.ResourceSystem); err != nil {
		return err
	}
	return q.db.InsertTelemetryItemIfNotExists(ctx, arg)
}

func (q *querier) InsertTemplate(ctx context.Context, arg database.InsertTemplateParams) error {
	obj := rbac.ResourceTemplate.InOrg(arg.OrganizationID)
	if err := q.authorizeContext(ctx, policy.ActionCreate, obj); err != nil {
		return err
	}
	return q.db.InsertTemplate(ctx, arg)
}

func (q *querier) InsertTemplateVersion(ctx context.Context, arg database.InsertTemplateVersionParams) error {
	if !arg.TemplateID.Valid {
		// Making a new template version is the same permission as creating a new template.
		err := q.authorizeContext(ctx, policy.ActionCreate, rbac.ResourceTemplate.InOrg(arg.OrganizationID))
		if err != nil {
			return err
		}
	} else {
		// Must do an authorized fetch to prevent leaking template ids this way.
		tpl, err := q.GetTemplateByID(ctx, arg.TemplateID.UUID)
		if err != nil {
			return err
		}
		// Check the create permission on the template.
		err = q.authorizeContext(ctx, policy.ActionCreate, tpl)
		if err != nil {
			return err
		}
	}

	return q.db.InsertTemplateVersion(ctx, arg)
}

func (q *querier) InsertTemplateVersionParameter(ctx context.Context, arg database.InsertTemplateVersionParameterParams) (database.TemplateVersionParameter, error) {
	if err := q.authorizeContext(ctx, policy.ActionCreate, rbac.ResourceSystem); err != nil {
		return database.TemplateVersionParameter{}, err
	}
	return q.db.InsertTemplateVersionParameter(ctx, arg)
}

func (q *querier) InsertTemplateVersionVariable(ctx context.Context, arg database.InsertTemplateVersionVariableParams) (database.TemplateVersionVariable, error) {
	if err := q.authorizeContext(ctx, policy.ActionCreate, rbac.ResourceSystem); err != nil {
		return database.TemplateVersionVariable{}, err
	}
	return q.db.InsertTemplateVersionVariable(ctx, arg)
}

func (q *querier) InsertTemplateVersionWorkspaceTag(ctx context.Context, arg database.InsertTemplateVersionWorkspaceTagParams) (database.TemplateVersionWorkspaceTag, error) {
	if err := q.authorizeContext(ctx, policy.ActionCreate, rbac.ResourceSystem); err != nil {
		return database.TemplateVersionWorkspaceTag{}, err
	}
	return q.db.InsertTemplateVersionWorkspaceTag(ctx, arg)
}

func (q *querier) InsertUser(ctx context.Context, arg database.InsertUserParams) (database.User, error) {
	// Always check if the assigned roles can actually be assigned by this actor.
	impliedRoles := append([]rbac.RoleIdentifier{rbac.RoleMember()}, q.convertToDeploymentRoles(arg.RBACRoles)...)
	err := q.canAssignRoles(ctx, uuid.Nil, impliedRoles, []rbac.RoleIdentifier{})
	if err != nil {
		return database.User{}, err
	}
	obj := rbac.ResourceUser
	return insert(q.log, q.auth, obj, q.db.InsertUser)(ctx, arg)
}

func (q *querier) InsertUserGroupsByID(ctx context.Context, arg database.InsertUserGroupsByIDParams) ([]uuid.UUID, error) {
	// This is used by OIDC sync. So only used by a system user.
	if err := q.authorizeContext(ctx, policy.ActionUpdate, rbac.ResourceSystem); err != nil {
		return nil, err
	}
	return q.db.InsertUserGroupsByID(ctx, arg)
}

func (q *querier) InsertUserGroupsByName(ctx context.Context, arg database.InsertUserGroupsByNameParams) error {
	// This will add the user to all named groups. This counts as updating a group.
	// NOTE: instead of checking if the user has permission to update each group, we instead
	// check if the user has permission to update *a* group in the org.
	fetch := func(ctx context.Context, arg database.InsertUserGroupsByNameParams) (rbac.Objecter, error) {
		return rbac.ResourceGroup.InOrg(arg.OrganizationID), nil
	}
	return update(q.log, q.auth, fetch, q.db.InsertUserGroupsByName)(ctx, arg)
}

// TODO: Should this be in system.go?
func (q *querier) InsertUserLink(ctx context.Context, arg database.InsertUserLinkParams) (database.UserLink, error) {
	if err := q.authorizeContext(ctx, policy.ActionUpdate, rbac.ResourceUserObject(arg.UserID)); err != nil {
		return database.UserLink{}, err
	}
	return q.db.InsertUserLink(ctx, arg)
}

func (q *querier) InsertVolumeResourceMonitor(ctx context.Context, arg database.InsertVolumeResourceMonitorParams) (database.WorkspaceAgentVolumeResourceMonitor, error) {
	if err := q.authorizeContext(ctx, policy.ActionCreate, rbac.ResourceWorkspaceAgentResourceMonitor); err != nil {
		return database.WorkspaceAgentVolumeResourceMonitor{}, err
	}

	return q.db.InsertVolumeResourceMonitor(ctx, arg)
}

func (q *querier) InsertWorkspace(ctx context.Context, arg database.InsertWorkspaceParams) (database.WorkspaceTable, error) {
	obj := rbac.ResourceWorkspace.WithOwner(arg.OwnerID.String()).InOrg(arg.OrganizationID)
	tpl, err := q.GetTemplateByID(ctx, arg.TemplateID)
	if err != nil {
		return database.WorkspaceTable{}, xerrors.Errorf("verify template by id: %w", err)
	}
	if err := q.authorizeContext(ctx, policy.ActionUse, tpl); err != nil {
		return database.WorkspaceTable{}, xerrors.Errorf("use template for workspace: %w", err)
	}

	return insert(q.log, q.auth, obj, q.db.InsertWorkspace)(ctx, arg)
}

func (q *querier) InsertWorkspaceAgent(ctx context.Context, arg database.InsertWorkspaceAgentParams) (database.WorkspaceAgent, error) {
	if err := q.authorizeContext(ctx, policy.ActionCreate, rbac.ResourceSystem); err != nil {
		return database.WorkspaceAgent{}, err
	}
	return q.db.InsertWorkspaceAgent(ctx, arg)
}

func (q *querier) InsertWorkspaceAgentLogSources(ctx context.Context, arg database.InsertWorkspaceAgentLogSourcesParams) ([]database.WorkspaceAgentLogSource, error) {
	// TODO: This is used by the agent, should we have an rbac check here?
	return q.db.InsertWorkspaceAgentLogSources(ctx, arg)
}

func (q *querier) InsertWorkspaceAgentLogs(ctx context.Context, arg database.InsertWorkspaceAgentLogsParams) ([]database.WorkspaceAgentLog, error) {
	// TODO: This is used by the agent, should we have an rbac check here?
	return q.db.InsertWorkspaceAgentLogs(ctx, arg)
}

func (q *querier) InsertWorkspaceAgentMetadata(ctx context.Context, arg database.InsertWorkspaceAgentMetadataParams) error {
	// We don't check for workspace ownership here since the agent metadata may
	// be associated with an orphaned agent used by a dry run build.
	if err := q.authorizeContext(ctx, policy.ActionCreate, rbac.ResourceSystem); err != nil {
		return err
	}

	return q.db.InsertWorkspaceAgentMetadata(ctx, arg)
}

func (q *querier) InsertWorkspaceAgentScriptTimings(ctx context.Context, arg database.InsertWorkspaceAgentScriptTimingsParams) (database.WorkspaceAgentScriptTiming, error) {
	if err := q.authorizeContext(ctx, policy.ActionCreate, rbac.ResourceSystem); err != nil {
		return database.WorkspaceAgentScriptTiming{}, err
	}
	return q.db.InsertWorkspaceAgentScriptTimings(ctx, arg)
}

func (q *querier) InsertWorkspaceAgentScripts(ctx context.Context, arg database.InsertWorkspaceAgentScriptsParams) ([]database.WorkspaceAgentScript, error) {
	if err := q.authorizeContext(ctx, policy.ActionCreate, rbac.ResourceSystem); err != nil {
		return []database.WorkspaceAgentScript{}, err
	}
	return q.db.InsertWorkspaceAgentScripts(ctx, arg)
}

func (q *querier) InsertWorkspaceAgentStats(ctx context.Context, arg database.InsertWorkspaceAgentStatsParams) error {
	if err := q.authorizeContext(ctx, policy.ActionCreate, rbac.ResourceSystem); err != nil {
		return err
	}

	return q.db.InsertWorkspaceAgentStats(ctx, arg)
}

func (q *querier) InsertWorkspaceApp(ctx context.Context, arg database.InsertWorkspaceAppParams) (database.WorkspaceApp, error) {
	if err := q.authorizeContext(ctx, policy.ActionCreate, rbac.ResourceSystem); err != nil {
		return database.WorkspaceApp{}, err
	}
	return q.db.InsertWorkspaceApp(ctx, arg)
}

func (q *querier) InsertWorkspaceAppStats(ctx context.Context, arg database.InsertWorkspaceAppStatsParams) error {
	if err := q.authorizeContext(ctx, policy.ActionCreate, rbac.ResourceSystem); err != nil {
		return err
	}
	return q.db.InsertWorkspaceAppStats(ctx, arg)
}

func (q *querier) InsertWorkspaceBuild(ctx context.Context, arg database.InsertWorkspaceBuildParams) error {
	w, err := q.db.GetWorkspaceByID(ctx, arg.WorkspaceID)
	if err != nil {
		return xerrors.Errorf("get workspace by id: %w", err)
	}

	var action policy.Action = policy.ActionWorkspaceStart
	if arg.Transition == database.WorkspaceTransitionDelete {
		action = policy.ActionDelete
	} else if arg.Transition == database.WorkspaceTransitionStop {
		action = policy.ActionWorkspaceStop
	}

	if err = q.authorizeContext(ctx, action, w); err != nil {
		return xerrors.Errorf("authorize context: %w", err)
	}

	// If we're starting a workspace we need to check the template.
	if arg.Transition == database.WorkspaceTransitionStart {
		t, err := q.db.GetTemplateByID(ctx, w.TemplateID)
		if err != nil {
			return xerrors.Errorf("get template by id: %w", err)
		}

		accessControl := (*q.acs.Load()).GetTemplateAccessControl(t)

		// If the template requires the active version we need to check if
		// the user is a template admin. If they aren't and are attempting
		// to use a non-active version then we must fail the request.
		if accessControl.RequireActiveVersion {
			if arg.TemplateVersionID != t.ActiveVersionID {
				if err = q.authorizeContext(ctx, policy.ActionUpdate, t); err != nil {
					return xerrors.Errorf("cannot use non-active version: %w", err)
				}
			}
		}
	}

	return q.db.InsertWorkspaceBuild(ctx, arg)
}

func (q *querier) InsertWorkspaceBuildParameters(ctx context.Context, arg database.InsertWorkspaceBuildParametersParams) error {
	// TODO: Optimize this. We always have the workspace and build already fetched.
	build, err := q.db.GetWorkspaceBuildByID(ctx, arg.WorkspaceBuildID)
	if err != nil {
		return err
	}

	workspace, err := q.db.GetWorkspaceByID(ctx, build.WorkspaceID)
	if err != nil {
		return err
	}

	err = q.authorizeContext(ctx, policy.ActionUpdate, workspace)
	if err != nil {
		return err
	}

	return q.db.InsertWorkspaceBuildParameters(ctx, arg)
}

func (q *querier) InsertWorkspaceModule(ctx context.Context, arg database.InsertWorkspaceModuleParams) (database.WorkspaceModule, error) {
	if err := q.authorizeContext(ctx, policy.ActionCreate, rbac.ResourceSystem); err != nil {
		return database.WorkspaceModule{}, err
	}
	return q.db.InsertWorkspaceModule(ctx, arg)
}

func (q *querier) InsertWorkspaceProxy(ctx context.Context, arg database.InsertWorkspaceProxyParams) (database.WorkspaceProxy, error) {
	return insert(q.log, q.auth, rbac.ResourceWorkspaceProxy, q.db.InsertWorkspaceProxy)(ctx, arg)
}

func (q *querier) InsertWorkspaceResource(ctx context.Context, arg database.InsertWorkspaceResourceParams) (database.WorkspaceResource, error) {
	if err := q.authorizeContext(ctx, policy.ActionCreate, rbac.ResourceSystem); err != nil {
		return database.WorkspaceResource{}, err
	}
	return q.db.InsertWorkspaceResource(ctx, arg)
}

func (q *querier) InsertWorkspaceResourceMetadata(ctx context.Context, arg database.InsertWorkspaceResourceMetadataParams) ([]database.WorkspaceResourceMetadatum, error) {
	if err := q.authorizeContext(ctx, policy.ActionCreate, rbac.ResourceSystem); err != nil {
		return nil, err
	}
	return q.db.InsertWorkspaceResourceMetadata(ctx, arg)
}

func (q *querier) ListProvisionerKeysByOrganization(ctx context.Context, organizationID uuid.UUID) ([]database.ProvisionerKey, error) {
	return fetchWithPostFilter(q.auth, policy.ActionRead, q.db.ListProvisionerKeysByOrganization)(ctx, organizationID)
}

func (q *querier) ListProvisionerKeysByOrganizationExcludeReserved(ctx context.Context, organizationID uuid.UUID) ([]database.ProvisionerKey, error) {
	return fetchWithPostFilter(q.auth, policy.ActionRead, q.db.ListProvisionerKeysByOrganizationExcludeReserved)(ctx, organizationID)
}

func (q *querier) ListWorkspaceAgentPortShares(ctx context.Context, workspaceID uuid.UUID) ([]database.WorkspaceAgentPortShare, error) {
	workspace, err := q.db.GetWorkspaceByID(ctx, workspaceID)
	if err != nil {
		return nil, err
	}

	// listing port shares is more akin to reading the workspace.
	if err := q.authorizeContext(ctx, policy.ActionRead, workspace); err != nil {
		return nil, err
	}

	return q.db.ListWorkspaceAgentPortShares(ctx, workspaceID)
}

func (q *querier) OIDCClaimFieldValues(ctx context.Context, args database.OIDCClaimFieldValuesParams) ([]string, error) {
	resource := rbac.ResourceIdpsyncSettings
	if args.OrganizationID != uuid.Nil {
		resource = resource.InOrg(args.OrganizationID)
	}
	if err := q.authorizeContext(ctx, policy.ActionRead, resource); err != nil {
		return nil, err
	}
	return q.db.OIDCClaimFieldValues(ctx, args)
}

func (q *querier) OIDCClaimFields(ctx context.Context, organizationID uuid.UUID) ([]string, error) {
	resource := rbac.ResourceIdpsyncSettings
	if organizationID != uuid.Nil {
		resource = resource.InOrg(organizationID)
	}

	if err := q.authorizeContext(ctx, policy.ActionRead, resource); err != nil {
		return nil, err
	}
	return q.db.OIDCClaimFields(ctx, organizationID)
}

func (q *querier) OrganizationMembers(ctx context.Context, arg database.OrganizationMembersParams) ([]database.OrganizationMembersRow, error) {
	return fetchWithPostFilter(q.auth, policy.ActionRead, q.db.OrganizationMembers)(ctx, arg)
}

func (q *querier) ReduceWorkspaceAgentShareLevelToAuthenticatedByTemplate(ctx context.Context, templateID uuid.UUID) error {
	template, err := q.db.GetTemplateByID(ctx, templateID)
	if err != nil {
		return err
	}

	if err := q.authorizeContext(ctx, policy.ActionUpdate, template); err != nil {
		return err
	}

	return q.db.ReduceWorkspaceAgentShareLevelToAuthenticatedByTemplate(ctx, templateID)
}

func (q *querier) RegisterWorkspaceProxy(ctx context.Context, arg database.RegisterWorkspaceProxyParams) (database.WorkspaceProxy, error) {
	fetch := func(ctx context.Context, arg database.RegisterWorkspaceProxyParams) (database.WorkspaceProxy, error) {
		return q.db.GetWorkspaceProxyByID(ctx, arg.ID)
	}
	return updateWithReturn(q.log, q.auth, fetch, q.db.RegisterWorkspaceProxy)(ctx, arg)
}

func (q *querier) RemoveUserFromAllGroups(ctx context.Context, userID uuid.UUID) error {
	// This is a system function to clear user groups in group sync.
	if err := q.authorizeContext(ctx, policy.ActionUpdate, rbac.ResourceSystem); err != nil {
		return err
	}
	return q.db.RemoveUserFromAllGroups(ctx, userID)
}

func (q *querier) RemoveUserFromGroups(ctx context.Context, arg database.RemoveUserFromGroupsParams) ([]uuid.UUID, error) {
	// This is a system function to clear user groups in group sync.
	if err := q.authorizeContext(ctx, policy.ActionUpdate, rbac.ResourceSystem); err != nil {
		return nil, err
	}
	return q.db.RemoveUserFromGroups(ctx, arg)
}

func (q *querier) RevokeDBCryptKey(ctx context.Context, activeKeyDigest string) error {
	if err := q.authorizeContext(ctx, policy.ActionUpdate, rbac.ResourceSystem); err != nil {
		return err
	}
	return q.db.RevokeDBCryptKey(ctx, activeKeyDigest)
}

func (q *querier) TryAcquireLock(ctx context.Context, id int64) (bool, error) {
	return q.db.TryAcquireLock(ctx, id)
}

func (q *querier) UnarchiveTemplateVersion(ctx context.Context, arg database.UnarchiveTemplateVersionParams) error {
	v, err := q.db.GetTemplateVersionByID(ctx, arg.TemplateVersionID)
	if err != nil {
		return err
	}

	tpl, err := q.db.GetTemplateByID(ctx, v.TemplateID.UUID)
	if err != nil {
		return err
	}
	if err := q.authorizeContext(ctx, policy.ActionUpdate, tpl); err != nil {
		return err
	}
	return q.db.UnarchiveTemplateVersion(ctx, arg)
}

func (q *querier) UnfavoriteWorkspace(ctx context.Context, id uuid.UUID) error {
	fetch := func(ctx context.Context, id uuid.UUID) (database.Workspace, error) {
		return q.db.GetWorkspaceByID(ctx, id)
	}
	return update(q.log, q.auth, fetch, q.db.UnfavoriteWorkspace)(ctx, id)
}

func (q *querier) UpdateAPIKeyByID(ctx context.Context, arg database.UpdateAPIKeyByIDParams) error {
	fetch := func(ctx context.Context, arg database.UpdateAPIKeyByIDParams) (database.APIKey, error) {
		return q.db.GetAPIKeyByID(ctx, arg.ID)
	}
	return update(q.log, q.auth, fetch, q.db.UpdateAPIKeyByID)(ctx, arg)
}

func (q *querier) UpdateCryptoKeyDeletesAt(ctx context.Context, arg database.UpdateCryptoKeyDeletesAtParams) (database.CryptoKey, error) {
	if err := q.authorizeContext(ctx, policy.ActionUpdate, rbac.ResourceCryptoKey); err != nil {
		return database.CryptoKey{}, err
	}
	return q.db.UpdateCryptoKeyDeletesAt(ctx, arg)
}

func (q *querier) UpdateCustomRole(ctx context.Context, arg database.UpdateCustomRoleParams) (database.CustomRole, error) {
	if !arg.OrganizationID.Valid || arg.OrganizationID.UUID == uuid.Nil {
		return database.CustomRole{}, NotAuthorizedError{Err: xerrors.New("custom roles must belong to an organization")}
	}
	if err := q.authorizeContext(ctx, policy.ActionUpdate, rbac.ResourceAssignOrgRole.InOrg(arg.OrganizationID.UUID)); err != nil {
		return database.CustomRole{}, err
	}

	if err := q.customRoleCheck(ctx, database.CustomRole{
		Name:            arg.Name,
		DisplayName:     arg.DisplayName,
		SitePermissions: arg.SitePermissions,
		OrgPermissions:  arg.OrgPermissions,
		UserPermissions: arg.UserPermissions,
		CreatedAt:       time.Now(),
		UpdatedAt:       time.Now(),
		OrganizationID:  arg.OrganizationID,
		ID:              uuid.New(),
	}); err != nil {
		return database.CustomRole{}, err
	}
	return q.db.UpdateCustomRole(ctx, arg)
}

func (q *querier) UpdateExternalAuthLink(ctx context.Context, arg database.UpdateExternalAuthLinkParams) (database.ExternalAuthLink, error) {
	fetch := func(ctx context.Context, arg database.UpdateExternalAuthLinkParams) (database.ExternalAuthLink, error) {
		return q.db.GetExternalAuthLink(ctx, database.GetExternalAuthLinkParams{UserID: arg.UserID, ProviderID: arg.ProviderID})
	}
	return fetchAndQuery(q.log, q.auth, policy.ActionUpdatePersonal, fetch, q.db.UpdateExternalAuthLink)(ctx, arg)
}

func (q *querier) UpdateExternalAuthLinkRefreshToken(ctx context.Context, arg database.UpdateExternalAuthLinkRefreshTokenParams) error {
	fetch := func(ctx context.Context, arg database.UpdateExternalAuthLinkRefreshTokenParams) (database.ExternalAuthLink, error) {
		return q.db.GetExternalAuthLink(ctx, database.GetExternalAuthLinkParams{UserID: arg.UserID, ProviderID: arg.ProviderID})
	}
	return fetchAndExec(q.log, q.auth, policy.ActionUpdatePersonal, fetch, q.db.UpdateExternalAuthLinkRefreshToken)(ctx, arg)
}

func (q *querier) UpdateGitSSHKey(ctx context.Context, arg database.UpdateGitSSHKeyParams) (database.GitSSHKey, error) {
	fetch := func(ctx context.Context, arg database.UpdateGitSSHKeyParams) (database.GitSSHKey, error) {
		return q.db.GetGitSSHKey(ctx, arg.UserID)
	}
	return fetchAndQuery(q.log, q.auth, policy.ActionUpdatePersonal, fetch, q.db.UpdateGitSSHKey)(ctx, arg)
}

func (q *querier) UpdateGroupByID(ctx context.Context, arg database.UpdateGroupByIDParams) (database.Group, error) {
	fetch := func(ctx context.Context, arg database.UpdateGroupByIDParams) (database.Group, error) {
		return q.db.GetGroupByID(ctx, arg.ID)
	}
	return updateWithReturn(q.log, q.auth, fetch, q.db.UpdateGroupByID)(ctx, arg)
}

func (q *querier) UpdateInactiveUsersToDormant(ctx context.Context, lastSeenAfter database.UpdateInactiveUsersToDormantParams) ([]database.UpdateInactiveUsersToDormantRow, error) {
	if err := q.authorizeContext(ctx, policy.ActionCreate, rbac.ResourceSystem); err != nil {
		return nil, err
	}
	return q.db.UpdateInactiveUsersToDormant(ctx, lastSeenAfter)
}

func (q *querier) UpdateInboxNotificationReadStatus(ctx context.Context, args database.UpdateInboxNotificationReadStatusParams) error {
	fetchFunc := func(ctx context.Context, args database.UpdateInboxNotificationReadStatusParams) (database.InboxNotification, error) {
		return q.db.GetInboxNotificationByID(ctx, args.ID)
	}

	return update(q.log, q.auth, fetchFunc, q.db.UpdateInboxNotificationReadStatus)(ctx, args)
}

func (q *querier) UpdateMemberRoles(ctx context.Context, arg database.UpdateMemberRolesParams) (database.OrganizationMember, error) {
	// Authorized fetch will check that the actor has read access to the org member since the org member is returned.
	member, err := database.ExpectOne(q.OrganizationMembers(ctx, database.OrganizationMembersParams{
		OrganizationID: arg.OrgID,
		UserID:         arg.UserID,
	}))
	if err != nil {
		return database.OrganizationMember{}, err
	}

	originalRoles, err := q.convertToOrganizationRoles(member.OrganizationMember.OrganizationID, member.OrganizationMember.Roles)
	if err != nil {
		return database.OrganizationMember{}, xerrors.Errorf("convert original roles: %w", err)
	}

	// The 'rbac' package expects role names to be scoped.
	// Convert the argument roles for validation.
	scopedGranted, err := q.convertToOrganizationRoles(arg.OrgID, arg.GrantedRoles)
	if err != nil {
		return database.OrganizationMember{}, err
	}

	// The org member role is always implied.
	impliedTypes := append(scopedGranted, rbac.ScopedRoleOrgMember(arg.OrgID))

	added, removed := rbac.ChangeRoleSet(originalRoles, impliedTypes)
	err = q.canAssignRoles(ctx, arg.OrgID, added, removed)
	if err != nil {
		return database.OrganizationMember{}, err
	}

	return q.db.UpdateMemberRoles(ctx, arg)
}

func (q *querier) UpdateMemoryResourceMonitor(ctx context.Context, arg database.UpdateMemoryResourceMonitorParams) error {
	if err := q.authorizeContext(ctx, policy.ActionUpdate, rbac.ResourceWorkspaceAgentResourceMonitor); err != nil {
		return err
	}

	return q.db.UpdateMemoryResourceMonitor(ctx, arg)
}

func (q *querier) UpdateNotificationTemplateMethodByID(ctx context.Context, arg database.UpdateNotificationTemplateMethodByIDParams) (database.NotificationTemplate, error) {
	if err := q.authorizeContext(ctx, policy.ActionUpdate, rbac.ResourceNotificationTemplate); err != nil {
		return database.NotificationTemplate{}, err
	}
	return q.db.UpdateNotificationTemplateMethodByID(ctx, arg)
}

func (q *querier) UpdateOAuth2ProviderAppByID(ctx context.Context, arg database.UpdateOAuth2ProviderAppByIDParams) (database.OAuth2ProviderApp, error) {
	if err := q.authorizeContext(ctx, policy.ActionUpdate, rbac.ResourceOauth2App); err != nil {
		return database.OAuth2ProviderApp{}, err
	}
	return q.db.UpdateOAuth2ProviderAppByID(ctx, arg)
}

func (q *querier) UpdateOAuth2ProviderAppSecretByID(ctx context.Context, arg database.UpdateOAuth2ProviderAppSecretByIDParams) (database.OAuth2ProviderAppSecret, error) {
	if err := q.authorizeContext(ctx, policy.ActionUpdate, rbac.ResourceOauth2AppSecret); err != nil {
		return database.OAuth2ProviderAppSecret{}, err
	}
	return q.db.UpdateOAuth2ProviderAppSecretByID(ctx, arg)
}

func (q *querier) UpdateOrganization(ctx context.Context, arg database.UpdateOrganizationParams) (database.Organization, error) {
	fetch := func(ctx context.Context, arg database.UpdateOrganizationParams) (database.Organization, error) {
		return q.db.GetOrganizationByID(ctx, arg.ID)
	}
	return updateWithReturn(q.log, q.auth, fetch, q.db.UpdateOrganization)(ctx, arg)
}

func (q *querier) UpdateOrganizationDeletedByID(ctx context.Context, arg database.UpdateOrganizationDeletedByIDParams) error {
	deleteF := func(ctx context.Context, id uuid.UUID) error {
		return q.db.UpdateOrganizationDeletedByID(ctx, database.UpdateOrganizationDeletedByIDParams{
			ID:        id,
			UpdatedAt: dbtime.Now(),
		})
	}
	return deleteQ(q.log, q.auth, q.db.GetOrganizationByID, deleteF)(ctx, arg.ID)
}

func (q *querier) UpdateProvisionerDaemonLastSeenAt(ctx context.Context, arg database.UpdateProvisionerDaemonLastSeenAtParams) error {
	if err := q.authorizeContext(ctx, policy.ActionUpdate, rbac.ResourceProvisionerDaemon); err != nil {
		return err
	}
	return q.db.UpdateProvisionerDaemonLastSeenAt(ctx, arg)
}

// TODO: We need to create a ProvisionerJob resource type
func (q *querier) UpdateProvisionerJobByID(ctx context.Context, arg database.UpdateProvisionerJobByIDParams) error {
	// if err := q.authorizeContext(ctx, policy.ActionUpdate, rbac.ResourceSystem); err != nil {
	// return err
	// }
	return q.db.UpdateProvisionerJobByID(ctx, arg)
}

func (q *querier) UpdateProvisionerJobWithCancelByID(ctx context.Context, arg database.UpdateProvisionerJobWithCancelByIDParams) error {
	job, err := q.db.GetProvisionerJobByID(ctx, arg.ID)
	if err != nil {
		return err
	}

	switch job.Type {
	case database.ProvisionerJobTypeWorkspaceBuild:
		build, err := q.db.GetWorkspaceBuildByJobID(ctx, arg.ID)
		if err != nil {
			return err
		}
		workspace, err := q.db.GetWorkspaceByID(ctx, build.WorkspaceID)
		if err != nil {
			return err
		}

		template, err := q.db.GetTemplateByID(ctx, workspace.TemplateID)
		if err != nil {
			return err
		}

		// Template can specify if cancels are allowed.
		// Would be nice to have a way in the rbac rego to do this.
		if !template.AllowUserCancelWorkspaceJobs {
			// Only owners can cancel workspace builds
			actor, ok := ActorFromContext(ctx)
			if !ok {
				return NoActorError
			}
			if !slice.Contains(actor.Roles.Names(), rbac.RoleOwner()) {
				return xerrors.Errorf("only owners can cancel workspace builds")
			}
		}

		err = q.authorizeContext(ctx, policy.ActionUpdate, workspace)
		if err != nil {
			return err
		}
	case database.ProvisionerJobTypeTemplateVersionDryRun, database.ProvisionerJobTypeTemplateVersionImport:
		// Authorized call to get template version.
		templateVersion, err := authorizedTemplateVersionFromJob(ctx, q, job)
		if err != nil {
			return err
		}

		if templateVersion.TemplateID.Valid {
			template, err := q.db.GetTemplateByID(ctx, templateVersion.TemplateID.UUID)
			if err != nil {
				return err
			}
			err = q.authorizeContext(ctx, policy.ActionUpdate, templateVersion.RBACObject(template))
			if err != nil {
				return err
			}
		} else {
			err = q.authorizeContext(ctx, policy.ActionUpdate, templateVersion.RBACObjectNoTemplate())
			if err != nil {
				return err
			}
		}
	default:
		return xerrors.Errorf("unknown job type: %q", job.Type)
	}
	return q.db.UpdateProvisionerJobWithCancelByID(ctx, arg)
}

// TODO: We need to create a ProvisionerJob resource type
func (q *querier) UpdateProvisionerJobWithCompleteByID(ctx context.Context, arg database.UpdateProvisionerJobWithCompleteByIDParams) error {
	// if err := q.authorizeContext(ctx, policy.ActionUpdate, rbac.ResourceSystem); err != nil {
	// return err
	// }
	return q.db.UpdateProvisionerJobWithCompleteByID(ctx, arg)
}

func (q *querier) UpdateReplica(ctx context.Context, arg database.UpdateReplicaParams) (database.Replica, error) {
	if err := q.authorizeContext(ctx, policy.ActionUpdate, rbac.ResourceSystem); err != nil {
		return database.Replica{}, err
	}
	return q.db.UpdateReplica(ctx, arg)
}

func (q *querier) UpdateTailnetPeerStatusByCoordinator(ctx context.Context, arg database.UpdateTailnetPeerStatusByCoordinatorParams) error {
	if err := q.authorizeContext(ctx, policy.ActionUpdate, rbac.ResourceTailnetCoordinator); err != nil {
		return err
	}
	return q.db.UpdateTailnetPeerStatusByCoordinator(ctx, arg)
}

func (q *querier) UpdateTemplateACLByID(ctx context.Context, arg database.UpdateTemplateACLByIDParams) error {
	fetch := func(ctx context.Context, arg database.UpdateTemplateACLByIDParams) (database.Template, error) {
		return q.db.GetTemplateByID(ctx, arg.ID)
	}
	// UpdateTemplateACL uses the ActionCreate action. Only users that can create the template
	// may update the ACL.
	return fetchAndExec(q.log, q.auth, policy.ActionCreate, fetch, q.db.UpdateTemplateACLByID)(ctx, arg)
}

func (q *querier) UpdateTemplateAccessControlByID(ctx context.Context, arg database.UpdateTemplateAccessControlByIDParams) error {
	fetch := func(ctx context.Context, arg database.UpdateTemplateAccessControlByIDParams) (database.Template, error) {
		return q.db.GetTemplateByID(ctx, arg.ID)
	}
	return update(q.log, q.auth, fetch, q.db.UpdateTemplateAccessControlByID)(ctx, arg)
}

func (q *querier) UpdateTemplateActiveVersionByID(ctx context.Context, arg database.UpdateTemplateActiveVersionByIDParams) error {
	fetch := func(ctx context.Context, arg database.UpdateTemplateActiveVersionByIDParams) (database.Template, error) {
		return q.db.GetTemplateByID(ctx, arg.ID)
	}
	return update(q.log, q.auth, fetch, q.db.UpdateTemplateActiveVersionByID)(ctx, arg)
}

// Deprecated: use SoftDeleteTemplateByID instead.
func (q *querier) UpdateTemplateDeletedByID(ctx context.Context, arg database.UpdateTemplateDeletedByIDParams) error {
	return q.SoftDeleteTemplateByID(ctx, arg.ID)
}

func (q *querier) UpdateTemplateMetaByID(ctx context.Context, arg database.UpdateTemplateMetaByIDParams) error {
	fetch := func(ctx context.Context, arg database.UpdateTemplateMetaByIDParams) (database.Template, error) {
		return q.db.GetTemplateByID(ctx, arg.ID)
	}
	return update(q.log, q.auth, fetch, q.db.UpdateTemplateMetaByID)(ctx, arg)
}

func (q *querier) UpdateTemplateScheduleByID(ctx context.Context, arg database.UpdateTemplateScheduleByIDParams) error {
	fetch := func(ctx context.Context, arg database.UpdateTemplateScheduleByIDParams) (database.Template, error) {
		return q.db.GetTemplateByID(ctx, arg.ID)
	}
	return update(q.log, q.auth, fetch, q.db.UpdateTemplateScheduleByID)(ctx, arg)
}

func (q *querier) UpdateTemplateVersionByID(ctx context.Context, arg database.UpdateTemplateVersionByIDParams) error {
	// An actor is allowed to update the template version if they are authorized to update the template.
	tv, err := q.db.GetTemplateVersionByID(ctx, arg.ID)
	if err != nil {
		return err
	}
	var obj rbac.Objecter
	if !tv.TemplateID.Valid {
		obj = rbac.ResourceTemplate.InOrg(tv.OrganizationID)
	} else {
		tpl, err := q.db.GetTemplateByID(ctx, tv.TemplateID.UUID)
		if err != nil {
			return err
		}
		obj = tpl
	}
	if err := q.authorizeContext(ctx, policy.ActionUpdate, obj); err != nil {
		return err
	}
	return q.db.UpdateTemplateVersionByID(ctx, arg)
}

func (q *querier) UpdateTemplateVersionDescriptionByJobID(ctx context.Context, arg database.UpdateTemplateVersionDescriptionByJobIDParams) error {
	// An actor is allowed to update the template version description if they are authorized to update the template.
	tv, err := q.db.GetTemplateVersionByJobID(ctx, arg.JobID)
	if err != nil {
		return err
	}
	var obj rbac.Objecter
	if !tv.TemplateID.Valid {
		obj = rbac.ResourceTemplate.InOrg(tv.OrganizationID)
	} else {
		tpl, err := q.db.GetTemplateByID(ctx, tv.TemplateID.UUID)
		if err != nil {
			return err
		}
		obj = tpl
	}
	if err := q.authorizeContext(ctx, policy.ActionUpdate, obj); err != nil {
		return err
	}
	return q.db.UpdateTemplateVersionDescriptionByJobID(ctx, arg)
}

func (q *querier) UpdateTemplateVersionExternalAuthProvidersByJobID(ctx context.Context, arg database.UpdateTemplateVersionExternalAuthProvidersByJobIDParams) error {
	// An actor is allowed to update the template version external auth providers if they are authorized to update the template.
	tv, err := q.db.GetTemplateVersionByJobID(ctx, arg.JobID)
	if err != nil {
		return err
	}
	var obj rbac.Objecter
	if !tv.TemplateID.Valid {
		obj = rbac.ResourceTemplate.InOrg(tv.OrganizationID)
	} else {
		tpl, err := q.db.GetTemplateByID(ctx, tv.TemplateID.UUID)
		if err != nil {
			return err
		}
		obj = tpl
	}
	if err := q.authorizeContext(ctx, policy.ActionUpdate, obj); err != nil {
		return err
	}
	return q.db.UpdateTemplateVersionExternalAuthProvidersByJobID(ctx, arg)
}

func (q *querier) UpdateTemplateWorkspacesLastUsedAt(ctx context.Context, arg database.UpdateTemplateWorkspacesLastUsedAtParams) error {
	fetch := func(ctx context.Context, arg database.UpdateTemplateWorkspacesLastUsedAtParams) (database.Template, error) {
		return q.db.GetTemplateByID(ctx, arg.TemplateID)
	}

	return fetchAndExec(q.log, q.auth, policy.ActionUpdate, fetch, q.db.UpdateTemplateWorkspacesLastUsedAt)(ctx, arg)
}

func (q *querier) UpdateUserAppearanceSettings(ctx context.Context, arg database.UpdateUserAppearanceSettingsParams) (database.User, error) {
	u, err := q.db.GetUserByID(ctx, arg.ID)
	if err != nil {
		return database.User{}, err
	}
	if err := q.authorizeContext(ctx, policy.ActionUpdatePersonal, u); err != nil {
		return database.User{}, err
	}
	return q.db.UpdateUserAppearanceSettings(ctx, arg)
}

func (q *querier) UpdateUserDeletedByID(ctx context.Context, id uuid.UUID) error {
	return deleteQ(q.log, q.auth, q.db.GetUserByID, q.db.UpdateUserDeletedByID)(ctx, id)
}

func (q *querier) UpdateUserGithubComUserID(ctx context.Context, arg database.UpdateUserGithubComUserIDParams) error {
	user, err := q.db.GetUserByID(ctx, arg.ID)
	if err != nil {
		return err
	}

	err = q.authorizeContext(ctx, policy.ActionUpdatePersonal, user)
	if err != nil {
		// System user can also update
		err = q.authorizeContext(ctx, policy.ActionUpdate, user)
		if err != nil {
			return err
		}
	}
	return q.db.UpdateUserGithubComUserID(ctx, arg)
}

func (q *querier) UpdateUserHashedOneTimePasscode(ctx context.Context, arg database.UpdateUserHashedOneTimePasscodeParams) error {
	if err := q.authorizeContext(ctx, policy.ActionUpdate, rbac.ResourceSystem); err != nil {
		return err
	}

	return q.db.UpdateUserHashedOneTimePasscode(ctx, arg)
}

func (q *querier) UpdateUserHashedPassword(ctx context.Context, arg database.UpdateUserHashedPasswordParams) error {
	user, err := q.db.GetUserByID(ctx, arg.ID)
	if err != nil {
		return err
	}

	err = q.authorizeContext(ctx, policy.ActionUpdatePersonal, user)
	if err != nil {
		// Admins can update passwords for other users.
		err = q.authorizeContext(ctx, policy.ActionUpdate, user)
		if err != nil {
			return err
		}
	}

	return q.db.UpdateUserHashedPassword(ctx, arg)
}

func (q *querier) UpdateUserLastSeenAt(ctx context.Context, arg database.UpdateUserLastSeenAtParams) (database.User, error) {
	fetch := func(ctx context.Context, arg database.UpdateUserLastSeenAtParams) (database.User, error) {
		return q.db.GetUserByID(ctx, arg.ID)
	}
	return updateWithReturn(q.log, q.auth, fetch, q.db.UpdateUserLastSeenAt)(ctx, arg)
}

func (q *querier) UpdateUserLink(ctx context.Context, arg database.UpdateUserLinkParams) (database.UserLink, error) {
	fetch := func(ctx context.Context, arg database.UpdateUserLinkParams) (database.UserLink, error) {
		return q.db.GetUserLinkByUserIDLoginType(ctx, database.GetUserLinkByUserIDLoginTypeParams{
			UserID:    arg.UserID,
			LoginType: arg.LoginType,
		})
	}
	return fetchAndQuery(q.log, q.auth, policy.ActionUpdatePersonal, fetch, q.db.UpdateUserLink)(ctx, arg)
}

func (q *querier) UpdateUserLinkedID(ctx context.Context, arg database.UpdateUserLinkedIDParams) (database.UserLink, error) {
	if err := q.authorizeContext(ctx, policy.ActionUpdate, rbac.ResourceSystem); err != nil {
		return database.UserLink{}, err
	}
	return q.db.UpdateUserLinkedID(ctx, arg)
}

func (q *querier) UpdateUserLoginType(ctx context.Context, arg database.UpdateUserLoginTypeParams) (database.User, error) {
	if err := q.authorizeContext(ctx, policy.ActionUpdate, rbac.ResourceSystem); err != nil {
		return database.User{}, err
	}
	return q.db.UpdateUserLoginType(ctx, arg)
}

func (q *querier) UpdateUserNotificationPreferences(ctx context.Context, arg database.UpdateUserNotificationPreferencesParams) (int64, error) {
	if err := q.authorizeContext(ctx, policy.ActionUpdate, rbac.ResourceNotificationPreference.WithOwner(arg.UserID.String())); err != nil {
		return -1, err
	}
	return q.db.UpdateUserNotificationPreferences(ctx, arg)
}

func (q *querier) UpdateUserProfile(ctx context.Context, arg database.UpdateUserProfileParams) (database.User, error) {
	u, err := q.db.GetUserByID(ctx, arg.ID)
	if err != nil {
		return database.User{}, err
	}
	if err := q.authorizeContext(ctx, policy.ActionUpdatePersonal, u); err != nil {
		return database.User{}, err
	}
	return q.db.UpdateUserProfile(ctx, arg)
}

func (q *querier) UpdateUserQuietHoursSchedule(ctx context.Context, arg database.UpdateUserQuietHoursScheduleParams) (database.User, error) {
	u, err := q.db.GetUserByID(ctx, arg.ID)
	if err != nil {
		return database.User{}, err
	}
	if err := q.authorizeContext(ctx, policy.ActionUpdatePersonal, u); err != nil {
		return database.User{}, err
	}
	return q.db.UpdateUserQuietHoursSchedule(ctx, arg)
}

// UpdateUserRoles updates the site roles of a user. The validation for this function include more than
// just a basic RBAC check.
func (q *querier) UpdateUserRoles(ctx context.Context, arg database.UpdateUserRolesParams) (database.User, error) {
	// We need to fetch the user being updated to identify the change in roles.
	// This requires read access on the user in question, since the user is
	// returned from this function.
	user, err := fetch(q.log, q.auth, q.db.GetUserByID)(ctx, arg.ID)
	if err != nil {
		return database.User{}, err
	}

	// The member role is always implied.
	impliedTypes := append(q.convertToDeploymentRoles(arg.GrantedRoles), rbac.RoleMember())
	// If the changeset is nothing, less rbac checks need to be done.
	added, removed := rbac.ChangeRoleSet(q.convertToDeploymentRoles(user.RBACRoles), impliedTypes)
	err = q.canAssignRoles(ctx, uuid.Nil, added, removed)
	if err != nil {
		return database.User{}, err
	}

	return q.db.UpdateUserRoles(ctx, arg)
}

func (q *querier) UpdateUserStatus(ctx context.Context, arg database.UpdateUserStatusParams) (database.User, error) {
	fetch := func(ctx context.Context, arg database.UpdateUserStatusParams) (database.User, error) {
		return q.db.GetUserByID(ctx, arg.ID)
	}
	return updateWithReturn(q.log, q.auth, fetch, q.db.UpdateUserStatus)(ctx, arg)
}

func (q *querier) UpdateVolumeResourceMonitor(ctx context.Context, arg database.UpdateVolumeResourceMonitorParams) error {
	if err := q.authorizeContext(ctx, policy.ActionUpdate, rbac.ResourceWorkspaceAgentResourceMonitor); err != nil {
		return err
	}

	return q.db.UpdateVolumeResourceMonitor(ctx, arg)
}

func (q *querier) UpdateWorkspace(ctx context.Context, arg database.UpdateWorkspaceParams) (database.WorkspaceTable, error) {
	fetch := func(ctx context.Context, arg database.UpdateWorkspaceParams) (database.WorkspaceTable, error) {
		w, err := q.db.GetWorkspaceByID(ctx, arg.ID)
		if err != nil {
			return database.WorkspaceTable{}, err
		}
		return w.WorkspaceTable(), nil
	}
	return updateWithReturn(q.log, q.auth, fetch, q.db.UpdateWorkspace)(ctx, arg)
}

func (q *querier) UpdateWorkspaceAgentConnectionByID(ctx context.Context, arg database.UpdateWorkspaceAgentConnectionByIDParams) error {
	if err := q.authorizeContext(ctx, policy.ActionUpdate, rbac.ResourceSystem); err != nil {
		return err
	}
	return q.db.UpdateWorkspaceAgentConnectionByID(ctx, arg)
}

func (q *querier) UpdateWorkspaceAgentLifecycleStateByID(ctx context.Context, arg database.UpdateWorkspaceAgentLifecycleStateByIDParams) error {
	workspace, err := q.db.GetWorkspaceByAgentID(ctx, arg.ID)
	if err != nil {
		return err
	}

	if err := q.authorizeContext(ctx, policy.ActionUpdate, workspace); err != nil {
		return err
	}

	return q.db.UpdateWorkspaceAgentLifecycleStateByID(ctx, arg)
}

func (q *querier) UpdateWorkspaceAgentLogOverflowByID(ctx context.Context, arg database.UpdateWorkspaceAgentLogOverflowByIDParams) error {
	agent, err := q.db.GetWorkspaceAgentByID(ctx, arg.ID)
	if err != nil {
		return err
	}

	workspace, err := q.db.GetWorkspaceByAgentID(ctx, agent.ID)
	if err != nil {
		return err
	}

	if err := q.authorizeContext(ctx, policy.ActionUpdate, workspace); err != nil {
		return err
	}

	return q.db.UpdateWorkspaceAgentLogOverflowByID(ctx, arg)
}

func (q *querier) UpdateWorkspaceAgentMetadata(ctx context.Context, arg database.UpdateWorkspaceAgentMetadataParams) error {
	workspace, err := q.db.GetWorkspaceByAgentID(ctx, arg.WorkspaceAgentID)
	if err != nil {
		return err
	}

	err = q.authorizeContext(ctx, policy.ActionUpdate, workspace)
	if err != nil {
		return err
	}

	return q.db.UpdateWorkspaceAgentMetadata(ctx, arg)
}

func (q *querier) UpdateWorkspaceAgentStartupByID(ctx context.Context, arg database.UpdateWorkspaceAgentStartupByIDParams) error {
	agent, err := q.db.GetWorkspaceAgentByID(ctx, arg.ID)
	if err != nil {
		return err
	}

	workspace, err := q.db.GetWorkspaceByAgentID(ctx, agent.ID)
	if err != nil {
		return err
	}

	if err := q.authorizeContext(ctx, policy.ActionUpdate, workspace); err != nil {
		return err
	}

	return q.db.UpdateWorkspaceAgentStartupByID(ctx, arg)
}

func (q *querier) UpdateWorkspaceAppHealthByID(ctx context.Context, arg database.UpdateWorkspaceAppHealthByIDParams) error {
	// TODO: This is a workspace agent operation. Should users be able to query this?
	workspace, err := q.db.GetWorkspaceByWorkspaceAppID(ctx, arg.ID)
	if err != nil {
		return err
	}

	err = q.authorizeContext(ctx, policy.ActionUpdate, workspace.RBACObject())
	if err != nil {
		return err
	}
	return q.db.UpdateWorkspaceAppHealthByID(ctx, arg)
}

func (q *querier) UpdateWorkspaceAutomaticUpdates(ctx context.Context, arg database.UpdateWorkspaceAutomaticUpdatesParams) error {
	workspace, err := q.db.GetWorkspaceByID(ctx, arg.ID)
	if err != nil {
		return err
	}

	err = q.authorizeContext(ctx, policy.ActionUpdate, workspace.RBACObject())
	if err != nil {
		return err
	}
	return q.db.UpdateWorkspaceAutomaticUpdates(ctx, arg)
}

func (q *querier) UpdateWorkspaceAutostart(ctx context.Context, arg database.UpdateWorkspaceAutostartParams) error {
	fetch := func(ctx context.Context, arg database.UpdateWorkspaceAutostartParams) (database.Workspace, error) {
		return q.db.GetWorkspaceByID(ctx, arg.ID)
	}
	return update(q.log, q.auth, fetch, q.db.UpdateWorkspaceAutostart)(ctx, arg)
}

// UpdateWorkspaceBuildCostByID is used by the provisioning system to update the cost of a workspace build.
func (q *querier) UpdateWorkspaceBuildCostByID(ctx context.Context, arg database.UpdateWorkspaceBuildCostByIDParams) error {
	if err := q.authorizeContext(ctx, policy.ActionUpdate, rbac.ResourceSystem); err != nil {
		return err
	}
	return q.db.UpdateWorkspaceBuildCostByID(ctx, arg)
}

func (q *querier) UpdateWorkspaceBuildDeadlineByID(ctx context.Context, arg database.UpdateWorkspaceBuildDeadlineByIDParams) error {
	build, err := q.db.GetWorkspaceBuildByID(ctx, arg.ID)
	if err != nil {
		return err
	}

	workspace, err := q.db.GetWorkspaceByID(ctx, build.WorkspaceID)
	if err != nil {
		return err
	}

	err = q.authorizeContext(ctx, policy.ActionUpdate, workspace.RBACObject())
	if err != nil {
		return err
	}
	return q.db.UpdateWorkspaceBuildDeadlineByID(ctx, arg)
}

func (q *querier) UpdateWorkspaceBuildProvisionerStateByID(ctx context.Context, arg database.UpdateWorkspaceBuildProvisionerStateByIDParams) error {
	if err := q.authorizeContext(ctx, policy.ActionUpdate, rbac.ResourceSystem); err != nil {
		return err
	}
	return q.db.UpdateWorkspaceBuildProvisionerStateByID(ctx, arg)
}

// Deprecated: Use SoftDeleteWorkspaceByID
func (q *querier) UpdateWorkspaceDeletedByID(ctx context.Context, arg database.UpdateWorkspaceDeletedByIDParams) error {
	// TODO deleteQ me, placeholder for database.Store
	fetch := func(ctx context.Context, arg database.UpdateWorkspaceDeletedByIDParams) (database.Workspace, error) {
		return q.db.GetWorkspaceByID(ctx, arg.ID)
	}
	// This function is always used to deleteQ.
	return deleteQ(q.log, q.auth, fetch, q.db.UpdateWorkspaceDeletedByID)(ctx, arg)
}

func (q *querier) UpdateWorkspaceDormantDeletingAt(ctx context.Context, arg database.UpdateWorkspaceDormantDeletingAtParams) (database.WorkspaceTable, error) {
	fetch := func(ctx context.Context, arg database.UpdateWorkspaceDormantDeletingAtParams) (database.WorkspaceTable, error) {
		w, err := q.db.GetWorkspaceByID(ctx, arg.ID)
		if err != nil {
			return database.WorkspaceTable{}, err
		}
		return w.WorkspaceTable(), nil
	}
	return updateWithReturn(q.log, q.auth, fetch, q.db.UpdateWorkspaceDormantDeletingAt)(ctx, arg)
}

func (q *querier) UpdateWorkspaceLastUsedAt(ctx context.Context, arg database.UpdateWorkspaceLastUsedAtParams) error {
	fetch := func(ctx context.Context, arg database.UpdateWorkspaceLastUsedAtParams) (database.Workspace, error) {
		return q.db.GetWorkspaceByID(ctx, arg.ID)
	}
	return update(q.log, q.auth, fetch, q.db.UpdateWorkspaceLastUsedAt)(ctx, arg)
}

func (q *querier) UpdateWorkspaceNextStartAt(ctx context.Context, arg database.UpdateWorkspaceNextStartAtParams) error {
	fetch := func(ctx context.Context, arg database.UpdateWorkspaceNextStartAtParams) (database.Workspace, error) {
		return q.db.GetWorkspaceByID(ctx, arg.ID)
	}
	return update(q.log, q.auth, fetch, q.db.UpdateWorkspaceNextStartAt)(ctx, arg)
}

func (q *querier) UpdateWorkspaceProxy(ctx context.Context, arg database.UpdateWorkspaceProxyParams) (database.WorkspaceProxy, error) {
	fetch := func(ctx context.Context, arg database.UpdateWorkspaceProxyParams) (database.WorkspaceProxy, error) {
		return q.db.GetWorkspaceProxyByID(ctx, arg.ID)
	}
	return updateWithReturn(q.log, q.auth, fetch, q.db.UpdateWorkspaceProxy)(ctx, arg)
}

func (q *querier) UpdateWorkspaceProxyDeleted(ctx context.Context, arg database.UpdateWorkspaceProxyDeletedParams) error {
	fetch := func(ctx context.Context, arg database.UpdateWorkspaceProxyDeletedParams) (database.WorkspaceProxy, error) {
		return q.db.GetWorkspaceProxyByID(ctx, arg.ID)
	}
	return deleteQ(q.log, q.auth, fetch, q.db.UpdateWorkspaceProxyDeleted)(ctx, arg)
}

func (q *querier) UpdateWorkspaceTTL(ctx context.Context, arg database.UpdateWorkspaceTTLParams) error {
	fetch := func(ctx context.Context, arg database.UpdateWorkspaceTTLParams) (database.Workspace, error) {
		return q.db.GetWorkspaceByID(ctx, arg.ID)
	}
	return update(q.log, q.auth, fetch, q.db.UpdateWorkspaceTTL)(ctx, arg)
}

func (q *querier) UpdateWorkspacesDormantDeletingAtByTemplateID(ctx context.Context, arg database.UpdateWorkspacesDormantDeletingAtByTemplateIDParams) ([]database.WorkspaceTable, error) {
	template, err := q.db.GetTemplateByID(ctx, arg.TemplateID)
	if err != nil {
		return nil, xerrors.Errorf("get template by id: %w", err)
	}
	if err := q.authorizeContext(ctx, policy.ActionUpdate, template); err != nil {
		return nil, err
	}
	return q.db.UpdateWorkspacesDormantDeletingAtByTemplateID(ctx, arg)
}

func (q *querier) UpdateWorkspacesTTLByTemplateID(ctx context.Context, arg database.UpdateWorkspacesTTLByTemplateIDParams) error {
	template, err := q.db.GetTemplateByID(ctx, arg.TemplateID)
	if err != nil {
		return xerrors.Errorf("get template by id: %w", err)
	}
	if err := q.authorizeContext(ctx, policy.ActionUpdate, template); err != nil {
		return err
	}
	return q.db.UpdateWorkspacesTTLByTemplateID(ctx, arg)
}

func (q *querier) UpsertAnnouncementBanners(ctx context.Context, value string) error {
	if err := q.authorizeContext(ctx, policy.ActionUpdate, rbac.ResourceDeploymentConfig); err != nil {
		return err
	}
	return q.db.UpsertAnnouncementBanners(ctx, value)
}

func (q *querier) UpsertAppSecurityKey(ctx context.Context, data string) error {
	if err := q.authorizeContext(ctx, policy.ActionUpdate, rbac.ResourceSystem); err != nil {
		return err
	}
	return q.db.UpsertAppSecurityKey(ctx, data)
}

func (q *querier) UpsertApplicationName(ctx context.Context, value string) error {
	if err := q.authorizeContext(ctx, policy.ActionUpdate, rbac.ResourceDeploymentConfig); err != nil {
		return err
	}
	return q.db.UpsertApplicationName(ctx, value)
}

func (q *querier) UpsertCoordinatorResumeTokenSigningKey(ctx context.Context, value string) error {
	if err := q.authorizeContext(ctx, policy.ActionUpdate, rbac.ResourceSystem); err != nil {
		return err
	}
	return q.db.UpsertCoordinatorResumeTokenSigningKey(ctx, value)
}

func (q *querier) UpsertDefaultProxy(ctx context.Context, arg database.UpsertDefaultProxyParams) error {
	if err := q.authorizeContext(ctx, policy.ActionUpdate, rbac.ResourceSystem); err != nil {
		return err
	}
	return q.db.UpsertDefaultProxy(ctx, arg)
}

func (q *querier) UpsertHealthSettings(ctx context.Context, value string) error {
	if err := q.authorizeContext(ctx, policy.ActionUpdate, rbac.ResourceDeploymentConfig); err != nil {
		return err
	}
	return q.db.UpsertHealthSettings(ctx, value)
}

func (q *querier) UpsertJFrogXrayScanByWorkspaceAndAgentID(ctx context.Context, arg database.UpsertJFrogXrayScanByWorkspaceAndAgentIDParams) error {
	// TODO: Having to do all this extra querying makes me a sad panda.
	workspace, err := q.db.GetWorkspaceByID(ctx, arg.WorkspaceID)
	if err != nil {
		return xerrors.Errorf("get workspace by id: %w", err)
	}

	template, err := q.db.GetTemplateByID(ctx, workspace.TemplateID)
	if err != nil {
		return xerrors.Errorf("get template by id: %w", err)
	}

	// Only template admins should be able to write JFrog Xray scans to a workspace.
	// We don't want this to be a workspace-level permission because then users
	// could overwrite their own results.
	if err := q.authorizeContext(ctx, policy.ActionCreate, template); err != nil {
		return err
	}
	return q.db.UpsertJFrogXrayScanByWorkspaceAndAgentID(ctx, arg)
}

func (q *querier) UpsertLastUpdateCheck(ctx context.Context, value string) error {
	if err := q.authorizeContext(ctx, policy.ActionUpdate, rbac.ResourceSystem); err != nil {
		return err
	}
	return q.db.UpsertLastUpdateCheck(ctx, value)
}

func (q *querier) UpsertLogoURL(ctx context.Context, value string) error {
	if err := q.authorizeContext(ctx, policy.ActionUpdate, rbac.ResourceDeploymentConfig); err != nil {
		return err
	}
	return q.db.UpsertLogoURL(ctx, value)
}

func (q *querier) UpsertNotificationReportGeneratorLog(ctx context.Context, arg database.UpsertNotificationReportGeneratorLogParams) error {
	if err := q.authorizeContext(ctx, policy.ActionCreate, rbac.ResourceSystem); err != nil {
		return err
	}
	return q.db.UpsertNotificationReportGeneratorLog(ctx, arg)
}

func (q *querier) UpsertNotificationsSettings(ctx context.Context, value string) error {
	if err := q.authorizeContext(ctx, policy.ActionUpdate, rbac.ResourceDeploymentConfig); err != nil {
		return err
	}
	return q.db.UpsertNotificationsSettings(ctx, value)
}

func (q *querier) UpsertOAuth2GithubDefaultEligible(ctx context.Context, eligible bool) error {
	if err := q.authorizeContext(ctx, policy.ActionUpdate, rbac.ResourceDeploymentConfig); err != nil {
		return err
	}
	return q.db.UpsertOAuth2GithubDefaultEligible(ctx, eligible)
}

func (q *querier) UpsertOAuthSigningKey(ctx context.Context, value string) error {
	if err := q.authorizeContext(ctx, policy.ActionUpdate, rbac.ResourceSystem); err != nil {
		return err
	}
	return q.db.UpsertOAuthSigningKey(ctx, value)
}

func (q *querier) UpsertProvisionerDaemon(ctx context.Context, arg database.UpsertProvisionerDaemonParams) (database.ProvisionerDaemon, error) {
	res := rbac.ResourceProvisionerDaemon.InOrg(arg.OrganizationID)
	if arg.Tags[provisionersdk.TagScope] == provisionersdk.ScopeUser {
		res.Owner = arg.Tags[provisionersdk.TagOwner]
	}
	if err := q.authorizeContext(ctx, policy.ActionCreate, res); err != nil {
		return database.ProvisionerDaemon{}, err
	}
	return q.db.UpsertProvisionerDaemon(ctx, arg)
}

func (q *querier) UpsertRuntimeConfig(ctx context.Context, arg database.UpsertRuntimeConfigParams) error {
	if err := q.authorizeContext(ctx, policy.ActionCreate, rbac.ResourceSystem); err != nil {
		return err
	}
	return q.db.UpsertRuntimeConfig(ctx, arg)
}

func (q *querier) UpsertTailnetAgent(ctx context.Context, arg database.UpsertTailnetAgentParams) (database.TailnetAgent, error) {
	if err := q.authorizeContext(ctx, policy.ActionUpdate, rbac.ResourceTailnetCoordinator); err != nil {
		return database.TailnetAgent{}, err
	}
	return q.db.UpsertTailnetAgent(ctx, arg)
}

func (q *querier) UpsertTailnetClient(ctx context.Context, arg database.UpsertTailnetClientParams) (database.TailnetClient, error) {
	if err := q.authorizeContext(ctx, policy.ActionUpdate, rbac.ResourceTailnetCoordinator); err != nil {
		return database.TailnetClient{}, err
	}
	return q.db.UpsertTailnetClient(ctx, arg)
}

func (q *querier) UpsertTailnetClientSubscription(ctx context.Context, arg database.UpsertTailnetClientSubscriptionParams) error {
	if err := q.authorizeContext(ctx, policy.ActionUpdate, rbac.ResourceTailnetCoordinator); err != nil {
		return err
	}
	return q.db.UpsertTailnetClientSubscription(ctx, arg)
}

func (q *querier) UpsertTailnetCoordinator(ctx context.Context, id uuid.UUID) (database.TailnetCoordinator, error) {
	if err := q.authorizeContext(ctx, policy.ActionUpdate, rbac.ResourceTailnetCoordinator); err != nil {
		return database.TailnetCoordinator{}, err
	}
	return q.db.UpsertTailnetCoordinator(ctx, id)
}

func (q *querier) UpsertTailnetPeer(ctx context.Context, arg database.UpsertTailnetPeerParams) (database.TailnetPeer, error) {
	if err := q.authorizeContext(ctx, policy.ActionCreate, rbac.ResourceTailnetCoordinator); err != nil {
		return database.TailnetPeer{}, err
	}
	return q.db.UpsertTailnetPeer(ctx, arg)
}

func (q *querier) UpsertTailnetTunnel(ctx context.Context, arg database.UpsertTailnetTunnelParams) (database.TailnetTunnel, error) {
	if err := q.authorizeContext(ctx, policy.ActionCreate, rbac.ResourceTailnetCoordinator); err != nil {
		return database.TailnetTunnel{}, err
	}
	return q.db.UpsertTailnetTunnel(ctx, arg)
}

func (q *querier) UpsertTelemetryItem(ctx context.Context, arg database.UpsertTelemetryItemParams) error {
	if err := q.authorizeContext(ctx, policy.ActionUpdate, rbac.ResourceSystem); err != nil {
		return err
	}
	return q.db.UpsertTelemetryItem(ctx, arg)
}

func (q *querier) UpsertTemplateUsageStats(ctx context.Context) error {
	if err := q.authorizeContext(ctx, policy.ActionUpdate, rbac.ResourceSystem); err != nil {
		return err
	}
	return q.db.UpsertTemplateUsageStats(ctx)
}

func (q *querier) UpsertWorkspaceAgentPortShare(ctx context.Context, arg database.UpsertWorkspaceAgentPortShareParams) (database.WorkspaceAgentPortShare, error) {
	workspace, err := q.db.GetWorkspaceByID(ctx, arg.WorkspaceID)
	if err != nil {
		return database.WorkspaceAgentPortShare{}, err
	}

	err = q.authorizeContext(ctx, policy.ActionUpdate, workspace)
	if err != nil {
		return database.WorkspaceAgentPortShare{}, err
	}

	return q.db.UpsertWorkspaceAgentPortShare(ctx, arg)
}

func (q *querier) GetAuthorizedTemplates(ctx context.Context, arg database.GetTemplatesWithFilterParams, _ rbac.PreparedAuthorized) ([]database.Template, error) {
	// TODO Delete this function, all GetTemplates should be authorized. For now just call getTemplates on the authz querier.
	return q.GetTemplatesWithFilter(ctx, arg)
}

func (q *querier) GetTemplateGroupRoles(ctx context.Context, id uuid.UUID) ([]database.TemplateGroup, error) {
	// An actor is authorized to read template group roles if they are authorized to update the template.
	template, err := q.db.GetTemplateByID(ctx, id)
	if err != nil {
		return nil, err
	}
	if err := q.authorizeContext(ctx, policy.ActionUpdate, template); err != nil {
		return nil, err
	}
	return q.db.GetTemplateGroupRoles(ctx, id)
}

func (q *querier) GetTemplateUserRoles(ctx context.Context, id uuid.UUID) ([]database.TemplateUser, error) {
	// An actor is authorized to query template user roles if they are authorized to update the template.
	template, err := q.db.GetTemplateByID(ctx, id)
	if err != nil {
		return nil, err
	}
	if err := q.authorizeContext(ctx, policy.ActionUpdate, template); err != nil {
		return nil, err
	}
	return q.db.GetTemplateUserRoles(ctx, id)
}

func (q *querier) GetAuthorizedWorkspaces(ctx context.Context, arg database.GetWorkspacesParams, _ rbac.PreparedAuthorized) ([]database.GetWorkspacesRow, error) {
	// TODO Delete this function, all GetWorkspaces should be authorized. For now just call GetWorkspaces on the authz querier.
	return q.GetWorkspaces(ctx, arg)
}

func (q *querier) GetAuthorizedWorkspacesAndAgentsByOwnerID(ctx context.Context, ownerID uuid.UUID, _ rbac.PreparedAuthorized) ([]database.GetWorkspacesAndAgentsByOwnerIDRow, error) {
	return q.GetWorkspacesAndAgentsByOwnerID(ctx, ownerID)
}

// GetAuthorizedUsers is not required for dbauthz since GetUsers is already
// authenticated.
func (q *querier) GetAuthorizedUsers(ctx context.Context, arg database.GetUsersParams, _ rbac.PreparedAuthorized) ([]database.GetUsersRow, error) {
	// GetUsers is authenticated.
	return q.GetUsers(ctx, arg)
}

func (q *querier) GetAuthorizedAuditLogsOffset(ctx context.Context, arg database.GetAuditLogsOffsetParams, _ rbac.PreparedAuthorized) ([]database.GetAuditLogsOffsetRow, error) {
	return q.GetAuditLogsOffset(ctx, arg)
}<|MERGE_RESOLUTION|>--- conflicted
+++ resolved
@@ -1127,7 +1127,6 @@
 	return q.db.CleanTailnetTunnels(ctx)
 }
 
-<<<<<<< HEAD
 func (q *querier) CountUnreadInboxNotificationsByUserID(ctx context.Context, userID uuid.UUID) (int64, error) {
 	if err := q.authorizeContext(ctx, policy.ActionRead, rbac.ResourceInboxNotification.WithOwner(userID.String())); err != nil {
 		return 0, err
@@ -1136,8 +1135,6 @@
 }
 
 // TODO: Handle org scoped lookups
-=======
->>>>>>> d0e20606
 func (q *querier) CustomRoles(ctx context.Context, arg database.CustomRolesParams) ([]database.CustomRole, error) {
 	roleObject := rbac.ResourceAssignRole
 	if arg.OrganizationID != uuid.Nil {
