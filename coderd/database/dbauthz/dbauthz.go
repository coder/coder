--- conflicted
+++ resolved
@@ -2124,16 +2124,6 @@
 	return q.db.GetPrebuildMetrics(ctx)
 }
 
-<<<<<<< HEAD
-func (q *querier) GetPrebuildsInProgress(ctx context.Context) ([]database.GetPrebuildsInProgressRow, error) {
-	if err := q.authorizeContext(ctx, policy.ActionRead, rbac.ResourceTemplate); err != nil {
-		return nil, err
-	}
-	return q.db.GetPrebuildsInProgress(ctx)
-}
-
-=======
->>>>>>> 6ed41215
 func (q *querier) GetPresetByWorkspaceBuildID(ctx context.Context, workspaceID uuid.UUID) (database.TemplateVersionPreset, error) {
 	if err := q.authorizeContext(ctx, policy.ActionRead, rbac.ResourceTemplate); err != nil {
 		return database.TemplateVersionPreset{}, err
