--- conflicted
+++ resolved
@@ -772,13 +772,14 @@
 	return q.db.DeleteReplicasUpdatedBefore(ctx, updatedAt)
 }
 
-<<<<<<< HEAD
 func (q *querier) DeleteUserOauthMergeStates(ctx context.Context, userID uuid.UUID) error {
 	if err := q.authorizeContext(ctx, rbac.ActionDelete, rbac.ResourceSystem); err != nil {
 		return err
 	}
 	return q.db.DeleteUserOauthMergeStates(ctx, userID)
-=======
+}
+
+
 func (q *querier) DeleteTailnetAgent(ctx context.Context, arg database.DeleteTailnetAgentParams) (database.DeleteTailnetAgentRow, error) {
 	if err := q.authorizeContext(ctx, rbac.ActionUpdate, rbac.ResourceTailnetCoordinator); err != nil {
 		return database.DeleteTailnetAgentRow{}, err
@@ -791,7 +792,6 @@
 		return database.DeleteTailnetClientRow{}, err
 	}
 	return q.db.DeleteTailnetClient(ctx, arg)
->>>>>>> bce8a983
 }
 
 func (q *querier) GetAPIKeyByID(ctx context.Context, id string) (database.APIKey, error) {
