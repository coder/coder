package dbauthz_test

import (
	"context"
	"database/sql"
	"encoding/json"
	"fmt"
	"net"
	"reflect"
	"strings"
	"testing"
	"time"

	"github.com/google/uuid"
	"github.com/sqlc-dev/pqtype"
	"github.com/stretchr/testify/require"
	"golang.org/x/xerrors"

	"cdr.dev/slog"

	"github.com/coder/coder/v2/coderd/database/db2sdk"
	"github.com/coder/coder/v2/coderd/database/dbmem"
	"github.com/coder/coder/v2/coderd/notifications"
	"github.com/coder/coder/v2/coderd/rbac/policy"
	"github.com/coder/coder/v2/codersdk"

	"github.com/coder/coder/v2/coderd/coderdtest"
	"github.com/coder/coder/v2/coderd/database"
	"github.com/coder/coder/v2/coderd/database/dbauthz"
	"github.com/coder/coder/v2/coderd/database/dbgen"
	"github.com/coder/coder/v2/coderd/database/dbtestutil"
	"github.com/coder/coder/v2/coderd/database/dbtime"
	"github.com/coder/coder/v2/coderd/rbac"
	"github.com/coder/coder/v2/coderd/util/slice"
	"github.com/coder/coder/v2/provisionersdk"
	"github.com/coder/coder/v2/testutil"
)

func TestAsNoActor(t *testing.T) {
	t.Parallel()

	t.Run("NoError", func(t *testing.T) {
		t.Parallel()
		require.False(t, dbauthz.IsNotAuthorizedError(nil), "no error")
	})

	t.Run("AsRemoveActor", func(t *testing.T) {
		t.Parallel()
		_, ok := dbauthz.ActorFromContext(context.Background())
		require.False(t, ok, "no actor should be present")
	})

	t.Run("AsActor", func(t *testing.T) {
		t.Parallel()
		ctx := dbauthz.As(context.Background(), coderdtest.RandomRBACSubject())
		_, ok := dbauthz.ActorFromContext(ctx)
		require.True(t, ok, "actor present")
	})

	t.Run("DeleteActor", func(t *testing.T) {
		t.Parallel()
		// First set an actor
		ctx := dbauthz.As(context.Background(), coderdtest.RandomRBACSubject())
		_, ok := dbauthz.ActorFromContext(ctx)
		require.True(t, ok, "actor present")

		// Delete the actor
		ctx = dbauthz.As(ctx, dbauthz.AsRemoveActor)
		_, ok = dbauthz.ActorFromContext(ctx)
		require.False(t, ok, "actor should be deleted")
	})
}

func TestPing(t *testing.T) {
	t.Parallel()

	db, _ := dbtestutil.NewDB(t)
	q := dbauthz.New(db, &coderdtest.RecordingAuthorizer{}, slog.Make(), coderdtest.AccessControlStorePointer())
	_, err := q.Ping(context.Background())
	require.NoError(t, err, "must not error")
}

// TestInTX is not perfect, just checks that it properly checks auth.
func TestInTX(t *testing.T) {
	t.Parallel()

	db, _ := dbtestutil.NewDB(t)
	q := dbauthz.New(db, &coderdtest.RecordingAuthorizer{
		Wrapped: (&coderdtest.FakeAuthorizer{}).AlwaysReturn(xerrors.New("custom error")),
	}, slog.Make(), coderdtest.AccessControlStorePointer())
	actor := rbac.Subject{
		ID:     uuid.NewString(),
		Roles:  rbac.RoleIdentifiers{rbac.RoleOwner()},
		Groups: []string{},
		Scope:  rbac.ScopeAll,
	}
	u := dbgen.User(t, db, database.User{})
	o := dbgen.Organization(t, db, database.Organization{})
	tpl := dbgen.Template(t, db, database.Template{
		CreatedBy:      u.ID,
		OrganizationID: o.ID,
	})
	w := dbgen.Workspace(t, db, database.WorkspaceTable{
		OwnerID:        u.ID,
		TemplateID:     tpl.ID,
		OrganizationID: o.ID,
	})
	ctx := dbauthz.As(context.Background(), actor)
	err := q.InTx(func(tx database.Store) error {
		// The inner tx should use the parent's authz
		_, err := tx.GetWorkspaceByID(ctx, w.ID)
		return err
	}, nil)
	require.Error(t, err, "must error")
	require.ErrorAs(t, err, &dbauthz.NotAuthorizedError{}, "must be an authorized error")
	require.True(t, dbauthz.IsNotAuthorizedError(err), "must be an authorized error")
}

// TestNew should not double wrap a querier.
func TestNew(t *testing.T) {
	t.Parallel()

	var (
		db, _ = dbtestutil.NewDB(t)
		rec   = &coderdtest.RecordingAuthorizer{
			Wrapped: &coderdtest.FakeAuthorizer{},
		}
		subj = rbac.Subject{}
		ctx  = dbauthz.As(context.Background(), rbac.Subject{})
	)
	u := dbgen.User(t, db, database.User{})
	org := dbgen.Organization(t, db, database.Organization{})
	tpl := dbgen.Template(t, db, database.Template{
		OrganizationID: org.ID,
		CreatedBy:      u.ID,
	})
	exp := dbgen.Workspace(t, db, database.WorkspaceTable{
		OwnerID:        u.ID,
		OrganizationID: org.ID,
		TemplateID:     tpl.ID,
	})
	// Double wrap should not cause an actual double wrap. So only 1 rbac call
	// should be made.
	az := dbauthz.New(db, rec, slog.Make(), coderdtest.AccessControlStorePointer())
	az = dbauthz.New(az, rec, slog.Make(), coderdtest.AccessControlStorePointer())

	w, err := az.GetWorkspaceByID(ctx, exp.ID)
	require.NoError(t, err, "must not error")
	require.Equal(t, exp, w.WorkspaceTable(), "must be equal")

	rec.AssertActor(t, subj, rec.Pair(policy.ActionRead, exp))
	require.NoError(t, rec.AllAsserted(), "should only be 1 rbac call")
}

// TestDBAuthzRecursive is a simple test to search for infinite recursion
// bugs. It isn't perfect, and only catches a subset of the possible bugs
// as only the first db call will be made. But it is better than nothing.
func TestDBAuthzRecursive(t *testing.T) {
	t.Parallel()
	db, _ := dbtestutil.NewDB(t)
	q := dbauthz.New(db, &coderdtest.RecordingAuthorizer{
		Wrapped: &coderdtest.FakeAuthorizer{},
	}, slog.Make(), coderdtest.AccessControlStorePointer())
	actor := rbac.Subject{
		ID:     uuid.NewString(),
		Roles:  rbac.RoleIdentifiers{rbac.RoleOwner()},
		Groups: []string{},
		Scope:  rbac.ScopeAll,
	}
	for i := 0; i < reflect.TypeOf(q).NumMethod(); i++ {
		var ins []reflect.Value
		ctx := dbauthz.As(context.Background(), actor)

		ins = append(ins, reflect.ValueOf(ctx))
		method := reflect.TypeOf(q).Method(i)
		for i := 2; i < method.Type.NumIn(); i++ {
			ins = append(ins, reflect.New(method.Type.In(i)).Elem())
		}
		if method.Name == "InTx" ||
			method.Name == "Ping" ||
			method.Name == "Wrappers" ||
			method.Name == "PGLocks" {
			continue
		}
		// easy to know which method failed.
		// t.Log(method.Name)
		// Call the function. Any infinite recursion will stack overflow.
		reflect.ValueOf(q).Method(i).Call(ins)
	}
}

func must[T any](value T, err error) T {
	if err != nil {
		panic(err)
	}
	return value
}

func defaultIPAddress() pqtype.Inet {
	return pqtype.Inet{
		IPNet: net.IPNet{
			IP:   net.IPv4(127, 0, 0, 1),
			Mask: net.IPv4Mask(255, 255, 255, 255),
		},
		Valid: true,
	}
}

func (s *MethodTestSuite) TestAPIKey() {
	s.Run("DeleteAPIKeyByID", s.Subtest(func(db database.Store, check *expects) {
		dbtestutil.DisableForeignKeysAndTriggers(s.T(), db)
		key, _ := dbgen.APIKey(s.T(), db, database.APIKey{})
		check.Args(key.ID).Asserts(key, policy.ActionDelete).Returns()
	}))
	s.Run("GetAPIKeyByID", s.Subtest(func(db database.Store, check *expects) {
		dbtestutil.DisableForeignKeysAndTriggers(s.T(), db)
		key, _ := dbgen.APIKey(s.T(), db, database.APIKey{})
		check.Args(key.ID).Asserts(key, policy.ActionRead).Returns(key)
	}))
	s.Run("GetAPIKeyByName", s.Subtest(func(db database.Store, check *expects) {
		dbtestutil.DisableForeignKeysAndTriggers(s.T(), db)
		key, _ := dbgen.APIKey(s.T(), db, database.APIKey{
			TokenName: "marge-cat",
			LoginType: database.LoginTypeToken,
		})
		check.Args(database.GetAPIKeyByNameParams{
			TokenName: key.TokenName,
			UserID:    key.UserID,
		}).Asserts(key, policy.ActionRead).Returns(key)
	}))
	s.Run("GetAPIKeysByLoginType", s.Subtest(func(db database.Store, check *expects) {
		dbtestutil.DisableForeignKeysAndTriggers(s.T(), db)
		a, _ := dbgen.APIKey(s.T(), db, database.APIKey{LoginType: database.LoginTypePassword})
		b, _ := dbgen.APIKey(s.T(), db, database.APIKey{LoginType: database.LoginTypePassword})
		_, _ = dbgen.APIKey(s.T(), db, database.APIKey{LoginType: database.LoginTypeGithub})
		check.Args(database.LoginTypePassword).
			Asserts(a, policy.ActionRead, b, policy.ActionRead).
			Returns(slice.New(a, b))
	}))
	s.Run("GetAPIKeysByUserID", s.Subtest(func(db database.Store, check *expects) {
		u1 := dbgen.User(s.T(), db, database.User{})
		u2 := dbgen.User(s.T(), db, database.User{})

		keyA, _ := dbgen.APIKey(s.T(), db, database.APIKey{UserID: u1.ID, LoginType: database.LoginTypeToken, TokenName: "key-a"})
		keyB, _ := dbgen.APIKey(s.T(), db, database.APIKey{UserID: u1.ID, LoginType: database.LoginTypeToken, TokenName: "key-b"})
		_, _ = dbgen.APIKey(s.T(), db, database.APIKey{UserID: u2.ID, LoginType: database.LoginTypeToken})

		check.Args(database.GetAPIKeysByUserIDParams{LoginType: database.LoginTypeToken, UserID: u1.ID}).
			Asserts(keyA, policy.ActionRead, keyB, policy.ActionRead).
			Returns(slice.New(keyA, keyB))
	}))
	s.Run("GetAPIKeysLastUsedAfter", s.Subtest(func(db database.Store, check *expects) {
		dbtestutil.DisableForeignKeysAndTriggers(s.T(), db)
		a, _ := dbgen.APIKey(s.T(), db, database.APIKey{LastUsed: time.Now().Add(time.Hour)})
		b, _ := dbgen.APIKey(s.T(), db, database.APIKey{LastUsed: time.Now().Add(time.Hour)})
		_, _ = dbgen.APIKey(s.T(), db, database.APIKey{LastUsed: time.Now().Add(-time.Hour)})
		check.Args(time.Now()).
			Asserts(a, policy.ActionRead, b, policy.ActionRead).
			Returns(slice.New(a, b))
	}))
	s.Run("InsertAPIKey", s.Subtest(func(db database.Store, check *expects) {
		u := dbgen.User(s.T(), db, database.User{})

		check.Args(database.InsertAPIKeyParams{
			UserID:    u.ID,
			LoginType: database.LoginTypePassword,
			Scope:     database.APIKeyScopeAll,
			IPAddress: defaultIPAddress(),
		}).Asserts(rbac.ResourceApiKey.WithOwner(u.ID.String()), policy.ActionCreate)
	}))
	s.Run("UpdateAPIKeyByID", s.Subtest(func(db database.Store, check *expects) {
		u := dbgen.User(s.T(), db, database.User{})
		a, _ := dbgen.APIKey(s.T(), db, database.APIKey{UserID: u.ID, IPAddress: defaultIPAddress()})
		check.Args(database.UpdateAPIKeyByIDParams{
			ID:        a.ID,
			IPAddress: defaultIPAddress(),
			LastUsed:  time.Now(),
			ExpiresAt: time.Now().Add(time.Hour),
		}).Asserts(a, policy.ActionUpdate).Returns()
	}))
	s.Run("DeleteApplicationConnectAPIKeysByUserID", s.Subtest(func(db database.Store, check *expects) {
		dbtestutil.DisableForeignKeysAndTriggers(s.T(), db)
		a, _ := dbgen.APIKey(s.T(), db, database.APIKey{
			Scope: database.APIKeyScopeApplicationConnect,
		})
		check.Args(a.UserID).Asserts(rbac.ResourceApiKey.WithOwner(a.UserID.String()), policy.ActionDelete).Returns()
	}))
	s.Run("DeleteExternalAuthLink", s.Subtest(func(db database.Store, check *expects) {
		a := dbgen.ExternalAuthLink(s.T(), db, database.ExternalAuthLink{})
		check.Args(database.DeleteExternalAuthLinkParams{
			ProviderID: a.ProviderID,
			UserID:     a.UserID,
		}).Asserts(rbac.ResourceUserObject(a.UserID), policy.ActionUpdatePersonal).Returns()
	}))
	s.Run("GetExternalAuthLinksByUserID", s.Subtest(func(db database.Store, check *expects) {
		a := dbgen.ExternalAuthLink(s.T(), db, database.ExternalAuthLink{})
		b := dbgen.ExternalAuthLink(s.T(), db, database.ExternalAuthLink{
			UserID: a.UserID,
		})
		check.Args(a.UserID).Asserts(
			rbac.ResourceUserObject(a.UserID), policy.ActionReadPersonal,
			rbac.ResourceUserObject(b.UserID), policy.ActionReadPersonal)
	}))
}

func (s *MethodTestSuite) TestAuditLogs() {
	s.Run("InsertAuditLog", s.Subtest(func(db database.Store, check *expects) {
		check.Args(database.InsertAuditLogParams{
			ResourceType:     database.ResourceTypeOrganization,
			Action:           database.AuditActionCreate,
			Diff:             json.RawMessage("{}"),
			AdditionalFields: json.RawMessage("{}"),
		}).Asserts(rbac.ResourceAuditLog, policy.ActionCreate)
	}))
	s.Run("GetAuditLogsOffset", s.Subtest(func(db database.Store, check *expects) {
		_ = dbgen.AuditLog(s.T(), db, database.AuditLog{})
		_ = dbgen.AuditLog(s.T(), db, database.AuditLog{})
		check.Args(database.GetAuditLogsOffsetParams{
			LimitOpt: 10,
		}).Asserts(rbac.ResourceAuditLog, policy.ActionRead).WithNotAuthorized("nil")
	}))
	s.Run("GetAuthorizedAuditLogsOffset", s.Subtest(func(db database.Store, check *expects) {
		dbtestutil.DisableForeignKeysAndTriggers(s.T(), db)
		_ = dbgen.AuditLog(s.T(), db, database.AuditLog{})
		_ = dbgen.AuditLog(s.T(), db, database.AuditLog{})
		check.Args(database.GetAuditLogsOffsetParams{
			LimitOpt: 10,
		}, emptyPreparedAuthorized{}).Asserts(rbac.ResourceAuditLog, policy.ActionRead)
	}))
}

func (s *MethodTestSuite) TestFile() {
	s.Run("GetFileByHashAndCreator", s.Subtest(func(db database.Store, check *expects) {
		f := dbgen.File(s.T(), db, database.File{})
		check.Args(database.GetFileByHashAndCreatorParams{
			Hash:      f.Hash,
			CreatedBy: f.CreatedBy,
		}).Asserts(f, policy.ActionRead).Returns(f)
	}))
	s.Run("GetFileByID", s.Subtest(func(db database.Store, check *expects) {
		f := dbgen.File(s.T(), db, database.File{})
		check.Args(f.ID).Asserts(f, policy.ActionRead).Returns(f)
	}))
	s.Run("GetFileIDByTemplateVersionID", s.Subtest(func(db database.Store, check *expects) {
		o := dbgen.Organization(s.T(), db, database.Organization{})
		u := dbgen.User(s.T(), db, database.User{})
		_ = dbgen.OrganizationMember(s.T(), db, database.OrganizationMember{OrganizationID: o.ID, UserID: u.ID})
		f := dbgen.File(s.T(), db, database.File{CreatedBy: u.ID})
		j := dbgen.ProvisionerJob(s.T(), db, nil, database.ProvisionerJob{StorageMethod: database.ProvisionerStorageMethodFile, FileID: f.ID})
		tv := dbgen.TemplateVersion(s.T(), db, database.TemplateVersion{OrganizationID: o.ID, JobID: j.ID, CreatedBy: u.ID})
		check.Args(tv.ID).Asserts(rbac.ResourceFile.WithID(f.ID), policy.ActionRead).Returns(f.ID)
	}))
	s.Run("InsertFile", s.Subtest(func(db database.Store, check *expects) {
		u := dbgen.User(s.T(), db, database.User{})
		check.Args(database.InsertFileParams{
			CreatedBy: u.ID,
		}).Asserts(rbac.ResourceFile.WithOwner(u.ID.String()), policy.ActionCreate)
	}))
}

func (s *MethodTestSuite) TestGroup() {
	s.Run("DeleteGroupByID", s.Subtest(func(db database.Store, check *expects) {
		dbtestutil.DisableForeignKeysAndTriggers(s.T(), db)
		g := dbgen.Group(s.T(), db, database.Group{})
		check.Args(g.ID).Asserts(g, policy.ActionDelete).Returns()
	}))
	s.Run("DeleteGroupMemberFromGroup", s.Subtest(func(db database.Store, check *expects) {
		dbtestutil.DisableForeignKeysAndTriggers(s.T(), db)
		g := dbgen.Group(s.T(), db, database.Group{})
		u := dbgen.User(s.T(), db, database.User{})
		m := dbgen.GroupMember(s.T(), db, database.GroupMemberTable{
			GroupID: g.ID,
			UserID:  u.ID,
		})
		check.Args(database.DeleteGroupMemberFromGroupParams{
			UserID:  m.UserID,
			GroupID: g.ID,
		}).Asserts(g, policy.ActionUpdate).Returns()
	}))
	s.Run("GetGroupByID", s.Subtest(func(db database.Store, check *expects) {
		dbtestutil.DisableForeignKeysAndTriggers(s.T(), db)
		g := dbgen.Group(s.T(), db, database.Group{})
		check.Args(g.ID).Asserts(g, policy.ActionRead).Returns(g)
	}))
	s.Run("GetGroupByOrgAndName", s.Subtest(func(db database.Store, check *expects) {
		dbtestutil.DisableForeignKeysAndTriggers(s.T(), db)
		g := dbgen.Group(s.T(), db, database.Group{})
		check.Args(database.GetGroupByOrgAndNameParams{
			OrganizationID: g.OrganizationID,
			Name:           g.Name,
		}).Asserts(g, policy.ActionRead).Returns(g)
	}))
	s.Run("GetGroupMembersByGroupID", s.Subtest(func(db database.Store, check *expects) {
		dbtestutil.DisableForeignKeysAndTriggers(s.T(), db)
		g := dbgen.Group(s.T(), db, database.Group{})
		u := dbgen.User(s.T(), db, database.User{})
		gm := dbgen.GroupMember(s.T(), db, database.GroupMemberTable{GroupID: g.ID, UserID: u.ID})
		check.Args(database.GetGroupMembersByGroupIDParams{
			GroupID:       g.ID,
			IncludeSystem: false,
		}).Asserts(gm, policy.ActionRead)
	}))
	s.Run("GetGroupMembersCountByGroupID", s.Subtest(func(db database.Store, check *expects) {
		dbtestutil.DisableForeignKeysAndTriggers(s.T(), db)
		g := dbgen.Group(s.T(), db, database.Group{})
		check.Args(database.GetGroupMembersCountByGroupIDParams{
			GroupID:       g.ID,
			IncludeSystem: false,
		}).Asserts(g, policy.ActionRead)
	}))
	s.Run("GetGroupMembers", s.Subtest(func(db database.Store, check *expects) {
		dbtestutil.DisableForeignKeysAndTriggers(s.T(), db)
		g := dbgen.Group(s.T(), db, database.Group{})
		u := dbgen.User(s.T(), db, database.User{})
		dbgen.GroupMember(s.T(), db, database.GroupMemberTable{GroupID: g.ID, UserID: u.ID})
		check.Args(false).Asserts(rbac.ResourceSystem, policy.ActionRead)
	}))
	s.Run("System/GetGroups", s.Subtest(func(db database.Store, check *expects) {
		dbtestutil.DisableForeignKeysAndTriggers(s.T(), db)
		_ = dbgen.Group(s.T(), db, database.Group{})
		check.Args(database.GetGroupsParams{}).
			Asserts(rbac.ResourceSystem, policy.ActionRead)
	}))
	s.Run("GetGroups", s.Subtest(func(db database.Store, check *expects) {
		o := dbgen.Organization(s.T(), db, database.Organization{})
		g := dbgen.Group(s.T(), db, database.Group{OrganizationID: o.ID})
		u := dbgen.User(s.T(), db, database.User{})
		gm := dbgen.GroupMember(s.T(), db, database.GroupMemberTable{GroupID: g.ID, UserID: u.ID})
		check.Args(database.GetGroupsParams{
			OrganizationID: g.OrganizationID,
			HasMemberID:    gm.UserID,
		}).Asserts(rbac.ResourceSystem, policy.ActionRead, g, policy.ActionRead).
			// Fail the system resource skip
			FailSystemObjectChecks()
	}))
	s.Run("InsertAllUsersGroup", s.Subtest(func(db database.Store, check *expects) {
		o := dbgen.Organization(s.T(), db, database.Organization{})
		check.Args(o.ID).Asserts(rbac.ResourceGroup.InOrg(o.ID), policy.ActionCreate)
	}))
	s.Run("InsertGroup", s.Subtest(func(db database.Store, check *expects) {
		o := dbgen.Organization(s.T(), db, database.Organization{})
		check.Args(database.InsertGroupParams{
			OrganizationID: o.ID,
			Name:           "test",
		}).Asserts(rbac.ResourceGroup.InOrg(o.ID), policy.ActionCreate)
	}))
	s.Run("InsertGroupMember", s.Subtest(func(db database.Store, check *expects) {
		dbtestutil.DisableForeignKeysAndTriggers(s.T(), db)
		g := dbgen.Group(s.T(), db, database.Group{})
		check.Args(database.InsertGroupMemberParams{
			UserID:  uuid.New(),
			GroupID: g.ID,
		}).Asserts(g, policy.ActionUpdate).Returns()
	}))
	s.Run("InsertUserGroupsByName", s.Subtest(func(db database.Store, check *expects) {
		o := dbgen.Organization(s.T(), db, database.Organization{})
		u1 := dbgen.User(s.T(), db, database.User{})
		g1 := dbgen.Group(s.T(), db, database.Group{OrganizationID: o.ID})
		g2 := dbgen.Group(s.T(), db, database.Group{OrganizationID: o.ID})
		check.Args(database.InsertUserGroupsByNameParams{
			OrganizationID: o.ID,
			UserID:         u1.ID,
			GroupNames:     slice.New(g1.Name, g2.Name),
		}).Asserts(rbac.ResourceGroup.InOrg(o.ID), policy.ActionUpdate).Returns()
	}))
	s.Run("InsertUserGroupsByID", s.Subtest(func(db database.Store, check *expects) {
		o := dbgen.Organization(s.T(), db, database.Organization{})
		u1 := dbgen.User(s.T(), db, database.User{})
		g1 := dbgen.Group(s.T(), db, database.Group{OrganizationID: o.ID})
		g2 := dbgen.Group(s.T(), db, database.Group{OrganizationID: o.ID})
		g3 := dbgen.Group(s.T(), db, database.Group{OrganizationID: o.ID})
		_ = dbgen.GroupMember(s.T(), db, database.GroupMemberTable{GroupID: g1.ID, UserID: u1.ID})
		returns := slice.New(g2.ID, g3.ID)
		if !dbtestutil.WillUsePostgres() {
			returns = slice.New(g1.ID, g2.ID, g3.ID)
		}
		check.Args(database.InsertUserGroupsByIDParams{
			UserID:   u1.ID,
			GroupIds: slice.New(g1.ID, g2.ID, g3.ID),
		}).Asserts(rbac.ResourceSystem, policy.ActionUpdate).Returns(returns)
	}))
	s.Run("RemoveUserFromAllGroups", s.Subtest(func(db database.Store, check *expects) {
		o := dbgen.Organization(s.T(), db, database.Organization{})
		u1 := dbgen.User(s.T(), db, database.User{})
		g1 := dbgen.Group(s.T(), db, database.Group{OrganizationID: o.ID})
		g2 := dbgen.Group(s.T(), db, database.Group{OrganizationID: o.ID})
		_ = dbgen.GroupMember(s.T(), db, database.GroupMemberTable{GroupID: g1.ID, UserID: u1.ID})
		_ = dbgen.GroupMember(s.T(), db, database.GroupMemberTable{GroupID: g2.ID, UserID: u1.ID})
		check.Args(u1.ID).Asserts(rbac.ResourceSystem, policy.ActionUpdate).Returns()
	}))
	s.Run("RemoveUserFromGroups", s.Subtest(func(db database.Store, check *expects) {
		o := dbgen.Organization(s.T(), db, database.Organization{})
		u1 := dbgen.User(s.T(), db, database.User{})
		g1 := dbgen.Group(s.T(), db, database.Group{OrganizationID: o.ID})
		g2 := dbgen.Group(s.T(), db, database.Group{OrganizationID: o.ID})
		_ = dbgen.GroupMember(s.T(), db, database.GroupMemberTable{GroupID: g1.ID, UserID: u1.ID})
		_ = dbgen.GroupMember(s.T(), db, database.GroupMemberTable{GroupID: g2.ID, UserID: u1.ID})
		check.Args(database.RemoveUserFromGroupsParams{
			UserID:   u1.ID,
			GroupIds: []uuid.UUID{g1.ID, g2.ID},
		}).Asserts(rbac.ResourceSystem, policy.ActionUpdate).Returns(slice.New(g1.ID, g2.ID))
	}))
	s.Run("UpdateGroupByID", s.Subtest(func(db database.Store, check *expects) {
		dbtestutil.DisableForeignKeysAndTriggers(s.T(), db)
		g := dbgen.Group(s.T(), db, database.Group{})
		check.Args(database.UpdateGroupByIDParams{
			ID: g.ID,
		}).Asserts(g, policy.ActionUpdate)
	}))
}

func (s *MethodTestSuite) TestProvisionerJob() {
	s.Run("ArchiveUnusedTemplateVersions", s.Subtest(func(db database.Store, check *expects) {
		dbtestutil.DisableForeignKeysAndTriggers(s.T(), db)
		j := dbgen.ProvisionerJob(s.T(), db, nil, database.ProvisionerJob{
			Type: database.ProvisionerJobTypeTemplateVersionImport,
			Error: sql.NullString{
				String: "failed",
				Valid:  true,
			},
		})
		tpl := dbgen.Template(s.T(), db, database.Template{})
		v := dbgen.TemplateVersion(s.T(), db, database.TemplateVersion{
			TemplateID: uuid.NullUUID{UUID: tpl.ID, Valid: true},
			JobID:      j.ID,
		})
		check.Args(database.ArchiveUnusedTemplateVersionsParams{
			UpdatedAt:         dbtime.Now(),
			TemplateID:        tpl.ID,
			TemplateVersionID: uuid.Nil,
			JobStatus:         database.NullProvisionerJobStatus{},
		}).Asserts(v.RBACObject(tpl), policy.ActionUpdate)
	}))
	s.Run("UnarchiveTemplateVersion", s.Subtest(func(db database.Store, check *expects) {
		dbtestutil.DisableForeignKeysAndTriggers(s.T(), db)
		j := dbgen.ProvisionerJob(s.T(), db, nil, database.ProvisionerJob{
			Type: database.ProvisionerJobTypeTemplateVersionImport,
		})
		tpl := dbgen.Template(s.T(), db, database.Template{})
		v := dbgen.TemplateVersion(s.T(), db, database.TemplateVersion{
			TemplateID: uuid.NullUUID{UUID: tpl.ID, Valid: true},
			JobID:      j.ID,
			Archived:   true,
		})
		check.Args(database.UnarchiveTemplateVersionParams{
			UpdatedAt:         dbtime.Now(),
			TemplateVersionID: v.ID,
		}).Asserts(v.RBACObject(tpl), policy.ActionUpdate)
	}))
	s.Run("Build/GetProvisionerJobByID", s.Subtest(func(db database.Store, check *expects) {
		u := dbgen.User(s.T(), db, database.User{})
		o := dbgen.Organization(s.T(), db, database.Organization{})
		tpl := dbgen.Template(s.T(), db, database.Template{
			OrganizationID: o.ID,
			CreatedBy:      u.ID,
		})
		w := dbgen.Workspace(s.T(), db, database.WorkspaceTable{
			OwnerID:        u.ID,
			OrganizationID: o.ID,
			TemplateID:     tpl.ID,
		})
		j := dbgen.ProvisionerJob(s.T(), db, nil, database.ProvisionerJob{
			Type: database.ProvisionerJobTypeWorkspaceBuild,
		})
		tv := dbgen.TemplateVersion(s.T(), db, database.TemplateVersion{
			TemplateID:     uuid.NullUUID{UUID: tpl.ID, Valid: true},
			JobID:          j.ID,
			OrganizationID: o.ID,
			CreatedBy:      u.ID,
		})
		_ = dbgen.WorkspaceBuild(s.T(), db, database.WorkspaceBuild{
			JobID:             j.ID,
			WorkspaceID:       w.ID,
			TemplateVersionID: tv.ID,
		})
		check.Args(j.ID).Asserts(w, policy.ActionRead).Returns(j)
	}))
	s.Run("TemplateVersion/GetProvisionerJobByID", s.Subtest(func(db database.Store, check *expects) {
		dbtestutil.DisableForeignKeysAndTriggers(s.T(), db)
		j := dbgen.ProvisionerJob(s.T(), db, nil, database.ProvisionerJob{
			Type: database.ProvisionerJobTypeTemplateVersionImport,
		})
		tpl := dbgen.Template(s.T(), db, database.Template{})
		v := dbgen.TemplateVersion(s.T(), db, database.TemplateVersion{
			TemplateID: uuid.NullUUID{UUID: tpl.ID, Valid: true},
			JobID:      j.ID,
		})
		check.Args(j.ID).Asserts(v.RBACObject(tpl), policy.ActionRead).Returns(j)
	}))
	s.Run("TemplateVersionDryRun/GetProvisionerJobByID", s.Subtest(func(db database.Store, check *expects) {
		dbtestutil.DisableForeignKeysAndTriggers(s.T(), db)
		tpl := dbgen.Template(s.T(), db, database.Template{})
		v := dbgen.TemplateVersion(s.T(), db, database.TemplateVersion{
			TemplateID: uuid.NullUUID{UUID: tpl.ID, Valid: true},
		})
		j := dbgen.ProvisionerJob(s.T(), db, nil, database.ProvisionerJob{
			Type: database.ProvisionerJobTypeTemplateVersionDryRun,
			Input: must(json.Marshal(struct {
				TemplateVersionID uuid.UUID `json:"template_version_id"`
			}{TemplateVersionID: v.ID})),
		})
		check.Args(j.ID).Asserts(v.RBACObject(tpl), policy.ActionRead).Returns(j)
	}))
	s.Run("Build/UpdateProvisionerJobWithCancelByID", s.Subtest(func(db database.Store, check *expects) {
		u := dbgen.User(s.T(), db, database.User{})
		o := dbgen.Organization(s.T(), db, database.Organization{})
		tpl := dbgen.Template(s.T(), db, database.Template{
			OrganizationID:               o.ID,
			CreatedBy:                    u.ID,
			AllowUserCancelWorkspaceJobs: true,
		})
		tv := dbgen.TemplateVersion(s.T(), db, database.TemplateVersion{
			TemplateID:     uuid.NullUUID{UUID: tpl.ID, Valid: true},
			OrganizationID: o.ID,
			CreatedBy:      u.ID,
		})
		w := dbgen.Workspace(s.T(), db, database.WorkspaceTable{
			TemplateID:     tpl.ID,
			OrganizationID: o.ID,
			OwnerID:        u.ID,
		})
		j := dbgen.ProvisionerJob(s.T(), db, nil, database.ProvisionerJob{
			Type: database.ProvisionerJobTypeWorkspaceBuild,
		})
		_ = dbgen.WorkspaceBuild(s.T(), db, database.WorkspaceBuild{
			JobID:             j.ID,
			WorkspaceID:       w.ID,
			TemplateVersionID: tv.ID,
		})
		check.Args(database.UpdateProvisionerJobWithCancelByIDParams{ID: j.ID}).Asserts(w, policy.ActionUpdate).Returns()
	}))
	s.Run("BuildFalseCancel/UpdateProvisionerJobWithCancelByID", s.Subtest(func(db database.Store, check *expects) {
		u := dbgen.User(s.T(), db, database.User{})
		o := dbgen.Organization(s.T(), db, database.Organization{})
		tpl := dbgen.Template(s.T(), db, database.Template{
			OrganizationID:               o.ID,
			CreatedBy:                    u.ID,
			AllowUserCancelWorkspaceJobs: false,
		})
		tv := dbgen.TemplateVersion(s.T(), db, database.TemplateVersion{
			TemplateID:     uuid.NullUUID{UUID: tpl.ID, Valid: true},
			OrganizationID: o.ID,
			CreatedBy:      u.ID,
		})
		w := dbgen.Workspace(s.T(), db, database.WorkspaceTable{TemplateID: tpl.ID, OrganizationID: o.ID, OwnerID: u.ID})
		j := dbgen.ProvisionerJob(s.T(), db, nil, database.ProvisionerJob{
			Type: database.ProvisionerJobTypeWorkspaceBuild,
		})
		_ = dbgen.WorkspaceBuild(s.T(), db, database.WorkspaceBuild{
			JobID:             j.ID,
			WorkspaceID:       w.ID,
			TemplateVersionID: tv.ID,
		})
		check.Args(database.UpdateProvisionerJobWithCancelByIDParams{ID: j.ID}).Asserts(w, policy.ActionUpdate).Returns()
	}))
	s.Run("TemplateVersion/UpdateProvisionerJobWithCancelByID", s.Subtest(func(db database.Store, check *expects) {
		dbtestutil.DisableForeignKeysAndTriggers(s.T(), db)
		j := dbgen.ProvisionerJob(s.T(), db, nil, database.ProvisionerJob{
			Type: database.ProvisionerJobTypeTemplateVersionImport,
		})
		tpl := dbgen.Template(s.T(), db, database.Template{})
		v := dbgen.TemplateVersion(s.T(), db, database.TemplateVersion{
			TemplateID: uuid.NullUUID{UUID: tpl.ID, Valid: true},
			JobID:      j.ID,
		})
		check.Args(database.UpdateProvisionerJobWithCancelByIDParams{ID: j.ID}).
			Asserts(v.RBACObject(tpl), []policy.Action{policy.ActionRead, policy.ActionUpdate}).Returns()
	}))
	s.Run("TemplateVersionNoTemplate/UpdateProvisionerJobWithCancelByID", s.Subtest(func(db database.Store, check *expects) {
		dbtestutil.DisableForeignKeysAndTriggers(s.T(), db)
		j := dbgen.ProvisionerJob(s.T(), db, nil, database.ProvisionerJob{
			Type: database.ProvisionerJobTypeTemplateVersionImport,
		})
		v := dbgen.TemplateVersion(s.T(), db, database.TemplateVersion{
			TemplateID: uuid.NullUUID{UUID: uuid.Nil, Valid: false},
			JobID:      j.ID,
		})
		check.Args(database.UpdateProvisionerJobWithCancelByIDParams{ID: j.ID}).
			Asserts(v.RBACObjectNoTemplate(), []policy.Action{policy.ActionRead, policy.ActionUpdate}).Returns()
	}))
	s.Run("TemplateVersionDryRun/UpdateProvisionerJobWithCancelByID", s.Subtest(func(db database.Store, check *expects) {
		dbtestutil.DisableForeignKeysAndTriggers(s.T(), db)
		tpl := dbgen.Template(s.T(), db, database.Template{})
		v := dbgen.TemplateVersion(s.T(), db, database.TemplateVersion{
			TemplateID: uuid.NullUUID{UUID: tpl.ID, Valid: true},
		})
		j := dbgen.ProvisionerJob(s.T(), db, nil, database.ProvisionerJob{
			Type: database.ProvisionerJobTypeTemplateVersionDryRun,
			Input: must(json.Marshal(struct {
				TemplateVersionID uuid.UUID `json:"template_version_id"`
			}{TemplateVersionID: v.ID})),
		})
		check.Args(database.UpdateProvisionerJobWithCancelByIDParams{ID: j.ID}).
			Asserts(v.RBACObject(tpl), []policy.Action{policy.ActionRead, policy.ActionUpdate}).Returns()
	}))
	s.Run("GetProvisionerJobsByIDs", s.Subtest(func(db database.Store, check *expects) {
		a := dbgen.ProvisionerJob(s.T(), db, nil, database.ProvisionerJob{})
		b := dbgen.ProvisionerJob(s.T(), db, nil, database.ProvisionerJob{})
		check.Args([]uuid.UUID{a.ID, b.ID}).Asserts().Returns(slice.New(a, b))
	}))
	s.Run("GetProvisionerLogsAfterID", s.Subtest(func(db database.Store, check *expects) {
		u := dbgen.User(s.T(), db, database.User{})
		o := dbgen.Organization(s.T(), db, database.Organization{})
		tpl := dbgen.Template(s.T(), db, database.Template{
			OrganizationID: o.ID,
			CreatedBy:      u.ID,
		})
		w := dbgen.Workspace(s.T(), db, database.WorkspaceTable{
			OrganizationID: o.ID,
			OwnerID:        u.ID,
			TemplateID:     tpl.ID,
		})
		tv := dbgen.TemplateVersion(s.T(), db, database.TemplateVersion{
			TemplateID:     uuid.NullUUID{UUID: tpl.ID, Valid: true},
			OrganizationID: o.ID,
			CreatedBy:      u.ID,
		})
		j := dbgen.ProvisionerJob(s.T(), db, nil, database.ProvisionerJob{
			Type: database.ProvisionerJobTypeWorkspaceBuild,
		})
		_ = dbgen.WorkspaceBuild(s.T(), db, database.WorkspaceBuild{
			JobID:             j.ID,
			WorkspaceID:       w.ID,
			TemplateVersionID: tv.ID,
		})
		check.Args(database.GetProvisionerLogsAfterIDParams{
			JobID: j.ID,
		}).Asserts(w, policy.ActionRead).Returns([]database.ProvisionerJobLog{})
	}))
}

func (s *MethodTestSuite) TestLicense() {
	s.Run("GetLicenses", s.Subtest(func(db database.Store, check *expects) {
		l, err := db.InsertLicense(context.Background(), database.InsertLicenseParams{
			UUID: uuid.New(),
		})
		require.NoError(s.T(), err)
		check.Args().Asserts(l, policy.ActionRead).
			Returns([]database.License{l})
	}))
	s.Run("InsertLicense", s.Subtest(func(db database.Store, check *expects) {
		check.Args(database.InsertLicenseParams{}).
			Asserts(rbac.ResourceLicense, policy.ActionCreate)
	}))
	s.Run("UpsertLogoURL", s.Subtest(func(db database.Store, check *expects) {
		check.Args("value").Asserts(rbac.ResourceDeploymentConfig, policy.ActionUpdate)
	}))
	s.Run("UpsertAnnouncementBanners", s.Subtest(func(db database.Store, check *expects) {
		check.Args("value").Asserts(rbac.ResourceDeploymentConfig, policy.ActionUpdate)
	}))
	s.Run("GetLicenseByID", s.Subtest(func(db database.Store, check *expects) {
		l, err := db.InsertLicense(context.Background(), database.InsertLicenseParams{
			UUID: uuid.New(),
		})
		require.NoError(s.T(), err)
		check.Args(l.ID).Asserts(l, policy.ActionRead).Returns(l)
	}))
	s.Run("DeleteLicense", s.Subtest(func(db database.Store, check *expects) {
		l, err := db.InsertLicense(context.Background(), database.InsertLicenseParams{
			UUID: uuid.New(),
		})
		require.NoError(s.T(), err)
		check.Args(l.ID).Asserts(l, policy.ActionDelete)
	}))
	s.Run("GetDeploymentID", s.Subtest(func(db database.Store, check *expects) {
		db.InsertDeploymentID(context.Background(), "value")
		check.Args().Asserts().Returns("value")
	}))
	s.Run("GetDefaultProxyConfig", s.Subtest(func(db database.Store, check *expects) {
		check.Args().Asserts().Returns(database.GetDefaultProxyConfigRow{
			DisplayName: "Default",
			IconUrl:     "/emojis/1f3e1.png",
		})
	}))
	s.Run("GetLogoURL", s.Subtest(func(db database.Store, check *expects) {
		err := db.UpsertLogoURL(context.Background(), "value")
		require.NoError(s.T(), err)
		check.Args().Asserts().Returns("value")
	}))
	s.Run("GetAnnouncementBanners", s.Subtest(func(db database.Store, check *expects) {
		err := db.UpsertAnnouncementBanners(context.Background(), "value")
		require.NoError(s.T(), err)
		check.Args().Asserts().Returns("value")
	}))
}

func (s *MethodTestSuite) TestOrganization() {
	s.Run("Deployment/OIDCClaimFields", s.Subtest(func(db database.Store, check *expects) {
		check.Args(uuid.Nil).Asserts(rbac.ResourceIdpsyncSettings, policy.ActionRead).Returns([]string{})
	}))
	s.Run("Organization/OIDCClaimFields", s.Subtest(func(db database.Store, check *expects) {
		id := uuid.New()
		check.Args(id).Asserts(rbac.ResourceIdpsyncSettings.InOrg(id), policy.ActionRead).Returns([]string{})
	}))
	s.Run("Deployment/OIDCClaimFieldValues", s.Subtest(func(db database.Store, check *expects) {
		check.Args(database.OIDCClaimFieldValuesParams{
			ClaimField:     "claim-field",
			OrganizationID: uuid.Nil,
		}).Asserts(rbac.ResourceIdpsyncSettings, policy.ActionRead).Returns([]string{})
	}))
	s.Run("Organization/OIDCClaimFieldValues", s.Subtest(func(db database.Store, check *expects) {
		id := uuid.New()
		check.Args(database.OIDCClaimFieldValuesParams{
			ClaimField:     "claim-field",
			OrganizationID: id,
		}).Asserts(rbac.ResourceIdpsyncSettings.InOrg(id), policy.ActionRead).Returns([]string{})
	}))
	s.Run("ByOrganization/GetGroups", s.Subtest(func(db database.Store, check *expects) {
		o := dbgen.Organization(s.T(), db, database.Organization{})
		a := dbgen.Group(s.T(), db, database.Group{OrganizationID: o.ID})
		b := dbgen.Group(s.T(), db, database.Group{OrganizationID: o.ID})
		check.Args(database.GetGroupsParams{
			OrganizationID: o.ID,
		}).Asserts(rbac.ResourceSystem, policy.ActionRead, a, policy.ActionRead, b, policy.ActionRead).
			Returns([]database.GetGroupsRow{
				{Group: a, OrganizationName: o.Name, OrganizationDisplayName: o.DisplayName},
				{Group: b, OrganizationName: o.Name, OrganizationDisplayName: o.DisplayName},
			}).
			// Fail the system check shortcut
			FailSystemObjectChecks()
	}))
	s.Run("GetOrganizationByID", s.Subtest(func(db database.Store, check *expects) {
		o := dbgen.Organization(s.T(), db, database.Organization{})
		check.Args(o.ID).Asserts(o, policy.ActionRead).Returns(o)
	}))
	s.Run("GetOrganizationResourceCountByID", s.Subtest(func(db database.Store, check *expects) {
		u := dbgen.User(s.T(), db, database.User{})
		o := dbgen.Organization(s.T(), db, database.Organization{})

		t := dbgen.Template(s.T(), db, database.Template{
			CreatedBy:      u.ID,
			OrganizationID: o.ID,
		})
		dbgen.Workspace(s.T(), db, database.WorkspaceTable{
			OrganizationID: o.ID,
			OwnerID:        u.ID,
			TemplateID:     t.ID,
		})
		dbgen.Group(s.T(), db, database.Group{OrganizationID: o.ID})
		dbgen.OrganizationMember(s.T(), db, database.OrganizationMember{
			OrganizationID: o.ID,
			UserID:         u.ID,
		})

		check.Args(o.ID).Asserts(
			rbac.ResourceOrganizationMember.InOrg(o.ID), policy.ActionRead,
			rbac.ResourceWorkspace.InOrg(o.ID), policy.ActionRead,
			rbac.ResourceGroup.InOrg(o.ID), policy.ActionRead,
			rbac.ResourceTemplate.InOrg(o.ID), policy.ActionRead,
			rbac.ResourceProvisionerDaemon.InOrg(o.ID), policy.ActionRead,
		).Returns(database.GetOrganizationResourceCountByIDRow{
			WorkspaceCount:      1,
			GroupCount:          1,
			TemplateCount:       1,
			MemberCount:         1,
			ProvisionerKeyCount: 0,
		})
	}))
	s.Run("GetDefaultOrganization", s.Subtest(func(db database.Store, check *expects) {
		o, _ := db.GetDefaultOrganization(context.Background())
		check.Args().Asserts(o, policy.ActionRead).Returns(o)
	}))
	s.Run("GetOrganizationByName", s.Subtest(func(db database.Store, check *expects) {
		o := dbgen.Organization(s.T(), db, database.Organization{})
		check.Args(database.GetOrganizationByNameParams{Name: o.Name, Deleted: o.Deleted}).Asserts(o, policy.ActionRead).Returns(o)
	}))
	s.Run("GetOrganizationIDsByMemberIDs", s.Subtest(func(db database.Store, check *expects) {
		oa := dbgen.Organization(s.T(), db, database.Organization{})
		ob := dbgen.Organization(s.T(), db, database.Organization{})
		ua := dbgen.User(s.T(), db, database.User{})
		ub := dbgen.User(s.T(), db, database.User{})
		ma := dbgen.OrganizationMember(s.T(), db, database.OrganizationMember{OrganizationID: oa.ID, UserID: ua.ID})
		mb := dbgen.OrganizationMember(s.T(), db, database.OrganizationMember{OrganizationID: ob.ID, UserID: ub.ID})
		check.Args([]uuid.UUID{ma.UserID, mb.UserID}).
			Asserts(rbac.ResourceUserObject(ma.UserID), policy.ActionRead, rbac.ResourceUserObject(mb.UserID), policy.ActionRead).OutOfOrder()
	}))
	s.Run("GetOrganizations", s.Subtest(func(db database.Store, check *expects) {
		def, _ := db.GetDefaultOrganization(context.Background())
		a := dbgen.Organization(s.T(), db, database.Organization{})
		b := dbgen.Organization(s.T(), db, database.Organization{})
		check.Args(database.GetOrganizationsParams{}).Asserts(def, policy.ActionRead, a, policy.ActionRead, b, policy.ActionRead).Returns(slice.New(def, a, b))
	}))
	s.Run("GetOrganizationsByUserID", s.Subtest(func(db database.Store, check *expects) {
		u := dbgen.User(s.T(), db, database.User{})
		a := dbgen.Organization(s.T(), db, database.Organization{})
		_ = dbgen.OrganizationMember(s.T(), db, database.OrganizationMember{UserID: u.ID, OrganizationID: a.ID})
		b := dbgen.Organization(s.T(), db, database.Organization{})
		_ = dbgen.OrganizationMember(s.T(), db, database.OrganizationMember{UserID: u.ID, OrganizationID: b.ID})
		check.Args(database.GetOrganizationsByUserIDParams{UserID: u.ID, Deleted: sql.NullBool{Valid: true, Bool: false}}).Asserts(a, policy.ActionRead, b, policy.ActionRead).Returns(slice.New(a, b))
	}))
	s.Run("InsertOrganization", s.Subtest(func(db database.Store, check *expects) {
		check.Args(database.InsertOrganizationParams{
			ID:   uuid.New(),
			Name: "new-org",
		}).Asserts(rbac.ResourceOrganization, policy.ActionCreate)
	}))
	s.Run("InsertOrganizationMember", s.Subtest(func(db database.Store, check *expects) {
		o := dbgen.Organization(s.T(), db, database.Organization{})
		u := dbgen.User(s.T(), db, database.User{})

		check.Args(database.InsertOrganizationMemberParams{
			OrganizationID: o.ID,
			UserID:         u.ID,
			Roles:          []string{codersdk.RoleOrganizationAdmin},
		}).Asserts(
			rbac.ResourceAssignOrgRole.InOrg(o.ID), policy.ActionAssign,
			rbac.ResourceOrganizationMember.InOrg(o.ID).WithID(u.ID), policy.ActionCreate)
	}))
	s.Run("InsertPreset", s.Subtest(func(db database.Store, check *expects) {
		org := dbgen.Organization(s.T(), db, database.Organization{})
		user := dbgen.User(s.T(), db, database.User{})
		template := dbgen.Template(s.T(), db, database.Template{
			CreatedBy:      user.ID,
			OrganizationID: org.ID,
		})
		templateVersion := dbgen.TemplateVersion(s.T(), db, database.TemplateVersion{
			TemplateID:     uuid.NullUUID{UUID: template.ID, Valid: true},
			OrganizationID: org.ID,
			CreatedBy:      user.ID,
		})
		workspace := dbgen.Workspace(s.T(), db, database.WorkspaceTable{
			OrganizationID: org.ID,
			OwnerID:        user.ID,
			TemplateID:     template.ID,
		})
		job := dbgen.ProvisionerJob(s.T(), db, nil, database.ProvisionerJob{
			OrganizationID: org.ID,
		})
		workspaceBuild := dbgen.WorkspaceBuild(s.T(), db, database.WorkspaceBuild{
			WorkspaceID:       workspace.ID,
			TemplateVersionID: templateVersion.ID,
			InitiatorID:       user.ID,
			JobID:             job.ID,
		})
		insertPresetParams := database.InsertPresetParams{
			TemplateVersionID: workspaceBuild.TemplateVersionID,
			Name:              "test",
		}
		check.Args(insertPresetParams).Asserts(rbac.ResourceTemplate, policy.ActionUpdate)
	}))
	s.Run("InsertPresetParameters", s.Subtest(func(db database.Store, check *expects) {
		org := dbgen.Organization(s.T(), db, database.Organization{})
		user := dbgen.User(s.T(), db, database.User{})
		template := dbgen.Template(s.T(), db, database.Template{
			CreatedBy:      user.ID,
			OrganizationID: org.ID,
		})
		templateVersion := dbgen.TemplateVersion(s.T(), db, database.TemplateVersion{
			TemplateID:     uuid.NullUUID{UUID: template.ID, Valid: true},
			OrganizationID: org.ID,
			CreatedBy:      user.ID,
		})
		workspace := dbgen.Workspace(s.T(), db, database.WorkspaceTable{
			OrganizationID: org.ID,
			OwnerID:        user.ID,
			TemplateID:     template.ID,
		})
		job := dbgen.ProvisionerJob(s.T(), db, nil, database.ProvisionerJob{
			OrganizationID: org.ID,
		})
		workspaceBuild := dbgen.WorkspaceBuild(s.T(), db, database.WorkspaceBuild{
			WorkspaceID:       workspace.ID,
			TemplateVersionID: templateVersion.ID,
			InitiatorID:       user.ID,
			JobID:             job.ID,
		})
		insertPresetParams := database.InsertPresetParams{
			TemplateVersionID: workspaceBuild.TemplateVersionID,
			Name:              "test",
		}
		preset := dbgen.Preset(s.T(), db, insertPresetParams)
		insertPresetParametersParams := database.InsertPresetParametersParams{
			TemplateVersionPresetID: preset.ID,
			Names:                   []string{"test"},
			Values:                  []string{"test"},
		}
		check.Args(insertPresetParametersParams).Asserts(rbac.ResourceTemplate, policy.ActionUpdate)
	}))
	s.Run("DeleteOrganizationMember", s.Subtest(func(db database.Store, check *expects) {
		o := dbgen.Organization(s.T(), db, database.Organization{})
		u := dbgen.User(s.T(), db, database.User{})
		member := dbgen.OrganizationMember(s.T(), db, database.OrganizationMember{UserID: u.ID, OrganizationID: o.ID})

		cancelledErr := "fetch object: context canceled"
		if !dbtestutil.WillUsePostgres() {
			cancelledErr = sql.ErrNoRows.Error()
		}

		check.Args(database.DeleteOrganizationMemberParams{
			OrganizationID: o.ID,
			UserID:         u.ID,
		}).Asserts(
			// Reads the org member before it tries to delete it
			member, policy.ActionRead,
			member, policy.ActionDelete).
			WithNotAuthorized("no rows").
			WithCancelled(cancelledErr)
	}))
	s.Run("UpdateOrganization", s.Subtest(func(db database.Store, check *expects) {
		o := dbgen.Organization(s.T(), db, database.Organization{
			Name: "something-unique",
		})
		check.Args(database.UpdateOrganizationParams{
			ID:   o.ID,
			Name: "something-different",
		}).Asserts(o, policy.ActionUpdate)
	}))
	s.Run("UpdateOrganizationDeletedByID", s.Subtest(func(db database.Store, check *expects) {
		o := dbgen.Organization(s.T(), db, database.Organization{
			Name: "doomed",
		})
		check.Args(database.UpdateOrganizationDeletedByIDParams{
			ID:        o.ID,
			UpdatedAt: o.UpdatedAt,
		}).Asserts(o, policy.ActionDelete).Returns()
	}))
	s.Run("OrganizationMembers", s.Subtest(func(db database.Store, check *expects) {
		o := dbgen.Organization(s.T(), db, database.Organization{})
		u := dbgen.User(s.T(), db, database.User{})
		mem := dbgen.OrganizationMember(s.T(), db, database.OrganizationMember{
			OrganizationID: o.ID,
			UserID:         u.ID,
			Roles:          []string{rbac.RoleOrgAdmin()},
		})

		check.Args(database.OrganizationMembersParams{
			OrganizationID: o.ID,
			UserID:         u.ID,
		}).Asserts(
			mem, policy.ActionRead,
		)
	}))
	s.Run("PaginatedOrganizationMembers", s.Subtest(func(db database.Store, check *expects) {
		o := dbgen.Organization(s.T(), db, database.Organization{})
		u := dbgen.User(s.T(), db, database.User{})
		mem := dbgen.OrganizationMember(s.T(), db, database.OrganizationMember{
			OrganizationID: o.ID,
			UserID:         u.ID,
			Roles:          []string{rbac.RoleOrgAdmin()},
		})

		check.Args(database.PaginatedOrganizationMembersParams{
			OrganizationID: o.ID,
			LimitOpt:       0,
		}).Asserts(
			rbac.ResourceOrganizationMember.InOrg(o.ID), policy.ActionRead,
		).Returns([]database.PaginatedOrganizationMembersRow{
			{
				OrganizationMember: mem,
				Username:           u.Username,
				AvatarURL:          u.AvatarURL,
				Name:               u.Name,
				Email:              u.Email,
				GlobalRoles:        u.RBACRoles,
				Count:              1,
			},
		})
	}))
	s.Run("UpdateMemberRoles", s.Subtest(func(db database.Store, check *expects) {
		o := dbgen.Organization(s.T(), db, database.Organization{})
		u := dbgen.User(s.T(), db, database.User{})
		mem := dbgen.OrganizationMember(s.T(), db, database.OrganizationMember{
			OrganizationID: o.ID,
			UserID:         u.ID,
			Roles:          []string{codersdk.RoleOrganizationAdmin},
		})
		out := mem
		out.Roles = []string{}

		cancelledErr := "fetch object: context canceled"
		if !dbtestutil.WillUsePostgres() {
			cancelledErr = sql.ErrNoRows.Error()
		}

		check.Args(database.UpdateMemberRolesParams{
			GrantedRoles: []string{},
			UserID:       u.ID,
			OrgID:        o.ID,
		}).
			WithNotAuthorized(sql.ErrNoRows.Error()).
			WithCancelled(cancelledErr).
			Asserts(
				mem, policy.ActionRead,
				rbac.ResourceAssignOrgRole.InOrg(o.ID), policy.ActionAssign, // org-mem
				rbac.ResourceAssignOrgRole.InOrg(o.ID), policy.ActionUnassign, // org-admin
			).Returns(out)
	}))
}

func (s *MethodTestSuite) TestWorkspaceProxy() {
	s.Run("InsertWorkspaceProxy", s.Subtest(func(db database.Store, check *expects) {
		check.Args(database.InsertWorkspaceProxyParams{
			ID: uuid.New(),
		}).Asserts(rbac.ResourceWorkspaceProxy, policy.ActionCreate)
	}))
	s.Run("RegisterWorkspaceProxy", s.Subtest(func(db database.Store, check *expects) {
		p, _ := dbgen.WorkspaceProxy(s.T(), db, database.WorkspaceProxy{})
		check.Args(database.RegisterWorkspaceProxyParams{
			ID: p.ID,
		}).Asserts(p, policy.ActionUpdate)
	}))
	s.Run("GetWorkspaceProxyByID", s.Subtest(func(db database.Store, check *expects) {
		p, _ := dbgen.WorkspaceProxy(s.T(), db, database.WorkspaceProxy{})
		check.Args(p.ID).Asserts(p, policy.ActionRead).Returns(p)
	}))
	s.Run("GetWorkspaceProxyByName", s.Subtest(func(db database.Store, check *expects) {
		p, _ := dbgen.WorkspaceProxy(s.T(), db, database.WorkspaceProxy{})
		check.Args(p.Name).Asserts(p, policy.ActionRead).Returns(p)
	}))
	s.Run("UpdateWorkspaceProxyDeleted", s.Subtest(func(db database.Store, check *expects) {
		p, _ := dbgen.WorkspaceProxy(s.T(), db, database.WorkspaceProxy{})
		check.Args(database.UpdateWorkspaceProxyDeletedParams{
			ID:      p.ID,
			Deleted: true,
		}).Asserts(p, policy.ActionDelete)
	}))
	s.Run("UpdateWorkspaceProxy", s.Subtest(func(db database.Store, check *expects) {
		p, _ := dbgen.WorkspaceProxy(s.T(), db, database.WorkspaceProxy{})
		check.Args(database.UpdateWorkspaceProxyParams{
			ID: p.ID,
		}).Asserts(p, policy.ActionUpdate)
	}))
	s.Run("GetWorkspaceProxies", s.Subtest(func(db database.Store, check *expects) {
		p1, _ := dbgen.WorkspaceProxy(s.T(), db, database.WorkspaceProxy{})
		p2, _ := dbgen.WorkspaceProxy(s.T(), db, database.WorkspaceProxy{})
		check.Args().Asserts(p1, policy.ActionRead, p2, policy.ActionRead).Returns(slice.New(p1, p2))
	}))
}

func (s *MethodTestSuite) TestTemplate() {
	s.Run("GetPreviousTemplateVersion", s.Subtest(func(db database.Store, check *expects) {
		tvid := uuid.New()
		now := time.Now()
		u := dbgen.User(s.T(), db, database.User{})
		o1 := dbgen.Organization(s.T(), db, database.Organization{})
		t1 := dbgen.Template(s.T(), db, database.Template{
			OrganizationID:  o1.ID,
			ActiveVersionID: tvid,
			CreatedBy:       u.ID,
		})
		_ = dbgen.TemplateVersion(s.T(), db, database.TemplateVersion{
			CreatedAt:      now.Add(-time.Hour),
			ID:             tvid,
			Name:           t1.Name,
			OrganizationID: o1.ID,
			TemplateID:     uuid.NullUUID{UUID: t1.ID, Valid: true},
			CreatedBy:      u.ID,
		})
		b := dbgen.TemplateVersion(s.T(), db, database.TemplateVersion{
			CreatedAt:      now.Add(-2 * time.Hour),
			Name:           t1.Name + "b",
			OrganizationID: o1.ID,
			TemplateID:     uuid.NullUUID{UUID: t1.ID, Valid: true},
			CreatedBy:      u.ID,
		})
		check.Args(database.GetPreviousTemplateVersionParams{
			Name:           t1.Name,
			OrganizationID: o1.ID,
			TemplateID:     uuid.NullUUID{UUID: t1.ID, Valid: true},
		}).Asserts(t1, policy.ActionRead).Returns(b)
	}))
	s.Run("GetTemplateByID", s.Subtest(func(db database.Store, check *expects) {
		dbtestutil.DisableForeignKeysAndTriggers(s.T(), db)
		t1 := dbgen.Template(s.T(), db, database.Template{})
		check.Args(t1.ID).Asserts(t1, policy.ActionRead).Returns(t1)
	}))
	s.Run("GetTemplateByOrganizationAndName", s.Subtest(func(db database.Store, check *expects) {
		dbtestutil.DisableForeignKeysAndTriggers(s.T(), db)
		o1 := dbgen.Organization(s.T(), db, database.Organization{})
		t1 := dbgen.Template(s.T(), db, database.Template{
			OrganizationID: o1.ID,
		})
		check.Args(database.GetTemplateByOrganizationAndNameParams{
			Name:           t1.Name,
			OrganizationID: o1.ID,
		}).Asserts(t1, policy.ActionRead).Returns(t1)
	}))
	s.Run("GetTemplateVersionByJobID", s.Subtest(func(db database.Store, check *expects) {
		dbtestutil.DisableForeignKeysAndTriggers(s.T(), db)
		t1 := dbgen.Template(s.T(), db, database.Template{})
		tv := dbgen.TemplateVersion(s.T(), db, database.TemplateVersion{
			TemplateID: uuid.NullUUID{UUID: t1.ID, Valid: true},
		})
		check.Args(tv.JobID).Asserts(t1, policy.ActionRead).Returns(tv)
	}))
	s.Run("GetTemplateVersionByTemplateIDAndName", s.Subtest(func(db database.Store, check *expects) {
		dbtestutil.DisableForeignKeysAndTriggers(s.T(), db)
		t1 := dbgen.Template(s.T(), db, database.Template{})
		tv := dbgen.TemplateVersion(s.T(), db, database.TemplateVersion{
			TemplateID: uuid.NullUUID{UUID: t1.ID, Valid: true},
		})
		check.Args(database.GetTemplateVersionByTemplateIDAndNameParams{
			Name:       tv.Name,
			TemplateID: uuid.NullUUID{UUID: t1.ID, Valid: true},
		}).Asserts(t1, policy.ActionRead).Returns(tv)
	}))
	s.Run("GetTemplateVersionParameters", s.Subtest(func(db database.Store, check *expects) {
		dbtestutil.DisableForeignKeysAndTriggers(s.T(), db)
		t1 := dbgen.Template(s.T(), db, database.Template{})
		tv := dbgen.TemplateVersion(s.T(), db, database.TemplateVersion{
			TemplateID: uuid.NullUUID{UUID: t1.ID, Valid: true},
		})
		check.Args(tv.ID).Asserts(t1, policy.ActionRead).Returns([]database.TemplateVersionParameter{})
	}))
	s.Run("GetTemplateVersionTerraformValues", s.Subtest(func(db database.Store, check *expects) {
		o := dbgen.Organization(s.T(), db, database.Organization{})
		u := dbgen.User(s.T(), db, database.User{})
		_ = dbgen.OrganizationMember(s.T(), db, database.OrganizationMember{OrganizationID: o.ID, UserID: u.ID})
		t := dbgen.Template(s.T(), db, database.Template{OrganizationID: o.ID, CreatedBy: u.ID})
		job := dbgen.ProvisionerJob(s.T(), db, nil, database.ProvisionerJob{OrganizationID: o.ID})
		tv := dbgen.TemplateVersion(s.T(), db, database.TemplateVersion{
			OrganizationID: o.ID,
			CreatedBy:      u.ID,
			JobID:          job.ID,
			TemplateID:     uuid.NullUUID{UUID: t.ID, Valid: true},
		})
		dbgen.TemplateVersionTerraformValues(s.T(), db, database.InsertTemplateVersionTerraformValuesByJobIDParams{
			JobID: job.ID,
		})
		check.Args(tv.ID).Asserts(t, policy.ActionRead)
	}))
	s.Run("GetTemplateVersionVariables", s.Subtest(func(db database.Store, check *expects) {
		dbtestutil.DisableForeignKeysAndTriggers(s.T(), db)
		t1 := dbgen.Template(s.T(), db, database.Template{})
		tv := dbgen.TemplateVersion(s.T(), db, database.TemplateVersion{
			TemplateID: uuid.NullUUID{UUID: t1.ID, Valid: true},
		})
		tvv1 := dbgen.TemplateVersionVariable(s.T(), db, database.TemplateVersionVariable{
			TemplateVersionID: tv.ID,
		})
		check.Args(tv.ID).Asserts(t1, policy.ActionRead).Returns([]database.TemplateVersionVariable{tvv1})
	}))
	s.Run("GetTemplateVersionWorkspaceTags", s.Subtest(func(db database.Store, check *expects) {
		dbtestutil.DisableForeignKeysAndTriggers(s.T(), db)
		t1 := dbgen.Template(s.T(), db, database.Template{})
		tv := dbgen.TemplateVersion(s.T(), db, database.TemplateVersion{
			TemplateID: uuid.NullUUID{UUID: t1.ID, Valid: true},
		})
		wt1 := dbgen.TemplateVersionWorkspaceTag(s.T(), db, database.TemplateVersionWorkspaceTag{
			TemplateVersionID: tv.ID,
		})
		check.Args(tv.ID).Asserts(t1, policy.ActionRead).Returns([]database.TemplateVersionWorkspaceTag{wt1})
	}))
	s.Run("GetTemplateGroupRoles", s.Subtest(func(db database.Store, check *expects) {
		dbtestutil.DisableForeignKeysAndTriggers(s.T(), db)
		t1 := dbgen.Template(s.T(), db, database.Template{})
		check.Args(t1.ID).Asserts(t1, policy.ActionUpdate)
	}))
	s.Run("GetTemplateUserRoles", s.Subtest(func(db database.Store, check *expects) {
		dbtestutil.DisableForeignKeysAndTriggers(s.T(), db)
		t1 := dbgen.Template(s.T(), db, database.Template{})
		check.Args(t1.ID).Asserts(t1, policy.ActionUpdate)
	}))
	s.Run("GetTemplateVersionByID", s.Subtest(func(db database.Store, check *expects) {
		dbtestutil.DisableForeignKeysAndTriggers(s.T(), db)
		t1 := dbgen.Template(s.T(), db, database.Template{})
		tv := dbgen.TemplateVersion(s.T(), db, database.TemplateVersion{
			TemplateID: uuid.NullUUID{UUID: t1.ID, Valid: true},
		})
		check.Args(tv.ID).Asserts(t1, policy.ActionRead).Returns(tv)
	}))
	s.Run("GetTemplateVersionsByTemplateID", s.Subtest(func(db database.Store, check *expects) {
		dbtestutil.DisableForeignKeysAndTriggers(s.T(), db)
		t1 := dbgen.Template(s.T(), db, database.Template{})
		a := dbgen.TemplateVersion(s.T(), db, database.TemplateVersion{
			TemplateID: uuid.NullUUID{UUID: t1.ID, Valid: true},
		})
		b := dbgen.TemplateVersion(s.T(), db, database.TemplateVersion{
			TemplateID: uuid.NullUUID{UUID: t1.ID, Valid: true},
		})
		check.Args(database.GetTemplateVersionsByTemplateIDParams{
			TemplateID: t1.ID,
		}).Asserts(t1, policy.ActionRead).
			Returns(slice.New(a, b))
	}))
	s.Run("GetTemplateVersionsCreatedAfter", s.Subtest(func(db database.Store, check *expects) {
		dbtestutil.DisableForeignKeysAndTriggers(s.T(), db)
		now := time.Now()
		t1 := dbgen.Template(s.T(), db, database.Template{})
		_ = dbgen.TemplateVersion(s.T(), db, database.TemplateVersion{
			TemplateID: uuid.NullUUID{UUID: t1.ID, Valid: true},
			CreatedAt:  now.Add(-time.Hour),
		})
		_ = dbgen.TemplateVersion(s.T(), db, database.TemplateVersion{
			TemplateID: uuid.NullUUID{UUID: t1.ID, Valid: true},
			CreatedAt:  now.Add(-2 * time.Hour),
		})
		check.Args(now.Add(-time.Hour)).Asserts(rbac.ResourceTemplate.All(), policy.ActionRead)
	}))
	s.Run("GetTemplatesWithFilter", s.Subtest(func(db database.Store, check *expects) {
		o := dbgen.Organization(s.T(), db, database.Organization{})
		u := dbgen.User(s.T(), db, database.User{})
		a := dbgen.Template(s.T(), db, database.Template{
			OrganizationID: o.ID,
			CreatedBy:      u.ID,
		})
		// No asserts because SQLFilter.
		check.Args(database.GetTemplatesWithFilterParams{}).
			Asserts().Returns(slice.New(a))
	}))
	s.Run("GetAuthorizedTemplates", s.Subtest(func(db database.Store, check *expects) {
		dbtestutil.DisableForeignKeysAndTriggers(s.T(), db)
		a := dbgen.Template(s.T(), db, database.Template{})
		// No asserts because SQLFilter.
		check.Args(database.GetTemplatesWithFilterParams{}, emptyPreparedAuthorized{}).
			Asserts().
			Returns(slice.New(a))
	}))
	s.Run("InsertTemplate", s.Subtest(func(db database.Store, check *expects) {
		dbtestutil.DisableForeignKeysAndTriggers(s.T(), db)
		orgID := uuid.New()
		check.Args(database.InsertTemplateParams{
			Provisioner:         "echo",
			OrganizationID:      orgID,
			MaxPortSharingLevel: database.AppSharingLevelOwner,
		}).Asserts(rbac.ResourceTemplate.InOrg(orgID), policy.ActionCreate)
	}))
	s.Run("InsertTemplateVersion", s.Subtest(func(db database.Store, check *expects) {
		dbtestutil.DisableForeignKeysAndTriggers(s.T(), db)
		t1 := dbgen.Template(s.T(), db, database.Template{})
		check.Args(database.InsertTemplateVersionParams{
			TemplateID:     uuid.NullUUID{UUID: t1.ID, Valid: true},
			OrganizationID: t1.OrganizationID,
		}).Asserts(t1, policy.ActionRead, t1, policy.ActionCreate)
	}))
	s.Run("InsertTemplateVersionTerraformValuesByJobID", s.Subtest(func(db database.Store, check *expects) {
		o := dbgen.Organization(s.T(), db, database.Organization{})
		u := dbgen.User(s.T(), db, database.User{})
		_ = dbgen.OrganizationMember(s.T(), db, database.OrganizationMember{OrganizationID: o.ID, UserID: u.ID})
		t := dbgen.Template(s.T(), db, database.Template{OrganizationID: o.ID, CreatedBy: u.ID})
		job := dbgen.ProvisionerJob(s.T(), db, nil, database.ProvisionerJob{OrganizationID: o.ID})
		_ = dbgen.TemplateVersion(s.T(), db, database.TemplateVersion{
			OrganizationID: o.ID,
			CreatedBy:      u.ID,
			JobID:          job.ID,
			TemplateID:     uuid.NullUUID{UUID: t.ID, Valid: true},
		})
		check.Args(database.InsertTemplateVersionTerraformValuesByJobIDParams{
			JobID:      job.ID,
			CachedPlan: []byte("{}"),
		}).Asserts(rbac.ResourceSystem, policy.ActionCreate)
	}))
	s.Run("SoftDeleteTemplateByID", s.Subtest(func(db database.Store, check *expects) {
		dbtestutil.DisableForeignKeysAndTriggers(s.T(), db)
		t1 := dbgen.Template(s.T(), db, database.Template{})
		check.Args(t1.ID).Asserts(t1, policy.ActionDelete)
	}))
	s.Run("UpdateTemplateACLByID", s.Subtest(func(db database.Store, check *expects) {
		dbtestutil.DisableForeignKeysAndTriggers(s.T(), db)
		t1 := dbgen.Template(s.T(), db, database.Template{})
		check.Args(database.UpdateTemplateACLByIDParams{
			ID: t1.ID,
		}).Asserts(t1, policy.ActionCreate)
	}))
	s.Run("UpdateTemplateAccessControlByID", s.Subtest(func(db database.Store, check *expects) {
		dbtestutil.DisableForeignKeysAndTriggers(s.T(), db)
		t1 := dbgen.Template(s.T(), db, database.Template{})
		check.Args(database.UpdateTemplateAccessControlByIDParams{
			ID: t1.ID,
		}).Asserts(t1, policy.ActionUpdate)
	}))
	s.Run("UpdateTemplateScheduleByID", s.Subtest(func(db database.Store, check *expects) {
		dbtestutil.DisableForeignKeysAndTriggers(s.T(), db)
		t1 := dbgen.Template(s.T(), db, database.Template{})
		check.Args(database.UpdateTemplateScheduleByIDParams{
			ID: t1.ID,
		}).Asserts(t1, policy.ActionUpdate)
	}))
	s.Run("UpdateTemplateWorkspacesLastUsedAt", s.Subtest(func(db database.Store, check *expects) {
		dbtestutil.DisableForeignKeysAndTriggers(s.T(), db)
		t1 := dbgen.Template(s.T(), db, database.Template{})
		check.Args(database.UpdateTemplateWorkspacesLastUsedAtParams{
			TemplateID: t1.ID,
		}).Asserts(t1, policy.ActionUpdate)
	}))
	s.Run("UpdateWorkspacesDormantDeletingAtByTemplateID", s.Subtest(func(db database.Store, check *expects) {
		dbtestutil.DisableForeignKeysAndTriggers(s.T(), db)
		t1 := dbgen.Template(s.T(), db, database.Template{})
		check.Args(database.UpdateWorkspacesDormantDeletingAtByTemplateIDParams{
			TemplateID: t1.ID,
		}).Asserts(t1, policy.ActionUpdate)
	}))
	s.Run("UpdateWorkspacesTTLByTemplateID", s.Subtest(func(db database.Store, check *expects) {
		dbtestutil.DisableForeignKeysAndTriggers(s.T(), db)
		t1 := dbgen.Template(s.T(), db, database.Template{})
		check.Args(database.UpdateWorkspacesTTLByTemplateIDParams{
			TemplateID: t1.ID,
		}).Asserts(t1, policy.ActionUpdate)
	}))
	s.Run("UpdateTemplateActiveVersionByID", s.Subtest(func(db database.Store, check *expects) {
		dbtestutil.DisableForeignKeysAndTriggers(s.T(), db)
		t1 := dbgen.Template(s.T(), db, database.Template{
			ActiveVersionID: uuid.New(),
		})
		tv := dbgen.TemplateVersion(s.T(), db, database.TemplateVersion{
			ID:         t1.ActiveVersionID,
			TemplateID: uuid.NullUUID{UUID: t1.ID, Valid: true},
		})
		check.Args(database.UpdateTemplateActiveVersionByIDParams{
			ID:              t1.ID,
			ActiveVersionID: tv.ID,
		}).Asserts(t1, policy.ActionUpdate).Returns()
	}))
	s.Run("UpdateTemplateDeletedByID", s.Subtest(func(db database.Store, check *expects) {
		dbtestutil.DisableForeignKeysAndTriggers(s.T(), db)
		t1 := dbgen.Template(s.T(), db, database.Template{})
		check.Args(database.UpdateTemplateDeletedByIDParams{
			ID:      t1.ID,
			Deleted: true,
		}).Asserts(t1, policy.ActionDelete).Returns()
	}))
	s.Run("UpdateTemplateMetaByID", s.Subtest(func(db database.Store, check *expects) {
		dbtestutil.DisableForeignKeysAndTriggers(s.T(), db)
		t1 := dbgen.Template(s.T(), db, database.Template{})
		check.Args(database.UpdateTemplateMetaByIDParams{
			ID:                  t1.ID,
			MaxPortSharingLevel: "owner",
		}).Asserts(t1, policy.ActionUpdate)
	}))
	s.Run("UpdateTemplateVersionByID", s.Subtest(func(db database.Store, check *expects) {
		dbtestutil.DisableForeignKeysAndTriggers(s.T(), db)
		t1 := dbgen.Template(s.T(), db, database.Template{})
		tv := dbgen.TemplateVersion(s.T(), db, database.TemplateVersion{
			TemplateID: uuid.NullUUID{UUID: t1.ID, Valid: true},
		})
		check.Args(database.UpdateTemplateVersionByIDParams{
			ID:         tv.ID,
			TemplateID: uuid.NullUUID{UUID: t1.ID, Valid: true},
			Name:       tv.Name,
			UpdatedAt:  tv.UpdatedAt,
		}).Asserts(t1, policy.ActionUpdate)
	}))
	s.Run("UpdateTemplateVersionDescriptionByJobID", s.Subtest(func(db database.Store, check *expects) {
		dbtestutil.DisableForeignKeysAndTriggers(s.T(), db)
		jobID := uuid.New()
		t1 := dbgen.Template(s.T(), db, database.Template{})
		_ = dbgen.TemplateVersion(s.T(), db, database.TemplateVersion{
			TemplateID: uuid.NullUUID{UUID: t1.ID, Valid: true},
			JobID:      jobID,
		})
		check.Args(database.UpdateTemplateVersionDescriptionByJobIDParams{
			JobID:  jobID,
			Readme: "foo",
		}).Asserts(t1, policy.ActionUpdate).Returns()
	}))
	s.Run("UpdateTemplateVersionExternalAuthProvidersByJobID", s.Subtest(func(db database.Store, check *expects) {
		jobID := uuid.New()
		u := dbgen.User(s.T(), db, database.User{})
		o := dbgen.Organization(s.T(), db, database.Organization{})
		t1 := dbgen.Template(s.T(), db, database.Template{
			OrganizationID: o.ID,
			CreatedBy:      u.ID,
		})
		_ = dbgen.TemplateVersion(s.T(), db, database.TemplateVersion{
			TemplateID:     uuid.NullUUID{UUID: t1.ID, Valid: true},
			CreatedBy:      u.ID,
			OrganizationID: o.ID,
			JobID:          jobID,
		})
		check.Args(database.UpdateTemplateVersionExternalAuthProvidersByJobIDParams{
			JobID:                 jobID,
			ExternalAuthProviders: json.RawMessage("{}"),
		}).Asserts(t1, policy.ActionUpdate).Returns()
	}))
	s.Run("GetTemplateInsights", s.Subtest(func(db database.Store, check *expects) {
		check.Args(database.GetTemplateInsightsParams{}).Asserts(rbac.ResourceTemplate, policy.ActionViewInsights)
	}))
	s.Run("GetUserLatencyInsights", s.Subtest(func(db database.Store, check *expects) {
		check.Args(database.GetUserLatencyInsightsParams{}).Asserts(rbac.ResourceTemplate, policy.ActionViewInsights)
	}))
	s.Run("GetUserActivityInsights", s.Subtest(func(db database.Store, check *expects) {
		check.Args(database.GetUserActivityInsightsParams{}).Asserts(rbac.ResourceTemplate, policy.ActionViewInsights).
			ErrorsWithInMemDB(sql.ErrNoRows).
			Returns([]database.GetUserActivityInsightsRow{})
	}))
	s.Run("GetTemplateParameterInsights", s.Subtest(func(db database.Store, check *expects) {
		check.Args(database.GetTemplateParameterInsightsParams{}).Asserts(rbac.ResourceTemplate, policy.ActionViewInsights)
	}))
	s.Run("GetTemplateInsightsByInterval", s.Subtest(func(db database.Store, check *expects) {
		check.Args(database.GetTemplateInsightsByIntervalParams{
			IntervalDays: 7,
			StartTime:    dbtime.Now().Add(-time.Hour * 24 * 7),
			EndTime:      dbtime.Now(),
		}).Asserts(rbac.ResourceTemplate, policy.ActionViewInsights)
	}))
	s.Run("GetTemplateInsightsByTemplate", s.Subtest(func(db database.Store, check *expects) {
		check.Args(database.GetTemplateInsightsByTemplateParams{}).Asserts(rbac.ResourceTemplate, policy.ActionViewInsights)
	}))
	s.Run("GetTemplateAppInsights", s.Subtest(func(db database.Store, check *expects) {
		check.Args(database.GetTemplateAppInsightsParams{}).Asserts(rbac.ResourceTemplate, policy.ActionViewInsights)
	}))
	s.Run("GetTemplateAppInsightsByTemplate", s.Subtest(func(db database.Store, check *expects) {
		check.Args(database.GetTemplateAppInsightsByTemplateParams{}).Asserts(rbac.ResourceTemplate, policy.ActionViewInsights)
	}))
	s.Run("GetTemplateUsageStats", s.Subtest(func(db database.Store, check *expects) {
		check.Args(database.GetTemplateUsageStatsParams{}).Asserts(rbac.ResourceTemplate, policy.ActionViewInsights).
			ErrorsWithInMemDB(sql.ErrNoRows).
			Returns([]database.TemplateUsageStat{})
	}))
	s.Run("UpsertTemplateUsageStats", s.Subtest(func(db database.Store, check *expects) {
		check.Asserts(rbac.ResourceSystem, policy.ActionUpdate)
	}))
}

func (s *MethodTestSuite) TestUser() {
	s.Run("GetAuthorizedUsers", s.Subtest(func(db database.Store, check *expects) {
		dbtestutil.DisableForeignKeysAndTriggers(s.T(), db)
		dbgen.User(s.T(), db, database.User{})
		// No asserts because SQLFilter.
		check.Args(database.GetUsersParams{}, emptyPreparedAuthorized{}).
			Asserts()
	}))
	s.Run("DeleteAPIKeysByUserID", s.Subtest(func(db database.Store, check *expects) {
		u := dbgen.User(s.T(), db, database.User{})
		check.Args(u.ID).Asserts(rbac.ResourceApiKey.WithOwner(u.ID.String()), policy.ActionDelete).Returns()
	}))
	s.Run("GetQuotaAllowanceForUser", s.Subtest(func(db database.Store, check *expects) {
		u := dbgen.User(s.T(), db, database.User{})
		check.Args(database.GetQuotaAllowanceForUserParams{
			UserID:         u.ID,
			OrganizationID: uuid.New(),
		}).Asserts(u, policy.ActionRead).Returns(int64(0))
	}))
	s.Run("GetQuotaConsumedForUser", s.Subtest(func(db database.Store, check *expects) {
		u := dbgen.User(s.T(), db, database.User{})
		check.Args(database.GetQuotaConsumedForUserParams{
			OwnerID:        u.ID,
			OrganizationID: uuid.New(),
		}).Asserts(u, policy.ActionRead).Returns(int64(0))
	}))
	s.Run("GetUserByEmailOrUsername", s.Subtest(func(db database.Store, check *expects) {
		u := dbgen.User(s.T(), db, database.User{})
		check.Args(database.GetUserByEmailOrUsernameParams{
			Username: u.Username,
			Email:    u.Email,
		}).Asserts(u, policy.ActionRead).Returns(u)
	}))
	s.Run("GetUserByID", s.Subtest(func(db database.Store, check *expects) {
		u := dbgen.User(s.T(), db, database.User{})
		check.Args(u.ID).Asserts(u, policy.ActionRead).Returns(u)
	}))
	s.Run("GetUsersByIDs", s.Subtest(func(db database.Store, check *expects) {
		a := dbgen.User(s.T(), db, database.User{CreatedAt: dbtime.Now().Add(-time.Hour)})
		b := dbgen.User(s.T(), db, database.User{CreatedAt: dbtime.Now()})
		check.Args([]uuid.UUID{a.ID, b.ID}).
			Asserts(a, policy.ActionRead, b, policy.ActionRead).
			Returns(slice.New(a, b))
	}))
	s.Run("GetUsers", s.Subtest(func(db database.Store, check *expects) {
		dbtestutil.DisableForeignKeysAndTriggers(s.T(), db)
		dbgen.User(s.T(), db, database.User{Username: "GetUsers-a-user"})
		dbgen.User(s.T(), db, database.User{Username: "GetUsers-b-user"})
		check.Args(database.GetUsersParams{}).
			// Asserts are done in a SQL filter
			Asserts()
	}))
	s.Run("InsertUser", s.Subtest(func(db database.Store, check *expects) {
		check.Args(database.InsertUserParams{
			ID:        uuid.New(),
			LoginType: database.LoginTypePassword,
			RBACRoles: []string{},
		}).Asserts(rbac.ResourceAssignRole, policy.ActionAssign, rbac.ResourceUser, policy.ActionCreate)
	}))
	s.Run("InsertUserLink", s.Subtest(func(db database.Store, check *expects) {
		u := dbgen.User(s.T(), db, database.User{})
		check.Args(database.InsertUserLinkParams{
			UserID:    u.ID,
			LoginType: database.LoginTypeOIDC,
		}).Asserts(u, policy.ActionUpdate)
	}))
	s.Run("UpdateUserDeletedByID", s.Subtest(func(db database.Store, check *expects) {
		u := dbgen.User(s.T(), db, database.User{})
		check.Args(u.ID).Asserts(u, policy.ActionDelete).Returns()
	}))
	s.Run("UpdateUserGithubComUserID", s.Subtest(func(db database.Store, check *expects) {
		u := dbgen.User(s.T(), db, database.User{})
		check.Args(database.UpdateUserGithubComUserIDParams{
			ID: u.ID,
		}).Asserts(u, policy.ActionUpdatePersonal)
	}))
	s.Run("UpdateUserHashedPassword", s.Subtest(func(db database.Store, check *expects) {
		u := dbgen.User(s.T(), db, database.User{})
		check.Args(database.UpdateUserHashedPasswordParams{
			ID: u.ID,
		}).Asserts(u, policy.ActionUpdatePersonal).Returns()
	}))
	s.Run("UpdateUserHashedOneTimePasscode", s.Subtest(func(db database.Store, check *expects) {
		u := dbgen.User(s.T(), db, database.User{})
		check.Args(database.UpdateUserHashedOneTimePasscodeParams{
			ID:                       u.ID,
			HashedOneTimePasscode:    []byte{},
			OneTimePasscodeExpiresAt: sql.NullTime{Time: u.CreatedAt, Valid: true},
		}).Asserts(rbac.ResourceSystem, policy.ActionUpdate).Returns()
	}))
	s.Run("UpdateUserQuietHoursSchedule", s.Subtest(func(db database.Store, check *expects) {
		u := dbgen.User(s.T(), db, database.User{})
		check.Args(database.UpdateUserQuietHoursScheduleParams{
			ID: u.ID,
		}).Asserts(u, policy.ActionUpdatePersonal)
	}))
	s.Run("UpdateUserLastSeenAt", s.Subtest(func(db database.Store, check *expects) {
		u := dbgen.User(s.T(), db, database.User{})
		check.Args(database.UpdateUserLastSeenAtParams{
			ID:         u.ID,
			UpdatedAt:  u.UpdatedAt,
			LastSeenAt: u.LastSeenAt,
		}).Asserts(u, policy.ActionUpdate).Returns(u)
	}))
	s.Run("UpdateUserProfile", s.Subtest(func(db database.Store, check *expects) {
		u := dbgen.User(s.T(), db, database.User{})
		check.Args(database.UpdateUserProfileParams{
			ID:        u.ID,
			Email:     u.Email,
			Username:  u.Username,
			Name:      u.Name,
			UpdatedAt: u.UpdatedAt,
		}).Asserts(u, policy.ActionUpdatePersonal).Returns(u)
	}))
	s.Run("GetUserWorkspaceBuildParameters", s.Subtest(func(db database.Store, check *expects) {
		u := dbgen.User(s.T(), db, database.User{})
		check.Args(
			database.GetUserWorkspaceBuildParametersParams{
				OwnerID:    u.ID,
				TemplateID: uuid.UUID{},
			},
		).Asserts(u, policy.ActionReadPersonal).Returns(
			[]database.GetUserWorkspaceBuildParametersRow{},
		)
	}))
	s.Run("GetUserThemePreference", s.Subtest(func(db database.Store, check *expects) {
		ctx := context.Background()
		u := dbgen.User(s.T(), db, database.User{})
		db.UpdateUserThemePreference(ctx, database.UpdateUserThemePreferenceParams{
			UserID:          u.ID,
			ThemePreference: "light",
		})
		check.Args(u.ID).Asserts(u, policy.ActionReadPersonal).Returns("light")
	}))
	s.Run("UpdateUserThemePreference", s.Subtest(func(db database.Store, check *expects) {
		u := dbgen.User(s.T(), db, database.User{})
		uc := database.UserConfig{
			UserID: u.ID,
			Key:    "theme_preference",
			Value:  "dark",
		}
		check.Args(database.UpdateUserThemePreferenceParams{
			UserID:          u.ID,
			ThemePreference: uc.Value,
		}).Asserts(u, policy.ActionUpdatePersonal).Returns(uc)
	}))
	s.Run("GetUserTerminalFont", s.Subtest(func(db database.Store, check *expects) {
		ctx := context.Background()
		u := dbgen.User(s.T(), db, database.User{})
		db.UpdateUserTerminalFont(ctx, database.UpdateUserTerminalFontParams{
			UserID:       u.ID,
			TerminalFont: "ibm-plex-mono",
		})
		check.Args(u.ID).Asserts(u, policy.ActionReadPersonal).Returns("ibm-plex-mono")
	}))
	s.Run("UpdateUserTerminalFont", s.Subtest(func(db database.Store, check *expects) {
		u := dbgen.User(s.T(), db, database.User{})
		uc := database.UserConfig{
			UserID: u.ID,
			Key:    "terminal_font",
			Value:  "ibm-plex-mono",
		}
		check.Args(database.UpdateUserTerminalFontParams{
			UserID:       u.ID,
			TerminalFont: uc.Value,
		}).Asserts(u, policy.ActionUpdatePersonal).Returns(uc)
	}))
	s.Run("UpdateUserStatus", s.Subtest(func(db database.Store, check *expects) {
		u := dbgen.User(s.T(), db, database.User{})
		check.Args(database.UpdateUserStatusParams{
			ID:        u.ID,
			Status:    u.Status,
			UpdatedAt: u.UpdatedAt,
		}).Asserts(u, policy.ActionUpdate).Returns(u)
	}))
	s.Run("DeleteGitSSHKey", s.Subtest(func(db database.Store, check *expects) {
		dbtestutil.DisableForeignKeysAndTriggers(s.T(), db)
		key := dbgen.GitSSHKey(s.T(), db, database.GitSSHKey{})
		check.Args(key.UserID).Asserts(rbac.ResourceUserObject(key.UserID), policy.ActionUpdatePersonal).Returns()
	}))
	s.Run("GetGitSSHKey", s.Subtest(func(db database.Store, check *expects) {
		dbtestutil.DisableForeignKeysAndTriggers(s.T(), db)
		key := dbgen.GitSSHKey(s.T(), db, database.GitSSHKey{})
		check.Args(key.UserID).Asserts(rbac.ResourceUserObject(key.UserID), policy.ActionReadPersonal).Returns(key)
	}))
	s.Run("InsertGitSSHKey", s.Subtest(func(db database.Store, check *expects) {
		u := dbgen.User(s.T(), db, database.User{})
		check.Args(database.InsertGitSSHKeyParams{
			UserID: u.ID,
		}).Asserts(u, policy.ActionUpdatePersonal)
	}))
	s.Run("UpdateGitSSHKey", s.Subtest(func(db database.Store, check *expects) {
		dbtestutil.DisableForeignKeysAndTriggers(s.T(), db)
		key := dbgen.GitSSHKey(s.T(), db, database.GitSSHKey{})
		check.Args(database.UpdateGitSSHKeyParams{
			UserID:    key.UserID,
			UpdatedAt: key.UpdatedAt,
		}).Asserts(rbac.ResourceUserObject(key.UserID), policy.ActionUpdatePersonal).Returns(key)
	}))
	s.Run("GetExternalAuthLink", s.Subtest(func(db database.Store, check *expects) {
		link := dbgen.ExternalAuthLink(s.T(), db, database.ExternalAuthLink{})
		check.Args(database.GetExternalAuthLinkParams{
			ProviderID: link.ProviderID,
			UserID:     link.UserID,
		}).Asserts(rbac.ResourceUserObject(link.UserID), policy.ActionReadPersonal).Returns(link)
	}))
	s.Run("InsertExternalAuthLink", s.Subtest(func(db database.Store, check *expects) {
		u := dbgen.User(s.T(), db, database.User{})
		check.Args(database.InsertExternalAuthLinkParams{
			ProviderID: uuid.NewString(),
			UserID:     u.ID,
		}).Asserts(u, policy.ActionUpdatePersonal)
	}))
	s.Run("UpdateExternalAuthLinkRefreshToken", s.Subtest(func(db database.Store, check *expects) {
		link := dbgen.ExternalAuthLink(s.T(), db, database.ExternalAuthLink{})
		check.Args(database.UpdateExternalAuthLinkRefreshTokenParams{
			OAuthRefreshToken:      "",
			OAuthRefreshTokenKeyID: "",
			ProviderID:             link.ProviderID,
			UserID:                 link.UserID,
			UpdatedAt:              link.UpdatedAt,
		}).Asserts(rbac.ResourceUserObject(link.UserID), policy.ActionUpdatePersonal)
	}))
	s.Run("UpdateExternalAuthLink", s.Subtest(func(db database.Store, check *expects) {
		link := dbgen.ExternalAuthLink(s.T(), db, database.ExternalAuthLink{})
		check.Args(database.UpdateExternalAuthLinkParams{
			ProviderID:        link.ProviderID,
			UserID:            link.UserID,
			OAuthAccessToken:  link.OAuthAccessToken,
			OAuthRefreshToken: link.OAuthRefreshToken,
			OAuthExpiry:       link.OAuthExpiry,
			UpdatedAt:         link.UpdatedAt,
		}).Asserts(rbac.ResourceUserObject(link.UserID), policy.ActionUpdatePersonal).Returns(link)
	}))
	s.Run("UpdateUserLink", s.Subtest(func(db database.Store, check *expects) {
		dbtestutil.DisableForeignKeysAndTriggers(s.T(), db)
		link := dbgen.UserLink(s.T(), db, database.UserLink{})
		check.Args(database.UpdateUserLinkParams{
			OAuthAccessToken:  link.OAuthAccessToken,
			OAuthRefreshToken: link.OAuthRefreshToken,
			OAuthExpiry:       link.OAuthExpiry,
			UserID:            link.UserID,
			LoginType:         link.LoginType,
			Claims:            database.UserLinkClaims{},
		}).Asserts(rbac.ResourceUserObject(link.UserID), policy.ActionUpdatePersonal).Returns(link)
	}))
	s.Run("UpdateUserRoles", s.Subtest(func(db database.Store, check *expects) {
		u := dbgen.User(s.T(), db, database.User{RBACRoles: []string{codersdk.RoleTemplateAdmin}})
		o := u
		o.RBACRoles = []string{codersdk.RoleUserAdmin}
		check.Args(database.UpdateUserRolesParams{
			GrantedRoles: []string{codersdk.RoleUserAdmin},
			ID:           u.ID,
		}).Asserts(
			u, policy.ActionRead,
			rbac.ResourceAssignRole, policy.ActionAssign,
			rbac.ResourceAssignRole, policy.ActionUnassign,
		).Returns(o)
	}))
	s.Run("AllUserIDs", s.Subtest(func(db database.Store, check *expects) {
		a := dbgen.User(s.T(), db, database.User{})
		b := dbgen.User(s.T(), db, database.User{})
		check.Args(false).Asserts(rbac.ResourceSystem, policy.ActionRead).Returns(slice.New(a.ID, b.ID))
	}))
	s.Run("CustomRoles", s.Subtest(func(db database.Store, check *expects) {
		check.Args(database.CustomRolesParams{}).Asserts(rbac.ResourceAssignRole, policy.ActionRead).Returns([]database.CustomRole{})
	}))
	s.Run("Organization/DeleteCustomRole", s.Subtest(func(db database.Store, check *expects) {
		customRole := dbgen.CustomRole(s.T(), db, database.CustomRole{
			OrganizationID: uuid.NullUUID{
				UUID:  uuid.New(),
				Valid: true,
			},
		})
		check.Args(database.DeleteCustomRoleParams{
			Name:           customRole.Name,
			OrganizationID: customRole.OrganizationID,
		}).Asserts(
			rbac.ResourceAssignOrgRole.InOrg(customRole.OrganizationID.UUID), policy.ActionDelete)
	}))
	s.Run("Site/DeleteCustomRole", s.Subtest(func(db database.Store, check *expects) {
		customRole := dbgen.CustomRole(s.T(), db, database.CustomRole{
			OrganizationID: uuid.NullUUID{
				UUID:  uuid.Nil,
				Valid: false,
			},
		})
		check.Args(database.DeleteCustomRoleParams{
			Name: customRole.Name,
		}).Asserts(
		// fails immediately, missing organization id
		).Errors(dbauthz.NotAuthorizedError{Err: xerrors.New("custom roles must belong to an organization")})
	}))
	s.Run("Blank/UpdateCustomRole", s.Subtest(func(db database.Store, check *expects) {
		dbtestutil.DisableForeignKeysAndTriggers(s.T(), db)
		customRole := dbgen.CustomRole(s.T(), db, database.CustomRole{
			OrganizationID: uuid.NullUUID{UUID: uuid.New(), Valid: true},
		})
		// Blank is no perms in the role
		check.Args(database.UpdateCustomRoleParams{
			Name:            customRole.Name,
			DisplayName:     "Test Name",
			OrganizationID:  customRole.OrganizationID,
			SitePermissions: nil,
			OrgPermissions:  nil,
			UserPermissions: nil,
		}).Asserts(rbac.ResourceAssignOrgRole.InOrg(customRole.OrganizationID.UUID), policy.ActionUpdate)
	}))
	s.Run("SitePermissions/UpdateCustomRole", s.Subtest(func(db database.Store, check *expects) {
		check.Args(database.UpdateCustomRoleParams{
			Name:           "",
			OrganizationID: uuid.NullUUID{UUID: uuid.Nil, Valid: false},
			DisplayName:    "Test Name",
			SitePermissions: db2sdk.List(codersdk.CreatePermissions(map[codersdk.RBACResource][]codersdk.RBACAction{
				codersdk.ResourceTemplate: {codersdk.ActionCreate, codersdk.ActionRead, codersdk.ActionUpdate, codersdk.ActionDelete, codersdk.ActionViewInsights},
			}), convertSDKPerm),
			OrgPermissions: nil,
			UserPermissions: db2sdk.List(codersdk.CreatePermissions(map[codersdk.RBACResource][]codersdk.RBACAction{
				codersdk.ResourceWorkspace: {codersdk.ActionRead},
			}), convertSDKPerm),
		}).Asserts(
		// fails immediately, missing organization id
		).Errors(dbauthz.NotAuthorizedError{Err: xerrors.New("custom roles must belong to an organization")})
	}))
	s.Run("OrgPermissions/UpdateCustomRole", s.Subtest(func(db database.Store, check *expects) {
		orgID := uuid.New()
		customRole := dbgen.CustomRole(s.T(), db, database.CustomRole{
			OrganizationID: uuid.NullUUID{
				UUID:  orgID,
				Valid: true,
			},
		})

		check.Args(database.UpdateCustomRoleParams{
			Name:            customRole.Name,
			DisplayName:     "Test Name",
			OrganizationID:  customRole.OrganizationID,
			SitePermissions: nil,
			OrgPermissions: db2sdk.List(codersdk.CreatePermissions(map[codersdk.RBACResource][]codersdk.RBACAction{
				codersdk.ResourceTemplate: {codersdk.ActionCreate, codersdk.ActionRead},
			}), convertSDKPerm),
			UserPermissions: nil,
		}).Asserts(
			// First check
			rbac.ResourceAssignOrgRole.InOrg(orgID), policy.ActionUpdate,
			// Escalation checks
			rbac.ResourceTemplate.InOrg(orgID), policy.ActionCreate,
			rbac.ResourceTemplate.InOrg(orgID), policy.ActionRead,
		)
	}))
	s.Run("Blank/InsertCustomRole", s.Subtest(func(db database.Store, check *expects) {
		// Blank is no perms in the role
		orgID := uuid.New()
		check.Args(database.InsertCustomRoleParams{
			Name:            "test",
			DisplayName:     "Test Name",
			OrganizationID:  uuid.NullUUID{UUID: orgID, Valid: true},
			SitePermissions: nil,
			OrgPermissions:  nil,
			UserPermissions: nil,
		}).Asserts(rbac.ResourceAssignOrgRole.InOrg(orgID), policy.ActionCreate)
	}))
	s.Run("SitePermissions/InsertCustomRole", s.Subtest(func(db database.Store, check *expects) {
		check.Args(database.InsertCustomRoleParams{
			Name:        "test",
			DisplayName: "Test Name",
			SitePermissions: db2sdk.List(codersdk.CreatePermissions(map[codersdk.RBACResource][]codersdk.RBACAction{
				codersdk.ResourceTemplate: {codersdk.ActionCreate, codersdk.ActionRead, codersdk.ActionUpdate, codersdk.ActionDelete, codersdk.ActionViewInsights},
			}), convertSDKPerm),
			OrgPermissions: nil,
			UserPermissions: db2sdk.List(codersdk.CreatePermissions(map[codersdk.RBACResource][]codersdk.RBACAction{
				codersdk.ResourceWorkspace: {codersdk.ActionRead},
			}), convertSDKPerm),
		}).Asserts(
		// fails immediately, missing organization id
		).Errors(dbauthz.NotAuthorizedError{Err: xerrors.New("custom roles must belong to an organization")})
	}))
	s.Run("OrgPermissions/InsertCustomRole", s.Subtest(func(db database.Store, check *expects) {
		orgID := uuid.New()
		check.Args(database.InsertCustomRoleParams{
			Name:        "test",
			DisplayName: "Test Name",
			OrganizationID: uuid.NullUUID{
				UUID:  orgID,
				Valid: true,
			},
			SitePermissions: nil,
			OrgPermissions: db2sdk.List(codersdk.CreatePermissions(map[codersdk.RBACResource][]codersdk.RBACAction{
				codersdk.ResourceTemplate: {codersdk.ActionCreate, codersdk.ActionRead},
			}), convertSDKPerm),
			UserPermissions: nil,
		}).Asserts(
			// First check
			rbac.ResourceAssignOrgRole.InOrg(orgID), policy.ActionCreate,
			// Escalation checks
			rbac.ResourceTemplate.InOrg(orgID), policy.ActionCreate,
			rbac.ResourceTemplate.InOrg(orgID), policy.ActionRead,
		)
	}))
	s.Run("GetUserStatusCounts", s.Subtest(func(db database.Store, check *expects) {
		check.Args(database.GetUserStatusCountsParams{
			StartTime: time.Now().Add(-time.Hour * 24 * 30),
			EndTime:   time.Now(),
			Interval:  int32((time.Hour * 24).Seconds()),
		}).Asserts(rbac.ResourceUser, policy.ActionRead)
	}))
}

func (s *MethodTestSuite) TestWorkspace() {
	s.Run("GetWorkspaceByID", s.Subtest(func(db database.Store, check *expects) {
		u := dbgen.User(s.T(), db, database.User{})
		o := dbgen.Organization(s.T(), db, database.Organization{})
		tpl := dbgen.Template(s.T(), db, database.Template{
			OrganizationID: o.ID,
			CreatedBy:      u.ID,
		})
		ws := dbgen.Workspace(s.T(), db, database.WorkspaceTable{
			OwnerID:        u.ID,
			OrganizationID: o.ID,
			TemplateID:     tpl.ID,
		})
		check.Args(ws.ID).Asserts(ws, policy.ActionRead)
	}))
	s.Run("GetWorkspaces", s.Subtest(func(_ database.Store, check *expects) {
		// No asserts here because SQLFilter.
		check.Args(database.GetWorkspacesParams{}).Asserts()
	}))
	s.Run("GetAuthorizedWorkspaces", s.Subtest(func(_ database.Store, check *expects) {
		// No asserts here because SQLFilter.
		check.Args(database.GetWorkspacesParams{}, emptyPreparedAuthorized{}).Asserts()
	}))
	s.Run("GetWorkspacesAndAgentsByOwnerID", s.Subtest(func(db database.Store, check *expects) {
		dbtestutil.DisableForeignKeysAndTriggers(s.T(), db)
		ws := dbgen.Workspace(s.T(), db, database.WorkspaceTable{})
		build := dbgen.WorkspaceBuild(s.T(), db, database.WorkspaceBuild{WorkspaceID: ws.ID, JobID: uuid.New()})
		_ = dbgen.ProvisionerJob(s.T(), db, nil, database.ProvisionerJob{ID: build.JobID, Type: database.ProvisionerJobTypeWorkspaceBuild})
		res := dbgen.WorkspaceResource(s.T(), db, database.WorkspaceResource{JobID: build.JobID})
		_ = dbgen.WorkspaceAgent(s.T(), db, database.WorkspaceAgent{ResourceID: res.ID})
		// No asserts here because SQLFilter.
		check.Args(ws.OwnerID).Asserts()
	}))
	s.Run("GetAuthorizedWorkspacesAndAgentsByOwnerID", s.Subtest(func(db database.Store, check *expects) {
		dbtestutil.DisableForeignKeysAndTriggers(s.T(), db)
		ws := dbgen.Workspace(s.T(), db, database.WorkspaceTable{})
		build := dbgen.WorkspaceBuild(s.T(), db, database.WorkspaceBuild{WorkspaceID: ws.ID, JobID: uuid.New()})
		_ = dbgen.ProvisionerJob(s.T(), db, nil, database.ProvisionerJob{ID: build.JobID, Type: database.ProvisionerJobTypeWorkspaceBuild})
		res := dbgen.WorkspaceResource(s.T(), db, database.WorkspaceResource{JobID: build.JobID})
		_ = dbgen.WorkspaceAgent(s.T(), db, database.WorkspaceAgent{ResourceID: res.ID})
		// No asserts here because SQLFilter.
		check.Args(ws.OwnerID, emptyPreparedAuthorized{}).Asserts()
	}))
	s.Run("GetLatestWorkspaceBuildByWorkspaceID", s.Subtest(func(db database.Store, check *expects) {
		u := dbgen.User(s.T(), db, database.User{})
		o := dbgen.Organization(s.T(), db, database.Organization{})
		tpl := dbgen.Template(s.T(), db, database.Template{
			OrganizationID: o.ID,
			CreatedBy:      u.ID,
		})
		tv := dbgen.TemplateVersion(s.T(), db, database.TemplateVersion{
			TemplateID:     uuid.NullUUID{UUID: tpl.ID, Valid: true},
			OrganizationID: o.ID,
			CreatedBy:      u.ID,
		})
		w := dbgen.Workspace(s.T(), db, database.WorkspaceTable{
			TemplateID:     tpl.ID,
			OrganizationID: o.ID,
			OwnerID:        u.ID,
		})
		j := dbgen.ProvisionerJob(s.T(), db, nil, database.ProvisionerJob{
			Type: database.ProvisionerJobTypeWorkspaceBuild,
		})
		b := dbgen.WorkspaceBuild(s.T(), db, database.WorkspaceBuild{
			JobID:             j.ID,
			WorkspaceID:       w.ID,
			TemplateVersionID: tv.ID,
		})
		check.Args(w.ID).Asserts(w, policy.ActionRead).Returns(b)
	}))
	s.Run("GetWorkspaceAgentByID", s.Subtest(func(db database.Store, check *expects) {
		u := dbgen.User(s.T(), db, database.User{})
		o := dbgen.Organization(s.T(), db, database.Organization{})
		tpl := dbgen.Template(s.T(), db, database.Template{
			OrganizationID: o.ID,
			CreatedBy:      u.ID,
		})
		tv := dbgen.TemplateVersion(s.T(), db, database.TemplateVersion{
			TemplateID:     uuid.NullUUID{UUID: tpl.ID, Valid: true},
			OrganizationID: o.ID,
			CreatedBy:      u.ID,
		})
		w := dbgen.Workspace(s.T(), db, database.WorkspaceTable{
			TemplateID:     tpl.ID,
			OrganizationID: o.ID,
			OwnerID:        u.ID,
		})
		j := dbgen.ProvisionerJob(s.T(), db, nil, database.ProvisionerJob{
			Type: database.ProvisionerJobTypeWorkspaceBuild,
		})
		b := dbgen.WorkspaceBuild(s.T(), db, database.WorkspaceBuild{
			JobID:             j.ID,
			WorkspaceID:       w.ID,
			TemplateVersionID: tv.ID,
		})
		res := dbgen.WorkspaceResource(s.T(), db, database.WorkspaceResource{JobID: b.JobID})
		agt := dbgen.WorkspaceAgent(s.T(), db, database.WorkspaceAgent{ResourceID: res.ID})
		check.Args(agt.ID).Asserts(w, policy.ActionRead).Returns(agt)
	}))
	s.Run("GetWorkspaceAgentLifecycleStateByID", s.Subtest(func(db database.Store, check *expects) {
		u := dbgen.User(s.T(), db, database.User{})
		o := dbgen.Organization(s.T(), db, database.Organization{})
		tpl := dbgen.Template(s.T(), db, database.Template{
			OrganizationID: o.ID,
			CreatedBy:      u.ID,
		})
		tv := dbgen.TemplateVersion(s.T(), db, database.TemplateVersion{
			TemplateID:     uuid.NullUUID{UUID: tpl.ID, Valid: true},
			OrganizationID: o.ID,
			CreatedBy:      u.ID,
		})
		w := dbgen.Workspace(s.T(), db, database.WorkspaceTable{
			TemplateID:     tpl.ID,
			OrganizationID: o.ID,
			OwnerID:        u.ID,
		})
		j := dbgen.ProvisionerJob(s.T(), db, nil, database.ProvisionerJob{
			Type: database.ProvisionerJobTypeWorkspaceBuild,
		})
		b := dbgen.WorkspaceBuild(s.T(), db, database.WorkspaceBuild{
			JobID:             j.ID,
			WorkspaceID:       w.ID,
			TemplateVersionID: tv.ID,
		})
		res := dbgen.WorkspaceResource(s.T(), db, database.WorkspaceResource{JobID: b.JobID})
		agt := dbgen.WorkspaceAgent(s.T(), db, database.WorkspaceAgent{ResourceID: res.ID})
		check.Args(agt.ID).Asserts(w, policy.ActionRead)
	}))
	s.Run("GetWorkspaceAgentMetadata", s.Subtest(func(db database.Store, check *expects) {
		u := dbgen.User(s.T(), db, database.User{})
		o := dbgen.Organization(s.T(), db, database.Organization{})
		tpl := dbgen.Template(s.T(), db, database.Template{
			OrganizationID: o.ID,
			CreatedBy:      u.ID,
		})
		tv := dbgen.TemplateVersion(s.T(), db, database.TemplateVersion{
			TemplateID:     uuid.NullUUID{UUID: tpl.ID, Valid: true},
			OrganizationID: o.ID,
			CreatedBy:      u.ID,
		})
		w := dbgen.Workspace(s.T(), db, database.WorkspaceTable{
			TemplateID:     tpl.ID,
			OrganizationID: o.ID,
			OwnerID:        u.ID,
		})
		j := dbgen.ProvisionerJob(s.T(), db, nil, database.ProvisionerJob{
			Type: database.ProvisionerJobTypeWorkspaceBuild,
		})
		b := dbgen.WorkspaceBuild(s.T(), db, database.WorkspaceBuild{
			JobID:             j.ID,
			WorkspaceID:       w.ID,
			TemplateVersionID: tv.ID,
		})
		res := dbgen.WorkspaceResource(s.T(), db, database.WorkspaceResource{JobID: b.JobID})
		agt := dbgen.WorkspaceAgent(s.T(), db, database.WorkspaceAgent{ResourceID: res.ID})
		_ = db.InsertWorkspaceAgentMetadata(context.Background(), database.InsertWorkspaceAgentMetadataParams{
			WorkspaceAgentID: agt.ID,
			DisplayName:      "test",
			Key:              "test",
		})
		check.Args(database.GetWorkspaceAgentMetadataParams{
			WorkspaceAgentID: agt.ID,
			Keys:             []string{"test"},
		}).Asserts(w, policy.ActionRead)
	}))
	s.Run("GetWorkspaceAgentByInstanceID", s.Subtest(func(db database.Store, check *expects) {
		u := dbgen.User(s.T(), db, database.User{})
		o := dbgen.Organization(s.T(), db, database.Organization{})
		tpl := dbgen.Template(s.T(), db, database.Template{
			OrganizationID: o.ID,
			CreatedBy:      u.ID,
		})
		tv := dbgen.TemplateVersion(s.T(), db, database.TemplateVersion{
			TemplateID:     uuid.NullUUID{UUID: tpl.ID, Valid: true},
			OrganizationID: o.ID,
			CreatedBy:      u.ID,
		})
		w := dbgen.Workspace(s.T(), db, database.WorkspaceTable{
			TemplateID:     tpl.ID,
			OrganizationID: o.ID,
			OwnerID:        u.ID,
		})
		j := dbgen.ProvisionerJob(s.T(), db, nil, database.ProvisionerJob{
			Type: database.ProvisionerJobTypeWorkspaceBuild,
		})
		b := dbgen.WorkspaceBuild(s.T(), db, database.WorkspaceBuild{
			JobID:             j.ID,
			WorkspaceID:       w.ID,
			TemplateVersionID: tv.ID,
		})
		res := dbgen.WorkspaceResource(s.T(), db, database.WorkspaceResource{JobID: b.JobID})
		agt := dbgen.WorkspaceAgent(s.T(), db, database.WorkspaceAgent{ResourceID: res.ID})
		check.Args(agt.AuthInstanceID.String).Asserts(w, policy.ActionRead).Returns(agt)
	}))
	s.Run("UpdateWorkspaceAgentLifecycleStateByID", s.Subtest(func(db database.Store, check *expects) {
		u := dbgen.User(s.T(), db, database.User{})
		o := dbgen.Organization(s.T(), db, database.Organization{})
		tpl := dbgen.Template(s.T(), db, database.Template{
			OrganizationID: o.ID,
			CreatedBy:      u.ID,
		})
		tv := dbgen.TemplateVersion(s.T(), db, database.TemplateVersion{
			TemplateID:     uuid.NullUUID{UUID: tpl.ID, Valid: true},
			OrganizationID: o.ID,
			CreatedBy:      u.ID,
		})
		w := dbgen.Workspace(s.T(), db, database.WorkspaceTable{
			TemplateID:     tpl.ID,
			OrganizationID: o.ID,
			OwnerID:        u.ID,
		})
		j := dbgen.ProvisionerJob(s.T(), db, nil, database.ProvisionerJob{
			Type: database.ProvisionerJobTypeWorkspaceBuild,
		})
		b := dbgen.WorkspaceBuild(s.T(), db, database.WorkspaceBuild{
			JobID:             j.ID,
			WorkspaceID:       w.ID,
			TemplateVersionID: tv.ID,
		})
		res := dbgen.WorkspaceResource(s.T(), db, database.WorkspaceResource{JobID: b.JobID})
		agt := dbgen.WorkspaceAgent(s.T(), db, database.WorkspaceAgent{ResourceID: res.ID})
		check.Args(database.UpdateWorkspaceAgentLifecycleStateByIDParams{
			ID:             agt.ID,
			LifecycleState: database.WorkspaceAgentLifecycleStateCreated,
		}).Asserts(w, policy.ActionUpdate).Returns()
	}))
	s.Run("UpdateWorkspaceAgentMetadata", s.Subtest(func(db database.Store, check *expects) {
		u := dbgen.User(s.T(), db, database.User{})
		o := dbgen.Organization(s.T(), db, database.Organization{})
		tpl := dbgen.Template(s.T(), db, database.Template{
			OrganizationID: o.ID,
			CreatedBy:      u.ID,
		})
		tv := dbgen.TemplateVersion(s.T(), db, database.TemplateVersion{
			TemplateID:     uuid.NullUUID{UUID: tpl.ID, Valid: true},
			OrganizationID: o.ID,
			CreatedBy:      u.ID,
		})
		w := dbgen.Workspace(s.T(), db, database.WorkspaceTable{
			TemplateID:     tpl.ID,
			OrganizationID: o.ID,
			OwnerID:        u.ID,
		})
		j := dbgen.ProvisionerJob(s.T(), db, nil, database.ProvisionerJob{
			Type: database.ProvisionerJobTypeWorkspaceBuild,
		})
		b := dbgen.WorkspaceBuild(s.T(), db, database.WorkspaceBuild{
			JobID:             j.ID,
			WorkspaceID:       w.ID,
			TemplateVersionID: tv.ID,
		})
		res := dbgen.WorkspaceResource(s.T(), db, database.WorkspaceResource{JobID: b.JobID})
		agt := dbgen.WorkspaceAgent(s.T(), db, database.WorkspaceAgent{ResourceID: res.ID})
		check.Args(database.UpdateWorkspaceAgentMetadataParams{
			WorkspaceAgentID: agt.ID,
		}).Asserts(w, policy.ActionUpdate).Returns()
	}))
	s.Run("UpdateWorkspaceAgentLogOverflowByID", s.Subtest(func(db database.Store, check *expects) {
		u := dbgen.User(s.T(), db, database.User{})
		o := dbgen.Organization(s.T(), db, database.Organization{})
		tpl := dbgen.Template(s.T(), db, database.Template{
			OrganizationID: o.ID,
			CreatedBy:      u.ID,
		})
		tv := dbgen.TemplateVersion(s.T(), db, database.TemplateVersion{
			TemplateID:     uuid.NullUUID{UUID: tpl.ID, Valid: true},
			OrganizationID: o.ID,
			CreatedBy:      u.ID,
		})
		w := dbgen.Workspace(s.T(), db, database.WorkspaceTable{
			TemplateID:     tpl.ID,
			OrganizationID: o.ID,
			OwnerID:        u.ID,
		})
		j := dbgen.ProvisionerJob(s.T(), db, nil, database.ProvisionerJob{
			Type: database.ProvisionerJobTypeWorkspaceBuild,
		})
		b := dbgen.WorkspaceBuild(s.T(), db, database.WorkspaceBuild{
			JobID:             j.ID,
			WorkspaceID:       w.ID,
			TemplateVersionID: tv.ID,
		})
		res := dbgen.WorkspaceResource(s.T(), db, database.WorkspaceResource{JobID: b.JobID})
		agt := dbgen.WorkspaceAgent(s.T(), db, database.WorkspaceAgent{ResourceID: res.ID})
		check.Args(database.UpdateWorkspaceAgentLogOverflowByIDParams{
			ID:             agt.ID,
			LogsOverflowed: true,
		}).Asserts(w, policy.ActionUpdate).Returns()
	}))
	s.Run("UpdateWorkspaceAgentStartupByID", s.Subtest(func(db database.Store, check *expects) {
		u := dbgen.User(s.T(), db, database.User{})
		o := dbgen.Organization(s.T(), db, database.Organization{})
		tpl := dbgen.Template(s.T(), db, database.Template{
			OrganizationID: o.ID,
			CreatedBy:      u.ID,
		})
		tv := dbgen.TemplateVersion(s.T(), db, database.TemplateVersion{
			TemplateID:     uuid.NullUUID{UUID: tpl.ID, Valid: true},
			OrganizationID: o.ID,
			CreatedBy:      u.ID,
		})
		w := dbgen.Workspace(s.T(), db, database.WorkspaceTable{
			TemplateID:     tpl.ID,
			OrganizationID: o.ID,
			OwnerID:        u.ID,
		})
		j := dbgen.ProvisionerJob(s.T(), db, nil, database.ProvisionerJob{
			Type: database.ProvisionerJobTypeWorkspaceBuild,
		})
		b := dbgen.WorkspaceBuild(s.T(), db, database.WorkspaceBuild{
			JobID:             j.ID,
			WorkspaceID:       w.ID,
			TemplateVersionID: tv.ID,
		})
		res := dbgen.WorkspaceResource(s.T(), db, database.WorkspaceResource{JobID: b.JobID})
		agt := dbgen.WorkspaceAgent(s.T(), db, database.WorkspaceAgent{ResourceID: res.ID})
		check.Args(database.UpdateWorkspaceAgentStartupByIDParams{
			ID: agt.ID,
			Subsystems: []database.WorkspaceAgentSubsystem{
				database.WorkspaceAgentSubsystemEnvbox,
			},
		}).Asserts(w, policy.ActionUpdate).Returns()
	}))
	s.Run("GetWorkspaceAgentLogsAfter", s.Subtest(func(db database.Store, check *expects) {
		u := dbgen.User(s.T(), db, database.User{})
		o := dbgen.Organization(s.T(), db, database.Organization{})
		tpl := dbgen.Template(s.T(), db, database.Template{
			OrganizationID: o.ID,
			CreatedBy:      u.ID,
		})
		tv := dbgen.TemplateVersion(s.T(), db, database.TemplateVersion{
			TemplateID:     uuid.NullUUID{UUID: tpl.ID, Valid: true},
			OrganizationID: o.ID,
			CreatedBy:      u.ID,
		})
		ws := dbgen.Workspace(s.T(), db, database.WorkspaceTable{
			TemplateID:     tpl.ID,
			OrganizationID: o.ID,
			OwnerID:        u.ID,
		})
		j := dbgen.ProvisionerJob(s.T(), db, nil, database.ProvisionerJob{
			Type: database.ProvisionerJobTypeWorkspaceBuild,
		})
		build := dbgen.WorkspaceBuild(s.T(), db, database.WorkspaceBuild{
			JobID:             j.ID,
			WorkspaceID:       ws.ID,
			TemplateVersionID: tv.ID,
		})
		res := dbgen.WorkspaceResource(s.T(), db, database.WorkspaceResource{JobID: build.JobID})
		agt := dbgen.WorkspaceAgent(s.T(), db, database.WorkspaceAgent{ResourceID: res.ID})
		check.Args(database.GetWorkspaceAgentLogsAfterParams{
			AgentID: agt.ID,
		}).Asserts(ws, policy.ActionRead).Returns([]database.WorkspaceAgentLog{})
	}))
	s.Run("GetWorkspaceAppByAgentIDAndSlug", s.Subtest(func(db database.Store, check *expects) {
		u := dbgen.User(s.T(), db, database.User{})
		o := dbgen.Organization(s.T(), db, database.Organization{})
		tpl := dbgen.Template(s.T(), db, database.Template{
			OrganizationID: o.ID,
			CreatedBy:      u.ID,
		})
		tv := dbgen.TemplateVersion(s.T(), db, database.TemplateVersion{
			TemplateID:     uuid.NullUUID{UUID: tpl.ID, Valid: true},
			OrganizationID: o.ID,
			CreatedBy:      u.ID,
		})
		ws := dbgen.Workspace(s.T(), db, database.WorkspaceTable{
			TemplateID:     tpl.ID,
			OrganizationID: o.ID,
			OwnerID:        u.ID,
		})
		j := dbgen.ProvisionerJob(s.T(), db, nil, database.ProvisionerJob{
			Type: database.ProvisionerJobTypeWorkspaceBuild,
		})
		build := dbgen.WorkspaceBuild(s.T(), db, database.WorkspaceBuild{
			JobID:             j.ID,
			WorkspaceID:       ws.ID,
			TemplateVersionID: tv.ID,
		})
		res := dbgen.WorkspaceResource(s.T(), db, database.WorkspaceResource{JobID: build.JobID})
		agt := dbgen.WorkspaceAgent(s.T(), db, database.WorkspaceAgent{ResourceID: res.ID})
		app := dbgen.WorkspaceApp(s.T(), db, database.WorkspaceApp{AgentID: agt.ID})

		check.Args(database.GetWorkspaceAppByAgentIDAndSlugParams{
			AgentID: agt.ID,
			Slug:    app.Slug,
		}).Asserts(ws, policy.ActionRead).Returns(app)
	}))
	s.Run("GetWorkspaceAppsByAgentID", s.Subtest(func(db database.Store, check *expects) {
		u := dbgen.User(s.T(), db, database.User{})
		o := dbgen.Organization(s.T(), db, database.Organization{})
		tpl := dbgen.Template(s.T(), db, database.Template{
			OrganizationID: o.ID,
			CreatedBy:      u.ID,
		})
		tv := dbgen.TemplateVersion(s.T(), db, database.TemplateVersion{
			TemplateID:     uuid.NullUUID{UUID: tpl.ID, Valid: true},
			OrganizationID: o.ID,
			CreatedBy:      u.ID,
		})
		ws := dbgen.Workspace(s.T(), db, database.WorkspaceTable{
			TemplateID:     tpl.ID,
			OrganizationID: o.ID,
			OwnerID:        u.ID,
		})
		j := dbgen.ProvisionerJob(s.T(), db, nil, database.ProvisionerJob{
			Type: database.ProvisionerJobTypeWorkspaceBuild,
		})
		build := dbgen.WorkspaceBuild(s.T(), db, database.WorkspaceBuild{
			JobID:             j.ID,
			WorkspaceID:       ws.ID,
			TemplateVersionID: tv.ID,
		})
		res := dbgen.WorkspaceResource(s.T(), db, database.WorkspaceResource{JobID: build.JobID})
		agt := dbgen.WorkspaceAgent(s.T(), db, database.WorkspaceAgent{ResourceID: res.ID})
		a := dbgen.WorkspaceApp(s.T(), db, database.WorkspaceApp{AgentID: agt.ID})
		b := dbgen.WorkspaceApp(s.T(), db, database.WorkspaceApp{AgentID: agt.ID})

		check.Args(agt.ID).Asserts(ws, policy.ActionRead).Returns(slice.New(a, b))
	}))
	s.Run("GetWorkspaceBuildByID", s.Subtest(func(db database.Store, check *expects) {
		u := dbgen.User(s.T(), db, database.User{})
		o := dbgen.Organization(s.T(), db, database.Organization{})
		tpl := dbgen.Template(s.T(), db, database.Template{
			OrganizationID: o.ID,
			CreatedBy:      u.ID,
		})
		tv := dbgen.TemplateVersion(s.T(), db, database.TemplateVersion{
			TemplateID:     uuid.NullUUID{UUID: tpl.ID, Valid: true},
			OrganizationID: o.ID,
			CreatedBy:      u.ID,
		})
		ws := dbgen.Workspace(s.T(), db, database.WorkspaceTable{
			TemplateID:     tpl.ID,
			OrganizationID: o.ID,
			OwnerID:        u.ID,
		})
		j := dbgen.ProvisionerJob(s.T(), db, nil, database.ProvisionerJob{
			Type: database.ProvisionerJobTypeWorkspaceBuild,
		})
		build := dbgen.WorkspaceBuild(s.T(), db, database.WorkspaceBuild{
			JobID:             j.ID,
			WorkspaceID:       ws.ID,
			TemplateVersionID: tv.ID,
		})
		check.Args(build.ID).Asserts(ws, policy.ActionRead).Returns(build)
	}))
	s.Run("GetWorkspaceBuildByJobID", s.Subtest(func(db database.Store, check *expects) {
		u := dbgen.User(s.T(), db, database.User{})
		o := dbgen.Organization(s.T(), db, database.Organization{})
		tpl := dbgen.Template(s.T(), db, database.Template{
			OrganizationID: o.ID,
			CreatedBy:      u.ID,
		})
		tv := dbgen.TemplateVersion(s.T(), db, database.TemplateVersion{
			TemplateID:     uuid.NullUUID{UUID: tpl.ID, Valid: true},
			OrganizationID: o.ID,
			CreatedBy:      u.ID,
		})
		ws := dbgen.Workspace(s.T(), db, database.WorkspaceTable{
			TemplateID:     tpl.ID,
			OrganizationID: o.ID,
			OwnerID:        u.ID,
		})
		j := dbgen.ProvisionerJob(s.T(), db, nil, database.ProvisionerJob{
			Type: database.ProvisionerJobTypeWorkspaceBuild,
		})
		build := dbgen.WorkspaceBuild(s.T(), db, database.WorkspaceBuild{
			JobID:             j.ID,
			WorkspaceID:       ws.ID,
			TemplateVersionID: tv.ID,
		})
		check.Args(build.JobID).Asserts(ws, policy.ActionRead).Returns(build)
	}))
	s.Run("GetWorkspaceBuildByWorkspaceIDAndBuildNumber", s.Subtest(func(db database.Store, check *expects) {
		u := dbgen.User(s.T(), db, database.User{})
		o := dbgen.Organization(s.T(), db, database.Organization{})
		tpl := dbgen.Template(s.T(), db, database.Template{
			OrganizationID: o.ID,
			CreatedBy:      u.ID,
		})
		tv := dbgen.TemplateVersion(s.T(), db, database.TemplateVersion{
			TemplateID:     uuid.NullUUID{UUID: tpl.ID, Valid: true},
			OrganizationID: o.ID,
			CreatedBy:      u.ID,
		})
		ws := dbgen.Workspace(s.T(), db, database.WorkspaceTable{
			TemplateID:     tpl.ID,
			OrganizationID: o.ID,
			OwnerID:        u.ID,
		})
		j := dbgen.ProvisionerJob(s.T(), db, nil, database.ProvisionerJob{
			Type: database.ProvisionerJobTypeWorkspaceBuild,
		})
		build := dbgen.WorkspaceBuild(s.T(), db, database.WorkspaceBuild{
			JobID:             j.ID,
			WorkspaceID:       ws.ID,
			TemplateVersionID: tv.ID,
			BuildNumber:       10,
		})
		check.Args(database.GetWorkspaceBuildByWorkspaceIDAndBuildNumberParams{
			WorkspaceID: ws.ID,
			BuildNumber: build.BuildNumber,
		}).Asserts(ws, policy.ActionRead).Returns(build)
	}))
	s.Run("GetWorkspaceBuildParameters", s.Subtest(func(db database.Store, check *expects) {
		u := dbgen.User(s.T(), db, database.User{})
		o := dbgen.Organization(s.T(), db, database.Organization{})
		tpl := dbgen.Template(s.T(), db, database.Template{
			OrganizationID: o.ID,
			CreatedBy:      u.ID,
		})
		tv := dbgen.TemplateVersion(s.T(), db, database.TemplateVersion{
			TemplateID:     uuid.NullUUID{UUID: tpl.ID, Valid: true},
			OrganizationID: o.ID,
			CreatedBy:      u.ID,
		})
		ws := dbgen.Workspace(s.T(), db, database.WorkspaceTable{
			TemplateID:     tpl.ID,
			OrganizationID: o.ID,
			OwnerID:        u.ID,
		})
		j := dbgen.ProvisionerJob(s.T(), db, nil, database.ProvisionerJob{
			Type: database.ProvisionerJobTypeWorkspaceBuild,
		})
		build := dbgen.WorkspaceBuild(s.T(), db, database.WorkspaceBuild{
			JobID:             j.ID,
			WorkspaceID:       ws.ID,
			TemplateVersionID: tv.ID,
		})
		check.Args(build.ID).Asserts(ws, policy.ActionRead).
			Returns([]database.WorkspaceBuildParameter{})
	}))
	s.Run("GetWorkspaceBuildsByWorkspaceID", s.Subtest(func(db database.Store, check *expects) {
		u := dbgen.User(s.T(), db, database.User{})
		o := dbgen.Organization(s.T(), db, database.Organization{})
		tpl := dbgen.Template(s.T(), db, database.Template{
			OrganizationID: o.ID,
			CreatedBy:      u.ID,
		})
		tv := dbgen.TemplateVersion(s.T(), db, database.TemplateVersion{
			TemplateID:     uuid.NullUUID{UUID: tpl.ID, Valid: true},
			OrganizationID: o.ID,
			CreatedBy:      u.ID,
		})
		ws := dbgen.Workspace(s.T(), db, database.WorkspaceTable{
			TemplateID:     tpl.ID,
			OrganizationID: o.ID,
			OwnerID:        u.ID,
		})
		j1 := dbgen.ProvisionerJob(s.T(), db, nil, database.ProvisionerJob{
			Type: database.ProvisionerJobTypeWorkspaceBuild,
		})
		_ = dbgen.WorkspaceBuild(s.T(), db, database.WorkspaceBuild{
			JobID:             j1.ID,
			WorkspaceID:       ws.ID,
			TemplateVersionID: tv.ID,
			BuildNumber:       1,
		})
		j2 := dbgen.ProvisionerJob(s.T(), db, nil, database.ProvisionerJob{
			Type: database.ProvisionerJobTypeWorkspaceBuild,
		})
		_ = dbgen.WorkspaceBuild(s.T(), db, database.WorkspaceBuild{
			JobID:             j2.ID,
			WorkspaceID:       ws.ID,
			TemplateVersionID: tv.ID,
			BuildNumber:       2,
		})
		j3 := dbgen.ProvisionerJob(s.T(), db, nil, database.ProvisionerJob{
			Type: database.ProvisionerJobTypeWorkspaceBuild,
		})
		_ = dbgen.WorkspaceBuild(s.T(), db, database.WorkspaceBuild{
			JobID:             j3.ID,
			WorkspaceID:       ws.ID,
			TemplateVersionID: tv.ID,
			BuildNumber:       3,
		})
		check.Args(database.GetWorkspaceBuildsByWorkspaceIDParams{WorkspaceID: ws.ID}).Asserts(ws, policy.ActionRead) // ordering
	}))
	s.Run("GetWorkspaceByAgentID", s.Subtest(func(db database.Store, check *expects) {
		u := dbgen.User(s.T(), db, database.User{})
		o := dbgen.Organization(s.T(), db, database.Organization{})
		tpl := dbgen.Template(s.T(), db, database.Template{
			OrganizationID: o.ID,
			CreatedBy:      u.ID,
		})
		tv := dbgen.TemplateVersion(s.T(), db, database.TemplateVersion{
			TemplateID:     uuid.NullUUID{UUID: tpl.ID, Valid: true},
			OrganizationID: o.ID,
			CreatedBy:      u.ID,
		})
		ws := dbgen.Workspace(s.T(), db, database.WorkspaceTable{
			TemplateID:     tpl.ID,
			OrganizationID: o.ID,
			OwnerID:        u.ID,
		})
		j := dbgen.ProvisionerJob(s.T(), db, nil, database.ProvisionerJob{
			Type: database.ProvisionerJobTypeWorkspaceBuild,
		})
		build := dbgen.WorkspaceBuild(s.T(), db, database.WorkspaceBuild{
			JobID:             j.ID,
			WorkspaceID:       ws.ID,
			TemplateVersionID: tv.ID,
		})
		res := dbgen.WorkspaceResource(s.T(), db, database.WorkspaceResource{JobID: build.JobID})
		agt := dbgen.WorkspaceAgent(s.T(), db, database.WorkspaceAgent{ResourceID: res.ID})
		check.Args(agt.ID).Asserts(ws, policy.ActionRead)
	}))
	s.Run("GetWorkspaceAgentsInLatestBuildByWorkspaceID", s.Subtest(func(db database.Store, check *expects) {
		u := dbgen.User(s.T(), db, database.User{})
		o := dbgen.Organization(s.T(), db, database.Organization{})
		tpl := dbgen.Template(s.T(), db, database.Template{
			OrganizationID: o.ID,
			CreatedBy:      u.ID,
		})
		tv := dbgen.TemplateVersion(s.T(), db, database.TemplateVersion{
			TemplateID:     uuid.NullUUID{UUID: tpl.ID, Valid: true},
			OrganizationID: o.ID,
			CreatedBy:      u.ID,
		})
		ws := dbgen.Workspace(s.T(), db, database.WorkspaceTable{
			TemplateID:     tpl.ID,
			OrganizationID: o.ID,
			OwnerID:        u.ID,
		})
		j := dbgen.ProvisionerJob(s.T(), db, nil, database.ProvisionerJob{
			Type: database.ProvisionerJobTypeWorkspaceBuild,
		})
		build := dbgen.WorkspaceBuild(s.T(), db, database.WorkspaceBuild{
			JobID:             j.ID,
			WorkspaceID:       ws.ID,
			TemplateVersionID: tv.ID,
		})
		res := dbgen.WorkspaceResource(s.T(), db, database.WorkspaceResource{JobID: build.JobID})
		dbgen.WorkspaceAgent(s.T(), db, database.WorkspaceAgent{ResourceID: res.ID})
		check.Args(ws.ID).Asserts(ws, policy.ActionRead)
	}))
	s.Run("GetWorkspaceByOwnerIDAndName", s.Subtest(func(db database.Store, check *expects) {
		u := dbgen.User(s.T(), db, database.User{})
		o := dbgen.Organization(s.T(), db, database.Organization{})
		tpl := dbgen.Template(s.T(), db, database.Template{
			OrganizationID: o.ID,
			CreatedBy:      u.ID,
		})
		ws := dbgen.Workspace(s.T(), db, database.WorkspaceTable{
			TemplateID:     tpl.ID,
			OrganizationID: o.ID,
			OwnerID:        u.ID,
		})
		check.Args(database.GetWorkspaceByOwnerIDAndNameParams{
			OwnerID: ws.OwnerID,
			Deleted: ws.Deleted,
			Name:    ws.Name,
		}).Asserts(ws, policy.ActionRead)
	}))
	s.Run("GetWorkspaceResourceByID", s.Subtest(func(db database.Store, check *expects) {
		u := dbgen.User(s.T(), db, database.User{})
		o := dbgen.Organization(s.T(), db, database.Organization{})
		tpl := dbgen.Template(s.T(), db, database.Template{
			OrganizationID: o.ID,
			CreatedBy:      u.ID,
		})
		tv := dbgen.TemplateVersion(s.T(), db, database.TemplateVersion{
			TemplateID:     uuid.NullUUID{UUID: tpl.ID, Valid: true},
			OrganizationID: o.ID,
			CreatedBy:      u.ID,
		})
		ws := dbgen.Workspace(s.T(), db, database.WorkspaceTable{
			TemplateID:     tpl.ID,
			OrganizationID: o.ID,
			OwnerID:        u.ID,
		})
		j := dbgen.ProvisionerJob(s.T(), db, nil, database.ProvisionerJob{
			Type: database.ProvisionerJobTypeWorkspaceBuild,
		})
		build := dbgen.WorkspaceBuild(s.T(), db, database.WorkspaceBuild{
			JobID:             j.ID,
			WorkspaceID:       ws.ID,
			TemplateVersionID: tv.ID,
		})
		res := dbgen.WorkspaceResource(s.T(), db, database.WorkspaceResource{JobID: build.JobID})
		check.Args(res.ID).Asserts(ws, policy.ActionRead).Returns(res)
	}))
	s.Run("Build/GetWorkspaceResourcesByJobID", s.Subtest(func(db database.Store, check *expects) {
		u := dbgen.User(s.T(), db, database.User{})
		o := dbgen.Organization(s.T(), db, database.Organization{})
		tpl := dbgen.Template(s.T(), db, database.Template{
			OrganizationID: o.ID,
			CreatedBy:      u.ID,
		})
		tv := dbgen.TemplateVersion(s.T(), db, database.TemplateVersion{
			TemplateID:     uuid.NullUUID{UUID: tpl.ID, Valid: true},
			OrganizationID: o.ID,
			CreatedBy:      u.ID,
		})
		ws := dbgen.Workspace(s.T(), db, database.WorkspaceTable{
			TemplateID:     tpl.ID,
			OrganizationID: o.ID,
			OwnerID:        u.ID,
		})
		j := dbgen.ProvisionerJob(s.T(), db, nil, database.ProvisionerJob{
			Type: database.ProvisionerJobTypeWorkspaceBuild,
		})
		build := dbgen.WorkspaceBuild(s.T(), db, database.WorkspaceBuild{
			JobID:             j.ID,
			WorkspaceID:       ws.ID,
			TemplateVersionID: tv.ID,
		})
		check.Args(build.JobID).Asserts(ws, policy.ActionRead).Returns([]database.WorkspaceResource{})
	}))
	s.Run("Template/GetWorkspaceResourcesByJobID", s.Subtest(func(db database.Store, check *expects) {
		u := dbgen.User(s.T(), db, database.User{})
		o := dbgen.Organization(s.T(), db, database.Organization{})
		tpl := dbgen.Template(s.T(), db, database.Template{
			OrganizationID: o.ID,
			CreatedBy:      u.ID,
		})
		v := dbgen.TemplateVersion(s.T(), db, database.TemplateVersion{
			TemplateID:     uuid.NullUUID{UUID: tpl.ID, Valid: true},
			OrganizationID: o.ID,
			CreatedBy:      u.ID,
			JobID:          uuid.New(),
		})
		job := dbgen.ProvisionerJob(s.T(), db, nil, database.ProvisionerJob{
			ID:   v.JobID,
			Type: database.ProvisionerJobTypeTemplateVersionImport,
		})
		check.Args(job.ID).Asserts(v.RBACObject(tpl), []policy.Action{policy.ActionRead, policy.ActionRead}).Returns([]database.WorkspaceResource{})
	}))
	s.Run("InsertWorkspace", s.Subtest(func(db database.Store, check *expects) {
		u := dbgen.User(s.T(), db, database.User{})
		o := dbgen.Organization(s.T(), db, database.Organization{})
		tpl := dbgen.Template(s.T(), db, database.Template{
			OrganizationID: o.ID,
			CreatedBy:      u.ID,
		})
		check.Args(database.InsertWorkspaceParams{
			ID:               uuid.New(),
			OwnerID:          u.ID,
			OrganizationID:   o.ID,
			AutomaticUpdates: database.AutomaticUpdatesNever,
			TemplateID:       tpl.ID,
		}).Asserts(tpl, policy.ActionRead, tpl, policy.ActionUse, rbac.ResourceWorkspace.WithOwner(u.ID.String()).InOrg(o.ID), policy.ActionCreate)
	}))
	s.Run("Start/InsertWorkspaceBuild", s.Subtest(func(db database.Store, check *expects) {
		u := dbgen.User(s.T(), db, database.User{})
		o := dbgen.Organization(s.T(), db, database.Organization{})
		t := dbgen.Template(s.T(), db, database.Template{
			OrganizationID: o.ID,
			CreatedBy:      u.ID,
		})
		w := dbgen.Workspace(s.T(), db, database.WorkspaceTable{
			TemplateID:     t.ID,
			OrganizationID: o.ID,
			OwnerID:        u.ID,
		})
		pj := dbgen.ProvisionerJob(s.T(), db, nil, database.ProvisionerJob{
			OrganizationID: o.ID,
		})
		tv := dbgen.TemplateVersion(s.T(), db, database.TemplateVersion{
			TemplateID:     uuid.NullUUID{UUID: t.ID, Valid: true},
			OrganizationID: o.ID,
			CreatedBy:      u.ID,
		})
		check.Args(database.InsertWorkspaceBuildParams{
			WorkspaceID:       w.ID,
			TemplateVersionID: tv.ID,
			Transition:        database.WorkspaceTransitionStart,
			Reason:            database.BuildReasonInitiator,
			JobID:             pj.ID,
		}).Asserts(w, policy.ActionWorkspaceStart)
	}))
	s.Run("Stop/InsertWorkspaceBuild", s.Subtest(func(db database.Store, check *expects) {
		u := dbgen.User(s.T(), db, database.User{})
		o := dbgen.Organization(s.T(), db, database.Organization{})
		t := dbgen.Template(s.T(), db, database.Template{
			OrganizationID: o.ID,
			CreatedBy:      u.ID,
		})
		w := dbgen.Workspace(s.T(), db, database.WorkspaceTable{
			TemplateID:     t.ID,
			OrganizationID: o.ID,
			OwnerID:        u.ID,
		})
		tv := dbgen.TemplateVersion(s.T(), db, database.TemplateVersion{
			TemplateID:     uuid.NullUUID{UUID: t.ID, Valid: true},
			OrganizationID: o.ID,
			CreatedBy:      u.ID,
		})
		pj := dbgen.ProvisionerJob(s.T(), db, nil, database.ProvisionerJob{
			OrganizationID: o.ID,
		})
		check.Args(database.InsertWorkspaceBuildParams{
			WorkspaceID:       w.ID,
			TemplateVersionID: tv.ID,
			Transition:        database.WorkspaceTransitionStop,
			Reason:            database.BuildReasonInitiator,
			JobID:             pj.ID,
		}).Asserts(w, policy.ActionWorkspaceStop)
	}))
	s.Run("Start/RequireActiveVersion/VersionMismatch/InsertWorkspaceBuild", s.Subtest(func(db database.Store, check *expects) {
		u := dbgen.User(s.T(), db, database.User{})
		o := dbgen.Organization(s.T(), db, database.Organization{})
		t := dbgen.Template(s.T(), db, database.Template{
			OrganizationID: o.ID,
			CreatedBy:      u.ID,
		})
		ctx := testutil.Context(s.T(), testutil.WaitShort)
		err := db.UpdateTemplateAccessControlByID(ctx, database.UpdateTemplateAccessControlByIDParams{
			ID:                   t.ID,
			RequireActiveVersion: true,
		})
		require.NoError(s.T(), err)
		v := dbgen.TemplateVersion(s.T(), db, database.TemplateVersion{
			TemplateID:     uuid.NullUUID{UUID: t.ID},
			OrganizationID: o.ID,
			CreatedBy:      u.ID,
		})
		w := dbgen.Workspace(s.T(), db, database.WorkspaceTable{
			TemplateID:     t.ID,
			OrganizationID: o.ID,
			OwnerID:        u.ID,
		})
		pj := dbgen.ProvisionerJob(s.T(), db, nil, database.ProvisionerJob{
			OrganizationID: o.ID,
		})
		check.Args(database.InsertWorkspaceBuildParams{
			WorkspaceID:       w.ID,
			Transition:        database.WorkspaceTransitionStart,
			Reason:            database.BuildReasonInitiator,
			TemplateVersionID: v.ID,
			JobID:             pj.ID,
		}).Asserts(
			w, policy.ActionWorkspaceStart,
			t, policy.ActionUpdate,
		)
	}))
	s.Run("Start/RequireActiveVersion/VersionsMatch/InsertWorkspaceBuild", s.Subtest(func(db database.Store, check *expects) {
		u := dbgen.User(s.T(), db, database.User{})
		o := dbgen.Organization(s.T(), db, database.Organization{})
		v := dbgen.TemplateVersion(s.T(), db, database.TemplateVersion{
			OrganizationID: o.ID,
			CreatedBy:      u.ID,
		})
		t := dbgen.Template(s.T(), db, database.Template{
			OrganizationID:  o.ID,
			CreatedBy:       u.ID,
			ActiveVersionID: v.ID,
		})

		ctx := testutil.Context(s.T(), testutil.WaitShort)
		err := db.UpdateTemplateAccessControlByID(ctx, database.UpdateTemplateAccessControlByIDParams{
			ID:                   t.ID,
			RequireActiveVersion: true,
		})
		require.NoError(s.T(), err)

		w := dbgen.Workspace(s.T(), db, database.WorkspaceTable{
			TemplateID:     t.ID,
			OrganizationID: o.ID,
			OwnerID:        u.ID,
		})
		pj := dbgen.ProvisionerJob(s.T(), db, nil, database.ProvisionerJob{
			OrganizationID: o.ID,
		})
		// Assert that we do not check for template update permissions
		// if versions match.
		check.Args(database.InsertWorkspaceBuildParams{
			WorkspaceID:       w.ID,
			Transition:        database.WorkspaceTransitionStart,
			Reason:            database.BuildReasonInitiator,
			TemplateVersionID: v.ID,
			JobID:             pj.ID,
		}).Asserts(
			w, policy.ActionWorkspaceStart,
		)
	}))
	s.Run("Delete/InsertWorkspaceBuild", s.Subtest(func(db database.Store, check *expects) {
		u := dbgen.User(s.T(), db, database.User{})
		o := dbgen.Organization(s.T(), db, database.Organization{})
		tpl := dbgen.Template(s.T(), db, database.Template{
			OrganizationID: o.ID,
			CreatedBy:      u.ID,
		})
		w := dbgen.Workspace(s.T(), db, database.WorkspaceTable{
			TemplateID:     tpl.ID,
			OrganizationID: o.ID,
			OwnerID:        u.ID,
		})
		pj := dbgen.ProvisionerJob(s.T(), db, nil, database.ProvisionerJob{
			OrganizationID: o.ID,
		})
		tv := dbgen.TemplateVersion(s.T(), db, database.TemplateVersion{
			TemplateID:     uuid.NullUUID{UUID: tpl.ID, Valid: true},
			OrganizationID: o.ID,
			CreatedBy:      u.ID,
		})
		check.Args(database.InsertWorkspaceBuildParams{
			WorkspaceID:       w.ID,
			Transition:        database.WorkspaceTransitionDelete,
			Reason:            database.BuildReasonInitiator,
			TemplateVersionID: tv.ID,
			JobID:             pj.ID,
		}).Asserts(w, policy.ActionDelete)
	}))
	s.Run("InsertWorkspaceBuildParameters", s.Subtest(func(db database.Store, check *expects) {
		u := dbgen.User(s.T(), db, database.User{})
		o := dbgen.Organization(s.T(), db, database.Organization{})
		tpl := dbgen.Template(s.T(), db, database.Template{
			OrganizationID: o.ID,
			CreatedBy:      u.ID,
		})
		tv := dbgen.TemplateVersion(s.T(), db, database.TemplateVersion{
			TemplateID:     uuid.NullUUID{UUID: tpl.ID, Valid: true},
			OrganizationID: o.ID,
			CreatedBy:      u.ID,
		})
		w := dbgen.Workspace(s.T(), db, database.WorkspaceTable{
			TemplateID:     tpl.ID,
			OrganizationID: o.ID,
			OwnerID:        u.ID,
		})
		j := dbgen.ProvisionerJob(s.T(), db, nil, database.ProvisionerJob{
			Type: database.ProvisionerJobTypeWorkspaceBuild,
		})
		b := dbgen.WorkspaceBuild(s.T(), db, database.WorkspaceBuild{
			JobID:             j.ID,
			WorkspaceID:       w.ID,
			TemplateVersionID: tv.ID,
		})
		check.Args(database.InsertWorkspaceBuildParametersParams{
			WorkspaceBuildID: b.ID,
			Name:             []string{"foo", "bar"},
			Value:            []string{"baz", "qux"},
		}).Asserts(w, policy.ActionUpdate)
	}))
	s.Run("UpdateWorkspace", s.Subtest(func(db database.Store, check *expects) {
		u := dbgen.User(s.T(), db, database.User{})
		o := dbgen.Organization(s.T(), db, database.Organization{})
		tpl := dbgen.Template(s.T(), db, database.Template{
			OrganizationID: o.ID,
			CreatedBy:      u.ID,
		})
		w := dbgen.Workspace(s.T(), db, database.WorkspaceTable{
			TemplateID:     tpl.ID,
			OrganizationID: o.ID,
			OwnerID:        u.ID,
		})
		expected := w
		expected.Name = ""
		check.Args(database.UpdateWorkspaceParams{
			ID: w.ID,
		}).Asserts(w, policy.ActionUpdate).Returns(expected)
	}))
	s.Run("UpdateWorkspaceDormantDeletingAt", s.Subtest(func(db database.Store, check *expects) {
		u := dbgen.User(s.T(), db, database.User{})
		o := dbgen.Organization(s.T(), db, database.Organization{})
		tpl := dbgen.Template(s.T(), db, database.Template{
			OrganizationID: o.ID,
			CreatedBy:      u.ID,
		})
		w := dbgen.Workspace(s.T(), db, database.WorkspaceTable{
			TemplateID:     tpl.ID,
			OrganizationID: o.ID,
			OwnerID:        u.ID,
		})
		check.Args(database.UpdateWorkspaceDormantDeletingAtParams{
			ID: w.ID,
		}).Asserts(w, policy.ActionUpdate)
	}))
	s.Run("UpdateWorkspaceAutomaticUpdates", s.Subtest(func(db database.Store, check *expects) {
		u := dbgen.User(s.T(), db, database.User{})
		o := dbgen.Organization(s.T(), db, database.Organization{})
		tpl := dbgen.Template(s.T(), db, database.Template{
			OrganizationID: o.ID,
			CreatedBy:      u.ID,
		})
		w := dbgen.Workspace(s.T(), db, database.WorkspaceTable{
			TemplateID:     tpl.ID,
			OrganizationID: o.ID,
			OwnerID:        u.ID,
		})
		check.Args(database.UpdateWorkspaceAutomaticUpdatesParams{
			ID:               w.ID,
			AutomaticUpdates: database.AutomaticUpdatesAlways,
		}).Asserts(w, policy.ActionUpdate)
	}))
	s.Run("UpdateWorkspaceAppHealthByID", s.Subtest(func(db database.Store, check *expects) {
		u := dbgen.User(s.T(), db, database.User{})
		o := dbgen.Organization(s.T(), db, database.Organization{})
		tpl := dbgen.Template(s.T(), db, database.Template{
			OrganizationID: o.ID,
			CreatedBy:      u.ID,
		})
		tv := dbgen.TemplateVersion(s.T(), db, database.TemplateVersion{
			TemplateID:     uuid.NullUUID{UUID: tpl.ID, Valid: true},
			OrganizationID: o.ID,
			CreatedBy:      u.ID,
		})
		w := dbgen.Workspace(s.T(), db, database.WorkspaceTable{
			TemplateID:     tpl.ID,
			OrganizationID: o.ID,
			OwnerID:        u.ID,
		})
		j := dbgen.ProvisionerJob(s.T(), db, nil, database.ProvisionerJob{
			Type: database.ProvisionerJobTypeWorkspaceBuild,
		})
		b := dbgen.WorkspaceBuild(s.T(), db, database.WorkspaceBuild{
			JobID:             j.ID,
			WorkspaceID:       w.ID,
			TemplateVersionID: tv.ID,
		})
		res := dbgen.WorkspaceResource(s.T(), db, database.WorkspaceResource{JobID: b.JobID})
		agt := dbgen.WorkspaceAgent(s.T(), db, database.WorkspaceAgent{ResourceID: res.ID})
		app := dbgen.WorkspaceApp(s.T(), db, database.WorkspaceApp{AgentID: agt.ID})
		check.Args(database.UpdateWorkspaceAppHealthByIDParams{
			ID:     app.ID,
			Health: database.WorkspaceAppHealthDisabled,
		}).Asserts(w, policy.ActionUpdate).Returns()
	}))
	s.Run("UpdateWorkspaceAutostart", s.Subtest(func(db database.Store, check *expects) {
		u := dbgen.User(s.T(), db, database.User{})
		o := dbgen.Organization(s.T(), db, database.Organization{})
		tpl := dbgen.Template(s.T(), db, database.Template{
			OrganizationID: o.ID,
			CreatedBy:      u.ID,
		})
		w := dbgen.Workspace(s.T(), db, database.WorkspaceTable{
			TemplateID:     tpl.ID,
			OrganizationID: o.ID,
			OwnerID:        u.ID,
		})
		check.Args(database.UpdateWorkspaceAutostartParams{
			ID: w.ID,
		}).Asserts(w, policy.ActionUpdate).Returns()
	}))
	s.Run("UpdateWorkspaceBuildDeadlineByID", s.Subtest(func(db database.Store, check *expects) {
		u := dbgen.User(s.T(), db, database.User{})
		o := dbgen.Organization(s.T(), db, database.Organization{})
		tpl := dbgen.Template(s.T(), db, database.Template{
			OrganizationID: o.ID,
			CreatedBy:      u.ID,
		})
		tv := dbgen.TemplateVersion(s.T(), db, database.TemplateVersion{
			TemplateID:     uuid.NullUUID{UUID: tpl.ID, Valid: true},
			OrganizationID: o.ID,
			CreatedBy:      u.ID,
		})
		w := dbgen.Workspace(s.T(), db, database.WorkspaceTable{
			TemplateID:     tpl.ID,
			OrganizationID: o.ID,
			OwnerID:        u.ID,
		})
		j := dbgen.ProvisionerJob(s.T(), db, nil, database.ProvisionerJob{
			Type: database.ProvisionerJobTypeWorkspaceBuild,
		})
		b := dbgen.WorkspaceBuild(s.T(), db, database.WorkspaceBuild{
			JobID:             j.ID,
			WorkspaceID:       w.ID,
			TemplateVersionID: tv.ID,
		})
		check.Args(database.UpdateWorkspaceBuildDeadlineByIDParams{
			ID:        b.ID,
			UpdatedAt: b.UpdatedAt,
			Deadline:  b.Deadline,
		}).Asserts(w, policy.ActionUpdate)
	}))
	s.Run("SoftDeleteWorkspaceByID", s.Subtest(func(db database.Store, check *expects) {
		u := dbgen.User(s.T(), db, database.User{})
		o := dbgen.Organization(s.T(), db, database.Organization{})
		tpl := dbgen.Template(s.T(), db, database.Template{
			OrganizationID: o.ID,
			CreatedBy:      u.ID,
		})
		w := dbgen.Workspace(s.T(), db, database.WorkspaceTable{
			TemplateID:     tpl.ID,
			OrganizationID: o.ID,
			OwnerID:        u.ID,
		})
		w.Deleted = true
		check.Args(w.ID).Asserts(w, policy.ActionDelete).Returns()
	}))
	s.Run("UpdateWorkspaceDeletedByID", s.Subtest(func(db database.Store, check *expects) {
		u := dbgen.User(s.T(), db, database.User{})
		o := dbgen.Organization(s.T(), db, database.Organization{})
		tpl := dbgen.Template(s.T(), db, database.Template{
			OrganizationID: o.ID,
			CreatedBy:      u.ID,
		})
		w := dbgen.Workspace(s.T(), db, database.WorkspaceTable{
			TemplateID:     tpl.ID,
			OrganizationID: o.ID,
			OwnerID:        u.ID,
			Deleted:        true,
		})
		check.Args(database.UpdateWorkspaceDeletedByIDParams{
			ID:      w.ID,
			Deleted: true,
		}).Asserts(w, policy.ActionDelete).Returns()
	}))
	s.Run("UpdateWorkspaceLastUsedAt", s.Subtest(func(db database.Store, check *expects) {
		u := dbgen.User(s.T(), db, database.User{})
		o := dbgen.Organization(s.T(), db, database.Organization{})
		tpl := dbgen.Template(s.T(), db, database.Template{
			OrganizationID: o.ID,
			CreatedBy:      u.ID,
		})
		w := dbgen.Workspace(s.T(), db, database.WorkspaceTable{
			TemplateID:     tpl.ID,
			OrganizationID: o.ID,
			OwnerID:        u.ID,
		})
		check.Args(database.UpdateWorkspaceLastUsedAtParams{
			ID: w.ID,
		}).Asserts(w, policy.ActionUpdate).Returns()
	}))
	s.Run("UpdateWorkspaceNextStartAt", s.Subtest(func(db database.Store, check *expects) {
		dbtestutil.DisableForeignKeysAndTriggers(s.T(), db)
		u := dbgen.User(s.T(), db, database.User{})
		o := dbgen.Organization(s.T(), db, database.Organization{})
		tpl := dbgen.Template(s.T(), db, database.Template{
			OrganizationID: o.ID,
			CreatedBy:      u.ID,
		})
		ws := dbgen.Workspace(s.T(), db, database.WorkspaceTable{
			TemplateID:     tpl.ID,
			OrganizationID: o.ID,
			OwnerID:        u.ID,
		})
		check.Args(database.UpdateWorkspaceNextStartAtParams{
			ID:          ws.ID,
			NextStartAt: sql.NullTime{Valid: true, Time: dbtime.Now()},
		}).Asserts(ws, policy.ActionUpdate)
	}))
	s.Run("BatchUpdateWorkspaceNextStartAt", s.Subtest(func(db database.Store, check *expects) {
		check.Args(database.BatchUpdateWorkspaceNextStartAtParams{
			IDs:          []uuid.UUID{uuid.New()},
			NextStartAts: []time.Time{dbtime.Now()},
		}).Asserts(rbac.ResourceWorkspace.All(), policy.ActionUpdate)
	}))
	s.Run("BatchUpdateWorkspaceLastUsedAt", s.Subtest(func(db database.Store, check *expects) {
		u := dbgen.User(s.T(), db, database.User{})
		o := dbgen.Organization(s.T(), db, database.Organization{})
		tpl := dbgen.Template(s.T(), db, database.Template{
			OrganizationID: o.ID,
			CreatedBy:      u.ID,
		})
		w1 := dbgen.Workspace(s.T(), db, database.WorkspaceTable{
			TemplateID:     tpl.ID,
			OrganizationID: o.ID,
			OwnerID:        u.ID,
		})
		w2 := dbgen.Workspace(s.T(), db, database.WorkspaceTable{
			TemplateID:     tpl.ID,
			OrganizationID: o.ID,
			OwnerID:        u.ID,
		})
		check.Args(database.BatchUpdateWorkspaceLastUsedAtParams{
			IDs: []uuid.UUID{w1.ID, w2.ID},
		}).Asserts(rbac.ResourceWorkspace.All(), policy.ActionUpdate).Returns()
	}))
	s.Run("UpdateWorkspaceTTL", s.Subtest(func(db database.Store, check *expects) {
		u := dbgen.User(s.T(), db, database.User{})
		o := dbgen.Organization(s.T(), db, database.Organization{})
		tpl := dbgen.Template(s.T(), db, database.Template{
			OrganizationID: o.ID,
			CreatedBy:      u.ID,
		})
		w := dbgen.Workspace(s.T(), db, database.WorkspaceTable{
			TemplateID:     tpl.ID,
			OrganizationID: o.ID,
			OwnerID:        u.ID,
		})
		check.Args(database.UpdateWorkspaceTTLParams{
			ID: w.ID,
		}).Asserts(w, policy.ActionUpdate).Returns()
	}))
	s.Run("GetWorkspaceByWorkspaceAppID", s.Subtest(func(db database.Store, check *expects) {
		u := dbgen.User(s.T(), db, database.User{})
		o := dbgen.Organization(s.T(), db, database.Organization{})
		tpl := dbgen.Template(s.T(), db, database.Template{
			OrganizationID: o.ID,
			CreatedBy:      u.ID,
		})
		tv := dbgen.TemplateVersion(s.T(), db, database.TemplateVersion{
			TemplateID:     uuid.NullUUID{UUID: tpl.ID, Valid: true},
			OrganizationID: o.ID,
			CreatedBy:      u.ID,
		})
		w := dbgen.Workspace(s.T(), db, database.WorkspaceTable{
			TemplateID:     tpl.ID,
			OrganizationID: o.ID,
			OwnerID:        u.ID,
		})
		j := dbgen.ProvisionerJob(s.T(), db, nil, database.ProvisionerJob{
			Type: database.ProvisionerJobTypeWorkspaceBuild,
		})
		b := dbgen.WorkspaceBuild(s.T(), db, database.WorkspaceBuild{
			JobID:             j.ID,
			WorkspaceID:       w.ID,
			TemplateVersionID: tv.ID,
		})
		res := dbgen.WorkspaceResource(s.T(), db, database.WorkspaceResource{JobID: b.JobID})
		agt := dbgen.WorkspaceAgent(s.T(), db, database.WorkspaceAgent{ResourceID: res.ID})
		app := dbgen.WorkspaceApp(s.T(), db, database.WorkspaceApp{AgentID: agt.ID})
		check.Args(app.ID).Asserts(w, policy.ActionRead)
	}))
	s.Run("ActivityBumpWorkspace", s.Subtest(func(db database.Store, check *expects) {
		u := dbgen.User(s.T(), db, database.User{})
		o := dbgen.Organization(s.T(), db, database.Organization{})
		tpl := dbgen.Template(s.T(), db, database.Template{
			OrganizationID: o.ID,
			CreatedBy:      u.ID,
		})
		tv := dbgen.TemplateVersion(s.T(), db, database.TemplateVersion{
			TemplateID:     uuid.NullUUID{UUID: tpl.ID, Valid: true},
			OrganizationID: o.ID,
			CreatedBy:      u.ID,
		})
		w := dbgen.Workspace(s.T(), db, database.WorkspaceTable{
			TemplateID:     tpl.ID,
			OrganizationID: o.ID,
			OwnerID:        u.ID,
		})
		j := dbgen.ProvisionerJob(s.T(), db, nil, database.ProvisionerJob{
			Type: database.ProvisionerJobTypeWorkspaceBuild,
		})
		_ = dbgen.WorkspaceBuild(s.T(), db, database.WorkspaceBuild{
			JobID:             j.ID,
			WorkspaceID:       w.ID,
			TemplateVersionID: tv.ID,
		})
		check.Args(database.ActivityBumpWorkspaceParams{
			WorkspaceID: w.ID,
		}).Asserts(w, policy.ActionUpdate).Returns()
	}))
	s.Run("FavoriteWorkspace", s.Subtest(func(db database.Store, check *expects) {
		u := dbgen.User(s.T(), db, database.User{})
		o := dbgen.Organization(s.T(), db, database.Organization{})
		tpl := dbgen.Template(s.T(), db, database.Template{
			OrganizationID: o.ID,
			CreatedBy:      u.ID,
		})
		w := dbgen.Workspace(s.T(), db, database.WorkspaceTable{
			TemplateID:     tpl.ID,
			OrganizationID: o.ID,
			OwnerID:        u.ID,
		})
		check.Args(w.ID).Asserts(w, policy.ActionUpdate).Returns()
	}))
	s.Run("UnfavoriteWorkspace", s.Subtest(func(db database.Store, check *expects) {
		u := dbgen.User(s.T(), db, database.User{})
		o := dbgen.Organization(s.T(), db, database.Organization{})
		tpl := dbgen.Template(s.T(), db, database.Template{
			OrganizationID: o.ID,
			CreatedBy:      u.ID,
		})
		w := dbgen.Workspace(s.T(), db, database.WorkspaceTable{
			TemplateID:     tpl.ID,
			OrganizationID: o.ID,
			OwnerID:        u.ID,
		})
		check.Args(w.ID).Asserts(w, policy.ActionUpdate).Returns()
	}))
	s.Run("GetWorkspaceAgentDevcontainersByAgentID", s.Subtest(func(db database.Store, check *expects) {
		u := dbgen.User(s.T(), db, database.User{})
		o := dbgen.Organization(s.T(), db, database.Organization{})
		tpl := dbgen.Template(s.T(), db, database.Template{
			OrganizationID: o.ID,
			CreatedBy:      u.ID,
		})
		tv := dbgen.TemplateVersion(s.T(), db, database.TemplateVersion{
			TemplateID:     uuid.NullUUID{UUID: tpl.ID, Valid: true},
			OrganizationID: o.ID,
			CreatedBy:      u.ID,
		})
		w := dbgen.Workspace(s.T(), db, database.WorkspaceTable{
			TemplateID:     tpl.ID,
			OrganizationID: o.ID,
			OwnerID:        u.ID,
		})
		j := dbgen.ProvisionerJob(s.T(), db, nil, database.ProvisionerJob{
			Type: database.ProvisionerJobTypeWorkspaceBuild,
		})
		b := dbgen.WorkspaceBuild(s.T(), db, database.WorkspaceBuild{
			JobID:             j.ID,
			WorkspaceID:       w.ID,
			TemplateVersionID: tv.ID,
		})
		res := dbgen.WorkspaceResource(s.T(), db, database.WorkspaceResource{JobID: b.JobID})
		agt := dbgen.WorkspaceAgent(s.T(), db, database.WorkspaceAgent{ResourceID: res.ID})
		d := dbgen.WorkspaceAgentDevcontainer(s.T(), db, database.WorkspaceAgentDevcontainer{WorkspaceAgentID: agt.ID})
		check.Args(agt.ID).Asserts(w, policy.ActionRead).Returns([]database.WorkspaceAgentDevcontainer{d})
	}))
}

func (s *MethodTestSuite) TestWorkspacePortSharing() {
	s.Run("UpsertWorkspaceAgentPortShare", s.Subtest(func(db database.Store, check *expects) {
		u := dbgen.User(s.T(), db, database.User{})
		org := dbgen.Organization(s.T(), db, database.Organization{})
		tpl := dbgen.Template(s.T(), db, database.Template{
			OrganizationID: org.ID,
			CreatedBy:      u.ID,
		})
		ws := dbgen.Workspace(s.T(), db, database.WorkspaceTable{
			OwnerID:        u.ID,
			OrganizationID: org.ID,
			TemplateID:     tpl.ID,
		})
		ps := dbgen.WorkspaceAgentPortShare(s.T(), db, database.WorkspaceAgentPortShare{WorkspaceID: ws.ID})
		//nolint:gosimple // casting is not a simplification
		check.Args(database.UpsertWorkspaceAgentPortShareParams{
			WorkspaceID: ps.WorkspaceID,
			AgentName:   ps.AgentName,
			Port:        ps.Port,
			ShareLevel:  ps.ShareLevel,
			Protocol:    ps.Protocol,
		}).Asserts(ws, policy.ActionUpdate).Returns(ps)
	}))
	s.Run("GetWorkspaceAgentPortShare", s.Subtest(func(db database.Store, check *expects) {
		u := dbgen.User(s.T(), db, database.User{})
		org := dbgen.Organization(s.T(), db, database.Organization{})
		tpl := dbgen.Template(s.T(), db, database.Template{
			OrganizationID: org.ID,
			CreatedBy:      u.ID,
		})
		ws := dbgen.Workspace(s.T(), db, database.WorkspaceTable{
			OwnerID:        u.ID,
			OrganizationID: org.ID,
			TemplateID:     tpl.ID,
		})
		ps := dbgen.WorkspaceAgentPortShare(s.T(), db, database.WorkspaceAgentPortShare{WorkspaceID: ws.ID})
		check.Args(database.GetWorkspaceAgentPortShareParams{
			WorkspaceID: ps.WorkspaceID,
			AgentName:   ps.AgentName,
			Port:        ps.Port,
		}).Asserts(ws, policy.ActionRead).Returns(ps)
	}))
	s.Run("ListWorkspaceAgentPortShares", s.Subtest(func(db database.Store, check *expects) {
		u := dbgen.User(s.T(), db, database.User{})
		org := dbgen.Organization(s.T(), db, database.Organization{})
		tpl := dbgen.Template(s.T(), db, database.Template{
			OrganizationID: org.ID,
			CreatedBy:      u.ID,
		})
		ws := dbgen.Workspace(s.T(), db, database.WorkspaceTable{
			OwnerID:        u.ID,
			OrganizationID: org.ID,
			TemplateID:     tpl.ID,
		})
		ps := dbgen.WorkspaceAgentPortShare(s.T(), db, database.WorkspaceAgentPortShare{WorkspaceID: ws.ID})
		check.Args(ws.ID).Asserts(ws, policy.ActionRead).Returns([]database.WorkspaceAgentPortShare{ps})
	}))
	s.Run("DeleteWorkspaceAgentPortShare", s.Subtest(func(db database.Store, check *expects) {
		u := dbgen.User(s.T(), db, database.User{})
		org := dbgen.Organization(s.T(), db, database.Organization{})
		tpl := dbgen.Template(s.T(), db, database.Template{
			OrganizationID: org.ID,
			CreatedBy:      u.ID,
		})
		ws := dbgen.Workspace(s.T(), db, database.WorkspaceTable{
			OwnerID:        u.ID,
			OrganizationID: org.ID,
			TemplateID:     tpl.ID,
		})
		ps := dbgen.WorkspaceAgentPortShare(s.T(), db, database.WorkspaceAgentPortShare{WorkspaceID: ws.ID})
		check.Args(database.DeleteWorkspaceAgentPortShareParams{
			WorkspaceID: ps.WorkspaceID,
			AgentName:   ps.AgentName,
			Port:        ps.Port,
		}).Asserts(ws, policy.ActionUpdate).Returns()
	}))
	s.Run("DeleteWorkspaceAgentPortSharesByTemplate", s.Subtest(func(db database.Store, check *expects) {
		u := dbgen.User(s.T(), db, database.User{})
		org := dbgen.Organization(s.T(), db, database.Organization{})
		tpl := dbgen.Template(s.T(), db, database.Template{
			OrganizationID: org.ID,
			CreatedBy:      u.ID,
		})
		ws := dbgen.Workspace(s.T(), db, database.WorkspaceTable{
			OwnerID:        u.ID,
			OrganizationID: org.ID,
			TemplateID:     tpl.ID,
		})
		_ = dbgen.WorkspaceAgentPortShare(s.T(), db, database.WorkspaceAgentPortShare{WorkspaceID: ws.ID})
		check.Args(tpl.ID).Asserts(tpl, policy.ActionUpdate).Returns()
	}))
	s.Run("ReduceWorkspaceAgentShareLevelToAuthenticatedByTemplate", s.Subtest(func(db database.Store, check *expects) {
		u := dbgen.User(s.T(), db, database.User{})
		org := dbgen.Organization(s.T(), db, database.Organization{})
		tpl := dbgen.Template(s.T(), db, database.Template{
			OrganizationID: org.ID,
			CreatedBy:      u.ID,
		})
		ws := dbgen.Workspace(s.T(), db, database.WorkspaceTable{
			OwnerID:        u.ID,
			OrganizationID: org.ID,
			TemplateID:     tpl.ID,
		})
		_ = dbgen.WorkspaceAgentPortShare(s.T(), db, database.WorkspaceAgentPortShare{WorkspaceID: ws.ID})
		check.Args(tpl.ID).Asserts(tpl, policy.ActionUpdate).Returns()
	}))
}

func (s *MethodTestSuite) TestProvisionerKeys() {
	s.Run("InsertProvisionerKey", s.Subtest(func(db database.Store, check *expects) {
		org := dbgen.Organization(s.T(), db, database.Organization{})
		pk := database.ProvisionerKey{
			ID:             uuid.New(),
			CreatedAt:      dbtestutil.NowInDefaultTimezone(),
			OrganizationID: org.ID,
			Name:           strings.ToLower(coderdtest.RandomName(s.T())),
			HashedSecret:   []byte(coderdtest.RandomName(s.T())),
		}
		//nolint:gosimple // casting is not a simplification
		check.Args(database.InsertProvisionerKeyParams{
			ID:             pk.ID,
			CreatedAt:      pk.CreatedAt,
			OrganizationID: pk.OrganizationID,
			Name:           pk.Name,
			HashedSecret:   pk.HashedSecret,
		}).Asserts(pk, policy.ActionCreate).Returns(pk)
	}))
	s.Run("GetProvisionerKeyByID", s.Subtest(func(db database.Store, check *expects) {
		org := dbgen.Organization(s.T(), db, database.Organization{})
		pk := dbgen.ProvisionerKey(s.T(), db, database.ProvisionerKey{OrganizationID: org.ID})
		check.Args(pk.ID).Asserts(pk, policy.ActionRead).Returns(pk)
	}))
	s.Run("GetProvisionerKeyByHashedSecret", s.Subtest(func(db database.Store, check *expects) {
		org := dbgen.Organization(s.T(), db, database.Organization{})
		pk := dbgen.ProvisionerKey(s.T(), db, database.ProvisionerKey{OrganizationID: org.ID, HashedSecret: []byte("foo")})
		check.Args([]byte("foo")).Asserts(pk, policy.ActionRead).Returns(pk)
	}))
	s.Run("GetProvisionerKeyByName", s.Subtest(func(db database.Store, check *expects) {
		org := dbgen.Organization(s.T(), db, database.Organization{})
		pk := dbgen.ProvisionerKey(s.T(), db, database.ProvisionerKey{OrganizationID: org.ID})
		check.Args(database.GetProvisionerKeyByNameParams{
			OrganizationID: org.ID,
			Name:           pk.Name,
		}).Asserts(pk, policy.ActionRead).Returns(pk)
	}))
	s.Run("ListProvisionerKeysByOrganization", s.Subtest(func(db database.Store, check *expects) {
		org := dbgen.Organization(s.T(), db, database.Organization{})
		pk := dbgen.ProvisionerKey(s.T(), db, database.ProvisionerKey{OrganizationID: org.ID})
		pks := []database.ProvisionerKey{
			{
				ID:             pk.ID,
				CreatedAt:      pk.CreatedAt,
				OrganizationID: pk.OrganizationID,
				Name:           pk.Name,
				HashedSecret:   pk.HashedSecret,
			},
		}
		check.Args(org.ID).Asserts(pk, policy.ActionRead).Returns(pks)
	}))
	s.Run("ListProvisionerKeysByOrganizationExcludeReserved", s.Subtest(func(db database.Store, check *expects) {
		org := dbgen.Organization(s.T(), db, database.Organization{})
		pk := dbgen.ProvisionerKey(s.T(), db, database.ProvisionerKey{OrganizationID: org.ID})
		pks := []database.ProvisionerKey{
			{
				ID:             pk.ID,
				CreatedAt:      pk.CreatedAt,
				OrganizationID: pk.OrganizationID,
				Name:           pk.Name,
				HashedSecret:   pk.HashedSecret,
			},
		}
		check.Args(org.ID).Asserts(pk, policy.ActionRead).Returns(pks)
	}))
	s.Run("DeleteProvisionerKey", s.Subtest(func(db database.Store, check *expects) {
		org := dbgen.Organization(s.T(), db, database.Organization{})
		pk := dbgen.ProvisionerKey(s.T(), db, database.ProvisionerKey{OrganizationID: org.ID})
		check.Args(pk.ID).Asserts(pk, policy.ActionDelete).Returns()
	}))
}

func (s *MethodTestSuite) TestExtraMethods() {
	s.Run("GetProvisionerDaemons", s.Subtest(func(db database.Store, check *expects) {
		dbtestutil.DisableForeignKeysAndTriggers(s.T(), db)
		d, err := db.UpsertProvisionerDaemon(context.Background(), database.UpsertProvisionerDaemonParams{
			Provisioners: []database.ProvisionerType{},
			Tags: database.StringMap(map[string]string{
				provisionersdk.TagScope: provisionersdk.ScopeOrganization,
			}),
		})
		s.NoError(err, "insert provisioner daemon")
		check.Args().Asserts(d, policy.ActionRead)
	}))
	s.Run("GetProvisionerDaemonsByOrganization", s.Subtest(func(db database.Store, check *expects) {
		dbtestutil.DisableForeignKeysAndTriggers(s.T(), db)
		org := dbgen.Organization(s.T(), db, database.Organization{})
		d, err := db.UpsertProvisionerDaemon(context.Background(), database.UpsertProvisionerDaemonParams{
			OrganizationID: org.ID,
			Provisioners:   []database.ProvisionerType{},
			Tags: database.StringMap(map[string]string{
				provisionersdk.TagScope: provisionersdk.ScopeOrganization,
			}),
		})
		s.NoError(err, "insert provisioner daemon")
		ds, err := db.GetProvisionerDaemonsByOrganization(context.Background(), database.GetProvisionerDaemonsByOrganizationParams{OrganizationID: org.ID})
		s.NoError(err, "get provisioner daemon by org")
		check.Args(database.GetProvisionerDaemonsByOrganizationParams{OrganizationID: org.ID}).Asserts(d, policy.ActionRead).Returns(ds)
	}))
	s.Run("GetProvisionerDaemonsWithStatusByOrganization", s.Subtest(func(db database.Store, check *expects) {
		org := dbgen.Organization(s.T(), db, database.Organization{})
		d := dbgen.ProvisionerDaemon(s.T(), db, database.ProvisionerDaemon{
			OrganizationID: org.ID,
			Tags: map[string]string{
				provisionersdk.TagScope: provisionersdk.ScopeOrganization,
			},
		})
		ds, err := db.GetProvisionerDaemonsWithStatusByOrganization(context.Background(), database.GetProvisionerDaemonsWithStatusByOrganizationParams{
			OrganizationID:  org.ID,
			StaleIntervalMS: 24 * time.Hour.Milliseconds(),
		})
		s.NoError(err, "get provisioner daemon with status by org")
		check.Args(database.GetProvisionerDaemonsWithStatusByOrganizationParams{
			OrganizationID:  org.ID,
			StaleIntervalMS: 24 * time.Hour.Milliseconds(),
		}).Asserts(d, policy.ActionRead).Returns(ds)
	}))
	s.Run("GetEligibleProvisionerDaemonsByProvisionerJobIDs", s.Subtest(func(db database.Store, check *expects) {
		dbtestutil.DisableForeignKeysAndTriggers(s.T(), db)
		org := dbgen.Organization(s.T(), db, database.Organization{})
		tags := database.StringMap(map[string]string{
			provisionersdk.TagScope: provisionersdk.ScopeOrganization,
		})
		j, err := db.InsertProvisionerJob(context.Background(), database.InsertProvisionerJobParams{
			OrganizationID: org.ID,
			Type:           database.ProvisionerJobTypeWorkspaceBuild,
			Tags:           tags,
			Provisioner:    database.ProvisionerTypeEcho,
			StorageMethod:  database.ProvisionerStorageMethodFile,
			Input:          json.RawMessage("{}"),
		})
		s.NoError(err, "insert provisioner job")
		d, err := db.UpsertProvisionerDaemon(context.Background(), database.UpsertProvisionerDaemonParams{
			OrganizationID: org.ID,
			Tags:           tags,
			Provisioners:   []database.ProvisionerType{database.ProvisionerTypeEcho},
		})
		s.NoError(err, "insert provisioner daemon")
		ds, err := db.GetEligibleProvisionerDaemonsByProvisionerJobIDs(context.Background(), []uuid.UUID{j.ID})
		s.NoError(err, "get provisioner daemon by org")
		check.Args(uuid.UUIDs{j.ID}).Asserts(d, policy.ActionRead).Returns(ds)
	}))
	s.Run("DeleteOldProvisionerDaemons", s.Subtest(func(db database.Store, check *expects) {
		dbtestutil.DisableForeignKeysAndTriggers(s.T(), db)
		_, err := db.UpsertProvisionerDaemon(context.Background(), database.UpsertProvisionerDaemonParams{
			Provisioners: []database.ProvisionerType{},
			Tags: database.StringMap(map[string]string{
				provisionersdk.TagScope: provisionersdk.ScopeOrganization,
			}),
		})
		s.NoError(err, "insert provisioner daemon")
		check.Args().Asserts(rbac.ResourceSystem, policy.ActionDelete)
	}))
	s.Run("UpdateProvisionerDaemonLastSeenAt", s.Subtest(func(db database.Store, check *expects) {
		dbtestutil.DisableForeignKeysAndTriggers(s.T(), db)
		d, err := db.UpsertProvisionerDaemon(context.Background(), database.UpsertProvisionerDaemonParams{
			Provisioners: []database.ProvisionerType{},
			Tags: database.StringMap(map[string]string{
				provisionersdk.TagScope: provisionersdk.ScopeOrganization,
			}),
		})
		s.NoError(err, "insert provisioner daemon")
		check.Args(database.UpdateProvisionerDaemonLastSeenAtParams{
			ID:         d.ID,
			LastSeenAt: sql.NullTime{Time: dbtime.Now(), Valid: true},
		}).Asserts(rbac.ResourceProvisionerDaemon, policy.ActionUpdate)
	}))
	s.Run("GetProvisionerJobsByOrganizationAndStatusWithQueuePositionAndProvisioner", s.Subtest(func(db database.Store, check *expects) {
		org := dbgen.Organization(s.T(), db, database.Organization{})
		user := dbgen.User(s.T(), db, database.User{})
		tags := database.StringMap(map[string]string{
			provisionersdk.TagScope: provisionersdk.ScopeOrganization,
		})
		t := dbgen.Template(s.T(), db, database.Template{OrganizationID: org.ID, CreatedBy: user.ID})
		tv := dbgen.TemplateVersion(s.T(), db, database.TemplateVersion{OrganizationID: org.ID, CreatedBy: user.ID, TemplateID: uuid.NullUUID{UUID: t.ID, Valid: true}})
		j1 := dbgen.ProvisionerJob(s.T(), db, nil, database.ProvisionerJob{
			OrganizationID: org.ID,
			Type:           database.ProvisionerJobTypeTemplateVersionImport,
			Input:          []byte(`{"template_version_id":"` + tv.ID.String() + `"}`),
			Tags:           tags,
		})
		w := dbgen.Workspace(s.T(), db, database.WorkspaceTable{OrganizationID: org.ID, OwnerID: user.ID, TemplateID: t.ID})
		wbID := uuid.New()
		j2 := dbgen.ProvisionerJob(s.T(), db, nil, database.ProvisionerJob{
			OrganizationID: org.ID,
			Type:           database.ProvisionerJobTypeWorkspaceBuild,
			Input:          []byte(`{"workspace_build_id":"` + wbID.String() + `"}`),
			Tags:           tags,
		})
		dbgen.WorkspaceBuild(s.T(), db, database.WorkspaceBuild{ID: wbID, WorkspaceID: w.ID, TemplateVersionID: tv.ID, JobID: j2.ID})

		ds, err := db.GetProvisionerJobsByOrganizationAndStatusWithQueuePositionAndProvisioner(context.Background(), database.GetProvisionerJobsByOrganizationAndStatusWithQueuePositionAndProvisionerParams{
			OrganizationID: org.ID,
		})
		s.NoError(err, "get provisioner jobs by org")
		check.Args(database.GetProvisionerJobsByOrganizationAndStatusWithQueuePositionAndProvisionerParams{
			OrganizationID: org.ID,
		}).Asserts(j1, policy.ActionRead, j2, policy.ActionRead).Returns(ds)
	}))
}

func (s *MethodTestSuite) TestTailnetFunctions() {
	s.Run("CleanTailnetCoordinators", s.Subtest(func(_ database.Store, check *expects) {
		check.Args().
			Asserts(rbac.ResourceTailnetCoordinator, policy.ActionDelete).
			ErrorsWithInMemDB(dbmem.ErrUnimplemented)
	}))
	s.Run("CleanTailnetLostPeers", s.Subtest(func(_ database.Store, check *expects) {
		check.Args().
			Asserts(rbac.ResourceTailnetCoordinator, policy.ActionDelete).
			ErrorsWithInMemDB(dbmem.ErrUnimplemented)
	}))
	s.Run("CleanTailnetTunnels", s.Subtest(func(_ database.Store, check *expects) {
		check.Args().
			Asserts(rbac.ResourceTailnetCoordinator, policy.ActionDelete).
			ErrorsWithInMemDB(dbmem.ErrUnimplemented)
	}))
	s.Run("DeleteAllTailnetClientSubscriptions", s.Subtest(func(_ database.Store, check *expects) {
		check.Args(database.DeleteAllTailnetClientSubscriptionsParams{}).
			Asserts(rbac.ResourceTailnetCoordinator, policy.ActionDelete).
			ErrorsWithInMemDB(dbmem.ErrUnimplemented)
	}))
	s.Run("DeleteAllTailnetTunnels", s.Subtest(func(_ database.Store, check *expects) {
		check.Args(database.DeleteAllTailnetTunnelsParams{}).
			Asserts(rbac.ResourceTailnetCoordinator, policy.ActionDelete).
			ErrorsWithInMemDB(dbmem.ErrUnimplemented)
	}))
	s.Run("DeleteCoordinator", s.Subtest(func(_ database.Store, check *expects) {
		check.Args(uuid.New()).
			Asserts(rbac.ResourceTailnetCoordinator, policy.ActionDelete).
			ErrorsWithInMemDB(dbmem.ErrUnimplemented)
	}))
	s.Run("DeleteTailnetAgent", s.Subtest(func(_ database.Store, check *expects) {
		check.Args(database.DeleteTailnetAgentParams{}).
			Asserts(rbac.ResourceTailnetCoordinator, policy.ActionUpdate).Errors(sql.ErrNoRows).
			ErrorsWithInMemDB(dbmem.ErrUnimplemented)
	}))
	s.Run("DeleteTailnetClient", s.Subtest(func(_ database.Store, check *expects) {
		check.Args(database.DeleteTailnetClientParams{}).
			Asserts(rbac.ResourceTailnetCoordinator, policy.ActionDelete).Errors(sql.ErrNoRows).
			ErrorsWithInMemDB(dbmem.ErrUnimplemented)
	}))
	s.Run("DeleteTailnetClientSubscription", s.Subtest(func(_ database.Store, check *expects) {
		check.Args(database.DeleteTailnetClientSubscriptionParams{}).
			Asserts(rbac.ResourceTailnetCoordinator, policy.ActionDelete).
			ErrorsWithInMemDB(dbmem.ErrUnimplemented)
	}))
	s.Run("DeleteTailnetPeer", s.Subtest(func(_ database.Store, check *expects) {
		check.Args(database.DeleteTailnetPeerParams{}).
			Asserts(rbac.ResourceTailnetCoordinator, policy.ActionDelete).
			ErrorsWithInMemDB(dbmem.ErrUnimplemented).
			ErrorsWithPG(sql.ErrNoRows)
	}))
	s.Run("DeleteTailnetTunnel", s.Subtest(func(_ database.Store, check *expects) {
		check.Args(database.DeleteTailnetTunnelParams{}).
			Asserts(rbac.ResourceTailnetCoordinator, policy.ActionDelete).
			ErrorsWithInMemDB(dbmem.ErrUnimplemented).
			ErrorsWithPG(sql.ErrNoRows)
	}))
	s.Run("GetAllTailnetAgents", s.Subtest(func(_ database.Store, check *expects) {
		check.Args().
			Asserts(rbac.ResourceTailnetCoordinator, policy.ActionRead).
			ErrorsWithInMemDB(dbmem.ErrUnimplemented)
	}))
	s.Run("GetTailnetAgents", s.Subtest(func(_ database.Store, check *expects) {
		check.Args(uuid.New()).
			Asserts(rbac.ResourceTailnetCoordinator, policy.ActionRead).
			ErrorsWithInMemDB(dbmem.ErrUnimplemented)
	}))
	s.Run("GetTailnetClientsForAgent", s.Subtest(func(_ database.Store, check *expects) {
		check.Args(uuid.New()).
			Asserts(rbac.ResourceTailnetCoordinator, policy.ActionRead).
			ErrorsWithInMemDB(dbmem.ErrUnimplemented)
	}))
	s.Run("GetTailnetPeers", s.Subtest(func(_ database.Store, check *expects) {
		check.Args(uuid.New()).
			Asserts(rbac.ResourceTailnetCoordinator, policy.ActionRead).
			ErrorsWithInMemDB(dbmem.ErrUnimplemented)
	}))
	s.Run("GetTailnetTunnelPeerBindings", s.Subtest(func(_ database.Store, check *expects) {
		check.Args(uuid.New()).
			Asserts(rbac.ResourceTailnetCoordinator, policy.ActionRead).
			ErrorsWithInMemDB(dbmem.ErrUnimplemented)
	}))
	s.Run("GetTailnetTunnelPeerIDs", s.Subtest(func(_ database.Store, check *expects) {
		check.Args(uuid.New()).
			Asserts(rbac.ResourceTailnetCoordinator, policy.ActionRead).
			ErrorsWithInMemDB(dbmem.ErrUnimplemented)
	}))
	s.Run("GetAllTailnetCoordinators", s.Subtest(func(_ database.Store, check *expects) {
		check.Args().
			Asserts(rbac.ResourceTailnetCoordinator, policy.ActionRead).
			ErrorsWithInMemDB(dbmem.ErrUnimplemented)
	}))
	s.Run("GetAllTailnetPeers", s.Subtest(func(_ database.Store, check *expects) {
		check.Args().
			Asserts(rbac.ResourceTailnetCoordinator, policy.ActionRead).
			ErrorsWithInMemDB(dbmem.ErrUnimplemented)
	}))
	s.Run("GetAllTailnetTunnels", s.Subtest(func(_ database.Store, check *expects) {
		check.Args().
			Asserts(rbac.ResourceTailnetCoordinator, policy.ActionRead).
			ErrorsWithInMemDB(dbmem.ErrUnimplemented)
	}))
	s.Run("UpsertTailnetAgent", s.Subtest(func(db database.Store, check *expects) {
		dbtestutil.DisableForeignKeysAndTriggers(s.T(), db)
		check.Args(database.UpsertTailnetAgentParams{Node: json.RawMessage("{}")}).
			Asserts(rbac.ResourceTailnetCoordinator, policy.ActionUpdate).
			ErrorsWithInMemDB(dbmem.ErrUnimplemented)
	}))
	s.Run("UpsertTailnetClient", s.Subtest(func(db database.Store, check *expects) {
		dbtestutil.DisableForeignKeysAndTriggers(s.T(), db)
		check.Args(database.UpsertTailnetClientParams{Node: json.RawMessage("{}")}).
			Asserts(rbac.ResourceTailnetCoordinator, policy.ActionUpdate).
			ErrorsWithInMemDB(dbmem.ErrUnimplemented)
	}))
	s.Run("UpsertTailnetClientSubscription", s.Subtest(func(db database.Store, check *expects) {
		dbtestutil.DisableForeignKeysAndTriggers(s.T(), db)
		check.Args(database.UpsertTailnetClientSubscriptionParams{}).
			Asserts(rbac.ResourceTailnetCoordinator, policy.ActionUpdate).
			ErrorsWithInMemDB(dbmem.ErrUnimplemented)
	}))
	s.Run("UpsertTailnetCoordinator", s.Subtest(func(_ database.Store, check *expects) {
		check.Args(uuid.New()).
			Asserts(rbac.ResourceTailnetCoordinator, policy.ActionUpdate).
			ErrorsWithInMemDB(dbmem.ErrUnimplemented)
	}))
	s.Run("UpsertTailnetPeer", s.Subtest(func(db database.Store, check *expects) {
		dbtestutil.DisableForeignKeysAndTriggers(s.T(), db)
		check.Args(database.UpsertTailnetPeerParams{
			Status: database.TailnetStatusOk,
		}).
			Asserts(rbac.ResourceTailnetCoordinator, policy.ActionCreate).
			ErrorsWithInMemDB(dbmem.ErrUnimplemented)
	}))
	s.Run("UpsertTailnetTunnel", s.Subtest(func(db database.Store, check *expects) {
		dbtestutil.DisableForeignKeysAndTriggers(s.T(), db)
		check.Args(database.UpsertTailnetTunnelParams{}).
			Asserts(rbac.ResourceTailnetCoordinator, policy.ActionCreate).
			ErrorsWithInMemDB(dbmem.ErrUnimplemented)
	}))
	s.Run("UpdateTailnetPeerStatusByCoordinator", s.Subtest(func(db database.Store, check *expects) {
		dbtestutil.DisableForeignKeysAndTriggers(s.T(), db)
		check.Args(database.UpdateTailnetPeerStatusByCoordinatorParams{Status: database.TailnetStatusOk}).
			Asserts(rbac.ResourceTailnetCoordinator, policy.ActionUpdate).
			ErrorsWithInMemDB(dbmem.ErrUnimplemented)
	}))
}

func (s *MethodTestSuite) TestDBCrypt() {
	s.Run("GetDBCryptKeys", s.Subtest(func(db database.Store, check *expects) {
		check.Args().
			Asserts(rbac.ResourceSystem, policy.ActionRead).
			Returns([]database.DBCryptKey{})
	}))
	s.Run("InsertDBCryptKey", s.Subtest(func(db database.Store, check *expects) {
		check.Args(database.InsertDBCryptKeyParams{}).
			Asserts(rbac.ResourceSystem, policy.ActionCreate).
			Returns()
	}))
	s.Run("RevokeDBCryptKey", s.Subtest(func(db database.Store, check *expects) {
		err := db.InsertDBCryptKey(context.Background(), database.InsertDBCryptKeyParams{
			ActiveKeyDigest: "revoke me",
		})
		s.NoError(err)
		check.Args("revoke me").
			Asserts(rbac.ResourceSystem, policy.ActionUpdate).
			Returns()
	}))
}

func (s *MethodTestSuite) TestCryptoKeys() {
	s.Run("GetCryptoKeys", s.Subtest(func(db database.Store, check *expects) {
		check.Args().
			Asserts(rbac.ResourceCryptoKey, policy.ActionRead)
	}))
	s.Run("InsertCryptoKey", s.Subtest(func(db database.Store, check *expects) {
		check.Args(database.InsertCryptoKeyParams{
			Feature: database.CryptoKeyFeatureWorkspaceAppsAPIKey,
		}).
			Asserts(rbac.ResourceCryptoKey, policy.ActionCreate)
	}))
	s.Run("DeleteCryptoKey", s.Subtest(func(db database.Store, check *expects) {
		key := dbgen.CryptoKey(s.T(), db, database.CryptoKey{
			Feature:  database.CryptoKeyFeatureWorkspaceAppsAPIKey,
			Sequence: 4,
		})
		check.Args(database.DeleteCryptoKeyParams{
			Feature:  key.Feature,
			Sequence: key.Sequence,
		}).Asserts(rbac.ResourceCryptoKey, policy.ActionDelete)
	}))
	s.Run("GetCryptoKeyByFeatureAndSequence", s.Subtest(func(db database.Store, check *expects) {
		key := dbgen.CryptoKey(s.T(), db, database.CryptoKey{
			Feature:  database.CryptoKeyFeatureWorkspaceAppsAPIKey,
			Sequence: 4,
		})
		check.Args(database.GetCryptoKeyByFeatureAndSequenceParams{
			Feature:  key.Feature,
			Sequence: key.Sequence,
		}).Asserts(rbac.ResourceCryptoKey, policy.ActionRead).Returns(key)
	}))
	s.Run("GetLatestCryptoKeyByFeature", s.Subtest(func(db database.Store, check *expects) {
		dbgen.CryptoKey(s.T(), db, database.CryptoKey{
			Feature:  database.CryptoKeyFeatureWorkspaceAppsAPIKey,
			Sequence: 4,
		})
		check.Args(database.CryptoKeyFeatureWorkspaceAppsAPIKey).Asserts(rbac.ResourceCryptoKey, policy.ActionRead)
	}))
	s.Run("UpdateCryptoKeyDeletesAt", s.Subtest(func(db database.Store, check *expects) {
		key := dbgen.CryptoKey(s.T(), db, database.CryptoKey{
			Feature:  database.CryptoKeyFeatureWorkspaceAppsAPIKey,
			Sequence: 4,
		})
		check.Args(database.UpdateCryptoKeyDeletesAtParams{
			Feature:   key.Feature,
			Sequence:  key.Sequence,
			DeletesAt: sql.NullTime{Time: time.Now(), Valid: true},
		}).Asserts(rbac.ResourceCryptoKey, policy.ActionUpdate)
	}))
	s.Run("GetCryptoKeysByFeature", s.Subtest(func(db database.Store, check *expects) {
		check.Args(database.CryptoKeyFeatureWorkspaceAppsAPIKey).
			Asserts(rbac.ResourceCryptoKey, policy.ActionRead)
	}))
}

func (s *MethodTestSuite) TestSystemFunctions() {
	s.Run("UpdateUserLinkedID", s.Subtest(func(db database.Store, check *expects) {
		u := dbgen.User(s.T(), db, database.User{})
		l := dbgen.UserLink(s.T(), db, database.UserLink{UserID: u.ID})
		check.Args(database.UpdateUserLinkedIDParams{
			UserID:    u.ID,
			LinkedID:  l.LinkedID,
			LoginType: database.LoginTypeGithub,
		}).Asserts(rbac.ResourceSystem, policy.ActionUpdate).Returns(l)
	}))
	s.Run("GetLatestWorkspaceAppStatusesByWorkspaceIDs", s.Subtest(func(db database.Store, check *expects) {
		check.Args([]uuid.UUID{}).Asserts(rbac.ResourceSystem, policy.ActionRead)
	}))
	s.Run("GetWorkspaceAppStatusesByAppIDs", s.Subtest(func(db database.Store, check *expects) {
		check.Args([]uuid.UUID{}).Asserts(rbac.ResourceSystem, policy.ActionRead)
	}))
	s.Run("GetLatestWorkspaceBuildsByWorkspaceIDs", s.Subtest(func(db database.Store, check *expects) {
		dbtestutil.DisableForeignKeysAndTriggers(s.T(), db)
		ws := dbgen.Workspace(s.T(), db, database.WorkspaceTable{})
		b := dbgen.WorkspaceBuild(s.T(), db, database.WorkspaceBuild{WorkspaceID: ws.ID})
		check.Args([]uuid.UUID{ws.ID}).Asserts(rbac.ResourceSystem, policy.ActionRead).Returns(slice.New(b))
	}))
	s.Run("UpsertDefaultProxy", s.Subtest(func(db database.Store, check *expects) {
		check.Args(database.UpsertDefaultProxyParams{}).Asserts(rbac.ResourceSystem, policy.ActionUpdate).Returns()
	}))
	s.Run("GetUserLinkByLinkedID", s.Subtest(func(db database.Store, check *expects) {
		u := dbgen.User(s.T(), db, database.User{})
		l := dbgen.UserLink(s.T(), db, database.UserLink{UserID: u.ID})
		check.Args(l.LinkedID).Asserts(rbac.ResourceSystem, policy.ActionRead).Returns(l)
	}))
	s.Run("GetUserLinkByUserIDLoginType", s.Subtest(func(db database.Store, check *expects) {
		dbtestutil.DisableForeignKeysAndTriggers(s.T(), db)
		l := dbgen.UserLink(s.T(), db, database.UserLink{})
		check.Args(database.GetUserLinkByUserIDLoginTypeParams{
			UserID:    l.UserID,
			LoginType: l.LoginType,
		}).Asserts(rbac.ResourceSystem, policy.ActionRead).Returns(l)
	}))
	s.Run("GetLatestWorkspaceBuilds", s.Subtest(func(db database.Store, check *expects) {
		dbtestutil.DisableForeignKeysAndTriggers(s.T(), db)
		dbgen.WorkspaceBuild(s.T(), db, database.WorkspaceBuild{})
		dbgen.WorkspaceBuild(s.T(), db, database.WorkspaceBuild{})
		check.Args().Asserts(rbac.ResourceSystem, policy.ActionRead)
	}))
	s.Run("GetActiveUserCount", s.Subtest(func(db database.Store, check *expects) {
		check.Args(false).Asserts(rbac.ResourceSystem, policy.ActionRead).Returns(int64(0))
	}))
	s.Run("GetUnexpiredLicenses", s.Subtest(func(db database.Store, check *expects) {
		check.Args().Asserts(rbac.ResourceSystem, policy.ActionRead)
	}))
	s.Run("GetAuthorizationUserRoles", s.Subtest(func(db database.Store, check *expects) {
		u := dbgen.User(s.T(), db, database.User{})
		check.Args(u.ID).Asserts(rbac.ResourceSystem, policy.ActionRead)
	}))
	s.Run("GetDERPMeshKey", s.Subtest(func(db database.Store, check *expects) {
		db.InsertDERPMeshKey(context.Background(), "testing")
		check.Args().Asserts(rbac.ResourceSystem, policy.ActionRead)
	}))
	s.Run("InsertDERPMeshKey", s.Subtest(func(db database.Store, check *expects) {
		check.Args("value").Asserts(rbac.ResourceSystem, policy.ActionCreate).Returns()
	}))
	s.Run("InsertDeploymentID", s.Subtest(func(db database.Store, check *expects) {
		check.Args("value").Asserts(rbac.ResourceSystem, policy.ActionCreate).Returns()
	}))
	s.Run("InsertReplica", s.Subtest(func(db database.Store, check *expects) {
		check.Args(database.InsertReplicaParams{
			ID: uuid.New(),
		}).Asserts(rbac.ResourceSystem, policy.ActionCreate)
	}))
	s.Run("UpdateReplica", s.Subtest(func(db database.Store, check *expects) {
		replica, err := db.InsertReplica(context.Background(), database.InsertReplicaParams{ID: uuid.New()})
		require.NoError(s.T(), err)
		check.Args(database.UpdateReplicaParams{
			ID:              replica.ID,
			DatabaseLatency: 100,
		}).Asserts(rbac.ResourceSystem, policy.ActionUpdate)
	}))
	s.Run("DeleteReplicasUpdatedBefore", s.Subtest(func(db database.Store, check *expects) {
		_, err := db.InsertReplica(context.Background(), database.InsertReplicaParams{ID: uuid.New(), UpdatedAt: time.Now()})
		require.NoError(s.T(), err)
		check.Args(time.Now().Add(time.Hour)).Asserts(rbac.ResourceSystem, policy.ActionDelete)
	}))
	s.Run("GetReplicasUpdatedAfter", s.Subtest(func(db database.Store, check *expects) {
		_, err := db.InsertReplica(context.Background(), database.InsertReplicaParams{ID: uuid.New(), UpdatedAt: time.Now()})
		require.NoError(s.T(), err)
		check.Args(time.Now().Add(time.Hour*-1)).Asserts(rbac.ResourceSystem, policy.ActionRead)
	}))
	s.Run("GetUserCount", s.Subtest(func(db database.Store, check *expects) {
		check.Args(false).Asserts(rbac.ResourceSystem, policy.ActionRead).Returns(int64(0))
	}))
	s.Run("GetTemplates", s.Subtest(func(db database.Store, check *expects) {
		dbtestutil.DisableForeignKeysAndTriggers(s.T(), db)
		_ = dbgen.Template(s.T(), db, database.Template{})
		check.Args().Asserts(rbac.ResourceSystem, policy.ActionRead)
	}))
	s.Run("UpdateWorkspaceBuildCostByID", s.Subtest(func(db database.Store, check *expects) {
		dbtestutil.DisableForeignKeysAndTriggers(s.T(), db)
		b := dbgen.WorkspaceBuild(s.T(), db, database.WorkspaceBuild{})
		o := b
		o.DailyCost = 10
		check.Args(database.UpdateWorkspaceBuildCostByIDParams{
			ID:        b.ID,
			DailyCost: 10,
		}).Asserts(rbac.ResourceSystem, policy.ActionUpdate)
	}))
	s.Run("UpdateWorkspaceBuildProvisionerStateByID", s.Subtest(func(db database.Store, check *expects) {
		dbtestutil.DisableForeignKeysAndTriggers(s.T(), db)
		ws := dbgen.Workspace(s.T(), db, database.WorkspaceTable{})
		build := dbgen.WorkspaceBuild(s.T(), db, database.WorkspaceBuild{WorkspaceID: ws.ID, JobID: uuid.New()})
		check.Args(database.UpdateWorkspaceBuildProvisionerStateByIDParams{
			ID:               build.ID,
			ProvisionerState: []byte("testing"),
		}).Asserts(rbac.ResourceSystem, policy.ActionUpdate)
	}))
	s.Run("UpsertLastUpdateCheck", s.Subtest(func(db database.Store, check *expects) {
		check.Args("value").Asserts(rbac.ResourceSystem, policy.ActionUpdate)
	}))
	s.Run("GetLastUpdateCheck", s.Subtest(func(db database.Store, check *expects) {
		err := db.UpsertLastUpdateCheck(context.Background(), "value")
		require.NoError(s.T(), err)
		check.Args().Asserts(rbac.ResourceSystem, policy.ActionRead)
	}))
	s.Run("GetWorkspaceBuildsCreatedAfter", s.Subtest(func(db database.Store, check *expects) {
		dbtestutil.DisableForeignKeysAndTriggers(s.T(), db)
		_ = dbgen.WorkspaceBuild(s.T(), db, database.WorkspaceBuild{CreatedAt: time.Now().Add(-time.Hour)})
		check.Args(time.Now()).Asserts(rbac.ResourceSystem, policy.ActionRead)
	}))
	s.Run("GetWorkspaceAgentsCreatedAfter", s.Subtest(func(db database.Store, check *expects) {
		dbtestutil.DisableForeignKeysAndTriggers(s.T(), db)
		_ = dbgen.WorkspaceAgent(s.T(), db, database.WorkspaceAgent{CreatedAt: time.Now().Add(-time.Hour)})
		check.Args(time.Now()).Asserts(rbac.ResourceSystem, policy.ActionRead)
	}))
	s.Run("GetWorkspaceAppsCreatedAfter", s.Subtest(func(db database.Store, check *expects) {
		dbtestutil.DisableForeignKeysAndTriggers(s.T(), db)
		_ = dbgen.WorkspaceApp(s.T(), db, database.WorkspaceApp{CreatedAt: time.Now().Add(-time.Hour), OpenIn: database.WorkspaceAppOpenInSlimWindow})
		check.Args(time.Now()).Asserts(rbac.ResourceSystem, policy.ActionRead)
	}))
	s.Run("GetWorkspaceResourcesCreatedAfter", s.Subtest(func(db database.Store, check *expects) {
		dbtestutil.DisableForeignKeysAndTriggers(s.T(), db)
		_ = dbgen.WorkspaceResource(s.T(), db, database.WorkspaceResource{CreatedAt: time.Now().Add(-time.Hour)})
		check.Args(time.Now()).Asserts(rbac.ResourceSystem, policy.ActionRead)
	}))
	s.Run("GetWorkspaceResourceMetadataCreatedAfter", s.Subtest(func(db database.Store, check *expects) {
		dbtestutil.DisableForeignKeysAndTriggers(s.T(), db)
		_ = dbgen.WorkspaceResourceMetadatums(s.T(), db, database.WorkspaceResourceMetadatum{})
		check.Args(time.Now()).Asserts(rbac.ResourceSystem, policy.ActionRead)
	}))
	s.Run("DeleteOldWorkspaceAgentStats", s.Subtest(func(db database.Store, check *expects) {
		check.Args().Asserts(rbac.ResourceSystem, policy.ActionDelete)
	}))
	s.Run("GetProvisionerJobsCreatedAfter", s.Subtest(func(db database.Store, check *expects) {
		// TODO: add provisioner job resource type
		_ = dbgen.ProvisionerJob(s.T(), db, nil, database.ProvisionerJob{CreatedAt: time.Now().Add(-time.Hour)})
		check.Args(time.Now()).Asserts( /*rbac.ResourceSystem, policy.ActionRead*/ )
	}))
	s.Run("GetTemplateVersionsByIDs", s.Subtest(func(db database.Store, check *expects) {
		dbtestutil.DisableForeignKeysAndTriggers(s.T(), db)
		t1 := dbgen.Template(s.T(), db, database.Template{})
		t2 := dbgen.Template(s.T(), db, database.Template{})
		tv1 := dbgen.TemplateVersion(s.T(), db, database.TemplateVersion{
			TemplateID: uuid.NullUUID{UUID: t1.ID, Valid: true},
		})
		tv2 := dbgen.TemplateVersion(s.T(), db, database.TemplateVersion{
			TemplateID: uuid.NullUUID{UUID: t2.ID, Valid: true},
		})
		tv3 := dbgen.TemplateVersion(s.T(), db, database.TemplateVersion{
			TemplateID: uuid.NullUUID{UUID: t2.ID, Valid: true},
		})
		check.Args([]uuid.UUID{tv1.ID, tv2.ID, tv3.ID}).
			Asserts(rbac.ResourceSystem, policy.ActionRead).
			Returns(slice.New(tv1, tv2, tv3))
	}))
	s.Run("GetParameterSchemasByJobID", s.Subtest(func(db database.Store, check *expects) {
		dbtestutil.DisableForeignKeysAndTriggers(s.T(), db)
		tpl := dbgen.Template(s.T(), db, database.Template{})
		tv := dbgen.TemplateVersion(s.T(), db, database.TemplateVersion{
			TemplateID: uuid.NullUUID{UUID: tpl.ID, Valid: true},
		})
		job := dbgen.ProvisionerJob(s.T(), db, nil, database.ProvisionerJob{ID: tv.JobID})
		check.Args(job.ID).
			Asserts(tpl, policy.ActionRead).
			ErrorsWithInMemDB(sql.ErrNoRows).
			Returns([]database.ParameterSchema{})
	}))
	s.Run("GetWorkspaceAppsByAgentIDs", s.Subtest(func(db database.Store, check *expects) {
		dbtestutil.DisableForeignKeysAndTriggers(s.T(), db)
		aWs := dbgen.Workspace(s.T(), db, database.WorkspaceTable{})
		aBuild := dbgen.WorkspaceBuild(s.T(), db, database.WorkspaceBuild{WorkspaceID: aWs.ID, JobID: uuid.New()})
		aRes := dbgen.WorkspaceResource(s.T(), db, database.WorkspaceResource{JobID: aBuild.JobID})
		aAgt := dbgen.WorkspaceAgent(s.T(), db, database.WorkspaceAgent{ResourceID: aRes.ID})
		a := dbgen.WorkspaceApp(s.T(), db, database.WorkspaceApp{AgentID: aAgt.ID, OpenIn: database.WorkspaceAppOpenInSlimWindow})

		bWs := dbgen.Workspace(s.T(), db, database.WorkspaceTable{})
		bBuild := dbgen.WorkspaceBuild(s.T(), db, database.WorkspaceBuild{WorkspaceID: bWs.ID, JobID: uuid.New()})
		bRes := dbgen.WorkspaceResource(s.T(), db, database.WorkspaceResource{JobID: bBuild.JobID})
		bAgt := dbgen.WorkspaceAgent(s.T(), db, database.WorkspaceAgent{ResourceID: bRes.ID})
		b := dbgen.WorkspaceApp(s.T(), db, database.WorkspaceApp{AgentID: bAgt.ID, OpenIn: database.WorkspaceAppOpenInSlimWindow})

		check.Args([]uuid.UUID{a.AgentID, b.AgentID}).
			Asserts(rbac.ResourceSystem, policy.ActionRead).
			Returns([]database.WorkspaceApp{a, b})
	}))
	s.Run("GetWorkspaceResourcesByJobIDs", s.Subtest(func(db database.Store, check *expects) {
		dbtestutil.DisableForeignKeysAndTriggers(s.T(), db)
		tpl := dbgen.Template(s.T(), db, database.Template{})
		v := dbgen.TemplateVersion(s.T(), db, database.TemplateVersion{TemplateID: uuid.NullUUID{UUID: tpl.ID, Valid: true}, JobID: uuid.New()})
		tJob := dbgen.ProvisionerJob(s.T(), db, nil, database.ProvisionerJob{ID: v.JobID, Type: database.ProvisionerJobTypeTemplateVersionImport})

		ws := dbgen.Workspace(s.T(), db, database.WorkspaceTable{})
		build := dbgen.WorkspaceBuild(s.T(), db, database.WorkspaceBuild{WorkspaceID: ws.ID, JobID: uuid.New()})
		wJob := dbgen.ProvisionerJob(s.T(), db, nil, database.ProvisionerJob{ID: build.JobID, Type: database.ProvisionerJobTypeWorkspaceBuild})
		check.Args([]uuid.UUID{tJob.ID, wJob.ID}).
			Asserts(rbac.ResourceSystem, policy.ActionRead).
			Returns([]database.WorkspaceResource{})
	}))
	s.Run("GetWorkspaceResourceMetadataByResourceIDs", s.Subtest(func(db database.Store, check *expects) {
		dbtestutil.DisableForeignKeysAndTriggers(s.T(), db)
		ws := dbgen.Workspace(s.T(), db, database.WorkspaceTable{})
		build := dbgen.WorkspaceBuild(s.T(), db, database.WorkspaceBuild{WorkspaceID: ws.ID, JobID: uuid.New()})
		_ = dbgen.ProvisionerJob(s.T(), db, nil, database.ProvisionerJob{ID: build.JobID, Type: database.ProvisionerJobTypeWorkspaceBuild})
		a := dbgen.WorkspaceResource(s.T(), db, database.WorkspaceResource{JobID: build.JobID})
		b := dbgen.WorkspaceResource(s.T(), db, database.WorkspaceResource{JobID: build.JobID})
		check.Args([]uuid.UUID{a.ID, b.ID}).
			Asserts(rbac.ResourceSystem, policy.ActionRead)
	}))
	s.Run("GetWorkspaceAgentsByResourceIDs", s.Subtest(func(db database.Store, check *expects) {
		dbtestutil.DisableForeignKeysAndTriggers(s.T(), db)
		ws := dbgen.Workspace(s.T(), db, database.WorkspaceTable{})
		build := dbgen.WorkspaceBuild(s.T(), db, database.WorkspaceBuild{WorkspaceID: ws.ID, JobID: uuid.New()})
		res := dbgen.WorkspaceResource(s.T(), db, database.WorkspaceResource{JobID: build.JobID})
		agt := dbgen.WorkspaceAgent(s.T(), db, database.WorkspaceAgent{ResourceID: res.ID})
		check.Args([]uuid.UUID{res.ID}).
			Asserts(rbac.ResourceSystem, policy.ActionRead).
			Returns([]database.WorkspaceAgent{agt})
	}))
	s.Run("GetProvisionerJobsByIDs", s.Subtest(func(db database.Store, check *expects) {
		// TODO: add a ProvisionerJob resource type
		a := dbgen.ProvisionerJob(s.T(), db, nil, database.ProvisionerJob{})
		b := dbgen.ProvisionerJob(s.T(), db, nil, database.ProvisionerJob{})
		check.Args([]uuid.UUID{a.ID, b.ID}).
			Asserts( /*rbac.ResourceSystem, policy.ActionRead*/ ).
			Returns(slice.New(a, b))
	}))
	s.Run("InsertWorkspaceAgent", s.Subtest(func(db database.Store, check *expects) {
		dbtestutil.DisableForeignKeysAndTriggers(s.T(), db)
		check.Args(database.InsertWorkspaceAgentParams{
			ID:   uuid.New(),
			Name: "dev",
		}).Asserts(rbac.ResourceSystem, policy.ActionCreate)
	}))
	s.Run("InsertWorkspaceApp", s.Subtest(func(db database.Store, check *expects) {
		dbtestutil.DisableForeignKeysAndTriggers(s.T(), db)
		check.Args(database.InsertWorkspaceAppParams{
			ID:           uuid.New(),
			Health:       database.WorkspaceAppHealthDisabled,
			SharingLevel: database.AppSharingLevelOwner,
<<<<<<< HEAD
			CORSBehavior: database.AppCorsBehaviorSimple,
=======
			OpenIn:       database.WorkspaceAppOpenInSlimWindow,
>>>>>>> 1da27a1e
		}).Asserts(rbac.ResourceSystem, policy.ActionCreate)
	}))
	s.Run("InsertWorkspaceResourceMetadata", s.Subtest(func(db database.Store, check *expects) {
		check.Args(database.InsertWorkspaceResourceMetadataParams{
			WorkspaceResourceID: uuid.New(),
		}).Asserts(rbac.ResourceSystem, policy.ActionCreate)
	}))
	s.Run("UpdateWorkspaceAgentConnectionByID", s.Subtest(func(db database.Store, check *expects) {
		dbtestutil.DisableForeignKeysAndTriggers(s.T(), db)
		ws := dbgen.Workspace(s.T(), db, database.WorkspaceTable{})
		build := dbgen.WorkspaceBuild(s.T(), db, database.WorkspaceBuild{WorkspaceID: ws.ID, JobID: uuid.New()})
		res := dbgen.WorkspaceResource(s.T(), db, database.WorkspaceResource{JobID: build.JobID})
		agt := dbgen.WorkspaceAgent(s.T(), db, database.WorkspaceAgent{ResourceID: res.ID})
		check.Args(database.UpdateWorkspaceAgentConnectionByIDParams{
			ID: agt.ID,
		}).Asserts(rbac.ResourceSystem, policy.ActionUpdate).Returns()
	}))
	s.Run("AcquireProvisionerJob", s.Subtest(func(db database.Store, check *expects) {
		// TODO: we need to create a ProvisionerJob resource
		j := dbgen.ProvisionerJob(s.T(), db, nil, database.ProvisionerJob{
			StartedAt: sql.NullTime{Valid: false},
			UpdatedAt: time.Now(),
		})
		check.Args(database.AcquireProvisionerJobParams{
			StartedAt:       sql.NullTime{Valid: true, Time: time.Now()},
			OrganizationID:  j.OrganizationID,
			Types:           []database.ProvisionerType{j.Provisioner},
			ProvisionerTags: must(json.Marshal(j.Tags)),
		}).Asserts( /*rbac.ResourceSystem, policy.ActionUpdate*/ )
	}))
	s.Run("UpdateProvisionerJobWithCompleteByID", s.Subtest(func(db database.Store, check *expects) {
		// TODO: we need to create a ProvisionerJob resource
		j := dbgen.ProvisionerJob(s.T(), db, nil, database.ProvisionerJob{})
		check.Args(database.UpdateProvisionerJobWithCompleteByIDParams{
			ID: j.ID,
		}).Asserts( /*rbac.ResourceSystem, policy.ActionUpdate*/ )
	}))
	s.Run("UpdateProvisionerJobByID", s.Subtest(func(db database.Store, check *expects) {
		// TODO: we need to create a ProvisionerJob resource
		j := dbgen.ProvisionerJob(s.T(), db, nil, database.ProvisionerJob{})
		check.Args(database.UpdateProvisionerJobByIDParams{
			ID:        j.ID,
			UpdatedAt: time.Now(),
		}).Asserts( /*rbac.ResourceSystem, policy.ActionUpdate*/ )
	}))
	s.Run("InsertProvisionerJob", s.Subtest(func(db database.Store, check *expects) {
		dbtestutil.DisableForeignKeysAndTriggers(s.T(), db)
		// TODO: we need to create a ProvisionerJob resource
		check.Args(database.InsertProvisionerJobParams{
			ID:            uuid.New(),
			Provisioner:   database.ProvisionerTypeEcho,
			StorageMethod: database.ProvisionerStorageMethodFile,
			Type:          database.ProvisionerJobTypeWorkspaceBuild,
			Input:         json.RawMessage("{}"),
		}).Asserts( /*rbac.ResourceSystem, policy.ActionCreate*/ )
	}))
	s.Run("InsertProvisionerJobLogs", s.Subtest(func(db database.Store, check *expects) {
		// TODO: we need to create a ProvisionerJob resource
		j := dbgen.ProvisionerJob(s.T(), db, nil, database.ProvisionerJob{})
		check.Args(database.InsertProvisionerJobLogsParams{
			JobID: j.ID,
		}).Asserts( /*rbac.ResourceSystem, policy.ActionCreate*/ )
	}))
	s.Run("InsertProvisionerJobTimings", s.Subtest(func(db database.Store, check *expects) {
		// TODO: we need to create a ProvisionerJob resource
		j := dbgen.ProvisionerJob(s.T(), db, nil, database.ProvisionerJob{})
		check.Args(database.InsertProvisionerJobTimingsParams{
			JobID: j.ID,
		}).Asserts( /*rbac.ResourceSystem, policy.ActionCreate*/ )
	}))
	s.Run("UpsertProvisionerDaemon", s.Subtest(func(db database.Store, check *expects) {
		dbtestutil.DisableForeignKeysAndTriggers(s.T(), db)
		org := dbgen.Organization(s.T(), db, database.Organization{})
		pd := rbac.ResourceProvisionerDaemon.InOrg(org.ID)
		check.Args(database.UpsertProvisionerDaemonParams{
			OrganizationID: org.ID,
			Provisioners:   []database.ProvisionerType{},
			Tags: database.StringMap(map[string]string{
				provisionersdk.TagScope: provisionersdk.ScopeOrganization,
			}),
		}).Asserts(pd, policy.ActionCreate)
		check.Args(database.UpsertProvisionerDaemonParams{
			OrganizationID: org.ID,
			Provisioners:   []database.ProvisionerType{},
			Tags: database.StringMap(map[string]string{
				provisionersdk.TagScope: provisionersdk.ScopeUser,
				provisionersdk.TagOwner: "11111111-1111-1111-1111-111111111111",
			}),
		}).Asserts(pd.WithOwner("11111111-1111-1111-1111-111111111111"), policy.ActionCreate)
	}))
	s.Run("InsertTemplateVersionParameter", s.Subtest(func(db database.Store, check *expects) {
		dbtestutil.DisableForeignKeysAndTriggers(s.T(), db)
		v := dbgen.TemplateVersion(s.T(), db, database.TemplateVersion{})
		check.Args(database.InsertTemplateVersionParameterParams{
			TemplateVersionID: v.ID,
			Options:           json.RawMessage("{}"),
		}).Asserts(rbac.ResourceSystem, policy.ActionCreate)
	}))
	s.Run("InsertWorkspaceAppStatus", s.Subtest(func(db database.Store, check *expects) {
		dbtestutil.DisableForeignKeysAndTriggers(s.T(), db)
		check.Args(database.InsertWorkspaceAppStatusParams{
			ID:    uuid.New(),
			State: "working",
		}).Asserts(rbac.ResourceSystem, policy.ActionCreate)
	}))
	s.Run("InsertWorkspaceResource", s.Subtest(func(db database.Store, check *expects) {
		dbtestutil.DisableForeignKeysAndTriggers(s.T(), db)
		check.Args(database.InsertWorkspaceResourceParams{
			ID:         uuid.New(),
			Transition: database.WorkspaceTransitionStart,
		}).Asserts(rbac.ResourceSystem, policy.ActionCreate)
	}))
	s.Run("DeleteOldWorkspaceAgentLogs", s.Subtest(func(db database.Store, check *expects) {
		check.Args(time.Time{}).Asserts(rbac.ResourceSystem, policy.ActionDelete)
	}))
	s.Run("InsertWorkspaceAgentStats", s.Subtest(func(db database.Store, check *expects) {
		check.Args(database.InsertWorkspaceAgentStatsParams{}).Asserts(rbac.ResourceSystem, policy.ActionCreate).Errors(errMatchAny)
	}))
	s.Run("InsertWorkspaceAppStats", s.Subtest(func(db database.Store, check *expects) {
		check.Args(database.InsertWorkspaceAppStatsParams{}).Asserts(rbac.ResourceSystem, policy.ActionCreate)
	}))
	s.Run("UpsertWorkspaceAppAuditSession", s.Subtest(func(db database.Store, check *expects) {
		u := dbgen.User(s.T(), db, database.User{})
		pj := dbgen.ProvisionerJob(s.T(), db, nil, database.ProvisionerJob{})
		res := dbgen.WorkspaceResource(s.T(), db, database.WorkspaceResource{JobID: pj.ID})
		agent := dbgen.WorkspaceAgent(s.T(), db, database.WorkspaceAgent{ResourceID: res.ID})
		app := dbgen.WorkspaceApp(s.T(), db, database.WorkspaceApp{AgentID: agent.ID})
		check.Args(database.UpsertWorkspaceAppAuditSessionParams{
			AgentID: agent.ID,
			AppID:   app.ID,
			UserID:  u.ID,
			Ip:      "127.0.0.1",
		}).Asserts(rbac.ResourceSystem, policy.ActionUpdate)
	}))
	s.Run("InsertWorkspaceAgentScriptTimings", s.Subtest(func(db database.Store, check *expects) {
		dbtestutil.DisableForeignKeysAndTriggers(s.T(), db)
		check.Args(database.InsertWorkspaceAgentScriptTimingsParams{
			ScriptID: uuid.New(),
			Stage:    database.WorkspaceAgentScriptTimingStageStart,
			Status:   database.WorkspaceAgentScriptTimingStatusOk,
		}).Asserts(rbac.ResourceSystem, policy.ActionCreate)
	}))
	s.Run("InsertWorkspaceAgentScripts", s.Subtest(func(db database.Store, check *expects) {
		check.Args(database.InsertWorkspaceAgentScriptsParams{}).Asserts(rbac.ResourceSystem, policy.ActionCreate)
	}))
	s.Run("InsertWorkspaceAgentMetadata", s.Subtest(func(db database.Store, check *expects) {
		dbtestutil.DisableForeignKeysAndTriggers(s.T(), db)
		check.Args(database.InsertWorkspaceAgentMetadataParams{}).Asserts(rbac.ResourceSystem, policy.ActionCreate)
	}))
	s.Run("InsertWorkspaceAgentLogs", s.Subtest(func(db database.Store, check *expects) {
		check.Args(database.InsertWorkspaceAgentLogsParams{}).Asserts()
	}))
	s.Run("InsertWorkspaceAgentLogSources", s.Subtest(func(db database.Store, check *expects) {
		check.Args(database.InsertWorkspaceAgentLogSourcesParams{}).Asserts()
	}))
	s.Run("GetTemplateDAUs", s.Subtest(func(db database.Store, check *expects) {
		check.Args(database.GetTemplateDAUsParams{}).Asserts(rbac.ResourceSystem, policy.ActionRead)
	}))
	s.Run("GetActiveWorkspaceBuildsByTemplateID", s.Subtest(func(db database.Store, check *expects) {
		check.Args(uuid.New()).
			Asserts(rbac.ResourceSystem, policy.ActionRead).
			ErrorsWithInMemDB(sql.ErrNoRows).
			Returns([]database.WorkspaceBuild{})
	}))
	s.Run("GetDeploymentDAUs", s.Subtest(func(db database.Store, check *expects) {
		check.Args(int32(0)).Asserts(rbac.ResourceSystem, policy.ActionRead)
	}))
	s.Run("GetAppSecurityKey", s.Subtest(func(db database.Store, check *expects) {
		check.Args().Asserts(rbac.ResourceSystem, policy.ActionRead).ErrorsWithPG(sql.ErrNoRows)
	}))
	s.Run("UpsertAppSecurityKey", s.Subtest(func(db database.Store, check *expects) {
		check.Args("foo").Asserts(rbac.ResourceSystem, policy.ActionUpdate)
	}))
	s.Run("GetApplicationName", s.Subtest(func(db database.Store, check *expects) {
		db.UpsertApplicationName(context.Background(), "foo")
		check.Args().Asserts()
	}))
	s.Run("UpsertApplicationName", s.Subtest(func(db database.Store, check *expects) {
		check.Args("").Asserts(rbac.ResourceDeploymentConfig, policy.ActionUpdate)
	}))
	s.Run("GetHealthSettings", s.Subtest(func(db database.Store, check *expects) {
		check.Args().Asserts()
	}))
	s.Run("UpsertHealthSettings", s.Subtest(func(db database.Store, check *expects) {
		check.Args("foo").Asserts(rbac.ResourceDeploymentConfig, policy.ActionUpdate)
	}))
	s.Run("GetNotificationsSettings", s.Subtest(func(db database.Store, check *expects) {
		check.Args().Asserts()
	}))
	s.Run("UpsertNotificationsSettings", s.Subtest(func(db database.Store, check *expects) {
		check.Args("foo").Asserts(rbac.ResourceDeploymentConfig, policy.ActionUpdate)
	}))
	s.Run("GetDeploymentWorkspaceAgentStats", s.Subtest(func(db database.Store, check *expects) {
		check.Args(time.Time{}).Asserts()
	}))
	s.Run("GetDeploymentWorkspaceAgentUsageStats", s.Subtest(func(db database.Store, check *expects) {
		check.Args(time.Time{}).Asserts()
	}))
	s.Run("GetDeploymentWorkspaceStats", s.Subtest(func(db database.Store, check *expects) {
		check.Args().Asserts()
	}))
	s.Run("GetFileTemplates", s.Subtest(func(db database.Store, check *expects) {
		check.Args(uuid.New()).Asserts(rbac.ResourceSystem, policy.ActionRead)
	}))
	s.Run("GetHungProvisionerJobs", s.Subtest(func(db database.Store, check *expects) {
		check.Args(time.Time{}).Asserts()
	}))
	s.Run("UpsertOAuthSigningKey", s.Subtest(func(db database.Store, check *expects) {
		check.Args("foo").Asserts(rbac.ResourceSystem, policy.ActionUpdate)
	}))
	s.Run("GetOAuthSigningKey", s.Subtest(func(db database.Store, check *expects) {
		db.UpsertOAuthSigningKey(context.Background(), "foo")
		check.Args().Asserts(rbac.ResourceSystem, policy.ActionUpdate)
	}))
	s.Run("UpsertCoordinatorResumeTokenSigningKey", s.Subtest(func(db database.Store, check *expects) {
		check.Args("foo").Asserts(rbac.ResourceSystem, policy.ActionUpdate)
	}))
	s.Run("GetCoordinatorResumeTokenSigningKey", s.Subtest(func(db database.Store, check *expects) {
		db.UpsertCoordinatorResumeTokenSigningKey(context.Background(), "foo")
		check.Args().Asserts(rbac.ResourceSystem, policy.ActionRead)
	}))
	s.Run("InsertMissingGroups", s.Subtest(func(db database.Store, check *expects) {
		check.Args(database.InsertMissingGroupsParams{}).Asserts(rbac.ResourceSystem, policy.ActionCreate).Errors(errMatchAny)
	}))
	s.Run("UpdateUserLoginType", s.Subtest(func(db database.Store, check *expects) {
		u := dbgen.User(s.T(), db, database.User{})
		check.Args(database.UpdateUserLoginTypeParams{
			NewLoginType: database.LoginTypePassword,
			UserID:       u.ID,
		}).Asserts(rbac.ResourceSystem, policy.ActionUpdate)
	}))
	s.Run("GetWorkspaceAgentStatsAndLabels", s.Subtest(func(db database.Store, check *expects) {
		check.Args(time.Time{}).Asserts()
	}))
	s.Run("GetWorkspaceAgentUsageStatsAndLabels", s.Subtest(func(db database.Store, check *expects) {
		check.Args(time.Time{}).Asserts()
	}))
	s.Run("GetWorkspaceAgentStats", s.Subtest(func(db database.Store, check *expects) {
		check.Args(time.Time{}).Asserts()
	}))
	s.Run("GetWorkspaceAgentUsageStats", s.Subtest(func(db database.Store, check *expects) {
		check.Args(time.Time{}).Asserts()
	}))
	s.Run("GetWorkspaceProxyByHostname", s.Subtest(func(db database.Store, check *expects) {
		p, _ := dbgen.WorkspaceProxy(s.T(), db, database.WorkspaceProxy{
			WildcardHostname: "*.example.com",
		})
		check.Args(database.GetWorkspaceProxyByHostnameParams{
			Hostname:              "foo.example.com",
			AllowWildcardHostname: true,
		}).Asserts(rbac.ResourceSystem, policy.ActionRead).Returns(p)
	}))
	s.Run("GetTemplateAverageBuildTime", s.Subtest(func(db database.Store, check *expects) {
		check.Args(database.GetTemplateAverageBuildTimeParams{}).Asserts(rbac.ResourceSystem, policy.ActionRead)
	}))
	s.Run("GetWorkspacesByTemplateID", s.Subtest(func(db database.Store, check *expects) {
		check.Args(uuid.Nil).Asserts(rbac.ResourceSystem, policy.ActionRead)
	}))
	s.Run("GetWorkspacesEligibleForTransition", s.Subtest(func(db database.Store, check *expects) {
		check.Args(time.Time{}).Asserts()
	}))
	s.Run("InsertTemplateVersionVariable", s.Subtest(func(db database.Store, check *expects) {
		dbtestutil.DisableForeignKeysAndTriggers(s.T(), db)
		check.Args(database.InsertTemplateVersionVariableParams{}).Asserts(rbac.ResourceSystem, policy.ActionCreate)
	}))
	s.Run("InsertTemplateVersionWorkspaceTag", s.Subtest(func(db database.Store, check *expects) {
		dbtestutil.DisableForeignKeysAndTriggers(s.T(), db)
		check.Args(database.InsertTemplateVersionWorkspaceTagParams{}).Asserts(rbac.ResourceSystem, policy.ActionCreate)
	}))
	s.Run("UpdateInactiveUsersToDormant", s.Subtest(func(db database.Store, check *expects) {
		check.Args(database.UpdateInactiveUsersToDormantParams{}).Asserts(rbac.ResourceSystem, policy.ActionCreate).
			ErrorsWithInMemDB(sql.ErrNoRows).
			Returns([]database.UpdateInactiveUsersToDormantRow{})
	}))
	s.Run("GetWorkspaceUniqueOwnerCountByTemplateIDs", s.Subtest(func(db database.Store, check *expects) {
		check.Args([]uuid.UUID{uuid.New()}).Asserts(rbac.ResourceSystem, policy.ActionRead)
	}))
	s.Run("GetWorkspaceAgentScriptsByAgentIDs", s.Subtest(func(db database.Store, check *expects) {
		check.Args([]uuid.UUID{uuid.New()}).Asserts(rbac.ResourceSystem, policy.ActionRead)
	}))
	s.Run("GetWorkspaceAgentLogSourcesByAgentIDs", s.Subtest(func(db database.Store, check *expects) {
		check.Args([]uuid.UUID{uuid.New()}).Asserts(rbac.ResourceSystem, policy.ActionRead)
	}))
	s.Run("GetProvisionerJobsByIDsWithQueuePosition", s.Subtest(func(db database.Store, check *expects) {
		check.Args([]uuid.UUID{}).Asserts()
	}))
	s.Run("GetReplicaByID", s.Subtest(func(db database.Store, check *expects) {
		check.Args(uuid.New()).Asserts(rbac.ResourceSystem, policy.ActionRead).Errors(sql.ErrNoRows)
	}))
	s.Run("GetWorkspaceAgentAndLatestBuildByAuthToken", s.Subtest(func(db database.Store, check *expects) {
		check.Args(uuid.New()).Asserts(rbac.ResourceSystem, policy.ActionRead).Errors(sql.ErrNoRows)
	}))
	s.Run("GetUserLinksByUserID", s.Subtest(func(db database.Store, check *expects) {
		check.Args(uuid.New()).Asserts(rbac.ResourceSystem, policy.ActionRead)
	}))
	s.Run("DeleteRuntimeConfig", s.Subtest(func(db database.Store, check *expects) {
		check.Args("test").Asserts(rbac.ResourceSystem, policy.ActionDelete)
	}))
	s.Run("GetRuntimeConfig", s.Subtest(func(db database.Store, check *expects) {
		_ = db.UpsertRuntimeConfig(context.Background(), database.UpsertRuntimeConfigParams{
			Key:   "test",
			Value: "value",
		})
		check.Args("test").Asserts(rbac.ResourceSystem, policy.ActionRead)
	}))
	s.Run("UpsertRuntimeConfig", s.Subtest(func(db database.Store, check *expects) {
		check.Args(database.UpsertRuntimeConfigParams{
			Key:   "test",
			Value: "value",
		}).Asserts(rbac.ResourceSystem, policy.ActionCreate)
	}))
	s.Run("GetFailedWorkspaceBuildsByTemplateID", s.Subtest(func(db database.Store, check *expects) {
		check.Args(database.GetFailedWorkspaceBuildsByTemplateIDParams{
			TemplateID: uuid.New(),
			Since:      dbtime.Now(),
		}).Asserts(rbac.ResourceSystem, policy.ActionRead)
	}))
	s.Run("GetNotificationReportGeneratorLogByTemplate", s.Subtest(func(db database.Store, check *expects) {
		_ = db.UpsertNotificationReportGeneratorLog(context.Background(), database.UpsertNotificationReportGeneratorLogParams{
			NotificationTemplateID: notifications.TemplateWorkspaceBuildsFailedReport,
			LastGeneratedAt:        dbtime.Now(),
		})
		check.Args(notifications.TemplateWorkspaceBuildsFailedReport).Asserts(rbac.ResourceSystem, policy.ActionRead)
	}))
	s.Run("GetWorkspaceBuildStatsByTemplates", s.Subtest(func(db database.Store, check *expects) {
		check.Args(dbtime.Now()).Asserts(rbac.ResourceSystem, policy.ActionRead)
	}))
	s.Run("UpsertNotificationReportGeneratorLog", s.Subtest(func(db database.Store, check *expects) {
		check.Args(database.UpsertNotificationReportGeneratorLogParams{
			NotificationTemplateID: uuid.New(),
			LastGeneratedAt:        dbtime.Now(),
		}).Asserts(rbac.ResourceSystem, policy.ActionCreate)
	}))
	s.Run("GetProvisionerJobTimingsByJobID", s.Subtest(func(db database.Store, check *expects) {
		u := dbgen.User(s.T(), db, database.User{})
		org := dbgen.Organization(s.T(), db, database.Organization{})
		tpl := dbgen.Template(s.T(), db, database.Template{
			OrganizationID: org.ID,
			CreatedBy:      u.ID,
		})
		tv := dbgen.TemplateVersion(s.T(), db, database.TemplateVersion{
			OrganizationID: org.ID,
			TemplateID:     uuid.NullUUID{UUID: tpl.ID, Valid: true},
			CreatedBy:      u.ID,
		})
		w := dbgen.Workspace(s.T(), db, database.WorkspaceTable{
			OwnerID:        u.ID,
			OrganizationID: org.ID,
			TemplateID:     tpl.ID,
		})
		j := dbgen.ProvisionerJob(s.T(), db, nil, database.ProvisionerJob{
			Type: database.ProvisionerJobTypeWorkspaceBuild,
		})
		b := dbgen.WorkspaceBuild(s.T(), db, database.WorkspaceBuild{JobID: j.ID, WorkspaceID: w.ID, TemplateVersionID: tv.ID})
		t := dbgen.ProvisionerJobTimings(s.T(), db, b, 2)
		check.Args(j.ID).Asserts(w, policy.ActionRead).Returns(t)
	}))
	s.Run("GetWorkspaceAgentScriptTimingsByBuildID", s.Subtest(func(db database.Store, check *expects) {
		dbtestutil.DisableForeignKeysAndTriggers(s.T(), db)
		workspace := dbgen.Workspace(s.T(), db, database.WorkspaceTable{})
		job := dbgen.ProvisionerJob(s.T(), db, nil, database.ProvisionerJob{
			Type: database.ProvisionerJobTypeWorkspaceBuild,
		})
		build := dbgen.WorkspaceBuild(s.T(), db, database.WorkspaceBuild{JobID: job.ID, WorkspaceID: workspace.ID})
		resource := dbgen.WorkspaceResource(s.T(), db, database.WorkspaceResource{
			JobID: build.JobID,
		})
		agent := dbgen.WorkspaceAgent(s.T(), db, database.WorkspaceAgent{
			ResourceID: resource.ID,
		})
		script := dbgen.WorkspaceAgentScript(s.T(), db, database.WorkspaceAgentScript{
			WorkspaceAgentID: agent.ID,
		})
		timing := dbgen.WorkspaceAgentScriptTiming(s.T(), db, database.WorkspaceAgentScriptTiming{
			ScriptID: script.ID,
		})
		rows := []database.GetWorkspaceAgentScriptTimingsByBuildIDRow{
			{
				StartedAt:          timing.StartedAt,
				EndedAt:            timing.EndedAt,
				Stage:              timing.Stage,
				ScriptID:           timing.ScriptID,
				ExitCode:           timing.ExitCode,
				Status:             timing.Status,
				DisplayName:        script.DisplayName,
				WorkspaceAgentID:   agent.ID,
				WorkspaceAgentName: agent.Name,
			},
		}
		check.Args(build.ID).Asserts(rbac.ResourceSystem, policy.ActionRead).Returns(rows)
	}))
	s.Run("DisableForeignKeysAndTriggers", s.Subtest(func(db database.Store, check *expects) {
		check.Args().Asserts()
	}))
	s.Run("InsertWorkspaceModule", s.Subtest(func(db database.Store, check *expects) {
		j := dbgen.ProvisionerJob(s.T(), db, nil, database.ProvisionerJob{
			Type: database.ProvisionerJobTypeWorkspaceBuild,
		})
		check.Args(database.InsertWorkspaceModuleParams{
			JobID:      j.ID,
			Transition: database.WorkspaceTransitionStart,
		}).Asserts(rbac.ResourceSystem, policy.ActionCreate)
	}))
	s.Run("GetWorkspaceModulesByJobID", s.Subtest(func(db database.Store, check *expects) {
		check.Args(uuid.New()).Asserts(rbac.ResourceSystem, policy.ActionRead)
	}))
	s.Run("GetWorkspaceModulesCreatedAfter", s.Subtest(func(db database.Store, check *expects) {
		check.Args(dbtime.Now()).Asserts(rbac.ResourceSystem, policy.ActionRead)
	}))
	s.Run("GetTelemetryItem", s.Subtest(func(db database.Store, check *expects) {
		check.Args("test").Asserts(rbac.ResourceSystem, policy.ActionRead).Errors(sql.ErrNoRows)
	}))
	s.Run("GetTelemetryItems", s.Subtest(func(db database.Store, check *expects) {
		check.Args().Asserts(rbac.ResourceSystem, policy.ActionRead)
	}))
	s.Run("InsertTelemetryItemIfNotExists", s.Subtest(func(db database.Store, check *expects) {
		check.Args(database.InsertTelemetryItemIfNotExistsParams{
			Key:   "test",
			Value: "value",
		}).Asserts(rbac.ResourceSystem, policy.ActionCreate)
	}))
	s.Run("UpsertTelemetryItem", s.Subtest(func(db database.Store, check *expects) {
		check.Args(database.UpsertTelemetryItemParams{
			Key:   "test",
			Value: "value",
		}).Asserts(rbac.ResourceSystem, policy.ActionUpdate)
	}))
	s.Run("GetOAuth2GithubDefaultEligible", s.Subtest(func(db database.Store, check *expects) {
		check.Args().Asserts(rbac.ResourceDeploymentConfig, policy.ActionRead).Errors(sql.ErrNoRows)
	}))
	s.Run("UpsertOAuth2GithubDefaultEligible", s.Subtest(func(db database.Store, check *expects) {
		check.Args(true).Asserts(rbac.ResourceDeploymentConfig, policy.ActionUpdate)
	}))
	s.Run("GetWebpushVAPIDKeys", s.Subtest(func(db database.Store, check *expects) {
		require.NoError(s.T(), db.UpsertWebpushVAPIDKeys(context.Background(), database.UpsertWebpushVAPIDKeysParams{
			VapidPublicKey:  "test",
			VapidPrivateKey: "test",
		}))
		check.Args().Asserts(rbac.ResourceDeploymentConfig, policy.ActionRead).Returns(database.GetWebpushVAPIDKeysRow{
			VapidPublicKey:  "test",
			VapidPrivateKey: "test",
		})
	}))
	s.Run("UpsertWebpushVAPIDKeys", s.Subtest(func(db database.Store, check *expects) {
		check.Args(database.UpsertWebpushVAPIDKeysParams{
			VapidPublicKey:  "test",
			VapidPrivateKey: "test",
		}).Asserts(rbac.ResourceDeploymentConfig, policy.ActionUpdate)
	}))
}

func (s *MethodTestSuite) TestNotifications() {
	// System functions
	s.Run("AcquireNotificationMessages", s.Subtest(func(_ database.Store, check *expects) {
		check.Args(database.AcquireNotificationMessagesParams{}).Asserts(rbac.ResourceNotificationMessage, policy.ActionUpdate)
	}))
	s.Run("BulkMarkNotificationMessagesFailed", s.Subtest(func(_ database.Store, check *expects) {
		check.Args(database.BulkMarkNotificationMessagesFailedParams{}).Asserts(rbac.ResourceNotificationMessage, policy.ActionUpdate)
	}))
	s.Run("BulkMarkNotificationMessagesSent", s.Subtest(func(_ database.Store, check *expects) {
		check.Args(database.BulkMarkNotificationMessagesSentParams{}).Asserts(rbac.ResourceNotificationMessage, policy.ActionUpdate)
	}))
	s.Run("DeleteOldNotificationMessages", s.Subtest(func(_ database.Store, check *expects) {
		check.Args().Asserts(rbac.ResourceNotificationMessage, policy.ActionDelete)
	}))
	s.Run("EnqueueNotificationMessage", s.Subtest(func(db database.Store, check *expects) {
		dbtestutil.DisableForeignKeysAndTriggers(s.T(), db)
		// TODO: update this test once we have a specific role for notifications
		check.Args(database.EnqueueNotificationMessageParams{
			Method:  database.NotificationMethodWebhook,
			Payload: []byte("{}"),
		}).Asserts(rbac.ResourceNotificationMessage, policy.ActionCreate)
	}))
	s.Run("FetchNewMessageMetadata", s.Subtest(func(db database.Store, check *expects) {
		u := dbgen.User(s.T(), db, database.User{})
		check.Args(database.FetchNewMessageMetadataParams{UserID: u.ID}).
			Asserts(rbac.ResourceNotificationMessage, policy.ActionRead).
			ErrorsWithPG(sql.ErrNoRows)
	}))
	s.Run("GetNotificationMessagesByStatus", s.Subtest(func(_ database.Store, check *expects) {
		check.Args(database.GetNotificationMessagesByStatusParams{
			Status: database.NotificationMessageStatusLeased,
			Limit:  10,
		}).Asserts(rbac.ResourceNotificationMessage, policy.ActionRead)
	}))

	// webpush subscriptions
	s.Run("GetWebpushSubscriptionsByUserID", s.Subtest(func(db database.Store, check *expects) {
		user := dbgen.User(s.T(), db, database.User{})
		check.Args(user.ID).Asserts(rbac.ResourceWebpushSubscription.WithOwner(user.ID.String()), policy.ActionRead)
	}))
	s.Run("InsertWebpushSubscription", s.Subtest(func(db database.Store, check *expects) {
		user := dbgen.User(s.T(), db, database.User{})
		check.Args(database.InsertWebpushSubscriptionParams{
			UserID: user.ID,
		}).Asserts(rbac.ResourceWebpushSubscription.WithOwner(user.ID.String()), policy.ActionCreate)
	}))
	s.Run("DeleteWebpushSubscriptions", s.Subtest(func(db database.Store, check *expects) {
		user := dbgen.User(s.T(), db, database.User{})
		push := dbgen.WebpushSubscription(s.T(), db, database.InsertWebpushSubscriptionParams{
			UserID: user.ID,
		})
		check.Args([]uuid.UUID{push.ID}).Asserts(rbac.ResourceSystem, policy.ActionDelete)
	}))
	s.Run("DeleteWebpushSubscriptionByUserIDAndEndpoint", s.Subtest(func(db database.Store, check *expects) {
		user := dbgen.User(s.T(), db, database.User{})
		push := dbgen.WebpushSubscription(s.T(), db, database.InsertWebpushSubscriptionParams{
			UserID: user.ID,
		})
		check.Args(database.DeleteWebpushSubscriptionByUserIDAndEndpointParams{
			UserID:   user.ID,
			Endpoint: push.Endpoint,
		}).Asserts(rbac.ResourceWebpushSubscription.WithOwner(user.ID.String()), policy.ActionDelete)
	}))
	s.Run("DeleteAllWebpushSubscriptions", s.Subtest(func(_ database.Store, check *expects) {
		check.Args().
			Asserts(rbac.ResourceWebpushSubscription, policy.ActionDelete)
	}))

	// Notification templates
	s.Run("GetNotificationTemplateByID", s.Subtest(func(db database.Store, check *expects) {
		dbtestutil.DisableForeignKeysAndTriggers(s.T(), db)
		user := dbgen.User(s.T(), db, database.User{})
		check.Args(user.ID).Asserts(rbac.ResourceNotificationTemplate, policy.ActionRead).
			ErrorsWithPG(sql.ErrNoRows).
			ErrorsWithInMemDB(dbmem.ErrUnimplemented)
	}))
	s.Run("GetNotificationTemplatesByKind", s.Subtest(func(db database.Store, check *expects) {
		check.Args(database.NotificationTemplateKindSystem).
			Asserts().
			ErrorsWithInMemDB(dbmem.ErrUnimplemented)
		// TODO(dannyk): add support for other database.NotificationTemplateKind types once implemented.
	}))
	s.Run("UpdateNotificationTemplateMethodByID", s.Subtest(func(db database.Store, check *expects) {
		check.Args(database.UpdateNotificationTemplateMethodByIDParams{
			Method: database.NullNotificationMethod{NotificationMethod: database.NotificationMethodWebhook, Valid: true},
			ID:     notifications.TemplateWorkspaceDormant,
		}).Asserts(rbac.ResourceNotificationTemplate, policy.ActionUpdate).
			ErrorsWithInMemDB(dbmem.ErrUnimplemented)
	}))

	// Notification preferences
	s.Run("GetUserNotificationPreferences", s.Subtest(func(db database.Store, check *expects) {
		user := dbgen.User(s.T(), db, database.User{})
		check.Args(user.ID).
			Asserts(rbac.ResourceNotificationPreference.WithOwner(user.ID.String()), policy.ActionRead)
	}))
	s.Run("UpdateUserNotificationPreferences", s.Subtest(func(db database.Store, check *expects) {
		user := dbgen.User(s.T(), db, database.User{})
		check.Args(database.UpdateUserNotificationPreferencesParams{
			UserID:                  user.ID,
			NotificationTemplateIds: []uuid.UUID{notifications.TemplateWorkspaceAutoUpdated, notifications.TemplateWorkspaceDeleted},
			Disableds:               []bool{true, false},
		}).Asserts(rbac.ResourceNotificationPreference.WithOwner(user.ID.String()), policy.ActionUpdate)
	}))

	s.Run("GetInboxNotificationsByUserID", s.Subtest(func(db database.Store, check *expects) {
		u := dbgen.User(s.T(), db, database.User{})

		notifID := uuid.New()

		notif := dbgen.NotificationInbox(s.T(), db, database.InsertInboxNotificationParams{
			ID:         notifID,
			UserID:     u.ID,
			TemplateID: notifications.TemplateWorkspaceAutoUpdated,
			Title:      "test title",
			Content:    "test content notification",
			Icon:       "https://coder.com/favicon.ico",
			Actions:    json.RawMessage("{}"),
		})

		check.Args(database.GetInboxNotificationsByUserIDParams{
			UserID:     u.ID,
			ReadStatus: database.InboxNotificationReadStatusAll,
		}).Asserts(rbac.ResourceInboxNotification.WithID(notifID).WithOwner(u.ID.String()), policy.ActionRead).Returns([]database.InboxNotification{notif})
	}))

	s.Run("GetFilteredInboxNotificationsByUserID", s.Subtest(func(db database.Store, check *expects) {
		u := dbgen.User(s.T(), db, database.User{})

		notifID := uuid.New()

		targets := []uuid.UUID{u.ID, notifications.TemplateWorkspaceAutoUpdated}

		notif := dbgen.NotificationInbox(s.T(), db, database.InsertInboxNotificationParams{
			ID:         notifID,
			UserID:     u.ID,
			TemplateID: notifications.TemplateWorkspaceAutoUpdated,
			Targets:    targets,
			Title:      "test title",
			Content:    "test content notification",
			Icon:       "https://coder.com/favicon.ico",
			Actions:    json.RawMessage("{}"),
		})

		check.Args(database.GetFilteredInboxNotificationsByUserIDParams{
			UserID:     u.ID,
			Templates:  []uuid.UUID{notifications.TemplateWorkspaceAutoUpdated},
			Targets:    []uuid.UUID{u.ID},
			ReadStatus: database.InboxNotificationReadStatusAll,
		}).Asserts(rbac.ResourceInboxNotification.WithID(notifID).WithOwner(u.ID.String()), policy.ActionRead).Returns([]database.InboxNotification{notif})
	}))

	s.Run("GetInboxNotificationByID", s.Subtest(func(db database.Store, check *expects) {
		u := dbgen.User(s.T(), db, database.User{})

		notifID := uuid.New()

		targets := []uuid.UUID{u.ID, notifications.TemplateWorkspaceAutoUpdated}

		notif := dbgen.NotificationInbox(s.T(), db, database.InsertInboxNotificationParams{
			ID:         notifID,
			UserID:     u.ID,
			TemplateID: notifications.TemplateWorkspaceAutoUpdated,
			Targets:    targets,
			Title:      "test title",
			Content:    "test content notification",
			Icon:       "https://coder.com/favicon.ico",
			Actions:    json.RawMessage("{}"),
		})

		check.Args(notifID).Asserts(rbac.ResourceInboxNotification.WithID(notifID).WithOwner(u.ID.String()), policy.ActionRead).Returns(notif)
	}))

	s.Run("CountUnreadInboxNotificationsByUserID", s.Subtest(func(db database.Store, check *expects) {
		u := dbgen.User(s.T(), db, database.User{})

		notifID := uuid.New()

		targets := []uuid.UUID{u.ID, notifications.TemplateWorkspaceAutoUpdated}

		_ = dbgen.NotificationInbox(s.T(), db, database.InsertInboxNotificationParams{
			ID:         notifID,
			UserID:     u.ID,
			TemplateID: notifications.TemplateWorkspaceAutoUpdated,
			Targets:    targets,
			Title:      "test title",
			Content:    "test content notification",
			Icon:       "https://coder.com/favicon.ico",
			Actions:    json.RawMessage("{}"),
		})

		check.Args(u.ID).Asserts(rbac.ResourceInboxNotification.WithOwner(u.ID.String()), policy.ActionRead).Returns(int64(1))
	}))

	s.Run("InsertInboxNotification", s.Subtest(func(db database.Store, check *expects) {
		u := dbgen.User(s.T(), db, database.User{})

		notifID := uuid.New()

		targets := []uuid.UUID{u.ID, notifications.TemplateWorkspaceAutoUpdated}

		check.Args(database.InsertInboxNotificationParams{
			ID:         notifID,
			UserID:     u.ID,
			TemplateID: notifications.TemplateWorkspaceAutoUpdated,
			Targets:    targets,
			Title:      "test title",
			Content:    "test content notification",
			Icon:       "https://coder.com/favicon.ico",
			Actions:    json.RawMessage("{}"),
		}).Asserts(rbac.ResourceInboxNotification.WithOwner(u.ID.String()), policy.ActionCreate)
	}))

	s.Run("UpdateInboxNotificationReadStatus", s.Subtest(func(db database.Store, check *expects) {
		u := dbgen.User(s.T(), db, database.User{})

		notifID := uuid.New()

		targets := []uuid.UUID{u.ID, notifications.TemplateWorkspaceAutoUpdated}
		readAt := dbtestutil.NowInDefaultTimezone()

		notif := dbgen.NotificationInbox(s.T(), db, database.InsertInboxNotificationParams{
			ID:         notifID,
			UserID:     u.ID,
			TemplateID: notifications.TemplateWorkspaceAutoUpdated,
			Targets:    targets,
			Title:      "test title",
			Content:    "test content notification",
			Icon:       "https://coder.com/favicon.ico",
			Actions:    json.RawMessage("{}"),
		})

		notif.ReadAt = sql.NullTime{Time: readAt, Valid: true}

		check.Args(database.UpdateInboxNotificationReadStatusParams{
			ID:     notifID,
			ReadAt: sql.NullTime{Time: readAt, Valid: true},
		}).Asserts(rbac.ResourceInboxNotification.WithID(notifID).WithOwner(u.ID.String()), policy.ActionUpdate)
	}))

	s.Run("MarkAllInboxNotificationsAsRead", s.Subtest(func(db database.Store, check *expects) {
		u := dbgen.User(s.T(), db, database.User{})

		check.Args(database.MarkAllInboxNotificationsAsReadParams{
			UserID: u.ID,
			ReadAt: sql.NullTime{Time: dbtestutil.NowInDefaultTimezone(), Valid: true},
		}).Asserts(rbac.ResourceInboxNotification.WithOwner(u.ID.String()), policy.ActionUpdate)
	}))
}

func (s *MethodTestSuite) TestPrebuilds() {
	s.Run("GetPresetByWorkspaceBuildID", s.Subtest(func(db database.Store, check *expects) {
		org := dbgen.Organization(s.T(), db, database.Organization{})
		user := dbgen.User(s.T(), db, database.User{})
		template := dbgen.Template(s.T(), db, database.Template{
			CreatedBy:      user.ID,
			OrganizationID: org.ID,
		})
		templateVersion := dbgen.TemplateVersion(s.T(), db, database.TemplateVersion{
			TemplateID:     uuid.NullUUID{UUID: template.ID, Valid: true},
			OrganizationID: org.ID,
			CreatedBy:      user.ID,
		})
		preset, err := db.InsertPreset(context.Background(), database.InsertPresetParams{
			TemplateVersionID: templateVersion.ID,
			Name:              "test",
		})
		require.NoError(s.T(), err)
		workspace := dbgen.Workspace(s.T(), db, database.WorkspaceTable{
			OrganizationID: org.ID,
			OwnerID:        user.ID,
			TemplateID:     template.ID,
		})
		job := dbgen.ProvisionerJob(s.T(), db, nil, database.ProvisionerJob{
			OrganizationID: org.ID,
		})
		workspaceBuild := dbgen.WorkspaceBuild(s.T(), db, database.WorkspaceBuild{
			WorkspaceID:             workspace.ID,
			TemplateVersionID:       templateVersion.ID,
			TemplateVersionPresetID: uuid.NullUUID{UUID: preset.ID, Valid: true},
			InitiatorID:             user.ID,
			JobID:                   job.ID,
		})
		_, err = db.GetPresetByWorkspaceBuildID(context.Background(), workspaceBuild.ID)
		require.NoError(s.T(), err)
		check.Args(workspaceBuild.ID).Asserts(rbac.ResourceTemplate, policy.ActionRead)
	}))
	s.Run("GetPresetParametersByTemplateVersionID", s.Subtest(func(db database.Store, check *expects) {
		ctx := context.Background()
		org := dbgen.Organization(s.T(), db, database.Organization{})
		user := dbgen.User(s.T(), db, database.User{})
		template := dbgen.Template(s.T(), db, database.Template{
			CreatedBy:      user.ID,
			OrganizationID: org.ID,
		})
		templateVersion := dbgen.TemplateVersion(s.T(), db, database.TemplateVersion{
			TemplateID:     uuid.NullUUID{UUID: template.ID, Valid: true},
			OrganizationID: org.ID,
			CreatedBy:      user.ID,
		})
		preset, err := db.InsertPreset(ctx, database.InsertPresetParams{
			TemplateVersionID: templateVersion.ID,
			Name:              "test",
		})
		require.NoError(s.T(), err)
		insertedParameters, err := db.InsertPresetParameters(ctx, database.InsertPresetParametersParams{
			TemplateVersionPresetID: preset.ID,
			Names:                   []string{"test"},
			Values:                  []string{"test"},
		})
		require.NoError(s.T(), err)
		check.
			Args(templateVersion.ID).
			Asserts(template.RBACObject(), policy.ActionRead).
			Returns(insertedParameters)
	}))
	s.Run("GetPresetParametersByPresetID", s.Subtest(func(db database.Store, check *expects) {
		ctx := context.Background()
		org := dbgen.Organization(s.T(), db, database.Organization{})
		user := dbgen.User(s.T(), db, database.User{})
		template := dbgen.Template(s.T(), db, database.Template{
			CreatedBy:      user.ID,
			OrganizationID: org.ID,
		})
		templateVersion := dbgen.TemplateVersion(s.T(), db, database.TemplateVersion{
			TemplateID:     uuid.NullUUID{UUID: template.ID, Valid: true},
			OrganizationID: org.ID,
			CreatedBy:      user.ID,
		})
		preset, err := db.InsertPreset(ctx, database.InsertPresetParams{
			TemplateVersionID: templateVersion.ID,
			Name:              "test",
		})
		require.NoError(s.T(), err)
		insertedParameters, err := db.InsertPresetParameters(ctx, database.InsertPresetParametersParams{
			TemplateVersionPresetID: preset.ID,
			Names:                   []string{"test"},
			Values:                  []string{"test"},
		})
		require.NoError(s.T(), err)
		check.
			Args(preset.ID).
			Asserts(template.RBACObject(), policy.ActionRead).
			Returns(insertedParameters)
	}))
	s.Run("GetPresetsByTemplateVersionID", s.Subtest(func(db database.Store, check *expects) {
		ctx := context.Background()
		org := dbgen.Organization(s.T(), db, database.Organization{})
		user := dbgen.User(s.T(), db, database.User{})
		template := dbgen.Template(s.T(), db, database.Template{
			CreatedBy:      user.ID,
			OrganizationID: org.ID,
		})
		templateVersion := dbgen.TemplateVersion(s.T(), db, database.TemplateVersion{
			TemplateID:     uuid.NullUUID{UUID: template.ID, Valid: true},
			OrganizationID: org.ID,
			CreatedBy:      user.ID,
		})

		_, err := db.InsertPreset(ctx, database.InsertPresetParams{
			TemplateVersionID: templateVersion.ID,
			Name:              "test",
		})
		require.NoError(s.T(), err)

		presets, err := db.GetPresetsByTemplateVersionID(ctx, templateVersion.ID)
		require.NoError(s.T(), err)

		check.Args(templateVersion.ID).Asserts(template.RBACObject(), policy.ActionRead).Returns(presets)
	}))
	s.Run("ClaimPrebuiltWorkspace", s.Subtest(func(db database.Store, check *expects) {
		org := dbgen.Organization(s.T(), db, database.Organization{})
		user := dbgen.User(s.T(), db, database.User{})
		template := dbgen.Template(s.T(), db, database.Template{
			OrganizationID: org.ID,
			CreatedBy:      user.ID,
		})
		templateVersion := dbgen.TemplateVersion(s.T(), db, database.TemplateVersion{
			TemplateID: uuid.NullUUID{
				UUID:  template.ID,
				Valid: true,
			},
			OrganizationID: org.ID,
			CreatedBy:      user.ID,
		})
		preset := dbgen.Preset(s.T(), db, database.InsertPresetParams{
			TemplateVersionID: templateVersion.ID,
		})
		check.Args(database.ClaimPrebuiltWorkspaceParams{
			NewUserID: user.ID,
			NewName:   "",
			PresetID:  preset.ID,
		}).Asserts(
			rbac.ResourceWorkspace.WithOwner(user.ID.String()).InOrg(org.ID), policy.ActionCreate,
			template, policy.ActionRead,
			template, policy.ActionUse,
		).ErrorsWithInMemDB(dbmem.ErrUnimplemented).
			ErrorsWithPG(sql.ErrNoRows)
	}))
	s.Run("GetPrebuildMetrics", s.Subtest(func(_ database.Store, check *expects) {
		check.Args().
			Asserts(rbac.ResourceWorkspace.All(), policy.ActionRead).
			ErrorsWithInMemDB(dbmem.ErrUnimplemented)
	}))
	s.Run("CountInProgressPrebuilds", s.Subtest(func(_ database.Store, check *expects) {
		check.Args().
			Asserts(rbac.ResourceWorkspace.All(), policy.ActionRead).
			ErrorsWithInMemDB(dbmem.ErrUnimplemented)
	}))
	s.Run("GetPresetsBackoff", s.Subtest(func(_ database.Store, check *expects) {
		check.Args(time.Time{}).
			Asserts(rbac.ResourceTemplate.All(), policy.ActionViewInsights).
			ErrorsWithInMemDB(dbmem.ErrUnimplemented)
	}))
	s.Run("GetRunningPrebuiltWorkspaces", s.Subtest(func(_ database.Store, check *expects) {
		check.Args().
			Asserts(rbac.ResourceWorkspace.All(), policy.ActionRead).
			ErrorsWithInMemDB(dbmem.ErrUnimplemented)
	}))
	s.Run("GetTemplatePresetsWithPrebuilds", s.Subtest(func(db database.Store, check *expects) {
		user := dbgen.User(s.T(), db, database.User{})
		check.Args(uuid.NullUUID{UUID: user.ID, Valid: true}).
			Asserts(rbac.ResourceTemplate.All(), policy.ActionRead).
			ErrorsWithInMemDB(dbmem.ErrUnimplemented)
	}))
	s.Run("GetPresetByID", s.Subtest(func(db database.Store, check *expects) {
		org := dbgen.Organization(s.T(), db, database.Organization{})
		user := dbgen.User(s.T(), db, database.User{})
		template := dbgen.Template(s.T(), db, database.Template{
			OrganizationID: org.ID,
			CreatedBy:      user.ID,
		})
		templateVersion := dbgen.TemplateVersion(s.T(), db, database.TemplateVersion{
			TemplateID: uuid.NullUUID{
				UUID:  template.ID,
				Valid: true,
			},
			OrganizationID: org.ID,
			CreatedBy:      user.ID,
		})
		preset := dbgen.Preset(s.T(), db, database.InsertPresetParams{
			TemplateVersionID: templateVersion.ID,
		})
		check.Args(preset.ID).
			Asserts(template, policy.ActionRead).
			Returns(database.GetPresetByIDRow{
				ID:                preset.ID,
				TemplateVersionID: preset.TemplateVersionID,
				Name:              preset.Name,
				CreatedAt:         preset.CreatedAt,
				TemplateID: uuid.NullUUID{
					UUID:  template.ID,
					Valid: true,
				},
				InvalidateAfterSecs: preset.InvalidateAfterSecs,
				OrganizationID:      org.ID,
			})
	}))
}

func (s *MethodTestSuite) TestOAuth2ProviderApps() {
	s.Run("GetOAuth2ProviderApps", s.Subtest(func(db database.Store, check *expects) {
		apps := []database.OAuth2ProviderApp{
			dbgen.OAuth2ProviderApp(s.T(), db, database.OAuth2ProviderApp{Name: "first"}),
			dbgen.OAuth2ProviderApp(s.T(), db, database.OAuth2ProviderApp{Name: "last"}),
		}
		check.Args().Asserts(rbac.ResourceOauth2App, policy.ActionRead).Returns(apps)
	}))
	s.Run("GetOAuth2ProviderAppByID", s.Subtest(func(db database.Store, check *expects) {
		app := dbgen.OAuth2ProviderApp(s.T(), db, database.OAuth2ProviderApp{})
		check.Args(app.ID).Asserts(rbac.ResourceOauth2App, policy.ActionRead).Returns(app)
	}))
	s.Run("GetOAuth2ProviderAppsByUserID", s.Subtest(func(db database.Store, check *expects) {
		dbtestutil.DisableForeignKeysAndTriggers(s.T(), db)
		user := dbgen.User(s.T(), db, database.User{})
		key, _ := dbgen.APIKey(s.T(), db, database.APIKey{
			UserID: user.ID,
		})
		createdAt := dbtestutil.NowInDefaultTimezone()
		if !dbtestutil.WillUsePostgres() {
			createdAt = time.Time{}
		}
		app := dbgen.OAuth2ProviderApp(s.T(), db, database.OAuth2ProviderApp{
			CreatedAt: createdAt,
			UpdatedAt: createdAt,
		})
		_ = dbgen.OAuth2ProviderApp(s.T(), db, database.OAuth2ProviderApp{
			CreatedAt: createdAt,
			UpdatedAt: createdAt,
		})
		secret := dbgen.OAuth2ProviderAppSecret(s.T(), db, database.OAuth2ProviderAppSecret{
			AppID: app.ID,
		})
		for i := 0; i < 5; i++ {
			_ = dbgen.OAuth2ProviderAppToken(s.T(), db, database.OAuth2ProviderAppToken{
				AppSecretID: secret.ID,
				APIKeyID:    key.ID,
				HashPrefix:  []byte(fmt.Sprintf("%d", i)),
			})
		}
		check.Args(user.ID).Asserts(rbac.ResourceOauth2AppCodeToken.WithOwner(user.ID.String()), policy.ActionRead).Returns([]database.GetOAuth2ProviderAppsByUserIDRow{
			{
				OAuth2ProviderApp: database.OAuth2ProviderApp{
					ID:          app.ID,
					CallbackURL: app.CallbackURL,
					Icon:        app.Icon,
					Name:        app.Name,
					CreatedAt:   createdAt,
					UpdatedAt:   createdAt,
				},
				TokenCount: 5,
			},
		})
	}))
	s.Run("InsertOAuth2ProviderApp", s.Subtest(func(db database.Store, check *expects) {
		check.Args(database.InsertOAuth2ProviderAppParams{}).Asserts(rbac.ResourceOauth2App, policy.ActionCreate)
	}))
	s.Run("UpdateOAuth2ProviderAppByID", s.Subtest(func(db database.Store, check *expects) {
		dbtestutil.DisableForeignKeysAndTriggers(s.T(), db)
		app := dbgen.OAuth2ProviderApp(s.T(), db, database.OAuth2ProviderApp{})
		app.Name = "my-new-name"
		app.UpdatedAt = dbtestutil.NowInDefaultTimezone()
		check.Args(database.UpdateOAuth2ProviderAppByIDParams{
			ID:          app.ID,
			Name:        app.Name,
			CallbackURL: app.CallbackURL,
			UpdatedAt:   app.UpdatedAt,
		}).Asserts(rbac.ResourceOauth2App, policy.ActionUpdate).Returns(app)
	}))
	s.Run("DeleteOAuth2ProviderAppByID", s.Subtest(func(db database.Store, check *expects) {
		app := dbgen.OAuth2ProviderApp(s.T(), db, database.OAuth2ProviderApp{})
		check.Args(app.ID).Asserts(rbac.ResourceOauth2App, policy.ActionDelete)
	}))
}

func (s *MethodTestSuite) TestOAuth2ProviderAppSecrets() {
	s.Run("GetOAuth2ProviderAppSecretsByAppID", s.Subtest(func(db database.Store, check *expects) {
		dbtestutil.DisableForeignKeysAndTriggers(s.T(), db)
		app1 := dbgen.OAuth2ProviderApp(s.T(), db, database.OAuth2ProviderApp{})
		app2 := dbgen.OAuth2ProviderApp(s.T(), db, database.OAuth2ProviderApp{})
		secrets := []database.OAuth2ProviderAppSecret{
			dbgen.OAuth2ProviderAppSecret(s.T(), db, database.OAuth2ProviderAppSecret{
				AppID:        app1.ID,
				CreatedAt:    time.Now().Add(-time.Hour), // For ordering.
				SecretPrefix: []byte("1"),
			}),
			dbgen.OAuth2ProviderAppSecret(s.T(), db, database.OAuth2ProviderAppSecret{
				AppID:        app1.ID,
				SecretPrefix: []byte("2"),
			}),
		}
		_ = dbgen.OAuth2ProviderAppSecret(s.T(), db, database.OAuth2ProviderAppSecret{
			AppID:        app2.ID,
			SecretPrefix: []byte("3"),
		})
		check.Args(app1.ID).Asserts(rbac.ResourceOauth2AppSecret, policy.ActionRead).Returns(secrets)
	}))
	s.Run("GetOAuth2ProviderAppSecretByID", s.Subtest(func(db database.Store, check *expects) {
		app := dbgen.OAuth2ProviderApp(s.T(), db, database.OAuth2ProviderApp{})
		secret := dbgen.OAuth2ProviderAppSecret(s.T(), db, database.OAuth2ProviderAppSecret{
			AppID: app.ID,
		})
		check.Args(secret.ID).Asserts(rbac.ResourceOauth2AppSecret, policy.ActionRead).Returns(secret)
	}))
	s.Run("GetOAuth2ProviderAppSecretByPrefix", s.Subtest(func(db database.Store, check *expects) {
		app := dbgen.OAuth2ProviderApp(s.T(), db, database.OAuth2ProviderApp{})
		secret := dbgen.OAuth2ProviderAppSecret(s.T(), db, database.OAuth2ProviderAppSecret{
			AppID: app.ID,
		})
		check.Args(secret.SecretPrefix).Asserts(rbac.ResourceOauth2AppSecret, policy.ActionRead).Returns(secret)
	}))
	s.Run("InsertOAuth2ProviderAppSecret", s.Subtest(func(db database.Store, check *expects) {
		app := dbgen.OAuth2ProviderApp(s.T(), db, database.OAuth2ProviderApp{})
		check.Args(database.InsertOAuth2ProviderAppSecretParams{
			AppID: app.ID,
		}).Asserts(rbac.ResourceOauth2AppSecret, policy.ActionCreate)
	}))
	s.Run("UpdateOAuth2ProviderAppSecretByID", s.Subtest(func(db database.Store, check *expects) {
		dbtestutil.DisableForeignKeysAndTriggers(s.T(), db)
		app := dbgen.OAuth2ProviderApp(s.T(), db, database.OAuth2ProviderApp{})
		secret := dbgen.OAuth2ProviderAppSecret(s.T(), db, database.OAuth2ProviderAppSecret{
			AppID: app.ID,
		})
		secret.LastUsedAt = sql.NullTime{Time: dbtestutil.NowInDefaultTimezone(), Valid: true}
		check.Args(database.UpdateOAuth2ProviderAppSecretByIDParams{
			ID:         secret.ID,
			LastUsedAt: secret.LastUsedAt,
		}).Asserts(rbac.ResourceOauth2AppSecret, policy.ActionUpdate).Returns(secret)
	}))
	s.Run("DeleteOAuth2ProviderAppSecretByID", s.Subtest(func(db database.Store, check *expects) {
		app := dbgen.OAuth2ProviderApp(s.T(), db, database.OAuth2ProviderApp{})
		secret := dbgen.OAuth2ProviderAppSecret(s.T(), db, database.OAuth2ProviderAppSecret{
			AppID: app.ID,
		})
		check.Args(secret.ID).Asserts(rbac.ResourceOauth2AppSecret, policy.ActionDelete)
	}))
}

func (s *MethodTestSuite) TestOAuth2ProviderAppCodes() {
	s.Run("GetOAuth2ProviderAppCodeByID", s.Subtest(func(db database.Store, check *expects) {
		user := dbgen.User(s.T(), db, database.User{})
		app := dbgen.OAuth2ProviderApp(s.T(), db, database.OAuth2ProviderApp{})
		code := dbgen.OAuth2ProviderAppCode(s.T(), db, database.OAuth2ProviderAppCode{
			AppID:  app.ID,
			UserID: user.ID,
		})
		check.Args(code.ID).Asserts(code, policy.ActionRead).Returns(code)
	}))
	s.Run("GetOAuth2ProviderAppCodeByPrefix", s.Subtest(func(db database.Store, check *expects) {
		user := dbgen.User(s.T(), db, database.User{})
		app := dbgen.OAuth2ProviderApp(s.T(), db, database.OAuth2ProviderApp{})
		code := dbgen.OAuth2ProviderAppCode(s.T(), db, database.OAuth2ProviderAppCode{
			AppID:  app.ID,
			UserID: user.ID,
		})
		check.Args(code.SecretPrefix).Asserts(code, policy.ActionRead).Returns(code)
	}))
	s.Run("InsertOAuth2ProviderAppCode", s.Subtest(func(db database.Store, check *expects) {
		user := dbgen.User(s.T(), db, database.User{})
		app := dbgen.OAuth2ProviderApp(s.T(), db, database.OAuth2ProviderApp{})
		check.Args(database.InsertOAuth2ProviderAppCodeParams{
			AppID:  app.ID,
			UserID: user.ID,
		}).Asserts(rbac.ResourceOauth2AppCodeToken.WithOwner(user.ID.String()), policy.ActionCreate)
	}))
	s.Run("DeleteOAuth2ProviderAppCodeByID", s.Subtest(func(db database.Store, check *expects) {
		user := dbgen.User(s.T(), db, database.User{})
		app := dbgen.OAuth2ProviderApp(s.T(), db, database.OAuth2ProviderApp{})
		code := dbgen.OAuth2ProviderAppCode(s.T(), db, database.OAuth2ProviderAppCode{
			AppID:  app.ID,
			UserID: user.ID,
		})
		check.Args(code.ID).Asserts(code, policy.ActionDelete)
	}))
	s.Run("DeleteOAuth2ProviderAppCodesByAppAndUserID", s.Subtest(func(db database.Store, check *expects) {
		dbtestutil.DisableForeignKeysAndTriggers(s.T(), db)
		user := dbgen.User(s.T(), db, database.User{})
		app := dbgen.OAuth2ProviderApp(s.T(), db, database.OAuth2ProviderApp{})
		for i := 0; i < 5; i++ {
			_ = dbgen.OAuth2ProviderAppCode(s.T(), db, database.OAuth2ProviderAppCode{
				AppID:        app.ID,
				UserID:       user.ID,
				SecretPrefix: []byte(fmt.Sprintf("%d", i)),
			})
		}
		check.Args(database.DeleteOAuth2ProviderAppCodesByAppAndUserIDParams{
			AppID:  app.ID,
			UserID: user.ID,
		}).Asserts(rbac.ResourceOauth2AppCodeToken.WithOwner(user.ID.String()), policy.ActionDelete)
	}))
}

func (s *MethodTestSuite) TestOAuth2ProviderAppTokens() {
	s.Run("InsertOAuth2ProviderAppToken", s.Subtest(func(db database.Store, check *expects) {
		user := dbgen.User(s.T(), db, database.User{})
		key, _ := dbgen.APIKey(s.T(), db, database.APIKey{
			UserID: user.ID,
		})
		app := dbgen.OAuth2ProviderApp(s.T(), db, database.OAuth2ProviderApp{})
		secret := dbgen.OAuth2ProviderAppSecret(s.T(), db, database.OAuth2ProviderAppSecret{
			AppID: app.ID,
		})
		check.Args(database.InsertOAuth2ProviderAppTokenParams{
			AppSecretID: secret.ID,
			APIKeyID:    key.ID,
		}).Asserts(rbac.ResourceOauth2AppCodeToken.WithOwner(user.ID.String()), policy.ActionCreate)
	}))
	s.Run("GetOAuth2ProviderAppTokenByPrefix", s.Subtest(func(db database.Store, check *expects) {
		user := dbgen.User(s.T(), db, database.User{})
		key, _ := dbgen.APIKey(s.T(), db, database.APIKey{
			UserID: user.ID,
		})
		app := dbgen.OAuth2ProviderApp(s.T(), db, database.OAuth2ProviderApp{})
		secret := dbgen.OAuth2ProviderAppSecret(s.T(), db, database.OAuth2ProviderAppSecret{
			AppID: app.ID,
		})
		token := dbgen.OAuth2ProviderAppToken(s.T(), db, database.OAuth2ProviderAppToken{
			AppSecretID: secret.ID,
			APIKeyID:    key.ID,
		})
		check.Args(token.HashPrefix).Asserts(rbac.ResourceOauth2AppCodeToken.WithOwner(user.ID.String()), policy.ActionRead)
	}))
	s.Run("DeleteOAuth2ProviderAppTokensByAppAndUserID", s.Subtest(func(db database.Store, check *expects) {
		dbtestutil.DisableForeignKeysAndTriggers(s.T(), db)
		user := dbgen.User(s.T(), db, database.User{})
		key, _ := dbgen.APIKey(s.T(), db, database.APIKey{
			UserID: user.ID,
		})
		app := dbgen.OAuth2ProviderApp(s.T(), db, database.OAuth2ProviderApp{})
		secret := dbgen.OAuth2ProviderAppSecret(s.T(), db, database.OAuth2ProviderAppSecret{
			AppID: app.ID,
		})
		for i := 0; i < 5; i++ {
			_ = dbgen.OAuth2ProviderAppToken(s.T(), db, database.OAuth2ProviderAppToken{
				AppSecretID: secret.ID,
				APIKeyID:    key.ID,
				HashPrefix:  []byte(fmt.Sprintf("%d", i)),
			})
		}
		check.Args(database.DeleteOAuth2ProviderAppTokensByAppAndUserIDParams{
			AppID:  app.ID,
			UserID: user.ID,
		}).Asserts(rbac.ResourceOauth2AppCodeToken.WithOwner(user.ID.String()), policy.ActionDelete)
	}))
}

func (s *MethodTestSuite) TestResourcesMonitor() {
	createAgent := func(t *testing.T, db database.Store) (database.WorkspaceAgent, database.WorkspaceTable) {
		t.Helper()

		u := dbgen.User(t, db, database.User{})
		o := dbgen.Organization(t, db, database.Organization{})
		tpl := dbgen.Template(t, db, database.Template{
			OrganizationID: o.ID,
			CreatedBy:      u.ID,
		})
		tv := dbgen.TemplateVersion(t, db, database.TemplateVersion{
			TemplateID:     uuid.NullUUID{UUID: tpl.ID, Valid: true},
			OrganizationID: o.ID,
			CreatedBy:      u.ID,
		})
		w := dbgen.Workspace(t, db, database.WorkspaceTable{
			TemplateID:     tpl.ID,
			OrganizationID: o.ID,
			OwnerID:        u.ID,
		})
		j := dbgen.ProvisionerJob(t, db, nil, database.ProvisionerJob{
			Type: database.ProvisionerJobTypeWorkspaceBuild,
		})
		b := dbgen.WorkspaceBuild(t, db, database.WorkspaceBuild{
			JobID:             j.ID,
			WorkspaceID:       w.ID,
			TemplateVersionID: tv.ID,
		})
		res := dbgen.WorkspaceResource(t, db, database.WorkspaceResource{JobID: b.JobID})
		agt := dbgen.WorkspaceAgent(t, db, database.WorkspaceAgent{ResourceID: res.ID})

		return agt, w
	}

	s.Run("InsertMemoryResourceMonitor", s.Subtest(func(db database.Store, check *expects) {
		agt, _ := createAgent(s.T(), db)

		check.Args(database.InsertMemoryResourceMonitorParams{
			AgentID: agt.ID,
			State:   database.WorkspaceAgentMonitorStateOK,
		}).Asserts(rbac.ResourceWorkspaceAgentResourceMonitor, policy.ActionCreate)
	}))

	s.Run("InsertVolumeResourceMonitor", s.Subtest(func(db database.Store, check *expects) {
		agt, _ := createAgent(s.T(), db)

		check.Args(database.InsertVolumeResourceMonitorParams{
			AgentID: agt.ID,
			State:   database.WorkspaceAgentMonitorStateOK,
		}).Asserts(rbac.ResourceWorkspaceAgentResourceMonitor, policy.ActionCreate)
	}))

	s.Run("UpdateMemoryResourceMonitor", s.Subtest(func(db database.Store, check *expects) {
		agt, _ := createAgent(s.T(), db)

		check.Args(database.UpdateMemoryResourceMonitorParams{
			AgentID: agt.ID,
			State:   database.WorkspaceAgentMonitorStateOK,
		}).Asserts(rbac.ResourceWorkspaceAgentResourceMonitor, policy.ActionUpdate)
	}))

	s.Run("UpdateVolumeResourceMonitor", s.Subtest(func(db database.Store, check *expects) {
		agt, _ := createAgent(s.T(), db)

		check.Args(database.UpdateVolumeResourceMonitorParams{
			AgentID: agt.ID,
			State:   database.WorkspaceAgentMonitorStateOK,
		}).Asserts(rbac.ResourceWorkspaceAgentResourceMonitor, policy.ActionUpdate)
	}))

	s.Run("FetchMemoryResourceMonitorsUpdatedAfter", s.Subtest(func(db database.Store, check *expects) {
		check.Args(dbtime.Now()).Asserts(rbac.ResourceWorkspaceAgentResourceMonitor, policy.ActionRead)
	}))

	s.Run("FetchVolumesResourceMonitorsUpdatedAfter", s.Subtest(func(db database.Store, check *expects) {
		check.Args(dbtime.Now()).Asserts(rbac.ResourceWorkspaceAgentResourceMonitor, policy.ActionRead)
	}))

	s.Run("FetchMemoryResourceMonitorsByAgentID", s.Subtest(func(db database.Store, check *expects) {
		agt, w := createAgent(s.T(), db)

		dbgen.WorkspaceAgentMemoryResourceMonitor(s.T(), db, database.WorkspaceAgentMemoryResourceMonitor{
			AgentID:   agt.ID,
			Enabled:   true,
			Threshold: 80,
			CreatedAt: dbtime.Now(),
		})

		monitor, err := db.FetchMemoryResourceMonitorsByAgentID(context.Background(), agt.ID)
		require.NoError(s.T(), err)

		check.Args(agt.ID).Asserts(w, policy.ActionRead).Returns(monitor)
	}))

	s.Run("FetchVolumesResourceMonitorsByAgentID", s.Subtest(func(db database.Store, check *expects) {
		agt, w := createAgent(s.T(), db)

		dbgen.WorkspaceAgentVolumeResourceMonitor(s.T(), db, database.WorkspaceAgentVolumeResourceMonitor{
			AgentID:   agt.ID,
			Path:      "/var/lib",
			Enabled:   true,
			Threshold: 80,
			CreatedAt: dbtime.Now(),
		})

		monitors, err := db.FetchVolumesResourceMonitorsByAgentID(context.Background(), agt.ID)
		require.NoError(s.T(), err)

		check.Args(agt.ID).Asserts(w, policy.ActionRead).Returns(monitors)
	}))
}

func (s *MethodTestSuite) TestResourcesProvisionerdserver() {
	createAgent := func(t *testing.T, db database.Store) (database.WorkspaceAgent, database.WorkspaceTable) {
		t.Helper()

		u := dbgen.User(t, db, database.User{})
		o := dbgen.Organization(t, db, database.Organization{})
		tpl := dbgen.Template(t, db, database.Template{
			OrganizationID: o.ID,
			CreatedBy:      u.ID,
		})
		tv := dbgen.TemplateVersion(t, db, database.TemplateVersion{
			TemplateID:     uuid.NullUUID{UUID: tpl.ID, Valid: true},
			OrganizationID: o.ID,
			CreatedBy:      u.ID,
		})
		w := dbgen.Workspace(t, db, database.WorkspaceTable{
			TemplateID:     tpl.ID,
			OrganizationID: o.ID,
			OwnerID:        u.ID,
		})
		j := dbgen.ProvisionerJob(t, db, nil, database.ProvisionerJob{
			Type: database.ProvisionerJobTypeWorkspaceBuild,
		})
		b := dbgen.WorkspaceBuild(t, db, database.WorkspaceBuild{
			JobID:             j.ID,
			WorkspaceID:       w.ID,
			TemplateVersionID: tv.ID,
		})
		res := dbgen.WorkspaceResource(t, db, database.WorkspaceResource{JobID: b.JobID})
		agt := dbgen.WorkspaceAgent(t, db, database.WorkspaceAgent{ResourceID: res.ID})

		return agt, w
	}

	s.Run("InsertWorkspaceAgentDevcontainers", s.Subtest(func(db database.Store, check *expects) {
		agt, _ := createAgent(s.T(), db)
		check.Args(database.InsertWorkspaceAgentDevcontainersParams{
			WorkspaceAgentID: agt.ID,
		}).Asserts(rbac.ResourceWorkspaceAgentDevcontainers, policy.ActionCreate)
	}))
}<|MERGE_RESOLUTION|>--- conflicted
+++ resolved
@@ -3996,11 +3996,8 @@
 			ID:           uuid.New(),
 			Health:       database.WorkspaceAppHealthDisabled,
 			SharingLevel: database.AppSharingLevelOwner,
-<<<<<<< HEAD
+			OpenIn:       database.WorkspaceAppOpenInSlimWindow,
 			CORSBehavior: database.AppCorsBehaviorSimple,
-=======
-			OpenIn:       database.WorkspaceAppOpenInSlimWindow,
->>>>>>> 1da27a1e
 		}).Asserts(rbac.ResourceSystem, policy.ActionCreate)
 	}))
 	s.Run("InsertWorkspaceResourceMetadata", s.Subtest(func(db database.Store, check *expects) {
