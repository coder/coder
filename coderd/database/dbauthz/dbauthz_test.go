package dbauthz_test

import (
	"context"
	"database/sql"
	"encoding/json"
	"fmt"
	"net"
	"reflect"
	"strings"
	"testing"
	"time"

	"github.com/google/uuid"
	"github.com/sqlc-dev/pqtype"
	"github.com/stretchr/testify/require"
	"golang.org/x/xerrors"

	"cdr.dev/slog"

	"github.com/coder/coder/v2/coderd/database/db2sdk"
	"github.com/coder/coder/v2/coderd/database/dbmem"
	"github.com/coder/coder/v2/coderd/notifications"
	"github.com/coder/coder/v2/coderd/rbac/policy"
	"github.com/coder/coder/v2/codersdk"

	"github.com/coder/coder/v2/coderd/coderdtest"
	"github.com/coder/coder/v2/coderd/database"
	"github.com/coder/coder/v2/coderd/database/dbauthz"
	"github.com/coder/coder/v2/coderd/database/dbgen"
	"github.com/coder/coder/v2/coderd/database/dbtestutil"
	"github.com/coder/coder/v2/coderd/database/dbtime"
	"github.com/coder/coder/v2/coderd/rbac"
	"github.com/coder/coder/v2/coderd/util/slice"
	"github.com/coder/coder/v2/provisionersdk"
	"github.com/coder/coder/v2/testutil"
)

func TestAsNoActor(t *testing.T) {
	t.Parallel()

	t.Run("NoError", func(t *testing.T) {
		t.Parallel()
		require.False(t, dbauthz.IsNotAuthorizedError(nil), "no error")
	})

	t.Run("AsRemoveActor", func(t *testing.T) {
		t.Parallel()
		_, ok := dbauthz.ActorFromContext(context.Background())
		require.False(t, ok, "no actor should be present")
	})

	t.Run("AsActor", func(t *testing.T) {
		t.Parallel()
		ctx := dbauthz.As(context.Background(), coderdtest.RandomRBACSubject())
		_, ok := dbauthz.ActorFromContext(ctx)
		require.True(t, ok, "actor present")
	})

	t.Run("DeleteActor", func(t *testing.T) {
		t.Parallel()
		// First set an actor
		ctx := dbauthz.As(context.Background(), coderdtest.RandomRBACSubject())
		_, ok := dbauthz.ActorFromContext(ctx)
		require.True(t, ok, "actor present")

		// Delete the actor
		ctx = dbauthz.As(ctx, dbauthz.AsRemoveActor)
		_, ok = dbauthz.ActorFromContext(ctx)
		require.False(t, ok, "actor should be deleted")
	})
}

func TestPing(t *testing.T) {
	t.Parallel()

	db, _ := dbtestutil.NewDB(t)
	q := dbauthz.New(db, &coderdtest.RecordingAuthorizer{}, slog.Make(), coderdtest.AccessControlStorePointer())
	_, err := q.Ping(context.Background())
	require.NoError(t, err, "must not error")
}

// TestInTX is not perfect, just checks that it properly checks auth.
func TestInTX(t *testing.T) {
	t.Parallel()

	db, _ := dbtestutil.NewDB(t)
	q := dbauthz.New(db, &coderdtest.RecordingAuthorizer{
		Wrapped: (&coderdtest.FakeAuthorizer{}).AlwaysReturn(xerrors.New("custom error")),
	}, slog.Make(), coderdtest.AccessControlStorePointer())
	actor := rbac.Subject{
		ID:     uuid.NewString(),
		Roles:  rbac.RoleIdentifiers{rbac.RoleOwner()},
		Groups: []string{},
		Scope:  rbac.ScopeAll,
	}
	u := dbgen.User(t, db, database.User{})
	o := dbgen.Organization(t, db, database.Organization{})
	tpl := dbgen.Template(t, db, database.Template{
		CreatedBy:      u.ID,
		OrganizationID: o.ID,
	})
	w := dbgen.Workspace(t, db, database.WorkspaceTable{
		OwnerID:        u.ID,
		TemplateID:     tpl.ID,
		OrganizationID: o.ID,
	})
	ctx := dbauthz.As(context.Background(), actor)
	err := q.InTx(func(tx database.Store) error {
		// The inner tx should use the parent's authz
		_, err := tx.GetWorkspaceByID(ctx, w.ID)
		return err
	}, nil)
	require.Error(t, err, "must error")
	require.ErrorAs(t, err, &dbauthz.NotAuthorizedError{}, "must be an authorized error")
	require.True(t, dbauthz.IsNotAuthorizedError(err), "must be an authorized error")
}

// TestNew should not double wrap a querier.
func TestNew(t *testing.T) {
	t.Parallel()

	var (
		db, _ = dbtestutil.NewDB(t)
		rec   = &coderdtest.RecordingAuthorizer{
			Wrapped: &coderdtest.FakeAuthorizer{},
		}
		subj = rbac.Subject{}
		ctx  = dbauthz.As(context.Background(), rbac.Subject{})
	)
	u := dbgen.User(t, db, database.User{})
	org := dbgen.Organization(t, db, database.Organization{})
	tpl := dbgen.Template(t, db, database.Template{
		OrganizationID: org.ID,
		CreatedBy:      u.ID,
	})
	exp := dbgen.Workspace(t, db, database.WorkspaceTable{
		OwnerID:        u.ID,
		OrganizationID: org.ID,
		TemplateID:     tpl.ID,
	})
	// Double wrap should not cause an actual double wrap. So only 1 rbac call
	// should be made.
	az := dbauthz.New(db, rec, slog.Make(), coderdtest.AccessControlStorePointer())
	az = dbauthz.New(az, rec, slog.Make(), coderdtest.AccessControlStorePointer())

	w, err := az.GetWorkspaceByID(ctx, exp.ID)
	require.NoError(t, err, "must not error")
	require.Equal(t, exp, w.WorkspaceTable(), "must be equal")

	rec.AssertActor(t, subj, rec.Pair(policy.ActionRead, exp))
	require.NoError(t, rec.AllAsserted(), "should only be 1 rbac call")
}

// TestDBAuthzRecursive is a simple test to search for infinite recursion
// bugs. It isn't perfect, and only catches a subset of the possible bugs
// as only the first db call will be made. But it is better than nothing.
func TestDBAuthzRecursive(t *testing.T) {
	t.Parallel()
	db, _ := dbtestutil.NewDB(t)
	q := dbauthz.New(db, &coderdtest.RecordingAuthorizer{
		Wrapped: &coderdtest.FakeAuthorizer{},
	}, slog.Make(), coderdtest.AccessControlStorePointer())
	actor := rbac.Subject{
		ID:     uuid.NewString(),
		Roles:  rbac.RoleIdentifiers{rbac.RoleOwner()},
		Groups: []string{},
		Scope:  rbac.ScopeAll,
	}
	for i := 0; i < reflect.TypeOf(q).NumMethod(); i++ {
		var ins []reflect.Value
		ctx := dbauthz.As(context.Background(), actor)

		ins = append(ins, reflect.ValueOf(ctx))
		method := reflect.TypeOf(q).Method(i)
		for i := 2; i < method.Type.NumIn(); i++ {
			ins = append(ins, reflect.New(method.Type.In(i)).Elem())
		}
		if method.Name == "InTx" ||
			method.Name == "Ping" ||
			method.Name == "Wrappers" ||
			method.Name == "PGLocks" {
			continue
		}
		// Log the name of the last method, so if there is a panic, it is
		// easy to know which method failed.
		// t.Log(method.Name)
		// Call the function. Any infinite recursion will stack overflow.
		reflect.ValueOf(q).Method(i).Call(ins)
	}
}

func must[T any](value T, err error) T {
	if err != nil {
		panic(err)
	}
	return value
}

func defaultIPAddress() pqtype.Inet {
	return pqtype.Inet{
		IPNet: net.IPNet{
			IP:   net.IPv4(127, 0, 0, 1),
			Mask: net.IPv4Mask(255, 255, 255, 255),
		},
		Valid: true,
	}
}

func (s *MethodTestSuite) TestAPIKey() {
	s.Run("DeleteAPIKeyByID", s.Subtest(func(db database.Store, check *expects) {
		dbtestutil.DisableForeignKeysAndTriggers(s.T(), db)
		key, _ := dbgen.APIKey(s.T(), db, database.APIKey{})
		check.Args(key.ID).Asserts(key, policy.ActionDelete).Returns()
	}))
	s.Run("GetAPIKeyByID", s.Subtest(func(db database.Store, check *expects) {
		dbtestutil.DisableForeignKeysAndTriggers(s.T(), db)
		key, _ := dbgen.APIKey(s.T(), db, database.APIKey{})
		check.Args(key.ID).Asserts(key, policy.ActionRead).Returns(key)
	}))
	s.Run("GetAPIKeyByName", s.Subtest(func(db database.Store, check *expects) {
		dbtestutil.DisableForeignKeysAndTriggers(s.T(), db)
		key, _ := dbgen.APIKey(s.T(), db, database.APIKey{
			TokenName: "marge-cat",
			LoginType: database.LoginTypeToken,
		})
		check.Args(database.GetAPIKeyByNameParams{
			TokenName: key.TokenName,
			UserID:    key.UserID,
		}).Asserts(key, policy.ActionRead).Returns(key)
	}))
	s.Run("GetAPIKeysByLoginType", s.Subtest(func(db database.Store, check *expects) {
		dbtestutil.DisableForeignKeysAndTriggers(s.T(), db)
		a, _ := dbgen.APIKey(s.T(), db, database.APIKey{LoginType: database.LoginTypePassword})
		b, _ := dbgen.APIKey(s.T(), db, database.APIKey{LoginType: database.LoginTypePassword})
		_, _ = dbgen.APIKey(s.T(), db, database.APIKey{LoginType: database.LoginTypeGithub})
		check.Args(database.LoginTypePassword).
			Asserts(a, policy.ActionRead, b, policy.ActionRead).
			Returns(slice.New(a, b))
	}))
	s.Run("GetAPIKeysByUserID", s.Subtest(func(db database.Store, check *expects) {
		u1 := dbgen.User(s.T(), db, database.User{})
		u2 := dbgen.User(s.T(), db, database.User{})

		keyA, _ := dbgen.APIKey(s.T(), db, database.APIKey{UserID: u1.ID, LoginType: database.LoginTypeToken, TokenName: "key-a"})
		keyB, _ := dbgen.APIKey(s.T(), db, database.APIKey{UserID: u1.ID, LoginType: database.LoginTypeToken, TokenName: "key-b"})
		_, _ = dbgen.APIKey(s.T(), db, database.APIKey{UserID: u2.ID, LoginType: database.LoginTypeToken})

		check.Args(database.GetAPIKeysByUserIDParams{LoginType: database.LoginTypeToken, UserID: u1.ID}).
			Asserts(keyA, policy.ActionRead, keyB, policy.ActionRead).
			Returns(slice.New(keyA, keyB))
	}))
	s.Run("GetAPIKeysLastUsedAfter", s.Subtest(func(db database.Store, check *expects) {
		dbtestutil.DisableForeignKeysAndTriggers(s.T(), db)
		a, _ := dbgen.APIKey(s.T(), db, database.APIKey{LastUsed: time.Now().Add(time.Hour)})
		b, _ := dbgen.APIKey(s.T(), db, database.APIKey{LastUsed: time.Now().Add(time.Hour)})
		_, _ = dbgen.APIKey(s.T(), db, database.APIKey{LastUsed: time.Now().Add(-time.Hour)})
		check.Args(time.Now()).
			Asserts(a, policy.ActionRead, b, policy.ActionRead).
			Returns(slice.New(a, b))
	}))
	s.Run("InsertAPIKey", s.Subtest(func(db database.Store, check *expects) {
		u := dbgen.User(s.T(), db, database.User{})

		check.Args(database.InsertAPIKeyParams{
			UserID:    u.ID,
			LoginType: database.LoginTypePassword,
			Scope:     database.APIKeyScopeAll,
			IPAddress: defaultIPAddress(),
		}).Asserts(rbac.ResourceApiKey.WithOwner(u.ID.String()), policy.ActionCreate)
	}))
	s.Run("UpdateAPIKeyByID", s.Subtest(func(db database.Store, check *expects) {
		u := dbgen.User(s.T(), db, database.User{})
		a, _ := dbgen.APIKey(s.T(), db, database.APIKey{UserID: u.ID, IPAddress: defaultIPAddress()})
		check.Args(database.UpdateAPIKeyByIDParams{
			ID:        a.ID,
			IPAddress: defaultIPAddress(),
			LastUsed:  time.Now(),
			ExpiresAt: time.Now().Add(time.Hour),
		}).Asserts(a, policy.ActionUpdate).Returns()
	}))
	s.Run("DeleteApplicationConnectAPIKeysByUserID", s.Subtest(func(db database.Store, check *expects) {
		dbtestutil.DisableForeignKeysAndTriggers(s.T(), db)
		a, _ := dbgen.APIKey(s.T(), db, database.APIKey{
			Scope: database.APIKeyScopeApplicationConnect,
		})
		check.Args(a.UserID).Asserts(rbac.ResourceApiKey.WithOwner(a.UserID.String()), policy.ActionDelete).Returns()
	}))
	s.Run("DeleteExternalAuthLink", s.Subtest(func(db database.Store, check *expects) {
		a := dbgen.ExternalAuthLink(s.T(), db, database.ExternalAuthLink{})
		check.Args(database.DeleteExternalAuthLinkParams{
			ProviderID: a.ProviderID,
			UserID:     a.UserID,
		}).Asserts(rbac.ResourceUserObject(a.UserID), policy.ActionUpdatePersonal).Returns()
	}))
	s.Run("GetExternalAuthLinksByUserID", s.Subtest(func(db database.Store, check *expects) {
		a := dbgen.ExternalAuthLink(s.T(), db, database.ExternalAuthLink{})
		b := dbgen.ExternalAuthLink(s.T(), db, database.ExternalAuthLink{
			UserID: a.UserID,
		})
		check.Args(a.UserID).Asserts(
			rbac.ResourceUserObject(a.UserID), policy.ActionReadPersonal,
			rbac.ResourceUserObject(b.UserID), policy.ActionReadPersonal)
	}))
}

func (s *MethodTestSuite) TestAuditLogs() {
	s.Run("InsertAuditLog", s.Subtest(func(db database.Store, check *expects) {
		check.Args(database.InsertAuditLogParams{
			ResourceType:     database.ResourceTypeOrganization,
			Action:           database.AuditActionCreate,
			Diff:             json.RawMessage("{}"),
			AdditionalFields: json.RawMessage("{}"),
		}).Asserts(rbac.ResourceAuditLog, policy.ActionCreate)
	}))
	s.Run("GetAuditLogsOffset", s.Subtest(func(db database.Store, check *expects) {
		_ = dbgen.AuditLog(s.T(), db, database.AuditLog{})
		_ = dbgen.AuditLog(s.T(), db, database.AuditLog{})
		check.Args(database.GetAuditLogsOffsetParams{
			LimitOpt: 10,
		}).Asserts(rbac.ResourceAuditLog, policy.ActionRead).WithNotAuthorized("nil")
	}))
	s.Run("GetAuthorizedAuditLogsOffset", s.Subtest(func(db database.Store, check *expects) {
		dbtestutil.DisableForeignKeysAndTriggers(s.T(), db)
		_ = dbgen.AuditLog(s.T(), db, database.AuditLog{})
		_ = dbgen.AuditLog(s.T(), db, database.AuditLog{})
		check.Args(database.GetAuditLogsOffsetParams{
			LimitOpt: 10,
		}, emptyPreparedAuthorized{}).Asserts(rbac.ResourceAuditLog, policy.ActionRead)
	}))
}

func (s *MethodTestSuite) TestFile() {
	s.Run("GetFileByHashAndCreator", s.Subtest(func(db database.Store, check *expects) {
		f := dbgen.File(s.T(), db, database.File{})
		check.Args(database.GetFileByHashAndCreatorParams{
			Hash:      f.Hash,
			CreatedBy: f.CreatedBy,
		}).Asserts(f, policy.ActionRead).Returns(f)
	}))
	s.Run("GetFileByID", s.Subtest(func(db database.Store, check *expects) {
		f := dbgen.File(s.T(), db, database.File{})
		check.Args(f.ID).Asserts(f, policy.ActionRead).Returns(f)
	}))
	s.Run("InsertFile", s.Subtest(func(db database.Store, check *expects) {
		u := dbgen.User(s.T(), db, database.User{})
		check.Args(database.InsertFileParams{
			CreatedBy: u.ID,
		}).Asserts(rbac.ResourceFile.WithOwner(u.ID.String()), policy.ActionCreate)
	}))
}

func (s *MethodTestSuite) TestGroup() {
	s.Run("DeleteGroupByID", s.Subtest(func(db database.Store, check *expects) {
		dbtestutil.DisableForeignKeysAndTriggers(s.T(), db)
		g := dbgen.Group(s.T(), db, database.Group{})
		check.Args(g.ID).Asserts(g, policy.ActionDelete).Returns()
	}))
	s.Run("DeleteGroupMemberFromGroup", s.Subtest(func(db database.Store, check *expects) {
		dbtestutil.DisableForeignKeysAndTriggers(s.T(), db)
		g := dbgen.Group(s.T(), db, database.Group{})
		u := dbgen.User(s.T(), db, database.User{})
		m := dbgen.GroupMember(s.T(), db, database.GroupMemberTable{
			GroupID: g.ID,
			UserID:  u.ID,
		})
		check.Args(database.DeleteGroupMemberFromGroupParams{
			UserID:  m.UserID,
			GroupID: g.ID,
		}).Asserts(g, policy.ActionUpdate).Returns()
	}))
	s.Run("GetGroupByID", s.Subtest(func(db database.Store, check *expects) {
		dbtestutil.DisableForeignKeysAndTriggers(s.T(), db)
		g := dbgen.Group(s.T(), db, database.Group{})
		check.Args(g.ID).Asserts(g, policy.ActionRead).Returns(g)
	}))
	s.Run("GetGroupByOrgAndName", s.Subtest(func(db database.Store, check *expects) {
		dbtestutil.DisableForeignKeysAndTriggers(s.T(), db)
		g := dbgen.Group(s.T(), db, database.Group{})
		check.Args(database.GetGroupByOrgAndNameParams{
			OrganizationID: g.OrganizationID,
			Name:           g.Name,
		}).Asserts(g, policy.ActionRead).Returns(g)
	}))
	s.Run("GetGroupMembersByGroupID", s.Subtest(func(db database.Store, check *expects) {
		dbtestutil.DisableForeignKeysAndTriggers(s.T(), db)
		g := dbgen.Group(s.T(), db, database.Group{})
		u := dbgen.User(s.T(), db, database.User{})
		gm := dbgen.GroupMember(s.T(), db, database.GroupMemberTable{GroupID: g.ID, UserID: u.ID})
		check.Args(database.GetGroupMembersByGroupIDParams{
			GroupID:       g.ID,
			IncludeSystem: false,
		}).Asserts(gm, policy.ActionRead)
	}))
	s.Run("GetGroupMembersCountByGroupID", s.Subtest(func(db database.Store, check *expects) {
		dbtestutil.DisableForeignKeysAndTriggers(s.T(), db)
		g := dbgen.Group(s.T(), db, database.Group{})
		check.Args(database.GetGroupMembersCountByGroupIDParams{
			GroupID:       g.ID,
			IncludeSystem: false,
		}).Asserts(g, policy.ActionRead)
	}))
	s.Run("GetGroupMembers", s.Subtest(func(db database.Store, check *expects) {
		dbtestutil.DisableForeignKeysAndTriggers(s.T(), db)
		g := dbgen.Group(s.T(), db, database.Group{})
		u := dbgen.User(s.T(), db, database.User{})
		dbgen.GroupMember(s.T(), db, database.GroupMemberTable{GroupID: g.ID, UserID: u.ID})
		check.Args(false).Asserts(rbac.ResourceSystem, policy.ActionRead)
	}))
	s.Run("System/GetGroups", s.Subtest(func(db database.Store, check *expects) {
		dbtestutil.DisableForeignKeysAndTriggers(s.T(), db)
		_ = dbgen.Group(s.T(), db, database.Group{})
		check.Args(database.GetGroupsParams{}).
			Asserts(rbac.ResourceSystem, policy.ActionRead)
	}))
	s.Run("GetGroups", s.Subtest(func(db database.Store, check *expects) {
		o := dbgen.Organization(s.T(), db, database.Organization{})
		g := dbgen.Group(s.T(), db, database.Group{OrganizationID: o.ID})
		u := dbgen.User(s.T(), db, database.User{})
		gm := dbgen.GroupMember(s.T(), db, database.GroupMemberTable{GroupID: g.ID, UserID: u.ID})
		check.Args(database.GetGroupsParams{
			OrganizationID: g.OrganizationID,
			HasMemberID:    gm.UserID,
		}).Asserts(rbac.ResourceSystem, policy.ActionRead, g, policy.ActionRead).
			// Fail the system resource skip
			FailSystemObjectChecks()
	}))
	s.Run("InsertAllUsersGroup", s.Subtest(func(db database.Store, check *expects) {
		o := dbgen.Organization(s.T(), db, database.Organization{})
		check.Args(o.ID).Asserts(rbac.ResourceGroup.InOrg(o.ID), policy.ActionCreate)
	}))
	s.Run("InsertGroup", s.Subtest(func(db database.Store, check *expects) {
		o := dbgen.Organization(s.T(), db, database.Organization{})
		check.Args(database.InsertGroupParams{
			OrganizationID: o.ID,
			Name:           "test",
		}).Asserts(rbac.ResourceGroup.InOrg(o.ID), policy.ActionCreate)
	}))
	s.Run("InsertGroupMember", s.Subtest(func(db database.Store, check *expects) {
		dbtestutil.DisableForeignKeysAndTriggers(s.T(), db)
		g := dbgen.Group(s.T(), db, database.Group{})
		check.Args(database.InsertGroupMemberParams{
			UserID:  uuid.New(),
			GroupID: g.ID,
		}).Asserts(g, policy.ActionUpdate).Returns()
	}))
	s.Run("InsertUserGroupsByName", s.Subtest(func(db database.Store, check *expects) {
		o := dbgen.Organization(s.T(), db, database.Organization{})
		u1 := dbgen.User(s.T(), db, database.User{})
		g1 := dbgen.Group(s.T(), db, database.Group{OrganizationID: o.ID})
		g2 := dbgen.Group(s.T(), db, database.Group{OrganizationID: o.ID})
		check.Args(database.InsertUserGroupsByNameParams{
			OrganizationID: o.ID,
			UserID:         u1.ID,
			GroupNames:     slice.New(g1.Name, g2.Name),
		}).Asserts(rbac.ResourceGroup.InOrg(o.ID), policy.ActionUpdate).Returns()
	}))
	s.Run("InsertUserGroupsByID", s.Subtest(func(db database.Store, check *expects) {
		o := dbgen.Organization(s.T(), db, database.Organization{})
		u1 := dbgen.User(s.T(), db, database.User{})
		g1 := dbgen.Group(s.T(), db, database.Group{OrganizationID: o.ID})
		g2 := dbgen.Group(s.T(), db, database.Group{OrganizationID: o.ID})
		g3 := dbgen.Group(s.T(), db, database.Group{OrganizationID: o.ID})
		_ = dbgen.GroupMember(s.T(), db, database.GroupMemberTable{GroupID: g1.ID, UserID: u1.ID})
		returns := slice.New(g2.ID, g3.ID)
		if !dbtestutil.WillUsePostgres() {
			returns = slice.New(g1.ID, g2.ID, g3.ID)
		}
		check.Args(database.InsertUserGroupsByIDParams{
			UserID:   u1.ID,
			GroupIds: slice.New(g1.ID, g2.ID, g3.ID),
		}).Asserts(rbac.ResourceSystem, policy.ActionUpdate).Returns(returns)
	}))
	s.Run("RemoveUserFromAllGroups", s.Subtest(func(db database.Store, check *expects) {
		o := dbgen.Organization(s.T(), db, database.Organization{})
		u1 := dbgen.User(s.T(), db, database.User{})
		g1 := dbgen.Group(s.T(), db, database.Group{OrganizationID: o.ID})
		g2 := dbgen.Group(s.T(), db, database.Group{OrganizationID: o.ID})
		_ = dbgen.GroupMember(s.T(), db, database.GroupMemberTable{GroupID: g1.ID, UserID: u1.ID})
		_ = dbgen.GroupMember(s.T(), db, database.GroupMemberTable{GroupID: g2.ID, UserID: u1.ID})
		check.Args(u1.ID).Asserts(rbac.ResourceSystem, policy.ActionUpdate).Returns()
	}))
	s.Run("RemoveUserFromGroups", s.Subtest(func(db database.Store, check *expects) {
		o := dbgen.Organization(s.T(), db, database.Organization{})
		u1 := dbgen.User(s.T(), db, database.User{})
		g1 := dbgen.Group(s.T(), db, database.Group{OrganizationID: o.ID})
		g2 := dbgen.Group(s.T(), db, database.Group{OrganizationID: o.ID})
		_ = dbgen.GroupMember(s.T(), db, database.GroupMemberTable{GroupID: g1.ID, UserID: u1.ID})
		_ = dbgen.GroupMember(s.T(), db, database.GroupMemberTable{GroupID: g2.ID, UserID: u1.ID})
		check.Args(database.RemoveUserFromGroupsParams{
			UserID:   u1.ID,
			GroupIds: []uuid.UUID{g1.ID, g2.ID},
		}).Asserts(rbac.ResourceSystem, policy.ActionUpdate).Returns(slice.New(g1.ID, g2.ID))
	}))
	s.Run("UpdateGroupByID", s.Subtest(func(db database.Store, check *expects) {
		dbtestutil.DisableForeignKeysAndTriggers(s.T(), db)
		g := dbgen.Group(s.T(), db, database.Group{})
		check.Args(database.UpdateGroupByIDParams{
			ID: g.ID,
		}).Asserts(g, policy.ActionUpdate)
	}))
}

func (s *MethodTestSuite) TestProvisionerJob() {
	s.Run("ArchiveUnusedTemplateVersions", s.Subtest(func(db database.Store, check *expects) {
		dbtestutil.DisableForeignKeysAndTriggers(s.T(), db)
		j := dbgen.ProvisionerJob(s.T(), db, nil, database.ProvisionerJob{
			Type: database.ProvisionerJobTypeTemplateVersionImport,
			Error: sql.NullString{
				String: "failed",
				Valid:  true,
			},
		})
		tpl := dbgen.Template(s.T(), db, database.Template{})
		v := dbgen.TemplateVersion(s.T(), db, database.TemplateVersion{
			TemplateID: uuid.NullUUID{UUID: tpl.ID, Valid: true},
			JobID:      j.ID,
		})
		check.Args(database.ArchiveUnusedTemplateVersionsParams{
			UpdatedAt:         dbtime.Now(),
			TemplateID:        tpl.ID,
			TemplateVersionID: uuid.Nil,
			JobStatus:         database.NullProvisionerJobStatus{},
		}).Asserts(v.RBACObject(tpl), policy.ActionUpdate)
	}))
	s.Run("UnarchiveTemplateVersion", s.Subtest(func(db database.Store, check *expects) {
		dbtestutil.DisableForeignKeysAndTriggers(s.T(), db)
		j := dbgen.ProvisionerJob(s.T(), db, nil, database.ProvisionerJob{
			Type: database.ProvisionerJobTypeTemplateVersionImport,
		})
		tpl := dbgen.Template(s.T(), db, database.Template{})
		v := dbgen.TemplateVersion(s.T(), db, database.TemplateVersion{
			TemplateID: uuid.NullUUID{UUID: tpl.ID, Valid: true},
			JobID:      j.ID,
			Archived:   true,
		})
		check.Args(database.UnarchiveTemplateVersionParams{
			UpdatedAt:         dbtime.Now(),
			TemplateVersionID: v.ID,
		}).Asserts(v.RBACObject(tpl), policy.ActionUpdate)
	}))
	s.Run("Build/GetProvisionerJobByID", s.Subtest(func(db database.Store, check *expects) {
		u := dbgen.User(s.T(), db, database.User{})
		o := dbgen.Organization(s.T(), db, database.Organization{})
		tpl := dbgen.Template(s.T(), db, database.Template{
			OrganizationID: o.ID,
			CreatedBy:      u.ID,
		})
		w := dbgen.Workspace(s.T(), db, database.WorkspaceTable{
			OwnerID:        u.ID,
			OrganizationID: o.ID,
			TemplateID:     tpl.ID,
		})
		j := dbgen.ProvisionerJob(s.T(), db, nil, database.ProvisionerJob{
			Type: database.ProvisionerJobTypeWorkspaceBuild,
		})
		tv := dbgen.TemplateVersion(s.T(), db, database.TemplateVersion{
			TemplateID:     uuid.NullUUID{UUID: tpl.ID, Valid: true},
			JobID:          j.ID,
			OrganizationID: o.ID,
			CreatedBy:      u.ID,
		})
		_ = dbgen.WorkspaceBuild(s.T(), db, database.WorkspaceBuild{
			JobID:             j.ID,
			WorkspaceID:       w.ID,
			TemplateVersionID: tv.ID,
		})
		check.Args(j.ID).Asserts(w, policy.ActionRead).Returns(j)
	}))
	s.Run("TemplateVersion/GetProvisionerJobByID", s.Subtest(func(db database.Store, check *expects) {
		dbtestutil.DisableForeignKeysAndTriggers(s.T(), db)
		j := dbgen.ProvisionerJob(s.T(), db, nil, database.ProvisionerJob{
			Type: database.ProvisionerJobTypeTemplateVersionImport,
		})
		tpl := dbgen.Template(s.T(), db, database.Template{})
		v := dbgen.TemplateVersion(s.T(), db, database.TemplateVersion{
			TemplateID: uuid.NullUUID{UUID: tpl.ID, Valid: true},
			JobID:      j.ID,
		})
		check.Args(j.ID).Asserts(v.RBACObject(tpl), policy.ActionRead).Returns(j)
	}))
	s.Run("TemplateVersionDryRun/GetProvisionerJobByID", s.Subtest(func(db database.Store, check *expects) {
		dbtestutil.DisableForeignKeysAndTriggers(s.T(), db)
		tpl := dbgen.Template(s.T(), db, database.Template{})
		v := dbgen.TemplateVersion(s.T(), db, database.TemplateVersion{
			TemplateID: uuid.NullUUID{UUID: tpl.ID, Valid: true},
		})
		j := dbgen.ProvisionerJob(s.T(), db, nil, database.ProvisionerJob{
			Type: database.ProvisionerJobTypeTemplateVersionDryRun,
			Input: must(json.Marshal(struct {
				TemplateVersionID uuid.UUID `json:"template_version_id"`
			}{TemplateVersionID: v.ID})),
		})
		check.Args(j.ID).Asserts(v.RBACObject(tpl), policy.ActionRead).Returns(j)
	}))
	s.Run("Build/UpdateProvisionerJobWithCancelByID", s.Subtest(func(db database.Store, check *expects) {
		u := dbgen.User(s.T(), db, database.User{})
		o := dbgen.Organization(s.T(), db, database.Organization{})
		tpl := dbgen.Template(s.T(), db, database.Template{
			OrganizationID:               o.ID,
			CreatedBy:                    u.ID,
			AllowUserCancelWorkspaceJobs: true,
		})
		tv := dbgen.TemplateVersion(s.T(), db, database.TemplateVersion{
			TemplateID:     uuid.NullUUID{UUID: tpl.ID, Valid: true},
			OrganizationID: o.ID,
			CreatedBy:      u.ID,
		})
		w := dbgen.Workspace(s.T(), db, database.WorkspaceTable{
			TemplateID:     tpl.ID,
			OrganizationID: o.ID,
			OwnerID:        u.ID,
		})
		j := dbgen.ProvisionerJob(s.T(), db, nil, database.ProvisionerJob{
			Type: database.ProvisionerJobTypeWorkspaceBuild,
		})
		_ = dbgen.WorkspaceBuild(s.T(), db, database.WorkspaceBuild{
			JobID:             j.ID,
			WorkspaceID:       w.ID,
			TemplateVersionID: tv.ID,
		})
		check.Args(database.UpdateProvisionerJobWithCancelByIDParams{ID: j.ID}).Asserts(w, policy.ActionUpdate).Returns()
	}))
	s.Run("BuildFalseCancel/UpdateProvisionerJobWithCancelByID", s.Subtest(func(db database.Store, check *expects) {
		u := dbgen.User(s.T(), db, database.User{})
		o := dbgen.Organization(s.T(), db, database.Organization{})
		tpl := dbgen.Template(s.T(), db, database.Template{
			OrganizationID:               o.ID,
			CreatedBy:                    u.ID,
			AllowUserCancelWorkspaceJobs: false,
		})
		tv := dbgen.TemplateVersion(s.T(), db, database.TemplateVersion{
			TemplateID:     uuid.NullUUID{UUID: tpl.ID, Valid: true},
			OrganizationID: o.ID,
			CreatedBy:      u.ID,
		})
		w := dbgen.Workspace(s.T(), db, database.WorkspaceTable{TemplateID: tpl.ID, OrganizationID: o.ID, OwnerID: u.ID})
		j := dbgen.ProvisionerJob(s.T(), db, nil, database.ProvisionerJob{
			Type: database.ProvisionerJobTypeWorkspaceBuild,
		})
		_ = dbgen.WorkspaceBuild(s.T(), db, database.WorkspaceBuild{
			JobID:             j.ID,
			WorkspaceID:       w.ID,
			TemplateVersionID: tv.ID,
		})
		check.Args(database.UpdateProvisionerJobWithCancelByIDParams{ID: j.ID}).Asserts(w, policy.ActionUpdate).Returns()
	}))
	s.Run("TemplateVersion/UpdateProvisionerJobWithCancelByID", s.Subtest(func(db database.Store, check *expects) {
		dbtestutil.DisableForeignKeysAndTriggers(s.T(), db)
		j := dbgen.ProvisionerJob(s.T(), db, nil, database.ProvisionerJob{
			Type: database.ProvisionerJobTypeTemplateVersionImport,
		})
		tpl := dbgen.Template(s.T(), db, database.Template{})
		v := dbgen.TemplateVersion(s.T(), db, database.TemplateVersion{
			TemplateID: uuid.NullUUID{UUID: tpl.ID, Valid: true},
			JobID:      j.ID,
		})
		check.Args(database.UpdateProvisionerJobWithCancelByIDParams{ID: j.ID}).
			Asserts(v.RBACObject(tpl), []policy.Action{policy.ActionRead, policy.ActionUpdate}).Returns()
	}))
	s.Run("TemplateVersionNoTemplate/UpdateProvisionerJobWithCancelByID", s.Subtest(func(db database.Store, check *expects) {
		dbtestutil.DisableForeignKeysAndTriggers(s.T(), db)
		j := dbgen.ProvisionerJob(s.T(), db, nil, database.ProvisionerJob{
			Type: database.ProvisionerJobTypeTemplateVersionImport,
		})
		v := dbgen.TemplateVersion(s.T(), db, database.TemplateVersion{
			TemplateID: uuid.NullUUID{UUID: uuid.Nil, Valid: false},
			JobID:      j.ID,
		})
		check.Args(database.UpdateProvisionerJobWithCancelByIDParams{ID: j.ID}).
			Asserts(v.RBACObjectNoTemplate(), []policy.Action{policy.ActionRead, policy.ActionUpdate}).Returns()
	}))
	s.Run("TemplateVersionDryRun/UpdateProvisionerJobWithCancelByID", s.Subtest(func(db database.Store, check *expects) {
		dbtestutil.DisableForeignKeysAndTriggers(s.T(), db)
		tpl := dbgen.Template(s.T(), db, database.Template{})
		v := dbgen.TemplateVersion(s.T(), db, database.TemplateVersion{
			TemplateID: uuid.NullUUID{UUID: tpl.ID, Valid: true},
		})
		j := dbgen.ProvisionerJob(s.T(), db, nil, database.ProvisionerJob{
			Type: database.ProvisionerJobTypeTemplateVersionDryRun,
			Input: must(json.Marshal(struct {
				TemplateVersionID uuid.UUID `json:"template_version_id"`
			}{TemplateVersionID: v.ID})),
		})
		check.Args(database.UpdateProvisionerJobWithCancelByIDParams{ID: j.ID}).
			Asserts(v.RBACObject(tpl), []policy.Action{policy.ActionRead, policy.ActionUpdate}).Returns()
	}))
	s.Run("GetProvisionerJobsByIDs", s.Subtest(func(db database.Store, check *expects) {
		a := dbgen.ProvisionerJob(s.T(), db, nil, database.ProvisionerJob{})
		b := dbgen.ProvisionerJob(s.T(), db, nil, database.ProvisionerJob{})
		check.Args([]uuid.UUID{a.ID, b.ID}).Asserts().Returns(slice.New(a, b))
	}))
	s.Run("GetProvisionerLogsAfterID", s.Subtest(func(db database.Store, check *expects) {
		u := dbgen.User(s.T(), db, database.User{})
		o := dbgen.Organization(s.T(), db, database.Organization{})
		tpl := dbgen.Template(s.T(), db, database.Template{
			OrganizationID: o.ID,
			CreatedBy:      u.ID,
		})
		w := dbgen.Workspace(s.T(), db, database.WorkspaceTable{
			OrganizationID: o.ID,
			OwnerID:        u.ID,
			TemplateID:     tpl.ID,
		})
		tv := dbgen.TemplateVersion(s.T(), db, database.TemplateVersion{
			TemplateID:     uuid.NullUUID{UUID: tpl.ID, Valid: true},
			OrganizationID: o.ID,
			CreatedBy:      u.ID,
		})
		j := dbgen.ProvisionerJob(s.T(), db, nil, database.ProvisionerJob{
			Type: database.ProvisionerJobTypeWorkspaceBuild,
		})
		_ = dbgen.WorkspaceBuild(s.T(), db, database.WorkspaceBuild{
			JobID:             j.ID,
			WorkspaceID:       w.ID,
			TemplateVersionID: tv.ID,
		})
		check.Args(database.GetProvisionerLogsAfterIDParams{
			JobID: j.ID,
		}).Asserts(w, policy.ActionRead).Returns([]database.ProvisionerJobLog{})
	}))
}

func (s *MethodTestSuite) TestLicense() {
	s.Run("GetLicenses", s.Subtest(func(db database.Store, check *expects) {
		l, err := db.InsertLicense(context.Background(), database.InsertLicenseParams{
			UUID: uuid.New(),
		})
		require.NoError(s.T(), err)
		check.Args().Asserts(l, policy.ActionRead).
			Returns([]database.License{l})
	}))
	s.Run("InsertLicense", s.Subtest(func(db database.Store, check *expects) {
		check.Args(database.InsertLicenseParams{}).
			Asserts(rbac.ResourceLicense, policy.ActionCreate)
	}))
	s.Run("UpsertLogoURL", s.Subtest(func(db database.Store, check *expects) {
		check.Args("value").Asserts(rbac.ResourceDeploymentConfig, policy.ActionUpdate)
	}))
	s.Run("UpsertAnnouncementBanners", s.Subtest(func(db database.Store, check *expects) {
		check.Args("value").Asserts(rbac.ResourceDeploymentConfig, policy.ActionUpdate)
	}))
	s.Run("GetLicenseByID", s.Subtest(func(db database.Store, check *expects) {
		l, err := db.InsertLicense(context.Background(), database.InsertLicenseParams{
			UUID: uuid.New(),
		})
		require.NoError(s.T(), err)
		check.Args(l.ID).Asserts(l, policy.ActionRead).Returns(l)
	}))
	s.Run("DeleteLicense", s.Subtest(func(db database.Store, check *expects) {
		l, err := db.InsertLicense(context.Background(), database.InsertLicenseParams{
			UUID: uuid.New(),
		})
		require.NoError(s.T(), err)
		check.Args(l.ID).Asserts(l, policy.ActionDelete)
	}))
	s.Run("GetDeploymentID", s.Subtest(func(db database.Store, check *expects) {
		db.InsertDeploymentID(context.Background(), "value")
		check.Args().Asserts().Returns("value")
	}))
	s.Run("GetDefaultProxyConfig", s.Subtest(func(db database.Store, check *expects) {
		check.Args().Asserts().Returns(database.GetDefaultProxyConfigRow{
			DisplayName: "Default",
			IconUrl:     "/emojis/1f3e1.png",
		})
	}))
	s.Run("GetLogoURL", s.Subtest(func(db database.Store, check *expects) {
		err := db.UpsertLogoURL(context.Background(), "value")
		require.NoError(s.T(), err)
		check.Args().Asserts().Returns("value")
	}))
	s.Run("GetAnnouncementBanners", s.Subtest(func(db database.Store, check *expects) {
		err := db.UpsertAnnouncementBanners(context.Background(), "value")
		require.NoError(s.T(), err)
		check.Args().Asserts().Returns("value")
	}))
}

func (s *MethodTestSuite) TestOrganization() {
	s.Run("Deployment/OIDCClaimFields", s.Subtest(func(db database.Store, check *expects) {
		check.Args(uuid.Nil).Asserts(rbac.ResourceIdpsyncSettings, policy.ActionRead).Returns([]string{})
	}))
	s.Run("Organization/OIDCClaimFields", s.Subtest(func(db database.Store, check *expects) {
		id := uuid.New()
		check.Args(id).Asserts(rbac.ResourceIdpsyncSettings.InOrg(id), policy.ActionRead).Returns([]string{})
	}))
	s.Run("Deployment/OIDCClaimFieldValues", s.Subtest(func(db database.Store, check *expects) {
		check.Args(database.OIDCClaimFieldValuesParams{
			ClaimField:     "claim-field",
			OrganizationID: uuid.Nil,
		}).Asserts(rbac.ResourceIdpsyncSettings, policy.ActionRead).Returns([]string{})
	}))
	s.Run("Organization/OIDCClaimFieldValues", s.Subtest(func(db database.Store, check *expects) {
		id := uuid.New()
		check.Args(database.OIDCClaimFieldValuesParams{
			ClaimField:     "claim-field",
			OrganizationID: id,
		}).Asserts(rbac.ResourceIdpsyncSettings.InOrg(id), policy.ActionRead).Returns([]string{})
	}))
	s.Run("ByOrganization/GetGroups", s.Subtest(func(db database.Store, check *expects) {
		o := dbgen.Organization(s.T(), db, database.Organization{})
		a := dbgen.Group(s.T(), db, database.Group{OrganizationID: o.ID})
		b := dbgen.Group(s.T(), db, database.Group{OrganizationID: o.ID})
		check.Args(database.GetGroupsParams{
			OrganizationID: o.ID,
		}).Asserts(rbac.ResourceSystem, policy.ActionRead, a, policy.ActionRead, b, policy.ActionRead).
			Returns([]database.GetGroupsRow{
				{Group: a, OrganizationName: o.Name, OrganizationDisplayName: o.DisplayName},
				{Group: b, OrganizationName: o.Name, OrganizationDisplayName: o.DisplayName},
			}).
			// Fail the system check shortcut
			FailSystemObjectChecks()
	}))
	s.Run("GetOrganizationByID", s.Subtest(func(db database.Store, check *expects) {
		o := dbgen.Organization(s.T(), db, database.Organization{})
		check.Args(o.ID).Asserts(o, policy.ActionRead).Returns(o)
	}))
	s.Run("GetOrganizationResourceCountByID", s.Subtest(func(db database.Store, check *expects) {
		u := dbgen.User(s.T(), db, database.User{})
		o := dbgen.Organization(s.T(), db, database.Organization{})

		t := dbgen.Template(s.T(), db, database.Template{
			CreatedBy:      u.ID,
			OrganizationID: o.ID,
		})
		dbgen.Workspace(s.T(), db, database.WorkspaceTable{
			OrganizationID: o.ID,
			OwnerID:        u.ID,
			TemplateID:     t.ID,
		})
		dbgen.Group(s.T(), db, database.Group{OrganizationID: o.ID})
		dbgen.OrganizationMember(s.T(), db, database.OrganizationMember{
			OrganizationID: o.ID,
			UserID:         u.ID,
		})

		check.Args(o.ID).Asserts(
			rbac.ResourceOrganizationMember.InOrg(o.ID), policy.ActionRead,
			rbac.ResourceWorkspace.InOrg(o.ID), policy.ActionRead,
			rbac.ResourceGroup.InOrg(o.ID), policy.ActionRead,
			rbac.ResourceTemplate.InOrg(o.ID), policy.ActionRead,
			rbac.ResourceProvisionerDaemon.InOrg(o.ID), policy.ActionRead,
		).Returns(database.GetOrganizationResourceCountByIDRow{
			WorkspaceCount:      1,
			GroupCount:          1,
			TemplateCount:       1,
			MemberCount:         1,
			ProvisionerKeyCount: 0,
		})
	}))
	s.Run("GetDefaultOrganization", s.Subtest(func(db database.Store, check *expects) {
		o, _ := db.GetDefaultOrganization(context.Background())
		check.Args().Asserts(o, policy.ActionRead).Returns(o)
	}))
	s.Run("GetOrganizationByName", s.Subtest(func(db database.Store, check *expects) {
		o := dbgen.Organization(s.T(), db, database.Organization{})
		check.Args(database.GetOrganizationByNameParams{Name: o.Name, Deleted: o.Deleted}).Asserts(o, policy.ActionRead).Returns(o)
	}))
	s.Run("GetOrganizationIDsByMemberIDs", s.Subtest(func(db database.Store, check *expects) {
		oa := dbgen.Organization(s.T(), db, database.Organization{})
		ob := dbgen.Organization(s.T(), db, database.Organization{})
		ua := dbgen.User(s.T(), db, database.User{})
		ub := dbgen.User(s.T(), db, database.User{})
		ma := dbgen.OrganizationMember(s.T(), db, database.OrganizationMember{OrganizationID: oa.ID, UserID: ua.ID})
		mb := dbgen.OrganizationMember(s.T(), db, database.OrganizationMember{OrganizationID: ob.ID, UserID: ub.ID})
		check.Args([]uuid.UUID{ma.UserID, mb.UserID}).
			Asserts(rbac.ResourceUserObject(ma.UserID), policy.ActionRead, rbac.ResourceUserObject(mb.UserID), policy.ActionRead).OutOfOrder()
	}))
	s.Run("GetOrganizations", s.Subtest(func(db database.Store, check *expects) {
		def, _ := db.GetDefaultOrganization(context.Background())
		a := dbgen.Organization(s.T(), db, database.Organization{})
		b := dbgen.Organization(s.T(), db, database.Organization{})
		check.Args(database.GetOrganizationsParams{}).Asserts(def, policy.ActionRead, a, policy.ActionRead, b, policy.ActionRead).Returns(slice.New(def, a, b))
	}))
	s.Run("GetOrganizationsByUserID", s.Subtest(func(db database.Store, check *expects) {
		u := dbgen.User(s.T(), db, database.User{})
		a := dbgen.Organization(s.T(), db, database.Organization{})
		_ = dbgen.OrganizationMember(s.T(), db, database.OrganizationMember{UserID: u.ID, OrganizationID: a.ID})
		b := dbgen.Organization(s.T(), db, database.Organization{})
		_ = dbgen.OrganizationMember(s.T(), db, database.OrganizationMember{UserID: u.ID, OrganizationID: b.ID})
		check.Args(database.GetOrganizationsByUserIDParams{UserID: u.ID, Deleted: false}).Asserts(a, policy.ActionRead, b, policy.ActionRead).Returns(slice.New(a, b))
	}))
	s.Run("InsertOrganization", s.Subtest(func(db database.Store, check *expects) {
		check.Args(database.InsertOrganizationParams{
			ID:   uuid.New(),
			Name: "new-org",
		}).Asserts(rbac.ResourceOrganization, policy.ActionCreate)
	}))
	s.Run("InsertOrganizationMember", s.Subtest(func(db database.Store, check *expects) {
		o := dbgen.Organization(s.T(), db, database.Organization{})
		u := dbgen.User(s.T(), db, database.User{})

		check.Args(database.InsertOrganizationMemberParams{
			OrganizationID: o.ID,
			UserID:         u.ID,
			Roles:          []string{codersdk.RoleOrganizationAdmin},
		}).Asserts(
			rbac.ResourceAssignOrgRole.InOrg(o.ID), policy.ActionAssign,
			rbac.ResourceOrganizationMember.InOrg(o.ID).WithID(u.ID), policy.ActionCreate)
	}))
	s.Run("InsertPreset", s.Subtest(func(db database.Store, check *expects) {
		org := dbgen.Organization(s.T(), db, database.Organization{})
		user := dbgen.User(s.T(), db, database.User{})
		template := dbgen.Template(s.T(), db, database.Template{
			CreatedBy:      user.ID,
			OrganizationID: org.ID,
		})
		templateVersion := dbgen.TemplateVersion(s.T(), db, database.TemplateVersion{
			TemplateID:     uuid.NullUUID{UUID: template.ID, Valid: true},
			OrganizationID: org.ID,
			CreatedBy:      user.ID,
		})
		workspace := dbgen.Workspace(s.T(), db, database.WorkspaceTable{
			OrganizationID: org.ID,
			OwnerID:        user.ID,
			TemplateID:     template.ID,
		})
		job := dbgen.ProvisionerJob(s.T(), db, nil, database.ProvisionerJob{
			OrganizationID: org.ID,
		})
		workspaceBuild := dbgen.WorkspaceBuild(s.T(), db, database.WorkspaceBuild{
			WorkspaceID:       workspace.ID,
			TemplateVersionID: templateVersion.ID,
			InitiatorID:       user.ID,
			JobID:             job.ID,
		})
		insertPresetParams := database.InsertPresetParams{
			TemplateVersionID: workspaceBuild.TemplateVersionID,
			Name:              "test",
		}
		check.Args(insertPresetParams).Asserts(rbac.ResourceTemplate, policy.ActionUpdate)
	}))
	s.Run("InsertPresetParameters", s.Subtest(func(db database.Store, check *expects) {
		org := dbgen.Organization(s.T(), db, database.Organization{})
		user := dbgen.User(s.T(), db, database.User{})
		template := dbgen.Template(s.T(), db, database.Template{
			CreatedBy:      user.ID,
			OrganizationID: org.ID,
		})
		templateVersion := dbgen.TemplateVersion(s.T(), db, database.TemplateVersion{
			TemplateID:     uuid.NullUUID{UUID: template.ID, Valid: true},
			OrganizationID: org.ID,
			CreatedBy:      user.ID,
		})
		workspace := dbgen.Workspace(s.T(), db, database.WorkspaceTable{
			OrganizationID: org.ID,
			OwnerID:        user.ID,
			TemplateID:     template.ID,
		})
		job := dbgen.ProvisionerJob(s.T(), db, nil, database.ProvisionerJob{
			OrganizationID: org.ID,
		})
		workspaceBuild := dbgen.WorkspaceBuild(s.T(), db, database.WorkspaceBuild{
			WorkspaceID:       workspace.ID,
			TemplateVersionID: templateVersion.ID,
			InitiatorID:       user.ID,
			JobID:             job.ID,
		})
		insertPresetParams := database.InsertPresetParams{
			TemplateVersionID: workspaceBuild.TemplateVersionID,
			Name:              "test",
		}
		preset, err := db.InsertPreset(context.Background(), insertPresetParams)
		require.NoError(s.T(), err)
		insertPresetParametersParams := database.InsertPresetParametersParams{
			TemplateVersionPresetID: preset.ID,
			Names:                   []string{"test"},
			Values:                  []string{"test"},
		}
		check.Args(insertPresetParametersParams).Asserts(rbac.ResourceTemplate, policy.ActionUpdate)
	}))
	s.Run("DeleteOrganizationMember", s.Subtest(func(db database.Store, check *expects) {
		o := dbgen.Organization(s.T(), db, database.Organization{})
		u := dbgen.User(s.T(), db, database.User{})
		member := dbgen.OrganizationMember(s.T(), db, database.OrganizationMember{UserID: u.ID, OrganizationID: o.ID})

		cancelledErr := "fetch object: context canceled"
		if !dbtestutil.WillUsePostgres() {
			cancelledErr = sql.ErrNoRows.Error()
		}

		check.Args(database.DeleteOrganizationMemberParams{
			OrganizationID: o.ID,
			UserID:         u.ID,
		}).Asserts(
			// Reads the org member before it tries to delete it
			member, policy.ActionRead,
			member, policy.ActionDelete).
			WithNotAuthorized("no rows").
			WithCancelled(cancelledErr).
			ErrorsWithInMemDB(sql.ErrNoRows)
	}))
	s.Run("UpdateOrganization", s.Subtest(func(db database.Store, check *expects) {
		o := dbgen.Organization(s.T(), db, database.Organization{
			Name: "something-unique",
		})
		check.Args(database.UpdateOrganizationParams{
			ID:   o.ID,
			Name: "something-different",
		}).Asserts(o, policy.ActionUpdate)
	}))
	s.Run("UpdateOrganizationDeletedByID", s.Subtest(func(db database.Store, check *expects) {
		o := dbgen.Organization(s.T(), db, database.Organization{
			Name: "doomed",
		})
		check.Args(database.UpdateOrganizationDeletedByIDParams{
			ID:        o.ID,
			UpdatedAt: o.UpdatedAt,
		}).Asserts(o, policy.ActionDelete).Returns()
	}))
	s.Run("OrganizationMembers", s.Subtest(func(db database.Store, check *expects) {
		o := dbgen.Organization(s.T(), db, database.Organization{})
		u := dbgen.User(s.T(), db, database.User{})
		mem := dbgen.OrganizationMember(s.T(), db, database.OrganizationMember{
			OrganizationID: o.ID,
			UserID:         u.ID,
			Roles:          []string{rbac.RoleOrgAdmin()},
		})

		check.Args(database.OrganizationMembersParams{
			OrganizationID: o.ID,
			UserID:         u.ID,
		}).Asserts(
			mem, policy.ActionRead,
		)
	}))
	s.Run("PaginatedOrganizationMembers", s.Subtest(func(db database.Store, check *expects) {
		o := dbgen.Organization(s.T(), db, database.Organization{})
		u := dbgen.User(s.T(), db, database.User{})
		mem := dbgen.OrganizationMember(s.T(), db, database.OrganizationMember{
			OrganizationID: o.ID,
			UserID:         u.ID,
			Roles:          []string{rbac.RoleOrgAdmin()},
		})

		check.Args(database.PaginatedOrganizationMembersParams{
			OrganizationID: o.ID,
			LimitOpt:       0,
		}).Asserts(
			rbac.ResourceOrganizationMember.InOrg(o.ID), policy.ActionRead,
		).Returns([]database.PaginatedOrganizationMembersRow{
			{
				OrganizationMember: mem,
				Username:           u.Username,
				AvatarURL:          u.AvatarURL,
				Name:               u.Name,
				Email:              u.Email,
				GlobalRoles:        u.RBACRoles,
				Count:              1,
			},
		})
	}))
	s.Run("UpdateMemberRoles", s.Subtest(func(db database.Store, check *expects) {
		o := dbgen.Organization(s.T(), db, database.Organization{})
		u := dbgen.User(s.T(), db, database.User{})
		mem := dbgen.OrganizationMember(s.T(), db, database.OrganizationMember{
			OrganizationID: o.ID,
			UserID:         u.ID,
			Roles:          []string{codersdk.RoleOrganizationAdmin},
		})
		out := mem
		out.Roles = []string{}

		cancelledErr := "fetch object: context canceled"
		if !dbtestutil.WillUsePostgres() {
			cancelledErr = sql.ErrNoRows.Error()
		}

		check.Args(database.UpdateMemberRolesParams{
			GrantedRoles: []string{},
			UserID:       u.ID,
			OrgID:        o.ID,
		}).
			WithNotAuthorized(sql.ErrNoRows.Error()).
			WithCancelled(cancelledErr).
			Asserts(
				mem, policy.ActionRead,
				rbac.ResourceAssignOrgRole.InOrg(o.ID), policy.ActionAssign, // org-mem
				rbac.ResourceAssignOrgRole.InOrg(o.ID), policy.ActionUnassign, // org-admin
			).Returns(out)
	}))
}

func (s *MethodTestSuite) TestWorkspaceProxy() {
	s.Run("InsertWorkspaceProxy", s.Subtest(func(db database.Store, check *expects) {
		check.Args(database.InsertWorkspaceProxyParams{
			ID: uuid.New(),
		}).Asserts(rbac.ResourceWorkspaceProxy, policy.ActionCreate)
	}))
	s.Run("RegisterWorkspaceProxy", s.Subtest(func(db database.Store, check *expects) {
		p, _ := dbgen.WorkspaceProxy(s.T(), db, database.WorkspaceProxy{})
		check.Args(database.RegisterWorkspaceProxyParams{
			ID: p.ID,
		}).Asserts(p, policy.ActionUpdate)
	}))
	s.Run("GetWorkspaceProxyByID", s.Subtest(func(db database.Store, check *expects) {
		p, _ := dbgen.WorkspaceProxy(s.T(), db, database.WorkspaceProxy{})
		check.Args(p.ID).Asserts(p, policy.ActionRead).Returns(p)
	}))
	s.Run("GetWorkspaceProxyByName", s.Subtest(func(db database.Store, check *expects) {
		p, _ := dbgen.WorkspaceProxy(s.T(), db, database.WorkspaceProxy{})
		check.Args(p.Name).Asserts(p, policy.ActionRead).Returns(p)
	}))
	s.Run("UpdateWorkspaceProxyDeleted", s.Subtest(func(db database.Store, check *expects) {
		p, _ := dbgen.WorkspaceProxy(s.T(), db, database.WorkspaceProxy{})
		check.Args(database.UpdateWorkspaceProxyDeletedParams{
			ID:      p.ID,
			Deleted: true,
		}).Asserts(p, policy.ActionDelete)
	}))
	s.Run("UpdateWorkspaceProxy", s.Subtest(func(db database.Store, check *expects) {
		p, _ := dbgen.WorkspaceProxy(s.T(), db, database.WorkspaceProxy{})
		check.Args(database.UpdateWorkspaceProxyParams{
			ID: p.ID,
		}).Asserts(p, policy.ActionUpdate)
	}))
	s.Run("GetWorkspaceProxies", s.Subtest(func(db database.Store, check *expects) {
		p1, _ := dbgen.WorkspaceProxy(s.T(), db, database.WorkspaceProxy{})
		p2, _ := dbgen.WorkspaceProxy(s.T(), db, database.WorkspaceProxy{})
		check.Args().Asserts(p1, policy.ActionRead, p2, policy.ActionRead).Returns(slice.New(p1, p2))
	}))
}

func (s *MethodTestSuite) TestTemplate() {
	s.Run("GetPreviousTemplateVersion", s.Subtest(func(db database.Store, check *expects) {
		tvid := uuid.New()
		now := time.Now()
		u := dbgen.User(s.T(), db, database.User{})
		o1 := dbgen.Organization(s.T(), db, database.Organization{})
		t1 := dbgen.Template(s.T(), db, database.Template{
			OrganizationID:  o1.ID,
			ActiveVersionID: tvid,
			CreatedBy:       u.ID,
		})
		_ = dbgen.TemplateVersion(s.T(), db, database.TemplateVersion{
			CreatedAt:      now.Add(-time.Hour),
			ID:             tvid,
			Name:           t1.Name,
			OrganizationID: o1.ID,
			TemplateID:     uuid.NullUUID{UUID: t1.ID, Valid: true},
			CreatedBy:      u.ID,
		})
		b := dbgen.TemplateVersion(s.T(), db, database.TemplateVersion{
			CreatedAt:      now.Add(-2 * time.Hour),
			Name:           t1.Name + "b",
			OrganizationID: o1.ID,
			TemplateID:     uuid.NullUUID{UUID: t1.ID, Valid: true},
			CreatedBy:      u.ID,
		})
		check.Args(database.GetPreviousTemplateVersionParams{
			Name:           t1.Name,
			OrganizationID: o1.ID,
			TemplateID:     uuid.NullUUID{UUID: t1.ID, Valid: true},
		}).Asserts(t1, policy.ActionRead).Returns(b)
	}))
	s.Run("GetTemplateByID", s.Subtest(func(db database.Store, check *expects) {
		dbtestutil.DisableForeignKeysAndTriggers(s.T(), db)
		t1 := dbgen.Template(s.T(), db, database.Template{})
		check.Args(t1.ID).Asserts(t1, policy.ActionRead).Returns(t1)
	}))
	s.Run("GetTemplateByOrganizationAndName", s.Subtest(func(db database.Store, check *expects) {
		dbtestutil.DisableForeignKeysAndTriggers(s.T(), db)
		o1 := dbgen.Organization(s.T(), db, database.Organization{})
		t1 := dbgen.Template(s.T(), db, database.Template{
			OrganizationID: o1.ID,
		})
		check.Args(database.GetTemplateByOrganizationAndNameParams{
			Name:           t1.Name,
			OrganizationID: o1.ID,
		}).Asserts(t1, policy.ActionRead).Returns(t1)
	}))
	s.Run("GetTemplateVersionByJobID", s.Subtest(func(db database.Store, check *expects) {
		dbtestutil.DisableForeignKeysAndTriggers(s.T(), db)
		t1 := dbgen.Template(s.T(), db, database.Template{})
		tv := dbgen.TemplateVersion(s.T(), db, database.TemplateVersion{
			TemplateID: uuid.NullUUID{UUID: t1.ID, Valid: true},
		})
		check.Args(tv.JobID).Asserts(t1, policy.ActionRead).Returns(tv)
	}))
	s.Run("GetTemplateVersionByTemplateIDAndName", s.Subtest(func(db database.Store, check *expects) {
		dbtestutil.DisableForeignKeysAndTriggers(s.T(), db)
		t1 := dbgen.Template(s.T(), db, database.Template{})
		tv := dbgen.TemplateVersion(s.T(), db, database.TemplateVersion{
			TemplateID: uuid.NullUUID{UUID: t1.ID, Valid: true},
		})
		check.Args(database.GetTemplateVersionByTemplateIDAndNameParams{
			Name:       tv.Name,
			TemplateID: uuid.NullUUID{UUID: t1.ID, Valid: true},
		}).Asserts(t1, policy.ActionRead).Returns(tv)
	}))
	s.Run("GetTemplateVersionParameters", s.Subtest(func(db database.Store, check *expects) {
		dbtestutil.DisableForeignKeysAndTriggers(s.T(), db)
		t1 := dbgen.Template(s.T(), db, database.Template{})
		tv := dbgen.TemplateVersion(s.T(), db, database.TemplateVersion{
			TemplateID: uuid.NullUUID{UUID: t1.ID, Valid: true},
		})
		check.Args(tv.ID).Asserts(t1, policy.ActionRead).Returns([]database.TemplateVersionParameter{})
	}))
	s.Run("GetTemplateVersionVariables", s.Subtest(func(db database.Store, check *expects) {
		dbtestutil.DisableForeignKeysAndTriggers(s.T(), db)
		t1 := dbgen.Template(s.T(), db, database.Template{})
		tv := dbgen.TemplateVersion(s.T(), db, database.TemplateVersion{
			TemplateID: uuid.NullUUID{UUID: t1.ID, Valid: true},
		})
		tvv1 := dbgen.TemplateVersionVariable(s.T(), db, database.TemplateVersionVariable{
			TemplateVersionID: tv.ID,
		})
		check.Args(tv.ID).Asserts(t1, policy.ActionRead).Returns([]database.TemplateVersionVariable{tvv1})
	}))
	s.Run("GetTemplateVersionWorkspaceTags", s.Subtest(func(db database.Store, check *expects) {
		dbtestutil.DisableForeignKeysAndTriggers(s.T(), db)
		t1 := dbgen.Template(s.T(), db, database.Template{})
		tv := dbgen.TemplateVersion(s.T(), db, database.TemplateVersion{
			TemplateID: uuid.NullUUID{UUID: t1.ID, Valid: true},
		})
		wt1 := dbgen.TemplateVersionWorkspaceTag(s.T(), db, database.TemplateVersionWorkspaceTag{
			TemplateVersionID: tv.ID,
		})
		check.Args(tv.ID).Asserts(t1, policy.ActionRead).Returns([]database.TemplateVersionWorkspaceTag{wt1})
	}))
	s.Run("GetTemplateGroupRoles", s.Subtest(func(db database.Store, check *expects) {
		dbtestutil.DisableForeignKeysAndTriggers(s.T(), db)
		t1 := dbgen.Template(s.T(), db, database.Template{})
		check.Args(t1.ID).Asserts(t1, policy.ActionUpdate)
	}))
	s.Run("GetTemplateUserRoles", s.Subtest(func(db database.Store, check *expects) {
		dbtestutil.DisableForeignKeysAndTriggers(s.T(), db)
		t1 := dbgen.Template(s.T(), db, database.Template{})
		check.Args(t1.ID).Asserts(t1, policy.ActionUpdate)
	}))
	s.Run("GetTemplateVersionByID", s.Subtest(func(db database.Store, check *expects) {
		dbtestutil.DisableForeignKeysAndTriggers(s.T(), db)
		t1 := dbgen.Template(s.T(), db, database.Template{})
		tv := dbgen.TemplateVersion(s.T(), db, database.TemplateVersion{
			TemplateID: uuid.NullUUID{UUID: t1.ID, Valid: true},
		})
		check.Args(tv.ID).Asserts(t1, policy.ActionRead).Returns(tv)
	}))
	s.Run("GetTemplateVersionsByTemplateID", s.Subtest(func(db database.Store, check *expects) {
		dbtestutil.DisableForeignKeysAndTriggers(s.T(), db)
		t1 := dbgen.Template(s.T(), db, database.Template{})
		a := dbgen.TemplateVersion(s.T(), db, database.TemplateVersion{
			TemplateID: uuid.NullUUID{UUID: t1.ID, Valid: true},
		})
		b := dbgen.TemplateVersion(s.T(), db, database.TemplateVersion{
			TemplateID: uuid.NullUUID{UUID: t1.ID, Valid: true},
		})
		check.Args(database.GetTemplateVersionsByTemplateIDParams{
			TemplateID: t1.ID,
		}).Asserts(t1, policy.ActionRead).
			Returns(slice.New(a, b))
	}))
	s.Run("GetTemplateVersionsCreatedAfter", s.Subtest(func(db database.Store, check *expects) {
		dbtestutil.DisableForeignKeysAndTriggers(s.T(), db)
		now := time.Now()
		t1 := dbgen.Template(s.T(), db, database.Template{})
		_ = dbgen.TemplateVersion(s.T(), db, database.TemplateVersion{
			TemplateID: uuid.NullUUID{UUID: t1.ID, Valid: true},
			CreatedAt:  now.Add(-time.Hour),
		})
		_ = dbgen.TemplateVersion(s.T(), db, database.TemplateVersion{
			TemplateID: uuid.NullUUID{UUID: t1.ID, Valid: true},
			CreatedAt:  now.Add(-2 * time.Hour),
		})
		check.Args(now.Add(-time.Hour)).Asserts(rbac.ResourceTemplate.All(), policy.ActionRead)
	}))
	s.Run("GetTemplatesWithFilter", s.Subtest(func(db database.Store, check *expects) {
		o := dbgen.Organization(s.T(), db, database.Organization{})
		u := dbgen.User(s.T(), db, database.User{})
		a := dbgen.Template(s.T(), db, database.Template{
			OrganizationID: o.ID,
			CreatedBy:      u.ID,
		})
		// No asserts because SQLFilter.
		check.Args(database.GetTemplatesWithFilterParams{}).
			Asserts().Returns(slice.New(a))
	}))
	s.Run("GetAuthorizedTemplates", s.Subtest(func(db database.Store, check *expects) {
		dbtestutil.DisableForeignKeysAndTriggers(s.T(), db)
		a := dbgen.Template(s.T(), db, database.Template{})
		// No asserts because SQLFilter.
		check.Args(database.GetTemplatesWithFilterParams{}, emptyPreparedAuthorized{}).
			Asserts().
			Returns(slice.New(a))
	}))
	s.Run("InsertTemplate", s.Subtest(func(db database.Store, check *expects) {
		dbtestutil.DisableForeignKeysAndTriggers(s.T(), db)
		orgID := uuid.New()
		check.Args(database.InsertTemplateParams{
			Provisioner:         "echo",
			OrganizationID:      orgID,
			MaxPortSharingLevel: database.AppSharingLevelOwner,
		}).Asserts(rbac.ResourceTemplate.InOrg(orgID), policy.ActionCreate)
	}))
	s.Run("InsertTemplateVersion", s.Subtest(func(db database.Store, check *expects) {
		dbtestutil.DisableForeignKeysAndTriggers(s.T(), db)
		t1 := dbgen.Template(s.T(), db, database.Template{})
		check.Args(database.InsertTemplateVersionParams{
			TemplateID:     uuid.NullUUID{UUID: t1.ID, Valid: true},
			OrganizationID: t1.OrganizationID,
		}).Asserts(t1, policy.ActionRead, t1, policy.ActionCreate)
	}))
	s.Run("InsertTemplateVersionTerraformValuesByJobID", s.Subtest(func(db database.Store, check *expects) {
		o := dbgen.Organization(s.T(), db, database.Organization{})
		u := dbgen.User(s.T(), db, database.User{})
		_ = dbgen.OrganizationMember(s.T(), db, database.OrganizationMember{OrganizationID: o.ID, UserID: u.ID})
		t := dbgen.Template(s.T(), db, database.Template{OrganizationID: o.ID, CreatedBy: u.ID})
		job := dbgen.ProvisionerJob(s.T(), db, nil, database.ProvisionerJob{OrganizationID: o.ID})
		_ = dbgen.TemplateVersion(s.T(), db, database.TemplateVersion{
			OrganizationID: o.ID,
			CreatedBy:      u.ID,
			JobID:          job.ID,
			TemplateID:     uuid.NullUUID{UUID: t.ID, Valid: true},
		})
		check.Args(database.InsertTemplateVersionTerraformValuesByJobIDParams{
			JobID:      job.ID,
			CachedPlan: []byte("{}"),
		}).Asserts(rbac.ResourceSystem, policy.ActionCreate)
	}))
	s.Run("SoftDeleteTemplateByID", s.Subtest(func(db database.Store, check *expects) {
		dbtestutil.DisableForeignKeysAndTriggers(s.T(), db)
		t1 := dbgen.Template(s.T(), db, database.Template{})
		check.Args(t1.ID).Asserts(t1, policy.ActionDelete)
	}))
	s.Run("UpdateTemplateACLByID", s.Subtest(func(db database.Store, check *expects) {
		dbtestutil.DisableForeignKeysAndTriggers(s.T(), db)
		t1 := dbgen.Template(s.T(), db, database.Template{})
		check.Args(database.UpdateTemplateACLByIDParams{
			ID: t1.ID,
		}).Asserts(t1, policy.ActionCreate)
	}))
	s.Run("UpdateTemplateAccessControlByID", s.Subtest(func(db database.Store, check *expects) {
		dbtestutil.DisableForeignKeysAndTriggers(s.T(), db)
		t1 := dbgen.Template(s.T(), db, database.Template{})
		check.Args(database.UpdateTemplateAccessControlByIDParams{
			ID: t1.ID,
		}).Asserts(t1, policy.ActionUpdate)
	}))
	s.Run("UpdateTemplateScheduleByID", s.Subtest(func(db database.Store, check *expects) {
		dbtestutil.DisableForeignKeysAndTriggers(s.T(), db)
		t1 := dbgen.Template(s.T(), db, database.Template{})
		check.Args(database.UpdateTemplateScheduleByIDParams{
			ID: t1.ID,
		}).Asserts(t1, policy.ActionUpdate)
	}))
	s.Run("UpdateTemplateWorkspacesLastUsedAt", s.Subtest(func(db database.Store, check *expects) {
		dbtestutil.DisableForeignKeysAndTriggers(s.T(), db)
		t1 := dbgen.Template(s.T(), db, database.Template{})
		check.Args(database.UpdateTemplateWorkspacesLastUsedAtParams{
			TemplateID: t1.ID,
		}).Asserts(t1, policy.ActionUpdate)
	}))
	s.Run("UpdateWorkspacesDormantDeletingAtByTemplateID", s.Subtest(func(db database.Store, check *expects) {
		dbtestutil.DisableForeignKeysAndTriggers(s.T(), db)
		t1 := dbgen.Template(s.T(), db, database.Template{})
		check.Args(database.UpdateWorkspacesDormantDeletingAtByTemplateIDParams{
			TemplateID: t1.ID,
		}).Asserts(t1, policy.ActionUpdate)
	}))
	s.Run("UpdateWorkspacesTTLByTemplateID", s.Subtest(func(db database.Store, check *expects) {
		dbtestutil.DisableForeignKeysAndTriggers(s.T(), db)
		t1 := dbgen.Template(s.T(), db, database.Template{})
		check.Args(database.UpdateWorkspacesTTLByTemplateIDParams{
			TemplateID: t1.ID,
		}).Asserts(t1, policy.ActionUpdate)
	}))
	s.Run("UpdateTemplateActiveVersionByID", s.Subtest(func(db database.Store, check *expects) {
		dbtestutil.DisableForeignKeysAndTriggers(s.T(), db)
		t1 := dbgen.Template(s.T(), db, database.Template{
			ActiveVersionID: uuid.New(),
		})
		tv := dbgen.TemplateVersion(s.T(), db, database.TemplateVersion{
			ID:         t1.ActiveVersionID,
			TemplateID: uuid.NullUUID{UUID: t1.ID, Valid: true},
		})
		check.Args(database.UpdateTemplateActiveVersionByIDParams{
			ID:              t1.ID,
			ActiveVersionID: tv.ID,
		}).Asserts(t1, policy.ActionUpdate).Returns()
	}))
	s.Run("UpdateTemplateDeletedByID", s.Subtest(func(db database.Store, check *expects) {
		dbtestutil.DisableForeignKeysAndTriggers(s.T(), db)
		t1 := dbgen.Template(s.T(), db, database.Template{})
		check.Args(database.UpdateTemplateDeletedByIDParams{
			ID:      t1.ID,
			Deleted: true,
		}).Asserts(t1, policy.ActionDelete).Returns()
	}))
	s.Run("UpdateTemplateMetaByID", s.Subtest(func(db database.Store, check *expects) {
		dbtestutil.DisableForeignKeysAndTriggers(s.T(), db)
		t1 := dbgen.Template(s.T(), db, database.Template{})
		check.Args(database.UpdateTemplateMetaByIDParams{
			ID:                  t1.ID,
			MaxPortSharingLevel: "owner",
		}).Asserts(t1, policy.ActionUpdate)
	}))
	s.Run("UpdateTemplateVersionByID", s.Subtest(func(db database.Store, check *expects) {
		dbtestutil.DisableForeignKeysAndTriggers(s.T(), db)
		t1 := dbgen.Template(s.T(), db, database.Template{})
		tv := dbgen.TemplateVersion(s.T(), db, database.TemplateVersion{
			TemplateID: uuid.NullUUID{UUID: t1.ID, Valid: true},
		})
		check.Args(database.UpdateTemplateVersionByIDParams{
			ID:         tv.ID,
			TemplateID: uuid.NullUUID{UUID: t1.ID, Valid: true},
			Name:       tv.Name,
			UpdatedAt:  tv.UpdatedAt,
		}).Asserts(t1, policy.ActionUpdate)
	}))
	s.Run("UpdateTemplateVersionDescriptionByJobID", s.Subtest(func(db database.Store, check *expects) {
		dbtestutil.DisableForeignKeysAndTriggers(s.T(), db)
		jobID := uuid.New()
		t1 := dbgen.Template(s.T(), db, database.Template{})
		_ = dbgen.TemplateVersion(s.T(), db, database.TemplateVersion{
			TemplateID: uuid.NullUUID{UUID: t1.ID, Valid: true},
			JobID:      jobID,
		})
		check.Args(database.UpdateTemplateVersionDescriptionByJobIDParams{
			JobID:  jobID,
			Readme: "foo",
		}).Asserts(t1, policy.ActionUpdate).Returns()
	}))
	s.Run("UpdateTemplateVersionExternalAuthProvidersByJobID", s.Subtest(func(db database.Store, check *expects) {
		jobID := uuid.New()
		u := dbgen.User(s.T(), db, database.User{})
		o := dbgen.Organization(s.T(), db, database.Organization{})
		t1 := dbgen.Template(s.T(), db, database.Template{
			OrganizationID: o.ID,
			CreatedBy:      u.ID,
		})
		_ = dbgen.TemplateVersion(s.T(), db, database.TemplateVersion{
			TemplateID:     uuid.NullUUID{UUID: t1.ID, Valid: true},
			CreatedBy:      u.ID,
			OrganizationID: o.ID,
			JobID:          jobID,
		})
		check.Args(database.UpdateTemplateVersionExternalAuthProvidersByJobIDParams{
			JobID:                 jobID,
			ExternalAuthProviders: json.RawMessage("{}"),
		}).Asserts(t1, policy.ActionUpdate).Returns()
	}))
	s.Run("GetTemplateInsights", s.Subtest(func(db database.Store, check *expects) {
		check.Args(database.GetTemplateInsightsParams{}).Asserts(rbac.ResourceTemplate, policy.ActionViewInsights)
	}))
	s.Run("GetUserLatencyInsights", s.Subtest(func(db database.Store, check *expects) {
		check.Args(database.GetUserLatencyInsightsParams{}).Asserts(rbac.ResourceTemplate, policy.ActionViewInsights)
	}))
	s.Run("GetUserActivityInsights", s.Subtest(func(db database.Store, check *expects) {
		check.Args(database.GetUserActivityInsightsParams{}).Asserts(rbac.ResourceTemplate, policy.ActionViewInsights).
			ErrorsWithInMemDB(sql.ErrNoRows).
			Returns([]database.GetUserActivityInsightsRow{})
	}))
	s.Run("GetTemplateParameterInsights", s.Subtest(func(db database.Store, check *expects) {
		check.Args(database.GetTemplateParameterInsightsParams{}).Asserts(rbac.ResourceTemplate, policy.ActionViewInsights)
	}))
	s.Run("GetTemplateInsightsByInterval", s.Subtest(func(db database.Store, check *expects) {
		check.Args(database.GetTemplateInsightsByIntervalParams{
			IntervalDays: 7,
			StartTime:    dbtime.Now().Add(-time.Hour * 24 * 7),
			EndTime:      dbtime.Now(),
		}).Asserts(rbac.ResourceTemplate, policy.ActionViewInsights)
	}))
	s.Run("GetTemplateInsightsByTemplate", s.Subtest(func(db database.Store, check *expects) {
		check.Args(database.GetTemplateInsightsByTemplateParams{}).Asserts(rbac.ResourceTemplate, policy.ActionViewInsights)
	}))
	s.Run("GetTemplateAppInsights", s.Subtest(func(db database.Store, check *expects) {
		check.Args(database.GetTemplateAppInsightsParams{}).Asserts(rbac.ResourceTemplate, policy.ActionViewInsights)
	}))
	s.Run("GetTemplateAppInsightsByTemplate", s.Subtest(func(db database.Store, check *expects) {
		check.Args(database.GetTemplateAppInsightsByTemplateParams{}).Asserts(rbac.ResourceTemplate, policy.ActionViewInsights)
	}))
	s.Run("GetTemplateUsageStats", s.Subtest(func(db database.Store, check *expects) {
		check.Args(database.GetTemplateUsageStatsParams{}).Asserts(rbac.ResourceTemplate, policy.ActionViewInsights).
			ErrorsWithInMemDB(sql.ErrNoRows).
			Returns([]database.TemplateUsageStat{})
	}))
	s.Run("UpsertTemplateUsageStats", s.Subtest(func(db database.Store, check *expects) {
		check.Asserts(rbac.ResourceSystem, policy.ActionUpdate)
	}))
}

func (s *MethodTestSuite) TestUser() {
	s.Run("GetAuthorizedUsers", s.Subtest(func(db database.Store, check *expects) {
		dbtestutil.DisableForeignKeysAndTriggers(s.T(), db)
		dbgen.User(s.T(), db, database.User{})
		// No asserts because SQLFilter.
		check.Args(database.GetUsersParams{}, emptyPreparedAuthorized{}).
			Asserts()
	}))
	s.Run("DeleteAPIKeysByUserID", s.Subtest(func(db database.Store, check *expects) {
		u := dbgen.User(s.T(), db, database.User{})
		check.Args(u.ID).Asserts(rbac.ResourceApiKey.WithOwner(u.ID.String()), policy.ActionDelete).Returns()
	}))
	s.Run("GetQuotaAllowanceForUser", s.Subtest(func(db database.Store, check *expects) {
		u := dbgen.User(s.T(), db, database.User{})
		check.Args(database.GetQuotaAllowanceForUserParams{
			UserID:         u.ID,
			OrganizationID: uuid.New(),
		}).Asserts(u, policy.ActionRead).Returns(int64(0))
	}))
	s.Run("GetQuotaConsumedForUser", s.Subtest(func(db database.Store, check *expects) {
		u := dbgen.User(s.T(), db, database.User{})
		check.Args(database.GetQuotaConsumedForUserParams{
			OwnerID:        u.ID,
			OrganizationID: uuid.New(),
		}).Asserts(u, policy.ActionRead).Returns(int64(0))
	}))
	s.Run("GetUserByEmailOrUsername", s.Subtest(func(db database.Store, check *expects) {
		u := dbgen.User(s.T(), db, database.User{})
		check.Args(database.GetUserByEmailOrUsernameParams{
			Username: u.Username,
			Email:    u.Email,
		}).Asserts(u, policy.ActionRead).Returns(u)
	}))
	s.Run("GetUserByID", s.Subtest(func(db database.Store, check *expects) {
		u := dbgen.User(s.T(), db, database.User{})
		check.Args(u.ID).Asserts(u, policy.ActionRead).Returns(u)
	}))
	s.Run("GetUsersByIDs", s.Subtest(func(db database.Store, check *expects) {
		a := dbgen.User(s.T(), db, database.User{CreatedAt: dbtime.Now().Add(-time.Hour)})
		b := dbgen.User(s.T(), db, database.User{CreatedAt: dbtime.Now()})
		check.Args([]uuid.UUID{a.ID, b.ID}).
			Asserts(a, policy.ActionRead, b, policy.ActionRead).
			Returns(slice.New(a, b))
	}))
	s.Run("GetUsers", s.Subtest(func(db database.Store, check *expects) {
		dbtestutil.DisableForeignKeysAndTriggers(s.T(), db)
		dbgen.User(s.T(), db, database.User{Username: "GetUsers-a-user"})
		dbgen.User(s.T(), db, database.User{Username: "GetUsers-b-user"})
		check.Args(database.GetUsersParams{}).
			// Asserts are done in a SQL filter
			Asserts()
	}))
	s.Run("InsertUser", s.Subtest(func(db database.Store, check *expects) {
		check.Args(database.InsertUserParams{
			ID:        uuid.New(),
			LoginType: database.LoginTypePassword,
			RBACRoles: []string{},
		}).Asserts(rbac.ResourceAssignRole, policy.ActionAssign, rbac.ResourceUser, policy.ActionCreate)
	}))
	s.Run("InsertUserLink", s.Subtest(func(db database.Store, check *expects) {
		u := dbgen.User(s.T(), db, database.User{})
		check.Args(database.InsertUserLinkParams{
			UserID:    u.ID,
			LoginType: database.LoginTypeOIDC,
		}).Asserts(u, policy.ActionUpdate)
	}))
	s.Run("UpdateUserDeletedByID", s.Subtest(func(db database.Store, check *expects) {
		u := dbgen.User(s.T(), db, database.User{})
		check.Args(u.ID).Asserts(u, policy.ActionDelete).Returns()
	}))
	s.Run("UpdateUserGithubComUserID", s.Subtest(func(db database.Store, check *expects) {
		u := dbgen.User(s.T(), db, database.User{})
		check.Args(database.UpdateUserGithubComUserIDParams{
			ID: u.ID,
		}).Asserts(u, policy.ActionUpdatePersonal)
	}))
	s.Run("UpdateUserHashedPassword", s.Subtest(func(db database.Store, check *expects) {
		u := dbgen.User(s.T(), db, database.User{})
		check.Args(database.UpdateUserHashedPasswordParams{
			ID: u.ID,
		}).Asserts(u, policy.ActionUpdatePersonal).Returns()
	}))
	s.Run("UpdateUserHashedOneTimePasscode", s.Subtest(func(db database.Store, check *expects) {
		u := dbgen.User(s.T(), db, database.User{})
		check.Args(database.UpdateUserHashedOneTimePasscodeParams{
			ID:                       u.ID,
			HashedOneTimePasscode:    []byte{},
			OneTimePasscodeExpiresAt: sql.NullTime{Time: u.CreatedAt, Valid: true},
		}).Asserts(rbac.ResourceSystem, policy.ActionUpdate).Returns()
	}))
	s.Run("UpdateUserQuietHoursSchedule", s.Subtest(func(db database.Store, check *expects) {
		u := dbgen.User(s.T(), db, database.User{})
		check.Args(database.UpdateUserQuietHoursScheduleParams{
			ID: u.ID,
		}).Asserts(u, policy.ActionUpdatePersonal)
	}))
	s.Run("UpdateUserLastSeenAt", s.Subtest(func(db database.Store, check *expects) {
		u := dbgen.User(s.T(), db, database.User{})
		check.Args(database.UpdateUserLastSeenAtParams{
			ID:         u.ID,
			UpdatedAt:  u.UpdatedAt,
			LastSeenAt: u.LastSeenAt,
		}).Asserts(u, policy.ActionUpdate).Returns(u)
	}))
	s.Run("UpdateUserProfile", s.Subtest(func(db database.Store, check *expects) {
		u := dbgen.User(s.T(), db, database.User{})
		check.Args(database.UpdateUserProfileParams{
			ID:        u.ID,
			Email:     u.Email,
			Username:  u.Username,
			Name:      u.Name,
			UpdatedAt: u.UpdatedAt,
		}).Asserts(u, policy.ActionUpdatePersonal).Returns(u)
	}))
	s.Run("GetUserWorkspaceBuildParameters", s.Subtest(func(db database.Store, check *expects) {
		u := dbgen.User(s.T(), db, database.User{})
		check.Args(
			database.GetUserWorkspaceBuildParametersParams{
				OwnerID:    u.ID,
				TemplateID: uuid.UUID{},
			},
		).Asserts(u, policy.ActionReadPersonal).Returns(
			[]database.GetUserWorkspaceBuildParametersRow{},
		)
	}))
	s.Run("GetUserAppearanceSettings", s.Subtest(func(db database.Store, check *expects) {
		ctx := context.Background()
		u := dbgen.User(s.T(), db, database.User{})
		db.UpdateUserAppearanceSettings(ctx, database.UpdateUserAppearanceSettingsParams{
			UserID:          u.ID,
			ThemePreference: "light",
		})
		check.Args(u.ID).Asserts(u, policy.ActionReadPersonal).Returns("light")
	}))
	s.Run("UpdateUserAppearanceSettings", s.Subtest(func(db database.Store, check *expects) {
		u := dbgen.User(s.T(), db, database.User{})
		uc := database.UserConfig{
			UserID: u.ID,
			Key:    "theme_preference",
			Value:  "dark",
		}
		check.Args(database.UpdateUserAppearanceSettingsParams{
			UserID:          u.ID,
			ThemePreference: uc.Value,
		}).Asserts(u, policy.ActionUpdatePersonal).Returns(uc)
	}))
	s.Run("UpdateUserStatus", s.Subtest(func(db database.Store, check *expects) {
		u := dbgen.User(s.T(), db, database.User{})
		check.Args(database.UpdateUserStatusParams{
			ID:        u.ID,
			Status:    u.Status,
			UpdatedAt: u.UpdatedAt,
		}).Asserts(u, policy.ActionUpdate).Returns(u)
	}))
	s.Run("DeleteGitSSHKey", s.Subtest(func(db database.Store, check *expects) {
		dbtestutil.DisableForeignKeysAndTriggers(s.T(), db)
		key := dbgen.GitSSHKey(s.T(), db, database.GitSSHKey{})
		check.Args(key.UserID).Asserts(rbac.ResourceUserObject(key.UserID), policy.ActionUpdatePersonal).Returns()
	}))
	s.Run("GetGitSSHKey", s.Subtest(func(db database.Store, check *expects) {
		dbtestutil.DisableForeignKeysAndTriggers(s.T(), db)
		key := dbgen.GitSSHKey(s.T(), db, database.GitSSHKey{})
		check.Args(key.UserID).Asserts(rbac.ResourceUserObject(key.UserID), policy.ActionReadPersonal).Returns(key)
	}))
	s.Run("InsertGitSSHKey", s.Subtest(func(db database.Store, check *expects) {
		u := dbgen.User(s.T(), db, database.User{})
		check.Args(database.InsertGitSSHKeyParams{
			UserID: u.ID,
		}).Asserts(u, policy.ActionUpdatePersonal)
	}))
	s.Run("UpdateGitSSHKey", s.Subtest(func(db database.Store, check *expects) {
		dbtestutil.DisableForeignKeysAndTriggers(s.T(), db)
		key := dbgen.GitSSHKey(s.T(), db, database.GitSSHKey{})
		check.Args(database.UpdateGitSSHKeyParams{
			UserID:    key.UserID,
			UpdatedAt: key.UpdatedAt,
		}).Asserts(rbac.ResourceUserObject(key.UserID), policy.ActionUpdatePersonal).Returns(key)
	}))
	s.Run("GetExternalAuthLink", s.Subtest(func(db database.Store, check *expects) {
		link := dbgen.ExternalAuthLink(s.T(), db, database.ExternalAuthLink{})
		check.Args(database.GetExternalAuthLinkParams{
			ProviderID: link.ProviderID,
			UserID:     link.UserID,
		}).Asserts(rbac.ResourceUserObject(link.UserID), policy.ActionReadPersonal).Returns(link)
	}))
	s.Run("InsertExternalAuthLink", s.Subtest(func(db database.Store, check *expects) {
		u := dbgen.User(s.T(), db, database.User{})
		check.Args(database.InsertExternalAuthLinkParams{
			ProviderID: uuid.NewString(),
			UserID:     u.ID,
		}).Asserts(u, policy.ActionUpdatePersonal)
	}))
	s.Run("UpdateExternalAuthLinkRefreshToken", s.Subtest(func(db database.Store, check *expects) {
		link := dbgen.ExternalAuthLink(s.T(), db, database.ExternalAuthLink{})
		check.Args(database.UpdateExternalAuthLinkRefreshTokenParams{
			OAuthRefreshToken:      "",
			OAuthRefreshTokenKeyID: "",
			ProviderID:             link.ProviderID,
			UserID:                 link.UserID,
			UpdatedAt:              link.UpdatedAt,
		}).Asserts(rbac.ResourceUserObject(link.UserID), policy.ActionUpdatePersonal)
	}))
	s.Run("UpdateExternalAuthLink", s.Subtest(func(db database.Store, check *expects) {
		link := dbgen.ExternalAuthLink(s.T(), db, database.ExternalAuthLink{})
		check.Args(database.UpdateExternalAuthLinkParams{
			ProviderID:        link.ProviderID,
			UserID:            link.UserID,
			OAuthAccessToken:  link.OAuthAccessToken,
			OAuthRefreshToken: link.OAuthRefreshToken,
			OAuthExpiry:       link.OAuthExpiry,
			UpdatedAt:         link.UpdatedAt,
		}).Asserts(rbac.ResourceUserObject(link.UserID), policy.ActionUpdatePersonal).Returns(link)
	}))
	s.Run("UpdateUserLink", s.Subtest(func(db database.Store, check *expects) {
		dbtestutil.DisableForeignKeysAndTriggers(s.T(), db)
		link := dbgen.UserLink(s.T(), db, database.UserLink{})
		check.Args(database.UpdateUserLinkParams{
			OAuthAccessToken:  link.OAuthAccessToken,
			OAuthRefreshToken: link.OAuthRefreshToken,
			OAuthExpiry:       link.OAuthExpiry,
			UserID:            link.UserID,
			LoginType:         link.LoginType,
			Claims:            database.UserLinkClaims{},
		}).Asserts(rbac.ResourceUserObject(link.UserID), policy.ActionUpdatePersonal).Returns(link)
	}))
	s.Run("UpdateUserRoles", s.Subtest(func(db database.Store, check *expects) {
		u := dbgen.User(s.T(), db, database.User{RBACRoles: []string{codersdk.RoleTemplateAdmin}})
		o := u
		o.RBACRoles = []string{codersdk.RoleUserAdmin}
		check.Args(database.UpdateUserRolesParams{
			GrantedRoles: []string{codersdk.RoleUserAdmin},
			ID:           u.ID,
		}).Asserts(
			u, policy.ActionRead,
			rbac.ResourceAssignRole, policy.ActionAssign,
			rbac.ResourceAssignRole, policy.ActionUnassign,
		).Returns(o)
	}))
	s.Run("AllUserIDs", s.Subtest(func(db database.Store, check *expects) {
		a := dbgen.User(s.T(), db, database.User{})
		b := dbgen.User(s.T(), db, database.User{})
		check.Args(false).Asserts(rbac.ResourceSystem, policy.ActionRead).Returns(slice.New(a.ID, b.ID))
	}))
	s.Run("CustomRoles", s.Subtest(func(db database.Store, check *expects) {
		check.Args(database.CustomRolesParams{}).Asserts(rbac.ResourceAssignRole, policy.ActionRead).Returns([]database.CustomRole{})
	}))
	s.Run("Organization/DeleteCustomRole", s.Subtest(func(db database.Store, check *expects) {
		customRole := dbgen.CustomRole(s.T(), db, database.CustomRole{
			OrganizationID: uuid.NullUUID{
				UUID:  uuid.New(),
				Valid: true,
			},
		})
		check.Args(database.DeleteCustomRoleParams{
			Name:           customRole.Name,
			OrganizationID: customRole.OrganizationID,
		}).Asserts(
			rbac.ResourceAssignOrgRole.InOrg(customRole.OrganizationID.UUID), policy.ActionDelete)
	}))
	s.Run("Site/DeleteCustomRole", s.Subtest(func(db database.Store, check *expects) {
		customRole := dbgen.CustomRole(s.T(), db, database.CustomRole{
			OrganizationID: uuid.NullUUID{
				UUID:  uuid.Nil,
				Valid: false,
			},
		})
		check.Args(database.DeleteCustomRoleParams{
			Name: customRole.Name,
		}).Asserts(
		// fails immediately, missing organization id
		).Errors(dbauthz.NotAuthorizedError{Err: xerrors.New("custom roles must belong to an organization")})
	}))
	s.Run("Blank/UpdateCustomRole", s.Subtest(func(db database.Store, check *expects) {
		dbtestutil.DisableForeignKeysAndTriggers(s.T(), db)
		customRole := dbgen.CustomRole(s.T(), db, database.CustomRole{
			OrganizationID: uuid.NullUUID{UUID: uuid.New(), Valid: true},
		})
		// Blank is no perms in the role
		check.Args(database.UpdateCustomRoleParams{
			Name:            customRole.Name,
			DisplayName:     "Test Name",
			OrganizationID:  customRole.OrganizationID,
			SitePermissions: nil,
			OrgPermissions:  nil,
			UserPermissions: nil,
		}).Asserts(rbac.ResourceAssignOrgRole.InOrg(customRole.OrganizationID.UUID), policy.ActionUpdate)
	}))
	s.Run("SitePermissions/UpdateCustomRole", s.Subtest(func(db database.Store, check *expects) {
		check.Args(database.UpdateCustomRoleParams{
			Name:           "",
			OrganizationID: uuid.NullUUID{UUID: uuid.Nil, Valid: false},
			DisplayName:    "Test Name",
			SitePermissions: db2sdk.List(codersdk.CreatePermissions(map[codersdk.RBACResource][]codersdk.RBACAction{
				codersdk.ResourceTemplate: {codersdk.ActionCreate, codersdk.ActionRead, codersdk.ActionUpdate, codersdk.ActionDelete, codersdk.ActionViewInsights},
			}), convertSDKPerm),
			OrgPermissions: nil,
			UserPermissions: db2sdk.List(codersdk.CreatePermissions(map[codersdk.RBACResource][]codersdk.RBACAction{
				codersdk.ResourceWorkspace: {codersdk.ActionRead},
			}), convertSDKPerm),
		}).Asserts(
		// fails immediately, missing organization id
		).Errors(dbauthz.NotAuthorizedError{Err: xerrors.New("custom roles must belong to an organization")})
	}))
	s.Run("OrgPermissions/UpdateCustomRole", s.Subtest(func(db database.Store, check *expects) {
		orgID := uuid.New()
		customRole := dbgen.CustomRole(s.T(), db, database.CustomRole{
			OrganizationID: uuid.NullUUID{
				UUID:  orgID,
				Valid: true,
			},
		})

		check.Args(database.UpdateCustomRoleParams{
			Name:            customRole.Name,
			DisplayName:     "Test Name",
			OrganizationID:  customRole.OrganizationID,
			SitePermissions: nil,
			OrgPermissions: db2sdk.List(codersdk.CreatePermissions(map[codersdk.RBACResource][]codersdk.RBACAction{
				codersdk.ResourceTemplate: {codersdk.ActionCreate, codersdk.ActionRead},
			}), convertSDKPerm),
			UserPermissions: nil,
		}).Asserts(
			// First check
			rbac.ResourceAssignOrgRole.InOrg(orgID), policy.ActionUpdate,
			// Escalation checks
			rbac.ResourceTemplate.InOrg(orgID), policy.ActionCreate,
			rbac.ResourceTemplate.InOrg(orgID), policy.ActionRead,
		)
	}))
	s.Run("Blank/InsertCustomRole", s.Subtest(func(db database.Store, check *expects) {
		// Blank is no perms in the role
		orgID := uuid.New()
		check.Args(database.InsertCustomRoleParams{
			Name:            "test",
			DisplayName:     "Test Name",
			OrganizationID:  uuid.NullUUID{UUID: orgID, Valid: true},
			SitePermissions: nil,
			OrgPermissions:  nil,
			UserPermissions: nil,
		}).Asserts(rbac.ResourceAssignOrgRole.InOrg(orgID), policy.ActionCreate)
	}))
	s.Run("SitePermissions/InsertCustomRole", s.Subtest(func(db database.Store, check *expects) {
		check.Args(database.InsertCustomRoleParams{
			Name:        "test",
			DisplayName: "Test Name",
			SitePermissions: db2sdk.List(codersdk.CreatePermissions(map[codersdk.RBACResource][]codersdk.RBACAction{
				codersdk.ResourceTemplate: {codersdk.ActionCreate, codersdk.ActionRead, codersdk.ActionUpdate, codersdk.ActionDelete, codersdk.ActionViewInsights},
			}), convertSDKPerm),
			OrgPermissions: nil,
			UserPermissions: db2sdk.List(codersdk.CreatePermissions(map[codersdk.RBACResource][]codersdk.RBACAction{
				codersdk.ResourceWorkspace: {codersdk.ActionRead},
			}), convertSDKPerm),
		}).Asserts(
		// fails immediately, missing organization id
		).Errors(dbauthz.NotAuthorizedError{Err: xerrors.New("custom roles must belong to an organization")})
	}))
	s.Run("OrgPermissions/InsertCustomRole", s.Subtest(func(db database.Store, check *expects) {
		orgID := uuid.New()
		check.Args(database.InsertCustomRoleParams{
			Name:        "test",
			DisplayName: "Test Name",
			OrganizationID: uuid.NullUUID{
				UUID:  orgID,
				Valid: true,
			},
			SitePermissions: nil,
			OrgPermissions: db2sdk.List(codersdk.CreatePermissions(map[codersdk.RBACResource][]codersdk.RBACAction{
				codersdk.ResourceTemplate: {codersdk.ActionCreate, codersdk.ActionRead},
			}), convertSDKPerm),
			UserPermissions: nil,
		}).Asserts(
			// First check
			rbac.ResourceAssignOrgRole.InOrg(orgID), policy.ActionCreate,
			// Escalation checks
			rbac.ResourceTemplate.InOrg(orgID), policy.ActionCreate,
			rbac.ResourceTemplate.InOrg(orgID), policy.ActionRead,
		)
	}))
	s.Run("GetUserStatusCounts", s.Subtest(func(db database.Store, check *expects) {
		check.Args(database.GetUserStatusCountsParams{
			StartTime: time.Now().Add(-time.Hour * 24 * 30),
			EndTime:   time.Now(),
			Interval:  int32((time.Hour * 24).Seconds()),
		}).Asserts(rbac.ResourceUser, policy.ActionRead)
	}))
}

func (s *MethodTestSuite) TestWorkspace() {
	s.Run("GetWorkspaceByID", s.Subtest(func(db database.Store, check *expects) {
		u := dbgen.User(s.T(), db, database.User{})
		o := dbgen.Organization(s.T(), db, database.Organization{})
		tpl := dbgen.Template(s.T(), db, database.Template{
			OrganizationID: o.ID,
			CreatedBy:      u.ID,
		})
		ws := dbgen.Workspace(s.T(), db, database.WorkspaceTable{
			OwnerID:        u.ID,
			OrganizationID: o.ID,
			TemplateID:     tpl.ID,
		})
		check.Args(ws.ID).Asserts(ws, policy.ActionRead)
	}))
	s.Run("GetWorkspaces", s.Subtest(func(_ database.Store, check *expects) {
		// No asserts here because SQLFilter.
		check.Args(database.GetWorkspacesParams{}).Asserts()
	}))
	s.Run("GetAuthorizedWorkspaces", s.Subtest(func(_ database.Store, check *expects) {
		// No asserts here because SQLFilter.
		check.Args(database.GetWorkspacesParams{}, emptyPreparedAuthorized{}).Asserts()
	}))
	s.Run("GetWorkspacesAndAgentsByOwnerID", s.Subtest(func(db database.Store, check *expects) {
		dbtestutil.DisableForeignKeysAndTriggers(s.T(), db)
		ws := dbgen.Workspace(s.T(), db, database.WorkspaceTable{})
		build := dbgen.WorkspaceBuild(s.T(), db, database.WorkspaceBuild{WorkspaceID: ws.ID, JobID: uuid.New()})
		_ = dbgen.ProvisionerJob(s.T(), db, nil, database.ProvisionerJob{ID: build.JobID, Type: database.ProvisionerJobTypeWorkspaceBuild})
		res := dbgen.WorkspaceResource(s.T(), db, database.WorkspaceResource{JobID: build.JobID})
		_ = dbgen.WorkspaceAgent(s.T(), db, database.WorkspaceAgent{ResourceID: res.ID})
		// No asserts here because SQLFilter.
		check.Args(ws.OwnerID).Asserts()
	}))
	s.Run("GetAuthorizedWorkspacesAndAgentsByOwnerID", s.Subtest(func(db database.Store, check *expects) {
		dbtestutil.DisableForeignKeysAndTriggers(s.T(), db)
		ws := dbgen.Workspace(s.T(), db, database.WorkspaceTable{})
		build := dbgen.WorkspaceBuild(s.T(), db, database.WorkspaceBuild{WorkspaceID: ws.ID, JobID: uuid.New()})
		_ = dbgen.ProvisionerJob(s.T(), db, nil, database.ProvisionerJob{ID: build.JobID, Type: database.ProvisionerJobTypeWorkspaceBuild})
		res := dbgen.WorkspaceResource(s.T(), db, database.WorkspaceResource{JobID: build.JobID})
		_ = dbgen.WorkspaceAgent(s.T(), db, database.WorkspaceAgent{ResourceID: res.ID})
		// No asserts here because SQLFilter.
		check.Args(ws.OwnerID, emptyPreparedAuthorized{}).Asserts()
	}))
	s.Run("GetLatestWorkspaceBuildByWorkspaceID", s.Subtest(func(db database.Store, check *expects) {
		u := dbgen.User(s.T(), db, database.User{})
		o := dbgen.Organization(s.T(), db, database.Organization{})
		tpl := dbgen.Template(s.T(), db, database.Template{
			OrganizationID: o.ID,
			CreatedBy:      u.ID,
		})
		tv := dbgen.TemplateVersion(s.T(), db, database.TemplateVersion{
			TemplateID:     uuid.NullUUID{UUID: tpl.ID, Valid: true},
			OrganizationID: o.ID,
			CreatedBy:      u.ID,
		})
		w := dbgen.Workspace(s.T(), db, database.WorkspaceTable{
			TemplateID:     tpl.ID,
			OrganizationID: o.ID,
			OwnerID:        u.ID,
		})
		j := dbgen.ProvisionerJob(s.T(), db, nil, database.ProvisionerJob{
			Type: database.ProvisionerJobTypeWorkspaceBuild,
		})
		b := dbgen.WorkspaceBuild(s.T(), db, database.WorkspaceBuild{
			JobID:             j.ID,
			WorkspaceID:       w.ID,
			TemplateVersionID: tv.ID,
		})
		check.Args(w.ID).Asserts(w, policy.ActionRead).Returns(b)
	}))
	s.Run("GetWorkspaceAgentByID", s.Subtest(func(db database.Store, check *expects) {
		u := dbgen.User(s.T(), db, database.User{})
		o := dbgen.Organization(s.T(), db, database.Organization{})
		tpl := dbgen.Template(s.T(), db, database.Template{
			OrganizationID: o.ID,
			CreatedBy:      u.ID,
		})
		tv := dbgen.TemplateVersion(s.T(), db, database.TemplateVersion{
			TemplateID:     uuid.NullUUID{UUID: tpl.ID, Valid: true},
			OrganizationID: o.ID,
			CreatedBy:      u.ID,
		})
		w := dbgen.Workspace(s.T(), db, database.WorkspaceTable{
			TemplateID:     tpl.ID,
			OrganizationID: o.ID,
			OwnerID:        u.ID,
		})
		j := dbgen.ProvisionerJob(s.T(), db, nil, database.ProvisionerJob{
			Type: database.ProvisionerJobTypeWorkspaceBuild,
		})
		b := dbgen.WorkspaceBuild(s.T(), db, database.WorkspaceBuild{
			JobID:             j.ID,
			WorkspaceID:       w.ID,
			TemplateVersionID: tv.ID,
		})
		res := dbgen.WorkspaceResource(s.T(), db, database.WorkspaceResource{JobID: b.JobID})
		agt := dbgen.WorkspaceAgent(s.T(), db, database.WorkspaceAgent{ResourceID: res.ID})
		check.Args(agt.ID).Asserts(w, policy.ActionRead).Returns(agt)
	}))
	s.Run("GetWorkspaceAgentLifecycleStateByID", s.Subtest(func(db database.Store, check *expects) {
		u := dbgen.User(s.T(), db, database.User{})
		o := dbgen.Organization(s.T(), db, database.Organization{})
		tpl := dbgen.Template(s.T(), db, database.Template{
			OrganizationID: o.ID,
			CreatedBy:      u.ID,
		})
		tv := dbgen.TemplateVersion(s.T(), db, database.TemplateVersion{
			TemplateID:     uuid.NullUUID{UUID: tpl.ID, Valid: true},
			OrganizationID: o.ID,
			CreatedBy:      u.ID,
		})
		w := dbgen.Workspace(s.T(), db, database.WorkspaceTable{
			TemplateID:     tpl.ID,
			OrganizationID: o.ID,
			OwnerID:        u.ID,
		})
		j := dbgen.ProvisionerJob(s.T(), db, nil, database.ProvisionerJob{
			Type: database.ProvisionerJobTypeWorkspaceBuild,
		})
		b := dbgen.WorkspaceBuild(s.T(), db, database.WorkspaceBuild{
			JobID:             j.ID,
			WorkspaceID:       w.ID,
			TemplateVersionID: tv.ID,
		})
		res := dbgen.WorkspaceResource(s.T(), db, database.WorkspaceResource{JobID: b.JobID})
		agt := dbgen.WorkspaceAgent(s.T(), db, database.WorkspaceAgent{ResourceID: res.ID})
		check.Args(agt.ID).Asserts(w, policy.ActionRead)
	}))
	s.Run("GetWorkspaceAgentMetadata", s.Subtest(func(db database.Store, check *expects) {
		u := dbgen.User(s.T(), db, database.User{})
		o := dbgen.Organization(s.T(), db, database.Organization{})
		tpl := dbgen.Template(s.T(), db, database.Template{
			OrganizationID: o.ID,
			CreatedBy:      u.ID,
		})
		tv := dbgen.TemplateVersion(s.T(), db, database.TemplateVersion{
			TemplateID:     uuid.NullUUID{UUID: tpl.ID, Valid: true},
			OrganizationID: o.ID,
			CreatedBy:      u.ID,
		})
		w := dbgen.Workspace(s.T(), db, database.WorkspaceTable{
			TemplateID:     tpl.ID,
			OrganizationID: o.ID,
			OwnerID:        u.ID,
		})
		j := dbgen.ProvisionerJob(s.T(), db, nil, database.ProvisionerJob{
			Type: database.ProvisionerJobTypeWorkspaceBuild,
		})
		b := dbgen.WorkspaceBuild(s.T(), db, database.WorkspaceBuild{
			JobID:             j.ID,
			WorkspaceID:       w.ID,
			TemplateVersionID: tv.ID,
		})
		res := dbgen.WorkspaceResource(s.T(), db, database.WorkspaceResource{JobID: b.JobID})
		agt := dbgen.WorkspaceAgent(s.T(), db, database.WorkspaceAgent{ResourceID: res.ID})
		_ = db.InsertWorkspaceAgentMetadata(context.Background(), database.InsertWorkspaceAgentMetadataParams{
			WorkspaceAgentID: agt.ID,
			DisplayName:      "test",
			Key:              "test",
		})
		check.Args(database.GetWorkspaceAgentMetadataParams{
			WorkspaceAgentID: agt.ID,
			Keys:             []string{"test"},
		}).Asserts(w, policy.ActionRead)
	}))
	s.Run("GetWorkspaceAgentByInstanceID", s.Subtest(func(db database.Store, check *expects) {
		u := dbgen.User(s.T(), db, database.User{})
		o := dbgen.Organization(s.T(), db, database.Organization{})
		tpl := dbgen.Template(s.T(), db, database.Template{
			OrganizationID: o.ID,
			CreatedBy:      u.ID,
		})
		tv := dbgen.TemplateVersion(s.T(), db, database.TemplateVersion{
			TemplateID:     uuid.NullUUID{UUID: tpl.ID, Valid: true},
			OrganizationID: o.ID,
			CreatedBy:      u.ID,
		})
		w := dbgen.Workspace(s.T(), db, database.WorkspaceTable{
			TemplateID:     tpl.ID,
			OrganizationID: o.ID,
			OwnerID:        u.ID,
		})
		j := dbgen.ProvisionerJob(s.T(), db, nil, database.ProvisionerJob{
			Type: database.ProvisionerJobTypeWorkspaceBuild,
		})
		b := dbgen.WorkspaceBuild(s.T(), db, database.WorkspaceBuild{
			JobID:             j.ID,
			WorkspaceID:       w.ID,
			TemplateVersionID: tv.ID,
		})
		res := dbgen.WorkspaceResource(s.T(), db, database.WorkspaceResource{JobID: b.JobID})
		agt := dbgen.WorkspaceAgent(s.T(), db, database.WorkspaceAgent{ResourceID: res.ID})
		check.Args(agt.AuthInstanceID.String).Asserts(w, policy.ActionRead).Returns(agt)
	}))
	s.Run("UpdateWorkspaceAgentLifecycleStateByID", s.Subtest(func(db database.Store, check *expects) {
		u := dbgen.User(s.T(), db, database.User{})
		o := dbgen.Organization(s.T(), db, database.Organization{})
		tpl := dbgen.Template(s.T(), db, database.Template{
			OrganizationID: o.ID,
			CreatedBy:      u.ID,
		})
		tv := dbgen.TemplateVersion(s.T(), db, database.TemplateVersion{
			TemplateID:     uuid.NullUUID{UUID: tpl.ID, Valid: true},
			OrganizationID: o.ID,
			CreatedBy:      u.ID,
		})
		w := dbgen.Workspace(s.T(), db, database.WorkspaceTable{
			TemplateID:     tpl.ID,
			OrganizationID: o.ID,
			OwnerID:        u.ID,
		})
		j := dbgen.ProvisionerJob(s.T(), db, nil, database.ProvisionerJob{
			Type: database.ProvisionerJobTypeWorkspaceBuild,
		})
		b := dbgen.WorkspaceBuild(s.T(), db, database.WorkspaceBuild{
			JobID:             j.ID,
			WorkspaceID:       w.ID,
			TemplateVersionID: tv.ID,
		})
		res := dbgen.WorkspaceResource(s.T(), db, database.WorkspaceResource{JobID: b.JobID})
		agt := dbgen.WorkspaceAgent(s.T(), db, database.WorkspaceAgent{ResourceID: res.ID})
		check.Args(database.UpdateWorkspaceAgentLifecycleStateByIDParams{
			ID:             agt.ID,
			LifecycleState: database.WorkspaceAgentLifecycleStateCreated,
		}).Asserts(w, policy.ActionUpdate).Returns()
	}))
	s.Run("UpdateWorkspaceAgentMetadata", s.Subtest(func(db database.Store, check *expects) {
		u := dbgen.User(s.T(), db, database.User{})
		o := dbgen.Organization(s.T(), db, database.Organization{})
		tpl := dbgen.Template(s.T(), db, database.Template{
			OrganizationID: o.ID,
			CreatedBy:      u.ID,
		})
		tv := dbgen.TemplateVersion(s.T(), db, database.TemplateVersion{
			TemplateID:     uuid.NullUUID{UUID: tpl.ID, Valid: true},
			OrganizationID: o.ID,
			CreatedBy:      u.ID,
		})
		w := dbgen.Workspace(s.T(), db, database.WorkspaceTable{
			TemplateID:     tpl.ID,
			OrganizationID: o.ID,
			OwnerID:        u.ID,
		})
		j := dbgen.ProvisionerJob(s.T(), db, nil, database.ProvisionerJob{
			Type: database.ProvisionerJobTypeWorkspaceBuild,
		})
		b := dbgen.WorkspaceBuild(s.T(), db, database.WorkspaceBuild{
			JobID:             j.ID,
			WorkspaceID:       w.ID,
			TemplateVersionID: tv.ID,
		})
		res := dbgen.WorkspaceResource(s.T(), db, database.WorkspaceResource{JobID: b.JobID})
		agt := dbgen.WorkspaceAgent(s.T(), db, database.WorkspaceAgent{ResourceID: res.ID})
		check.Args(database.UpdateWorkspaceAgentMetadataParams{
			WorkspaceAgentID: agt.ID,
		}).Asserts(w, policy.ActionUpdate).Returns()
	}))
	s.Run("UpdateWorkspaceAgentLogOverflowByID", s.Subtest(func(db database.Store, check *expects) {
		u := dbgen.User(s.T(), db, database.User{})
		o := dbgen.Organization(s.T(), db, database.Organization{})
		tpl := dbgen.Template(s.T(), db, database.Template{
			OrganizationID: o.ID,
			CreatedBy:      u.ID,
		})
		tv := dbgen.TemplateVersion(s.T(), db, database.TemplateVersion{
			TemplateID:     uuid.NullUUID{UUID: tpl.ID, Valid: true},
			OrganizationID: o.ID,
			CreatedBy:      u.ID,
		})
		w := dbgen.Workspace(s.T(), db, database.WorkspaceTable{
			TemplateID:     tpl.ID,
			OrganizationID: o.ID,
			OwnerID:        u.ID,
		})
		j := dbgen.ProvisionerJob(s.T(), db, nil, database.ProvisionerJob{
			Type: database.ProvisionerJobTypeWorkspaceBuild,
		})
		b := dbgen.WorkspaceBuild(s.T(), db, database.WorkspaceBuild{
			JobID:             j.ID,
			WorkspaceID:       w.ID,
			TemplateVersionID: tv.ID,
		})
		res := dbgen.WorkspaceResource(s.T(), db, database.WorkspaceResource{JobID: b.JobID})
		agt := dbgen.WorkspaceAgent(s.T(), db, database.WorkspaceAgent{ResourceID: res.ID})
		check.Args(database.UpdateWorkspaceAgentLogOverflowByIDParams{
			ID:             agt.ID,
			LogsOverflowed: true,
		}).Asserts(w, policy.ActionUpdate).Returns()
	}))
	s.Run("UpdateWorkspaceAgentStartupByID", s.Subtest(func(db database.Store, check *expects) {
		u := dbgen.User(s.T(), db, database.User{})
		o := dbgen.Organization(s.T(), db, database.Organization{})
		tpl := dbgen.Template(s.T(), db, database.Template{
			OrganizationID: o.ID,
			CreatedBy:      u.ID,
		})
		tv := dbgen.TemplateVersion(s.T(), db, database.TemplateVersion{
			TemplateID:     uuid.NullUUID{UUID: tpl.ID, Valid: true},
			OrganizationID: o.ID,
			CreatedBy:      u.ID,
		})
		w := dbgen.Workspace(s.T(), db, database.WorkspaceTable{
			TemplateID:     tpl.ID,
			OrganizationID: o.ID,
			OwnerID:        u.ID,
		})
		j := dbgen.ProvisionerJob(s.T(), db, nil, database.ProvisionerJob{
			Type: database.ProvisionerJobTypeWorkspaceBuild,
		})
		b := dbgen.WorkspaceBuild(s.T(), db, database.WorkspaceBuild{
			JobID:             j.ID,
			WorkspaceID:       w.ID,
			TemplateVersionID: tv.ID,
		})
		res := dbgen.WorkspaceResource(s.T(), db, database.WorkspaceResource{JobID: b.JobID})
		agt := dbgen.WorkspaceAgent(s.T(), db, database.WorkspaceAgent{ResourceID: res.ID})
		check.Args(database.UpdateWorkspaceAgentStartupByIDParams{
			ID: agt.ID,
			Subsystems: []database.WorkspaceAgentSubsystem{
				database.WorkspaceAgentSubsystemEnvbox,
			},
		}).Asserts(w, policy.ActionUpdate).Returns()
	}))
	s.Run("GetWorkspaceAgentLogsAfter", s.Subtest(func(db database.Store, check *expects) {
		u := dbgen.User(s.T(), db, database.User{})
		o := dbgen.Organization(s.T(), db, database.Organization{})
		tpl := dbgen.Template(s.T(), db, database.Template{
			OrganizationID: o.ID,
			CreatedBy:      u.ID,
		})
		tv := dbgen.TemplateVersion(s.T(), db, database.TemplateVersion{
			TemplateID:     uuid.NullUUID{UUID: tpl.ID, Valid: true},
			OrganizationID: o.ID,
			CreatedBy:      u.ID,
		})
		ws := dbgen.Workspace(s.T(), db, database.WorkspaceTable{
			TemplateID:     tpl.ID,
			OrganizationID: o.ID,
			OwnerID:        u.ID,
		})
		j := dbgen.ProvisionerJob(s.T(), db, nil, database.ProvisionerJob{
			Type: database.ProvisionerJobTypeWorkspaceBuild,
		})
		build := dbgen.WorkspaceBuild(s.T(), db, database.WorkspaceBuild{
			JobID:             j.ID,
			WorkspaceID:       ws.ID,
			TemplateVersionID: tv.ID,
		})
		res := dbgen.WorkspaceResource(s.T(), db, database.WorkspaceResource{JobID: build.JobID})
		agt := dbgen.WorkspaceAgent(s.T(), db, database.WorkspaceAgent{ResourceID: res.ID})
		check.Args(database.GetWorkspaceAgentLogsAfterParams{
			AgentID: agt.ID,
		}).Asserts(ws, policy.ActionRead).Returns([]database.WorkspaceAgentLog{})
	}))
	s.Run("GetWorkspaceAppByAgentIDAndSlug", s.Subtest(func(db database.Store, check *expects) {
		u := dbgen.User(s.T(), db, database.User{})
		o := dbgen.Organization(s.T(), db, database.Organization{})
		tpl := dbgen.Template(s.T(), db, database.Template{
			OrganizationID: o.ID,
			CreatedBy:      u.ID,
		})
		tv := dbgen.TemplateVersion(s.T(), db, database.TemplateVersion{
			TemplateID:     uuid.NullUUID{UUID: tpl.ID, Valid: true},
			OrganizationID: o.ID,
			CreatedBy:      u.ID,
		})
		ws := dbgen.Workspace(s.T(), db, database.WorkspaceTable{
			TemplateID:     tpl.ID,
			OrganizationID: o.ID,
			OwnerID:        u.ID,
		})
		j := dbgen.ProvisionerJob(s.T(), db, nil, database.ProvisionerJob{
			Type: database.ProvisionerJobTypeWorkspaceBuild,
		})
		build := dbgen.WorkspaceBuild(s.T(), db, database.WorkspaceBuild{
			JobID:             j.ID,
			WorkspaceID:       ws.ID,
			TemplateVersionID: tv.ID,
		})
		res := dbgen.WorkspaceResource(s.T(), db, database.WorkspaceResource{JobID: build.JobID})
		agt := dbgen.WorkspaceAgent(s.T(), db, database.WorkspaceAgent{ResourceID: res.ID})
		app := dbgen.WorkspaceApp(s.T(), db, database.WorkspaceApp{AgentID: agt.ID})

		check.Args(database.GetWorkspaceAppByAgentIDAndSlugParams{
			AgentID: agt.ID,
			Slug:    app.Slug,
		}).Asserts(ws, policy.ActionRead).Returns(app)
	}))
	s.Run("GetWorkspaceAppsByAgentID", s.Subtest(func(db database.Store, check *expects) {
		u := dbgen.User(s.T(), db, database.User{})
		o := dbgen.Organization(s.T(), db, database.Organization{})
		tpl := dbgen.Template(s.T(), db, database.Template{
			OrganizationID: o.ID,
			CreatedBy:      u.ID,
		})
		tv := dbgen.TemplateVersion(s.T(), db, database.TemplateVersion{
			TemplateID:     uuid.NullUUID{UUID: tpl.ID, Valid: true},
			OrganizationID: o.ID,
			CreatedBy:      u.ID,
		})
		ws := dbgen.Workspace(s.T(), db, database.WorkspaceTable{
			TemplateID:     tpl.ID,
			OrganizationID: o.ID,
			OwnerID:        u.ID,
		})
		j := dbgen.ProvisionerJob(s.T(), db, nil, database.ProvisionerJob{
			Type: database.ProvisionerJobTypeWorkspaceBuild,
		})
		build := dbgen.WorkspaceBuild(s.T(), db, database.WorkspaceBuild{
			JobID:             j.ID,
			WorkspaceID:       ws.ID,
			TemplateVersionID: tv.ID,
		})
		res := dbgen.WorkspaceResource(s.T(), db, database.WorkspaceResource{JobID: build.JobID})
		agt := dbgen.WorkspaceAgent(s.T(), db, database.WorkspaceAgent{ResourceID: res.ID})
		a := dbgen.WorkspaceApp(s.T(), db, database.WorkspaceApp{AgentID: agt.ID})
		b := dbgen.WorkspaceApp(s.T(), db, database.WorkspaceApp{AgentID: agt.ID})

		check.Args(agt.ID).Asserts(ws, policy.ActionRead).Returns(slice.New(a, b))
	}))
	s.Run("GetWorkspaceBuildByID", s.Subtest(func(db database.Store, check *expects) {
		u := dbgen.User(s.T(), db, database.User{})
		o := dbgen.Organization(s.T(), db, database.Organization{})
		tpl := dbgen.Template(s.T(), db, database.Template{
			OrganizationID: o.ID,
			CreatedBy:      u.ID,
		})
		tv := dbgen.TemplateVersion(s.T(), db, database.TemplateVersion{
			TemplateID:     uuid.NullUUID{UUID: tpl.ID, Valid: true},
			OrganizationID: o.ID,
			CreatedBy:      u.ID,
		})
		ws := dbgen.Workspace(s.T(), db, database.WorkspaceTable{
			TemplateID:     tpl.ID,
			OrganizationID: o.ID,
			OwnerID:        u.ID,
		})
		j := dbgen.ProvisionerJob(s.T(), db, nil, database.ProvisionerJob{
			Type: database.ProvisionerJobTypeWorkspaceBuild,
		})
		build := dbgen.WorkspaceBuild(s.T(), db, database.WorkspaceBuild{
			JobID:             j.ID,
			WorkspaceID:       ws.ID,
			TemplateVersionID: tv.ID,
		})
		check.Args(build.ID).Asserts(ws, policy.ActionRead).Returns(build)
	}))
	s.Run("GetWorkspaceBuildByJobID", s.Subtest(func(db database.Store, check *expects) {
		u := dbgen.User(s.T(), db, database.User{})
		o := dbgen.Organization(s.T(), db, database.Organization{})
		tpl := dbgen.Template(s.T(), db, database.Template{
			OrganizationID: o.ID,
			CreatedBy:      u.ID,
		})
		tv := dbgen.TemplateVersion(s.T(), db, database.TemplateVersion{
			TemplateID:     uuid.NullUUID{UUID: tpl.ID, Valid: true},
			OrganizationID: o.ID,
			CreatedBy:      u.ID,
		})
		ws := dbgen.Workspace(s.T(), db, database.WorkspaceTable{
			TemplateID:     tpl.ID,
			OrganizationID: o.ID,
			OwnerID:        u.ID,
		})
		j := dbgen.ProvisionerJob(s.T(), db, nil, database.ProvisionerJob{
			Type: database.ProvisionerJobTypeWorkspaceBuild,
		})
		build := dbgen.WorkspaceBuild(s.T(), db, database.WorkspaceBuild{
			JobID:             j.ID,
			WorkspaceID:       ws.ID,
			TemplateVersionID: tv.ID,
		})
		check.Args(build.JobID).Asserts(ws, policy.ActionRead).Returns(build)
	}))
	s.Run("GetWorkspaceBuildByWorkspaceIDAndBuildNumber", s.Subtest(func(db database.Store, check *expects) {
		u := dbgen.User(s.T(), db, database.User{})
		o := dbgen.Organization(s.T(), db, database.Organization{})
		tpl := dbgen.Template(s.T(), db, database.Template{
			OrganizationID: o.ID,
			CreatedBy:      u.ID,
		})
		tv := dbgen.TemplateVersion(s.T(), db, database.TemplateVersion{
			TemplateID:     uuid.NullUUID{UUID: tpl.ID, Valid: true},
			OrganizationID: o.ID,
			CreatedBy:      u.ID,
		})
		ws := dbgen.Workspace(s.T(), db, database.WorkspaceTable{
			TemplateID:     tpl.ID,
			OrganizationID: o.ID,
			OwnerID:        u.ID,
		})
		j := dbgen.ProvisionerJob(s.T(), db, nil, database.ProvisionerJob{
			Type: database.ProvisionerJobTypeWorkspaceBuild,
		})
		build := dbgen.WorkspaceBuild(s.T(), db, database.WorkspaceBuild{
			JobID:             j.ID,
			WorkspaceID:       ws.ID,
			TemplateVersionID: tv.ID,
			BuildNumber:       10,
		})
		check.Args(database.GetWorkspaceBuildByWorkspaceIDAndBuildNumberParams{
			WorkspaceID: ws.ID,
			BuildNumber: build.BuildNumber,
		}).Asserts(ws, policy.ActionRead).Returns(build)
	}))
	s.Run("GetWorkspaceBuildParameters", s.Subtest(func(db database.Store, check *expects) {
		u := dbgen.User(s.T(), db, database.User{})
		o := dbgen.Organization(s.T(), db, database.Organization{})
		tpl := dbgen.Template(s.T(), db, database.Template{
			OrganizationID: o.ID,
			CreatedBy:      u.ID,
		})
		tv := dbgen.TemplateVersion(s.T(), db, database.TemplateVersion{
			TemplateID:     uuid.NullUUID{UUID: tpl.ID, Valid: true},
			OrganizationID: o.ID,
			CreatedBy:      u.ID,
		})
		ws := dbgen.Workspace(s.T(), db, database.WorkspaceTable{
			TemplateID:     tpl.ID,
			OrganizationID: o.ID,
			OwnerID:        u.ID,
		})
		j := dbgen.ProvisionerJob(s.T(), db, nil, database.ProvisionerJob{
			Type: database.ProvisionerJobTypeWorkspaceBuild,
		})
		build := dbgen.WorkspaceBuild(s.T(), db, database.WorkspaceBuild{
			JobID:             j.ID,
			WorkspaceID:       ws.ID,
			TemplateVersionID: tv.ID,
		})
		check.Args(build.ID).Asserts(ws, policy.ActionRead).
			Returns([]database.WorkspaceBuildParameter{})
	}))
	s.Run("GetWorkspaceBuildsByWorkspaceID", s.Subtest(func(db database.Store, check *expects) {
		u := dbgen.User(s.T(), db, database.User{})
		o := dbgen.Organization(s.T(), db, database.Organization{})
		tpl := dbgen.Template(s.T(), db, database.Template{
			OrganizationID: o.ID,
			CreatedBy:      u.ID,
		})
		tv := dbgen.TemplateVersion(s.T(), db, database.TemplateVersion{
			TemplateID:     uuid.NullUUID{UUID: tpl.ID, Valid: true},
			OrganizationID: o.ID,
			CreatedBy:      u.ID,
		})
		ws := dbgen.Workspace(s.T(), db, database.WorkspaceTable{
			TemplateID:     tpl.ID,
			OrganizationID: o.ID,
			OwnerID:        u.ID,
		})
		j1 := dbgen.ProvisionerJob(s.T(), db, nil, database.ProvisionerJob{
			Type: database.ProvisionerJobTypeWorkspaceBuild,
		})
		_ = dbgen.WorkspaceBuild(s.T(), db, database.WorkspaceBuild{
			JobID:             j1.ID,
			WorkspaceID:       ws.ID,
			TemplateVersionID: tv.ID,
			BuildNumber:       1,
		})
		j2 := dbgen.ProvisionerJob(s.T(), db, nil, database.ProvisionerJob{
			Type: database.ProvisionerJobTypeWorkspaceBuild,
		})
		_ = dbgen.WorkspaceBuild(s.T(), db, database.WorkspaceBuild{
			JobID:             j2.ID,
			WorkspaceID:       ws.ID,
			TemplateVersionID: tv.ID,
			BuildNumber:       2,
		})
		j3 := dbgen.ProvisionerJob(s.T(), db, nil, database.ProvisionerJob{
			Type: database.ProvisionerJobTypeWorkspaceBuild,
		})
		_ = dbgen.WorkspaceBuild(s.T(), db, database.WorkspaceBuild{
			JobID:             j3.ID,
			WorkspaceID:       ws.ID,
			TemplateVersionID: tv.ID,
			BuildNumber:       3,
		})
		check.Args(database.GetWorkspaceBuildsByWorkspaceIDParams{WorkspaceID: ws.ID}).Asserts(ws, policy.ActionRead) // ordering
	}))
	s.Run("GetWorkspaceByAgentID", s.Subtest(func(db database.Store, check *expects) {
		u := dbgen.User(s.T(), db, database.User{})
		o := dbgen.Organization(s.T(), db, database.Organization{})
		tpl := dbgen.Template(s.T(), db, database.Template{
			OrganizationID: o.ID,
			CreatedBy:      u.ID,
		})
		tv := dbgen.TemplateVersion(s.T(), db, database.TemplateVersion{
			TemplateID:     uuid.NullUUID{UUID: tpl.ID, Valid: true},
			OrganizationID: o.ID,
			CreatedBy:      u.ID,
		})
		ws := dbgen.Workspace(s.T(), db, database.WorkspaceTable{
			TemplateID:     tpl.ID,
			OrganizationID: o.ID,
			OwnerID:        u.ID,
		})
		j := dbgen.ProvisionerJob(s.T(), db, nil, database.ProvisionerJob{
			Type: database.ProvisionerJobTypeWorkspaceBuild,
		})
		build := dbgen.WorkspaceBuild(s.T(), db, database.WorkspaceBuild{
			JobID:             j.ID,
			WorkspaceID:       ws.ID,
			TemplateVersionID: tv.ID,
		})
		res := dbgen.WorkspaceResource(s.T(), db, database.WorkspaceResource{JobID: build.JobID})
		agt := dbgen.WorkspaceAgent(s.T(), db, database.WorkspaceAgent{ResourceID: res.ID})
		check.Args(agt.ID).Asserts(ws, policy.ActionRead)
	}))
	s.Run("GetWorkspaceAgentsInLatestBuildByWorkspaceID", s.Subtest(func(db database.Store, check *expects) {
		u := dbgen.User(s.T(), db, database.User{})
		o := dbgen.Organization(s.T(), db, database.Organization{})
		tpl := dbgen.Template(s.T(), db, database.Template{
			OrganizationID: o.ID,
			CreatedBy:      u.ID,
		})
		tv := dbgen.TemplateVersion(s.T(), db, database.TemplateVersion{
			TemplateID:     uuid.NullUUID{UUID: tpl.ID, Valid: true},
			OrganizationID: o.ID,
			CreatedBy:      u.ID,
		})
		ws := dbgen.Workspace(s.T(), db, database.WorkspaceTable{
			TemplateID:     tpl.ID,
			OrganizationID: o.ID,
			OwnerID:        u.ID,
		})
		j := dbgen.ProvisionerJob(s.T(), db, nil, database.ProvisionerJob{
			Type: database.ProvisionerJobTypeWorkspaceBuild,
		})
		build := dbgen.WorkspaceBuild(s.T(), db, database.WorkspaceBuild{
			JobID:             j.ID,
			WorkspaceID:       ws.ID,
			TemplateVersionID: tv.ID,
		})
		res := dbgen.WorkspaceResource(s.T(), db, database.WorkspaceResource{JobID: build.JobID})
		dbgen.WorkspaceAgent(s.T(), db, database.WorkspaceAgent{ResourceID: res.ID})
		check.Args(ws.ID).Asserts(ws, policy.ActionRead)
	}))
	s.Run("GetWorkspaceByOwnerIDAndName", s.Subtest(func(db database.Store, check *expects) {
		u := dbgen.User(s.T(), db, database.User{})
		o := dbgen.Organization(s.T(), db, database.Organization{})
		tpl := dbgen.Template(s.T(), db, database.Template{
			OrganizationID: o.ID,
			CreatedBy:      u.ID,
		})
		ws := dbgen.Workspace(s.T(), db, database.WorkspaceTable{
			TemplateID:     tpl.ID,
			OrganizationID: o.ID,
			OwnerID:        u.ID,
		})
		check.Args(database.GetWorkspaceByOwnerIDAndNameParams{
			OwnerID: ws.OwnerID,
			Deleted: ws.Deleted,
			Name:    ws.Name,
		}).Asserts(ws, policy.ActionRead)
	}))
	s.Run("GetWorkspaceResourceByID", s.Subtest(func(db database.Store, check *expects) {
		u := dbgen.User(s.T(), db, database.User{})
		o := dbgen.Organization(s.T(), db, database.Organization{})
		tpl := dbgen.Template(s.T(), db, database.Template{
			OrganizationID: o.ID,
			CreatedBy:      u.ID,
		})
		tv := dbgen.TemplateVersion(s.T(), db, database.TemplateVersion{
			TemplateID:     uuid.NullUUID{UUID: tpl.ID, Valid: true},
			OrganizationID: o.ID,
			CreatedBy:      u.ID,
		})
		ws := dbgen.Workspace(s.T(), db, database.WorkspaceTable{
			TemplateID:     tpl.ID,
			OrganizationID: o.ID,
			OwnerID:        u.ID,
		})
		j := dbgen.ProvisionerJob(s.T(), db, nil, database.ProvisionerJob{
			Type: database.ProvisionerJobTypeWorkspaceBuild,
		})
		build := dbgen.WorkspaceBuild(s.T(), db, database.WorkspaceBuild{
			JobID:             j.ID,
			WorkspaceID:       ws.ID,
			TemplateVersionID: tv.ID,
		})
		res := dbgen.WorkspaceResource(s.T(), db, database.WorkspaceResource{JobID: build.JobID})
		check.Args(res.ID).Asserts(ws, policy.ActionRead).Returns(res)
	}))
	s.Run("Build/GetWorkspaceResourcesByJobID", s.Subtest(func(db database.Store, check *expects) {
		u := dbgen.User(s.T(), db, database.User{})
		o := dbgen.Organization(s.T(), db, database.Organization{})
		tpl := dbgen.Template(s.T(), db, database.Template{
			OrganizationID: o.ID,
			CreatedBy:      u.ID,
		})
		tv := dbgen.TemplateVersion(s.T(), db, database.TemplateVersion{
			TemplateID:     uuid.NullUUID{UUID: tpl.ID, Valid: true},
			OrganizationID: o.ID,
			CreatedBy:      u.ID,
		})
		ws := dbgen.Workspace(s.T(), db, database.WorkspaceTable{
			TemplateID:     tpl.ID,
			OrganizationID: o.ID,
			OwnerID:        u.ID,
		})
		j := dbgen.ProvisionerJob(s.T(), db, nil, database.ProvisionerJob{
			Type: database.ProvisionerJobTypeWorkspaceBuild,
		})
		build := dbgen.WorkspaceBuild(s.T(), db, database.WorkspaceBuild{
			JobID:             j.ID,
			WorkspaceID:       ws.ID,
			TemplateVersionID: tv.ID,
		})
		check.Args(build.JobID).Asserts(ws, policy.ActionRead).Returns([]database.WorkspaceResource{})
	}))
	s.Run("Template/GetWorkspaceResourcesByJobID", s.Subtest(func(db database.Store, check *expects) {
		u := dbgen.User(s.T(), db, database.User{})
		o := dbgen.Organization(s.T(), db, database.Organization{})
		tpl := dbgen.Template(s.T(), db, database.Template{
			OrganizationID: o.ID,
			CreatedBy:      u.ID,
		})
		v := dbgen.TemplateVersion(s.T(), db, database.TemplateVersion{
			TemplateID:     uuid.NullUUID{UUID: tpl.ID, Valid: true},
			OrganizationID: o.ID,
			CreatedBy:      u.ID,
			JobID:          uuid.New(),
		})
		job := dbgen.ProvisionerJob(s.T(), db, nil, database.ProvisionerJob{
			ID:   v.JobID,
			Type: database.ProvisionerJobTypeTemplateVersionImport,
		})
		check.Args(job.ID).Asserts(v.RBACObject(tpl), []policy.Action{policy.ActionRead, policy.ActionRead}).Returns([]database.WorkspaceResource{})
	}))
	s.Run("InsertWorkspace", s.Subtest(func(db database.Store, check *expects) {
		u := dbgen.User(s.T(), db, database.User{})
		o := dbgen.Organization(s.T(), db, database.Organization{})
		tpl := dbgen.Template(s.T(), db, database.Template{
			OrganizationID: o.ID,
			CreatedBy:      u.ID,
		})
		check.Args(database.InsertWorkspaceParams{
			ID:               uuid.New(),
			OwnerID:          u.ID,
			OrganizationID:   o.ID,
			AutomaticUpdates: database.AutomaticUpdatesNever,
			TemplateID:       tpl.ID,
		}).Asserts(tpl, policy.ActionRead, tpl, policy.ActionUse, rbac.ResourceWorkspace.WithOwner(u.ID.String()).InOrg(o.ID), policy.ActionCreate)
	}))
	s.Run("Start/InsertWorkspaceBuild", s.Subtest(func(db database.Store, check *expects) {
		u := dbgen.User(s.T(), db, database.User{})
		o := dbgen.Organization(s.T(), db, database.Organization{})
		t := dbgen.Template(s.T(), db, database.Template{
			OrganizationID: o.ID,
			CreatedBy:      u.ID,
		})
		w := dbgen.Workspace(s.T(), db, database.WorkspaceTable{
			TemplateID:     t.ID,
			OrganizationID: o.ID,
			OwnerID:        u.ID,
		})
		pj := dbgen.ProvisionerJob(s.T(), db, nil, database.ProvisionerJob{
			OrganizationID: o.ID,
		})
		tv := dbgen.TemplateVersion(s.T(), db, database.TemplateVersion{
			TemplateID:     uuid.NullUUID{UUID: t.ID, Valid: true},
			OrganizationID: o.ID,
			CreatedBy:      u.ID,
		})
		check.Args(database.InsertWorkspaceBuildParams{
			WorkspaceID:       w.ID,
			TemplateVersionID: tv.ID,
			Transition:        database.WorkspaceTransitionStart,
			Reason:            database.BuildReasonInitiator,
			JobID:             pj.ID,
		}).Asserts(w, policy.ActionWorkspaceStart)
	}))
	s.Run("Stop/InsertWorkspaceBuild", s.Subtest(func(db database.Store, check *expects) {
		u := dbgen.User(s.T(), db, database.User{})
		o := dbgen.Organization(s.T(), db, database.Organization{})
		t := dbgen.Template(s.T(), db, database.Template{
			OrganizationID: o.ID,
			CreatedBy:      u.ID,
		})
		w := dbgen.Workspace(s.T(), db, database.WorkspaceTable{
			TemplateID:     t.ID,
			OrganizationID: o.ID,
			OwnerID:        u.ID,
		})
		tv := dbgen.TemplateVersion(s.T(), db, database.TemplateVersion{
			TemplateID:     uuid.NullUUID{UUID: t.ID, Valid: true},
			OrganizationID: o.ID,
			CreatedBy:      u.ID,
		})
		pj := dbgen.ProvisionerJob(s.T(), db, nil, database.ProvisionerJob{
			OrganizationID: o.ID,
		})
		check.Args(database.InsertWorkspaceBuildParams{
			WorkspaceID:       w.ID,
			TemplateVersionID: tv.ID,
			Transition:        database.WorkspaceTransitionStop,
			Reason:            database.BuildReasonInitiator,
			JobID:             pj.ID,
		}).Asserts(w, policy.ActionWorkspaceStop)
	}))
	s.Run("Start/RequireActiveVersion/VersionMismatch/InsertWorkspaceBuild", s.Subtest(func(db database.Store, check *expects) {
		u := dbgen.User(s.T(), db, database.User{})
		o := dbgen.Organization(s.T(), db, database.Organization{})
		t := dbgen.Template(s.T(), db, database.Template{
			OrganizationID: o.ID,
			CreatedBy:      u.ID,
		})
		ctx := testutil.Context(s.T(), testutil.WaitShort)
		err := db.UpdateTemplateAccessControlByID(ctx, database.UpdateTemplateAccessControlByIDParams{
			ID:                   t.ID,
			RequireActiveVersion: true,
		})
		require.NoError(s.T(), err)
		v := dbgen.TemplateVersion(s.T(), db, database.TemplateVersion{
			TemplateID:     uuid.NullUUID{UUID: t.ID},
			OrganizationID: o.ID,
			CreatedBy:      u.ID,
		})
		w := dbgen.Workspace(s.T(), db, database.WorkspaceTable{
			TemplateID:     t.ID,
			OrganizationID: o.ID,
			OwnerID:        u.ID,
		})
		pj := dbgen.ProvisionerJob(s.T(), db, nil, database.ProvisionerJob{
			OrganizationID: o.ID,
		})
		check.Args(database.InsertWorkspaceBuildParams{
			WorkspaceID:       w.ID,
			Transition:        database.WorkspaceTransitionStart,
			Reason:            database.BuildReasonInitiator,
			TemplateVersionID: v.ID,
			JobID:             pj.ID,
		}).Asserts(
			w, policy.ActionWorkspaceStart,
			t, policy.ActionUpdate,
		)
	}))
	s.Run("Start/RequireActiveVersion/VersionsMatch/InsertWorkspaceBuild", s.Subtest(func(db database.Store, check *expects) {
		u := dbgen.User(s.T(), db, database.User{})
		o := dbgen.Organization(s.T(), db, database.Organization{})
		v := dbgen.TemplateVersion(s.T(), db, database.TemplateVersion{
			OrganizationID: o.ID,
			CreatedBy:      u.ID,
		})
		t := dbgen.Template(s.T(), db, database.Template{
			OrganizationID:  o.ID,
			CreatedBy:       u.ID,
			ActiveVersionID: v.ID,
		})

		ctx := testutil.Context(s.T(), testutil.WaitShort)
		err := db.UpdateTemplateAccessControlByID(ctx, database.UpdateTemplateAccessControlByIDParams{
			ID:                   t.ID,
			RequireActiveVersion: true,
		})
		require.NoError(s.T(), err)

		w := dbgen.Workspace(s.T(), db, database.WorkspaceTable{
			TemplateID:     t.ID,
			OrganizationID: o.ID,
			OwnerID:        u.ID,
		})
		pj := dbgen.ProvisionerJob(s.T(), db, nil, database.ProvisionerJob{
			OrganizationID: o.ID,
		})
		// Assert that we do not check for template update permissions
		// if versions match.
		check.Args(database.InsertWorkspaceBuildParams{
			WorkspaceID:       w.ID,
			Transition:        database.WorkspaceTransitionStart,
			Reason:            database.BuildReasonInitiator,
			TemplateVersionID: v.ID,
			JobID:             pj.ID,
		}).Asserts(
			w, policy.ActionWorkspaceStart,
		)
	}))
	s.Run("Delete/InsertWorkspaceBuild", s.Subtest(func(db database.Store, check *expects) {
		u := dbgen.User(s.T(), db, database.User{})
		o := dbgen.Organization(s.T(), db, database.Organization{})
		tpl := dbgen.Template(s.T(), db, database.Template{
			OrganizationID: o.ID,
			CreatedBy:      u.ID,
		})
		w := dbgen.Workspace(s.T(), db, database.WorkspaceTable{
			TemplateID:     tpl.ID,
			OrganizationID: o.ID,
			OwnerID:        u.ID,
		})
		pj := dbgen.ProvisionerJob(s.T(), db, nil, database.ProvisionerJob{
			OrganizationID: o.ID,
		})
		tv := dbgen.TemplateVersion(s.T(), db, database.TemplateVersion{
			TemplateID:     uuid.NullUUID{UUID: tpl.ID, Valid: true},
			OrganizationID: o.ID,
			CreatedBy:      u.ID,
		})
		check.Args(database.InsertWorkspaceBuildParams{
			WorkspaceID:       w.ID,
			Transition:        database.WorkspaceTransitionDelete,
			Reason:            database.BuildReasonInitiator,
			TemplateVersionID: tv.ID,
			JobID:             pj.ID,
		}).Asserts(w, policy.ActionDelete)
	}))
	s.Run("InsertWorkspaceBuildParameters", s.Subtest(func(db database.Store, check *expects) {
		u := dbgen.User(s.T(), db, database.User{})
		o := dbgen.Organization(s.T(), db, database.Organization{})
		tpl := dbgen.Template(s.T(), db, database.Template{
			OrganizationID: o.ID,
			CreatedBy:      u.ID,
		})
		tv := dbgen.TemplateVersion(s.T(), db, database.TemplateVersion{
			TemplateID:     uuid.NullUUID{UUID: tpl.ID, Valid: true},
			OrganizationID: o.ID,
			CreatedBy:      u.ID,
		})
		w := dbgen.Workspace(s.T(), db, database.WorkspaceTable{
			TemplateID:     tpl.ID,
			OrganizationID: o.ID,
			OwnerID:        u.ID,
		})
		j := dbgen.ProvisionerJob(s.T(), db, nil, database.ProvisionerJob{
			Type: database.ProvisionerJobTypeWorkspaceBuild,
		})
		b := dbgen.WorkspaceBuild(s.T(), db, database.WorkspaceBuild{
			JobID:             j.ID,
			WorkspaceID:       w.ID,
			TemplateVersionID: tv.ID,
		})
		check.Args(database.InsertWorkspaceBuildParametersParams{
			WorkspaceBuildID: b.ID,
			Name:             []string{"foo", "bar"},
			Value:            []string{"baz", "qux"},
		}).Asserts(w, policy.ActionUpdate)
	}))
	s.Run("UpdateWorkspace", s.Subtest(func(db database.Store, check *expects) {
		u := dbgen.User(s.T(), db, database.User{})
		o := dbgen.Organization(s.T(), db, database.Organization{})
		tpl := dbgen.Template(s.T(), db, database.Template{
			OrganizationID: o.ID,
			CreatedBy:      u.ID,
		})
		w := dbgen.Workspace(s.T(), db, database.WorkspaceTable{
			TemplateID:     tpl.ID,
			OrganizationID: o.ID,
			OwnerID:        u.ID,
		})
		expected := w
		expected.Name = ""
		check.Args(database.UpdateWorkspaceParams{
			ID: w.ID,
		}).Asserts(w, policy.ActionUpdate).Returns(expected)
	}))
	s.Run("UpdateWorkspaceDormantDeletingAt", s.Subtest(func(db database.Store, check *expects) {
		u := dbgen.User(s.T(), db, database.User{})
		o := dbgen.Organization(s.T(), db, database.Organization{})
		tpl := dbgen.Template(s.T(), db, database.Template{
			OrganizationID: o.ID,
			CreatedBy:      u.ID,
		})
		w := dbgen.Workspace(s.T(), db, database.WorkspaceTable{
			TemplateID:     tpl.ID,
			OrganizationID: o.ID,
			OwnerID:        u.ID,
		})
		check.Args(database.UpdateWorkspaceDormantDeletingAtParams{
			ID: w.ID,
		}).Asserts(w, policy.ActionUpdate)
	}))
	s.Run("UpdateWorkspaceAutomaticUpdates", s.Subtest(func(db database.Store, check *expects) {
		u := dbgen.User(s.T(), db, database.User{})
		o := dbgen.Organization(s.T(), db, database.Organization{})
		tpl := dbgen.Template(s.T(), db, database.Template{
			OrganizationID: o.ID,
			CreatedBy:      u.ID,
		})
		w := dbgen.Workspace(s.T(), db, database.WorkspaceTable{
			TemplateID:     tpl.ID,
			OrganizationID: o.ID,
			OwnerID:        u.ID,
		})
		check.Args(database.UpdateWorkspaceAutomaticUpdatesParams{
			ID:               w.ID,
			AutomaticUpdates: database.AutomaticUpdatesAlways,
		}).Asserts(w, policy.ActionUpdate)
	}))
	s.Run("UpdateWorkspaceAppHealthByID", s.Subtest(func(db database.Store, check *expects) {
		u := dbgen.User(s.T(), db, database.User{})
		o := dbgen.Organization(s.T(), db, database.Organization{})
		tpl := dbgen.Template(s.T(), db, database.Template{
			OrganizationID: o.ID,
			CreatedBy:      u.ID,
		})
		tv := dbgen.TemplateVersion(s.T(), db, database.TemplateVersion{
			TemplateID:     uuid.NullUUID{UUID: tpl.ID, Valid: true},
			OrganizationID: o.ID,
			CreatedBy:      u.ID,
		})
		w := dbgen.Workspace(s.T(), db, database.WorkspaceTable{
			TemplateID:     tpl.ID,
			OrganizationID: o.ID,
			OwnerID:        u.ID,
		})
		j := dbgen.ProvisionerJob(s.T(), db, nil, database.ProvisionerJob{
			Type: database.ProvisionerJobTypeWorkspaceBuild,
		})
		b := dbgen.WorkspaceBuild(s.T(), db, database.WorkspaceBuild{
			JobID:             j.ID,
			WorkspaceID:       w.ID,
			TemplateVersionID: tv.ID,
		})
		res := dbgen.WorkspaceResource(s.T(), db, database.WorkspaceResource{JobID: b.JobID})
		agt := dbgen.WorkspaceAgent(s.T(), db, database.WorkspaceAgent{ResourceID: res.ID})
		app := dbgen.WorkspaceApp(s.T(), db, database.WorkspaceApp{AgentID: agt.ID})
		check.Args(database.UpdateWorkspaceAppHealthByIDParams{
			ID:     app.ID,
			Health: database.WorkspaceAppHealthDisabled,
		}).Asserts(w, policy.ActionUpdate).Returns()
	}))
	s.Run("UpdateWorkspaceAutostart", s.Subtest(func(db database.Store, check *expects) {
		u := dbgen.User(s.T(), db, database.User{})
		o := dbgen.Organization(s.T(), db, database.Organization{})
		tpl := dbgen.Template(s.T(), db, database.Template{
			OrganizationID: o.ID,
			CreatedBy:      u.ID,
		})
		w := dbgen.Workspace(s.T(), db, database.WorkspaceTable{
			TemplateID:     tpl.ID,
			OrganizationID: o.ID,
			OwnerID:        u.ID,
		})
		check.Args(database.UpdateWorkspaceAutostartParams{
			ID: w.ID,
		}).Asserts(w, policy.ActionUpdate).Returns()
	}))
	s.Run("UpdateWorkspaceBuildDeadlineByID", s.Subtest(func(db database.Store, check *expects) {
		u := dbgen.User(s.T(), db, database.User{})
		o := dbgen.Organization(s.T(), db, database.Organization{})
		tpl := dbgen.Template(s.T(), db, database.Template{
			OrganizationID: o.ID,
			CreatedBy:      u.ID,
		})
		tv := dbgen.TemplateVersion(s.T(), db, database.TemplateVersion{
			TemplateID:     uuid.NullUUID{UUID: tpl.ID, Valid: true},
			OrganizationID: o.ID,
			CreatedBy:      u.ID,
		})
		w := dbgen.Workspace(s.T(), db, database.WorkspaceTable{
			TemplateID:     tpl.ID,
			OrganizationID: o.ID,
			OwnerID:        u.ID,
		})
		j := dbgen.ProvisionerJob(s.T(), db, nil, database.ProvisionerJob{
			Type: database.ProvisionerJobTypeWorkspaceBuild,
		})
		b := dbgen.WorkspaceBuild(s.T(), db, database.WorkspaceBuild{
			JobID:             j.ID,
			WorkspaceID:       w.ID,
			TemplateVersionID: tv.ID,
		})
		check.Args(database.UpdateWorkspaceBuildDeadlineByIDParams{
			ID:        b.ID,
			UpdatedAt: b.UpdatedAt,
			Deadline:  b.Deadline,
		}).Asserts(w, policy.ActionUpdate)
	}))
	s.Run("SoftDeleteWorkspaceByID", s.Subtest(func(db database.Store, check *expects) {
		u := dbgen.User(s.T(), db, database.User{})
		o := dbgen.Organization(s.T(), db, database.Organization{})
		tpl := dbgen.Template(s.T(), db, database.Template{
			OrganizationID: o.ID,
			CreatedBy:      u.ID,
		})
		w := dbgen.Workspace(s.T(), db, database.WorkspaceTable{
			TemplateID:     tpl.ID,
			OrganizationID: o.ID,
			OwnerID:        u.ID,
		})
		w.Deleted = true
		check.Args(w.ID).Asserts(w, policy.ActionDelete).Returns()
	}))
	s.Run("UpdateWorkspaceDeletedByID", s.Subtest(func(db database.Store, check *expects) {
		u := dbgen.User(s.T(), db, database.User{})
		o := dbgen.Organization(s.T(), db, database.Organization{})
		tpl := dbgen.Template(s.T(), db, database.Template{
			OrganizationID: o.ID,
			CreatedBy:      u.ID,
		})
		w := dbgen.Workspace(s.T(), db, database.WorkspaceTable{
			TemplateID:     tpl.ID,
			OrganizationID: o.ID,
			OwnerID:        u.ID,
			Deleted:        true,
		})
		check.Args(database.UpdateWorkspaceDeletedByIDParams{
			ID:      w.ID,
			Deleted: true,
		}).Asserts(w, policy.ActionDelete).Returns()
	}))
	s.Run("UpdateWorkspaceLastUsedAt", s.Subtest(func(db database.Store, check *expects) {
		u := dbgen.User(s.T(), db, database.User{})
		o := dbgen.Organization(s.T(), db, database.Organization{})
		tpl := dbgen.Template(s.T(), db, database.Template{
			OrganizationID: o.ID,
			CreatedBy:      u.ID,
		})
		w := dbgen.Workspace(s.T(), db, database.WorkspaceTable{
			TemplateID:     tpl.ID,
			OrganizationID: o.ID,
			OwnerID:        u.ID,
		})
		check.Args(database.UpdateWorkspaceLastUsedAtParams{
			ID: w.ID,
		}).Asserts(w, policy.ActionUpdate).Returns()
	}))
	s.Run("UpdateWorkspaceNextStartAt", s.Subtest(func(db database.Store, check *expects) {
		dbtestutil.DisableForeignKeysAndTriggers(s.T(), db)
		u := dbgen.User(s.T(), db, database.User{})
		o := dbgen.Organization(s.T(), db, database.Organization{})
		tpl := dbgen.Template(s.T(), db, database.Template{
			OrganizationID: o.ID,
			CreatedBy:      u.ID,
		})
		ws := dbgen.Workspace(s.T(), db, database.WorkspaceTable{
			TemplateID:     tpl.ID,
			OrganizationID: o.ID,
			OwnerID:        u.ID,
		})
		check.Args(database.UpdateWorkspaceNextStartAtParams{
			ID:          ws.ID,
			NextStartAt: sql.NullTime{Valid: true, Time: dbtime.Now()},
		}).Asserts(ws, policy.ActionUpdate)
	}))
	s.Run("BatchUpdateWorkspaceNextStartAt", s.Subtest(func(db database.Store, check *expects) {
		check.Args(database.BatchUpdateWorkspaceNextStartAtParams{
			IDs:          []uuid.UUID{uuid.New()},
			NextStartAts: []time.Time{dbtime.Now()},
		}).Asserts(rbac.ResourceWorkspace.All(), policy.ActionUpdate)
	}))
	s.Run("BatchUpdateWorkspaceLastUsedAt", s.Subtest(func(db database.Store, check *expects) {
		u := dbgen.User(s.T(), db, database.User{})
		o := dbgen.Organization(s.T(), db, database.Organization{})
		tpl := dbgen.Template(s.T(), db, database.Template{
			OrganizationID: o.ID,
			CreatedBy:      u.ID,
		})
		w1 := dbgen.Workspace(s.T(), db, database.WorkspaceTable{
			TemplateID:     tpl.ID,
			OrganizationID: o.ID,
			OwnerID:        u.ID,
		})
		w2 := dbgen.Workspace(s.T(), db, database.WorkspaceTable{
			TemplateID:     tpl.ID,
			OrganizationID: o.ID,
			OwnerID:        u.ID,
		})
		check.Args(database.BatchUpdateWorkspaceLastUsedAtParams{
			IDs: []uuid.UUID{w1.ID, w2.ID},
		}).Asserts(rbac.ResourceWorkspace.All(), policy.ActionUpdate).Returns()
	}))
	s.Run("UpdateWorkspaceTTL", s.Subtest(func(db database.Store, check *expects) {
		u := dbgen.User(s.T(), db, database.User{})
		o := dbgen.Organization(s.T(), db, database.Organization{})
		tpl := dbgen.Template(s.T(), db, database.Template{
			OrganizationID: o.ID,
			CreatedBy:      u.ID,
		})
		w := dbgen.Workspace(s.T(), db, database.WorkspaceTable{
			TemplateID:     tpl.ID,
			OrganizationID: o.ID,
			OwnerID:        u.ID,
		})
		check.Args(database.UpdateWorkspaceTTLParams{
			ID: w.ID,
		}).Asserts(w, policy.ActionUpdate).Returns()
	}))
	s.Run("GetWorkspaceByWorkspaceAppID", s.Subtest(func(db database.Store, check *expects) {
		u := dbgen.User(s.T(), db, database.User{})
		o := dbgen.Organization(s.T(), db, database.Organization{})
		tpl := dbgen.Template(s.T(), db, database.Template{
			OrganizationID: o.ID,
			CreatedBy:      u.ID,
		})
		tv := dbgen.TemplateVersion(s.T(), db, database.TemplateVersion{
			TemplateID:     uuid.NullUUID{UUID: tpl.ID, Valid: true},
			OrganizationID: o.ID,
			CreatedBy:      u.ID,
		})
		w := dbgen.Workspace(s.T(), db, database.WorkspaceTable{
			TemplateID:     tpl.ID,
			OrganizationID: o.ID,
			OwnerID:        u.ID,
		})
		j := dbgen.ProvisionerJob(s.T(), db, nil, database.ProvisionerJob{
			Type: database.ProvisionerJobTypeWorkspaceBuild,
		})
		b := dbgen.WorkspaceBuild(s.T(), db, database.WorkspaceBuild{
			JobID:             j.ID,
			WorkspaceID:       w.ID,
			TemplateVersionID: tv.ID,
		})
		res := dbgen.WorkspaceResource(s.T(), db, database.WorkspaceResource{JobID: b.JobID})
		agt := dbgen.WorkspaceAgent(s.T(), db, database.WorkspaceAgent{ResourceID: res.ID})
		app := dbgen.WorkspaceApp(s.T(), db, database.WorkspaceApp{AgentID: agt.ID})
		check.Args(app.ID).Asserts(w, policy.ActionRead)
	}))
	s.Run("ActivityBumpWorkspace", s.Subtest(func(db database.Store, check *expects) {
		u := dbgen.User(s.T(), db, database.User{})
		o := dbgen.Organization(s.T(), db, database.Organization{})
		tpl := dbgen.Template(s.T(), db, database.Template{
			OrganizationID: o.ID,
			CreatedBy:      u.ID,
		})
		tv := dbgen.TemplateVersion(s.T(), db, database.TemplateVersion{
			TemplateID:     uuid.NullUUID{UUID: tpl.ID, Valid: true},
			OrganizationID: o.ID,
			CreatedBy:      u.ID,
		})
		w := dbgen.Workspace(s.T(), db, database.WorkspaceTable{
			TemplateID:     tpl.ID,
			OrganizationID: o.ID,
			OwnerID:        u.ID,
		})
		j := dbgen.ProvisionerJob(s.T(), db, nil, database.ProvisionerJob{
			Type: database.ProvisionerJobTypeWorkspaceBuild,
		})
		_ = dbgen.WorkspaceBuild(s.T(), db, database.WorkspaceBuild{
			JobID:             j.ID,
			WorkspaceID:       w.ID,
			TemplateVersionID: tv.ID,
		})
		check.Args(database.ActivityBumpWorkspaceParams{
			WorkspaceID: w.ID,
		}).Asserts(w, policy.ActionUpdate).Returns()
	}))
	s.Run("FavoriteWorkspace", s.Subtest(func(db database.Store, check *expects) {
		u := dbgen.User(s.T(), db, database.User{})
		o := dbgen.Organization(s.T(), db, database.Organization{})
		tpl := dbgen.Template(s.T(), db, database.Template{
			OrganizationID: o.ID,
			CreatedBy:      u.ID,
		})
		w := dbgen.Workspace(s.T(), db, database.WorkspaceTable{
			TemplateID:     tpl.ID,
			OrganizationID: o.ID,
			OwnerID:        u.ID,
		})
		check.Args(w.ID).Asserts(w, policy.ActionUpdate).Returns()
	}))
	s.Run("UnfavoriteWorkspace", s.Subtest(func(db database.Store, check *expects) {
		u := dbgen.User(s.T(), db, database.User{})
		o := dbgen.Organization(s.T(), db, database.Organization{})
		tpl := dbgen.Template(s.T(), db, database.Template{
			OrganizationID: o.ID,
			CreatedBy:      u.ID,
		})
		w := dbgen.Workspace(s.T(), db, database.WorkspaceTable{
			TemplateID:     tpl.ID,
			OrganizationID: o.ID,
			OwnerID:        u.ID,
		})
		check.Args(w.ID).Asserts(w, policy.ActionUpdate).Returns()
	}))
	s.Run("GetWorkspaceAgentDevcontainersByAgentID", s.Subtest(func(db database.Store, check *expects) {
		u := dbgen.User(s.T(), db, database.User{})
		o := dbgen.Organization(s.T(), db, database.Organization{})
		tpl := dbgen.Template(s.T(), db, database.Template{
			OrganizationID: o.ID,
			CreatedBy:      u.ID,
		})
		tv := dbgen.TemplateVersion(s.T(), db, database.TemplateVersion{
			TemplateID:     uuid.NullUUID{UUID: tpl.ID, Valid: true},
			OrganizationID: o.ID,
			CreatedBy:      u.ID,
		})
		w := dbgen.Workspace(s.T(), db, database.WorkspaceTable{
			TemplateID:     tpl.ID,
			OrganizationID: o.ID,
			OwnerID:        u.ID,
		})
		j := dbgen.ProvisionerJob(s.T(), db, nil, database.ProvisionerJob{
			Type: database.ProvisionerJobTypeWorkspaceBuild,
		})
		b := dbgen.WorkspaceBuild(s.T(), db, database.WorkspaceBuild{
			JobID:             j.ID,
			WorkspaceID:       w.ID,
			TemplateVersionID: tv.ID,
		})
		res := dbgen.WorkspaceResource(s.T(), db, database.WorkspaceResource{JobID: b.JobID})
		agt := dbgen.WorkspaceAgent(s.T(), db, database.WorkspaceAgent{ResourceID: res.ID})
		d := dbgen.WorkspaceAgentDevcontainer(s.T(), db, database.WorkspaceAgentDevcontainer{WorkspaceAgentID: agt.ID})
		check.Args(agt.ID).Asserts(w, policy.ActionRead).Returns([]database.WorkspaceAgentDevcontainer{d})
	}))
}

func (s *MethodTestSuite) TestWorkspacePortSharing() {
	s.Run("UpsertWorkspaceAgentPortShare", s.Subtest(func(db database.Store, check *expects) {
		u := dbgen.User(s.T(), db, database.User{})
		org := dbgen.Organization(s.T(), db, database.Organization{})
		tpl := dbgen.Template(s.T(), db, database.Template{
			OrganizationID: org.ID,
			CreatedBy:      u.ID,
		})
		ws := dbgen.Workspace(s.T(), db, database.WorkspaceTable{
			OwnerID:        u.ID,
			OrganizationID: org.ID,
			TemplateID:     tpl.ID,
		})
		ps := dbgen.WorkspaceAgentPortShare(s.T(), db, database.WorkspaceAgentPortShare{WorkspaceID: ws.ID})
		//nolint:gosimple // casting is not a simplification
		check.Args(database.UpsertWorkspaceAgentPortShareParams{
			WorkspaceID: ps.WorkspaceID,
			AgentName:   ps.AgentName,
			Port:        ps.Port,
			ShareLevel:  ps.ShareLevel,
			Protocol:    ps.Protocol,
		}).Asserts(ws, policy.ActionUpdate).Returns(ps)
	}))
	s.Run("GetWorkspaceAgentPortShare", s.Subtest(func(db database.Store, check *expects) {
		u := dbgen.User(s.T(), db, database.User{})
		org := dbgen.Organization(s.T(), db, database.Organization{})
		tpl := dbgen.Template(s.T(), db, database.Template{
			OrganizationID: org.ID,
			CreatedBy:      u.ID,
		})
		ws := dbgen.Workspace(s.T(), db, database.WorkspaceTable{
			OwnerID:        u.ID,
			OrganizationID: org.ID,
			TemplateID:     tpl.ID,
		})
		ps := dbgen.WorkspaceAgentPortShare(s.T(), db, database.WorkspaceAgentPortShare{WorkspaceID: ws.ID})
		check.Args(database.GetWorkspaceAgentPortShareParams{
			WorkspaceID: ps.WorkspaceID,
			AgentName:   ps.AgentName,
			Port:        ps.Port,
		}).Asserts(ws, policy.ActionRead).Returns(ps)
	}))
	s.Run("ListWorkspaceAgentPortShares", s.Subtest(func(db database.Store, check *expects) {
		u := dbgen.User(s.T(), db, database.User{})
		org := dbgen.Organization(s.T(), db, database.Organization{})
		tpl := dbgen.Template(s.T(), db, database.Template{
			OrganizationID: org.ID,
			CreatedBy:      u.ID,
		})
		ws := dbgen.Workspace(s.T(), db, database.WorkspaceTable{
			OwnerID:        u.ID,
			OrganizationID: org.ID,
			TemplateID:     tpl.ID,
		})
		ps := dbgen.WorkspaceAgentPortShare(s.T(), db, database.WorkspaceAgentPortShare{WorkspaceID: ws.ID})
		check.Args(ws.ID).Asserts(ws, policy.ActionRead).Returns([]database.WorkspaceAgentPortShare{ps})
	}))
	s.Run("DeleteWorkspaceAgentPortShare", s.Subtest(func(db database.Store, check *expects) {
		u := dbgen.User(s.T(), db, database.User{})
		org := dbgen.Organization(s.T(), db, database.Organization{})
		tpl := dbgen.Template(s.T(), db, database.Template{
			OrganizationID: org.ID,
			CreatedBy:      u.ID,
		})
		ws := dbgen.Workspace(s.T(), db, database.WorkspaceTable{
			OwnerID:        u.ID,
			OrganizationID: org.ID,
			TemplateID:     tpl.ID,
		})
		ps := dbgen.WorkspaceAgentPortShare(s.T(), db, database.WorkspaceAgentPortShare{WorkspaceID: ws.ID})
		check.Args(database.DeleteWorkspaceAgentPortShareParams{
			WorkspaceID: ps.WorkspaceID,
			AgentName:   ps.AgentName,
			Port:        ps.Port,
		}).Asserts(ws, policy.ActionUpdate).Returns()
	}))
	s.Run("DeleteWorkspaceAgentPortSharesByTemplate", s.Subtest(func(db database.Store, check *expects) {
		u := dbgen.User(s.T(), db, database.User{})
		org := dbgen.Organization(s.T(), db, database.Organization{})
		tpl := dbgen.Template(s.T(), db, database.Template{
			OrganizationID: org.ID,
			CreatedBy:      u.ID,
		})
		ws := dbgen.Workspace(s.T(), db, database.WorkspaceTable{
			OwnerID:        u.ID,
			OrganizationID: org.ID,
			TemplateID:     tpl.ID,
		})
		_ = dbgen.WorkspaceAgentPortShare(s.T(), db, database.WorkspaceAgentPortShare{WorkspaceID: ws.ID})
		check.Args(tpl.ID).Asserts(tpl, policy.ActionUpdate).Returns()
	}))
	s.Run("ReduceWorkspaceAgentShareLevelToAuthenticatedByTemplate", s.Subtest(func(db database.Store, check *expects) {
		u := dbgen.User(s.T(), db, database.User{})
		org := dbgen.Organization(s.T(), db, database.Organization{})
		tpl := dbgen.Template(s.T(), db, database.Template{
			OrganizationID: org.ID,
			CreatedBy:      u.ID,
		})
		ws := dbgen.Workspace(s.T(), db, database.WorkspaceTable{
			OwnerID:        u.ID,
			OrganizationID: org.ID,
			TemplateID:     tpl.ID,
		})
		_ = dbgen.WorkspaceAgentPortShare(s.T(), db, database.WorkspaceAgentPortShare{WorkspaceID: ws.ID})
		check.Args(tpl.ID).Asserts(tpl, policy.ActionUpdate).Returns()
	}))
}

func (s *MethodTestSuite) TestProvisionerKeys() {
	s.Run("InsertProvisionerKey", s.Subtest(func(db database.Store, check *expects) {
		org := dbgen.Organization(s.T(), db, database.Organization{})
		pk := database.ProvisionerKey{
			ID:             uuid.New(),
			CreatedAt:      dbtestutil.NowInDefaultTimezone(),
			OrganizationID: org.ID,
			Name:           strings.ToLower(coderdtest.RandomName(s.T())),
			HashedSecret:   []byte(coderdtest.RandomName(s.T())),
		}
		//nolint:gosimple // casting is not a simplification
		check.Args(database.InsertProvisionerKeyParams{
			ID:             pk.ID,
			CreatedAt:      pk.CreatedAt,
			OrganizationID: pk.OrganizationID,
			Name:           pk.Name,
			HashedSecret:   pk.HashedSecret,
		}).Asserts(pk, policy.ActionCreate).Returns(pk)
	}))
	s.Run("GetProvisionerKeyByID", s.Subtest(func(db database.Store, check *expects) {
		org := dbgen.Organization(s.T(), db, database.Organization{})
		pk := dbgen.ProvisionerKey(s.T(), db, database.ProvisionerKey{OrganizationID: org.ID})
		check.Args(pk.ID).Asserts(pk, policy.ActionRead).Returns(pk)
	}))
	s.Run("GetProvisionerKeyByHashedSecret", s.Subtest(func(db database.Store, check *expects) {
		org := dbgen.Organization(s.T(), db, database.Organization{})
		pk := dbgen.ProvisionerKey(s.T(), db, database.ProvisionerKey{OrganizationID: org.ID, HashedSecret: []byte("foo")})
		check.Args([]byte("foo")).Asserts(pk, policy.ActionRead).Returns(pk)
	}))
	s.Run("GetProvisionerKeyByName", s.Subtest(func(db database.Store, check *expects) {
		org := dbgen.Organization(s.T(), db, database.Organization{})
		pk := dbgen.ProvisionerKey(s.T(), db, database.ProvisionerKey{OrganizationID: org.ID})
		check.Args(database.GetProvisionerKeyByNameParams{
			OrganizationID: org.ID,
			Name:           pk.Name,
		}).Asserts(pk, policy.ActionRead).Returns(pk)
	}))
	s.Run("ListProvisionerKeysByOrganization", s.Subtest(func(db database.Store, check *expects) {
		org := dbgen.Organization(s.T(), db, database.Organization{})
		pk := dbgen.ProvisionerKey(s.T(), db, database.ProvisionerKey{OrganizationID: org.ID})
		pks := []database.ProvisionerKey{
			{
				ID:             pk.ID,
				CreatedAt:      pk.CreatedAt,
				OrganizationID: pk.OrganizationID,
				Name:           pk.Name,
				HashedSecret:   pk.HashedSecret,
			},
		}
		check.Args(org.ID).Asserts(pk, policy.ActionRead).Returns(pks)
	}))
	s.Run("ListProvisionerKeysByOrganizationExcludeReserved", s.Subtest(func(db database.Store, check *expects) {
		org := dbgen.Organization(s.T(), db, database.Organization{})
		pk := dbgen.ProvisionerKey(s.T(), db, database.ProvisionerKey{OrganizationID: org.ID})
		pks := []database.ProvisionerKey{
			{
				ID:             pk.ID,
				CreatedAt:      pk.CreatedAt,
				OrganizationID: pk.OrganizationID,
				Name:           pk.Name,
				HashedSecret:   pk.HashedSecret,
			},
		}
		check.Args(org.ID).Asserts(pk, policy.ActionRead).Returns(pks)
	}))
	s.Run("DeleteProvisionerKey", s.Subtest(func(db database.Store, check *expects) {
		org := dbgen.Organization(s.T(), db, database.Organization{})
		pk := dbgen.ProvisionerKey(s.T(), db, database.ProvisionerKey{OrganizationID: org.ID})
		check.Args(pk.ID).Asserts(pk, policy.ActionDelete).Returns()
	}))
}

func (s *MethodTestSuite) TestExtraMethods() {
	s.Run("GetProvisionerDaemons", s.Subtest(func(db database.Store, check *expects) {
		dbtestutil.DisableForeignKeysAndTriggers(s.T(), db)
		d, err := db.UpsertProvisionerDaemon(context.Background(), database.UpsertProvisionerDaemonParams{
			Provisioners: []database.ProvisionerType{},
			Tags: database.StringMap(map[string]string{
				provisionersdk.TagScope: provisionersdk.ScopeOrganization,
			}),
		})
		s.NoError(err, "insert provisioner daemon")
		check.Args().Asserts(d, policy.ActionRead)
	}))
	s.Run("GetProvisionerDaemonsByOrganization", s.Subtest(func(db database.Store, check *expects) {
		dbtestutil.DisableForeignKeysAndTriggers(s.T(), db)
		org := dbgen.Organization(s.T(), db, database.Organization{})
		d, err := db.UpsertProvisionerDaemon(context.Background(), database.UpsertProvisionerDaemonParams{
			OrganizationID: org.ID,
			Provisioners:   []database.ProvisionerType{},
			Tags: database.StringMap(map[string]string{
				provisionersdk.TagScope: provisionersdk.ScopeOrganization,
			}),
		})
		s.NoError(err, "insert provisioner daemon")
		ds, err := db.GetProvisionerDaemonsByOrganization(context.Background(), database.GetProvisionerDaemonsByOrganizationParams{OrganizationID: org.ID})
		s.NoError(err, "get provisioner daemon by org")
		check.Args(database.GetProvisionerDaemonsByOrganizationParams{OrganizationID: org.ID}).Asserts(d, policy.ActionRead).Returns(ds)
	}))
	s.Run("GetProvisionerDaemonsWithStatusByOrganization", s.Subtest(func(db database.Store, check *expects) {
		org := dbgen.Organization(s.T(), db, database.Organization{})
		d := dbgen.ProvisionerDaemon(s.T(), db, database.ProvisionerDaemon{
			OrganizationID: org.ID,
			Tags: map[string]string{
				provisionersdk.TagScope: provisionersdk.ScopeOrganization,
			},
		})
		ds, err := db.GetProvisionerDaemonsWithStatusByOrganization(context.Background(), database.GetProvisionerDaemonsWithStatusByOrganizationParams{
			OrganizationID:  org.ID,
			StaleIntervalMS: 24 * time.Hour.Milliseconds(),
		})
		s.NoError(err, "get provisioner daemon with status by org")
		check.Args(database.GetProvisionerDaemonsWithStatusByOrganizationParams{
			OrganizationID:  org.ID,
			StaleIntervalMS: 24 * time.Hour.Milliseconds(),
		}).Asserts(d, policy.ActionRead).Returns(ds)
	}))
	s.Run("GetEligibleProvisionerDaemonsByProvisionerJobIDs", s.Subtest(func(db database.Store, check *expects) {
		dbtestutil.DisableForeignKeysAndTriggers(s.T(), db)
		org := dbgen.Organization(s.T(), db, database.Organization{})
		tags := database.StringMap(map[string]string{
			provisionersdk.TagScope: provisionersdk.ScopeOrganization,
		})
		j, err := db.InsertProvisionerJob(context.Background(), database.InsertProvisionerJobParams{
			OrganizationID: org.ID,
			Type:           database.ProvisionerJobTypeWorkspaceBuild,
			Tags:           tags,
			Provisioner:    database.ProvisionerTypeEcho,
			StorageMethod:  database.ProvisionerStorageMethodFile,
			Input:          json.RawMessage("{}"),
		})
		s.NoError(err, "insert provisioner job")
		d, err := db.UpsertProvisionerDaemon(context.Background(), database.UpsertProvisionerDaemonParams{
			OrganizationID: org.ID,
			Tags:           tags,
			Provisioners:   []database.ProvisionerType{database.ProvisionerTypeEcho},
		})
		s.NoError(err, "insert provisioner daemon")
		ds, err := db.GetEligibleProvisionerDaemonsByProvisionerJobIDs(context.Background(), []uuid.UUID{j.ID})
		s.NoError(err, "get provisioner daemon by org")
		check.Args(uuid.UUIDs{j.ID}).Asserts(d, policy.ActionRead).Returns(ds)
	}))
	s.Run("DeleteOldProvisionerDaemons", s.Subtest(func(db database.Store, check *expects) {
		dbtestutil.DisableForeignKeysAndTriggers(s.T(), db)
		_, err := db.UpsertProvisionerDaemon(context.Background(), database.UpsertProvisionerDaemonParams{
			Provisioners: []database.ProvisionerType{},
			Tags: database.StringMap(map[string]string{
				provisionersdk.TagScope: provisionersdk.ScopeOrganization,
			}),
		})
		s.NoError(err, "insert provisioner daemon")
		check.Args().Asserts(rbac.ResourceSystem, policy.ActionDelete)
	}))
	s.Run("UpdateProvisionerDaemonLastSeenAt", s.Subtest(func(db database.Store, check *expects) {
		dbtestutil.DisableForeignKeysAndTriggers(s.T(), db)
		d, err := db.UpsertProvisionerDaemon(context.Background(), database.UpsertProvisionerDaemonParams{
			Provisioners: []database.ProvisionerType{},
			Tags: database.StringMap(map[string]string{
				provisionersdk.TagScope: provisionersdk.ScopeOrganization,
			}),
		})
		s.NoError(err, "insert provisioner daemon")
		check.Args(database.UpdateProvisionerDaemonLastSeenAtParams{
			ID:         d.ID,
			LastSeenAt: sql.NullTime{Time: dbtime.Now(), Valid: true},
		}).Asserts(rbac.ResourceProvisionerDaemon, policy.ActionUpdate)
	}))
	s.Run("GetProvisionerJobsByOrganizationAndStatusWithQueuePositionAndProvisioner", s.Subtest(func(db database.Store, check *expects) {
		org := dbgen.Organization(s.T(), db, database.Organization{})
		user := dbgen.User(s.T(), db, database.User{})
		tags := database.StringMap(map[string]string{
			provisionersdk.TagScope: provisionersdk.ScopeOrganization,
		})
		t := dbgen.Template(s.T(), db, database.Template{OrganizationID: org.ID, CreatedBy: user.ID})
		tv := dbgen.TemplateVersion(s.T(), db, database.TemplateVersion{OrganizationID: org.ID, CreatedBy: user.ID, TemplateID: uuid.NullUUID{UUID: t.ID, Valid: true}})
		j1 := dbgen.ProvisionerJob(s.T(), db, nil, database.ProvisionerJob{
			OrganizationID: org.ID,
			Type:           database.ProvisionerJobTypeTemplateVersionImport,
			Input:          []byte(`{"template_version_id":"` + tv.ID.String() + `"}`),
			Tags:           tags,
		})
		w := dbgen.Workspace(s.T(), db, database.WorkspaceTable{OrganizationID: org.ID, OwnerID: user.ID, TemplateID: t.ID})
		wbID := uuid.New()
		j2 := dbgen.ProvisionerJob(s.T(), db, nil, database.ProvisionerJob{
			OrganizationID: org.ID,
			Type:           database.ProvisionerJobTypeWorkspaceBuild,
			Input:          []byte(`{"workspace_build_id":"` + wbID.String() + `"}`),
			Tags:           tags,
		})
		dbgen.WorkspaceBuild(s.T(), db, database.WorkspaceBuild{ID: wbID, WorkspaceID: w.ID, TemplateVersionID: tv.ID, JobID: j2.ID})

		ds, err := db.GetProvisionerJobsByOrganizationAndStatusWithQueuePositionAndProvisioner(context.Background(), database.GetProvisionerJobsByOrganizationAndStatusWithQueuePositionAndProvisionerParams{
			OrganizationID: org.ID,
		})
		s.NoError(err, "get provisioner jobs by org")
		check.Args(database.GetProvisionerJobsByOrganizationAndStatusWithQueuePositionAndProvisionerParams{
			OrganizationID: org.ID,
		}).Asserts(j1, policy.ActionRead, j2, policy.ActionRead).Returns(ds)
	}))
}

func (s *MethodTestSuite) TestTailnetFunctions() {
	s.Run("CleanTailnetCoordinators", s.Subtest(func(_ database.Store, check *expects) {
		check.Args().
			Asserts(rbac.ResourceTailnetCoordinator, policy.ActionDelete).
			ErrorsWithInMemDB(dbmem.ErrUnimplemented)
	}))
	s.Run("CleanTailnetLostPeers", s.Subtest(func(_ database.Store, check *expects) {
		check.Args().
			Asserts(rbac.ResourceTailnetCoordinator, policy.ActionDelete).
			ErrorsWithInMemDB(dbmem.ErrUnimplemented)
	}))
	s.Run("CleanTailnetTunnels", s.Subtest(func(_ database.Store, check *expects) {
		check.Args().
			Asserts(rbac.ResourceTailnetCoordinator, policy.ActionDelete).
			ErrorsWithInMemDB(dbmem.ErrUnimplemented)
	}))
	s.Run("DeleteAllTailnetClientSubscriptions", s.Subtest(func(_ database.Store, check *expects) {
		check.Args(database.DeleteAllTailnetClientSubscriptionsParams{}).
			Asserts(rbac.ResourceTailnetCoordinator, policy.ActionDelete).
			ErrorsWithInMemDB(dbmem.ErrUnimplemented)
	}))
	s.Run("DeleteAllTailnetTunnels", s.Subtest(func(_ database.Store, check *expects) {
		check.Args(database.DeleteAllTailnetTunnelsParams{}).
			Asserts(rbac.ResourceTailnetCoordinator, policy.ActionDelete).
			ErrorsWithInMemDB(dbmem.ErrUnimplemented)
	}))
	s.Run("DeleteCoordinator", s.Subtest(func(_ database.Store, check *expects) {
		check.Args(uuid.New()).
			Asserts(rbac.ResourceTailnetCoordinator, policy.ActionDelete).
			ErrorsWithInMemDB(dbmem.ErrUnimplemented)
	}))
	s.Run("DeleteTailnetAgent", s.Subtest(func(_ database.Store, check *expects) {
		check.Args(database.DeleteTailnetAgentParams{}).
			Asserts(rbac.ResourceTailnetCoordinator, policy.ActionUpdate).Errors(sql.ErrNoRows).
			ErrorsWithInMemDB(dbmem.ErrUnimplemented)
	}))
	s.Run("DeleteTailnetClient", s.Subtest(func(_ database.Store, check *expects) {
		check.Args(database.DeleteTailnetClientParams{}).
			Asserts(rbac.ResourceTailnetCoordinator, policy.ActionDelete).Errors(sql.ErrNoRows).
			ErrorsWithInMemDB(dbmem.ErrUnimplemented)
	}))
	s.Run("DeleteTailnetClientSubscription", s.Subtest(func(_ database.Store, check *expects) {
		check.Args(database.DeleteTailnetClientSubscriptionParams{}).
			Asserts(rbac.ResourceTailnetCoordinator, policy.ActionDelete).
			ErrorsWithInMemDB(dbmem.ErrUnimplemented)
	}))
	s.Run("DeleteTailnetPeer", s.Subtest(func(_ database.Store, check *expects) {
		check.Args(database.DeleteTailnetPeerParams{}).
			Asserts(rbac.ResourceTailnetCoordinator, policy.ActionDelete).
			ErrorsWithInMemDB(dbmem.ErrUnimplemented).
			ErrorsWithPG(sql.ErrNoRows)
	}))
	s.Run("DeleteTailnetTunnel", s.Subtest(func(_ database.Store, check *expects) {
		check.Args(database.DeleteTailnetTunnelParams{}).
			Asserts(rbac.ResourceTailnetCoordinator, policy.ActionDelete).
			ErrorsWithInMemDB(dbmem.ErrUnimplemented).
			ErrorsWithPG(sql.ErrNoRows)
	}))
	s.Run("GetAllTailnetAgents", s.Subtest(func(_ database.Store, check *expects) {
		check.Args().
			Asserts(rbac.ResourceTailnetCoordinator, policy.ActionRead).
			ErrorsWithInMemDB(dbmem.ErrUnimplemented)
	}))
	s.Run("GetTailnetAgents", s.Subtest(func(_ database.Store, check *expects) {
		check.Args(uuid.New()).
			Asserts(rbac.ResourceTailnetCoordinator, policy.ActionRead).
			ErrorsWithInMemDB(dbmem.ErrUnimplemented)
	}))
	s.Run("GetTailnetClientsForAgent", s.Subtest(func(_ database.Store, check *expects) {
		check.Args(uuid.New()).
			Asserts(rbac.ResourceTailnetCoordinator, policy.ActionRead).
			ErrorsWithInMemDB(dbmem.ErrUnimplemented)
	}))
	s.Run("GetTailnetPeers", s.Subtest(func(_ database.Store, check *expects) {
		check.Args(uuid.New()).
			Asserts(rbac.ResourceTailnetCoordinator, policy.ActionRead).
			ErrorsWithInMemDB(dbmem.ErrUnimplemented)
	}))
	s.Run("GetTailnetTunnelPeerBindings", s.Subtest(func(_ database.Store, check *expects) {
		check.Args(uuid.New()).
			Asserts(rbac.ResourceTailnetCoordinator, policy.ActionRead).
			ErrorsWithInMemDB(dbmem.ErrUnimplemented)
	}))
	s.Run("GetTailnetTunnelPeerIDs", s.Subtest(func(_ database.Store, check *expects) {
		check.Args(uuid.New()).
			Asserts(rbac.ResourceTailnetCoordinator, policy.ActionRead).
			ErrorsWithInMemDB(dbmem.ErrUnimplemented)
	}))
	s.Run("GetAllTailnetCoordinators", s.Subtest(func(_ database.Store, check *expects) {
		check.Args().
			Asserts(rbac.ResourceTailnetCoordinator, policy.ActionRead).
			ErrorsWithInMemDB(dbmem.ErrUnimplemented)
	}))
	s.Run("GetAllTailnetPeers", s.Subtest(func(_ database.Store, check *expects) {
		check.Args().
			Asserts(rbac.ResourceTailnetCoordinator, policy.ActionRead).
			ErrorsWithInMemDB(dbmem.ErrUnimplemented)
	}))
	s.Run("GetAllTailnetTunnels", s.Subtest(func(_ database.Store, check *expects) {
		check.Args().
			Asserts(rbac.ResourceTailnetCoordinator, policy.ActionRead).
			ErrorsWithInMemDB(dbmem.ErrUnimplemented)
	}))
	s.Run("UpsertTailnetAgent", s.Subtest(func(db database.Store, check *expects) {
		dbtestutil.DisableForeignKeysAndTriggers(s.T(), db)
		check.Args(database.UpsertTailnetAgentParams{Node: json.RawMessage("{}")}).
			Asserts(rbac.ResourceTailnetCoordinator, policy.ActionUpdate).
			ErrorsWithInMemDB(dbmem.ErrUnimplemented)
	}))
	s.Run("UpsertTailnetClient", s.Subtest(func(db database.Store, check *expects) {
		dbtestutil.DisableForeignKeysAndTriggers(s.T(), db)
		check.Args(database.UpsertTailnetClientParams{Node: json.RawMessage("{}")}).
			Asserts(rbac.ResourceTailnetCoordinator, policy.ActionUpdate).
			ErrorsWithInMemDB(dbmem.ErrUnimplemented)
	}))
	s.Run("UpsertTailnetClientSubscription", s.Subtest(func(db database.Store, check *expects) {
		dbtestutil.DisableForeignKeysAndTriggers(s.T(), db)
		check.Args(database.UpsertTailnetClientSubscriptionParams{}).
			Asserts(rbac.ResourceTailnetCoordinator, policy.ActionUpdate).
			ErrorsWithInMemDB(dbmem.ErrUnimplemented)
	}))
	s.Run("UpsertTailnetCoordinator", s.Subtest(func(_ database.Store, check *expects) {
		check.Args(uuid.New()).
			Asserts(rbac.ResourceTailnetCoordinator, policy.ActionUpdate).
			ErrorsWithInMemDB(dbmem.ErrUnimplemented)
	}))
	s.Run("UpsertTailnetPeer", s.Subtest(func(db database.Store, check *expects) {
		dbtestutil.DisableForeignKeysAndTriggers(s.T(), db)
		check.Args(database.UpsertTailnetPeerParams{
			Status: database.TailnetStatusOk,
		}).
			Asserts(rbac.ResourceTailnetCoordinator, policy.ActionCreate).
			ErrorsWithInMemDB(dbmem.ErrUnimplemented)
	}))
	s.Run("UpsertTailnetTunnel", s.Subtest(func(db database.Store, check *expects) {
		dbtestutil.DisableForeignKeysAndTriggers(s.T(), db)
		check.Args(database.UpsertTailnetTunnelParams{}).
			Asserts(rbac.ResourceTailnetCoordinator, policy.ActionCreate).
			ErrorsWithInMemDB(dbmem.ErrUnimplemented)
	}))
	s.Run("UpdateTailnetPeerStatusByCoordinator", s.Subtest(func(db database.Store, check *expects) {
		dbtestutil.DisableForeignKeysAndTriggers(s.T(), db)
		check.Args(database.UpdateTailnetPeerStatusByCoordinatorParams{Status: database.TailnetStatusOk}).
			Asserts(rbac.ResourceTailnetCoordinator, policy.ActionUpdate).
			ErrorsWithInMemDB(dbmem.ErrUnimplemented)
	}))
}

func (s *MethodTestSuite) TestDBCrypt() {
	s.Run("GetDBCryptKeys", s.Subtest(func(db database.Store, check *expects) {
		check.Args().
			Asserts(rbac.ResourceSystem, policy.ActionRead).
			Returns([]database.DBCryptKey{})
	}))
	s.Run("InsertDBCryptKey", s.Subtest(func(db database.Store, check *expects) {
		check.Args(database.InsertDBCryptKeyParams{}).
			Asserts(rbac.ResourceSystem, policy.ActionCreate).
			Returns()
	}))
	s.Run("RevokeDBCryptKey", s.Subtest(func(db database.Store, check *expects) {
		err := db.InsertDBCryptKey(context.Background(), database.InsertDBCryptKeyParams{
			ActiveKeyDigest: "revoke me",
		})
		s.NoError(err)
		check.Args("revoke me").
			Asserts(rbac.ResourceSystem, policy.ActionUpdate).
			Returns()
	}))
}

func (s *MethodTestSuite) TestCryptoKeys() {
	s.Run("GetCryptoKeys", s.Subtest(func(db database.Store, check *expects) {
		check.Args().
			Asserts(rbac.ResourceCryptoKey, policy.ActionRead)
	}))
	s.Run("InsertCryptoKey", s.Subtest(func(db database.Store, check *expects) {
		check.Args(database.InsertCryptoKeyParams{
			Feature: database.CryptoKeyFeatureWorkspaceAppsAPIKey,
		}).
			Asserts(rbac.ResourceCryptoKey, policy.ActionCreate)
	}))
	s.Run("DeleteCryptoKey", s.Subtest(func(db database.Store, check *expects) {
		key := dbgen.CryptoKey(s.T(), db, database.CryptoKey{
			Feature:  database.CryptoKeyFeatureWorkspaceAppsAPIKey,
			Sequence: 4,
		})
		check.Args(database.DeleteCryptoKeyParams{
			Feature:  key.Feature,
			Sequence: key.Sequence,
		}).Asserts(rbac.ResourceCryptoKey, policy.ActionDelete)
	}))
	s.Run("GetCryptoKeyByFeatureAndSequence", s.Subtest(func(db database.Store, check *expects) {
		key := dbgen.CryptoKey(s.T(), db, database.CryptoKey{
			Feature:  database.CryptoKeyFeatureWorkspaceAppsAPIKey,
			Sequence: 4,
		})
		check.Args(database.GetCryptoKeyByFeatureAndSequenceParams{
			Feature:  key.Feature,
			Sequence: key.Sequence,
		}).Asserts(rbac.ResourceCryptoKey, policy.ActionRead).Returns(key)
	}))
	s.Run("GetLatestCryptoKeyByFeature", s.Subtest(func(db database.Store, check *expects) {
		dbgen.CryptoKey(s.T(), db, database.CryptoKey{
			Feature:  database.CryptoKeyFeatureWorkspaceAppsAPIKey,
			Sequence: 4,
		})
		check.Args(database.CryptoKeyFeatureWorkspaceAppsAPIKey).Asserts(rbac.ResourceCryptoKey, policy.ActionRead)
	}))
	s.Run("UpdateCryptoKeyDeletesAt", s.Subtest(func(db database.Store, check *expects) {
		key := dbgen.CryptoKey(s.T(), db, database.CryptoKey{
			Feature:  database.CryptoKeyFeatureWorkspaceAppsAPIKey,
			Sequence: 4,
		})
		check.Args(database.UpdateCryptoKeyDeletesAtParams{
			Feature:   key.Feature,
			Sequence:  key.Sequence,
			DeletesAt: sql.NullTime{Time: time.Now(), Valid: true},
		}).Asserts(rbac.ResourceCryptoKey, policy.ActionUpdate)
	}))
	s.Run("GetCryptoKeysByFeature", s.Subtest(func(db database.Store, check *expects) {
		check.Args(database.CryptoKeyFeatureWorkspaceAppsAPIKey).
			Asserts(rbac.ResourceCryptoKey, policy.ActionRead)
	}))
}

func (s *MethodTestSuite) TestSystemFunctions() {
	s.Run("UpdateUserLinkedID", s.Subtest(func(db database.Store, check *expects) {
		u := dbgen.User(s.T(), db, database.User{})
		l := dbgen.UserLink(s.T(), db, database.UserLink{UserID: u.ID})
		check.Args(database.UpdateUserLinkedIDParams{
			UserID:    u.ID,
			LinkedID:  l.LinkedID,
			LoginType: database.LoginTypeGithub,
		}).Asserts(rbac.ResourceSystem, policy.ActionUpdate).Returns(l)
	}))
	s.Run("GetLatestWorkspaceBuildsByWorkspaceIDs", s.Subtest(func(db database.Store, check *expects) {
		dbtestutil.DisableForeignKeysAndTriggers(s.T(), db)
		ws := dbgen.Workspace(s.T(), db, database.WorkspaceTable{})
		b := dbgen.WorkspaceBuild(s.T(), db, database.WorkspaceBuild{WorkspaceID: ws.ID})
		check.Args([]uuid.UUID{ws.ID}).Asserts(rbac.ResourceSystem, policy.ActionRead).Returns(slice.New(b))
	}))
	s.Run("UpsertDefaultProxy", s.Subtest(func(db database.Store, check *expects) {
		check.Args(database.UpsertDefaultProxyParams{}).Asserts(rbac.ResourceSystem, policy.ActionUpdate).Returns()
	}))
	s.Run("GetUserLinkByLinkedID", s.Subtest(func(db database.Store, check *expects) {
		u := dbgen.User(s.T(), db, database.User{})
		l := dbgen.UserLink(s.T(), db, database.UserLink{UserID: u.ID})
		check.Args(l.LinkedID).Asserts(rbac.ResourceSystem, policy.ActionRead).Returns(l)
	}))
	s.Run("GetUserLinkByUserIDLoginType", s.Subtest(func(db database.Store, check *expects) {
		dbtestutil.DisableForeignKeysAndTriggers(s.T(), db)
		l := dbgen.UserLink(s.T(), db, database.UserLink{})
		check.Args(database.GetUserLinkByUserIDLoginTypeParams{
			UserID:    l.UserID,
			LoginType: l.LoginType,
		}).Asserts(rbac.ResourceSystem, policy.ActionRead).Returns(l)
	}))
	s.Run("GetLatestWorkspaceBuilds", s.Subtest(func(db database.Store, check *expects) {
		dbtestutil.DisableForeignKeysAndTriggers(s.T(), db)
		dbgen.WorkspaceBuild(s.T(), db, database.WorkspaceBuild{})
		dbgen.WorkspaceBuild(s.T(), db, database.WorkspaceBuild{})
		check.Args().Asserts(rbac.ResourceSystem, policy.ActionRead)
	}))
	s.Run("GetActiveUserCount", s.Subtest(func(db database.Store, check *expects) {
		check.Args(false).Asserts(rbac.ResourceSystem, policy.ActionRead).Returns(int64(0))
	}))
	s.Run("GetUnexpiredLicenses", s.Subtest(func(db database.Store, check *expects) {
		check.Args().Asserts(rbac.ResourceSystem, policy.ActionRead)
	}))
	s.Run("GetAuthorizationUserRoles", s.Subtest(func(db database.Store, check *expects) {
		u := dbgen.User(s.T(), db, database.User{})
		check.Args(u.ID).Asserts(rbac.ResourceSystem, policy.ActionRead)
	}))
	s.Run("GetDERPMeshKey", s.Subtest(func(db database.Store, check *expects) {
		db.InsertDERPMeshKey(context.Background(), "testing")
		check.Args().Asserts(rbac.ResourceSystem, policy.ActionRead)
	}))
	s.Run("InsertDERPMeshKey", s.Subtest(func(db database.Store, check *expects) {
		check.Args("value").Asserts(rbac.ResourceSystem, policy.ActionCreate).Returns()
	}))
	s.Run("InsertDeploymentID", s.Subtest(func(db database.Store, check *expects) {
		check.Args("value").Asserts(rbac.ResourceSystem, policy.ActionCreate).Returns()
	}))
	s.Run("InsertReplica", s.Subtest(func(db database.Store, check *expects) {
		check.Args(database.InsertReplicaParams{
			ID: uuid.New(),
		}).Asserts(rbac.ResourceSystem, policy.ActionCreate)
	}))
	s.Run("UpdateReplica", s.Subtest(func(db database.Store, check *expects) {
		replica, err := db.InsertReplica(context.Background(), database.InsertReplicaParams{ID: uuid.New()})
		require.NoError(s.T(), err)
		check.Args(database.UpdateReplicaParams{
			ID:              replica.ID,
			DatabaseLatency: 100,
		}).Asserts(rbac.ResourceSystem, policy.ActionUpdate)
	}))
	s.Run("DeleteReplicasUpdatedBefore", s.Subtest(func(db database.Store, check *expects) {
		_, err := db.InsertReplica(context.Background(), database.InsertReplicaParams{ID: uuid.New(), UpdatedAt: time.Now()})
		require.NoError(s.T(), err)
		check.Args(time.Now().Add(time.Hour)).Asserts(rbac.ResourceSystem, policy.ActionDelete)
	}))
	s.Run("GetReplicasUpdatedAfter", s.Subtest(func(db database.Store, check *expects) {
		_, err := db.InsertReplica(context.Background(), database.InsertReplicaParams{ID: uuid.New(), UpdatedAt: time.Now()})
		require.NoError(s.T(), err)
		check.Args(time.Now().Add(time.Hour*-1)).Asserts(rbac.ResourceSystem, policy.ActionRead)
	}))
	s.Run("GetUserCount", s.Subtest(func(db database.Store, check *expects) {
		check.Args(false).Asserts(rbac.ResourceSystem, policy.ActionRead).Returns(int64(0))
	}))
	s.Run("GetTemplates", s.Subtest(func(db database.Store, check *expects) {
		dbtestutil.DisableForeignKeysAndTriggers(s.T(), db)
		_ = dbgen.Template(s.T(), db, database.Template{})
		check.Args().Asserts(rbac.ResourceSystem, policy.ActionRead)
	}))
	s.Run("UpdateWorkspaceBuildCostByID", s.Subtest(func(db database.Store, check *expects) {
		dbtestutil.DisableForeignKeysAndTriggers(s.T(), db)
		b := dbgen.WorkspaceBuild(s.T(), db, database.WorkspaceBuild{})
		o := b
		o.DailyCost = 10
		check.Args(database.UpdateWorkspaceBuildCostByIDParams{
			ID:        b.ID,
			DailyCost: 10,
		}).Asserts(rbac.ResourceSystem, policy.ActionUpdate)
	}))
	s.Run("UpdateWorkspaceBuildProvisionerStateByID", s.Subtest(func(db database.Store, check *expects) {
		dbtestutil.DisableForeignKeysAndTriggers(s.T(), db)
		ws := dbgen.Workspace(s.T(), db, database.WorkspaceTable{})
		build := dbgen.WorkspaceBuild(s.T(), db, database.WorkspaceBuild{WorkspaceID: ws.ID, JobID: uuid.New()})
		check.Args(database.UpdateWorkspaceBuildProvisionerStateByIDParams{
			ID:               build.ID,
			ProvisionerState: []byte("testing"),
		}).Asserts(rbac.ResourceSystem, policy.ActionUpdate)
	}))
	s.Run("UpsertLastUpdateCheck", s.Subtest(func(db database.Store, check *expects) {
		check.Args("value").Asserts(rbac.ResourceSystem, policy.ActionUpdate)
	}))
	s.Run("GetLastUpdateCheck", s.Subtest(func(db database.Store, check *expects) {
		err := db.UpsertLastUpdateCheck(context.Background(), "value")
		require.NoError(s.T(), err)
		check.Args().Asserts(rbac.ResourceSystem, policy.ActionRead)
	}))
	s.Run("GetWorkspaceBuildsCreatedAfter", s.Subtest(func(db database.Store, check *expects) {
		dbtestutil.DisableForeignKeysAndTriggers(s.T(), db)
		_ = dbgen.WorkspaceBuild(s.T(), db, database.WorkspaceBuild{CreatedAt: time.Now().Add(-time.Hour)})
		check.Args(time.Now()).Asserts(rbac.ResourceSystem, policy.ActionRead)
	}))
	s.Run("GetWorkspaceAgentsCreatedAfter", s.Subtest(func(db database.Store, check *expects) {
		dbtestutil.DisableForeignKeysAndTriggers(s.T(), db)
		_ = dbgen.WorkspaceAgent(s.T(), db, database.WorkspaceAgent{CreatedAt: time.Now().Add(-time.Hour)})
		check.Args(time.Now()).Asserts(rbac.ResourceSystem, policy.ActionRead)
	}))
	s.Run("GetWorkspaceAppsCreatedAfter", s.Subtest(func(db database.Store, check *expects) {
		dbtestutil.DisableForeignKeysAndTriggers(s.T(), db)
		_ = dbgen.WorkspaceApp(s.T(), db, database.WorkspaceApp{CreatedAt: time.Now().Add(-time.Hour), OpenIn: database.WorkspaceAppOpenInSlimWindow})
		check.Args(time.Now()).Asserts(rbac.ResourceSystem, policy.ActionRead)
	}))
	s.Run("GetWorkspaceResourcesCreatedAfter", s.Subtest(func(db database.Store, check *expects) {
		dbtestutil.DisableForeignKeysAndTriggers(s.T(), db)
		_ = dbgen.WorkspaceResource(s.T(), db, database.WorkspaceResource{CreatedAt: time.Now().Add(-time.Hour)})
		check.Args(time.Now()).Asserts(rbac.ResourceSystem, policy.ActionRead)
	}))
	s.Run("GetWorkspaceResourceMetadataCreatedAfter", s.Subtest(func(db database.Store, check *expects) {
		dbtestutil.DisableForeignKeysAndTriggers(s.T(), db)
		_ = dbgen.WorkspaceResourceMetadatums(s.T(), db, database.WorkspaceResourceMetadatum{})
		check.Args(time.Now()).Asserts(rbac.ResourceSystem, policy.ActionRead)
	}))
	s.Run("DeleteOldWorkspaceAgentStats", s.Subtest(func(db database.Store, check *expects) {
		check.Args().Asserts(rbac.ResourceSystem, policy.ActionDelete)
	}))
	s.Run("GetProvisionerJobsCreatedAfter", s.Subtest(func(db database.Store, check *expects) {
		// TODO: add provisioner job resource type
		_ = dbgen.ProvisionerJob(s.T(), db, nil, database.ProvisionerJob{CreatedAt: time.Now().Add(-time.Hour)})
		check.Args(time.Now()).Asserts( /*rbac.ResourceSystem, policy.ActionRead*/ )
	}))
	s.Run("GetTemplateVersionsByIDs", s.Subtest(func(db database.Store, check *expects) {
		dbtestutil.DisableForeignKeysAndTriggers(s.T(), db)
		t1 := dbgen.Template(s.T(), db, database.Template{})
		t2 := dbgen.Template(s.T(), db, database.Template{})
		tv1 := dbgen.TemplateVersion(s.T(), db, database.TemplateVersion{
			TemplateID: uuid.NullUUID{UUID: t1.ID, Valid: true},
		})
		tv2 := dbgen.TemplateVersion(s.T(), db, database.TemplateVersion{
			TemplateID: uuid.NullUUID{UUID: t2.ID, Valid: true},
		})
		tv3 := dbgen.TemplateVersion(s.T(), db, database.TemplateVersion{
			TemplateID: uuid.NullUUID{UUID: t2.ID, Valid: true},
		})
		check.Args([]uuid.UUID{tv1.ID, tv2.ID, tv3.ID}).
			Asserts(rbac.ResourceSystem, policy.ActionRead).
			Returns(slice.New(tv1, tv2, tv3))
	}))
	s.Run("GetParameterSchemasByJobID", s.Subtest(func(db database.Store, check *expects) {
		dbtestutil.DisableForeignKeysAndTriggers(s.T(), db)
		tpl := dbgen.Template(s.T(), db, database.Template{})
		tv := dbgen.TemplateVersion(s.T(), db, database.TemplateVersion{
			TemplateID: uuid.NullUUID{UUID: tpl.ID, Valid: true},
		})
		job := dbgen.ProvisionerJob(s.T(), db, nil, database.ProvisionerJob{ID: tv.JobID})
		check.Args(job.ID).
			Asserts(tpl, policy.ActionRead).
			ErrorsWithInMemDB(sql.ErrNoRows).
			Returns([]database.ParameterSchema{})
	}))
	s.Run("GetPresetByWorkspaceBuildID", s.Subtest(func(db database.Store, check *expects) {
		org := dbgen.Organization(s.T(), db, database.Organization{})
		user := dbgen.User(s.T(), db, database.User{})
		template := dbgen.Template(s.T(), db, database.Template{
			CreatedBy:      user.ID,
			OrganizationID: org.ID,
		})
		templateVersion := dbgen.TemplateVersion(s.T(), db, database.TemplateVersion{
			TemplateID:     uuid.NullUUID{UUID: template.ID, Valid: true},
			OrganizationID: org.ID,
			CreatedBy:      user.ID,
		})
		preset, err := db.InsertPreset(context.Background(), database.InsertPresetParams{
			TemplateVersionID: templateVersion.ID,
			Name:              "test",
		})
		require.NoError(s.T(), err)
		workspace := dbgen.Workspace(s.T(), db, database.WorkspaceTable{
			OrganizationID: org.ID,
			OwnerID:        user.ID,
			TemplateID:     template.ID,
		})
		job := dbgen.ProvisionerJob(s.T(), db, nil, database.ProvisionerJob{
			OrganizationID: org.ID,
		})
		workspaceBuild := dbgen.WorkspaceBuild(s.T(), db, database.WorkspaceBuild{
			WorkspaceID:             workspace.ID,
			TemplateVersionID:       templateVersion.ID,
			TemplateVersionPresetID: uuid.NullUUID{UUID: preset.ID, Valid: true},
			InitiatorID:             user.ID,
			JobID:                   job.ID,
		})
		_, err = db.GetPresetByWorkspaceBuildID(context.Background(), workspaceBuild.ID)
		require.NoError(s.T(), err)
		check.Args(workspaceBuild.ID).Asserts(rbac.ResourceTemplate, policy.ActionRead)
	}))
	s.Run("GetPresetParametersByTemplateVersionID", s.Subtest(func(db database.Store, check *expects) {
		ctx := context.Background()
		org := dbgen.Organization(s.T(), db, database.Organization{})
		user := dbgen.User(s.T(), db, database.User{})
		template := dbgen.Template(s.T(), db, database.Template{
			CreatedBy:      user.ID,
			OrganizationID: org.ID,
		})
		templateVersion := dbgen.TemplateVersion(s.T(), db, database.TemplateVersion{
			TemplateID:     uuid.NullUUID{UUID: template.ID, Valid: true},
			OrganizationID: org.ID,
			CreatedBy:      user.ID,
		})
		preset, err := db.InsertPreset(ctx, database.InsertPresetParams{
			TemplateVersionID: templateVersion.ID,
			Name:              "test",
		})
		require.NoError(s.T(), err)
		_, err = db.InsertPresetParameters(ctx, database.InsertPresetParametersParams{
			TemplateVersionPresetID: preset.ID,
			Names:                   []string{"test"},
			Values:                  []string{"test"},
		})
		require.NoError(s.T(), err)
		presetParameters, err := db.GetPresetParametersByTemplateVersionID(ctx, templateVersion.ID)
		require.NoError(s.T(), err)

		check.Args(templateVersion.ID).Asserts(template.RBACObject(), policy.ActionRead).Returns(presetParameters)
	}))
	s.Run("GetPresetsByTemplateVersionID", s.Subtest(func(db database.Store, check *expects) {
		ctx := context.Background()
		org := dbgen.Organization(s.T(), db, database.Organization{})
		user := dbgen.User(s.T(), db, database.User{})
		template := dbgen.Template(s.T(), db, database.Template{
			CreatedBy:      user.ID,
			OrganizationID: org.ID,
		})
		templateVersion := dbgen.TemplateVersion(s.T(), db, database.TemplateVersion{
			TemplateID:     uuid.NullUUID{UUID: template.ID, Valid: true},
			OrganizationID: org.ID,
			CreatedBy:      user.ID,
		})

		_, err := db.InsertPreset(ctx, database.InsertPresetParams{
			TemplateVersionID: templateVersion.ID,
			Name:              "test",
		})
		require.NoError(s.T(), err)

		presets, err := db.GetPresetsByTemplateVersionID(ctx, templateVersion.ID)
		require.NoError(s.T(), err)

		check.Args(templateVersion.ID).Asserts(template.RBACObject(), policy.ActionRead).Returns(presets)
	}))
	s.Run("GetWorkspaceAppsByAgentIDs", s.Subtest(func(db database.Store, check *expects) {
		dbtestutil.DisableForeignKeysAndTriggers(s.T(), db)
		aWs := dbgen.Workspace(s.T(), db, database.WorkspaceTable{})
		aBuild := dbgen.WorkspaceBuild(s.T(), db, database.WorkspaceBuild{WorkspaceID: aWs.ID, JobID: uuid.New()})
		aRes := dbgen.WorkspaceResource(s.T(), db, database.WorkspaceResource{JobID: aBuild.JobID})
		aAgt := dbgen.WorkspaceAgent(s.T(), db, database.WorkspaceAgent{ResourceID: aRes.ID})
		a := dbgen.WorkspaceApp(s.T(), db, database.WorkspaceApp{AgentID: aAgt.ID, OpenIn: database.WorkspaceAppOpenInSlimWindow})

		bWs := dbgen.Workspace(s.T(), db, database.WorkspaceTable{})
		bBuild := dbgen.WorkspaceBuild(s.T(), db, database.WorkspaceBuild{WorkspaceID: bWs.ID, JobID: uuid.New()})
		bRes := dbgen.WorkspaceResource(s.T(), db, database.WorkspaceResource{JobID: bBuild.JobID})
		bAgt := dbgen.WorkspaceAgent(s.T(), db, database.WorkspaceAgent{ResourceID: bRes.ID})
		b := dbgen.WorkspaceApp(s.T(), db, database.WorkspaceApp{AgentID: bAgt.ID, OpenIn: database.WorkspaceAppOpenInSlimWindow})

		check.Args([]uuid.UUID{a.AgentID, b.AgentID}).
			Asserts(rbac.ResourceSystem, policy.ActionRead).
			Returns([]database.WorkspaceApp{a, b})
	}))
	s.Run("GetWorkspaceResourcesByJobIDs", s.Subtest(func(db database.Store, check *expects) {
		dbtestutil.DisableForeignKeysAndTriggers(s.T(), db)
		tpl := dbgen.Template(s.T(), db, database.Template{})
		v := dbgen.TemplateVersion(s.T(), db, database.TemplateVersion{TemplateID: uuid.NullUUID{UUID: tpl.ID, Valid: true}, JobID: uuid.New()})
		tJob := dbgen.ProvisionerJob(s.T(), db, nil, database.ProvisionerJob{ID: v.JobID, Type: database.ProvisionerJobTypeTemplateVersionImport})

		ws := dbgen.Workspace(s.T(), db, database.WorkspaceTable{})
		build := dbgen.WorkspaceBuild(s.T(), db, database.WorkspaceBuild{WorkspaceID: ws.ID, JobID: uuid.New()})
		wJob := dbgen.ProvisionerJob(s.T(), db, nil, database.ProvisionerJob{ID: build.JobID, Type: database.ProvisionerJobTypeWorkspaceBuild})
		check.Args([]uuid.UUID{tJob.ID, wJob.ID}).
			Asserts(rbac.ResourceSystem, policy.ActionRead).
			Returns([]database.WorkspaceResource{})
	}))
	s.Run("GetWorkspaceResourceMetadataByResourceIDs", s.Subtest(func(db database.Store, check *expects) {
		dbtestutil.DisableForeignKeysAndTriggers(s.T(), db)
		ws := dbgen.Workspace(s.T(), db, database.WorkspaceTable{})
		build := dbgen.WorkspaceBuild(s.T(), db, database.WorkspaceBuild{WorkspaceID: ws.ID, JobID: uuid.New()})
		_ = dbgen.ProvisionerJob(s.T(), db, nil, database.ProvisionerJob{ID: build.JobID, Type: database.ProvisionerJobTypeWorkspaceBuild})
		a := dbgen.WorkspaceResource(s.T(), db, database.WorkspaceResource{JobID: build.JobID})
		b := dbgen.WorkspaceResource(s.T(), db, database.WorkspaceResource{JobID: build.JobID})
		check.Args([]uuid.UUID{a.ID, b.ID}).
			Asserts(rbac.ResourceSystem, policy.ActionRead)
	}))
	s.Run("GetWorkspaceAgentsByResourceIDs", s.Subtest(func(db database.Store, check *expects) {
		dbtestutil.DisableForeignKeysAndTriggers(s.T(), db)
		ws := dbgen.Workspace(s.T(), db, database.WorkspaceTable{})
		build := dbgen.WorkspaceBuild(s.T(), db, database.WorkspaceBuild{WorkspaceID: ws.ID, JobID: uuid.New()})
		res := dbgen.WorkspaceResource(s.T(), db, database.WorkspaceResource{JobID: build.JobID})
		agt := dbgen.WorkspaceAgent(s.T(), db, database.WorkspaceAgent{ResourceID: res.ID})
		check.Args([]uuid.UUID{res.ID}).
			Asserts(rbac.ResourceSystem, policy.ActionRead).
			Returns([]database.WorkspaceAgent{agt})
	}))
	s.Run("GetProvisionerJobsByIDs", s.Subtest(func(db database.Store, check *expects) {
		// TODO: add a ProvisionerJob resource type
		a := dbgen.ProvisionerJob(s.T(), db, nil, database.ProvisionerJob{})
		b := dbgen.ProvisionerJob(s.T(), db, nil, database.ProvisionerJob{})
		check.Args([]uuid.UUID{a.ID, b.ID}).
			Asserts( /*rbac.ResourceSystem, policy.ActionRead*/ ).
			Returns(slice.New(a, b))
	}))
	s.Run("InsertWorkspaceAgent", s.Subtest(func(db database.Store, check *expects) {
		dbtestutil.DisableForeignKeysAndTriggers(s.T(), db)
		check.Args(database.InsertWorkspaceAgentParams{
			ID:   uuid.New(),
			Name: "dev",
		}).Asserts(rbac.ResourceSystem, policy.ActionCreate)
	}))
	s.Run("InsertWorkspaceApp", s.Subtest(func(db database.Store, check *expects) {
		dbtestutil.DisableForeignKeysAndTriggers(s.T(), db)
		check.Args(database.InsertWorkspaceAppParams{
			ID:           uuid.New(),
			Health:       database.WorkspaceAppHealthDisabled,
			SharingLevel: database.AppSharingLevelOwner,
			OpenIn:       database.WorkspaceAppOpenInSlimWindow,
		}).Asserts(rbac.ResourceSystem, policy.ActionCreate)
	}))
	s.Run("InsertWorkspaceResourceMetadata", s.Subtest(func(db database.Store, check *expects) {
		check.Args(database.InsertWorkspaceResourceMetadataParams{
			WorkspaceResourceID: uuid.New(),
		}).Asserts(rbac.ResourceSystem, policy.ActionCreate)
	}))
	s.Run("UpdateWorkspaceAgentConnectionByID", s.Subtest(func(db database.Store, check *expects) {
		dbtestutil.DisableForeignKeysAndTriggers(s.T(), db)
		ws := dbgen.Workspace(s.T(), db, database.WorkspaceTable{})
		build := dbgen.WorkspaceBuild(s.T(), db, database.WorkspaceBuild{WorkspaceID: ws.ID, JobID: uuid.New()})
		res := dbgen.WorkspaceResource(s.T(), db, database.WorkspaceResource{JobID: build.JobID})
		agt := dbgen.WorkspaceAgent(s.T(), db, database.WorkspaceAgent{ResourceID: res.ID})
		check.Args(database.UpdateWorkspaceAgentConnectionByIDParams{
			ID: agt.ID,
		}).Asserts(rbac.ResourceSystem, policy.ActionUpdate).Returns()
	}))
	s.Run("AcquireProvisionerJob", s.Subtest(func(db database.Store, check *expects) {
		// TODO: we need to create a ProvisionerJob resource
		j := dbgen.ProvisionerJob(s.T(), db, nil, database.ProvisionerJob{
			StartedAt: sql.NullTime{Valid: false},
			UpdatedAt: time.Now(),
		})
		check.Args(database.AcquireProvisionerJobParams{
			StartedAt:       sql.NullTime{Valid: true, Time: time.Now()},
			OrganizationID:  j.OrganizationID,
			Types:           []database.ProvisionerType{j.Provisioner},
			ProvisionerTags: must(json.Marshal(j.Tags)),
		}).Asserts( /*rbac.ResourceSystem, policy.ActionUpdate*/ )
	}))
	s.Run("UpdateProvisionerJobWithCompleteByID", s.Subtest(func(db database.Store, check *expects) {
		// TODO: we need to create a ProvisionerJob resource
		j := dbgen.ProvisionerJob(s.T(), db, nil, database.ProvisionerJob{})
		check.Args(database.UpdateProvisionerJobWithCompleteByIDParams{
			ID: j.ID,
		}).Asserts( /*rbac.ResourceSystem, policy.ActionUpdate*/ )
	}))
	s.Run("UpdateProvisionerJobByID", s.Subtest(func(db database.Store, check *expects) {
		// TODO: we need to create a ProvisionerJob resource
		j := dbgen.ProvisionerJob(s.T(), db, nil, database.ProvisionerJob{})
		check.Args(database.UpdateProvisionerJobByIDParams{
			ID:        j.ID,
			UpdatedAt: time.Now(),
		}).Asserts( /*rbac.ResourceSystem, policy.ActionUpdate*/ )
	}))
	s.Run("InsertProvisionerJob", s.Subtest(func(db database.Store, check *expects) {
		dbtestutil.DisableForeignKeysAndTriggers(s.T(), db)
		// TODO: we need to create a ProvisionerJob resource
		check.Args(database.InsertProvisionerJobParams{
			ID:            uuid.New(),
			Provisioner:   database.ProvisionerTypeEcho,
			StorageMethod: database.ProvisionerStorageMethodFile,
			Type:          database.ProvisionerJobTypeWorkspaceBuild,
			Input:         json.RawMessage("{}"),
		}).Asserts( /*rbac.ResourceSystem, policy.ActionCreate*/ )
	}))
	s.Run("InsertProvisionerJobLogs", s.Subtest(func(db database.Store, check *expects) {
		// TODO: we need to create a ProvisionerJob resource
		j := dbgen.ProvisionerJob(s.T(), db, nil, database.ProvisionerJob{})
		check.Args(database.InsertProvisionerJobLogsParams{
			JobID: j.ID,
		}).Asserts( /*rbac.ResourceSystem, policy.ActionCreate*/ )
	}))
	s.Run("InsertProvisionerJobTimings", s.Subtest(func(db database.Store, check *expects) {
		// TODO: we need to create a ProvisionerJob resource
		j := dbgen.ProvisionerJob(s.T(), db, nil, database.ProvisionerJob{})
		check.Args(database.InsertProvisionerJobTimingsParams{
			JobID: j.ID,
		}).Asserts( /*rbac.ResourceSystem, policy.ActionCreate*/ )
	}))
	s.Run("UpsertProvisionerDaemon", s.Subtest(func(db database.Store, check *expects) {
		dbtestutil.DisableForeignKeysAndTriggers(s.T(), db)
		org := dbgen.Organization(s.T(), db, database.Organization{})
		pd := rbac.ResourceProvisionerDaemon.InOrg(org.ID)
		check.Args(database.UpsertProvisionerDaemonParams{
			OrganizationID: org.ID,
			Provisioners:   []database.ProvisionerType{},
			Tags: database.StringMap(map[string]string{
				provisionersdk.TagScope: provisionersdk.ScopeOrganization,
			}),
		}).Asserts(pd, policy.ActionCreate)
		check.Args(database.UpsertProvisionerDaemonParams{
			OrganizationID: org.ID,
			Provisioners:   []database.ProvisionerType{},
			Tags: database.StringMap(map[string]string{
				provisionersdk.TagScope: provisionersdk.ScopeUser,
				provisionersdk.TagOwner: "11111111-1111-1111-1111-111111111111",
			}),
		}).Asserts(pd.WithOwner("11111111-1111-1111-1111-111111111111"), policy.ActionCreate)
	}))
	s.Run("InsertTemplateVersionParameter", s.Subtest(func(db database.Store, check *expects) {
		dbtestutil.DisableForeignKeysAndTriggers(s.T(), db)
		v := dbgen.TemplateVersion(s.T(), db, database.TemplateVersion{})
		check.Args(database.InsertTemplateVersionParameterParams{
			TemplateVersionID: v.ID,
			Options:           json.RawMessage("{}"),
		}).Asserts(rbac.ResourceSystem, policy.ActionCreate)
	}))
	s.Run("InsertWorkspaceResource", s.Subtest(func(db database.Store, check *expects) {
		dbtestutil.DisableForeignKeysAndTriggers(s.T(), db)
		check.Args(database.InsertWorkspaceResourceParams{
			ID:         uuid.New(),
			Transition: database.WorkspaceTransitionStart,
		}).Asserts(rbac.ResourceSystem, policy.ActionCreate)
	}))
	s.Run("DeleteOldWorkspaceAgentLogs", s.Subtest(func(db database.Store, check *expects) {
		check.Args(time.Time{}).Asserts(rbac.ResourceSystem, policy.ActionDelete)
	}))
	s.Run("InsertWorkspaceAgentStats", s.Subtest(func(db database.Store, check *expects) {
		check.Args(database.InsertWorkspaceAgentStatsParams{}).Asserts(rbac.ResourceSystem, policy.ActionCreate).Errors(errMatchAny)
	}))
	s.Run("InsertWorkspaceAppStats", s.Subtest(func(db database.Store, check *expects) {
		check.Args(database.InsertWorkspaceAppStatsParams{}).Asserts(rbac.ResourceSystem, policy.ActionCreate)
	}))
	s.Run("UpsertWorkspaceAppAuditSession", s.Subtest(func(db database.Store, check *expects) {
		u := dbgen.User(s.T(), db, database.User{})
		pj := dbgen.ProvisionerJob(s.T(), db, nil, database.ProvisionerJob{})
		res := dbgen.WorkspaceResource(s.T(), db, database.WorkspaceResource{JobID: pj.ID})
		agent := dbgen.WorkspaceAgent(s.T(), db, database.WorkspaceAgent{ResourceID: res.ID})
		app := dbgen.WorkspaceApp(s.T(), db, database.WorkspaceApp{AgentID: agent.ID})
		check.Args(database.UpsertWorkspaceAppAuditSessionParams{
			AgentID: agent.ID,
			AppID:   app.ID,
			UserID:  u.ID,
			Ip:      "127.0.0.1",
		}).Asserts(rbac.ResourceSystem, policy.ActionUpdate)
	}))
	s.Run("InsertWorkspaceAgentScriptTimings", s.Subtest(func(db database.Store, check *expects) {
		dbtestutil.DisableForeignKeysAndTriggers(s.T(), db)
		check.Args(database.InsertWorkspaceAgentScriptTimingsParams{
			ScriptID: uuid.New(),
			Stage:    database.WorkspaceAgentScriptTimingStageStart,
			Status:   database.WorkspaceAgentScriptTimingStatusOk,
		}).Asserts(rbac.ResourceSystem, policy.ActionCreate)
	}))
	s.Run("InsertWorkspaceAgentScripts", s.Subtest(func(db database.Store, check *expects) {
		check.Args(database.InsertWorkspaceAgentScriptsParams{}).Asserts(rbac.ResourceSystem, policy.ActionCreate)
	}))
	s.Run("InsertWorkspaceAgentMetadata", s.Subtest(func(db database.Store, check *expects) {
		dbtestutil.DisableForeignKeysAndTriggers(s.T(), db)
		check.Args(database.InsertWorkspaceAgentMetadataParams{}).Asserts(rbac.ResourceSystem, policy.ActionCreate)
	}))
	s.Run("InsertWorkspaceAgentLogs", s.Subtest(func(db database.Store, check *expects) {
		check.Args(database.InsertWorkspaceAgentLogsParams{}).Asserts()
	}))
	s.Run("InsertWorkspaceAgentLogSources", s.Subtest(func(db database.Store, check *expects) {
		check.Args(database.InsertWorkspaceAgentLogSourcesParams{}).Asserts()
	}))
	s.Run("GetTemplateDAUs", s.Subtest(func(db database.Store, check *expects) {
		check.Args(database.GetTemplateDAUsParams{}).Asserts(rbac.ResourceSystem, policy.ActionRead)
	}))
	s.Run("GetActiveWorkspaceBuildsByTemplateID", s.Subtest(func(db database.Store, check *expects) {
		check.Args(uuid.New()).
			Asserts(rbac.ResourceSystem, policy.ActionRead).
			ErrorsWithInMemDB(sql.ErrNoRows).
			Returns([]database.WorkspaceBuild{})
	}))
	s.Run("GetDeploymentDAUs", s.Subtest(func(db database.Store, check *expects) {
		check.Args(int32(0)).Asserts(rbac.ResourceSystem, policy.ActionRead)
	}))
	s.Run("GetAppSecurityKey", s.Subtest(func(db database.Store, check *expects) {
		check.Args().Asserts(rbac.ResourceSystem, policy.ActionRead).ErrorsWithPG(sql.ErrNoRows)
	}))
	s.Run("UpsertAppSecurityKey", s.Subtest(func(db database.Store, check *expects) {
		check.Args("foo").Asserts(rbac.ResourceSystem, policy.ActionUpdate)
	}))
	s.Run("GetApplicationName", s.Subtest(func(db database.Store, check *expects) {
		db.UpsertApplicationName(context.Background(), "foo")
		check.Args().Asserts()
	}))
	s.Run("UpsertApplicationName", s.Subtest(func(db database.Store, check *expects) {
		check.Args("").Asserts(rbac.ResourceDeploymentConfig, policy.ActionUpdate)
	}))
	s.Run("GetHealthSettings", s.Subtest(func(db database.Store, check *expects) {
		check.Args().Asserts()
	}))
	s.Run("UpsertHealthSettings", s.Subtest(func(db database.Store, check *expects) {
		check.Args("foo").Asserts(rbac.ResourceDeploymentConfig, policy.ActionUpdate)
	}))
	s.Run("GetNotificationsSettings", s.Subtest(func(db database.Store, check *expects) {
		check.Args().Asserts()
	}))
	s.Run("UpsertNotificationsSettings", s.Subtest(func(db database.Store, check *expects) {
		check.Args("foo").Asserts(rbac.ResourceDeploymentConfig, policy.ActionUpdate)
	}))
	s.Run("GetDeploymentWorkspaceAgentStats", s.Subtest(func(db database.Store, check *expects) {
		check.Args(time.Time{}).Asserts()
	}))
	s.Run("GetDeploymentWorkspaceAgentUsageStats", s.Subtest(func(db database.Store, check *expects) {
		check.Args(time.Time{}).Asserts()
	}))
	s.Run("GetDeploymentWorkspaceStats", s.Subtest(func(db database.Store, check *expects) {
		check.Args().Asserts()
	}))
	s.Run("GetFileTemplates", s.Subtest(func(db database.Store, check *expects) {
		check.Args(uuid.New()).Asserts(rbac.ResourceSystem, policy.ActionRead)
	}))
	s.Run("GetHungProvisionerJobs", s.Subtest(func(db database.Store, check *expects) {
		check.Args(time.Time{}).Asserts()
	}))
	s.Run("UpsertOAuthSigningKey", s.Subtest(func(db database.Store, check *expects) {
		check.Args("foo").Asserts(rbac.ResourceSystem, policy.ActionUpdate)
	}))
	s.Run("GetOAuthSigningKey", s.Subtest(func(db database.Store, check *expects) {
		db.UpsertOAuthSigningKey(context.Background(), "foo")
		check.Args().Asserts(rbac.ResourceSystem, policy.ActionUpdate)
	}))
	s.Run("UpsertCoordinatorResumeTokenSigningKey", s.Subtest(func(db database.Store, check *expects) {
		check.Args("foo").Asserts(rbac.ResourceSystem, policy.ActionUpdate)
	}))
	s.Run("GetCoordinatorResumeTokenSigningKey", s.Subtest(func(db database.Store, check *expects) {
		db.UpsertCoordinatorResumeTokenSigningKey(context.Background(), "foo")
		check.Args().Asserts(rbac.ResourceSystem, policy.ActionRead)
	}))
	s.Run("InsertMissingGroups", s.Subtest(func(db database.Store, check *expects) {
		check.Args(database.InsertMissingGroupsParams{}).Asserts(rbac.ResourceSystem, policy.ActionCreate).Errors(errMatchAny)
	}))
	s.Run("UpdateUserLoginType", s.Subtest(func(db database.Store, check *expects) {
		u := dbgen.User(s.T(), db, database.User{})
		check.Args(database.UpdateUserLoginTypeParams{
			NewLoginType: database.LoginTypePassword,
			UserID:       u.ID,
		}).Asserts(rbac.ResourceSystem, policy.ActionUpdate)
	}))
	s.Run("GetWorkspaceAgentStatsAndLabels", s.Subtest(func(db database.Store, check *expects) {
		check.Args(time.Time{}).Asserts()
	}))
	s.Run("GetWorkspaceAgentUsageStatsAndLabels", s.Subtest(func(db database.Store, check *expects) {
		check.Args(time.Time{}).Asserts()
	}))
	s.Run("GetWorkspaceAgentStats", s.Subtest(func(db database.Store, check *expects) {
		check.Args(time.Time{}).Asserts()
	}))
	s.Run("GetWorkspaceAgentUsageStats", s.Subtest(func(db database.Store, check *expects) {
		check.Args(time.Time{}).Asserts()
	}))
	s.Run("GetWorkspaceProxyByHostname", s.Subtest(func(db database.Store, check *expects) {
		p, _ := dbgen.WorkspaceProxy(s.T(), db, database.WorkspaceProxy{
			WildcardHostname: "*.example.com",
		})
		check.Args(database.GetWorkspaceProxyByHostnameParams{
			Hostname:              "foo.example.com",
			AllowWildcardHostname: true,
		}).Asserts(rbac.ResourceSystem, policy.ActionRead).Returns(p)
	}))
	s.Run("GetTemplateAverageBuildTime", s.Subtest(func(db database.Store, check *expects) {
		check.Args(database.GetTemplateAverageBuildTimeParams{}).Asserts(rbac.ResourceSystem, policy.ActionRead)
	}))
	s.Run("GetWorkspacesByTemplateID", s.Subtest(func(db database.Store, check *expects) {
		check.Args(uuid.Nil).Asserts(rbac.ResourceSystem, policy.ActionRead)
	}))
	s.Run("GetWorkspacesEligibleForTransition", s.Subtest(func(db database.Store, check *expects) {
		check.Args(time.Time{}).Asserts()
	}))
	s.Run("InsertTemplateVersionVariable", s.Subtest(func(db database.Store, check *expects) {
		dbtestutil.DisableForeignKeysAndTriggers(s.T(), db)
		check.Args(database.InsertTemplateVersionVariableParams{}).Asserts(rbac.ResourceSystem, policy.ActionCreate)
	}))
	s.Run("InsertTemplateVersionWorkspaceTag", s.Subtest(func(db database.Store, check *expects) {
		dbtestutil.DisableForeignKeysAndTriggers(s.T(), db)
		check.Args(database.InsertTemplateVersionWorkspaceTagParams{}).Asserts(rbac.ResourceSystem, policy.ActionCreate)
	}))
	s.Run("UpdateInactiveUsersToDormant", s.Subtest(func(db database.Store, check *expects) {
		check.Args(database.UpdateInactiveUsersToDormantParams{}).Asserts(rbac.ResourceSystem, policy.ActionCreate).
			ErrorsWithInMemDB(sql.ErrNoRows).
			Returns([]database.UpdateInactiveUsersToDormantRow{})
	}))
	s.Run("GetWorkspaceUniqueOwnerCountByTemplateIDs", s.Subtest(func(db database.Store, check *expects) {
		check.Args([]uuid.UUID{uuid.New()}).Asserts(rbac.ResourceSystem, policy.ActionRead)
	}))
	s.Run("GetWorkspaceAgentScriptsByAgentIDs", s.Subtest(func(db database.Store, check *expects) {
		check.Args([]uuid.UUID{uuid.New()}).Asserts(rbac.ResourceSystem, policy.ActionRead)
	}))
	s.Run("GetWorkspaceAgentLogSourcesByAgentIDs", s.Subtest(func(db database.Store, check *expects) {
		check.Args([]uuid.UUID{uuid.New()}).Asserts(rbac.ResourceSystem, policy.ActionRead)
	}))
	s.Run("GetProvisionerJobsByIDsWithQueuePosition", s.Subtest(func(db database.Store, check *expects) {
		check.Args([]uuid.UUID{}).Asserts()
	}))
	s.Run("GetReplicaByID", s.Subtest(func(db database.Store, check *expects) {
		check.Args(uuid.New()).Asserts(rbac.ResourceSystem, policy.ActionRead).Errors(sql.ErrNoRows)
	}))
	s.Run("GetWorkspaceAgentAndLatestBuildByAuthToken", s.Subtest(func(db database.Store, check *expects) {
		check.Args(uuid.New()).Asserts(rbac.ResourceSystem, policy.ActionRead).Errors(sql.ErrNoRows)
	}))
	s.Run("GetUserLinksByUserID", s.Subtest(func(db database.Store, check *expects) {
		check.Args(uuid.New()).Asserts(rbac.ResourceSystem, policy.ActionRead)
	}))
	s.Run("GetJFrogXrayScanByWorkspaceAndAgentID", s.Subtest(func(db database.Store, check *expects) {
		u := dbgen.User(s.T(), db, database.User{})
		org := dbgen.Organization(s.T(), db, database.Organization{})
		tpl := dbgen.Template(s.T(), db, database.Template{
			OrganizationID: org.ID,
			CreatedBy:      u.ID,
		})
		ws := dbgen.Workspace(s.T(), db, database.WorkspaceTable{
			OwnerID:        u.ID,
			OrganizationID: org.ID,
			TemplateID:     tpl.ID,
		})
		pj := dbgen.ProvisionerJob(s.T(), db, nil, database.ProvisionerJob{})
		res := dbgen.WorkspaceResource(s.T(), db, database.WorkspaceResource{
			JobID: pj.ID,
		})
		agent := dbgen.WorkspaceAgent(s.T(), db, database.WorkspaceAgent{
			ResourceID: res.ID,
		})

		err := db.UpsertJFrogXrayScanByWorkspaceAndAgentID(context.Background(), database.UpsertJFrogXrayScanByWorkspaceAndAgentIDParams{
			AgentID:     agent.ID,
			WorkspaceID: ws.ID,
			Critical:    1,
			High:        12,
			Medium:      14,
			ResultsUrl:  "http://hello",
		})
		require.NoError(s.T(), err)

		expect := database.JfrogXrayScan{
			WorkspaceID: ws.ID,
			AgentID:     agent.ID,
			Critical:    1,
			High:        12,
			Medium:      14,
			ResultsUrl:  "http://hello",
		}

		check.Args(database.GetJFrogXrayScanByWorkspaceAndAgentIDParams{
			WorkspaceID: ws.ID,
			AgentID:     agent.ID,
		}).Asserts(ws, policy.ActionRead).Returns(expect)
	}))
	s.Run("UpsertJFrogXrayScanByWorkspaceAndAgentID", s.Subtest(func(db database.Store, check *expects) {
		u := dbgen.User(s.T(), db, database.User{})
		org := dbgen.Organization(s.T(), db, database.Organization{})
		tpl := dbgen.Template(s.T(), db, database.Template{
			OrganizationID: org.ID,
			CreatedBy:      u.ID,
		})
		ws := dbgen.Workspace(s.T(), db, database.WorkspaceTable{
			OwnerID:        u.ID,
			OrganizationID: org.ID,
			TemplateID:     tpl.ID,
		})
		pj := dbgen.ProvisionerJob(s.T(), db, nil, database.ProvisionerJob{})
		res := dbgen.WorkspaceResource(s.T(), db, database.WorkspaceResource{
			JobID: pj.ID,
		})
		agent := dbgen.WorkspaceAgent(s.T(), db, database.WorkspaceAgent{
			ResourceID: res.ID,
		})
		check.Args(database.UpsertJFrogXrayScanByWorkspaceAndAgentIDParams{
			WorkspaceID: ws.ID,
			AgentID:     agent.ID,
		}).Asserts(tpl, policy.ActionCreate)
	}))
	s.Run("DeleteRuntimeConfig", s.Subtest(func(db database.Store, check *expects) {
		check.Args("test").Asserts(rbac.ResourceSystem, policy.ActionDelete)
	}))
	s.Run("GetRuntimeConfig", s.Subtest(func(db database.Store, check *expects) {
		_ = db.UpsertRuntimeConfig(context.Background(), database.UpsertRuntimeConfigParams{
			Key:   "test",
			Value: "value",
		})
		check.Args("test").Asserts(rbac.ResourceSystem, policy.ActionRead)
	}))
	s.Run("UpsertRuntimeConfig", s.Subtest(func(db database.Store, check *expects) {
		check.Args(database.UpsertRuntimeConfigParams{
			Key:   "test",
			Value: "value",
		}).Asserts(rbac.ResourceSystem, policy.ActionCreate)
	}))
	s.Run("GetFailedWorkspaceBuildsByTemplateID", s.Subtest(func(db database.Store, check *expects) {
		check.Args(database.GetFailedWorkspaceBuildsByTemplateIDParams{
			TemplateID: uuid.New(),
			Since:      dbtime.Now(),
		}).Asserts(rbac.ResourceSystem, policy.ActionRead)
	}))
	s.Run("GetNotificationReportGeneratorLogByTemplate", s.Subtest(func(db database.Store, check *expects) {
		_ = db.UpsertNotificationReportGeneratorLog(context.Background(), database.UpsertNotificationReportGeneratorLogParams{
			NotificationTemplateID: notifications.TemplateWorkspaceBuildsFailedReport,
			LastGeneratedAt:        dbtime.Now(),
		})
		check.Args(notifications.TemplateWorkspaceBuildsFailedReport).Asserts(rbac.ResourceSystem, policy.ActionRead)
	}))
	s.Run("GetWorkspaceBuildStatsByTemplates", s.Subtest(func(db database.Store, check *expects) {
		check.Args(dbtime.Now()).Asserts(rbac.ResourceSystem, policy.ActionRead)
	}))
	s.Run("UpsertNotificationReportGeneratorLog", s.Subtest(func(db database.Store, check *expects) {
		check.Args(database.UpsertNotificationReportGeneratorLogParams{
			NotificationTemplateID: uuid.New(),
			LastGeneratedAt:        dbtime.Now(),
		}).Asserts(rbac.ResourceSystem, policy.ActionCreate)
	}))
	s.Run("GetProvisionerJobTimingsByJobID", s.Subtest(func(db database.Store, check *expects) {
		u := dbgen.User(s.T(), db, database.User{})
		org := dbgen.Organization(s.T(), db, database.Organization{})
		tpl := dbgen.Template(s.T(), db, database.Template{
			OrganizationID: org.ID,
			CreatedBy:      u.ID,
		})
		tv := dbgen.TemplateVersion(s.T(), db, database.TemplateVersion{
			OrganizationID: org.ID,
			TemplateID:     uuid.NullUUID{UUID: tpl.ID, Valid: true},
			CreatedBy:      u.ID,
		})
		w := dbgen.Workspace(s.T(), db, database.WorkspaceTable{
			OwnerID:        u.ID,
			OrganizationID: org.ID,
			TemplateID:     tpl.ID,
		})
		j := dbgen.ProvisionerJob(s.T(), db, nil, database.ProvisionerJob{
			Type: database.ProvisionerJobTypeWorkspaceBuild,
		})
		b := dbgen.WorkspaceBuild(s.T(), db, database.WorkspaceBuild{JobID: j.ID, WorkspaceID: w.ID, TemplateVersionID: tv.ID})
		t := dbgen.ProvisionerJobTimings(s.T(), db, b, 2)
		check.Args(j.ID).Asserts(w, policy.ActionRead).Returns(t)
	}))
	s.Run("GetWorkspaceAgentScriptTimingsByBuildID", s.Subtest(func(db database.Store, check *expects) {
		dbtestutil.DisableForeignKeysAndTriggers(s.T(), db)
		workspace := dbgen.Workspace(s.T(), db, database.WorkspaceTable{})
		job := dbgen.ProvisionerJob(s.T(), db, nil, database.ProvisionerJob{
			Type: database.ProvisionerJobTypeWorkspaceBuild,
		})
		build := dbgen.WorkspaceBuild(s.T(), db, database.WorkspaceBuild{JobID: job.ID, WorkspaceID: workspace.ID})
		resource := dbgen.WorkspaceResource(s.T(), db, database.WorkspaceResource{
			JobID: build.JobID,
		})
		agent := dbgen.WorkspaceAgent(s.T(), db, database.WorkspaceAgent{
			ResourceID: resource.ID,
		})
		script := dbgen.WorkspaceAgentScript(s.T(), db, database.WorkspaceAgentScript{
			WorkspaceAgentID: agent.ID,
		})
		timing := dbgen.WorkspaceAgentScriptTiming(s.T(), db, database.WorkspaceAgentScriptTiming{
			ScriptID: script.ID,
		})
		rows := []database.GetWorkspaceAgentScriptTimingsByBuildIDRow{
			{
				StartedAt:          timing.StartedAt,
				EndedAt:            timing.EndedAt,
				Stage:              timing.Stage,
				ScriptID:           timing.ScriptID,
				ExitCode:           timing.ExitCode,
				Status:             timing.Status,
				DisplayName:        script.DisplayName,
				WorkspaceAgentID:   agent.ID,
				WorkspaceAgentName: agent.Name,
			},
		}
		check.Args(build.ID).Asserts(rbac.ResourceSystem, policy.ActionRead).Returns(rows)
	}))
	s.Run("DisableForeignKeysAndTriggers", s.Subtest(func(db database.Store, check *expects) {
		check.Args().Asserts()
	}))
	s.Run("InsertWorkspaceModule", s.Subtest(func(db database.Store, check *expects) {
		j := dbgen.ProvisionerJob(s.T(), db, nil, database.ProvisionerJob{
			Type: database.ProvisionerJobTypeWorkspaceBuild,
		})
		check.Args(database.InsertWorkspaceModuleParams{
			JobID:      j.ID,
			Transition: database.WorkspaceTransitionStart,
		}).Asserts(rbac.ResourceSystem, policy.ActionCreate)
	}))
	s.Run("GetWorkspaceModulesByJobID", s.Subtest(func(db database.Store, check *expects) {
		check.Args(uuid.New()).Asserts(rbac.ResourceSystem, policy.ActionRead)
	}))
	s.Run("GetWorkspaceModulesCreatedAfter", s.Subtest(func(db database.Store, check *expects) {
		check.Args(dbtime.Now()).Asserts(rbac.ResourceSystem, policy.ActionRead)
	}))
	s.Run("GetTelemetryItem", s.Subtest(func(db database.Store, check *expects) {
		check.Args("test").Asserts(rbac.ResourceSystem, policy.ActionRead).Errors(sql.ErrNoRows)
	}))
	s.Run("GetTelemetryItems", s.Subtest(func(db database.Store, check *expects) {
		check.Args().Asserts(rbac.ResourceSystem, policy.ActionRead)
	}))
	s.Run("InsertTelemetryItemIfNotExists", s.Subtest(func(db database.Store, check *expects) {
		check.Args(database.InsertTelemetryItemIfNotExistsParams{
			Key:   "test",
			Value: "value",
		}).Asserts(rbac.ResourceSystem, policy.ActionCreate)
	}))
	s.Run("UpsertTelemetryItem", s.Subtest(func(db database.Store, check *expects) {
		check.Args(database.UpsertTelemetryItemParams{
			Key:   "test",
			Value: "value",
		}).Asserts(rbac.ResourceSystem, policy.ActionUpdate)
	}))
	s.Run("GetOAuth2GithubDefaultEligible", s.Subtest(func(db database.Store, check *expects) {
		check.Args().Asserts(rbac.ResourceDeploymentConfig, policy.ActionRead).Errors(sql.ErrNoRows)
	}))
	s.Run("UpsertOAuth2GithubDefaultEligible", s.Subtest(func(db database.Store, check *expects) {
		check.Args(true).Asserts(rbac.ResourceDeploymentConfig, policy.ActionUpdate)
	}))
}

func (s *MethodTestSuite) TestNotifications() {
	// System functions
	s.Run("AcquireNotificationMessages", s.Subtest(func(_ database.Store, check *expects) {
		check.Args(database.AcquireNotificationMessagesParams{}).Asserts(rbac.ResourceNotificationMessage, policy.ActionUpdate)
	}))
	s.Run("BulkMarkNotificationMessagesFailed", s.Subtest(func(_ database.Store, check *expects) {
		check.Args(database.BulkMarkNotificationMessagesFailedParams{}).Asserts(rbac.ResourceNotificationMessage, policy.ActionUpdate)
	}))
	s.Run("BulkMarkNotificationMessagesSent", s.Subtest(func(_ database.Store, check *expects) {
		check.Args(database.BulkMarkNotificationMessagesSentParams{}).Asserts(rbac.ResourceNotificationMessage, policy.ActionUpdate)
	}))
	s.Run("DeleteOldNotificationMessages", s.Subtest(func(_ database.Store, check *expects) {
		check.Args().Asserts(rbac.ResourceNotificationMessage, policy.ActionDelete)
	}))
	s.Run("EnqueueNotificationMessage", s.Subtest(func(db database.Store, check *expects) {
		dbtestutil.DisableForeignKeysAndTriggers(s.T(), db)
		// TODO: update this test once we have a specific role for notifications
		check.Args(database.EnqueueNotificationMessageParams{
			Method:  database.NotificationMethodWebhook,
			Payload: []byte("{}"),
		}).Asserts(rbac.ResourceNotificationMessage, policy.ActionCreate)
	}))
	s.Run("FetchNewMessageMetadata", s.Subtest(func(db database.Store, check *expects) {
		u := dbgen.User(s.T(), db, database.User{})
		check.Args(database.FetchNewMessageMetadataParams{UserID: u.ID}).
			Asserts(rbac.ResourceNotificationMessage, policy.ActionRead).
			ErrorsWithPG(sql.ErrNoRows)
	}))
	s.Run("GetNotificationMessagesByStatus", s.Subtest(func(_ database.Store, check *expects) {
		check.Args(database.GetNotificationMessagesByStatusParams{
			Status: database.NotificationMessageStatusLeased,
			Limit:  10,
		}).Asserts(rbac.ResourceNotificationMessage, policy.ActionRead)
	}))

	// Notification templates
	s.Run("GetNotificationTemplateByID", s.Subtest(func(db database.Store, check *expects) {
		dbtestutil.DisableForeignKeysAndTriggers(s.T(), db)
		user := dbgen.User(s.T(), db, database.User{})
		check.Args(user.ID).Asserts(rbac.ResourceNotificationTemplate, policy.ActionRead).
			ErrorsWithPG(sql.ErrNoRows).
			ErrorsWithInMemDB(dbmem.ErrUnimplemented)
	}))
	s.Run("GetNotificationTemplatesByKind", s.Subtest(func(db database.Store, check *expects) {
		check.Args(database.NotificationTemplateKindSystem).
			Asserts().
			ErrorsWithInMemDB(dbmem.ErrUnimplemented)
		// TODO(dannyk): add support for other database.NotificationTemplateKind types once implemented.
	}))
	s.Run("UpdateNotificationTemplateMethodByID", s.Subtest(func(db database.Store, check *expects) {
		check.Args(database.UpdateNotificationTemplateMethodByIDParams{
			Method: database.NullNotificationMethod{NotificationMethod: database.NotificationMethodWebhook, Valid: true},
			ID:     notifications.TemplateWorkspaceDormant,
		}).Asserts(rbac.ResourceNotificationTemplate, policy.ActionUpdate).
			ErrorsWithInMemDB(dbmem.ErrUnimplemented)
	}))

	// Notification preferences
	s.Run("GetUserNotificationPreferences", s.Subtest(func(db database.Store, check *expects) {
		user := dbgen.User(s.T(), db, database.User{})
		check.Args(user.ID).
			Asserts(rbac.ResourceNotificationPreference.WithOwner(user.ID.String()), policy.ActionRead)
	}))
	s.Run("UpdateUserNotificationPreferences", s.Subtest(func(db database.Store, check *expects) {
		user := dbgen.User(s.T(), db, database.User{})
		check.Args(database.UpdateUserNotificationPreferencesParams{
			UserID:                  user.ID,
			NotificationTemplateIds: []uuid.UUID{notifications.TemplateWorkspaceAutoUpdated, notifications.TemplateWorkspaceDeleted},
			Disableds:               []bool{true, false},
		}).Asserts(rbac.ResourceNotificationPreference.WithOwner(user.ID.String()), policy.ActionUpdate)
	}))

	s.Run("GetInboxNotificationsByUserID", s.Subtest(func(db database.Store, check *expects) {
		u := dbgen.User(s.T(), db, database.User{})

		notifID := uuid.New()

		notif := dbgen.NotificationInbox(s.T(), db, database.InsertInboxNotificationParams{
			ID:         notifID,
			UserID:     u.ID,
			TemplateID: notifications.TemplateWorkspaceAutoUpdated,
			Title:      "test title",
			Content:    "test content notification",
			Icon:       "https://coder.com/favicon.ico",
			Actions:    json.RawMessage("{}"),
		})

		check.Args(database.GetInboxNotificationsByUserIDParams{
			UserID:     u.ID,
			ReadStatus: database.InboxNotificationReadStatusAll,
		}).Asserts(rbac.ResourceInboxNotification.WithID(notifID).WithOwner(u.ID.String()), policy.ActionRead).Returns([]database.InboxNotification{notif})
	}))

	s.Run("GetFilteredInboxNotificationsByUserID", s.Subtest(func(db database.Store, check *expects) {
		u := dbgen.User(s.T(), db, database.User{})

		notifID := uuid.New()

		targets := []uuid.UUID{u.ID, notifications.TemplateWorkspaceAutoUpdated}

		notif := dbgen.NotificationInbox(s.T(), db, database.InsertInboxNotificationParams{
			ID:         notifID,
			UserID:     u.ID,
			TemplateID: notifications.TemplateWorkspaceAutoUpdated,
			Targets:    targets,
			Title:      "test title",
			Content:    "test content notification",
			Icon:       "https://coder.com/favicon.ico",
			Actions:    json.RawMessage("{}"),
		})

		check.Args(database.GetFilteredInboxNotificationsByUserIDParams{
			UserID:     u.ID,
			Templates:  []uuid.UUID{notifications.TemplateWorkspaceAutoUpdated},
			Targets:    []uuid.UUID{u.ID},
			ReadStatus: database.InboxNotificationReadStatusAll,
		}).Asserts(rbac.ResourceInboxNotification.WithID(notifID).WithOwner(u.ID.String()), policy.ActionRead).Returns([]database.InboxNotification{notif})
	}))

	s.Run("GetInboxNotificationByID", s.Subtest(func(db database.Store, check *expects) {
		u := dbgen.User(s.T(), db, database.User{})

		notifID := uuid.New()

		targets := []uuid.UUID{u.ID, notifications.TemplateWorkspaceAutoUpdated}

		notif := dbgen.NotificationInbox(s.T(), db, database.InsertInboxNotificationParams{
			ID:         notifID,
			UserID:     u.ID,
			TemplateID: notifications.TemplateWorkspaceAutoUpdated,
			Targets:    targets,
			Title:      "test title",
			Content:    "test content notification",
			Icon:       "https://coder.com/favicon.ico",
			Actions:    json.RawMessage("{}"),
		})

		check.Args(notifID).Asserts(rbac.ResourceInboxNotification.WithID(notifID).WithOwner(u.ID.String()), policy.ActionRead).Returns(notif)
	}))

	s.Run("CountUnreadInboxNotificationsByUserID", s.Subtest(func(db database.Store, check *expects) {
		u := dbgen.User(s.T(), db, database.User{})

		notifID := uuid.New()

		targets := []uuid.UUID{u.ID, notifications.TemplateWorkspaceAutoUpdated}

		_ = dbgen.NotificationInbox(s.T(), db, database.InsertInboxNotificationParams{
			ID:         notifID,
			UserID:     u.ID,
			TemplateID: notifications.TemplateWorkspaceAutoUpdated,
			Targets:    targets,
			Title:      "test title",
			Content:    "test content notification",
			Icon:       "https://coder.com/favicon.ico",
			Actions:    json.RawMessage("{}"),
		})

		check.Args(u.ID).Asserts(rbac.ResourceInboxNotification.WithOwner(u.ID.String()), policy.ActionRead).Returns(int64(1))
	}))

	s.Run("InsertInboxNotification", s.Subtest(func(db database.Store, check *expects) {
		u := dbgen.User(s.T(), db, database.User{})

		notifID := uuid.New()

		targets := []uuid.UUID{u.ID, notifications.TemplateWorkspaceAutoUpdated}

		check.Args(database.InsertInboxNotificationParams{
			ID:         notifID,
			UserID:     u.ID,
			TemplateID: notifications.TemplateWorkspaceAutoUpdated,
			Targets:    targets,
			Title:      "test title",
			Content:    "test content notification",
			Icon:       "https://coder.com/favicon.ico",
			Actions:    json.RawMessage("{}"),
		}).Asserts(rbac.ResourceInboxNotification.WithOwner(u.ID.String()), policy.ActionCreate)
	}))

	s.Run("UpdateInboxNotificationReadStatus", s.Subtest(func(db database.Store, check *expects) {
		u := dbgen.User(s.T(), db, database.User{})

		notifID := uuid.New()

		targets := []uuid.UUID{u.ID, notifications.TemplateWorkspaceAutoUpdated}
		readAt := dbtestutil.NowInDefaultTimezone()

		notif := dbgen.NotificationInbox(s.T(), db, database.InsertInboxNotificationParams{
			ID:         notifID,
			UserID:     u.ID,
			TemplateID: notifications.TemplateWorkspaceAutoUpdated,
			Targets:    targets,
			Title:      "test title",
			Content:    "test content notification",
			Icon:       "https://coder.com/favicon.ico",
			Actions:    json.RawMessage("{}"),
		})

		notif.ReadAt = sql.NullTime{Time: readAt, Valid: true}

		check.Args(database.UpdateInboxNotificationReadStatusParams{
			ID:     notifID,
			ReadAt: sql.NullTime{Time: readAt, Valid: true},
		}).Asserts(rbac.ResourceInboxNotification.WithID(notifID).WithOwner(u.ID.String()), policy.ActionUpdate)
	}))

	s.Run("MarkAllInboxNotificationsAsRead", s.Subtest(func(db database.Store, check *expects) {
		u := dbgen.User(s.T(), db, database.User{})

		check.Args(database.MarkAllInboxNotificationsAsReadParams{
			UserID: u.ID,
			ReadAt: sql.NullTime{Time: dbtestutil.NowInDefaultTimezone(), Valid: true},
		}).Asserts(rbac.ResourceInboxNotification.WithOwner(u.ID.String()), policy.ActionUpdate)
	}))
}

func (s *MethodTestSuite) TestPrebuilds() {
	s.Run("ClaimPrebuild", s.Subtest(func(db database.Store, check *expects) {
		check.Args(database.ClaimPrebuildParams{}).
			Asserts(rbac.ResourceWorkspace, policy.ActionUpdate).
			ErrorsWithInMemDB(dbmem.ErrUnimplemented).
			ErrorsWithPG(sql.ErrNoRows)
	}))
	s.Run("GetPrebuildMetrics", s.Subtest(func(_ database.Store, check *expects) {
		check.Args().
			Asserts(rbac.ResourceTemplate, policy.ActionRead).
			ErrorsWithInMemDB(dbmem.ErrUnimplemented)
	}))
	s.Run("GetPrebuildsInProgress", s.Subtest(func(_ database.Store, check *expects) {
		check.Args().
			Asserts(rbac.ResourceTemplate, policy.ActionRead).
			ErrorsWithInMemDB(dbmem.ErrUnimplemented)
	}))
	s.Run("GetPresetsBackoff", s.Subtest(func(_ database.Store, check *expects) {
		check.Args(time.Time{}).
			Asserts(rbac.ResourceTemplate, policy.ActionRead).
			ErrorsWithInMemDB(dbmem.ErrUnimplemented)
	}))
	s.Run("GetRunningPrebuilds", s.Subtest(func(_ database.Store, check *expects) {
		check.Args().
			Asserts(rbac.ResourceTemplate, policy.ActionRead).
			ErrorsWithInMemDB(dbmem.ErrUnimplemented)
	}))
	s.Run("GetTemplatePresetsWithPrebuilds", s.Subtest(func(db database.Store, check *expects) {
		user := dbgen.User(s.T(), db, database.User{})
		check.Args(uuid.NullUUID{UUID: user.ID, Valid: true}).
			Asserts(rbac.ResourceTemplate, policy.ActionRead).
			ErrorsWithInMemDB(dbmem.ErrUnimplemented)
	}))
<<<<<<< HEAD
=======
	// TODO: remove?
	// s.Run("InsertPresetPrebuild", s.Subtest(func(db database.Store, check *expects) {
	//	org := dbgen.Organization(s.T(), db, database.Organization{})
	//	user := dbgen.User(s.T(), db, database.User{})
	//	template := dbgen.Template(s.T(), db, database.Template{
	//		CreatedBy:      user.ID,
	//		OrganizationID: org.ID,
	//	})
	//	templateVersion := dbgen.TemplateVersion(s.T(), db, database.TemplateVersion{
	//		TemplateID:     uuid.NullUUID{UUID: template.ID, Valid: true},
	//		OrganizationID: org.ID,
	//		CreatedBy:      user.ID,
	//	})
	//	preset := dbgen.Preset(s.T(), db, database.InsertPresetParams{
	//		Name:              coderdtest.RandomName(s.T()),
	//		TemplateVersionID: templateVersion.ID,
	//	})
	//	check.Args(database.InsertPresetPrebuildParams{
	//		ID:               uuid.New(),
	//		PresetID:         preset.ID,
	//		DesiredInstances: 1,
	//	}).
	//		Asserts(rbac.ResourceSystem, policy.ActionCreate).
	//		ErrorsWithInMemDB(dbmem.ErrUnimplemented)
	// }))
>>>>>>> 7a8ec497
}

func (s *MethodTestSuite) TestOAuth2ProviderApps() {
	s.Run("GetOAuth2ProviderApps", s.Subtest(func(db database.Store, check *expects) {
		apps := []database.OAuth2ProviderApp{
			dbgen.OAuth2ProviderApp(s.T(), db, database.OAuth2ProviderApp{Name: "first"}),
			dbgen.OAuth2ProviderApp(s.T(), db, database.OAuth2ProviderApp{Name: "last"}),
		}
		check.Args().Asserts(rbac.ResourceOauth2App, policy.ActionRead).Returns(apps)
	}))
	s.Run("GetOAuth2ProviderAppByID", s.Subtest(func(db database.Store, check *expects) {
		app := dbgen.OAuth2ProviderApp(s.T(), db, database.OAuth2ProviderApp{})
		check.Args(app.ID).Asserts(rbac.ResourceOauth2App, policy.ActionRead).Returns(app)
	}))
	s.Run("GetOAuth2ProviderAppsByUserID", s.Subtest(func(db database.Store, check *expects) {
		dbtestutil.DisableForeignKeysAndTriggers(s.T(), db)
		user := dbgen.User(s.T(), db, database.User{})
		key, _ := dbgen.APIKey(s.T(), db, database.APIKey{
			UserID: user.ID,
		})
		createdAt := dbtestutil.NowInDefaultTimezone()
		if !dbtestutil.WillUsePostgres() {
			createdAt = time.Time{}
		}
		app := dbgen.OAuth2ProviderApp(s.T(), db, database.OAuth2ProviderApp{
			CreatedAt: createdAt,
			UpdatedAt: createdAt,
		})
		_ = dbgen.OAuth2ProviderApp(s.T(), db, database.OAuth2ProviderApp{
			CreatedAt: createdAt,
			UpdatedAt: createdAt,
		})
		secret := dbgen.OAuth2ProviderAppSecret(s.T(), db, database.OAuth2ProviderAppSecret{
			AppID: app.ID,
		})
		for i := 0; i < 5; i++ {
			_ = dbgen.OAuth2ProviderAppToken(s.T(), db, database.OAuth2ProviderAppToken{
				AppSecretID: secret.ID,
				APIKeyID:    key.ID,
				HashPrefix:  []byte(fmt.Sprintf("%d", i)),
			})
		}
		check.Args(user.ID).Asserts(rbac.ResourceOauth2AppCodeToken.WithOwner(user.ID.String()), policy.ActionRead).Returns([]database.GetOAuth2ProviderAppsByUserIDRow{
			{
				OAuth2ProviderApp: database.OAuth2ProviderApp{
					ID:          app.ID,
					CallbackURL: app.CallbackURL,
					Icon:        app.Icon,
					Name:        app.Name,
					CreatedAt:   createdAt,
					UpdatedAt:   createdAt,
				},
				TokenCount: 5,
			},
		})
	}))
	s.Run("InsertOAuth2ProviderApp", s.Subtest(func(db database.Store, check *expects) {
		check.Args(database.InsertOAuth2ProviderAppParams{}).Asserts(rbac.ResourceOauth2App, policy.ActionCreate)
	}))
	s.Run("UpdateOAuth2ProviderAppByID", s.Subtest(func(db database.Store, check *expects) {
		dbtestutil.DisableForeignKeysAndTriggers(s.T(), db)
		app := dbgen.OAuth2ProviderApp(s.T(), db, database.OAuth2ProviderApp{})
		app.Name = "my-new-name"
		app.UpdatedAt = dbtestutil.NowInDefaultTimezone()
		check.Args(database.UpdateOAuth2ProviderAppByIDParams{
			ID:          app.ID,
			Name:        app.Name,
			CallbackURL: app.CallbackURL,
			UpdatedAt:   app.UpdatedAt,
		}).Asserts(rbac.ResourceOauth2App, policy.ActionUpdate).Returns(app)
	}))
	s.Run("DeleteOAuth2ProviderAppByID", s.Subtest(func(db database.Store, check *expects) {
		app := dbgen.OAuth2ProviderApp(s.T(), db, database.OAuth2ProviderApp{})
		check.Args(app.ID).Asserts(rbac.ResourceOauth2App, policy.ActionDelete)
	}))
}

func (s *MethodTestSuite) TestOAuth2ProviderAppSecrets() {
	s.Run("GetOAuth2ProviderAppSecretsByAppID", s.Subtest(func(db database.Store, check *expects) {
		dbtestutil.DisableForeignKeysAndTriggers(s.T(), db)
		app1 := dbgen.OAuth2ProviderApp(s.T(), db, database.OAuth2ProviderApp{})
		app2 := dbgen.OAuth2ProviderApp(s.T(), db, database.OAuth2ProviderApp{})
		secrets := []database.OAuth2ProviderAppSecret{
			dbgen.OAuth2ProviderAppSecret(s.T(), db, database.OAuth2ProviderAppSecret{
				AppID:        app1.ID,
				CreatedAt:    time.Now().Add(-time.Hour), // For ordering.
				SecretPrefix: []byte("1"),
			}),
			dbgen.OAuth2ProviderAppSecret(s.T(), db, database.OAuth2ProviderAppSecret{
				AppID:        app1.ID,
				SecretPrefix: []byte("2"),
			}),
		}
		_ = dbgen.OAuth2ProviderAppSecret(s.T(), db, database.OAuth2ProviderAppSecret{
			AppID:        app2.ID,
			SecretPrefix: []byte("3"),
		})
		check.Args(app1.ID).Asserts(rbac.ResourceOauth2AppSecret, policy.ActionRead).Returns(secrets)
	}))
	s.Run("GetOAuth2ProviderAppSecretByID", s.Subtest(func(db database.Store, check *expects) {
		app := dbgen.OAuth2ProviderApp(s.T(), db, database.OAuth2ProviderApp{})
		secret := dbgen.OAuth2ProviderAppSecret(s.T(), db, database.OAuth2ProviderAppSecret{
			AppID: app.ID,
		})
		check.Args(secret.ID).Asserts(rbac.ResourceOauth2AppSecret, policy.ActionRead).Returns(secret)
	}))
	s.Run("GetOAuth2ProviderAppSecretByPrefix", s.Subtest(func(db database.Store, check *expects) {
		app := dbgen.OAuth2ProviderApp(s.T(), db, database.OAuth2ProviderApp{})
		secret := dbgen.OAuth2ProviderAppSecret(s.T(), db, database.OAuth2ProviderAppSecret{
			AppID: app.ID,
		})
		check.Args(secret.SecretPrefix).Asserts(rbac.ResourceOauth2AppSecret, policy.ActionRead).Returns(secret)
	}))
	s.Run("InsertOAuth2ProviderAppSecret", s.Subtest(func(db database.Store, check *expects) {
		app := dbgen.OAuth2ProviderApp(s.T(), db, database.OAuth2ProviderApp{})
		check.Args(database.InsertOAuth2ProviderAppSecretParams{
			AppID: app.ID,
		}).Asserts(rbac.ResourceOauth2AppSecret, policy.ActionCreate)
	}))
	s.Run("UpdateOAuth2ProviderAppSecretByID", s.Subtest(func(db database.Store, check *expects) {
		dbtestutil.DisableForeignKeysAndTriggers(s.T(), db)
		app := dbgen.OAuth2ProviderApp(s.T(), db, database.OAuth2ProviderApp{})
		secret := dbgen.OAuth2ProviderAppSecret(s.T(), db, database.OAuth2ProviderAppSecret{
			AppID: app.ID,
		})
		secret.LastUsedAt = sql.NullTime{Time: dbtestutil.NowInDefaultTimezone(), Valid: true}
		check.Args(database.UpdateOAuth2ProviderAppSecretByIDParams{
			ID:         secret.ID,
			LastUsedAt: secret.LastUsedAt,
		}).Asserts(rbac.ResourceOauth2AppSecret, policy.ActionUpdate).Returns(secret)
	}))
	s.Run("DeleteOAuth2ProviderAppSecretByID", s.Subtest(func(db database.Store, check *expects) {
		app := dbgen.OAuth2ProviderApp(s.T(), db, database.OAuth2ProviderApp{})
		secret := dbgen.OAuth2ProviderAppSecret(s.T(), db, database.OAuth2ProviderAppSecret{
			AppID: app.ID,
		})
		check.Args(secret.ID).Asserts(rbac.ResourceOauth2AppSecret, policy.ActionDelete)
	}))
}

func (s *MethodTestSuite) TestOAuth2ProviderAppCodes() {
	s.Run("GetOAuth2ProviderAppCodeByID", s.Subtest(func(db database.Store, check *expects) {
		user := dbgen.User(s.T(), db, database.User{})
		app := dbgen.OAuth2ProviderApp(s.T(), db, database.OAuth2ProviderApp{})
		code := dbgen.OAuth2ProviderAppCode(s.T(), db, database.OAuth2ProviderAppCode{
			AppID:  app.ID,
			UserID: user.ID,
		})
		check.Args(code.ID).Asserts(code, policy.ActionRead).Returns(code)
	}))
	s.Run("GetOAuth2ProviderAppCodeByPrefix", s.Subtest(func(db database.Store, check *expects) {
		user := dbgen.User(s.T(), db, database.User{})
		app := dbgen.OAuth2ProviderApp(s.T(), db, database.OAuth2ProviderApp{})
		code := dbgen.OAuth2ProviderAppCode(s.T(), db, database.OAuth2ProviderAppCode{
			AppID:  app.ID,
			UserID: user.ID,
		})
		check.Args(code.SecretPrefix).Asserts(code, policy.ActionRead).Returns(code)
	}))
	s.Run("InsertOAuth2ProviderAppCode", s.Subtest(func(db database.Store, check *expects) {
		user := dbgen.User(s.T(), db, database.User{})
		app := dbgen.OAuth2ProviderApp(s.T(), db, database.OAuth2ProviderApp{})
		check.Args(database.InsertOAuth2ProviderAppCodeParams{
			AppID:  app.ID,
			UserID: user.ID,
		}).Asserts(rbac.ResourceOauth2AppCodeToken.WithOwner(user.ID.String()), policy.ActionCreate)
	}))
	s.Run("DeleteOAuth2ProviderAppCodeByID", s.Subtest(func(db database.Store, check *expects) {
		user := dbgen.User(s.T(), db, database.User{})
		app := dbgen.OAuth2ProviderApp(s.T(), db, database.OAuth2ProviderApp{})
		code := dbgen.OAuth2ProviderAppCode(s.T(), db, database.OAuth2ProviderAppCode{
			AppID:  app.ID,
			UserID: user.ID,
		})
		check.Args(code.ID).Asserts(code, policy.ActionDelete)
	}))
	s.Run("DeleteOAuth2ProviderAppCodesByAppAndUserID", s.Subtest(func(db database.Store, check *expects) {
		dbtestutil.DisableForeignKeysAndTriggers(s.T(), db)
		user := dbgen.User(s.T(), db, database.User{})
		app := dbgen.OAuth2ProviderApp(s.T(), db, database.OAuth2ProviderApp{})
		for i := 0; i < 5; i++ {
			_ = dbgen.OAuth2ProviderAppCode(s.T(), db, database.OAuth2ProviderAppCode{
				AppID:        app.ID,
				UserID:       user.ID,
				SecretPrefix: []byte(fmt.Sprintf("%d", i)),
			})
		}
		check.Args(database.DeleteOAuth2ProviderAppCodesByAppAndUserIDParams{
			AppID:  app.ID,
			UserID: user.ID,
		}).Asserts(rbac.ResourceOauth2AppCodeToken.WithOwner(user.ID.String()), policy.ActionDelete)
	}))
}

func (s *MethodTestSuite) TestOAuth2ProviderAppTokens() {
	s.Run("InsertOAuth2ProviderAppToken", s.Subtest(func(db database.Store, check *expects) {
		user := dbgen.User(s.T(), db, database.User{})
		key, _ := dbgen.APIKey(s.T(), db, database.APIKey{
			UserID: user.ID,
		})
		app := dbgen.OAuth2ProviderApp(s.T(), db, database.OAuth2ProviderApp{})
		secret := dbgen.OAuth2ProviderAppSecret(s.T(), db, database.OAuth2ProviderAppSecret{
			AppID: app.ID,
		})
		check.Args(database.InsertOAuth2ProviderAppTokenParams{
			AppSecretID: secret.ID,
			APIKeyID:    key.ID,
		}).Asserts(rbac.ResourceOauth2AppCodeToken.WithOwner(user.ID.String()), policy.ActionCreate)
	}))
	s.Run("GetOAuth2ProviderAppTokenByPrefix", s.Subtest(func(db database.Store, check *expects) {
		user := dbgen.User(s.T(), db, database.User{})
		key, _ := dbgen.APIKey(s.T(), db, database.APIKey{
			UserID: user.ID,
		})
		app := dbgen.OAuth2ProviderApp(s.T(), db, database.OAuth2ProviderApp{})
		secret := dbgen.OAuth2ProviderAppSecret(s.T(), db, database.OAuth2ProviderAppSecret{
			AppID: app.ID,
		})
		token := dbgen.OAuth2ProviderAppToken(s.T(), db, database.OAuth2ProviderAppToken{
			AppSecretID: secret.ID,
			APIKeyID:    key.ID,
		})
		check.Args(token.HashPrefix).Asserts(rbac.ResourceOauth2AppCodeToken.WithOwner(user.ID.String()), policy.ActionRead)
	}))
	s.Run("DeleteOAuth2ProviderAppTokensByAppAndUserID", s.Subtest(func(db database.Store, check *expects) {
		dbtestutil.DisableForeignKeysAndTriggers(s.T(), db)
		user := dbgen.User(s.T(), db, database.User{})
		key, _ := dbgen.APIKey(s.T(), db, database.APIKey{
			UserID: user.ID,
		})
		app := dbgen.OAuth2ProviderApp(s.T(), db, database.OAuth2ProviderApp{})
		secret := dbgen.OAuth2ProviderAppSecret(s.T(), db, database.OAuth2ProviderAppSecret{
			AppID: app.ID,
		})
		for i := 0; i < 5; i++ {
			_ = dbgen.OAuth2ProviderAppToken(s.T(), db, database.OAuth2ProviderAppToken{
				AppSecretID: secret.ID,
				APIKeyID:    key.ID,
				HashPrefix:  []byte(fmt.Sprintf("%d", i)),
			})
		}
		check.Args(database.DeleteOAuth2ProviderAppTokensByAppAndUserIDParams{
			AppID:  app.ID,
			UserID: user.ID,
		}).Asserts(rbac.ResourceOauth2AppCodeToken.WithOwner(user.ID.String()), policy.ActionDelete)
	}))
}

func (s *MethodTestSuite) TestResourcesMonitor() {
	createAgent := func(t *testing.T, db database.Store) (database.WorkspaceAgent, database.WorkspaceTable) {
		t.Helper()

		u := dbgen.User(t, db, database.User{})
		o := dbgen.Organization(t, db, database.Organization{})
		tpl := dbgen.Template(t, db, database.Template{
			OrganizationID: o.ID,
			CreatedBy:      u.ID,
		})
		tv := dbgen.TemplateVersion(t, db, database.TemplateVersion{
			TemplateID:     uuid.NullUUID{UUID: tpl.ID, Valid: true},
			OrganizationID: o.ID,
			CreatedBy:      u.ID,
		})
		w := dbgen.Workspace(t, db, database.WorkspaceTable{
			TemplateID:     tpl.ID,
			OrganizationID: o.ID,
			OwnerID:        u.ID,
		})
		j := dbgen.ProvisionerJob(t, db, nil, database.ProvisionerJob{
			Type: database.ProvisionerJobTypeWorkspaceBuild,
		})
		b := dbgen.WorkspaceBuild(t, db, database.WorkspaceBuild{
			JobID:             j.ID,
			WorkspaceID:       w.ID,
			TemplateVersionID: tv.ID,
		})
		res := dbgen.WorkspaceResource(t, db, database.WorkspaceResource{JobID: b.JobID})
		agt := dbgen.WorkspaceAgent(t, db, database.WorkspaceAgent{ResourceID: res.ID})

		return agt, w
	}

	s.Run("InsertMemoryResourceMonitor", s.Subtest(func(db database.Store, check *expects) {
		agt, _ := createAgent(s.T(), db)

		check.Args(database.InsertMemoryResourceMonitorParams{
			AgentID: agt.ID,
			State:   database.WorkspaceAgentMonitorStateOK,
		}).Asserts(rbac.ResourceWorkspaceAgentResourceMonitor, policy.ActionCreate)
	}))

	s.Run("InsertVolumeResourceMonitor", s.Subtest(func(db database.Store, check *expects) {
		agt, _ := createAgent(s.T(), db)

		check.Args(database.InsertVolumeResourceMonitorParams{
			AgentID: agt.ID,
			State:   database.WorkspaceAgentMonitorStateOK,
		}).Asserts(rbac.ResourceWorkspaceAgentResourceMonitor, policy.ActionCreate)
	}))

	s.Run("UpdateMemoryResourceMonitor", s.Subtest(func(db database.Store, check *expects) {
		agt, _ := createAgent(s.T(), db)

		check.Args(database.UpdateMemoryResourceMonitorParams{
			AgentID: agt.ID,
			State:   database.WorkspaceAgentMonitorStateOK,
		}).Asserts(rbac.ResourceWorkspaceAgentResourceMonitor, policy.ActionUpdate)
	}))

	s.Run("UpdateVolumeResourceMonitor", s.Subtest(func(db database.Store, check *expects) {
		agt, _ := createAgent(s.T(), db)

		check.Args(database.UpdateVolumeResourceMonitorParams{
			AgentID: agt.ID,
			State:   database.WorkspaceAgentMonitorStateOK,
		}).Asserts(rbac.ResourceWorkspaceAgentResourceMonitor, policy.ActionUpdate)
	}))

	s.Run("FetchMemoryResourceMonitorsUpdatedAfter", s.Subtest(func(db database.Store, check *expects) {
		check.Args(dbtime.Now()).Asserts(rbac.ResourceWorkspaceAgentResourceMonitor, policy.ActionRead)
	}))

	s.Run("FetchVolumesResourceMonitorsUpdatedAfter", s.Subtest(func(db database.Store, check *expects) {
		check.Args(dbtime.Now()).Asserts(rbac.ResourceWorkspaceAgentResourceMonitor, policy.ActionRead)
	}))

	s.Run("FetchMemoryResourceMonitorsByAgentID", s.Subtest(func(db database.Store, check *expects) {
		agt, w := createAgent(s.T(), db)

		dbgen.WorkspaceAgentMemoryResourceMonitor(s.T(), db, database.WorkspaceAgentMemoryResourceMonitor{
			AgentID:   agt.ID,
			Enabled:   true,
			Threshold: 80,
			CreatedAt: dbtime.Now(),
		})

		monitor, err := db.FetchMemoryResourceMonitorsByAgentID(context.Background(), agt.ID)
		require.NoError(s.T(), err)

		check.Args(agt.ID).Asserts(w, policy.ActionRead).Returns(monitor)
	}))

	s.Run("FetchVolumesResourceMonitorsByAgentID", s.Subtest(func(db database.Store, check *expects) {
		agt, w := createAgent(s.T(), db)

		dbgen.WorkspaceAgentVolumeResourceMonitor(s.T(), db, database.WorkspaceAgentVolumeResourceMonitor{
			AgentID:   agt.ID,
			Path:      "/var/lib",
			Enabled:   true,
			Threshold: 80,
			CreatedAt: dbtime.Now(),
		})

		monitors, err := db.FetchVolumesResourceMonitorsByAgentID(context.Background(), agt.ID)
		require.NoError(s.T(), err)

		check.Args(agt.ID).Asserts(w, policy.ActionRead).Returns(monitors)
	}))
}

func (s *MethodTestSuite) TestResourcesProvisionerdserver() {
	createAgent := func(t *testing.T, db database.Store) (database.WorkspaceAgent, database.WorkspaceTable) {
		t.Helper()

		u := dbgen.User(t, db, database.User{})
		o := dbgen.Organization(t, db, database.Organization{})
		tpl := dbgen.Template(t, db, database.Template{
			OrganizationID: o.ID,
			CreatedBy:      u.ID,
		})
		tv := dbgen.TemplateVersion(t, db, database.TemplateVersion{
			TemplateID:     uuid.NullUUID{UUID: tpl.ID, Valid: true},
			OrganizationID: o.ID,
			CreatedBy:      u.ID,
		})
		w := dbgen.Workspace(t, db, database.WorkspaceTable{
			TemplateID:     tpl.ID,
			OrganizationID: o.ID,
			OwnerID:        u.ID,
		})
		j := dbgen.ProvisionerJob(t, db, nil, database.ProvisionerJob{
			Type: database.ProvisionerJobTypeWorkspaceBuild,
		})
		b := dbgen.WorkspaceBuild(t, db, database.WorkspaceBuild{
			JobID:             j.ID,
			WorkspaceID:       w.ID,
			TemplateVersionID: tv.ID,
		})
		res := dbgen.WorkspaceResource(t, db, database.WorkspaceResource{JobID: b.JobID})
		agt := dbgen.WorkspaceAgent(t, db, database.WorkspaceAgent{ResourceID: res.ID})

		return agt, w
	}

	s.Run("InsertWorkspaceAgentDevcontainers", s.Subtest(func(db database.Store, check *expects) {
		agt, _ := createAgent(s.T(), db)
		check.Args(database.InsertWorkspaceAgentDevcontainersParams{
			WorkspaceAgentID: agt.ID,
		}).Asserts(rbac.ResourceWorkspaceAgentDevcontainers, policy.ActionCreate)
	}))
}<|MERGE_RESOLUTION|>--- conflicted
+++ resolved
@@ -4783,34 +4783,6 @@
 			Asserts(rbac.ResourceTemplate, policy.ActionRead).
 			ErrorsWithInMemDB(dbmem.ErrUnimplemented)
 	}))
-<<<<<<< HEAD
-=======
-	// TODO: remove?
-	// s.Run("InsertPresetPrebuild", s.Subtest(func(db database.Store, check *expects) {
-	//	org := dbgen.Organization(s.T(), db, database.Organization{})
-	//	user := dbgen.User(s.T(), db, database.User{})
-	//	template := dbgen.Template(s.T(), db, database.Template{
-	//		CreatedBy:      user.ID,
-	//		OrganizationID: org.ID,
-	//	})
-	//	templateVersion := dbgen.TemplateVersion(s.T(), db, database.TemplateVersion{
-	//		TemplateID:     uuid.NullUUID{UUID: template.ID, Valid: true},
-	//		OrganizationID: org.ID,
-	//		CreatedBy:      user.ID,
-	//	})
-	//	preset := dbgen.Preset(s.T(), db, database.InsertPresetParams{
-	//		Name:              coderdtest.RandomName(s.T()),
-	//		TemplateVersionID: templateVersion.ID,
-	//	})
-	//	check.Args(database.InsertPresetPrebuildParams{
-	//		ID:               uuid.New(),
-	//		PresetID:         preset.ID,
-	//		DesiredInstances: 1,
-	//	}).
-	//		Asserts(rbac.ResourceSystem, policy.ActionCreate).
-	//		ErrorsWithInMemDB(dbmem.ErrUnimplemented)
-	// }))
->>>>>>> 7a8ec497
 }
 
 func (s *MethodTestSuite) TestOAuth2ProviderApps() {
