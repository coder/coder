package dbauthz_test

import (
	"context"
	"database/sql"
	"encoding/json"
	"fmt"
	"net"
	"reflect"
	"strings"
	"testing"
	"time"

	"github.com/google/uuid"
	"github.com/sqlc-dev/pqtype"
	"github.com/stretchr/testify/require"
	"golang.org/x/xerrors"

	"cdr.dev/slog"

	"github.com/coder/coder/v2/coderd/database/db2sdk"
	"github.com/coder/coder/v2/coderd/database/dbmem"
	"github.com/coder/coder/v2/coderd/notifications"
	"github.com/coder/coder/v2/coderd/rbac/policy"
	"github.com/coder/coder/v2/codersdk"

	"github.com/coder/coder/v2/coderd/coderdtest"
	"github.com/coder/coder/v2/coderd/database"
	"github.com/coder/coder/v2/coderd/database/dbauthz"
	"github.com/coder/coder/v2/coderd/database/dbgen"
	"github.com/coder/coder/v2/coderd/database/dbtestutil"
	"github.com/coder/coder/v2/coderd/database/dbtime"
	"github.com/coder/coder/v2/coderd/rbac"
	"github.com/coder/coder/v2/coderd/util/slice"
	"github.com/coder/coder/v2/provisionersdk"
	"github.com/coder/coder/v2/testutil"
)

func TestAsNoActor(t *testing.T) {
	t.Parallel()

	t.Run("NoError", func(t *testing.T) {
		t.Parallel()
		require.False(t, dbauthz.IsNotAuthorizedError(nil), "no error")
	})

	t.Run("AsRemoveActor", func(t *testing.T) {
		t.Parallel()
		_, ok := dbauthz.ActorFromContext(context.Background())
		require.False(t, ok, "no actor should be present")
	})

	t.Run("AsActor", func(t *testing.T) {
		t.Parallel()
		ctx := dbauthz.As(context.Background(), coderdtest.RandomRBACSubject())
		_, ok := dbauthz.ActorFromContext(ctx)
		require.True(t, ok, "actor present")
	})

	t.Run("DeleteActor", func(t *testing.T) {
		t.Parallel()
		// First set an actor
		ctx := dbauthz.As(context.Background(), coderdtest.RandomRBACSubject())
		_, ok := dbauthz.ActorFromContext(ctx)
		require.True(t, ok, "actor present")

		// Delete the actor
		ctx = dbauthz.As(ctx, dbauthz.AsRemoveActor)
		_, ok = dbauthz.ActorFromContext(ctx)
		require.False(t, ok, "actor should be deleted")
	})
}

func TestPing(t *testing.T) {
	t.Parallel()

	db, _ := dbtestutil.NewDB(t)
	q := dbauthz.New(db, &coderdtest.RecordingAuthorizer{}, slog.Make(), coderdtest.AccessControlStorePointer())
	_, err := q.Ping(context.Background())
	require.NoError(t, err, "must not error")
}

// TestInTX is not perfect, just checks that it properly checks auth.
func TestInTX(t *testing.T) {
	t.Parallel()

	db, _ := dbtestutil.NewDB(t)
	q := dbauthz.New(db, &coderdtest.RecordingAuthorizer{
		Wrapped: (&coderdtest.FakeAuthorizer{}).AlwaysReturn(xerrors.New("custom error")),
	}, slog.Make(), coderdtest.AccessControlStorePointer())
	actor := rbac.Subject{
		ID:     uuid.NewString(),
		Roles:  rbac.RoleIdentifiers{rbac.RoleOwner()},
		Groups: []string{},
		Scope:  rbac.ScopeAll,
	}
	u := dbgen.User(t, db, database.User{})
	o := dbgen.Organization(t, db, database.Organization{})
	tpl := dbgen.Template(t, db, database.Template{
		CreatedBy:      u.ID,
		OrganizationID: o.ID,
	})
	w := dbgen.Workspace(t, db, database.WorkspaceTable{
		OwnerID:        u.ID,
		TemplateID:     tpl.ID,
		OrganizationID: o.ID,
	})
	ctx := dbauthz.As(context.Background(), actor)
	err := q.InTx(func(tx database.Store) error {
		// The inner tx should use the parent's authz
		_, err := tx.GetWorkspaceByID(ctx, w.ID)
		return err
	}, nil)
	require.Error(t, err, "must error")
	require.ErrorAs(t, err, &dbauthz.NotAuthorizedError{}, "must be an authorized error")
	require.True(t, dbauthz.IsNotAuthorizedError(err), "must be an authorized error")
}

// TestNew should not double wrap a querier.
func TestNew(t *testing.T) {
	t.Parallel()

	var (
		db, _ = dbtestutil.NewDB(t)
		rec   = &coderdtest.RecordingAuthorizer{
			Wrapped: &coderdtest.FakeAuthorizer{},
		}
		subj = rbac.Subject{}
		ctx  = dbauthz.As(context.Background(), rbac.Subject{})
	)
	u := dbgen.User(t, db, database.User{})
	org := dbgen.Organization(t, db, database.Organization{})
	tpl := dbgen.Template(t, db, database.Template{
		OrganizationID: org.ID,
		CreatedBy:      u.ID,
	})
	exp := dbgen.Workspace(t, db, database.WorkspaceTable{
		OwnerID:        u.ID,
		OrganizationID: org.ID,
		TemplateID:     tpl.ID,
	})
	// Double wrap should not cause an actual double wrap. So only 1 rbac call
	// should be made.
	az := dbauthz.New(db, rec, slog.Make(), coderdtest.AccessControlStorePointer())
	az = dbauthz.New(az, rec, slog.Make(), coderdtest.AccessControlStorePointer())

	w, err := az.GetWorkspaceByID(ctx, exp.ID)
	require.NoError(t, err, "must not error")
	require.Equal(t, exp, w.WorkspaceTable(), "must be equal")

	rec.AssertActor(t, subj, rec.Pair(policy.ActionRead, exp))
	require.NoError(t, rec.AllAsserted(), "should only be 1 rbac call")
}

// TestDBAuthzRecursive is a simple test to search for infinite recursion
// bugs. It isn't perfect, and only catches a subset of the possible bugs
// as only the first db call will be made. But it is better than nothing.
func TestDBAuthzRecursive(t *testing.T) {
	t.Parallel()
	db, _ := dbtestutil.NewDB(t)
	q := dbauthz.New(db, &coderdtest.RecordingAuthorizer{
		Wrapped: &coderdtest.FakeAuthorizer{},
	}, slog.Make(), coderdtest.AccessControlStorePointer())
	actor := rbac.Subject{
		ID:     uuid.NewString(),
		Roles:  rbac.RoleIdentifiers{rbac.RoleOwner()},
		Groups: []string{},
		Scope:  rbac.ScopeAll,
	}
	for i := 0; i < reflect.TypeOf(q).NumMethod(); i++ {
		var ins []reflect.Value
		ctx := dbauthz.As(context.Background(), actor)

		ins = append(ins, reflect.ValueOf(ctx))
		method := reflect.TypeOf(q).Method(i)
		for i := 2; i < method.Type.NumIn(); i++ {
			ins = append(ins, reflect.New(method.Type.In(i)).Elem())
		}
		if method.Name == "InTx" ||
			method.Name == "Ping" ||
			method.Name == "Wrappers" ||
			method.Name == "PGLocks" {
			continue
		}
		// Log the name of the last method, so if there is a panic, it is
		// easy to know which method failed.
		// t.Log(method.Name)
		// Call the function. Any infinite recursion will stack overflow.
		reflect.ValueOf(q).Method(i).Call(ins)
	}
}

func must[T any](value T, err error) T {
	if err != nil {
		panic(err)
	}
	return value
}

func defaultIPAddress() pqtype.Inet {
	return pqtype.Inet{
		IPNet: net.IPNet{
			IP:   net.IPv4(127, 0, 0, 1),
			Mask: net.IPv4Mask(255, 255, 255, 255),
		},
		Valid: true,
	}
}

func (s *MethodTestSuite) TestAPIKey() {
	s.Run("DeleteAPIKeyByID", s.Subtest(func(db database.Store, check *expects) {
		dbtestutil.DisableForeignKeysAndTriggers(s.T(), db)
		key, _ := dbgen.APIKey(s.T(), db, database.APIKey{})
		check.Args(key.ID).Asserts(key, policy.ActionDelete).Returns()
	}))
	s.Run("GetAPIKeyByID", s.Subtest(func(db database.Store, check *expects) {
		dbtestutil.DisableForeignKeysAndTriggers(s.T(), db)
		key, _ := dbgen.APIKey(s.T(), db, database.APIKey{})
		check.Args(key.ID).Asserts(key, policy.ActionRead).Returns(key)
	}))
	s.Run("GetAPIKeyByName", s.Subtest(func(db database.Store, check *expects) {
		dbtestutil.DisableForeignKeysAndTriggers(s.T(), db)
		key, _ := dbgen.APIKey(s.T(), db, database.APIKey{
			TokenName: "marge-cat",
			LoginType: database.LoginTypeToken,
		})
		check.Args(database.GetAPIKeyByNameParams{
			TokenName: key.TokenName,
			UserID:    key.UserID,
		}).Asserts(key, policy.ActionRead).Returns(key)
	}))
	s.Run("GetAPIKeysByLoginType", s.Subtest(func(db database.Store, check *expects) {
		dbtestutil.DisableForeignKeysAndTriggers(s.T(), db)
		a, _ := dbgen.APIKey(s.T(), db, database.APIKey{LoginType: database.LoginTypePassword})
		b, _ := dbgen.APIKey(s.T(), db, database.APIKey{LoginType: database.LoginTypePassword})
		_, _ = dbgen.APIKey(s.T(), db, database.APIKey{LoginType: database.LoginTypeGithub})
		check.Args(database.LoginTypePassword).
			Asserts(a, policy.ActionRead, b, policy.ActionRead).
			Returns(slice.New(a, b))
	}))
	s.Run("GetAPIKeysByUserID", s.Subtest(func(db database.Store, check *expects) {
		u1 := dbgen.User(s.T(), db, database.User{})
		u2 := dbgen.User(s.T(), db, database.User{})

		keyA, _ := dbgen.APIKey(s.T(), db, database.APIKey{UserID: u1.ID, LoginType: database.LoginTypeToken, TokenName: "key-a"})
		keyB, _ := dbgen.APIKey(s.T(), db, database.APIKey{UserID: u1.ID, LoginType: database.LoginTypeToken, TokenName: "key-b"})
		_, _ = dbgen.APIKey(s.T(), db, database.APIKey{UserID: u2.ID, LoginType: database.LoginTypeToken})

		check.Args(database.GetAPIKeysByUserIDParams{LoginType: database.LoginTypeToken, UserID: u1.ID}).
			Asserts(keyA, policy.ActionRead, keyB, policy.ActionRead).
			Returns(slice.New(keyA, keyB))
	}))
	s.Run("GetAPIKeysLastUsedAfter", s.Subtest(func(db database.Store, check *expects) {
		dbtestutil.DisableForeignKeysAndTriggers(s.T(), db)
		a, _ := dbgen.APIKey(s.T(), db, database.APIKey{LastUsed: time.Now().Add(time.Hour)})
		b, _ := dbgen.APIKey(s.T(), db, database.APIKey{LastUsed: time.Now().Add(time.Hour)})
		_, _ = dbgen.APIKey(s.T(), db, database.APIKey{LastUsed: time.Now().Add(-time.Hour)})
		check.Args(time.Now()).
			Asserts(a, policy.ActionRead, b, policy.ActionRead).
			Returns(slice.New(a, b))
	}))
	s.Run("InsertAPIKey", s.Subtest(func(db database.Store, check *expects) {
		u := dbgen.User(s.T(), db, database.User{})

		check.Args(database.InsertAPIKeyParams{
			UserID:    u.ID,
			LoginType: database.LoginTypePassword,
			Scope:     database.APIKeyScopeAll,
			IPAddress: defaultIPAddress(),
		}).Asserts(rbac.ResourceApiKey.WithOwner(u.ID.String()), policy.ActionCreate)
	}))
	s.Run("UpdateAPIKeyByID", s.Subtest(func(db database.Store, check *expects) {
		u := dbgen.User(s.T(), db, database.User{})
		a, _ := dbgen.APIKey(s.T(), db, database.APIKey{UserID: u.ID, IPAddress: defaultIPAddress()})
		check.Args(database.UpdateAPIKeyByIDParams{
			ID:        a.ID,
			IPAddress: defaultIPAddress(),
			LastUsed:  time.Now(),
			ExpiresAt: time.Now().Add(time.Hour),
		}).Asserts(a, policy.ActionUpdate).Returns()
	}))
	s.Run("DeleteApplicationConnectAPIKeysByUserID", s.Subtest(func(db database.Store, check *expects) {
		dbtestutil.DisableForeignKeysAndTriggers(s.T(), db)
		a, _ := dbgen.APIKey(s.T(), db, database.APIKey{
			Scope: database.APIKeyScopeApplicationConnect,
		})
		check.Args(a.UserID).Asserts(rbac.ResourceApiKey.WithOwner(a.UserID.String()), policy.ActionDelete).Returns()
	}))
	s.Run("DeleteExternalAuthLink", s.Subtest(func(db database.Store, check *expects) {
		a := dbgen.ExternalAuthLink(s.T(), db, database.ExternalAuthLink{})
		check.Args(database.DeleteExternalAuthLinkParams{
			ProviderID: a.ProviderID,
			UserID:     a.UserID,
		}).Asserts(rbac.ResourceUserObject(a.UserID), policy.ActionUpdatePersonal).Returns()
	}))
	s.Run("GetExternalAuthLinksByUserID", s.Subtest(func(db database.Store, check *expects) {
		a := dbgen.ExternalAuthLink(s.T(), db, database.ExternalAuthLink{})
		b := dbgen.ExternalAuthLink(s.T(), db, database.ExternalAuthLink{
			UserID: a.UserID,
		})
		check.Args(a.UserID).Asserts(
			rbac.ResourceUserObject(a.UserID), policy.ActionReadPersonal,
			rbac.ResourceUserObject(b.UserID), policy.ActionReadPersonal)
	}))
}

func (s *MethodTestSuite) TestAuditLogs() {
	s.Run("InsertAuditLog", s.Subtest(func(db database.Store, check *expects) {
		check.Args(database.InsertAuditLogParams{
			ResourceType:     database.ResourceTypeOrganization,
			Action:           database.AuditActionCreate,
			Diff:             json.RawMessage("{}"),
			AdditionalFields: json.RawMessage("{}"),
		}).Asserts(rbac.ResourceAuditLog, policy.ActionCreate)
	}))
	s.Run("GetAuditLogsOffset", s.Subtest(func(db database.Store, check *expects) {
		_ = dbgen.AuditLog(s.T(), db, database.AuditLog{})
		_ = dbgen.AuditLog(s.T(), db, database.AuditLog{})
		check.Args(database.GetAuditLogsOffsetParams{
			LimitOpt: 10,
		}).Asserts(rbac.ResourceAuditLog, policy.ActionRead).WithNotAuthorized("nil")
	}))
	s.Run("GetAuthorizedAuditLogsOffset", s.Subtest(func(db database.Store, check *expects) {
		dbtestutil.DisableForeignKeysAndTriggers(s.T(), db)
		_ = dbgen.AuditLog(s.T(), db, database.AuditLog{})
		_ = dbgen.AuditLog(s.T(), db, database.AuditLog{})
		check.Args(database.GetAuditLogsOffsetParams{
			LimitOpt: 10,
		}, emptyPreparedAuthorized{}).Asserts(rbac.ResourceAuditLog, policy.ActionRead)
	}))
}

func (s *MethodTestSuite) TestFile() {
	s.Run("GetFileByHashAndCreator", s.Subtest(func(db database.Store, check *expects) {
		f := dbgen.File(s.T(), db, database.File{})
		check.Args(database.GetFileByHashAndCreatorParams{
			Hash:      f.Hash,
			CreatedBy: f.CreatedBy,
		}).Asserts(f, policy.ActionRead).Returns(f)
	}))
	s.Run("GetFileByID", s.Subtest(func(db database.Store, check *expects) {
		f := dbgen.File(s.T(), db, database.File{})
		check.Args(f.ID).Asserts(f, policy.ActionRead).Returns(f)
	}))
	s.Run("InsertFile", s.Subtest(func(db database.Store, check *expects) {
		u := dbgen.User(s.T(), db, database.User{})
		check.Args(database.InsertFileParams{
			CreatedBy: u.ID,
		}).Asserts(rbac.ResourceFile.WithOwner(u.ID.String()), policy.ActionCreate)
	}))
}

func (s *MethodTestSuite) TestGroup() {
	s.Run("DeleteGroupByID", s.Subtest(func(db database.Store, check *expects) {
		dbtestutil.DisableForeignKeysAndTriggers(s.T(), db)
		g := dbgen.Group(s.T(), db, database.Group{})
		check.Args(g.ID).Asserts(g, policy.ActionDelete).Returns()
	}))
	s.Run("DeleteGroupMemberFromGroup", s.Subtest(func(db database.Store, check *expects) {
		dbtestutil.DisableForeignKeysAndTriggers(s.T(), db)
		g := dbgen.Group(s.T(), db, database.Group{})
		u := dbgen.User(s.T(), db, database.User{})
		m := dbgen.GroupMember(s.T(), db, database.GroupMemberTable{
			GroupID: g.ID,
			UserID:  u.ID,
		})
		check.Args(database.DeleteGroupMemberFromGroupParams{
			UserID:  m.UserID,
			GroupID: g.ID,
		}).Asserts(g, policy.ActionUpdate).Returns()
	}))
	s.Run("GetGroupByID", s.Subtest(func(db database.Store, check *expects) {
		dbtestutil.DisableForeignKeysAndTriggers(s.T(), db)
		g := dbgen.Group(s.T(), db, database.Group{})
		check.Args(g.ID).Asserts(g, policy.ActionRead).Returns(g)
	}))
	s.Run("GetGroupByOrgAndName", s.Subtest(func(db database.Store, check *expects) {
		dbtestutil.DisableForeignKeysAndTriggers(s.T(), db)
		g := dbgen.Group(s.T(), db, database.Group{})
		check.Args(database.GetGroupByOrgAndNameParams{
			OrganizationID: g.OrganizationID,
			Name:           g.Name,
		}).Asserts(g, policy.ActionRead).Returns(g)
	}))
	s.Run("GetGroupMembersByGroupID", s.Subtest(func(db database.Store, check *expects) {
		dbtestutil.DisableForeignKeysAndTriggers(s.T(), db)
		g := dbgen.Group(s.T(), db, database.Group{})
		u := dbgen.User(s.T(), db, database.User{})
		gm := dbgen.GroupMember(s.T(), db, database.GroupMemberTable{GroupID: g.ID, UserID: u.ID})
		check.Args(g.ID).Asserts(gm, policy.ActionRead)
	}))
	s.Run("GetGroupMembersCountByGroupID", s.Subtest(func(db database.Store, check *expects) {
		dbtestutil.DisableForeignKeysAndTriggers(s.T(), db)
		g := dbgen.Group(s.T(), db, database.Group{})
		check.Args(g.ID).Asserts(g, policy.ActionRead)
	}))
	s.Run("GetGroupMembers", s.Subtest(func(db database.Store, check *expects) {
		dbtestutil.DisableForeignKeysAndTriggers(s.T(), db)
		g := dbgen.Group(s.T(), db, database.Group{})
		u := dbgen.User(s.T(), db, database.User{})
		dbgen.GroupMember(s.T(), db, database.GroupMemberTable{GroupID: g.ID, UserID: u.ID})
		check.Asserts(rbac.ResourceSystem, policy.ActionRead)
	}))
	s.Run("System/GetGroups", s.Subtest(func(db database.Store, check *expects) {
		dbtestutil.DisableForeignKeysAndTriggers(s.T(), db)
		_ = dbgen.Group(s.T(), db, database.Group{})
		check.Args(database.GetGroupsParams{}).
			Asserts(rbac.ResourceSystem, policy.ActionRead)
	}))
	s.Run("GetGroups", s.Subtest(func(db database.Store, check *expects) {
		o := dbgen.Organization(s.T(), db, database.Organization{})
		g := dbgen.Group(s.T(), db, database.Group{OrganizationID: o.ID})
		u := dbgen.User(s.T(), db, database.User{})
		gm := dbgen.GroupMember(s.T(), db, database.GroupMemberTable{GroupID: g.ID, UserID: u.ID})
		check.Args(database.GetGroupsParams{
			OrganizationID: g.OrganizationID,
			HasMemberID:    gm.UserID,
		}).Asserts(rbac.ResourceSystem, policy.ActionRead, g, policy.ActionRead).
			// Fail the system resource skip
			FailSystemObjectChecks()
	}))
	s.Run("InsertAllUsersGroup", s.Subtest(func(db database.Store, check *expects) {
		o := dbgen.Organization(s.T(), db, database.Organization{})
		check.Args(o.ID).Asserts(rbac.ResourceGroup.InOrg(o.ID), policy.ActionCreate)
	}))
	s.Run("InsertGroup", s.Subtest(func(db database.Store, check *expects) {
		o := dbgen.Organization(s.T(), db, database.Organization{})
		check.Args(database.InsertGroupParams{
			OrganizationID: o.ID,
			Name:           "test",
		}).Asserts(rbac.ResourceGroup.InOrg(o.ID), policy.ActionCreate)
	}))
	s.Run("InsertGroupMember", s.Subtest(func(db database.Store, check *expects) {
		dbtestutil.DisableForeignKeysAndTriggers(s.T(), db)
		g := dbgen.Group(s.T(), db, database.Group{})
		check.Args(database.InsertGroupMemberParams{
			UserID:  uuid.New(),
			GroupID: g.ID,
		}).Asserts(g, policy.ActionUpdate).Returns()
	}))
	s.Run("InsertUserGroupsByName", s.Subtest(func(db database.Store, check *expects) {
		o := dbgen.Organization(s.T(), db, database.Organization{})
		u1 := dbgen.User(s.T(), db, database.User{})
		g1 := dbgen.Group(s.T(), db, database.Group{OrganizationID: o.ID})
		g2 := dbgen.Group(s.T(), db, database.Group{OrganizationID: o.ID})
		check.Args(database.InsertUserGroupsByNameParams{
			OrganizationID: o.ID,
			UserID:         u1.ID,
			GroupNames:     slice.New(g1.Name, g2.Name),
		}).Asserts(rbac.ResourceGroup.InOrg(o.ID), policy.ActionUpdate).Returns()
	}))
	s.Run("InsertUserGroupsByID", s.Subtest(func(db database.Store, check *expects) {
		o := dbgen.Organization(s.T(), db, database.Organization{})
		u1 := dbgen.User(s.T(), db, database.User{})
		g1 := dbgen.Group(s.T(), db, database.Group{OrganizationID: o.ID})
		g2 := dbgen.Group(s.T(), db, database.Group{OrganizationID: o.ID})
		g3 := dbgen.Group(s.T(), db, database.Group{OrganizationID: o.ID})
		_ = dbgen.GroupMember(s.T(), db, database.GroupMemberTable{GroupID: g1.ID, UserID: u1.ID})
		returns := slice.New(g2.ID, g3.ID)
		if !dbtestutil.WillUsePostgres() {
			returns = slice.New(g1.ID, g2.ID, g3.ID)
		}
		check.Args(database.InsertUserGroupsByIDParams{
			UserID:   u1.ID,
			GroupIds: slice.New(g1.ID, g2.ID, g3.ID),
		}).Asserts(rbac.ResourceSystem, policy.ActionUpdate).Returns(returns)
	}))
	s.Run("RemoveUserFromAllGroups", s.Subtest(func(db database.Store, check *expects) {
		o := dbgen.Organization(s.T(), db, database.Organization{})
		u1 := dbgen.User(s.T(), db, database.User{})
		g1 := dbgen.Group(s.T(), db, database.Group{OrganizationID: o.ID})
		g2 := dbgen.Group(s.T(), db, database.Group{OrganizationID: o.ID})
		_ = dbgen.GroupMember(s.T(), db, database.GroupMemberTable{GroupID: g1.ID, UserID: u1.ID})
		_ = dbgen.GroupMember(s.T(), db, database.GroupMemberTable{GroupID: g2.ID, UserID: u1.ID})
		check.Args(u1.ID).Asserts(rbac.ResourceSystem, policy.ActionUpdate).Returns()
	}))
	s.Run("RemoveUserFromGroups", s.Subtest(func(db database.Store, check *expects) {
		o := dbgen.Organization(s.T(), db, database.Organization{})
		u1 := dbgen.User(s.T(), db, database.User{})
		g1 := dbgen.Group(s.T(), db, database.Group{OrganizationID: o.ID})
		g2 := dbgen.Group(s.T(), db, database.Group{OrganizationID: o.ID})
		_ = dbgen.GroupMember(s.T(), db, database.GroupMemberTable{GroupID: g1.ID, UserID: u1.ID})
		_ = dbgen.GroupMember(s.T(), db, database.GroupMemberTable{GroupID: g2.ID, UserID: u1.ID})
		check.Args(database.RemoveUserFromGroupsParams{
			UserID:   u1.ID,
			GroupIds: []uuid.UUID{g1.ID, g2.ID},
		}).Asserts(rbac.ResourceSystem, policy.ActionUpdate).Returns(slice.New(g1.ID, g2.ID))
	}))
	s.Run("UpdateGroupByID", s.Subtest(func(db database.Store, check *expects) {
		dbtestutil.DisableForeignKeysAndTriggers(s.T(), db)
		g := dbgen.Group(s.T(), db, database.Group{})
		check.Args(database.UpdateGroupByIDParams{
			ID: g.ID,
		}).Asserts(g, policy.ActionUpdate)
	}))
}

func (s *MethodTestSuite) TestProvisionerJob() {
	s.Run("ArchiveUnusedTemplateVersions", s.Subtest(func(db database.Store, check *expects) {
		dbtestutil.DisableForeignKeysAndTriggers(s.T(), db)
		j := dbgen.ProvisionerJob(s.T(), db, nil, database.ProvisionerJob{
			Type: database.ProvisionerJobTypeTemplateVersionImport,
			Error: sql.NullString{
				String: "failed",
				Valid:  true,
			},
		})
		tpl := dbgen.Template(s.T(), db, database.Template{})
		v := dbgen.TemplateVersion(s.T(), db, database.TemplateVersion{
			TemplateID: uuid.NullUUID{UUID: tpl.ID, Valid: true},
			JobID:      j.ID,
		})
		check.Args(database.ArchiveUnusedTemplateVersionsParams{
			UpdatedAt:         dbtime.Now(),
			TemplateID:        tpl.ID,
			TemplateVersionID: uuid.Nil,
			JobStatus:         database.NullProvisionerJobStatus{},
		}).Asserts(v.RBACObject(tpl), policy.ActionUpdate)
	}))
	s.Run("UnarchiveTemplateVersion", s.Subtest(func(db database.Store, check *expects) {
		dbtestutil.DisableForeignKeysAndTriggers(s.T(), db)
		j := dbgen.ProvisionerJob(s.T(), db, nil, database.ProvisionerJob{
			Type: database.ProvisionerJobTypeTemplateVersionImport,
		})
		tpl := dbgen.Template(s.T(), db, database.Template{})
		v := dbgen.TemplateVersion(s.T(), db, database.TemplateVersion{
			TemplateID: uuid.NullUUID{UUID: tpl.ID, Valid: true},
			JobID:      j.ID,
			Archived:   true,
		})
		check.Args(database.UnarchiveTemplateVersionParams{
			UpdatedAt:         dbtime.Now(),
			TemplateVersionID: v.ID,
		}).Asserts(v.RBACObject(tpl), policy.ActionUpdate)
	}))
	s.Run("Build/GetProvisionerJobByID", s.Subtest(func(db database.Store, check *expects) {
		u := dbgen.User(s.T(), db, database.User{})
		o := dbgen.Organization(s.T(), db, database.Organization{})
		tpl := dbgen.Template(s.T(), db, database.Template{
			OrganizationID: o.ID,
			CreatedBy:      u.ID,
		})
		w := dbgen.Workspace(s.T(), db, database.WorkspaceTable{
			OwnerID:        u.ID,
			OrganizationID: o.ID,
			TemplateID:     tpl.ID,
		})
		j := dbgen.ProvisionerJob(s.T(), db, nil, database.ProvisionerJob{
			Type: database.ProvisionerJobTypeWorkspaceBuild,
		})
		tv := dbgen.TemplateVersion(s.T(), db, database.TemplateVersion{
			TemplateID:     uuid.NullUUID{UUID: tpl.ID, Valid: true},
			JobID:          j.ID,
			OrganizationID: o.ID,
			CreatedBy:      u.ID,
		})
		_ = dbgen.WorkspaceBuild(s.T(), db, database.WorkspaceBuild{
			JobID:             j.ID,
			WorkspaceID:       w.ID,
			TemplateVersionID: tv.ID,
		})
		check.Args(j.ID).Asserts(w, policy.ActionRead).Returns(j)
	}))
	s.Run("TemplateVersion/GetProvisionerJobByID", s.Subtest(func(db database.Store, check *expects) {
		dbtestutil.DisableForeignKeysAndTriggers(s.T(), db)
		j := dbgen.ProvisionerJob(s.T(), db, nil, database.ProvisionerJob{
			Type: database.ProvisionerJobTypeTemplateVersionImport,
		})
		tpl := dbgen.Template(s.T(), db, database.Template{})
		v := dbgen.TemplateVersion(s.T(), db, database.TemplateVersion{
			TemplateID: uuid.NullUUID{UUID: tpl.ID, Valid: true},
			JobID:      j.ID,
		})
		check.Args(j.ID).Asserts(v.RBACObject(tpl), policy.ActionRead).Returns(j)
	}))
	s.Run("TemplateVersionDryRun/GetProvisionerJobByID", s.Subtest(func(db database.Store, check *expects) {
		dbtestutil.DisableForeignKeysAndTriggers(s.T(), db)
		tpl := dbgen.Template(s.T(), db, database.Template{})
		v := dbgen.TemplateVersion(s.T(), db, database.TemplateVersion{
			TemplateID: uuid.NullUUID{UUID: tpl.ID, Valid: true},
		})
		j := dbgen.ProvisionerJob(s.T(), db, nil, database.ProvisionerJob{
			Type: database.ProvisionerJobTypeTemplateVersionDryRun,
			Input: must(json.Marshal(struct {
				TemplateVersionID uuid.UUID `json:"template_version_id"`
			}{TemplateVersionID: v.ID})),
		})
		check.Args(j.ID).Asserts(v.RBACObject(tpl), policy.ActionRead).Returns(j)
	}))
	s.Run("Build/UpdateProvisionerJobWithCancelByID", s.Subtest(func(db database.Store, check *expects) {
		u := dbgen.User(s.T(), db, database.User{})
		o := dbgen.Organization(s.T(), db, database.Organization{})
		tpl := dbgen.Template(s.T(), db, database.Template{
			OrganizationID:               o.ID,
			CreatedBy:                    u.ID,
			AllowUserCancelWorkspaceJobs: true,
		})
		tv := dbgen.TemplateVersion(s.T(), db, database.TemplateVersion{
			TemplateID:     uuid.NullUUID{UUID: tpl.ID, Valid: true},
			OrganizationID: o.ID,
			CreatedBy:      u.ID,
		})
		w := dbgen.Workspace(s.T(), db, database.WorkspaceTable{
			TemplateID:     tpl.ID,
			OrganizationID: o.ID,
			OwnerID:        u.ID,
		})
		j := dbgen.ProvisionerJob(s.T(), db, nil, database.ProvisionerJob{
			Type: database.ProvisionerJobTypeWorkspaceBuild,
		})
		_ = dbgen.WorkspaceBuild(s.T(), db, database.WorkspaceBuild{
			JobID:             j.ID,
			WorkspaceID:       w.ID,
			TemplateVersionID: tv.ID,
		})
		check.Args(database.UpdateProvisionerJobWithCancelByIDParams{ID: j.ID}).Asserts(w, policy.ActionUpdate).Returns()
	}))
	s.Run("BuildFalseCancel/UpdateProvisionerJobWithCancelByID", s.Subtest(func(db database.Store, check *expects) {
		u := dbgen.User(s.T(), db, database.User{})
		o := dbgen.Organization(s.T(), db, database.Organization{})
		tpl := dbgen.Template(s.T(), db, database.Template{
			OrganizationID:               o.ID,
			CreatedBy:                    u.ID,
			AllowUserCancelWorkspaceJobs: false,
		})
		tv := dbgen.TemplateVersion(s.T(), db, database.TemplateVersion{
			TemplateID:     uuid.NullUUID{UUID: tpl.ID, Valid: true},
			OrganizationID: o.ID,
			CreatedBy:      u.ID,
		})
		w := dbgen.Workspace(s.T(), db, database.WorkspaceTable{TemplateID: tpl.ID, OrganizationID: o.ID, OwnerID: u.ID})
		j := dbgen.ProvisionerJob(s.T(), db, nil, database.ProvisionerJob{
			Type: database.ProvisionerJobTypeWorkspaceBuild,
		})
		_ = dbgen.WorkspaceBuild(s.T(), db, database.WorkspaceBuild{
			JobID:             j.ID,
			WorkspaceID:       w.ID,
			TemplateVersionID: tv.ID,
		})
		check.Args(database.UpdateProvisionerJobWithCancelByIDParams{ID: j.ID}).Asserts(w, policy.ActionUpdate).Returns()
	}))
	s.Run("TemplateVersion/UpdateProvisionerJobWithCancelByID", s.Subtest(func(db database.Store, check *expects) {
		dbtestutil.DisableForeignKeysAndTriggers(s.T(), db)
		j := dbgen.ProvisionerJob(s.T(), db, nil, database.ProvisionerJob{
			Type: database.ProvisionerJobTypeTemplateVersionImport,
		})
		tpl := dbgen.Template(s.T(), db, database.Template{})
		v := dbgen.TemplateVersion(s.T(), db, database.TemplateVersion{
			TemplateID: uuid.NullUUID{UUID: tpl.ID, Valid: true},
			JobID:      j.ID,
		})
		check.Args(database.UpdateProvisionerJobWithCancelByIDParams{ID: j.ID}).
			Asserts(v.RBACObject(tpl), []policy.Action{policy.ActionRead, policy.ActionUpdate}).Returns()
	}))
	s.Run("TemplateVersionNoTemplate/UpdateProvisionerJobWithCancelByID", s.Subtest(func(db database.Store, check *expects) {
		dbtestutil.DisableForeignKeysAndTriggers(s.T(), db)
		j := dbgen.ProvisionerJob(s.T(), db, nil, database.ProvisionerJob{
			Type: database.ProvisionerJobTypeTemplateVersionImport,
		})
		v := dbgen.TemplateVersion(s.T(), db, database.TemplateVersion{
			TemplateID: uuid.NullUUID{UUID: uuid.Nil, Valid: false},
			JobID:      j.ID,
		})
		check.Args(database.UpdateProvisionerJobWithCancelByIDParams{ID: j.ID}).
			Asserts(v.RBACObjectNoTemplate(), []policy.Action{policy.ActionRead, policy.ActionUpdate}).Returns()
	}))
	s.Run("TemplateVersionDryRun/UpdateProvisionerJobWithCancelByID", s.Subtest(func(db database.Store, check *expects) {
		dbtestutil.DisableForeignKeysAndTriggers(s.T(), db)
		tpl := dbgen.Template(s.T(), db, database.Template{})
		v := dbgen.TemplateVersion(s.T(), db, database.TemplateVersion{
			TemplateID: uuid.NullUUID{UUID: tpl.ID, Valid: true},
		})
		j := dbgen.ProvisionerJob(s.T(), db, nil, database.ProvisionerJob{
			Type: database.ProvisionerJobTypeTemplateVersionDryRun,
			Input: must(json.Marshal(struct {
				TemplateVersionID uuid.UUID `json:"template_version_id"`
			}{TemplateVersionID: v.ID})),
		})
		check.Args(database.UpdateProvisionerJobWithCancelByIDParams{ID: j.ID}).
			Asserts(v.RBACObject(tpl), []policy.Action{policy.ActionRead, policy.ActionUpdate}).Returns()
	}))
	s.Run("GetProvisionerJobsByIDs", s.Subtest(func(db database.Store, check *expects) {
		a := dbgen.ProvisionerJob(s.T(), db, nil, database.ProvisionerJob{})
		b := dbgen.ProvisionerJob(s.T(), db, nil, database.ProvisionerJob{})
		check.Args([]uuid.UUID{a.ID, b.ID}).Asserts().Returns(slice.New(a, b))
	}))
	s.Run("GetProvisionerLogsAfterID", s.Subtest(func(db database.Store, check *expects) {
		u := dbgen.User(s.T(), db, database.User{})
		o := dbgen.Organization(s.T(), db, database.Organization{})
		tpl := dbgen.Template(s.T(), db, database.Template{
			OrganizationID: o.ID,
			CreatedBy:      u.ID,
		})
		w := dbgen.Workspace(s.T(), db, database.WorkspaceTable{
			OrganizationID: o.ID,
			OwnerID:        u.ID,
			TemplateID:     tpl.ID,
		})
		tv := dbgen.TemplateVersion(s.T(), db, database.TemplateVersion{
			TemplateID:     uuid.NullUUID{UUID: tpl.ID, Valid: true},
			OrganizationID: o.ID,
			CreatedBy:      u.ID,
		})
		j := dbgen.ProvisionerJob(s.T(), db, nil, database.ProvisionerJob{
			Type: database.ProvisionerJobTypeWorkspaceBuild,
		})
		_ = dbgen.WorkspaceBuild(s.T(), db, database.WorkspaceBuild{
			JobID:             j.ID,
			WorkspaceID:       w.ID,
			TemplateVersionID: tv.ID,
		})
		check.Args(database.GetProvisionerLogsAfterIDParams{
			JobID: j.ID,
		}).Asserts(w, policy.ActionRead).Returns([]database.ProvisionerJobLog{})
	}))
}

func (s *MethodTestSuite) TestLicense() {
	s.Run("GetLicenses", s.Subtest(func(db database.Store, check *expects) {
		l, err := db.InsertLicense(context.Background(), database.InsertLicenseParams{
			UUID: uuid.New(),
		})
		require.NoError(s.T(), err)
		check.Args().Asserts(l, policy.ActionRead).
			Returns([]database.License{l})
	}))
	s.Run("InsertLicense", s.Subtest(func(db database.Store, check *expects) {
		check.Args(database.InsertLicenseParams{}).
			Asserts(rbac.ResourceLicense, policy.ActionCreate)
	}))
	s.Run("UpsertLogoURL", s.Subtest(func(db database.Store, check *expects) {
		check.Args("value").Asserts(rbac.ResourceDeploymentConfig, policy.ActionUpdate)
	}))
	s.Run("UpsertAnnouncementBanners", s.Subtest(func(db database.Store, check *expects) {
		check.Args("value").Asserts(rbac.ResourceDeploymentConfig, policy.ActionUpdate)
	}))
	s.Run("GetLicenseByID", s.Subtest(func(db database.Store, check *expects) {
		l, err := db.InsertLicense(context.Background(), database.InsertLicenseParams{
			UUID: uuid.New(),
		})
		require.NoError(s.T(), err)
		check.Args(l.ID).Asserts(l, policy.ActionRead).Returns(l)
	}))
	s.Run("DeleteLicense", s.Subtest(func(db database.Store, check *expects) {
		l, err := db.InsertLicense(context.Background(), database.InsertLicenseParams{
			UUID: uuid.New(),
		})
		require.NoError(s.T(), err)
		check.Args(l.ID).Asserts(l, policy.ActionDelete)
	}))
	s.Run("GetDeploymentID", s.Subtest(func(db database.Store, check *expects) {
		db.InsertDeploymentID(context.Background(), "value")
		check.Args().Asserts().Returns("value")
	}))
	s.Run("GetDefaultProxyConfig", s.Subtest(func(db database.Store, check *expects) {
		check.Args().Asserts().Returns(database.GetDefaultProxyConfigRow{
			DisplayName: "Default",
			IconUrl:     "/emojis/1f3e1.png",
		})
	}))
	s.Run("GetLogoURL", s.Subtest(func(db database.Store, check *expects) {
		err := db.UpsertLogoURL(context.Background(), "value")
		require.NoError(s.T(), err)
		check.Args().Asserts().Returns("value")
	}))
	s.Run("GetAnnouncementBanners", s.Subtest(func(db database.Store, check *expects) {
		err := db.UpsertAnnouncementBanners(context.Background(), "value")
		require.NoError(s.T(), err)
		check.Args().Asserts().Returns("value")
	}))
}

func (s *MethodTestSuite) TestOrganization() {
	s.Run("Deployment/OIDCClaimFields", s.Subtest(func(db database.Store, check *expects) {
		check.Args(uuid.Nil).Asserts(rbac.ResourceIdpsyncSettings, policy.ActionRead).Returns([]string{})
	}))
	s.Run("Organization/OIDCClaimFields", s.Subtest(func(db database.Store, check *expects) {
		id := uuid.New()
		check.Args(id).Asserts(rbac.ResourceIdpsyncSettings.InOrg(id), policy.ActionRead).Returns([]string{})
	}))
	s.Run("Deployment/OIDCClaimFieldValues", s.Subtest(func(db database.Store, check *expects) {
		check.Args(database.OIDCClaimFieldValuesParams{
			ClaimField:     "claim-field",
			OrganizationID: uuid.Nil,
		}).Asserts(rbac.ResourceIdpsyncSettings, policy.ActionRead).Returns([]string{})
	}))
	s.Run("Organization/OIDCClaimFieldValues", s.Subtest(func(db database.Store, check *expects) {
		id := uuid.New()
		check.Args(database.OIDCClaimFieldValuesParams{
			ClaimField:     "claim-field",
			OrganizationID: id,
		}).Asserts(rbac.ResourceIdpsyncSettings.InOrg(id), policy.ActionRead).Returns([]string{})
	}))
	s.Run("ByOrganization/GetGroups", s.Subtest(func(db database.Store, check *expects) {
		o := dbgen.Organization(s.T(), db, database.Organization{})
		a := dbgen.Group(s.T(), db, database.Group{OrganizationID: o.ID})
		b := dbgen.Group(s.T(), db, database.Group{OrganizationID: o.ID})
		check.Args(database.GetGroupsParams{
			OrganizationID: o.ID,
		}).Asserts(rbac.ResourceSystem, policy.ActionRead, a, policy.ActionRead, b, policy.ActionRead).
			Returns([]database.GetGroupsRow{
				{Group: a, OrganizationName: o.Name, OrganizationDisplayName: o.DisplayName},
				{Group: b, OrganizationName: o.Name, OrganizationDisplayName: o.DisplayName},
			}).
			// Fail the system check shortcut
			FailSystemObjectChecks()
	}))
	s.Run("GetOrganizationByID", s.Subtest(func(db database.Store, check *expects) {
		o := dbgen.Organization(s.T(), db, database.Organization{})
		check.Args(o.ID).Asserts(o, policy.ActionRead).Returns(o)
	}))
	s.Run("GetDefaultOrganization", s.Subtest(func(db database.Store, check *expects) {
		o, _ := db.GetDefaultOrganization(context.Background())
		check.Args().Asserts(o, policy.ActionRead).Returns(o)
	}))
	s.Run("GetOrganizationByName", s.Subtest(func(db database.Store, check *expects) {
		o := dbgen.Organization(s.T(), db, database.Organization{})
		check.Args(database.GetOrganizationByNameParams{Name: o.Name, Deleted: o.Deleted}).Asserts(o, policy.ActionRead).Returns(o)
	}))
	s.Run("GetOrganizationIDsByMemberIDs", s.Subtest(func(db database.Store, check *expects) {
		oa := dbgen.Organization(s.T(), db, database.Organization{})
		ob := dbgen.Organization(s.T(), db, database.Organization{})
		ua := dbgen.User(s.T(), db, database.User{})
		ub := dbgen.User(s.T(), db, database.User{})
		ma := dbgen.OrganizationMember(s.T(), db, database.OrganizationMember{OrganizationID: oa.ID, UserID: ua.ID})
		mb := dbgen.OrganizationMember(s.T(), db, database.OrganizationMember{OrganizationID: ob.ID, UserID: ub.ID})
		check.Args([]uuid.UUID{ma.UserID, mb.UserID}).
			Asserts(rbac.ResourceUserObject(ma.UserID), policy.ActionRead, rbac.ResourceUserObject(mb.UserID), policy.ActionRead).OutOfOrder()
	}))
	s.Run("GetOrganizations", s.Subtest(func(db database.Store, check *expects) {
		def, _ := db.GetDefaultOrganization(context.Background())
		a := dbgen.Organization(s.T(), db, database.Organization{})
		b := dbgen.Organization(s.T(), db, database.Organization{})
		check.Args(database.GetOrganizationsParams{}).Asserts(def, policy.ActionRead, a, policy.ActionRead, b, policy.ActionRead).Returns(slice.New(def, a, b))
	}))
	s.Run("GetOrganizationsByUserID", s.Subtest(func(db database.Store, check *expects) {
		u := dbgen.User(s.T(), db, database.User{})
		a := dbgen.Organization(s.T(), db, database.Organization{})
		_ = dbgen.OrganizationMember(s.T(), db, database.OrganizationMember{UserID: u.ID, OrganizationID: a.ID})
		b := dbgen.Organization(s.T(), db, database.Organization{})
		_ = dbgen.OrganizationMember(s.T(), db, database.OrganizationMember{UserID: u.ID, OrganizationID: b.ID})
		check.Args(database.GetOrganizationsByUserIDParams{UserID: u.ID, Deleted: false}).Asserts(a, policy.ActionRead, b, policy.ActionRead).Returns(slice.New(a, b))
	}))
	s.Run("InsertOrganization", s.Subtest(func(db database.Store, check *expects) {
		check.Args(database.InsertOrganizationParams{
			ID:   uuid.New(),
			Name: "new-org",
		}).Asserts(rbac.ResourceOrganization, policy.ActionCreate)
	}))
	s.Run("InsertOrganizationMember", s.Subtest(func(db database.Store, check *expects) {
		o := dbgen.Organization(s.T(), db, database.Organization{})
		u := dbgen.User(s.T(), db, database.User{})

		check.Args(database.InsertOrganizationMemberParams{
			OrganizationID: o.ID,
			UserID:         u.ID,
			Roles:          []string{codersdk.RoleOrganizationAdmin},
		}).Asserts(
			rbac.ResourceAssignOrgRole.InOrg(o.ID), policy.ActionAssign,
			rbac.ResourceOrganizationMember.InOrg(o.ID).WithID(u.ID), policy.ActionCreate)
	}))
	s.Run("InsertPreset", s.Subtest(func(db database.Store, check *expects) {
		org := dbgen.Organization(s.T(), db, database.Organization{})
		user := dbgen.User(s.T(), db, database.User{})
		template := dbgen.Template(s.T(), db, database.Template{
			CreatedBy:      user.ID,
			OrganizationID: org.ID,
		})
		templateVersion := dbgen.TemplateVersion(s.T(), db, database.TemplateVersion{
			TemplateID:     uuid.NullUUID{UUID: template.ID, Valid: true},
			OrganizationID: org.ID,
			CreatedBy:      user.ID,
		})
		workspace := dbgen.Workspace(s.T(), db, database.WorkspaceTable{
			OrganizationID: org.ID,
			OwnerID:        user.ID,
			TemplateID:     template.ID,
		})
		job := dbgen.ProvisionerJob(s.T(), db, nil, database.ProvisionerJob{
			OrganizationID: org.ID,
		})
		workspaceBuild := dbgen.WorkspaceBuild(s.T(), db, database.WorkspaceBuild{
			WorkspaceID:       workspace.ID,
			TemplateVersionID: templateVersion.ID,
			InitiatorID:       user.ID,
			JobID:             job.ID,
		})
		insertPresetParams := database.InsertPresetParams{
			TemplateVersionID: workspaceBuild.TemplateVersionID,
			Name:              "test",
		}
		check.Args(insertPresetParams).Asserts(rbac.ResourceTemplate, policy.ActionUpdate)
	}))
	s.Run("InsertPresetParameters", s.Subtest(func(db database.Store, check *expects) {
		org := dbgen.Organization(s.T(), db, database.Organization{})
		user := dbgen.User(s.T(), db, database.User{})
		template := dbgen.Template(s.T(), db, database.Template{
			CreatedBy:      user.ID,
			OrganizationID: org.ID,
		})
		templateVersion := dbgen.TemplateVersion(s.T(), db, database.TemplateVersion{
			TemplateID:     uuid.NullUUID{UUID: template.ID, Valid: true},
			OrganizationID: org.ID,
			CreatedBy:      user.ID,
		})
		workspace := dbgen.Workspace(s.T(), db, database.WorkspaceTable{
			OrganizationID: org.ID,
			OwnerID:        user.ID,
			TemplateID:     template.ID,
		})
		job := dbgen.ProvisionerJob(s.T(), db, nil, database.ProvisionerJob{
			OrganizationID: org.ID,
		})
		workspaceBuild := dbgen.WorkspaceBuild(s.T(), db, database.WorkspaceBuild{
			WorkspaceID:       workspace.ID,
			TemplateVersionID: templateVersion.ID,
			InitiatorID:       user.ID,
			JobID:             job.ID,
		})
		insertPresetParams := database.InsertPresetParams{
			TemplateVersionID: workspaceBuild.TemplateVersionID,
			Name:              "test",
		}
		preset, err := db.InsertPreset(context.Background(), insertPresetParams)
		require.NoError(s.T(), err)
		insertPresetParametersParams := database.InsertPresetParametersParams{
			TemplateVersionPresetID: preset.ID,
			Names:                   []string{"test"},
			Values:                  []string{"test"},
		}
		check.Args(insertPresetParametersParams).Asserts(rbac.ResourceTemplate, policy.ActionUpdate)
	}))
	s.Run("DeleteOrganizationMember", s.Subtest(func(db database.Store, check *expects) {
		o := dbgen.Organization(s.T(), db, database.Organization{})
		u := dbgen.User(s.T(), db, database.User{})
		member := dbgen.OrganizationMember(s.T(), db, database.OrganizationMember{UserID: u.ID, OrganizationID: o.ID})

		cancelledErr := "fetch object: context canceled"
		if !dbtestutil.WillUsePostgres() {
			cancelledErr = sql.ErrNoRows.Error()
		}

		check.Args(database.DeleteOrganizationMemberParams{
			OrganizationID: o.ID,
			UserID:         u.ID,
		}).Asserts(
			// Reads the org member before it tries to delete it
			member, policy.ActionRead,
			member, policy.ActionDelete).
			WithNotAuthorized("no rows").
			WithCancelled(cancelledErr).
			ErrorsWithInMemDB(sql.ErrNoRows)
	}))
	s.Run("UpdateOrganization", s.Subtest(func(db database.Store, check *expects) {
		o := dbgen.Organization(s.T(), db, database.Organization{
			Name: "something-unique",
		})
		check.Args(database.UpdateOrganizationParams{
			ID:   o.ID,
			Name: "something-different",
		}).Asserts(o, policy.ActionUpdate)
	}))
	s.Run("UpdateOrganizationDeletedByID", s.Subtest(func(db database.Store, check *expects) {
		o := dbgen.Organization(s.T(), db, database.Organization{
			Name: "doomed",
		})
		check.Args(database.UpdateOrganizationDeletedByIDParams{
			ID:        o.ID,
			UpdatedAt: o.UpdatedAt,
		}).Asserts(o, policy.ActionDelete).Returns()
	}))
	s.Run("OrganizationMembers", s.Subtest(func(db database.Store, check *expects) {
		o := dbgen.Organization(s.T(), db, database.Organization{})
		u := dbgen.User(s.T(), db, database.User{})
		mem := dbgen.OrganizationMember(s.T(), db, database.OrganizationMember{
			OrganizationID: o.ID,
			UserID:         u.ID,
			Roles:          []string{rbac.RoleOrgAdmin()},
		})

		check.Args(database.OrganizationMembersParams{
			OrganizationID: o.ID,
			UserID:         u.ID,
		}).Asserts(
			mem, policy.ActionRead,
		)
	}))
	s.Run("PaginatedOrganizationMembers", s.Subtest(func(db database.Store, check *expects) {
		o := dbgen.Organization(s.T(), db, database.Organization{})
		u := dbgen.User(s.T(), db, database.User{})
		mem := dbgen.OrganizationMember(s.T(), db, database.OrganizationMember{
			OrganizationID: o.ID,
			UserID:         u.ID,
			Roles:          []string{rbac.RoleOrgAdmin()},
		})

		check.Args(database.PaginatedOrganizationMembersParams{
			OrganizationID: o.ID,
			LimitOpt:       0,
		}).Asserts(
			rbac.ResourceOrganizationMember.InOrg(o.ID), policy.ActionRead,
		).Returns([]database.PaginatedOrganizationMembersRow{
			{
				OrganizationMember: mem,
				Username:           u.Username,
				AvatarURL:          u.AvatarURL,
				Name:               u.Name,
				Email:              u.Email,
				GlobalRoles:        u.RBACRoles,
				Count:              1,
			},
		})
	}))
	s.Run("UpdateMemberRoles", s.Subtest(func(db database.Store, check *expects) {
		o := dbgen.Organization(s.T(), db, database.Organization{})
		u := dbgen.User(s.T(), db, database.User{})
		mem := dbgen.OrganizationMember(s.T(), db, database.OrganizationMember{
			OrganizationID: o.ID,
			UserID:         u.ID,
			Roles:          []string{codersdk.RoleOrganizationAdmin},
		})
		out := mem
		out.Roles = []string{}

		cancelledErr := "fetch object: context canceled"
		if !dbtestutil.WillUsePostgres() {
			cancelledErr = sql.ErrNoRows.Error()
		}

		check.Args(database.UpdateMemberRolesParams{
			GrantedRoles: []string{},
			UserID:       u.ID,
			OrgID:        o.ID,
		}).
			WithNotAuthorized(sql.ErrNoRows.Error()).
			WithCancelled(cancelledErr).
			Asserts(
				mem, policy.ActionRead,
				rbac.ResourceAssignOrgRole.InOrg(o.ID), policy.ActionAssign, // org-mem
				rbac.ResourceAssignOrgRole.InOrg(o.ID), policy.ActionUnassign, // org-admin
			).Returns(out)
	}))
}

func (s *MethodTestSuite) TestWorkspaceProxy() {
	s.Run("InsertWorkspaceProxy", s.Subtest(func(db database.Store, check *expects) {
		check.Args(database.InsertWorkspaceProxyParams{
			ID: uuid.New(),
		}).Asserts(rbac.ResourceWorkspaceProxy, policy.ActionCreate)
	}))
	s.Run("RegisterWorkspaceProxy", s.Subtest(func(db database.Store, check *expects) {
		p, _ := dbgen.WorkspaceProxy(s.T(), db, database.WorkspaceProxy{})
		check.Args(database.RegisterWorkspaceProxyParams{
			ID: p.ID,
		}).Asserts(p, policy.ActionUpdate)
	}))
	s.Run("GetWorkspaceProxyByID", s.Subtest(func(db database.Store, check *expects) {
		p, _ := dbgen.WorkspaceProxy(s.T(), db, database.WorkspaceProxy{})
		check.Args(p.ID).Asserts(p, policy.ActionRead).Returns(p)
	}))
	s.Run("GetWorkspaceProxyByName", s.Subtest(func(db database.Store, check *expects) {
		p, _ := dbgen.WorkspaceProxy(s.T(), db, database.WorkspaceProxy{})
		check.Args(p.Name).Asserts(p, policy.ActionRead).Returns(p)
	}))
	s.Run("UpdateWorkspaceProxyDeleted", s.Subtest(func(db database.Store, check *expects) {
		p, _ := dbgen.WorkspaceProxy(s.T(), db, database.WorkspaceProxy{})
		check.Args(database.UpdateWorkspaceProxyDeletedParams{
			ID:      p.ID,
			Deleted: true,
		}).Asserts(p, policy.ActionDelete)
	}))
	s.Run("UpdateWorkspaceProxy", s.Subtest(func(db database.Store, check *expects) {
		p, _ := dbgen.WorkspaceProxy(s.T(), db, database.WorkspaceProxy{})
		check.Args(database.UpdateWorkspaceProxyParams{
			ID: p.ID,
		}).Asserts(p, policy.ActionUpdate)
	}))
	s.Run("GetWorkspaceProxies", s.Subtest(func(db database.Store, check *expects) {
		p1, _ := dbgen.WorkspaceProxy(s.T(), db, database.WorkspaceProxy{})
		p2, _ := dbgen.WorkspaceProxy(s.T(), db, database.WorkspaceProxy{})
		check.Args().Asserts(p1, policy.ActionRead, p2, policy.ActionRead).Returns(slice.New(p1, p2))
	}))
}

func (s *MethodTestSuite) TestTemplate() {
	s.Run("GetPreviousTemplateVersion", s.Subtest(func(db database.Store, check *expects) {
		tvid := uuid.New()
		now := time.Now()
		u := dbgen.User(s.T(), db, database.User{})
		o1 := dbgen.Organization(s.T(), db, database.Organization{})
		t1 := dbgen.Template(s.T(), db, database.Template{
			OrganizationID:  o1.ID,
			ActiveVersionID: tvid,
			CreatedBy:       u.ID,
		})
		_ = dbgen.TemplateVersion(s.T(), db, database.TemplateVersion{
			CreatedAt:      now.Add(-time.Hour),
			ID:             tvid,
			Name:           t1.Name,
			OrganizationID: o1.ID,
			TemplateID:     uuid.NullUUID{UUID: t1.ID, Valid: true},
			CreatedBy:      u.ID,
		})
		b := dbgen.TemplateVersion(s.T(), db, database.TemplateVersion{
			CreatedAt:      now.Add(-2 * time.Hour),
			Name:           t1.Name + "b",
			OrganizationID: o1.ID,
			TemplateID:     uuid.NullUUID{UUID: t1.ID, Valid: true},
			CreatedBy:      u.ID,
		})
		check.Args(database.GetPreviousTemplateVersionParams{
			Name:           t1.Name,
			OrganizationID: o1.ID,
			TemplateID:     uuid.NullUUID{UUID: t1.ID, Valid: true},
		}).Asserts(t1, policy.ActionRead).Returns(b)
	}))
	s.Run("GetTemplateByID", s.Subtest(func(db database.Store, check *expects) {
		dbtestutil.DisableForeignKeysAndTriggers(s.T(), db)
		t1 := dbgen.Template(s.T(), db, database.Template{})
		check.Args(t1.ID).Asserts(t1, policy.ActionRead).Returns(t1)
	}))
	s.Run("GetTemplateByOrganizationAndName", s.Subtest(func(db database.Store, check *expects) {
		dbtestutil.DisableForeignKeysAndTriggers(s.T(), db)
		o1 := dbgen.Organization(s.T(), db, database.Organization{})
		t1 := dbgen.Template(s.T(), db, database.Template{
			OrganizationID: o1.ID,
		})
		check.Args(database.GetTemplateByOrganizationAndNameParams{
			Name:           t1.Name,
			OrganizationID: o1.ID,
		}).Asserts(t1, policy.ActionRead).Returns(t1)
	}))
	s.Run("GetTemplateVersionByJobID", s.Subtest(func(db database.Store, check *expects) {
		dbtestutil.DisableForeignKeysAndTriggers(s.T(), db)
		t1 := dbgen.Template(s.T(), db, database.Template{})
		tv := dbgen.TemplateVersion(s.T(), db, database.TemplateVersion{
			TemplateID: uuid.NullUUID{UUID: t1.ID, Valid: true},
		})
		check.Args(tv.JobID).Asserts(t1, policy.ActionRead).Returns(tv)
	}))
	s.Run("GetTemplateVersionByTemplateIDAndName", s.Subtest(func(db database.Store, check *expects) {
		dbtestutil.DisableForeignKeysAndTriggers(s.T(), db)
		t1 := dbgen.Template(s.T(), db, database.Template{})
		tv := dbgen.TemplateVersion(s.T(), db, database.TemplateVersion{
			TemplateID: uuid.NullUUID{UUID: t1.ID, Valid: true},
		})
		check.Args(database.GetTemplateVersionByTemplateIDAndNameParams{
			Name:       tv.Name,
			TemplateID: uuid.NullUUID{UUID: t1.ID, Valid: true},
		}).Asserts(t1, policy.ActionRead).Returns(tv)
	}))
	s.Run("GetTemplateVersionParameters", s.Subtest(func(db database.Store, check *expects) {
		dbtestutil.DisableForeignKeysAndTriggers(s.T(), db)
		t1 := dbgen.Template(s.T(), db, database.Template{})
		tv := dbgen.TemplateVersion(s.T(), db, database.TemplateVersion{
			TemplateID: uuid.NullUUID{UUID: t1.ID, Valid: true},
		})
		check.Args(tv.ID).Asserts(t1, policy.ActionRead).Returns([]database.TemplateVersionParameter{})
	}))
	s.Run("GetTemplateVersionVariables", s.Subtest(func(db database.Store, check *expects) {
		dbtestutil.DisableForeignKeysAndTriggers(s.T(), db)
		t1 := dbgen.Template(s.T(), db, database.Template{})
		tv := dbgen.TemplateVersion(s.T(), db, database.TemplateVersion{
			TemplateID: uuid.NullUUID{UUID: t1.ID, Valid: true},
		})
		tvv1 := dbgen.TemplateVersionVariable(s.T(), db, database.TemplateVersionVariable{
			TemplateVersionID: tv.ID,
		})
		check.Args(tv.ID).Asserts(t1, policy.ActionRead).Returns([]database.TemplateVersionVariable{tvv1})
	}))
	s.Run("GetTemplateVersionWorkspaceTags", s.Subtest(func(db database.Store, check *expects) {
		dbtestutil.DisableForeignKeysAndTriggers(s.T(), db)
		t1 := dbgen.Template(s.T(), db, database.Template{})
		tv := dbgen.TemplateVersion(s.T(), db, database.TemplateVersion{
			TemplateID: uuid.NullUUID{UUID: t1.ID, Valid: true},
		})
		wt1 := dbgen.TemplateVersionWorkspaceTag(s.T(), db, database.TemplateVersionWorkspaceTag{
			TemplateVersionID: tv.ID,
		})
		check.Args(tv.ID).Asserts(t1, policy.ActionRead).Returns([]database.TemplateVersionWorkspaceTag{wt1})
	}))
	s.Run("GetTemplateGroupRoles", s.Subtest(func(db database.Store, check *expects) {
		dbtestutil.DisableForeignKeysAndTriggers(s.T(), db)
		t1 := dbgen.Template(s.T(), db, database.Template{})
		check.Args(t1.ID).Asserts(t1, policy.ActionUpdate)
	}))
	s.Run("GetTemplateUserRoles", s.Subtest(func(db database.Store, check *expects) {
		dbtestutil.DisableForeignKeysAndTriggers(s.T(), db)
		t1 := dbgen.Template(s.T(), db, database.Template{})
		check.Args(t1.ID).Asserts(t1, policy.ActionUpdate)
	}))
	s.Run("GetTemplateVersionByID", s.Subtest(func(db database.Store, check *expects) {
		dbtestutil.DisableForeignKeysAndTriggers(s.T(), db)
		t1 := dbgen.Template(s.T(), db, database.Template{})
		tv := dbgen.TemplateVersion(s.T(), db, database.TemplateVersion{
			TemplateID: uuid.NullUUID{UUID: t1.ID, Valid: true},
		})
		check.Args(tv.ID).Asserts(t1, policy.ActionRead).Returns(tv)
	}))
	s.Run("GetTemplateVersionsByTemplateID", s.Subtest(func(db database.Store, check *expects) {
		dbtestutil.DisableForeignKeysAndTriggers(s.T(), db)
		t1 := dbgen.Template(s.T(), db, database.Template{})
		a := dbgen.TemplateVersion(s.T(), db, database.TemplateVersion{
			TemplateID: uuid.NullUUID{UUID: t1.ID, Valid: true},
		})
		b := dbgen.TemplateVersion(s.T(), db, database.TemplateVersion{
			TemplateID: uuid.NullUUID{UUID: t1.ID, Valid: true},
		})
		check.Args(database.GetTemplateVersionsByTemplateIDParams{
			TemplateID: t1.ID,
		}).Asserts(t1, policy.ActionRead).
			Returns(slice.New(a, b))
	}))
	s.Run("GetTemplateVersionsCreatedAfter", s.Subtest(func(db database.Store, check *expects) {
		dbtestutil.DisableForeignKeysAndTriggers(s.T(), db)
		now := time.Now()
		t1 := dbgen.Template(s.T(), db, database.Template{})
		_ = dbgen.TemplateVersion(s.T(), db, database.TemplateVersion{
			TemplateID: uuid.NullUUID{UUID: t1.ID, Valid: true},
			CreatedAt:  now.Add(-time.Hour),
		})
		_ = dbgen.TemplateVersion(s.T(), db, database.TemplateVersion{
			TemplateID: uuid.NullUUID{UUID: t1.ID, Valid: true},
			CreatedAt:  now.Add(-2 * time.Hour),
		})
		check.Args(now.Add(-time.Hour)).Asserts(rbac.ResourceTemplate.All(), policy.ActionRead)
	}))
	s.Run("GetTemplatesWithFilter", s.Subtest(func(db database.Store, check *expects) {
		o := dbgen.Organization(s.T(), db, database.Organization{})
		u := dbgen.User(s.T(), db, database.User{})
		a := dbgen.Template(s.T(), db, database.Template{
			OrganizationID: o.ID,
			CreatedBy:      u.ID,
		})
		// No asserts because SQLFilter.
		check.Args(database.GetTemplatesWithFilterParams{}).
			Asserts().Returns(slice.New(a))
	}))
	s.Run("GetAuthorizedTemplates", s.Subtest(func(db database.Store, check *expects) {
		dbtestutil.DisableForeignKeysAndTriggers(s.T(), db)
		a := dbgen.Template(s.T(), db, database.Template{})
		// No asserts because SQLFilter.
		check.Args(database.GetTemplatesWithFilterParams{}, emptyPreparedAuthorized{}).
			Asserts().
			Returns(slice.New(a))
	}))
	s.Run("InsertTemplate", s.Subtest(func(db database.Store, check *expects) {
		dbtestutil.DisableForeignKeysAndTriggers(s.T(), db)
		orgID := uuid.New()
		check.Args(database.InsertTemplateParams{
			Provisioner:         "echo",
			OrganizationID:      orgID,
			MaxPortSharingLevel: database.AppSharingLevelOwner,
		}).Asserts(rbac.ResourceTemplate.InOrg(orgID), policy.ActionCreate)
	}))
	s.Run("InsertTemplateVersion", s.Subtest(func(db database.Store, check *expects) {
		dbtestutil.DisableForeignKeysAndTriggers(s.T(), db)
		t1 := dbgen.Template(s.T(), db, database.Template{})
		check.Args(database.InsertTemplateVersionParams{
			TemplateID:     uuid.NullUUID{UUID: t1.ID, Valid: true},
			OrganizationID: t1.OrganizationID,
		}).Asserts(t1, policy.ActionRead, t1, policy.ActionCreate)
	}))
	s.Run("SoftDeleteTemplateByID", s.Subtest(func(db database.Store, check *expects) {
		dbtestutil.DisableForeignKeysAndTriggers(s.T(), db)
		t1 := dbgen.Template(s.T(), db, database.Template{})
		check.Args(t1.ID).Asserts(t1, policy.ActionDelete)
	}))
	s.Run("UpdateTemplateACLByID", s.Subtest(func(db database.Store, check *expects) {
		dbtestutil.DisableForeignKeysAndTriggers(s.T(), db)
		t1 := dbgen.Template(s.T(), db, database.Template{})
		check.Args(database.UpdateTemplateACLByIDParams{
			ID: t1.ID,
		}).Asserts(t1, policy.ActionCreate)
	}))
	s.Run("UpdateTemplateAccessControlByID", s.Subtest(func(db database.Store, check *expects) {
		dbtestutil.DisableForeignKeysAndTriggers(s.T(), db)
		t1 := dbgen.Template(s.T(), db, database.Template{})
		check.Args(database.UpdateTemplateAccessControlByIDParams{
			ID: t1.ID,
		}).Asserts(t1, policy.ActionUpdate)
	}))
	s.Run("UpdateTemplateScheduleByID", s.Subtest(func(db database.Store, check *expects) {
		dbtestutil.DisableForeignKeysAndTriggers(s.T(), db)
		t1 := dbgen.Template(s.T(), db, database.Template{})
		check.Args(database.UpdateTemplateScheduleByIDParams{
			ID: t1.ID,
		}).Asserts(t1, policy.ActionUpdate)
	}))
	s.Run("UpdateTemplateWorkspacesLastUsedAt", s.Subtest(func(db database.Store, check *expects) {
		dbtestutil.DisableForeignKeysAndTriggers(s.T(), db)
		t1 := dbgen.Template(s.T(), db, database.Template{})
		check.Args(database.UpdateTemplateWorkspacesLastUsedAtParams{
			TemplateID: t1.ID,
		}).Asserts(t1, policy.ActionUpdate)
	}))
	s.Run("UpdateWorkspacesDormantDeletingAtByTemplateID", s.Subtest(func(db database.Store, check *expects) {
		dbtestutil.DisableForeignKeysAndTriggers(s.T(), db)
		t1 := dbgen.Template(s.T(), db, database.Template{})
		check.Args(database.UpdateWorkspacesDormantDeletingAtByTemplateIDParams{
			TemplateID: t1.ID,
		}).Asserts(t1, policy.ActionUpdate)
	}))
	s.Run("UpdateWorkspacesTTLByTemplateID", s.Subtest(func(db database.Store, check *expects) {
		dbtestutil.DisableForeignKeysAndTriggers(s.T(), db)
		t1 := dbgen.Template(s.T(), db, database.Template{})
		check.Args(database.UpdateWorkspacesTTLByTemplateIDParams{
			TemplateID: t1.ID,
		}).Asserts(t1, policy.ActionUpdate)
	}))
	s.Run("UpdateTemplateActiveVersionByID", s.Subtest(func(db database.Store, check *expects) {
		dbtestutil.DisableForeignKeysAndTriggers(s.T(), db)
		t1 := dbgen.Template(s.T(), db, database.Template{
			ActiveVersionID: uuid.New(),
		})
		tv := dbgen.TemplateVersion(s.T(), db, database.TemplateVersion{
			ID:         t1.ActiveVersionID,
			TemplateID: uuid.NullUUID{UUID: t1.ID, Valid: true},
		})
		check.Args(database.UpdateTemplateActiveVersionByIDParams{
			ID:              t1.ID,
			ActiveVersionID: tv.ID,
		}).Asserts(t1, policy.ActionUpdate).Returns()
	}))
	s.Run("UpdateTemplateDeletedByID", s.Subtest(func(db database.Store, check *expects) {
		dbtestutil.DisableForeignKeysAndTriggers(s.T(), db)
		t1 := dbgen.Template(s.T(), db, database.Template{})
		check.Args(database.UpdateTemplateDeletedByIDParams{
			ID:      t1.ID,
			Deleted: true,
		}).Asserts(t1, policy.ActionDelete).Returns()
	}))
	s.Run("UpdateTemplateMetaByID", s.Subtest(func(db database.Store, check *expects) {
		dbtestutil.DisableForeignKeysAndTriggers(s.T(), db)
		t1 := dbgen.Template(s.T(), db, database.Template{})
		check.Args(database.UpdateTemplateMetaByIDParams{
			ID:                  t1.ID,
			MaxPortSharingLevel: "owner",
		}).Asserts(t1, policy.ActionUpdate)
	}))
	s.Run("UpdateTemplateVersionByID", s.Subtest(func(db database.Store, check *expects) {
		dbtestutil.DisableForeignKeysAndTriggers(s.T(), db)
		t1 := dbgen.Template(s.T(), db, database.Template{})
		tv := dbgen.TemplateVersion(s.T(), db, database.TemplateVersion{
			TemplateID: uuid.NullUUID{UUID: t1.ID, Valid: true},
		})
		check.Args(database.UpdateTemplateVersionByIDParams{
			ID:         tv.ID,
			TemplateID: uuid.NullUUID{UUID: t1.ID, Valid: true},
			Name:       tv.Name,
			UpdatedAt:  tv.UpdatedAt,
		}).Asserts(t1, policy.ActionUpdate)
	}))
	s.Run("UpdateTemplateVersionDescriptionByJobID", s.Subtest(func(db database.Store, check *expects) {
		dbtestutil.DisableForeignKeysAndTriggers(s.T(), db)
		jobID := uuid.New()
		t1 := dbgen.Template(s.T(), db, database.Template{})
		_ = dbgen.TemplateVersion(s.T(), db, database.TemplateVersion{
			TemplateID: uuid.NullUUID{UUID: t1.ID, Valid: true},
			JobID:      jobID,
		})
		check.Args(database.UpdateTemplateVersionDescriptionByJobIDParams{
			JobID:  jobID,
			Readme: "foo",
		}).Asserts(t1, policy.ActionUpdate).Returns()
	}))
	s.Run("UpdateTemplateVersionExternalAuthProvidersByJobID", s.Subtest(func(db database.Store, check *expects) {
		jobID := uuid.New()
		u := dbgen.User(s.T(), db, database.User{})
		o := dbgen.Organization(s.T(), db, database.Organization{})
		t1 := dbgen.Template(s.T(), db, database.Template{
			OrganizationID: o.ID,
			CreatedBy:      u.ID,
		})
		_ = dbgen.TemplateVersion(s.T(), db, database.TemplateVersion{
			TemplateID:     uuid.NullUUID{UUID: t1.ID, Valid: true},
			CreatedBy:      u.ID,
			OrganizationID: o.ID,
			JobID:          jobID,
		})
		check.Args(database.UpdateTemplateVersionExternalAuthProvidersByJobIDParams{
			JobID:                 jobID,
			ExternalAuthProviders: json.RawMessage("{}"),
		}).Asserts(t1, policy.ActionUpdate).Returns()
	}))
	s.Run("GetTemplateInsights", s.Subtest(func(db database.Store, check *expects) {
		check.Args(database.GetTemplateInsightsParams{}).Asserts(rbac.ResourceTemplate, policy.ActionViewInsights)
	}))
	s.Run("GetUserLatencyInsights", s.Subtest(func(db database.Store, check *expects) {
		check.Args(database.GetUserLatencyInsightsParams{}).Asserts(rbac.ResourceTemplate, policy.ActionViewInsights)
	}))
	s.Run("GetUserActivityInsights", s.Subtest(func(db database.Store, check *expects) {
		check.Args(database.GetUserActivityInsightsParams{}).Asserts(rbac.ResourceTemplate, policy.ActionViewInsights).
			ErrorsWithInMemDB(sql.ErrNoRows).
			Returns([]database.GetUserActivityInsightsRow{})
	}))
	s.Run("GetTemplateParameterInsights", s.Subtest(func(db database.Store, check *expects) {
		check.Args(database.GetTemplateParameterInsightsParams{}).Asserts(rbac.ResourceTemplate, policy.ActionViewInsights)
	}))
	s.Run("GetTemplateInsightsByInterval", s.Subtest(func(db database.Store, check *expects) {
		check.Args(database.GetTemplateInsightsByIntervalParams{
			IntervalDays: 7,
			StartTime:    dbtime.Now().Add(-time.Hour * 24 * 7),
			EndTime:      dbtime.Now(),
		}).Asserts(rbac.ResourceTemplate, policy.ActionViewInsights)
	}))
	s.Run("GetTemplateInsightsByTemplate", s.Subtest(func(db database.Store, check *expects) {
		check.Args(database.GetTemplateInsightsByTemplateParams{}).Asserts(rbac.ResourceTemplate, policy.ActionViewInsights)
	}))
	s.Run("GetTemplateAppInsights", s.Subtest(func(db database.Store, check *expects) {
		check.Args(database.GetTemplateAppInsightsParams{}).Asserts(rbac.ResourceTemplate, policy.ActionViewInsights)
	}))
	s.Run("GetTemplateAppInsightsByTemplate", s.Subtest(func(db database.Store, check *expects) {
		check.Args(database.GetTemplateAppInsightsByTemplateParams{}).Asserts(rbac.ResourceTemplate, policy.ActionViewInsights)
	}))
	s.Run("GetTemplateUsageStats", s.Subtest(func(db database.Store, check *expects) {
		check.Args(database.GetTemplateUsageStatsParams{}).Asserts(rbac.ResourceTemplate, policy.ActionViewInsights).
			ErrorsWithInMemDB(sql.ErrNoRows).
			Returns([]database.TemplateUsageStat{})
	}))
	s.Run("UpsertTemplateUsageStats", s.Subtest(func(db database.Store, check *expects) {
		check.Asserts(rbac.ResourceSystem, policy.ActionUpdate)
	}))
}

func (s *MethodTestSuite) TestUser() {
	s.Run("GetAuthorizedUsers", s.Subtest(func(db database.Store, check *expects) {
		dbtestutil.DisableForeignKeysAndTriggers(s.T(), db)
		dbgen.User(s.T(), db, database.User{})
		// No asserts because SQLFilter.
		check.Args(database.GetUsersParams{}, emptyPreparedAuthorized{}).
			Asserts()
	}))
	s.Run("DeleteAPIKeysByUserID", s.Subtest(func(db database.Store, check *expects) {
		u := dbgen.User(s.T(), db, database.User{})
		check.Args(u.ID).Asserts(rbac.ResourceApiKey.WithOwner(u.ID.String()), policy.ActionDelete).Returns()
	}))
	s.Run("GetQuotaAllowanceForUser", s.Subtest(func(db database.Store, check *expects) {
		u := dbgen.User(s.T(), db, database.User{})
		check.Args(database.GetQuotaAllowanceForUserParams{
			UserID:         u.ID,
			OrganizationID: uuid.New(),
		}).Asserts(u, policy.ActionRead).Returns(int64(0))
	}))
	s.Run("GetQuotaConsumedForUser", s.Subtest(func(db database.Store, check *expects) {
		u := dbgen.User(s.T(), db, database.User{})
		check.Args(database.GetQuotaConsumedForUserParams{
			OwnerID:        u.ID,
			OrganizationID: uuid.New(),
		}).Asserts(u, policy.ActionRead).Returns(int64(0))
	}))
	s.Run("GetUserByEmailOrUsername", s.Subtest(func(db database.Store, check *expects) {
		u := dbgen.User(s.T(), db, database.User{})
		check.Args(database.GetUserByEmailOrUsernameParams{
			Username: u.Username,
			Email:    u.Email,
		}).Asserts(u, policy.ActionRead).Returns(u)
	}))
	s.Run("GetUserByID", s.Subtest(func(db database.Store, check *expects) {
		u := dbgen.User(s.T(), db, database.User{})
		check.Args(u.ID).Asserts(u, policy.ActionRead).Returns(u)
	}))
	s.Run("GetUsersByIDs", s.Subtest(func(db database.Store, check *expects) {
		a := dbgen.User(s.T(), db, database.User{CreatedAt: dbtime.Now().Add(-time.Hour)})
		b := dbgen.User(s.T(), db, database.User{CreatedAt: dbtime.Now()})
		check.Args([]uuid.UUID{a.ID, b.ID}).
			Asserts(a, policy.ActionRead, b, policy.ActionRead).
			Returns(slice.New(a, b))
	}))
	s.Run("GetUsers", s.Subtest(func(db database.Store, check *expects) {
		dbtestutil.DisableForeignKeysAndTriggers(s.T(), db)
		dbgen.User(s.T(), db, database.User{Username: "GetUsers-a-user"})
		dbgen.User(s.T(), db, database.User{Username: "GetUsers-b-user"})
		check.Args(database.GetUsersParams{}).
			// Asserts are done in a SQL filter
			Asserts()
	}))
	s.Run("InsertUser", s.Subtest(func(db database.Store, check *expects) {
		check.Args(database.InsertUserParams{
			ID:        uuid.New(),
			LoginType: database.LoginTypePassword,
			RBACRoles: []string{},
		}).Asserts(rbac.ResourceAssignRole, policy.ActionAssign, rbac.ResourceUser, policy.ActionCreate)
	}))
	s.Run("InsertUserLink", s.Subtest(func(db database.Store, check *expects) {
		u := dbgen.User(s.T(), db, database.User{})
		check.Args(database.InsertUserLinkParams{
			UserID:    u.ID,
			LoginType: database.LoginTypeOIDC,
		}).Asserts(u, policy.ActionUpdate)
	}))
	s.Run("UpdateUserDeletedByID", s.Subtest(func(db database.Store, check *expects) {
		u := dbgen.User(s.T(), db, database.User{})
		check.Args(u.ID).Asserts(u, policy.ActionDelete).Returns()
	}))
	s.Run("UpdateUserGithubComUserID", s.Subtest(func(db database.Store, check *expects) {
		u := dbgen.User(s.T(), db, database.User{})
		check.Args(database.UpdateUserGithubComUserIDParams{
			ID: u.ID,
		}).Asserts(u, policy.ActionUpdatePersonal)
	}))
	s.Run("UpdateUserHashedPassword", s.Subtest(func(db database.Store, check *expects) {
		u := dbgen.User(s.T(), db, database.User{})
		check.Args(database.UpdateUserHashedPasswordParams{
			ID: u.ID,
		}).Asserts(u, policy.ActionUpdatePersonal).Returns()
	}))
	s.Run("UpdateUserHashedOneTimePasscode", s.Subtest(func(db database.Store, check *expects) {
		u := dbgen.User(s.T(), db, database.User{})
		check.Args(database.UpdateUserHashedOneTimePasscodeParams{
			ID:                       u.ID,
			HashedOneTimePasscode:    []byte{},
			OneTimePasscodeExpiresAt: sql.NullTime{Time: u.CreatedAt, Valid: true},
		}).Asserts(rbac.ResourceSystem, policy.ActionUpdate).Returns()
	}))
	s.Run("UpdateUserQuietHoursSchedule", s.Subtest(func(db database.Store, check *expects) {
		u := dbgen.User(s.T(), db, database.User{})
		check.Args(database.UpdateUserQuietHoursScheduleParams{
			ID: u.ID,
		}).Asserts(u, policy.ActionUpdatePersonal)
	}))
	s.Run("UpdateUserLastSeenAt", s.Subtest(func(db database.Store, check *expects) {
		u := dbgen.User(s.T(), db, database.User{})
		check.Args(database.UpdateUserLastSeenAtParams{
			ID:         u.ID,
			UpdatedAt:  u.UpdatedAt,
			LastSeenAt: u.LastSeenAt,
		}).Asserts(u, policy.ActionUpdate).Returns(u)
	}))
	s.Run("UpdateUserProfile", s.Subtest(func(db database.Store, check *expects) {
		u := dbgen.User(s.T(), db, database.User{})
		check.Args(database.UpdateUserProfileParams{
			ID:        u.ID,
			Email:     u.Email,
			Username:  u.Username,
			Name:      u.Name,
			UpdatedAt: u.UpdatedAt,
		}).Asserts(u, policy.ActionUpdatePersonal).Returns(u)
	}))
	s.Run("GetUserWorkspaceBuildParameters", s.Subtest(func(db database.Store, check *expects) {
		u := dbgen.User(s.T(), db, database.User{})
		check.Args(
			database.GetUserWorkspaceBuildParametersParams{
				OwnerID:    u.ID,
				TemplateID: uuid.UUID{},
			},
		).Asserts(u, policy.ActionReadPersonal).Returns(
			[]database.GetUserWorkspaceBuildParametersRow{},
		)
	}))
	s.Run("GetUserAppearanceSettings", s.Subtest(func(db database.Store, check *expects) {
		ctx := context.Background()
		u := dbgen.User(s.T(), db, database.User{})
		db.UpdateUserAppearanceSettings(ctx, database.UpdateUserAppearanceSettingsParams{
			UserID:          u.ID,
			ThemePreference: "light",
		})
		check.Args(u.ID).Asserts(u, policy.ActionReadPersonal).Returns("light")
	}))
	s.Run("UpdateUserAppearanceSettings", s.Subtest(func(db database.Store, check *expects) {
		u := dbgen.User(s.T(), db, database.User{})
		uc := database.UserConfig{
			UserID: u.ID,
			Key:    "theme_preference",
			Value:  "dark",
		}
		check.Args(database.UpdateUserAppearanceSettingsParams{
			UserID:          u.ID,
			ThemePreference: uc.Value,
		}).Asserts(u, policy.ActionUpdatePersonal).Returns(uc)
	}))
	s.Run("UpdateUserStatus", s.Subtest(func(db database.Store, check *expects) {
		u := dbgen.User(s.T(), db, database.User{})
		check.Args(database.UpdateUserStatusParams{
			ID:        u.ID,
			Status:    u.Status,
			UpdatedAt: u.UpdatedAt,
		}).Asserts(u, policy.ActionUpdate).Returns(u)
	}))
	s.Run("DeleteGitSSHKey", s.Subtest(func(db database.Store, check *expects) {
		dbtestutil.DisableForeignKeysAndTriggers(s.T(), db)
		key := dbgen.GitSSHKey(s.T(), db, database.GitSSHKey{})
		check.Args(key.UserID).Asserts(rbac.ResourceUserObject(key.UserID), policy.ActionUpdatePersonal).Returns()
	}))
	s.Run("GetGitSSHKey", s.Subtest(func(db database.Store, check *expects) {
		dbtestutil.DisableForeignKeysAndTriggers(s.T(), db)
		key := dbgen.GitSSHKey(s.T(), db, database.GitSSHKey{})
		check.Args(key.UserID).Asserts(rbac.ResourceUserObject(key.UserID), policy.ActionReadPersonal).Returns(key)
	}))
	s.Run("InsertGitSSHKey", s.Subtest(func(db database.Store, check *expects) {
		u := dbgen.User(s.T(), db, database.User{})
		check.Args(database.InsertGitSSHKeyParams{
			UserID: u.ID,
		}).Asserts(u, policy.ActionUpdatePersonal)
	}))
	s.Run("UpdateGitSSHKey", s.Subtest(func(db database.Store, check *expects) {
		dbtestutil.DisableForeignKeysAndTriggers(s.T(), db)
		key := dbgen.GitSSHKey(s.T(), db, database.GitSSHKey{})
		check.Args(database.UpdateGitSSHKeyParams{
			UserID:    key.UserID,
			UpdatedAt: key.UpdatedAt,
		}).Asserts(rbac.ResourceUserObject(key.UserID), policy.ActionUpdatePersonal).Returns(key)
	}))
	s.Run("GetExternalAuthLink", s.Subtest(func(db database.Store, check *expects) {
		link := dbgen.ExternalAuthLink(s.T(), db, database.ExternalAuthLink{})
		check.Args(database.GetExternalAuthLinkParams{
			ProviderID: link.ProviderID,
			UserID:     link.UserID,
		}).Asserts(rbac.ResourceUserObject(link.UserID), policy.ActionReadPersonal).Returns(link)
	}))
	s.Run("InsertExternalAuthLink", s.Subtest(func(db database.Store, check *expects) {
		u := dbgen.User(s.T(), db, database.User{})
		check.Args(database.InsertExternalAuthLinkParams{
			ProviderID: uuid.NewString(),
			UserID:     u.ID,
		}).Asserts(u, policy.ActionUpdatePersonal)
	}))
	s.Run("UpdateExternalAuthLinkRefreshToken", s.Subtest(func(db database.Store, check *expects) {
		link := dbgen.ExternalAuthLink(s.T(), db, database.ExternalAuthLink{})
		check.Args(database.UpdateExternalAuthLinkRefreshTokenParams{
			OAuthRefreshToken:      "",
			OAuthRefreshTokenKeyID: "",
			ProviderID:             link.ProviderID,
			UserID:                 link.UserID,
			UpdatedAt:              link.UpdatedAt,
		}).Asserts(rbac.ResourceUserObject(link.UserID), policy.ActionUpdatePersonal)
	}))
	s.Run("UpdateExternalAuthLink", s.Subtest(func(db database.Store, check *expects) {
		link := dbgen.ExternalAuthLink(s.T(), db, database.ExternalAuthLink{})
		check.Args(database.UpdateExternalAuthLinkParams{
			ProviderID:        link.ProviderID,
			UserID:            link.UserID,
			OAuthAccessToken:  link.OAuthAccessToken,
			OAuthRefreshToken: link.OAuthRefreshToken,
			OAuthExpiry:       link.OAuthExpiry,
			UpdatedAt:         link.UpdatedAt,
		}).Asserts(rbac.ResourceUserObject(link.UserID), policy.ActionUpdatePersonal).Returns(link)
	}))
	s.Run("UpdateUserLink", s.Subtest(func(db database.Store, check *expects) {
		dbtestutil.DisableForeignKeysAndTriggers(s.T(), db)
		link := dbgen.UserLink(s.T(), db, database.UserLink{})
		check.Args(database.UpdateUserLinkParams{
			OAuthAccessToken:  link.OAuthAccessToken,
			OAuthRefreshToken: link.OAuthRefreshToken,
			OAuthExpiry:       link.OAuthExpiry,
			UserID:            link.UserID,
			LoginType:         link.LoginType,
			Claims:            database.UserLinkClaims{},
		}).Asserts(rbac.ResourceUserObject(link.UserID), policy.ActionUpdatePersonal).Returns(link)
	}))
	s.Run("UpdateUserRoles", s.Subtest(func(db database.Store, check *expects) {
		u := dbgen.User(s.T(), db, database.User{RBACRoles: []string{codersdk.RoleTemplateAdmin}})
		o := u
		o.RBACRoles = []string{codersdk.RoleUserAdmin}
		check.Args(database.UpdateUserRolesParams{
			GrantedRoles: []string{codersdk.RoleUserAdmin},
			ID:           u.ID,
		}).Asserts(
			u, policy.ActionRead,
			rbac.ResourceAssignRole, policy.ActionAssign,
			rbac.ResourceAssignRole, policy.ActionUnassign,
		).Returns(o)
	}))
	s.Run("AllUserIDs", s.Subtest(func(db database.Store, check *expects) {
		a := dbgen.User(s.T(), db, database.User{})
		b := dbgen.User(s.T(), db, database.User{})
		check.Args(false).Asserts(rbac.ResourceSystem, policy.ActionRead).Returns(slice.New(a.ID, b.ID))
	}))
	s.Run("CustomRoles", s.Subtest(func(db database.Store, check *expects) {
		check.Args(database.CustomRolesParams{}).Asserts(rbac.ResourceAssignRole, policy.ActionRead).Returns([]database.CustomRole{})
	}))
	s.Run("Organization/DeleteCustomRole", s.Subtest(func(db database.Store, check *expects) {
		customRole := dbgen.CustomRole(s.T(), db, database.CustomRole{
			OrganizationID: uuid.NullUUID{
				UUID:  uuid.New(),
				Valid: true,
			},
		})
		check.Args(database.DeleteCustomRoleParams{
			Name:           customRole.Name,
			OrganizationID: customRole.OrganizationID,
		}).Asserts(
			rbac.ResourceAssignOrgRole.InOrg(customRole.OrganizationID.UUID), policy.ActionDelete)
	}))
	s.Run("Site/DeleteCustomRole", s.Subtest(func(db database.Store, check *expects) {
		customRole := dbgen.CustomRole(s.T(), db, database.CustomRole{
			OrganizationID: uuid.NullUUID{
				UUID:  uuid.Nil,
				Valid: false,
			},
		})
		check.Args(database.DeleteCustomRoleParams{
			Name: customRole.Name,
		}).Asserts(
			// fails immediately, missing organization id
		).Errors(dbauthz.NotAuthorizedError{Err: xerrors.New("custom roles must belong to an organization")})
	}))
	s.Run("Blank/UpdateCustomRole", s.Subtest(func(db database.Store, check *expects) {
		dbtestutil.DisableForeignKeysAndTriggers(s.T(), db)
		customRole := dbgen.CustomRole(s.T(), db, database.CustomRole{
			OrganizationID: uuid.NullUUID{UUID: uuid.New(), Valid: true},
		})
		// Blank is no perms in the role
		check.Args(database.UpdateCustomRoleParams{
			Name:            customRole.Name,
			DisplayName:     "Test Name",
			OrganizationID:  customRole.OrganizationID,
			SitePermissions: nil,
			OrgPermissions:  nil,
			UserPermissions: nil,
		}).Asserts(rbac.ResourceAssignOrgRole.InOrg(customRole.OrganizationID.UUID), policy.ActionUpdate)
	}))
	s.Run("SitePermissions/UpdateCustomRole", s.Subtest(func(db database.Store, check *expects) {
		check.Args(database.UpdateCustomRoleParams{
			Name:           "",
			OrganizationID: uuid.NullUUID{UUID: uuid.Nil, Valid: false},
			DisplayName:    "Test Name",
			SitePermissions: db2sdk.List(codersdk.CreatePermissions(map[codersdk.RBACResource][]codersdk.RBACAction{
				codersdk.ResourceTemplate: {codersdk.ActionCreate, codersdk.ActionRead, codersdk.ActionUpdate, codersdk.ActionDelete, codersdk.ActionViewInsights},
			}), convertSDKPerm),
			OrgPermissions: nil,
			UserPermissions: db2sdk.List(codersdk.CreatePermissions(map[codersdk.RBACResource][]codersdk.RBACAction{
				codersdk.ResourceWorkspace: {codersdk.ActionRead},
			}), convertSDKPerm),
		}).Asserts(
			// fails immediately, missing organization id
		).Errors(dbauthz.NotAuthorizedError{Err: xerrors.New("custom roles must belong to an organization")})
	}))
	s.Run("OrgPermissions/UpdateCustomRole", s.Subtest(func(db database.Store, check *expects) {
		orgID := uuid.New()
		customRole := dbgen.CustomRole(s.T(), db, database.CustomRole{
			OrganizationID: uuid.NullUUID{
				UUID:  orgID,
				Valid: true,
			},
		})

		check.Args(database.UpdateCustomRoleParams{
			Name:            customRole.Name,
			DisplayName:     "Test Name",
			OrganizationID:  customRole.OrganizationID,
			SitePermissions: nil,
			OrgPermissions: db2sdk.List(codersdk.CreatePermissions(map[codersdk.RBACResource][]codersdk.RBACAction{
				codersdk.ResourceTemplate: {codersdk.ActionCreate, codersdk.ActionRead},
			}), convertSDKPerm),
			UserPermissions: nil,
		}).Asserts(
			// First check
			rbac.ResourceAssignOrgRole.InOrg(orgID), policy.ActionUpdate,
			// Escalation checks
			rbac.ResourceTemplate.InOrg(orgID), policy.ActionCreate,
			rbac.ResourceTemplate.InOrg(orgID), policy.ActionRead,
		)
	}))
	s.Run("Blank/InsertCustomRole", s.Subtest(func(db database.Store, check *expects) {
		// Blank is no perms in the role
		orgID := uuid.New()
		check.Args(database.InsertCustomRoleParams{
			Name:            "test",
			DisplayName:     "Test Name",
			OrganizationID:  uuid.NullUUID{UUID: orgID, Valid: true},
			SitePermissions: nil,
			OrgPermissions:  nil,
			UserPermissions: nil,
		}).Asserts(rbac.ResourceAssignOrgRole.InOrg(orgID), policy.ActionCreate)
	}))
	s.Run("SitePermissions/InsertCustomRole", s.Subtest(func(db database.Store, check *expects) {
		check.Args(database.InsertCustomRoleParams{
			Name:        "test",
			DisplayName: "Test Name",
			SitePermissions: db2sdk.List(codersdk.CreatePermissions(map[codersdk.RBACResource][]codersdk.RBACAction{
				codersdk.ResourceTemplate: {codersdk.ActionCreate, codersdk.ActionRead, codersdk.ActionUpdate, codersdk.ActionDelete, codersdk.ActionViewInsights},
			}), convertSDKPerm),
			OrgPermissions: nil,
			UserPermissions: db2sdk.List(codersdk.CreatePermissions(map[codersdk.RBACResource][]codersdk.RBACAction{
				codersdk.ResourceWorkspace: {codersdk.ActionRead},
			}), convertSDKPerm),
		}).Asserts(
			// fails immediately, missing organization id
		).Errors(dbauthz.NotAuthorizedError{Err: xerrors.New("custom roles must belong to an organization")})
	}))
	s.Run("OrgPermissions/InsertCustomRole", s.Subtest(func(db database.Store, check *expects) {
		orgID := uuid.New()
		check.Args(database.InsertCustomRoleParams{
			Name:        "test",
			DisplayName: "Test Name",
			OrganizationID: uuid.NullUUID{
				UUID:  orgID,
				Valid: true,
			},
			SitePermissions: nil,
			OrgPermissions: db2sdk.List(codersdk.CreatePermissions(map[codersdk.RBACResource][]codersdk.RBACAction{
				codersdk.ResourceTemplate: {codersdk.ActionCreate, codersdk.ActionRead},
			}), convertSDKPerm),
			UserPermissions: nil,
		}).Asserts(
			// First check
			rbac.ResourceAssignOrgRole.InOrg(orgID), policy.ActionCreate,
			// Escalation checks
			rbac.ResourceTemplate.InOrg(orgID), policy.ActionCreate,
			rbac.ResourceTemplate.InOrg(orgID), policy.ActionRead,
		)
	}))
	s.Run("GetUserStatusCounts", s.Subtest(func(db database.Store, check *expects) {
		check.Args(database.GetUserStatusCountsParams{
			StartTime: time.Now().Add(-time.Hour * 24 * 30),
			EndTime:   time.Now(),
			Interval:  int32((time.Hour * 24).Seconds()),
		}).Asserts(rbac.ResourceUser, policy.ActionRead)
	}))
}

func (s *MethodTestSuite) TestWorkspace() {
	s.Run("GetWorkspaceByID", s.Subtest(func(db database.Store, check *expects) {
		u := dbgen.User(s.T(), db, database.User{})
		o := dbgen.Organization(s.T(), db, database.Organization{})
		tpl := dbgen.Template(s.T(), db, database.Template{
			OrganizationID: o.ID,
			CreatedBy:      u.ID,
		})
		ws := dbgen.Workspace(s.T(), db, database.WorkspaceTable{
			OwnerID:        u.ID,
			OrganizationID: o.ID,
			TemplateID:     tpl.ID,
		})
		check.Args(ws.ID).Asserts(ws, policy.ActionRead)
	}))
	s.Run("GetWorkspaces", s.Subtest(func(_ database.Store, check *expects) {
		// No asserts here because SQLFilter.
		check.Args(database.GetWorkspacesParams{}).Asserts()
	}))
	s.Run("GetAuthorizedWorkspaces", s.Subtest(func(_ database.Store, check *expects) {
		// No asserts here because SQLFilter.
		check.Args(database.GetWorkspacesParams{}, emptyPreparedAuthorized{}).Asserts()
	}))
	s.Run("GetWorkspacesAndAgentsByOwnerID", s.Subtest(func(db database.Store, check *expects) {
		dbtestutil.DisableForeignKeysAndTriggers(s.T(), db)
		ws := dbgen.Workspace(s.T(), db, database.WorkspaceTable{})
		build := dbgen.WorkspaceBuild(s.T(), db, database.WorkspaceBuild{WorkspaceID: ws.ID, JobID: uuid.New()})
		_ = dbgen.ProvisionerJob(s.T(), db, nil, database.ProvisionerJob{ID: build.JobID, Type: database.ProvisionerJobTypeWorkspaceBuild})
		res := dbgen.WorkspaceResource(s.T(), db, database.WorkspaceResource{JobID: build.JobID})
		_ = dbgen.WorkspaceAgent(s.T(), db, database.WorkspaceAgent{ResourceID: res.ID})
		// No asserts here because SQLFilter.
		check.Args(ws.OwnerID).Asserts()
	}))
	s.Run("GetAuthorizedWorkspacesAndAgentsByOwnerID", s.Subtest(func(db database.Store, check *expects) {
		dbtestutil.DisableForeignKeysAndTriggers(s.T(), db)
		ws := dbgen.Workspace(s.T(), db, database.WorkspaceTable{})
		build := dbgen.WorkspaceBuild(s.T(), db, database.WorkspaceBuild{WorkspaceID: ws.ID, JobID: uuid.New()})
		_ = dbgen.ProvisionerJob(s.T(), db, nil, database.ProvisionerJob{ID: build.JobID, Type: database.ProvisionerJobTypeWorkspaceBuild})
		res := dbgen.WorkspaceResource(s.T(), db, database.WorkspaceResource{JobID: build.JobID})
		_ = dbgen.WorkspaceAgent(s.T(), db, database.WorkspaceAgent{ResourceID: res.ID})
		// No asserts here because SQLFilter.
		check.Args(ws.OwnerID, emptyPreparedAuthorized{}).Asserts()
	}))
	s.Run("GetLatestWorkspaceBuildByWorkspaceID", s.Subtest(func(db database.Store, check *expects) {
		u := dbgen.User(s.T(), db, database.User{})
		o := dbgen.Organization(s.T(), db, database.Organization{})
		tpl := dbgen.Template(s.T(), db, database.Template{
			OrganizationID: o.ID,
			CreatedBy:      u.ID,
		})
		tv := dbgen.TemplateVersion(s.T(), db, database.TemplateVersion{
			TemplateID:     uuid.NullUUID{UUID: tpl.ID, Valid: true},
			OrganizationID: o.ID,
			CreatedBy:      u.ID,
		})
		w := dbgen.Workspace(s.T(), db, database.WorkspaceTable{
			TemplateID:     tpl.ID,
			OrganizationID: o.ID,
			OwnerID:        u.ID,
		})
		j := dbgen.ProvisionerJob(s.T(), db, nil, database.ProvisionerJob{
			Type: database.ProvisionerJobTypeWorkspaceBuild,
		})
		b := dbgen.WorkspaceBuild(s.T(), db, database.WorkspaceBuild{
			JobID:             j.ID,
			WorkspaceID:       w.ID,
			TemplateVersionID: tv.ID,
		})
		check.Args(w.ID).Asserts(w, policy.ActionRead).Returns(b)
	}))
	s.Run("GetWorkspaceAgentByID", s.Subtest(func(db database.Store, check *expects) {
		u := dbgen.User(s.T(), db, database.User{})
		o := dbgen.Organization(s.T(), db, database.Organization{})
		tpl := dbgen.Template(s.T(), db, database.Template{
			OrganizationID: o.ID,
			CreatedBy:      u.ID,
		})
		tv := dbgen.TemplateVersion(s.T(), db, database.TemplateVersion{
			TemplateID:     uuid.NullUUID{UUID: tpl.ID, Valid: true},
			OrganizationID: o.ID,
			CreatedBy:      u.ID,
		})
		w := dbgen.Workspace(s.T(), db, database.WorkspaceTable{
			TemplateID:     tpl.ID,
			OrganizationID: o.ID,
			OwnerID:        u.ID,
		})
		j := dbgen.ProvisionerJob(s.T(), db, nil, database.ProvisionerJob{
			Type: database.ProvisionerJobTypeWorkspaceBuild,
		})
		b := dbgen.WorkspaceBuild(s.T(), db, database.WorkspaceBuild{
			JobID:             j.ID,
			WorkspaceID:       w.ID,
			TemplateVersionID: tv.ID,
		})
		res := dbgen.WorkspaceResource(s.T(), db, database.WorkspaceResource{JobID: b.JobID})
		agt := dbgen.WorkspaceAgent(s.T(), db, database.WorkspaceAgent{ResourceID: res.ID})
		check.Args(agt.ID).Asserts(w, policy.ActionRead).Returns(agt)
	}))
	s.Run("GetWorkspaceAgentLifecycleStateByID", s.Subtest(func(db database.Store, check *expects) {
		u := dbgen.User(s.T(), db, database.User{})
		o := dbgen.Organization(s.T(), db, database.Organization{})
		tpl := dbgen.Template(s.T(), db, database.Template{
			OrganizationID: o.ID,
			CreatedBy:      u.ID,
		})
		tv := dbgen.TemplateVersion(s.T(), db, database.TemplateVersion{
			TemplateID:     uuid.NullUUID{UUID: tpl.ID, Valid: true},
			OrganizationID: o.ID,
			CreatedBy:      u.ID,
		})
		w := dbgen.Workspace(s.T(), db, database.WorkspaceTable{
			TemplateID:     tpl.ID,
			OrganizationID: o.ID,
			OwnerID:        u.ID,
		})
		j := dbgen.ProvisionerJob(s.T(), db, nil, database.ProvisionerJob{
			Type: database.ProvisionerJobTypeWorkspaceBuild,
		})
		b := dbgen.WorkspaceBuild(s.T(), db, database.WorkspaceBuild{
			JobID:             j.ID,
			WorkspaceID:       w.ID,
			TemplateVersionID: tv.ID,
		})
		res := dbgen.WorkspaceResource(s.T(), db, database.WorkspaceResource{JobID: b.JobID})
		agt := dbgen.WorkspaceAgent(s.T(), db, database.WorkspaceAgent{ResourceID: res.ID})
		check.Args(agt.ID).Asserts(w, policy.ActionRead)
	}))
	s.Run("GetWorkspaceAgentMetadata", s.Subtest(func(db database.Store, check *expects) {
		u := dbgen.User(s.T(), db, database.User{})
		o := dbgen.Organization(s.T(), db, database.Organization{})
		tpl := dbgen.Template(s.T(), db, database.Template{
			OrganizationID: o.ID,
			CreatedBy:      u.ID,
		})
		tv := dbgen.TemplateVersion(s.T(), db, database.TemplateVersion{
			TemplateID:     uuid.NullUUID{UUID: tpl.ID, Valid: true},
			OrganizationID: o.ID,
			CreatedBy:      u.ID,
		})
		w := dbgen.Workspace(s.T(), db, database.WorkspaceTable{
			TemplateID:     tpl.ID,
			OrganizationID: o.ID,
			OwnerID:        u.ID,
		})
		j := dbgen.ProvisionerJob(s.T(), db, nil, database.ProvisionerJob{
			Type: database.ProvisionerJobTypeWorkspaceBuild,
		})
		b := dbgen.WorkspaceBuild(s.T(), db, database.WorkspaceBuild{
			JobID:             j.ID,
			WorkspaceID:       w.ID,
			TemplateVersionID: tv.ID,
		})
		res := dbgen.WorkspaceResource(s.T(), db, database.WorkspaceResource{JobID: b.JobID})
		agt := dbgen.WorkspaceAgent(s.T(), db, database.WorkspaceAgent{ResourceID: res.ID})
		_ = db.InsertWorkspaceAgentMetadata(context.Background(), database.InsertWorkspaceAgentMetadataParams{
			WorkspaceAgentID: agt.ID,
			DisplayName:      "test",
			Key:              "test",
		})
		check.Args(database.GetWorkspaceAgentMetadataParams{
			WorkspaceAgentID: agt.ID,
			Keys:             []string{"test"},
		}).Asserts(w, policy.ActionRead)
	}))
	s.Run("GetWorkspaceAgentByInstanceID", s.Subtest(func(db database.Store, check *expects) {
		u := dbgen.User(s.T(), db, database.User{})
		o := dbgen.Organization(s.T(), db, database.Organization{})
		tpl := dbgen.Template(s.T(), db, database.Template{
			OrganizationID: o.ID,
			CreatedBy:      u.ID,
		})
		tv := dbgen.TemplateVersion(s.T(), db, database.TemplateVersion{
			TemplateID:     uuid.NullUUID{UUID: tpl.ID, Valid: true},
			OrganizationID: o.ID,
			CreatedBy:      u.ID,
		})
		w := dbgen.Workspace(s.T(), db, database.WorkspaceTable{
			TemplateID:     tpl.ID,
			OrganizationID: o.ID,
			OwnerID:        u.ID,
		})
		j := dbgen.ProvisionerJob(s.T(), db, nil, database.ProvisionerJob{
			Type: database.ProvisionerJobTypeWorkspaceBuild,
		})
		b := dbgen.WorkspaceBuild(s.T(), db, database.WorkspaceBuild{
			JobID:             j.ID,
			WorkspaceID:       w.ID,
			TemplateVersionID: tv.ID,
		})
		res := dbgen.WorkspaceResource(s.T(), db, database.WorkspaceResource{JobID: b.JobID})
		agt := dbgen.WorkspaceAgent(s.T(), db, database.WorkspaceAgent{ResourceID: res.ID})
		check.Args(agt.AuthInstanceID.String).Asserts(w, policy.ActionRead).Returns(agt)
	}))
	s.Run("UpdateWorkspaceAgentLifecycleStateByID", s.Subtest(func(db database.Store, check *expects) {
		u := dbgen.User(s.T(), db, database.User{})
		o := dbgen.Organization(s.T(), db, database.Organization{})
		tpl := dbgen.Template(s.T(), db, database.Template{
			OrganizationID: o.ID,
			CreatedBy:      u.ID,
		})
		tv := dbgen.TemplateVersion(s.T(), db, database.TemplateVersion{
			TemplateID:     uuid.NullUUID{UUID: tpl.ID, Valid: true},
			OrganizationID: o.ID,
			CreatedBy:      u.ID,
		})
		w := dbgen.Workspace(s.T(), db, database.WorkspaceTable{
			TemplateID:     tpl.ID,
			OrganizationID: o.ID,
			OwnerID:        u.ID,
		})
		j := dbgen.ProvisionerJob(s.T(), db, nil, database.ProvisionerJob{
			Type: database.ProvisionerJobTypeWorkspaceBuild,
		})
		b := dbgen.WorkspaceBuild(s.T(), db, database.WorkspaceBuild{
			JobID:             j.ID,
			WorkspaceID:       w.ID,
			TemplateVersionID: tv.ID,
		})
		res := dbgen.WorkspaceResource(s.T(), db, database.WorkspaceResource{JobID: b.JobID})
		agt := dbgen.WorkspaceAgent(s.T(), db, database.WorkspaceAgent{ResourceID: res.ID})
		check.Args(database.UpdateWorkspaceAgentLifecycleStateByIDParams{
			ID:             agt.ID,
			LifecycleState: database.WorkspaceAgentLifecycleStateCreated,
		}).Asserts(w, policy.ActionUpdate).Returns()
	}))
	s.Run("UpdateWorkspaceAgentMetadata", s.Subtest(func(db database.Store, check *expects) {
		u := dbgen.User(s.T(), db, database.User{})
		o := dbgen.Organization(s.T(), db, database.Organization{})
		tpl := dbgen.Template(s.T(), db, database.Template{
			OrganizationID: o.ID,
			CreatedBy:      u.ID,
		})
		tv := dbgen.TemplateVersion(s.T(), db, database.TemplateVersion{
			TemplateID:     uuid.NullUUID{UUID: tpl.ID, Valid: true},
			OrganizationID: o.ID,
			CreatedBy:      u.ID,
		})
		w := dbgen.Workspace(s.T(), db, database.WorkspaceTable{
			TemplateID:     tpl.ID,
			OrganizationID: o.ID,
			OwnerID:        u.ID,
		})
		j := dbgen.ProvisionerJob(s.T(), db, nil, database.ProvisionerJob{
			Type: database.ProvisionerJobTypeWorkspaceBuild,
		})
		b := dbgen.WorkspaceBuild(s.T(), db, database.WorkspaceBuild{
			JobID:             j.ID,
			WorkspaceID:       w.ID,
			TemplateVersionID: tv.ID,
		})
		res := dbgen.WorkspaceResource(s.T(), db, database.WorkspaceResource{JobID: b.JobID})
		agt := dbgen.WorkspaceAgent(s.T(), db, database.WorkspaceAgent{ResourceID: res.ID})
		check.Args(database.UpdateWorkspaceAgentMetadataParams{
			WorkspaceAgentID: agt.ID,
		}).Asserts(w, policy.ActionUpdate).Returns()
	}))
	s.Run("UpdateWorkspaceAgentLogOverflowByID", s.Subtest(func(db database.Store, check *expects) {
		u := dbgen.User(s.T(), db, database.User{})
		o := dbgen.Organization(s.T(), db, database.Organization{})
		tpl := dbgen.Template(s.T(), db, database.Template{
			OrganizationID: o.ID,
			CreatedBy:      u.ID,
		})
		tv := dbgen.TemplateVersion(s.T(), db, database.TemplateVersion{
			TemplateID:     uuid.NullUUID{UUID: tpl.ID, Valid: true},
			OrganizationID: o.ID,
			CreatedBy:      u.ID,
		})
		w := dbgen.Workspace(s.T(), db, database.WorkspaceTable{
			TemplateID:     tpl.ID,
			OrganizationID: o.ID,
			OwnerID:        u.ID,
		})
		j := dbgen.ProvisionerJob(s.T(), db, nil, database.ProvisionerJob{
			Type: database.ProvisionerJobTypeWorkspaceBuild,
		})
		b := dbgen.WorkspaceBuild(s.T(), db, database.WorkspaceBuild{
			JobID:             j.ID,
			WorkspaceID:       w.ID,
			TemplateVersionID: tv.ID,
		})
		res := dbgen.WorkspaceResource(s.T(), db, database.WorkspaceResource{JobID: b.JobID})
		agt := dbgen.WorkspaceAgent(s.T(), db, database.WorkspaceAgent{ResourceID: res.ID})
		check.Args(database.UpdateWorkspaceAgentLogOverflowByIDParams{
			ID:             agt.ID,
			LogsOverflowed: true,
		}).Asserts(w, policy.ActionUpdate).Returns()
	}))
	s.Run("UpdateWorkspaceAgentStartupByID", s.Subtest(func(db database.Store, check *expects) {
		u := dbgen.User(s.T(), db, database.User{})
		o := dbgen.Organization(s.T(), db, database.Organization{})
		tpl := dbgen.Template(s.T(), db, database.Template{
			OrganizationID: o.ID,
			CreatedBy:      u.ID,
		})
		tv := dbgen.TemplateVersion(s.T(), db, database.TemplateVersion{
			TemplateID:     uuid.NullUUID{UUID: tpl.ID, Valid: true},
			OrganizationID: o.ID,
			CreatedBy:      u.ID,
		})
		w := dbgen.Workspace(s.T(), db, database.WorkspaceTable{
			TemplateID:     tpl.ID,
			OrganizationID: o.ID,
			OwnerID:        u.ID,
		})
		j := dbgen.ProvisionerJob(s.T(), db, nil, database.ProvisionerJob{
			Type: database.ProvisionerJobTypeWorkspaceBuild,
		})
		b := dbgen.WorkspaceBuild(s.T(), db, database.WorkspaceBuild{
			JobID:             j.ID,
			WorkspaceID:       w.ID,
			TemplateVersionID: tv.ID,
		})
		res := dbgen.WorkspaceResource(s.T(), db, database.WorkspaceResource{JobID: b.JobID})
		agt := dbgen.WorkspaceAgent(s.T(), db, database.WorkspaceAgent{ResourceID: res.ID})
		check.Args(database.UpdateWorkspaceAgentStartupByIDParams{
			ID: agt.ID,
			Subsystems: []database.WorkspaceAgentSubsystem{
				database.WorkspaceAgentSubsystemEnvbox,
			},
		}).Asserts(w, policy.ActionUpdate).Returns()
	}))
	s.Run("GetWorkspaceAgentLogsAfter", s.Subtest(func(db database.Store, check *expects) {
		u := dbgen.User(s.T(), db, database.User{})
		o := dbgen.Organization(s.T(), db, database.Organization{})
		tpl := dbgen.Template(s.T(), db, database.Template{
			OrganizationID: o.ID,
			CreatedBy:      u.ID,
		})
		tv := dbgen.TemplateVersion(s.T(), db, database.TemplateVersion{
			TemplateID:     uuid.NullUUID{UUID: tpl.ID, Valid: true},
			OrganizationID: o.ID,
			CreatedBy:      u.ID,
		})
		ws := dbgen.Workspace(s.T(), db, database.WorkspaceTable{
			TemplateID:     tpl.ID,
			OrganizationID: o.ID,
			OwnerID:        u.ID,
		})
		j := dbgen.ProvisionerJob(s.T(), db, nil, database.ProvisionerJob{
			Type: database.ProvisionerJobTypeWorkspaceBuild,
		})
		build := dbgen.WorkspaceBuild(s.T(), db, database.WorkspaceBuild{
			JobID:             j.ID,
			WorkspaceID:       ws.ID,
			TemplateVersionID: tv.ID,
		})
		res := dbgen.WorkspaceResource(s.T(), db, database.WorkspaceResource{JobID: build.JobID})
		agt := dbgen.WorkspaceAgent(s.T(), db, database.WorkspaceAgent{ResourceID: res.ID})
		check.Args(database.GetWorkspaceAgentLogsAfterParams{
			AgentID: agt.ID,
		}).Asserts(ws, policy.ActionRead).Returns([]database.WorkspaceAgentLog{})
	}))
	s.Run("GetWorkspaceAppByAgentIDAndSlug", s.Subtest(func(db database.Store, check *expects) {
		u := dbgen.User(s.T(), db, database.User{})
		o := dbgen.Organization(s.T(), db, database.Organization{})
		tpl := dbgen.Template(s.T(), db, database.Template{
			OrganizationID: o.ID,
			CreatedBy:      u.ID,
		})
		tv := dbgen.TemplateVersion(s.T(), db, database.TemplateVersion{
			TemplateID:     uuid.NullUUID{UUID: tpl.ID, Valid: true},
			OrganizationID: o.ID,
			CreatedBy:      u.ID,
		})
		ws := dbgen.Workspace(s.T(), db, database.WorkspaceTable{
			TemplateID:     tpl.ID,
			OrganizationID: o.ID,
			OwnerID:        u.ID,
		})
		j := dbgen.ProvisionerJob(s.T(), db, nil, database.ProvisionerJob{
			Type: database.ProvisionerJobTypeWorkspaceBuild,
		})
		build := dbgen.WorkspaceBuild(s.T(), db, database.WorkspaceBuild{
			JobID:             j.ID,
			WorkspaceID:       ws.ID,
			TemplateVersionID: tv.ID,
		})
		res := dbgen.WorkspaceResource(s.T(), db, database.WorkspaceResource{JobID: build.JobID})
		agt := dbgen.WorkspaceAgent(s.T(), db, database.WorkspaceAgent{ResourceID: res.ID})
		app := dbgen.WorkspaceApp(s.T(), db, database.WorkspaceApp{AgentID: agt.ID})

		check.Args(database.GetWorkspaceAppByAgentIDAndSlugParams{
			AgentID: agt.ID,
			Slug:    app.Slug,
		}).Asserts(ws, policy.ActionRead).Returns(app)
	}))
	s.Run("GetWorkspaceAppsByAgentID", s.Subtest(func(db database.Store, check *expects) {
		u := dbgen.User(s.T(), db, database.User{})
		o := dbgen.Organization(s.T(), db, database.Organization{})
		tpl := dbgen.Template(s.T(), db, database.Template{
			OrganizationID: o.ID,
			CreatedBy:      u.ID,
		})
		tv := dbgen.TemplateVersion(s.T(), db, database.TemplateVersion{
			TemplateID:     uuid.NullUUID{UUID: tpl.ID, Valid: true},
			OrganizationID: o.ID,
			CreatedBy:      u.ID,
		})
		ws := dbgen.Workspace(s.T(), db, database.WorkspaceTable{
			TemplateID:     tpl.ID,
			OrganizationID: o.ID,
			OwnerID:        u.ID,
		})
		j := dbgen.ProvisionerJob(s.T(), db, nil, database.ProvisionerJob{
			Type: database.ProvisionerJobTypeWorkspaceBuild,
		})
		build := dbgen.WorkspaceBuild(s.T(), db, database.WorkspaceBuild{
			JobID:             j.ID,
			WorkspaceID:       ws.ID,
			TemplateVersionID: tv.ID,
		})
		res := dbgen.WorkspaceResource(s.T(), db, database.WorkspaceResource{JobID: build.JobID})
		agt := dbgen.WorkspaceAgent(s.T(), db, database.WorkspaceAgent{ResourceID: res.ID})
		a := dbgen.WorkspaceApp(s.T(), db, database.WorkspaceApp{AgentID: agt.ID})
		b := dbgen.WorkspaceApp(s.T(), db, database.WorkspaceApp{AgentID: agt.ID})

		check.Args(agt.ID).Asserts(ws, policy.ActionRead).Returns(slice.New(a, b))
	}))
	s.Run("GetWorkspaceBuildByID", s.Subtest(func(db database.Store, check *expects) {
		u := dbgen.User(s.T(), db, database.User{})
		o := dbgen.Organization(s.T(), db, database.Organization{})
		tpl := dbgen.Template(s.T(), db, database.Template{
			OrganizationID: o.ID,
			CreatedBy:      u.ID,
		})
		tv := dbgen.TemplateVersion(s.T(), db, database.TemplateVersion{
			TemplateID:     uuid.NullUUID{UUID: tpl.ID, Valid: true},
			OrganizationID: o.ID,
			CreatedBy:      u.ID,
		})
		ws := dbgen.Workspace(s.T(), db, database.WorkspaceTable{
			TemplateID:     tpl.ID,
			OrganizationID: o.ID,
			OwnerID:        u.ID,
		})
		j := dbgen.ProvisionerJob(s.T(), db, nil, database.ProvisionerJob{
			Type: database.ProvisionerJobTypeWorkspaceBuild,
		})
		build := dbgen.WorkspaceBuild(s.T(), db, database.WorkspaceBuild{
			JobID:             j.ID,
			WorkspaceID:       ws.ID,
			TemplateVersionID: tv.ID,
		})
		check.Args(build.ID).Asserts(ws, policy.ActionRead).Returns(build)
	}))
	s.Run("GetWorkspaceBuildByJobID", s.Subtest(func(db database.Store, check *expects) {
		u := dbgen.User(s.T(), db, database.User{})
		o := dbgen.Organization(s.T(), db, database.Organization{})
		tpl := dbgen.Template(s.T(), db, database.Template{
			OrganizationID: o.ID,
			CreatedBy:      u.ID,
		})
		tv := dbgen.TemplateVersion(s.T(), db, database.TemplateVersion{
			TemplateID:     uuid.NullUUID{UUID: tpl.ID, Valid: true},
			OrganizationID: o.ID,
			CreatedBy:      u.ID,
		})
		ws := dbgen.Workspace(s.T(), db, database.WorkspaceTable{
			TemplateID:     tpl.ID,
			OrganizationID: o.ID,
			OwnerID:        u.ID,
		})
		j := dbgen.ProvisionerJob(s.T(), db, nil, database.ProvisionerJob{
			Type: database.ProvisionerJobTypeWorkspaceBuild,
		})
		build := dbgen.WorkspaceBuild(s.T(), db, database.WorkspaceBuild{
			JobID:             j.ID,
			WorkspaceID:       ws.ID,
			TemplateVersionID: tv.ID,
		})
		check.Args(build.JobID).Asserts(ws, policy.ActionRead).Returns(build)
	}))
	s.Run("GetWorkspaceBuildByWorkspaceIDAndBuildNumber", s.Subtest(func(db database.Store, check *expects) {
		u := dbgen.User(s.T(), db, database.User{})
		o := dbgen.Organization(s.T(), db, database.Organization{})
		tpl := dbgen.Template(s.T(), db, database.Template{
			OrganizationID: o.ID,
			CreatedBy:      u.ID,
		})
		tv := dbgen.TemplateVersion(s.T(), db, database.TemplateVersion{
			TemplateID:     uuid.NullUUID{UUID: tpl.ID, Valid: true},
			OrganizationID: o.ID,
			CreatedBy:      u.ID,
		})
		ws := dbgen.Workspace(s.T(), db, database.WorkspaceTable{
			TemplateID:     tpl.ID,
			OrganizationID: o.ID,
			OwnerID:        u.ID,
		})
		j := dbgen.ProvisionerJob(s.T(), db, nil, database.ProvisionerJob{
			Type: database.ProvisionerJobTypeWorkspaceBuild,
		})
		build := dbgen.WorkspaceBuild(s.T(), db, database.WorkspaceBuild{
			JobID:             j.ID,
			WorkspaceID:       ws.ID,
			TemplateVersionID: tv.ID,
			BuildNumber:       10,
		})
		check.Args(database.GetWorkspaceBuildByWorkspaceIDAndBuildNumberParams{
			WorkspaceID: ws.ID,
			BuildNumber: build.BuildNumber,
		}).Asserts(ws, policy.ActionRead).Returns(build)
	}))
	s.Run("GetWorkspaceBuildParameters", s.Subtest(func(db database.Store, check *expects) {
		u := dbgen.User(s.T(), db, database.User{})
		o := dbgen.Organization(s.T(), db, database.Organization{})
		tpl := dbgen.Template(s.T(), db, database.Template{
			OrganizationID: o.ID,
			CreatedBy:      u.ID,
		})
		tv := dbgen.TemplateVersion(s.T(), db, database.TemplateVersion{
			TemplateID:     uuid.NullUUID{UUID: tpl.ID, Valid: true},
			OrganizationID: o.ID,
			CreatedBy:      u.ID,
		})
		ws := dbgen.Workspace(s.T(), db, database.WorkspaceTable{
			TemplateID:     tpl.ID,
			OrganizationID: o.ID,
			OwnerID:        u.ID,
		})
		j := dbgen.ProvisionerJob(s.T(), db, nil, database.ProvisionerJob{
			Type: database.ProvisionerJobTypeWorkspaceBuild,
		})
		build := dbgen.WorkspaceBuild(s.T(), db, database.WorkspaceBuild{
			JobID:             j.ID,
			WorkspaceID:       ws.ID,
			TemplateVersionID: tv.ID,
		})
		check.Args(build.ID).Asserts(ws, policy.ActionRead).
			Returns([]database.WorkspaceBuildParameter{})
	}))
	s.Run("GetWorkspaceBuildsByWorkspaceID", s.Subtest(func(db database.Store, check *expects) {
		u := dbgen.User(s.T(), db, database.User{})
		o := dbgen.Organization(s.T(), db, database.Organization{})
		tpl := dbgen.Template(s.T(), db, database.Template{
			OrganizationID: o.ID,
			CreatedBy:      u.ID,
		})
		tv := dbgen.TemplateVersion(s.T(), db, database.TemplateVersion{
			TemplateID:     uuid.NullUUID{UUID: tpl.ID, Valid: true},
			OrganizationID: o.ID,
			CreatedBy:      u.ID,
		})
		ws := dbgen.Workspace(s.T(), db, database.WorkspaceTable{
			TemplateID:     tpl.ID,
			OrganizationID: o.ID,
			OwnerID:        u.ID,
		})
		j1 := dbgen.ProvisionerJob(s.T(), db, nil, database.ProvisionerJob{
			Type: database.ProvisionerJobTypeWorkspaceBuild,
		})
		_ = dbgen.WorkspaceBuild(s.T(), db, database.WorkspaceBuild{
			JobID:             j1.ID,
			WorkspaceID:       ws.ID,
			TemplateVersionID: tv.ID,
			BuildNumber:       1,
		})
		j2 := dbgen.ProvisionerJob(s.T(), db, nil, database.ProvisionerJob{
			Type: database.ProvisionerJobTypeWorkspaceBuild,
		})
		_ = dbgen.WorkspaceBuild(s.T(), db, database.WorkspaceBuild{
			JobID:             j2.ID,
			WorkspaceID:       ws.ID,
			TemplateVersionID: tv.ID,
			BuildNumber:       2,
		})
		j3 := dbgen.ProvisionerJob(s.T(), db, nil, database.ProvisionerJob{
			Type: database.ProvisionerJobTypeWorkspaceBuild,
		})
		_ = dbgen.WorkspaceBuild(s.T(), db, database.WorkspaceBuild{
			JobID:             j3.ID,
			WorkspaceID:       ws.ID,
			TemplateVersionID: tv.ID,
			BuildNumber:       3,
		})
		check.Args(database.GetWorkspaceBuildsByWorkspaceIDParams{WorkspaceID: ws.ID}).Asserts(ws, policy.ActionRead) // ordering
	}))
	s.Run("GetWorkspaceByAgentID", s.Subtest(func(db database.Store, check *expects) {
		u := dbgen.User(s.T(), db, database.User{})
		o := dbgen.Organization(s.T(), db, database.Organization{})
		tpl := dbgen.Template(s.T(), db, database.Template{
			OrganizationID: o.ID,
			CreatedBy:      u.ID,
		})
		tv := dbgen.TemplateVersion(s.T(), db, database.TemplateVersion{
			TemplateID:     uuid.NullUUID{UUID: tpl.ID, Valid: true},
			OrganizationID: o.ID,
			CreatedBy:      u.ID,
		})
		ws := dbgen.Workspace(s.T(), db, database.WorkspaceTable{
			TemplateID:     tpl.ID,
			OrganizationID: o.ID,
			OwnerID:        u.ID,
		})
		j := dbgen.ProvisionerJob(s.T(), db, nil, database.ProvisionerJob{
			Type: database.ProvisionerJobTypeWorkspaceBuild,
		})
		build := dbgen.WorkspaceBuild(s.T(), db, database.WorkspaceBuild{
			JobID:             j.ID,
			WorkspaceID:       ws.ID,
			TemplateVersionID: tv.ID,
		})
		res := dbgen.WorkspaceResource(s.T(), db, database.WorkspaceResource{JobID: build.JobID})
		agt := dbgen.WorkspaceAgent(s.T(), db, database.WorkspaceAgent{ResourceID: res.ID})
		check.Args(agt.ID).Asserts(ws, policy.ActionRead)
	}))
	s.Run("GetWorkspaceAgentsInLatestBuildByWorkspaceID", s.Subtest(func(db database.Store, check *expects) {
		u := dbgen.User(s.T(), db, database.User{})
		o := dbgen.Organization(s.T(), db, database.Organization{})
		tpl := dbgen.Template(s.T(), db, database.Template{
			OrganizationID: o.ID,
			CreatedBy:      u.ID,
		})
		tv := dbgen.TemplateVersion(s.T(), db, database.TemplateVersion{
			TemplateID:     uuid.NullUUID{UUID: tpl.ID, Valid: true},
			OrganizationID: o.ID,
			CreatedBy:      u.ID,
		})
		ws := dbgen.Workspace(s.T(), db, database.WorkspaceTable{
			TemplateID:     tpl.ID,
			OrganizationID: o.ID,
			OwnerID:        u.ID,
		})
		j := dbgen.ProvisionerJob(s.T(), db, nil, database.ProvisionerJob{
			Type: database.ProvisionerJobTypeWorkspaceBuild,
		})
		build := dbgen.WorkspaceBuild(s.T(), db, database.WorkspaceBuild{
			JobID:             j.ID,
			WorkspaceID:       ws.ID,
			TemplateVersionID: tv.ID,
		})
		res := dbgen.WorkspaceResource(s.T(), db, database.WorkspaceResource{JobID: build.JobID})
		dbgen.WorkspaceAgent(s.T(), db, database.WorkspaceAgent{ResourceID: res.ID})
		check.Args(ws.ID).Asserts(ws, policy.ActionRead)
	}))
	s.Run("GetWorkspaceByOwnerIDAndName", s.Subtest(func(db database.Store, check *expects) {
		u := dbgen.User(s.T(), db, database.User{})
		o := dbgen.Organization(s.T(), db, database.Organization{})
		tpl := dbgen.Template(s.T(), db, database.Template{
			OrganizationID: o.ID,
			CreatedBy:      u.ID,
		})
		ws := dbgen.Workspace(s.T(), db, database.WorkspaceTable{
			TemplateID:     tpl.ID,
			OrganizationID: o.ID,
			OwnerID:        u.ID,
		})
		check.Args(database.GetWorkspaceByOwnerIDAndNameParams{
			OwnerID: ws.OwnerID,
			Deleted: ws.Deleted,
			Name:    ws.Name,
		}).Asserts(ws, policy.ActionRead)
	}))
	s.Run("GetWorkspaceResourceByID", s.Subtest(func(db database.Store, check *expects) {
		u := dbgen.User(s.T(), db, database.User{})
		o := dbgen.Organization(s.T(), db, database.Organization{})
		tpl := dbgen.Template(s.T(), db, database.Template{
			OrganizationID: o.ID,
			CreatedBy:      u.ID,
		})
		tv := dbgen.TemplateVersion(s.T(), db, database.TemplateVersion{
			TemplateID:     uuid.NullUUID{UUID: tpl.ID, Valid: true},
			OrganizationID: o.ID,
			CreatedBy:      u.ID,
		})
		ws := dbgen.Workspace(s.T(), db, database.WorkspaceTable{
			TemplateID:     tpl.ID,
			OrganizationID: o.ID,
			OwnerID:        u.ID,
		})
		j := dbgen.ProvisionerJob(s.T(), db, nil, database.ProvisionerJob{
			Type: database.ProvisionerJobTypeWorkspaceBuild,
		})
		build := dbgen.WorkspaceBuild(s.T(), db, database.WorkspaceBuild{
			JobID:             j.ID,
			WorkspaceID:       ws.ID,
			TemplateVersionID: tv.ID,
		})
		res := dbgen.WorkspaceResource(s.T(), db, database.WorkspaceResource{JobID: build.JobID})
		check.Args(res.ID).Asserts(ws, policy.ActionRead).Returns(res)
	}))
	s.Run("Build/GetWorkspaceResourcesByJobID", s.Subtest(func(db database.Store, check *expects) {
		u := dbgen.User(s.T(), db, database.User{})
		o := dbgen.Organization(s.T(), db, database.Organization{})
		tpl := dbgen.Template(s.T(), db, database.Template{
			OrganizationID: o.ID,
			CreatedBy:      u.ID,
		})
		tv := dbgen.TemplateVersion(s.T(), db, database.TemplateVersion{
			TemplateID:     uuid.NullUUID{UUID: tpl.ID, Valid: true},
			OrganizationID: o.ID,
			CreatedBy:      u.ID,
		})
		ws := dbgen.Workspace(s.T(), db, database.WorkspaceTable{
			TemplateID:     tpl.ID,
			OrganizationID: o.ID,
			OwnerID:        u.ID,
		})
		j := dbgen.ProvisionerJob(s.T(), db, nil, database.ProvisionerJob{
			Type: database.ProvisionerJobTypeWorkspaceBuild,
		})
		build := dbgen.WorkspaceBuild(s.T(), db, database.WorkspaceBuild{
			JobID:             j.ID,
			WorkspaceID:       ws.ID,
			TemplateVersionID: tv.ID,
		})
		check.Args(build.JobID).Asserts(ws, policy.ActionRead).Returns([]database.WorkspaceResource{})
	}))
	s.Run("Template/GetWorkspaceResourcesByJobID", s.Subtest(func(db database.Store, check *expects) {
		u := dbgen.User(s.T(), db, database.User{})
		o := dbgen.Organization(s.T(), db, database.Organization{})
		tpl := dbgen.Template(s.T(), db, database.Template{
			OrganizationID: o.ID,
			CreatedBy:      u.ID,
		})
		v := dbgen.TemplateVersion(s.T(), db, database.TemplateVersion{
			TemplateID:     uuid.NullUUID{UUID: tpl.ID, Valid: true},
			OrganizationID: o.ID,
			CreatedBy:      u.ID,
			JobID:          uuid.New(),
		})
		job := dbgen.ProvisionerJob(s.T(), db, nil, database.ProvisionerJob{
			ID:   v.JobID,
			Type: database.ProvisionerJobTypeTemplateVersionImport,
		})
		check.Args(job.ID).Asserts(v.RBACObject(tpl), []policy.Action{policy.ActionRead, policy.ActionRead}).Returns([]database.WorkspaceResource{})
	}))
	s.Run("InsertWorkspace", s.Subtest(func(db database.Store, check *expects) {
		u := dbgen.User(s.T(), db, database.User{})
		o := dbgen.Organization(s.T(), db, database.Organization{})
		tpl := dbgen.Template(s.T(), db, database.Template{
			OrganizationID: o.ID,
			CreatedBy:      u.ID,
		})
		check.Args(database.InsertWorkspaceParams{
			ID:               uuid.New(),
			OwnerID:          u.ID,
			OrganizationID:   o.ID,
			AutomaticUpdates: database.AutomaticUpdatesNever,
			TemplateID:       tpl.ID,
		}).Asserts(tpl, policy.ActionRead, tpl, policy.ActionUse, rbac.ResourceWorkspace.WithOwner(u.ID.String()).InOrg(o.ID), policy.ActionCreate)
	}))
	s.Run("Start/InsertWorkspaceBuild", s.Subtest(func(db database.Store, check *expects) {
		u := dbgen.User(s.T(), db, database.User{})
		o := dbgen.Organization(s.T(), db, database.Organization{})
		t := dbgen.Template(s.T(), db, database.Template{
			OrganizationID: o.ID,
			CreatedBy:      u.ID,
		})
		w := dbgen.Workspace(s.T(), db, database.WorkspaceTable{
			TemplateID:     t.ID,
			OrganizationID: o.ID,
			OwnerID:        u.ID,
		})
		pj := dbgen.ProvisionerJob(s.T(), db, nil, database.ProvisionerJob{
			OrganizationID: o.ID,
		})
		tv := dbgen.TemplateVersion(s.T(), db, database.TemplateVersion{
			TemplateID:     uuid.NullUUID{UUID: t.ID, Valid: true},
			OrganizationID: o.ID,
			CreatedBy:      u.ID,
		})
		check.Args(database.InsertWorkspaceBuildParams{
			WorkspaceID:       w.ID,
			TemplateVersionID: tv.ID,
			Transition:        database.WorkspaceTransitionStart,
			Reason:            database.BuildReasonInitiator,
			JobID:             pj.ID,
		}).Asserts(w, policy.ActionWorkspaceStart)
	}))
	s.Run("Stop/InsertWorkspaceBuild", s.Subtest(func(db database.Store, check *expects) {
		u := dbgen.User(s.T(), db, database.User{})
		o := dbgen.Organization(s.T(), db, database.Organization{})
		t := dbgen.Template(s.T(), db, database.Template{
			OrganizationID: o.ID,
			CreatedBy:      u.ID,
		})
		w := dbgen.Workspace(s.T(), db, database.WorkspaceTable{
			TemplateID:     t.ID,
			OrganizationID: o.ID,
			OwnerID:        u.ID,
		})
		tv := dbgen.TemplateVersion(s.T(), db, database.TemplateVersion{
			TemplateID:     uuid.NullUUID{UUID: t.ID, Valid: true},
			OrganizationID: o.ID,
			CreatedBy:      u.ID,
		})
		pj := dbgen.ProvisionerJob(s.T(), db, nil, database.ProvisionerJob{
			OrganizationID: o.ID,
		})
		check.Args(database.InsertWorkspaceBuildParams{
			WorkspaceID:       w.ID,
			TemplateVersionID: tv.ID,
			Transition:        database.WorkspaceTransitionStop,
			Reason:            database.BuildReasonInitiator,
			JobID:             pj.ID,
		}).Asserts(w, policy.ActionWorkspaceStop)
	}))
	s.Run("Start/RequireActiveVersion/VersionMismatch/InsertWorkspaceBuild", s.Subtest(func(db database.Store, check *expects) {
		u := dbgen.User(s.T(), db, database.User{})
		o := dbgen.Organization(s.T(), db, database.Organization{})
		t := dbgen.Template(s.T(), db, database.Template{
			OrganizationID: o.ID,
			CreatedBy:      u.ID,
		})
		ctx := testutil.Context(s.T(), testutil.WaitShort)
		err := db.UpdateTemplateAccessControlByID(ctx, database.UpdateTemplateAccessControlByIDParams{
			ID:                   t.ID,
			RequireActiveVersion: true,
		})
		require.NoError(s.T(), err)
		v := dbgen.TemplateVersion(s.T(), db, database.TemplateVersion{
			TemplateID:     uuid.NullUUID{UUID: t.ID},
			OrganizationID: o.ID,
			CreatedBy:      u.ID,
		})
		w := dbgen.Workspace(s.T(), db, database.WorkspaceTable{
			TemplateID:     t.ID,
			OrganizationID: o.ID,
			OwnerID:        u.ID,
		})
		pj := dbgen.ProvisionerJob(s.T(), db, nil, database.ProvisionerJob{
			OrganizationID: o.ID,
		})
		check.Args(database.InsertWorkspaceBuildParams{
			WorkspaceID:       w.ID,
			Transition:        database.WorkspaceTransitionStart,
			Reason:            database.BuildReasonInitiator,
			TemplateVersionID: v.ID,
			JobID:             pj.ID,
		}).Asserts(
			w, policy.ActionWorkspaceStart,
			t, policy.ActionUpdate,
		)
	}))
	s.Run("Start/RequireActiveVersion/VersionsMatch/InsertWorkspaceBuild", s.Subtest(func(db database.Store, check *expects) {
		u := dbgen.User(s.T(), db, database.User{})
		o := dbgen.Organization(s.T(), db, database.Organization{})
		v := dbgen.TemplateVersion(s.T(), db, database.TemplateVersion{
			OrganizationID: o.ID,
			CreatedBy:      u.ID,
		})
		t := dbgen.Template(s.T(), db, database.Template{
			OrganizationID:  o.ID,
			CreatedBy:       u.ID,
			ActiveVersionID: v.ID,
		})

		ctx := testutil.Context(s.T(), testutil.WaitShort)
		err := db.UpdateTemplateAccessControlByID(ctx, database.UpdateTemplateAccessControlByIDParams{
			ID:                   t.ID,
			RequireActiveVersion: true,
		})
		require.NoError(s.T(), err)

		w := dbgen.Workspace(s.T(), db, database.WorkspaceTable{
			TemplateID:     t.ID,
			OrganizationID: o.ID,
			OwnerID:        u.ID,
		})
		pj := dbgen.ProvisionerJob(s.T(), db, nil, database.ProvisionerJob{
			OrganizationID: o.ID,
		})
		// Assert that we do not check for template update permissions
		// if versions match.
		check.Args(database.InsertWorkspaceBuildParams{
			WorkspaceID:       w.ID,
			Transition:        database.WorkspaceTransitionStart,
			Reason:            database.BuildReasonInitiator,
			TemplateVersionID: v.ID,
			JobID:             pj.ID,
		}).Asserts(
			w, policy.ActionWorkspaceStart,
		)
	}))
	s.Run("Delete/InsertWorkspaceBuild", s.Subtest(func(db database.Store, check *expects) {
		u := dbgen.User(s.T(), db, database.User{})
		o := dbgen.Organization(s.T(), db, database.Organization{})
		tpl := dbgen.Template(s.T(), db, database.Template{
			OrganizationID: o.ID,
			CreatedBy:      u.ID,
		})
		w := dbgen.Workspace(s.T(), db, database.WorkspaceTable{
			TemplateID:     tpl.ID,
			OrganizationID: o.ID,
			OwnerID:        u.ID,
		})
		pj := dbgen.ProvisionerJob(s.T(), db, nil, database.ProvisionerJob{
			OrganizationID: o.ID,
		})
		tv := dbgen.TemplateVersion(s.T(), db, database.TemplateVersion{
			TemplateID:     uuid.NullUUID{UUID: tpl.ID, Valid: true},
			OrganizationID: o.ID,
			CreatedBy:      u.ID,
		})
		check.Args(database.InsertWorkspaceBuildParams{
			WorkspaceID:       w.ID,
			Transition:        database.WorkspaceTransitionDelete,
			Reason:            database.BuildReasonInitiator,
			TemplateVersionID: tv.ID,
			JobID:             pj.ID,
		}).Asserts(w, policy.ActionDelete)
	}))
	s.Run("InsertWorkspaceBuildParameters", s.Subtest(func(db database.Store, check *expects) {
		u := dbgen.User(s.T(), db, database.User{})
		o := dbgen.Organization(s.T(), db, database.Organization{})
		tpl := dbgen.Template(s.T(), db, database.Template{
			OrganizationID: o.ID,
			CreatedBy:      u.ID,
		})
		tv := dbgen.TemplateVersion(s.T(), db, database.TemplateVersion{
			TemplateID:     uuid.NullUUID{UUID: tpl.ID, Valid: true},
			OrganizationID: o.ID,
			CreatedBy:      u.ID,
		})
		w := dbgen.Workspace(s.T(), db, database.WorkspaceTable{
			TemplateID:     tpl.ID,
			OrganizationID: o.ID,
			OwnerID:        u.ID,
		})
		j := dbgen.ProvisionerJob(s.T(), db, nil, database.ProvisionerJob{
			Type: database.ProvisionerJobTypeWorkspaceBuild,
		})
		b := dbgen.WorkspaceBuild(s.T(), db, database.WorkspaceBuild{
			JobID:             j.ID,
			WorkspaceID:       w.ID,
			TemplateVersionID: tv.ID,
		})
		check.Args(database.InsertWorkspaceBuildParametersParams{
			WorkspaceBuildID: b.ID,
			Name:             []string{"foo", "bar"},
			Value:            []string{"baz", "qux"},
		}).Asserts(w, policy.ActionUpdate)
	}))
	s.Run("UpdateWorkspace", s.Subtest(func(db database.Store, check *expects) {
		u := dbgen.User(s.T(), db, database.User{})
		o := dbgen.Organization(s.T(), db, database.Organization{})
		tpl := dbgen.Template(s.T(), db, database.Template{
			OrganizationID: o.ID,
			CreatedBy:      u.ID,
		})
		w := dbgen.Workspace(s.T(), db, database.WorkspaceTable{
			TemplateID:     tpl.ID,
			OrganizationID: o.ID,
			OwnerID:        u.ID,
		})
		expected := w
		expected.Name = ""
		check.Args(database.UpdateWorkspaceParams{
			ID: w.ID,
		}).Asserts(w, policy.ActionUpdate).Returns(expected)
	}))
	s.Run("UpdateWorkspaceDormantDeletingAt", s.Subtest(func(db database.Store, check *expects) {
		u := dbgen.User(s.T(), db, database.User{})
		o := dbgen.Organization(s.T(), db, database.Organization{})
		tpl := dbgen.Template(s.T(), db, database.Template{
			OrganizationID: o.ID,
			CreatedBy:      u.ID,
		})
		w := dbgen.Workspace(s.T(), db, database.WorkspaceTable{
			TemplateID:     tpl.ID,
			OrganizationID: o.ID,
			OwnerID:        u.ID,
		})
		check.Args(database.UpdateWorkspaceDormantDeletingAtParams{
			ID: w.ID,
		}).Asserts(w, policy.ActionUpdate)
	}))
	s.Run("UpdateWorkspaceAutomaticUpdates", s.Subtest(func(db database.Store, check *expects) {
		u := dbgen.User(s.T(), db, database.User{})
		o := dbgen.Organization(s.T(), db, database.Organization{})
		tpl := dbgen.Template(s.T(), db, database.Template{
			OrganizationID: o.ID,
			CreatedBy:      u.ID,
		})
		w := dbgen.Workspace(s.T(), db, database.WorkspaceTable{
			TemplateID:     tpl.ID,
			OrganizationID: o.ID,
			OwnerID:        u.ID,
		})
		check.Args(database.UpdateWorkspaceAutomaticUpdatesParams{
			ID:               w.ID,
			AutomaticUpdates: database.AutomaticUpdatesAlways,
		}).Asserts(w, policy.ActionUpdate)
	}))
	s.Run("UpdateWorkspaceAppHealthByID", s.Subtest(func(db database.Store, check *expects) {
		u := dbgen.User(s.T(), db, database.User{})
		o := dbgen.Organization(s.T(), db, database.Organization{})
		tpl := dbgen.Template(s.T(), db, database.Template{
			OrganizationID: o.ID,
			CreatedBy:      u.ID,
		})
		tv := dbgen.TemplateVersion(s.T(), db, database.TemplateVersion{
			TemplateID:     uuid.NullUUID{UUID: tpl.ID, Valid: true},
			OrganizationID: o.ID,
			CreatedBy:      u.ID,
		})
		w := dbgen.Workspace(s.T(), db, database.WorkspaceTable{
			TemplateID:     tpl.ID,
			OrganizationID: o.ID,
			OwnerID:        u.ID,
		})
		j := dbgen.ProvisionerJob(s.T(), db, nil, database.ProvisionerJob{
			Type: database.ProvisionerJobTypeWorkspaceBuild,
		})
		b := dbgen.WorkspaceBuild(s.T(), db, database.WorkspaceBuild{
			JobID:             j.ID,
			WorkspaceID:       w.ID,
			TemplateVersionID: tv.ID,
		})
		res := dbgen.WorkspaceResource(s.T(), db, database.WorkspaceResource{JobID: b.JobID})
		agt := dbgen.WorkspaceAgent(s.T(), db, database.WorkspaceAgent{ResourceID: res.ID})
		app := dbgen.WorkspaceApp(s.T(), db, database.WorkspaceApp{AgentID: agt.ID})
		check.Args(database.UpdateWorkspaceAppHealthByIDParams{
			ID:     app.ID,
			Health: database.WorkspaceAppHealthDisabled,
		}).Asserts(w, policy.ActionUpdate).Returns()
	}))
	s.Run("UpdateWorkspaceAutostart", s.Subtest(func(db database.Store, check *expects) {
		u := dbgen.User(s.T(), db, database.User{})
		o := dbgen.Organization(s.T(), db, database.Organization{})
		tpl := dbgen.Template(s.T(), db, database.Template{
			OrganizationID: o.ID,
			CreatedBy:      u.ID,
		})
		w := dbgen.Workspace(s.T(), db, database.WorkspaceTable{
			TemplateID:     tpl.ID,
			OrganizationID: o.ID,
			OwnerID:        u.ID,
		})
		check.Args(database.UpdateWorkspaceAutostartParams{
			ID: w.ID,
		}).Asserts(w, policy.ActionUpdate).Returns()
	}))
	s.Run("UpdateWorkspaceBuildDeadlineByID", s.Subtest(func(db database.Store, check *expects) {
		u := dbgen.User(s.T(), db, database.User{})
		o := dbgen.Organization(s.T(), db, database.Organization{})
		tpl := dbgen.Template(s.T(), db, database.Template{
			OrganizationID: o.ID,
			CreatedBy:      u.ID,
		})
		tv := dbgen.TemplateVersion(s.T(), db, database.TemplateVersion{
			TemplateID:     uuid.NullUUID{UUID: tpl.ID, Valid: true},
			OrganizationID: o.ID,
			CreatedBy:      u.ID,
		})
		w := dbgen.Workspace(s.T(), db, database.WorkspaceTable{
			TemplateID:     tpl.ID,
			OrganizationID: o.ID,
			OwnerID:        u.ID,
		})
		j := dbgen.ProvisionerJob(s.T(), db, nil, database.ProvisionerJob{
			Type: database.ProvisionerJobTypeWorkspaceBuild,
		})
		b := dbgen.WorkspaceBuild(s.T(), db, database.WorkspaceBuild{
			JobID:             j.ID,
			WorkspaceID:       w.ID,
			TemplateVersionID: tv.ID,
		})
		check.Args(database.UpdateWorkspaceBuildDeadlineByIDParams{
			ID:        b.ID,
			UpdatedAt: b.UpdatedAt,
			Deadline:  b.Deadline,
		}).Asserts(w, policy.ActionUpdate)
	}))
	s.Run("SoftDeleteWorkspaceByID", s.Subtest(func(db database.Store, check *expects) {
		u := dbgen.User(s.T(), db, database.User{})
		o := dbgen.Organization(s.T(), db, database.Organization{})
		tpl := dbgen.Template(s.T(), db, database.Template{
			OrganizationID: o.ID,
			CreatedBy:      u.ID,
		})
		w := dbgen.Workspace(s.T(), db, database.WorkspaceTable{
			TemplateID:     tpl.ID,
			OrganizationID: o.ID,
			OwnerID:        u.ID,
		})
		w.Deleted = true
		check.Args(w.ID).Asserts(w, policy.ActionDelete).Returns()
	}))
	s.Run("UpdateWorkspaceDeletedByID", s.Subtest(func(db database.Store, check *expects) {
		u := dbgen.User(s.T(), db, database.User{})
		o := dbgen.Organization(s.T(), db, database.Organization{})
		tpl := dbgen.Template(s.T(), db, database.Template{
			OrganizationID: o.ID,
			CreatedBy:      u.ID,
		})
		w := dbgen.Workspace(s.T(), db, database.WorkspaceTable{
			TemplateID:     tpl.ID,
			OrganizationID: o.ID,
			OwnerID:        u.ID,
			Deleted:        true,
		})
		check.Args(database.UpdateWorkspaceDeletedByIDParams{
			ID:      w.ID,
			Deleted: true,
		}).Asserts(w, policy.ActionDelete).Returns()
	}))
	s.Run("UpdateWorkspaceLastUsedAt", s.Subtest(func(db database.Store, check *expects) {
		u := dbgen.User(s.T(), db, database.User{})
		o := dbgen.Organization(s.T(), db, database.Organization{})
		tpl := dbgen.Template(s.T(), db, database.Template{
			OrganizationID: o.ID,
			CreatedBy:      u.ID,
		})
		w := dbgen.Workspace(s.T(), db, database.WorkspaceTable{
			TemplateID:     tpl.ID,
			OrganizationID: o.ID,
			OwnerID:        u.ID,
		})
		check.Args(database.UpdateWorkspaceLastUsedAtParams{
			ID: w.ID,
		}).Asserts(w, policy.ActionUpdate).Returns()
	}))
	s.Run("UpdateWorkspaceNextStartAt", s.Subtest(func(db database.Store, check *expects) {
		dbtestutil.DisableForeignKeysAndTriggers(s.T(), db)
		u := dbgen.User(s.T(), db, database.User{})
		o := dbgen.Organization(s.T(), db, database.Organization{})
		tpl := dbgen.Template(s.T(), db, database.Template{
			OrganizationID: o.ID,
			CreatedBy:      u.ID,
		})
		ws := dbgen.Workspace(s.T(), db, database.WorkspaceTable{
			TemplateID:     tpl.ID,
			OrganizationID: o.ID,
			OwnerID:        u.ID,
		})
		check.Args(database.UpdateWorkspaceNextStartAtParams{
			ID:          ws.ID,
			NextStartAt: sql.NullTime{Valid: true, Time: dbtime.Now()},
		}).Asserts(ws, policy.ActionUpdate)
	}))
	s.Run("BatchUpdateWorkspaceNextStartAt", s.Subtest(func(db database.Store, check *expects) {
		check.Args(database.BatchUpdateWorkspaceNextStartAtParams{
			IDs:          []uuid.UUID{uuid.New()},
			NextStartAts: []time.Time{dbtime.Now()},
		}).Asserts(rbac.ResourceWorkspace.All(), policy.ActionUpdate)
	}))
	s.Run("BatchUpdateWorkspaceLastUsedAt", s.Subtest(func(db database.Store, check *expects) {
		u := dbgen.User(s.T(), db, database.User{})
		o := dbgen.Organization(s.T(), db, database.Organization{})
		tpl := dbgen.Template(s.T(), db, database.Template{
			OrganizationID: o.ID,
			CreatedBy:      u.ID,
		})
		w1 := dbgen.Workspace(s.T(), db, database.WorkspaceTable{
			TemplateID:     tpl.ID,
			OrganizationID: o.ID,
			OwnerID:        u.ID,
		})
		w2 := dbgen.Workspace(s.T(), db, database.WorkspaceTable{
			TemplateID:     tpl.ID,
			OrganizationID: o.ID,
			OwnerID:        u.ID,
		})
		check.Args(database.BatchUpdateWorkspaceLastUsedAtParams{
			IDs: []uuid.UUID{w1.ID, w2.ID},
		}).Asserts(rbac.ResourceWorkspace.All(), policy.ActionUpdate).Returns()
	}))
	s.Run("UpdateWorkspaceTTL", s.Subtest(func(db database.Store, check *expects) {
		u := dbgen.User(s.T(), db, database.User{})
		o := dbgen.Organization(s.T(), db, database.Organization{})
		tpl := dbgen.Template(s.T(), db, database.Template{
			OrganizationID: o.ID,
			CreatedBy:      u.ID,
		})
		w := dbgen.Workspace(s.T(), db, database.WorkspaceTable{
			TemplateID:     tpl.ID,
			OrganizationID: o.ID,
			OwnerID:        u.ID,
		})
		check.Args(database.UpdateWorkspaceTTLParams{
			ID: w.ID,
		}).Asserts(w, policy.ActionUpdate).Returns()
	}))
	s.Run("GetWorkspaceByWorkspaceAppID", s.Subtest(func(db database.Store, check *expects) {
		u := dbgen.User(s.T(), db, database.User{})
		o := dbgen.Organization(s.T(), db, database.Organization{})
		tpl := dbgen.Template(s.T(), db, database.Template{
			OrganizationID: o.ID,
			CreatedBy:      u.ID,
		})
		tv := dbgen.TemplateVersion(s.T(), db, database.TemplateVersion{
			TemplateID:     uuid.NullUUID{UUID: tpl.ID, Valid: true},
			OrganizationID: o.ID,
			CreatedBy:      u.ID,
		})
		w := dbgen.Workspace(s.T(), db, database.WorkspaceTable{
			TemplateID:     tpl.ID,
			OrganizationID: o.ID,
			OwnerID:        u.ID,
		})
		j := dbgen.ProvisionerJob(s.T(), db, nil, database.ProvisionerJob{
			Type: database.ProvisionerJobTypeWorkspaceBuild,
		})
		b := dbgen.WorkspaceBuild(s.T(), db, database.WorkspaceBuild{
			JobID:             j.ID,
			WorkspaceID:       w.ID,
			TemplateVersionID: tv.ID,
		})
		res := dbgen.WorkspaceResource(s.T(), db, database.WorkspaceResource{JobID: b.JobID})
		agt := dbgen.WorkspaceAgent(s.T(), db, database.WorkspaceAgent{ResourceID: res.ID})
		app := dbgen.WorkspaceApp(s.T(), db, database.WorkspaceApp{AgentID: agt.ID})
		check.Args(app.ID).Asserts(w, policy.ActionRead)
	}))
	s.Run("ActivityBumpWorkspace", s.Subtest(func(db database.Store, check *expects) {
		u := dbgen.User(s.T(), db, database.User{})
		o := dbgen.Organization(s.T(), db, database.Organization{})
		tpl := dbgen.Template(s.T(), db, database.Template{
			OrganizationID: o.ID,
			CreatedBy:      u.ID,
		})
		tv := dbgen.TemplateVersion(s.T(), db, database.TemplateVersion{
			TemplateID:     uuid.NullUUID{UUID: tpl.ID, Valid: true},
			OrganizationID: o.ID,
			CreatedBy:      u.ID,
		})
		w := dbgen.Workspace(s.T(), db, database.WorkspaceTable{
			TemplateID:     tpl.ID,
			OrganizationID: o.ID,
			OwnerID:        u.ID,
		})
		j := dbgen.ProvisionerJob(s.T(), db, nil, database.ProvisionerJob{
			Type: database.ProvisionerJobTypeWorkspaceBuild,
		})
		_ = dbgen.WorkspaceBuild(s.T(), db, database.WorkspaceBuild{
			JobID:             j.ID,
			WorkspaceID:       w.ID,
			TemplateVersionID: tv.ID,
		})
		check.Args(database.ActivityBumpWorkspaceParams{
			WorkspaceID: w.ID,
		}).Asserts(w, policy.ActionUpdate).Returns()
	}))
	s.Run("FavoriteWorkspace", s.Subtest(func(db database.Store, check *expects) {
		u := dbgen.User(s.T(), db, database.User{})
		o := dbgen.Organization(s.T(), db, database.Organization{})
		tpl := dbgen.Template(s.T(), db, database.Template{
			OrganizationID: o.ID,
			CreatedBy:      u.ID,
		})
		w := dbgen.Workspace(s.T(), db, database.WorkspaceTable{
			TemplateID:     tpl.ID,
			OrganizationID: o.ID,
			OwnerID:        u.ID,
		})
		check.Args(w.ID).Asserts(w, policy.ActionUpdate).Returns()
	}))
	s.Run("UnfavoriteWorkspace", s.Subtest(func(db database.Store, check *expects) {
		u := dbgen.User(s.T(), db, database.User{})
		o := dbgen.Organization(s.T(), db, database.Organization{})
		tpl := dbgen.Template(s.T(), db, database.Template{
			OrganizationID: o.ID,
			CreatedBy:      u.ID,
		})
		w := dbgen.Workspace(s.T(), db, database.WorkspaceTable{
			TemplateID:     tpl.ID,
			OrganizationID: o.ID,
			OwnerID:        u.ID,
		})
		check.Args(w.ID).Asserts(w, policy.ActionUpdate).Returns()
	}))
}

func (s *MethodTestSuite) TestWorkspacePortSharing() {
	s.Run("UpsertWorkspaceAgentPortShare", s.Subtest(func(db database.Store, check *expects) {
		u := dbgen.User(s.T(), db, database.User{})
		org := dbgen.Organization(s.T(), db, database.Organization{})
		tpl := dbgen.Template(s.T(), db, database.Template{
			OrganizationID: org.ID,
			CreatedBy:      u.ID,
		})
		ws := dbgen.Workspace(s.T(), db, database.WorkspaceTable{
			OwnerID:        u.ID,
			OrganizationID: org.ID,
			TemplateID:     tpl.ID,
		})
		ps := dbgen.WorkspaceAgentPortShare(s.T(), db, database.WorkspaceAgentPortShare{WorkspaceID: ws.ID})
		//nolint:gosimple // casting is not a simplification
		check.Args(database.UpsertWorkspaceAgentPortShareParams{
			WorkspaceID: ps.WorkspaceID,
			AgentName:   ps.AgentName,
			Port:        ps.Port,
			ShareLevel:  ps.ShareLevel,
			Protocol:    ps.Protocol,
		}).Asserts(ws, policy.ActionUpdate).Returns(ps)
	}))
	s.Run("GetWorkspaceAgentPortShare", s.Subtest(func(db database.Store, check *expects) {
		u := dbgen.User(s.T(), db, database.User{})
		org := dbgen.Organization(s.T(), db, database.Organization{})
		tpl := dbgen.Template(s.T(), db, database.Template{
			OrganizationID: org.ID,
			CreatedBy:      u.ID,
		})
		ws := dbgen.Workspace(s.T(), db, database.WorkspaceTable{
			OwnerID:        u.ID,
			OrganizationID: org.ID,
			TemplateID:     tpl.ID,
		})
		ps := dbgen.WorkspaceAgentPortShare(s.T(), db, database.WorkspaceAgentPortShare{WorkspaceID: ws.ID})
		check.Args(database.GetWorkspaceAgentPortShareParams{
			WorkspaceID: ps.WorkspaceID,
			AgentName:   ps.AgentName,
			Port:        ps.Port,
		}).Asserts(ws, policy.ActionRead).Returns(ps)
	}))
	s.Run("ListWorkspaceAgentPortShares", s.Subtest(func(db database.Store, check *expects) {
		u := dbgen.User(s.T(), db, database.User{})
		org := dbgen.Organization(s.T(), db, database.Organization{})
		tpl := dbgen.Template(s.T(), db, database.Template{
			OrganizationID: org.ID,
			CreatedBy:      u.ID,
		})
		ws := dbgen.Workspace(s.T(), db, database.WorkspaceTable{
			OwnerID:        u.ID,
			OrganizationID: org.ID,
			TemplateID:     tpl.ID,
		})
		ps := dbgen.WorkspaceAgentPortShare(s.T(), db, database.WorkspaceAgentPortShare{WorkspaceID: ws.ID})
		check.Args(ws.ID).Asserts(ws, policy.ActionRead).Returns([]database.WorkspaceAgentPortShare{ps})
	}))
	s.Run("DeleteWorkspaceAgentPortShare", s.Subtest(func(db database.Store, check *expects) {
		u := dbgen.User(s.T(), db, database.User{})
		org := dbgen.Organization(s.T(), db, database.Organization{})
		tpl := dbgen.Template(s.T(), db, database.Template{
			OrganizationID: org.ID,
			CreatedBy:      u.ID,
		})
		ws := dbgen.Workspace(s.T(), db, database.WorkspaceTable{
			OwnerID:        u.ID,
			OrganizationID: org.ID,
			TemplateID:     tpl.ID,
		})
		ps := dbgen.WorkspaceAgentPortShare(s.T(), db, database.WorkspaceAgentPortShare{WorkspaceID: ws.ID})
		check.Args(database.DeleteWorkspaceAgentPortShareParams{
			WorkspaceID: ps.WorkspaceID,
			AgentName:   ps.AgentName,
			Port:        ps.Port,
		}).Asserts(ws, policy.ActionUpdate).Returns()
	}))
	s.Run("DeleteWorkspaceAgentPortSharesByTemplate", s.Subtest(func(db database.Store, check *expects) {
		u := dbgen.User(s.T(), db, database.User{})
		org := dbgen.Organization(s.T(), db, database.Organization{})
		tpl := dbgen.Template(s.T(), db, database.Template{
			OrganizationID: org.ID,
			CreatedBy:      u.ID,
		})
		ws := dbgen.Workspace(s.T(), db, database.WorkspaceTable{
			OwnerID:        u.ID,
			OrganizationID: org.ID,
			TemplateID:     tpl.ID,
		})
		_ = dbgen.WorkspaceAgentPortShare(s.T(), db, database.WorkspaceAgentPortShare{WorkspaceID: ws.ID})
		check.Args(tpl.ID).Asserts(tpl, policy.ActionUpdate).Returns()
	}))
	s.Run("ReduceWorkspaceAgentShareLevelToAuthenticatedByTemplate", s.Subtest(func(db database.Store, check *expects) {
		u := dbgen.User(s.T(), db, database.User{})
		org := dbgen.Organization(s.T(), db, database.Organization{})
		tpl := dbgen.Template(s.T(), db, database.Template{
			OrganizationID: org.ID,
			CreatedBy:      u.ID,
		})
		ws := dbgen.Workspace(s.T(), db, database.WorkspaceTable{
			OwnerID:        u.ID,
			OrganizationID: org.ID,
			TemplateID:     tpl.ID,
		})
		_ = dbgen.WorkspaceAgentPortShare(s.T(), db, database.WorkspaceAgentPortShare{WorkspaceID: ws.ID})
		check.Args(tpl.ID).Asserts(tpl, policy.ActionUpdate).Returns()
	}))
}

func (s *MethodTestSuite) TestProvisionerKeys() {
	s.Run("InsertProvisionerKey", s.Subtest(func(db database.Store, check *expects) {
		org := dbgen.Organization(s.T(), db, database.Organization{})
		pk := database.ProvisionerKey{
			ID:             uuid.New(),
			CreatedAt:      dbtestutil.NowInDefaultTimezone(),
			OrganizationID: org.ID,
			Name:           strings.ToLower(coderdtest.RandomName(s.T())),
			HashedSecret:   []byte(coderdtest.RandomName(s.T())),
		}
		//nolint:gosimple // casting is not a simplification
		check.Args(database.InsertProvisionerKeyParams{
			ID:             pk.ID,
			CreatedAt:      pk.CreatedAt,
			OrganizationID: pk.OrganizationID,
			Name:           pk.Name,
			HashedSecret:   pk.HashedSecret,
		}).Asserts(pk, policy.ActionCreate).Returns(pk)
	}))
	s.Run("GetProvisionerKeyByID", s.Subtest(func(db database.Store, check *expects) {
		org := dbgen.Organization(s.T(), db, database.Organization{})
		pk := dbgen.ProvisionerKey(s.T(), db, database.ProvisionerKey{OrganizationID: org.ID})
		check.Args(pk.ID).Asserts(pk, policy.ActionRead).Returns(pk)
	}))
	s.Run("GetProvisionerKeyByHashedSecret", s.Subtest(func(db database.Store, check *expects) {
		org := dbgen.Organization(s.T(), db, database.Organization{})
		pk := dbgen.ProvisionerKey(s.T(), db, database.ProvisionerKey{OrganizationID: org.ID, HashedSecret: []byte("foo")})
		check.Args([]byte("foo")).Asserts(pk, policy.ActionRead).Returns(pk)
	}))
	s.Run("GetProvisionerKeyByName", s.Subtest(func(db database.Store, check *expects) {
		org := dbgen.Organization(s.T(), db, database.Organization{})
		pk := dbgen.ProvisionerKey(s.T(), db, database.ProvisionerKey{OrganizationID: org.ID})
		check.Args(database.GetProvisionerKeyByNameParams{
			OrganizationID: org.ID,
			Name:           pk.Name,
		}).Asserts(pk, policy.ActionRead).Returns(pk)
	}))
	s.Run("ListProvisionerKeysByOrganization", s.Subtest(func(db database.Store, check *expects) {
		org := dbgen.Organization(s.T(), db, database.Organization{})
		pk := dbgen.ProvisionerKey(s.T(), db, database.ProvisionerKey{OrganizationID: org.ID})
		pks := []database.ProvisionerKey{
			{
				ID:             pk.ID,
				CreatedAt:      pk.CreatedAt,
				OrganizationID: pk.OrganizationID,
				Name:           pk.Name,
				HashedSecret:   pk.HashedSecret,
			},
		}
		check.Args(org.ID).Asserts(pk, policy.ActionRead).Returns(pks)
	}))
	s.Run("ListProvisionerKeysByOrganizationExcludeReserved", s.Subtest(func(db database.Store, check *expects) {
		org := dbgen.Organization(s.T(), db, database.Organization{})
		pk := dbgen.ProvisionerKey(s.T(), db, database.ProvisionerKey{OrganizationID: org.ID})
		pks := []database.ProvisionerKey{
			{
				ID:             pk.ID,
				CreatedAt:      pk.CreatedAt,
				OrganizationID: pk.OrganizationID,
				Name:           pk.Name,
				HashedSecret:   pk.HashedSecret,
			},
		}
		check.Args(org.ID).Asserts(pk, policy.ActionRead).Returns(pks)
	}))
	s.Run("DeleteProvisionerKey", s.Subtest(func(db database.Store, check *expects) {
		org := dbgen.Organization(s.T(), db, database.Organization{})
		pk := dbgen.ProvisionerKey(s.T(), db, database.ProvisionerKey{OrganizationID: org.ID})
		check.Args(pk.ID).Asserts(pk, policy.ActionDelete).Returns()
	}))
}

func (s *MethodTestSuite) TestExtraMethods() {
	s.Run("GetProvisionerDaemons", s.Subtest(func(db database.Store, check *expects) {
		dbtestutil.DisableForeignKeysAndTriggers(s.T(), db)
		d, err := db.UpsertProvisionerDaemon(context.Background(), database.UpsertProvisionerDaemonParams{
			Provisioners: []database.ProvisionerType{},
			Tags: database.StringMap(map[string]string{
				provisionersdk.TagScope: provisionersdk.ScopeOrganization,
			}),
		})
		s.NoError(err, "insert provisioner daemon")
		check.Args().Asserts(d, policy.ActionRead)
	}))
	s.Run("GetProvisionerDaemonsByOrganization", s.Subtest(func(db database.Store, check *expects) {
		dbtestutil.DisableForeignKeysAndTriggers(s.T(), db)
		org := dbgen.Organization(s.T(), db, database.Organization{})
		d, err := db.UpsertProvisionerDaemon(context.Background(), database.UpsertProvisionerDaemonParams{
			OrganizationID: org.ID,
			Provisioners:   []database.ProvisionerType{},
			Tags: database.StringMap(map[string]string{
				provisionersdk.TagScope: provisionersdk.ScopeOrganization,
			}),
		})
		s.NoError(err, "insert provisioner daemon")
		ds, err := db.GetProvisionerDaemonsByOrganization(context.Background(), database.GetProvisionerDaemonsByOrganizationParams{OrganizationID: org.ID})
		s.NoError(err, "get provisioner daemon by org")
		check.Args(database.GetProvisionerDaemonsByOrganizationParams{OrganizationID: org.ID}).Asserts(d, policy.ActionRead).Returns(ds)
	}))
	s.Run("GetProvisionerDaemonsWithStatusByOrganization", s.Subtest(func(db database.Store, check *expects) {
		org := dbgen.Organization(s.T(), db, database.Organization{})
		d := dbgen.ProvisionerDaemon(s.T(), db, database.ProvisionerDaemon{
			OrganizationID: org.ID,
			Tags: map[string]string{
				provisionersdk.TagScope: provisionersdk.ScopeOrganization,
			},
		})
		ds, err := db.GetProvisionerDaemonsWithStatusByOrganization(context.Background(), database.GetProvisionerDaemonsWithStatusByOrganizationParams{
			OrganizationID:  org.ID,
			StaleIntervalMS: 24 * time.Hour.Milliseconds(),
		})
		s.NoError(err, "get provisioner daemon with status by org")
		check.Args(database.GetProvisionerDaemonsWithStatusByOrganizationParams{
			OrganizationID:  org.ID,
			StaleIntervalMS: 24 * time.Hour.Milliseconds(),
		}).Asserts(d, policy.ActionRead).Returns(ds)
	}))
	s.Run("GetEligibleProvisionerDaemonsByProvisionerJobIDs", s.Subtest(func(db database.Store, check *expects) {
		dbtestutil.DisableForeignKeysAndTriggers(s.T(), db)
		org := dbgen.Organization(s.T(), db, database.Organization{})
		tags := database.StringMap(map[string]string{
			provisionersdk.TagScope: provisionersdk.ScopeOrganization,
		})
		j, err := db.InsertProvisionerJob(context.Background(), database.InsertProvisionerJobParams{
			OrganizationID: org.ID,
			Type:           database.ProvisionerJobTypeWorkspaceBuild,
			Tags:           tags,
			Provisioner:    database.ProvisionerTypeEcho,
			StorageMethod:  database.ProvisionerStorageMethodFile,
			Input:          json.RawMessage("{}"),
		})
		s.NoError(err, "insert provisioner job")
		d, err := db.UpsertProvisionerDaemon(context.Background(), database.UpsertProvisionerDaemonParams{
			OrganizationID: org.ID,
			Tags:           tags,
			Provisioners:   []database.ProvisionerType{database.ProvisionerTypeEcho},
		})
		s.NoError(err, "insert provisioner daemon")
		ds, err := db.GetEligibleProvisionerDaemonsByProvisionerJobIDs(context.Background(), []uuid.UUID{j.ID})
		s.NoError(err, "get provisioner daemon by org")
		check.Args(uuid.UUIDs{j.ID}).Asserts(d, policy.ActionRead).Returns(ds)
	}))
	s.Run("DeleteOldProvisionerDaemons", s.Subtest(func(db database.Store, check *expects) {
		dbtestutil.DisableForeignKeysAndTriggers(s.T(), db)
		_, err := db.UpsertProvisionerDaemon(context.Background(), database.UpsertProvisionerDaemonParams{
			Provisioners: []database.ProvisionerType{},
			Tags: database.StringMap(map[string]string{
				provisionersdk.TagScope: provisionersdk.ScopeOrganization,
			}),
		})
		s.NoError(err, "insert provisioner daemon")
		check.Args().Asserts(rbac.ResourceSystem, policy.ActionDelete)
	}))
	s.Run("UpdateProvisionerDaemonLastSeenAt", s.Subtest(func(db database.Store, check *expects) {
		dbtestutil.DisableForeignKeysAndTriggers(s.T(), db)
		d, err := db.UpsertProvisionerDaemon(context.Background(), database.UpsertProvisionerDaemonParams{
			Provisioners: []database.ProvisionerType{},
			Tags: database.StringMap(map[string]string{
				provisionersdk.TagScope: provisionersdk.ScopeOrganization,
			}),
		})
		s.NoError(err, "insert provisioner daemon")
		check.Args(database.UpdateProvisionerDaemonLastSeenAtParams{
			ID:         d.ID,
			LastSeenAt: sql.NullTime{Time: dbtime.Now(), Valid: true},
		}).Asserts(rbac.ResourceProvisionerDaemon, policy.ActionUpdate)
	}))
	s.Run("GetProvisionerJobsByOrganizationAndStatusWithQueuePositionAndProvisioner", s.Subtest(func(db database.Store, check *expects) {
		org := dbgen.Organization(s.T(), db, database.Organization{})
		user := dbgen.User(s.T(), db, database.User{})
		tags := database.StringMap(map[string]string{
			provisionersdk.TagScope: provisionersdk.ScopeOrganization,
		})
		t := dbgen.Template(s.T(), db, database.Template{OrganizationID: org.ID, CreatedBy: user.ID})
		tv := dbgen.TemplateVersion(s.T(), db, database.TemplateVersion{OrganizationID: org.ID, CreatedBy: user.ID, TemplateID: uuid.NullUUID{UUID: t.ID, Valid: true}})
		j1 := dbgen.ProvisionerJob(s.T(), db, nil, database.ProvisionerJob{
			OrganizationID: org.ID,
			Type:           database.ProvisionerJobTypeTemplateVersionImport,
			Input:          []byte(`{"template_version_id":"` + tv.ID.String() + `"}`),
			Tags:           tags,
		})
		w := dbgen.Workspace(s.T(), db, database.WorkspaceTable{OrganizationID: org.ID, OwnerID: user.ID, TemplateID: t.ID})
		wbID := uuid.New()
		j2 := dbgen.ProvisionerJob(s.T(), db, nil, database.ProvisionerJob{
			OrganizationID: org.ID,
			Type:           database.ProvisionerJobTypeWorkspaceBuild,
			Input:          []byte(`{"workspace_build_id":"` + wbID.String() + `"}`),
			Tags:           tags,
		})
		dbgen.WorkspaceBuild(s.T(), db, database.WorkspaceBuild{ID: wbID, WorkspaceID: w.ID, TemplateVersionID: tv.ID, JobID: j2.ID})

		ds, err := db.GetProvisionerJobsByOrganizationAndStatusWithQueuePositionAndProvisioner(context.Background(), database.GetProvisionerJobsByOrganizationAndStatusWithQueuePositionAndProvisionerParams{
			OrganizationID: org.ID,
		})
		s.NoError(err, "get provisioner jobs by org")
		check.Args(database.GetProvisionerJobsByOrganizationAndStatusWithQueuePositionAndProvisionerParams{
			OrganizationID: org.ID,
		}).Asserts(j1, policy.ActionRead, j2, policy.ActionRead).Returns(ds)
	}))
}

func (s *MethodTestSuite) TestTailnetFunctions() {
	s.Run("CleanTailnetCoordinators", s.Subtest(func(_ database.Store, check *expects) {
		check.Args().
			Asserts(rbac.ResourceTailnetCoordinator, policy.ActionDelete).
			ErrorsWithInMemDB(dbmem.ErrUnimplemented)
	}))
	s.Run("CleanTailnetLostPeers", s.Subtest(func(_ database.Store, check *expects) {
		check.Args().
			Asserts(rbac.ResourceTailnetCoordinator, policy.ActionDelete).
			ErrorsWithInMemDB(dbmem.ErrUnimplemented)
	}))
	s.Run("CleanTailnetTunnels", s.Subtest(func(_ database.Store, check *expects) {
		check.Args().
			Asserts(rbac.ResourceTailnetCoordinator, policy.ActionDelete).
			ErrorsWithInMemDB(dbmem.ErrUnimplemented)
	}))
	s.Run("DeleteAllTailnetClientSubscriptions", s.Subtest(func(_ database.Store, check *expects) {
		check.Args(database.DeleteAllTailnetClientSubscriptionsParams{}).
			Asserts(rbac.ResourceTailnetCoordinator, policy.ActionDelete).
			ErrorsWithInMemDB(dbmem.ErrUnimplemented)
	}))
	s.Run("DeleteAllTailnetTunnels", s.Subtest(func(_ database.Store, check *expects) {
		check.Args(database.DeleteAllTailnetTunnelsParams{}).
			Asserts(rbac.ResourceTailnetCoordinator, policy.ActionDelete).
			ErrorsWithInMemDB(dbmem.ErrUnimplemented)
	}))
	s.Run("DeleteCoordinator", s.Subtest(func(_ database.Store, check *expects) {
		check.Args(uuid.New()).
			Asserts(rbac.ResourceTailnetCoordinator, policy.ActionDelete).
			ErrorsWithInMemDB(dbmem.ErrUnimplemented)
	}))
	s.Run("DeleteTailnetAgent", s.Subtest(func(_ database.Store, check *expects) {
		check.Args(database.DeleteTailnetAgentParams{}).
			Asserts(rbac.ResourceTailnetCoordinator, policy.ActionUpdate).Errors(sql.ErrNoRows).
			ErrorsWithInMemDB(dbmem.ErrUnimplemented)
	}))
	s.Run("DeleteTailnetClient", s.Subtest(func(_ database.Store, check *expects) {
		check.Args(database.DeleteTailnetClientParams{}).
			Asserts(rbac.ResourceTailnetCoordinator, policy.ActionDelete).Errors(sql.ErrNoRows).
			ErrorsWithInMemDB(dbmem.ErrUnimplemented)
	}))
	s.Run("DeleteTailnetClientSubscription", s.Subtest(func(_ database.Store, check *expects) {
		check.Args(database.DeleteTailnetClientSubscriptionParams{}).
			Asserts(rbac.ResourceTailnetCoordinator, policy.ActionDelete).
			ErrorsWithInMemDB(dbmem.ErrUnimplemented)
	}))
	s.Run("DeleteTailnetPeer", s.Subtest(func(_ database.Store, check *expects) {
		check.Args(database.DeleteTailnetPeerParams{}).
			Asserts(rbac.ResourceTailnetCoordinator, policy.ActionDelete).
			ErrorsWithInMemDB(dbmem.ErrUnimplemented).
			ErrorsWithPG(sql.ErrNoRows)
	}))
	s.Run("DeleteTailnetTunnel", s.Subtest(func(_ database.Store, check *expects) {
		check.Args(database.DeleteTailnetTunnelParams{}).
			Asserts(rbac.ResourceTailnetCoordinator, policy.ActionDelete).
			ErrorsWithInMemDB(dbmem.ErrUnimplemented).
			ErrorsWithPG(sql.ErrNoRows)
	}))
	s.Run("GetAllTailnetAgents", s.Subtest(func(_ database.Store, check *expects) {
		check.Args().
			Asserts(rbac.ResourceTailnetCoordinator, policy.ActionRead).
			ErrorsWithInMemDB(dbmem.ErrUnimplemented)
	}))
	s.Run("GetTailnetAgents", s.Subtest(func(_ database.Store, check *expects) {
		check.Args(uuid.New()).
			Asserts(rbac.ResourceTailnetCoordinator, policy.ActionRead).
			ErrorsWithInMemDB(dbmem.ErrUnimplemented)
	}))
	s.Run("GetTailnetClientsForAgent", s.Subtest(func(_ database.Store, check *expects) {
		check.Args(uuid.New()).
			Asserts(rbac.ResourceTailnetCoordinator, policy.ActionRead).
			ErrorsWithInMemDB(dbmem.ErrUnimplemented)
	}))
	s.Run("GetTailnetPeers", s.Subtest(func(_ database.Store, check *expects) {
		check.Args(uuid.New()).
			Asserts(rbac.ResourceTailnetCoordinator, policy.ActionRead).
			ErrorsWithInMemDB(dbmem.ErrUnimplemented)
	}))
	s.Run("GetTailnetTunnelPeerBindings", s.Subtest(func(_ database.Store, check *expects) {
		check.Args(uuid.New()).
			Asserts(rbac.ResourceTailnetCoordinator, policy.ActionRead).
			ErrorsWithInMemDB(dbmem.ErrUnimplemented)
	}))
	s.Run("GetTailnetTunnelPeerIDs", s.Subtest(func(_ database.Store, check *expects) {
		check.Args(uuid.New()).
			Asserts(rbac.ResourceTailnetCoordinator, policy.ActionRead).
			ErrorsWithInMemDB(dbmem.ErrUnimplemented)
	}))
	s.Run("GetAllTailnetCoordinators", s.Subtest(func(_ database.Store, check *expects) {
		check.Args().
			Asserts(rbac.ResourceTailnetCoordinator, policy.ActionRead).
			ErrorsWithInMemDB(dbmem.ErrUnimplemented)
	}))
	s.Run("GetAllTailnetPeers", s.Subtest(func(_ database.Store, check *expects) {
		check.Args().
			Asserts(rbac.ResourceTailnetCoordinator, policy.ActionRead).
			ErrorsWithInMemDB(dbmem.ErrUnimplemented)
	}))
	s.Run("GetAllTailnetTunnels", s.Subtest(func(_ database.Store, check *expects) {
		check.Args().
			Asserts(rbac.ResourceTailnetCoordinator, policy.ActionRead).
			ErrorsWithInMemDB(dbmem.ErrUnimplemented)
	}))
	s.Run("UpsertTailnetAgent", s.Subtest(func(db database.Store, check *expects) {
		dbtestutil.DisableForeignKeysAndTriggers(s.T(), db)
		check.Args(database.UpsertTailnetAgentParams{Node: json.RawMessage("{}")}).
			Asserts(rbac.ResourceTailnetCoordinator, policy.ActionUpdate).
			ErrorsWithInMemDB(dbmem.ErrUnimplemented)
	}))
	s.Run("UpsertTailnetClient", s.Subtest(func(db database.Store, check *expects) {
		dbtestutil.DisableForeignKeysAndTriggers(s.T(), db)
		check.Args(database.UpsertTailnetClientParams{Node: json.RawMessage("{}")}).
			Asserts(rbac.ResourceTailnetCoordinator, policy.ActionUpdate).
			ErrorsWithInMemDB(dbmem.ErrUnimplemented)
	}))
	s.Run("UpsertTailnetClientSubscription", s.Subtest(func(db database.Store, check *expects) {
		dbtestutil.DisableForeignKeysAndTriggers(s.T(), db)
		check.Args(database.UpsertTailnetClientSubscriptionParams{}).
			Asserts(rbac.ResourceTailnetCoordinator, policy.ActionUpdate).
			ErrorsWithInMemDB(dbmem.ErrUnimplemented)
	}))
	s.Run("UpsertTailnetCoordinator", s.Subtest(func(_ database.Store, check *expects) {
		check.Args(uuid.New()).
			Asserts(rbac.ResourceTailnetCoordinator, policy.ActionUpdate).
			ErrorsWithInMemDB(dbmem.ErrUnimplemented)
	}))
	s.Run("UpsertTailnetPeer", s.Subtest(func(db database.Store, check *expects) {
		dbtestutil.DisableForeignKeysAndTriggers(s.T(), db)
		check.Args(database.UpsertTailnetPeerParams{
			Status: database.TailnetStatusOk,
		}).
			Asserts(rbac.ResourceTailnetCoordinator, policy.ActionCreate).
			ErrorsWithInMemDB(dbmem.ErrUnimplemented)
	}))
	s.Run("UpsertTailnetTunnel", s.Subtest(func(db database.Store, check *expects) {
		dbtestutil.DisableForeignKeysAndTriggers(s.T(), db)
		check.Args(database.UpsertTailnetTunnelParams{}).
			Asserts(rbac.ResourceTailnetCoordinator, policy.ActionCreate).
			ErrorsWithInMemDB(dbmem.ErrUnimplemented)
	}))
	s.Run("UpdateTailnetPeerStatusByCoordinator", s.Subtest(func(db database.Store, check *expects) {
		dbtestutil.DisableForeignKeysAndTriggers(s.T(), db)
		check.Args(database.UpdateTailnetPeerStatusByCoordinatorParams{Status: database.TailnetStatusOk}).
			Asserts(rbac.ResourceTailnetCoordinator, policy.ActionUpdate).
			ErrorsWithInMemDB(dbmem.ErrUnimplemented)
	}))
}

func (s *MethodTestSuite) TestDBCrypt() {
	s.Run("GetDBCryptKeys", s.Subtest(func(db database.Store, check *expects) {
		check.Args().
			Asserts(rbac.ResourceSystem, policy.ActionRead).
			Returns([]database.DBCryptKey{})
	}))
	s.Run("InsertDBCryptKey", s.Subtest(func(db database.Store, check *expects) {
		check.Args(database.InsertDBCryptKeyParams{}).
			Asserts(rbac.ResourceSystem, policy.ActionCreate).
			Returns()
	}))
	s.Run("RevokeDBCryptKey", s.Subtest(func(db database.Store, check *expects) {
		err := db.InsertDBCryptKey(context.Background(), database.InsertDBCryptKeyParams{
			ActiveKeyDigest: "revoke me",
		})
		s.NoError(err)
		check.Args("revoke me").
			Asserts(rbac.ResourceSystem, policy.ActionUpdate).
			Returns()
	}))
}

func (s *MethodTestSuite) TestCryptoKeys() {
	s.Run("GetCryptoKeys", s.Subtest(func(db database.Store, check *expects) {
		check.Args().
			Asserts(rbac.ResourceCryptoKey, policy.ActionRead)
	}))
	s.Run("InsertCryptoKey", s.Subtest(func(db database.Store, check *expects) {
		check.Args(database.InsertCryptoKeyParams{
			Feature: database.CryptoKeyFeatureWorkspaceAppsAPIKey,
		}).
			Asserts(rbac.ResourceCryptoKey, policy.ActionCreate)
	}))
	s.Run("DeleteCryptoKey", s.Subtest(func(db database.Store, check *expects) {
		key := dbgen.CryptoKey(s.T(), db, database.CryptoKey{
			Feature:  database.CryptoKeyFeatureWorkspaceAppsAPIKey,
			Sequence: 4,
		})
		check.Args(database.DeleteCryptoKeyParams{
			Feature:  key.Feature,
			Sequence: key.Sequence,
		}).Asserts(rbac.ResourceCryptoKey, policy.ActionDelete)
	}))
	s.Run("GetCryptoKeyByFeatureAndSequence", s.Subtest(func(db database.Store, check *expects) {
		key := dbgen.CryptoKey(s.T(), db, database.CryptoKey{
			Feature:  database.CryptoKeyFeatureWorkspaceAppsAPIKey,
			Sequence: 4,
		})
		check.Args(database.GetCryptoKeyByFeatureAndSequenceParams{
			Feature:  key.Feature,
			Sequence: key.Sequence,
		}).Asserts(rbac.ResourceCryptoKey, policy.ActionRead).Returns(key)
	}))
	s.Run("GetLatestCryptoKeyByFeature", s.Subtest(func(db database.Store, check *expects) {
		dbgen.CryptoKey(s.T(), db, database.CryptoKey{
			Feature:  database.CryptoKeyFeatureWorkspaceAppsAPIKey,
			Sequence: 4,
		})
		check.Args(database.CryptoKeyFeatureWorkspaceAppsAPIKey).Asserts(rbac.ResourceCryptoKey, policy.ActionRead)
	}))
	s.Run("UpdateCryptoKeyDeletesAt", s.Subtest(func(db database.Store, check *expects) {
		key := dbgen.CryptoKey(s.T(), db, database.CryptoKey{
			Feature:  database.CryptoKeyFeatureWorkspaceAppsAPIKey,
			Sequence: 4,
		})
		check.Args(database.UpdateCryptoKeyDeletesAtParams{
			Feature:   key.Feature,
			Sequence:  key.Sequence,
			DeletesAt: sql.NullTime{Time: time.Now(), Valid: true},
		}).Asserts(rbac.ResourceCryptoKey, policy.ActionUpdate)
	}))
	s.Run("GetCryptoKeysByFeature", s.Subtest(func(db database.Store, check *expects) {
		check.Args(database.CryptoKeyFeatureWorkspaceAppsAPIKey).
			Asserts(rbac.ResourceCryptoKey, policy.ActionRead)
	}))
}

func (s *MethodTestSuite) TestSystemFunctions() {
	s.Run("UpdateUserLinkedID", s.Subtest(func(db database.Store, check *expects) {
		u := dbgen.User(s.T(), db, database.User{})
		l := dbgen.UserLink(s.T(), db, database.UserLink{UserID: u.ID})
		check.Args(database.UpdateUserLinkedIDParams{
			UserID:    u.ID,
			LinkedID:  l.LinkedID,
			LoginType: database.LoginTypeGithub,
		}).Asserts(rbac.ResourceSystem, policy.ActionUpdate).Returns(l)
	}))
	s.Run("GetLatestWorkspaceBuildsByWorkspaceIDs", s.Subtest(func(db database.Store, check *expects) {
		dbtestutil.DisableForeignKeysAndTriggers(s.T(), db)
		ws := dbgen.Workspace(s.T(), db, database.WorkspaceTable{})
		b := dbgen.WorkspaceBuild(s.T(), db, database.WorkspaceBuild{WorkspaceID: ws.ID})
		check.Args([]uuid.UUID{ws.ID}).Asserts(rbac.ResourceSystem, policy.ActionRead).Returns(slice.New(b))
	}))
	s.Run("UpsertDefaultProxy", s.Subtest(func(db database.Store, check *expects) {
		check.Args(database.UpsertDefaultProxyParams{}).Asserts(rbac.ResourceSystem, policy.ActionUpdate).Returns()
	}))
	s.Run("GetUserLinkByLinkedID", s.Subtest(func(db database.Store, check *expects) {
		u := dbgen.User(s.T(), db, database.User{})
		l := dbgen.UserLink(s.T(), db, database.UserLink{UserID: u.ID})
		check.Args(l.LinkedID).Asserts(rbac.ResourceSystem, policy.ActionRead).Returns(l)
	}))
	s.Run("GetUserLinkByUserIDLoginType", s.Subtest(func(db database.Store, check *expects) {
		dbtestutil.DisableForeignKeysAndTriggers(s.T(), db)
		l := dbgen.UserLink(s.T(), db, database.UserLink{})
		check.Args(database.GetUserLinkByUserIDLoginTypeParams{
			UserID:    l.UserID,
			LoginType: l.LoginType,
		}).Asserts(rbac.ResourceSystem, policy.ActionRead).Returns(l)
	}))
	s.Run("GetLatestWorkspaceBuilds", s.Subtest(func(db database.Store, check *expects) {
		dbtestutil.DisableForeignKeysAndTriggers(s.T(), db)
		dbgen.WorkspaceBuild(s.T(), db, database.WorkspaceBuild{})
		dbgen.WorkspaceBuild(s.T(), db, database.WorkspaceBuild{})
		check.Args().Asserts(rbac.ResourceSystem, policy.ActionRead)
	}))
	s.Run("GetActiveUserCount", s.Subtest(func(db database.Store, check *expects) {
		check.Args(false).Asserts(rbac.ResourceSystem, policy.ActionRead).Returns(int64(0))
	}))
	s.Run("GetUnexpiredLicenses", s.Subtest(func(db database.Store, check *expects) {
		check.Args().Asserts(rbac.ResourceSystem, policy.ActionRead)
	}))
	s.Run("GetAuthorizationUserRoles", s.Subtest(func(db database.Store, check *expects) {
		u := dbgen.User(s.T(), db, database.User{})
		check.Args(u.ID).Asserts(rbac.ResourceSystem, policy.ActionRead)
	}))
	s.Run("GetDERPMeshKey", s.Subtest(func(db database.Store, check *expects) {
		db.InsertDERPMeshKey(context.Background(), "testing")
		check.Args().Asserts(rbac.ResourceSystem, policy.ActionRead)
	}))
	s.Run("InsertDERPMeshKey", s.Subtest(func(db database.Store, check *expects) {
		check.Args("value").Asserts(rbac.ResourceSystem, policy.ActionCreate).Returns()
	}))
	s.Run("InsertDeploymentID", s.Subtest(func(db database.Store, check *expects) {
		check.Args("value").Asserts(rbac.ResourceSystem, policy.ActionCreate).Returns()
	}))
	s.Run("InsertReplica", s.Subtest(func(db database.Store, check *expects) {
		check.Args(database.InsertReplicaParams{
			ID: uuid.New(),
		}).Asserts(rbac.ResourceSystem, policy.ActionCreate)
	}))
	s.Run("UpdateReplica", s.Subtest(func(db database.Store, check *expects) {
		replica, err := db.InsertReplica(context.Background(), database.InsertReplicaParams{ID: uuid.New()})
		require.NoError(s.T(), err)
		check.Args(database.UpdateReplicaParams{
			ID:              replica.ID,
			DatabaseLatency: 100,
		}).Asserts(rbac.ResourceSystem, policy.ActionUpdate)
	}))
	s.Run("DeleteReplicasUpdatedBefore", s.Subtest(func(db database.Store, check *expects) {
		_, err := db.InsertReplica(context.Background(), database.InsertReplicaParams{ID: uuid.New(), UpdatedAt: time.Now()})
		require.NoError(s.T(), err)
		check.Args(time.Now().Add(time.Hour)).Asserts(rbac.ResourceSystem, policy.ActionDelete)
	}))
	s.Run("GetReplicasUpdatedAfter", s.Subtest(func(db database.Store, check *expects) {
		_, err := db.InsertReplica(context.Background(), database.InsertReplicaParams{ID: uuid.New(), UpdatedAt: time.Now()})
		require.NoError(s.T(), err)
		check.Args(time.Now().Add(time.Hour*-1)).Asserts(rbac.ResourceSystem, policy.ActionRead)
	}))
	s.Run("GetUserCount", s.Subtest(func(db database.Store, check *expects) {
		check.Args(false).Asserts(rbac.ResourceSystem, policy.ActionRead).Returns(int64(0))
	}))
	s.Run("GetTemplates", s.Subtest(func(db database.Store, check *expects) {
		dbtestutil.DisableForeignKeysAndTriggers(s.T(), db)
		_ = dbgen.Template(s.T(), db, database.Template{})
		check.Args().Asserts(rbac.ResourceSystem, policy.ActionRead)
	}))
	s.Run("UpdateWorkspaceBuildCostByID", s.Subtest(func(db database.Store, check *expects) {
		dbtestutil.DisableForeignKeysAndTriggers(s.T(), db)
		b := dbgen.WorkspaceBuild(s.T(), db, database.WorkspaceBuild{})
		o := b
		o.DailyCost = 10
		check.Args(database.UpdateWorkspaceBuildCostByIDParams{
			ID:        b.ID,
			DailyCost: 10,
		}).Asserts(rbac.ResourceSystem, policy.ActionUpdate)
	}))
	s.Run("UpdateWorkspaceBuildProvisionerStateByID", s.Subtest(func(db database.Store, check *expects) {
		dbtestutil.DisableForeignKeysAndTriggers(s.T(), db)
		ws := dbgen.Workspace(s.T(), db, database.WorkspaceTable{})
		build := dbgen.WorkspaceBuild(s.T(), db, database.WorkspaceBuild{WorkspaceID: ws.ID, JobID: uuid.New()})
		check.Args(database.UpdateWorkspaceBuildProvisionerStateByIDParams{
			ID:               build.ID,
			ProvisionerState: []byte("testing"),
		}).Asserts(rbac.ResourceSystem, policy.ActionUpdate)
	}))
	s.Run("UpsertLastUpdateCheck", s.Subtest(func(db database.Store, check *expects) {
		check.Args("value").Asserts(rbac.ResourceSystem, policy.ActionUpdate)
	}))
	s.Run("GetLastUpdateCheck", s.Subtest(func(db database.Store, check *expects) {
		err := db.UpsertLastUpdateCheck(context.Background(), "value")
		require.NoError(s.T(), err)
		check.Args().Asserts(rbac.ResourceSystem, policy.ActionRead)
	}))
	s.Run("GetWorkspaceBuildsCreatedAfter", s.Subtest(func(db database.Store, check *expects) {
		dbtestutil.DisableForeignKeysAndTriggers(s.T(), db)
		_ = dbgen.WorkspaceBuild(s.T(), db, database.WorkspaceBuild{CreatedAt: time.Now().Add(-time.Hour)})
		check.Args(time.Now()).Asserts(rbac.ResourceSystem, policy.ActionRead)
	}))
	s.Run("GetWorkspaceAgentsCreatedAfter", s.Subtest(func(db database.Store, check *expects) {
		dbtestutil.DisableForeignKeysAndTriggers(s.T(), db)
		_ = dbgen.WorkspaceAgent(s.T(), db, database.WorkspaceAgent{CreatedAt: time.Now().Add(-time.Hour)})
		check.Args(time.Now()).Asserts(rbac.ResourceSystem, policy.ActionRead)
	}))
	s.Run("GetWorkspaceAppsCreatedAfter", s.Subtest(func(db database.Store, check *expects) {
		dbtestutil.DisableForeignKeysAndTriggers(s.T(), db)
		_ = dbgen.WorkspaceApp(s.T(), db, database.WorkspaceApp{CreatedAt: time.Now().Add(-time.Hour), OpenIn: database.WorkspaceAppOpenInSlimWindow})
		check.Args(time.Now()).Asserts(rbac.ResourceSystem, policy.ActionRead)
	}))
	s.Run("GetWorkspaceResourcesCreatedAfter", s.Subtest(func(db database.Store, check *expects) {
		dbtestutil.DisableForeignKeysAndTriggers(s.T(), db)
		_ = dbgen.WorkspaceResource(s.T(), db, database.WorkspaceResource{CreatedAt: time.Now().Add(-time.Hour)})
		check.Args(time.Now()).Asserts(rbac.ResourceSystem, policy.ActionRead)
	}))
	s.Run("GetWorkspaceResourceMetadataCreatedAfter", s.Subtest(func(db database.Store, check *expects) {
		dbtestutil.DisableForeignKeysAndTriggers(s.T(), db)
		_ = dbgen.WorkspaceResourceMetadatums(s.T(), db, database.WorkspaceResourceMetadatum{})
		check.Args(time.Now()).Asserts(rbac.ResourceSystem, policy.ActionRead)
	}))
	s.Run("DeleteOldWorkspaceAgentStats", s.Subtest(func(db database.Store, check *expects) {
		check.Args().Asserts(rbac.ResourceSystem, policy.ActionDelete)
	}))
	s.Run("GetProvisionerJobsCreatedAfter", s.Subtest(func(db database.Store, check *expects) {
		// TODO: add provisioner job resource type
		_ = dbgen.ProvisionerJob(s.T(), db, nil, database.ProvisionerJob{CreatedAt: time.Now().Add(-time.Hour)})
		check.Args(time.Now()).Asserts( /*rbac.ResourceSystem, policy.ActionRead*/)
	}))
	s.Run("GetTemplateVersionsByIDs", s.Subtest(func(db database.Store, check *expects) {
		dbtestutil.DisableForeignKeysAndTriggers(s.T(), db)
		t1 := dbgen.Template(s.T(), db, database.Template{})
		t2 := dbgen.Template(s.T(), db, database.Template{})
		tv1 := dbgen.TemplateVersion(s.T(), db, database.TemplateVersion{
			TemplateID: uuid.NullUUID{UUID: t1.ID, Valid: true},
		})
		tv2 := dbgen.TemplateVersion(s.T(), db, database.TemplateVersion{
			TemplateID: uuid.NullUUID{UUID: t2.ID, Valid: true},
		})
		tv3 := dbgen.TemplateVersion(s.T(), db, database.TemplateVersion{
			TemplateID: uuid.NullUUID{UUID: t2.ID, Valid: true},
		})
		check.Args([]uuid.UUID{tv1.ID, tv2.ID, tv3.ID}).
			Asserts(rbac.ResourceSystem, policy.ActionRead).
			Returns(slice.New(tv1, tv2, tv3))
	}))
	s.Run("GetParameterSchemasByJobID", s.Subtest(func(db database.Store, check *expects) {
		dbtestutil.DisableForeignKeysAndTriggers(s.T(), db)
		tpl := dbgen.Template(s.T(), db, database.Template{})
		tv := dbgen.TemplateVersion(s.T(), db, database.TemplateVersion{
			TemplateID: uuid.NullUUID{UUID: tpl.ID, Valid: true},
		})
		job := dbgen.ProvisionerJob(s.T(), db, nil, database.ProvisionerJob{ID: tv.JobID})
		check.Args(job.ID).
			Asserts(tpl, policy.ActionRead).
			ErrorsWithInMemDB(sql.ErrNoRows).
			Returns([]database.ParameterSchema{})
	}))
	s.Run("GetPresetByWorkspaceBuildID", s.Subtest(func(db database.Store, check *expects) {
		org := dbgen.Organization(s.T(), db, database.Organization{})
		user := dbgen.User(s.T(), db, database.User{})
		template := dbgen.Template(s.T(), db, database.Template{
			CreatedBy:      user.ID,
			OrganizationID: org.ID,
		})
		templateVersion := dbgen.TemplateVersion(s.T(), db, database.TemplateVersion{
			TemplateID:     uuid.NullUUID{UUID: template.ID, Valid: true},
			OrganizationID: org.ID,
			CreatedBy:      user.ID,
		})
		preset, err := db.InsertPreset(context.Background(), database.InsertPresetParams{
			TemplateVersionID: templateVersion.ID,
			Name:              "test",
		})
		require.NoError(s.T(), err)
		workspace := dbgen.Workspace(s.T(), db, database.WorkspaceTable{
			OrganizationID: org.ID,
			OwnerID:        user.ID,
			TemplateID:     template.ID,
		})
		job := dbgen.ProvisionerJob(s.T(), db, nil, database.ProvisionerJob{
			OrganizationID: org.ID,
		})
		workspaceBuild := dbgen.WorkspaceBuild(s.T(), db, database.WorkspaceBuild{
			WorkspaceID:             workspace.ID,
			TemplateVersionID:       templateVersion.ID,
			TemplateVersionPresetID: uuid.NullUUID{UUID: preset.ID, Valid: true},
			InitiatorID:             user.ID,
			JobID:                   job.ID,
		})
		_, err = db.GetPresetByWorkspaceBuildID(context.Background(), workspaceBuild.ID)
		require.NoError(s.T(), err)
		check.Args(workspaceBuild.ID).Asserts(rbac.ResourceTemplate, policy.ActionRead)
	}))
	s.Run("GetPresetParametersByTemplateVersionID", s.Subtest(func(db database.Store, check *expects) {
		ctx := context.Background()
		org := dbgen.Organization(s.T(), db, database.Organization{})
		user := dbgen.User(s.T(), db, database.User{})
		template := dbgen.Template(s.T(), db, database.Template{
			CreatedBy:      user.ID,
			OrganizationID: org.ID,
		})
		templateVersion := dbgen.TemplateVersion(s.T(), db, database.TemplateVersion{
			TemplateID:     uuid.NullUUID{UUID: template.ID, Valid: true},
			OrganizationID: org.ID,
			CreatedBy:      user.ID,
		})
		preset, err := db.InsertPreset(ctx, database.InsertPresetParams{
			TemplateVersionID: templateVersion.ID,
			Name:              "test",
		})
		require.NoError(s.T(), err)
		_, err = db.InsertPresetParameters(ctx, database.InsertPresetParametersParams{
			TemplateVersionPresetID: preset.ID,
			Names:                   []string{"test"},
			Values:                  []string{"test"},
		})
		require.NoError(s.T(), err)
		presetParameters, err := db.GetPresetParametersByTemplateVersionID(ctx, templateVersion.ID)
		require.NoError(s.T(), err)

		check.Args(templateVersion.ID).Asserts(template.RBACObject(), policy.ActionRead).Returns(presetParameters)
	}))
	s.Run("GetPresetsByTemplateVersionID", s.Subtest(func(db database.Store, check *expects) {
		ctx := context.Background()
		org := dbgen.Organization(s.T(), db, database.Organization{})
		user := dbgen.User(s.T(), db, database.User{})
		template := dbgen.Template(s.T(), db, database.Template{
			CreatedBy:      user.ID,
			OrganizationID: org.ID,
		})
		templateVersion := dbgen.TemplateVersion(s.T(), db, database.TemplateVersion{
			TemplateID:     uuid.NullUUID{UUID: template.ID, Valid: true},
			OrganizationID: org.ID,
			CreatedBy:      user.ID,
		})

		_, err := db.InsertPreset(ctx, database.InsertPresetParams{
			TemplateVersionID: templateVersion.ID,
			Name:              "test",
		})
		require.NoError(s.T(), err)

		presets, err := db.GetPresetsByTemplateVersionID(ctx, templateVersion.ID)
		require.NoError(s.T(), err)

		check.Args(templateVersion.ID).Asserts(template.RBACObject(), policy.ActionRead).Returns(presets)
	}))
	s.Run("GetWorkspaceAppsByAgentIDs", s.Subtest(func(db database.Store, check *expects) {
		dbtestutil.DisableForeignKeysAndTriggers(s.T(), db)
		aWs := dbgen.Workspace(s.T(), db, database.WorkspaceTable{})
		aBuild := dbgen.WorkspaceBuild(s.T(), db, database.WorkspaceBuild{WorkspaceID: aWs.ID, JobID: uuid.New()})
		aRes := dbgen.WorkspaceResource(s.T(), db, database.WorkspaceResource{JobID: aBuild.JobID})
		aAgt := dbgen.WorkspaceAgent(s.T(), db, database.WorkspaceAgent{ResourceID: aRes.ID})
		a := dbgen.WorkspaceApp(s.T(), db, database.WorkspaceApp{AgentID: aAgt.ID, OpenIn: database.WorkspaceAppOpenInSlimWindow})

		bWs := dbgen.Workspace(s.T(), db, database.WorkspaceTable{})
		bBuild := dbgen.WorkspaceBuild(s.T(), db, database.WorkspaceBuild{WorkspaceID: bWs.ID, JobID: uuid.New()})
		bRes := dbgen.WorkspaceResource(s.T(), db, database.WorkspaceResource{JobID: bBuild.JobID})
		bAgt := dbgen.WorkspaceAgent(s.T(), db, database.WorkspaceAgent{ResourceID: bRes.ID})
		b := dbgen.WorkspaceApp(s.T(), db, database.WorkspaceApp{AgentID: bAgt.ID, OpenIn: database.WorkspaceAppOpenInSlimWindow})

		check.Args([]uuid.UUID{a.AgentID, b.AgentID}).
			Asserts(rbac.ResourceSystem, policy.ActionRead).
			Returns([]database.WorkspaceApp{a, b})
	}))
	s.Run("GetWorkspaceResourcesByJobIDs", s.Subtest(func(db database.Store, check *expects) {
		dbtestutil.DisableForeignKeysAndTriggers(s.T(), db)
		tpl := dbgen.Template(s.T(), db, database.Template{})
		v := dbgen.TemplateVersion(s.T(), db, database.TemplateVersion{TemplateID: uuid.NullUUID{UUID: tpl.ID, Valid: true}, JobID: uuid.New()})
		tJob := dbgen.ProvisionerJob(s.T(), db, nil, database.ProvisionerJob{ID: v.JobID, Type: database.ProvisionerJobTypeTemplateVersionImport})

		ws := dbgen.Workspace(s.T(), db, database.WorkspaceTable{})
		build := dbgen.WorkspaceBuild(s.T(), db, database.WorkspaceBuild{WorkspaceID: ws.ID, JobID: uuid.New()})
		wJob := dbgen.ProvisionerJob(s.T(), db, nil, database.ProvisionerJob{ID: build.JobID, Type: database.ProvisionerJobTypeWorkspaceBuild})
		check.Args([]uuid.UUID{tJob.ID, wJob.ID}).
			Asserts(rbac.ResourceSystem, policy.ActionRead).
			Returns([]database.WorkspaceResource{})
	}))
	s.Run("GetWorkspaceResourceMetadataByResourceIDs", s.Subtest(func(db database.Store, check *expects) {
		dbtestutil.DisableForeignKeysAndTriggers(s.T(), db)
		ws := dbgen.Workspace(s.T(), db, database.WorkspaceTable{})
		build := dbgen.WorkspaceBuild(s.T(), db, database.WorkspaceBuild{WorkspaceID: ws.ID, JobID: uuid.New()})
		_ = dbgen.ProvisionerJob(s.T(), db, nil, database.ProvisionerJob{ID: build.JobID, Type: database.ProvisionerJobTypeWorkspaceBuild})
		a := dbgen.WorkspaceResource(s.T(), db, database.WorkspaceResource{JobID: build.JobID})
		b := dbgen.WorkspaceResource(s.T(), db, database.WorkspaceResource{JobID: build.JobID})
		check.Args([]uuid.UUID{a.ID, b.ID}).
			Asserts(rbac.ResourceSystem, policy.ActionRead)
	}))
	s.Run("GetWorkspaceAgentsByResourceIDs", s.Subtest(func(db database.Store, check *expects) {
		dbtestutil.DisableForeignKeysAndTriggers(s.T(), db)
		ws := dbgen.Workspace(s.T(), db, database.WorkspaceTable{})
		build := dbgen.WorkspaceBuild(s.T(), db, database.WorkspaceBuild{WorkspaceID: ws.ID, JobID: uuid.New()})
		res := dbgen.WorkspaceResource(s.T(), db, database.WorkspaceResource{JobID: build.JobID})
		agt := dbgen.WorkspaceAgent(s.T(), db, database.WorkspaceAgent{ResourceID: res.ID})
		check.Args([]uuid.UUID{res.ID}).
			Asserts(rbac.ResourceSystem, policy.ActionRead).
			Returns([]database.WorkspaceAgent{agt})
	}))
	s.Run("GetProvisionerJobsByIDs", s.Subtest(func(db database.Store, check *expects) {
		// TODO: add a ProvisionerJob resource type
		a := dbgen.ProvisionerJob(s.T(), db, nil, database.ProvisionerJob{})
		b := dbgen.ProvisionerJob(s.T(), db, nil, database.ProvisionerJob{})
		check.Args([]uuid.UUID{a.ID, b.ID}).
			Asserts( /*rbac.ResourceSystem, policy.ActionRead*/).
			Returns(slice.New(a, b))
	}))
	s.Run("InsertWorkspaceAgent", s.Subtest(func(db database.Store, check *expects) {
		dbtestutil.DisableForeignKeysAndTriggers(s.T(), db)
		check.Args(database.InsertWorkspaceAgentParams{
			ID:   uuid.New(),
			Name: "dev",
		}).Asserts(rbac.ResourceSystem, policy.ActionCreate)
	}))
	s.Run("InsertWorkspaceApp", s.Subtest(func(db database.Store, check *expects) {
		dbtestutil.DisableForeignKeysAndTriggers(s.T(), db)
		check.Args(database.InsertWorkspaceAppParams{
			ID:           uuid.New(),
			Health:       database.WorkspaceAppHealthDisabled,
			SharingLevel: database.AppSharingLevelOwner,
			OpenIn:       database.WorkspaceAppOpenInSlimWindow,
		}).Asserts(rbac.ResourceSystem, policy.ActionCreate)
	}))
	s.Run("InsertWorkspaceResourceMetadata", s.Subtest(func(db database.Store, check *expects) {
		check.Args(database.InsertWorkspaceResourceMetadataParams{
			WorkspaceResourceID: uuid.New(),
		}).Asserts(rbac.ResourceSystem, policy.ActionCreate)
	}))
	s.Run("UpdateWorkspaceAgentConnectionByID", s.Subtest(func(db database.Store, check *expects) {
		dbtestutil.DisableForeignKeysAndTriggers(s.T(), db)
		ws := dbgen.Workspace(s.T(), db, database.WorkspaceTable{})
		build := dbgen.WorkspaceBuild(s.T(), db, database.WorkspaceBuild{WorkspaceID: ws.ID, JobID: uuid.New()})
		res := dbgen.WorkspaceResource(s.T(), db, database.WorkspaceResource{JobID: build.JobID})
		agt := dbgen.WorkspaceAgent(s.T(), db, database.WorkspaceAgent{ResourceID: res.ID})
		check.Args(database.UpdateWorkspaceAgentConnectionByIDParams{
			ID: agt.ID,
		}).Asserts(rbac.ResourceSystem, policy.ActionUpdate).Returns()
	}))
	s.Run("AcquireProvisionerJob", s.Subtest(func(db database.Store, check *expects) {
		// TODO: we need to create a ProvisionerJob resource
		j := dbgen.ProvisionerJob(s.T(), db, nil, database.ProvisionerJob{
			StartedAt: sql.NullTime{Valid: false},
			UpdatedAt: time.Now(),
		})
		check.Args(database.AcquireProvisionerJobParams{
			StartedAt:       sql.NullTime{Valid: true, Time: time.Now()},
			OrganizationID:  j.OrganizationID,
			Types:           []database.ProvisionerType{j.Provisioner},
			ProvisionerTags: must(json.Marshal(j.Tags)),
		}).Asserts( /*rbac.ResourceSystem, policy.ActionUpdate*/)
	}))
	s.Run("UpdateProvisionerJobWithCompleteByID", s.Subtest(func(db database.Store, check *expects) {
		// TODO: we need to create a ProvisionerJob resource
		j := dbgen.ProvisionerJob(s.T(), db, nil, database.ProvisionerJob{})
		check.Args(database.UpdateProvisionerJobWithCompleteByIDParams{
			ID: j.ID,
		}).Asserts( /*rbac.ResourceSystem, policy.ActionUpdate*/)
	}))
	s.Run("UpdateProvisionerJobByID", s.Subtest(func(db database.Store, check *expects) {
		// TODO: we need to create a ProvisionerJob resource
		j := dbgen.ProvisionerJob(s.T(), db, nil, database.ProvisionerJob{})
		check.Args(database.UpdateProvisionerJobByIDParams{
			ID:        j.ID,
			UpdatedAt: time.Now(),
		}).Asserts( /*rbac.ResourceSystem, policy.ActionUpdate*/)
	}))
	s.Run("InsertProvisionerJob", s.Subtest(func(db database.Store, check *expects) {
		dbtestutil.DisableForeignKeysAndTriggers(s.T(), db)
		// TODO: we need to create a ProvisionerJob resource
		check.Args(database.InsertProvisionerJobParams{
			ID:            uuid.New(),
			Provisioner:   database.ProvisionerTypeEcho,
			StorageMethod: database.ProvisionerStorageMethodFile,
			Type:          database.ProvisionerJobTypeWorkspaceBuild,
			Input:         json.RawMessage("{}"),
		}).Asserts( /*rbac.ResourceSystem, policy.ActionCreate*/)
	}))
	s.Run("InsertProvisionerJobLogs", s.Subtest(func(db database.Store, check *expects) {
		// TODO: we need to create a ProvisionerJob resource
		j := dbgen.ProvisionerJob(s.T(), db, nil, database.ProvisionerJob{})
		check.Args(database.InsertProvisionerJobLogsParams{
			JobID: j.ID,
		}).Asserts( /*rbac.ResourceSystem, policy.ActionCreate*/)
	}))
	s.Run("InsertProvisionerJobTimings", s.Subtest(func(db database.Store, check *expects) {
		// TODO: we need to create a ProvisionerJob resource
		j := dbgen.ProvisionerJob(s.T(), db, nil, database.ProvisionerJob{})
		check.Args(database.InsertProvisionerJobTimingsParams{
			JobID: j.ID,
		}).Asserts( /*rbac.ResourceSystem, policy.ActionCreate*/)
	}))
	s.Run("UpsertProvisionerDaemon", s.Subtest(func(db database.Store, check *expects) {
		dbtestutil.DisableForeignKeysAndTriggers(s.T(), db)
		org := dbgen.Organization(s.T(), db, database.Organization{})
		pd := rbac.ResourceProvisionerDaemon.InOrg(org.ID)
		check.Args(database.UpsertProvisionerDaemonParams{
			OrganizationID: org.ID,
			Provisioners:   []database.ProvisionerType{},
			Tags: database.StringMap(map[string]string{
				provisionersdk.TagScope: provisionersdk.ScopeOrganization,
			}),
		}).Asserts(pd, policy.ActionCreate)
		check.Args(database.UpsertProvisionerDaemonParams{
			OrganizationID: org.ID,
			Provisioners:   []database.ProvisionerType{},
			Tags: database.StringMap(map[string]string{
				provisionersdk.TagScope: provisionersdk.ScopeUser,
				provisionersdk.TagOwner: "11111111-1111-1111-1111-111111111111",
			}),
		}).Asserts(pd.WithOwner("11111111-1111-1111-1111-111111111111"), policy.ActionCreate)
	}))
	s.Run("InsertTemplateVersionParameter", s.Subtest(func(db database.Store, check *expects) {
		dbtestutil.DisableForeignKeysAndTriggers(s.T(), db)
		v := dbgen.TemplateVersion(s.T(), db, database.TemplateVersion{})
		check.Args(database.InsertTemplateVersionParameterParams{
			TemplateVersionID: v.ID,
			Options:           json.RawMessage("{}"),
		}).Asserts(rbac.ResourceSystem, policy.ActionCreate)
	}))
	s.Run("InsertWorkspaceResource", s.Subtest(func(db database.Store, check *expects) {
		dbtestutil.DisableForeignKeysAndTriggers(s.T(), db)
		check.Args(database.InsertWorkspaceResourceParams{
			ID:         uuid.New(),
			Transition: database.WorkspaceTransitionStart,
		}).Asserts(rbac.ResourceSystem, policy.ActionCreate)
	}))
	s.Run("DeleteOldWorkspaceAgentLogs", s.Subtest(func(db database.Store, check *expects) {
		check.Args(time.Time{}).Asserts(rbac.ResourceSystem, policy.ActionDelete)
	}))
	s.Run("InsertWorkspaceAgentStats", s.Subtest(func(db database.Store, check *expects) {
		check.Args(database.InsertWorkspaceAgentStatsParams{}).Asserts(rbac.ResourceSystem, policy.ActionCreate).Errors(errMatchAny)
	}))
	s.Run("InsertWorkspaceAppStats", s.Subtest(func(db database.Store, check *expects) {
		check.Args(database.InsertWorkspaceAppStatsParams{}).Asserts(rbac.ResourceSystem, policy.ActionCreate)
	}))
	s.Run("InsertWorkspaceAgentScriptTimings", s.Subtest(func(db database.Store, check *expects) {
		dbtestutil.DisableForeignKeysAndTriggers(s.T(), db)
		check.Args(database.InsertWorkspaceAgentScriptTimingsParams{
			ScriptID: uuid.New(),
			Stage:    database.WorkspaceAgentScriptTimingStageStart,
			Status:   database.WorkspaceAgentScriptTimingStatusOk,
		}).Asserts(rbac.ResourceSystem, policy.ActionCreate)
	}))
	s.Run("InsertWorkspaceAgentScripts", s.Subtest(func(db database.Store, check *expects) {
		check.Args(database.InsertWorkspaceAgentScriptsParams{}).Asserts(rbac.ResourceSystem, policy.ActionCreate)
	}))
	s.Run("InsertWorkspaceAgentMetadata", s.Subtest(func(db database.Store, check *expects) {
		dbtestutil.DisableForeignKeysAndTriggers(s.T(), db)
		check.Args(database.InsertWorkspaceAgentMetadataParams{}).Asserts(rbac.ResourceSystem, policy.ActionCreate)
	}))
	s.Run("InsertWorkspaceAgentLogs", s.Subtest(func(db database.Store, check *expects) {
		check.Args(database.InsertWorkspaceAgentLogsParams{}).Asserts()
	}))
	s.Run("InsertWorkspaceAgentLogSources", s.Subtest(func(db database.Store, check *expects) {
		check.Args(database.InsertWorkspaceAgentLogSourcesParams{}).Asserts()
	}))
	s.Run("GetTemplateDAUs", s.Subtest(func(db database.Store, check *expects) {
		check.Args(database.GetTemplateDAUsParams{}).Asserts(rbac.ResourceSystem, policy.ActionRead)
	}))
	s.Run("GetActiveWorkspaceBuildsByTemplateID", s.Subtest(func(db database.Store, check *expects) {
		check.Args(uuid.New()).
			Asserts(rbac.ResourceSystem, policy.ActionRead).
			ErrorsWithInMemDB(sql.ErrNoRows).
			Returns([]database.WorkspaceBuild{})
	}))
	s.Run("GetDeploymentDAUs", s.Subtest(func(db database.Store, check *expects) {
		check.Args(int32(0)).Asserts(rbac.ResourceSystem, policy.ActionRead)
	}))
	s.Run("GetAppSecurityKey", s.Subtest(func(db database.Store, check *expects) {
		check.Args().Asserts(rbac.ResourceSystem, policy.ActionRead).ErrorsWithPG(sql.ErrNoRows)
	}))
	s.Run("UpsertAppSecurityKey", s.Subtest(func(db database.Store, check *expects) {
		check.Args("foo").Asserts(rbac.ResourceSystem, policy.ActionUpdate)
	}))
	s.Run("GetApplicationName", s.Subtest(func(db database.Store, check *expects) {
		db.UpsertApplicationName(context.Background(), "foo")
		check.Args().Asserts()
	}))
	s.Run("UpsertApplicationName", s.Subtest(func(db database.Store, check *expects) {
		check.Args("").Asserts(rbac.ResourceDeploymentConfig, policy.ActionUpdate)
	}))
	s.Run("GetHealthSettings", s.Subtest(func(db database.Store, check *expects) {
		check.Args().Asserts()
	}))
	s.Run("UpsertHealthSettings", s.Subtest(func(db database.Store, check *expects) {
		check.Args("foo").Asserts(rbac.ResourceDeploymentConfig, policy.ActionUpdate)
	}))
	s.Run("GetNotificationsSettings", s.Subtest(func(db database.Store, check *expects) {
		check.Args().Asserts()
	}))
	s.Run("UpsertNotificationsSettings", s.Subtest(func(db database.Store, check *expects) {
		check.Args("foo").Asserts(rbac.ResourceDeploymentConfig, policy.ActionUpdate)
	}))
	s.Run("GetDeploymentWorkspaceAgentStats", s.Subtest(func(db database.Store, check *expects) {
		check.Args(time.Time{}).Asserts()
	}))
	s.Run("GetDeploymentWorkspaceAgentUsageStats", s.Subtest(func(db database.Store, check *expects) {
		check.Args(time.Time{}).Asserts()
	}))
	s.Run("GetDeploymentWorkspaceStats", s.Subtest(func(db database.Store, check *expects) {
		check.Args().Asserts()
	}))
	s.Run("GetFileTemplates", s.Subtest(func(db database.Store, check *expects) {
		check.Args(uuid.New()).Asserts(rbac.ResourceSystem, policy.ActionRead)
	}))
	s.Run("GetHungProvisionerJobs", s.Subtest(func(db database.Store, check *expects) {
		check.Args(time.Time{}).Asserts()
	}))
	s.Run("UpsertOAuthSigningKey", s.Subtest(func(db database.Store, check *expects) {
		check.Args("foo").Asserts(rbac.ResourceSystem, policy.ActionUpdate)
	}))
	s.Run("GetOAuthSigningKey", s.Subtest(func(db database.Store, check *expects) {
		db.UpsertOAuthSigningKey(context.Background(), "foo")
		check.Args().Asserts(rbac.ResourceSystem, policy.ActionUpdate)
	}))
	s.Run("UpsertCoordinatorResumeTokenSigningKey", s.Subtest(func(db database.Store, check *expects) {
		check.Args("foo").Asserts(rbac.ResourceSystem, policy.ActionUpdate)
	}))
	s.Run("GetCoordinatorResumeTokenSigningKey", s.Subtest(func(db database.Store, check *expects) {
		db.UpsertCoordinatorResumeTokenSigningKey(context.Background(), "foo")
		check.Args().Asserts(rbac.ResourceSystem, policy.ActionRead)
	}))
	s.Run("InsertMissingGroups", s.Subtest(func(db database.Store, check *expects) {
		check.Args(database.InsertMissingGroupsParams{}).Asserts(rbac.ResourceSystem, policy.ActionCreate).Errors(errMatchAny)
	}))
	s.Run("UpdateUserLoginType", s.Subtest(func(db database.Store, check *expects) {
		u := dbgen.User(s.T(), db, database.User{})
		check.Args(database.UpdateUserLoginTypeParams{
			NewLoginType: database.LoginTypePassword,
			UserID:       u.ID,
		}).Asserts(rbac.ResourceSystem, policy.ActionUpdate)
	}))
	s.Run("GetWorkspaceAgentStatsAndLabels", s.Subtest(func(db database.Store, check *expects) {
		check.Args(time.Time{}).Asserts()
	}))
	s.Run("GetWorkspaceAgentUsageStatsAndLabels", s.Subtest(func(db database.Store, check *expects) {
		check.Args(time.Time{}).Asserts()
	}))
	s.Run("GetWorkspaceAgentStats", s.Subtest(func(db database.Store, check *expects) {
		check.Args(time.Time{}).Asserts()
	}))
	s.Run("GetWorkspaceAgentUsageStats", s.Subtest(func(db database.Store, check *expects) {
		check.Args(time.Time{}).Asserts()
	}))
	s.Run("GetWorkspaceProxyByHostname", s.Subtest(func(db database.Store, check *expects) {
		p, _ := dbgen.WorkspaceProxy(s.T(), db, database.WorkspaceProxy{
			WildcardHostname: "*.example.com",
		})
		check.Args(database.GetWorkspaceProxyByHostnameParams{
			Hostname:              "foo.example.com",
			AllowWildcardHostname: true,
		}).Asserts(rbac.ResourceSystem, policy.ActionRead).Returns(p)
	}))
	s.Run("GetTemplateAverageBuildTime", s.Subtest(func(db database.Store, check *expects) {
		check.Args(database.GetTemplateAverageBuildTimeParams{}).Asserts(rbac.ResourceSystem, policy.ActionRead)
	}))
	s.Run("GetWorkspacesByTemplateID", s.Subtest(func(db database.Store, check *expects) {
		check.Args(uuid.Nil).Asserts(rbac.ResourceSystem, policy.ActionRead)
	}))
	s.Run("GetWorkspacesEligibleForTransition", s.Subtest(func(db database.Store, check *expects) {
		check.Args(time.Time{}).Asserts()
	}))
	s.Run("InsertTemplateVersionVariable", s.Subtest(func(db database.Store, check *expects) {
		dbtestutil.DisableForeignKeysAndTriggers(s.T(), db)
		check.Args(database.InsertTemplateVersionVariableParams{}).Asserts(rbac.ResourceSystem, policy.ActionCreate)
	}))
	s.Run("InsertTemplateVersionWorkspaceTag", s.Subtest(func(db database.Store, check *expects) {
		dbtestutil.DisableForeignKeysAndTriggers(s.T(), db)
		check.Args(database.InsertTemplateVersionWorkspaceTagParams{}).Asserts(rbac.ResourceSystem, policy.ActionCreate)
	}))
	s.Run("UpdateInactiveUsersToDormant", s.Subtest(func(db database.Store, check *expects) {
		check.Args(database.UpdateInactiveUsersToDormantParams{}).Asserts(rbac.ResourceSystem, policy.ActionCreate).
			ErrorsWithInMemDB(sql.ErrNoRows).
			Returns([]database.UpdateInactiveUsersToDormantRow{})
	}))
	s.Run("GetWorkspaceUniqueOwnerCountByTemplateIDs", s.Subtest(func(db database.Store, check *expects) {
		check.Args([]uuid.UUID{uuid.New()}).Asserts(rbac.ResourceSystem, policy.ActionRead)
	}))
	s.Run("GetWorkspaceAgentScriptsByAgentIDs", s.Subtest(func(db database.Store, check *expects) {
		check.Args([]uuid.UUID{uuid.New()}).Asserts(rbac.ResourceSystem, policy.ActionRead)
	}))
	s.Run("GetWorkspaceAgentLogSourcesByAgentIDs", s.Subtest(func(db database.Store, check *expects) {
		check.Args([]uuid.UUID{uuid.New()}).Asserts(rbac.ResourceSystem, policy.ActionRead)
	}))
	s.Run("GetProvisionerJobsByIDsWithQueuePosition", s.Subtest(func(db database.Store, check *expects) {
		check.Args([]uuid.UUID{}).Asserts()
	}))
	s.Run("GetReplicaByID", s.Subtest(func(db database.Store, check *expects) {
		check.Args(uuid.New()).Asserts(rbac.ResourceSystem, policy.ActionRead).Errors(sql.ErrNoRows)
	}))
	s.Run("GetWorkspaceAgentAndLatestBuildByAuthToken", s.Subtest(func(db database.Store, check *expects) {
		check.Args(uuid.New()).Asserts(rbac.ResourceSystem, policy.ActionRead).Errors(sql.ErrNoRows)
	}))
	s.Run("GetUserLinksByUserID", s.Subtest(func(db database.Store, check *expects) {
		check.Args(uuid.New()).Asserts(rbac.ResourceSystem, policy.ActionRead)
	}))
	s.Run("GetJFrogXrayScanByWorkspaceAndAgentID", s.Subtest(func(db database.Store, check *expects) {
		u := dbgen.User(s.T(), db, database.User{})
		org := dbgen.Organization(s.T(), db, database.Organization{})
		tpl := dbgen.Template(s.T(), db, database.Template{
			OrganizationID: org.ID,
			CreatedBy:      u.ID,
		})
		ws := dbgen.Workspace(s.T(), db, database.WorkspaceTable{
			OwnerID:        u.ID,
			OrganizationID: org.ID,
			TemplateID:     tpl.ID,
		})
		pj := dbgen.ProvisionerJob(s.T(), db, nil, database.ProvisionerJob{})
		res := dbgen.WorkspaceResource(s.T(), db, database.WorkspaceResource{
			JobID: pj.ID,
		})
		agent := dbgen.WorkspaceAgent(s.T(), db, database.WorkspaceAgent{
			ResourceID: res.ID,
		})

		err := db.UpsertJFrogXrayScanByWorkspaceAndAgentID(context.Background(), database.UpsertJFrogXrayScanByWorkspaceAndAgentIDParams{
			AgentID:     agent.ID,
			WorkspaceID: ws.ID,
			Critical:    1,
			High:        12,
			Medium:      14,
			ResultsUrl:  "http://hello",
		})
		require.NoError(s.T(), err)

		expect := database.JfrogXrayScan{
			WorkspaceID: ws.ID,
			AgentID:     agent.ID,
			Critical:    1,
			High:        12,
			Medium:      14,
			ResultsUrl:  "http://hello",
		}

		check.Args(database.GetJFrogXrayScanByWorkspaceAndAgentIDParams{
			WorkspaceID: ws.ID,
			AgentID:     agent.ID,
		}).Asserts(ws, policy.ActionRead).Returns(expect)
	}))
	s.Run("UpsertJFrogXrayScanByWorkspaceAndAgentID", s.Subtest(func(db database.Store, check *expects) {
		u := dbgen.User(s.T(), db, database.User{})
		org := dbgen.Organization(s.T(), db, database.Organization{})
		tpl := dbgen.Template(s.T(), db, database.Template{
			OrganizationID: org.ID,
			CreatedBy:      u.ID,
		})
		ws := dbgen.Workspace(s.T(), db, database.WorkspaceTable{
			OwnerID:        u.ID,
			OrganizationID: org.ID,
			TemplateID:     tpl.ID,
		})
		pj := dbgen.ProvisionerJob(s.T(), db, nil, database.ProvisionerJob{})
		res := dbgen.WorkspaceResource(s.T(), db, database.WorkspaceResource{
			JobID: pj.ID,
		})
		agent := dbgen.WorkspaceAgent(s.T(), db, database.WorkspaceAgent{
			ResourceID: res.ID,
		})
		check.Args(database.UpsertJFrogXrayScanByWorkspaceAndAgentIDParams{
			WorkspaceID: ws.ID,
			AgentID:     agent.ID,
		}).Asserts(tpl, policy.ActionCreate)
	}))
	s.Run("DeleteRuntimeConfig", s.Subtest(func(db database.Store, check *expects) {
		check.Args("test").Asserts(rbac.ResourceSystem, policy.ActionDelete)
	}))
	s.Run("GetRuntimeConfig", s.Subtest(func(db database.Store, check *expects) {
		_ = db.UpsertRuntimeConfig(context.Background(), database.UpsertRuntimeConfigParams{
			Key:   "test",
			Value: "value",
		})
		check.Args("test").Asserts(rbac.ResourceSystem, policy.ActionRead)
	}))
	s.Run("UpsertRuntimeConfig", s.Subtest(func(db database.Store, check *expects) {
		check.Args(database.UpsertRuntimeConfigParams{
			Key:   "test",
			Value: "value",
		}).Asserts(rbac.ResourceSystem, policy.ActionCreate)
	}))
	s.Run("GetFailedWorkspaceBuildsByTemplateID", s.Subtest(func(db database.Store, check *expects) {
		check.Args(database.GetFailedWorkspaceBuildsByTemplateIDParams{
			TemplateID: uuid.New(),
			Since:      dbtime.Now(),
		}).Asserts(rbac.ResourceSystem, policy.ActionRead)
	}))
	s.Run("GetNotificationReportGeneratorLogByTemplate", s.Subtest(func(db database.Store, check *expects) {
		_ = db.UpsertNotificationReportGeneratorLog(context.Background(), database.UpsertNotificationReportGeneratorLogParams{
			NotificationTemplateID: notifications.TemplateWorkspaceBuildsFailedReport,
			LastGeneratedAt:        dbtime.Now(),
		})
		check.Args(notifications.TemplateWorkspaceBuildsFailedReport).Asserts(rbac.ResourceSystem, policy.ActionRead)
	}))
	s.Run("GetWorkspaceBuildStatsByTemplates", s.Subtest(func(db database.Store, check *expects) {
		check.Args(dbtime.Now()).Asserts(rbac.ResourceSystem, policy.ActionRead)
	}))
	s.Run("UpsertNotificationReportGeneratorLog", s.Subtest(func(db database.Store, check *expects) {
		check.Args(database.UpsertNotificationReportGeneratorLogParams{
			NotificationTemplateID: uuid.New(),
			LastGeneratedAt:        dbtime.Now(),
		}).Asserts(rbac.ResourceSystem, policy.ActionCreate)
	}))
	s.Run("GetProvisionerJobTimingsByJobID", s.Subtest(func(db database.Store, check *expects) {
		u := dbgen.User(s.T(), db, database.User{})
		org := dbgen.Organization(s.T(), db, database.Organization{})
		tpl := dbgen.Template(s.T(), db, database.Template{
			OrganizationID: org.ID,
			CreatedBy:      u.ID,
		})
		tv := dbgen.TemplateVersion(s.T(), db, database.TemplateVersion{
			OrganizationID: org.ID,
			TemplateID:     uuid.NullUUID{UUID: tpl.ID, Valid: true},
			CreatedBy:      u.ID,
		})
		w := dbgen.Workspace(s.T(), db, database.WorkspaceTable{
			OwnerID:        u.ID,
			OrganizationID: org.ID,
			TemplateID:     tpl.ID,
		})
		j := dbgen.ProvisionerJob(s.T(), db, nil, database.ProvisionerJob{
			Type: database.ProvisionerJobTypeWorkspaceBuild,
		})
		b := dbgen.WorkspaceBuild(s.T(), db, database.WorkspaceBuild{JobID: j.ID, WorkspaceID: w.ID, TemplateVersionID: tv.ID})
		t := dbgen.ProvisionerJobTimings(s.T(), db, b, 2)
		check.Args(j.ID).Asserts(w, policy.ActionRead).Returns(t)
	}))
	s.Run("GetWorkspaceAgentScriptTimingsByBuildID", s.Subtest(func(db database.Store, check *expects) {
		dbtestutil.DisableForeignKeysAndTriggers(s.T(), db)
		workspace := dbgen.Workspace(s.T(), db, database.WorkspaceTable{})
		job := dbgen.ProvisionerJob(s.T(), db, nil, database.ProvisionerJob{
			Type: database.ProvisionerJobTypeWorkspaceBuild,
		})
		build := dbgen.WorkspaceBuild(s.T(), db, database.WorkspaceBuild{JobID: job.ID, WorkspaceID: workspace.ID})
		resource := dbgen.WorkspaceResource(s.T(), db, database.WorkspaceResource{
			JobID: build.JobID,
		})
		agent := dbgen.WorkspaceAgent(s.T(), db, database.WorkspaceAgent{
			ResourceID: resource.ID,
		})
		script := dbgen.WorkspaceAgentScript(s.T(), db, database.WorkspaceAgentScript{
			WorkspaceAgentID: agent.ID,
		})
		timing := dbgen.WorkspaceAgentScriptTiming(s.T(), db, database.WorkspaceAgentScriptTiming{
			ScriptID: script.ID,
		})
		rows := []database.GetWorkspaceAgentScriptTimingsByBuildIDRow{
			{
				StartedAt:          timing.StartedAt,
				EndedAt:            timing.EndedAt,
				Stage:              timing.Stage,
				ScriptID:           timing.ScriptID,
				ExitCode:           timing.ExitCode,
				Status:             timing.Status,
				DisplayName:        script.DisplayName,
				WorkspaceAgentID:   agent.ID,
				WorkspaceAgentName: agent.Name,
			},
		}
		check.Args(build.ID).Asserts(rbac.ResourceSystem, policy.ActionRead).Returns(rows)
	}))
	s.Run("DisableForeignKeysAndTriggers", s.Subtest(func(db database.Store, check *expects) {
		check.Args().Asserts()
	}))
	s.Run("InsertWorkspaceModule", s.Subtest(func(db database.Store, check *expects) {
		j := dbgen.ProvisionerJob(s.T(), db, nil, database.ProvisionerJob{
			Type: database.ProvisionerJobTypeWorkspaceBuild,
		})
		check.Args(database.InsertWorkspaceModuleParams{
			JobID:      j.ID,
			Transition: database.WorkspaceTransitionStart,
		}).Asserts(rbac.ResourceSystem, policy.ActionCreate)
	}))
	s.Run("GetWorkspaceModulesByJobID", s.Subtest(func(db database.Store, check *expects) {
		check.Args(uuid.New()).Asserts(rbac.ResourceSystem, policy.ActionRead)
	}))
	s.Run("GetWorkspaceModulesCreatedAfter", s.Subtest(func(db database.Store, check *expects) {
		check.Args(dbtime.Now()).Asserts(rbac.ResourceSystem, policy.ActionRead)
	}))
	s.Run("GetTelemetryItem", s.Subtest(func(db database.Store, check *expects) {
		check.Args("test").Asserts(rbac.ResourceSystem, policy.ActionRead).Errors(sql.ErrNoRows)
	}))
	s.Run("GetTelemetryItems", s.Subtest(func(db database.Store, check *expects) {
		check.Args().Asserts(rbac.ResourceSystem, policy.ActionRead)
	}))
	s.Run("InsertTelemetryItemIfNotExists", s.Subtest(func(db database.Store, check *expects) {
		check.Args(database.InsertTelemetryItemIfNotExistsParams{
			Key:   "test",
			Value: "value",
		}).Asserts(rbac.ResourceSystem, policy.ActionCreate)
	}))
	s.Run("UpsertTelemetryItem", s.Subtest(func(db database.Store, check *expects) {
		check.Args(database.UpsertTelemetryItemParams{
			Key:   "test",
			Value: "value",
		}).Asserts(rbac.ResourceSystem, policy.ActionUpdate)
	}))
	s.Run("GetOAuth2GithubDefaultEligible", s.Subtest(func(db database.Store, check *expects) {
		check.Args().Asserts(rbac.ResourceDeploymentConfig, policy.ActionRead).Errors(sql.ErrNoRows)
	}))
	s.Run("UpsertOAuth2GithubDefaultEligible", s.Subtest(func(db database.Store, check *expects) {
		check.Args(true).Asserts(rbac.ResourceDeploymentConfig, policy.ActionUpdate)
	}))
}

func (s *MethodTestSuite) TestNotifications() {
	// System functions
	s.Run("AcquireNotificationMessages", s.Subtest(func(_ database.Store, check *expects) {
		check.Args(database.AcquireNotificationMessagesParams{}).Asserts(rbac.ResourceNotificationMessage, policy.ActionUpdate)
	}))
	s.Run("BulkMarkNotificationMessagesFailed", s.Subtest(func(_ database.Store, check *expects) {
		check.Args(database.BulkMarkNotificationMessagesFailedParams{}).Asserts(rbac.ResourceNotificationMessage, policy.ActionUpdate)
	}))
	s.Run("BulkMarkNotificationMessagesSent", s.Subtest(func(_ database.Store, check *expects) {
		check.Args(database.BulkMarkNotificationMessagesSentParams{}).Asserts(rbac.ResourceNotificationMessage, policy.ActionUpdate)
	}))
	s.Run("DeleteOldNotificationMessages", s.Subtest(func(_ database.Store, check *expects) {
		check.Args().Asserts(rbac.ResourceNotificationMessage, policy.ActionDelete)
	}))
	s.Run("EnqueueNotificationMessage", s.Subtest(func(db database.Store, check *expects) {
		dbtestutil.DisableForeignKeysAndTriggers(s.T(), db)
		// TODO: update this test once we have a specific role for notifications
		check.Args(database.EnqueueNotificationMessageParams{
			Method:  database.NotificationMethodWebhook,
			Payload: []byte("{}"),
		}).Asserts(rbac.ResourceNotificationMessage, policy.ActionCreate)
	}))
	s.Run("FetchNewMessageMetadata", s.Subtest(func(db database.Store, check *expects) {
		u := dbgen.User(s.T(), db, database.User{})
		check.Args(database.FetchNewMessageMetadataParams{UserID: u.ID}).
			Asserts(rbac.ResourceNotificationMessage, policy.ActionRead).
			ErrorsWithPG(sql.ErrNoRows)
	}))
	s.Run("GetNotificationMessagesByStatus", s.Subtest(func(_ database.Store, check *expects) {
		check.Args(database.GetNotificationMessagesByStatusParams{
			Status: database.NotificationMessageStatusLeased,
			Limit:  10,
		}).Asserts(rbac.ResourceNotificationMessage, policy.ActionRead)
	}))

	// Notification templates
	s.Run("GetNotificationTemplateByID", s.Subtest(func(db database.Store, check *expects) {
		dbtestutil.DisableForeignKeysAndTriggers(s.T(), db)
		user := dbgen.User(s.T(), db, database.User{})
		check.Args(user.ID).Asserts(rbac.ResourceNotificationTemplate, policy.ActionRead).
			ErrorsWithPG(sql.ErrNoRows).
			ErrorsWithInMemDB(dbmem.ErrUnimplemented)
	}))
	s.Run("GetNotificationTemplatesByKind", s.Subtest(func(db database.Store, check *expects) {
		check.Args(database.NotificationTemplateKindSystem).
			Asserts().
			ErrorsWithInMemDB(dbmem.ErrUnimplemented)
		// TODO(dannyk): add support for other database.NotificationTemplateKind types once implemented.
	}))
	s.Run("UpdateNotificationTemplateMethodByID", s.Subtest(func(db database.Store, check *expects) {
		check.Args(database.UpdateNotificationTemplateMethodByIDParams{
			Method: database.NullNotificationMethod{NotificationMethod: database.NotificationMethodWebhook, Valid: true},
			ID:     notifications.TemplateWorkspaceDormant,
		}).Asserts(rbac.ResourceNotificationTemplate, policy.ActionUpdate).
			ErrorsWithInMemDB(dbmem.ErrUnimplemented)
	}))

	// Notification preferences
	s.Run("GetUserNotificationPreferences", s.Subtest(func(db database.Store, check *expects) {
		user := dbgen.User(s.T(), db, database.User{})
		check.Args(user.ID).
			Asserts(rbac.ResourceNotificationPreference.WithOwner(user.ID.String()), policy.ActionRead)
	}))
	s.Run("UpdateUserNotificationPreferences", s.Subtest(func(db database.Store, check *expects) {
		user := dbgen.User(s.T(), db, database.User{})
		check.Args(database.UpdateUserNotificationPreferencesParams{
			UserID:                  user.ID,
			NotificationTemplateIds: []uuid.UUID{notifications.TemplateWorkspaceAutoUpdated, notifications.TemplateWorkspaceDeleted},
			Disableds:               []bool{true, false},
		}).Asserts(rbac.ResourceNotificationPreference.WithOwner(user.ID.String()), policy.ActionUpdate)
	}))

	s.Run("GetInboxNotificationsByUserID", s.Subtest(func(db database.Store, check *expects) {
		u := dbgen.User(s.T(), db, database.User{})

		notifID := uuid.New()

		notif := dbgen.NotificationInbox(s.T(), db, database.InsertInboxNotificationParams{
			ID:         notifID,
			UserID:     u.ID,
			TemplateID: notifications.TemplateWorkspaceAutoUpdated,
			Title:      "test title",
			Content:    "test content notification",
			Icon:       "https://coder.com/favicon.ico",
			Actions:    json.RawMessage("{}"),
		})

		check.Args(database.GetInboxNotificationsByUserIDParams{
			UserID:     u.ID,
			ReadStatus: database.InboxNotificationReadStatusAll,
		}).Asserts(rbac.ResourceInboxNotification.WithID(notifID).WithOwner(u.ID.String()), policy.ActionRead).Returns([]database.InboxNotification{notif})
	}))

	s.Run("GetFilteredInboxNotificationsByUserID", s.Subtest(func(db database.Store, check *expects) {
		u := dbgen.User(s.T(), db, database.User{})

		notifID := uuid.New()

		targets := []uuid.UUID{u.ID, notifications.TemplateWorkspaceAutoUpdated}

		notif := dbgen.NotificationInbox(s.T(), db, database.InsertInboxNotificationParams{
			ID:         notifID,
			UserID:     u.ID,
			TemplateID: notifications.TemplateWorkspaceAutoUpdated,
			Targets:    targets,
			Title:      "test title",
			Content:    "test content notification",
			Icon:       "https://coder.com/favicon.ico",
			Actions:    json.RawMessage("{}"),
		})

		check.Args(database.GetFilteredInboxNotificationsByUserIDParams{
			UserID:     u.ID,
			Templates:  []uuid.UUID{notifications.TemplateWorkspaceAutoUpdated},
			Targets:    []uuid.UUID{u.ID},
			ReadStatus: database.InboxNotificationReadStatusAll,
		}).Asserts(rbac.ResourceInboxNotification.WithID(notifID).WithOwner(u.ID.String()), policy.ActionRead).Returns([]database.InboxNotification{notif})
	}))

	s.Run("GetInboxNotificationByID", s.Subtest(func(db database.Store, check *expects) {
		u := dbgen.User(s.T(), db, database.User{})

		notifID := uuid.New()

		targets := []uuid.UUID{u.ID, notifications.TemplateWorkspaceAutoUpdated}

		notif := dbgen.NotificationInbox(s.T(), db, database.InsertInboxNotificationParams{
			ID:         notifID,
			UserID:     u.ID,
			TemplateID: notifications.TemplateWorkspaceAutoUpdated,
			Targets:    targets,
			Title:      "test title",
			Content:    "test content notification",
			Icon:       "https://coder.com/favicon.ico",
			Actions:    json.RawMessage("{}"),
		})

		check.Args(notifID).Asserts(rbac.ResourceInboxNotification.WithID(notifID).WithOwner(u.ID.String()), policy.ActionRead).Returns(notif)
	}))

	s.Run("CountUnreadInboxNotificationsByUserID", s.Subtest(func(db database.Store, check *expects) {
		u := dbgen.User(s.T(), db, database.User{})

		notifID := uuid.New()

		targets := []uuid.UUID{u.ID, notifications.TemplateWorkspaceAutoUpdated}

		_ = dbgen.NotificationInbox(s.T(), db, database.InsertInboxNotificationParams{
			ID:         notifID,
			UserID:     u.ID,
			TemplateID: notifications.TemplateWorkspaceAutoUpdated,
			Targets:    targets,
			Title:      "test title",
			Content:    "test content notification",
			Icon:       "https://coder.com/favicon.ico",
			Actions:    json.RawMessage("{}"),
		})

		check.Args(u.ID).Asserts(rbac.ResourceInboxNotification.WithOwner(u.ID.String()), policy.ActionRead).Returns(int64(1))
	}))

	s.Run("InsertInboxNotification", s.Subtest(func(db database.Store, check *expects) {
		u := dbgen.User(s.T(), db, database.User{})

		notifID := uuid.New()

		targets := []uuid.UUID{u.ID, notifications.TemplateWorkspaceAutoUpdated}

		check.Args(database.InsertInboxNotificationParams{
			ID:         notifID,
			UserID:     u.ID,
			TemplateID: notifications.TemplateWorkspaceAutoUpdated,
			Targets:    targets,
			Title:      "test title",
			Content:    "test content notification",
			Icon:       "https://coder.com/favicon.ico",
			Actions:    json.RawMessage("{}"),
		}).Asserts(rbac.ResourceInboxNotification.WithOwner(u.ID.String()), policy.ActionCreate)
	}))

	s.Run("UpdateInboxNotificationReadStatus", s.Subtest(func(db database.Store, check *expects) {
		u := dbgen.User(s.T(), db, database.User{})

		notifID := uuid.New()

		targets := []uuid.UUID{u.ID, notifications.TemplateWorkspaceAutoUpdated}
		readAt := dbtestutil.NowInDefaultTimezone()

		notif := dbgen.NotificationInbox(s.T(), db, database.InsertInboxNotificationParams{
			ID:         notifID,
			UserID:     u.ID,
			TemplateID: notifications.TemplateWorkspaceAutoUpdated,
			Targets:    targets,
			Title:      "test title",
			Content:    "test content notification",
			Icon:       "https://coder.com/favicon.ico",
			Actions:    json.RawMessage("{}"),
		})

		notif.ReadAt = sql.NullTime{Time: readAt, Valid: true}

		check.Args(database.UpdateInboxNotificationReadStatusParams{
			ID:     notifID,
			ReadAt: sql.NullTime{Time: readAt, Valid: true},
		}).Asserts(rbac.ResourceInboxNotification.WithID(notifID).WithOwner(u.ID.String()), policy.ActionUpdate)
	}))
}

func (s *MethodTestSuite) TestPrebuilds() {
	s.Run("ClaimPrebuild", s.Subtest(func(db database.Store, check *expects) {
		check.Args(database.ClaimPrebuildParams{}).
			Asserts(rbac.ResourceWorkspace, policy.ActionUpdate).
			ErrorsWithInMemDB(dbmem.ErrUnimplemented).
			ErrorsWithPG(sql.ErrNoRows)
	}))
	s.Run("GetPrebuildMetrics", s.Subtest(func(_ database.Store, check *expects) {
		check.Args().
			Asserts(rbac.ResourceTemplate, policy.ActionRead).
			ErrorsWithInMemDB(dbmem.ErrUnimplemented)
	}))
	s.Run("GetPrebuildsInProgress", s.Subtest(func(_ database.Store, check *expects) {
		check.Args().
			Asserts(rbac.ResourceTemplate, policy.ActionRead).
			ErrorsWithInMemDB(dbmem.ErrUnimplemented)
	}))
	s.Run("GetPresetsBackoff", s.Subtest(func(_ database.Store, check *expects) {
		check.Args(time.Time{}).
			Asserts(rbac.ResourceTemplate, policy.ActionRead).
			ErrorsWithInMemDB(dbmem.ErrUnimplemented)
	}))
	s.Run("GetRunningPrebuilds", s.Subtest(func(_ database.Store, check *expects) {
		check.Args().
			Asserts(rbac.ResourceTemplate, policy.ActionRead).
			ErrorsWithInMemDB(dbmem.ErrUnimplemented)
	}))
	s.Run("GetTemplatePresetsWithPrebuilds", s.Subtest(func(db database.Store, check *expects) {
		user := dbgen.User(s.T(), db, database.User{})
		check.Args(uuid.NullUUID{UUID: user.ID, Valid: true}).
			Asserts(rbac.ResourceTemplate, policy.ActionRead).
			ErrorsWithInMemDB(dbmem.ErrUnimplemented)
	}))
<<<<<<< HEAD
	s.Run("InsertPresetPrebuild", s.Subtest(func(db database.Store, check *expects) {
		org := dbgen.Organization(s.T(), db, database.Organization{})
		user := dbgen.User(s.T(), db, database.User{})
		template := dbgen.Template(s.T(), db, database.Template{
			CreatedBy:      user.ID,
			OrganizationID: org.ID,
		})
		templateVersion := dbgen.TemplateVersion(s.T(), db, database.TemplateVersion{
			TemplateID:     uuid.NullUUID{UUID: template.ID, Valid: true},
			OrganizationID: org.ID,
			CreatedBy:      user.ID,
		})
		preset := dbgen.Preset(s.T(), db, database.InsertPresetParams{
			Name:              coderdtest.RandomName(s.T()),
			TemplateVersionID: templateVersion.ID,
		})
		check.Args(database.InsertPresetPrebuildParams{
			ID:               uuid.New(),
			PresetID:         preset.ID,
			DesiredInstances: 1,
		}).
			Asserts(rbac.ResourceSystem, policy.ActionCreate).
			ErrorsWithInMemDB(dbmem.ErrUnimplemented)
	}))
=======
	// TODO: remove?
	//s.Run("InsertPresetPrebuild", s.Subtest(func(db database.Store, check *expects) {
	//	org := dbgen.Organization(s.T(), db, database.Organization{})
	//	user := dbgen.User(s.T(), db, database.User{})
	//	template := dbgen.Template(s.T(), db, database.Template{
	//		CreatedBy:      user.ID,
	//		OrganizationID: org.ID,
	//	})
	//	templateVersion := dbgen.TemplateVersion(s.T(), db, database.TemplateVersion{
	//		TemplateID:     uuid.NullUUID{UUID: template.ID, Valid: true},
	//		OrganizationID: org.ID,
	//		CreatedBy:      user.ID,
	//	})
	//	preset := dbgen.Preset(s.T(), db, database.InsertPresetParams{
	//		Name:              coderdtest.RandomName(s.T()),
	//		TemplateVersionID: templateVersion.ID,
	//	})
	//	check.Args(database.InsertPresetPrebuildParams{
	//		ID:               uuid.New(),
	//		PresetID:         preset.ID,
	//		DesiredInstances: 1,
	//	}).
	//		Asserts(rbac.ResourceSystem, policy.ActionCreate).
	//		ErrorsWithInMemDB(dbmem.ErrUnimplemented)
	//}))
>>>>>>> cd70710f
}

func (s *MethodTestSuite) TestOAuth2ProviderApps() {
	s.Run("GetOAuth2ProviderApps", s.Subtest(func(db database.Store, check *expects) {
		apps := []database.OAuth2ProviderApp{
			dbgen.OAuth2ProviderApp(s.T(), db, database.OAuth2ProviderApp{Name: "first"}),
			dbgen.OAuth2ProviderApp(s.T(), db, database.OAuth2ProviderApp{Name: "last"}),
		}
		check.Args().Asserts(rbac.ResourceOauth2App, policy.ActionRead).Returns(apps)
	}))
	s.Run("GetOAuth2ProviderAppByID", s.Subtest(func(db database.Store, check *expects) {
		app := dbgen.OAuth2ProviderApp(s.T(), db, database.OAuth2ProviderApp{})
		check.Args(app.ID).Asserts(rbac.ResourceOauth2App, policy.ActionRead).Returns(app)
	}))
	s.Run("GetOAuth2ProviderAppsByUserID", s.Subtest(func(db database.Store, check *expects) {
		dbtestutil.DisableForeignKeysAndTriggers(s.T(), db)
		user := dbgen.User(s.T(), db, database.User{})
		key, _ := dbgen.APIKey(s.T(), db, database.APIKey{
			UserID: user.ID,
		})
		createdAt := dbtestutil.NowInDefaultTimezone()
		if !dbtestutil.WillUsePostgres() {
			createdAt = time.Time{}
		}
		app := dbgen.OAuth2ProviderApp(s.T(), db, database.OAuth2ProviderApp{
			CreatedAt: createdAt,
			UpdatedAt: createdAt,
		})
		_ = dbgen.OAuth2ProviderApp(s.T(), db, database.OAuth2ProviderApp{
			CreatedAt: createdAt,
			UpdatedAt: createdAt,
		})
		secret := dbgen.OAuth2ProviderAppSecret(s.T(), db, database.OAuth2ProviderAppSecret{
			AppID: app.ID,
		})
		for i := 0; i < 5; i++ {
			_ = dbgen.OAuth2ProviderAppToken(s.T(), db, database.OAuth2ProviderAppToken{
				AppSecretID: secret.ID,
				APIKeyID:    key.ID,
				HashPrefix:  []byte(fmt.Sprintf("%d", i)),
			})
		}
		check.Args(user.ID).Asserts(rbac.ResourceOauth2AppCodeToken.WithOwner(user.ID.String()), policy.ActionRead).Returns([]database.GetOAuth2ProviderAppsByUserIDRow{
			{
				OAuth2ProviderApp: database.OAuth2ProviderApp{
					ID:          app.ID,
					CallbackURL: app.CallbackURL,
					Icon:        app.Icon,
					Name:        app.Name,
					CreatedAt:   createdAt,
					UpdatedAt:   createdAt,
				},
				TokenCount: 5,
			},
		})
	}))
	s.Run("InsertOAuth2ProviderApp", s.Subtest(func(db database.Store, check *expects) {
		check.Args(database.InsertOAuth2ProviderAppParams{}).Asserts(rbac.ResourceOauth2App, policy.ActionCreate)
	}))
	s.Run("UpdateOAuth2ProviderAppByID", s.Subtest(func(db database.Store, check *expects) {
		dbtestutil.DisableForeignKeysAndTriggers(s.T(), db)
		app := dbgen.OAuth2ProviderApp(s.T(), db, database.OAuth2ProviderApp{})
		app.Name = "my-new-name"
		app.UpdatedAt = dbtestutil.NowInDefaultTimezone()
		check.Args(database.UpdateOAuth2ProviderAppByIDParams{
			ID:          app.ID,
			Name:        app.Name,
			CallbackURL: app.CallbackURL,
			UpdatedAt:   app.UpdatedAt,
		}).Asserts(rbac.ResourceOauth2App, policy.ActionUpdate).Returns(app)
	}))
	s.Run("DeleteOAuth2ProviderAppByID", s.Subtest(func(db database.Store, check *expects) {
		app := dbgen.OAuth2ProviderApp(s.T(), db, database.OAuth2ProviderApp{})
		check.Args(app.ID).Asserts(rbac.ResourceOauth2App, policy.ActionDelete)
	}))
}

func (s *MethodTestSuite) TestOAuth2ProviderAppSecrets() {
	s.Run("GetOAuth2ProviderAppSecretsByAppID", s.Subtest(func(db database.Store, check *expects) {
		dbtestutil.DisableForeignKeysAndTriggers(s.T(), db)
		app1 := dbgen.OAuth2ProviderApp(s.T(), db, database.OAuth2ProviderApp{})
		app2 := dbgen.OAuth2ProviderApp(s.T(), db, database.OAuth2ProviderApp{})
		secrets := []database.OAuth2ProviderAppSecret{
			dbgen.OAuth2ProviderAppSecret(s.T(), db, database.OAuth2ProviderAppSecret{
				AppID:        app1.ID,
				CreatedAt:    time.Now().Add(-time.Hour), // For ordering.
				SecretPrefix: []byte("1"),
			}),
			dbgen.OAuth2ProviderAppSecret(s.T(), db, database.OAuth2ProviderAppSecret{
				AppID:        app1.ID,
				SecretPrefix: []byte("2"),
			}),
		}
		_ = dbgen.OAuth2ProviderAppSecret(s.T(), db, database.OAuth2ProviderAppSecret{
			AppID:        app2.ID,
			SecretPrefix: []byte("3"),
		})
		check.Args(app1.ID).Asserts(rbac.ResourceOauth2AppSecret, policy.ActionRead).Returns(secrets)
	}))
	s.Run("GetOAuth2ProviderAppSecretByID", s.Subtest(func(db database.Store, check *expects) {
		app := dbgen.OAuth2ProviderApp(s.T(), db, database.OAuth2ProviderApp{})
		secret := dbgen.OAuth2ProviderAppSecret(s.T(), db, database.OAuth2ProviderAppSecret{
			AppID: app.ID,
		})
		check.Args(secret.ID).Asserts(rbac.ResourceOauth2AppSecret, policy.ActionRead).Returns(secret)
	}))
	s.Run("GetOAuth2ProviderAppSecretByPrefix", s.Subtest(func(db database.Store, check *expects) {
		app := dbgen.OAuth2ProviderApp(s.T(), db, database.OAuth2ProviderApp{})
		secret := dbgen.OAuth2ProviderAppSecret(s.T(), db, database.OAuth2ProviderAppSecret{
			AppID: app.ID,
		})
		check.Args(secret.SecretPrefix).Asserts(rbac.ResourceOauth2AppSecret, policy.ActionRead).Returns(secret)
	}))
	s.Run("InsertOAuth2ProviderAppSecret", s.Subtest(func(db database.Store, check *expects) {
		app := dbgen.OAuth2ProviderApp(s.T(), db, database.OAuth2ProviderApp{})
		check.Args(database.InsertOAuth2ProviderAppSecretParams{
			AppID: app.ID,
		}).Asserts(rbac.ResourceOauth2AppSecret, policy.ActionCreate)
	}))
	s.Run("UpdateOAuth2ProviderAppSecretByID", s.Subtest(func(db database.Store, check *expects) {
		dbtestutil.DisableForeignKeysAndTriggers(s.T(), db)
		app := dbgen.OAuth2ProviderApp(s.T(), db, database.OAuth2ProviderApp{})
		secret := dbgen.OAuth2ProviderAppSecret(s.T(), db, database.OAuth2ProviderAppSecret{
			AppID: app.ID,
		})
		secret.LastUsedAt = sql.NullTime{Time: dbtestutil.NowInDefaultTimezone(), Valid: true}
		check.Args(database.UpdateOAuth2ProviderAppSecretByIDParams{
			ID:         secret.ID,
			LastUsedAt: secret.LastUsedAt,
		}).Asserts(rbac.ResourceOauth2AppSecret, policy.ActionUpdate).Returns(secret)
	}))
	s.Run("DeleteOAuth2ProviderAppSecretByID", s.Subtest(func(db database.Store, check *expects) {
		app := dbgen.OAuth2ProviderApp(s.T(), db, database.OAuth2ProviderApp{})
		secret := dbgen.OAuth2ProviderAppSecret(s.T(), db, database.OAuth2ProviderAppSecret{
			AppID: app.ID,
		})
		check.Args(secret.ID).Asserts(rbac.ResourceOauth2AppSecret, policy.ActionDelete)
	}))
}

func (s *MethodTestSuite) TestOAuth2ProviderAppCodes() {
	s.Run("GetOAuth2ProviderAppCodeByID", s.Subtest(func(db database.Store, check *expects) {
		user := dbgen.User(s.T(), db, database.User{})
		app := dbgen.OAuth2ProviderApp(s.T(), db, database.OAuth2ProviderApp{})
		code := dbgen.OAuth2ProviderAppCode(s.T(), db, database.OAuth2ProviderAppCode{
			AppID:  app.ID,
			UserID: user.ID,
		})
		check.Args(code.ID).Asserts(code, policy.ActionRead).Returns(code)
	}))
	s.Run("GetOAuth2ProviderAppCodeByPrefix", s.Subtest(func(db database.Store, check *expects) {
		user := dbgen.User(s.T(), db, database.User{})
		app := dbgen.OAuth2ProviderApp(s.T(), db, database.OAuth2ProviderApp{})
		code := dbgen.OAuth2ProviderAppCode(s.T(), db, database.OAuth2ProviderAppCode{
			AppID:  app.ID,
			UserID: user.ID,
		})
		check.Args(code.SecretPrefix).Asserts(code, policy.ActionRead).Returns(code)
	}))
	s.Run("InsertOAuth2ProviderAppCode", s.Subtest(func(db database.Store, check *expects) {
		user := dbgen.User(s.T(), db, database.User{})
		app := dbgen.OAuth2ProviderApp(s.T(), db, database.OAuth2ProviderApp{})
		check.Args(database.InsertOAuth2ProviderAppCodeParams{
			AppID:  app.ID,
			UserID: user.ID,
		}).Asserts(rbac.ResourceOauth2AppCodeToken.WithOwner(user.ID.String()), policy.ActionCreate)
	}))
	s.Run("DeleteOAuth2ProviderAppCodeByID", s.Subtest(func(db database.Store, check *expects) {
		user := dbgen.User(s.T(), db, database.User{})
		app := dbgen.OAuth2ProviderApp(s.T(), db, database.OAuth2ProviderApp{})
		code := dbgen.OAuth2ProviderAppCode(s.T(), db, database.OAuth2ProviderAppCode{
			AppID:  app.ID,
			UserID: user.ID,
		})
		check.Args(code.ID).Asserts(code, policy.ActionDelete)
	}))
	s.Run("DeleteOAuth2ProviderAppCodesByAppAndUserID", s.Subtest(func(db database.Store, check *expects) {
		dbtestutil.DisableForeignKeysAndTriggers(s.T(), db)
		user := dbgen.User(s.T(), db, database.User{})
		app := dbgen.OAuth2ProviderApp(s.T(), db, database.OAuth2ProviderApp{})
		for i := 0; i < 5; i++ {
			_ = dbgen.OAuth2ProviderAppCode(s.T(), db, database.OAuth2ProviderAppCode{
				AppID:        app.ID,
				UserID:       user.ID,
				SecretPrefix: []byte(fmt.Sprintf("%d", i)),
			})
		}
		check.Args(database.DeleteOAuth2ProviderAppCodesByAppAndUserIDParams{
			AppID:  app.ID,
			UserID: user.ID,
		}).Asserts(rbac.ResourceOauth2AppCodeToken.WithOwner(user.ID.String()), policy.ActionDelete)
	}))
}

func (s *MethodTestSuite) TestOAuth2ProviderAppTokens() {
	s.Run("InsertOAuth2ProviderAppToken", s.Subtest(func(db database.Store, check *expects) {
		user := dbgen.User(s.T(), db, database.User{})
		key, _ := dbgen.APIKey(s.T(), db, database.APIKey{
			UserID: user.ID,
		})
		app := dbgen.OAuth2ProviderApp(s.T(), db, database.OAuth2ProviderApp{})
		secret := dbgen.OAuth2ProviderAppSecret(s.T(), db, database.OAuth2ProviderAppSecret{
			AppID: app.ID,
		})
		check.Args(database.InsertOAuth2ProviderAppTokenParams{
			AppSecretID: secret.ID,
			APIKeyID:    key.ID,
		}).Asserts(rbac.ResourceOauth2AppCodeToken.WithOwner(user.ID.String()), policy.ActionCreate)
	}))
	s.Run("GetOAuth2ProviderAppTokenByPrefix", s.Subtest(func(db database.Store, check *expects) {
		user := dbgen.User(s.T(), db, database.User{})
		key, _ := dbgen.APIKey(s.T(), db, database.APIKey{
			UserID: user.ID,
		})
		app := dbgen.OAuth2ProviderApp(s.T(), db, database.OAuth2ProviderApp{})
		secret := dbgen.OAuth2ProviderAppSecret(s.T(), db, database.OAuth2ProviderAppSecret{
			AppID: app.ID,
		})
		token := dbgen.OAuth2ProviderAppToken(s.T(), db, database.OAuth2ProviderAppToken{
			AppSecretID: secret.ID,
			APIKeyID:    key.ID,
		})
		check.Args(token.HashPrefix).Asserts(rbac.ResourceOauth2AppCodeToken.WithOwner(user.ID.String()), policy.ActionRead)
	}))
	s.Run("DeleteOAuth2ProviderAppTokensByAppAndUserID", s.Subtest(func(db database.Store, check *expects) {
		dbtestutil.DisableForeignKeysAndTriggers(s.T(), db)
		user := dbgen.User(s.T(), db, database.User{})
		key, _ := dbgen.APIKey(s.T(), db, database.APIKey{
			UserID: user.ID,
		})
		app := dbgen.OAuth2ProviderApp(s.T(), db, database.OAuth2ProviderApp{})
		secret := dbgen.OAuth2ProviderAppSecret(s.T(), db, database.OAuth2ProviderAppSecret{
			AppID: app.ID,
		})
		for i := 0; i < 5; i++ {
			_ = dbgen.OAuth2ProviderAppToken(s.T(), db, database.OAuth2ProviderAppToken{
				AppSecretID: secret.ID,
				APIKeyID:    key.ID,
				HashPrefix:  []byte(fmt.Sprintf("%d", i)),
			})
		}
		check.Args(database.DeleteOAuth2ProviderAppTokensByAppAndUserIDParams{
			AppID:  app.ID,
			UserID: user.ID,
		}).Asserts(rbac.ResourceOauth2AppCodeToken.WithOwner(user.ID.String()), policy.ActionDelete)
	}))
}

func (s *MethodTestSuite) TestResourcesMonitor() {
	createAgent := func(t *testing.T, db database.Store) (database.WorkspaceAgent, database.WorkspaceTable) {
		t.Helper()

		u := dbgen.User(t, db, database.User{})
		o := dbgen.Organization(t, db, database.Organization{})
		tpl := dbgen.Template(t, db, database.Template{
			OrganizationID: o.ID,
			CreatedBy:      u.ID,
		})
		tv := dbgen.TemplateVersion(t, db, database.TemplateVersion{
			TemplateID:     uuid.NullUUID{UUID: tpl.ID, Valid: true},
			OrganizationID: o.ID,
			CreatedBy:      u.ID,
		})
		w := dbgen.Workspace(t, db, database.WorkspaceTable{
			TemplateID:     tpl.ID,
			OrganizationID: o.ID,
			OwnerID:        u.ID,
		})
		j := dbgen.ProvisionerJob(t, db, nil, database.ProvisionerJob{
			Type: database.ProvisionerJobTypeWorkspaceBuild,
		})
		b := dbgen.WorkspaceBuild(t, db, database.WorkspaceBuild{
			JobID:             j.ID,
			WorkspaceID:       w.ID,
			TemplateVersionID: tv.ID,
		})
		res := dbgen.WorkspaceResource(t, db, database.WorkspaceResource{JobID: b.JobID})
		agt := dbgen.WorkspaceAgent(t, db, database.WorkspaceAgent{ResourceID: res.ID})

		return agt, w
	}

	s.Run("InsertMemoryResourceMonitor", s.Subtest(func(db database.Store, check *expects) {
		agt, _ := createAgent(s.T(), db)

		check.Args(database.InsertMemoryResourceMonitorParams{
			AgentID: agt.ID,
			State:   database.WorkspaceAgentMonitorStateOK,
		}).Asserts(rbac.ResourceWorkspaceAgentResourceMonitor, policy.ActionCreate)
	}))

	s.Run("InsertVolumeResourceMonitor", s.Subtest(func(db database.Store, check *expects) {
		agt, _ := createAgent(s.T(), db)

		check.Args(database.InsertVolumeResourceMonitorParams{
			AgentID: agt.ID,
			State:   database.WorkspaceAgentMonitorStateOK,
		}).Asserts(rbac.ResourceWorkspaceAgentResourceMonitor, policy.ActionCreate)
	}))

	s.Run("UpdateMemoryResourceMonitor", s.Subtest(func(db database.Store, check *expects) {
		agt, _ := createAgent(s.T(), db)

		check.Args(database.UpdateMemoryResourceMonitorParams{
			AgentID: agt.ID,
			State:   database.WorkspaceAgentMonitorStateOK,
		}).Asserts(rbac.ResourceWorkspaceAgentResourceMonitor, policy.ActionUpdate)
	}))

	s.Run("UpdateVolumeResourceMonitor", s.Subtest(func(db database.Store, check *expects) {
		agt, _ := createAgent(s.T(), db)

		check.Args(database.UpdateVolumeResourceMonitorParams{
			AgentID: agt.ID,
			State:   database.WorkspaceAgentMonitorStateOK,
		}).Asserts(rbac.ResourceWorkspaceAgentResourceMonitor, policy.ActionUpdate)
	}))

	s.Run("FetchMemoryResourceMonitorsUpdatedAfter", s.Subtest(func(db database.Store, check *expects) {
		check.Args(dbtime.Now()).Asserts(rbac.ResourceWorkspaceAgentResourceMonitor, policy.ActionRead)
	}))

	s.Run("FetchVolumesResourceMonitorsUpdatedAfter", s.Subtest(func(db database.Store, check *expects) {
		check.Args(dbtime.Now()).Asserts(rbac.ResourceWorkspaceAgentResourceMonitor, policy.ActionRead)
	}))

	s.Run("FetchMemoryResourceMonitorsByAgentID", s.Subtest(func(db database.Store, check *expects) {
		agt, w := createAgent(s.T(), db)

		dbgen.WorkspaceAgentMemoryResourceMonitor(s.T(), db, database.WorkspaceAgentMemoryResourceMonitor{
			AgentID:   agt.ID,
			Enabled:   true,
			Threshold: 80,
			CreatedAt: dbtime.Now(),
		})

		monitor, err := db.FetchMemoryResourceMonitorsByAgentID(context.Background(), agt.ID)
		require.NoError(s.T(), err)

		check.Args(agt.ID).Asserts(w, policy.ActionRead).Returns(monitor)
	}))

	s.Run("FetchVolumesResourceMonitorsByAgentID", s.Subtest(func(db database.Store, check *expects) {
		agt, w := createAgent(s.T(), db)

		dbgen.WorkspaceAgentVolumeResourceMonitor(s.T(), db, database.WorkspaceAgentVolumeResourceMonitor{
			AgentID:   agt.ID,
			Path:      "/var/lib",
			Enabled:   true,
			Threshold: 80,
			CreatedAt: dbtime.Now(),
		})

		monitors, err := db.FetchVolumesResourceMonitorsByAgentID(context.Background(), agt.ID)
		require.NoError(s.T(), err)

		check.Args(agt.ID).Asserts(w, policy.ActionRead).Returns(monitors)
	}))
}<|MERGE_RESOLUTION|>--- conflicted
+++ resolved
@@ -1692,7 +1692,7 @@
 		check.Args(database.DeleteCustomRoleParams{
 			Name: customRole.Name,
 		}).Asserts(
-			// fails immediately, missing organization id
+		// fails immediately, missing organization id
 		).Errors(dbauthz.NotAuthorizedError{Err: xerrors.New("custom roles must belong to an organization")})
 	}))
 	s.Run("Blank/UpdateCustomRole", s.Subtest(func(db database.Store, check *expects) {
@@ -1723,7 +1723,7 @@
 				codersdk.ResourceWorkspace: {codersdk.ActionRead},
 			}), convertSDKPerm),
 		}).Asserts(
-			// fails immediately, missing organization id
+		// fails immediately, missing organization id
 		).Errors(dbauthz.NotAuthorizedError{Err: xerrors.New("custom roles must belong to an organization")})
 	}))
 	s.Run("OrgPermissions/UpdateCustomRole", s.Subtest(func(db database.Store, check *expects) {
@@ -1776,7 +1776,7 @@
 				codersdk.ResourceWorkspace: {codersdk.ActionRead},
 			}), convertSDKPerm),
 		}).Asserts(
-			// fails immediately, missing organization id
+		// fails immediately, missing organization id
 		).Errors(dbauthz.NotAuthorizedError{Err: xerrors.New("custom roles must belong to an organization")})
 	}))
 	s.Run("OrgPermissions/InsertCustomRole", s.Subtest(func(db database.Store, check *expects) {
@@ -3757,7 +3757,7 @@
 	s.Run("GetProvisionerJobsCreatedAfter", s.Subtest(func(db database.Store, check *expects) {
 		// TODO: add provisioner job resource type
 		_ = dbgen.ProvisionerJob(s.T(), db, nil, database.ProvisionerJob{CreatedAt: time.Now().Add(-time.Hour)})
-		check.Args(time.Now()).Asserts( /*rbac.ResourceSystem, policy.ActionRead*/)
+		check.Args(time.Now()).Asserts( /*rbac.ResourceSystem, policy.ActionRead*/ )
 	}))
 	s.Run("GetTemplateVersionsByIDs", s.Subtest(func(db database.Store, check *expects) {
 		dbtestutil.DisableForeignKeysAndTriggers(s.T(), db)
@@ -3934,7 +3934,7 @@
 		a := dbgen.ProvisionerJob(s.T(), db, nil, database.ProvisionerJob{})
 		b := dbgen.ProvisionerJob(s.T(), db, nil, database.ProvisionerJob{})
 		check.Args([]uuid.UUID{a.ID, b.ID}).
-			Asserts( /*rbac.ResourceSystem, policy.ActionRead*/).
+			Asserts( /*rbac.ResourceSystem, policy.ActionRead*/ ).
 			Returns(slice.New(a, b))
 	}))
 	s.Run("InsertWorkspaceAgent", s.Subtest(func(db database.Store, check *expects) {
@@ -3979,14 +3979,14 @@
 			OrganizationID:  j.OrganizationID,
 			Types:           []database.ProvisionerType{j.Provisioner},
 			ProvisionerTags: must(json.Marshal(j.Tags)),
-		}).Asserts( /*rbac.ResourceSystem, policy.ActionUpdate*/)
+		}).Asserts( /*rbac.ResourceSystem, policy.ActionUpdate*/ )
 	}))
 	s.Run("UpdateProvisionerJobWithCompleteByID", s.Subtest(func(db database.Store, check *expects) {
 		// TODO: we need to create a ProvisionerJob resource
 		j := dbgen.ProvisionerJob(s.T(), db, nil, database.ProvisionerJob{})
 		check.Args(database.UpdateProvisionerJobWithCompleteByIDParams{
 			ID: j.ID,
-		}).Asserts( /*rbac.ResourceSystem, policy.ActionUpdate*/)
+		}).Asserts( /*rbac.ResourceSystem, policy.ActionUpdate*/ )
 	}))
 	s.Run("UpdateProvisionerJobByID", s.Subtest(func(db database.Store, check *expects) {
 		// TODO: we need to create a ProvisionerJob resource
@@ -3994,7 +3994,7 @@
 		check.Args(database.UpdateProvisionerJobByIDParams{
 			ID:        j.ID,
 			UpdatedAt: time.Now(),
-		}).Asserts( /*rbac.ResourceSystem, policy.ActionUpdate*/)
+		}).Asserts( /*rbac.ResourceSystem, policy.ActionUpdate*/ )
 	}))
 	s.Run("InsertProvisionerJob", s.Subtest(func(db database.Store, check *expects) {
 		dbtestutil.DisableForeignKeysAndTriggers(s.T(), db)
@@ -4005,21 +4005,21 @@
 			StorageMethod: database.ProvisionerStorageMethodFile,
 			Type:          database.ProvisionerJobTypeWorkspaceBuild,
 			Input:         json.RawMessage("{}"),
-		}).Asserts( /*rbac.ResourceSystem, policy.ActionCreate*/)
+		}).Asserts( /*rbac.ResourceSystem, policy.ActionCreate*/ )
 	}))
 	s.Run("InsertProvisionerJobLogs", s.Subtest(func(db database.Store, check *expects) {
 		// TODO: we need to create a ProvisionerJob resource
 		j := dbgen.ProvisionerJob(s.T(), db, nil, database.ProvisionerJob{})
 		check.Args(database.InsertProvisionerJobLogsParams{
 			JobID: j.ID,
-		}).Asserts( /*rbac.ResourceSystem, policy.ActionCreate*/)
+		}).Asserts( /*rbac.ResourceSystem, policy.ActionCreate*/ )
 	}))
 	s.Run("InsertProvisionerJobTimings", s.Subtest(func(db database.Store, check *expects) {
 		// TODO: we need to create a ProvisionerJob resource
 		j := dbgen.ProvisionerJob(s.T(), db, nil, database.ProvisionerJob{})
 		check.Args(database.InsertProvisionerJobTimingsParams{
 			JobID: j.ID,
-		}).Asserts( /*rbac.ResourceSystem, policy.ActionCreate*/)
+		}).Asserts( /*rbac.ResourceSystem, policy.ActionCreate*/ )
 	}))
 	s.Run("UpsertProvisionerDaemon", s.Subtest(func(db database.Store, check *expects) {
 		dbtestutil.DisableForeignKeysAndTriggers(s.T(), db)
@@ -4675,58 +4675,6 @@
 			Asserts(rbac.ResourceTemplate, policy.ActionRead).
 			ErrorsWithInMemDB(dbmem.ErrUnimplemented)
 	}))
-<<<<<<< HEAD
-	s.Run("InsertPresetPrebuild", s.Subtest(func(db database.Store, check *expects) {
-		org := dbgen.Organization(s.T(), db, database.Organization{})
-		user := dbgen.User(s.T(), db, database.User{})
-		template := dbgen.Template(s.T(), db, database.Template{
-			CreatedBy:      user.ID,
-			OrganizationID: org.ID,
-		})
-		templateVersion := dbgen.TemplateVersion(s.T(), db, database.TemplateVersion{
-			TemplateID:     uuid.NullUUID{UUID: template.ID, Valid: true},
-			OrganizationID: org.ID,
-			CreatedBy:      user.ID,
-		})
-		preset := dbgen.Preset(s.T(), db, database.InsertPresetParams{
-			Name:              coderdtest.RandomName(s.T()),
-			TemplateVersionID: templateVersion.ID,
-		})
-		check.Args(database.InsertPresetPrebuildParams{
-			ID:               uuid.New(),
-			PresetID:         preset.ID,
-			DesiredInstances: 1,
-		}).
-			Asserts(rbac.ResourceSystem, policy.ActionCreate).
-			ErrorsWithInMemDB(dbmem.ErrUnimplemented)
-	}))
-=======
-	// TODO: remove?
-	//s.Run("InsertPresetPrebuild", s.Subtest(func(db database.Store, check *expects) {
-	//	org := dbgen.Organization(s.T(), db, database.Organization{})
-	//	user := dbgen.User(s.T(), db, database.User{})
-	//	template := dbgen.Template(s.T(), db, database.Template{
-	//		CreatedBy:      user.ID,
-	//		OrganizationID: org.ID,
-	//	})
-	//	templateVersion := dbgen.TemplateVersion(s.T(), db, database.TemplateVersion{
-	//		TemplateID:     uuid.NullUUID{UUID: template.ID, Valid: true},
-	//		OrganizationID: org.ID,
-	//		CreatedBy:      user.ID,
-	//	})
-	//	preset := dbgen.Preset(s.T(), db, database.InsertPresetParams{
-	//		Name:              coderdtest.RandomName(s.T()),
-	//		TemplateVersionID: templateVersion.ID,
-	//	})
-	//	check.Args(database.InsertPresetPrebuildParams{
-	//		ID:               uuid.New(),
-	//		PresetID:         preset.ID,
-	//		DesiredInstances: 1,
-	//	}).
-	//		Asserts(rbac.ResourceSystem, policy.ActionCreate).
-	//		ErrorsWithInMemDB(dbmem.ErrUnimplemented)
-	//}))
->>>>>>> cd70710f
 }
 
 func (s *MethodTestSuite) TestOAuth2ProviderApps() {
