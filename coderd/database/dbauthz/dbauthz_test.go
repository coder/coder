--- conflicted
+++ resolved
@@ -4768,8 +4768,6 @@
 }
 
 func (s *MethodTestSuite) TestPrebuilds() {
-<<<<<<< HEAD
-=======
 	s.Run("GetPresetByWorkspaceBuildID", s.Subtest(func(db database.Store, check *expects) {
 		org := dbgen.Organization(s.T(), db, database.Organization{})
 		user := dbgen.User(s.T(), db, database.User{})
@@ -4889,7 +4887,6 @@
 
 		check.Args(templateVersion.ID).Asserts(template.RBACObject(), policy.ActionRead).Returns(presets)
 	}))
->>>>>>> 3f3e2017
 	s.Run("ClaimPrebuiltWorkspace", s.Subtest(func(db database.Store, check *expects) {
 		org := dbgen.Organization(s.T(), db, database.Organization{})
 		user := dbgen.User(s.T(), db, database.User{})
@@ -4974,12 +4971,8 @@
 					UUID:  template.ID,
 					Valid: true,
 				},
-<<<<<<< HEAD
-				OrganizationID: org.ID,
-=======
 				InvalidateAfterSecs: preset.InvalidateAfterSecs,
 				OrganizationID:      org.ID,
->>>>>>> 3f3e2017
 			})
 	}))
 }
