package database_test

import (
	"context"
	"database/sql"
	"encoding/json"
	"errors"
	"fmt"
	"net"
	"sort"
	"testing"
	"time"

	"github.com/google/uuid"
	"github.com/lib/pq"
	"github.com/prometheus/client_golang/prometheus"
	"github.com/sqlc-dev/pqtype"
	"github.com/stretchr/testify/assert"
	"github.com/stretchr/testify/require"

	"cdr.dev/slog/sloggers/slogtest"
	"github.com/coder/coder/v2/coderd/coderdtest"
	"github.com/coder/coder/v2/coderd/database"
	"github.com/coder/coder/v2/coderd/database/db2sdk"
	"github.com/coder/coder/v2/coderd/database/dbauthz"
	"github.com/coder/coder/v2/coderd/database/dbfake"
	"github.com/coder/coder/v2/coderd/database/dbgen"
	"github.com/coder/coder/v2/coderd/database/dbtestutil"
	"github.com/coder/coder/v2/coderd/database/dbtime"
	"github.com/coder/coder/v2/coderd/database/migrations"
	"github.com/coder/coder/v2/coderd/httpmw"
	"github.com/coder/coder/v2/coderd/provisionerdserver"
	"github.com/coder/coder/v2/coderd/rbac"
	"github.com/coder/coder/v2/coderd/rbac/policy"
	"github.com/coder/coder/v2/codersdk"
	"github.com/coder/coder/v2/provisionersdk"
	"github.com/coder/coder/v2/testutil"
)

func TestGetDeploymentWorkspaceAgentStats(t *testing.T) {
	t.Parallel()
	if testing.Short() {
		t.SkipNow()
	}
	t.Run("Aggregates", func(t *testing.T) {
		t.Parallel()
		sqlDB := testSQLDB(t)
		err := migrations.Up(sqlDB)
		require.NoError(t, err)
		db := database.New(sqlDB)
		ctx := context.Background()
		dbgen.WorkspaceAgentStat(t, db, database.WorkspaceAgentStat{
			TxBytes:                   1,
			RxBytes:                   1,
			ConnectionMedianLatencyMS: 1,
			SessionCountVSCode:        1,
		})
		dbgen.WorkspaceAgentStat(t, db, database.WorkspaceAgentStat{
			TxBytes:                   1,
			RxBytes:                   1,
			ConnectionMedianLatencyMS: 2,
			SessionCountVSCode:        1,
		})
		stats, err := db.GetDeploymentWorkspaceAgentStats(ctx, dbtime.Now().Add(-time.Hour))
		require.NoError(t, err)

		require.Equal(t, int64(2), stats.WorkspaceTxBytes)
		require.Equal(t, int64(2), stats.WorkspaceRxBytes)
		require.Equal(t, 1.5, stats.WorkspaceConnectionLatency50)
		require.Equal(t, 1.95, stats.WorkspaceConnectionLatency95)
		require.Equal(t, int64(2), stats.SessionCountVSCode)
	})

	t.Run("GroupsByAgentID", func(t *testing.T) {
		t.Parallel()

		sqlDB := testSQLDB(t)
		err := migrations.Up(sqlDB)
		require.NoError(t, err)
		db := database.New(sqlDB)
		ctx := context.Background()
		agentID := uuid.New()
		insertTime := dbtime.Now()
		dbgen.WorkspaceAgentStat(t, db, database.WorkspaceAgentStat{
			CreatedAt:                 insertTime.Add(-time.Second),
			AgentID:                   agentID,
			TxBytes:                   1,
			RxBytes:                   1,
			ConnectionMedianLatencyMS: 1,
			SessionCountVSCode:        1,
		})
		dbgen.WorkspaceAgentStat(t, db, database.WorkspaceAgentStat{
			// Ensure this stat is newer!
			CreatedAt:                 insertTime,
			AgentID:                   agentID,
			TxBytes:                   1,
			RxBytes:                   1,
			ConnectionMedianLatencyMS: 2,
			SessionCountVSCode:        1,
		})
		stats, err := db.GetDeploymentWorkspaceAgentStats(ctx, dbtime.Now().Add(-time.Hour))
		require.NoError(t, err)

		require.Equal(t, int64(2), stats.WorkspaceTxBytes)
		require.Equal(t, int64(2), stats.WorkspaceRxBytes)
		require.Equal(t, 1.5, stats.WorkspaceConnectionLatency50)
		require.Equal(t, 1.95, stats.WorkspaceConnectionLatency95)
		require.Equal(t, int64(1), stats.SessionCountVSCode)
	})
}

func TestGetDeploymentWorkspaceAgentUsageStats(t *testing.T) {
	t.Parallel()

	t.Run("Aggregates", func(t *testing.T) {
		t.Parallel()

		db, _ := dbtestutil.NewDB(t)
		authz := rbac.NewAuthorizer(prometheus.NewRegistry())
		db = dbauthz.New(db, authz, slogtest.Make(t, &slogtest.Options{}), coderdtest.AccessControlStorePointer())
		ctx := context.Background()
		agentID := uuid.New()
		// Since the queries exclude the current minute
		insertTime := dbtime.Now().Add(-time.Minute)

		// Old stats
		dbgen.WorkspaceAgentStat(t, db, database.WorkspaceAgentStat{
			CreatedAt:                 insertTime.Add(-time.Minute),
			AgentID:                   agentID,
			TxBytes:                   1,
			RxBytes:                   1,
			ConnectionMedianLatencyMS: 1,
			// Should be ignored
			SessionCountSSH:    4,
			SessionCountVSCode: 3,
		})
		dbgen.WorkspaceAgentStat(t, db, database.WorkspaceAgentStat{
			CreatedAt:          insertTime.Add(-time.Minute),
			AgentID:            agentID,
			SessionCountVSCode: 1,
			Usage:              true,
		})
		dbgen.WorkspaceAgentStat(t, db, database.WorkspaceAgentStat{
			CreatedAt:                   insertTime.Add(-time.Minute),
			AgentID:                     agentID,
			SessionCountReconnectingPTY: 1,
			Usage:                       true,
		})

		// Latest stats
		dbgen.WorkspaceAgentStat(t, db, database.WorkspaceAgentStat{
			CreatedAt:                 insertTime,
			AgentID:                   agentID,
			TxBytes:                   1,
			RxBytes:                   1,
			ConnectionMedianLatencyMS: 2,
			// Should be ignored
			SessionCountSSH:    3,
			SessionCountVSCode: 1,
		})
		dbgen.WorkspaceAgentStat(t, db, database.WorkspaceAgentStat{
			CreatedAt:          insertTime,
			AgentID:            agentID,
			SessionCountVSCode: 1,
			Usage:              true,
		})
		dbgen.WorkspaceAgentStat(t, db, database.WorkspaceAgentStat{
			CreatedAt:       insertTime,
			AgentID:         agentID,
			SessionCountSSH: 1,
			Usage:           true,
		})

		stats, err := db.GetDeploymentWorkspaceAgentUsageStats(ctx, dbtime.Now().Add(-time.Hour))
		require.NoError(t, err)

		require.Equal(t, int64(2), stats.WorkspaceTxBytes)
		require.Equal(t, int64(2), stats.WorkspaceRxBytes)
		require.Equal(t, 1.5, stats.WorkspaceConnectionLatency50)
		require.Equal(t, 1.95, stats.WorkspaceConnectionLatency95)
		require.Equal(t, int64(1), stats.SessionCountVSCode)
		require.Equal(t, int64(1), stats.SessionCountSSH)
		require.Equal(t, int64(0), stats.SessionCountReconnectingPTY)
		require.Equal(t, int64(0), stats.SessionCountJetBrains)
	})

	t.Run("NoUsage", func(t *testing.T) {
		t.Parallel()

		db, _ := dbtestutil.NewDB(t)
		authz := rbac.NewAuthorizer(prometheus.NewRegistry())
		db = dbauthz.New(db, authz, slogtest.Make(t, &slogtest.Options{}), coderdtest.AccessControlStorePointer())
		ctx := context.Background()
		agentID := uuid.New()
		// Since the queries exclude the current minute
		insertTime := dbtime.Now().Add(-time.Minute)

		dbgen.WorkspaceAgentStat(t, db, database.WorkspaceAgentStat{
			CreatedAt:                 insertTime,
			AgentID:                   agentID,
			TxBytes:                   3,
			RxBytes:                   4,
			ConnectionMedianLatencyMS: 2,
			// Should be ignored
			SessionCountSSH:    3,
			SessionCountVSCode: 1,
		})

		stats, err := db.GetDeploymentWorkspaceAgentUsageStats(ctx, dbtime.Now().Add(-time.Hour))
		require.NoError(t, err)

		require.Equal(t, int64(3), stats.WorkspaceTxBytes)
		require.Equal(t, int64(4), stats.WorkspaceRxBytes)
		require.Equal(t, int64(0), stats.SessionCountVSCode)
		require.Equal(t, int64(0), stats.SessionCountSSH)
		require.Equal(t, int64(0), stats.SessionCountReconnectingPTY)
		require.Equal(t, int64(0), stats.SessionCountJetBrains)
	})
}

func TestGetEligibleProvisionerDaemonsByProvisionerJobIDs(t *testing.T) {
	t.Parallel()

	t.Run("NoJobsReturnsEmpty", func(t *testing.T) {
		t.Parallel()
		db, _ := dbtestutil.NewDB(t)
		daemons, err := db.GetEligibleProvisionerDaemonsByProvisionerJobIDs(context.Background(), []uuid.UUID{})
		require.NoError(t, err)
		require.Empty(t, daemons)
	})

	t.Run("MatchesProvisionerType", func(t *testing.T) {
		t.Parallel()
		db, _ := dbtestutil.NewDB(t)
		org := dbgen.Organization(t, db, database.Organization{})

		job := dbgen.ProvisionerJob(t, db, nil, database.ProvisionerJob{
			OrganizationID: org.ID,
			Type:           database.ProvisionerJobTypeWorkspaceBuild,
			Provisioner:    database.ProvisionerTypeEcho,
			Tags: database.StringMap{
				provisionersdk.TagScope: provisionersdk.ScopeOrganization,
			},
		})

		matchingDaemon := dbgen.ProvisionerDaemon(t, db, database.ProvisionerDaemon{
			Name:           "matching-daemon",
			OrganizationID: org.ID,
			Provisioners:   []database.ProvisionerType{database.ProvisionerTypeEcho},
			Tags: database.StringMap{
				provisionersdk.TagScope: provisionersdk.ScopeOrganization,
			},
		})

		dbgen.ProvisionerDaemon(t, db, database.ProvisionerDaemon{
			Name:           "non-matching-daemon",
			OrganizationID: org.ID,
			Provisioners:   []database.ProvisionerType{database.ProvisionerTypeTerraform},
			Tags: database.StringMap{
				provisionersdk.TagScope: provisionersdk.ScopeOrganization,
			},
		})

		daemons, err := db.GetEligibleProvisionerDaemonsByProvisionerJobIDs(context.Background(), []uuid.UUID{job.ID})
		require.NoError(t, err)
		require.Len(t, daemons, 1)
		require.Equal(t, matchingDaemon.ID, daemons[0].ProvisionerDaemon.ID)
	})

	t.Run("MatchesOrganizationScope", func(t *testing.T) {
		t.Parallel()
		db, _ := dbtestutil.NewDB(t)
		org := dbgen.Organization(t, db, database.Organization{})

		job := dbgen.ProvisionerJob(t, db, nil, database.ProvisionerJob{
			OrganizationID: org.ID,
			Type:           database.ProvisionerJobTypeWorkspaceBuild,
			Provisioner:    database.ProvisionerTypeEcho,
			Tags: database.StringMap{
				provisionersdk.TagScope: provisionersdk.ScopeOrganization,
				provisionersdk.TagOwner: "",
			},
		})

		orgDaemon := dbgen.ProvisionerDaemon(t, db, database.ProvisionerDaemon{
			Name:           "org-daemon",
			OrganizationID: org.ID,
			Provisioners:   []database.ProvisionerType{database.ProvisionerTypeEcho},
			Tags: database.StringMap{
				provisionersdk.TagScope: provisionersdk.ScopeOrganization,
				provisionersdk.TagOwner: "",
			},
		})

		dbgen.ProvisionerDaemon(t, db, database.ProvisionerDaemon{
			Name:           "user-daemon",
			OrganizationID: org.ID,
			Provisioners:   []database.ProvisionerType{database.ProvisionerTypeEcho},
			Tags: database.StringMap{
				provisionersdk.TagScope: provisionersdk.ScopeUser,
			},
		})

		daemons, err := db.GetEligibleProvisionerDaemonsByProvisionerJobIDs(context.Background(), []uuid.UUID{job.ID})
		require.NoError(t, err)
		require.Len(t, daemons, 1)
		require.Equal(t, orgDaemon.ID, daemons[0].ProvisionerDaemon.ID)
	})

	t.Run("MatchesMultipleProvisioners", func(t *testing.T) {
		t.Parallel()
		db, _ := dbtestutil.NewDB(t)
		org := dbgen.Organization(t, db, database.Organization{})

		job := dbgen.ProvisionerJob(t, db, nil, database.ProvisionerJob{
			OrganizationID: org.ID,
			Type:           database.ProvisionerJobTypeWorkspaceBuild,
			Provisioner:    database.ProvisionerTypeEcho,
			Tags: database.StringMap{
				provisionersdk.TagScope: provisionersdk.ScopeOrganization,
			},
		})

		daemon1 := dbgen.ProvisionerDaemon(t, db, database.ProvisionerDaemon{
			Name:           "daemon-1",
			OrganizationID: org.ID,
			Provisioners:   []database.ProvisionerType{database.ProvisionerTypeEcho},
			Tags: database.StringMap{
				provisionersdk.TagScope: provisionersdk.ScopeOrganization,
			},
		})

		daemon2 := dbgen.ProvisionerDaemon(t, db, database.ProvisionerDaemon{
			Name:           "daemon-2",
			OrganizationID: org.ID,
			Provisioners:   []database.ProvisionerType{database.ProvisionerTypeEcho},
			Tags: database.StringMap{
				provisionersdk.TagScope: provisionersdk.ScopeOrganization,
			},
		})

		dbgen.ProvisionerDaemon(t, db, database.ProvisionerDaemon{
			Name:           "daemon-3",
			OrganizationID: org.ID,
			Provisioners:   []database.ProvisionerType{database.ProvisionerTypeTerraform},
			Tags: database.StringMap{
				provisionersdk.TagScope: provisionersdk.ScopeOrganization,
			},
		})

		daemons, err := db.GetEligibleProvisionerDaemonsByProvisionerJobIDs(context.Background(), []uuid.UUID{job.ID})
		require.NoError(t, err)
		require.Len(t, daemons, 2)

		daemonIDs := []uuid.UUID{daemons[0].ProvisionerDaemon.ID, daemons[1].ProvisionerDaemon.ID}
		require.ElementsMatch(t, []uuid.UUID{daemon1.ID, daemon2.ID}, daemonIDs)
	})
}

func TestGetProvisionerDaemonsWithStatusByOrganization(t *testing.T) {
	t.Parallel()

	t.Run("NoDaemonsInOrgReturnsEmpty", func(t *testing.T) {
		t.Parallel()
		db, _ := dbtestutil.NewDB(t)
		org := dbgen.Organization(t, db, database.Organization{})
		otherOrg := dbgen.Organization(t, db, database.Organization{})
		dbgen.ProvisionerDaemon(t, db, database.ProvisionerDaemon{
			Name:           "non-matching-daemon",
			OrganizationID: otherOrg.ID,
		})
		daemons, err := db.GetProvisionerDaemonsWithStatusByOrganization(context.Background(), database.GetProvisionerDaemonsWithStatusByOrganizationParams{
			OrganizationID: org.ID,
		})
		require.NoError(t, err)
		require.Empty(t, daemons)
	})

	t.Run("MatchesProvisionerIDs", func(t *testing.T) {
		t.Parallel()
		db, _ := dbtestutil.NewDB(t)
		org := dbgen.Organization(t, db, database.Organization{})

		matchingDaemon0 := dbgen.ProvisionerDaemon(t, db, database.ProvisionerDaemon{
			Name:           "matching-daemon0",
			OrganizationID: org.ID,
		})
		matchingDaemon1 := dbgen.ProvisionerDaemon(t, db, database.ProvisionerDaemon{
			Name:           "matching-daemon1",
			OrganizationID: org.ID,
		})
		dbgen.ProvisionerDaemon(t, db, database.ProvisionerDaemon{
			Name:           "non-matching-daemon",
			OrganizationID: org.ID,
		})

		daemons, err := db.GetProvisionerDaemonsWithStatusByOrganization(context.Background(), database.GetProvisionerDaemonsWithStatusByOrganizationParams{
			OrganizationID: org.ID,
			IDs:            []uuid.UUID{matchingDaemon0.ID, matchingDaemon1.ID},
		})
		require.NoError(t, err)
		require.Len(t, daemons, 2)
		if daemons[0].ProvisionerDaemon.ID != matchingDaemon0.ID {
			daemons[0], daemons[1] = daemons[1], daemons[0]
		}
		require.Equal(t, matchingDaemon0.ID, daemons[0].ProvisionerDaemon.ID)
		require.Equal(t, matchingDaemon1.ID, daemons[1].ProvisionerDaemon.ID)
	})

	t.Run("MatchesTags", func(t *testing.T) {
		t.Parallel()
		db, _ := dbtestutil.NewDB(t)
		org := dbgen.Organization(t, db, database.Organization{})

		fooDaemon := dbgen.ProvisionerDaemon(t, db, database.ProvisionerDaemon{
			Name:           "foo-daemon",
			OrganizationID: org.ID,
			Tags: database.StringMap{
				"foo": "bar",
			},
		})
		dbgen.ProvisionerDaemon(t, db, database.ProvisionerDaemon{
			Name:           "baz-daemon",
			OrganizationID: org.ID,
			Tags: database.StringMap{
				"baz": "qux",
			},
		})

		daemons, err := db.GetProvisionerDaemonsWithStatusByOrganization(context.Background(), database.GetProvisionerDaemonsWithStatusByOrganizationParams{
			OrganizationID: org.ID,
			Tags:           database.StringMap{"foo": "bar"},
		})
		require.NoError(t, err)
		require.Len(t, daemons, 1)
		require.Equal(t, fooDaemon.ID, daemons[0].ProvisionerDaemon.ID)
	})

	t.Run("UsesStaleInterval", func(t *testing.T) {
		t.Parallel()
		db, _ := dbtestutil.NewDB(t)
		org := dbgen.Organization(t, db, database.Organization{})

		daemon1 := dbgen.ProvisionerDaemon(t, db, database.ProvisionerDaemon{
			Name:           "stale-daemon",
			OrganizationID: org.ID,
			CreatedAt:      dbtime.Now().Add(-time.Hour),
			LastSeenAt: sql.NullTime{
				Valid: true,
				Time:  dbtime.Now().Add(-time.Hour),
			},
		})
		daemon2 := dbgen.ProvisionerDaemon(t, db, database.ProvisionerDaemon{
			Name:           "idle-daemon",
			OrganizationID: org.ID,
			CreatedAt:      dbtime.Now().Add(-(30 * time.Minute)),
			LastSeenAt: sql.NullTime{
				Valid: true,
				Time:  dbtime.Now().Add(-(30 * time.Minute)),
			},
		})

		daemons, err := db.GetProvisionerDaemonsWithStatusByOrganization(context.Background(), database.GetProvisionerDaemonsWithStatusByOrganizationParams{
			OrganizationID:  org.ID,
			StaleIntervalMS: 45 * time.Minute.Milliseconds(),
		})
		require.NoError(t, err)
		require.Len(t, daemons, 2)

		if daemons[0].ProvisionerDaemon.ID != daemon1.ID {
			daemons[0], daemons[1] = daemons[1], daemons[0]
		}
		require.Equal(t, daemon1.ID, daemons[0].ProvisionerDaemon.ID)
		require.Equal(t, daemon2.ID, daemons[1].ProvisionerDaemon.ID)
		require.Equal(t, database.ProvisionerDaemonStatusOffline, daemons[0].Status)
		require.Equal(t, database.ProvisionerDaemonStatusIdle, daemons[1].Status)
	})
}

func TestGetWorkspaceAgentUsageStats(t *testing.T) {
	t.Parallel()

	t.Run("Aggregates", func(t *testing.T) {
		t.Parallel()

		db, _ := dbtestutil.NewDB(t)
		authz := rbac.NewAuthorizer(prometheus.NewRegistry())
		db = dbauthz.New(db, authz, slogtest.Make(t, &slogtest.Options{}), coderdtest.AccessControlStorePointer())
		ctx := context.Background()
		// Since the queries exclude the current minute
		insertTime := dbtime.Now().Add(-time.Minute)

		agentID1 := uuid.New()
		agentID2 := uuid.New()
		workspaceID1 := uuid.New()
		workspaceID2 := uuid.New()
		templateID1 := uuid.New()
		templateID2 := uuid.New()
		userID1 := uuid.New()
		userID2 := uuid.New()

		// Old workspace 1 stats
		dbgen.WorkspaceAgentStat(t, db, database.WorkspaceAgentStat{
			CreatedAt:                 insertTime.Add(-time.Minute),
			AgentID:                   agentID1,
			WorkspaceID:               workspaceID1,
			TemplateID:                templateID1,
			UserID:                    userID1,
			TxBytes:                   1,
			RxBytes:                   1,
			ConnectionMedianLatencyMS: 1,
			// Should be ignored
			SessionCountVSCode: 3,
			SessionCountSSH:    1,
		})
		dbgen.WorkspaceAgentStat(t, db, database.WorkspaceAgentStat{
			CreatedAt:          insertTime.Add(-time.Minute),
			AgentID:            agentID1,
			WorkspaceID:        workspaceID1,
			TemplateID:         templateID1,
			UserID:             userID1,
			SessionCountVSCode: 1,
			Usage:              true,
		})

		// Latest workspace 1 stats
		dbgen.WorkspaceAgentStat(t, db, database.WorkspaceAgentStat{
			CreatedAt:                 insertTime,
			AgentID:                   agentID1,
			WorkspaceID:               workspaceID1,
			TemplateID:                templateID1,
			UserID:                    userID1,
			TxBytes:                   2,
			RxBytes:                   2,
			ConnectionMedianLatencyMS: 1,
			// Should be ignored
			SessionCountVSCode: 3,
			SessionCountSSH:    4,
		})
		dbgen.WorkspaceAgentStat(t, db, database.WorkspaceAgentStat{
			CreatedAt:          insertTime,
			AgentID:            agentID1,
			WorkspaceID:        workspaceID1,
			TemplateID:         templateID1,
			UserID:             userID1,
			SessionCountVSCode: 1,
			Usage:              true,
		})
		dbgen.WorkspaceAgentStat(t, db, database.WorkspaceAgentStat{
			CreatedAt:             insertTime,
			AgentID:               agentID1,
			WorkspaceID:           workspaceID1,
			TemplateID:            templateID1,
			UserID:                userID1,
			SessionCountJetBrains: 1,
			Usage:                 true,
		})

		// Latest workspace 2 stats
		dbgen.WorkspaceAgentStat(t, db, database.WorkspaceAgentStat{
			CreatedAt:                 insertTime,
			AgentID:                   agentID2,
			WorkspaceID:               workspaceID2,
			TemplateID:                templateID2,
			UserID:                    userID2,
			TxBytes:                   4,
			RxBytes:                   8,
			ConnectionMedianLatencyMS: 1,
		})
		dbgen.WorkspaceAgentStat(t, db, database.WorkspaceAgentStat{
			CreatedAt:                 insertTime,
			AgentID:                   agentID2,
			WorkspaceID:               workspaceID2,
			TemplateID:                templateID2,
			UserID:                    userID2,
			TxBytes:                   2,
			RxBytes:                   3,
			ConnectionMedianLatencyMS: 1,
			// Should be ignored
			SessionCountVSCode: 3,
			SessionCountSSH:    4,
		})
		dbgen.WorkspaceAgentStat(t, db, database.WorkspaceAgentStat{
			CreatedAt:       insertTime,
			AgentID:         agentID2,
			WorkspaceID:     workspaceID2,
			TemplateID:      templateID2,
			UserID:          userID2,
			SessionCountSSH: 1,
			Usage:           true,
		})
		dbgen.WorkspaceAgentStat(t, db, database.WorkspaceAgentStat{
			CreatedAt:             insertTime,
			AgentID:               agentID2,
			WorkspaceID:           workspaceID2,
			TemplateID:            templateID2,
			UserID:                userID2,
			SessionCountJetBrains: 1,
			Usage:                 true,
		})

		reqTime := dbtime.Now().Add(-time.Hour)
		stats, err := db.GetWorkspaceAgentUsageStats(ctx, reqTime)
		require.NoError(t, err)

		ws1Stats, ws2Stats := stats[0], stats[1]
		if ws1Stats.WorkspaceID != workspaceID1 {
			ws1Stats, ws2Stats = ws2Stats, ws1Stats
		}
		require.Equal(t, int64(3), ws1Stats.WorkspaceTxBytes)
		require.Equal(t, int64(3), ws1Stats.WorkspaceRxBytes)
		require.Equal(t, int64(1), ws1Stats.SessionCountVSCode)
		require.Equal(t, int64(1), ws1Stats.SessionCountJetBrains)
		require.Equal(t, int64(0), ws1Stats.SessionCountSSH)
		require.Equal(t, int64(0), ws1Stats.SessionCountReconnectingPTY)

		require.Equal(t, int64(6), ws2Stats.WorkspaceTxBytes)
		require.Equal(t, int64(11), ws2Stats.WorkspaceRxBytes)
		require.Equal(t, int64(1), ws2Stats.SessionCountSSH)
		require.Equal(t, int64(1), ws2Stats.SessionCountJetBrains)
		require.Equal(t, int64(0), ws2Stats.SessionCountVSCode)
		require.Equal(t, int64(0), ws2Stats.SessionCountReconnectingPTY)
	})

	t.Run("NoUsage", func(t *testing.T) {
		t.Parallel()

		db, _ := dbtestutil.NewDB(t)
		authz := rbac.NewAuthorizer(prometheus.NewRegistry())
		db = dbauthz.New(db, authz, slogtest.Make(t, &slogtest.Options{}), coderdtest.AccessControlStorePointer())
		ctx := context.Background()
		// Since the queries exclude the current minute
		insertTime := dbtime.Now().Add(-time.Minute)

		agentID := uuid.New()

		dbgen.WorkspaceAgentStat(t, db, database.WorkspaceAgentStat{
			CreatedAt:                 insertTime,
			AgentID:                   agentID,
			TxBytes:                   3,
			RxBytes:                   4,
			ConnectionMedianLatencyMS: 2,
			// Should be ignored
			SessionCountSSH:    3,
			SessionCountVSCode: 1,
		})

		stats, err := db.GetWorkspaceAgentUsageStats(ctx, dbtime.Now().Add(-time.Hour))
		require.NoError(t, err)

		require.Len(t, stats, 1)
		require.Equal(t, int64(3), stats[0].WorkspaceTxBytes)
		require.Equal(t, int64(4), stats[0].WorkspaceRxBytes)
		require.Equal(t, int64(0), stats[0].SessionCountVSCode)
		require.Equal(t, int64(0), stats[0].SessionCountSSH)
		require.Equal(t, int64(0), stats[0].SessionCountReconnectingPTY)
		require.Equal(t, int64(0), stats[0].SessionCountJetBrains)
	})
}

func TestGetWorkspaceAgentUsageStatsAndLabels(t *testing.T) {
	t.Parallel()

	t.Run("Aggregates", func(t *testing.T) {
		t.Parallel()

		db, _ := dbtestutil.NewDB(t)
		ctx := context.Background()
		insertTime := dbtime.Now()

		// Insert user, agent, template, workspace
		user1 := dbgen.User(t, db, database.User{})
		org := dbgen.Organization(t, db, database.Organization{})
		job1 := dbgen.ProvisionerJob(t, db, nil, database.ProvisionerJob{
			OrganizationID: org.ID,
		})
		resource1 := dbgen.WorkspaceResource(t, db, database.WorkspaceResource{
			JobID: job1.ID,
		})
		agent1 := dbgen.WorkspaceAgent(t, db, database.WorkspaceAgent{
			ResourceID: resource1.ID,
		})
		template1 := dbgen.Template(t, db, database.Template{
			OrganizationID: org.ID,
			CreatedBy:      user1.ID,
		})
		workspace1 := dbgen.Workspace(t, db, database.WorkspaceTable{
			OwnerID:        user1.ID,
			OrganizationID: org.ID,
			TemplateID:     template1.ID,
		})
		user2 := dbgen.User(t, db, database.User{})
		job2 := dbgen.ProvisionerJob(t, db, nil, database.ProvisionerJob{
			OrganizationID: org.ID,
		})
		resource2 := dbgen.WorkspaceResource(t, db, database.WorkspaceResource{
			JobID: job2.ID,
		})
		agent2 := dbgen.WorkspaceAgent(t, db, database.WorkspaceAgent{
			ResourceID: resource2.ID,
		})
		template2 := dbgen.Template(t, db, database.Template{
			CreatedBy:      user1.ID,
			OrganizationID: org.ID,
		})
		workspace2 := dbgen.Workspace(t, db, database.WorkspaceTable{
			OwnerID:        user2.ID,
			OrganizationID: org.ID,
			TemplateID:     template2.ID,
		})

		// Old workspace 1 stats
		dbgen.WorkspaceAgentStat(t, db, database.WorkspaceAgentStat{
			CreatedAt:                 insertTime.Add(-time.Minute),
			AgentID:                   agent1.ID,
			WorkspaceID:               workspace1.ID,
			TemplateID:                template1.ID,
			UserID:                    user1.ID,
			TxBytes:                   1,
			RxBytes:                   1,
			ConnectionMedianLatencyMS: 1,
			// Should be ignored
			SessionCountVSCode: 3,
			SessionCountSSH:    1,
		})
		dbgen.WorkspaceAgentStat(t, db, database.WorkspaceAgentStat{
			CreatedAt:          insertTime.Add(-time.Minute),
			AgentID:            agent1.ID,
			WorkspaceID:        workspace1.ID,
			TemplateID:         template1.ID,
			UserID:             user1.ID,
			SessionCountVSCode: 1,
			Usage:              true,
		})

		// Latest workspace 1 stats
		dbgen.WorkspaceAgentStat(t, db, database.WorkspaceAgentStat{
			CreatedAt:                 insertTime,
			AgentID:                   agent1.ID,
			WorkspaceID:               workspace1.ID,
			TemplateID:                template1.ID,
			UserID:                    user1.ID,
			TxBytes:                   2,
			RxBytes:                   2,
			ConnectionMedianLatencyMS: 1,
			// Should be ignored
			SessionCountVSCode: 4,
			SessionCountSSH:    3,
		})
		dbgen.WorkspaceAgentStat(t, db, database.WorkspaceAgentStat{
			CreatedAt:             insertTime,
			AgentID:               agent1.ID,
			WorkspaceID:           workspace1.ID,
			TemplateID:            template1.ID,
			UserID:                user1.ID,
			SessionCountJetBrains: 1,
			Usage:                 true,
		})
		dbgen.WorkspaceAgentStat(t, db, database.WorkspaceAgentStat{
			CreatedAt:                   insertTime,
			AgentID:                     agent1.ID,
			WorkspaceID:                 workspace1.ID,
			TemplateID:                  template1.ID,
			UserID:                      user1.ID,
			SessionCountReconnectingPTY: 1,
			Usage:                       true,
		})

		// Latest workspace 2 stats
		dbgen.WorkspaceAgentStat(t, db, database.WorkspaceAgentStat{
			CreatedAt:                 insertTime,
			AgentID:                   agent2.ID,
			WorkspaceID:               workspace2.ID,
			TemplateID:                template2.ID,
			UserID:                    user2.ID,
			TxBytes:                   4,
			RxBytes:                   8,
			ConnectionMedianLatencyMS: 1,
		})
		dbgen.WorkspaceAgentStat(t, db, database.WorkspaceAgentStat{
			CreatedAt:          insertTime,
			AgentID:            agent2.ID,
			WorkspaceID:        workspace2.ID,
			TemplateID:         template2.ID,
			UserID:             user2.ID,
			SessionCountVSCode: 1,
			Usage:              true,
		})
		dbgen.WorkspaceAgentStat(t, db, database.WorkspaceAgentStat{
			CreatedAt:       insertTime,
			AgentID:         agent2.ID,
			WorkspaceID:     workspace2.ID,
			TemplateID:      template2.ID,
			UserID:          user2.ID,
			SessionCountSSH: 1,
			Usage:           true,
		})

		stats, err := db.GetWorkspaceAgentUsageStatsAndLabels(ctx, insertTime.Add(-time.Hour))
		require.NoError(t, err)

		require.Len(t, stats, 2)
		require.Contains(t, stats, database.GetWorkspaceAgentUsageStatsAndLabelsRow{
			Username:                    user1.Username,
			AgentName:                   agent1.Name,
			WorkspaceName:               workspace1.Name,
			TxBytes:                     3,
			RxBytes:                     3,
			SessionCountJetBrains:       1,
			SessionCountReconnectingPTY: 1,
			ConnectionMedianLatencyMS:   1,
		})

		require.Contains(t, stats, database.GetWorkspaceAgentUsageStatsAndLabelsRow{
			Username:                  user2.Username,
			AgentName:                 agent2.Name,
			WorkspaceName:             workspace2.Name,
			RxBytes:                   8,
			TxBytes:                   4,
			SessionCountVSCode:        1,
			SessionCountSSH:           1,
			ConnectionMedianLatencyMS: 1,
		})
	})

	t.Run("NoUsage", func(t *testing.T) {
		t.Parallel()

		db, _ := dbtestutil.NewDB(t)
		ctx := context.Background()
		insertTime := dbtime.Now()
		// Insert user, agent, template, workspace
		user := dbgen.User(t, db, database.User{})
		org := dbgen.Organization(t, db, database.Organization{})
		job := dbgen.ProvisionerJob(t, db, nil, database.ProvisionerJob{
			OrganizationID: org.ID,
		})
		resource := dbgen.WorkspaceResource(t, db, database.WorkspaceResource{
			JobID: job.ID,
		})
		agent := dbgen.WorkspaceAgent(t, db, database.WorkspaceAgent{
			ResourceID: resource.ID,
		})
		template := dbgen.Template(t, db, database.Template{
			OrganizationID: org.ID,
			CreatedBy:      user.ID,
		})
		workspace := dbgen.Workspace(t, db, database.WorkspaceTable{
			OwnerID:        user.ID,
			OrganizationID: org.ID,
			TemplateID:     template.ID,
		})

		dbgen.WorkspaceAgentStat(t, db, database.WorkspaceAgentStat{
			CreatedAt:                 insertTime.Add(-time.Minute),
			AgentID:                   agent.ID,
			WorkspaceID:               workspace.ID,
			TemplateID:                template.ID,
			UserID:                    user.ID,
			RxBytes:                   4,
			TxBytes:                   5,
			ConnectionMedianLatencyMS: 1,
			// Should be ignored
			SessionCountVSCode: 3,
			SessionCountSSH:    1,
		})

		stats, err := db.GetWorkspaceAgentUsageStatsAndLabels(ctx, insertTime.Add(-time.Hour))
		require.NoError(t, err)

		require.Len(t, stats, 1)
		require.Contains(t, stats, database.GetWorkspaceAgentUsageStatsAndLabelsRow{
			Username:                  user.Username,
			AgentName:                 agent.Name,
			WorkspaceName:             workspace.Name,
			RxBytes:                   4,
			TxBytes:                   5,
			ConnectionMedianLatencyMS: 1,
		})
	})
}

func TestGetAuthorizedWorkspacesAndAgentsByOwnerID(t *testing.T) {
	t.Parallel()
	if testing.Short() {
		t.SkipNow()
	}

	sqlDB := testSQLDB(t)
	err := migrations.Up(sqlDB)
	require.NoError(t, err)
	db := database.New(sqlDB)
	authorizer := rbac.NewStrictCachingAuthorizer(prometheus.NewRegistry())

	org := dbgen.Organization(t, db, database.Organization{})
	owner := dbgen.User(t, db, database.User{
		RBACRoles: []string{rbac.RoleOwner().String()},
	})
	user := dbgen.User(t, db, database.User{})
	tpl := dbgen.Template(t, db, database.Template{
		OrganizationID: org.ID,
		CreatedBy:      owner.ID,
	})

	pendingID := uuid.New()
	createTemplateVersion(t, db, tpl, tvArgs{
		Status:          database.ProvisionerJobStatusPending,
		CreateWorkspace: true,
		WorkspaceID:     pendingID,
		CreateAgent:     true,
	})
	failedID := uuid.New()
	createTemplateVersion(t, db, tpl, tvArgs{
		Status:          database.ProvisionerJobStatusFailed,
		CreateWorkspace: true,
		CreateAgent:     true,
		WorkspaceID:     failedID,
	})
	succeededID := uuid.New()
	createTemplateVersion(t, db, tpl, tvArgs{
		Status:              database.ProvisionerJobStatusSucceeded,
		WorkspaceTransition: database.WorkspaceTransitionStart,
		CreateWorkspace:     true,
		WorkspaceID:         succeededID,
		CreateAgent:         true,
		ExtraAgents:         1,
		ExtraBuilds:         2,
	})
	deletedID := uuid.New()
	createTemplateVersion(t, db, tpl, tvArgs{
		Status:              database.ProvisionerJobStatusSucceeded,
		WorkspaceTransition: database.WorkspaceTransitionDelete,
		CreateWorkspace:     true,
		WorkspaceID:         deletedID,
		CreateAgent:         false,
	})

	ownerCheckFn := func(ownerRows []database.GetWorkspacesAndAgentsByOwnerIDRow) {
		require.Len(t, ownerRows, 4)
		for _, row := range ownerRows {
			switch row.ID {
			case pendingID:
				require.Len(t, row.Agents, 1)
				require.Equal(t, database.ProvisionerJobStatusPending, row.JobStatus)
			case failedID:
				require.Len(t, row.Agents, 1)
				require.Equal(t, database.ProvisionerJobStatusFailed, row.JobStatus)
			case succeededID:
				require.Len(t, row.Agents, 2)
				require.Equal(t, database.ProvisionerJobStatusSucceeded, row.JobStatus)
				require.Equal(t, database.WorkspaceTransitionStart, row.Transition)
			case deletedID:
				require.Len(t, row.Agents, 0)
				require.Equal(t, database.ProvisionerJobStatusSucceeded, row.JobStatus)
				require.Equal(t, database.WorkspaceTransitionDelete, row.Transition)
			default:
				t.Fatalf("unexpected workspace ID: %s", row.ID)
			}
		}
	}
	t.Run("sqlQuerier", func(t *testing.T) {
		t.Parallel()
		ctx := testutil.Context(t, testutil.WaitMedium)

		userSubject, _, err := httpmw.UserRBACSubject(ctx, db, user.ID, rbac.ExpandableScope(rbac.ScopeAll))
		require.NoError(t, err)
		preparedUser, err := authorizer.Prepare(ctx, userSubject, policy.ActionRead, rbac.ResourceWorkspace.Type)
		require.NoError(t, err)
		userCtx := dbauthz.As(ctx, userSubject)
		userRows, err := db.GetAuthorizedWorkspacesAndAgentsByOwnerID(userCtx, owner.ID, preparedUser)
		require.NoError(t, err)
		require.Len(t, userRows, 0)

		ownerSubject, _, err := httpmw.UserRBACSubject(ctx, db, owner.ID, rbac.ExpandableScope(rbac.ScopeAll))
		require.NoError(t, err)
		preparedOwner, err := authorizer.Prepare(ctx, ownerSubject, policy.ActionRead, rbac.ResourceWorkspace.Type)
		require.NoError(t, err)
		ownerCtx := dbauthz.As(ctx, ownerSubject)
		ownerRows, err := db.GetAuthorizedWorkspacesAndAgentsByOwnerID(ownerCtx, owner.ID, preparedOwner)
		require.NoError(t, err)
		ownerCheckFn(ownerRows)
	})

	t.Run("dbauthz", func(t *testing.T) {
		t.Parallel()
		ctx := testutil.Context(t, testutil.WaitMedium)

		authzdb := dbauthz.New(db, authorizer, slogtest.Make(t, &slogtest.Options{}), coderdtest.AccessControlStorePointer())

		userSubject, _, err := httpmw.UserRBACSubject(ctx, authzdb, user.ID, rbac.ExpandableScope(rbac.ScopeAll))
		require.NoError(t, err)
		userCtx := dbauthz.As(ctx, userSubject)

		ownerSubject, _, err := httpmw.UserRBACSubject(ctx, authzdb, owner.ID, rbac.ExpandableScope(rbac.ScopeAll))
		require.NoError(t, err)
		ownerCtx := dbauthz.As(ctx, ownerSubject)

		userRows, err := authzdb.GetWorkspacesAndAgentsByOwnerID(userCtx, owner.ID)
		require.NoError(t, err)
		require.Len(t, userRows, 0)

		ownerRows, err := authzdb.GetWorkspacesAndAgentsByOwnerID(ownerCtx, owner.ID)
		require.NoError(t, err)
		ownerCheckFn(ownerRows)
	})
}

func TestInsertWorkspaceAgentLogs(t *testing.T) {
	t.Parallel()
	if testing.Short() {
		t.SkipNow()
	}
	sqlDB := testSQLDB(t)
	ctx := context.Background()
	err := migrations.Up(sqlDB)
	require.NoError(t, err)
	db := database.New(sqlDB)
	org := dbgen.Organization(t, db, database.Organization{})
	job := dbgen.ProvisionerJob(t, db, nil, database.ProvisionerJob{
		OrganizationID: org.ID,
	})
	resource := dbgen.WorkspaceResource(t, db, database.WorkspaceResource{
		JobID: job.ID,
	})
	agent := dbgen.WorkspaceAgent(t, db, database.WorkspaceAgent{
		ResourceID: resource.ID,
	})
	source := dbgen.WorkspaceAgentLogSource(t, db, database.WorkspaceAgentLogSource{
		WorkspaceAgentID: agent.ID,
	})
	logs, err := db.InsertWorkspaceAgentLogs(ctx, database.InsertWorkspaceAgentLogsParams{
		AgentID:     agent.ID,
		CreatedAt:   dbtime.Now(),
		Output:      []string{"first"},
		Level:       []database.LogLevel{database.LogLevelInfo},
		LogSourceID: source.ID,
		// 1 MB is the max
		OutputLength: 1 << 20,
	})
	require.NoError(t, err)
	require.Equal(t, int64(1), logs[0].ID)

	_, err = db.InsertWorkspaceAgentLogs(ctx, database.InsertWorkspaceAgentLogsParams{
		AgentID:      agent.ID,
		CreatedAt:    dbtime.Now(),
		Output:       []string{"second"},
		Level:        []database.LogLevel{database.LogLevelInfo},
		LogSourceID:  source.ID,
		OutputLength: 1,
	})
	require.True(t, database.IsWorkspaceAgentLogsLimitError(err))
}

func TestProxyByHostname(t *testing.T) {
	t.Parallel()
	if testing.Short() {
		t.SkipNow()
	}
	sqlDB := testSQLDB(t)
	err := migrations.Up(sqlDB)
	require.NoError(t, err)
	db := database.New(sqlDB)

	// Insert a bunch of different proxies.
	proxies := []struct {
		name             string
		accessURL        string
		wildcardHostname string
	}{
		{
			name:             "one",
			accessURL:        "https://one.coder.com",
			wildcardHostname: "*.wildcard.one.coder.com",
		},
		{
			name:             "two",
			accessURL:        "https://two.coder.com",
			wildcardHostname: "*--suffix.two.coder.com",
		},
	}
	for _, p := range proxies {
		dbgen.WorkspaceProxy(t, db, database.WorkspaceProxy{
			Name:             p.name,
			Url:              p.accessURL,
			WildcardHostname: p.wildcardHostname,
		})
	}

	cases := []struct {
		name              string
		testHostname      string
		allowAccessURL    bool
		allowWildcardHost bool
		matchProxyName    string
	}{
		{
			name:              "NoMatch",
			testHostname:      "test.com",
			allowAccessURL:    true,
			allowWildcardHost: true,
			matchProxyName:    "",
		},
		{
			name:              "MatchAccessURL",
			testHostname:      "one.coder.com",
			allowAccessURL:    true,
			allowWildcardHost: true,
			matchProxyName:    "one",
		},
		{
			name:              "MatchWildcard",
			testHostname:      "something.wildcard.one.coder.com",
			allowAccessURL:    true,
			allowWildcardHost: true,
			matchProxyName:    "one",
		},
		{
			name:              "MatchSuffix",
			testHostname:      "something--suffix.two.coder.com",
			allowAccessURL:    true,
			allowWildcardHost: true,
			matchProxyName:    "two",
		},
		{
			name:              "ValidateHostname/1",
			testHostname:      ".*ne.coder.com",
			allowAccessURL:    true,
			allowWildcardHost: true,
			matchProxyName:    "",
		},
		{
			name:              "ValidateHostname/2",
			testHostname:      "https://one.coder.com",
			allowAccessURL:    true,
			allowWildcardHost: true,
			matchProxyName:    "",
		},
		{
			name:              "ValidateHostname/3",
			testHostname:      "one.coder.com:8080/hello",
			allowAccessURL:    true,
			allowWildcardHost: true,
			matchProxyName:    "",
		},
		{
			name:              "IgnoreAccessURLMatch",
			testHostname:      "one.coder.com",
			allowAccessURL:    false,
			allowWildcardHost: true,
			matchProxyName:    "",
		},
		{
			name:              "IgnoreWildcardMatch",
			testHostname:      "hi.wildcard.one.coder.com",
			allowAccessURL:    true,
			allowWildcardHost: false,
			matchProxyName:    "",
		},
	}

	for _, c := range cases {
		t.Run(c.name, func(t *testing.T) {
			t.Parallel()

			proxy, err := db.GetWorkspaceProxyByHostname(context.Background(), database.GetWorkspaceProxyByHostnameParams{
				Hostname:              c.testHostname,
				AllowAccessUrl:        c.allowAccessURL,
				AllowWildcardHostname: c.allowWildcardHost,
			})
			if c.matchProxyName == "" {
				require.ErrorIs(t, err, sql.ErrNoRows)
				require.Empty(t, proxy)
			} else {
				require.NoError(t, err)
				require.NotEmpty(t, proxy)
				require.Equal(t, c.matchProxyName, proxy.Name)
			}
		})
	}
}

func TestDefaultProxy(t *testing.T) {
	t.Parallel()
	if testing.Short() {
		t.SkipNow()
	}
	sqlDB := testSQLDB(t)
	err := migrations.Up(sqlDB)
	require.NoError(t, err)
	db := database.New(sqlDB)

	ctx := testutil.Context(t, testutil.WaitLong)
	depID := uuid.NewString()
	err = db.InsertDeploymentID(ctx, depID)
	require.NoError(t, err, "insert deployment id")

	// Fetch empty proxy values
	defProxy, err := db.GetDefaultProxyConfig(ctx)
	require.NoError(t, err, "get def proxy")

	require.Equal(t, defProxy.DisplayName, "Default")
	require.Equal(t, defProxy.IconUrl, "/emojis/1f3e1.png")

	// Set the proxy values
	args := database.UpsertDefaultProxyParams{
		DisplayName: "displayname",
		IconUrl:     "/icon.png",
	}
	err = db.UpsertDefaultProxy(ctx, args)
	require.NoError(t, err, "insert def proxy")

	defProxy, err = db.GetDefaultProxyConfig(ctx)
	require.NoError(t, err, "get def proxy")
	require.Equal(t, defProxy.DisplayName, args.DisplayName)
	require.Equal(t, defProxy.IconUrl, args.IconUrl)

	// Upsert values
	args = database.UpsertDefaultProxyParams{
		DisplayName: "newdisplayname",
		IconUrl:     "/newicon.png",
	}
	err = db.UpsertDefaultProxy(ctx, args)
	require.NoError(t, err, "upsert def proxy")

	defProxy, err = db.GetDefaultProxyConfig(ctx)
	require.NoError(t, err, "get def proxy")
	require.Equal(t, defProxy.DisplayName, args.DisplayName)
	require.Equal(t, defProxy.IconUrl, args.IconUrl)

	// Ensure other site configs are the same
	found, err := db.GetDeploymentID(ctx)
	require.NoError(t, err, "get deployment id")
	require.Equal(t, depID, found)
}

func TestQueuePosition(t *testing.T) {
	t.Parallel()

	if testing.Short() {
		t.SkipNow()
	}
	sqlDB := testSQLDB(t)
	err := migrations.Up(sqlDB)
	require.NoError(t, err)
	db := database.New(sqlDB)
	ctx := testutil.Context(t, testutil.WaitLong)

	org := dbgen.Organization(t, db, database.Organization{})
	jobCount := 10
	jobs := []database.ProvisionerJob{}
	jobIDs := []uuid.UUID{}
	for i := 0; i < jobCount; i++ {
		job := dbgen.ProvisionerJob(t, db, nil, database.ProvisionerJob{
			OrganizationID: org.ID,
			Tags:           database.StringMap{},
		})
		jobs = append(jobs, job)
		jobIDs = append(jobIDs, job.ID)

		// We need a slight amount of time between each insertion to ensure that
		// the queue position is correct... it's sorted by `created_at`.
		time.Sleep(time.Millisecond)
	}

	// Create default provisioner daemon:
	dbgen.ProvisionerDaemon(t, db, database.ProvisionerDaemon{
		Name:         "default_provisioner",
		Provisioners: []database.ProvisionerType{database.ProvisionerTypeEcho},
		// Ensure the `tags` field is NOT NULL for the default provisioner;
		// otherwise, it won't be able to pick up any jobs.
		Tags: database.StringMap{},
	})

	queued, err := db.GetProvisionerJobsByIDsWithQueuePosition(ctx, database.GetProvisionerJobsByIDsWithQueuePositionParams{
		IDs:             jobIDs,
		StaleIntervalMS: provisionerdserver.StaleInterval.Milliseconds(),
	})
	require.NoError(t, err)
	require.Len(t, queued, jobCount)
	sort.Slice(queued, func(i, j int) bool {
		return queued[i].QueuePosition < queued[j].QueuePosition
	})
	// Ensure that the queue positions are correct based on insertion ID!
	for index, job := range queued {
		require.Equal(t, job.QueuePosition, int64(index+1))
		require.Equal(t, job.ProvisionerJob.ID, jobs[index].ID)
	}

	job, err := db.AcquireProvisionerJob(ctx, database.AcquireProvisionerJobParams{
		OrganizationID: org.ID,
		StartedAt: sql.NullTime{
			Time:  dbtime.Now(),
			Valid: true,
		},
		Types: database.AllProvisionerTypeValues(),
		WorkerID: uuid.NullUUID{
			UUID:  uuid.New(),
			Valid: true,
		},
		ProvisionerTags: json.RawMessage("{}"),
	})
	require.NoError(t, err)
	require.Equal(t, jobs[0].ID, job.ID)

	queued, err = db.GetProvisionerJobsByIDsWithQueuePosition(ctx, database.GetProvisionerJobsByIDsWithQueuePositionParams{
		IDs:             jobIDs,
		StaleIntervalMS: provisionerdserver.StaleInterval.Milliseconds(),
	})
	require.NoError(t, err)
	require.Len(t, queued, jobCount)
	sort.Slice(queued, func(i, j int) bool {
		return queued[i].QueuePosition < queued[j].QueuePosition
	})
	// Ensure that queue positions are updated now that the first job has been acquired!
	for index, job := range queued {
		if index == 0 {
			require.Equal(t, job.QueuePosition, int64(0))
			continue
		}
		require.Equal(t, job.QueuePosition, int64(index))
		require.Equal(t, job.ProvisionerJob.ID, jobs[index].ID)
	}
}

func TestAcquireProvisionerJob(t *testing.T) {
	t.Parallel()

	t.Run("HumanInitiatedJobsFirst", func(t *testing.T) {
		t.Parallel()
		var (
			db, _       = dbtestutil.NewDB(t)
			ctx         = testutil.Context(t, testutil.WaitMedium)
			org         = dbgen.Organization(t, db, database.Organization{})
			_           = dbgen.ProvisionerDaemon(t, db, database.ProvisionerDaemon{}) // Required for queue position
			now         = dbtime.Now()
			numJobs     = 10
			humanIDs    = make([]uuid.UUID, 0, numJobs/2)
			prebuildIDs = make([]uuid.UUID, 0, numJobs/2)
		)

		// Given: a number of jobs in the queue, with prebuilds and non-prebuilds interleaved
		for idx := range numJobs {
			var initiator uuid.UUID
			if idx%2 == 0 {
				initiator = database.PrebuildsSystemUserID
			} else {
				initiator = uuid.MustParse("c0dec0de-c0de-c0de-c0de-c0dec0dec0de")
			}
			pj, err := db.InsertProvisionerJob(ctx, database.InsertProvisionerJobParams{
				ID:             uuid.MustParse(fmt.Sprintf("00000000-0000-0000-0000-00000000000%x", idx+1)),
				CreatedAt:      time.Now().Add(-time.Second * time.Duration(idx)),
				UpdatedAt:      time.Now().Add(-time.Second * time.Duration(idx)),
				InitiatorID:    initiator,
				OrganizationID: org.ID,
				Provisioner:    database.ProvisionerTypeEcho,
				Type:           database.ProvisionerJobTypeWorkspaceBuild,
				StorageMethod:  database.ProvisionerStorageMethodFile,
				FileID:         uuid.New(),
				Input:          json.RawMessage(`{}`),
				Tags:           database.StringMap{},
				TraceMetadata:  pqtype.NullRawMessage{},
			})
			require.NoError(t, err)
			// We expected prebuilds to be acquired after human-initiated jobs.
			if initiator == database.PrebuildsSystemUserID {
				prebuildIDs = append([]uuid.UUID{pj.ID}, prebuildIDs...)
			} else {
				humanIDs = append([]uuid.UUID{pj.ID}, humanIDs...)
			}
			t.Logf("created job id=%q initiator=%q created_at=%q", pj.ID.String(), pj.InitiatorID.String(), pj.CreatedAt.String())
		}

		expectedIDs := append(humanIDs, prebuildIDs...) //nolint:gocritic // not the same slice

		// When: we query the queue positions for the jobs
		qjs, err := db.GetProvisionerJobsByIDsWithQueuePosition(ctx, database.GetProvisionerJobsByIDsWithQueuePositionParams{
			IDs:             expectedIDs,
			StaleIntervalMS: provisionerdserver.StaleInterval.Milliseconds(),
		})
		require.NoError(t, err)
		require.Len(t, qjs, numJobs)
		// Ensure the jobs are sorted by queue position.
		sort.Slice(qjs, func(i, j int) bool {
			return qjs[i].QueuePosition < qjs[j].QueuePosition
		})

		// Then: the queue positions for the jobs should indicate the order in which
		// they will be acquired, with human-initiated jobs first.
		for idx, qj := range qjs {
			t.Logf("queued job %d/%d id=%q initiator=%q created_at=%q queue_position=%d", idx+1, numJobs, qj.ProvisionerJob.ID.String(), qj.ProvisionerJob.InitiatorID.String(), qj.ProvisionerJob.CreatedAt.String(), qj.QueuePosition)
			require.Equal(t, expectedIDs[idx].String(), qj.ProvisionerJob.ID.String(), "job %d/%d should match expected id", idx+1, numJobs)
			require.Equal(t, int64(idx+1), qj.QueuePosition, "job %d/%d should have queue position %d", idx+1, numJobs, idx+1)
		}

		// When: the jobs are acquired
		// Then: human-initiated jobs are prioritized first.
		for idx := range numJobs {
			acquired, err := db.AcquireProvisionerJob(ctx, database.AcquireProvisionerJobParams{
				OrganizationID:  org.ID,
				StartedAt:       sql.NullTime{Time: time.Now(), Valid: true},
				WorkerID:        uuid.NullUUID{UUID: uuid.New(), Valid: true},
				Types:           []database.ProvisionerType{database.ProvisionerTypeEcho},
				ProvisionerTags: json.RawMessage(`{}`),
			})
			require.NoError(t, err)
			require.Equal(t, expectedIDs[idx].String(), acquired.ID.String(), "acquired job %d/%d with initiator %q", idx+1, numJobs, acquired.InitiatorID.String())
			t.Logf("acquired job id=%q initiator=%q created_at=%q", acquired.ID.String(), acquired.InitiatorID.String(), acquired.CreatedAt.String())
			err = db.UpdateProvisionerJobWithCompleteByID(ctx, database.UpdateProvisionerJobWithCompleteByIDParams{
				ID:          acquired.ID,
				UpdatedAt:   now,
				CompletedAt: sql.NullTime{Time: now, Valid: true},
				Error:       sql.NullString{},
				ErrorCode:   sql.NullString{},
			})
			require.NoError(t, err, "mark job %d/%d as complete", idx+1, numJobs)
		}
	})
}

func TestUserLastSeenFilter(t *testing.T) {
	t.Parallel()
	if testing.Short() {
		t.SkipNow()
	}
	t.Run("Before", func(t *testing.T) {
		t.Parallel()
		sqlDB := testSQLDB(t)
		err := migrations.Up(sqlDB)
		require.NoError(t, err)
		db := database.New(sqlDB)
		ctx := context.Background()
		now := dbtime.Now()

		yesterday := dbgen.User(t, db, database.User{
			LastSeenAt: now.Add(time.Hour * -25),
		})
		today := dbgen.User(t, db, database.User{
			LastSeenAt: now,
		})
		lastWeek := dbgen.User(t, db, database.User{
			LastSeenAt: now.Add((time.Hour * -24 * 7) + (-1 * time.Hour)),
		})

		beforeToday, err := db.GetUsers(ctx, database.GetUsersParams{
			LastSeenBefore: now.Add(time.Hour * -24),
		})
		require.NoError(t, err)
		database.ConvertUserRows(beforeToday)

		requireUsersMatch(t, []database.User{yesterday, lastWeek}, beforeToday, "before today")

		justYesterday, err := db.GetUsers(ctx, database.GetUsersParams{
			LastSeenBefore: now.Add(time.Hour * -24),
			LastSeenAfter:  now.Add(time.Hour * -24 * 2),
		})
		require.NoError(t, err)
		requireUsersMatch(t, []database.User{yesterday}, justYesterday, "just yesterday")

		all, err := db.GetUsers(ctx, database.GetUsersParams{
			LastSeenBefore: now.Add(time.Hour),
		})
		require.NoError(t, err)
		requireUsersMatch(t, []database.User{today, yesterday, lastWeek}, all, "all")

		allAfterLastWeek, err := db.GetUsers(ctx, database.GetUsersParams{
			LastSeenAfter: now.Add(time.Hour * -24 * 7),
		})
		require.NoError(t, err)
		requireUsersMatch(t, []database.User{today, yesterday}, allAfterLastWeek, "after last week")
	})
}

func TestGetUsers_IncludeSystem(t *testing.T) {
	t.Parallel()

	tests := []struct {
		name           string
		includeSystem  bool
		wantSystemUser bool
	}{
		{
			name:           "include system users",
			includeSystem:  true,
			wantSystemUser: true,
		},
		{
			name:           "exclude system users",
			includeSystem:  false,
			wantSystemUser: false,
		},
	}

	for _, tt := range tests {
		t.Run(tt.name, func(t *testing.T) {
			t.Parallel()

			ctx := testutil.Context(t, testutil.WaitLong)

			// Given: a system user
			// postgres: introduced by migration coderd/database/migrations/00030*_system_user.up.sql
			db, _ := dbtestutil.NewDB(t)
			other := dbgen.User(t, db, database.User{})
			users, err := db.GetUsers(ctx, database.GetUsersParams{
				IncludeSystem: tt.includeSystem,
			})
			require.NoError(t, err)

			// Should always find the regular user
			foundRegularUser := false
			foundSystemUser := false

			for _, u := range users {
				if u.IsSystem {
					foundSystemUser = true
					require.Equal(t, database.PrebuildsSystemUserID, u.ID)
				} else {
					foundRegularUser = true
					require.Equalf(t, other.ID.String(), u.ID.String(), "found unexpected regular user")
				}
			}

			require.True(t, foundRegularUser, "regular user should always be found")
			require.Equal(t, tt.wantSystemUser, foundSystemUser, "system user presence should match includeSystem setting")
			require.Equal(t, tt.wantSystemUser, len(users) == 2, "should have 2 users when including system user, 1 otherwise")
		})
	}
}

func TestUpdateSystemUser(t *testing.T) {
	t.Parallel()

	// TODO (sasswart): We've disabled the protection that prevents updates to system users
	// while we reassess the mechanism to do so. Rather than skip the test, we've just inverted
	// the assertions to ensure that the behavior is as desired.
	// Once we've re-enabeld the system user protection, we'll revert the assertions.

	ctx := testutil.Context(t, testutil.WaitLong)

	// Given: a system user introduced by migration coderd/database/migrations/00030*_system_user.up.sql
	db, _ := dbtestutil.NewDB(t)
	users, err := db.GetUsers(ctx, database.GetUsersParams{
		IncludeSystem: true,
	})
	require.NoError(t, err)
	var systemUser database.GetUsersRow
	for _, u := range users {
		if u.IsSystem {
			systemUser = u
		}
	}
	require.NotNil(t, systemUser)

	// When: attempting to update a system user's name.
	_, err = db.UpdateUserProfile(ctx, database.UpdateUserProfileParams{
		ID:   systemUser.ID,
		Name: "not prebuilds",
	})
	// Then: the attempt is rejected by a postgres trigger.
	// require.ErrorContains(t, err, "Cannot modify or delete system users")
	require.NoError(t, err)

	// When: attempting to delete a system user.
	err = db.UpdateUserDeletedByID(ctx, systemUser.ID)
	// Then: the attempt is rejected by a postgres trigger.
	// require.ErrorContains(t, err, "Cannot modify or delete system users")
	require.NoError(t, err)

	// When: attempting to update a user's roles.
	_, err = db.UpdateUserRoles(ctx, database.UpdateUserRolesParams{
		ID:           systemUser.ID,
		GrantedRoles: []string{rbac.RoleAuditor().String()},
	})
	// Then: the attempt is rejected by a postgres trigger.
	// require.ErrorContains(t, err, "Cannot modify or delete system users")
	require.NoError(t, err)
}

func TestUserChangeLoginType(t *testing.T) {
	t.Parallel()
	if testing.Short() {
		t.SkipNow()
	}

	sqlDB := testSQLDB(t)
	err := migrations.Up(sqlDB)
	require.NoError(t, err)
	db := database.New(sqlDB)
	ctx := context.Background()

	alice := dbgen.User(t, db, database.User{
		LoginType: database.LoginTypePassword,
	})
	bob := dbgen.User(t, db, database.User{
		LoginType: database.LoginTypePassword,
	})
	bobExpPass := bob.HashedPassword
	require.NotEmpty(t, alice.HashedPassword, "hashed password should not start empty")
	require.NotEmpty(t, bob.HashedPassword, "hashed password should not start empty")

	alice, err = db.UpdateUserLoginType(ctx, database.UpdateUserLoginTypeParams{
		NewLoginType: database.LoginTypeOIDC,
		UserID:       alice.ID,
	})
	require.NoError(t, err)

	require.Empty(t, alice.HashedPassword, "hashed password should be empty")

	// First check other users are not affected
	bob, err = db.GetUserByID(ctx, bob.ID)
	require.NoError(t, err)
	require.Equal(t, bobExpPass, bob.HashedPassword, "hashed password should not change")

	// Then check password -> password is a noop
	bob, err = db.UpdateUserLoginType(ctx, database.UpdateUserLoginTypeParams{
		NewLoginType: database.LoginTypePassword,
		UserID:       bob.ID,
	})
	require.NoError(t, err)

	bob, err = db.GetUserByID(ctx, bob.ID)
	require.NoError(t, err)
	require.Equal(t, bobExpPass, bob.HashedPassword, "hashed password should not change")
}

func TestDefaultOrg(t *testing.T) {
	t.Parallel()
	if testing.Short() {
		t.SkipNow()
	}

	sqlDB := testSQLDB(t)
	err := migrations.Up(sqlDB)
	require.NoError(t, err)
	db := database.New(sqlDB)
	ctx := context.Background()

	// Should start with the default org
	all, err := db.GetOrganizations(ctx, database.GetOrganizationsParams{})
	require.NoError(t, err)
	require.Len(t, all, 1)
	require.True(t, all[0].IsDefault, "first org should always be default")
}

func TestAuditLogDefaultLimit(t *testing.T) {
	t.Parallel()
	if testing.Short() {
		t.SkipNow()
	}

	sqlDB := testSQLDB(t)
	err := migrations.Up(sqlDB)
	require.NoError(t, err)
	db := database.New(sqlDB)

	for i := 0; i < 110; i++ {
		dbgen.AuditLog(t, db, database.AuditLog{})
	}

	ctx := testutil.Context(t, testutil.WaitShort)
	rows, err := db.GetAuditLogsOffset(ctx, database.GetAuditLogsOffsetParams{})
	require.NoError(t, err)
	// The length should match the default limit of the SQL query.
	// Updating the sql query requires changing the number below to match.
	require.Len(t, rows, 100)
}

func TestAuditLogCount(t *testing.T) {
	t.Parallel()
	if testing.Short() {
		t.SkipNow()
	}

	sqlDB := testSQLDB(t)
	err := migrations.Up(sqlDB)
	require.NoError(t, err)
	db := database.New(sqlDB)

	ctx := testutil.Context(t, testutil.WaitLong)

	dbgen.AuditLog(t, db, database.AuditLog{})

	count, err := db.CountAuditLogs(ctx, database.CountAuditLogsParams{})
	require.NoError(t, err)
	require.Equal(t, int64(1), count)
}

func TestWorkspaceQuotas(t *testing.T) {
	t.Parallel()
	orgMemberIDs := func(o database.OrganizationMember) uuid.UUID {
		return o.UserID
	}
	groupMemberIDs := func(m database.GroupMember) uuid.UUID {
		return m.UserID
	}

	t.Run("CorruptedEveryone", func(t *testing.T) {
		t.Parallel()

		ctx := testutil.Context(t, testutil.WaitLong)

		db, _ := dbtestutil.NewDB(t)
		// Create an extra org as a distraction
		distract := dbgen.Organization(t, db, database.Organization{})
		_, err := db.InsertAllUsersGroup(ctx, distract.ID)
		require.NoError(t, err)

		_, err = db.UpdateGroupByID(ctx, database.UpdateGroupByIDParams{
			QuotaAllowance: 15,
			ID:             distract.ID,
		})
		require.NoError(t, err)

		// Create an org with 2 users
		org := dbgen.Organization(t, db, database.Organization{})

		everyoneGroup, err := db.InsertAllUsersGroup(ctx, org.ID)
		require.NoError(t, err)

		// Add a quota to the everyone group
		_, err = db.UpdateGroupByID(ctx, database.UpdateGroupByIDParams{
			QuotaAllowance: 50,
			ID:             everyoneGroup.ID,
		})
		require.NoError(t, err)

		// Add people to the org
		one := dbgen.User(t, db, database.User{})
		two := dbgen.User(t, db, database.User{})
		memOne := dbgen.OrganizationMember(t, db, database.OrganizationMember{
			OrganizationID: org.ID,
			UserID:         one.ID,
		})
		memTwo := dbgen.OrganizationMember(t, db, database.OrganizationMember{
			OrganizationID: org.ID,
			UserID:         two.ID,
		})

		// Fetch the 'Everyone' group members
		everyoneMembers, err := db.GetGroupMembersByGroupID(ctx, database.GetGroupMembersByGroupIDParams{
			GroupID:       everyoneGroup.ID,
			IncludeSystem: false,
		})
		require.NoError(t, err)

		require.ElementsMatch(t, db2sdk.List(everyoneMembers, groupMemberIDs),
			db2sdk.List([]database.OrganizationMember{memOne, memTwo}, orgMemberIDs))

		// Check the quota is correct.
		allowance, err := db.GetQuotaAllowanceForUser(ctx, database.GetQuotaAllowanceForUserParams{
			UserID:         one.ID,
			OrganizationID: org.ID,
		})
		require.NoError(t, err)
		require.Equal(t, int64(50), allowance)

		// Now try to corrupt the DB
		// Insert rows into the everyone group
		err = db.InsertGroupMember(ctx, database.InsertGroupMemberParams{
			UserID:  memOne.UserID,
			GroupID: org.ID,
		})
		require.NoError(t, err)

		// Ensure allowance remains the same
		allowance, err = db.GetQuotaAllowanceForUser(ctx, database.GetQuotaAllowanceForUserParams{
			UserID:         one.ID,
			OrganizationID: org.ID,
		})
		require.NoError(t, err)
		require.Equal(t, int64(50), allowance)
	})
}

// TestReadCustomRoles tests the input params returns the correct set of roles.
func TestReadCustomRoles(t *testing.T) {
	t.Parallel()

	if testing.Short() {
		t.SkipNow()
	}

	sqlDB := testSQLDB(t)
	err := migrations.Up(sqlDB)
	require.NoError(t, err)

	db := database.New(sqlDB)
	ctx := testutil.Context(t, testutil.WaitLong)

	// Make a few site roles, and a few org roles
	orgIDs := make([]uuid.UUID, 3)
	for i := range orgIDs {
		orgIDs[i] = uuid.New()
	}

	allRoles := make([]database.CustomRole, 0)
	siteRoles := make([]database.CustomRole, 0)
	orgRoles := make([]database.CustomRole, 0)
	for i := 0; i < 15; i++ {
		orgID := uuid.NullUUID{
			UUID:  orgIDs[i%len(orgIDs)],
			Valid: true,
		}
		if i%4 == 0 {
			// Some should be site wide
			orgID = uuid.NullUUID{}
		}

		role, err := db.InsertCustomRole(ctx, database.InsertCustomRoleParams{
			Name:           fmt.Sprintf("role-%d", i),
			OrganizationID: orgID,
		})
		require.NoError(t, err)
		allRoles = append(allRoles, role)
		if orgID.Valid {
			orgRoles = append(orgRoles, role)
		} else {
			siteRoles = append(siteRoles, role)
		}
	}

	// normalizedRoleName allows for the simple ElementsMatch to work properly.
	normalizedRoleName := func(role database.CustomRole) string {
		return role.Name + ":" + role.OrganizationID.UUID.String()
	}

	roleToLookup := func(role database.CustomRole) database.NameOrganizationPair {
		return database.NameOrganizationPair{
			Name:           role.Name,
			OrganizationID: role.OrganizationID.UUID,
		}
	}

	testCases := []struct {
		Name   string
		Params database.CustomRolesParams
		Match  func(role database.CustomRole) bool
	}{
		{
			Name: "NilRoles",
			Params: database.CustomRolesParams{
				LookupRoles:     nil,
				ExcludeOrgRoles: false,
				OrganizationID:  uuid.UUID{},
			},
			Match: func(role database.CustomRole) bool {
				return true
			},
		},
		{
			// Empty params should return all roles
			Name: "Empty",
			Params: database.CustomRolesParams{
				LookupRoles:     []database.NameOrganizationPair{},
				ExcludeOrgRoles: false,
				OrganizationID:  uuid.UUID{},
			},
			Match: func(role database.CustomRole) bool {
				return true
			},
		},
		{
			Name: "Organization",
			Params: database.CustomRolesParams{
				LookupRoles:     []database.NameOrganizationPair{},
				ExcludeOrgRoles: false,
				OrganizationID:  orgIDs[1],
			},
			Match: func(role database.CustomRole) bool {
				return role.OrganizationID.UUID == orgIDs[1]
			},
		},
		{
			Name: "SpecificOrgRole",
			Params: database.CustomRolesParams{
				LookupRoles: []database.NameOrganizationPair{
					{
						Name:           orgRoles[0].Name,
						OrganizationID: orgRoles[0].OrganizationID.UUID,
					},
				},
			},
			Match: func(role database.CustomRole) bool {
				return role.Name == orgRoles[0].Name && role.OrganizationID.UUID == orgRoles[0].OrganizationID.UUID
			},
		},
		{
			Name: "SpecificSiteRole",
			Params: database.CustomRolesParams{
				LookupRoles: []database.NameOrganizationPair{
					{
						Name:           siteRoles[0].Name,
						OrganizationID: siteRoles[0].OrganizationID.UUID,
					},
				},
			},
			Match: func(role database.CustomRole) bool {
				return role.Name == siteRoles[0].Name && role.OrganizationID.UUID == siteRoles[0].OrganizationID.UUID
			},
		},
		{
			Name: "FewSpecificRoles",
			Params: database.CustomRolesParams{
				LookupRoles: []database.NameOrganizationPair{
					{
						Name:           orgRoles[0].Name,
						OrganizationID: orgRoles[0].OrganizationID.UUID,
					},
					{
						Name:           orgRoles[1].Name,
						OrganizationID: orgRoles[1].OrganizationID.UUID,
					},
					{
						Name:           siteRoles[0].Name,
						OrganizationID: siteRoles[0].OrganizationID.UUID,
					},
				},
			},
			Match: func(role database.CustomRole) bool {
				return (role.Name == orgRoles[0].Name && role.OrganizationID.UUID == orgRoles[0].OrganizationID.UUID) ||
					(role.Name == orgRoles[1].Name && role.OrganizationID.UUID == orgRoles[1].OrganizationID.UUID) ||
					(role.Name == siteRoles[0].Name && role.OrganizationID.UUID == siteRoles[0].OrganizationID.UUID)
			},
		},
		{
			Name: "AllRolesByLookup",
			Params: database.CustomRolesParams{
				LookupRoles: db2sdk.List(allRoles, roleToLookup),
			},
			Match: func(role database.CustomRole) bool {
				return true
			},
		},
		{
			Name: "NotExists",
			Params: database.CustomRolesParams{
				LookupRoles: []database.NameOrganizationPair{
					{
						Name:           "not-exists",
						OrganizationID: uuid.New(),
					},
					{
						Name:           "not-exists",
						OrganizationID: uuid.Nil,
					},
				},
			},
			Match: func(role database.CustomRole) bool {
				return false
			},
		},
		{
			Name: "Mixed",
			Params: database.CustomRolesParams{
				LookupRoles: []database.NameOrganizationPair{
					{
						Name:           "not-exists",
						OrganizationID: uuid.New(),
					},
					{
						Name:           "not-exists",
						OrganizationID: uuid.Nil,
					},
					{
						Name:           orgRoles[0].Name,
						OrganizationID: orgRoles[0].OrganizationID.UUID,
					},
					{
						Name: siteRoles[0].Name,
					},
				},
			},
			Match: func(role database.CustomRole) bool {
				return (role.Name == orgRoles[0].Name && role.OrganizationID.UUID == orgRoles[0].OrganizationID.UUID) ||
					(role.Name == siteRoles[0].Name && role.OrganizationID.UUID == siteRoles[0].OrganizationID.UUID)
			},
		},
	}

	for _, tc := range testCases {
		t.Run(tc.Name, func(t *testing.T) {
			t.Parallel()

			ctx := testutil.Context(t, testutil.WaitLong)
			found, err := db.CustomRoles(ctx, tc.Params)
			require.NoError(t, err)
			filtered := make([]database.CustomRole, 0)
			for _, role := range allRoles {
				if tc.Match(role) {
					filtered = append(filtered, role)
				}
			}

			a := db2sdk.List(filtered, normalizedRoleName)
			b := db2sdk.List(found, normalizedRoleName)
			require.Equal(t, a, b)
		})
	}
}

func TestAuthorizedAuditLogs(t *testing.T) {
	t.Parallel()

	var allLogs []database.AuditLog
	db, _ := dbtestutil.NewDB(t)
	authz := rbac.NewAuthorizer(prometheus.NewRegistry())
	db = dbauthz.New(db, authz, slogtest.Make(t, &slogtest.Options{}), coderdtest.AccessControlStorePointer())

	siteWideIDs := []uuid.UUID{uuid.New(), uuid.New()}
	for _, id := range siteWideIDs {
		allLogs = append(allLogs, dbgen.AuditLog(t, db, database.AuditLog{
			ID:             id,
			OrganizationID: uuid.Nil,
		}))
	}

	// This map is a simple way to insert a given number of organizations
	// and audit logs for each organization.
	// map[orgID][]AuditLogID
	orgAuditLogs := map[uuid.UUID][]uuid.UUID{
		uuid.New(): {uuid.New(), uuid.New()},
		uuid.New(): {uuid.New(), uuid.New()},
	}
	orgIDs := make([]uuid.UUID, 0, len(orgAuditLogs))
	for orgID := range orgAuditLogs {
		orgIDs = append(orgIDs, orgID)
	}
	for orgID, ids := range orgAuditLogs {
		dbgen.Organization(t, db, database.Organization{
			ID: orgID,
		})
		for _, id := range ids {
			allLogs = append(allLogs, dbgen.AuditLog(t, db, database.AuditLog{
				ID:             id,
				OrganizationID: orgID,
			}))
		}
	}

	// Now fetch all the logs
	auditorRole, err := rbac.RoleByName(rbac.RoleAuditor())
	require.NoError(t, err)

	memberRole, err := rbac.RoleByName(rbac.RoleMember())
	require.NoError(t, err)

	orgAuditorRoles := func(t *testing.T, orgID uuid.UUID) rbac.Role {
		t.Helper()

		role, err := rbac.RoleByName(rbac.ScopedRoleOrgAuditor(orgID))
		require.NoError(t, err)
		return role
	}

	t.Run("NoAccess", func(t *testing.T) {
		t.Parallel()
		ctx := testutil.Context(t, testutil.WaitShort)

		// Given: A user who is a member of 0 organizations
		memberCtx := dbauthz.As(ctx, rbac.Subject{
			FriendlyName: "member",
			ID:           uuid.NewString(),
			Roles:        rbac.Roles{memberRole},
			Scope:        rbac.ScopeAll,
		})

		// When: The user queries for audit logs
		count, err := db.CountAuditLogs(memberCtx, database.CountAuditLogsParams{})
		require.NoError(t, err)
		logs, err := db.GetAuditLogsOffset(memberCtx, database.GetAuditLogsOffsetParams{})
		require.NoError(t, err)

		// Then: No logs returned and count is 0
		require.Equal(t, int64(0), count, "count should be 0")
		require.Len(t, logs, 0, "no logs should be returned")
	})

	t.Run("SiteWideAuditor", func(t *testing.T) {
		t.Parallel()
		ctx := testutil.Context(t, testutil.WaitShort)

		// Given: A site wide auditor
		siteAuditorCtx := dbauthz.As(ctx, rbac.Subject{
			FriendlyName: "owner",
			ID:           uuid.NewString(),
			Roles:        rbac.Roles{auditorRole},
			Scope:        rbac.ScopeAll,
		})

		// When: the auditor queries for audit logs
		count, err := db.CountAuditLogs(siteAuditorCtx, database.CountAuditLogsParams{})
		require.NoError(t, err)
		logs, err := db.GetAuditLogsOffset(siteAuditorCtx, database.GetAuditLogsOffsetParams{})
		require.NoError(t, err)

		// Then: All logs are returned and count matches
		require.Equal(t, int64(len(allLogs)), count, "count should match total number of logs")
		require.ElementsMatch(t, auditOnlyIDs(allLogs), auditOnlyIDs(logs), "all logs should be returned")
	})

	t.Run("SingleOrgAuditor", func(t *testing.T) {
		t.Parallel()
		ctx := testutil.Context(t, testutil.WaitShort)

		orgID := orgIDs[0]
		// Given: An organization scoped auditor
		orgAuditCtx := dbauthz.As(ctx, rbac.Subject{
			FriendlyName: "org-auditor",
			ID:           uuid.NewString(),
			Roles:        rbac.Roles{orgAuditorRoles(t, orgID)},
			Scope:        rbac.ScopeAll,
		})

		// When: The auditor queries for audit logs
		count, err := db.CountAuditLogs(orgAuditCtx, database.CountAuditLogsParams{})
		require.NoError(t, err)
		logs, err := db.GetAuditLogsOffset(orgAuditCtx, database.GetAuditLogsOffsetParams{})
		require.NoError(t, err)

		// Then: Only the logs for the organization are returned and count matches
		require.Equal(t, int64(len(orgAuditLogs[orgID])), count, "count should match organization logs")
		require.ElementsMatch(t, orgAuditLogs[orgID], auditOnlyIDs(logs), "only organization logs should be returned")
	})

	t.Run("TwoOrgAuditors", func(t *testing.T) {
		t.Parallel()
		ctx := testutil.Context(t, testutil.WaitShort)

		first := orgIDs[0]
		second := orgIDs[1]
		// Given: A user who is an auditor for two organizations
		multiOrgAuditCtx := dbauthz.As(ctx, rbac.Subject{
			FriendlyName: "org-auditor",
			ID:           uuid.NewString(),
			Roles:        rbac.Roles{orgAuditorRoles(t, first), orgAuditorRoles(t, second)},
			Scope:        rbac.ScopeAll,
		})

		// When: The user queries for audit logs
		count, err := db.CountAuditLogs(multiOrgAuditCtx, database.CountAuditLogsParams{})
		require.NoError(t, err)
		logs, err := db.GetAuditLogsOffset(multiOrgAuditCtx, database.GetAuditLogsOffsetParams{})
		require.NoError(t, err)

		// Then: All logs for both organizations are returned and count matches
		expectedLogs := append([]uuid.UUID{}, orgAuditLogs[first]...)
		expectedLogs = append(expectedLogs, orgAuditLogs[second]...)
		require.Equal(t, int64(len(expectedLogs)), count, "count should match sum of both organizations")
		require.ElementsMatch(t, expectedLogs, auditOnlyIDs(logs), "logs from both organizations should be returned")
	})

	t.Run("ErroneousOrg", func(t *testing.T) {
		t.Parallel()
		ctx := testutil.Context(t, testutil.WaitShort)

		// Given: A user who is an auditor for an organization that has 0 logs
		userCtx := dbauthz.As(ctx, rbac.Subject{
			FriendlyName: "org-auditor",
			ID:           uuid.NewString(),
			Roles:        rbac.Roles{orgAuditorRoles(t, uuid.New())},
			Scope:        rbac.ScopeAll,
		})

		// When: The user queries for audit logs
		count, err := db.CountAuditLogs(userCtx, database.CountAuditLogsParams{})
		require.NoError(t, err)
		logs, err := db.GetAuditLogsOffset(userCtx, database.GetAuditLogsOffsetParams{})
		require.NoError(t, err)

		// Then: No logs are returned and count is 0
		require.Equal(t, int64(0), count, "count should be 0")
		require.Len(t, logs, 0, "no logs should be returned")
	})
}

func auditOnlyIDs[T database.AuditLog | database.GetAuditLogsOffsetRow](logs []T) []uuid.UUID {
	ids := make([]uuid.UUID, 0, len(logs))
	for _, log := range logs {
		switch log := any(log).(type) {
		case database.AuditLog:
			ids = append(ids, log.ID)
		case database.GetAuditLogsOffsetRow:
			ids = append(ids, log.AuditLog.ID)
		default:
			panic("unreachable")
		}
	}
	return ids
}

func TestGetAuthorizedConnectionLogsOffset(t *testing.T) {
	t.Parallel()

	var allLogs []database.ConnectionLog
	db, _ := dbtestutil.NewDB(t)
	authz := rbac.NewAuthorizer(prometheus.NewRegistry())
	authDb := dbauthz.New(db, authz, slogtest.Make(t, &slogtest.Options{}), coderdtest.AccessControlStorePointer())

	orgA := dbfake.Organization(t, db).Do()
	orgB := dbfake.Organization(t, db).Do()

	user := dbgen.User(t, db, database.User{})

	tpl := dbgen.Template(t, db, database.Template{
		OrganizationID: orgA.Org.ID,
		CreatedBy:      user.ID,
	})

	wsID := uuid.New()
	createTemplateVersion(t, db, tpl, tvArgs{
		WorkspaceTransition: database.WorkspaceTransitionStart,
		Status:              database.ProvisionerJobStatusSucceeded,
		CreateWorkspace:     true,
		WorkspaceID:         wsID,
	})

	// This map is a simple way to insert a given number of organizations
	// and audit logs for each organization.
	// map[orgID][]ConnectionLogID
	orgConnectionLogs := map[uuid.UUID][]uuid.UUID{
		orgA.Org.ID: {uuid.New(), uuid.New()},
		orgB.Org.ID: {uuid.New(), uuid.New()},
	}
	orgIDs := make([]uuid.UUID, 0, len(orgConnectionLogs))
	for orgID := range orgConnectionLogs {
		orgIDs = append(orgIDs, orgID)
	}
	for orgID, ids := range orgConnectionLogs {
		for _, id := range ids {
			allLogs = append(allLogs, dbgen.ConnectionLog(t, authDb, database.UpsertConnectionLogParams{
				WorkspaceID:      wsID,
				WorkspaceOwnerID: user.ID,
				ID:               id,
				OrganizationID:   orgID,
			}))
		}
	}

	// Now fetch all the logs
	auditorRole, err := rbac.RoleByName(rbac.RoleAuditor())
	require.NoError(t, err)

	memberRole, err := rbac.RoleByName(rbac.RoleMember())
	require.NoError(t, err)

	orgAuditorRoles := func(t *testing.T, orgID uuid.UUID) rbac.Role {
		t.Helper()

		role, err := rbac.RoleByName(rbac.ScopedRoleOrgAuditor(orgID))
		require.NoError(t, err)
		return role
	}

	t.Run("NoAccess", func(t *testing.T) {
		t.Parallel()
		ctx := testutil.Context(t, testutil.WaitShort)

		// Given: A user who is a member of 0 organizations
		memberCtx := dbauthz.As(ctx, rbac.Subject{
			FriendlyName: "member",
			ID:           uuid.NewString(),
			Roles:        rbac.Roles{memberRole},
			Scope:        rbac.ScopeAll,
		})

		// When: The user queries for connection logs
		logs, err := authDb.GetConnectionLogsOffset(memberCtx, database.GetConnectionLogsOffsetParams{})
		require.NoError(t, err)
		// Then: No logs returned
		require.Len(t, logs, 0, "no logs should be returned")
		// And: The count matches the number of logs returned
		count, err := authDb.CountConnectionLogs(memberCtx, database.CountConnectionLogsParams{})
		require.NoError(t, err)
		require.EqualValues(t, len(logs), count)
	})

	t.Run("SiteWideAuditor", func(t *testing.T) {
		t.Parallel()
		ctx := testutil.Context(t, testutil.WaitShort)

		// Given: A site wide auditor
		siteAuditorCtx := dbauthz.As(ctx, rbac.Subject{
			FriendlyName: "owner",
			ID:           uuid.NewString(),
			Roles:        rbac.Roles{auditorRole},
			Scope:        rbac.ScopeAll,
		})

		// When: the auditor queries for connection logs
		logs, err := authDb.GetConnectionLogsOffset(siteAuditorCtx, database.GetConnectionLogsOffsetParams{})
		require.NoError(t, err)
		// Then: All logs are returned
		require.ElementsMatch(t, connectionOnlyIDs(allLogs), connectionOnlyIDs(logs))
		// And: The count matches the number of logs returned
		count, err := authDb.CountConnectionLogs(siteAuditorCtx, database.CountConnectionLogsParams{})
		require.NoError(t, err)
		require.EqualValues(t, len(logs), count)
	})

	t.Run("SingleOrgAuditor", func(t *testing.T) {
		t.Parallel()
		ctx := testutil.Context(t, testutil.WaitShort)

		orgID := orgIDs[0]
		// Given: An organization scoped auditor
		orgAuditCtx := dbauthz.As(ctx, rbac.Subject{
			FriendlyName: "org-auditor",
			ID:           uuid.NewString(),
			Roles:        rbac.Roles{orgAuditorRoles(t, orgID)},
			Scope:        rbac.ScopeAll,
		})

		// When: The auditor queries for connection logs
		logs, err := authDb.GetConnectionLogsOffset(orgAuditCtx, database.GetConnectionLogsOffsetParams{})
		require.NoError(t, err)
		// Then: Only the logs for the organization are returned
		require.ElementsMatch(t, orgConnectionLogs[orgID], connectionOnlyIDs(logs))
		// And: The count matches the number of logs returned
		count, err := authDb.CountConnectionLogs(orgAuditCtx, database.CountConnectionLogsParams{})
		require.NoError(t, err)
		require.EqualValues(t, len(logs), count)
	})

	t.Run("TwoOrgAuditors", func(t *testing.T) {
		t.Parallel()
		ctx := testutil.Context(t, testutil.WaitShort)

		first := orgIDs[0]
		second := orgIDs[1]
		// Given: A user who is an auditor for two organizations
		multiOrgAuditCtx := dbauthz.As(ctx, rbac.Subject{
			FriendlyName: "org-auditor",
			ID:           uuid.NewString(),
			Roles:        rbac.Roles{orgAuditorRoles(t, first), orgAuditorRoles(t, second)},
			Scope:        rbac.ScopeAll,
		})

		// When: The user queries for connection logs
		logs, err := authDb.GetConnectionLogsOffset(multiOrgAuditCtx, database.GetConnectionLogsOffsetParams{})
		require.NoError(t, err)
		// Then: All logs for both organizations are returned
		require.ElementsMatch(t, append(orgConnectionLogs[first], orgConnectionLogs[second]...), connectionOnlyIDs(logs))
		// And: The count matches the number of logs returned
		count, err := authDb.CountConnectionLogs(multiOrgAuditCtx, database.CountConnectionLogsParams{})
		require.NoError(t, err)
		require.EqualValues(t, len(logs), count)
	})

	t.Run("ErroneousOrg", func(t *testing.T) {
		t.Parallel()
		ctx := testutil.Context(t, testutil.WaitShort)

		// Given: A user who is an auditor for an organization that has 0 logs
		userCtx := dbauthz.As(ctx, rbac.Subject{
			FriendlyName: "org-auditor",
			ID:           uuid.NewString(),
			Roles:        rbac.Roles{orgAuditorRoles(t, uuid.New())},
			Scope:        rbac.ScopeAll,
		})

		// When: The user queries for audit logs
		logs, err := authDb.GetConnectionLogsOffset(userCtx, database.GetConnectionLogsOffsetParams{})
		require.NoError(t, err)
		// Then: No logs are returned
		require.Len(t, logs, 0, "no logs should be returned")
		// And: The count matches the number of logs returned
		count, err := authDb.CountConnectionLogs(userCtx, database.CountConnectionLogsParams{})
		require.NoError(t, err)
		require.EqualValues(t, len(logs), count)
	})
}

func TestCountConnectionLogs(t *testing.T) {
	t.Parallel()
	ctx := testutil.Context(t, testutil.WaitLong)

	db, _ := dbtestutil.NewDB(t)

	orgA := dbfake.Organization(t, db).Do()
	userA := dbgen.User(t, db, database.User{})
	tplA := dbgen.Template(t, db, database.Template{OrganizationID: orgA.Org.ID, CreatedBy: userA.ID})
	wsA := dbgen.Workspace(t, db, database.WorkspaceTable{OwnerID: userA.ID, OrganizationID: orgA.Org.ID, TemplateID: tplA.ID})

	orgB := dbfake.Organization(t, db).Do()
	userB := dbgen.User(t, db, database.User{})
	tplB := dbgen.Template(t, db, database.Template{OrganizationID: orgB.Org.ID, CreatedBy: userB.ID})
	wsB := dbgen.Workspace(t, db, database.WorkspaceTable{OwnerID: userB.ID, OrganizationID: orgB.Org.ID, TemplateID: tplB.ID})

	// Create logs for two different orgs.
	for i := 0; i < 20; i++ {
		dbgen.ConnectionLog(t, db, database.UpsertConnectionLogParams{
			OrganizationID:   wsA.OrganizationID,
			WorkspaceOwnerID: wsA.OwnerID,
			WorkspaceID:      wsA.ID,
			Type:             database.ConnectionTypeSsh,
		})
	}
	for i := 0; i < 10; i++ {
		dbgen.ConnectionLog(t, db, database.UpsertConnectionLogParams{
			OrganizationID:   wsB.OrganizationID,
			WorkspaceOwnerID: wsB.OwnerID,
			WorkspaceID:      wsB.ID,
			Type:             database.ConnectionTypeSsh,
		})
	}

	// Count with a filter for orgA.
	countParams := database.CountConnectionLogsParams{
		OrganizationID: orgA.Org.ID,
	}
	totalCount, err := db.CountConnectionLogs(ctx, countParams)
	require.NoError(t, err)
	require.Equal(t, int64(20), totalCount)

	// Get a paginated result for the same filter.
	getParams := database.GetConnectionLogsOffsetParams{
		OrganizationID: orgA.Org.ID,
		LimitOpt:       5,
		OffsetOpt:      10,
	}
	logs, err := db.GetConnectionLogsOffset(ctx, getParams)
	require.NoError(t, err)
	require.Len(t, logs, 5)

	// The count with the filter should remain the same, independent of pagination.
	countAfterGet, err := db.CountConnectionLogs(ctx, countParams)
	require.NoError(t, err)
	require.Equal(t, int64(20), countAfterGet)
}

func TestConnectionLogsOffsetFilters(t *testing.T) {
	t.Parallel()

	db, _ := dbtestutil.NewDB(t)

	orgA := dbfake.Organization(t, db).Do()
	orgB := dbfake.Organization(t, db).Do()

	user1 := dbgen.User(t, db, database.User{
		Username: "user1",
		Email:    "user1@test.com",
	})
	user2 := dbgen.User(t, db, database.User{
		Username: "user2",
		Email:    "user2@test.com",
	})
	user3 := dbgen.User(t, db, database.User{
		Username: "user3",
		Email:    "user3@test.com",
	})

	ws1Tpl := dbgen.Template(t, db, database.Template{OrganizationID: orgA.Org.ID, CreatedBy: user1.ID})
	ws1 := dbgen.Workspace(t, db, database.WorkspaceTable{
		OwnerID:        user1.ID,
		OrganizationID: orgA.Org.ID,
		TemplateID:     ws1Tpl.ID,
	})
	ws2Tpl := dbgen.Template(t, db, database.Template{OrganizationID: orgB.Org.ID, CreatedBy: user2.ID})
	ws2 := dbgen.Workspace(t, db, database.WorkspaceTable{
		OwnerID:        user2.ID,
		OrganizationID: orgB.Org.ID,
		TemplateID:     ws2Tpl.ID,
	})

	now := dbtime.Now()
	log1ConnID := uuid.New()
	log1 := dbgen.ConnectionLog(t, db, database.UpsertConnectionLogParams{
		Time:             now.Add(-4 * time.Hour),
		OrganizationID:   ws1.OrganizationID,
		WorkspaceOwnerID: ws1.OwnerID,
		WorkspaceID:      ws1.ID,
		WorkspaceName:    ws1.Name,
		Type:             database.ConnectionTypeWorkspaceApp,
		ConnectionStatus: database.ConnectionStatusConnected,
		UserID:           uuid.NullUUID{UUID: user1.ID, Valid: true},
		UserAgent:        sql.NullString{String: "Mozilla/5.0", Valid: true},
		SlugOrPort:       sql.NullString{String: "code-server", Valid: true},
		ConnectionID:     uuid.NullUUID{UUID: log1ConnID, Valid: true},
	})

	log2ConnID := uuid.New()
	log2 := dbgen.ConnectionLog(t, db, database.UpsertConnectionLogParams{
		Time:             now.Add(-3 * time.Hour),
		OrganizationID:   ws1.OrganizationID,
		WorkspaceOwnerID: ws1.OwnerID,
		WorkspaceID:      ws1.ID,
		WorkspaceName:    ws1.Name,
		Type:             database.ConnectionTypeVscode,
		ConnectionStatus: database.ConnectionStatusConnected,
		ConnectionID:     uuid.NullUUID{UUID: log2ConnID, Valid: true},
	})

	// Mark log2 as disconnected
	log2 = dbgen.ConnectionLog(t, db, database.UpsertConnectionLogParams{
		Time:             now.Add(-2 * time.Hour),
		ConnectionID:     log2.ConnectionID,
		WorkspaceID:      ws1.ID,
		WorkspaceOwnerID: ws1.OwnerID,
		AgentName:        log2.AgentName,
		ConnectionStatus: database.ConnectionStatusDisconnected,

		OrganizationID: log2.OrganizationID,
	})

	log3ConnID := uuid.New()
	log3 := dbgen.ConnectionLog(t, db, database.UpsertConnectionLogParams{
		Time:             now.Add(-2 * time.Hour),
		OrganizationID:   ws2.OrganizationID,
		WorkspaceOwnerID: ws2.OwnerID,
		WorkspaceID:      ws2.ID,
		WorkspaceName:    ws2.Name,
		Type:             database.ConnectionTypeSsh,
		ConnectionStatus: database.ConnectionStatusConnected,
		UserID:           uuid.NullUUID{UUID: user2.ID, Valid: true},
		ConnectionID:     uuid.NullUUID{UUID: log3ConnID, Valid: true},
	})

	// Mark log3 as disconnected
	log3 = dbgen.ConnectionLog(t, db, database.UpsertConnectionLogParams{
		Time:             now.Add(-1 * time.Hour),
		ConnectionID:     log3.ConnectionID,
		WorkspaceOwnerID: log3.WorkspaceOwnerID,
		WorkspaceID:      ws2.ID,
		AgentName:        log3.AgentName,
		ConnectionStatus: database.ConnectionStatusDisconnected,

		OrganizationID: log3.OrganizationID,
	})

	log4 := dbgen.ConnectionLog(t, db, database.UpsertConnectionLogParams{
		Time:             now.Add(-1 * time.Hour),
		OrganizationID:   ws2.OrganizationID,
		WorkspaceOwnerID: ws2.OwnerID,
		WorkspaceID:      ws2.ID,
		WorkspaceName:    ws2.Name,
		Type:             database.ConnectionTypeVscode,
		ConnectionStatus: database.ConnectionStatusConnected,
		UserID:           uuid.NullUUID{UUID: user3.ID, Valid: true},
	})

	testCases := []struct {
		name           string
		params         database.GetConnectionLogsOffsetParams
		expectedLogIDs []uuid.UUID
	}{
		{
			name:   "NoFilter",
			params: database.GetConnectionLogsOffsetParams{},
			expectedLogIDs: []uuid.UUID{
				log1.ID, log2.ID, log3.ID, log4.ID,
			},
		},
		{
			name: "OrganizationID",
			params: database.GetConnectionLogsOffsetParams{
				OrganizationID: orgB.Org.ID,
			},
			expectedLogIDs: []uuid.UUID{log3.ID, log4.ID},
		},
		{
			name: "WorkspaceOwner",
			params: database.GetConnectionLogsOffsetParams{
				WorkspaceOwner: user1.Username,
			},
			expectedLogIDs: []uuid.UUID{log1.ID, log2.ID},
		},
		{
			name: "WorkspaceOwnerID",
			params: database.GetConnectionLogsOffsetParams{
				WorkspaceOwnerID: user1.ID,
			},
			expectedLogIDs: []uuid.UUID{log1.ID, log2.ID},
		},
		{
			name: "WorkspaceOwnerEmail",
			params: database.GetConnectionLogsOffsetParams{
				WorkspaceOwnerEmail: user2.Email,
			},
			expectedLogIDs: []uuid.UUID{log3.ID, log4.ID},
		},
		{
			name: "Type",
			params: database.GetConnectionLogsOffsetParams{
				Type: string(database.ConnectionTypeVscode),
			},
			expectedLogIDs: []uuid.UUID{log2.ID, log4.ID},
		},
		{
			name: "UserID",
			params: database.GetConnectionLogsOffsetParams{
				UserID: user1.ID,
			},
			expectedLogIDs: []uuid.UUID{log1.ID},
		},
		{
			name: "Username",
			params: database.GetConnectionLogsOffsetParams{
				Username: user1.Username,
			},
			expectedLogIDs: []uuid.UUID{log1.ID},
		},
		{
			name: "UserEmail",
			params: database.GetConnectionLogsOffsetParams{
				UserEmail: user3.Email,
			},
			expectedLogIDs: []uuid.UUID{log4.ID},
		},
		{
			name: "ConnectedAfter",
			params: database.GetConnectionLogsOffsetParams{
				ConnectedAfter: now.Add(-90 * time.Minute), // 1.5 hours ago
			},
			expectedLogIDs: []uuid.UUID{log4.ID},
		},
		{
			name: "ConnectedBefore",
			params: database.GetConnectionLogsOffsetParams{
				ConnectedBefore: now.Add(-150 * time.Minute),
			},
			expectedLogIDs: []uuid.UUID{log1.ID, log2.ID},
		},
		{
			name: "WorkspaceID",
			params: database.GetConnectionLogsOffsetParams{
				WorkspaceID: ws2.ID,
			},
			expectedLogIDs: []uuid.UUID{log3.ID, log4.ID},
		},
		{
			name: "ConnectionID",
			params: database.GetConnectionLogsOffsetParams{
				ConnectionID: log1.ConnectionID.UUID,
			},
			expectedLogIDs: []uuid.UUID{log1.ID},
		},
		{
			name: "StatusOngoing",
			params: database.GetConnectionLogsOffsetParams{
				Status: string(codersdk.ConnectionLogStatusOngoing),
			},
			expectedLogIDs: []uuid.UUID{log4.ID},
		},
		{
			name: "StatusCompleted",
			params: database.GetConnectionLogsOffsetParams{
				Status: string(codersdk.ConnectionLogStatusCompleted),
			},
			expectedLogIDs: []uuid.UUID{log2.ID, log3.ID},
		},
		{
			name: "OrganizationAndTypeAndStatus",
			params: database.GetConnectionLogsOffsetParams{
				OrganizationID: orgA.Org.ID,
				Type:           string(database.ConnectionTypeVscode),
				Status:         string(codersdk.ConnectionLogStatusCompleted),
			},
			expectedLogIDs: []uuid.UUID{log2.ID},
		},
	}

	for _, tc := range testCases {
		t.Run(tc.name, func(t *testing.T) {
			t.Parallel()
			ctx := testutil.Context(t, testutil.WaitLong)
			logs, err := db.GetConnectionLogsOffset(ctx, tc.params)
			require.NoError(t, err)
			count, err := db.CountConnectionLogs(ctx, database.CountConnectionLogsParams{
				OrganizationID:      tc.params.OrganizationID,
				WorkspaceOwner:      tc.params.WorkspaceOwner,
				Type:                tc.params.Type,
				UserID:              tc.params.UserID,
				Username:            tc.params.Username,
				UserEmail:           tc.params.UserEmail,
				ConnectedAfter:      tc.params.ConnectedAfter,
				ConnectedBefore:     tc.params.ConnectedBefore,
				WorkspaceID:         tc.params.WorkspaceID,
				ConnectionID:        tc.params.ConnectionID,
				Status:              tc.params.Status,
				WorkspaceOwnerID:    tc.params.WorkspaceOwnerID,
				WorkspaceOwnerEmail: tc.params.WorkspaceOwnerEmail,
			})
			require.NoError(t, err)
			require.ElementsMatch(t, tc.expectedLogIDs, connectionOnlyIDs(logs))
			require.Equal(t, len(tc.expectedLogIDs), int(count), "CountConnectionLogs should match the number of returned logs (no offset or limit)")
		})
	}
}

func connectionOnlyIDs[T database.ConnectionLog | database.GetConnectionLogsOffsetRow](logs []T) []uuid.UUID {
	ids := make([]uuid.UUID, 0, len(logs))
	for _, log := range logs {
		switch log := any(log).(type) {
		case database.ConnectionLog:
			ids = append(ids, log.ID)
		case database.GetConnectionLogsOffsetRow:
			ids = append(ids, log.ConnectionLog.ID)
		default:
			panic("unreachable")
		}
	}
	return ids
}

func TestUpsertConnectionLog(t *testing.T) {
	t.Parallel()
	createWorkspace := func(t *testing.T, db database.Store) database.WorkspaceTable {
		u := dbgen.User(t, db, database.User{})
		o := dbgen.Organization(t, db, database.Organization{})
		tpl := dbgen.Template(t, db, database.Template{
			OrganizationID: o.ID,
			CreatedBy:      u.ID,
		})
		return dbgen.Workspace(t, db, database.WorkspaceTable{
			ID:               uuid.New(),
			OwnerID:          u.ID,
			OrganizationID:   o.ID,
			AutomaticUpdates: database.AutomaticUpdatesNever,
			TemplateID:       tpl.ID,
		})
	}

	t.Run("ConnectThenDisconnect", func(t *testing.T) {
		t.Parallel()
		db, _ := dbtestutil.NewDB(t)
		ctx := context.Background()

		ws := createWorkspace(t, db)

		connectionID := uuid.New()
		agentName := "test-agent"

		// 1. Insert a 'connect' event.
		connectTime := dbtime.Now()
		connectParams := database.UpsertConnectionLogParams{
			ID:               uuid.New(),
			Time:             connectTime,
			OrganizationID:   ws.OrganizationID,
			WorkspaceOwnerID: ws.OwnerID,
			WorkspaceID:      ws.ID,
			WorkspaceName:    ws.Name,
			AgentName:        agentName,
			Type:             database.ConnectionTypeSsh,
			ConnectionID:     uuid.NullUUID{UUID: connectionID, Valid: true},
			ConnectionStatus: database.ConnectionStatusConnected,
			Ip: pqtype.Inet{
				IPNet: net.IPNet{
					IP:   net.IPv4(127, 0, 0, 1),
					Mask: net.IPv4Mask(255, 255, 255, 255),
				},
				Valid: true,
			},
		}

		log1, err := db.UpsertConnectionLog(ctx, connectParams)
		require.NoError(t, err)
		require.Equal(t, connectParams.ID, log1.ID)
		require.False(t, log1.DisconnectTime.Valid, "DisconnectTime should not be set on connect")

		// Check that one row exists.
		rows, err := db.GetConnectionLogsOffset(ctx, database.GetConnectionLogsOffsetParams{LimitOpt: 10})
		require.NoError(t, err)
		require.Len(t, rows, 1)

		// 2. Insert a 'disconnected' event for the same connection.
		disconnectTime := connectTime.Add(time.Second)
		disconnectParams := database.UpsertConnectionLogParams{
			ConnectionID:     uuid.NullUUID{UUID: connectionID, Valid: true},
			WorkspaceID:      ws.ID,
			AgentName:        agentName,
			ConnectionStatus: database.ConnectionStatusDisconnected,

			// Updated to:
			Time:             disconnectTime,
			DisconnectReason: sql.NullString{String: "test disconnect", Valid: true},
			Code:             sql.NullInt32{Int32: 1, Valid: true},

			// Ignored
			ID:               uuid.New(),
			OrganizationID:   ws.OrganizationID,
			WorkspaceOwnerID: ws.OwnerID,
			WorkspaceName:    ws.Name,
			Type:             database.ConnectionTypeSsh,
			Ip: pqtype.Inet{
				IPNet: net.IPNet{
					IP:   net.IPv4(127, 0, 0, 1),
					Mask: net.IPv4Mask(255, 255, 255, 254),
				},
				Valid: true,
			},
		}

		log2, err := db.UpsertConnectionLog(ctx, disconnectParams)
		require.NoError(t, err)

		// Updated
		require.Equal(t, log1.ID, log2.ID)
		require.True(t, log2.DisconnectTime.Valid)
		require.True(t, disconnectTime.Equal(log2.DisconnectTime.Time))
		require.Equal(t, disconnectParams.DisconnectReason.String, log2.DisconnectReason.String)

		rows, err = db.GetConnectionLogsOffset(ctx, database.GetConnectionLogsOffsetParams{})
		require.NoError(t, err)
		require.Len(t, rows, 1)
	})

	t.Run("ConnectDoesNotUpdate", func(t *testing.T) {
		t.Parallel()
		db, _ := dbtestutil.NewDB(t)
		ctx := context.Background()

		ws := createWorkspace(t, db)

		connectionID := uuid.New()
		agentName := "test-agent"

		// 1. Insert a 'connect' event.
		connectTime := dbtime.Now()
		connectParams := database.UpsertConnectionLogParams{
			ID:               uuid.New(),
			Time:             connectTime,
			OrganizationID:   ws.OrganizationID,
			WorkspaceOwnerID: ws.OwnerID,
			WorkspaceID:      ws.ID,
			WorkspaceName:    ws.Name,
			AgentName:        agentName,
			Type:             database.ConnectionTypeSsh,
			ConnectionID:     uuid.NullUUID{UUID: connectionID, Valid: true},
			ConnectionStatus: database.ConnectionStatusConnected,
			Ip: pqtype.Inet{
				IPNet: net.IPNet{
					IP:   net.IPv4(127, 0, 0, 1),
					Mask: net.IPv4Mask(255, 255, 255, 255),
				},
				Valid: true,
			},
		}

		log, err := db.UpsertConnectionLog(ctx, connectParams)
		require.NoError(t, err)

		// 2. Insert another 'connect' event for the same connection.
		connectTime2 := connectTime.Add(time.Second)
		connectParams2 := database.UpsertConnectionLogParams{
			ConnectionID:     uuid.NullUUID{UUID: connectionID, Valid: true},
			WorkspaceID:      ws.ID,
			AgentName:        agentName,
			ConnectionStatus: database.ConnectionStatusConnected,

			// Ignored
			ID:               uuid.New(),
			Time:             connectTime2,
			OrganizationID:   ws.OrganizationID,
			WorkspaceOwnerID: ws.OwnerID,
			WorkspaceName:    ws.Name,
			Type:             database.ConnectionTypeSsh,
			Code:             sql.NullInt32{Int32: 0, Valid: false},
			Ip: pqtype.Inet{
				IPNet: net.IPNet{
					IP:   net.IPv4(127, 0, 0, 1),
					Mask: net.IPv4Mask(255, 255, 255, 254),
				},
				Valid: true,
			},
		}

		origLog, err := db.UpsertConnectionLog(ctx, connectParams2)
		require.NoError(t, err)
		require.Equal(t, log, origLog, "connect update should be a no-op")

		// Check that still only one row exists.
		rows, err := db.GetConnectionLogsOffset(ctx, database.GetConnectionLogsOffsetParams{})
		require.NoError(t, err)
		require.Len(t, rows, 1)
		require.Equal(t, log, rows[0].ConnectionLog)
	})

	t.Run("DisconnectThenConnect", func(t *testing.T) {
		t.Parallel()

		db, _ := dbtestutil.NewDB(t)
		ctx := context.Background()

		ws := createWorkspace(t, db)

		connectionID := uuid.New()
		agentName := "test-agent"

		// Insert just a 'disconect' event
		disconnectTime := dbtime.Now()
		disconnectParams := database.UpsertConnectionLogParams{
			ID:               uuid.New(),
			Time:             disconnectTime,
			OrganizationID:   ws.OrganizationID,
			WorkspaceOwnerID: ws.OwnerID,
			WorkspaceID:      ws.ID,
			WorkspaceName:    ws.Name,
			AgentName:        agentName,
			Type:             database.ConnectionTypeSsh,
			ConnectionID:     uuid.NullUUID{UUID: connectionID, Valid: true},
			ConnectionStatus: database.ConnectionStatusDisconnected,
			DisconnectReason: sql.NullString{String: "server shutting down", Valid: true},
			Ip: pqtype.Inet{
				IPNet: net.IPNet{
					IP:   net.IPv4(127, 0, 0, 1),
					Mask: net.IPv4Mask(255, 255, 255, 255),
				},
				Valid: true,
			},
		}

		_, err := db.UpsertConnectionLog(ctx, disconnectParams)
		require.NoError(t, err)

		firstRows, err := db.GetConnectionLogsOffset(ctx, database.GetConnectionLogsOffsetParams{})
		require.NoError(t, err)
		require.Len(t, firstRows, 1)

		// We expect the connection event to be marked as closed with the start
		// and close time being the same.
		require.True(t, firstRows[0].ConnectionLog.DisconnectTime.Valid)
		require.Equal(t, disconnectTime, firstRows[0].ConnectionLog.DisconnectTime.Time.UTC())
		require.Equal(t, firstRows[0].ConnectionLog.ConnectTime.UTC(), firstRows[0].ConnectionLog.DisconnectTime.Time.UTC())

		// Now insert a 'connect' event for the same connection.
		// This should be a no op
		connectTime := disconnectTime.Add(time.Second)
		connectParams := database.UpsertConnectionLogParams{
			ID:               uuid.New(),
			Time:             connectTime,
			OrganizationID:   ws.OrganizationID,
			WorkspaceOwnerID: ws.OwnerID,
			WorkspaceID:      ws.ID,
			WorkspaceName:    ws.Name,
			AgentName:        agentName,
			Type:             database.ConnectionTypeSsh,
			ConnectionID:     uuid.NullUUID{UUID: connectionID, Valid: true},
			ConnectionStatus: database.ConnectionStatusConnected,
			DisconnectReason: sql.NullString{String: "reconnected", Valid: true},
			Code:             sql.NullInt32{Int32: 0, Valid: false},
			Ip: pqtype.Inet{
				IPNet: net.IPNet{
					IP:   net.IPv4(127, 0, 0, 1),
					Mask: net.IPv4Mask(255, 255, 255, 255),
				},
				Valid: true,
			},
		}

		_, err = db.UpsertConnectionLog(ctx, connectParams)
		require.NoError(t, err)

		secondRows, err := db.GetConnectionLogsOffset(ctx, database.GetConnectionLogsOffsetParams{})
		require.NoError(t, err)
		require.Len(t, secondRows, 1)
		require.Equal(t, firstRows, secondRows)

		// Upsert a disconnection, which should also be a no op
		disconnectParams.DisconnectReason = sql.NullString{
			String: "updated close reason",
			Valid:  true,
		}
		_, err = db.UpsertConnectionLog(ctx, disconnectParams)
		require.NoError(t, err)
		thirdRows, err := db.GetConnectionLogsOffset(ctx, database.GetConnectionLogsOffsetParams{})
		require.NoError(t, err)
		require.Len(t, secondRows, 1)
		// The close reason shouldn't be updated
		require.Equal(t, secondRows, thirdRows)
	})
}

type tvArgs struct {
	Status database.ProvisionerJobStatus
	// CreateWorkspace is true if we should create a workspace for the template version
	CreateWorkspace     bool
	WorkspaceID         uuid.UUID
	CreateAgent         bool
	WorkspaceTransition database.WorkspaceTransition
	ExtraAgents         int
	ExtraBuilds         int
}

// createTemplateVersion is a helper function to create a version with its dependencies.
func createTemplateVersion(t testing.TB, db database.Store, tpl database.Template, args tvArgs) database.TemplateVersion {
	t.Helper()
	version := dbgen.TemplateVersion(t, db, database.TemplateVersion{
		TemplateID: uuid.NullUUID{
			UUID:  tpl.ID,
			Valid: true,
		},
		OrganizationID: tpl.OrganizationID,
		CreatedAt:      dbtime.Now(),
		UpdatedAt:      dbtime.Now(),
		CreatedBy:      tpl.CreatedBy,
	})

	latestJob := database.ProvisionerJob{
		ID:             version.JobID,
		Error:          sql.NullString{},
		OrganizationID: tpl.OrganizationID,
		InitiatorID:    tpl.CreatedBy,
		Type:           database.ProvisionerJobTypeTemplateVersionImport,
	}
	setJobStatus(t, args.Status, &latestJob)
	dbgen.ProvisionerJob(t, db, nil, latestJob)
	if args.CreateWorkspace {
		wrk := dbgen.Workspace(t, db, database.WorkspaceTable{
			ID:             args.WorkspaceID,
			CreatedAt:      time.Time{},
			UpdatedAt:      time.Time{},
			OwnerID:        tpl.CreatedBy,
			OrganizationID: tpl.OrganizationID,
			TemplateID:     tpl.ID,
		})
		trans := database.WorkspaceTransitionStart
		if args.WorkspaceTransition != "" {
			trans = args.WorkspaceTransition
		}
		latestJob = database.ProvisionerJob{
			Type:           database.ProvisionerJobTypeWorkspaceBuild,
			InitiatorID:    tpl.CreatedBy,
			OrganizationID: tpl.OrganizationID,
		}
		setJobStatus(t, args.Status, &latestJob)
		latestJob = dbgen.ProvisionerJob(t, db, nil, latestJob)
		latestResource := dbgen.WorkspaceResource(t, db, database.WorkspaceResource{
			JobID: latestJob.ID,
		})
		dbgen.WorkspaceBuild(t, db, database.WorkspaceBuild{
			WorkspaceID:       wrk.ID,
			TemplateVersionID: version.ID,
			BuildNumber:       1,
			Transition:        trans,
			InitiatorID:       tpl.CreatedBy,
			JobID:             latestJob.ID,
		})
		for i := 0; i < args.ExtraBuilds; i++ {
			latestJob = database.ProvisionerJob{
				Type:           database.ProvisionerJobTypeWorkspaceBuild,
				InitiatorID:    tpl.CreatedBy,
				OrganizationID: tpl.OrganizationID,
			}
			setJobStatus(t, args.Status, &latestJob)
			latestJob = dbgen.ProvisionerJob(t, db, nil, latestJob)
			latestResource = dbgen.WorkspaceResource(t, db, database.WorkspaceResource{
				JobID: latestJob.ID,
			})
			dbgen.WorkspaceBuild(t, db, database.WorkspaceBuild{
				WorkspaceID:       wrk.ID,
				TemplateVersionID: version.ID,
				// #nosec G115 - Safe conversion as build number is expected to be within int32 range
				BuildNumber: int32(i) + 2,
				Transition:  trans,
				InitiatorID: tpl.CreatedBy,
				JobID:       latestJob.ID,
			})
		}

		if args.CreateAgent {
			dbgen.WorkspaceAgent(t, db, database.WorkspaceAgent{
				ResourceID: latestResource.ID,
			})
		}
		for i := 0; i < args.ExtraAgents; i++ {
			dbgen.WorkspaceAgent(t, db, database.WorkspaceAgent{
				ResourceID: latestResource.ID,
			})
		}
	}
	return version
}

func setJobStatus(t testing.TB, status database.ProvisionerJobStatus, j *database.ProvisionerJob) {
	t.Helper()

	earlier := sql.NullTime{
		Time:  dbtime.Now().Add(time.Second * -30),
		Valid: true,
	}
	now := sql.NullTime{
		Time:  dbtime.Now(),
		Valid: true,
	}
	switch status {
	case database.ProvisionerJobStatusRunning:
		j.StartedAt = earlier
	case database.ProvisionerJobStatusPending:
	case database.ProvisionerJobStatusFailed:
		j.StartedAt = earlier
		j.CompletedAt = now
		j.Error = sql.NullString{
			String: "failed",
			Valid:  true,
		}
		j.ErrorCode = sql.NullString{
			String: "failed",
			Valid:  true,
		}
	case database.ProvisionerJobStatusSucceeded:
		j.StartedAt = earlier
		j.CompletedAt = now
	default:
		t.Fatalf("invalid status: %s", status)
	}
}

func TestArchiveVersions(t *testing.T) {
	t.Parallel()
	if testing.Short() {
		t.SkipNow()
	}

	t.Run("ArchiveFailedVersions", func(t *testing.T) {
		t.Parallel()
		sqlDB := testSQLDB(t)
		err := migrations.Up(sqlDB)
		require.NoError(t, err)
		db := database.New(sqlDB)
		ctx := context.Background()

		org := dbgen.Organization(t, db, database.Organization{})
		user := dbgen.User(t, db, database.User{})
		tpl := dbgen.Template(t, db, database.Template{
			OrganizationID: org.ID,
			CreatedBy:      user.ID,
		})
		// Create some versions
		failed := createTemplateVersion(t, db, tpl, tvArgs{
			Status:          database.ProvisionerJobStatusFailed,
			CreateWorkspace: false,
		})
		unused := createTemplateVersion(t, db, tpl, tvArgs{
			Status:          database.ProvisionerJobStatusSucceeded,
			CreateWorkspace: false,
		})
		createTemplateVersion(t, db, tpl, tvArgs{
			Status:          database.ProvisionerJobStatusSucceeded,
			CreateWorkspace: true,
		})
		deleted := createTemplateVersion(t, db, tpl, tvArgs{
			Status:              database.ProvisionerJobStatusSucceeded,
			CreateWorkspace:     true,
			WorkspaceTransition: database.WorkspaceTransitionDelete,
		})

		// Now archive failed versions
		archived, err := db.ArchiveUnusedTemplateVersions(ctx, database.ArchiveUnusedTemplateVersionsParams{
			UpdatedAt:  dbtime.Now(),
			TemplateID: tpl.ID,
			// All versions
			TemplateVersionID: uuid.Nil,
			JobStatus: database.NullProvisionerJobStatus{
				ProvisionerJobStatus: database.ProvisionerJobStatusFailed,
				Valid:                true,
			},
		})
		require.NoError(t, err, "archive failed versions")
		require.Len(t, archived, 1, "should only archive one version")
		require.Equal(t, failed.ID, archived[0], "should archive failed version")

		// Archive all unused versions
		archived, err = db.ArchiveUnusedTemplateVersions(ctx, database.ArchiveUnusedTemplateVersionsParams{
			UpdatedAt:  dbtime.Now(),
			TemplateID: tpl.ID,
			// All versions
			TemplateVersionID: uuid.Nil,
		})
		require.NoError(t, err, "archive failed versions")
		require.Len(t, archived, 2)
		require.ElementsMatch(t, []uuid.UUID{deleted.ID, unused.ID}, archived, "should archive unused versions")
	})
}

func TestExpectOne(t *testing.T) {
	t.Parallel()
	if testing.Short() {
		t.SkipNow()
	}

	t.Run("ErrNoRows", func(t *testing.T) {
		t.Parallel()
		sqlDB := testSQLDB(t)
		err := migrations.Up(sqlDB)
		require.NoError(t, err)
		db := database.New(sqlDB)
		ctx := context.Background()

		_, err = database.ExpectOne(db.GetUsers(ctx, database.GetUsersParams{}))
		require.ErrorIs(t, err, sql.ErrNoRows)
	})

	t.Run("TooMany", func(t *testing.T) {
		t.Parallel()
		sqlDB := testSQLDB(t)
		err := migrations.Up(sqlDB)
		require.NoError(t, err)
		db := database.New(sqlDB)
		ctx := context.Background()

		// Create 2 organizations so the query returns >1
		dbgen.Organization(t, db, database.Organization{})
		dbgen.Organization(t, db, database.Organization{})

		// Organizations is an easy table without foreign key dependencies
		_, err = database.ExpectOne(db.GetOrganizations(ctx, database.GetOrganizationsParams{}))
		require.ErrorContains(t, err, "too many rows returned")
	})
}

func TestGetProvisionerJobsByIDsWithQueuePosition(t *testing.T) {
	t.Parallel()

	testCases := []struct {
		name           string
		jobTags        []database.StringMap
		daemonTags     []database.StringMap
		queueSizes     []int64
		queuePositions []int64
		// GetProvisionerJobsByIDsWithQueuePosition takes jobIDs as a parameter.
		// If skipJobIDs is empty, all jobs are passed to the function; otherwise, the specified jobs are skipped.
		// NOTE: Skipping job IDs means they will be excluded from the result,
		// but this should not affect the queue position or queue size of other jobs.
		skipJobIDs map[int]struct{}
	}{
		// Baseline test case
		{
			name: "test-case-1",
			jobTags: []database.StringMap{
				{"a": "1", "b": "2"},
				{"a": "1"},
				{"a": "1", "c": "3"},
			},
			daemonTags: []database.StringMap{
				{"a": "1", "b": "2"},
				{"a": "1"},
			},
			queueSizes:     []int64{2, 2, 0},
			queuePositions: []int64{1, 1, 0},
		},
		// Includes an additional provisioner
		{
			name: "test-case-2",
			jobTags: []database.StringMap{
				{"a": "1", "b": "2"},
				{"a": "1"},
				{"a": "1", "c": "3"},
			},
			daemonTags: []database.StringMap{
				{"a": "1", "b": "2"},
				{"a": "1"},
				{"a": "1", "b": "2", "c": "3"},
			},
			queueSizes:     []int64{3, 3, 3},
			queuePositions: []int64{1, 1, 3},
		},
		// Skips job at index 0
		{
			name: "test-case-3",
			jobTags: []database.StringMap{
				{"a": "1", "b": "2"},
				{"a": "1"},
				{"a": "1", "c": "3"},
			},
			daemonTags: []database.StringMap{
				{"a": "1", "b": "2"},
				{"a": "1"},
				{"a": "1", "b": "2", "c": "3"},
			},
			queueSizes:     []int64{3, 3},
			queuePositions: []int64{1, 3},
			skipJobIDs: map[int]struct{}{
				0: {},
			},
		},
		// Skips job at index 1
		{
			name: "test-case-4",
			jobTags: []database.StringMap{
				{"a": "1", "b": "2"},
				{"a": "1"},
				{"a": "1", "c": "3"},
			},
			daemonTags: []database.StringMap{
				{"a": "1", "b": "2"},
				{"a": "1"},
				{"a": "1", "b": "2", "c": "3"},
			},
			queueSizes:     []int64{3, 3},
			queuePositions: []int64{1, 3},
			skipJobIDs: map[int]struct{}{
				1: {},
			},
		},
		// Skips job at index 2
		{
			name: "test-case-5",
			jobTags: []database.StringMap{
				{"a": "1", "b": "2"},
				{"a": "1"},
				{"a": "1", "c": "3"},
			},
			daemonTags: []database.StringMap{
				{"a": "1", "b": "2"},
				{"a": "1"},
				{"a": "1", "b": "2", "c": "3"},
			},
			queueSizes:     []int64{3, 3},
			queuePositions: []int64{1, 1},
			skipJobIDs: map[int]struct{}{
				2: {},
			},
		},
		// Skips jobs at indexes 0 and 2
		{
			name: "test-case-6",
			jobTags: []database.StringMap{
				{"a": "1", "b": "2"},
				{"a": "1"},
				{"a": "1", "c": "3"},
			},
			daemonTags: []database.StringMap{
				{"a": "1", "b": "2"},
				{"a": "1"},
				{"a": "1", "b": "2", "c": "3"},
			},
			queueSizes:     []int64{3},
			queuePositions: []int64{1},
			skipJobIDs: map[int]struct{}{
				0: {},
				2: {},
			},
		},
		// Includes two additional jobs that any provisioner can execute.
		{
			name: "test-case-7",
			jobTags: []database.StringMap{
				{},
				{},
				{"a": "1", "b": "2"},
				{"a": "1"},
				{"a": "1", "c": "3"},
			},
			daemonTags: []database.StringMap{
				{"a": "1", "b": "2"},
				{"a": "1"},
				{"a": "1", "b": "2", "c": "3"},
			},
			queueSizes:     []int64{5, 5, 5, 5, 5},
			queuePositions: []int64{1, 2, 3, 3, 5},
		},
		// Includes two additional jobs that any provisioner can execute, but they are intentionally skipped.
		{
			name: "test-case-8",
			jobTags: []database.StringMap{
				{},
				{},
				{"a": "1", "b": "2"},
				{"a": "1"},
				{"a": "1", "c": "3"},
			},
			daemonTags: []database.StringMap{
				{"a": "1", "b": "2"},
				{"a": "1"},
				{"a": "1", "b": "2", "c": "3"},
			},
			queueSizes:     []int64{5, 5, 5},
			queuePositions: []int64{3, 3, 5},
			skipJobIDs: map[int]struct{}{
				0: {},
				1: {},
			},
		},
		// N jobs (1 job with 0 tags) & 0 provisioners exist
		{
			name: "test-case-9",
			jobTags: []database.StringMap{
				{},
				{"a": "1"},
				{"b": "2"},
			},
			daemonTags:     []database.StringMap{},
			queueSizes:     []int64{0, 0, 0},
			queuePositions: []int64{0, 0, 0},
		},
		// N jobs (1 job with 0 tags) & N provisioners
		{
			name: "test-case-10",
			jobTags: []database.StringMap{
				{},
				{"a": "1"},
				{"b": "2"},
			},
			daemonTags: []database.StringMap{
				{},
				{"a": "1"},
				{"b": "2"},
			},
			queueSizes:     []int64{2, 2, 2},
			queuePositions: []int64{1, 2, 2},
		},
		// (N + 1) jobs (1 job with 0 tags) & N provisioners
		// 1 job not matching any provisioner (first in the list)
		{
			name: "test-case-11",
			jobTags: []database.StringMap{
				{"c": "3"},
				{},
				{"a": "1"},
				{"b": "2"},
			},
			daemonTags: []database.StringMap{
				{},
				{"a": "1"},
				{"b": "2"},
			},
			queueSizes:     []int64{0, 2, 2, 2},
			queuePositions: []int64{0, 1, 2, 2},
		},
		// 0 jobs & 0 provisioners
		{
			name:           "test-case-12",
			jobTags:        []database.StringMap{},
			daemonTags:     []database.StringMap{},
			queueSizes:     nil, // TODO(yevhenii): should it be empty array instead?
			queuePositions: nil,
		},
	}

	for _, tc := range testCases {
		t.Run(tc.name, func(t *testing.T) {
			t.Parallel()
			db, _ := dbtestutil.NewDB(t)
			now := dbtime.Now()
			ctx := testutil.Context(t, testutil.WaitShort)

			// Create provisioner jobs based on provided tags:
			allJobs := make([]database.ProvisionerJob, len(tc.jobTags))
			for idx, tags := range tc.jobTags {
				// Make sure jobs are stored in correct order, first job should have the earliest createdAt timestamp.
				// Example for 3 jobs:
				// job_1 createdAt: now - 3 minutes
				// job_2 createdAt: now - 2 minutes
				// job_3 createdAt: now - 1 minute
				timeOffsetInMinutes := len(tc.jobTags) - idx
				timeOffset := time.Duration(timeOffsetInMinutes) * time.Minute
				createdAt := now.Add(-timeOffset)

				allJobs[idx] = dbgen.ProvisionerJob(t, db, nil, database.ProvisionerJob{
					CreatedAt: createdAt,
					Tags:      tags,
				})
			}

			// Create provisioner daemons based on provided tags:
			for idx, tags := range tc.daemonTags {
				dbgen.ProvisionerDaemon(t, db, database.ProvisionerDaemon{
					Name:         fmt.Sprintf("prov_%v", idx),
					Provisioners: []database.ProvisionerType{database.ProvisionerTypeEcho},
					Tags:         tags,
				})
			}

			// Assert invariant: the jobs are in pending status
			for idx, job := range allJobs {
				require.Equal(t, database.ProvisionerJobStatusPending, job.JobStatus, "expected job %d to have status %s", idx, database.ProvisionerJobStatusPending)
			}

			filteredJobs := make([]database.ProvisionerJob, 0)
			filteredJobIDs := make([]uuid.UUID, 0)
			for idx, job := range allJobs {
				if _, skip := tc.skipJobIDs[idx]; skip {
					continue
				}

				filteredJobs = append(filteredJobs, job)
				filteredJobIDs = append(filteredJobIDs, job.ID)
			}

			// When: we fetch the jobs by their IDs
			actualJobs, err := db.GetProvisionerJobsByIDsWithQueuePosition(ctx, database.GetProvisionerJobsByIDsWithQueuePositionParams{
				IDs:             filteredJobIDs,
				StaleIntervalMS: provisionerdserver.StaleInterval.Milliseconds(),
			})
			require.NoError(t, err)
			require.Len(t, actualJobs, len(filteredJobs), "should return all unskipped jobs")

			// Then: the jobs should be returned in the correct order (sorted by createdAt)
			sort.Slice(filteredJobs, func(i, j int) bool {
				return filteredJobs[i].CreatedAt.Before(filteredJobs[j].CreatedAt)
			})
			for idx, job := range actualJobs {
				assert.EqualValues(t, filteredJobs[idx], job.ProvisionerJob)
			}

			// Then: the queue size should be set correctly
			var queueSizes []int64
			for _, job := range actualJobs {
				queueSizes = append(queueSizes, job.QueueSize)
			}
			assert.EqualValues(t, tc.queueSizes, queueSizes, "expected queue positions to be set correctly")

			// Then: the queue position should be set correctly:
			var queuePositions []int64
			for _, job := range actualJobs {
				queuePositions = append(queuePositions, job.QueuePosition)
			}
			assert.EqualValues(t, tc.queuePositions, queuePositions, "expected queue positions to be set correctly")
		})
	}
}

func TestGetProvisionerJobsByIDsWithQueuePosition_MixedStatuses(t *testing.T) {
	t.Parallel()
	if !dbtestutil.WillUsePostgres() {
		t.SkipNow()
	}

	db, _ := dbtestutil.NewDB(t)
	now := dbtime.Now()
	ctx := testutil.Context(t, testutil.WaitShort)

	// Create the following provisioner jobs:
	allJobs := []database.ProvisionerJob{
		// Pending. This will be the last in the queue because
		// it was created most recently.
		dbgen.ProvisionerJob(t, db, nil, database.ProvisionerJob{
			CreatedAt:   now.Add(-time.Minute),
			StartedAt:   sql.NullTime{},
			CanceledAt:  sql.NullTime{},
			CompletedAt: sql.NullTime{},
			Error:       sql.NullString{},
			// Ensure the `tags` field is NOT NULL for both provisioner jobs and provisioner daemons;
			// otherwise, provisioner daemons won't be able to pick up any jobs.
			Tags: database.StringMap{},
		}),

		// Another pending. This will come first in the queue
		// because it was created before the previous job.
		dbgen.ProvisionerJob(t, db, nil, database.ProvisionerJob{
			CreatedAt:   now.Add(-2 * time.Minute),
			StartedAt:   sql.NullTime{},
			CanceledAt:  sql.NullTime{},
			CompletedAt: sql.NullTime{},
			Error:       sql.NullString{},
			Tags:        database.StringMap{},
		}),

		// Running
		dbgen.ProvisionerJob(t, db, nil, database.ProvisionerJob{
			CreatedAt:   now.Add(-3 * time.Minute),
			StartedAt:   sql.NullTime{Valid: true, Time: now},
			CanceledAt:  sql.NullTime{},
			CompletedAt: sql.NullTime{},
			Error:       sql.NullString{},
			Tags:        database.StringMap{},
		}),

		// Succeeded
		dbgen.ProvisionerJob(t, db, nil, database.ProvisionerJob{
			CreatedAt:   now.Add(-4 * time.Minute),
			StartedAt:   sql.NullTime{Valid: true, Time: now},
			CanceledAt:  sql.NullTime{},
			CompletedAt: sql.NullTime{Valid: true, Time: now},
			Error:       sql.NullString{},
			Tags:        database.StringMap{},
		}),

		// Canceling
		dbgen.ProvisionerJob(t, db, nil, database.ProvisionerJob{
			CreatedAt:   now.Add(-5 * time.Minute),
			StartedAt:   sql.NullTime{},
			CanceledAt:  sql.NullTime{Valid: true, Time: now},
			CompletedAt: sql.NullTime{},
			Error:       sql.NullString{},
			Tags:        database.StringMap{},
		}),

		// Canceled
		dbgen.ProvisionerJob(t, db, nil, database.ProvisionerJob{
			CreatedAt:   now.Add(-6 * time.Minute),
			StartedAt:   sql.NullTime{},
			CanceledAt:  sql.NullTime{Valid: true, Time: now},
			CompletedAt: sql.NullTime{Valid: true, Time: now},
			Error:       sql.NullString{},
			Tags:        database.StringMap{},
		}),

		// Failed
		dbgen.ProvisionerJob(t, db, nil, database.ProvisionerJob{
			CreatedAt:   now.Add(-7 * time.Minute),
			StartedAt:   sql.NullTime{},
			CanceledAt:  sql.NullTime{},
			CompletedAt: sql.NullTime{},
			Error:       sql.NullString{String: "failed", Valid: true},
			Tags:        database.StringMap{},
		}),
	}

	// Create default provisioner daemon:
	dbgen.ProvisionerDaemon(t, db, database.ProvisionerDaemon{
		Name:         "default_provisioner",
		Provisioners: []database.ProvisionerType{database.ProvisionerTypeEcho},
		Tags:         database.StringMap{},
	})

	// Assert invariant: the jobs are in the expected order
	require.Len(t, allJobs, 7, "expected 7 jobs")
	for idx, status := range []database.ProvisionerJobStatus{
		database.ProvisionerJobStatusPending,
		database.ProvisionerJobStatusPending,
		database.ProvisionerJobStatusRunning,
		database.ProvisionerJobStatusSucceeded,
		database.ProvisionerJobStatusCanceling,
		database.ProvisionerJobStatusCanceled,
		database.ProvisionerJobStatusFailed,
	} {
		require.Equal(t, status, allJobs[idx].JobStatus, "expected job %d to have status %s", idx, status)
	}

	var jobIDs []uuid.UUID
	for _, job := range allJobs {
		jobIDs = append(jobIDs, job.ID)
	}

	// When: we fetch the jobs by their IDs
	actualJobs, err := db.GetProvisionerJobsByIDsWithQueuePosition(ctx, database.GetProvisionerJobsByIDsWithQueuePositionParams{
		IDs:             jobIDs,
		StaleIntervalMS: provisionerdserver.StaleInterval.Milliseconds(),
	})
	require.NoError(t, err)
	require.Len(t, actualJobs, len(allJobs), "should return all jobs")

	// Then: the jobs should be returned in the correct order (sorted by createdAt)
	sort.Slice(allJobs, func(i, j int) bool {
		return allJobs[i].CreatedAt.Before(allJobs[j].CreatedAt)
	})
	for idx, job := range actualJobs {
		assert.EqualValues(t, allJobs[idx], job.ProvisionerJob)
	}

	// Then: the queue size should be set correctly
	var queueSizes []int64
	for _, job := range actualJobs {
		queueSizes = append(queueSizes, job.QueueSize)
	}
	assert.EqualValues(t, []int64{0, 0, 0, 0, 0, 2, 2}, queueSizes, "expected queue positions to be set correctly")

	// Then: the queue position should be set correctly:
	var queuePositions []int64
	for _, job := range actualJobs {
		queuePositions = append(queuePositions, job.QueuePosition)
	}
	assert.EqualValues(t, []int64{0, 0, 0, 0, 0, 1, 2}, queuePositions, "expected queue positions to be set correctly")
}

func TestGetProvisionerJobsByIDsWithQueuePosition_OrderValidation(t *testing.T) {
	t.Parallel()

	db, _ := dbtestutil.NewDB(t)
	now := dbtime.Now()
	ctx := testutil.Context(t, testutil.WaitShort)

	// Create the following provisioner jobs:
	allJobs := []database.ProvisionerJob{
		dbgen.ProvisionerJob(t, db, nil, database.ProvisionerJob{
			CreatedAt: now.Add(-4 * time.Minute),
			// Ensure the `tags` field is NOT NULL for both provisioner jobs and provisioner daemons;
			// otherwise, provisioner daemons won't be able to pick up any jobs.
			Tags: database.StringMap{},
		}),

		dbgen.ProvisionerJob(t, db, nil, database.ProvisionerJob{
			CreatedAt: now.Add(-5 * time.Minute),
			Tags:      database.StringMap{},
		}),

		dbgen.ProvisionerJob(t, db, nil, database.ProvisionerJob{
			CreatedAt: now.Add(-6 * time.Minute),
			Tags:      database.StringMap{},
		}),

		dbgen.ProvisionerJob(t, db, nil, database.ProvisionerJob{
			CreatedAt: now.Add(-3 * time.Minute),
			Tags:      database.StringMap{},
		}),

		dbgen.ProvisionerJob(t, db, nil, database.ProvisionerJob{
			CreatedAt: now.Add(-2 * time.Minute),
			Tags:      database.StringMap{},
		}),

		dbgen.ProvisionerJob(t, db, nil, database.ProvisionerJob{
			CreatedAt: now.Add(-1 * time.Minute),
			Tags:      database.StringMap{},
		}),
	}

	// Create default provisioner daemon:
	dbgen.ProvisionerDaemon(t, db, database.ProvisionerDaemon{
		Name:         "default_provisioner",
		Provisioners: []database.ProvisionerType{database.ProvisionerTypeEcho},
		Tags:         database.StringMap{},
	})

	// Assert invariant: the jobs are in the expected order
	require.Len(t, allJobs, 6, "expected 7 jobs")
	for idx, status := range []database.ProvisionerJobStatus{
		database.ProvisionerJobStatusPending,
		database.ProvisionerJobStatusPending,
		database.ProvisionerJobStatusPending,
		database.ProvisionerJobStatusPending,
		database.ProvisionerJobStatusPending,
		database.ProvisionerJobStatusPending,
	} {
		require.Equal(t, status, allJobs[idx].JobStatus, "expected job %d to have status %s", idx, status)
	}

	var jobIDs []uuid.UUID
	for _, job := range allJobs {
		jobIDs = append(jobIDs, job.ID)
	}

	// When: we fetch the jobs by their IDs
	actualJobs, err := db.GetProvisionerJobsByIDsWithQueuePosition(ctx, database.GetProvisionerJobsByIDsWithQueuePositionParams{
		IDs:             jobIDs,
		StaleIntervalMS: provisionerdserver.StaleInterval.Milliseconds(),
	})
	require.NoError(t, err)
	require.Len(t, actualJobs, len(allJobs), "should return all jobs")

	// Then: the jobs should be returned in the correct order (sorted by createdAt)
	sort.Slice(allJobs, func(i, j int) bool {
		return allJobs[i].CreatedAt.Before(allJobs[j].CreatedAt)
	})
	for idx, job := range actualJobs {
		assert.EqualValues(t, allJobs[idx], job.ProvisionerJob)
		assert.EqualValues(t, allJobs[idx].CreatedAt, job.ProvisionerJob.CreatedAt)
	}

	// Then: the queue size should be set correctly
	var queueSizes []int64
	for _, job := range actualJobs {
		queueSizes = append(queueSizes, job.QueueSize)
	}
	assert.EqualValues(t, []int64{6, 6, 6, 6, 6, 6}, queueSizes, "expected queue positions to be set correctly")

	// Then: the queue position should be set correctly:
	var queuePositions []int64
	for _, job := range actualJobs {
		queuePositions = append(queuePositions, job.QueuePosition)
	}
	assert.EqualValues(t, []int64{1, 2, 3, 4, 5, 6}, queuePositions, "expected queue positions to be set correctly")
}

func TestGroupRemovalTrigger(t *testing.T) {
	t.Parallel()

	db, _ := dbtestutil.NewDB(t)

	orgA := dbgen.Organization(t, db, database.Organization{})
	_, err := db.InsertAllUsersGroup(context.Background(), orgA.ID)
	require.NoError(t, err)

	orgB := dbgen.Organization(t, db, database.Organization{})
	_, err = db.InsertAllUsersGroup(context.Background(), orgB.ID)
	require.NoError(t, err)

	orgs := []database.Organization{orgA, orgB}

	user := dbgen.User(t, db, database.User{})
	extra := dbgen.User(t, db, database.User{})
	users := []database.User{user, extra}

	groupA1 := dbgen.Group(t, db, database.Group{
		OrganizationID: orgA.ID,
	})
	groupA2 := dbgen.Group(t, db, database.Group{
		OrganizationID: orgA.ID,
	})

	groupB1 := dbgen.Group(t, db, database.Group{
		OrganizationID: orgB.ID,
	})
	groupB2 := dbgen.Group(t, db, database.Group{
		OrganizationID: orgB.ID,
	})

	groups := []database.Group{groupA1, groupA2, groupB1, groupB2}

	// Add users to all organizations
	for _, u := range users {
		for _, o := range orgs {
			dbgen.OrganizationMember(t, db, database.OrganizationMember{
				OrganizationID: o.ID,
				UserID:         u.ID,
			})
		}
	}

	// Add users to all groups
	for _, u := range users {
		for _, g := range groups {
			dbgen.GroupMember(t, db, database.GroupMemberTable{
				GroupID: g.ID,
				UserID:  u.ID,
			})
		}
	}

	// Verify user is in all groups
	ctx := testutil.Context(t, testutil.WaitLong)
	onlyGroupIDs := func(row database.GetGroupsRow) uuid.UUID {
		return row.Group.ID
	}
	userGroups, err := db.GetGroups(ctx, database.GetGroupsParams{
		HasMemberID: user.ID,
	})
	require.NoError(t, err)
	require.ElementsMatch(t, []uuid.UUID{
		orgA.ID, orgB.ID, // Everyone groups
		groupA1.ID, groupA2.ID, groupB1.ID, groupB2.ID, // Org groups
	}, db2sdk.List(userGroups, onlyGroupIDs))

	// Remove the user from org A
	err = db.DeleteOrganizationMember(ctx, database.DeleteOrganizationMemberParams{
		OrganizationID: orgA.ID,
		UserID:         user.ID,
	})
	require.NoError(t, err)

	// Verify user is no longer in org A groups
	userGroups, err = db.GetGroups(ctx, database.GetGroupsParams{
		HasMemberID: user.ID,
	})
	require.NoError(t, err)
	require.ElementsMatch(t, []uuid.UUID{
		orgB.ID,                // Everyone group
		groupB1.ID, groupB2.ID, // Org groups
	}, db2sdk.List(userGroups, onlyGroupIDs))

	// Verify extra user is unchanged
	extraUserGroups, err := db.GetGroups(ctx, database.GetGroupsParams{
		HasMemberID: extra.ID,
	})
	require.NoError(t, err)
	require.ElementsMatch(t, []uuid.UUID{
		orgA.ID, orgB.ID, // Everyone groups
		groupA1.ID, groupA2.ID, groupB1.ID, groupB2.ID, // Org groups
	}, db2sdk.List(extraUserGroups, onlyGroupIDs))
}

func TestGetUserStatusCounts(t *testing.T) {
	t.Parallel()
	t.Skip("https://github.com/coder/internal/issues/464")

	if !dbtestutil.WillUsePostgres() {
		t.SkipNow()
	}

	timezones := []string{
		"Canada/Newfoundland",
		"Africa/Johannesburg",
		"America/New_York",
		"Europe/London",
		"Asia/Tokyo",
		"Australia/Sydney",
	}

	for _, tz := range timezones {
		t.Run(tz, func(t *testing.T) {
			t.Parallel()

			location, err := time.LoadLocation(tz)
			if err != nil {
				t.Fatalf("failed to load location: %v", err)
			}
			today := dbtime.Now().In(location)
			createdAt := today.Add(-5 * 24 * time.Hour)
			firstTransitionTime := createdAt.Add(2 * 24 * time.Hour)
			secondTransitionTime := firstTransitionTime.Add(2 * 24 * time.Hour)

			t.Run("No Users", func(t *testing.T) {
				t.Parallel()
				db, _ := dbtestutil.NewDB(t)
				ctx := testutil.Context(t, testutil.WaitShort)

				counts, err := db.GetUserStatusCounts(ctx, database.GetUserStatusCountsParams{
					StartTime: createdAt,
					EndTime:   today,
				})
				require.NoError(t, err)
				require.Empty(t, counts, "should return no results when there are no users")
			})

			t.Run("One User/Creation Only", func(t *testing.T) {
				t.Parallel()

				testCases := []struct {
					name   string
					status database.UserStatus
				}{
					{
						name:   "Active Only",
						status: database.UserStatusActive,
					},
					{
						name:   "Dormant Only",
						status: database.UserStatusDormant,
					},
					{
						name:   "Suspended Only",
						status: database.UserStatusSuspended,
					},
				}

				for _, tc := range testCases {
					t.Run(tc.name, func(t *testing.T) {
						t.Parallel()
						db, _ := dbtestutil.NewDB(t)
						ctx := testutil.Context(t, testutil.WaitShort)

						// Create a user that's been in the specified status for the past 30 days
						dbgen.User(t, db, database.User{
							Status:    tc.status,
							CreatedAt: createdAt,
							UpdatedAt: createdAt,
						})

						userStatusChanges, err := db.GetUserStatusCounts(ctx, database.GetUserStatusCountsParams{
							StartTime: dbtime.StartOfDay(createdAt),
							EndTime:   dbtime.StartOfDay(today),
						})
						require.NoError(t, err)

						numDays := int(dbtime.StartOfDay(today).Sub(dbtime.StartOfDay(createdAt)).Hours() / 24)
						require.Len(t, userStatusChanges, numDays+1, "should have 1 entry per day between the start and end time, including the end time")

						for i, row := range userStatusChanges {
							require.Equal(t, tc.status, row.Status, "should have the correct status")
							require.True(
								t,
								row.Date.In(location).Equal(dbtime.StartOfDay(createdAt).AddDate(0, 0, i)),
								"expected date %s, but got %s for row %n",
								dbtime.StartOfDay(createdAt).AddDate(0, 0, i),
								row.Date.In(location).String(),
								i,
							)
							if row.Date.Before(createdAt) {
								require.Equal(t, int64(0), row.Count, "should have 0 users before creation")
							} else {
								require.Equal(t, int64(1), row.Count, "should have 1 user after creation")
							}
						}
					})
				}
			})

			t.Run("One User/One Transition", func(t *testing.T) {
				t.Parallel()

				testCases := []struct {
					name           string
					initialStatus  database.UserStatus
					targetStatus   database.UserStatus
					expectedCounts map[time.Time]map[database.UserStatus]int64
				}{
					{
						name:          "Active to Dormant",
						initialStatus: database.UserStatusActive,
						targetStatus:  database.UserStatusDormant,
						expectedCounts: map[time.Time]map[database.UserStatus]int64{
							createdAt: {
								database.UserStatusActive:  1,
								database.UserStatusDormant: 0,
							},
							firstTransitionTime: {
								database.UserStatusDormant: 1,
								database.UserStatusActive:  0,
							},
							today: {
								database.UserStatusDormant: 1,
								database.UserStatusActive:  0,
							},
						},
					},
					{
						name:          "Active to Suspended",
						initialStatus: database.UserStatusActive,
						targetStatus:  database.UserStatusSuspended,
						expectedCounts: map[time.Time]map[database.UserStatus]int64{
							createdAt: {
								database.UserStatusActive:    1,
								database.UserStatusSuspended: 0,
							},
							firstTransitionTime: {
								database.UserStatusSuspended: 1,
								database.UserStatusActive:    0,
							},
							today: {
								database.UserStatusSuspended: 1,
								database.UserStatusActive:    0,
							},
						},
					},
					{
						name:          "Dormant to Active",
						initialStatus: database.UserStatusDormant,
						targetStatus:  database.UserStatusActive,
						expectedCounts: map[time.Time]map[database.UserStatus]int64{
							createdAt: {
								database.UserStatusDormant: 1,
								database.UserStatusActive:  0,
							},
							firstTransitionTime: {
								database.UserStatusActive:  1,
								database.UserStatusDormant: 0,
							},
							today: {
								database.UserStatusActive:  1,
								database.UserStatusDormant: 0,
							},
						},
					},
					{
						name:          "Dormant to Suspended",
						initialStatus: database.UserStatusDormant,
						targetStatus:  database.UserStatusSuspended,
						expectedCounts: map[time.Time]map[database.UserStatus]int64{
							createdAt: {
								database.UserStatusDormant:   1,
								database.UserStatusSuspended: 0,
							},
							firstTransitionTime: {
								database.UserStatusSuspended: 1,
								database.UserStatusDormant:   0,
							},
							today: {
								database.UserStatusSuspended: 1,
								database.UserStatusDormant:   0,
							},
						},
					},
					{
						name:          "Suspended to Active",
						initialStatus: database.UserStatusSuspended,
						targetStatus:  database.UserStatusActive,
						expectedCounts: map[time.Time]map[database.UserStatus]int64{
							createdAt: {
								database.UserStatusSuspended: 1,
								database.UserStatusActive:    0,
							},
							firstTransitionTime: {
								database.UserStatusActive:    1,
								database.UserStatusSuspended: 0,
							},
							today: {
								database.UserStatusActive:    1,
								database.UserStatusSuspended: 0,
							},
						},
					},
					{
						name:          "Suspended to Dormant",
						initialStatus: database.UserStatusSuspended,
						targetStatus:  database.UserStatusDormant,
						expectedCounts: map[time.Time]map[database.UserStatus]int64{
							createdAt: {
								database.UserStatusSuspended: 1,
								database.UserStatusDormant:   0,
							},
							firstTransitionTime: {
								database.UserStatusDormant:   1,
								database.UserStatusSuspended: 0,
							},
							today: {
								database.UserStatusDormant:   1,
								database.UserStatusSuspended: 0,
							},
						},
					},
				}

				for _, tc := range testCases {
					t.Run(tc.name, func(t *testing.T) {
						t.Parallel()
						db, _ := dbtestutil.NewDB(t)
						ctx := testutil.Context(t, testutil.WaitShort)

						// Create a user that starts with initial status
						user := dbgen.User(t, db, database.User{
							Status:    tc.initialStatus,
							CreatedAt: createdAt,
							UpdatedAt: createdAt,
						})

						// After 2 days, change status to target status
						user, err := db.UpdateUserStatus(ctx, database.UpdateUserStatusParams{
							ID:        user.ID,
							Status:    tc.targetStatus,
							UpdatedAt: firstTransitionTime,
						})
						require.NoError(t, err)

						// Query for the last 5 days
						userStatusChanges, err := db.GetUserStatusCounts(ctx, database.GetUserStatusCountsParams{
							StartTime: dbtime.StartOfDay(createdAt),
							EndTime:   dbtime.StartOfDay(today),
						})
						require.NoError(t, err)

						for i, row := range userStatusChanges {
							require.True(
								t,
								row.Date.In(location).Equal(dbtime.StartOfDay(createdAt).AddDate(0, 0, i/2)),
								"expected date %s, but got %s for row %n",
								dbtime.StartOfDay(createdAt).AddDate(0, 0, i/2),
								row.Date.In(location).String(),
								i,
							)
							switch {
							case row.Date.Before(createdAt):
								require.Equal(t, int64(0), row.Count)
							case row.Date.Before(firstTransitionTime):
								if row.Status == tc.initialStatus {
									require.Equal(t, int64(1), row.Count)
								} else if row.Status == tc.targetStatus {
									require.Equal(t, int64(0), row.Count)
								}
							case !row.Date.After(today):
								if row.Status == tc.initialStatus {
									require.Equal(t, int64(0), row.Count)
								} else if row.Status == tc.targetStatus {
									require.Equal(t, int64(1), row.Count)
								}
							default:
								t.Errorf("date %q beyond expected range end %q", row.Date, today)
							}
						}
					})
				}
			})

			t.Run("Two Users/One Transition", func(t *testing.T) {
				t.Parallel()

				type transition struct {
					from database.UserStatus
					to   database.UserStatus
				}

				type testCase struct {
					name            string
					user1Transition transition
					user2Transition transition
				}

				testCases := []testCase{
					{
						name: "Active->Dormant and Dormant->Suspended",
						user1Transition: transition{
							from: database.UserStatusActive,
							to:   database.UserStatusDormant,
						},
						user2Transition: transition{
							from: database.UserStatusDormant,
							to:   database.UserStatusSuspended,
						},
					},
					{
						name: "Suspended->Active and Active->Dormant",
						user1Transition: transition{
							from: database.UserStatusSuspended,
							to:   database.UserStatusActive,
						},
						user2Transition: transition{
							from: database.UserStatusActive,
							to:   database.UserStatusDormant,
						},
					},
					{
						name: "Dormant->Active and Suspended->Dormant",
						user1Transition: transition{
							from: database.UserStatusDormant,
							to:   database.UserStatusActive,
						},
						user2Transition: transition{
							from: database.UserStatusSuspended,
							to:   database.UserStatusDormant,
						},
					},
					{
						name: "Active->Suspended and Suspended->Active",
						user1Transition: transition{
							from: database.UserStatusActive,
							to:   database.UserStatusSuspended,
						},
						user2Transition: transition{
							from: database.UserStatusSuspended,
							to:   database.UserStatusActive,
						},
					},
					{
						name: "Dormant->Suspended and Dormant->Active",
						user1Transition: transition{
							from: database.UserStatusDormant,
							to:   database.UserStatusSuspended,
						},
						user2Transition: transition{
							from: database.UserStatusDormant,
							to:   database.UserStatusActive,
						},
					},
				}

				for _, tc := range testCases {
					t.Run(tc.name, func(t *testing.T) {
						t.Parallel()

						db, _ := dbtestutil.NewDB(t)
						ctx := testutil.Context(t, testutil.WaitShort)

						user1 := dbgen.User(t, db, database.User{
							Status:    tc.user1Transition.from,
							CreatedAt: createdAt,
							UpdatedAt: createdAt,
						})
						user2 := dbgen.User(t, db, database.User{
							Status:    tc.user2Transition.from,
							CreatedAt: createdAt,
							UpdatedAt: createdAt,
						})

						// First transition at 2 days
						user1, err := db.UpdateUserStatus(ctx, database.UpdateUserStatusParams{
							ID:        user1.ID,
							Status:    tc.user1Transition.to,
							UpdatedAt: firstTransitionTime,
						})
						require.NoError(t, err)

						// Second transition at 4 days
						user2, err = db.UpdateUserStatus(ctx, database.UpdateUserStatusParams{
							ID:        user2.ID,
							Status:    tc.user2Transition.to,
							UpdatedAt: secondTransitionTime,
						})
						require.NoError(t, err)

						userStatusChanges, err := db.GetUserStatusCounts(ctx, database.GetUserStatusCountsParams{
							StartTime: dbtime.StartOfDay(createdAt),
							EndTime:   dbtime.StartOfDay(today),
						})
						require.NoError(t, err)
						require.NotEmpty(t, userStatusChanges)
						gotCounts := map[time.Time]map[database.UserStatus]int64{}
						for _, row := range userStatusChanges {
							dateInLocation := row.Date.In(location)
							if gotCounts[dateInLocation] == nil {
								gotCounts[dateInLocation] = map[database.UserStatus]int64{}
							}
							gotCounts[dateInLocation][row.Status] = row.Count
						}

						expectedCounts := map[time.Time]map[database.UserStatus]int64{}
						for d := dbtime.StartOfDay(createdAt); !d.After(dbtime.StartOfDay(today)); d = d.AddDate(0, 0, 1) {
							expectedCounts[d] = map[database.UserStatus]int64{}

							// Default values
							expectedCounts[d][tc.user1Transition.from] = 0
							expectedCounts[d][tc.user1Transition.to] = 0
							expectedCounts[d][tc.user2Transition.from] = 0
							expectedCounts[d][tc.user2Transition.to] = 0

							// Counted Values
							switch {
							case d.Before(createdAt):
								continue
							case d.Before(firstTransitionTime):
								expectedCounts[d][tc.user1Transition.from]++
								expectedCounts[d][tc.user2Transition.from]++
							case d.Before(secondTransitionTime):
								expectedCounts[d][tc.user1Transition.to]++
								expectedCounts[d][tc.user2Transition.from]++
							case d.Before(today):
								expectedCounts[d][tc.user1Transition.to]++
								expectedCounts[d][tc.user2Transition.to]++
							default:
								t.Fatalf("date %q beyond expected range end %q", d, today)
							}
						}

						require.Equal(t, expectedCounts, gotCounts)
					})
				}
			})

			t.Run("User precedes and survives query range", func(t *testing.T) {
				t.Parallel()
				db, _ := dbtestutil.NewDB(t)
				ctx := testutil.Context(t, testutil.WaitShort)

				_ = dbgen.User(t, db, database.User{
					Status:    database.UserStatusActive,
					CreatedAt: createdAt,
					UpdatedAt: createdAt,
				})

				userStatusChanges, err := db.GetUserStatusCounts(ctx, database.GetUserStatusCountsParams{
					StartTime: dbtime.StartOfDay(createdAt.Add(time.Hour * 24)),
					EndTime:   dbtime.StartOfDay(today),
				})
				require.NoError(t, err)

				for i, row := range userStatusChanges {
					require.True(
						t,
						row.Date.In(location).Equal(dbtime.StartOfDay(createdAt).AddDate(0, 0, 1+i)),
						"expected date %s, but got %s for row %n",
						dbtime.StartOfDay(createdAt).AddDate(0, 0, 1+i),
						row.Date.In(location).String(),
						i,
					)
					require.Equal(t, database.UserStatusActive, row.Status)
					require.Equal(t, int64(1), row.Count)
				}
			})

			t.Run("User deleted before query range", func(t *testing.T) {
				t.Parallel()
				db, _ := dbtestutil.NewDB(t)
				ctx := testutil.Context(t, testutil.WaitShort)

				user := dbgen.User(t, db, database.User{
					Status:    database.UserStatusActive,
					CreatedAt: createdAt,
					UpdatedAt: createdAt,
				})

				err = db.UpdateUserDeletedByID(ctx, user.ID)
				require.NoError(t, err)

				userStatusChanges, err := db.GetUserStatusCounts(ctx, database.GetUserStatusCountsParams{
					StartTime: today.Add(time.Hour * 24),
					EndTime:   today.Add(time.Hour * 48),
				})
				require.NoError(t, err)
				require.Empty(t, userStatusChanges)
			})

			t.Run("User deleted during query range", func(t *testing.T) {
				t.Parallel()

				db, _ := dbtestutil.NewDB(t)
				ctx := testutil.Context(t, testutil.WaitShort)

				user := dbgen.User(t, db, database.User{
					Status:    database.UserStatusActive,
					CreatedAt: createdAt,
					UpdatedAt: createdAt,
				})

				err := db.UpdateUserDeletedByID(ctx, user.ID)
				require.NoError(t, err)

				userStatusChanges, err := db.GetUserStatusCounts(ctx, database.GetUserStatusCountsParams{
					StartTime: dbtime.StartOfDay(createdAt),
					EndTime:   dbtime.StartOfDay(today.Add(time.Hour * 24)),
				})
				require.NoError(t, err)
				for i, row := range userStatusChanges {
					require.True(
						t,
						row.Date.In(location).Equal(dbtime.StartOfDay(createdAt).AddDate(0, 0, i)),
						"expected date %s, but got %s for row %n",
						dbtime.StartOfDay(createdAt).AddDate(0, 0, i),
						row.Date.In(location).String(),
						i,
					)
					require.Equal(t, database.UserStatusActive, row.Status)
					switch {
					case row.Date.Before(createdAt):
						require.Equal(t, int64(0), row.Count)
					case i == len(userStatusChanges)-1:
						require.Equal(t, int64(0), row.Count)
					default:
						require.Equal(t, int64(1), row.Count)
					}
				}
			})
		})
	}
}

func TestOrganizationDeleteTrigger(t *testing.T) {
	t.Parallel()

	if !dbtestutil.WillUsePostgres() {
		t.SkipNow()
	}

	t.Run("WorkspaceExists", func(t *testing.T) {
		t.Parallel()
		db, _ := dbtestutil.NewDB(t)

		orgA := dbfake.Organization(t, db).Do()

		user := dbgen.User(t, db, database.User{})

		dbfake.WorkspaceBuild(t, db, database.WorkspaceTable{
			OrganizationID: orgA.Org.ID,
			OwnerID:        user.ID,
		}).Do()

		ctx := testutil.Context(t, testutil.WaitShort)
		err := db.UpdateOrganizationDeletedByID(ctx, database.UpdateOrganizationDeletedByIDParams{
			UpdatedAt: dbtime.Now(),
			ID:        orgA.Org.ID,
		})
		require.Error(t, err)
		// cannot delete organization: organization has 1 workspaces and 1 templates that must be deleted first
		require.ErrorContains(t, err, "cannot delete organization")
		require.ErrorContains(t, err, "has 1 workspaces")
		require.ErrorContains(t, err, "1 templates")
	})

	t.Run("TemplateExists", func(t *testing.T) {
		t.Parallel()
		db, _ := dbtestutil.NewDB(t)

		orgA := dbfake.Organization(t, db).Do()

		user := dbgen.User(t, db, database.User{})

		dbgen.Template(t, db, database.Template{
			OrganizationID: orgA.Org.ID,
			CreatedBy:      user.ID,
		})

		ctx := testutil.Context(t, testutil.WaitShort)
		err := db.UpdateOrganizationDeletedByID(ctx, database.UpdateOrganizationDeletedByIDParams{
			UpdatedAt: dbtime.Now(),
			ID:        orgA.Org.ID,
		})
		require.Error(t, err)
		// cannot delete organization: organization has 0 workspaces and 1 templates that must be deleted first
		require.ErrorContains(t, err, "cannot delete organization")
		require.ErrorContains(t, err, "1 templates")
	})

	t.Run("ProvisionerKeyExists", func(t *testing.T) {
		t.Parallel()
		db, _ := dbtestutil.NewDB(t)

		orgA := dbfake.Organization(t, db).Do()

		dbgen.ProvisionerKey(t, db, database.ProvisionerKey{
			OrganizationID: orgA.Org.ID,
		})

		ctx := testutil.Context(t, testutil.WaitShort)
		err := db.UpdateOrganizationDeletedByID(ctx, database.UpdateOrganizationDeletedByIDParams{
			UpdatedAt: dbtime.Now(),
			ID:        orgA.Org.ID,
		})
		require.Error(t, err)
		// cannot delete organization: organization has 1 provisioner keys that must be deleted first
		require.ErrorContains(t, err, "cannot delete organization")
		require.ErrorContains(t, err, "1 provisioner keys")
	})

	t.Run("GroupExists", func(t *testing.T) {
		t.Parallel()
		db, _ := dbtestutil.NewDB(t)

		orgA := dbfake.Organization(t, db).Do()

		dbgen.Group(t, db, database.Group{
			OrganizationID: orgA.Org.ID,
		})

		ctx := testutil.Context(t, testutil.WaitShort)
		err := db.UpdateOrganizationDeletedByID(ctx, database.UpdateOrganizationDeletedByIDParams{
			UpdatedAt: dbtime.Now(),
			ID:        orgA.Org.ID,
		})
		require.Error(t, err)
		// cannot delete organization: organization has 1 groups that must be deleted first
		require.ErrorContains(t, err, "cannot delete organization")
		require.ErrorContains(t, err, "has 1 groups")
	})

	t.Run("MemberExists", func(t *testing.T) {
		t.Parallel()
		db, _ := dbtestutil.NewDB(t)

		orgA := dbfake.Organization(t, db).Do()

		userA := dbgen.User(t, db, database.User{})
		userB := dbgen.User(t, db, database.User{})

		dbgen.OrganizationMember(t, db, database.OrganizationMember{
			OrganizationID: orgA.Org.ID,
			UserID:         userA.ID,
		})

		dbgen.OrganizationMember(t, db, database.OrganizationMember{
			OrganizationID: orgA.Org.ID,
			UserID:         userB.ID,
		})

		ctx := testutil.Context(t, testutil.WaitShort)
		err := db.UpdateOrganizationDeletedByID(ctx, database.UpdateOrganizationDeletedByIDParams{
			UpdatedAt: dbtime.Now(),
			ID:        orgA.Org.ID,
		})
		require.Error(t, err)
		// cannot delete organization: organization has 1 members that must be deleted first
		require.ErrorContains(t, err, "cannot delete organization")
		require.ErrorContains(t, err, "has 1 members")
	})

	t.Run("UserDeletedButNotRemovedFromOrg", func(t *testing.T) {
		t.Parallel()
		db, _ := dbtestutil.NewDB(t)

		orgA := dbfake.Organization(t, db).Do()

		userA := dbgen.User(t, db, database.User{})
		userB := dbgen.User(t, db, database.User{})
		userC := dbgen.User(t, db, database.User{})

		dbgen.OrganizationMember(t, db, database.OrganizationMember{
			OrganizationID: orgA.Org.ID,
			UserID:         userA.ID,
		})
		dbgen.OrganizationMember(t, db, database.OrganizationMember{
			OrganizationID: orgA.Org.ID,
			UserID:         userB.ID,
		})
		dbgen.OrganizationMember(t, db, database.OrganizationMember{
			OrganizationID: orgA.Org.ID,
			UserID:         userC.ID,
		})

		// Delete one of the users but don't remove them from the org
		ctx := testutil.Context(t, testutil.WaitShort)
		db.UpdateUserDeletedByID(ctx, userB.ID)

		err := db.UpdateOrganizationDeletedByID(ctx, database.UpdateOrganizationDeletedByIDParams{
			UpdatedAt: dbtime.Now(),
			ID:        orgA.Org.ID,
		})
		require.Error(t, err)
		// cannot delete organization: organization has 1 members that must be deleted first
		require.ErrorContains(t, err, "cannot delete organization")
		require.ErrorContains(t, err, "has 1 members")
	})
}

type templateVersionWithPreset struct {
	database.TemplateVersion
	preset database.TemplateVersionPreset
}

func createTemplate(t *testing.T, db database.Store, orgID uuid.UUID, userID uuid.UUID) database.Template {
	// create template
	tmpl := dbgen.Template(t, db, database.Template{
		OrganizationID:  orgID,
		CreatedBy:       userID,
		ActiveVersionID: uuid.New(),
	})

	return tmpl
}

type tmplVersionOpts struct {
	DesiredInstances int32
}

func createTmplVersionAndPreset(
	t *testing.T,
	db database.Store,
	tmpl database.Template,
	versionID uuid.UUID,
	now time.Time,
	opts *tmplVersionOpts,
) templateVersionWithPreset {
	// Create template version with corresponding preset and preset prebuild
	tmplVersion := dbgen.TemplateVersion(t, db, database.TemplateVersion{
		ID: versionID,
		TemplateID: uuid.NullUUID{
			UUID:  tmpl.ID,
			Valid: true,
		},
		OrganizationID: tmpl.OrganizationID,
		CreatedAt:      now,
		UpdatedAt:      now,
		CreatedBy:      tmpl.CreatedBy,
	})
	desiredInstances := int32(1)
	if opts != nil {
		desiredInstances = opts.DesiredInstances
	}
	preset := dbgen.Preset(t, db, database.InsertPresetParams{
		TemplateVersionID: tmplVersion.ID,
		Name:              "preset",
		DesiredInstances: sql.NullInt32{
			Int32: desiredInstances,
			Valid: true,
		},
	})

	return templateVersionWithPreset{
		TemplateVersion: tmplVersion,
		preset:          preset,
	}
}

type createPrebuiltWorkspaceOpts struct {
	failedJob      bool
	createdAt      time.Time
	readyAgents    int
	notReadyAgents int
}

func createPrebuiltWorkspace(
	ctx context.Context,
	t *testing.T,
	db database.Store,
	tmpl database.Template,
	extTmplVersion templateVersionWithPreset,
	orgID uuid.UUID,
	now time.Time,
	opts *createPrebuiltWorkspaceOpts,
) {
	// Create job with corresponding resource and agent
	jobError := sql.NullString{}
	if opts != nil && opts.failedJob {
		jobError = sql.NullString{String: "failed", Valid: true}
	}
	job := dbgen.ProvisionerJob(t, db, nil, database.ProvisionerJob{
		Type:           database.ProvisionerJobTypeWorkspaceBuild,
		OrganizationID: orgID,

		CreatedAt: now.Add(-1 * time.Minute),
		Error:     jobError,
	})

	// create ready agents
	readyAgents := 0
	if opts != nil {
		readyAgents = opts.readyAgents
	}
	for i := 0; i < readyAgents; i++ {
		resource := dbgen.WorkspaceResource(t, db, database.WorkspaceResource{
			JobID: job.ID,
		})
		agent := dbgen.WorkspaceAgent(t, db, database.WorkspaceAgent{
			ResourceID: resource.ID,
		})
		err := db.UpdateWorkspaceAgentLifecycleStateByID(ctx, database.UpdateWorkspaceAgentLifecycleStateByIDParams{
			ID:             agent.ID,
			LifecycleState: database.WorkspaceAgentLifecycleStateReady,
		})
		require.NoError(t, err)
	}

	// create not ready agents
	notReadyAgents := 1
	if opts != nil {
		notReadyAgents = opts.notReadyAgents
	}
	for i := 0; i < notReadyAgents; i++ {
		resource := dbgen.WorkspaceResource(t, db, database.WorkspaceResource{
			JobID: job.ID,
		})
		agent := dbgen.WorkspaceAgent(t, db, database.WorkspaceAgent{
			ResourceID: resource.ID,
		})
		err := db.UpdateWorkspaceAgentLifecycleStateByID(ctx, database.UpdateWorkspaceAgentLifecycleStateByIDParams{
			ID:             agent.ID,
			LifecycleState: database.WorkspaceAgentLifecycleStateCreated,
		})
		require.NoError(t, err)
	}

	// Create corresponding workspace and workspace build
	workspace := dbgen.Workspace(t, db, database.WorkspaceTable{
		OwnerID:        uuid.MustParse("c42fdf75-3097-471c-8c33-fb52454d81c0"),
		OrganizationID: tmpl.OrganizationID,
		TemplateID:     tmpl.ID,
	})
	createdAt := now
	if opts != nil {
		createdAt = opts.createdAt
	}
	dbgen.WorkspaceBuild(t, db, database.WorkspaceBuild{
		CreatedAt:         createdAt,
		WorkspaceID:       workspace.ID,
		TemplateVersionID: extTmplVersion.ID,
		BuildNumber:       1,
		Transition:        database.WorkspaceTransitionStart,
		InitiatorID:       tmpl.CreatedBy,
		JobID:             job.ID,
		TemplateVersionPresetID: uuid.NullUUID{
			UUID:  extTmplVersion.preset.ID,
			Valid: true,
		},
	})
}

func TestWorkspacePrebuildsView(t *testing.T) {
	t.Parallel()
	if !dbtestutil.WillUsePostgres() {
		t.SkipNow()
	}

	now := dbtime.Now()
	orgID := uuid.New()
	userID := uuid.New()

	type workspacePrebuild struct {
		ID              uuid.UUID
		Name            string
		CreatedAt       time.Time
		Ready           bool
		CurrentPresetID uuid.UUID
	}
	getWorkspacePrebuilds := func(sqlDB *sql.DB) []*workspacePrebuild {
		rows, err := sqlDB.Query("SELECT id, name, created_at, ready, current_preset_id FROM workspace_prebuilds")
		require.NoError(t, err)
		defer rows.Close()

		workspacePrebuilds := make([]*workspacePrebuild, 0)
		for rows.Next() {
			var wp workspacePrebuild
			err := rows.Scan(&wp.ID, &wp.Name, &wp.CreatedAt, &wp.Ready, &wp.CurrentPresetID)
			require.NoError(t, err)

			workspacePrebuilds = append(workspacePrebuilds, &wp)
		}

		return workspacePrebuilds
	}

	testCases := []struct {
		name           string
		readyAgents    int
		notReadyAgents int
		expectReady    bool
	}{
		{
			name:           "one ready agent",
			readyAgents:    1,
			notReadyAgents: 0,
			expectReady:    true,
		},
		{
			name:           "one not ready agent",
			readyAgents:    0,
			notReadyAgents: 1,
			expectReady:    false,
		},
		{
			name:           "one ready, one not ready",
			readyAgents:    1,
			notReadyAgents: 1,
			expectReady:    false,
		},
		{
			name:           "both ready",
			readyAgents:    2,
			notReadyAgents: 0,
			expectReady:    true,
		},
		{
			name:           "five ready, one not ready",
			readyAgents:    5,
			notReadyAgents: 1,
			expectReady:    false,
		},
	}

	for _, tc := range testCases {
		t.Run(tc.name, func(t *testing.T) {
			t.Parallel()

			sqlDB := testSQLDB(t)
			err := migrations.Up(sqlDB)
			require.NoError(t, err)
			db := database.New(sqlDB)

			ctx := testutil.Context(t, testutil.WaitShort)

			dbgen.Organization(t, db, database.Organization{
				ID: orgID,
			})
			dbgen.User(t, db, database.User{
				ID: userID,
			})

			tmpl := createTemplate(t, db, orgID, userID)
			tmplV1 := createTmplVersionAndPreset(t, db, tmpl, tmpl.ActiveVersionID, now, nil)
			createPrebuiltWorkspace(ctx, t, db, tmpl, tmplV1, orgID, now, &createPrebuiltWorkspaceOpts{
				readyAgents:    tc.readyAgents,
				notReadyAgents: tc.notReadyAgents,
			})

			workspacePrebuilds := getWorkspacePrebuilds(sqlDB)
			require.Len(t, workspacePrebuilds, 1)
			require.Equal(t, tc.expectReady, workspacePrebuilds[0].Ready)
		})
	}
}

func TestGetPresetsBackoff(t *testing.T) {
	t.Parallel()
	if !dbtestutil.WillUsePostgres() {
		t.SkipNow()
	}

	now := dbtime.Now()
	orgID := uuid.New()
	userID := uuid.New()

	findBackoffByTmplVersionID := func(backoffs []database.GetPresetsBackoffRow, tmplVersionID uuid.UUID) *database.GetPresetsBackoffRow {
		for _, backoff := range backoffs {
			if backoff.TemplateVersionID == tmplVersionID {
				return &backoff
			}
		}

		return nil
	}

	t.Run("Single Workspace Build", func(t *testing.T) {
		t.Parallel()

		db, _ := dbtestutil.NewDB(t)
		ctx := testutil.Context(t, testutil.WaitShort)
		dbgen.Organization(t, db, database.Organization{
			ID: orgID,
		})
		dbgen.User(t, db, database.User{
			ID: userID,
		})

		tmpl := createTemplate(t, db, orgID, userID)
		tmplV1 := createTmplVersionAndPreset(t, db, tmpl, tmpl.ActiveVersionID, now, nil)
		createPrebuiltWorkspace(ctx, t, db, tmpl, tmplV1, orgID, now, &createPrebuiltWorkspaceOpts{
			failedJob: true,
		})

		backoffs, err := db.GetPresetsBackoff(ctx, now.Add(-time.Hour))
		require.NoError(t, err)

		require.Len(t, backoffs, 1)
		backoff := backoffs[0]
		require.Equal(t, backoff.TemplateVersionID, tmpl.ActiveVersionID)
		require.Equal(t, backoff.PresetID, tmplV1.preset.ID)
		require.Equal(t, int32(1), backoff.NumFailed)
	})

	t.Run("Multiple Workspace Builds", func(t *testing.T) {
		t.Parallel()

		db, _ := dbtestutil.NewDB(t)
		ctx := testutil.Context(t, testutil.WaitShort)
		dbgen.Organization(t, db, database.Organization{
			ID: orgID,
		})
		dbgen.User(t, db, database.User{
			ID: userID,
		})

		tmpl := createTemplate(t, db, orgID, userID)
		tmplV1 := createTmplVersionAndPreset(t, db, tmpl, tmpl.ActiveVersionID, now, nil)
		createPrebuiltWorkspace(ctx, t, db, tmpl, tmplV1, orgID, now, &createPrebuiltWorkspaceOpts{
			failedJob: true,
		})
		createPrebuiltWorkspace(ctx, t, db, tmpl, tmplV1, orgID, now, &createPrebuiltWorkspaceOpts{
			failedJob: true,
		})
		createPrebuiltWorkspace(ctx, t, db, tmpl, tmplV1, orgID, now, &createPrebuiltWorkspaceOpts{
			failedJob: true,
		})

		backoffs, err := db.GetPresetsBackoff(ctx, now.Add(-time.Hour))
		require.NoError(t, err)

		require.Len(t, backoffs, 1)
		backoff := backoffs[0]
		require.Equal(t, backoff.TemplateVersionID, tmpl.ActiveVersionID)
		require.Equal(t, backoff.PresetID, tmplV1.preset.ID)
		require.Equal(t, int32(3), backoff.NumFailed)
	})

	t.Run("Ignore Inactive Version", func(t *testing.T) {
		t.Parallel()

		db, _ := dbtestutil.NewDB(t)
		ctx := testutil.Context(t, testutil.WaitShort)
		dbgen.Organization(t, db, database.Organization{
			ID: orgID,
		})
		dbgen.User(t, db, database.User{
			ID: userID,
		})

		tmpl := createTemplate(t, db, orgID, userID)
		tmplV1 := createTmplVersionAndPreset(t, db, tmpl, uuid.New(), now, nil)
		createPrebuiltWorkspace(ctx, t, db, tmpl, tmplV1, orgID, now, &createPrebuiltWorkspaceOpts{
			failedJob: true,
		})

		// Active Version
		tmplV2 := createTmplVersionAndPreset(t, db, tmpl, tmpl.ActiveVersionID, now, nil)
		createPrebuiltWorkspace(ctx, t, db, tmpl, tmplV2, orgID, now, &createPrebuiltWorkspaceOpts{
			failedJob: true,
		})
		createPrebuiltWorkspace(ctx, t, db, tmpl, tmplV2, orgID, now, &createPrebuiltWorkspaceOpts{
			failedJob: true,
		})

		backoffs, err := db.GetPresetsBackoff(ctx, now.Add(-time.Hour))
		require.NoError(t, err)

		require.Len(t, backoffs, 1)
		backoff := backoffs[0]
		require.Equal(t, backoff.TemplateVersionID, tmpl.ActiveVersionID)
		require.Equal(t, backoff.PresetID, tmplV2.preset.ID)
		require.Equal(t, int32(2), backoff.NumFailed)
	})

	t.Run("Multiple Templates", func(t *testing.T) {
		t.Parallel()

		db, _ := dbtestutil.NewDB(t)
		ctx := testutil.Context(t, testutil.WaitShort)
		dbgen.Organization(t, db, database.Organization{
			ID: orgID,
		})
		dbgen.User(t, db, database.User{
			ID: userID,
		})

		tmpl1 := createTemplate(t, db, orgID, userID)
		tmpl1V1 := createTmplVersionAndPreset(t, db, tmpl1, tmpl1.ActiveVersionID, now, nil)
		createPrebuiltWorkspace(ctx, t, db, tmpl1, tmpl1V1, orgID, now, &createPrebuiltWorkspaceOpts{
			failedJob: true,
		})

		tmpl2 := createTemplate(t, db, orgID, userID)
		tmpl2V1 := createTmplVersionAndPreset(t, db, tmpl2, tmpl2.ActiveVersionID, now, nil)
		createPrebuiltWorkspace(ctx, t, db, tmpl2, tmpl2V1, orgID, now, &createPrebuiltWorkspaceOpts{
			failedJob: true,
		})

		backoffs, err := db.GetPresetsBackoff(ctx, now.Add(-time.Hour))
		require.NoError(t, err)

		require.Len(t, backoffs, 2)
		{
			backoff := findBackoffByTmplVersionID(backoffs, tmpl1.ActiveVersionID)
			require.Equal(t, backoff.TemplateVersionID, tmpl1.ActiveVersionID)
			require.Equal(t, backoff.PresetID, tmpl1V1.preset.ID)
			require.Equal(t, int32(1), backoff.NumFailed)
		}
		{
			backoff := findBackoffByTmplVersionID(backoffs, tmpl2.ActiveVersionID)
			require.Equal(t, backoff.TemplateVersionID, tmpl2.ActiveVersionID)
			require.Equal(t, backoff.PresetID, tmpl2V1.preset.ID)
			require.Equal(t, int32(1), backoff.NumFailed)
		}
	})

	t.Run("Multiple Templates, Versions and Workspace Builds", func(t *testing.T) {
		t.Parallel()

		db, _ := dbtestutil.NewDB(t)
		ctx := testutil.Context(t, testutil.WaitShort)
		dbgen.Organization(t, db, database.Organization{
			ID: orgID,
		})
		dbgen.User(t, db, database.User{
			ID: userID,
		})

		tmpl1 := createTemplate(t, db, orgID, userID)
		tmpl1V1 := createTmplVersionAndPreset(t, db, tmpl1, tmpl1.ActiveVersionID, now, nil)
		createPrebuiltWorkspace(ctx, t, db, tmpl1, tmpl1V1, orgID, now, &createPrebuiltWorkspaceOpts{
			failedJob: true,
		})

		tmpl2 := createTemplate(t, db, orgID, userID)
		tmpl2V1 := createTmplVersionAndPreset(t, db, tmpl2, tmpl2.ActiveVersionID, now, nil)
		createPrebuiltWorkspace(ctx, t, db, tmpl2, tmpl2V1, orgID, now, &createPrebuiltWorkspaceOpts{
			failedJob: true,
		})
		createPrebuiltWorkspace(ctx, t, db, tmpl2, tmpl2V1, orgID, now, &createPrebuiltWorkspaceOpts{
			failedJob: true,
		})

		tmpl3 := createTemplate(t, db, orgID, userID)
		tmpl3V1 := createTmplVersionAndPreset(t, db, tmpl3, uuid.New(), now, nil)
		createPrebuiltWorkspace(ctx, t, db, tmpl3, tmpl3V1, orgID, now, &createPrebuiltWorkspaceOpts{
			failedJob: true,
		})

		tmpl3V2 := createTmplVersionAndPreset(t, db, tmpl3, tmpl3.ActiveVersionID, now, nil)
		createPrebuiltWorkspace(ctx, t, db, tmpl3, tmpl3V2, orgID, now, &createPrebuiltWorkspaceOpts{
			failedJob: true,
		})
		createPrebuiltWorkspace(ctx, t, db, tmpl3, tmpl3V2, orgID, now, &createPrebuiltWorkspaceOpts{
			failedJob: true,
		})
		createPrebuiltWorkspace(ctx, t, db, tmpl3, tmpl3V2, orgID, now, &createPrebuiltWorkspaceOpts{
			failedJob: true,
		})

		backoffs, err := db.GetPresetsBackoff(ctx, now.Add(-time.Hour))
		require.NoError(t, err)

		require.Len(t, backoffs, 3)
		{
			backoff := findBackoffByTmplVersionID(backoffs, tmpl1.ActiveVersionID)
			require.Equal(t, backoff.TemplateVersionID, tmpl1.ActiveVersionID)
			require.Equal(t, backoff.PresetID, tmpl1V1.preset.ID)
			require.Equal(t, int32(1), backoff.NumFailed)
		}
		{
			backoff := findBackoffByTmplVersionID(backoffs, tmpl2.ActiveVersionID)
			require.Equal(t, backoff.TemplateVersionID, tmpl2.ActiveVersionID)
			require.Equal(t, backoff.PresetID, tmpl2V1.preset.ID)
			require.Equal(t, int32(2), backoff.NumFailed)
		}
		{
			backoff := findBackoffByTmplVersionID(backoffs, tmpl3.ActiveVersionID)
			require.Equal(t, backoff.TemplateVersionID, tmpl3.ActiveVersionID)
			require.Equal(t, backoff.PresetID, tmpl3V2.preset.ID)
			require.Equal(t, int32(3), backoff.NumFailed)
		}
	})

	t.Run("No Workspace Builds", func(t *testing.T) {
		t.Parallel()

		db, _ := dbtestutil.NewDB(t)
		ctx := testutil.Context(t, testutil.WaitShort)
		dbgen.Organization(t, db, database.Organization{
			ID: orgID,
		})
		dbgen.User(t, db, database.User{
			ID: userID,
		})

		tmpl1 := createTemplate(t, db, orgID, userID)
		createTmplVersionAndPreset(t, db, tmpl1, tmpl1.ActiveVersionID, now, nil)

		backoffs, err := db.GetPresetsBackoff(ctx, now.Add(-time.Hour))
		require.NoError(t, err)
		require.Nil(t, backoffs)
	})

	t.Run("No Failed Workspace Builds", func(t *testing.T) {
		t.Parallel()

		db, _ := dbtestutil.NewDB(t)
		ctx := testutil.Context(t, testutil.WaitShort)
		dbgen.Organization(t, db, database.Organization{
			ID: orgID,
		})
		dbgen.User(t, db, database.User{
			ID: userID,
		})

		tmpl1 := createTemplate(t, db, orgID, userID)
		tmpl1V1 := createTmplVersionAndPreset(t, db, tmpl1, tmpl1.ActiveVersionID, now, nil)
		successfulJobOpts := createPrebuiltWorkspaceOpts{}
		createPrebuiltWorkspace(ctx, t, db, tmpl1, tmpl1V1, orgID, now, &successfulJobOpts)
		createPrebuiltWorkspace(ctx, t, db, tmpl1, tmpl1V1, orgID, now, &successfulJobOpts)
		createPrebuiltWorkspace(ctx, t, db, tmpl1, tmpl1V1, orgID, now, &successfulJobOpts)

		backoffs, err := db.GetPresetsBackoff(ctx, now.Add(-time.Hour))
		require.NoError(t, err)
		require.Nil(t, backoffs)
	})

	t.Run("Last job is successful - no backoff", func(t *testing.T) {
		t.Parallel()

		db, _ := dbtestutil.NewDB(t)
		ctx := testutil.Context(t, testutil.WaitShort)
		dbgen.Organization(t, db, database.Organization{
			ID: orgID,
		})
		dbgen.User(t, db, database.User{
			ID: userID,
		})

		tmpl1 := createTemplate(t, db, orgID, userID)
		tmpl1V1 := createTmplVersionAndPreset(t, db, tmpl1, tmpl1.ActiveVersionID, now, &tmplVersionOpts{
			DesiredInstances: 1,
		})
		failedJobOpts := createPrebuiltWorkspaceOpts{
			failedJob: true,
			createdAt: now.Add(-2 * time.Minute),
		}
		successfulJobOpts := createPrebuiltWorkspaceOpts{
			failedJob: false,
			createdAt: now.Add(-1 * time.Minute),
		}
		createPrebuiltWorkspace(ctx, t, db, tmpl1, tmpl1V1, orgID, now, &failedJobOpts)
		createPrebuiltWorkspace(ctx, t, db, tmpl1, tmpl1V1, orgID, now, &successfulJobOpts)

		backoffs, err := db.GetPresetsBackoff(ctx, now.Add(-time.Hour))
		require.NoError(t, err)
		require.Nil(t, backoffs)
	})

	t.Run("Last 3 jobs are successful - no backoff", func(t *testing.T) {
		t.Parallel()

		db, _ := dbtestutil.NewDB(t)
		ctx := testutil.Context(t, testutil.WaitShort)
		dbgen.Organization(t, db, database.Organization{
			ID: orgID,
		})
		dbgen.User(t, db, database.User{
			ID: userID,
		})

		tmpl1 := createTemplate(t, db, orgID, userID)
		tmpl1V1 := createTmplVersionAndPreset(t, db, tmpl1, tmpl1.ActiveVersionID, now, &tmplVersionOpts{
			DesiredInstances: 3,
		})
		createPrebuiltWorkspace(ctx, t, db, tmpl1, tmpl1V1, orgID, now, &createPrebuiltWorkspaceOpts{
			failedJob: true,
			createdAt: now.Add(-4 * time.Minute),
		})
		createPrebuiltWorkspace(ctx, t, db, tmpl1, tmpl1V1, orgID, now, &createPrebuiltWorkspaceOpts{
			failedJob: false,
			createdAt: now.Add(-3 * time.Minute),
		})
		createPrebuiltWorkspace(ctx, t, db, tmpl1, tmpl1V1, orgID, now, &createPrebuiltWorkspaceOpts{
			failedJob: false,
			createdAt: now.Add(-2 * time.Minute),
		})
		createPrebuiltWorkspace(ctx, t, db, tmpl1, tmpl1V1, orgID, now, &createPrebuiltWorkspaceOpts{
			failedJob: false,
			createdAt: now.Add(-1 * time.Minute),
		})

		backoffs, err := db.GetPresetsBackoff(ctx, now.Add(-time.Hour))
		require.NoError(t, err)
		require.Nil(t, backoffs)
	})

	t.Run("1 job failed out of 3 - backoff", func(t *testing.T) {
		t.Parallel()

		db, _ := dbtestutil.NewDB(t)
		ctx := testutil.Context(t, testutil.WaitShort)
		dbgen.Organization(t, db, database.Organization{
			ID: orgID,
		})
		dbgen.User(t, db, database.User{
			ID: userID,
		})

		tmpl1 := createTemplate(t, db, orgID, userID)
		tmpl1V1 := createTmplVersionAndPreset(t, db, tmpl1, tmpl1.ActiveVersionID, now, &tmplVersionOpts{
			DesiredInstances: 3,
		})
		createPrebuiltWorkspace(ctx, t, db, tmpl1, tmpl1V1, orgID, now, &createPrebuiltWorkspaceOpts{
			failedJob: true,
			createdAt: now.Add(-3 * time.Minute),
		})
		createPrebuiltWorkspace(ctx, t, db, tmpl1, tmpl1V1, orgID, now, &createPrebuiltWorkspaceOpts{
			failedJob: false,
			createdAt: now.Add(-2 * time.Minute),
		})
		createPrebuiltWorkspace(ctx, t, db, tmpl1, tmpl1V1, orgID, now, &createPrebuiltWorkspaceOpts{
			failedJob: false,
			createdAt: now.Add(-1 * time.Minute),
		})

		backoffs, err := db.GetPresetsBackoff(ctx, now.Add(-time.Hour))
		require.NoError(t, err)

		require.Len(t, backoffs, 1)
		{
			backoff := backoffs[0]
			require.Equal(t, backoff.TemplateVersionID, tmpl1.ActiveVersionID)
			require.Equal(t, backoff.PresetID, tmpl1V1.preset.ID)
			require.Equal(t, int32(1), backoff.NumFailed)
		}
	})

	t.Run("3 job failed out of 5 - backoff", func(t *testing.T) {
		t.Parallel()

		db, _ := dbtestutil.NewDB(t)
		ctx := testutil.Context(t, testutil.WaitShort)
		dbgen.Organization(t, db, database.Organization{
			ID: orgID,
		})
		dbgen.User(t, db, database.User{
			ID: userID,
		})
		lookbackPeriod := time.Hour

		tmpl1 := createTemplate(t, db, orgID, userID)
		tmpl1V1 := createTmplVersionAndPreset(t, db, tmpl1, tmpl1.ActiveVersionID, now, &tmplVersionOpts{
			DesiredInstances: 3,
		})
		createPrebuiltWorkspace(ctx, t, db, tmpl1, tmpl1V1, orgID, now, &createPrebuiltWorkspaceOpts{
			failedJob: true,
			createdAt: now.Add(-lookbackPeriod - time.Minute), // earlier than lookback period - skipped
		})
		createPrebuiltWorkspace(ctx, t, db, tmpl1, tmpl1V1, orgID, now, &createPrebuiltWorkspaceOpts{
			failedJob: true,
			createdAt: now.Add(-4 * time.Minute), // within lookback period - counted as failed job
		})
		createPrebuiltWorkspace(ctx, t, db, tmpl1, tmpl1V1, orgID, now, &createPrebuiltWorkspaceOpts{
			failedJob: true,
			createdAt: now.Add(-3 * time.Minute), // within lookback period - counted as failed job
		})
		createPrebuiltWorkspace(ctx, t, db, tmpl1, tmpl1V1, orgID, now, &createPrebuiltWorkspaceOpts{
			failedJob: false,
			createdAt: now.Add(-2 * time.Minute),
		})
		createPrebuiltWorkspace(ctx, t, db, tmpl1, tmpl1V1, orgID, now, &createPrebuiltWorkspaceOpts{
			failedJob: false,
			createdAt: now.Add(-1 * time.Minute),
		})

		backoffs, err := db.GetPresetsBackoff(ctx, now.Add(-lookbackPeriod))
		require.NoError(t, err)

		require.Len(t, backoffs, 1)
		{
			backoff := backoffs[0]
			require.Equal(t, backoff.TemplateVersionID, tmpl1.ActiveVersionID)
			require.Equal(t, backoff.PresetID, tmpl1V1.preset.ID)
			require.Equal(t, int32(2), backoff.NumFailed)
		}
	})

	t.Run("check LastBuildAt timestamp", func(t *testing.T) {
		t.Parallel()

		db, _ := dbtestutil.NewDB(t)
		ctx := testutil.Context(t, testutil.WaitShort)
		dbgen.Organization(t, db, database.Organization{
			ID: orgID,
		})
		dbgen.User(t, db, database.User{
			ID: userID,
		})
		lookbackPeriod := time.Hour

		tmpl1 := createTemplate(t, db, orgID, userID)
		tmpl1V1 := createTmplVersionAndPreset(t, db, tmpl1, tmpl1.ActiveVersionID, now, &tmplVersionOpts{
			DesiredInstances: 6,
		})
		createPrebuiltWorkspace(ctx, t, db, tmpl1, tmpl1V1, orgID, now, &createPrebuiltWorkspaceOpts{
			failedJob: true,
			createdAt: now.Add(-lookbackPeriod - time.Minute), // earlier than lookback period - skipped
		})
		createPrebuiltWorkspace(ctx, t, db, tmpl1, tmpl1V1, orgID, now, &createPrebuiltWorkspaceOpts{
			failedJob: true,
			createdAt: now.Add(-4 * time.Minute),
		})
		createPrebuiltWorkspace(ctx, t, db, tmpl1, tmpl1V1, orgID, now, &createPrebuiltWorkspaceOpts{
			failedJob: true,
			createdAt: now.Add(-0 * time.Minute),
		})
		createPrebuiltWorkspace(ctx, t, db, tmpl1, tmpl1V1, orgID, now, &createPrebuiltWorkspaceOpts{
			failedJob: true,
			createdAt: now.Add(-3 * time.Minute),
		})
		createPrebuiltWorkspace(ctx, t, db, tmpl1, tmpl1V1, orgID, now, &createPrebuiltWorkspaceOpts{
			failedJob: true,
			createdAt: now.Add(-1 * time.Minute),
		})
		createPrebuiltWorkspace(ctx, t, db, tmpl1, tmpl1V1, orgID, now, &createPrebuiltWorkspaceOpts{
			failedJob: true,
			createdAt: now.Add(-2 * time.Minute),
		})

		backoffs, err := db.GetPresetsBackoff(ctx, now.Add(-lookbackPeriod))
		require.NoError(t, err)

		require.Len(t, backoffs, 1)
		{
			backoff := backoffs[0]
			require.Equal(t, backoff.TemplateVersionID, tmpl1.ActiveVersionID)
			require.Equal(t, backoff.PresetID, tmpl1V1.preset.ID)
			require.Equal(t, int32(5), backoff.NumFailed)
			// make sure LastBuildAt is equal to latest failed build timestamp
			require.Equal(t, 0, now.Compare(backoff.LastBuildAt))
		}
	})

	t.Run("failed job outside lookback period", func(t *testing.T) {
		t.Parallel()

		db, _ := dbtestutil.NewDB(t)
		ctx := testutil.Context(t, testutil.WaitShort)
		dbgen.Organization(t, db, database.Organization{
			ID: orgID,
		})
		dbgen.User(t, db, database.User{
			ID: userID,
		})
		lookbackPeriod := time.Hour

		tmpl1 := createTemplate(t, db, orgID, userID)
		tmpl1V1 := createTmplVersionAndPreset(t, db, tmpl1, tmpl1.ActiveVersionID, now, &tmplVersionOpts{
			DesiredInstances: 1,
		})

		createPrebuiltWorkspace(ctx, t, db, tmpl1, tmpl1V1, orgID, now, &createPrebuiltWorkspaceOpts{
			failedJob: true,
			createdAt: now.Add(-lookbackPeriod - time.Minute), // earlier than lookback period - skipped
		})

		backoffs, err := db.GetPresetsBackoff(ctx, now.Add(-lookbackPeriod))
		require.NoError(t, err)
		require.Len(t, backoffs, 0)
	})
}

func TestGetPresetsAtFailureLimit(t *testing.T) {
	t.Parallel()
	if !dbtestutil.WillUsePostgres() {
		t.SkipNow()
	}

	now := dbtime.Now()
	hourBefore := now.Add(-time.Hour)
	orgID := uuid.New()
	userID := uuid.New()

	findPresetByTmplVersionID := func(hardLimitedPresets []database.GetPresetsAtFailureLimitRow, tmplVersionID uuid.UUID) *database.GetPresetsAtFailureLimitRow {
		for _, preset := range hardLimitedPresets {
			if preset.TemplateVersionID == tmplVersionID {
				return &preset
			}
		}

		return nil
	}

	testCases := []struct {
		name string
		// true - build is successful
		// false - build is unsuccessful
		buildSuccesses  []bool
		hardLimit       int64
		expHitHardLimit bool
	}{
		{
			name:            "failed build",
			buildSuccesses:  []bool{false},
			hardLimit:       1,
			expHitHardLimit: true,
		},
		{
			name:            "2 failed builds",
			buildSuccesses:  []bool{false, false},
			hardLimit:       1,
			expHitHardLimit: true,
		},
		{
			name:            "successful build",
			buildSuccesses:  []bool{true},
			hardLimit:       1,
			expHitHardLimit: false,
		},
		{
			name:            "last build is failed",
			buildSuccesses:  []bool{true, true, false},
			hardLimit:       1,
			expHitHardLimit: true,
		},
		{
			name:            "last build is successful",
			buildSuccesses:  []bool{false, false, true},
			hardLimit:       1,
			expHitHardLimit: false,
		},
		{
			name:            "last 3 builds are failed - hard limit is reached",
			buildSuccesses:  []bool{true, true, false, false, false},
			hardLimit:       3,
			expHitHardLimit: true,
		},
		{
			name:            "1 out of 3 last build is successful - hard limit is NOT reached",
			buildSuccesses:  []bool{false, false, true, false, false},
			hardLimit:       3,
			expHitHardLimit: false,
		},
		// hardLimit set to zero, implicitly disables the hard limit.
		{
			name:            "despite 5 failed builds, the hard limit is not reached because it's disabled.",
			buildSuccesses:  []bool{false, false, false, false, false},
			hardLimit:       0,
			expHitHardLimit: false,
		},
	}

	for _, tc := range testCases {
		t.Run(tc.name, func(t *testing.T) {
			t.Parallel()

			db, _ := dbtestutil.NewDB(t)
			ctx := testutil.Context(t, testutil.WaitShort)
			dbgen.Organization(t, db, database.Organization{
				ID: orgID,
			})
			dbgen.User(t, db, database.User{
				ID: userID,
			})

			tmpl := createTemplate(t, db, orgID, userID)
			tmplV1 := createTmplVersionAndPreset(t, db, tmpl, tmpl.ActiveVersionID, now, nil)
			for idx, buildSuccess := range tc.buildSuccesses {
				createPrebuiltWorkspace(ctx, t, db, tmpl, tmplV1, orgID, now, &createPrebuiltWorkspaceOpts{
					failedJob: !buildSuccess,
					createdAt: hourBefore.Add(time.Duration(idx) * time.Second),
				})
			}

			hardLimitedPresets, err := db.GetPresetsAtFailureLimit(ctx, tc.hardLimit)
			require.NoError(t, err)

			if !tc.expHitHardLimit {
				require.Len(t, hardLimitedPresets, 0)
				return
			}

			require.Len(t, hardLimitedPresets, 1)
			hardLimitedPreset := hardLimitedPresets[0]
			require.Equal(t, hardLimitedPreset.TemplateVersionID, tmpl.ActiveVersionID)
			require.Equal(t, hardLimitedPreset.PresetID, tmplV1.preset.ID)
		})
	}

	t.Run("Ignore Inactive Version", func(t *testing.T) {
		t.Parallel()

		db, _ := dbtestutil.NewDB(t)
		ctx := testutil.Context(t, testutil.WaitShort)
		dbgen.Organization(t, db, database.Organization{
			ID: orgID,
		})
		dbgen.User(t, db, database.User{
			ID: userID,
		})

		tmpl := createTemplate(t, db, orgID, userID)
		tmplV1 := createTmplVersionAndPreset(t, db, tmpl, uuid.New(), now, nil)
		createPrebuiltWorkspace(ctx, t, db, tmpl, tmplV1, orgID, now, &createPrebuiltWorkspaceOpts{
			failedJob: true,
		})

		// Active Version
		tmplV2 := createTmplVersionAndPreset(t, db, tmpl, tmpl.ActiveVersionID, now, nil)
		createPrebuiltWorkspace(ctx, t, db, tmpl, tmplV2, orgID, now, &createPrebuiltWorkspaceOpts{
			failedJob: true,
		})
		createPrebuiltWorkspace(ctx, t, db, tmpl, tmplV2, orgID, now, &createPrebuiltWorkspaceOpts{
			failedJob: true,
		})

		hardLimitedPresets, err := db.GetPresetsAtFailureLimit(ctx, 1)
		require.NoError(t, err)

		require.Len(t, hardLimitedPresets, 1)
		hardLimitedPreset := hardLimitedPresets[0]
		require.Equal(t, hardLimitedPreset.TemplateVersionID, tmpl.ActiveVersionID)
		require.Equal(t, hardLimitedPreset.PresetID, tmplV2.preset.ID)
	})

	t.Run("Multiple Templates", func(t *testing.T) {
		t.Parallel()

		db, _ := dbtestutil.NewDB(t)
		ctx := testutil.Context(t, testutil.WaitShort)
		dbgen.Organization(t, db, database.Organization{
			ID: orgID,
		})
		dbgen.User(t, db, database.User{
			ID: userID,
		})

		tmpl1 := createTemplate(t, db, orgID, userID)
		tmpl1V1 := createTmplVersionAndPreset(t, db, tmpl1, tmpl1.ActiveVersionID, now, nil)
		createPrebuiltWorkspace(ctx, t, db, tmpl1, tmpl1V1, orgID, now, &createPrebuiltWorkspaceOpts{
			failedJob: true,
		})

		tmpl2 := createTemplate(t, db, orgID, userID)
		tmpl2V1 := createTmplVersionAndPreset(t, db, tmpl2, tmpl2.ActiveVersionID, now, nil)
		createPrebuiltWorkspace(ctx, t, db, tmpl2, tmpl2V1, orgID, now, &createPrebuiltWorkspaceOpts{
			failedJob: true,
		})

		hardLimitedPresets, err := db.GetPresetsAtFailureLimit(ctx, 1)

		require.NoError(t, err)

		require.Len(t, hardLimitedPresets, 2)
		{
			hardLimitedPreset := findPresetByTmplVersionID(hardLimitedPresets, tmpl1.ActiveVersionID)
			require.Equal(t, hardLimitedPreset.TemplateVersionID, tmpl1.ActiveVersionID)
			require.Equal(t, hardLimitedPreset.PresetID, tmpl1V1.preset.ID)
		}
		{
			hardLimitedPreset := findPresetByTmplVersionID(hardLimitedPresets, tmpl2.ActiveVersionID)
			require.Equal(t, hardLimitedPreset.TemplateVersionID, tmpl2.ActiveVersionID)
			require.Equal(t, hardLimitedPreset.PresetID, tmpl2V1.preset.ID)
		}
	})

	t.Run("Multiple Templates, Versions and Workspace Builds", func(t *testing.T) {
		t.Parallel()

		db, _ := dbtestutil.NewDB(t)
		ctx := testutil.Context(t, testutil.WaitShort)
		dbgen.Organization(t, db, database.Organization{
			ID: orgID,
		})
		dbgen.User(t, db, database.User{
			ID: userID,
		})

		tmpl1 := createTemplate(t, db, orgID, userID)
		tmpl1V1 := createTmplVersionAndPreset(t, db, tmpl1, tmpl1.ActiveVersionID, now, nil)
		createPrebuiltWorkspace(ctx, t, db, tmpl1, tmpl1V1, orgID, now, &createPrebuiltWorkspaceOpts{
			failedJob: true,
		})
		createPrebuiltWorkspace(ctx, t, db, tmpl1, tmpl1V1, orgID, now, &createPrebuiltWorkspaceOpts{
			failedJob: true,
		})

		tmpl2 := createTemplate(t, db, orgID, userID)
		tmpl2V1 := createTmplVersionAndPreset(t, db, tmpl2, tmpl2.ActiveVersionID, now, nil)
		createPrebuiltWorkspace(ctx, t, db, tmpl2, tmpl2V1, orgID, now, &createPrebuiltWorkspaceOpts{
			failedJob: true,
		})
		createPrebuiltWorkspace(ctx, t, db, tmpl2, tmpl2V1, orgID, now, &createPrebuiltWorkspaceOpts{
			failedJob: true,
		})

		tmpl3 := createTemplate(t, db, orgID, userID)
		tmpl3V1 := createTmplVersionAndPreset(t, db, tmpl3, uuid.New(), now, nil)
		createPrebuiltWorkspace(ctx, t, db, tmpl3, tmpl3V1, orgID, now, &createPrebuiltWorkspaceOpts{
			failedJob: true,
		})

		tmpl3V2 := createTmplVersionAndPreset(t, db, tmpl3, tmpl3.ActiveVersionID, now, nil)
		createPrebuiltWorkspace(ctx, t, db, tmpl3, tmpl3V2, orgID, now, &createPrebuiltWorkspaceOpts{
			failedJob: true,
		})
		createPrebuiltWorkspace(ctx, t, db, tmpl3, tmpl3V2, orgID, now, &createPrebuiltWorkspaceOpts{
			failedJob: true,
		})

		hardLimit := int64(2)
		hardLimitedPresets, err := db.GetPresetsAtFailureLimit(ctx, hardLimit)
		require.NoError(t, err)

		require.Len(t, hardLimitedPresets, 3)
		{
			hardLimitedPreset := findPresetByTmplVersionID(hardLimitedPresets, tmpl1.ActiveVersionID)
			require.Equal(t, hardLimitedPreset.TemplateVersionID, tmpl1.ActiveVersionID)
			require.Equal(t, hardLimitedPreset.PresetID, tmpl1V1.preset.ID)
		}
		{
			hardLimitedPreset := findPresetByTmplVersionID(hardLimitedPresets, tmpl2.ActiveVersionID)
			require.Equal(t, hardLimitedPreset.TemplateVersionID, tmpl2.ActiveVersionID)
			require.Equal(t, hardLimitedPreset.PresetID, tmpl2V1.preset.ID)
		}
		{
			hardLimitedPreset := findPresetByTmplVersionID(hardLimitedPresets, tmpl3.ActiveVersionID)
			require.Equal(t, hardLimitedPreset.TemplateVersionID, tmpl3.ActiveVersionID)
			require.Equal(t, hardLimitedPreset.PresetID, tmpl3V2.preset.ID)
		}
	})

	t.Run("No Workspace Builds", func(t *testing.T) {
		t.Parallel()

		db, _ := dbtestutil.NewDB(t)
		ctx := testutil.Context(t, testutil.WaitShort)
		dbgen.Organization(t, db, database.Organization{
			ID: orgID,
		})
		dbgen.User(t, db, database.User{
			ID: userID,
		})

		tmpl1 := createTemplate(t, db, orgID, userID)
		createTmplVersionAndPreset(t, db, tmpl1, tmpl1.ActiveVersionID, now, nil)

		hardLimitedPresets, err := db.GetPresetsAtFailureLimit(ctx, 1)
		require.NoError(t, err)
		require.Nil(t, hardLimitedPresets)
	})

	t.Run("No Failed Workspace Builds", func(t *testing.T) {
		t.Parallel()

		db, _ := dbtestutil.NewDB(t)
		ctx := testutil.Context(t, testutil.WaitShort)
		dbgen.Organization(t, db, database.Organization{
			ID: orgID,
		})
		dbgen.User(t, db, database.User{
			ID: userID,
		})

		tmpl1 := createTemplate(t, db, orgID, userID)
		tmpl1V1 := createTmplVersionAndPreset(t, db, tmpl1, tmpl1.ActiveVersionID, now, nil)
		successfulJobOpts := createPrebuiltWorkspaceOpts{}
		createPrebuiltWorkspace(ctx, t, db, tmpl1, tmpl1V1, orgID, now, &successfulJobOpts)
		createPrebuiltWorkspace(ctx, t, db, tmpl1, tmpl1V1, orgID, now, &successfulJobOpts)
		createPrebuiltWorkspace(ctx, t, db, tmpl1, tmpl1V1, orgID, now, &successfulJobOpts)

		hardLimitedPresets, err := db.GetPresetsAtFailureLimit(ctx, 1)
		require.NoError(t, err)
		require.Nil(t, hardLimitedPresets)
	})
}

func TestWorkspaceAgentNameUniqueTrigger(t *testing.T) {
	t.Parallel()

	if !dbtestutil.WillUsePostgres() {
		t.Skip("This test makes use of a database trigger not implemented in dbmem")
	}

	createWorkspaceWithAgent := func(t *testing.T, db database.Store, org database.Organization, agentName string) (database.WorkspaceBuild, database.WorkspaceResource, database.WorkspaceAgent) {
		t.Helper()

		user := dbgen.User(t, db, database.User{})
		template := dbgen.Template(t, db, database.Template{
			OrganizationID: org.ID,
			CreatedBy:      user.ID,
		})
		templateVersion := dbgen.TemplateVersion(t, db, database.TemplateVersion{
			TemplateID:     uuid.NullUUID{Valid: true, UUID: template.ID},
			OrganizationID: org.ID,
			CreatedBy:      user.ID,
		})
		workspace := dbgen.Workspace(t, db, database.WorkspaceTable{
			OrganizationID: org.ID,
			TemplateID:     template.ID,
			OwnerID:        user.ID,
		})
		job := dbgen.ProvisionerJob(t, db, nil, database.ProvisionerJob{
			Type:           database.ProvisionerJobTypeWorkspaceBuild,
			OrganizationID: org.ID,
		})
		build := dbgen.WorkspaceBuild(t, db, database.WorkspaceBuild{
			BuildNumber:       1,
			JobID:             job.ID,
			WorkspaceID:       workspace.ID,
			TemplateVersionID: templateVersion.ID,
		})
		resource := dbgen.WorkspaceResource(t, db, database.WorkspaceResource{
			JobID: build.JobID,
		})
		agent := dbgen.WorkspaceAgent(t, db, database.WorkspaceAgent{
			ResourceID: resource.ID,
			Name:       agentName,
		})

		return build, resource, agent
	}

	t.Run("DuplicateNamesInSameWorkspaceResource", func(t *testing.T) {
		t.Parallel()

		db, _ := dbtestutil.NewDB(t)
		org := dbgen.Organization(t, db, database.Organization{})
		ctx := testutil.Context(t, testutil.WaitShort)

		// Given: A workspace with an agent
		_, resource, _ := createWorkspaceWithAgent(t, db, org, "duplicate-agent")

		// When: Another agent is created for that workspace with the same name.
		_, err := db.InsertWorkspaceAgent(ctx, database.InsertWorkspaceAgentParams{
			ID:              uuid.New(),
			CreatedAt:       time.Now(),
			UpdatedAt:       time.Now(),
			Name:            "duplicate-agent", // Same name as agent1
			ResourceID:      resource.ID,
			AuthToken:       uuid.New(),
			Architecture:    "amd64",
			OperatingSystem: "linux",
			APIKeyScope:     database.AgentKeyScopeEnumAll,
		})

		// Then: We expect it to fail.
		require.Error(t, err)
		var pqErr *pq.Error
		require.True(t, errors.As(err, &pqErr))
		require.Equal(t, pq.ErrorCode("23505"), pqErr.Code) // unique_violation
		require.Contains(t, pqErr.Message, `workspace agent name "duplicate-agent" already exists in this workspace build`)
	})

	t.Run("DuplicateNamesInSameProvisionerJob", func(t *testing.T) {
		t.Parallel()

		db, _ := dbtestutil.NewDB(t)
		org := dbgen.Organization(t, db, database.Organization{})
		ctx := testutil.Context(t, testutil.WaitShort)

		// Given: A workspace with an agent
		_, resource, agent := createWorkspaceWithAgent(t, db, org, "duplicate-agent")

		// When: A child agent is created for that workspace with the same name.
		_, err := db.InsertWorkspaceAgent(ctx, database.InsertWorkspaceAgentParams{
			ID:              uuid.New(),
			CreatedAt:       time.Now(),
			UpdatedAt:       time.Now(),
			Name:            agent.Name,
			ResourceID:      resource.ID,
			AuthToken:       uuid.New(),
			Architecture:    "amd64",
			OperatingSystem: "linux",
			APIKeyScope:     database.AgentKeyScopeEnumAll,
		})

		// Then: We expect it to fail.
		require.Error(t, err)
		var pqErr *pq.Error
		require.True(t, errors.As(err, &pqErr))
		require.Equal(t, pq.ErrorCode("23505"), pqErr.Code) // unique_violation
		require.Contains(t, pqErr.Message, `workspace agent name "duplicate-agent" already exists in this workspace build`)
	})

	t.Run("DuplicateChildNamesOverMultipleResources", func(t *testing.T) {
		t.Parallel()

		db, _ := dbtestutil.NewDB(t)
		org := dbgen.Organization(t, db, database.Organization{})
		ctx := testutil.Context(t, testutil.WaitShort)

		// Given: A workspace with two agents
		_, resource1, agent1 := createWorkspaceWithAgent(t, db, org, "parent-agent-1")

		resource2 := dbgen.WorkspaceResource(t, db, database.WorkspaceResource{JobID: resource1.JobID})
		agent2 := dbgen.WorkspaceAgent(t, db, database.WorkspaceAgent{
			ResourceID: resource2.ID,
			Name:       "parent-agent-2",
		})

		// Given: One agent has a child agent
		agent1Child := dbgen.WorkspaceAgent(t, db, database.WorkspaceAgent{
			ParentID:   uuid.NullUUID{Valid: true, UUID: agent1.ID},
			Name:       "child-agent",
			ResourceID: resource1.ID,
		})

		// When: A child agent is inserted for the other parent.
		_, err := db.InsertWorkspaceAgent(ctx, database.InsertWorkspaceAgentParams{
			ID:              uuid.New(),
			ParentID:        uuid.NullUUID{Valid: true, UUID: agent2.ID},
			CreatedAt:       time.Now(),
			UpdatedAt:       time.Now(),
			Name:            agent1Child.Name,
			ResourceID:      resource2.ID,
			AuthToken:       uuid.New(),
			Architecture:    "amd64",
			OperatingSystem: "linux",
			APIKeyScope:     database.AgentKeyScopeEnumAll,
		})

		// Then: We expect it to fail.
		require.Error(t, err)
		var pqErr *pq.Error
		require.True(t, errors.As(err, &pqErr))
		require.Equal(t, pq.ErrorCode("23505"), pqErr.Code) // unique_violation
		require.Contains(t, pqErr.Message, `workspace agent name "child-agent" already exists in this workspace build`)
	})

	t.Run("SameNamesInDifferentWorkspaces", func(t *testing.T) {
		t.Parallel()

		agentName := "same-name-different-workspace"

		db, _ := dbtestutil.NewDB(t)
		org := dbgen.Organization(t, db, database.Organization{})

		// Given: A workspace with an agent
		_, _, agent1 := createWorkspaceWithAgent(t, db, org, agentName)
		require.Equal(t, agentName, agent1.Name)

		// When: A second workspace is created with an agent having the same name
		_, _, agent2 := createWorkspaceWithAgent(t, db, org, agentName)
		require.Equal(t, agentName, agent2.Name)

		// Then: We expect there to be different agents with the same name.
		require.NotEqual(t, agent1.ID, agent2.ID)
		require.Equal(t, agent1.Name, agent2.Name)
	})

	t.Run("NullWorkspaceID", func(t *testing.T) {
		t.Parallel()

		db, _ := dbtestutil.NewDB(t)
		org := dbgen.Organization(t, db, database.Organization{})
		ctx := testutil.Context(t, testutil.WaitShort)

		// Given: A resource that does not belong to a workspace build (simulating template import)
		orphanJob := dbgen.ProvisionerJob(t, db, nil, database.ProvisionerJob{
			Type:           database.ProvisionerJobTypeTemplateVersionImport,
			OrganizationID: org.ID,
		})
		orphanResource := dbgen.WorkspaceResource(t, db, database.WorkspaceResource{
			JobID: orphanJob.ID,
		})

		// And this resource has a workspace agent.
		agent1, err := db.InsertWorkspaceAgent(ctx, database.InsertWorkspaceAgentParams{
			ID:              uuid.New(),
			CreatedAt:       time.Now(),
			UpdatedAt:       time.Now(),
			Name:            "orphan-agent",
			ResourceID:      orphanResource.ID,
			AuthToken:       uuid.New(),
			Architecture:    "amd64",
			OperatingSystem: "linux",
			APIKeyScope:     database.AgentKeyScopeEnumAll,
		})
		require.NoError(t, err)
		require.Equal(t, "orphan-agent", agent1.Name)

		// When: We created another resource that does not belong to a workspace build.
		orphanJob2 := dbgen.ProvisionerJob(t, db, nil, database.ProvisionerJob{
			Type:           database.ProvisionerJobTypeTemplateVersionImport,
			OrganizationID: org.ID,
		})
		orphanResource2 := dbgen.WorkspaceResource(t, db, database.WorkspaceResource{
			JobID: orphanJob2.ID,
		})

		// Then: We expect to be able to create an agent in this new resource that has the same name.
		agent2, err := db.InsertWorkspaceAgent(ctx, database.InsertWorkspaceAgentParams{
			ID:              uuid.New(),
			CreatedAt:       time.Now(),
			UpdatedAt:       time.Now(),
			Name:            "orphan-agent", // Same name as agent1
			ResourceID:      orphanResource2.ID,
			AuthToken:       uuid.New(),
			Architecture:    "amd64",
			OperatingSystem: "linux",
			APIKeyScope:     database.AgentKeyScopeEnumAll,
		})
		require.NoError(t, err)
		require.Equal(t, "orphan-agent", agent2.Name)
		require.NotEqual(t, agent1.ID, agent2.ID)
	})
}

func TestGetWorkspaceAgentsByParentID(t *testing.T) {
	t.Parallel()

	t.Run("NilParentDoesNotReturnAllParentAgents", func(t *testing.T) {
		t.Parallel()

		ctx := testutil.Context(t, testutil.WaitShort)

		// Given: A workspace agent
		db, _ := dbtestutil.NewDB(t)
		org := dbgen.Organization(t, db, database.Organization{})
		job := dbgen.ProvisionerJob(t, db, nil, database.ProvisionerJob{
			Type:           database.ProvisionerJobTypeTemplateVersionImport,
			OrganizationID: org.ID,
		})
		resource := dbgen.WorkspaceResource(t, db, database.WorkspaceResource{
			JobID: job.ID,
		})
		_ = dbgen.WorkspaceAgent(t, db, database.WorkspaceAgent{
			ResourceID: resource.ID,
		})

		// When: We attempt to select agents with a null parent id
		agents, err := db.GetWorkspaceAgentsByParentID(ctx, uuid.Nil)
		require.NoError(t, err)

		// Then: We expect to see no agents.
		require.Len(t, agents, 0)
	})
}

func requireUsersMatch(t testing.TB, expected []database.User, found []database.GetUsersRow, msg string) {
	t.Helper()
	require.ElementsMatch(t, expected, database.ConvertUserRows(found), msg)
}

// TestGetRunningPrebuiltWorkspaces ensures the correct behavior of the
// GetRunningPrebuiltWorkspaces query.
func TestGetRunningPrebuiltWorkspaces(t *testing.T) {
	t.Parallel()

	if !dbtestutil.WillUsePostgres() {
		t.Skip("Test requires PostgreSQL for complex queries")
	}

	ctx := testutil.Context(t, testutil.WaitLong)
	db, _ := dbtestutil.NewDB(t)
	now := dbtime.Now()

	// Given: a prebuilt workspace with a successful start build and a stop build.
	org := dbgen.Organization(t, db, database.Organization{})
	user := dbgen.User(t, db, database.User{})
	template := dbgen.Template(t, db, database.Template{
		CreatedBy:      user.ID,
		OrganizationID: org.ID,
	})
	templateVersion := dbgen.TemplateVersion(t, db, database.TemplateVersion{
		TemplateID:     uuid.NullUUID{UUID: template.ID, Valid: true},
		OrganizationID: org.ID,
		CreatedBy:      user.ID,
	})
	preset := dbgen.Preset(t, db, database.InsertPresetParams{
		TemplateVersionID: templateVersion.ID,
		DesiredInstances:  sql.NullInt32{Int32: 1, Valid: true},
	})

	setupFixture := func(t *testing.T, db database.Store, name string, deleted bool, transition database.WorkspaceTransition, jobStatus database.ProvisionerJobStatus) database.WorkspaceTable {
		t.Helper()
		ws := dbgen.Workspace(t, db, database.WorkspaceTable{
			OwnerID:    database.PrebuildsSystemUserID,
			TemplateID: template.ID,
			Name:       name,
			Deleted:    deleted,
		})
		var canceledAt sql.NullTime
		var jobError sql.NullString
		switch jobStatus {
		case database.ProvisionerJobStatusFailed:
			jobError = sql.NullString{String: assert.AnError.Error(), Valid: true}
		case database.ProvisionerJobStatusCanceled:
			canceledAt = sql.NullTime{Time: now, Valid: true}
		}
		pj := dbgen.ProvisionerJob(t, db, nil, database.ProvisionerJob{
			OrganizationID: org.ID,
			InitiatorID:    database.PrebuildsSystemUserID,
			Provisioner:    database.ProvisionerTypeEcho,
			Type:           database.ProvisionerJobTypeWorkspaceBuild,
			StartedAt:      sql.NullTime{Time: now.Add(-time.Minute), Valid: true},
			CanceledAt:     canceledAt,
			CompletedAt:    sql.NullTime{Time: now, Valid: true},
			Error:          jobError,
		})
		wb := dbgen.WorkspaceBuild(t, db, database.WorkspaceBuild{
			WorkspaceID:             ws.ID,
			TemplateVersionID:       templateVersion.ID,
			TemplateVersionPresetID: uuid.NullUUID{UUID: preset.ID, Valid: true},
			JobID:                   pj.ID,
			BuildNumber:             1,
			Transition:              transition,
			InitiatorID:             database.PrebuildsSystemUserID,
			Reason:                  database.BuildReasonInitiator,
		})
		// Ensure things are set up as expectd
		require.Equal(t, transition, wb.Transition)
		require.Equal(t, int32(1), wb.BuildNumber)
		require.Equal(t, jobStatus, pj.JobStatus)
		require.Equal(t, deleted, ws.Deleted)

		return ws
	}

	// Given: a number of prebuild workspaces with different states exist.
	runningPrebuild := setupFixture(t, db, "running-prebuild", false, database.WorkspaceTransitionStart, database.ProvisionerJobStatusSucceeded)
	_ = setupFixture(t, db, "stopped-prebuild", false, database.WorkspaceTransitionStop, database.ProvisionerJobStatusSucceeded)
	_ = setupFixture(t, db, "failed-prebuild", false, database.WorkspaceTransitionStart, database.ProvisionerJobStatusFailed)
	_ = setupFixture(t, db, "canceled-prebuild", false, database.WorkspaceTransitionStart, database.ProvisionerJobStatusCanceled)
	_ = setupFixture(t, db, "deleted-prebuild", true, database.WorkspaceTransitionStart, database.ProvisionerJobStatusSucceeded)

	// Given: a regular workspace also exists.
	_ = dbfake.WorkspaceBuild(t, db, database.WorkspaceTable{
		OwnerID:    user.ID,
		TemplateID: template.ID,
		Name:       "test-running-regular-workspace",
		Deleted:    false,
	})

	// When: we query for running prebuild workspaces
	runningPrebuilds, err := db.GetRunningPrebuiltWorkspaces(ctx)
	require.NoError(t, err)

	// Then: only the running prebuild workspace should be returned.
	require.Len(t, runningPrebuilds, 1, "expected only one running prebuilt workspace")
	require.Equal(t, runningPrebuild.ID, runningPrebuilds[0].ID, "expected the running prebuilt workspace to be returned")
}

<<<<<<< HEAD
func TestUserSecretsCRUDOperations(t *testing.T) {
	t.Parallel()

	// Use raw database without dbauthz wrapper for this test
	db, _ := dbtestutil.NewDB(t)
	ctx := testutil.Context(t, testutil.WaitMedium)

	t.Run("FullCRUDWorkflow", func(t *testing.T) {
		t.Parallel()

		// Create a new user for this test
		testUser := dbgen.User(t, db, database.User{})

		// 1. CREATE
		secretID := uuid.New()
		createParams := database.CreateUserSecretParams{
			ID:          secretID,
			UserID:      testUser.ID,
			Name:        "workflow-secret",
			Description: "Secret for full CRUD workflow",
			Value:       "workflow-value",
			EnvName:     "WORKFLOW_ENV",
			FilePath:    "/workflow/path",
		}

		createdSecret, err := db.CreateUserSecret(ctx, createParams)
		require.NoError(t, err)
		assert.Equal(t, secretID, createdSecret.ID)

		// 2. READ by ID
		readSecret, err := db.GetUserSecret(ctx, createdSecret.ID)
		require.NoError(t, err)
		assert.Equal(t, createdSecret.ID, readSecret.ID)
		assert.Equal(t, "workflow-secret", readSecret.Name)

		// 3. READ by UserID and Name
		readByNameParams := database.GetUserSecretByUserIDAndNameParams{
			UserID: testUser.ID,
			Name:   "workflow-secret",
		}
		readByNameSecret, err := db.GetUserSecretByUserIDAndName(ctx, readByNameParams)
		require.NoError(t, err)
		assert.Equal(t, createdSecret.ID, readByNameSecret.ID)

		// 4. LIST
		secrets, err := db.ListUserSecrets(ctx, testUser.ID)
		require.NoError(t, err)
		require.Len(t, secrets, 1)
		assert.Equal(t, createdSecret.ID, secrets[0].ID)

		// 5. UPDATE
		updateParams := database.UpdateUserSecretParams{
			ID:          createdSecret.ID,
			Description: "Updated workflow description",
			Value:       "updated-workflow-value",
			EnvName:     "UPDATED_WORKFLOW_ENV",
			FilePath:    "/updated/workflow/path",
		}

		updatedSecret, err := db.UpdateUserSecret(ctx, updateParams)
		require.NoError(t, err)
		assert.Equal(t, "Updated workflow description", updatedSecret.Description)
		assert.Equal(t, "updated-workflow-value", updatedSecret.Value)

		// 6. DELETE
		err = db.DeleteUserSecret(ctx, createdSecret.ID)
		require.NoError(t, err)

		// Verify deletion
		_, err = db.GetUserSecret(ctx, createdSecret.ID)
		require.Error(t, err)
		assert.Contains(t, err.Error(), "no rows in result set")

		// Verify list is empty
		secrets, err = db.ListUserSecrets(ctx, testUser.ID)
		require.NoError(t, err)
		assert.Len(t, secrets, 0)
	})

	t.Run("UniqueConstraints", func(t *testing.T) {
		t.Parallel()

		// Create a new user for this test
		testUser := dbgen.User(t, db, database.User{})

		// Create first secret
		secret1 := dbgen.UserSecret(t, db, database.UserSecret{
			UserID:      testUser.ID,
			Name:        "unique-test",
			Description: "First secret",
			Value:       "value1",
			EnvName:     "UNIQUE_ENV",
			FilePath:    "/unique/path",
		})

		// Try to create another secret with the same name (should fail)
		_, err := db.CreateUserSecret(ctx, database.CreateUserSecretParams{
			UserID:      testUser.ID,
			Name:        "unique-test", // Same name
			Description: "Second secret",
			Value:       "value2",
		})
		require.Error(t, err)
		assert.Contains(t, err.Error(), "duplicate key value")

		// Try to create another secret with the same env_name (should fail)
		_, err = db.CreateUserSecret(ctx, database.CreateUserSecretParams{
			UserID:      testUser.ID,
			Name:        "unique-test-2",
			Description: "Second secret",
			Value:       "value2",
			EnvName:     "UNIQUE_ENV", // Same env_name
		})
		require.Error(t, err)
		assert.Contains(t, err.Error(), "duplicate key value")

		// Try to create another secret with the same file_path (should fail)
		_, err = db.CreateUserSecret(ctx, database.CreateUserSecretParams{
			UserID:      testUser.ID,
			Name:        "unique-test-3",
			Description: "Second secret",
			Value:       "value2",
			FilePath:    "/unique/path", // Same file_path
		})
		require.Error(t, err)
		assert.Contains(t, err.Error(), "duplicate key value")

		// Create secret with empty env_name and file_path (should succeed)
		secret2 := dbgen.UserSecret(t, db, database.UserSecret{
			UserID:      testUser.ID,
			Name:        "unique-test-4",
			Description: "Second secret",
			Value:       "value2",
			EnvName:     "", // Empty env_name
			FilePath:    "", // Empty file_path
		})

		// Verify both secrets exist
		_, err = db.GetUserSecret(ctx, secret1.ID)
		require.NoError(t, err)
		_, err = db.GetUserSecret(ctx, secret2.ID)
		require.NoError(t, err)
	})
}

func TestUserSecretsAuthorization(t *testing.T) {
	t.Parallel()

	// Use raw database and wrap with dbauthz for authorization testing
	db, _ := dbtestutil.NewDB(t)
	authorizer := rbac.NewStrictCachingAuthorizer(prometheus.NewRegistry())
	authDB := dbauthz.New(db, authorizer, slogtest.Make(t, &slogtest.Options{}), coderdtest.AccessControlStorePointer())
	ctx := testutil.Context(t, testutil.WaitMedium)

	// Create test users
	user1 := dbgen.User(t, db, database.User{})
	user2 := dbgen.User(t, db, database.User{})
	owner := dbgen.User(t, db, database.User{})
	orgAdmin := dbgen.User(t, db, database.User{})

	// Create organization for org-scoped roles
	org := dbgen.Organization(t, db, database.Organization{})

	// Create secrets for users
	user1Secret := dbgen.UserSecret(t, db, database.UserSecret{
		UserID:      user1.ID,
		Name:        "user1-secret",
		Description: "User 1's secret",
		Value:       "user1-value",
	})

	user2Secret := dbgen.UserSecret(t, db, database.UserSecret{
		UserID:      user2.ID,
		Name:        "user2-secret",
		Description: "User 2's secret",
		Value:       "user2-value",
	})

	testCases := []struct {
		name           string
		subject        rbac.Subject
		secretID       uuid.UUID
		expectedAccess bool
	}{
		{
			name: "UserCanAccessOwnSecrets",
			subject: rbac.Subject{
				ID:    user1.ID.String(),
				Roles: rbac.RoleIdentifiers{rbac.RoleMember()},
				Scope: rbac.ScopeAll,
			},
			secretID:       user1Secret.ID,
			expectedAccess: true,
		},
		{
			name: "UserCannotAccessOtherUserSecrets",
			subject: rbac.Subject{
				ID:    user1.ID.String(),
				Roles: rbac.RoleIdentifiers{rbac.RoleMember()},
				Scope: rbac.ScopeAll,
			},
			secretID:       user2Secret.ID,
			expectedAccess: false,
		},
		{
			name: "OwnerCannotAccessUserSecrets",
			subject: rbac.Subject{
				ID:    owner.ID.String(),
				Roles: rbac.RoleIdentifiers{rbac.RoleOwner()},
				Scope: rbac.ScopeAll,
			},
			secretID:       user1Secret.ID,
			expectedAccess: false,
		},
		{
			name: "OrgAdminCannotAccessUserSecrets",
			subject: rbac.Subject{
				ID:    orgAdmin.ID.String(),
				Roles: rbac.RoleIdentifiers{rbac.ScopedRoleOrgAdmin(org.ID)},
				Scope: rbac.ScopeAll,
			},
			secretID:       user1Secret.ID,
			expectedAccess: false,
		},
	}

	for _, tc := range testCases {
		tc := tc // capture range variable
		t.Run(tc.name, func(t *testing.T) {
			t.Parallel()

			authCtx := dbauthz.As(ctx, tc.subject)

			// Test GetUserSecret
			_, err := authDB.GetUserSecret(authCtx, tc.secretID)

			if tc.expectedAccess {
				require.NoError(t, err, "expected access to be granted")
			} else {
				require.Error(t, err, "expected access to be denied")
				assert.True(t, dbauthz.IsNotAuthorizedError(err), "expected authorization error")
			}
		})
=======
func TestWorkspaceBuildDeadlineConstraint(t *testing.T) {
	t.Parallel()

	ctx := testutil.Context(t, testutil.WaitLong)

	db, _ := dbtestutil.NewDB(t)
	org := dbgen.Organization(t, db, database.Organization{})
	user := dbgen.User(t, db, database.User{})
	template := dbgen.Template(t, db, database.Template{
		CreatedBy:      user.ID,
		OrganizationID: org.ID,
	})
	templateVersion := dbgen.TemplateVersion(t, db, database.TemplateVersion{
		TemplateID:     uuid.NullUUID{UUID: template.ID, Valid: true},
		OrganizationID: org.ID,
		CreatedBy:      user.ID,
	})
	workspace := dbgen.Workspace(t, db, database.WorkspaceTable{
		OwnerID:    user.ID,
		TemplateID: template.ID,
		Name:       "test-workspace",
		Deleted:    false,
	})
	job := dbgen.ProvisionerJob(t, db, nil, database.ProvisionerJob{
		OrganizationID: org.ID,
		InitiatorID:    database.PrebuildsSystemUserID,
		Provisioner:    database.ProvisionerTypeEcho,
		Type:           database.ProvisionerJobTypeWorkspaceBuild,
		StartedAt:      sql.NullTime{Time: time.Now().Add(-time.Minute), Valid: true},
		CompletedAt:    sql.NullTime{Time: time.Now(), Valid: true},
	})
	workspaceBuild := dbgen.WorkspaceBuild(t, db, database.WorkspaceBuild{
		WorkspaceID:       workspace.ID,
		TemplateVersionID: templateVersion.ID,
		JobID:             job.ID,
		BuildNumber:       1,
	})

	cases := []struct {
		name        string
		deadline    time.Time
		maxDeadline time.Time
		expectOK    bool
	}{
		{
			name:        "no deadline or max_deadline",
			deadline:    time.Time{},
			maxDeadline: time.Time{},
			expectOK:    true,
		},
		{
			name:        "deadline set when max_deadline is not set",
			deadline:    time.Now().Add(time.Hour),
			maxDeadline: time.Time{},
			expectOK:    true,
		},
		{
			name:        "deadline before max_deadline",
			deadline:    time.Now().Add(-time.Hour),
			maxDeadline: time.Now().Add(time.Hour),
			expectOK:    true,
		},
		{
			name:        "deadline is max_deadline",
			deadline:    time.Now().Add(time.Hour),
			maxDeadline: time.Now().Add(time.Hour),
			expectOK:    true,
		},

		{
			name:        "deadline after max_deadline",
			deadline:    time.Now().Add(time.Hour),
			maxDeadline: time.Now().Add(-time.Hour),
			expectOK:    false,
		},
		{
			name:        "deadline is not set when max_deadline is set",
			deadline:    time.Time{},
			maxDeadline: time.Now().Add(time.Hour),
			expectOK:    false,
		},
	}

	for _, c := range cases {
		err := db.UpdateWorkspaceBuildDeadlineByID(ctx, database.UpdateWorkspaceBuildDeadlineByIDParams{
			ID:          workspaceBuild.ID,
			Deadline:    c.deadline,
			MaxDeadline: c.maxDeadline,
			UpdatedAt:   time.Now(),
		})
		if c.expectOK {
			require.NoError(t, err)
		} else {
			require.Error(t, err)
			require.True(t, database.IsCheckViolation(err, database.CheckWorkspaceBuildsDeadlineBelowMaxDeadline))
		}
>>>>>>> 34c46c07
	}
}<|MERGE_RESOLUTION|>--- conflicted
+++ resolved
@@ -6004,7 +6004,6 @@
 	require.Equal(t, runningPrebuild.ID, runningPrebuilds[0].ID, "expected the running prebuilt workspace to be returned")
 }
 
-<<<<<<< HEAD
 func TestUserSecretsCRUDOperations(t *testing.T) {
 	t.Parallel()
 
@@ -6248,7 +6247,9 @@
 				assert.True(t, dbauthz.IsNotAuthorizedError(err), "expected authorization error")
 			}
 		})
-=======
+	}
+}
+
 func TestWorkspaceBuildDeadlineConstraint(t *testing.T) {
 	t.Parallel()
 
@@ -6345,6 +6346,5 @@
 			require.Error(t, err)
 			require.True(t, database.IsCheckViolation(err, database.CheckWorkspaceBuildsDeadlineBelowMaxDeadline))
 		}
->>>>>>> 34c46c07
 	}
 }