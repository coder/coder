# sqlc is used to generate types from sql schema language.
# It was chosen to ensure type-safety when interacting with
# the database.
version: "2"
<<<<<<< HEAD
=======
cloud:
  # This is the static ID for the coder project.
  project: "01HEP08N3WKWRFZT3ZZ9Q37J8X"
# Ideally renames & overrides would go under the sql section, but there is a
# bug in sqlc that only global renames & overrides are currently being applied.
overrides:
  go:
    overrides:
      - column: "provisioner_daemons.tags"
        go_type:
          type: "StringMap"
      - column: "provisioner_jobs.tags"
        go_type:
          type: "StringMap"
      - column: "users.rbac_roles"
        go_type: "github.com/lib/pq.StringArray"
      - column: "templates.user_acl"
        go_type:
          type: "TemplateACL"
      - column: "templates.group_acl"
        go_type:
          type: "TemplateACL"
      - column: "template_with_users.user_acl"
        go_type:
          type: "TemplateACL"
      - column: "template_with_users.group_acl"
        go_type:
          type: "TemplateACL"
    rename:
      template: TemplateTable
      template_with_user: Template
      workspace_build: WorkspaceBuildTable
      workspace_build_with_user: WorkspaceBuild
      template_version: TemplateVersionTable
      template_version_with_user: TemplateVersion
      api_key: APIKey
      api_key_scope: APIKeyScope
      api_key_scope_all: APIKeyScopeAll
      api_key_scope_application_connect: APIKeyScopeApplicationConnect
      api_version: APIVersion
      avatar_url: AvatarURL
      created_by_avatar_url: CreatedByAvatarURL
      dbcrypt_key: DBCryptKey
      session_count_vscode: SessionCountVSCode
      session_count_jetbrains: SessionCountJetBrains
      session_count_reconnecting_pty: SessionCountReconnectingPTY
      session_count_ssh: SessionCountSSH
      connection_median_latency_ms: ConnectionMedianLatencyMS
      login_type_oidc: LoginTypeOIDC
      oauth_access_token: OAuthAccessToken
      oauth_access_token_key_id: OAuthAccessTokenKeyID
      oauth_expiry: OAuthExpiry
      oauth_id_token: OAuthIDToken
      oauth_refresh_token: OAuthRefreshToken
      oauth_refresh_token_key_id: OAuthRefreshTokenKeyID
      oauth_extra: OAuthExtra
      parameter_type_system_hcl: ParameterTypeSystemHCL
      userstatus: UserStatus
      gitsshkey: GitSSHKey
      rbac_roles: RBACRoles
      ip_address: IPAddress
      ip_addresses: IPAddresses
      ids: IDs
      jwt: JWT
      user_acl: UserACL
      group_acl: GroupACL
      troubleshooting_url: TroubleshootingURL
      default_ttl: DefaultTTL
      max_ttl: MaxTTL
      template_max_ttl: TemplateMaxTTL
      motd_file: MOTDFile
      uuid: UUID
      failure_ttl: FailureTTL
      time_til_dormant_autodelete: TimeTilDormantAutoDelete
      eof: EOF
      template_ids: TemplateIDs
      active_user_ids: ActiveUserIDs
      display_app_ssh_helper: DisplayAppSSHHelper
      oauth2_provider_app: OAuth2ProviderApp
      oauth2_provider_app_secret: OAuth2ProviderAppSecret
      callback_url: CallbackURL

>>>>>>> efe8c677
sql:
  - schema: "./dump.sql"
    queries: "./queries"
    engine: "postgresql"
    # This only works if you are running a local postgres database with the
    # schema loaded and migrations run. Run `make sqlc-vet` to run the linter.
    database:
      uri: "${SQLC_DATABASE_URL}"
    analyzer:
      database: false
    rules:
      - sqlc/db-prepare
    gen:
      go:
        package: "database"
        out: "./queries"
        emit_interface: true
        emit_json_tags: true
        emit_db_tags: true
        emit_enum_valid_method: true
        emit_all_enum_values: true
        overrides:
          - column: "provisioner_daemons.tags"
            go_type:
              type: "StringMap"
          - column: "provisioner_jobs.tags"
            go_type:
              type: "StringMap"
          - column: "users.rbac_roles"
            go_type: "github.com/lib/pq.StringArray"
          - column: "templates.user_acl"
            go_type:
              type: "TemplateACL"
          - column: "templates.group_acl"
            go_type:
              type: "TemplateACL"
          - column: "template_with_users.user_acl"
            go_type:
              type: "TemplateACL"
          - column: "template_with_users.group_acl"
            go_type:
              type: "TemplateACL"
        rename:
          template: TemplateTable
          template_with_user: Template
          workspace_build: WorkspaceBuildTable
          workspace_build_with_user: WorkspaceBuild
          template_version: TemplateVersionTable
          template_version_with_user: TemplateVersion
          api_key: APIKey
          api_key_scope: APIKeyScope
          api_key_scope_all: APIKeyScopeAll
          api_key_scope_application_connect: APIKeyScopeApplicationConnect
          api_version: APIVersion
          avatar_url: AvatarURL
          created_by_avatar_url: CreatedByAvatarURL
          dbcrypt_key: DBCryptKey
          session_count_vscode: SessionCountVSCode
          session_count_jetbrains: SessionCountJetBrains
          session_count_reconnecting_pty: SessionCountReconnectingPTY
          session_count_ssh: SessionCountSSH
          connection_median_latency_ms: ConnectionMedianLatencyMS
          login_type_oidc: LoginTypeOIDC
          oauth_access_token: OAuthAccessToken
          oauth_access_token_key_id: OAuthAccessTokenKeyID
          oauth_expiry: OAuthExpiry
          oauth_id_token: OAuthIDToken
          oauth_refresh_token: OAuthRefreshToken
          oauth_refresh_token_key_id: OAuthRefreshTokenKeyID
          oauth_extra: OAuthExtra
          parameter_type_system_hcl: ParameterTypeSystemHCL
          userstatus: UserStatus
          gitsshkey: GitSSHKey
          rbac_roles: RBACRoles
          ip_address: IPAddress
          ip_addresses: IPAddresses
          ids: IDs
          jwt: JWT
          user_acl: UserACL
          group_acl: GroupACL
          troubleshooting_url: TroubleshootingURL
          default_ttl: DefaultTTL
          max_ttl: MaxTTL
          template_max_ttl: TemplateMaxTTL
          motd_file: MOTDFile
          uuid: UUID
          failure_ttl: FailureTTL
          time_til_dormant_autodelete: TimeTilDormantAutoDelete
          eof: EOF
          template_ids: TemplateIDs
          active_user_ids: ActiveUserIDs
          display_app_ssh_helper: DisplayAppSSHHelper<|MERGE_RESOLUTION|>--- conflicted
+++ resolved
@@ -2,91 +2,9 @@
 # It was chosen to ensure type-safety when interacting with
 # the database.
 version: "2"
-<<<<<<< HEAD
-=======
 cloud:
   # This is the static ID for the coder project.
   project: "01HEP08N3WKWRFZT3ZZ9Q37J8X"
-# Ideally renames & overrides would go under the sql section, but there is a
-# bug in sqlc that only global renames & overrides are currently being applied.
-overrides:
-  go:
-    overrides:
-      - column: "provisioner_daemons.tags"
-        go_type:
-          type: "StringMap"
-      - column: "provisioner_jobs.tags"
-        go_type:
-          type: "StringMap"
-      - column: "users.rbac_roles"
-        go_type: "github.com/lib/pq.StringArray"
-      - column: "templates.user_acl"
-        go_type:
-          type: "TemplateACL"
-      - column: "templates.group_acl"
-        go_type:
-          type: "TemplateACL"
-      - column: "template_with_users.user_acl"
-        go_type:
-          type: "TemplateACL"
-      - column: "template_with_users.group_acl"
-        go_type:
-          type: "TemplateACL"
-    rename:
-      template: TemplateTable
-      template_with_user: Template
-      workspace_build: WorkspaceBuildTable
-      workspace_build_with_user: WorkspaceBuild
-      template_version: TemplateVersionTable
-      template_version_with_user: TemplateVersion
-      api_key: APIKey
-      api_key_scope: APIKeyScope
-      api_key_scope_all: APIKeyScopeAll
-      api_key_scope_application_connect: APIKeyScopeApplicationConnect
-      api_version: APIVersion
-      avatar_url: AvatarURL
-      created_by_avatar_url: CreatedByAvatarURL
-      dbcrypt_key: DBCryptKey
-      session_count_vscode: SessionCountVSCode
-      session_count_jetbrains: SessionCountJetBrains
-      session_count_reconnecting_pty: SessionCountReconnectingPTY
-      session_count_ssh: SessionCountSSH
-      connection_median_latency_ms: ConnectionMedianLatencyMS
-      login_type_oidc: LoginTypeOIDC
-      oauth_access_token: OAuthAccessToken
-      oauth_access_token_key_id: OAuthAccessTokenKeyID
-      oauth_expiry: OAuthExpiry
-      oauth_id_token: OAuthIDToken
-      oauth_refresh_token: OAuthRefreshToken
-      oauth_refresh_token_key_id: OAuthRefreshTokenKeyID
-      oauth_extra: OAuthExtra
-      parameter_type_system_hcl: ParameterTypeSystemHCL
-      userstatus: UserStatus
-      gitsshkey: GitSSHKey
-      rbac_roles: RBACRoles
-      ip_address: IPAddress
-      ip_addresses: IPAddresses
-      ids: IDs
-      jwt: JWT
-      user_acl: UserACL
-      group_acl: GroupACL
-      troubleshooting_url: TroubleshootingURL
-      default_ttl: DefaultTTL
-      max_ttl: MaxTTL
-      template_max_ttl: TemplateMaxTTL
-      motd_file: MOTDFile
-      uuid: UUID
-      failure_ttl: FailureTTL
-      time_til_dormant_autodelete: TimeTilDormantAutoDelete
-      eof: EOF
-      template_ids: TemplateIDs
-      active_user_ids: ActiveUserIDs
-      display_app_ssh_helper: DisplayAppSSHHelper
-      oauth2_provider_app: OAuth2ProviderApp
-      oauth2_provider_app_secret: OAuth2ProviderAppSecret
-      callback_url: CallbackURL
-
->>>>>>> efe8c677
 sql:
   - schema: "./dump.sql"
     queries: "./queries"
