--- conflicted
+++ resolved
@@ -1,10 +1,6 @@
 -- name: InsertWorkspaceAgentScripts :many
 INSERT INTO
-<<<<<<< HEAD
-	workspace_agent_scripts ( workspace_agent_id, created_at, log_source_id, log_path, script, cron, start_blocks_login, run_on_start, run_on_stop, timeout_seconds, display_name, id )
-=======
-	workspace_agent_scripts (workspace_agent_id, created_at, log_source_id, log_path, script, cron, start_blocks_login, run_on_start, run_on_stop, timeout_seconds, display_name)
->>>>>>> 86f68b22
+	workspace_agent_scripts (workspace_agent_id, created_at, log_source_id, log_path, script, cron, start_blocks_login, run_on_start, run_on_stop, timeout_seconds, display_name, id)
 SELECT
 	@workspace_agent_id :: uuid AS workspace_agent_id,
 	@created_at :: timestamptz AS created_at,
@@ -16,11 +12,8 @@
 	unnest(@run_on_start :: boolean [ ]) AS run_on_start,
 	unnest(@run_on_stop :: boolean [ ]) AS run_on_stop,
 	unnest(@timeout_seconds :: integer [ ]) AS timeout_seconds,
-<<<<<<< HEAD
+	unnest(@display_name :: text [ ]) AS display_name,
 	unnest(@id :: uuid [ ]) AS id
-=======
-	unnest(@display_name :: text [ ]) AS display_name
->>>>>>> 86f68b22
 RETURNING workspace_agent_scripts.*;
 
 -- name: GetWorkspaceAgentScriptsByAgentIDs :many
