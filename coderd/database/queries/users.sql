--- conflicted
+++ resolved
@@ -232,14 +232,11 @@
   	    ELSE
 			is_system = false
 	END
-<<<<<<< HEAD
-=======
 	AND CASE
 		WHEN @github_com_user_id :: bigint != 0 THEN
 			github_com_user_id = @github_com_user_id
 		ELSE true
 	END
->>>>>>> 4c33846f
 	-- End of filters
 
 	-- Authorize Filter clause will be injected below in GetAuthorizedUsers
