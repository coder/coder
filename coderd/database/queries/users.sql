--- conflicted
+++ resolved
@@ -227,17 +227,15 @@
 			created_at >= @created_after
 		ELSE true
 	END
-<<<<<<< HEAD
   	AND CASE
   	    WHEN @include_system::bool THEN TRUE
   	    ELSE
 			is_system = false
-=======
+	END
 	AND CASE
 		WHEN @github_com_user_id :: bigint != 0 THEN
 			github_com_user_id = @github_com_user_id
 		ELSE true
->>>>>>> 674f60fc
 	END
 	-- End of filters
 
