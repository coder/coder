-- name: GetUserByID :one
SELECT
	*
FROM
	users
WHERE
	id = $1
LIMIT
	1;

-- name: GetUserByEmailOrUsername :one
SELECT
	*
FROM
	users
WHERE
	LOWER(username) = LOWER(@username)
	OR email = @email
LIMIT
	1;

-- name: GetUserCount :one
SELECT
	COUNT(*)
FROM
	users;

-- name: InsertUser :one
INSERT INTO
	users (
		id,
		email,
		"name",
		login_type,
		revoked,
		hashed_password,
		created_at,
		updated_at,
		username
	)
VALUES
	($1, $2, $3, $4, FALSE, $5, $6, $7, $8) RETURNING *;

-- name: UpdateUserProfile :one
UPDATE
	users
SET
	email = $2,
	"name" = $3,
	username = $4,
	updated_at = $5
WHERE
	id = $1 RETURNING *;

<<<<<<< HEAD

-- name: PaginatedUsersAfter :many
SELECT
	*
FROM
	users
WHERE
	CASE
		WHEN @after::uuid != '00000000-0000-0000-0000-000000000000'::uuid THEN
			created_at > (SELECT created_at FROM users WHERE id = @after)
		-- If the after field is not provided, just return the first page
		ELSE true
	END
	AND
	CASE
	    WHEN @email::text != '' THEN
				email LIKE '%' || @email || '%'
		ELSE true
	END
ORDER BY
	created_at ASC
LIMIT
	@limit_opt;

-- name: PaginatedUsersBefore :many
SELECT users_before.* FROM
	(SELECT
		*
	FROM
		users
	WHERE
		CASE
			WHEN @before::uuid != '00000000-0000-0000-0000-000000000000'::uuid THEN
				created_at < (SELECT created_at FROM users WHERE id = @before)
			-- If the 'before' field is not provided, this will return the last page.
			-- Kinda odd, it's just a consequence of spliting the pagination queries into 2
			-- functions.
			ELSE true
		END
		AND
		CASE
			WHEN @email::text != '' THEN
				email LIKE '%' || @email || '%'
			ELSE true
		END
	ORDER BY
		created_at DESC
	LIMIT
		@limit_opt) AS users_before
-- Maintain the original ordering of the rows so the pages are the same order
-- as PaginatedUsersAfter.
ORDER BY users_before.created_at ASC;
=======
-- name: GetUsers :many
SELECT
	*
FROM
	users;
>>>>>>> e5a1c305
<|MERGE_RESOLUTION|>--- conflicted
+++ resolved
@@ -52,7 +52,12 @@
 WHERE
 	id = $1 RETURNING *;
 
-<<<<<<< HEAD
+
+-- name: GetUsers :many
+SELECT
+	*
+FROM
+	users;
 
 -- name: PaginatedUsersAfter :many
 SELECT
@@ -104,11 +109,4 @@
 		@limit_opt) AS users_before
 -- Maintain the original ordering of the rows so the pages are the same order
 -- as PaginatedUsersAfter.
-ORDER BY users_before.created_at ASC;
-=======
--- name: GetUsers :many
-SELECT
-	*
-FROM
-	users;
->>>>>>> e5a1c305
+ORDER BY users_before.created_at ASC;