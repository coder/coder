--- conflicted
+++ resolved
@@ -17,7 +17,7 @@
         required,
         display_name,
         display_order,
-		ephemeral
+        ephemeral
     )
 VALUES
     (
@@ -36,13 +36,8 @@
         $13,
         $14,
         $15,
-<<<<<<< HEAD
         $16,
-        $17,
-		$18
-=======
-        $16
->>>>>>> e0883033
+		$17
     ) RETURNING *;
 
 -- name: GetTemplateVersionParameters :many
