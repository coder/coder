--- conflicted
+++ resolved
@@ -25,7 +25,6 @@
 	AND port = $3;
 
 -- name: UpsertWorkspaceAgentPortShare :one
-<<<<<<< HEAD
 INSERT INTO
 	workspace_agent_port_share (
 		workspace_id,
@@ -50,14 +49,9 @@
 	share_level = $4,
 	protocol = $5
 RETURNING *;
-=======
-INSERT INTO workspace_agent_port_share (workspace_id, agent_name, port, share_level)
-VALUES ($1, $2, $3, $4)
-ON CONFLICT (workspace_id, agent_name, port) DO UPDATE SET share_level = $4 RETURNING *;
 
 -- name: ReduceWorkspaceAgentShareLevelToAuthenticatedByTemplate :exec
 UPDATE workspace_agent_port_share SET share_level = 'authenticated' WHERE share_level = 'public' AND workspace_id IN (SELECT id FROM workspaces WHERE template_id = $1);
 
 -- name: DeleteWorkspaceAgentPortSharesByTemplate :exec
-DELETE FROM workspace_agent_port_share WHERE workspace_id IN (SELECT id FROM workspaces WHERE template_id = $1);
->>>>>>> 17c486c5
+DELETE FROM workspace_agent_port_share WHERE workspace_id IN (SELECT id FROM workspaces WHERE template_id = $1);