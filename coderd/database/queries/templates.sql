--- conflicted
+++ resolved
@@ -48,21 +48,9 @@
 LIMIT
 	1;
 
-<<<<<<< HEAD
--- name: GetTemplatesByOrganization :many
-SELECT
-	*
-FROM
-	templates
-WHERE
-	organization_id = $1
-	AND deleted = $2;
-
 -- name: GetTemplates :many
 SELECT * FROM templates;
 
-=======
->>>>>>> 10dc9e38
 -- name: InsertTemplate :one
 INSERT INTO
 	templates (
