--- conflicted
+++ resolved
@@ -73,11 +73,7 @@
 		display_name
 	)
 VALUES
-<<<<<<< HEAD
-	($1, $2, $3, $4, $5, $6, $7, $8, $9, $10, $11, $12, $13, $14, $15) RETURNING *;
-=======
-	($1, $2, $3, $4, $5, $6, $7, $8, $9, $10, $11, $12, $13) RETURNING *;
->>>>>>> 18a97c6f
+	($1, $2, $3, $4, $5, $6, $7, $8, $9, $10, $11, $12, $13, $14) RETURNING *;
 
 -- name: UpdateTemplateActiveVersionByID :exec
 UPDATE
@@ -103,17 +99,10 @@
 SET
 	updated_at = $2,
 	description = $3,
-<<<<<<< HEAD
-	max_ttl = $4,
-	min_autostart_interval = $5,
-	name = $6,
-	icon = $7,
-	display_name = $8
-=======
 	default_ttl = $4,
 	name = $5,
-	icon = $6
->>>>>>> 18a97c6f
+	icon = $6,
+	display_name = $7
 WHERE
 	id = $1
 RETURNING
