--- conflicted
+++ resolved
@@ -317,7 +317,20 @@
 WHERE
 	id = $1;
 
-<<<<<<< HEAD
+-- name: UpdateWorkspaceTTLToBeWithinTemplateMax :exec
+UPDATE
+	workspaces
+SET
+	ttl = LEAST(ttl, @template_max_ttl::bigint)
+WHERE
+	template_id = @template_id
+	-- LEAST() does not pick NULL, so filter it out as we don't want to set a
+	-- TTL on the workspace if it's unset.
+	--
+	-- During build time, the template max TTL will still be used if the
+	-- workspace TTL is NULL.
+	AND ttl IS NOT NULL;
+
 -- name: GetDeploymentWorkspaceStats :one
 WITH workspaces_with_jobs AS (
 	SELECT
@@ -378,19 +391,4 @@
 	running_workspaces.count AS running_workspaces,
 	failed_workspaces.count AS failed_workspaces,
 	stopped_workspaces.count AS stopped_workspaces
-FROM pending_workspaces, building_workspaces, running_workspaces, failed_workspaces, stopped_workspaces;
-=======
--- name: UpdateWorkspaceTTLToBeWithinTemplateMax :exec
-UPDATE
-	workspaces
-SET
-	ttl = LEAST(ttl, @template_max_ttl::bigint)
-WHERE
-	template_id = @template_id
-	-- LEAST() does not pick NULL, so filter it out as we don't want to set a
-	-- TTL on the workspace if it's unset.
-	--
-	-- During build time, the template max TTL will still be used if the
-	-- workspace TTL is NULL.
-	AND ttl IS NOT NULL;
->>>>>>> 4c204fc3
+FROM pending_workspaces, building_workspaces, running_workspaces, failed_workspaces, stopped_workspaces;