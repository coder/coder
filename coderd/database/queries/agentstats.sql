--- conflicted
+++ resolved
@@ -12,12 +12,6 @@
 VALUES
 	($1, $2, $3, $4, $5, $6, $7) RETURNING *;
 
-<<<<<<< HEAD
--- name: GetLatestAgentStat :one
-SELECT * FROM agent_stats WHERE agent_id = $1 ORDER BY created_at DESC LIMIT 1;
-
-=======
->>>>>>> 233492b7
 -- name: GetTemplateDAUs :many
 SELECT
 	(created_at at TIME ZONE 'UTC')::date as date,
