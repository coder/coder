--- conflicted
+++ resolved
@@ -67,18 +67,6 @@
 	disconnected_at = $4,
 	updated_at = $5
 WHERE
-<<<<<<< HEAD
-=======
-	id = $1;
-
--- name: UpdateWorkspaceAgentKeysByID :exec
-UPDATE
-	workspace_agents
-SET
-	wireguard_node_public_key = $2,
-	wireguard_disco_public_key = $3,
-	updated_at = $4
-WHERE
 	id = $1;
 
 -- name: UpdateWorkspaceAgentVersionByID :exec
@@ -87,5 +75,4 @@
 SET
 	version = $2
 WHERE
->>>>>>> 5362f463
 	id = $1;