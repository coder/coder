-- name: GetWorkspaceAgentByAuthToken :one
SELECT
	*
FROM
	workspace_agents
WHERE
	auth_token = $1
ORDER BY
	created_at DESC;

-- name: GetWorkspaceAgentByID :one
SELECT
	*
FROM
	workspace_agents
WHERE
	id = $1;

-- name: GetWorkspaceAgentByInstanceID :one
SELECT
	*
FROM
	workspace_agents
WHERE
	auth_instance_id = @auth_instance_id :: TEXT
ORDER BY
	created_at DESC;

-- name: GetWorkspaceAgentsByResourceIDs :many
SELECT
	*
FROM
	workspace_agents
WHERE
	resource_id = ANY(@ids :: uuid [ ]);

-- name: GetWorkspaceAgentsCreatedAfter :many
SELECT * FROM workspace_agents WHERE created_at > $1;

-- name: InsertWorkspaceAgent :one
INSERT INTO
	workspace_agents (
		id,
		created_at,
		updated_at,
		name,
		resource_id,
		auth_token,
		auth_instance_id,
		architecture,
		environment_variables,
		operating_system,
		startup_script,
		directory,
		instance_metadata,
		resource_metadata,
		ip_addresses
	)
VALUES
	($1, $2, $3, $4, $5, $6, $7, $8, $9, $10, $11, $12, $13, $14, $15) RETURNING *;

-- name: UpdateWorkspaceAgentConnectionByID :exec
UPDATE
	workspace_agents
SET
	first_connected_at = $2,
	last_connected_at = $3,
	disconnected_at = $4,
	updated_at = $5
WHERE
	id = $1;

-- name: UpdateWorkspaceAgentNetworkByID :exec
UPDATE
	workspace_agents
SET
<<<<<<< HEAD
	updated_at = $2,
	node_public_key = $3,
	disco_public_key = $4,
	preferred_derp = $5,
	derp_latency = $6
=======
	wireguard_node_public_key = $2,
	wireguard_disco_public_key = $3,
	updated_at = $4
>>>>>>> daadb9a5
WHERE
	id = $1;<|MERGE_RESOLUTION|>--- conflicted
+++ resolved
@@ -74,16 +74,10 @@
 UPDATE
 	workspace_agents
 SET
-<<<<<<< HEAD
 	updated_at = $2,
 	node_public_key = $3,
 	disco_public_key = $4,
 	preferred_derp = $5,
 	derp_latency = $6
-=======
-	wireguard_node_public_key = $2,
-	wireguard_disco_public_key = $3,
-	updated_at = $4
->>>>>>> daadb9a5
 WHERE
 	id = $1;