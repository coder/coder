-- name: GetWorkspaceAgentByAuthToken :one
SELECT
	*
FROM
	workspace_agents
WHERE
	auth_token = $1
ORDER BY
	created_at DESC;

-- name: GetWorkspaceAgentByID :one
SELECT
	*
FROM
	workspace_agents
WHERE
	id = $1;

-- name: GetWorkspaceAgentByInstanceID :one
SELECT
	*
FROM
	workspace_agents
WHERE
	auth_instance_id = @auth_instance_id :: TEXT
ORDER BY
	created_at DESC;

-- name: GetWorkspaceAgentsByResourceIDs :many
SELECT
	*
FROM
	workspace_agents
WHERE
	resource_id = ANY(@ids :: uuid [ ]);

-- name: GetWorkspaceAgentsCreatedAfter :many
SELECT * FROM workspace_agents WHERE created_at > $1;

-- name: InsertWorkspaceAgent :one
INSERT INTO
	workspace_agents (
		id,
		created_at,
		updated_at,
		name,
		resource_id,
		auth_token,
		auth_instance_id,
		architecture,
		environment_variables,
		operating_system,
		startup_script,
		directory,
		instance_metadata,
		resource_metadata,
		connection_timeout_seconds,
		troubleshooting_url,
		motd_file,
		login_before_ready,
		startup_script_timeout_seconds,
		shutdown_script,
		shutdown_script_timeout_seconds
	)
VALUES
	($1, $2, $3, $4, $5, $6, $7, $8, $9, $10, $11, $12, $13, $14, $15, $16, $17, $18, $19, $20, $21) RETURNING *;

-- name: UpdateWorkspaceAgentConnectionByID :exec
UPDATE
	workspace_agents
SET
	first_connected_at = $2,
	last_connected_at = $3,
	last_connected_replica_id = $4,
	disconnected_at = $5,
	updated_at = $6
WHERE
	id = $1;

-- name: UpdateWorkspaceAgentStartupByID :exec
UPDATE
	workspace_agents
SET
	version = $2,
	expanded_directory = $3
WHERE
	id = $1;

-- name: UpdateWorkspaceAgentLifecycleStateByID :exec
UPDATE
	workspace_agents
SET
	lifecycle_state = $2
WHERE
	id = $1;

<<<<<<< HEAD
-- name: InsertWorkspaceAgentMetadata :exec
INSERT INTO
	workspace_agent_metadata (
		workspace_agent_id,
		display_name,
		key,
		script,
		timeout,
		interval
	)
VALUES
	($1, $2, $3, $4, $5, $6);

-- name: UpdateWorkspaceAgentMetadata :exec
UPDATE
	workspace_agent_metadata
SET
	value = $3,
	error = $4,
	collected_at = $5
WHERE
	workspace_agent_id = $1
	AND key = $2;

-- name: GetWorkspaceAgentMetadata :many
SELECT
	*
FROM
	workspace_agent_metadata
WHERE
	workspace_agent_id = $1;
=======
-- name: UpdateWorkspaceAgentStartupLogOverflowByID :exec
UPDATE
	workspace_agents
SET
	startup_logs_overflowed = $2
WHERE
	id = $1;

-- name: GetWorkspaceAgentStartupLogsAfter :many
SELECT
	*
FROM
	workspace_agent_startup_logs
WHERE
	agent_id = $1
	AND (
		id > @created_after
	) ORDER BY id ASC;

-- name: InsertWorkspaceAgentStartupLogs :many
WITH new_length AS (
	UPDATE workspace_agents SET
	startup_logs_length = startup_logs_length + @output_length WHERE workspace_agents.id = @agent_id
)
INSERT INTO
		workspace_agent_startup_logs
	SELECT
		@agent_id :: uuid AS agent_id,
		unnest(@created_at :: timestamptz [ ]) AS created_at,
		unnest(@output :: VARCHAR(1024) [ ]) AS output
	RETURNING workspace_agent_startup_logs.*;

-- If an agent hasn't connected in the last 7 days, we purge it's logs.
-- Logs can take up a lot of space, so it's important we clean up frequently.
-- name: DeleteOldWorkspaceAgentStartupLogs :exec
DELETE FROM workspace_agent_startup_logs WHERE agent_id IN
	(SELECT id FROM workspace_agents WHERE last_connected_at IS NOT NULL
		AND last_connected_at < NOW() - INTERVAL '7 day');
>>>>>>> 98227453
<|MERGE_RESOLUTION|>--- conflicted
+++ resolved
@@ -94,7 +94,6 @@
 WHERE
 	id = $1;
 
-<<<<<<< HEAD
 -- name: InsertWorkspaceAgentMetadata :exec
 INSERT INTO
 	workspace_agent_metadata (
@@ -126,7 +125,7 @@
 	workspace_agent_metadata
 WHERE
 	workspace_agent_id = $1;
-=======
+
 -- name: UpdateWorkspaceAgentStartupLogOverflowByID :exec
 UPDATE
 	workspace_agents
@@ -164,5 +163,4 @@
 -- name: DeleteOldWorkspaceAgentStartupLogs :exec
 DELETE FROM workspace_agent_startup_logs WHERE agent_id IN
 	(SELECT id FROM workspace_agents WHERE last_connected_at IS NOT NULL
-		AND last_connected_at < NOW() - INTERVAL '7 day');
->>>>>>> 98227453
+		AND last_connected_at < NOW() - INTERVAL '7 day');