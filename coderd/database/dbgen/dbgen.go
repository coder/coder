package dbgen

import (
	"context"
	"crypto/rand"
	"crypto/sha256"
	"database/sql"
	"encoding/hex"
	"encoding/json"
	"errors"
	"fmt"
	"maps"
	"net"
	"strings"
	"testing"
	"time"

	"github.com/google/uuid"
	"github.com/sqlc-dev/pqtype"
	"github.com/stretchr/testify/require"
	"golang.org/x/xerrors"

	"github.com/coder/coder/v2/coderd/database"
	"github.com/coder/coder/v2/coderd/database/db2sdk"
	"github.com/coder/coder/v2/coderd/database/dbauthz"
	"github.com/coder/coder/v2/coderd/database/dbtime"
	"github.com/coder/coder/v2/coderd/database/provisionerjobs"
	"github.com/coder/coder/v2/coderd/database/pubsub"
	"github.com/coder/coder/v2/coderd/rbac"
	"github.com/coder/coder/v2/codersdk"
	"github.com/coder/coder/v2/cryptorand"
	"github.com/coder/coder/v2/provisionerd/proto"
	"github.com/coder/coder/v2/testutil"
)

// All methods take in a 'seed' object. Any provided fields in the seed will be
// maintained. Any fields omitted will have sensible defaults generated.

// genCtx is to give all generator functions permission if the db is a dbauthz db.
var genCtx = dbauthz.As(context.Background(), rbac.Subject{
	ID:     "owner",
	Roles:  rbac.Roles(must(rbac.RoleIdentifiers{rbac.RoleOwner()}.Expand())),
	Groups: []string{},
	Scope:  rbac.ExpandableScope(rbac.ScopeAll),
})

func AuditLog(t testing.TB, db database.Store, seed database.AuditLog) database.AuditLog {
	log, err := db.InsertAuditLog(genCtx, database.InsertAuditLogParams{
		ID:     takeFirst(seed.ID, uuid.New()),
		Time:   takeFirst(seed.Time, dbtime.Now()),
		UserID: takeFirst(seed.UserID, uuid.New()),
		// Default to the nil uuid. So by default audit logs are not org scoped.
		OrganizationID: takeFirst(seed.OrganizationID),
		Ip: pqtype.Inet{
			IPNet: takeFirstIP(seed.Ip.IPNet, net.IPNet{}),
			Valid: takeFirst(seed.Ip.Valid, false),
		},
		UserAgent: sql.NullString{
			String: takeFirst(seed.UserAgent.String, ""),
			Valid:  takeFirst(seed.UserAgent.Valid, false),
		},
		ResourceType:     takeFirst(seed.ResourceType, database.ResourceTypeOrganization),
		ResourceID:       takeFirst(seed.ResourceID, uuid.New()),
		ResourceTarget:   takeFirst(seed.ResourceTarget, uuid.NewString()),
		Action:           takeFirst(seed.Action, database.AuditActionCreate),
		Diff:             takeFirstSlice(seed.Diff, []byte("{}")),
		StatusCode:       takeFirst(seed.StatusCode, 200),
		AdditionalFields: takeFirstSlice(seed.Diff, []byte("{}")),
		RequestID:        takeFirst(seed.RequestID, uuid.New()),
		ResourceIcon:     takeFirst(seed.ResourceIcon, ""),
	})
	require.NoError(t, err, "insert audit log")
	return log
}

func Template(t testing.TB, db database.Store, seed database.Template) database.Template {
	id := takeFirst(seed.ID, uuid.New())
	if seed.GroupACL == nil {
		// By default, all users in the organization can read the template.
		seed.GroupACL = database.TemplateACL{
			seed.OrganizationID.String(): db2sdk.TemplateRoleActions(codersdk.TemplateRoleUse),
		}
	}
	if seed.UserACL == nil {
		seed.UserACL = database.TemplateACL{}
	}
	err := db.InsertTemplate(genCtx, database.InsertTemplateParams{
		ID:                           id,
		CreatedAt:                    takeFirst(seed.CreatedAt, dbtime.Now()),
		UpdatedAt:                    takeFirst(seed.UpdatedAt, dbtime.Now()),
		OrganizationID:               takeFirst(seed.OrganizationID, uuid.New()),
		Name:                         takeFirst(seed.Name, testutil.GetRandomName(t)),
		Provisioner:                  takeFirst(seed.Provisioner, database.ProvisionerTypeEcho),
		ActiveVersionID:              takeFirst(seed.ActiveVersionID, uuid.New()),
		Description:                  takeFirst(seed.Description, testutil.GetRandomName(t)),
		CreatedBy:                    takeFirst(seed.CreatedBy, uuid.New()),
		Icon:                         takeFirst(seed.Icon, testutil.GetRandomName(t)),
		UserACL:                      seed.UserACL,
		GroupACL:                     seed.GroupACL,
		DisplayName:                  takeFirst(seed.DisplayName, testutil.GetRandomName(t)),
		AllowUserCancelWorkspaceJobs: seed.AllowUserCancelWorkspaceJobs,
		MaxPortSharingLevel:          takeFirst(seed.MaxPortSharingLevel, database.AppSharingLevelOwner),
	})
	require.NoError(t, err, "insert template")

	template, err := db.GetTemplateByID(genCtx, id)
	require.NoError(t, err, "get template")
	return template
}

func APIKey(t testing.TB, db database.Store, seed database.APIKey) (key database.APIKey, token string) {
	id, _ := cryptorand.String(10)
	secret, _ := cryptorand.String(22)
	hashed := sha256.Sum256([]byte(secret))

	ip := seed.IPAddress
	if !ip.Valid {
		ip = pqtype.Inet{
			IPNet: net.IPNet{
				IP:   net.IPv4(127, 0, 0, 1),
				Mask: net.IPv4Mask(255, 255, 255, 255),
			},
			Valid: true,
		}
	}

	key, err := db.InsertAPIKey(genCtx, database.InsertAPIKeyParams{
		ID: takeFirst(seed.ID, id),
		// 0 defaults to 86400 at the db layer
		LifetimeSeconds: takeFirst(seed.LifetimeSeconds, 0),
		HashedSecret:    takeFirstSlice(seed.HashedSecret, hashed[:]),
		IPAddress:       ip,
		UserID:          takeFirst(seed.UserID, uuid.New()),
		LastUsed:        takeFirst(seed.LastUsed, dbtime.Now()),
		ExpiresAt:       takeFirst(seed.ExpiresAt, dbtime.Now().Add(time.Hour)),
		CreatedAt:       takeFirst(seed.CreatedAt, dbtime.Now()),
		UpdatedAt:       takeFirst(seed.UpdatedAt, dbtime.Now()),
		LoginType:       takeFirst(seed.LoginType, database.LoginTypePassword),
		Scope:           takeFirst(seed.Scope, database.APIKeyScopeAll),
		TokenName:       takeFirst(seed.TokenName),
	})
	require.NoError(t, err, "insert api key")
	return key, fmt.Sprintf("%s-%s", key.ID, secret)
}

func Chat(t testing.TB, db database.Store, seed database.Chat) database.Chat {
	chat, err := db.InsertChat(genCtx, database.InsertChatParams{
		OwnerID:   takeFirst(seed.OwnerID, uuid.New()),
		CreatedAt: takeFirst(seed.CreatedAt, dbtime.Now()),
		UpdatedAt: takeFirst(seed.UpdatedAt, dbtime.Now()),
		Title:     takeFirst(seed.Title, "Test Chat"),
	})
	require.NoError(t, err, "insert chat")
	return chat
}

func ChatMessage(t testing.TB, db database.Store, seed database.ChatMessage) database.ChatMessage {
	msg, err := db.InsertChatMessages(genCtx, database.InsertChatMessagesParams{
		CreatedAt: takeFirst(seed.CreatedAt, dbtime.Now()),
		ChatID:    takeFirst(seed.ChatID, uuid.New()),
		Model:     takeFirst(seed.Model, "train"),
		Provider:  takeFirst(seed.Provider, "thomas"),
		Content:   takeFirstSlice(seed.Content, []byte(`[{"text": "Choo choo!"}]`)),
	})
	require.NoError(t, err, "insert chat message")
	require.Len(t, msg, 1, "insert one chat message did not return exactly one message")
	return msg[0]
}

func WorkspaceAgentPortShare(t testing.TB, db database.Store, orig database.WorkspaceAgentPortShare) database.WorkspaceAgentPortShare {
	ps, err := db.UpsertWorkspaceAgentPortShare(genCtx, database.UpsertWorkspaceAgentPortShareParams{
		WorkspaceID: takeFirst(orig.WorkspaceID, uuid.New()),
		AgentName:   takeFirst(orig.AgentName, testutil.GetRandomName(t)),
		Port:        takeFirst(orig.Port, 8080),
		ShareLevel:  takeFirst(orig.ShareLevel, database.AppSharingLevelPublic),
		Protocol:    takeFirst(orig.Protocol, database.PortShareProtocolHttp),
	})
	require.NoError(t, err, "insert workspace agent")
	return ps
}

func WorkspaceAgent(t testing.TB, db database.Store, orig database.WorkspaceAgent) database.WorkspaceAgent {
	agt, err := db.InsertWorkspaceAgent(genCtx, database.InsertWorkspaceAgentParams{
		ID:         takeFirst(orig.ID, uuid.New()),
		ParentID:   takeFirst(orig.ParentID, uuid.NullUUID{}),
		CreatedAt:  takeFirst(orig.CreatedAt, dbtime.Now()),
		UpdatedAt:  takeFirst(orig.UpdatedAt, dbtime.Now()),
		Name:       takeFirst(orig.Name, testutil.GetRandomName(t)),
		ResourceID: takeFirst(orig.ResourceID, uuid.New()),
		AuthToken:  takeFirst(orig.AuthToken, uuid.New()),
		AuthInstanceID: sql.NullString{
			String: takeFirst(orig.AuthInstanceID.String, testutil.GetRandomName(t)),
			Valid:  takeFirst(orig.AuthInstanceID.Valid, true),
		},
		Architecture: takeFirst(orig.Architecture, "amd64"),
		EnvironmentVariables: pqtype.NullRawMessage{
			RawMessage: takeFirstSlice(orig.EnvironmentVariables.RawMessage, []byte("{}")),
			Valid:      takeFirst(orig.EnvironmentVariables.Valid, false),
		},
		OperatingSystem: takeFirst(orig.OperatingSystem, "linux"),
		Directory:       takeFirst(orig.Directory, ""),
		InstanceMetadata: pqtype.NullRawMessage{
			RawMessage: takeFirstSlice(orig.ResourceMetadata.RawMessage, []byte("{}")),
			Valid:      takeFirst(orig.ResourceMetadata.Valid, false),
		},
		ResourceMetadata: pqtype.NullRawMessage{
			RawMessage: takeFirstSlice(orig.ResourceMetadata.RawMessage, []byte("{}")),
			Valid:      takeFirst(orig.ResourceMetadata.Valid, false),
		},
		ConnectionTimeoutSeconds: takeFirst(orig.ConnectionTimeoutSeconds, 3600),
		TroubleshootingURL:       takeFirst(orig.TroubleshootingURL, "https://example.com"),
		MOTDFile:                 takeFirst(orig.MOTDFile, ""),
		DisplayApps:              append([]database.DisplayApp{}, orig.DisplayApps...),
		DisplayOrder:             takeFirst(orig.DisplayOrder, 1),
		APIKeyScope:              takeFirst(orig.APIKeyScope, database.AgentKeyScopeEnumAll),
	})
	require.NoError(t, err, "insert workspace agent")
	if orig.FirstConnectedAt.Valid || orig.LastConnectedAt.Valid || orig.DisconnectedAt.Valid || orig.LastConnectedReplicaID.Valid {
		err = db.UpdateWorkspaceAgentConnectionByID(genCtx, database.UpdateWorkspaceAgentConnectionByIDParams{
			ID:                     agt.ID,
			FirstConnectedAt:       takeFirst(orig.FirstConnectedAt, agt.FirstConnectedAt),
			LastConnectedAt:        takeFirst(orig.LastConnectedAt, agt.LastConnectedAt),
			DisconnectedAt:         takeFirst(orig.DisconnectedAt, agt.DisconnectedAt),
			LastConnectedReplicaID: takeFirst(orig.LastConnectedReplicaID, agt.LastConnectedReplicaID),
			UpdatedAt:              takeFirst(orig.UpdatedAt, agt.UpdatedAt),
		})
		require.NoError(t, err, "update workspace agent first connected at")
	}

	if orig.ParentID.UUID == uuid.Nil {
		// Add a test antagonist. For every agent we add a deleted sub agent
		// to discover cases where deletion should be handled.
		// See also `(dbfake.WorkspaceBuildBuilder).Do()`.
		subAgt, err := db.InsertWorkspaceAgent(genCtx, database.InsertWorkspaceAgentParams{
			ID:                       uuid.New(),
			ParentID:                 uuid.NullUUID{UUID: agt.ID, Valid: true},
			CreatedAt:                dbtime.Now(),
			UpdatedAt:                dbtime.Now(),
			Name:                     testutil.GetRandomName(t),
			ResourceID:               agt.ResourceID,
			AuthToken:                uuid.New(),
			AuthInstanceID:           sql.NullString{},
			Architecture:             agt.Architecture,
			EnvironmentVariables:     pqtype.NullRawMessage{},
			OperatingSystem:          agt.OperatingSystem,
			Directory:                agt.Directory,
			InstanceMetadata:         pqtype.NullRawMessage{},
			ResourceMetadata:         pqtype.NullRawMessage{},
			ConnectionTimeoutSeconds: agt.ConnectionTimeoutSeconds,
			TroubleshootingURL:       "I AM A TEST ANTAGONIST AND I AM HERE TO MESS UP YOUR TESTS. IF YOU SEE ME, SOMETHING IS WRONG AND SUB AGENT DELETION MAY NOT BE HANDLED CORRECTLY IN A QUERY.",
			MOTDFile:                 "",
			DisplayApps:              nil,
			DisplayOrder:             agt.DisplayOrder,
			APIKeyScope:              agt.APIKeyScope,
		})
		require.NoError(t, err, "insert workspace agent subagent antagonist")
		err = db.DeleteWorkspaceSubAgentByID(genCtx, subAgt.ID)
		require.NoError(t, err, "delete workspace agent subagent antagonist")

		t.Logf("inserted deleted subagent antagonist %s (%v) for workspace agent %s (%v)", subAgt.Name, subAgt.ID, agt.Name, agt.ID)
	}

	return agt
}

func WorkspaceSubAgent(t testing.TB, db database.Store, parentAgent database.WorkspaceAgent, orig database.WorkspaceAgent) database.WorkspaceAgent {
	orig.ParentID = uuid.NullUUID{UUID: parentAgent.ID, Valid: true}
	orig.ResourceID = parentAgent.ResourceID
	subAgt := WorkspaceAgent(t, db, orig)
	return subAgt
}

func WorkspaceAgentScript(t testing.TB, db database.Store, orig database.WorkspaceAgentScript) database.WorkspaceAgentScript {
	scripts, err := db.InsertWorkspaceAgentScripts(genCtx, database.InsertWorkspaceAgentScriptsParams{
		WorkspaceAgentID: takeFirst(orig.WorkspaceAgentID, uuid.New()),
		CreatedAt:        takeFirst(orig.CreatedAt, dbtime.Now()),
		LogSourceID:      []uuid.UUID{takeFirst(orig.LogSourceID, uuid.New())},
		LogPath:          []string{takeFirst(orig.LogPath, "")},
		Script:           []string{takeFirst(orig.Script, "")},
		Cron:             []string{takeFirst(orig.Cron, "")},
		StartBlocksLogin: []bool{takeFirst(orig.StartBlocksLogin, false)},
		RunOnStart:       []bool{takeFirst(orig.RunOnStart, false)},
		RunOnStop:        []bool{takeFirst(orig.RunOnStop, false)},
		TimeoutSeconds:   []int32{takeFirst(orig.TimeoutSeconds, 0)},
		DisplayName:      []string{takeFirst(orig.DisplayName, "")},
		ID:               []uuid.UUID{takeFirst(orig.ID, uuid.New())},
	})
	require.NoError(t, err, "insert workspace agent script")
	require.NotEmpty(t, scripts, "insert workspace agent script returned no scripts")
	return scripts[0]
}

func WorkspaceAgentScripts(t testing.TB, db database.Store, count int, orig database.WorkspaceAgentScript) []database.WorkspaceAgentScript {
	scripts := make([]database.WorkspaceAgentScript, 0, count)
	for range count {
		scripts = append(scripts, WorkspaceAgentScript(t, db, orig))
	}
	return scripts
}

func WorkspaceAgentScriptTimings(t testing.TB, db database.Store, scripts []database.WorkspaceAgentScript) []database.WorkspaceAgentScriptTiming {
	timings := make([]database.WorkspaceAgentScriptTiming, len(scripts))
	for i, script := range scripts {
		timings[i] = WorkspaceAgentScriptTiming(t, db, database.WorkspaceAgentScriptTiming{
			ScriptID: script.ID,
		})
	}
	return timings
}

func WorkspaceAgentScriptTiming(t testing.TB, db database.Store, orig database.WorkspaceAgentScriptTiming) database.WorkspaceAgentScriptTiming {
	// retry a few times in case of a unique constraint violation
	for i := 0; i < 10; i++ {
		timing, err := db.InsertWorkspaceAgentScriptTimings(genCtx, database.InsertWorkspaceAgentScriptTimingsParams{
			StartedAt: takeFirst(orig.StartedAt, dbtime.Now()),
			EndedAt:   takeFirst(orig.EndedAt, dbtime.Now()),
			Stage:     takeFirst(orig.Stage, database.WorkspaceAgentScriptTimingStageStart),
			ScriptID:  takeFirst(orig.ScriptID, uuid.New()),
			ExitCode:  takeFirst(orig.ExitCode, 0),
			Status:    takeFirst(orig.Status, database.WorkspaceAgentScriptTimingStatusOk),
		})
		if err == nil {
			return timing
		}
		// Some tests run WorkspaceAgentScriptTiming in a loop and run into
		// a unique violation - 2 rows get the same started_at value.
		if (database.IsUniqueViolation(err, database.UniqueWorkspaceAgentScriptTimingsScriptIDStartedAtKey) && orig.StartedAt == time.Time{}) {
			// Wait 1 millisecond so dbtime.Now() changes
			time.Sleep(time.Millisecond * 1)
			continue
		}
		require.NoError(t, err, "insert workspace agent script")
	}
	panic("failed to insert workspace agent script timing")
}

func WorkspaceAgentDevcontainer(t testing.TB, db database.Store, orig database.WorkspaceAgentDevcontainer) database.WorkspaceAgentDevcontainer {
	devcontainers, err := db.InsertWorkspaceAgentDevcontainers(genCtx, database.InsertWorkspaceAgentDevcontainersParams{
		WorkspaceAgentID: takeFirst(orig.WorkspaceAgentID, uuid.New()),
		CreatedAt:        takeFirst(orig.CreatedAt, dbtime.Now()),
		ID:               []uuid.UUID{takeFirst(orig.ID, uuid.New())},
		Name:             []string{takeFirst(orig.Name, testutil.GetRandomName(t))},
		WorkspaceFolder:  []string{takeFirst(orig.WorkspaceFolder, "/workspace")},
		ConfigPath:       []string{takeFirst(orig.ConfigPath, "")},
	})
	require.NoError(t, err, "insert workspace agent devcontainer")
	return devcontainers[0]
}

func Workspace(t testing.TB, db database.Store, orig database.WorkspaceTable) database.WorkspaceTable {
	t.Helper()

	var defOrgID uuid.UUID
	if orig.OrganizationID == uuid.Nil {
		defOrg, _ := db.GetDefaultOrganization(genCtx)
		defOrgID = defOrg.ID
	}

	workspace, err := db.InsertWorkspace(genCtx, database.InsertWorkspaceParams{
		ID:                takeFirst(orig.ID, uuid.New()),
		OwnerID:           takeFirst(orig.OwnerID, uuid.New()),
		CreatedAt:         takeFirst(orig.CreatedAt, dbtime.Now()),
		UpdatedAt:         takeFirst(orig.UpdatedAt, dbtime.Now()),
		OrganizationID:    takeFirst(orig.OrganizationID, defOrgID, uuid.New()),
		TemplateID:        takeFirst(orig.TemplateID, uuid.New()),
		LastUsedAt:        takeFirst(orig.LastUsedAt, dbtime.Now()),
		Name:              takeFirst(orig.Name, testutil.GetRandomName(t)),
		AutostartSchedule: orig.AutostartSchedule,
		Ttl:               orig.Ttl,
		AutomaticUpdates:  takeFirst(orig.AutomaticUpdates, database.AutomaticUpdatesNever),
		NextStartAt:       orig.NextStartAt,
	})
	require.NoError(t, err, "insert workspace")
	return workspace
}

func WorkspaceAgentLogSource(t testing.TB, db database.Store, orig database.WorkspaceAgentLogSource) database.WorkspaceAgentLogSource {
	sources, err := db.InsertWorkspaceAgentLogSources(genCtx, database.InsertWorkspaceAgentLogSourcesParams{
		WorkspaceAgentID: takeFirst(orig.WorkspaceAgentID, uuid.New()),
		ID:               []uuid.UUID{takeFirst(orig.ID, uuid.New())},
		CreatedAt:        takeFirst(orig.CreatedAt, dbtime.Now()),
		DisplayName:      []string{takeFirst(orig.DisplayName, testutil.GetRandomName(t))},
		Icon:             []string{takeFirst(orig.Icon, testutil.GetRandomName(t))},
	})
	require.NoError(t, err, "insert workspace agent log source")
	return sources[0]
}

func WorkspaceBuild(t testing.TB, db database.Store, orig database.WorkspaceBuild) database.WorkspaceBuild {
	t.Helper()

	buildID := takeFirst(orig.ID, uuid.New())
	var build database.WorkspaceBuild
	err := db.InTx(func(db database.Store) error {
		err := db.InsertWorkspaceBuild(genCtx, database.InsertWorkspaceBuildParams{
			ID:                buildID,
			CreatedAt:         takeFirst(orig.CreatedAt, dbtime.Now()),
			UpdatedAt:         takeFirst(orig.UpdatedAt, dbtime.Now()),
			WorkspaceID:       takeFirst(orig.WorkspaceID, uuid.New()),
			TemplateVersionID: takeFirst(orig.TemplateVersionID, uuid.New()),
			BuildNumber:       takeFirst(orig.BuildNumber, 1),
			Transition:        takeFirst(orig.Transition, database.WorkspaceTransitionStart),
			InitiatorID:       takeFirst(orig.InitiatorID, uuid.New()),
			JobID:             takeFirst(orig.JobID, uuid.New()),
			ProvisionerState:  takeFirstSlice(orig.ProvisionerState, []byte{}),
			Deadline:          takeFirst(orig.Deadline, dbtime.Now().Add(time.Hour)),
			MaxDeadline:       takeFirst(orig.MaxDeadline, time.Time{}),
			Reason:            takeFirst(orig.Reason, database.BuildReasonInitiator),
			TemplateVersionPresetID: takeFirst(orig.TemplateVersionPresetID, uuid.NullUUID{
				UUID:  uuid.UUID{},
				Valid: false,
			}),
			HasAITask: orig.HasAITask,
		})
		if err != nil {
			return err
		}

		if orig.DailyCost > 0 {
			err = db.UpdateWorkspaceBuildCostByID(genCtx, database.UpdateWorkspaceBuildCostByIDParams{
				ID:        buildID,
				DailyCost: orig.DailyCost,
			})
			require.NoError(t, err)
		}

		build, err = db.GetWorkspaceBuildByID(genCtx, buildID)
		if err != nil {
			return err
		}
		return nil
	}, nil)
	require.NoError(t, err, "insert workspace build")

	return build
}

func WorkspaceBuildParameters(t testing.TB, db database.Store, orig []database.WorkspaceBuildParameter) []database.WorkspaceBuildParameter {
	if len(orig) == 0 {
		return nil
	}

	var (
		names  = make([]string, 0, len(orig))
		values = make([]string, 0, len(orig))
		params []database.WorkspaceBuildParameter
	)
	for _, param := range orig {
		names = append(names, param.Name)
		values = append(values, param.Value)
	}
	err := db.InTx(func(tx database.Store) error {
		id := takeFirst(orig[0].WorkspaceBuildID, uuid.New())
		err := tx.InsertWorkspaceBuildParameters(genCtx, database.InsertWorkspaceBuildParametersParams{
			WorkspaceBuildID: id,
			Name:             names,
			Value:            values,
		})
		if err != nil {
			return err
		}

		params, err = tx.GetWorkspaceBuildParameters(genCtx, id)
		return err
	}, nil)
	require.NoError(t, err)
	return params
}

func User(t testing.TB, db database.Store, orig database.User) database.User {
	user, err := db.InsertUser(genCtx, database.InsertUserParams{
		ID:             takeFirst(orig.ID, uuid.New()),
		Email:          takeFirst(orig.Email, testutil.GetRandomName(t)),
		Username:       takeFirst(orig.Username, testutil.GetRandomName(t)),
		Name:           takeFirst(orig.Name, testutil.GetRandomName(t)),
		HashedPassword: takeFirstSlice(orig.HashedPassword, []byte(must(cryptorand.String(32)))),
		CreatedAt:      takeFirst(orig.CreatedAt, dbtime.Now()),
		UpdatedAt:      takeFirst(orig.UpdatedAt, dbtime.Now()),
		RBACRoles:      takeFirstSlice(orig.RBACRoles, []string{}),
		LoginType:      takeFirst(orig.LoginType, database.LoginTypePassword),
		Status:         string(takeFirst(orig.Status, database.UserStatusDormant)),
	})
	require.NoError(t, err, "insert user")

	user, err = db.UpdateUserStatus(genCtx, database.UpdateUserStatusParams{
		ID:        user.ID,
		Status:    takeFirst(orig.Status, database.UserStatusActive),
		UpdatedAt: dbtime.Now(),
	})
	require.NoError(t, err, "insert user")

	if !orig.LastSeenAt.IsZero() {
		user, err = db.UpdateUserLastSeenAt(genCtx, database.UpdateUserLastSeenAtParams{
			ID:         user.ID,
			LastSeenAt: orig.LastSeenAt,
			UpdatedAt:  user.UpdatedAt,
		})
		require.NoError(t, err, "user last seen")
	}

	if orig.Deleted {
		err = db.UpdateUserDeletedByID(genCtx, user.ID)
		require.NoError(t, err, "set user as deleted")
	}
	return user
}

func GitSSHKey(t testing.TB, db database.Store, orig database.GitSSHKey) database.GitSSHKey {
	key, err := db.InsertGitSSHKey(genCtx, database.InsertGitSSHKeyParams{
		UserID:     takeFirst(orig.UserID, uuid.New()),
		CreatedAt:  takeFirst(orig.CreatedAt, dbtime.Now()),
		UpdatedAt:  takeFirst(orig.UpdatedAt, dbtime.Now()),
		PrivateKey: takeFirst(orig.PrivateKey, ""),
		PublicKey:  takeFirst(orig.PublicKey, ""),
	})
	require.NoError(t, err, "insert ssh key")
	return key
}

func Organization(t testing.TB, db database.Store, orig database.Organization) database.Organization {
	org, err := db.InsertOrganization(genCtx, database.InsertOrganizationParams{
		ID:          takeFirst(orig.ID, uuid.New()),
		Name:        takeFirst(orig.Name, testutil.GetRandomName(t)),
		DisplayName: takeFirst(orig.Name, testutil.GetRandomName(t)),
		Description: takeFirst(orig.Description, testutil.GetRandomName(t)),
		Icon:        takeFirst(orig.Icon, ""),
		CreatedAt:   takeFirst(orig.CreatedAt, dbtime.Now()),
		UpdatedAt:   takeFirst(orig.UpdatedAt, dbtime.Now()),
	})
	require.NoError(t, err, "insert organization")
	return org
}

func OrganizationMember(t testing.TB, db database.Store, orig database.OrganizationMember) database.OrganizationMember {
	mem, err := db.InsertOrganizationMember(genCtx, database.InsertOrganizationMemberParams{
		OrganizationID: takeFirst(orig.OrganizationID, uuid.New()),
		UserID:         takeFirst(orig.UserID, uuid.New()),
		CreatedAt:      takeFirst(orig.CreatedAt, dbtime.Now()),
		UpdatedAt:      takeFirst(orig.UpdatedAt, dbtime.Now()),
		Roles:          takeFirstSlice(orig.Roles, []string{}),
	})
	require.NoError(t, err, "insert organization")
	return mem
}

func NotificationInbox(t testing.TB, db database.Store, orig database.InsertInboxNotificationParams) database.InboxNotification {
	notification, err := db.InsertInboxNotification(genCtx, database.InsertInboxNotificationParams{
		ID:         takeFirst(orig.ID, uuid.New()),
		UserID:     takeFirst(orig.UserID, uuid.New()),
		TemplateID: takeFirst(orig.TemplateID, uuid.New()),
		Targets:    takeFirstSlice(orig.Targets, []uuid.UUID{}),
		Title:      takeFirst(orig.Title, testutil.GetRandomName(t)),
		Content:    takeFirst(orig.Content, testutil.GetRandomName(t)),
		Icon:       takeFirst(orig.Icon, ""),
		Actions:    orig.Actions,
		CreatedAt:  takeFirst(orig.CreatedAt, dbtime.Now()),
	})
	require.NoError(t, err, "insert notification")
	return notification
}

func WebpushSubscription(t testing.TB, db database.Store, orig database.InsertWebpushSubscriptionParams) database.WebpushSubscription {
	subscription, err := db.InsertWebpushSubscription(genCtx, database.InsertWebpushSubscriptionParams{
		CreatedAt:         takeFirst(orig.CreatedAt, dbtime.Now()),
		UserID:            takeFirst(orig.UserID, uuid.New()),
		Endpoint:          takeFirst(orig.Endpoint, testutil.GetRandomName(t)),
		EndpointP256dhKey: takeFirst(orig.EndpointP256dhKey, testutil.GetRandomName(t)),
		EndpointAuthKey:   takeFirst(orig.EndpointAuthKey, testutil.GetRandomName(t)),
	})
	require.NoError(t, err, "insert webpush subscription")
	return subscription
}

func Group(t testing.TB, db database.Store, orig database.Group) database.Group {
	t.Helper()

	name := takeFirst(orig.Name, testutil.GetRandomName(t))
	group, err := db.InsertGroup(genCtx, database.InsertGroupParams{
		ID:             takeFirst(orig.ID, uuid.New()),
		Name:           name,
		DisplayName:    takeFirst(orig.DisplayName, name),
		OrganizationID: takeFirst(orig.OrganizationID, uuid.New()),
		AvatarURL:      takeFirst(orig.AvatarURL, "https://logo.example.com"),
		QuotaAllowance: takeFirst(orig.QuotaAllowance, 0),
	})
	require.NoError(t, err, "insert group")
	return group
}

// GroupMember requires a user + group to already exist.
// Example for creating a group member for a random group + user.
//
//	GroupMember(t, db, database.GroupMemberTable{
//	  UserID:  User(t, db, database.User{}).ID,
//	  GroupID: Group(t, db, database.Group{
//	    OrganizationID: must(db.GetDefaultOrganization(genCtx)).ID,
//	  }).ID,
//	})
func GroupMember(t testing.TB, db database.Store, member database.GroupMemberTable) database.GroupMember {
	require.NotEqual(t, member.UserID, uuid.Nil, "A user id is required to use 'dbgen.GroupMember', use 'dbgen.User'.")
	require.NotEqual(t, member.GroupID, uuid.Nil, "A group id is required to use 'dbgen.GroupMember', use 'dbgen.Group'.")

	//nolint:gosimple
	err := db.InsertGroupMember(genCtx, database.InsertGroupMemberParams{
		UserID:  member.UserID,
		GroupID: member.GroupID,
	})
	require.NoError(t, err, "insert group member")

	user, err := db.GetUserByID(genCtx, member.UserID)
	if errors.Is(err, sql.ErrNoRows) {
		require.NoErrorf(t, err, "'dbgen.GroupMember' failed as the user with id %s does not exist. A user is required to use this function, use 'dbgen.User'.", member.UserID)
	}
	require.NoError(t, err, "get user by id")

	group, err := db.GetGroupByID(genCtx, member.GroupID)
	if errors.Is(err, sql.ErrNoRows) {
		require.NoErrorf(t, err, "'dbgen.GroupMember' failed as the group with id %s does not exist. A group is required to use this function, use 'dbgen.Group'.", member.GroupID)
	}
	require.NoError(t, err, "get group by id")

	groupMember := database.GroupMember{
		UserID:                 user.ID,
		UserEmail:              user.Email,
		UserUsername:           user.Username,
		UserHashedPassword:     user.HashedPassword,
		UserCreatedAt:          user.CreatedAt,
		UserUpdatedAt:          user.UpdatedAt,
		UserStatus:             user.Status,
		UserRbacRoles:          user.RBACRoles,
		UserLoginType:          user.LoginType,
		UserAvatarUrl:          user.AvatarURL,
		UserDeleted:            user.Deleted,
		UserLastSeenAt:         user.LastSeenAt,
		UserQuietHoursSchedule: user.QuietHoursSchedule,
		UserName:               user.Name,
		UserGithubComUserID:    user.GithubComUserID,
		OrganizationID:         group.OrganizationID,
		GroupName:              group.Name,
		GroupID:                group.ID,
	}

	return groupMember
}

// ProvisionerDaemon creates a provisioner daemon as far as the database is concerned. It does not run a provisioner daemon.
// If no key is provided, it will create one.
func ProvisionerDaemon(t testing.TB, db database.Store, orig database.ProvisionerDaemon) database.ProvisionerDaemon {
	t.Helper()

	var defOrgID uuid.UUID
	if orig.OrganizationID == uuid.Nil {
		defOrg, _ := db.GetDefaultOrganization(genCtx)
		defOrgID = defOrg.ID
	}

	daemon := database.UpsertProvisionerDaemonParams{
		Name:           takeFirst(orig.Name, testutil.GetRandomName(t)),
		OrganizationID: takeFirst(orig.OrganizationID, defOrgID, uuid.New()),
		CreatedAt:      takeFirst(orig.CreatedAt, dbtime.Now()),
		Provisioners:   takeFirstSlice(orig.Provisioners, []database.ProvisionerType{database.ProvisionerTypeEcho}),
		Tags:           takeFirstMap(orig.Tags, database.StringMap{}),
		KeyID:          takeFirst(orig.KeyID, uuid.Nil),
		LastSeenAt:     takeFirst(orig.LastSeenAt, sql.NullTime{Time: dbtime.Now(), Valid: true}),
		Version:        takeFirst(orig.Version, "v0.0.0"),
		APIVersion:     takeFirst(orig.APIVersion, "1.1"),
	}

	if daemon.KeyID == uuid.Nil {
		key, err := db.InsertProvisionerKey(genCtx, database.InsertProvisionerKeyParams{
			ID:             uuid.New(),
			Name:           daemon.Name + "-key",
			OrganizationID: daemon.OrganizationID,
			HashedSecret:   []byte("secret"),
			CreatedAt:      dbtime.Now(),
			Tags:           daemon.Tags,
		})
		require.NoError(t, err)
		daemon.KeyID = key.ID
	}

	d, err := db.UpsertProvisionerDaemon(genCtx, daemon)
	require.NoError(t, err)
	return d
}

// ProvisionerJob is a bit more involved to get the values such as "completedAt", "startedAt", "cancelledAt" set.  ps
// can be set to nil if you are SURE that you don't require a provisionerdaemon to acquire the job in your test.
func ProvisionerJob(t testing.TB, db database.Store, ps pubsub.Pubsub, orig database.ProvisionerJob) database.ProvisionerJob {
	t.Helper()

	var defOrgID uuid.UUID
	if orig.OrganizationID == uuid.Nil {
		defOrg, _ := db.GetDefaultOrganization(genCtx)
		defOrgID = defOrg.ID
	}

	jobID := takeFirst(orig.ID, uuid.New())

	// Always set some tags to prevent Acquire from grabbing jobs it should not.
	tags := maps.Clone(orig.Tags)
	if !orig.StartedAt.Time.IsZero() {
		if tags == nil {
			tags = make(database.StringMap)
		}
		// Make sure when we acquire the job, we only get this one.
		tags[jobID.String()] = "true"
	}

	job, err := db.InsertProvisionerJob(genCtx, database.InsertProvisionerJobParams{
		ID:             jobID,
		CreatedAt:      takeFirst(orig.CreatedAt, dbtime.Now()),
		UpdatedAt:      takeFirst(orig.UpdatedAt, dbtime.Now()),
		OrganizationID: takeFirst(orig.OrganizationID, defOrgID, uuid.New()),
		InitiatorID:    takeFirst(orig.InitiatorID, uuid.New()),
		Provisioner:    takeFirst(orig.Provisioner, database.ProvisionerTypeEcho),
		StorageMethod:  takeFirst(orig.StorageMethod, database.ProvisionerStorageMethodFile),
		FileID:         takeFirst(orig.FileID, uuid.New()),
		Type:           takeFirst(orig.Type, database.ProvisionerJobTypeWorkspaceBuild),
		Input:          takeFirstSlice(orig.Input, []byte("{}")),
		Tags:           tags,
		TraceMetadata:  pqtype.NullRawMessage{},
	})
	require.NoError(t, err, "insert job")
	if ps != nil {
		err = provisionerjobs.PostJob(ps, job)
		require.NoError(t, err, "post job to pubsub")
	}
	if !orig.StartedAt.Time.IsZero() {
		job, err = db.AcquireProvisionerJob(genCtx, database.AcquireProvisionerJobParams{
			StartedAt:       orig.StartedAt,
			OrganizationID:  job.OrganizationID,
			Types:           []database.ProvisionerType{job.Provisioner},
			ProvisionerTags: must(json.Marshal(tags)),
			WorkerID:        takeFirst(orig.WorkerID, uuid.NullUUID{}),
		})
		require.NoError(t, err)
		// There is no easy way to make sure we acquire the correct job.
		require.Equal(t, jobID, job.ID, "acquired incorrect job")
	}

	if !orig.CompletedAt.Time.IsZero() || orig.Error.String != "" {
		err = db.UpdateProvisionerJobWithCompleteByID(genCtx, database.UpdateProvisionerJobWithCompleteByIDParams{
			ID:          jobID,
			UpdatedAt:   job.UpdatedAt,
			CompletedAt: orig.CompletedAt,
			Error:       orig.Error,
			ErrorCode:   orig.ErrorCode,
		})
		require.NoError(t, err)
	}
	if !orig.CanceledAt.Time.IsZero() {
		err = db.UpdateProvisionerJobWithCancelByID(genCtx, database.UpdateProvisionerJobWithCancelByIDParams{
			ID:          jobID,
			CanceledAt:  orig.CanceledAt,
			CompletedAt: orig.CompletedAt,
		})
		require.NoError(t, err)
	}

	job, err = db.GetProvisionerJobByID(genCtx, jobID)
	require.NoError(t, err, "get job: %s", jobID.String())

	return job
}

func ProvisionerKey(t testing.TB, db database.Store, orig database.ProvisionerKey) database.ProvisionerKey {
	key, err := db.InsertProvisionerKey(genCtx, database.InsertProvisionerKeyParams{
		ID:             takeFirst(orig.ID, uuid.New()),
		CreatedAt:      takeFirst(orig.CreatedAt, dbtime.Now()),
		OrganizationID: takeFirst(orig.OrganizationID, uuid.New()),
		Name:           takeFirst(orig.Name, testutil.GetRandomName(t)),
		HashedSecret:   orig.HashedSecret,
		Tags:           orig.Tags,
	})
	require.NoError(t, err, "insert provisioner key")
	return key
}

func WorkspaceApp(t testing.TB, db database.Store, orig database.WorkspaceApp) database.WorkspaceApp {
	resource, err := db.UpsertWorkspaceApp(genCtx, database.UpsertWorkspaceAppParams{
		ID:          takeFirst(orig.ID, uuid.New()),
		CreatedAt:   takeFirst(orig.CreatedAt, dbtime.Now()),
		AgentID:     takeFirst(orig.AgentID, uuid.New()),
		Slug:        takeFirst(orig.Slug, testutil.GetRandomName(t)),
		DisplayName: takeFirst(orig.DisplayName, testutil.GetRandomName(t)),
		Icon:        takeFirst(orig.Icon, testutil.GetRandomName(t)),
		Command: sql.NullString{
			String: takeFirst(orig.Command.String, "ls"),
			Valid:  orig.Command.Valid,
		},
		Url: sql.NullString{
			String: takeFirst(orig.Url.String),
			Valid:  orig.Url.Valid,
		},
		External:             orig.External,
		Subdomain:            orig.Subdomain,
		SharingLevel:         takeFirst(orig.SharingLevel, database.AppSharingLevelOwner),
		HealthcheckUrl:       takeFirst(orig.HealthcheckUrl, "https://localhost:8000"),
		HealthcheckInterval:  takeFirst(orig.HealthcheckInterval, 60),
		HealthcheckThreshold: takeFirst(orig.HealthcheckThreshold, 60),
		Health:               takeFirst(orig.Health, database.WorkspaceAppHealthHealthy),
		DisplayOrder:         takeFirst(orig.DisplayOrder, 1),
		DisplayGroup:         orig.DisplayGroup,
		Hidden:               orig.Hidden,
		OpenIn:               takeFirst(orig.OpenIn, database.WorkspaceAppOpenInSlimWindow),
	})
	require.NoError(t, err, "insert app")
	return resource
}

func WorkspaceAppStat(t testing.TB, db database.Store, orig database.WorkspaceAppStat) database.WorkspaceAppStat {
	// This is not going to be correct, but our query doesn't return the ID.
	id, err := cryptorand.Int63()
	require.NoError(t, err, "generate id")

	scheme := database.WorkspaceAppStat{
		ID:               takeFirst(orig.ID, id),
		UserID:           takeFirst(orig.UserID, uuid.New()),
		WorkspaceID:      takeFirst(orig.WorkspaceID, uuid.New()),
		AgentID:          takeFirst(orig.AgentID, uuid.New()),
		AccessMethod:     takeFirst(orig.AccessMethod, ""),
		SlugOrPort:       takeFirst(orig.SlugOrPort, ""),
		SessionID:        takeFirst(orig.SessionID, uuid.New()),
		SessionStartedAt: takeFirst(orig.SessionStartedAt, dbtime.Now().Add(-time.Minute)),
		SessionEndedAt:   takeFirst(orig.SessionEndedAt, dbtime.Now()),
		Requests:         takeFirst(orig.Requests, 1),
	}
	err = db.InsertWorkspaceAppStats(genCtx, database.InsertWorkspaceAppStatsParams{
		UserID:           []uuid.UUID{scheme.UserID},
		WorkspaceID:      []uuid.UUID{scheme.WorkspaceID},
		AgentID:          []uuid.UUID{scheme.AgentID},
		AccessMethod:     []string{scheme.AccessMethod},
		SlugOrPort:       []string{scheme.SlugOrPort},
		SessionID:        []uuid.UUID{scheme.SessionID},
		SessionStartedAt: []time.Time{scheme.SessionStartedAt},
		SessionEndedAt:   []time.Time{scheme.SessionEndedAt},
		Requests:         []int32{scheme.Requests},
	})
	require.NoError(t, err, "insert workspace agent stat")
	return scheme
}

func WorkspaceResource(t testing.TB, db database.Store, orig database.WorkspaceResource) database.WorkspaceResource {
	resource, err := db.InsertWorkspaceResource(genCtx, database.InsertWorkspaceResourceParams{
		ID:         takeFirst(orig.ID, uuid.New()),
		CreatedAt:  takeFirst(orig.CreatedAt, dbtime.Now()),
		JobID:      takeFirst(orig.JobID, uuid.New()),
		Transition: takeFirst(orig.Transition, database.WorkspaceTransitionStart),
		Type:       takeFirst(orig.Type, "fake_resource"),
		Name:       takeFirst(orig.Name, testutil.GetRandomName(t)),
		Hide:       takeFirst(orig.Hide, false),
		Icon:       takeFirst(orig.Icon, ""),
		InstanceType: sql.NullString{
			String: takeFirst(orig.InstanceType.String, ""),
			Valid:  takeFirst(orig.InstanceType.Valid, false),
		},
		DailyCost: takeFirst(orig.DailyCost, 0),
		ModulePath: sql.NullString{
			String: takeFirst(orig.ModulePath.String, ""),
			Valid:  takeFirst(orig.ModulePath.Valid, true),
		},
	})
	require.NoError(t, err, "insert resource")
	return resource
}

func WorkspaceModule(t testing.TB, db database.Store, orig database.WorkspaceModule) database.WorkspaceModule {
	module, err := db.InsertWorkspaceModule(genCtx, database.InsertWorkspaceModuleParams{
		ID:         takeFirst(orig.ID, uuid.New()),
		JobID:      takeFirst(orig.JobID, uuid.New()),
		Transition: takeFirst(orig.Transition, database.WorkspaceTransitionStart),
		Source:     takeFirst(orig.Source, "test-source"),
		Version:    takeFirst(orig.Version, "v1.0.0"),
		Key:        takeFirst(orig.Key, "test-key"),
		CreatedAt:  takeFirst(orig.CreatedAt, dbtime.Now()),
	})
	require.NoError(t, err, "insert workspace module")
	return module
}

func WorkspaceResourceMetadatums(t testing.TB, db database.Store, seed database.WorkspaceResourceMetadatum) []database.WorkspaceResourceMetadatum {
	meta, err := db.InsertWorkspaceResourceMetadata(genCtx, database.InsertWorkspaceResourceMetadataParams{
		WorkspaceResourceID: takeFirst(seed.WorkspaceResourceID, uuid.New()),
		Key:                 []string{takeFirst(seed.Key, testutil.GetRandomName(t))},
		Value:               []string{takeFirst(seed.Value.String, testutil.GetRandomName(t))},
		Sensitive:           []bool{takeFirst(seed.Sensitive, false)},
	})
	require.NoError(t, err, "insert meta data")
	return meta
}

func WorkspaceProxy(t testing.TB, db database.Store, orig database.WorkspaceProxy) (database.WorkspaceProxy, string) {
	secret, err := cryptorand.HexString(64)
	require.NoError(t, err, "generate secret")
	hashedSecret := sha256.Sum256([]byte(secret))

	proxy, err := db.InsertWorkspaceProxy(genCtx, database.InsertWorkspaceProxyParams{
		ID:                takeFirst(orig.ID, uuid.New()),
		Name:              takeFirst(orig.Name, testutil.GetRandomName(t)),
		DisplayName:       takeFirst(orig.DisplayName, testutil.GetRandomName(t)),
		Icon:              takeFirst(orig.Icon, testutil.GetRandomName(t)),
		TokenHashedSecret: hashedSecret[:],
		CreatedAt:         takeFirst(orig.CreatedAt, dbtime.Now()),
		UpdatedAt:         takeFirst(orig.UpdatedAt, dbtime.Now()),
		DerpEnabled:       takeFirst(orig.DerpEnabled, false),
		DerpOnly:          takeFirst(orig.DerpEnabled, false),
	})
	require.NoError(t, err, "insert proxy")

	// Also set these fields if the caller wants them.
	if orig.Url != "" || orig.WildcardHostname != "" {
		proxy, err = db.RegisterWorkspaceProxy(genCtx, database.RegisterWorkspaceProxyParams{
			Url:              orig.Url,
			WildcardHostname: orig.WildcardHostname,
			ID:               proxy.ID,
		})
		require.NoError(t, err, "update proxy")
	}
	return proxy, secret
}

func File(t testing.TB, db database.Store, orig database.File) database.File {
	file, err := db.InsertFile(genCtx, database.InsertFileParams{
		ID:        takeFirst(orig.ID, uuid.New()),
		Hash:      takeFirst(orig.Hash, hex.EncodeToString(make([]byte, 32))),
		CreatedAt: takeFirst(orig.CreatedAt, dbtime.Now()),
		CreatedBy: takeFirst(orig.CreatedBy, uuid.New()),
		Mimetype:  takeFirst(orig.Mimetype, "application/x-tar"),
		Data:      takeFirstSlice(orig.Data, []byte{}),
	})
	require.NoError(t, err, "insert file")
	return file
}

func UserLink(t testing.TB, db database.Store, orig database.UserLink) database.UserLink {
	link, err := db.InsertUserLink(genCtx, database.InsertUserLinkParams{
		UserID:                 takeFirst(orig.UserID, uuid.New()),
		LoginType:              takeFirst(orig.LoginType, database.LoginTypeGithub),
		LinkedID:               takeFirst(orig.LinkedID),
		OAuthAccessToken:       takeFirst(orig.OAuthAccessToken, uuid.NewString()),
		OAuthAccessTokenKeyID:  takeFirst(orig.OAuthAccessTokenKeyID, sql.NullString{}),
		OAuthRefreshToken:      takeFirst(orig.OAuthRefreshToken, uuid.NewString()),
		OAuthRefreshTokenKeyID: takeFirst(orig.OAuthRefreshTokenKeyID, sql.NullString{}),
		OAuthExpiry:            takeFirst(orig.OAuthExpiry, dbtime.Now().Add(time.Hour*24)),
		Claims:                 orig.Claims,
	})

	require.NoError(t, err, "insert link")
	return link
}

func ExternalAuthLink(t testing.TB, db database.Store, orig database.ExternalAuthLink) database.ExternalAuthLink {
	msg := takeFirst(&orig.OAuthExtra, &pqtype.NullRawMessage{})
	link, err := db.InsertExternalAuthLink(genCtx, database.InsertExternalAuthLinkParams{
		ProviderID:             takeFirst(orig.ProviderID, uuid.New().String()),
		UserID:                 takeFirst(orig.UserID, uuid.New()),
		OAuthAccessToken:       takeFirst(orig.OAuthAccessToken, uuid.NewString()),
		OAuthAccessTokenKeyID:  takeFirst(orig.OAuthAccessTokenKeyID, sql.NullString{}),
		OAuthRefreshToken:      takeFirst(orig.OAuthRefreshToken, uuid.NewString()),
		OAuthRefreshTokenKeyID: takeFirst(orig.OAuthRefreshTokenKeyID, sql.NullString{}),
		OAuthExpiry:            takeFirst(orig.OAuthExpiry, dbtime.Now().Add(time.Hour*24)),
		CreatedAt:              takeFirst(orig.CreatedAt, dbtime.Now()),
		UpdatedAt:              takeFirst(orig.UpdatedAt, dbtime.Now()),
		OAuthExtra:             *msg,
	})

	require.NoError(t, err, "insert external auth link")
	return link
}

func TemplateVersion(t testing.TB, db database.Store, orig database.TemplateVersion) database.TemplateVersion {
	var version database.TemplateVersion
	err := db.InTx(func(db database.Store) error {
		versionID := takeFirst(orig.ID, uuid.New())
		err := db.InsertTemplateVersion(genCtx, database.InsertTemplateVersionParams{
			ID:              versionID,
			TemplateID:      takeFirst(orig.TemplateID, uuid.NullUUID{}),
			OrganizationID:  takeFirst(orig.OrganizationID, uuid.New()),
			CreatedAt:       takeFirst(orig.CreatedAt, dbtime.Now()),
			UpdatedAt:       takeFirst(orig.UpdatedAt, dbtime.Now()),
			Name:            takeFirst(orig.Name, testutil.GetRandomName(t)),
			Message:         orig.Message,
			Readme:          takeFirst(orig.Readme, testutil.GetRandomName(t)),
			JobID:           takeFirst(orig.JobID, uuid.New()),
			CreatedBy:       takeFirst(orig.CreatedBy, uuid.New()),
			SourceExampleID: takeFirst(orig.SourceExampleID, sql.NullString{}),
			HasAITask:       orig.HasAITask,
		})
		if err != nil {
			return err
		}

		version, err = db.GetTemplateVersionByID(genCtx, versionID)
		if err != nil {
			return err
		}
		return nil
	}, nil)
	require.NoError(t, err, "insert template version")

	return version
}

func TemplateVersionVariable(t testing.TB, db database.Store, orig database.TemplateVersionVariable) database.TemplateVersionVariable {
	version, err := db.InsertTemplateVersionVariable(genCtx, database.InsertTemplateVersionVariableParams{
		TemplateVersionID: takeFirst(orig.TemplateVersionID, uuid.New()),
		Name:              takeFirst(orig.Name, testutil.GetRandomName(t)),
		Description:       takeFirst(orig.Description, testutil.GetRandomName(t)),
		Type:              takeFirst(orig.Type, "string"),
		Value:             takeFirst(orig.Value, ""),
		DefaultValue:      takeFirst(orig.DefaultValue, testutil.GetRandomName(t)),
		Required:          takeFirst(orig.Required, false),
		Sensitive:         takeFirst(orig.Sensitive, false),
	})
	require.NoError(t, err, "insert template version variable")
	return version
}

func TemplateVersionWorkspaceTag(t testing.TB, db database.Store, orig database.TemplateVersionWorkspaceTag) database.TemplateVersionWorkspaceTag {
	workspaceTag, err := db.InsertTemplateVersionWorkspaceTag(genCtx, database.InsertTemplateVersionWorkspaceTagParams{
		TemplateVersionID: takeFirst(orig.TemplateVersionID, uuid.New()),
		Key:               takeFirst(orig.Key, testutil.GetRandomName(t)),
		Value:             takeFirst(orig.Value, testutil.GetRandomName(t)),
	})
	require.NoError(t, err, "insert template version workspace tag")
	return workspaceTag
}

func TemplateVersionParameter(t testing.TB, db database.Store, orig database.TemplateVersionParameter) database.TemplateVersionParameter {
	t.Helper()

	version, err := db.InsertTemplateVersionParameter(genCtx, database.InsertTemplateVersionParameterParams{
		TemplateVersionID:   takeFirst(orig.TemplateVersionID, uuid.New()),
		Name:                takeFirst(orig.Name, testutil.GetRandomName(t)),
		Description:         takeFirst(orig.Description, testutil.GetRandomName(t)),
		Type:                takeFirst(orig.Type, "string"),
		FormType:            orig.FormType, // empty string is ok!
		Mutable:             takeFirst(orig.Mutable, false),
		DefaultValue:        takeFirst(orig.DefaultValue, testutil.GetRandomName(t)),
		Icon:                takeFirst(orig.Icon, testutil.GetRandomName(t)),
		Options:             takeFirstSlice(orig.Options, []byte("[]")),
		ValidationRegex:     takeFirst(orig.ValidationRegex, ""),
		ValidationMin:       takeFirst(orig.ValidationMin, sql.NullInt32{}),
		ValidationMax:       takeFirst(orig.ValidationMax, sql.NullInt32{}),
		ValidationError:     takeFirst(orig.ValidationError, ""),
		ValidationMonotonic: takeFirst(orig.ValidationMonotonic, ""),
		Required:            takeFirst(orig.Required, false),
		DisplayName:         takeFirst(orig.DisplayName, testutil.GetRandomName(t)),
		DisplayOrder:        takeFirst(orig.DisplayOrder, 0),
		Ephemeral:           takeFirst(orig.Ephemeral, false),
	})
	require.NoError(t, err, "insert template version parameter")
	return version
}

func TemplateVersionTerraformValues(t testing.TB, db database.Store, orig database.TemplateVersionTerraformValue) database.TemplateVersionTerraformValue {
	t.Helper()

	jobID := uuid.New()
	if orig.TemplateVersionID != uuid.Nil {
		v, err := db.GetTemplateVersionByID(genCtx, orig.TemplateVersionID)
		if err == nil {
			jobID = v.JobID
		}
	}

	params := database.InsertTemplateVersionTerraformValuesByJobIDParams{
		JobID:               jobID,
		CachedPlan:          takeFirstSlice(orig.CachedPlan, []byte("{}")),
		CachedModuleFiles:   orig.CachedModuleFiles,
		UpdatedAt:           takeFirst(orig.UpdatedAt, dbtime.Now()),
		ProvisionerdVersion: takeFirst(orig.ProvisionerdVersion, proto.CurrentVersion.String()),
	}

	err := db.InsertTemplateVersionTerraformValuesByJobID(genCtx, params)
	require.NoError(t, err, "insert template version parameter")

	v, err := db.GetTemplateVersionTerraformValues(genCtx, orig.TemplateVersionID)
	require.NoError(t, err, "get template version values")

	return v
}

func WorkspaceAgentStat(t testing.TB, db database.Store, orig database.WorkspaceAgentStat) database.WorkspaceAgentStat {
	if orig.ConnectionsByProto == nil {
		orig.ConnectionsByProto = json.RawMessage([]byte("{}"))
	}
	jsonProto := []byte(fmt.Sprintf("[%s]", orig.ConnectionsByProto))

	params := database.InsertWorkspaceAgentStatsParams{
		ID:                          []uuid.UUID{takeFirst(orig.ID, uuid.New())},
		CreatedAt:                   []time.Time{takeFirst(orig.CreatedAt, dbtime.Now())},
		UserID:                      []uuid.UUID{takeFirst(orig.UserID, uuid.New())},
		TemplateID:                  []uuid.UUID{takeFirst(orig.TemplateID, uuid.New())},
		WorkspaceID:                 []uuid.UUID{takeFirst(orig.WorkspaceID, uuid.New())},
		AgentID:                     []uuid.UUID{takeFirst(orig.AgentID, uuid.New())},
		ConnectionsByProto:          jsonProto,
		ConnectionCount:             []int64{takeFirst(orig.ConnectionCount, 0)},
		RxPackets:                   []int64{takeFirst(orig.RxPackets, 0)},
		RxBytes:                     []int64{takeFirst(orig.RxBytes, 0)},
		TxPackets:                   []int64{takeFirst(orig.TxPackets, 0)},
		TxBytes:                     []int64{takeFirst(orig.TxBytes, 0)},
		SessionCountVSCode:          []int64{takeFirst(orig.SessionCountVSCode, 0)},
		SessionCountJetBrains:       []int64{takeFirst(orig.SessionCountJetBrains, 0)},
		SessionCountReconnectingPTY: []int64{takeFirst(orig.SessionCountReconnectingPTY, 0)},
		SessionCountSSH:             []int64{takeFirst(orig.SessionCountSSH, 0)},
		ConnectionMedianLatencyMS:   []float64{takeFirst(orig.ConnectionMedianLatencyMS, 0)},
		Usage:                       []bool{takeFirst(orig.Usage, false)},
	}
	err := db.InsertWorkspaceAgentStats(genCtx, params)
	require.NoError(t, err, "insert workspace agent stat")

	return database.WorkspaceAgentStat{
		ID:                          params.ID[0],
		CreatedAt:                   params.CreatedAt[0],
		UserID:                      params.UserID[0],
		AgentID:                     params.AgentID[0],
		WorkspaceID:                 params.WorkspaceID[0],
		TemplateID:                  params.TemplateID[0],
		ConnectionsByProto:          orig.ConnectionsByProto,
		ConnectionCount:             params.ConnectionCount[0],
		RxPackets:                   params.RxPackets[0],
		RxBytes:                     params.RxBytes[0],
		TxPackets:                   params.TxPackets[0],
		TxBytes:                     params.TxBytes[0],
		ConnectionMedianLatencyMS:   params.ConnectionMedianLatencyMS[0],
		SessionCountVSCode:          params.SessionCountVSCode[0],
		SessionCountJetBrains:       params.SessionCountJetBrains[0],
		SessionCountReconnectingPTY: params.SessionCountReconnectingPTY[0],
		SessionCountSSH:             params.SessionCountSSH[0],
		Usage:                       params.Usage[0],
	}
}

func OAuth2ProviderApp(t testing.TB, db database.Store, seed database.OAuth2ProviderApp) database.OAuth2ProviderApp {
	app, err := db.InsertOAuth2ProviderApp(genCtx, database.InsertOAuth2ProviderAppParams{
		ID:          takeFirst(seed.ID, uuid.New()),
		Name:        takeFirst(seed.Name, testutil.GetRandomName(t)),
		CreatedAt:   takeFirst(seed.CreatedAt, dbtime.Now()),
		UpdatedAt:   takeFirst(seed.UpdatedAt, dbtime.Now()),
		Icon:        takeFirst(seed.Icon, ""),
		CallbackURL: takeFirst(seed.CallbackURL, "http://localhost"),
	})
	require.NoError(t, err, "insert oauth2 app")
	return app
}

func OAuth2ProviderAppSecret(t testing.TB, db database.Store, seed database.OAuth2ProviderAppSecret) database.OAuth2ProviderAppSecret {
	app, err := db.InsertOAuth2ProviderAppSecret(genCtx, database.InsertOAuth2ProviderAppSecretParams{
		ID:            takeFirst(seed.ID, uuid.New()),
		CreatedAt:     takeFirst(seed.CreatedAt, dbtime.Now()),
		SecretPrefix:  takeFirstSlice(seed.SecretPrefix, []byte("prefix")),
		HashedSecret:  takeFirstSlice(seed.HashedSecret, []byte("hashed-secret")),
		DisplaySecret: takeFirst(seed.DisplaySecret, "secret"),
		AppID:         takeFirst(seed.AppID, uuid.New()),
	})
	require.NoError(t, err, "insert oauth2 app secret")
	return app
}

func OAuth2ProviderAppCode(t testing.TB, db database.Store, seed database.OAuth2ProviderAppCode) database.OAuth2ProviderAppCode {
	code, err := db.InsertOAuth2ProviderAppCode(genCtx, database.InsertOAuth2ProviderAppCodeParams{
		ID:           takeFirst(seed.ID, uuid.New()),
		CreatedAt:    takeFirst(seed.CreatedAt, dbtime.Now()),
		ExpiresAt:    takeFirst(seed.CreatedAt, dbtime.Now()),
		SecretPrefix: takeFirstSlice(seed.SecretPrefix, []byte("prefix")),
		HashedSecret: takeFirstSlice(seed.HashedSecret, []byte("hashed-secret")),
		AppID:        takeFirst(seed.AppID, uuid.New()),
		UserID:       takeFirst(seed.UserID, uuid.New()),
	})
	require.NoError(t, err, "insert oauth2 app code")
	return code
}

func OAuth2ProviderAppToken(t testing.TB, db database.Store, seed database.OAuth2ProviderAppToken) database.OAuth2ProviderAppToken {
	token, err := db.InsertOAuth2ProviderAppToken(genCtx, database.InsertOAuth2ProviderAppTokenParams{
		ID:          takeFirst(seed.ID, uuid.New()),
		CreatedAt:   takeFirst(seed.CreatedAt, dbtime.Now()),
		ExpiresAt:   takeFirst(seed.CreatedAt, dbtime.Now()),
		HashPrefix:  takeFirstSlice(seed.HashPrefix, []byte("prefix")),
		RefreshHash: takeFirstSlice(seed.RefreshHash, []byte("hashed-secret")),
		AppSecretID: takeFirst(seed.AppSecretID, uuid.New()),
		APIKeyID:    takeFirst(seed.APIKeyID, uuid.New().String()),
	})
	require.NoError(t, err, "insert oauth2 app token")
	return token
}

func WorkspaceAgentMemoryResourceMonitor(t testing.TB, db database.Store, seed database.WorkspaceAgentMemoryResourceMonitor) database.WorkspaceAgentMemoryResourceMonitor {
	monitor, err := db.InsertMemoryResourceMonitor(genCtx, database.InsertMemoryResourceMonitorParams{
		AgentID:        takeFirst(seed.AgentID, uuid.New()),
		Enabled:        takeFirst(seed.Enabled, true),
		State:          takeFirst(seed.State, database.WorkspaceAgentMonitorStateOK),
		Threshold:      takeFirst(seed.Threshold, 100),
		CreatedAt:      takeFirst(seed.CreatedAt, dbtime.Now()),
		UpdatedAt:      takeFirst(seed.UpdatedAt, dbtime.Now()),
		DebouncedUntil: takeFirst(seed.DebouncedUntil, time.Time{}),
	})
	require.NoError(t, err, "insert workspace agent memory resource monitor")
	return monitor
}

func WorkspaceAgentVolumeResourceMonitor(t testing.TB, db database.Store, seed database.WorkspaceAgentVolumeResourceMonitor) database.WorkspaceAgentVolumeResourceMonitor {
	monitor, err := db.InsertVolumeResourceMonitor(genCtx, database.InsertVolumeResourceMonitorParams{
		AgentID:        takeFirst(seed.AgentID, uuid.New()),
		Path:           takeFirst(seed.Path, "/"),
		Enabled:        takeFirst(seed.Enabled, true),
		State:          takeFirst(seed.State, database.WorkspaceAgentMonitorStateOK),
		Threshold:      takeFirst(seed.Threshold, 100),
		CreatedAt:      takeFirst(seed.CreatedAt, dbtime.Now()),
		UpdatedAt:      takeFirst(seed.UpdatedAt, dbtime.Now()),
		DebouncedUntil: takeFirst(seed.DebouncedUntil, time.Time{}),
	})
	require.NoError(t, err, "insert workspace agent volume resource monitor")
	return monitor
}

func CustomRole(t testing.TB, db database.Store, seed database.CustomRole) database.CustomRole {
	role, err := db.InsertCustomRole(genCtx, database.InsertCustomRoleParams{
		Name:            takeFirst(seed.Name, strings.ToLower(testutil.GetRandomName(t))),
		DisplayName:     testutil.GetRandomName(t),
		OrganizationID:  seed.OrganizationID,
		SitePermissions: takeFirstSlice(seed.SitePermissions, []database.CustomRolePermission{}),
		OrgPermissions:  takeFirstSlice(seed.SitePermissions, []database.CustomRolePermission{}),
		UserPermissions: takeFirstSlice(seed.SitePermissions, []database.CustomRolePermission{}),
	})
	require.NoError(t, err, "insert custom role")
	return role
}

func CryptoKey(t testing.TB, db database.Store, seed database.CryptoKey) database.CryptoKey {
	t.Helper()

	seed.Feature = takeFirst(seed.Feature, database.CryptoKeyFeatureWorkspaceAppsAPIKey)

	// An empty string for the secret is interpreted as
	// a caller wanting a new secret to be generated.
	// To generate a key with a NULL secret set Valid=false
	// and String to a non-empty string.
	if seed.Secret.String == "" {
		secret, err := newCryptoKeySecret(seed.Feature)
		require.NoError(t, err, "generate secret")
		seed.Secret = sql.NullString{
			String: secret,
			Valid:  true,
		}
	}

	key, err := db.InsertCryptoKey(genCtx, database.InsertCryptoKeyParams{
		Sequence:    takeFirst(seed.Sequence, 123),
		Secret:      seed.Secret,
		SecretKeyID: takeFirst(seed.SecretKeyID, sql.NullString{}),
		Feature:     seed.Feature,
		StartsAt:    takeFirst(seed.StartsAt, dbtime.Now()),
	})
	require.NoError(t, err, "insert crypto key")

	if seed.DeletesAt.Valid {
		key, err = db.UpdateCryptoKeyDeletesAt(genCtx, database.UpdateCryptoKeyDeletesAtParams{
			Feature:   key.Feature,
			Sequence:  key.Sequence,
			DeletesAt: sql.NullTime{Time: seed.DeletesAt.Time, Valid: true},
		})
		require.NoError(t, err, "update crypto key deletes_at")
	}
	return key
}

func ProvisionerJobTimings(t testing.TB, db database.Store, build database.WorkspaceBuild, count int) []database.ProvisionerJobTiming {
	timings := make([]database.ProvisionerJobTiming, count)
	for i := range count {
		timings[i] = provisionerJobTiming(t, db, database.ProvisionerJobTiming{
			JobID: build.JobID,
		})
	}
	return timings
}

func TelemetryItem(t testing.TB, db database.Store, seed database.TelemetryItem) database.TelemetryItem {
	if seed.Key == "" {
		seed.Key = testutil.GetRandomName(t)
	}
	if seed.Value == "" {
		seed.Value = time.Now().Format(time.RFC3339)
	}
	err := db.UpsertTelemetryItem(genCtx, database.UpsertTelemetryItemParams{
		Key:   seed.Key,
		Value: seed.Value,
	})
	require.NoError(t, err, "upsert telemetry item")
	item, err := db.GetTelemetryItem(genCtx, seed.Key)
	require.NoError(t, err, "get telemetry item")
	return item
}

func Preset(t testing.TB, db database.Store, seed database.InsertPresetParams) database.TemplateVersionPreset {
	preset, err := db.InsertPreset(genCtx, database.InsertPresetParams{
		ID:                  takeFirst(seed.ID, uuid.New()),
		TemplateVersionID:   takeFirst(seed.TemplateVersionID, uuid.New()),
		Name:                takeFirst(seed.Name, testutil.GetRandomName(t)),
		CreatedAt:           takeFirst(seed.CreatedAt, dbtime.Now()),
		DesiredInstances:    seed.DesiredInstances,
		InvalidateAfterSecs: seed.InvalidateAfterSecs,
<<<<<<< HEAD
		IsDefault:           seed.IsDefault,
=======
		SchedulingTimezone:  seed.SchedulingTimezone,
>>>>>>> 46993935
	})
	require.NoError(t, err, "insert preset")
	return preset
}

func PresetPrebuildSchedule(t testing.TB, db database.Store, seed database.InsertPresetPrebuildScheduleParams) database.TemplateVersionPresetPrebuildSchedule {
	schedule, err := db.InsertPresetPrebuildSchedule(genCtx, database.InsertPresetPrebuildScheduleParams{
		PresetID:         takeFirst(seed.PresetID, uuid.New()),
		CronExpression:   takeFirst(seed.CronExpression, "* 9-18 * * 1-5"),
		DesiredInstances: takeFirst(seed.DesiredInstances, 1),
	})
	require.NoError(t, err, "insert preset prebuild schedule")
	return schedule
}

func PresetParameter(t testing.TB, db database.Store, seed database.InsertPresetParametersParams) []database.TemplateVersionPresetParameter {
	parameters, err := db.InsertPresetParameters(genCtx, database.InsertPresetParametersParams{
		TemplateVersionPresetID: takeFirst(seed.TemplateVersionPresetID, uuid.New()),
		Names:                   takeFirstSlice(seed.Names, []string{testutil.GetRandomName(t)}),
		Values:                  takeFirstSlice(seed.Values, []string{testutil.GetRandomName(t)}),
	})

	require.NoError(t, err, "insert preset parameters")
	return parameters
}

func provisionerJobTiming(t testing.TB, db database.Store, seed database.ProvisionerJobTiming) database.ProvisionerJobTiming {
	timing, err := db.InsertProvisionerJobTimings(genCtx, database.InsertProvisionerJobTimingsParams{
		JobID:     takeFirst(seed.JobID, uuid.New()),
		StartedAt: []time.Time{takeFirst(seed.StartedAt, dbtime.Now())},
		EndedAt:   []time.Time{takeFirst(seed.EndedAt, dbtime.Now())},
		Stage:     []database.ProvisionerJobTimingStage{takeFirst(seed.Stage, database.ProvisionerJobTimingStageInit)},
		Source:    []string{takeFirst(seed.Source, "source")},
		Action:    []string{takeFirst(seed.Action, "action")},
		Resource:  []string{takeFirst(seed.Resource, "resource")},
	})
	require.NoError(t, err, "insert provisioner job timing")
	return timing[0]
}

func must[V any](v V, err error) V {
	if err != nil {
		panic(err)
	}
	return v
}

func takeFirstIP(values ...net.IPNet) net.IPNet {
	return takeFirstF(values, func(v net.IPNet) bool {
		return len(v.IP) != 0 && len(v.Mask) != 0
	})
}

// takeFirstSlice implements takeFirst for []any.
// []any is not a comparable type.
func takeFirstSlice[T any](values ...[]T) []T {
	return takeFirstF(values, func(v []T) bool {
		return len(v) != 0
	})
}

func takeFirstMap[T, E comparable](values ...map[T]E) map[T]E {
	return takeFirstF(values, func(v map[T]E) bool {
		return v != nil
	})
}

// takeFirstF takes the first value that returns true
func takeFirstF[Value any](values []Value, take func(v Value) bool) Value {
	for _, v := range values {
		if take(v) {
			return v
		}
	}
	// If all empty, return the last element
	if len(values) > 0 {
		return values[len(values)-1]
	}
	var empty Value
	return empty
}

// takeFirst will take the first non-empty value.
func takeFirst[Value comparable](values ...Value) Value {
	var empty Value
	return takeFirstF(values, func(v Value) bool {
		return v != empty
	})
}

func newCryptoKeySecret(feature database.CryptoKeyFeature) (string, error) {
	switch feature {
	case database.CryptoKeyFeatureWorkspaceAppsAPIKey:
		return generateCryptoKey(32)
	case database.CryptoKeyFeatureWorkspaceAppsToken:
		return generateCryptoKey(64)
	case database.CryptoKeyFeatureOIDCConvert:
		return generateCryptoKey(64)
	case database.CryptoKeyFeatureTailnetResume:
		return generateCryptoKey(64)
	}
	return "", xerrors.Errorf("unknown feature: %s", feature)
}

func generateCryptoKey(length int) (string, error) {
	b := make([]byte, length)
	_, err := rand.Read(b)
	if err != nil {
		return "", xerrors.Errorf("rand read: %w", err)
	}
	return hex.EncodeToString(b), nil
}<|MERGE_RESOLUTION|>--- conflicted
+++ resolved
@@ -1302,11 +1302,8 @@
 		CreatedAt:           takeFirst(seed.CreatedAt, dbtime.Now()),
 		DesiredInstances:    seed.DesiredInstances,
 		InvalidateAfterSecs: seed.InvalidateAfterSecs,
-<<<<<<< HEAD
+		SchedulingTimezone:  seed.SchedulingTimezone,
 		IsDefault:           seed.IsDefault,
-=======
-		SchedulingTimezone:  seed.SchedulingTimezone,
->>>>>>> 46993935
 	})
 	require.NoError(t, err, "insert preset")
 	return preset
