--- conflicted
+++ resolved
@@ -1363,7 +1363,6 @@
 	return parameters
 }
 
-<<<<<<< HEAD
 func UserSecret(t testing.TB, db database.Store, seed database.InsertUserSecretParams) database.UserSecret {
 	schedule, err := db.InsertUserSecret(genCtx, database.InsertUserSecretParams{
 		ID:          takeFirst(seed.ID, uuid.New()),
@@ -1375,7 +1374,8 @@
 	})
 	require.NoError(t, err, "insert preset prebuild schedule")
 	return schedule
-=======
+}
+
 func ClaimPrebuild(t testing.TB, db database.Store, newUserID uuid.UUID, newName string, presetID uuid.UUID) database.ClaimPrebuiltWorkspaceRow {
 	claimedWorkspace, err := db.ClaimPrebuiltWorkspace(genCtx, database.ClaimPrebuiltWorkspaceParams{
 		NewUserID: newUserID,
@@ -1385,7 +1385,6 @@
 	require.NoError(t, err, "claim prebuilt workspace")
 
 	return claimedWorkspace
->>>>>>> 39ed0c32
 }
 
 func provisionerJobTiming(t testing.TB, db database.Store, seed database.ProvisionerJobTiming) database.ProvisionerJobTiming {
