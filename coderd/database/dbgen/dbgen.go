--- conflicted
+++ resolved
@@ -147,12 +147,8 @@
 		DisplayName:                  takeFirst(seed.DisplayName, testutil.GetRandomName(t)),
 		AllowUserCancelWorkspaceJobs: seed.AllowUserCancelWorkspaceJobs,
 		MaxPortSharingLevel:          takeFirst(seed.MaxPortSharingLevel, database.AppSharingLevelOwner),
-<<<<<<< HEAD
 		UseClassicParameterFlow:      takeFirst(seed.UseClassicParameterFlow, true),
 		CorsBehavior:                 takeFirst(seed.CorsBehavior, database.CorsBehaviorSimple),
-=======
-		UseClassicParameterFlow:      takeFirst(seed.UseClassicParameterFlow, false),
->>>>>>> 558e25d5
 	})
 	require.NoError(t, err, "insert template")
 
