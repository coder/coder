--- conflicted
+++ resolved
@@ -539,7 +539,6 @@
 }
 
 func UserLink(t testing.TB, db database.Store, orig database.UserLink) database.UserLink {
-<<<<<<< HEAD
 	link, err := db.InsertUserLink(Ctx, database.InsertUserLinkParams{
 		UserID:                 TakeFirst(orig.UserID, uuid.New()),
 		LoginType:              TakeFirst(orig.LoginType, database.LoginTypeGithub),
@@ -549,18 +548,7 @@
 		OAuthRefreshToken:      TakeFirst(orig.OAuthRefreshToken, uuid.NewString()),
 		OAuthRefreshTokenKeyID: TakeFirst(orig.OAuthRefreshTokenKeyID, sql.NullString{}),
 		OAuthExpiry:            TakeFirst(orig.OAuthExpiry, dbtime.Now().Add(time.Hour*24)),
-=======
-	link, err := db.InsertUserLink(genCtx, database.InsertUserLinkParams{
-		UserID:                 takeFirst(orig.UserID, uuid.New()),
-		LoginType:              takeFirst(orig.LoginType, database.LoginTypeGithub),
-		LinkedID:               takeFirst(orig.LinkedID),
-		OAuthAccessToken:       takeFirst(orig.OAuthAccessToken, uuid.NewString()),
-		OAuthAccessTokenKeyID:  takeFirst(orig.OAuthAccessTokenKeyID, sql.NullString{}),
-		OAuthRefreshToken:      takeFirst(orig.OAuthRefreshToken, uuid.NewString()),
-		OAuthRefreshTokenKeyID: takeFirst(orig.OAuthRefreshTokenKeyID, sql.NullString{}),
-		OAuthExpiry:            takeFirst(orig.OAuthExpiry, dbtime.Now().Add(time.Hour*24)),
-		DebugContext:           takeFirstSlice(orig.DebugContext, json.RawMessage("{}")),
->>>>>>> 6808daef
+		DebugContext:           TakeFirstSlice(orig.DebugContext, json.RawMessage("{}")),
 	})
 
 	require.NoError(t, err, "insert link")
