package dbpurge_test

import (
	"bufio"
	"bytes"
	"context"
	"database/sql"
	"encoding/json"
	"fmt"
	"slices"
	"testing"
	"time"

	"github.com/google/uuid"
	"github.com/prometheus/client_golang/prometheus"
	"github.com/stretchr/testify/assert"
	"github.com/stretchr/testify/require"
	"go.uber.org/goleak"
	"go.uber.org/mock/gomock"

	"cdr.dev/slog"
	"cdr.dev/slog/sloggers/slogtest"

	"github.com/coder/coder/v2/coderd/database"
	"github.com/coder/coder/v2/coderd/database/dbgen"
	"github.com/coder/coder/v2/coderd/database/dbmock"
	"github.com/coder/coder/v2/coderd/database/dbpurge"
	"github.com/coder/coder/v2/coderd/database/dbrollup"
	"github.com/coder/coder/v2/coderd/database/dbtestutil"
	"github.com/coder/coder/v2/coderd/database/dbtime"
	"github.com/coder/coder/v2/coderd/provisionerdserver"
	"github.com/coder/coder/v2/codersdk"
	"github.com/coder/coder/v2/provisionerd/proto"
	"github.com/coder/coder/v2/provisionersdk"
	"github.com/coder/coder/v2/testutil"
	"github.com/coder/quartz"
	"github.com/coder/serpent"
)

func TestMain(m *testing.M) {
	goleak.VerifyTestMain(m, testutil.GoleakOptions...)
}

// Ensures no goroutines leak.
//
//nolint:paralleltest // It uses LockIDDBPurge.
func TestPurge(t *testing.T) {
	ctx, cancel := context.WithTimeout(context.Background(), testutil.WaitShort)
	defer cancel()

	// We want to make sure dbpurge is actually started so that this test is meaningful.
	clk := quartz.NewMock(t)
	done := awaitDoTick(ctx, t, clk)
	mDB := dbmock.NewMockStore(gomock.NewController(t))
	mDB.EXPECT().InTx(gomock.Any(), database.DefaultTXOptions().WithID("db_purge")).Return(nil).Times(2)
	purger := dbpurge.New(context.Background(), testutil.Logger(t), mDB, &codersdk.DeploymentValues{}, clk, prometheus.NewRegistry())
	<-done // wait for doTick() to run.
	require.NoError(t, purger.Close())
}

//nolint:paralleltest // It uses LockIDDBPurge.
func TestDeleteOldWorkspaceAgentStats(t *testing.T) {
	ctx, cancel := context.WithTimeout(context.Background(), testutil.WaitLong)
	defer cancel()

	now := dbtime.Now()
	// TODO: must refactor DeleteOldWorkspaceAgentStats to allow passing in cutoff
	//       before using quarts.NewMock()
	clk := quartz.NewReal()
	db, _ := dbtestutil.NewDB(t)
	logger := slogtest.Make(t, &slogtest.Options{IgnoreErrors: true}).Leveled(slog.LevelDebug)

	defer func() {
		if t.Failed() {
			t.Log("Test failed, printing rows...")
			ctx := testutil.Context(t, testutil.WaitShort)
			buf := &bytes.Buffer{}
			enc := json.NewEncoder(buf)
			enc.SetIndent("", "\t")
			wasRows, err := db.GetWorkspaceAgentStats(ctx, now.AddDate(0, -7, 0))
			if err == nil {
				_, _ = fmt.Fprintf(buf, "workspace agent stats: ")
				_ = enc.Encode(wasRows)
			}
			tusRows, err := db.GetTemplateUsageStats(context.Background(), database.GetTemplateUsageStatsParams{
				StartTime: now.AddDate(0, -7, 0),
				EndTime:   now,
			})
			if err == nil {
				_, _ = fmt.Fprintf(buf, "template usage stats: ")
				_ = enc.Encode(tusRows)
			}
			s := bufio.NewScanner(buf)
			for s.Scan() {
				t.Log(s.Text())
			}
			_ = s.Err()
		}
	}()

	// given
	// Note: We use increments of 2 hours to ensure we avoid any DST
	// conflicts, verifying DST behavior is beyond the scope of this
	// test.
	// Let's use RxBytes to identify stat entries.
	// Stat inserted 180 days + 2 hour ago, should be deleted.
	first := dbgen.WorkspaceAgentStat(t, db, database.WorkspaceAgentStat{
		CreatedAt:                 now.AddDate(0, 0, -180).Add(-2 * time.Hour),
		ConnectionCount:           1,
		ConnectionMedianLatencyMS: 1,
		RxBytes:                   1111,
		SessionCountSSH:           1,
	})

	// Stat inserted 180 days - 2 hour ago, should not be deleted before rollup.
	second := dbgen.WorkspaceAgentStat(t, db, database.WorkspaceAgentStat{
		CreatedAt:                 now.AddDate(0, 0, -180).Add(2 * time.Hour),
		ConnectionCount:           1,
		ConnectionMedianLatencyMS: 1,
		RxBytes:                   2222,
		SessionCountSSH:           1,
	})

	// Stat inserted 179 days - 4 hour ago, should not be deleted at all.
	third := dbgen.WorkspaceAgentStat(t, db, database.WorkspaceAgentStat{
		CreatedAt:                 now.AddDate(0, 0, -179).Add(4 * time.Hour),
		ConnectionCount:           1,
		ConnectionMedianLatencyMS: 1,
		RxBytes:                   3333,
		SessionCountSSH:           1,
	})

	// when
	closer := dbpurge.New(ctx, logger, db, &codersdk.DeploymentValues{}, clk, prometheus.NewRegistry())
	defer closer.Close()

	// then
	var stats []database.GetWorkspaceAgentStatsRow
	var err error
	require.Eventuallyf(t, func() bool {
		// Query all stats created not earlier than ~7 months ago
		stats, err = db.GetWorkspaceAgentStats(ctx, now.AddDate(0, 0, -210))
		if err != nil {
			return false
		}
		return !containsWorkspaceAgentStat(stats, first) &&
			containsWorkspaceAgentStat(stats, second)
	}, testutil.WaitShort, testutil.IntervalFast, "it should delete old stats: %v", stats)

	// when
	events := make(chan dbrollup.Event)
	rolluper := dbrollup.New(logger, db, dbrollup.WithEventChannel(events))
	defer rolluper.Close()

	_, _ = <-events, <-events

	// Start a new purger to immediately trigger delete after rollup.
	_ = closer.Close()
	closer = dbpurge.New(ctx, logger, db, &codersdk.DeploymentValues{}, clk, prometheus.NewRegistry())
	defer closer.Close()

	// then
	require.Eventuallyf(t, func() bool {
		// Query all stats created not earlier than ~7 months ago
		stats, err = db.GetWorkspaceAgentStats(ctx, now.AddDate(0, 0, -210))
		if err != nil {
			return false
		}
		return !containsWorkspaceAgentStat(stats, first) &&
			!containsWorkspaceAgentStat(stats, second) &&
			containsWorkspaceAgentStat(stats, third)
	}, testutil.WaitShort, testutil.IntervalFast, "it should delete old stats after rollup: %v", stats)
}

func containsWorkspaceAgentStat(stats []database.GetWorkspaceAgentStatsRow, needle database.WorkspaceAgentStat) bool {
	return slices.ContainsFunc(stats, func(s database.GetWorkspaceAgentStatsRow) bool {
		return s.WorkspaceRxBytes == needle.RxBytes
	})
}

//nolint:paralleltest // It uses LockIDDBPurge.
func TestDeleteOldWorkspaceAgentLogs(t *testing.T) {
	ctx := testutil.Context(t, testutil.WaitShort)
	clk := quartz.NewMock(t)
	now := dbtime.Now()
	threshold := now.Add(-7 * 24 * time.Hour)
	beforeThreshold := threshold.Add(-24 * time.Hour)
	afterThreshold := threshold.Add(24 * time.Hour)
	clk.Set(now).MustWait(ctx)

	db, _ := dbtestutil.NewDB(t, dbtestutil.WithDumpOnFailure())
	org := dbgen.Organization(t, db, database.Organization{})
	user := dbgen.User(t, db, database.User{})
	_ = dbgen.OrganizationMember(t, db, database.OrganizationMember{UserID: user.ID, OrganizationID: org.ID})
	tv := dbgen.TemplateVersion(t, db, database.TemplateVersion{OrganizationID: org.ID, CreatedBy: user.ID})
	tmpl := dbgen.Template(t, db, database.Template{OrganizationID: org.ID, ActiveVersionID: tv.ID, CreatedBy: user.ID})

	logger := slogtest.Make(t, &slogtest.Options{IgnoreErrors: true})

	// Given the following:

	// Workspace A was built twice before the threshold, and never connected on
	// either attempt.
	wsA := dbgen.Workspace(t, db, database.WorkspaceTable{Name: "a", OwnerID: user.ID, OrganizationID: org.ID, TemplateID: tmpl.ID})
	wbA1 := mustCreateWorkspaceBuild(t, db, org, tv, wsA.ID, beforeThreshold, 1)
	wbA2 := mustCreateWorkspaceBuild(t, db, org, tv, wsA.ID, beforeThreshold, 2)
	agentA1 := mustCreateAgent(t, db, wbA1)
	agentA2 := mustCreateAgent(t, db, wbA2)
	mustCreateAgentLogs(ctx, t, db, agentA1, nil, "agent a1 logs should be deleted")
	mustCreateAgentLogs(ctx, t, db, agentA2, nil, "agent a2 logs should be retained")

	// Workspace B was built twice before the threshold.
	wsB := dbgen.Workspace(t, db, database.WorkspaceTable{Name: "b", OwnerID: user.ID, OrganizationID: org.ID, TemplateID: tmpl.ID})
	wbB1 := mustCreateWorkspaceBuild(t, db, org, tv, wsB.ID, beforeThreshold, 1)
	wbB2 := mustCreateWorkspaceBuild(t, db, org, tv, wsB.ID, beforeThreshold, 2)
	agentB1 := mustCreateAgent(t, db, wbB1)
	agentB2 := mustCreateAgent(t, db, wbB2)
	mustCreateAgentLogs(ctx, t, db, agentB1, &beforeThreshold, "agent b1 logs should be deleted")
	mustCreateAgentLogs(ctx, t, db, agentB2, &beforeThreshold, "agent b2 logs should be retained")

	// Workspace C was built once before the threshold, and once after.
	wsC := dbgen.Workspace(t, db, database.WorkspaceTable{Name: "c", OwnerID: user.ID, OrganizationID: org.ID, TemplateID: tmpl.ID})
	wbC1 := mustCreateWorkspaceBuild(t, db, org, tv, wsC.ID, beforeThreshold, 1)
	wbC2 := mustCreateWorkspaceBuild(t, db, org, tv, wsC.ID, afterThreshold, 2)
	agentC1 := mustCreateAgent(t, db, wbC1)
	agentC2 := mustCreateAgent(t, db, wbC2)
	mustCreateAgentLogs(ctx, t, db, agentC1, &beforeThreshold, "agent c1 logs should be deleted")
	mustCreateAgentLogs(ctx, t, db, agentC2, &afterThreshold, "agent c2 logs should be retained")

	// Workspace D was built twice after the threshold.
	wsD := dbgen.Workspace(t, db, database.WorkspaceTable{Name: "d", OwnerID: user.ID, OrganizationID: org.ID, TemplateID: tmpl.ID})
	wbD1 := mustCreateWorkspaceBuild(t, db, org, tv, wsD.ID, afterThreshold, 1)
	wbD2 := mustCreateWorkspaceBuild(t, db, org, tv, wsD.ID, afterThreshold, 2)
	agentD1 := mustCreateAgent(t, db, wbD1)
	agentD2 := mustCreateAgent(t, db, wbD2)
	mustCreateAgentLogs(ctx, t, db, agentD1, &afterThreshold, "agent d1 logs should be retained")
	mustCreateAgentLogs(ctx, t, db, agentD2, &afterThreshold, "agent d2 logs should be retained")

	// Workspace E was build once after threshold but never connected.
	wsE := dbgen.Workspace(t, db, database.WorkspaceTable{Name: "e", OwnerID: user.ID, OrganizationID: org.ID, TemplateID: tmpl.ID})
	wbE1 := mustCreateWorkspaceBuild(t, db, org, tv, wsE.ID, beforeThreshold, 1)
	agentE1 := mustCreateAgent(t, db, wbE1)
	mustCreateAgentLogs(ctx, t, db, agentE1, nil, "agent e1 logs should be retained")

	// when dbpurge runs

	// After dbpurge completes, the ticker is reset. Trap this call.

	done := awaitDoTick(ctx, t, clk)
<<<<<<< HEAD
	closer := dbpurge.New(ctx, logger, db, &codersdk.DeploymentValues{}, clk, prometheus.NewRegistry())
=======
	closer := dbpurge.New(ctx, logger, db, &codersdk.DeploymentValues{
		Retention: codersdk.RetentionConfig{
			WorkspaceAgentLogs: serpent.Duration(7 * 24 * time.Hour),
		},
	}, clk)
>>>>>>> 96fca018
	defer closer.Close()
	<-done // doTick() has now run.

	// then logs related to the following agents should be deleted:
	// Agent A1 never connected, was created before the threshold, and is not the
	// latest build.
	assertNoWorkspaceAgentLogs(ctx, t, db, agentA1.ID)
	// Agent B1 is not the latest build and the logs are from before threshold.
	assertNoWorkspaceAgentLogs(ctx, t, db, agentB1.ID)
	// Agent C1 is not the latest build and the logs are from before threshold.
	assertNoWorkspaceAgentLogs(ctx, t, db, agentC1.ID)

	// then logs related to the following agents should be retained:
	// Agent A2 is the latest build.
	assertWorkspaceAgentLogs(ctx, t, db, agentA2.ID, "agent a2 logs should be retained")
	// Agent B2 is the latest build.
	assertWorkspaceAgentLogs(ctx, t, db, agentB2.ID, "agent b2 logs should be retained")
	// Agent C2 is the latest build.
	assertWorkspaceAgentLogs(ctx, t, db, agentC2.ID, "agent c2 logs should be retained")
	// Agents D1, D2, and E1 are all after threshold.
	assertWorkspaceAgentLogs(ctx, t, db, agentD1.ID, "agent d1 logs should be retained")
	assertWorkspaceAgentLogs(ctx, t, db, agentD2.ID, "agent d2 logs should be retained")
	assertWorkspaceAgentLogs(ctx, t, db, agentE1.ID, "agent e1 logs should be retained")
}

func awaitDoTick(ctx context.Context, t *testing.T, clk *quartz.Mock) chan struct{} {
	t.Helper()
	ch := make(chan struct{})
	trapNow := clk.Trap().Now()
	trapStop := clk.Trap().TickerStop()
	trapReset := clk.Trap().TickerReset()
	go func() {
		defer close(ch)
		defer trapReset.Close()
		defer trapStop.Close()
		defer trapNow.Close()
		// Wait for the initial tick signified by a call to Now().
		trapNow.MustWait(ctx).MustRelease(ctx)
		// doTick runs here. Wait for the next
		// ticker reset event that signifies it's completed.
		trapReset.MustWait(ctx).MustRelease(ctx)
		// Ensure that the next tick happens in 10 minutes from start.
		d, w := clk.AdvanceNext()
		if !assert.Equal(t, 10*time.Minute, d) {
			return
		}
		w.MustWait(ctx)
		// Wait for the ticker stop event.
		trapStop.MustWait(ctx).MustRelease(ctx)
	}()

	return ch
}

func assertNoWorkspaceAgentLogs(ctx context.Context, t *testing.T, db database.Store, agentID uuid.UUID) {
	t.Helper()
	agentLogs, err := db.GetWorkspaceAgentLogsAfter(ctx, database.GetWorkspaceAgentLogsAfterParams{
		AgentID:      agentID,
		CreatedAfter: 0,
	})
	require.NoError(t, err)
	assert.Empty(t, agentLogs)
}

func assertWorkspaceAgentLogs(ctx context.Context, t *testing.T, db database.Store, agentID uuid.UUID, msg string) {
	t.Helper()
	agentLogs, err := db.GetWorkspaceAgentLogsAfter(ctx, database.GetWorkspaceAgentLogsAfterParams{
		AgentID:      agentID,
		CreatedAfter: 0,
	})
	require.NoError(t, err)
	assert.NotEmpty(t, agentLogs)
	for _, al := range agentLogs {
		assert.Equal(t, msg, al.Output)
	}
}

func mustCreateWorkspaceBuild(t *testing.T, db database.Store, org database.Organization, tv database.TemplateVersion, wsID uuid.UUID, createdAt time.Time, n int32) database.WorkspaceBuild {
	t.Helper()
	job := dbgen.ProvisionerJob(t, db, nil, database.ProvisionerJob{
		CreatedAt:      createdAt,
		OrganizationID: org.ID,
		Type:           database.ProvisionerJobTypeWorkspaceBuild,
		Provisioner:    database.ProvisionerTypeEcho,
		StorageMethod:  database.ProvisionerStorageMethodFile,
	})
	wb := dbgen.WorkspaceBuild(t, db, database.WorkspaceBuild{
		CreatedAt:         createdAt,
		WorkspaceID:       wsID,
		JobID:             job.ID,
		TemplateVersionID: tv.ID,
		Transition:        database.WorkspaceTransitionStart,
		Reason:            database.BuildReasonInitiator,
		BuildNumber:       n,
	})
	require.Equal(t, createdAt.UTC(), wb.CreatedAt.UTC())
	return wb
}

func mustCreateAgent(t *testing.T, db database.Store, wb database.WorkspaceBuild) database.WorkspaceAgent {
	t.Helper()
	resource := dbgen.WorkspaceResource(t, db, database.WorkspaceResource{
		JobID:      wb.JobID,
		Transition: database.WorkspaceTransitionStart,
		CreatedAt:  wb.CreatedAt,
	})

	ws, err := db.GetWorkspaceByID(context.Background(), wb.WorkspaceID)
	require.NoError(t, err)

	wa := dbgen.WorkspaceAgent(t, db, database.WorkspaceAgent{
		Name:             fmt.Sprintf("%s%d", ws.Name, wb.BuildNumber),
		ResourceID:       resource.ID,
		CreatedAt:        wb.CreatedAt,
		FirstConnectedAt: sql.NullTime{},
		DisconnectedAt:   sql.NullTime{},
		LastConnectedAt:  sql.NullTime{},
	})
	require.Equal(t, wb.CreatedAt.UTC(), wa.CreatedAt.UTC())
	return wa
}

func mustCreateAgentLogs(ctx context.Context, t *testing.T, db database.Store, agent database.WorkspaceAgent, agentLastConnectedAt *time.Time, output string) {
	t.Helper()
	if agentLastConnectedAt != nil {
		require.NoError(t, db.UpdateWorkspaceAgentConnectionByID(ctx, database.UpdateWorkspaceAgentConnectionByIDParams{
			ID:              agent.ID,
			LastConnectedAt: sql.NullTime{Time: *agentLastConnectedAt, Valid: true},
		}))
	}
	_, err := db.InsertWorkspaceAgentLogs(ctx, database.InsertWorkspaceAgentLogsParams{
		AgentID:   agent.ID,
		CreatedAt: agent.CreatedAt,
		Output:    []string{output},
		Level:     []database.LogLevel{database.LogLevelDebug},
	})
	require.NoError(t, err)
	// Make sure that agent logs have been collected.
	agentLogs, err := db.GetWorkspaceAgentLogsAfter(ctx, database.GetWorkspaceAgentLogsAfterParams{
		AgentID: agent.ID,
	})
	require.NoError(t, err)
	require.NotEmpty(t, agentLogs, "agent logs must be present")
}

func TestDeleteOldWorkspaceAgentLogsRetention(t *testing.T) {
	t.Parallel()

	now := time.Date(2025, 1, 15, 7, 30, 0, 0, time.UTC)

	testCases := []struct {
		name            string
		retentionConfig codersdk.RetentionConfig
		logsAge         time.Duration
		expectDeleted   bool
	}{
		{
			name: "RetentionEnabled",
			retentionConfig: codersdk.RetentionConfig{
				WorkspaceAgentLogs: serpent.Duration(7 * 24 * time.Hour), // 7 days
			},
			logsAge:       8 * 24 * time.Hour, // 8 days ago
			expectDeleted: true,
		},
		{
			name: "RetentionDisabled",
			retentionConfig: codersdk.RetentionConfig{
				WorkspaceAgentLogs: serpent.Duration(0),
			},
			logsAge:       60 * 24 * time.Hour, // 60 days ago
			expectDeleted: false,
		},

		{
			name: "CustomRetention30Days",
			retentionConfig: codersdk.RetentionConfig{
				WorkspaceAgentLogs: serpent.Duration(30 * 24 * time.Hour), // 30 days
			},
			logsAge:       31 * 24 * time.Hour, // 31 days ago
			expectDeleted: true,
		},
	}

	for _, tc := range testCases {
		t.Run(tc.name, func(t *testing.T) {
			t.Parallel()

			ctx := testutil.Context(t, testutil.WaitShort)
			clk := quartz.NewMock(t)
			clk.Set(now).MustWait(ctx)

			oldTime := now.Add(-tc.logsAge)

			db, _ := dbtestutil.NewDB(t, dbtestutil.WithDumpOnFailure())
			logger := slogtest.Make(t, &slogtest.Options{IgnoreErrors: true})
			org := dbgen.Organization(t, db, database.Organization{})
			user := dbgen.User(t, db, database.User{})
			_ = dbgen.OrganizationMember(t, db, database.OrganizationMember{UserID: user.ID, OrganizationID: org.ID})
			tv := dbgen.TemplateVersion(t, db, database.TemplateVersion{OrganizationID: org.ID, CreatedBy: user.ID})
			tmpl := dbgen.Template(t, db, database.Template{OrganizationID: org.ID, ActiveVersionID: tv.ID, CreatedBy: user.ID})

			ws := dbgen.Workspace(t, db, database.WorkspaceTable{Name: "test-ws", OwnerID: user.ID, OrganizationID: org.ID, TemplateID: tmpl.ID})
			wb1 := mustCreateWorkspaceBuild(t, db, org, tv, ws.ID, oldTime, 1)
			wb2 := mustCreateWorkspaceBuild(t, db, org, tv, ws.ID, oldTime, 2)
			agent1 := mustCreateAgent(t, db, wb1)
			agent2 := mustCreateAgent(t, db, wb2)
			mustCreateAgentLogs(ctx, t, db, agent1, &oldTime, "agent 1 logs")
			mustCreateAgentLogs(ctx, t, db, agent2, &oldTime, "agent 2 logs")

			// Run the purge.
			done := awaitDoTick(ctx, t, clk)
			closer := dbpurge.New(ctx, logger, db, &codersdk.DeploymentValues{
				Retention: tc.retentionConfig,
			}, clk)
			defer closer.Close()
			testutil.TryReceive(ctx, t, done)

			// Verify results.
			if tc.expectDeleted {
				assertNoWorkspaceAgentLogs(ctx, t, db, agent1.ID)
			} else {
				assertWorkspaceAgentLogs(ctx, t, db, agent1.ID, "agent 1 logs")
			}
			// Latest build logs are always retained.
			assertWorkspaceAgentLogs(ctx, t, db, agent2.ID, "agent 2 logs")
		})
	}
}

//nolint:paralleltest // It uses LockIDDBPurge.
func TestDeleteOldProvisionerDaemons(t *testing.T) {
	// TODO: must refactor DeleteOldProvisionerDaemons to allow passing in cutoff
	//       before using quartz.NewMock
	clk := quartz.NewReal()
	db, _ := dbtestutil.NewDB(t, dbtestutil.WithDumpOnFailure())
	defaultOrg := dbgen.Organization(t, db, database.Organization{})
	logger := slogtest.Make(t, &slogtest.Options{IgnoreErrors: true})

	ctx, cancel := context.WithTimeout(context.Background(), testutil.WaitShort)
	defer cancel()

	now := dbtime.Now()

	// given
	_, err := db.UpsertProvisionerDaemon(ctx, database.UpsertProvisionerDaemonParams{
		// Provisioner daemon created 14 days ago, and checked in just before 7 days deadline.
		Name:         "external-0",
		Provisioners: []database.ProvisionerType{"echo"},
		Tags:         database.StringMap{provisionersdk.TagScope: provisionersdk.ScopeOrganization},
		CreatedAt:    now.AddDate(0, 0, -14),
		// Note: adding an hour and a minute to account for DST variations
		LastSeenAt:     sql.NullTime{Valid: true, Time: now.AddDate(0, 0, -7).Add(61 * time.Minute)},
		Version:        "1.0.0",
		APIVersion:     proto.CurrentVersion.String(),
		OrganizationID: defaultOrg.ID,
		KeyID:          codersdk.ProvisionerKeyUUIDBuiltIn,
	})
	require.NoError(t, err)
	_, err = db.UpsertProvisionerDaemon(ctx, database.UpsertProvisionerDaemonParams{
		// Provisioner daemon created 8 days ago, and checked in last time an hour after creation.
		Name:           "external-1",
		Provisioners:   []database.ProvisionerType{"echo"},
		Tags:           database.StringMap{provisionersdk.TagScope: provisionersdk.ScopeOrganization},
		CreatedAt:      now.AddDate(0, 0, -8),
		LastSeenAt:     sql.NullTime{Valid: true, Time: now.AddDate(0, 0, -8).Add(time.Hour)},
		Version:        "1.0.0",
		APIVersion:     proto.CurrentVersion.String(),
		OrganizationID: defaultOrg.ID,
		KeyID:          codersdk.ProvisionerKeyUUIDBuiltIn,
	})
	require.NoError(t, err)
	_, err = db.UpsertProvisionerDaemon(ctx, database.UpsertProvisionerDaemonParams{
		// Provisioner daemon created 9 days ago, and never checked in.
		Name:         "alice-provisioner",
		Provisioners: []database.ProvisionerType{"echo"},
		Tags: database.StringMap{
			provisionersdk.TagScope: provisionersdk.ScopeUser,
			provisionersdk.TagOwner: uuid.NewString(),
		},
		CreatedAt:      now.AddDate(0, 0, -9),
		Version:        "1.0.0",
		APIVersion:     proto.CurrentVersion.String(),
		OrganizationID: defaultOrg.ID,
		KeyID:          codersdk.ProvisionerKeyUUIDBuiltIn,
	})
	require.NoError(t, err)
	_, err = db.UpsertProvisionerDaemon(ctx, database.UpsertProvisionerDaemonParams{
		// Provisioner daemon created 6 days ago, and never checked in.
		Name:         "bob-provisioner",
		Provisioners: []database.ProvisionerType{"echo"},
		Tags: database.StringMap{
			provisionersdk.TagScope: provisionersdk.ScopeUser,
			provisionersdk.TagOwner: uuid.NewString(),
		},
		CreatedAt:      now.AddDate(0, 0, -6),
		LastSeenAt:     sql.NullTime{Valid: true, Time: now.AddDate(0, 0, -6)},
		Version:        "1.0.0",
		APIVersion:     proto.CurrentVersion.String(),
		OrganizationID: defaultOrg.ID,
		KeyID:          codersdk.ProvisionerKeyUUIDBuiltIn,
	})
	require.NoError(t, err)

	// when
	closer := dbpurge.New(ctx, logger, db, &codersdk.DeploymentValues{}, clk, prometheus.NewRegistry())
	defer closer.Close()

	// then
	require.Eventually(t, func() bool {
		daemons, err := db.GetProvisionerDaemons(ctx)
		if err != nil {
			return false
		}

		daemonNames := make([]string, 0, len(daemons))
		for _, d := range daemons {
			daemonNames = append(daemonNames, d.Name)
		}
		t.Logf("found %d daemons: %v", len(daemons), daemonNames)

		return containsProvisionerDaemon(daemons, "external-0") &&
			!containsProvisionerDaemon(daemons, "external-1") &&
			!containsProvisionerDaemon(daemons, "alice-provisioner") &&
			containsProvisionerDaemon(daemons, "bob-provisioner")
	}, testutil.WaitShort, testutil.IntervalSlow)
}

func containsProvisionerDaemon(daemons []database.ProvisionerDaemon, name string) bool {
	return slices.ContainsFunc(daemons, func(d database.ProvisionerDaemon) bool {
		return d.Name == name
	})
}

//nolint:paralleltest // It uses LockIDDBPurge.
func TestDeleteOldAuditLogConnectionEvents(t *testing.T) {
	ctx, cancel := context.WithTimeout(context.Background(), testutil.WaitShort)
	defer cancel()

	clk := quartz.NewMock(t)
	now := dbtime.Now()
	afterThreshold := now.Add(-91 * 24 * time.Hour)       // 91 days ago (older than 90 day threshold)
	beforeThreshold := now.Add(-30 * 24 * time.Hour)      // 30 days ago (newer than 90 day threshold)
	closeBeforeThreshold := now.Add(-89 * 24 * time.Hour) // 89 days ago
	clk.Set(now).MustWait(ctx)

	db, _ := dbtestutil.NewDB(t, dbtestutil.WithDumpOnFailure())
	logger := slogtest.Make(t, &slogtest.Options{IgnoreErrors: true})
	user := dbgen.User(t, db, database.User{})
	org := dbgen.Organization(t, db, database.Organization{})

	oldConnectLog := dbgen.AuditLog(t, db, database.AuditLog{
		UserID:         user.ID,
		OrganizationID: org.ID,
		Time:           afterThreshold,
		Action:         database.AuditActionConnect,
		ResourceType:   database.ResourceTypeWorkspace,
	})

	oldDisconnectLog := dbgen.AuditLog(t, db, database.AuditLog{
		UserID:         user.ID,
		OrganizationID: org.ID,
		Time:           afterThreshold,
		Action:         database.AuditActionDisconnect,
		ResourceType:   database.ResourceTypeWorkspace,
	})

	oldOpenLog := dbgen.AuditLog(t, db, database.AuditLog{
		UserID:         user.ID,
		OrganizationID: org.ID,
		Time:           afterThreshold,
		Action:         database.AuditActionOpen,
		ResourceType:   database.ResourceTypeWorkspace,
	})

	oldCloseLog := dbgen.AuditLog(t, db, database.AuditLog{
		UserID:         user.ID,
		OrganizationID: org.ID,
		Time:           afterThreshold,
		Action:         database.AuditActionClose,
		ResourceType:   database.ResourceTypeWorkspace,
	})

	recentConnectLog := dbgen.AuditLog(t, db, database.AuditLog{
		UserID:         user.ID,
		OrganizationID: org.ID,
		Time:           beforeThreshold,
		Action:         database.AuditActionConnect,
		ResourceType:   database.ResourceTypeWorkspace,
	})

	oldNonConnectionLog := dbgen.AuditLog(t, db, database.AuditLog{
		UserID:         user.ID,
		OrganizationID: org.ID,
		Time:           afterThreshold,
		Action:         database.AuditActionCreate,
		ResourceType:   database.ResourceTypeWorkspace,
	})

	nearThresholdConnectLog := dbgen.AuditLog(t, db, database.AuditLog{
		UserID:         user.ID,
		OrganizationID: org.ID,
		Time:           closeBeforeThreshold,
		Action:         database.AuditActionConnect,
		ResourceType:   database.ResourceTypeWorkspace,
	})

	// Run the purge
	done := awaitDoTick(ctx, t, clk)
	closer := dbpurge.New(ctx, logger, db, &codersdk.DeploymentValues{}, clk, prometheus.NewRegistry())
	defer closer.Close()
	// Wait for tick
	testutil.TryReceive(ctx, t, done)

	// Verify results by querying all audit logs
	logs, err := db.GetAuditLogsOffset(ctx, database.GetAuditLogsOffsetParams{})
	require.NoError(t, err)

	// Extract log IDs for comparison
	logIDs := make([]uuid.UUID, len(logs))
	for i, log := range logs {
		logIDs[i] = log.AuditLog.ID
	}

	require.NotContains(t, logIDs, oldConnectLog.ID, "old connect log should be deleted")
	require.NotContains(t, logIDs, oldDisconnectLog.ID, "old disconnect log should be deleted")
	require.NotContains(t, logIDs, oldOpenLog.ID, "old open log should be deleted")
	require.NotContains(t, logIDs, oldCloseLog.ID, "old close log should be deleted")
	require.Contains(t, logIDs, recentConnectLog.ID, "recent connect log should be kept")
	require.Contains(t, logIDs, nearThresholdConnectLog.ID, "near threshold connect log should be kept")
	require.Contains(t, logIDs, oldNonConnectionLog.ID, "old non-connection log should be kept")
}

func TestDeleteOldAuditLogConnectionEventsLimit(t *testing.T) {
	t.Parallel()

	ctx, cancel := context.WithTimeout(context.Background(), testutil.WaitShort)
	defer cancel()

	db, _ := dbtestutil.NewDB(t, dbtestutil.WithDumpOnFailure())
	user := dbgen.User(t, db, database.User{})
	org := dbgen.Organization(t, db, database.Organization{})

	now := dbtime.Now()
	threshold := now.Add(-90 * 24 * time.Hour)

	for i := 0; i < 5; i++ {
		dbgen.AuditLog(t, db, database.AuditLog{
			UserID:         user.ID,
			OrganizationID: org.ID,
			Time:           threshold.Add(-time.Duration(i+1) * time.Hour),
			Action:         database.AuditActionConnect,
			ResourceType:   database.ResourceTypeWorkspace,
		})
	}

	err := db.DeleteOldAuditLogConnectionEvents(ctx, database.DeleteOldAuditLogConnectionEventsParams{
		BeforeTime: threshold,
		LimitCount: 1,
	})
	require.NoError(t, err)

	logs, err := db.GetAuditLogsOffset(ctx, database.GetAuditLogsOffsetParams{})
	require.NoError(t, err)

	require.Len(t, logs, 4)

	err = db.DeleteOldAuditLogConnectionEvents(ctx, database.DeleteOldAuditLogConnectionEventsParams{
		BeforeTime: threshold,
		LimitCount: 100,
	})
	require.NoError(t, err)

	logs, err = db.GetAuditLogsOffset(ctx, database.GetAuditLogsOffsetParams{})
	require.NoError(t, err)

	require.Len(t, logs, 0)
}

func TestExpireOldAPIKeys(t *testing.T) {
	t.Parallel()

	// Given: a number of workspaces and API keys owned by a regular user and the prebuilds system user.
	var (
		ctx    = testutil.Context(t, testutil.WaitShort)
		now    = dbtime.Now()
		db, _  = dbtestutil.NewDB(t, dbtestutil.WithDumpOnFailure())
		org    = dbgen.Organization(t, db, database.Organization{})
		user   = dbgen.User(t, db, database.User{})
		tpl    = dbgen.Template(t, db, database.Template{OrganizationID: org.ID, CreatedBy: user.ID})
		userWs = dbgen.Workspace(t, db, database.WorkspaceTable{
			OwnerID:    user.ID,
			TemplateID: tpl.ID,
		})
		prebuildsWs = dbgen.Workspace(t, db, database.WorkspaceTable{
			OwnerID:    database.PrebuildsSystemUserID,
			TemplateID: tpl.ID,
		})
		createAPIKey = func(userID uuid.UUID, name string) database.APIKey {
			k, _ := dbgen.APIKey(t, db, database.APIKey{UserID: userID, TokenName: name, ExpiresAt: now.Add(time.Hour)}, func(iap *database.InsertAPIKeyParams) {
				iap.TokenName = name
			})
			return k
		}
		assertKeyActive = func(kid string) {
			k, err := db.GetAPIKeyByID(ctx, kid)
			require.NoError(t, err)
			assert.True(t, k.ExpiresAt.After(now))
		}
		assertKeyExpired = func(kid string) {
			k, err := db.GetAPIKeyByID(ctx, kid)
			require.NoError(t, err)
			assert.True(t, k.ExpiresAt.Equal(now))
		}
		unnamedUserAPIKey         = createAPIKey(user.ID, "")
		unnamedPrebuildsAPIKey    = createAPIKey(database.PrebuildsSystemUserID, "")
		namedUserAPIKey           = createAPIKey(user.ID, "my-token")
		namedPrebuildsAPIKey      = createAPIKey(database.PrebuildsSystemUserID, "also-my-token")
		userWorkspaceAPIKey1      = createAPIKey(user.ID, provisionerdserver.WorkspaceSessionTokenName(user.ID, userWs.ID))
		userWorkspaceAPIKey2      = createAPIKey(user.ID, provisionerdserver.WorkspaceSessionTokenName(user.ID, prebuildsWs.ID))
		prebuildsWorkspaceAPIKey1 = createAPIKey(database.PrebuildsSystemUserID, provisionerdserver.WorkspaceSessionTokenName(database.PrebuildsSystemUserID, prebuildsWs.ID))
		prebuildsWorkspaceAPIKey2 = createAPIKey(database.PrebuildsSystemUserID, provisionerdserver.WorkspaceSessionTokenName(database.PrebuildsSystemUserID, userWs.ID))
	)

	// When: we call ExpirePrebuildsAPIKeys
	err := db.ExpirePrebuildsAPIKeys(ctx, now)
	// Then: no errors is reported.
	require.NoError(t, err)

	// We do not touch user API keys.
	assertKeyActive(unnamedUserAPIKey.ID)
	assertKeyActive(namedUserAPIKey.ID)
	assertKeyActive(userWorkspaceAPIKey1.ID)
	assertKeyActive(userWorkspaceAPIKey2.ID)
	// Unnamed prebuilds API keys get expired.
	assertKeyExpired(unnamedPrebuildsAPIKey.ID)
	// API keys for workspaces still owned by prebuilds user remain active until claimed.
	assertKeyActive(prebuildsWorkspaceAPIKey1.ID)
	// API keys for workspaces no longer owned by prebuilds user get expired.
	assertKeyExpired(prebuildsWorkspaceAPIKey2.ID)
	// Out of an abundance of caution, we do not expire explicitly named prebuilds API keys.
	assertKeyActive(namedPrebuildsAPIKey.ID)
}

func TestDeleteOldTelemetryHeartbeats(t *testing.T) {
	t.Parallel()

	ctx := testutil.Context(t, testutil.WaitLong)

	db, _, sqlDB := dbtestutil.NewDBWithSQLDB(t, dbtestutil.WithDumpOnFailure())
	logger := slogtest.Make(t, &slogtest.Options{IgnoreErrors: true})
	clk := quartz.NewMock(t)
	now := clk.Now().UTC()

	// Insert telemetry heartbeats.
	err := db.InsertTelemetryLock(ctx, database.InsertTelemetryLockParams{
		EventType:      "aibridge_interceptions_summary",
		PeriodEndingAt: now.Add(-25 * time.Hour), // should be purged
	})
	require.NoError(t, err)
	err = db.InsertTelemetryLock(ctx, database.InsertTelemetryLockParams{
		EventType:      "aibridge_interceptions_summary",
		PeriodEndingAt: now.Add(-23 * time.Hour), // should be kept
	})
	require.NoError(t, err)
	err = db.InsertTelemetryLock(ctx, database.InsertTelemetryLockParams{
		EventType:      "aibridge_interceptions_summary",
		PeriodEndingAt: now, // should be kept
	})
	require.NoError(t, err)

	done := awaitDoTick(ctx, t, clk)
	closer := dbpurge.New(ctx, logger, db, &codersdk.DeploymentValues{}, clk, prometheus.NewRegistry())
	defer closer.Close()
	<-done // doTick() has now run.

	require.Eventuallyf(t, func() bool {
		// We use an SQL queries directly here because we don't expose queries
		// for deleting heartbeats in the application code.
		var totalCount int
		err := sqlDB.QueryRowContext(ctx, `
			SELECT COUNT(*) FROM telemetry_locks;
		`).Scan(&totalCount)
		assert.NoError(t, err)

		var oldCount int
		err = sqlDB.QueryRowContext(ctx, `
			SELECT COUNT(*) FROM telemetry_locks WHERE period_ending_at < $1;
		`, now.Add(-24*time.Hour)).Scan(&oldCount)
		assert.NoError(t, err)

		// Expect 2 heartbeats remaining and none older than 24 hours.
		t.Logf("eventually: total count: %d, old count: %d", totalCount, oldCount)
		return totalCount == 2 && oldCount == 0
	}, testutil.WaitShort, testutil.IntervalFast, "it should delete old telemetry heartbeats")
}

func TestDeleteOldConnectionLogs(t *testing.T) {
	t.Parallel()

	now := time.Date(2025, 1, 15, 7, 30, 0, 0, time.UTC)
	retentionPeriod := 30 * 24 * time.Hour
	afterThreshold := now.Add(-retentionPeriod).Add(-24 * time.Hour) // 31 days ago (older than threshold)
	beforeThreshold := now.Add(-15 * 24 * time.Hour)                 // 15 days ago (newer than threshold)

	testCases := []struct {
		name                  string
		retentionConfig       codersdk.RetentionConfig
		oldLogTime            time.Time
		recentLogTime         *time.Time // nil means no recent log created
		expectOldDeleted      bool
		expectedLogsRemaining int
	}{
		{
			name: "RetentionEnabled",
			retentionConfig: codersdk.RetentionConfig{
				ConnectionLogs: serpent.Duration(retentionPeriod),
			},
			oldLogTime:            afterThreshold,
			recentLogTime:         &beforeThreshold,
			expectOldDeleted:      true,
			expectedLogsRemaining: 1, // only recent log remains
		},
		{
			name: "RetentionDisabled",
			retentionConfig: codersdk.RetentionConfig{
				ConnectionLogs: serpent.Duration(0),
			},
			oldLogTime:            now.Add(-365 * 24 * time.Hour), // 1 year ago
			recentLogTime:         nil,
			expectOldDeleted:      false,
			expectedLogsRemaining: 1, // old log is kept
		},
	}

	for _, tc := range testCases {
		t.Run(tc.name, func(t *testing.T) {
			t.Parallel()

			ctx := testutil.Context(t, testutil.WaitShort)
			clk := quartz.NewMock(t)
			clk.Set(now).MustWait(ctx)

			db, _ := dbtestutil.NewDB(t, dbtestutil.WithDumpOnFailure())
			logger := slogtest.Make(t, &slogtest.Options{IgnoreErrors: true})

			// Setup test fixtures.
			user := dbgen.User(t, db, database.User{})
			org := dbgen.Organization(t, db, database.Organization{})
			_ = dbgen.OrganizationMember(t, db, database.OrganizationMember{UserID: user.ID, OrganizationID: org.ID})
			tv := dbgen.TemplateVersion(t, db, database.TemplateVersion{OrganizationID: org.ID, CreatedBy: user.ID})
			tmpl := dbgen.Template(t, db, database.Template{OrganizationID: org.ID, ActiveVersionID: tv.ID, CreatedBy: user.ID})
			workspace := dbgen.Workspace(t, db, database.WorkspaceTable{
				OwnerID:        user.ID,
				OrganizationID: org.ID,
				TemplateID:     tmpl.ID,
			})

			// Create old connection log.
			oldLog := dbgen.ConnectionLog(t, db, database.UpsertConnectionLogParams{
				ID:               uuid.New(),
				Time:             tc.oldLogTime,
				OrganizationID:   org.ID,
				WorkspaceOwnerID: user.ID,
				WorkspaceID:      workspace.ID,
				WorkspaceName:    workspace.Name,
				AgentName:        "agent1",
				Type:             database.ConnectionTypeSsh,
				ConnectionStatus: database.ConnectionStatusConnected,
			})

			// Create recent connection log if specified.
			var recentLog database.ConnectionLog
			if tc.recentLogTime != nil {
				recentLog = dbgen.ConnectionLog(t, db, database.UpsertConnectionLogParams{
					ID:               uuid.New(),
					Time:             *tc.recentLogTime,
					OrganizationID:   org.ID,
					WorkspaceOwnerID: user.ID,
					WorkspaceID:      workspace.ID,
					WorkspaceName:    workspace.Name,
					AgentName:        "agent2",
					Type:             database.ConnectionTypeSsh,
					ConnectionStatus: database.ConnectionStatusConnected,
				})
			}

			// Run the purge.
			done := awaitDoTick(ctx, t, clk)
			closer := dbpurge.New(ctx, logger, db, &codersdk.DeploymentValues{
				Retention: tc.retentionConfig,
			}, clk, prometheus.NewRegistry())
			defer closer.Close()
			testutil.TryReceive(ctx, t, done)

			// Verify results.
			logs, err := db.GetConnectionLogsOffset(ctx, database.GetConnectionLogsOffsetParams{
				LimitOpt: 100,
			})
			require.NoError(t, err)
			require.Len(t, logs, tc.expectedLogsRemaining, "unexpected number of logs remaining")

			logIDs := make([]uuid.UUID, len(logs))
			for i, log := range logs {
				logIDs[i] = log.ConnectionLog.ID
			}

			if tc.expectOldDeleted {
				require.NotContains(t, logIDs, oldLog.ID, "old connection log should be deleted")
			} else {
				require.Contains(t, logIDs, oldLog.ID, "old connection log should NOT be deleted")
			}

			if tc.recentLogTime != nil {
				require.Contains(t, logIDs, recentLog.ID, "recent connection log should be kept")
			}
		})
	}
}

func TestDeleteOldAIBridgeRecords(t *testing.T) {
	t.Parallel()

	now := time.Date(2025, 1, 15, 7, 30, 0, 0, time.UTC)
	retentionPeriod := 30 * 24 * time.Hour                                // 30 days
	afterThreshold := now.Add(-retentionPeriod).Add(-24 * time.Hour)      // 31 days ago (older than threshold)
	beforeThreshold := now.Add(-15 * 24 * time.Hour)                      // 15 days ago (newer than threshold)
	closeBeforeThreshold := now.Add(-retentionPeriod).Add(24 * time.Hour) // 29 days ago

	type testFixtures struct {
		oldInterception            database.AIBridgeInterception
		oldInterceptionWithRelated database.AIBridgeInterception
		recentInterception         database.AIBridgeInterception
		nearThresholdInterception  database.AIBridgeInterception
	}

	testCases := []struct {
		name      string
		retention time.Duration
		verify    func(t *testing.T, ctx context.Context, db database.Store, fixtures testFixtures)
	}{
		{
			name:      "RetentionEnabled",
			retention: retentionPeriod,
			verify: func(t *testing.T, ctx context.Context, db database.Store, fixtures testFixtures) {
				t.Helper()

				interceptions, err := db.GetAIBridgeInterceptions(ctx)
				require.NoError(t, err)
				require.Len(t, interceptions, 2, "expected 2 interceptions remaining")

				interceptionIDs := make([]uuid.UUID, len(interceptions))
				for i, interception := range interceptions {
					interceptionIDs[i] = interception.ID
				}

				require.NotContains(t, interceptionIDs, fixtures.oldInterception.ID, "old interception should be deleted")
				require.NotContains(t, interceptionIDs, fixtures.oldInterceptionWithRelated.ID, "old interception with related records should be deleted")
				require.Contains(t, interceptionIDs, fixtures.recentInterception.ID, "recent interception should be kept")
				require.Contains(t, interceptionIDs, fixtures.nearThresholdInterception.ID, "near threshold interception should be kept")

				// Verify related records were deleted for old interception.
				oldTokenUsages, err := db.GetAIBridgeTokenUsagesByInterceptionID(ctx, fixtures.oldInterceptionWithRelated.ID)
				require.NoError(t, err)
				require.Empty(t, oldTokenUsages, "old token usages should be deleted")

				oldUserPrompts, err := db.GetAIBridgeUserPromptsByInterceptionID(ctx, fixtures.oldInterceptionWithRelated.ID)
				require.NoError(t, err)
				require.Empty(t, oldUserPrompts, "old user prompts should be deleted")

				oldToolUsages, err := db.GetAIBridgeToolUsagesByInterceptionID(ctx, fixtures.oldInterceptionWithRelated.ID)
				require.NoError(t, err)
				require.Empty(t, oldToolUsages, "old tool usages should be deleted")

				// Verify related records were NOT deleted for near-threshold interception.
				newTokenUsages, err := db.GetAIBridgeTokenUsagesByInterceptionID(ctx, fixtures.nearThresholdInterception.ID)
				require.NoError(t, err)
				require.Len(t, newTokenUsages, 1, "near threshold token usages should not be deleted")

				newUserPrompts, err := db.GetAIBridgeUserPromptsByInterceptionID(ctx, fixtures.nearThresholdInterception.ID)
				require.NoError(t, err)
				require.Len(t, newUserPrompts, 1, "near threshold user prompts should not be deleted")

				newToolUsages, err := db.GetAIBridgeToolUsagesByInterceptionID(ctx, fixtures.nearThresholdInterception.ID)
				require.NoError(t, err)
				require.Len(t, newToolUsages, 1, "near threshold tool usages should not be deleted")
			},
		},
		{
			name:      "RetentionDisabled",
			retention: 0,
			verify: func(t *testing.T, ctx context.Context, db database.Store, fixtures testFixtures) {
				t.Helper()

				interceptions, err := db.GetAIBridgeInterceptions(ctx)
				require.NoError(t, err)
				require.Len(t, interceptions, 4, "expected all 4 interceptions to be retained")

				interceptionIDs := make([]uuid.UUID, len(interceptions))
				for i, interception := range interceptions {
					interceptionIDs[i] = interception.ID
				}

				require.Contains(t, interceptionIDs, fixtures.oldInterception.ID, "old interception should be kept")
				require.Contains(t, interceptionIDs, fixtures.oldInterceptionWithRelated.ID, "old interception with related records should be kept")
				require.Contains(t, interceptionIDs, fixtures.recentInterception.ID, "recent interception should be kept")
				require.Contains(t, interceptionIDs, fixtures.nearThresholdInterception.ID, "near threshold interception should be kept")

				// Verify all related records were kept.
				oldTokenUsages, err := db.GetAIBridgeTokenUsagesByInterceptionID(ctx, fixtures.oldInterceptionWithRelated.ID)
				require.NoError(t, err)
				require.Len(t, oldTokenUsages, 1, "old token usages should be kept")

				oldUserPrompts, err := db.GetAIBridgeUserPromptsByInterceptionID(ctx, fixtures.oldInterceptionWithRelated.ID)
				require.NoError(t, err)
				require.Len(t, oldUserPrompts, 1, "old user prompts should be kept")

				oldToolUsages, err := db.GetAIBridgeToolUsagesByInterceptionID(ctx, fixtures.oldInterceptionWithRelated.ID)
				require.NoError(t, err)
				require.Len(t, oldToolUsages, 1, "old tool usages should be kept")
			},
		},
	}

	for _, tc := range testCases {
		t.Run(tc.name, func(t *testing.T) {
			t.Parallel()

			ctx := testutil.Context(t, testutil.WaitShort)
			clk := quartz.NewMock(t)
			clk.Set(now).MustWait(ctx)

			db, _ := dbtestutil.NewDB(t, dbtestutil.WithDumpOnFailure())
			logger := slogtest.Make(t, &slogtest.Options{IgnoreErrors: true})
			user := dbgen.User(t, db, database.User{})

			// Create old AI Bridge interception (should be deleted when retention enabled).
			oldInterception := dbgen.AIBridgeInterception(t, db, database.InsertAIBridgeInterceptionParams{
				ID:          uuid.New(),
				APIKeyID:    sql.NullString{},
				InitiatorID: user.ID,
				Provider:    "anthropic",
				Model:       "claude-3-5-sonnet",
				StartedAt:   afterThreshold,
			}, &afterThreshold)

			// Create old interception with related records (should all be deleted when retention enabled).
			oldInterceptionWithRelated := dbgen.AIBridgeInterception(t, db, database.InsertAIBridgeInterceptionParams{
				ID:          uuid.New(),
				APIKeyID:    sql.NullString{},
				InitiatorID: user.ID,
				Provider:    "openai",
				Model:       "gpt-4",
				StartedAt:   afterThreshold,
			}, &afterThreshold)

			_ = dbgen.AIBridgeTokenUsage(t, db, database.InsertAIBridgeTokenUsageParams{
				ID:                 uuid.New(),
				InterceptionID:     oldInterceptionWithRelated.ID,
				ProviderResponseID: "resp-1",
				InputTokens:        100,
				OutputTokens:       50,
				CreatedAt:          afterThreshold,
			})

			_ = dbgen.AIBridgeUserPrompt(t, db, database.InsertAIBridgeUserPromptParams{
				ID:                 uuid.New(),
				InterceptionID:     oldInterceptionWithRelated.ID,
				ProviderResponseID: "resp-1",
				Prompt:             "test prompt",
				CreatedAt:          afterThreshold,
			})

			_ = dbgen.AIBridgeToolUsage(t, db, database.InsertAIBridgeToolUsageParams{
				ID:                 uuid.New(),
				InterceptionID:     oldInterceptionWithRelated.ID,
				ProviderResponseID: "resp-1",
				Tool:               "test-tool",
				ServerUrl:          sql.NullString{String: "http://test", Valid: true},
				Input:              "{}",
				Injected:           true,
				CreatedAt:          afterThreshold,
			})

			// Create recent AI Bridge interception (should be kept).
			recentInterception := dbgen.AIBridgeInterception(t, db, database.InsertAIBridgeInterceptionParams{
				ID:          uuid.New(),
				APIKeyID:    sql.NullString{},
				InitiatorID: user.ID,
				Provider:    "anthropic",
				Model:       "claude-3-5-sonnet",
				StartedAt:   beforeThreshold,
			}, &beforeThreshold)

			// Create interception close to threshold (should be kept).
			nearThresholdInterception := dbgen.AIBridgeInterception(t, db, database.InsertAIBridgeInterceptionParams{
				ID:          uuid.New(),
				APIKeyID:    sql.NullString{},
				InitiatorID: user.ID,
				Provider:    "anthropic",
				Model:       "claude-3-5-sonnet",
				StartedAt:   closeBeforeThreshold,
			}, &closeBeforeThreshold)

			_ = dbgen.AIBridgeTokenUsage(t, db, database.InsertAIBridgeTokenUsageParams{
				ID:                 uuid.New(),
				InterceptionID:     nearThresholdInterception.ID,
				ProviderResponseID: "resp-1",
				InputTokens:        100,
				OutputTokens:       50,
				CreatedAt:          closeBeforeThreshold,
			})

			_ = dbgen.AIBridgeUserPrompt(t, db, database.InsertAIBridgeUserPromptParams{
				ID:                 uuid.New(),
				InterceptionID:     nearThresholdInterception.ID,
				ProviderResponseID: "resp-1",
				Prompt:             "test prompt",
				CreatedAt:          closeBeforeThreshold,
			})

			_ = dbgen.AIBridgeToolUsage(t, db, database.InsertAIBridgeToolUsageParams{
				ID:                 uuid.New(),
				InterceptionID:     nearThresholdInterception.ID,
				ProviderResponseID: "resp-1",
				Tool:               "test-tool",
				ServerUrl:          sql.NullString{String: "http://test", Valid: true},
				Input:              "{}",
				Injected:           true,
				CreatedAt:          closeBeforeThreshold,
			})

			fixtures := testFixtures{
				oldInterception:            oldInterception,
				oldInterceptionWithRelated: oldInterceptionWithRelated,
				recentInterception:         recentInterception,
				nearThresholdInterception:  nearThresholdInterception,
			}

			// Run the purge with configured retention period.
			done := awaitDoTick(ctx, t, clk)
			closer := dbpurge.New(ctx, logger, db, &codersdk.DeploymentValues{
				AI: codersdk.AIConfig{
					BridgeConfig: codersdk.AIBridgeConfig{
						Retention: serpent.Duration(tc.retention),
					},
				},
			}, clk)
			defer closer.Close()
			testutil.TryReceive(ctx, t, done)

			tc.verify(t, ctx, db, fixtures)
		})
	}
}

func TestDeleteOldAuditLogs(t *testing.T) {
	t.Parallel()

	now := time.Date(2025, 1, 15, 7, 30, 0, 0, time.UTC)
	retentionPeriod := 30 * 24 * time.Hour
	afterThreshold := now.Add(-retentionPeriod).Add(-24 * time.Hour) // 31 days ago (older than threshold)
	beforeThreshold := now.Add(-15 * 24 * time.Hour)                 // 15 days ago (newer than threshold)

	testCases := []struct {
		name                  string
		retentionConfig       codersdk.RetentionConfig
		oldLogTime            time.Time
		recentLogTime         *time.Time // nil means no recent log created
		expectOldDeleted      bool
		expectedLogsRemaining int
	}{
		{
			name: "RetentionEnabled",
			retentionConfig: codersdk.RetentionConfig{
				AuditLogs: serpent.Duration(retentionPeriod),
			},
			oldLogTime:            afterThreshold,
			recentLogTime:         &beforeThreshold,
			expectOldDeleted:      true,
			expectedLogsRemaining: 1, // only recent log remains
		},
<<<<<<< HEAD
	}, clk, prometheus.NewRegistry())
	defer closer.Close()
	// Wait for tick
	testutil.TryReceive(ctx, t, done)
=======
		{
			name: "RetentionDisabled",
			retentionConfig: codersdk.RetentionConfig{
				AuditLogs: serpent.Duration(0),
			},
			oldLogTime:            now.Add(-365 * 24 * time.Hour), // 1 year ago
			recentLogTime:         nil,
			expectOldDeleted:      false,
			expectedLogsRemaining: 1, // old log is kept
		},
	}
>>>>>>> 96fca018

	for _, tc := range testCases {
		t.Run(tc.name, func(t *testing.T) {
			t.Parallel()

			ctx := testutil.Context(t, testutil.WaitShort)
			clk := quartz.NewMock(t)
			clk.Set(now).MustWait(ctx)

			db, _ := dbtestutil.NewDB(t, dbtestutil.WithDumpOnFailure())
			logger := slogtest.Make(t, &slogtest.Options{IgnoreErrors: true})

			// Setup test fixtures.
			user := dbgen.User(t, db, database.User{})
			org := dbgen.Organization(t, db, database.Organization{})

			// Create old audit log.
			oldLog := dbgen.AuditLog(t, db, database.AuditLog{
				UserID:         user.ID,
				OrganizationID: org.ID,
				Time:           tc.oldLogTime,
				Action:         database.AuditActionCreate,
				ResourceType:   database.ResourceTypeWorkspace,
			})

			// Create recent audit log if specified.
			var recentLog database.AuditLog
			if tc.recentLogTime != nil {
				recentLog = dbgen.AuditLog(t, db, database.AuditLog{
					UserID:         user.ID,
					OrganizationID: org.ID,
					Time:           *tc.recentLogTime,
					Action:         database.AuditActionCreate,
					ResourceType:   database.ResourceTypeWorkspace,
				})
			}

			// Run the purge.
			done := awaitDoTick(ctx, t, clk)
			closer := dbpurge.New(ctx, logger, db, &codersdk.DeploymentValues{
				Retention: tc.retentionConfig,
			}, clk)
			defer closer.Close()
			testutil.TryReceive(ctx, t, done)

			// Verify results.
			logs, err := db.GetAuditLogsOffset(ctx, database.GetAuditLogsOffsetParams{
				LimitOpt: 100,
			})
			require.NoError(t, err)
			require.Len(t, logs, tc.expectedLogsRemaining, "unexpected number of logs remaining")

			logIDs := make([]uuid.UUID, len(logs))
			for i, log := range logs {
				logIDs[i] = log.AuditLog.ID
			}

			if tc.expectOldDeleted {
				require.NotContains(t, logIDs, oldLog.ID, "old audit log should be deleted")
			} else {
				require.Contains(t, logIDs, oldLog.ID, "old audit log should NOT be deleted")
			}

			if tc.recentLogTime != nil {
				require.Contains(t, logIDs, recentLog.ID, "recent audit log should be kept")
			}
		})
	}

	// ConnectionEventsNotDeleted is a special case that tests multiple audit
	// action types, so it's kept as a separate subtest.
	t.Run("ConnectionEventsNotDeleted", func(t *testing.T) {
		t.Parallel()

		ctx := testutil.Context(t, testutil.WaitShort)
		clk := quartz.NewMock(t)
		clk.Set(now).MustWait(ctx)

		db, _ := dbtestutil.NewDB(t, dbtestutil.WithDumpOnFailure())
		logger := slogtest.Make(t, &slogtest.Options{IgnoreErrors: true})
		user := dbgen.User(t, db, database.User{})
		org := dbgen.Organization(t, db, database.Organization{})

		// Create old connection events (should NOT be deleted by audit logs retention).
		oldConnectLog := dbgen.AuditLog(t, db, database.AuditLog{
			UserID:         user.ID,
			OrganizationID: org.ID,
			Time:           afterThreshold,
			Action:         database.AuditActionConnect,
			ResourceType:   database.ResourceTypeWorkspace,
		})

		oldDisconnectLog := dbgen.AuditLog(t, db, database.AuditLog{
			UserID:         user.ID,
			OrganizationID: org.ID,
			Time:           afterThreshold,
			Action:         database.AuditActionDisconnect,
			ResourceType:   database.ResourceTypeWorkspace,
		})

		oldOpenLog := dbgen.AuditLog(t, db, database.AuditLog{
			UserID:         user.ID,
			OrganizationID: org.ID,
			Time:           afterThreshold,
			Action:         database.AuditActionOpen,
			ResourceType:   database.ResourceTypeWorkspace,
		})

		oldCloseLog := dbgen.AuditLog(t, db, database.AuditLog{
			UserID:         user.ID,
			OrganizationID: org.ID,
			Time:           afterThreshold,
			Action:         database.AuditActionClose,
			ResourceType:   database.ResourceTypeWorkspace,
		})

		// Create old non-connection audit log (should be deleted).
		oldCreateLog := dbgen.AuditLog(t, db, database.AuditLog{
			UserID:         user.ID,
			OrganizationID: org.ID,
			Time:           afterThreshold,
			Action:         database.AuditActionCreate,
			ResourceType:   database.ResourceTypeWorkspace,
		})

		// Run the purge with audit logs retention enabled.
		done := awaitDoTick(ctx, t, clk)
		closer := dbpurge.New(ctx, logger, db, &codersdk.DeploymentValues{
			Retention: codersdk.RetentionConfig{
				AuditLogs: serpent.Duration(retentionPeriod),
			},
		}, clk)
		defer closer.Close()
		testutil.TryReceive(ctx, t, done)

		// Verify results.
		logs, err := db.GetAuditLogsOffset(ctx, database.GetAuditLogsOffsetParams{
			LimitOpt: 100,
		})
		require.NoError(t, err)
		require.Len(t, logs, 4, "should have 4 connection event logs remaining")

		logIDs := make([]uuid.UUID, len(logs))
		for i, log := range logs {
			logIDs[i] = log.AuditLog.ID
		}

		// Connection events should NOT be deleted by audit logs retention.
		require.Contains(t, logIDs, oldConnectLog.ID, "old connect log should NOT be deleted by audit logs retention")
		require.Contains(t, logIDs, oldDisconnectLog.ID, "old disconnect log should NOT be deleted by audit logs retention")
		require.Contains(t, logIDs, oldOpenLog.ID, "old open log should NOT be deleted by audit logs retention")
		require.Contains(t, logIDs, oldCloseLog.ID, "old close log should NOT be deleted by audit logs retention")

		// Non-connection event should be deleted.
		require.NotContains(t, logIDs, oldCreateLog.ID, "old create log should be deleted by audit logs retention")
	})
}

func TestDeleteExpiredAPIKeys(t *testing.T) {
	t.Parallel()

	now := time.Date(2025, 1, 15, 7, 30, 0, 0, time.UTC)

	testCases := []struct {
		name                    string
		retentionConfig         codersdk.RetentionConfig
		oldExpiredTime          time.Time
		recentExpiredTime       *time.Time // nil means no recent expired key created
		activeTime              *time.Time // nil means no active key created
		expectOldExpiredDeleted bool
		expectedKeysRemaining   int
	}{
		{
			name: "RetentionEnabled",
			retentionConfig: codersdk.RetentionConfig{
				APIKeys: serpent.Duration(7 * 24 * time.Hour), // 7 days
			},
			oldExpiredTime:          now.Add(-8 * 24 * time.Hour),      // Expired 8 days ago
			recentExpiredTime:       ptr(now.Add(-6 * 24 * time.Hour)), // Expired 6 days ago
			activeTime:              ptr(now.Add(24 * time.Hour)),      // Expires tomorrow
			expectOldExpiredDeleted: true,
			expectedKeysRemaining:   2, // recent expired + active
		},
		{
			name: "RetentionDisabled",
			retentionConfig: codersdk.RetentionConfig{
				APIKeys: serpent.Duration(0),
			},
			oldExpiredTime:          now.Add(-365 * 24 * time.Hour), // Expired 1 year ago
			recentExpiredTime:       nil,
			activeTime:              nil,
			expectOldExpiredDeleted: false,
			expectedKeysRemaining:   1, // old expired is kept
		},

		{
			name: "CustomRetention30Days",
			retentionConfig: codersdk.RetentionConfig{
				APIKeys: serpent.Duration(30 * 24 * time.Hour), // 30 days
			},
			oldExpiredTime:          now.Add(-31 * 24 * time.Hour),      // Expired 31 days ago
			recentExpiredTime:       ptr(now.Add(-29 * 24 * time.Hour)), // Expired 29 days ago
			activeTime:              nil,
			expectOldExpiredDeleted: true,
			expectedKeysRemaining:   1, // only recent expired remains
		},
	}

	for _, tc := range testCases {
		t.Run(tc.name, func(t *testing.T) {
			t.Parallel()

			ctx := testutil.Context(t, testutil.WaitShort)
			clk := quartz.NewMock(t)
			clk.Set(now).MustWait(ctx)

			db, _ := dbtestutil.NewDB(t, dbtestutil.WithDumpOnFailure())
			logger := slogtest.Make(t, &slogtest.Options{IgnoreErrors: true})
			user := dbgen.User(t, db, database.User{})

			// Create API key that expired long ago.
			oldExpiredKey, _ := dbgen.APIKey(t, db, database.APIKey{
				UserID:    user.ID,
				ExpiresAt: tc.oldExpiredTime,
				TokenName: "old-expired-key",
			})

			// Create API key that expired recently if specified.
			var recentExpiredKey database.APIKey
			if tc.recentExpiredTime != nil {
				recentExpiredKey, _ = dbgen.APIKey(t, db, database.APIKey{
					UserID:    user.ID,
					ExpiresAt: *tc.recentExpiredTime,
					TokenName: "recent-expired-key",
				})
			}

			// Create API key that hasn't expired yet if specified.
			var activeKey database.APIKey
			if tc.activeTime != nil {
				activeKey, _ = dbgen.APIKey(t, db, database.APIKey{
					UserID:    user.ID,
					ExpiresAt: *tc.activeTime,
					TokenName: "active-key",
				})
			}

			// Run the purge.
			done := awaitDoTick(ctx, t, clk)
			closer := dbpurge.New(ctx, logger, db, &codersdk.DeploymentValues{
				Retention: tc.retentionConfig,
			}, clk)
			defer closer.Close()
			testutil.TryReceive(ctx, t, done)

			// Verify total keys remaining.
			keys, err := db.GetAPIKeysLastUsedAfter(ctx, time.Time{})
			require.NoError(t, err)
			require.Len(t, keys, tc.expectedKeysRemaining, "unexpected number of keys remaining")

			// Verify results.
			_, err = db.GetAPIKeyByID(ctx, oldExpiredKey.ID)
			if tc.expectOldExpiredDeleted {
				require.Error(t, err, "old expired key should be deleted")
			} else {
				require.NoError(t, err, "old expired key should NOT be deleted")
			}

			if tc.recentExpiredTime != nil {
				_, err = db.GetAPIKeyByID(ctx, recentExpiredKey.ID)
				require.NoError(t, err, "recently expired key should be kept")
			}

			if tc.activeTime != nil {
				_, err = db.GetAPIKeyByID(ctx, activeKey.ID)
				require.NoError(t, err, "active key should be kept")
			}
		})
	}
}

// ptr is a helper to create a pointer to a value.
func ptr[T any](v T) *T {
	return &v
}<|MERGE_RESOLUTION|>--- conflicted
+++ resolved
@@ -247,15 +247,12 @@
 	// After dbpurge completes, the ticker is reset. Trap this call.
 
 	done := awaitDoTick(ctx, t, clk)
-<<<<<<< HEAD
-	closer := dbpurge.New(ctx, logger, db, &codersdk.DeploymentValues{}, clk, prometheus.NewRegistry())
-=======
 	closer := dbpurge.New(ctx, logger, db, &codersdk.DeploymentValues{
 		Retention: codersdk.RetentionConfig{
 			WorkspaceAgentLogs: serpent.Duration(7 * 24 * time.Hour),
 		},
-	}, clk)
->>>>>>> 96fca018
+	}, clk, prometheus.NewRegistry())
+  
 	defer closer.Close()
 	<-done // doTick() has now run.
 
@@ -1237,12 +1234,6 @@
 			expectOldDeleted:      true,
 			expectedLogsRemaining: 1, // only recent log remains
 		},
-<<<<<<< HEAD
-	}, clk, prometheus.NewRegistry())
-	defer closer.Close()
-	// Wait for tick
-	testutil.TryReceive(ctx, t, done)
-=======
 		{
 			name: "RetentionDisabled",
 			retentionConfig: codersdk.RetentionConfig{
@@ -1254,7 +1245,6 @@
 			expectedLogsRemaining: 1, // old log is kept
 		},
 	}
->>>>>>> 96fca018
 
 	for _, tc := range testCases {
 		t.Run(tc.name, func(t *testing.T) {
