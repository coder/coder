package database

import "hash/fnv"

// Well-known lock IDs for lock functions in the database. These should not
// change. If locks are deprecated, they should be kept in this list to avoid
// reusing the same ID.
const (
	LockIDDeploymentSetup = iota + 1
	LockIDEnterpriseDeploymentSetup
	LockIDDBRollup
	LockIDDBPurge
<<<<<<< HEAD
	LockIDCryptoKeyRotation
=======
	LockIDNotificationsReportGenerator
>>>>>>> 37885e2e
)

// GenLockID generates a unique and consistent lock ID from a given string.
func GenLockID(name string) int64 {
	hash := fnv.New64()
	_, _ = hash.Write([]byte(name))
	return int64(hash.Sum64())
}<|MERGE_RESOLUTION|>--- conflicted
+++ resolved
@@ -10,11 +10,8 @@
 	LockIDEnterpriseDeploymentSetup
 	LockIDDBRollup
 	LockIDDBPurge
-<<<<<<< HEAD
+	LockIDNotificationsReportGenerator
 	LockIDCryptoKeyRotation
-=======
-	LockIDNotificationsReportGenerator
->>>>>>> 37885e2e
 )
 
 // GenLockID generates a unique and consistent lock ID from a given string.
