package database

import (
	"context"
	"database/sql"
	"encoding/json"
	"fmt"
	"strings"

	"github.com/google/uuid"
	"github.com/lib/pq"
	"golang.org/x/xerrors"

	"github.com/coder/coder/v2/coderd/rbac"
	"github.com/coder/coder/v2/coderd/rbac/regosql"
)

const (
	authorizedQueryPlaceholder = "-- @authorize_filter"
)

// ExpectOne can be used to convert a ':many:' query into a ':one'
// query. To reduce the quantity of SQL queries, a :many with a filter is used.
// These filters sometimes are expected to return just 1 row.
//
// A :many query will never return a sql.ErrNoRows, but a :one does.
// This function will correct the error for the empty set.
func ExpectOne[T any](ret []T, err error) (T, error) {
	var empty T
	if err != nil {
		return empty, err
	}

	if len(ret) == 0 {
		return empty, sql.ErrNoRows
	}

	if len(ret) > 1 {
		return empty, xerrors.Errorf("too many rows returned, expected 1")
	}

	return ret[0], nil
}

// customQuerier encompasses all non-generated queries.
// It provides a flexible way to write queries for cases
// where sqlc proves inadequate.
type customQuerier interface {
	templateQuerier
	workspaceQuerier
	userQuerier
	auditLogQuerier
}

type templateQuerier interface {
	GetAuthorizedTemplates(ctx context.Context, arg GetTemplatesWithFilterParams, prepared rbac.PreparedAuthorized) ([]Template, error)
	GetTemplateGroupRoles(ctx context.Context, id uuid.UUID) ([]TemplateGroup, error)
	GetTemplateUserRoles(ctx context.Context, id uuid.UUID) ([]TemplateUser, error)
}

func (q *sqlQuerier) GetAuthorizedTemplates(ctx context.Context, arg GetTemplatesWithFilterParams, prepared rbac.PreparedAuthorized) ([]Template, error) {
	authorizedFilter, err := prepared.CompileToSQL(ctx, regosql.ConvertConfig{
		VariableConverter: regosql.TemplateConverter(),
	})
	if err != nil {
		return nil, xerrors.Errorf("compile authorized filter: %w", err)
	}

	filtered, err := insertAuthorizedFilter(getTemplatesWithFilter, fmt.Sprintf(" AND %s", authorizedFilter))
	if err != nil {
		return nil, xerrors.Errorf("insert authorized filter: %w", err)
	}

	// The name comment is for metric tracking
	query := fmt.Sprintf("-- name: GetAuthorizedTemplates :many\n%s", filtered)
	rows, err := q.db.QueryContext(ctx, query,
		arg.Deleted,
		arg.OrganizationID,
		arg.ExactName,
		arg.FuzzyName,
		pq.Array(arg.IDs),
		arg.Deprecated,
	)
	if err != nil {
		return nil, err
	}
	defer rows.Close()
	var items []Template
	for rows.Next() {
		var i Template
		if err := rows.Scan(
			&i.ID,
			&i.CreatedAt,
			&i.UpdatedAt,
			&i.OrganizationID,
			&i.Deleted,
			&i.Name,
			&i.Provisioner,
			&i.ActiveVersionID,
			&i.Description,
			&i.DefaultTTL,
			&i.CreatedBy,
			&i.Icon,
			&i.UserACL,
			&i.GroupACL,
			&i.DisplayName,
			&i.AllowUserCancelWorkspaceJobs,
			&i.AllowUserAutostart,
			&i.AllowUserAutostop,
			&i.FailureTTL,
			&i.TimeTilDormant,
			&i.TimeTilDormantAutoDelete,
			&i.AutostopRequirementDaysOfWeek,
			&i.AutostopRequirementWeeks,
			&i.AutostartBlockDaysOfWeek,
			&i.RequireActiveVersion,
			&i.Deprecated,
			&i.ActivityBump,
			&i.MaxPortSharingLevel,
			&i.CreatedByAvatarURL,
			&i.CreatedByUsername,
			&i.OrganizationName,
			&i.OrganizationDisplayName,
			&i.OrganizationIcon,
		); err != nil {
			return nil, err
		}
		items = append(items, i)
	}
	if err := rows.Close(); err != nil {
		return nil, err
	}
	if err := rows.Err(); err != nil {
		return nil, err
	}
	return items, nil
}

type TemplateUser struct {
	User
	Actions Actions `db:"actions"`
}

func (q *sqlQuerier) GetTemplateUserRoles(ctx context.Context, id uuid.UUID) ([]TemplateUser, error) {
	const query = `
	SELECT
		perms.value as actions, users.*
	FROM
		users
	JOIN
		(
			SELECT
				*
			FROM
				jsonb_each_text(
					(
						SELECT
							templates.user_acl
						FROM
							templates
						WHERE
							id = $1
					)
				)
		) AS perms
	ON
		users.id::text = perms.key
	WHERE
		users.deleted = false
	AND
		users.status != 'suspended';
	`

	var tus []TemplateUser
	err := q.db.SelectContext(ctx, &tus, query, id.String())
	if err != nil {
		return nil, xerrors.Errorf("select user actions: %w", err)
	}

	return tus, nil
}

type TemplateGroup struct {
	Group
	Actions Actions `db:"actions"`
}

func (q *sqlQuerier) GetTemplateGroupRoles(ctx context.Context, id uuid.UUID) ([]TemplateGroup, error) {
	const query = `
	SELECT
		perms.value as actions, groups.*
	FROM
		groups
	JOIN
		(
			SELECT
				*
			FROM
				jsonb_each_text(
					(
						SELECT
							templates.group_acl
						FROM
							templates
						WHERE
							id = $1
					)
				)
		) AS perms
	ON
		groups.id::text = perms.key;
	`

	var tgs []TemplateGroup
	err := q.db.SelectContext(ctx, &tgs, query, id.String())
	if err != nil {
		return nil, xerrors.Errorf("select group roles: %w", err)
	}

	return tgs, nil
}

type workspaceQuerier interface {
	GetAuthorizedWorkspaces(ctx context.Context, arg GetWorkspacesParams, prepared rbac.PreparedAuthorized) ([]GetWorkspacesRow, error)
	GetAuthorizedWorkspacesAndAgentsByOwnerID(ctx context.Context, ownerID uuid.UUID, prepared rbac.PreparedAuthorized) ([]GetWorkspacesAndAgentsByOwnerIDRow, error)
}

// GetAuthorizedWorkspaces returns all workspaces that the user is authorized to access.
// This code is copied from `GetWorkspaces` and adds the authorized filter WHERE
// clause.
func (q *sqlQuerier) GetAuthorizedWorkspaces(ctx context.Context, arg GetWorkspacesParams, prepared rbac.PreparedAuthorized) ([]GetWorkspacesRow, error) {
	authorizedFilter, err := prepared.CompileToSQL(ctx, rbac.ConfigWorkspaces())
	if err != nil {
		return nil, xerrors.Errorf("compile authorized filter: %w", err)
	}

	// In order to properly use ORDER BY, OFFSET, and LIMIT, we need to inject the
	// authorizedFilter between the end of the where clause and those statements.
	filtered, err := insertAuthorizedFilter(getWorkspaces, fmt.Sprintf(" AND %s", authorizedFilter))
	if err != nil {
		return nil, xerrors.Errorf("insert authorized filter: %w", err)
	}

	// The name comment is for metric tracking
	query := fmt.Sprintf("-- name: GetAuthorizedWorkspaces :many\n%s", filtered)
	rows, err := q.db.QueryContext(ctx, query,
		pq.Array(arg.ParamNames),
		pq.Array(arg.ParamValues),
		arg.Deleted,
		arg.Status,
		arg.OwnerID,
		arg.OrganizationID,
		pq.Array(arg.HasParam),
		arg.OwnerUsername,
		arg.TemplateName,
		pq.Array(arg.TemplateIDs),
		pq.Array(arg.WorkspaceIds),
		arg.Name,
		arg.HasAgent,
		arg.AgentInactiveDisconnectTimeoutSeconds,
		arg.Dormant,
		arg.LastUsedBefore,
		arg.LastUsedAfter,
		arg.UsingActive,
		arg.RequesterID,
		arg.Offset,
		arg.Limit,
		arg.WithSummary,
	)
	if err != nil {
		return nil, err
	}
	defer rows.Close()
	var items []GetWorkspacesRow
	for rows.Next() {
		var i GetWorkspacesRow
		if err := rows.Scan(
			&i.ID,
			&i.CreatedAt,
			&i.UpdatedAt,
			&i.OwnerID,
			&i.OrganizationID,
			&i.TemplateID,
			&i.Deleted,
			&i.Name,
			&i.AutostartSchedule,
			&i.Ttl,
			&i.LastUsedAt,
			&i.DormantAt,
			&i.DeletingAt,
			&i.AutomaticUpdates,
			&i.Favorite,
			&i.NextStartAt,
			&i.OwnerAvatarUrl,
			&i.OwnerUsername,
			&i.OrganizationName,
			&i.OrganizationDisplayName,
			&i.OrganizationIcon,
			&i.OrganizationDescription,
			&i.TemplateName,
			&i.TemplateDisplayName,
			&i.TemplateIcon,
			&i.TemplateDescription,
			&i.TemplateVersionID,
			&i.TemplateVersionName,
			&i.LatestBuildCompletedAt,
			&i.LatestBuildCanceledAt,
			&i.LatestBuildError,
			&i.LatestBuildTransition,
			&i.LatestBuildStatus,
			&i.Count,
		); err != nil {
			return nil, err
		}
		items = append(items, i)
	}
	if err := rows.Close(); err != nil {
		return nil, err
	}
	if err := rows.Err(); err != nil {
		return nil, err
	}
	return items, nil
}

func (q *sqlQuerier) GetAuthorizedWorkspacesAndAgentsByOwnerID(ctx context.Context, ownerID uuid.UUID, prepared rbac.PreparedAuthorized) ([]GetWorkspacesAndAgentsByOwnerIDRow, error) {
	authorizedFilter, err := prepared.CompileToSQL(ctx, rbac.ConfigWorkspaces())
	if err != nil {
		return nil, xerrors.Errorf("compile authorized filter: %w", err)
	}

	// In order to properly use ORDER BY, OFFSET, and LIMIT, we need to inject the
	// authorizedFilter between the end of the where clause and those statements.
	filtered, err := insertAuthorizedFilter(getWorkspacesAndAgentsByOwnerID, fmt.Sprintf(" AND %s", authorizedFilter))
	if err != nil {
		return nil, xerrors.Errorf("insert authorized filter: %w", err)
	}

	// The name comment is for metric tracking
	query := fmt.Sprintf("-- name: GetAuthorizedWorkspacesAndAgentsByOwnerID :many\n%s", filtered)
	rows, err := q.db.QueryContext(ctx, query, ownerID)
	if err != nil {
		return nil, err
	}
	defer rows.Close()
	var items []GetWorkspacesAndAgentsByOwnerIDRow
	for rows.Next() {
		var i GetWorkspacesAndAgentsByOwnerIDRow
		if err := rows.Scan(
			&i.ID,
			&i.Name,
			&i.JobStatus,
			&i.Transition,
			pq.Array(&i.Agents),
		); err != nil {
			return nil, err
		}
		items = append(items, i)
	}
	if err := rows.Close(); err != nil {
		return nil, err
	}
	if err := rows.Err(); err != nil {
		return nil, err
	}
	return items, nil
}

type userQuerier interface {
	GetAuthorizedUsers(ctx context.Context, arg GetUsersParams, prepared rbac.PreparedAuthorized) ([]GetUsersRow, error)
}

func (q *sqlQuerier) GetAuthorizedUsers(ctx context.Context, arg GetUsersParams, prepared rbac.PreparedAuthorized) ([]GetUsersRow, error) {
	authorizedFilter, err := prepared.CompileToSQL(ctx, regosql.ConvertConfig{
		VariableConverter: regosql.UserConverter(),
	})
	if err != nil {
		return nil, xerrors.Errorf("compile authorized filter: %w", err)
	}

	filtered, err := insertAuthorizedFilter(getUsers, fmt.Sprintf(" AND %s", authorizedFilter))
	if err != nil {
		return nil, xerrors.Errorf("insert authorized filter: %w", err)
	}

	query := fmt.Sprintf("-- name: GetAuthorizedUsers :many\n%s", filtered)
	rows, err := q.db.QueryContext(ctx, query,
		arg.AfterID,
		arg.Search,
		pq.Array(arg.Status),
		pq.Array(arg.RbacRole),
		arg.LastSeenBefore,
		arg.LastSeenAfter,
		arg.CreatedBefore,
		arg.CreatedAfter,
<<<<<<< HEAD
		arg.IncludeSystem,
=======
		arg.GithubComUserID,
>>>>>>> 8da568b1
		arg.OffsetOpt,
		arg.LimitOpt,
	)
	if err != nil {
		return nil, err
	}
	defer rows.Close()
	var items []GetUsersRow
	for rows.Next() {
		var i GetUsersRow
		if err := rows.Scan(
			&i.ID,
			&i.Email,
			&i.Username,
			&i.HashedPassword,
			&i.CreatedAt,
			&i.UpdatedAt,
			&i.Status,
			&i.RBACRoles,
			&i.LoginType,
			&i.AvatarURL,
			&i.Deleted,
			&i.LastSeenAt,
			&i.QuietHoursSchedule,
			&i.Name,
			&i.GithubComUserID,
			&i.HashedOneTimePasscode,
			&i.OneTimePasscodeExpiresAt,
			&i.IsSystem,
			&i.Count,
		); err != nil {
			return nil, err
		}
		items = append(items, i)
	}
	if err := rows.Close(); err != nil {
		return nil, err
	}
	if err := rows.Err(); err != nil {
		return nil, err
	}
	return items, nil
}

type auditLogQuerier interface {
	GetAuthorizedAuditLogsOffset(ctx context.Context, arg GetAuditLogsOffsetParams, prepared rbac.PreparedAuthorized) ([]GetAuditLogsOffsetRow, error)
}

func (q *sqlQuerier) GetAuthorizedAuditLogsOffset(ctx context.Context, arg GetAuditLogsOffsetParams, prepared rbac.PreparedAuthorized) ([]GetAuditLogsOffsetRow, error) {
	authorizedFilter, err := prepared.CompileToSQL(ctx, regosql.ConvertConfig{
		VariableConverter: regosql.AuditLogConverter(),
	})
	if err != nil {
		return nil, xerrors.Errorf("compile authorized filter: %w", err)
	}

	filtered, err := insertAuthorizedFilter(getAuditLogsOffset, fmt.Sprintf(" AND %s", authorizedFilter))
	if err != nil {
		return nil, xerrors.Errorf("insert authorized filter: %w", err)
	}

	query := fmt.Sprintf("-- name: GetAuthorizedAuditLogsOffset :many\n%s", filtered)
	rows, err := q.db.QueryContext(ctx, query,
		arg.ResourceType,
		arg.ResourceID,
		arg.OrganizationID,
		arg.ResourceTarget,
		arg.Action,
		arg.UserID,
		arg.Username,
		arg.Email,
		arg.DateFrom,
		arg.DateTo,
		arg.BuildReason,
		arg.RequestID,
		arg.OffsetOpt,
		arg.LimitOpt,
	)
	if err != nil {
		return nil, err
	}
	defer rows.Close()
	var items []GetAuditLogsOffsetRow
	for rows.Next() {
		var i GetAuditLogsOffsetRow
		if err := rows.Scan(
			&i.AuditLog.ID,
			&i.AuditLog.Time,
			&i.AuditLog.UserID,
			&i.AuditLog.OrganizationID,
			&i.AuditLog.Ip,
			&i.AuditLog.UserAgent,
			&i.AuditLog.ResourceType,
			&i.AuditLog.ResourceID,
			&i.AuditLog.ResourceTarget,
			&i.AuditLog.Action,
			&i.AuditLog.Diff,
			&i.AuditLog.StatusCode,
			&i.AuditLog.AdditionalFields,
			&i.AuditLog.RequestID,
			&i.AuditLog.ResourceIcon,
			&i.UserUsername,
			&i.UserName,
			&i.UserEmail,
			&i.UserCreatedAt,
			&i.UserUpdatedAt,
			&i.UserLastSeenAt,
			&i.UserStatus,
			&i.UserLoginType,
			&i.UserRoles,
			&i.UserAvatarUrl,
			&i.UserDeleted,
			&i.UserQuietHoursSchedule,
			&i.OrganizationName,
			&i.OrganizationDisplayName,
			&i.OrganizationIcon,
			&i.Count,
		); err != nil {
			return nil, err
		}
		items = append(items, i)
	}
	if err := rows.Close(); err != nil {
		return nil, err
	}
	if err := rows.Err(); err != nil {
		return nil, err
	}
	return items, nil
}

func insertAuthorizedFilter(query string, replaceWith string) (string, error) {
	if !strings.Contains(query, authorizedQueryPlaceholder) {
		return "", xerrors.Errorf("query does not contain authorized replace string, this is not an authorized query")
	}
	filtered := strings.Replace(query, authorizedQueryPlaceholder, replaceWith, 1)
	return filtered, nil
}

// UpdateUserLinkRawJSON is a custom query for unit testing. Do not ever expose this
func (q *sqlQuerier) UpdateUserLinkRawJSON(ctx context.Context, userID uuid.UUID, data json.RawMessage) error {
	_, err := q.sdb.ExecContext(ctx, "UPDATE user_links SET claims = $2 WHERE user_id = $1", userID, data)
	return err
}<|MERGE_RESOLUTION|>--- conflicted
+++ resolved
@@ -393,11 +393,8 @@
 		arg.LastSeenAfter,
 		arg.CreatedBefore,
 		arg.CreatedAfter,
-<<<<<<< HEAD
 		arg.IncludeSystem,
-=======
 		arg.GithubComUserID,
->>>>>>> 8da568b1
 		arg.OffsetOpt,
 		arg.LimitOpt,
 	)
