package database

import (
	"context"
	"database/sql"
	"encoding/json"
	"fmt"
	"strings"

	"github.com/google/uuid"
	"github.com/lib/pq"
	"golang.org/x/xerrors"

	"github.com/coder/coder/v2/coderd/rbac"
	"github.com/coder/coder/v2/coderd/rbac/regosql"
)

const (
	authorizedQueryPlaceholder = "-- @authorize_filter"
)

// ExpectOne can be used to convert a ':many:' query into a ':one'
// query. To reduce the quantity of SQL queries, a :many with a filter is used.
// These filters sometimes are expected to return just 1 row.
//
// A :many query will never return a sql.ErrNoRows, but a :one does.
// This function will correct the error for the empty set.
func ExpectOne[T any](ret []T, err error) (T, error) {
	var empty T
	if err != nil {
		return empty, err
	}

	if len(ret) == 0 {
		return empty, sql.ErrNoRows
	}

	if len(ret) > 1 {
		return empty, xerrors.Errorf("too many rows returned, expected 1")
	}

	return ret[0], nil
}

// customQuerier encompasses all non-generated queries.
// It provides a flexible way to write queries for cases
// where sqlc proves inadequate.
type customQuerier interface {
	templateQuerier
	workspaceQuerier
	userQuerier
	auditLogQuerier
}

type templateQuerier interface {
	GetAuthorizedTemplates(ctx context.Context, arg GetTemplatesWithFilterParams, prepared rbac.PreparedAuthorized) ([]Template, error)
	GetTemplateGroupRoles(ctx context.Context, id uuid.UUID) ([]TemplateGroup, error)
	GetTemplateUserRoles(ctx context.Context, id uuid.UUID) ([]TemplateUser, error)
}

func (q *sqlQuerier) GetAuthorizedTemplates(ctx context.Context, arg GetTemplatesWithFilterParams, prepared rbac.PreparedAuthorized) ([]Template, error) {
	authorizedFilter, err := prepared.CompileToSQL(ctx, regosql.ConvertConfig{
		VariableConverter: regosql.TemplateConverter(),
	})
	if err != nil {
		return nil, xerrors.Errorf("compile authorized filter: %w", err)
	}

	filtered, err := insertAuthorizedFilter(getTemplatesWithFilter, fmt.Sprintf(" AND %s", authorizedFilter))
	if err != nil {
		return nil, xerrors.Errorf("insert authorized filter: %w", err)
	}

	// The name comment is for metric tracking
	query := fmt.Sprintf("-- name: GetAuthorizedTemplates :many\n%s", filtered)
	rows, err := q.db.QueryContext(ctx, query,
		arg.Deleted,
		arg.OrganizationID,
		arg.ExactName,
		arg.FuzzyName,
		pq.Array(arg.IDs),
		arg.Deprecated,
	)
	if err != nil {
		return nil, err
	}
	defer rows.Close()
	var items []Template
	for rows.Next() {
		var i Template
		if err := rows.Scan(
			&i.ID,
			&i.CreatedAt,
			&i.UpdatedAt,
			&i.OrganizationID,
			&i.Deleted,
			&i.Name,
			&i.Provisioner,
			&i.ActiveVersionID,
			&i.Description,
			&i.DefaultTTL,
			&i.CreatedBy,
			&i.Icon,
			&i.UserACL,
			&i.GroupACL,
			&i.DisplayName,
			&i.AllowUserCancelWorkspaceJobs,
			&i.AllowUserAutostart,
			&i.AllowUserAutostop,
			&i.FailureTTL,
			&i.TimeTilDormant,
			&i.TimeTilDormantAutoDelete,
			&i.AutostopRequirementDaysOfWeek,
			&i.AutostopRequirementWeeks,
			&i.AutostartBlockDaysOfWeek,
			&i.RequireActiveVersion,
			&i.Deprecated,
			&i.ActivityBump,
			&i.MaxPortSharingLevel,
			&i.CreatedByAvatarURL,
			&i.CreatedByUsername,
			&i.OrganizationName,
			&i.OrganizationDisplayName,
			&i.OrganizationIcon,
		); err != nil {
			return nil, err
		}
		items = append(items, i)
	}
	if err := rows.Close(); err != nil {
		return nil, err
	}
	if err := rows.Err(); err != nil {
		return nil, err
	}
	return items, nil
}

type TemplateUser struct {
	User
	Actions Actions `db:"actions"`
}

func (q *sqlQuerier) GetTemplateUserRoles(ctx context.Context, id uuid.UUID) ([]TemplateUser, error) {
	const query = `
	SELECT
		perms.value as actions, users.*
	FROM
		users
	JOIN
		(
			SELECT
				*
			FROM
				jsonb_each_text(
					(
						SELECT
							templates.user_acl
						FROM
							templates
						WHERE
							id = $1
					)
				)
		) AS perms
	ON
		users.id::text = perms.key
	WHERE
		users.deleted = false
	AND
		users.status != 'suspended';
	`

	var tus []TemplateUser
	err := q.db.SelectContext(ctx, &tus, query, id.String())
	if err != nil {
		return nil, xerrors.Errorf("select user actions: %w", err)
	}

	return tus, nil
}

type TemplateGroup struct {
	Group
	Actions Actions `db:"actions"`
}

func (q *sqlQuerier) GetTemplateGroupRoles(ctx context.Context, id uuid.UUID) ([]TemplateGroup, error) {
	const query = `
	SELECT
		perms.value as actions, groups.*
	FROM
		groups
	JOIN
		(
			SELECT
				*
			FROM
				jsonb_each_text(
					(
						SELECT
							templates.group_acl
						FROM
							templates
						WHERE
							id = $1
					)
				)
		) AS perms
	ON
		groups.id::text = perms.key;
	`

	var tgs []TemplateGroup
	err := q.db.SelectContext(ctx, &tgs, query, id.String())
	if err != nil {
		return nil, xerrors.Errorf("select group roles: %w", err)
	}

	return tgs, nil
}

type workspaceQuerier interface {
	GetAuthorizedWorkspaces(ctx context.Context, arg GetWorkspacesParams, prepared rbac.PreparedAuthorized) ([]GetWorkspacesRow, error)
	GetAuthorizedWorkspacesAndAgentsByOwnerID(ctx context.Context, ownerID uuid.UUID, prepared rbac.PreparedAuthorized) ([]GetWorkspacesAndAgentsByOwnerIDRow, error)
}

// GetAuthorizedWorkspaces returns all workspaces that the user is authorized to access.
// This code is copied from `GetWorkspaces` and adds the authorized filter WHERE
// clause.
func (q *sqlQuerier) GetAuthorizedWorkspaces(ctx context.Context, arg GetWorkspacesParams, prepared rbac.PreparedAuthorized) ([]GetWorkspacesRow, error) {
	authorizedFilter, err := prepared.CompileToSQL(ctx, rbac.ConfigWorkspaces())
	if err != nil {
		return nil, xerrors.Errorf("compile authorized filter: %w", err)
	}

	// In order to properly use ORDER BY, OFFSET, and LIMIT, we need to inject the
	// authorizedFilter between the end of the where clause and those statements.
	filtered, err := insertAuthorizedFilter(getWorkspaces, fmt.Sprintf(" AND %s", authorizedFilter))
	if err != nil {
		return nil, xerrors.Errorf("insert authorized filter: %w", err)
	}

	// The name comment is for metric tracking
	query := fmt.Sprintf("-- name: GetAuthorizedWorkspaces :many\n%s", filtered)
	rows, err := q.db.QueryContext(ctx, query,
		pq.Array(arg.ParamNames),
		pq.Array(arg.ParamValues),
		arg.Deleted,
		arg.Status,
		arg.OwnerID,
		arg.OrganizationID,
		pq.Array(arg.HasParam),
		arg.OwnerUsername,
		arg.TemplateName,
		pq.Array(arg.TemplateIDs),
		pq.Array(arg.WorkspaceIds),
		arg.Name,
		arg.HasAgent,
		arg.AgentInactiveDisconnectTimeoutSeconds,
		arg.Dormant,
		arg.LastUsedBefore,
		arg.LastUsedAfter,
		arg.UsingActive,
		arg.RequesterID,
		arg.Offset,
		arg.Limit,
		arg.WithSummary,
	)
	if err != nil {
		return nil, err
	}
	defer rows.Close()
	var items []GetWorkspacesRow
	for rows.Next() {
		var i GetWorkspacesRow
		if err := rows.Scan(
			&i.ID,
			&i.CreatedAt,
			&i.UpdatedAt,
			&i.OwnerID,
			&i.OrganizationID,
			&i.TemplateID,
			&i.Deleted,
			&i.Name,
			&i.AutostartSchedule,
			&i.Ttl,
			&i.LastUsedAt,
			&i.DormantAt,
			&i.DeletingAt,
			&i.AutomaticUpdates,
			&i.Favorite,
			&i.NextStartAt,
			&i.OwnerAvatarUrl,
			&i.OwnerUsername,
			&i.OrganizationName,
			&i.OrganizationDisplayName,
			&i.OrganizationIcon,
			&i.OrganizationDescription,
			&i.TemplateName,
			&i.TemplateDisplayName,
			&i.TemplateIcon,
			&i.TemplateDescription,
			&i.TemplateVersionID,
			&i.TemplateVersionName,
			&i.LatestBuildCompletedAt,
			&i.LatestBuildCanceledAt,
			&i.LatestBuildError,
			&i.LatestBuildTransition,
			&i.LatestBuildStatus,
			&i.Count,
		); err != nil {
			return nil, err
		}
		items = append(items, i)
	}
	if err := rows.Close(); err != nil {
		return nil, err
	}
	if err := rows.Err(); err != nil {
		return nil, err
	}
	return items, nil
}

func (q *sqlQuerier) GetAuthorizedWorkspacesAndAgentsByOwnerID(ctx context.Context, ownerID uuid.UUID, prepared rbac.PreparedAuthorized) ([]GetWorkspacesAndAgentsByOwnerIDRow, error) {
	authorizedFilter, err := prepared.CompileToSQL(ctx, rbac.ConfigWorkspaces())
	if err != nil {
		return nil, xerrors.Errorf("compile authorized filter: %w", err)
	}

	// In order to properly use ORDER BY, OFFSET, and LIMIT, we need to inject the
	// authorizedFilter between the end of the where clause and those statements.
	filtered, err := insertAuthorizedFilter(getWorkspacesAndAgentsByOwnerID, fmt.Sprintf(" AND %s", authorizedFilter))
	if err != nil {
		return nil, xerrors.Errorf("insert authorized filter: %w", err)
	}

	// The name comment is for metric tracking
	query := fmt.Sprintf("-- name: GetAuthorizedWorkspacesAndAgentsByOwnerID :many\n%s", filtered)
	rows, err := q.db.QueryContext(ctx, query, ownerID)
	if err != nil {
		return nil, err
	}
	defer rows.Close()
	var items []GetWorkspacesAndAgentsByOwnerIDRow
	for rows.Next() {
		var i GetWorkspacesAndAgentsByOwnerIDRow
		if err := rows.Scan(
			&i.ID,
			&i.Name,
			&i.JobStatus,
			&i.Transition,
			pq.Array(&i.Agents),
		); err != nil {
			return nil, err
		}
		items = append(items, i)
	}
	if err := rows.Close(); err != nil {
		return nil, err
	}
	if err := rows.Err(); err != nil {
		return nil, err
	}
	return items, nil
}

type userQuerier interface {
	GetAuthorizedUsers(ctx context.Context, arg GetUsersParams, prepared rbac.PreparedAuthorized) ([]GetUsersRow, error)
}

func (q *sqlQuerier) GetAuthorizedUsers(ctx context.Context, arg GetUsersParams, prepared rbac.PreparedAuthorized) ([]GetUsersRow, error) {
	authorizedFilter, err := prepared.CompileToSQL(ctx, regosql.ConvertConfig{
		VariableConverter: regosql.UserConverter(),
	})
	if err != nil {
		return nil, xerrors.Errorf("compile authorized filter: %w", err)
	}

	filtered, err := insertAuthorizedFilter(getUsers, fmt.Sprintf(" AND %s", authorizedFilter))
	if err != nil {
		return nil, xerrors.Errorf("insert authorized filter: %w", err)
	}

	query := fmt.Sprintf("-- name: GetAuthorizedUsers :many\n%s", filtered)
	rows, err := q.db.QueryContext(ctx, query,
		arg.AfterID,
		arg.Search,
		pq.Array(arg.Status),
		pq.Array(arg.RbacRole),
		arg.LastSeenBefore,
		arg.LastSeenAfter,
		arg.CreatedBefore,
		arg.CreatedAfter,
<<<<<<< HEAD
		arg.IncludeSystem,
=======
		arg.GithubComUserID,
>>>>>>> 674f60fc
		arg.OffsetOpt,
		arg.LimitOpt,
	)
	if err != nil {
		return nil, err
	}
	defer rows.Close()
	var items []GetUsersRow
	for rows.Next() {
		var i GetUsersRow
		if err := rows.Scan(
			&i.ID,
			&i.Email,
			&i.Username,
			&i.HashedPassword,
			&i.CreatedAt,
			&i.UpdatedAt,
			&i.Status,
			&i.RBACRoles,
			&i.LoginType,
			&i.AvatarURL,
			&i.Deleted,
			&i.LastSeenAt,
			&i.QuietHoursSchedule,
			&i.Name,
			&i.GithubComUserID,
			&i.HashedOneTimePasscode,
			&i.OneTimePasscodeExpiresAt,
			&i.IsSystem,
			&i.Count,
		); err != nil {
			return nil, err
		}
		items = append(items, i)
	}
	if err := rows.Close(); err != nil {
		return nil, err
	}
	if err := rows.Err(); err != nil {
		return nil, err
	}
	return items, nil
}

type auditLogQuerier interface {
	GetAuthorizedAuditLogsOffset(ctx context.Context, arg GetAuditLogsOffsetParams, prepared rbac.PreparedAuthorized) ([]GetAuditLogsOffsetRow, error)
}

func (q *sqlQuerier) GetAuthorizedAuditLogsOffset(ctx context.Context, arg GetAuditLogsOffsetParams, prepared rbac.PreparedAuthorized) ([]GetAuditLogsOffsetRow, error) {
	authorizedFilter, err := prepared.CompileToSQL(ctx, regosql.ConvertConfig{
		VariableConverter: regosql.AuditLogConverter(),
	})
	if err != nil {
		return nil, xerrors.Errorf("compile authorized filter: %w", err)
	}

	filtered, err := insertAuthorizedFilter(getAuditLogsOffset, fmt.Sprintf(" AND %s", authorizedFilter))
	if err != nil {
		return nil, xerrors.Errorf("insert authorized filter: %w", err)
	}

	query := fmt.Sprintf("-- name: GetAuthorizedAuditLogsOffset :many\n%s", filtered)
	rows, err := q.db.QueryContext(ctx, query,
		arg.ResourceType,
		arg.ResourceID,
		arg.OrganizationID,
		arg.ResourceTarget,
		arg.Action,
		arg.UserID,
		arg.Username,
		arg.Email,
		arg.DateFrom,
		arg.DateTo,
		arg.BuildReason,
		arg.RequestID,
		arg.OffsetOpt,
		arg.LimitOpt,
	)
	if err != nil {
		return nil, err
	}
	defer rows.Close()
	var items []GetAuditLogsOffsetRow
	for rows.Next() {
		var i GetAuditLogsOffsetRow
		if err := rows.Scan(
			&i.AuditLog.ID,
			&i.AuditLog.Time,
			&i.AuditLog.UserID,
			&i.AuditLog.OrganizationID,
			&i.AuditLog.Ip,
			&i.AuditLog.UserAgent,
			&i.AuditLog.ResourceType,
			&i.AuditLog.ResourceID,
			&i.AuditLog.ResourceTarget,
			&i.AuditLog.Action,
			&i.AuditLog.Diff,
			&i.AuditLog.StatusCode,
			&i.AuditLog.AdditionalFields,
			&i.AuditLog.RequestID,
			&i.AuditLog.ResourceIcon,
			&i.UserUsername,
			&i.UserName,
			&i.UserEmail,
			&i.UserCreatedAt,
			&i.UserUpdatedAt,
			&i.UserLastSeenAt,
			&i.UserStatus,
			&i.UserLoginType,
			&i.UserRoles,
			&i.UserAvatarUrl,
			&i.UserDeleted,
			&i.UserQuietHoursSchedule,
			&i.OrganizationName,
			&i.OrganizationDisplayName,
			&i.OrganizationIcon,
			&i.Count,
		); err != nil {
			return nil, err
		}
		items = append(items, i)
	}
	if err := rows.Close(); err != nil {
		return nil, err
	}
	if err := rows.Err(); err != nil {
		return nil, err
	}
	return items, nil
}

func insertAuthorizedFilter(query string, replaceWith string) (string, error) {
	if !strings.Contains(query, authorizedQueryPlaceholder) {
		return "", xerrors.Errorf("query does not contain authorized replace string, this is not an authorized query")
	}
	filtered := strings.Replace(query, authorizedQueryPlaceholder, replaceWith, 1)
	return filtered, nil
}

// UpdateUserLinkRawJSON is a custom query for unit testing. Do not ever expose this
func (q *sqlQuerier) UpdateUserLinkRawJSON(ctx context.Context, userID uuid.UUID, data json.RawMessage) error {
	_, err := q.sdb.ExecContext(ctx, "UPDATE user_links SET claims = $2 WHERE user_id = $1", userID, data)
	return err
}<|MERGE_RESOLUTION|>--- conflicted
+++ resolved
@@ -393,11 +393,8 @@
 		arg.LastSeenAfter,
 		arg.CreatedBefore,
 		arg.CreatedAfter,
-<<<<<<< HEAD
 		arg.IncludeSystem,
-=======
 		arg.GithubComUserID,
->>>>>>> 674f60fc
 		arg.OffsetOpt,
 		arg.LimitOpt,
 	)
