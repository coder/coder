--- conflicted
+++ resolved
@@ -81,17 +81,10 @@
 			&i.AllowUserAutostart,
 			&i.AllowUserAutostop,
 			&i.FailureTTL,
-<<<<<<< HEAD
-			&i.InactivityTTL,
-			&i.LockedTTL,
+			&i.TimeTilDormant,
+			&i.TimeTilDormantAutoDelete,
 			&i.AutostopRequirementDaysOfWeek,
 			&i.AutostopRequirementWeeks,
-=======
-			&i.TimeTilDormant,
-			&i.TimeTilDormantAutoDelete,
-			&i.RestartRequirementDaysOfWeek,
-			&i.RestartRequirementWeeks,
->>>>>>> f5d813c4
 			&i.CreatedByAvatarURL,
 			&i.CreatedByUsername,
 		); err != nil {
