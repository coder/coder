--- conflicted
+++ resolved
@@ -166,26 +166,6 @@
 		return nil, err
 	}
 	return items, nil
-<<<<<<< HEAD
-=======
-}
-
-func (q *sqlQuerier) GetAuthorizedWorkspaceCount(ctx context.Context, arg GetWorkspaceCountParams, authorizedFilter rbac.AuthorizeFilter) (int64, error) {
-	filter := strings.Replace(getWorkspaceCount, "-- @authorize_filter", fmt.Sprintf(" AND %s", authorizedFilter.SQLString(rbac.NoACLConfig())), 1)
-	// The name comment is for metric tracking
-	query := fmt.Sprintf("-- name: GetAuthorizedWorkspaceCount :one\n%s", filter)
-	row := q.db.QueryRowContext(ctx, query,
-		arg.Deleted,
-		arg.Status,
-		arg.OwnerID,
-		arg.OwnerUsername,
-		arg.TemplateName,
-		pq.Array(arg.TemplateIds),
-		arg.Name,
-	)
-	var count int64
-	err := row.Scan(&count)
-	return count, err
 }
 
 type userQuerier interface {
@@ -204,5 +184,4 @@
 	var count int64
 	err := row.Scan(&count)
 	return count, err
->>>>>>> fa844d08
 }