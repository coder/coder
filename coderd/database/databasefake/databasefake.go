package databasefake

import (
	"context"
	"database/sql"
	"sort"
	"strings"
	"sync"
	"time"

	"github.com/google/uuid"
	"golang.org/x/exp/slices"

	"github.com/coder/coder/coderd/database"
)

// New returns an in-memory fake of the database.
func New() database.Store {
	return &fakeQuerier{
		apiKeys:             make([]database.APIKey, 0),
		organizationMembers: make([]database.OrganizationMember, 0),
		organizations:       make([]database.Organization, 0),
		users:               make([]database.User, 0),

		auditLogs:               make([]database.AuditLog, 0),
		files:                   make([]database.File, 0),
		gitSSHKey:               make([]database.GitSSHKey, 0),
		parameterSchemas:        make([]database.ParameterSchema, 0),
		parameterValues:         make([]database.ParameterValue, 0),
		provisionerDaemons:      make([]database.ProvisionerDaemon, 0),
		provisionerJobAgents:    make([]database.WorkspaceAgent, 0),
		provisionerJobLogs:      make([]database.ProvisionerJobLog, 0),
		provisionerJobResources: make([]database.WorkspaceResource, 0),
		provisionerJobs:         make([]database.ProvisionerJob, 0),
		templateVersions:        make([]database.TemplateVersion, 0),
		templates:               make([]database.Template, 0),
		workspaceBuilds:         make([]database.WorkspaceBuild, 0),
		workspaceApps:           make([]database.WorkspaceApp, 0),
		workspaces:              make([]database.Workspace, 0),
	}
}

// fakeQuerier replicates database functionality to enable quick testing.
type fakeQuerier struct {
	mutex sync.RWMutex

	// Legacy tables
	apiKeys             []database.APIKey
	organizations       []database.Organization
	organizationMembers []database.OrganizationMember
	users               []database.User

	// New tables
	auditLogs               []database.AuditLog
	files                   []database.File
	gitSSHKey               []database.GitSSHKey
	parameterSchemas        []database.ParameterSchema
	parameterValues         []database.ParameterValue
	provisionerDaemons      []database.ProvisionerDaemon
	provisionerJobAgents    []database.WorkspaceAgent
	provisionerJobLogs      []database.ProvisionerJobLog
	provisionerJobResources []database.WorkspaceResource
	provisionerJobs         []database.ProvisionerJob
	templateVersions        []database.TemplateVersion
	templates               []database.Template
	workspaceBuilds         []database.WorkspaceBuild
	workspaceApps           []database.WorkspaceApp
	workspaces              []database.Workspace
}

// InTx doesn't rollback data properly for in-memory yet.
func (q *fakeQuerier) InTx(fn func(database.Store) error) error {
	return fn(q)
}

func (q *fakeQuerier) AcquireProvisionerJob(_ context.Context, arg database.AcquireProvisionerJobParams) (database.ProvisionerJob, error) {
	q.mutex.Lock()
	defer q.mutex.Unlock()

	for index, provisionerJob := range q.provisionerJobs {
		if provisionerJob.StartedAt.Valid {
			continue
		}
		found := false
		for _, provisionerType := range arg.Types {
			if provisionerJob.Provisioner != provisionerType {
				continue
			}
			found = true
			break
		}
		if !found {
			continue
		}
		provisionerJob.StartedAt = arg.StartedAt
		provisionerJob.UpdatedAt = arg.StartedAt.Time
		provisionerJob.WorkerID = arg.WorkerID
		q.provisionerJobs[index] = provisionerJob
		return provisionerJob, nil
	}
	return database.ProvisionerJob{}, sql.ErrNoRows
}

func (q *fakeQuerier) DeleteParameterValueByID(_ context.Context, id uuid.UUID) error {
	q.mutex.Lock()
	defer q.mutex.Unlock()

	for index, parameterValue := range q.parameterValues {
		if parameterValue.ID.String() != id.String() {
			continue
		}
		q.parameterValues[index] = q.parameterValues[len(q.parameterValues)-1]
		q.parameterValues = q.parameterValues[:len(q.parameterValues)-1]
		return nil
	}
	return sql.ErrNoRows
}

func (q *fakeQuerier) GetAPIKeyByID(_ context.Context, id string) (database.APIKey, error) {
	q.mutex.RLock()
	defer q.mutex.RUnlock()

	for _, apiKey := range q.apiKeys {
		if apiKey.ID == id {
			return apiKey, nil
		}
	}
	return database.APIKey{}, sql.ErrNoRows
}

func (q *fakeQuerier) GetFileByHash(_ context.Context, hash string) (database.File, error) {
	q.mutex.RLock()
	defer q.mutex.RUnlock()

	for _, file := range q.files {
		if file.Hash == hash {
			return file, nil
		}
	}
	return database.File{}, sql.ErrNoRows
}

func (q *fakeQuerier) GetUserByEmailOrUsername(_ context.Context, arg database.GetUserByEmailOrUsernameParams) (database.User, error) {
	q.mutex.RLock()
	defer q.mutex.RUnlock()

	for _, user := range q.users {
		if user.Email == arg.Email || user.Username == arg.Username {
			return user, nil
		}
	}
	return database.User{}, sql.ErrNoRows
}

func (q *fakeQuerier) GetUserByID(_ context.Context, id uuid.UUID) (database.User, error) {
	q.mutex.RLock()
	defer q.mutex.RUnlock()

	for _, user := range q.users {
		if user.ID == id {
			return user, nil
		}
	}
	return database.User{}, sql.ErrNoRows
}

func (q *fakeQuerier) GetUserCount(_ context.Context) (int64, error) {
	q.mutex.RLock()
	defer q.mutex.RUnlock()

	return int64(len(q.users)), nil
}

func (q *fakeQuerier) GetUsers(_ context.Context, params database.GetUsersParams) ([]database.User, error) {
	q.mutex.RLock()
	defer q.mutex.RUnlock()

	// Avoid side-effect of sorting.
	users := make([]database.User, len(q.users))
	copy(users, q.users)

	// Database orders by created_at
	slices.SortFunc(users, func(a, b database.User) bool {
		if a.CreatedAt.Equal(b.CreatedAt) {
			// Technically the postgres database also orders by uuid. So match
			// that behavior
			return a.ID.String() < b.ID.String()
		}
		return a.CreatedAt.Before(b.CreatedAt)
	})

	if params.AfterID != uuid.Nil {
		found := false
		for i, v := range users {
			if v.ID == params.AfterID {
				// We want to return all users after index i.
				users = users[i+1:]
				found = true
				break
			}
		}

		// If no users after the time, then we return an empty list.
		if !found {
			return nil, sql.ErrNoRows
		}
	}

	if params.Search != "" {
		tmp := make([]database.User, 0, len(users))
		for i, user := range users {
			if strings.Contains(user.Email, params.Search) {
				tmp = append(tmp, users[i])
			} else if strings.Contains(user.Username, params.Search) {
				tmp = append(tmp, users[i])
			}
		}
		users = tmp
	}

	if params.Status != "" {
		usersFilteredByStatus := make([]database.User, 0, len(users))
		for i, user := range users {
			if params.Status == string(user.Status) {
				usersFilteredByStatus = append(usersFilteredByStatus, users[i])
			}
		}
		users = usersFilteredByStatus
	}

	if params.OffsetOpt > 0 {
		if int(params.OffsetOpt) > len(users)-1 {
			return nil, sql.ErrNoRows
		}
		users = users[params.OffsetOpt:]
	}

	if params.LimitOpt > 0 {
		if int(params.LimitOpt) > len(users) {
			params.LimitOpt = int32(len(users))
		}
		users = users[:params.LimitOpt]
	}

	return users, nil
}

func (q *fakeQuerier) GetUsersByIDs(_ context.Context, ids []uuid.UUID) ([]database.User, error) {
	q.mutex.RLock()
	defer q.mutex.RUnlock()

	users := make([]database.User, 0)
	for _, user := range q.users {
		for _, id := range ids {
			if user.ID.String() != id.String() {
				continue
			}
			users = append(users, user)
		}
	}
	return users, nil
}

func (q *fakeQuerier) GetAllUserRoles(_ context.Context, userID uuid.UUID) (database.GetAllUserRolesRow, error) {
	q.mutex.RLock()
	defer q.mutex.RUnlock()

	var user *database.User
	roles := make([]string, 0)
	for _, u := range q.users {
		if u.ID == userID {
			u := u
			roles = append(roles, u.RBACRoles...)
			user = &u
			break
		}
	}

	for _, mem := range q.organizationMembers {
		if mem.UserID == userID {
			roles = append(roles, mem.Roles...)
		}
	}

	if user == nil {
		return database.GetAllUserRolesRow{}, sql.ErrNoRows
	}

	return database.GetAllUserRolesRow{
		ID:       userID,
		Username: user.Username,
		Roles:    roles,
	}, nil
}

func (q *fakeQuerier) GetWorkspacesWithFilter(_ context.Context, arg database.GetWorkspacesWithFilterParams) ([]database.Workspace, error) {
	q.mutex.RLock()
	defer q.mutex.RUnlock()

	workspaces := make([]database.Workspace, 0)
	for _, workspace := range q.workspaces {
		if arg.OrganizationID != uuid.Nil && workspace.OrganizationID != arg.OrganizationID {
			continue
		}
		if arg.OwnerID != uuid.Nil && workspace.OwnerID != arg.OwnerID {
			continue
		}
		if !arg.Deleted && workspace.Deleted {
			continue
		}
		workspaces = append(workspaces, workspace)
	}

	return workspaces, nil
}

func (q *fakeQuerier) GetWorkspacesByTemplateID(_ context.Context, arg database.GetWorkspacesByTemplateIDParams) ([]database.Workspace, error) {
	q.mutex.RLock()
	defer q.mutex.RUnlock()

	workspaces := make([]database.Workspace, 0)
	for _, workspace := range q.workspaces {
		if workspace.TemplateID.String() != arg.TemplateID.String() {
			continue
		}
		if workspace.Deleted != arg.Deleted {
			continue
		}
		workspaces = append(workspaces, workspace)
	}
	if len(workspaces) == 0 {
		return nil, sql.ErrNoRows
	}
	return workspaces, nil
}

func (q *fakeQuerier) GetWorkspaceByID(_ context.Context, id uuid.UUID) (database.Workspace, error) {
	q.mutex.RLock()
	defer q.mutex.RUnlock()

	for _, workspace := range q.workspaces {
		if workspace.ID.String() == id.String() {
			return workspace, nil
		}
	}
	return database.Workspace{}, sql.ErrNoRows
}

func (q *fakeQuerier) GetWorkspaceByOwnerIDAndName(_ context.Context, arg database.GetWorkspaceByOwnerIDAndNameParams) (database.Workspace, error) {
	q.mutex.RLock()
	defer q.mutex.RUnlock()

	for _, workspace := range q.workspaces {
		if workspace.OwnerID != arg.OwnerID {
			continue
		}
		if !strings.EqualFold(workspace.Name, arg.Name) {
			continue
		}
		if workspace.Deleted != arg.Deleted {
			continue
		}
		return workspace, nil
	}
	return database.Workspace{}, sql.ErrNoRows
}

<<<<<<< HEAD
func (q *fakeQuerier) GetWorkspaceAppsByAgentID(_ context.Context, id uuid.UUID) ([]database.WorkspaceApp, error) {
	q.mutex.RLock()
	defer q.mutex.RUnlock()

	apps := make([]database.WorkspaceApp, 0)
	for _, app := range q.workspaceApps {
		if app.AgentID == id {
			apps = append(apps, app)
		}
	}
	if len(apps) == 0 {
		return nil, sql.ErrNoRows
	}
	return apps, nil
}

func (q *fakeQuerier) GetWorkspaceAppsByAgentIDs(_ context.Context, ids []uuid.UUID) ([]database.WorkspaceApp, error) {
	q.mutex.RLock()
	defer q.mutex.RUnlock()

	apps := make([]database.WorkspaceApp, 0)
	for _, app := range q.workspaceApps {
		for _, id := range ids {
			if app.AgentID.String() == id.String() {
				apps = append(apps, app)
				break
			}
		}
	}
	if len(apps) == 0 {
		return nil, sql.ErrNoRows
	}
	return apps, nil
}

func (q *fakeQuerier) GetWorkspacesAutostartAutostop(_ context.Context) ([]database.Workspace, error) {
=======
func (q *fakeQuerier) GetWorkspacesAutostart(_ context.Context) ([]database.Workspace, error) {
>>>>>>> b0d52039
	q.mutex.RLock()
	defer q.mutex.RUnlock()
	workspaces := make([]database.Workspace, 0)
	for _, ws := range q.workspaces {
		if ws.AutostartSchedule.String != "" {
			workspaces = append(workspaces, ws)
		} else if ws.Ttl.Valid {
			workspaces = append(workspaces, ws)
		}
	}
	return workspaces, nil
}

func (q *fakeQuerier) GetWorkspaceOwnerCountsByTemplateIDs(_ context.Context, templateIDs []uuid.UUID) ([]database.GetWorkspaceOwnerCountsByTemplateIDsRow, error) {
	q.mutex.RLock()
	defer q.mutex.RUnlock()

	counts := map[uuid.UUID]map[uuid.UUID]struct{}{}
	for _, templateID := range templateIDs {
		found := false
		for _, workspace := range q.workspaces {
			if workspace.TemplateID != templateID {
				continue
			}
			if workspace.Deleted {
				continue
			}
			countByOwnerID, ok := counts[templateID]
			if !ok {
				countByOwnerID = map[uuid.UUID]struct{}{}
			}
			countByOwnerID[workspace.OwnerID] = struct{}{}
			counts[templateID] = countByOwnerID
			found = true
			break
		}
		if !found {
			counts[templateID] = map[uuid.UUID]struct{}{}
		}
	}
	res := make([]database.GetWorkspaceOwnerCountsByTemplateIDsRow, 0)
	for key, value := range counts {
		res = append(res, database.GetWorkspaceOwnerCountsByTemplateIDsRow{
			TemplateID: key,
			Count:      int64(len(value)),
		})
	}
	if len(res) == 0 {
		return nil, sql.ErrNoRows
	}
	return res, nil
}

func (q *fakeQuerier) GetWorkspaceBuildByID(_ context.Context, id uuid.UUID) (database.WorkspaceBuild, error) {
	q.mutex.RLock()
	defer q.mutex.RUnlock()

	for _, history := range q.workspaceBuilds {
		if history.ID.String() == id.String() {
			return history, nil
		}
	}
	return database.WorkspaceBuild{}, sql.ErrNoRows
}

func (q *fakeQuerier) GetWorkspaceBuildByJobID(_ context.Context, jobID uuid.UUID) (database.WorkspaceBuild, error) {
	q.mutex.RLock()
	defer q.mutex.RUnlock()

	for _, build := range q.workspaceBuilds {
		if build.JobID.String() == jobID.String() {
			return build, nil
		}
	}
	return database.WorkspaceBuild{}, sql.ErrNoRows
}

func (q *fakeQuerier) GetLatestWorkspaceBuildByWorkspaceID(_ context.Context, workspaceID uuid.UUID) (database.WorkspaceBuild, error) {
	q.mutex.RLock()
	defer q.mutex.RUnlock()

	var row database.WorkspaceBuild
	var buildNum int32
	for _, workspaceBuild := range q.workspaceBuilds {
		if workspaceBuild.WorkspaceID.String() == workspaceID.String() && workspaceBuild.BuildNumber > buildNum {
			row = workspaceBuild
			buildNum = workspaceBuild.BuildNumber
		}
	}
	if buildNum == 0 {
		return database.WorkspaceBuild{}, sql.ErrNoRows
	}
	return row, nil
}

func (q *fakeQuerier) GetLatestWorkspaceBuildsByWorkspaceIDs(_ context.Context, ids []uuid.UUID) ([]database.WorkspaceBuild, error) {
	q.mutex.RLock()
	defer q.mutex.RUnlock()

	builds := make(map[uuid.UUID]database.WorkspaceBuild)
	buildNumbers := make(map[uuid.UUID]int32)
	for _, workspaceBuild := range q.workspaceBuilds {
		for _, id := range ids {
			if id.String() == workspaceBuild.WorkspaceID.String() && workspaceBuild.BuildNumber > buildNumbers[id] {
				builds[id] = workspaceBuild
				buildNumbers[id] = workspaceBuild.BuildNumber
			}
		}
	}
	var returnBuilds []database.WorkspaceBuild
	for i, n := range buildNumbers {
		if n > 0 {
			b := builds[i]
			returnBuilds = append(returnBuilds, b)
		}
	}
	if len(returnBuilds) == 0 {
		return nil, sql.ErrNoRows
	}
	return returnBuilds, nil
}

func (q *fakeQuerier) GetWorkspaceBuildByWorkspaceID(_ context.Context,
	params database.GetWorkspaceBuildByWorkspaceIDParams) ([]database.WorkspaceBuild, error) {
	q.mutex.RLock()
	defer q.mutex.RUnlock()

	history := make([]database.WorkspaceBuild, 0)
	for _, workspaceBuild := range q.workspaceBuilds {
		if workspaceBuild.WorkspaceID.String() == params.WorkspaceID.String() {
			history = append(history, workspaceBuild)
		}
	}

	// Order by build_number
	slices.SortFunc(history, func(a, b database.WorkspaceBuild) bool {
		// use greater than since we want descending order
		return a.BuildNumber > b.BuildNumber
	})

	if params.AfterID != uuid.Nil {
		found := false
		for i, v := range history {
			if v.ID == params.AfterID {
				// We want to return all builds after index i.
				history = history[i+1:]
				found = true
				break
			}
		}

		// If no builds after the time, then we return an empty list.
		if !found {
			return nil, sql.ErrNoRows
		}
	}

	if params.OffsetOpt > 0 {
		if int(params.OffsetOpt) > len(history)-1 {
			return nil, sql.ErrNoRows
		}
		history = history[params.OffsetOpt:]
	}

	if params.LimitOpt > 0 {
		if int(params.LimitOpt) > len(history) {
			params.LimitOpt = int32(len(history))
		}
		history = history[:params.LimitOpt]
	}

	if len(history) == 0 {
		return nil, sql.ErrNoRows
	}
	return history, nil
}

func (q *fakeQuerier) GetWorkspaceBuildByWorkspaceIDAndName(_ context.Context, arg database.GetWorkspaceBuildByWorkspaceIDAndNameParams) (database.WorkspaceBuild, error) {
	q.mutex.RLock()
	defer q.mutex.RUnlock()

	for _, workspaceBuild := range q.workspaceBuilds {
		if workspaceBuild.WorkspaceID.String() != arg.WorkspaceID.String() {
			continue
		}
		if !strings.EqualFold(workspaceBuild.Name, arg.Name) {
			continue
		}
		return workspaceBuild, nil
	}
	return database.WorkspaceBuild{}, sql.ErrNoRows
}

func (q *fakeQuerier) GetWorkspacesByOrganizationIDs(_ context.Context, req database.GetWorkspacesByOrganizationIDsParams) ([]database.Workspace, error) {
	q.mutex.RLock()
	defer q.mutex.RUnlock()

	workspaces := make([]database.Workspace, 0)
	for _, workspace := range q.workspaces {
		for _, id := range req.Ids {
			if workspace.OrganizationID != id {
				continue
			}
			if workspace.Deleted != req.Deleted {
				continue
			}
			workspaces = append(workspaces, workspace)
		}
	}
	return workspaces, nil
}

func (q *fakeQuerier) GetOrganizations(_ context.Context) ([]database.Organization, error) {
	q.mutex.RLock()
	defer q.mutex.RUnlock()

	if len(q.organizations) == 0 {
		return nil, sql.ErrNoRows
	}
	return q.organizations, nil
}

func (q *fakeQuerier) GetOrganizationByID(_ context.Context, id uuid.UUID) (database.Organization, error) {
	q.mutex.RLock()
	defer q.mutex.RUnlock()

	for _, organization := range q.organizations {
		if organization.ID == id {
			return organization, nil
		}
	}
	return database.Organization{}, sql.ErrNoRows
}

func (q *fakeQuerier) GetOrganizationByName(_ context.Context, name string) (database.Organization, error) {
	q.mutex.RLock()
	defer q.mutex.RUnlock()

	for _, organization := range q.organizations {
		if organization.Name == name {
			return organization, nil
		}
	}
	return database.Organization{}, sql.ErrNoRows
}

func (q *fakeQuerier) GetOrganizationsByUserID(_ context.Context, userID uuid.UUID) ([]database.Organization, error) {
	q.mutex.RLock()
	defer q.mutex.RUnlock()

	organizations := make([]database.Organization, 0)
	for _, organizationMember := range q.organizationMembers {
		if organizationMember.UserID != userID {
			continue
		}
		for _, organization := range q.organizations {
			if organization.ID != organizationMember.OrganizationID {
				continue
			}
			organizations = append(organizations, organization)
		}
	}
	if len(organizations) == 0 {
		return nil, sql.ErrNoRows
	}
	return organizations, nil
}

func (q *fakeQuerier) GetParameterValuesByScope(_ context.Context, arg database.GetParameterValuesByScopeParams) ([]database.ParameterValue, error) {
	q.mutex.RLock()
	defer q.mutex.RUnlock()

	parameterValues := make([]database.ParameterValue, 0)
	for _, parameterValue := range q.parameterValues {
		if parameterValue.Scope != arg.Scope {
			continue
		}
		if parameterValue.ScopeID != arg.ScopeID {
			continue
		}
		parameterValues = append(parameterValues, parameterValue)
	}
	if len(parameterValues) == 0 {
		return nil, sql.ErrNoRows
	}
	return parameterValues, nil
}

func (q *fakeQuerier) GetTemplateByID(_ context.Context, id uuid.UUID) (database.Template, error) {
	q.mutex.RLock()
	defer q.mutex.RUnlock()

	for _, template := range q.templates {
		if template.ID.String() == id.String() {
			return template, nil
		}
	}
	return database.Template{}, sql.ErrNoRows
}

func (q *fakeQuerier) GetTemplateByOrganizationAndName(_ context.Context, arg database.GetTemplateByOrganizationAndNameParams) (database.Template, error) {
	q.mutex.RLock()
	defer q.mutex.RUnlock()

	for _, template := range q.templates {
		if template.OrganizationID != arg.OrganizationID {
			continue
		}
		if !strings.EqualFold(template.Name, arg.Name) {
			continue
		}
		if template.Deleted != arg.Deleted {
			continue
		}
		return template, nil
	}
	return database.Template{}, sql.ErrNoRows
}

func (q *fakeQuerier) GetTemplateVersionsByTemplateID(_ context.Context, arg database.GetTemplateVersionsByTemplateIDParams) (version []database.TemplateVersion, err error) {
	q.mutex.RLock()
	defer q.mutex.RUnlock()

	for _, templateVersion := range q.templateVersions {
		if templateVersion.TemplateID.UUID.String() != arg.TemplateID.String() {
			continue
		}
		version = append(version, templateVersion)
	}

	// Database orders by created_at
	slices.SortFunc(version, func(a, b database.TemplateVersion) bool {
		if a.CreatedAt.Equal(b.CreatedAt) {
			// Technically the postgres database also orders by uuid. So match
			// that behavior
			return a.ID.String() < b.ID.String()
		}
		return a.CreatedAt.Before(b.CreatedAt)
	})

	if arg.AfterID != uuid.Nil {
		found := false
		for i, v := range version {
			if v.ID == arg.AfterID {
				// We want to return all users after index i.
				version = version[i+1:]
				found = true
				break
			}
		}

		// If no users after the time, then we return an empty list.
		if !found {
			return nil, sql.ErrNoRows
		}
	}

	if arg.OffsetOpt > 0 {
		if int(arg.OffsetOpt) > len(version)-1 {
			return nil, sql.ErrNoRows
		}
		version = version[arg.OffsetOpt:]
	}

	if arg.LimitOpt > 0 {
		if int(arg.LimitOpt) > len(version) {
			arg.LimitOpt = int32(len(version))
		}
		version = version[:arg.LimitOpt]
	}

	if len(version) == 0 {
		return nil, sql.ErrNoRows
	}

	return version, nil
}

func (q *fakeQuerier) GetTemplateVersionByTemplateIDAndName(_ context.Context, arg database.GetTemplateVersionByTemplateIDAndNameParams) (database.TemplateVersion, error) {
	q.mutex.RLock()
	defer q.mutex.RUnlock()

	for _, templateVersion := range q.templateVersions {
		if templateVersion.TemplateID != arg.TemplateID {
			continue
		}
		if !strings.EqualFold(templateVersion.Name, arg.Name) {
			continue
		}
		return templateVersion, nil
	}
	return database.TemplateVersion{}, sql.ErrNoRows
}

func (q *fakeQuerier) GetTemplateVersionByID(_ context.Context, templateVersionID uuid.UUID) (database.TemplateVersion, error) {
	q.mutex.RLock()
	defer q.mutex.RUnlock()

	for _, templateVersion := range q.templateVersions {
		if templateVersion.ID.String() != templateVersionID.String() {
			continue
		}
		return templateVersion, nil
	}
	return database.TemplateVersion{}, sql.ErrNoRows
}

func (q *fakeQuerier) GetTemplateVersionByJobID(_ context.Context, jobID uuid.UUID) (database.TemplateVersion, error) {
	q.mutex.RLock()
	defer q.mutex.RUnlock()

	for _, templateVersion := range q.templateVersions {
		if templateVersion.JobID.String() != jobID.String() {
			continue
		}
		return templateVersion, nil
	}
	return database.TemplateVersion{}, sql.ErrNoRows
}

func (q *fakeQuerier) GetParameterSchemasByJobID(_ context.Context, jobID uuid.UUID) ([]database.ParameterSchema, error) {
	q.mutex.RLock()
	defer q.mutex.RUnlock()

	parameters := make([]database.ParameterSchema, 0)
	for _, parameterSchema := range q.parameterSchemas {
		if parameterSchema.JobID.String() != jobID.String() {
			continue
		}
		parameters = append(parameters, parameterSchema)
	}
	if len(parameters) == 0 {
		return nil, sql.ErrNoRows
	}
	return parameters, nil
}

func (q *fakeQuerier) GetParameterValueByScopeAndName(_ context.Context, arg database.GetParameterValueByScopeAndNameParams) (database.ParameterValue, error) {
	q.mutex.RLock()
	defer q.mutex.RUnlock()

	for _, parameterValue := range q.parameterValues {
		if parameterValue.Scope != arg.Scope {
			continue
		}
		if parameterValue.ScopeID != arg.ScopeID {
			continue
		}
		if parameterValue.Name != arg.Name {
			continue
		}
		return parameterValue, nil
	}
	return database.ParameterValue{}, sql.ErrNoRows
}

func (q *fakeQuerier) GetTemplatesByOrganization(_ context.Context, arg database.GetTemplatesByOrganizationParams) ([]database.Template, error) {
	q.mutex.RLock()
	defer q.mutex.RUnlock()

	templates := make([]database.Template, 0)
	for _, template := range q.templates {
		if template.Deleted != arg.Deleted {
			continue
		}
		if template.OrganizationID != arg.OrganizationID {
			continue
		}
		templates = append(templates, template)
	}
	if len(templates) == 0 {
		return nil, sql.ErrNoRows
	}
	return templates, nil
}

func (q *fakeQuerier) GetTemplatesByIDs(_ context.Context, ids []uuid.UUID) ([]database.Template, error) {
	q.mutex.RLock()
	defer q.mutex.RUnlock()

	templates := make([]database.Template, 0)
	for _, template := range q.templates {
		for _, id := range ids {
			if template.ID.String() != id.String() {
				continue
			}
			templates = append(templates, template)
		}
	}
	if len(templates) == 0 {
		return nil, sql.ErrNoRows
	}
	return templates, nil
}

func (q *fakeQuerier) GetOrganizationMemberByUserID(_ context.Context, arg database.GetOrganizationMemberByUserIDParams) (database.OrganizationMember, error) {
	q.mutex.RLock()
	defer q.mutex.RUnlock()

	for _, organizationMember := range q.organizationMembers {
		if organizationMember.OrganizationID != arg.OrganizationID {
			continue
		}
		if organizationMember.UserID != arg.UserID {
			continue
		}
		return organizationMember, nil
	}
	return database.OrganizationMember{}, sql.ErrNoRows
}

func (q *fakeQuerier) GetOrganizationIDsByMemberIDs(_ context.Context, ids []uuid.UUID) ([]database.GetOrganizationIDsByMemberIDsRow, error) {
	q.mutex.RLock()
	defer q.mutex.RUnlock()

	getOrganizationIDsByMemberIDRows := make([]database.GetOrganizationIDsByMemberIDsRow, 0, len(ids))
	for _, userID := range ids {
		userOrganizationIDs := make([]uuid.UUID, 0)
		for _, membership := range q.organizationMembers {
			if membership.UserID == userID {
				userOrganizationIDs = append(userOrganizationIDs, membership.OrganizationID)
			}
		}
		getOrganizationIDsByMemberIDRows = append(getOrganizationIDsByMemberIDRows, database.GetOrganizationIDsByMemberIDsRow{
			UserID:          userID,
			OrganizationIDs: userOrganizationIDs,
		})
	}
	if len(getOrganizationIDsByMemberIDRows) == 0 {
		return nil, sql.ErrNoRows
	}
	return getOrganizationIDsByMemberIDRows, nil
}

func (q *fakeQuerier) GetOrganizationMembershipsByUserID(_ context.Context, userID uuid.UUID) ([]database.OrganizationMember, error) {
	q.mutex.RLock()
	defer q.mutex.RUnlock()

	var memberships []database.OrganizationMember
	for _, organizationMember := range q.organizationMembers {
		mem := organizationMember
		if mem.UserID != userID {
			continue
		}
		memberships = append(memberships, mem)
	}
	return memberships, nil
}

func (q *fakeQuerier) UpdateMemberRoles(_ context.Context, arg database.UpdateMemberRolesParams) (database.OrganizationMember, error) {
	for i, mem := range q.organizationMembers {
		if mem.UserID == arg.UserID && mem.OrganizationID == arg.OrgID {
			uniqueRoles := make([]string, 0, len(arg.GrantedRoles))
			exist := make(map[string]struct{})
			for _, r := range arg.GrantedRoles {
				if _, ok := exist[r]; ok {
					continue
				}
				exist[r] = struct{}{}
				uniqueRoles = append(uniqueRoles, r)
			}
			sort.Strings(uniqueRoles)

			mem.Roles = uniqueRoles
			q.organizationMembers[i] = mem
			return mem, nil
		}
	}
	return database.OrganizationMember{}, sql.ErrNoRows
}

func (q *fakeQuerier) GetProvisionerDaemons(_ context.Context) ([]database.ProvisionerDaemon, error) {
	q.mutex.RLock()
	defer q.mutex.RUnlock()

	if len(q.provisionerDaemons) == 0 {
		return nil, sql.ErrNoRows
	}
	return q.provisionerDaemons, nil
}

func (q *fakeQuerier) GetWorkspaceAgentByAuthToken(_ context.Context, authToken uuid.UUID) (database.WorkspaceAgent, error) {
	q.mutex.RLock()
	defer q.mutex.RUnlock()

	// The schema sorts this by created at, so we iterate the array backwards.
	for i := len(q.provisionerJobAgents) - 1; i >= 0; i-- {
		agent := q.provisionerJobAgents[i]
		if agent.AuthToken.String() == authToken.String() {
			return agent, nil
		}
	}
	return database.WorkspaceAgent{}, sql.ErrNoRows
}

func (q *fakeQuerier) GetWorkspaceAgentByID(_ context.Context, id uuid.UUID) (database.WorkspaceAgent, error) {
	q.mutex.RLock()
	defer q.mutex.RUnlock()

	// The schema sorts this by created at, so we iterate the array backwards.
	for i := len(q.provisionerJobAgents) - 1; i >= 0; i-- {
		agent := q.provisionerJobAgents[i]
		if agent.ID.String() == id.String() {
			return agent, nil
		}
	}
	return database.WorkspaceAgent{}, sql.ErrNoRows
}

func (q *fakeQuerier) GetWorkspaceAgentByInstanceID(_ context.Context, instanceID string) (database.WorkspaceAgent, error) {
	q.mutex.RLock()
	defer q.mutex.RUnlock()

	// The schema sorts this by created at, so we iterate the array backwards.
	for i := len(q.provisionerJobAgents) - 1; i >= 0; i-- {
		agent := q.provisionerJobAgents[i]
		if agent.AuthInstanceID.Valid && agent.AuthInstanceID.String == instanceID {
			return agent, nil
		}
	}
	return database.WorkspaceAgent{}, sql.ErrNoRows
}

func (q *fakeQuerier) GetWorkspaceAgentsByResourceIDs(_ context.Context, resourceIDs []uuid.UUID) ([]database.WorkspaceAgent, error) {
	q.mutex.RLock()
	defer q.mutex.RUnlock()

	workspaceAgents := make([]database.WorkspaceAgent, 0)
	for _, agent := range q.provisionerJobAgents {
		for _, resourceID := range resourceIDs {
			if agent.ResourceID.String() != resourceID.String() {
				continue
			}
			workspaceAgents = append(workspaceAgents, agent)
		}
	}
	if len(workspaceAgents) == 0 {
		return nil, sql.ErrNoRows
	}
	return workspaceAgents, nil
}

func (q *fakeQuerier) GetProvisionerDaemonByID(_ context.Context, id uuid.UUID) (database.ProvisionerDaemon, error) {
	q.mutex.RLock()
	defer q.mutex.RUnlock()

	for _, provisionerDaemon := range q.provisionerDaemons {
		if provisionerDaemon.ID.String() != id.String() {
			continue
		}
		return provisionerDaemon, nil
	}
	return database.ProvisionerDaemon{}, sql.ErrNoRows
}

func (q *fakeQuerier) GetProvisionerJobByID(_ context.Context, id uuid.UUID) (database.ProvisionerJob, error) {
	q.mutex.RLock()
	defer q.mutex.RUnlock()

	for _, provisionerJob := range q.provisionerJobs {
		if provisionerJob.ID.String() != id.String() {
			continue
		}
		return provisionerJob, nil
	}
	return database.ProvisionerJob{}, sql.ErrNoRows
}

func (q *fakeQuerier) GetWorkspaceResourceByID(_ context.Context, id uuid.UUID) (database.WorkspaceResource, error) {
	q.mutex.RLock()
	defer q.mutex.RUnlock()

	for _, resource := range q.provisionerJobResources {
		if resource.ID.String() == id.String() {
			return resource, nil
		}
	}
	return database.WorkspaceResource{}, sql.ErrNoRows
}

func (q *fakeQuerier) GetWorkspaceResourcesByJobID(_ context.Context, jobID uuid.UUID) ([]database.WorkspaceResource, error) {
	q.mutex.RLock()
	defer q.mutex.RUnlock()

	resources := make([]database.WorkspaceResource, 0)
	for _, resource := range q.provisionerJobResources {
		if resource.JobID.String() != jobID.String() {
			continue
		}
		resources = append(resources, resource)
	}
	if len(resources) == 0 {
		return nil, sql.ErrNoRows
	}
	return resources, nil
}

func (q *fakeQuerier) GetProvisionerJobsByIDs(_ context.Context, ids []uuid.UUID) ([]database.ProvisionerJob, error) {
	q.mutex.RLock()
	defer q.mutex.RUnlock()

	jobs := make([]database.ProvisionerJob, 0)
	for _, job := range q.provisionerJobs {
		for _, id := range ids {
			if id.String() == job.ID.String() {
				jobs = append(jobs, job)
				break
			}
		}
	}
	if len(jobs) == 0 {
		return nil, sql.ErrNoRows
	}

	return jobs, nil
}

func (q *fakeQuerier) GetProvisionerLogsByIDBetween(_ context.Context, arg database.GetProvisionerLogsByIDBetweenParams) ([]database.ProvisionerJobLog, error) {
	q.mutex.RLock()
	defer q.mutex.RUnlock()

	logs := make([]database.ProvisionerJobLog, 0)
	for _, jobLog := range q.provisionerJobLogs {
		if jobLog.JobID.String() != arg.JobID.String() {
			continue
		}
		if jobLog.CreatedAt.After(arg.CreatedBefore) {
			continue
		}
		if jobLog.CreatedAt.Before(arg.CreatedAfter) {
			continue
		}
		logs = append(logs, jobLog)
	}
	if len(logs) == 0 {
		return nil, sql.ErrNoRows
	}
	return logs, nil
}

func (q *fakeQuerier) InsertAPIKey(_ context.Context, arg database.InsertAPIKeyParams) (database.APIKey, error) {
	q.mutex.Lock()
	defer q.mutex.Unlock()

	//nolint:gosimple
	key := database.APIKey{
		ID:                arg.ID,
		HashedSecret:      arg.HashedSecret,
		UserID:            arg.UserID,
		ExpiresAt:         arg.ExpiresAt,
		CreatedAt:         arg.CreatedAt,
		UpdatedAt:         arg.UpdatedAt,
		LastUsed:          arg.LastUsed,
		LoginType:         arg.LoginType,
		OAuthAccessToken:  arg.OAuthAccessToken,
		OAuthRefreshToken: arg.OAuthRefreshToken,
		OAuthIDToken:      arg.OAuthIDToken,
		OAuthExpiry:       arg.OAuthExpiry,
	}
	q.apiKeys = append(q.apiKeys, key)
	return key, nil
}

func (q *fakeQuerier) InsertFile(_ context.Context, arg database.InsertFileParams) (database.File, error) {
	q.mutex.Lock()
	defer q.mutex.Unlock()

	//nolint:gosimple
	file := database.File{
		Hash:      arg.Hash,
		CreatedAt: arg.CreatedAt,
		CreatedBy: arg.CreatedBy,
		Mimetype:  arg.Mimetype,
		Data:      arg.Data,
	}
	q.files = append(q.files, file)
	return file, nil
}

func (q *fakeQuerier) InsertOrganization(_ context.Context, arg database.InsertOrganizationParams) (database.Organization, error) {
	q.mutex.Lock()
	defer q.mutex.Unlock()

	organization := database.Organization{
		ID:        arg.ID,
		Name:      arg.Name,
		CreatedAt: arg.CreatedAt,
		UpdatedAt: arg.UpdatedAt,
	}
	q.organizations = append(q.organizations, organization)
	return organization, nil
}

func (q *fakeQuerier) InsertOrganizationMember(_ context.Context, arg database.InsertOrganizationMemberParams) (database.OrganizationMember, error) {
	q.mutex.Lock()
	defer q.mutex.Unlock()

	//nolint:gosimple
	organizationMember := database.OrganizationMember{
		OrganizationID: arg.OrganizationID,
		UserID:         arg.UserID,
		CreatedAt:      arg.CreatedAt,
		UpdatedAt:      arg.UpdatedAt,
		Roles:          arg.Roles,
	}
	q.organizationMembers = append(q.organizationMembers, organizationMember)
	return organizationMember, nil
}

func (q *fakeQuerier) InsertParameterValue(_ context.Context, arg database.InsertParameterValueParams) (database.ParameterValue, error) {
	q.mutex.Lock()
	defer q.mutex.Unlock()

	//nolint:gosimple
	parameterValue := database.ParameterValue{
		ID:                arg.ID,
		Name:              arg.Name,
		CreatedAt:         arg.CreatedAt,
		UpdatedAt:         arg.UpdatedAt,
		Scope:             arg.Scope,
		ScopeID:           arg.ScopeID,
		SourceScheme:      arg.SourceScheme,
		SourceValue:       arg.SourceValue,
		DestinationScheme: arg.DestinationScheme,
	}
	q.parameterValues = append(q.parameterValues, parameterValue)
	return parameterValue, nil
}

func (q *fakeQuerier) InsertTemplate(_ context.Context, arg database.InsertTemplateParams) (database.Template, error) {
	q.mutex.Lock()
	defer q.mutex.Unlock()

	//nolint:gosimple
	template := database.Template{
		ID:              arg.ID,
		CreatedAt:       arg.CreatedAt,
		UpdatedAt:       arg.UpdatedAt,
		OrganizationID:  arg.OrganizationID,
		Name:            arg.Name,
		Provisioner:     arg.Provisioner,
		ActiveVersionID: arg.ActiveVersionID,
		Description:     arg.Description,
	}
	q.templates = append(q.templates, template)
	return template, nil
}

func (q *fakeQuerier) InsertTemplateVersion(_ context.Context, arg database.InsertTemplateVersionParams) (database.TemplateVersion, error) {
	q.mutex.Lock()
	defer q.mutex.Unlock()

	//nolint:gosimple
	version := database.TemplateVersion{
		ID:             arg.ID,
		TemplateID:     arg.TemplateID,
		OrganizationID: arg.OrganizationID,
		CreatedAt:      arg.CreatedAt,
		UpdatedAt:      arg.UpdatedAt,
		Name:           arg.Name,
		Readme:         arg.Readme,
		JobID:          arg.JobID,
	}
	q.templateVersions = append(q.templateVersions, version)
	return version, nil
}

func (q *fakeQuerier) InsertProvisionerJobLogs(_ context.Context, arg database.InsertProvisionerJobLogsParams) ([]database.ProvisionerJobLog, error) {
	q.mutex.Lock()
	defer q.mutex.Unlock()

	logs := make([]database.ProvisionerJobLog, 0)
	for index, output := range arg.Output {
		logs = append(logs, database.ProvisionerJobLog{
			JobID:     arg.JobID,
			ID:        arg.ID[index],
			CreatedAt: arg.CreatedAt[index],
			Source:    arg.Source[index],
			Level:     arg.Level[index],
			Stage:     arg.Stage[index],
			Output:    output,
		})
	}
	q.provisionerJobLogs = append(q.provisionerJobLogs, logs...)
	return logs, nil
}

func (q *fakeQuerier) InsertParameterSchema(_ context.Context, arg database.InsertParameterSchemaParams) (database.ParameterSchema, error) {
	q.mutex.Lock()
	defer q.mutex.Unlock()

	//nolint:gosimple
	param := database.ParameterSchema{
		ID:                       arg.ID,
		CreatedAt:                arg.CreatedAt,
		JobID:                    arg.JobID,
		Name:                     arg.Name,
		Description:              arg.Description,
		DefaultSourceScheme:      arg.DefaultSourceScheme,
		DefaultSourceValue:       arg.DefaultSourceValue,
		AllowOverrideSource:      arg.AllowOverrideSource,
		DefaultDestinationScheme: arg.DefaultDestinationScheme,
		AllowOverrideDestination: arg.AllowOverrideDestination,
		DefaultRefresh:           arg.DefaultRefresh,
		RedisplayValue:           arg.RedisplayValue,
		ValidationError:          arg.ValidationError,
		ValidationCondition:      arg.ValidationCondition,
		ValidationTypeSystem:     arg.ValidationTypeSystem,
		ValidationValueType:      arg.ValidationValueType,
	}
	q.parameterSchemas = append(q.parameterSchemas, param)
	return param, nil
}

func (q *fakeQuerier) InsertProvisionerDaemon(_ context.Context, arg database.InsertProvisionerDaemonParams) (database.ProvisionerDaemon, error) {
	q.mutex.Lock()
	defer q.mutex.Unlock()

	daemon := database.ProvisionerDaemon{
		ID:             arg.ID,
		CreatedAt:      arg.CreatedAt,
		OrganizationID: arg.OrganizationID,
		Name:           arg.Name,
		Provisioners:   arg.Provisioners,
	}
	q.provisionerDaemons = append(q.provisionerDaemons, daemon)
	return daemon, nil
}

func (q *fakeQuerier) InsertProvisionerJob(_ context.Context, arg database.InsertProvisionerJobParams) (database.ProvisionerJob, error) {
	q.mutex.Lock()
	defer q.mutex.Unlock()

	job := database.ProvisionerJob{
		ID:             arg.ID,
		CreatedAt:      arg.CreatedAt,
		UpdatedAt:      arg.UpdatedAt,
		OrganizationID: arg.OrganizationID,
		InitiatorID:    arg.InitiatorID,
		Provisioner:    arg.Provisioner,
		StorageMethod:  arg.StorageMethod,
		StorageSource:  arg.StorageSource,
		Type:           arg.Type,
		Input:          arg.Input,
	}
	q.provisionerJobs = append(q.provisionerJobs, job)
	return job, nil
}

func (q *fakeQuerier) InsertWorkspaceAgent(_ context.Context, arg database.InsertWorkspaceAgentParams) (database.WorkspaceAgent, error) {
	q.mutex.Lock()
	defer q.mutex.Unlock()

	//nolint:gosimple
	agent := database.WorkspaceAgent{
		ID:                   arg.ID,
		CreatedAt:            arg.CreatedAt,
		UpdatedAt:            arg.UpdatedAt,
		ResourceID:           arg.ResourceID,
		AuthToken:            arg.AuthToken,
		AuthInstanceID:       arg.AuthInstanceID,
		EnvironmentVariables: arg.EnvironmentVariables,
		Name:                 arg.Name,
		Architecture:         arg.Architecture,
		OperatingSystem:      arg.OperatingSystem,
		Directory:            arg.Directory,
		StartupScript:        arg.StartupScript,
		InstanceMetadata:     arg.InstanceMetadata,
		ResourceMetadata:     arg.ResourceMetadata,
	}
	q.provisionerJobAgents = append(q.provisionerJobAgents, agent)
	return agent, nil
}

func (q *fakeQuerier) InsertWorkspaceResource(_ context.Context, arg database.InsertWorkspaceResourceParams) (database.WorkspaceResource, error) {
	q.mutex.Lock()
	defer q.mutex.Unlock()

	//nolint:gosimple
	resource := database.WorkspaceResource{
		ID:         arg.ID,
		CreatedAt:  arg.CreatedAt,
		JobID:      arg.JobID,
		Transition: arg.Transition,
		Type:       arg.Type,
		Name:       arg.Name,
	}
	q.provisionerJobResources = append(q.provisionerJobResources, resource)
	return resource, nil
}

func (q *fakeQuerier) InsertUser(_ context.Context, arg database.InsertUserParams) (database.User, error) {
	q.mutex.Lock()
	defer q.mutex.Unlock()

	user := database.User{
		ID:             arg.ID,
		Email:          arg.Email,
		HashedPassword: arg.HashedPassword,
		CreatedAt:      arg.CreatedAt,
		UpdatedAt:      arg.UpdatedAt,
		Username:       arg.Username,
		Status:         database.UserStatusActive,
		RBACRoles:      arg.RBACRoles,
	}
	q.users = append(q.users, user)
	return user, nil
}

func (q *fakeQuerier) UpdateUserRoles(_ context.Context, arg database.UpdateUserRolesParams) (database.User, error) {
	q.mutex.Lock()
	defer q.mutex.Unlock()

	for index, user := range q.users {
		if user.ID != arg.ID {
			continue
		}

		// Set new roles
		user.RBACRoles = arg.GrantedRoles
		// Remove duplicates and sort
		uniqueRoles := make([]string, 0, len(user.RBACRoles))
		exist := make(map[string]struct{})
		for _, r := range user.RBACRoles {
			if _, ok := exist[r]; ok {
				continue
			}
			exist[r] = struct{}{}
			uniqueRoles = append(uniqueRoles, r)
		}
		sort.Strings(uniqueRoles)
		user.RBACRoles = uniqueRoles

		q.users[index] = user
		return user, nil
	}
	return database.User{}, sql.ErrNoRows
}

func (q *fakeQuerier) UpdateUserProfile(_ context.Context, arg database.UpdateUserProfileParams) (database.User, error) {
	q.mutex.Lock()
	defer q.mutex.Unlock()

	for index, user := range q.users {
		if user.ID != arg.ID {
			continue
		}
		user.Email = arg.Email
		user.Username = arg.Username
		q.users[index] = user
		return user, nil
	}
	return database.User{}, sql.ErrNoRows
}

func (q *fakeQuerier) UpdateUserStatus(_ context.Context, arg database.UpdateUserStatusParams) (database.User, error) {
	q.mutex.Lock()
	defer q.mutex.Unlock()

	for index, user := range q.users {
		if user.ID != arg.ID {
			continue
		}
		user.Status = arg.Status
		user.UpdatedAt = arg.UpdatedAt
		q.users[index] = user
		return user, nil
	}
	return database.User{}, sql.ErrNoRows
}

func (q *fakeQuerier) UpdateUserHashedPassword(_ context.Context, arg database.UpdateUserHashedPasswordParams) error {
	q.mutex.Lock()
	defer q.mutex.Unlock()

	for i, user := range q.users {
		if user.ID != arg.ID {
			continue
		}
		user.HashedPassword = arg.HashedPassword
		q.users[i] = user
		return nil
	}
	return sql.ErrNoRows
}

func (q *fakeQuerier) InsertWorkspace(_ context.Context, arg database.InsertWorkspaceParams) (database.Workspace, error) {
	q.mutex.Lock()
	defer q.mutex.Unlock()

	//nolint:gosimple
	workspace := database.Workspace{
		ID:                arg.ID,
		CreatedAt:         arg.CreatedAt,
		UpdatedAt:         arg.UpdatedAt,
		OwnerID:           arg.OwnerID,
		OrganizationID:    arg.OrganizationID,
		TemplateID:        arg.TemplateID,
		Name:              arg.Name,
		AutostartSchedule: arg.AutostartSchedule,
		Ttl:               arg.Ttl,
	}
	q.workspaces = append(q.workspaces, workspace)
	return workspace, nil
}

func (q *fakeQuerier) InsertWorkspaceBuild(_ context.Context, arg database.InsertWorkspaceBuildParams) (database.WorkspaceBuild, error) {
	q.mutex.Lock()
	defer q.mutex.Unlock()

	workspaceBuild := database.WorkspaceBuild{
		ID:                arg.ID,
		CreatedAt:         arg.CreatedAt,
		UpdatedAt:         arg.UpdatedAt,
		WorkspaceID:       arg.WorkspaceID,
		Name:              arg.Name,
		TemplateVersionID: arg.TemplateVersionID,
		BuildNumber:       arg.BuildNumber,
		Transition:        arg.Transition,
		InitiatorID:       arg.InitiatorID,
		JobID:             arg.JobID,
		ProvisionerState:  arg.ProvisionerState,
	}
	q.workspaceBuilds = append(q.workspaceBuilds, workspaceBuild)
	return workspaceBuild, nil
}

func (q *fakeQuerier) InsertWorkspaceApp(_ context.Context, arg database.InsertWorkspaceAppParams) (database.WorkspaceApp, error) {
	q.mutex.Lock()
	defer q.mutex.Unlock()

	workspaceApp := database.WorkspaceApp{
		ID:        arg.ID,
		AgentID:   arg.AgentID,
		CreatedAt: arg.CreatedAt,
		Name:      arg.Name,
		Icon:      arg.Icon,
		Command:   arg.Command,
		Target:    arg.Target,
	}
	q.workspaceApps = append(q.workspaceApps, workspaceApp)
	return workspaceApp, nil
}

func (q *fakeQuerier) UpdateAPIKeyByID(_ context.Context, arg database.UpdateAPIKeyByIDParams) error {
	q.mutex.Lock()
	defer q.mutex.Unlock()

	for index, apiKey := range q.apiKeys {
		if apiKey.ID != arg.ID {
			continue
		}
		apiKey.LastUsed = arg.LastUsed
		apiKey.ExpiresAt = arg.ExpiresAt
		apiKey.OAuthAccessToken = arg.OAuthAccessToken
		apiKey.OAuthRefreshToken = arg.OAuthRefreshToken
		apiKey.OAuthExpiry = arg.OAuthExpiry
		q.apiKeys[index] = apiKey
		return nil
	}
	return sql.ErrNoRows
}

func (q *fakeQuerier) UpdateTemplateActiveVersionByID(_ context.Context, arg database.UpdateTemplateActiveVersionByIDParams) error {
	q.mutex.Lock()
	defer q.mutex.Unlock()

	for index, template := range q.templates {
		if template.ID != arg.ID {
			continue
		}
		template.ActiveVersionID = arg.ActiveVersionID
		q.templates[index] = template
		return nil
	}
	return sql.ErrNoRows
}

func (q *fakeQuerier) UpdateTemplateDeletedByID(_ context.Context, arg database.UpdateTemplateDeletedByIDParams) error {
	q.mutex.Lock()
	defer q.mutex.Unlock()

	for index, template := range q.templates {
		if template.ID != arg.ID {
			continue
		}
		template.Deleted = arg.Deleted
		q.templates[index] = template
		return nil
	}
	return sql.ErrNoRows
}

func (q *fakeQuerier) UpdateTemplateVersionByID(_ context.Context, arg database.UpdateTemplateVersionByIDParams) error {
	q.mutex.Lock()
	defer q.mutex.Unlock()

	for index, templateVersion := range q.templateVersions {
		if templateVersion.ID != arg.ID {
			continue
		}
		templateVersion.TemplateID = arg.TemplateID
		templateVersion.UpdatedAt = arg.UpdatedAt
		q.templateVersions[index] = templateVersion
		return nil
	}
	return sql.ErrNoRows
}

func (q *fakeQuerier) UpdateTemplateVersionDescriptionByJobID(_ context.Context, arg database.UpdateTemplateVersionDescriptionByJobIDParams) error {
	q.mutex.Lock()
	defer q.mutex.Unlock()

	for index, templateVersion := range q.templateVersions {
		if templateVersion.JobID != arg.JobID {
			continue
		}
		templateVersion.Readme = arg.Readme
		templateVersion.UpdatedAt = time.Now()
		q.templateVersions[index] = templateVersion
		return nil
	}
	return sql.ErrNoRows
}

func (q *fakeQuerier) UpdateProvisionerDaemonByID(_ context.Context, arg database.UpdateProvisionerDaemonByIDParams) error {
	q.mutex.Lock()
	defer q.mutex.Unlock()

	for index, daemon := range q.provisionerDaemons {
		if arg.ID != daemon.ID {
			continue
		}
		daemon.UpdatedAt = arg.UpdatedAt
		daemon.Provisioners = arg.Provisioners
		q.provisionerDaemons[index] = daemon
		return nil
	}
	return sql.ErrNoRows
}

func (q *fakeQuerier) UpdateWorkspaceAgentConnectionByID(_ context.Context, arg database.UpdateWorkspaceAgentConnectionByIDParams) error {
	q.mutex.Lock()
	defer q.mutex.Unlock()

	for index, agent := range q.provisionerJobAgents {
		if agent.ID != arg.ID {
			continue
		}
		agent.FirstConnectedAt = arg.FirstConnectedAt
		agent.LastConnectedAt = arg.LastConnectedAt
		agent.DisconnectedAt = arg.DisconnectedAt
		q.provisionerJobAgents[index] = agent
		return nil
	}
	return sql.ErrNoRows
}

func (q *fakeQuerier) UpdateProvisionerJobByID(_ context.Context, arg database.UpdateProvisionerJobByIDParams) error {
	q.mutex.Lock()
	defer q.mutex.Unlock()

	for index, job := range q.provisionerJobs {
		if arg.ID != job.ID {
			continue
		}
		job.UpdatedAt = arg.UpdatedAt
		q.provisionerJobs[index] = job
		return nil
	}
	return sql.ErrNoRows
}

func (q *fakeQuerier) UpdateProvisionerJobWithCancelByID(_ context.Context, arg database.UpdateProvisionerJobWithCancelByIDParams) error {
	q.mutex.Lock()
	defer q.mutex.Unlock()

	for index, job := range q.provisionerJobs {
		if arg.ID != job.ID {
			continue
		}
		job.CanceledAt = arg.CanceledAt
		q.provisionerJobs[index] = job
		return nil
	}
	return sql.ErrNoRows
}

func (q *fakeQuerier) UpdateProvisionerJobWithCompleteByID(_ context.Context, arg database.UpdateProvisionerJobWithCompleteByIDParams) error {
	q.mutex.Lock()
	defer q.mutex.Unlock()

	for index, job := range q.provisionerJobs {
		if arg.ID != job.ID {
			continue
		}
		job.UpdatedAt = arg.UpdatedAt
		job.CompletedAt = arg.CompletedAt
		job.Error = arg.Error
		q.provisionerJobs[index] = job
		return nil
	}
	return sql.ErrNoRows
}

func (q *fakeQuerier) UpdateWorkspaceAutostart(_ context.Context, arg database.UpdateWorkspaceAutostartParams) error {
	q.mutex.Lock()
	defer q.mutex.Unlock()

	for index, workspace := range q.workspaces {
		if workspace.ID != arg.ID {
			continue
		}
		workspace.AutostartSchedule = arg.AutostartSchedule
		q.workspaces[index] = workspace
		return nil
	}

	return sql.ErrNoRows
}

func (q *fakeQuerier) UpdateWorkspaceTTL(_ context.Context, arg database.UpdateWorkspaceTTLParams) error {
	q.mutex.Lock()
	defer q.mutex.Unlock()

	for index, workspace := range q.workspaces {
		if workspace.ID != arg.ID {
			continue
		}
		workspace.Ttl = arg.Ttl
		q.workspaces[index] = workspace
		return nil
	}

	return sql.ErrNoRows
}

func (q *fakeQuerier) UpdateWorkspaceBuildByID(_ context.Context, arg database.UpdateWorkspaceBuildByIDParams) error {
	q.mutex.Lock()
	defer q.mutex.Unlock()

	for index, workspaceBuild := range q.workspaceBuilds {
		if workspaceBuild.ID != arg.ID {
			continue
		}
		workspaceBuild.UpdatedAt = arg.UpdatedAt
		workspaceBuild.ProvisionerState = arg.ProvisionerState
		q.workspaceBuilds[index] = workspaceBuild
		return nil
	}
	return sql.ErrNoRows
}

func (q *fakeQuerier) UpdateWorkspaceDeletedByID(_ context.Context, arg database.UpdateWorkspaceDeletedByIDParams) error {
	q.mutex.Lock()
	defer q.mutex.Unlock()

	for index, workspace := range q.workspaces {
		if workspace.ID != arg.ID {
			continue
		}
		workspace.Deleted = arg.Deleted
		q.workspaces[index] = workspace
		return nil
	}
	return sql.ErrNoRows
}

func (q *fakeQuerier) InsertGitSSHKey(_ context.Context, arg database.InsertGitSSHKeyParams) (database.GitSSHKey, error) {
	q.mutex.Lock()
	defer q.mutex.Unlock()

	//nolint:gosimple
	gitSSHKey := database.GitSSHKey{
		UserID:     arg.UserID,
		CreatedAt:  arg.CreatedAt,
		UpdatedAt:  arg.UpdatedAt,
		PrivateKey: arg.PrivateKey,
		PublicKey:  arg.PublicKey,
	}
	q.gitSSHKey = append(q.gitSSHKey, gitSSHKey)
	return gitSSHKey, nil
}

func (q *fakeQuerier) GetGitSSHKey(_ context.Context, userID uuid.UUID) (database.GitSSHKey, error) {
	q.mutex.RLock()
	defer q.mutex.RUnlock()

	for _, key := range q.gitSSHKey {
		if key.UserID == userID {
			return key, nil
		}
	}
	return database.GitSSHKey{}, sql.ErrNoRows
}

func (q *fakeQuerier) UpdateGitSSHKey(_ context.Context, arg database.UpdateGitSSHKeyParams) error {
	q.mutex.Lock()
	defer q.mutex.Unlock()

	for index, key := range q.gitSSHKey {
		if key.UserID.String() != arg.UserID.String() {
			continue
		}
		key.UpdatedAt = arg.UpdatedAt
		key.PrivateKey = arg.PrivateKey
		key.PublicKey = arg.PublicKey
		q.gitSSHKey[index] = key
		return nil
	}
	return sql.ErrNoRows
}

func (q *fakeQuerier) DeleteGitSSHKey(_ context.Context, userID uuid.UUID) error {
	q.mutex.Lock()
	defer q.mutex.Unlock()

	for index, key := range q.gitSSHKey {
		if key.UserID.String() != userID.String() {
			continue
		}
		q.gitSSHKey[index] = q.gitSSHKey[len(q.gitSSHKey)-1]
		q.gitSSHKey = q.gitSSHKey[:len(q.gitSSHKey)-1]
		return nil
	}
	return sql.ErrNoRows
}

func (q *fakeQuerier) GetAuditLogsBefore(_ context.Context, arg database.GetAuditLogsBeforeParams) ([]database.AuditLog, error) {
	q.mutex.RLock()
	defer q.mutex.RUnlock()

	logs := make([]database.AuditLog, 0)
	start := database.AuditLog{}

	if arg.ID != uuid.Nil {
		for _, alog := range q.auditLogs {
			if alog.ID == arg.ID {
				start = alog
				break
			}
		}
	} else {
		start.ID = uuid.New()
		start.Time = arg.StartTime
	}

	if start.ID == uuid.Nil {
		return nil, sql.ErrNoRows
	}

	// q.auditLogs are already sorted by time DESC, so no need to sort after the fact.
	for _, alog := range q.auditLogs {
		if alog.Time.Before(start.Time) {
			logs = append(logs, alog)
		}

		if len(logs) >= int(arg.RowLimit) {
			break
		}
	}

	return logs, nil
}

func (q *fakeQuerier) InsertAuditLog(_ context.Context, arg database.InsertAuditLogParams) (database.AuditLog, error) {
	q.mutex.Lock()
	defer q.mutex.Unlock()

	alog := database.AuditLog(arg)

	q.auditLogs = append(q.auditLogs, alog)
	slices.SortFunc(q.auditLogs, func(a, b database.AuditLog) bool {
		return a.Time.Before(b.Time)
	})

	return alog, nil
}<|MERGE_RESOLUTION|>--- conflicted
+++ resolved
@@ -365,7 +365,6 @@
 	return database.Workspace{}, sql.ErrNoRows
 }
 
-<<<<<<< HEAD
 func (q *fakeQuerier) GetWorkspaceAppsByAgentID(_ context.Context, id uuid.UUID) ([]database.WorkspaceApp, error) {
 	q.mutex.RLock()
 	defer q.mutex.RUnlock()
@@ -401,10 +400,7 @@
 	return apps, nil
 }
 
-func (q *fakeQuerier) GetWorkspacesAutostartAutostop(_ context.Context) ([]database.Workspace, error) {
-=======
 func (q *fakeQuerier) GetWorkspacesAutostart(_ context.Context) ([]database.Workspace, error) {
->>>>>>> b0d52039
 	q.mutex.RLock()
 	defer q.mutex.RUnlock()
 	workspaces := make([]database.Workspace, 0)
