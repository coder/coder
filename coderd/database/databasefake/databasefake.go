--- conflicted
+++ resolved
@@ -632,25 +632,6 @@
 }
 
 func (q *fakeQuerier) GetWorkspaceBuildByWorkspaceIDAndBuildNumber(_ context.Context, arg database.GetWorkspaceBuildByWorkspaceIDAndBuildNumberParams) (database.WorkspaceBuild, error) {
-<<<<<<< HEAD
-	q.mutex.RLock()
-	defer q.mutex.RUnlock()
-
-	for _, workspaceBuild := range q.workspaceBuilds {
-		if workspaceBuild.WorkspaceID.String() != arg.WorkspaceID.String() {
-			continue
-		}
-		if workspaceBuild.BuildNumber != arg.BuildNumber {
-			continue
-		}
-		return workspaceBuild, nil
-	}
-	return database.WorkspaceBuild{}, sql.ErrNoRows
-}
-
-func (q *fakeQuerier) GetWorkspacesByOrganizationIDs(_ context.Context, req database.GetWorkspacesByOrganizationIDsParams) ([]database.Workspace, error) {
-=======
->>>>>>> dc1de588
 	q.mutex.RLock()
 	defer q.mutex.RUnlock()
 
