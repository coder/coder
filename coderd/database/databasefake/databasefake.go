--- conflicted
+++ resolved
@@ -343,7 +343,6 @@
 	return database.Workspace{}, sql.ErrNoRows
 }
 
-<<<<<<< HEAD
 func (q *fakeQuerier) GetWorkspaceAppsByAgentID(_ context.Context, id uuid.UUID) ([]database.WorkspaceApp, error) {
 	q.mutex.RLock()
 	defer q.mutex.RUnlock()
@@ -377,7 +376,8 @@
 		return nil, sql.ErrNoRows
 	}
 	return apps, nil
-=======
+}
+
 func (q *fakeQuerier) GetWorkspacesAutostartAutostop(_ context.Context) ([]database.Workspace, error) {
 	q.mutex.RLock()
 	defer q.mutex.RUnlock()
@@ -390,7 +390,6 @@
 		}
 	}
 	return workspaces, nil
->>>>>>> 7bb7c6c2
 }
 
 func (q *fakeQuerier) GetWorkspaceOwnerCountsByTemplateIDs(_ context.Context, templateIDs []uuid.UUID) ([]database.GetWorkspaceOwnerCountsByTemplateIDsRow, error) {
