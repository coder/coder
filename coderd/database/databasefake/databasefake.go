package databasefake

import (
	"context"
	"database/sql"
	"sort"
	"strings"
	"sync"
	"time"

	"github.com/google/uuid"
	"golang.org/x/exp/slices"

	"github.com/coder/coder/coderd/database"
)

// New returns an in-memory fake of the database.
func New() database.Store {
	return &fakeQuerier{
		apiKeys:             make([]database.APIKey, 0),
		organizationMembers: make([]database.OrganizationMember, 0),
		organizations:       make([]database.Organization, 0),
		users:               make([]database.User, 0),

		auditLogs:               make([]database.AuditLog, 0),
		files:                   make([]database.File, 0),
		gitSSHKey:               make([]database.GitSSHKey, 0),
		parameterSchemas:        make([]database.ParameterSchema, 0),
		parameterValues:         make([]database.ParameterValue, 0),
		provisionerDaemons:      make([]database.ProvisionerDaemon, 0),
		provisionerJobAgents:    make([]database.WorkspaceAgent, 0),
		provisionerJobLogs:      make([]database.ProvisionerJobLog, 0),
		provisionerJobResources: make([]database.WorkspaceResource, 0),
		provisionerJobs:         make([]database.ProvisionerJob, 0),
		templateVersions:        make([]database.TemplateVersion, 0),
		templates:               make([]database.Template, 0),
		workspaceBuilds:         make([]database.WorkspaceBuild, 0),
		workspaceApps:           make([]database.WorkspaceApp, 0),
		workspaces:              make([]database.Workspace, 0),
	}
}

// fakeQuerier replicates database functionality to enable quick testing.
type fakeQuerier struct {
	mutex sync.RWMutex

	// Legacy tables
	apiKeys             []database.APIKey
	organizations       []database.Organization
	organizationMembers []database.OrganizationMember
	users               []database.User

	// New tables
	auditLogs               []database.AuditLog
	files                   []database.File
	gitSSHKey               []database.GitSSHKey
	parameterSchemas        []database.ParameterSchema
	parameterValues         []database.ParameterValue
	provisionerDaemons      []database.ProvisionerDaemon
	provisionerJobAgents    []database.WorkspaceAgent
	provisionerJobLogs      []database.ProvisionerJobLog
	provisionerJobResources []database.WorkspaceResource
	provisionerJobs         []database.ProvisionerJob
	templateVersions        []database.TemplateVersion
	templates               []database.Template
	workspaceBuilds         []database.WorkspaceBuild
	workspaceApps           []database.WorkspaceApp
	workspaces              []database.Workspace
}

// InTx doesn't rollback data properly for in-memory yet.
func (q *fakeQuerier) InTx(fn func(database.Store) error) error {
	return fn(q)
}

func (q *fakeQuerier) AcquireProvisionerJob(_ context.Context, arg database.AcquireProvisionerJobParams) (database.ProvisionerJob, error) {
	q.mutex.Lock()
	defer q.mutex.Unlock()

	for index, provisionerJob := range q.provisionerJobs {
		if provisionerJob.StartedAt.Valid {
			continue
		}
		found := false
		for _, provisionerType := range arg.Types {
			if provisionerJob.Provisioner != provisionerType {
				continue
			}
			found = true
			break
		}
		if !found {
			continue
		}
		provisionerJob.StartedAt = arg.StartedAt
		provisionerJob.UpdatedAt = arg.StartedAt.Time
		provisionerJob.WorkerID = arg.WorkerID
		q.provisionerJobs[index] = provisionerJob
		return provisionerJob, nil
	}
	return database.ProvisionerJob{}, sql.ErrNoRows
}

func (q *fakeQuerier) DeleteParameterValueByID(_ context.Context, id uuid.UUID) error {
	q.mutex.Lock()
	defer q.mutex.Unlock()

	for index, parameterValue := range q.parameterValues {
		if parameterValue.ID.String() != id.String() {
			continue
		}
		q.parameterValues[index] = q.parameterValues[len(q.parameterValues)-1]
		q.parameterValues = q.parameterValues[:len(q.parameterValues)-1]
		return nil
	}
	return sql.ErrNoRows
}

func (q *fakeQuerier) GetAPIKeyByID(_ context.Context, id string) (database.APIKey, error) {
	q.mutex.RLock()
	defer q.mutex.RUnlock()

	for _, apiKey := range q.apiKeys {
		if apiKey.ID == id {
			return apiKey, nil
		}
	}
	return database.APIKey{}, sql.ErrNoRows
}

func (q *fakeQuerier) DeleteAPIKeyByID(_ context.Context, id string) error {
	q.mutex.Lock()
	defer q.mutex.Unlock()

	for index, apiKey := range q.apiKeys {
		if apiKey.ID != id {
			continue
		}
		q.apiKeys[index] = q.apiKeys[len(q.apiKeys)-1]
		q.apiKeys = q.apiKeys[:len(q.apiKeys)-1]
		return nil
	}
	return sql.ErrNoRows
}

func (q *fakeQuerier) GetFileByHash(_ context.Context, hash string) (database.File, error) {
	q.mutex.RLock()
	defer q.mutex.RUnlock()

	for _, file := range q.files {
		if file.Hash == hash {
			return file, nil
		}
	}
	return database.File{}, sql.ErrNoRows
}

func (q *fakeQuerier) GetUserByEmailOrUsername(_ context.Context, arg database.GetUserByEmailOrUsernameParams) (database.User, error) {
	q.mutex.RLock()
	defer q.mutex.RUnlock()

	for _, user := range q.users {
		if user.Email == arg.Email || user.Username == arg.Username {
			return user, nil
		}
	}
	return database.User{}, sql.ErrNoRows
}

func (q *fakeQuerier) GetUserByID(_ context.Context, id uuid.UUID) (database.User, error) {
	q.mutex.RLock()
	defer q.mutex.RUnlock()

	for _, user := range q.users {
		if user.ID == id {
			return user, nil
		}
	}
	return database.User{}, sql.ErrNoRows
}

func (q *fakeQuerier) GetUserCount(_ context.Context) (int64, error) {
	q.mutex.RLock()
	defer q.mutex.RUnlock()

	return int64(len(q.users)), nil
}

func (q *fakeQuerier) GetUsers(_ context.Context, params database.GetUsersParams) ([]database.User, error) {
	q.mutex.RLock()
	defer q.mutex.RUnlock()

	// Avoid side-effect of sorting.
	users := make([]database.User, len(q.users))
	copy(users, q.users)

	// Database orders by created_at
	slices.SortFunc(users, func(a, b database.User) bool {
		if a.CreatedAt.Equal(b.CreatedAt) {
			// Technically the postgres database also orders by uuid. So match
			// that behavior
			return a.ID.String() < b.ID.String()
		}
		return a.CreatedAt.Before(b.CreatedAt)
	})

	if params.AfterID != uuid.Nil {
		found := false
		for i, v := range users {
			if v.ID == params.AfterID {
				// We want to return all users after index i.
				users = users[i+1:]
				found = true
				break
			}
		}

		// If no users after the time, then we return an empty list.
		if !found {
			return nil, sql.ErrNoRows
		}
	}

	if params.Search != "" {
		tmp := make([]database.User, 0, len(users))
		for i, user := range users {
			if strings.Contains(user.Email, params.Search) {
				tmp = append(tmp, users[i])
			} else if strings.Contains(user.Username, params.Search) {
				tmp = append(tmp, users[i])
			}
		}
		users = tmp
	}

	if len(params.Status) == 0 {
		params.Status = []database.UserStatus{database.UserStatusActive}
	}

	usersFilteredByStatus := make([]database.User, 0, len(users))
	for i, user := range users {
		for _, status := range params.Status {
			if user.Status == status {
				usersFilteredByStatus = append(usersFilteredByStatus, users[i])
			}
		}
	}
	users = usersFilteredByStatus

	if params.OffsetOpt > 0 {
		if int(params.OffsetOpt) > len(users)-1 {
			return nil, sql.ErrNoRows
		}
		users = users[params.OffsetOpt:]
	}

	if params.LimitOpt > 0 {
		if int(params.LimitOpt) > len(users) {
			params.LimitOpt = int32(len(users))
		}
		users = users[:params.LimitOpt]
	}

	return users, nil
}

func (q *fakeQuerier) GetUsersByIDs(_ context.Context, ids []uuid.UUID) ([]database.User, error) {
	q.mutex.RLock()
	defer q.mutex.RUnlock()

	users := make([]database.User, 0)
	for _, user := range q.users {
		for _, id := range ids {
			if user.ID.String() != id.String() {
				continue
			}
			users = append(users, user)
		}
	}
	return users, nil
}

func (q *fakeQuerier) GetAuthorizationUserRoles(_ context.Context, userID uuid.UUID) (database.GetAuthorizationUserRolesRow, error) {
	q.mutex.RLock()
	defer q.mutex.RUnlock()

	var user *database.User
	roles := make([]string, 0)
	for _, u := range q.users {
		if u.ID == userID {
			u := u
			roles = append(roles, u.RBACRoles...)
			roles = append(roles, "member")
			user = &u
			break
		}
	}

	for _, mem := range q.organizationMembers {
		if mem.UserID == userID {
			roles = append(roles, mem.Roles...)
			roles = append(roles, "organization-member:"+mem.OrganizationID.String())
		}
	}

	if user == nil {
		return database.GetAuthorizationUserRolesRow{}, sql.ErrNoRows
	}

	return database.GetAuthorizationUserRolesRow{
		ID:       userID,
		Username: user.Username,
		Status:   user.Status,
		Roles:    roles,
	}, nil
}

func (q *fakeQuerier) GetWorkspacesWithFilter(_ context.Context, arg database.GetWorkspacesWithFilterParams) ([]database.Workspace, error) {
	q.mutex.RLock()
	defer q.mutex.RUnlock()

	workspaces := make([]database.Workspace, 0)
	for _, workspace := range q.workspaces {
		if arg.OwnerID != uuid.Nil && workspace.OwnerID != arg.OwnerID {
			continue
		}
		if arg.OwnerUsername != "" {
			owner, err := q.GetUserByID(context.Background(), workspace.OwnerID)
			if err == nil && arg.OwnerUsername != owner.Username {
				continue
			}
		}
		if arg.TemplateName != "" {
			templates, err := q.GetTemplatesWithFilter(context.Background(), database.GetTemplatesWithFilterParams{
				ExactName: arg.TemplateName,
			})
			// Add to later param
			if err == nil {
				for _, t := range templates {
					arg.TemplateIds = append(arg.TemplateIds, t.ID)
				}
			}
		}
		if !arg.Deleted && workspace.Deleted {
			continue
		}
		if arg.Name != "" && !strings.Contains(workspace.Name, arg.Name) {
			continue
		}
		if len(arg.TemplateIds) > 0 {
			match := false
			for _, id := range arg.TemplateIds {
				if workspace.TemplateID == id {
					match = true
					break
				}
			}
			if !match {
				continue
			}
		}
		workspaces = append(workspaces, workspace)
	}

	return workspaces, nil
}

func (q *fakeQuerier) GetWorkspaceByID(_ context.Context, id uuid.UUID) (database.Workspace, error) {
	q.mutex.RLock()
	defer q.mutex.RUnlock()

	for _, workspace := range q.workspaces {
		if workspace.ID.String() == id.String() {
			return workspace, nil
		}
	}
	return database.Workspace{}, sql.ErrNoRows
}

func (q *fakeQuerier) GetWorkspaceByOwnerIDAndName(_ context.Context, arg database.GetWorkspaceByOwnerIDAndNameParams) (database.Workspace, error) {
	q.mutex.RLock()
	defer q.mutex.RUnlock()

	var found *database.Workspace
	for _, workspace := range q.workspaces {
		workspace := workspace
		if workspace.OwnerID != arg.OwnerID {
			continue
		}
		if !strings.EqualFold(workspace.Name, arg.Name) {
			continue
		}
		if workspace.Deleted != arg.Deleted {
			continue
		}

		// Return the most recent workspace with the given name
		if found == nil || workspace.CreatedAt.After(found.CreatedAt) {
			found = &workspace
		}
	}
	if found != nil {
		return *found, nil
	}
	return database.Workspace{}, sql.ErrNoRows
}

func (q *fakeQuerier) GetWorkspaceAppsByAgentID(_ context.Context, id uuid.UUID) ([]database.WorkspaceApp, error) {
	q.mutex.RLock()
	defer q.mutex.RUnlock()

	apps := make([]database.WorkspaceApp, 0)
	for _, app := range q.workspaceApps {
		if app.AgentID == id {
			apps = append(apps, app)
		}
	}
	if len(apps) == 0 {
		return nil, sql.ErrNoRows
	}
	return apps, nil
}

func (q *fakeQuerier) GetWorkspaceAppsByAgentIDs(_ context.Context, ids []uuid.UUID) ([]database.WorkspaceApp, error) {
	q.mutex.RLock()
	defer q.mutex.RUnlock()

	apps := make([]database.WorkspaceApp, 0)
	for _, app := range q.workspaceApps {
		for _, id := range ids {
			if app.AgentID.String() == id.String() {
				apps = append(apps, app)
				break
			}
		}
	}
	return apps, nil
}

func (q *fakeQuerier) GetWorkspacesAutostart(_ context.Context) ([]database.Workspace, error) {
	q.mutex.RLock()
	defer q.mutex.RUnlock()
	workspaces := make([]database.Workspace, 0)
	for _, ws := range q.workspaces {
		if ws.AutostartSchedule.String != "" {
			workspaces = append(workspaces, ws)
		} else if ws.Ttl.Valid {
			workspaces = append(workspaces, ws)
		}
	}
	return workspaces, nil
}

func (q *fakeQuerier) GetWorkspaceOwnerCountsByTemplateIDs(_ context.Context, templateIDs []uuid.UUID) ([]database.GetWorkspaceOwnerCountsByTemplateIDsRow, error) {
	q.mutex.RLock()
	defer q.mutex.RUnlock()

	counts := map[uuid.UUID]map[uuid.UUID]struct{}{}
	for _, templateID := range templateIDs {
		found := false
		for _, workspace := range q.workspaces {
			if workspace.TemplateID != templateID {
				continue
			}
			if workspace.Deleted {
				continue
			}
			countByOwnerID, ok := counts[templateID]
			if !ok {
				countByOwnerID = map[uuid.UUID]struct{}{}
			}
			countByOwnerID[workspace.OwnerID] = struct{}{}
			counts[templateID] = countByOwnerID
			found = true
			break
		}
		if !found {
			counts[templateID] = map[uuid.UUID]struct{}{}
		}
	}
	res := make([]database.GetWorkspaceOwnerCountsByTemplateIDsRow, 0)
	for key, value := range counts {
		res = append(res, database.GetWorkspaceOwnerCountsByTemplateIDsRow{
			TemplateID: key,
			Count:      int64(len(value)),
		})
	}
	if len(res) == 0 {
		return nil, sql.ErrNoRows
	}
	return res, nil
}

func (q *fakeQuerier) GetWorkspaceBuildByID(_ context.Context, id uuid.UUID) (database.WorkspaceBuild, error) {
	q.mutex.RLock()
	defer q.mutex.RUnlock()

	for _, history := range q.workspaceBuilds {
		if history.ID.String() == id.String() {
			return history, nil
		}
	}
	return database.WorkspaceBuild{}, sql.ErrNoRows
}

func (q *fakeQuerier) GetWorkspaceBuildByJobID(_ context.Context, jobID uuid.UUID) (database.WorkspaceBuild, error) {
	q.mutex.RLock()
	defer q.mutex.RUnlock()

	for _, build := range q.workspaceBuilds {
		if build.JobID.String() == jobID.String() {
			return build, nil
		}
	}
	return database.WorkspaceBuild{}, sql.ErrNoRows
}

func (q *fakeQuerier) GetLatestWorkspaceBuildByWorkspaceID(_ context.Context, workspaceID uuid.UUID) (database.WorkspaceBuild, error) {
	q.mutex.RLock()
	defer q.mutex.RUnlock()

	var row database.WorkspaceBuild
	var buildNum int32
	for _, workspaceBuild := range q.workspaceBuilds {
		if workspaceBuild.WorkspaceID.String() == workspaceID.String() && workspaceBuild.BuildNumber > buildNum {
			row = workspaceBuild
			buildNum = workspaceBuild.BuildNumber
		}
	}
	if buildNum == 0 {
		return database.WorkspaceBuild{}, sql.ErrNoRows
	}
	return row, nil
}

func (q *fakeQuerier) GetLatestWorkspaceBuildsByWorkspaceIDs(_ context.Context, ids []uuid.UUID) ([]database.WorkspaceBuild, error) {
	q.mutex.RLock()
	defer q.mutex.RUnlock()

	builds := make(map[uuid.UUID]database.WorkspaceBuild)
	buildNumbers := make(map[uuid.UUID]int32)
	for _, workspaceBuild := range q.workspaceBuilds {
		for _, id := range ids {
			if id.String() == workspaceBuild.WorkspaceID.String() && workspaceBuild.BuildNumber > buildNumbers[id] {
				builds[id] = workspaceBuild
				buildNumbers[id] = workspaceBuild.BuildNumber
			}
		}
	}
	var returnBuilds []database.WorkspaceBuild
	for i, n := range buildNumbers {
		if n > 0 {
			b := builds[i]
			returnBuilds = append(returnBuilds, b)
		}
	}
	if len(returnBuilds) == 0 {
		return nil, sql.ErrNoRows
	}
	return returnBuilds, nil
}

func (q *fakeQuerier) GetWorkspaceBuildByWorkspaceID(_ context.Context,
	params database.GetWorkspaceBuildByWorkspaceIDParams) ([]database.WorkspaceBuild, error) {
	q.mutex.RLock()
	defer q.mutex.RUnlock()

	history := make([]database.WorkspaceBuild, 0)
	for _, workspaceBuild := range q.workspaceBuilds {
		if workspaceBuild.WorkspaceID.String() == params.WorkspaceID.String() {
			history = append(history, workspaceBuild)
		}
	}

	// Order by build_number
	slices.SortFunc(history, func(a, b database.WorkspaceBuild) bool {
		// use greater than since we want descending order
		return a.BuildNumber > b.BuildNumber
	})

	if params.AfterID != uuid.Nil {
		found := false
		for i, v := range history {
			if v.ID == params.AfterID {
				// We want to return all builds after index i.
				history = history[i+1:]
				found = true
				break
			}
		}

		// If no builds after the time, then we return an empty list.
		if !found {
			return nil, sql.ErrNoRows
		}
	}

	if params.OffsetOpt > 0 {
		if int(params.OffsetOpt) > len(history)-1 {
			return nil, sql.ErrNoRows
		}
		history = history[params.OffsetOpt:]
	}

	if params.LimitOpt > 0 {
		if int(params.LimitOpt) > len(history) {
			params.LimitOpt = int32(len(history))
		}
		history = history[:params.LimitOpt]
	}

	if len(history) == 0 {
		return nil, sql.ErrNoRows
	}
	return history, nil
}

func (q *fakeQuerier) GetWorkspaceBuildByWorkspaceIDAndName(_ context.Context, arg database.GetWorkspaceBuildByWorkspaceIDAndNameParams) (database.WorkspaceBuild, error) {
	q.mutex.RLock()
	defer q.mutex.RUnlock()

	for _, workspaceBuild := range q.workspaceBuilds {
		if workspaceBuild.WorkspaceID.String() != arg.WorkspaceID.String() {
			continue
		}
		if !strings.EqualFold(workspaceBuild.Name, arg.Name) {
			continue
		}
		return workspaceBuild, nil
	}
	return database.WorkspaceBuild{}, sql.ErrNoRows
}

<<<<<<< HEAD
=======
func (q *fakeQuerier) GetWorkspaceBuildByWorkspaceIDAndBuildNumber(_ context.Context, arg database.GetWorkspaceBuildByWorkspaceIDAndBuildNumberParams) (database.WorkspaceBuild, error) {
	q.mutex.RLock()
	defer q.mutex.RUnlock()

	for _, workspaceBuild := range q.workspaceBuilds {
		if workspaceBuild.WorkspaceID.String() != arg.WorkspaceID.String() {
			continue
		}
		if workspaceBuild.BuildNumber != arg.BuildNumber {
			continue
		}
		return workspaceBuild, nil
	}
	return database.WorkspaceBuild{}, sql.ErrNoRows
}

func (q *fakeQuerier) GetWorkspacesByOrganizationIDs(_ context.Context, req database.GetWorkspacesByOrganizationIDsParams) ([]database.Workspace, error) {
	q.mutex.RLock()
	defer q.mutex.RUnlock()

	workspaces := make([]database.Workspace, 0)
	for _, workspace := range q.workspaces {
		for _, id := range req.Ids {
			if workspace.OrganizationID != id {
				continue
			}
			if workspace.Deleted != req.Deleted {
				continue
			}
			workspaces = append(workspaces, workspace)
		}
	}
	return workspaces, nil
}

>>>>>>> 02d2aea7
func (q *fakeQuerier) GetOrganizations(_ context.Context) ([]database.Organization, error) {
	q.mutex.RLock()
	defer q.mutex.RUnlock()

	if len(q.organizations) == 0 {
		return nil, sql.ErrNoRows
	}
	return q.organizations, nil
}

func (q *fakeQuerier) GetOrganizationByID(_ context.Context, id uuid.UUID) (database.Organization, error) {
	q.mutex.RLock()
	defer q.mutex.RUnlock()

	for _, organization := range q.organizations {
		if organization.ID == id {
			return organization, nil
		}
	}
	return database.Organization{}, sql.ErrNoRows
}

func (q *fakeQuerier) GetOrganizationByName(_ context.Context, name string) (database.Organization, error) {
	q.mutex.RLock()
	defer q.mutex.RUnlock()

	for _, organization := range q.organizations {
		if organization.Name == name {
			return organization, nil
		}
	}
	return database.Organization{}, sql.ErrNoRows
}

func (q *fakeQuerier) GetOrganizationsByUserID(_ context.Context, userID uuid.UUID) ([]database.Organization, error) {
	q.mutex.RLock()
	defer q.mutex.RUnlock()

	organizations := make([]database.Organization, 0)
	for _, organizationMember := range q.organizationMembers {
		if organizationMember.UserID != userID {
			continue
		}
		for _, organization := range q.organizations {
			if organization.ID != organizationMember.OrganizationID {
				continue
			}
			organizations = append(organizations, organization)
		}
	}
	if len(organizations) == 0 {
		return nil, sql.ErrNoRows
	}
	return organizations, nil
}

func (q *fakeQuerier) GetParameterValuesByScope(_ context.Context, arg database.GetParameterValuesByScopeParams) ([]database.ParameterValue, error) {
	q.mutex.RLock()
	defer q.mutex.RUnlock()

	parameterValues := make([]database.ParameterValue, 0)
	for _, parameterValue := range q.parameterValues {
		if parameterValue.Scope != arg.Scope {
			continue
		}
		if parameterValue.ScopeID != arg.ScopeID {
			continue
		}
		parameterValues = append(parameterValues, parameterValue)
	}
	if len(parameterValues) == 0 {
		return nil, sql.ErrNoRows
	}
	return parameterValues, nil
}

func (q *fakeQuerier) GetTemplateByID(_ context.Context, id uuid.UUID) (database.Template, error) {
	q.mutex.RLock()
	defer q.mutex.RUnlock()

	for _, template := range q.templates {
		if template.ID.String() == id.String() {
			return template, nil
		}
	}
	return database.Template{}, sql.ErrNoRows
}

func (q *fakeQuerier) GetTemplateByOrganizationAndName(_ context.Context, arg database.GetTemplateByOrganizationAndNameParams) (database.Template, error) {
	q.mutex.RLock()
	defer q.mutex.RUnlock()

	for _, template := range q.templates {
		if template.OrganizationID != arg.OrganizationID {
			continue
		}
		if !strings.EqualFold(template.Name, arg.Name) {
			continue
		}
		if template.Deleted != arg.Deleted {
			continue
		}
		return template, nil
	}
	return database.Template{}, sql.ErrNoRows
}

func (q *fakeQuerier) UpdateTemplateMetaByID(_ context.Context, arg database.UpdateTemplateMetaByIDParams) error {
	q.mutex.RLock()
	defer q.mutex.RUnlock()

	for idx, tpl := range q.templates {
		if tpl.ID != arg.ID {
			continue
		}
		tpl.UpdatedAt = database.Now()
		tpl.Description = arg.Description
		tpl.MaxTtl = arg.MaxTtl
		tpl.MinAutostartInterval = arg.MinAutostartInterval
		q.templates[idx] = tpl
		return nil
	}

	return sql.ErrNoRows
}

func (q *fakeQuerier) GetTemplatesWithFilter(_ context.Context, arg database.GetTemplatesWithFilterParams) ([]database.Template, error) {
	q.mutex.RLock()
	defer q.mutex.RUnlock()

	var templates []database.Template
	for _, template := range q.templates {
		if template.Deleted != arg.Deleted {
			continue
		}
		if arg.OrganizationID != uuid.Nil && template.OrganizationID != arg.OrganizationID {
			continue
		}

		if arg.ExactName != "" && !strings.EqualFold(template.Name, arg.ExactName) {
			continue
		}

		if len(arg.Ids) > 0 {
			match := false
			for _, id := range arg.Ids {
				if template.ID == id {
					match = true
					break
				}
			}
			if !match {
				continue
			}
		}
		templates = append(templates, template)
	}
	if len(templates) > 0 {
		return templates, nil
	}

	return nil, sql.ErrNoRows
}

func (q *fakeQuerier) GetTemplateVersionsByTemplateID(_ context.Context, arg database.GetTemplateVersionsByTemplateIDParams) (version []database.TemplateVersion, err error) {
	q.mutex.RLock()
	defer q.mutex.RUnlock()

	for _, templateVersion := range q.templateVersions {
		if templateVersion.TemplateID.UUID.String() != arg.TemplateID.String() {
			continue
		}
		version = append(version, templateVersion)
	}

	// Database orders by created_at
	slices.SortFunc(version, func(a, b database.TemplateVersion) bool {
		if a.CreatedAt.Equal(b.CreatedAt) {
			// Technically the postgres database also orders by uuid. So match
			// that behavior
			return a.ID.String() < b.ID.String()
		}
		return a.CreatedAt.Before(b.CreatedAt)
	})

	if arg.AfterID != uuid.Nil {
		found := false
		for i, v := range version {
			if v.ID == arg.AfterID {
				// We want to return all users after index i.
				version = version[i+1:]
				found = true
				break
			}
		}

		// If no users after the time, then we return an empty list.
		if !found {
			return nil, sql.ErrNoRows
		}
	}

	if arg.OffsetOpt > 0 {
		if int(arg.OffsetOpt) > len(version)-1 {
			return nil, sql.ErrNoRows
		}
		version = version[arg.OffsetOpt:]
	}

	if arg.LimitOpt > 0 {
		if int(arg.LimitOpt) > len(version) {
			arg.LimitOpt = int32(len(version))
		}
		version = version[:arg.LimitOpt]
	}

	if len(version) == 0 {
		return nil, sql.ErrNoRows
	}

	return version, nil
}

func (q *fakeQuerier) GetTemplateVersionByTemplateIDAndName(_ context.Context, arg database.GetTemplateVersionByTemplateIDAndNameParams) (database.TemplateVersion, error) {
	q.mutex.RLock()
	defer q.mutex.RUnlock()

	for _, templateVersion := range q.templateVersions {
		if templateVersion.TemplateID != arg.TemplateID {
			continue
		}
		if !strings.EqualFold(templateVersion.Name, arg.Name) {
			continue
		}
		return templateVersion, nil
	}
	return database.TemplateVersion{}, sql.ErrNoRows
}

func (q *fakeQuerier) GetTemplateVersionByID(_ context.Context, templateVersionID uuid.UUID) (database.TemplateVersion, error) {
	q.mutex.RLock()
	defer q.mutex.RUnlock()

	for _, templateVersion := range q.templateVersions {
		if templateVersion.ID.String() != templateVersionID.String() {
			continue
		}
		return templateVersion, nil
	}
	return database.TemplateVersion{}, sql.ErrNoRows
}

func (q *fakeQuerier) GetTemplateVersionByJobID(_ context.Context, jobID uuid.UUID) (database.TemplateVersion, error) {
	q.mutex.RLock()
	defer q.mutex.RUnlock()

	for _, templateVersion := range q.templateVersions {
		if templateVersion.JobID.String() != jobID.String() {
			continue
		}
		return templateVersion, nil
	}
	return database.TemplateVersion{}, sql.ErrNoRows
}

func (q *fakeQuerier) GetParameterSchemasByJobID(_ context.Context, jobID uuid.UUID) ([]database.ParameterSchema, error) {
	q.mutex.RLock()
	defer q.mutex.RUnlock()

	parameters := make([]database.ParameterSchema, 0)
	for _, parameterSchema := range q.parameterSchemas {
		if parameterSchema.JobID.String() != jobID.String() {
			continue
		}
		parameters = append(parameters, parameterSchema)
	}
	if len(parameters) == 0 {
		return nil, sql.ErrNoRows
	}
	return parameters, nil
}

func (q *fakeQuerier) GetParameterValueByScopeAndName(_ context.Context, arg database.GetParameterValueByScopeAndNameParams) (database.ParameterValue, error) {
	q.mutex.RLock()
	defer q.mutex.RUnlock()

	for _, parameterValue := range q.parameterValues {
		if parameterValue.Scope != arg.Scope {
			continue
		}
		if parameterValue.ScopeID != arg.ScopeID {
			continue
		}
		if parameterValue.Name != arg.Name {
			continue
		}
		return parameterValue, nil
	}
	return database.ParameterValue{}, sql.ErrNoRows
}

func (q *fakeQuerier) GetOrganizationMemberByUserID(_ context.Context, arg database.GetOrganizationMemberByUserIDParams) (database.OrganizationMember, error) {
	q.mutex.RLock()
	defer q.mutex.RUnlock()

	for _, organizationMember := range q.organizationMembers {
		if organizationMember.OrganizationID != arg.OrganizationID {
			continue
		}
		if organizationMember.UserID != arg.UserID {
			continue
		}
		return organizationMember, nil
	}
	return database.OrganizationMember{}, sql.ErrNoRows
}

func (q *fakeQuerier) GetOrganizationIDsByMemberIDs(_ context.Context, ids []uuid.UUID) ([]database.GetOrganizationIDsByMemberIDsRow, error) {
	q.mutex.RLock()
	defer q.mutex.RUnlock()

	getOrganizationIDsByMemberIDRows := make([]database.GetOrganizationIDsByMemberIDsRow, 0, len(ids))
	for _, userID := range ids {
		userOrganizationIDs := make([]uuid.UUID, 0)
		for _, membership := range q.organizationMembers {
			if membership.UserID == userID {
				userOrganizationIDs = append(userOrganizationIDs, membership.OrganizationID)
			}
		}
		getOrganizationIDsByMemberIDRows = append(getOrganizationIDsByMemberIDRows, database.GetOrganizationIDsByMemberIDsRow{
			UserID:          userID,
			OrganizationIDs: userOrganizationIDs,
		})
	}
	if len(getOrganizationIDsByMemberIDRows) == 0 {
		return nil, sql.ErrNoRows
	}
	return getOrganizationIDsByMemberIDRows, nil
}

func (q *fakeQuerier) GetOrganizationMembershipsByUserID(_ context.Context, userID uuid.UUID) ([]database.OrganizationMember, error) {
	q.mutex.RLock()
	defer q.mutex.RUnlock()

	var memberships []database.OrganizationMember
	for _, organizationMember := range q.organizationMembers {
		mem := organizationMember
		if mem.UserID != userID {
			continue
		}
		memberships = append(memberships, mem)
	}
	return memberships, nil
}

func (q *fakeQuerier) UpdateMemberRoles(_ context.Context, arg database.UpdateMemberRolesParams) (database.OrganizationMember, error) {
	for i, mem := range q.organizationMembers {
		if mem.UserID == arg.UserID && mem.OrganizationID == arg.OrgID {
			uniqueRoles := make([]string, 0, len(arg.GrantedRoles))
			exist := make(map[string]struct{})
			for _, r := range arg.GrantedRoles {
				if _, ok := exist[r]; ok {
					continue
				}
				exist[r] = struct{}{}
				uniqueRoles = append(uniqueRoles, r)
			}
			sort.Strings(uniqueRoles)

			mem.Roles = uniqueRoles
			q.organizationMembers[i] = mem
			return mem, nil
		}
	}
	return database.OrganizationMember{}, sql.ErrNoRows
}

func (q *fakeQuerier) GetProvisionerDaemons(_ context.Context) ([]database.ProvisionerDaemon, error) {
	q.mutex.RLock()
	defer q.mutex.RUnlock()

	if len(q.provisionerDaemons) == 0 {
		return nil, sql.ErrNoRows
	}
	return q.provisionerDaemons, nil
}

func (q *fakeQuerier) GetWorkspaceAgentByAuthToken(_ context.Context, authToken uuid.UUID) (database.WorkspaceAgent, error) {
	q.mutex.RLock()
	defer q.mutex.RUnlock()

	// The schema sorts this by created at, so we iterate the array backwards.
	for i := len(q.provisionerJobAgents) - 1; i >= 0; i-- {
		agent := q.provisionerJobAgents[i]
		if agent.AuthToken.String() == authToken.String() {
			return agent, nil
		}
	}
	return database.WorkspaceAgent{}, sql.ErrNoRows
}

func (q *fakeQuerier) GetWorkspaceAgentByID(_ context.Context, id uuid.UUID) (database.WorkspaceAgent, error) {
	q.mutex.RLock()
	defer q.mutex.RUnlock()

	// The schema sorts this by created at, so we iterate the array backwards.
	for i := len(q.provisionerJobAgents) - 1; i >= 0; i-- {
		agent := q.provisionerJobAgents[i]
		if agent.ID.String() == id.String() {
			return agent, nil
		}
	}
	return database.WorkspaceAgent{}, sql.ErrNoRows
}

func (q *fakeQuerier) GetWorkspaceAgentByInstanceID(_ context.Context, instanceID string) (database.WorkspaceAgent, error) {
	q.mutex.RLock()
	defer q.mutex.RUnlock()

	// The schema sorts this by created at, so we iterate the array backwards.
	for i := len(q.provisionerJobAgents) - 1; i >= 0; i-- {
		agent := q.provisionerJobAgents[i]
		if agent.AuthInstanceID.Valid && agent.AuthInstanceID.String == instanceID {
			return agent, nil
		}
	}
	return database.WorkspaceAgent{}, sql.ErrNoRows
}

func (q *fakeQuerier) GetWorkspaceAgentsByResourceIDs(_ context.Context, resourceIDs []uuid.UUID) ([]database.WorkspaceAgent, error) {
	q.mutex.RLock()
	defer q.mutex.RUnlock()

	workspaceAgents := make([]database.WorkspaceAgent, 0)
	for _, agent := range q.provisionerJobAgents {
		for _, resourceID := range resourceIDs {
			if agent.ResourceID.String() != resourceID.String() {
				continue
			}
			workspaceAgents = append(workspaceAgents, agent)
		}
	}
	if len(workspaceAgents) == 0 {
		return nil, sql.ErrNoRows
	}
	return workspaceAgents, nil
}

func (q *fakeQuerier) GetWorkspaceAppByAgentIDAndName(_ context.Context, arg database.GetWorkspaceAppByAgentIDAndNameParams) (database.WorkspaceApp, error) {
	q.mutex.RLock()
	defer q.mutex.RUnlock()

	for _, app := range q.workspaceApps {
		if app.AgentID != arg.AgentID {
			continue
		}
		if app.Name != arg.Name {
			continue
		}
		return app, nil
	}
	return database.WorkspaceApp{}, sql.ErrNoRows
}

func (q *fakeQuerier) GetProvisionerDaemonByID(_ context.Context, id uuid.UUID) (database.ProvisionerDaemon, error) {
	q.mutex.RLock()
	defer q.mutex.RUnlock()

	for _, provisionerDaemon := range q.provisionerDaemons {
		if provisionerDaemon.ID.String() != id.String() {
			continue
		}
		return provisionerDaemon, nil
	}
	return database.ProvisionerDaemon{}, sql.ErrNoRows
}

func (q *fakeQuerier) GetProvisionerJobByID(_ context.Context, id uuid.UUID) (database.ProvisionerJob, error) {
	q.mutex.RLock()
	defer q.mutex.RUnlock()

	for _, provisionerJob := range q.provisionerJobs {
		if provisionerJob.ID.String() != id.String() {
			continue
		}
		return provisionerJob, nil
	}
	return database.ProvisionerJob{}, sql.ErrNoRows
}

func (q *fakeQuerier) GetWorkspaceResourceByID(_ context.Context, id uuid.UUID) (database.WorkspaceResource, error) {
	q.mutex.RLock()
	defer q.mutex.RUnlock()

	for _, resource := range q.provisionerJobResources {
		if resource.ID.String() == id.String() {
			return resource, nil
		}
	}
	return database.WorkspaceResource{}, sql.ErrNoRows
}

func (q *fakeQuerier) GetWorkspaceResourcesByJobID(_ context.Context, jobID uuid.UUID) ([]database.WorkspaceResource, error) {
	q.mutex.RLock()
	defer q.mutex.RUnlock()

	resources := make([]database.WorkspaceResource, 0)
	for _, resource := range q.provisionerJobResources {
		if resource.JobID.String() != jobID.String() {
			continue
		}
		resources = append(resources, resource)
	}
	if len(resources) == 0 {
		return nil, sql.ErrNoRows
	}
	return resources, nil
}

func (q *fakeQuerier) GetProvisionerJobsByIDs(_ context.Context, ids []uuid.UUID) ([]database.ProvisionerJob, error) {
	q.mutex.RLock()
	defer q.mutex.RUnlock()

	jobs := make([]database.ProvisionerJob, 0)
	for _, job := range q.provisionerJobs {
		for _, id := range ids {
			if id.String() == job.ID.String() {
				jobs = append(jobs, job)
				break
			}
		}
	}
	if len(jobs) == 0 {
		return nil, sql.ErrNoRows
	}

	return jobs, nil
}

func (q *fakeQuerier) GetProvisionerLogsByIDBetween(_ context.Context, arg database.GetProvisionerLogsByIDBetweenParams) ([]database.ProvisionerJobLog, error) {
	q.mutex.RLock()
	defer q.mutex.RUnlock()

	logs := make([]database.ProvisionerJobLog, 0)
	for _, jobLog := range q.provisionerJobLogs {
		if jobLog.JobID.String() != arg.JobID.String() {
			continue
		}
		if jobLog.CreatedAt.After(arg.CreatedBefore) {
			continue
		}
		if jobLog.CreatedAt.Before(arg.CreatedAfter) {
			continue
		}
		logs = append(logs, jobLog)
	}
	if len(logs) == 0 {
		return nil, sql.ErrNoRows
	}
	return logs, nil
}

func (q *fakeQuerier) InsertAPIKey(_ context.Context, arg database.InsertAPIKeyParams) (database.APIKey, error) {
	q.mutex.Lock()
	defer q.mutex.Unlock()

	if arg.LifetimeSeconds == 0 {
		arg.LifetimeSeconds = 86400
	}

	//nolint:gosimple
	key := database.APIKey{
		ID:                arg.ID,
		LifetimeSeconds:   arg.LifetimeSeconds,
		HashedSecret:      arg.HashedSecret,
		UserID:            arg.UserID,
		ExpiresAt:         arg.ExpiresAt,
		CreatedAt:         arg.CreatedAt,
		UpdatedAt:         arg.UpdatedAt,
		LastUsed:          arg.LastUsed,
		LoginType:         arg.LoginType,
		OAuthAccessToken:  arg.OAuthAccessToken,
		OAuthRefreshToken: arg.OAuthRefreshToken,
		OAuthIDToken:      arg.OAuthIDToken,
		OAuthExpiry:       arg.OAuthExpiry,
	}
	q.apiKeys = append(q.apiKeys, key)
	return key, nil
}

func (q *fakeQuerier) InsertFile(_ context.Context, arg database.InsertFileParams) (database.File, error) {
	q.mutex.Lock()
	defer q.mutex.Unlock()

	//nolint:gosimple
	file := database.File{
		Hash:      arg.Hash,
		CreatedAt: arg.CreatedAt,
		CreatedBy: arg.CreatedBy,
		Mimetype:  arg.Mimetype,
		Data:      arg.Data,
	}
	q.files = append(q.files, file)
	return file, nil
}

func (q *fakeQuerier) InsertOrganization(_ context.Context, arg database.InsertOrganizationParams) (database.Organization, error) {
	q.mutex.Lock()
	defer q.mutex.Unlock()

	organization := database.Organization{
		ID:        arg.ID,
		Name:      arg.Name,
		CreatedAt: arg.CreatedAt,
		UpdatedAt: arg.UpdatedAt,
	}
	q.organizations = append(q.organizations, organization)
	return organization, nil
}

func (q *fakeQuerier) InsertOrganizationMember(_ context.Context, arg database.InsertOrganizationMemberParams) (database.OrganizationMember, error) {
	q.mutex.Lock()
	defer q.mutex.Unlock()

	//nolint:gosimple
	organizationMember := database.OrganizationMember{
		OrganizationID: arg.OrganizationID,
		UserID:         arg.UserID,
		CreatedAt:      arg.CreatedAt,
		UpdatedAt:      arg.UpdatedAt,
		Roles:          arg.Roles,
	}
	q.organizationMembers = append(q.organizationMembers, organizationMember)
	return organizationMember, nil
}

func (q *fakeQuerier) InsertParameterValue(_ context.Context, arg database.InsertParameterValueParams) (database.ParameterValue, error) {
	q.mutex.Lock()
	defer q.mutex.Unlock()

	//nolint:gosimple
	parameterValue := database.ParameterValue{
		ID:                arg.ID,
		Name:              arg.Name,
		CreatedAt:         arg.CreatedAt,
		UpdatedAt:         arg.UpdatedAt,
		Scope:             arg.Scope,
		ScopeID:           arg.ScopeID,
		SourceScheme:      arg.SourceScheme,
		SourceValue:       arg.SourceValue,
		DestinationScheme: arg.DestinationScheme,
	}
	q.parameterValues = append(q.parameterValues, parameterValue)
	return parameterValue, nil
}

func (q *fakeQuerier) InsertTemplate(_ context.Context, arg database.InsertTemplateParams) (database.Template, error) {
	q.mutex.Lock()
	defer q.mutex.Unlock()

	// default values
	if arg.MaxTtl == 0 {
		arg.MaxTtl = int64(168 * time.Hour)
	}
	if arg.MinAutostartInterval == 0 {
		arg.MinAutostartInterval = int64(time.Hour)
	}

	//nolint:gosimple
	template := database.Template{
		ID:                   arg.ID,
		CreatedAt:            arg.CreatedAt,
		UpdatedAt:            arg.UpdatedAt,
		OrganizationID:       arg.OrganizationID,
		Name:                 arg.Name,
		Provisioner:          arg.Provisioner,
		ActiveVersionID:      arg.ActiveVersionID,
		Description:          arg.Description,
		MaxTtl:               arg.MaxTtl,
		MinAutostartInterval: arg.MinAutostartInterval,
		CreatedBy:            arg.CreatedBy,
	}
	q.templates = append(q.templates, template)
	return template, nil
}

func (q *fakeQuerier) InsertTemplateVersion(_ context.Context, arg database.InsertTemplateVersionParams) (database.TemplateVersion, error) {
	q.mutex.Lock()
	defer q.mutex.Unlock()

	//nolint:gosimple
	version := database.TemplateVersion{
		ID:             arg.ID,
		TemplateID:     arg.TemplateID,
		OrganizationID: arg.OrganizationID,
		CreatedAt:      arg.CreatedAt,
		UpdatedAt:      arg.UpdatedAt,
		Name:           arg.Name,
		Readme:         arg.Readme,
		JobID:          arg.JobID,
	}
	q.templateVersions = append(q.templateVersions, version)
	return version, nil
}

func (q *fakeQuerier) InsertProvisionerJobLogs(_ context.Context, arg database.InsertProvisionerJobLogsParams) ([]database.ProvisionerJobLog, error) {
	q.mutex.Lock()
	defer q.mutex.Unlock()

	logs := make([]database.ProvisionerJobLog, 0)
	for index, output := range arg.Output {
		logs = append(logs, database.ProvisionerJobLog{
			JobID:     arg.JobID,
			ID:        arg.ID[index],
			CreatedAt: arg.CreatedAt[index],
			Source:    arg.Source[index],
			Level:     arg.Level[index],
			Stage:     arg.Stage[index],
			Output:    output,
		})
	}
	q.provisionerJobLogs = append(q.provisionerJobLogs, logs...)
	return logs, nil
}

func (q *fakeQuerier) InsertParameterSchema(_ context.Context, arg database.InsertParameterSchemaParams) (database.ParameterSchema, error) {
	q.mutex.Lock()
	defer q.mutex.Unlock()

	//nolint:gosimple
	param := database.ParameterSchema{
		ID:                       arg.ID,
		CreatedAt:                arg.CreatedAt,
		JobID:                    arg.JobID,
		Name:                     arg.Name,
		Description:              arg.Description,
		DefaultSourceScheme:      arg.DefaultSourceScheme,
		DefaultSourceValue:       arg.DefaultSourceValue,
		AllowOverrideSource:      arg.AllowOverrideSource,
		DefaultDestinationScheme: arg.DefaultDestinationScheme,
		AllowOverrideDestination: arg.AllowOverrideDestination,
		DefaultRefresh:           arg.DefaultRefresh,
		RedisplayValue:           arg.RedisplayValue,
		ValidationError:          arg.ValidationError,
		ValidationCondition:      arg.ValidationCondition,
		ValidationTypeSystem:     arg.ValidationTypeSystem,
		ValidationValueType:      arg.ValidationValueType,
	}
	q.parameterSchemas = append(q.parameterSchemas, param)
	return param, nil
}

func (q *fakeQuerier) InsertProvisionerDaemon(_ context.Context, arg database.InsertProvisionerDaemonParams) (database.ProvisionerDaemon, error) {
	q.mutex.Lock()
	defer q.mutex.Unlock()

	daemon := database.ProvisionerDaemon{
		ID:           arg.ID,
		CreatedAt:    arg.CreatedAt,
		Name:         arg.Name,
		Provisioners: arg.Provisioners,
	}
	q.provisionerDaemons = append(q.provisionerDaemons, daemon)
	return daemon, nil
}

func (q *fakeQuerier) InsertProvisionerJob(_ context.Context, arg database.InsertProvisionerJobParams) (database.ProvisionerJob, error) {
	q.mutex.Lock()
	defer q.mutex.Unlock()

	job := database.ProvisionerJob{
		ID:             arg.ID,
		CreatedAt:      arg.CreatedAt,
		UpdatedAt:      arg.UpdatedAt,
		OrganizationID: arg.OrganizationID,
		InitiatorID:    arg.InitiatorID,
		Provisioner:    arg.Provisioner,
		StorageMethod:  arg.StorageMethod,
		StorageSource:  arg.StorageSource,
		Type:           arg.Type,
		Input:          arg.Input,
	}
	q.provisionerJobs = append(q.provisionerJobs, job)
	return job, nil
}

func (q *fakeQuerier) InsertWorkspaceAgent(_ context.Context, arg database.InsertWorkspaceAgentParams) (database.WorkspaceAgent, error) {
	q.mutex.Lock()
	defer q.mutex.Unlock()

	//nolint:gosimple
	agent := database.WorkspaceAgent{
		ID:                   arg.ID,
		CreatedAt:            arg.CreatedAt,
		UpdatedAt:            arg.UpdatedAt,
		ResourceID:           arg.ResourceID,
		AuthToken:            arg.AuthToken,
		AuthInstanceID:       arg.AuthInstanceID,
		EnvironmentVariables: arg.EnvironmentVariables,
		Name:                 arg.Name,
		Architecture:         arg.Architecture,
		OperatingSystem:      arg.OperatingSystem,
		Directory:            arg.Directory,
		StartupScript:        arg.StartupScript,
		InstanceMetadata:     arg.InstanceMetadata,
		ResourceMetadata:     arg.ResourceMetadata,
	}
	q.provisionerJobAgents = append(q.provisionerJobAgents, agent)
	return agent, nil
}

func (q *fakeQuerier) InsertWorkspaceResource(_ context.Context, arg database.InsertWorkspaceResourceParams) (database.WorkspaceResource, error) {
	q.mutex.Lock()
	defer q.mutex.Unlock()

	//nolint:gosimple
	resource := database.WorkspaceResource{
		ID:         arg.ID,
		CreatedAt:  arg.CreatedAt,
		JobID:      arg.JobID,
		Transition: arg.Transition,
		Type:       arg.Type,
		Name:       arg.Name,
	}
	q.provisionerJobResources = append(q.provisionerJobResources, resource)
	return resource, nil
}

func (q *fakeQuerier) InsertUser(_ context.Context, arg database.InsertUserParams) (database.User, error) {
	q.mutex.Lock()
	defer q.mutex.Unlock()

	user := database.User{
		ID:             arg.ID,
		Email:          arg.Email,
		HashedPassword: arg.HashedPassword,
		CreatedAt:      arg.CreatedAt,
		UpdatedAt:      arg.UpdatedAt,
		Username:       arg.Username,
		Status:         database.UserStatusActive,
		RBACRoles:      arg.RBACRoles,
	}
	q.users = append(q.users, user)
	return user, nil
}

func (q *fakeQuerier) UpdateUserRoles(_ context.Context, arg database.UpdateUserRolesParams) (database.User, error) {
	q.mutex.Lock()
	defer q.mutex.Unlock()

	for index, user := range q.users {
		if user.ID != arg.ID {
			continue
		}

		// Set new roles
		user.RBACRoles = arg.GrantedRoles
		// Remove duplicates and sort
		uniqueRoles := make([]string, 0, len(user.RBACRoles))
		exist := make(map[string]struct{})
		for _, r := range user.RBACRoles {
			if _, ok := exist[r]; ok {
				continue
			}
			exist[r] = struct{}{}
			uniqueRoles = append(uniqueRoles, r)
		}
		sort.Strings(uniqueRoles)
		user.RBACRoles = uniqueRoles

		q.users[index] = user
		return user, nil
	}
	return database.User{}, sql.ErrNoRows
}

func (q *fakeQuerier) UpdateUserProfile(_ context.Context, arg database.UpdateUserProfileParams) (database.User, error) {
	q.mutex.Lock()
	defer q.mutex.Unlock()

	for index, user := range q.users {
		if user.ID != arg.ID {
			continue
		}
		user.Email = arg.Email
		user.Username = arg.Username
		q.users[index] = user
		return user, nil
	}
	return database.User{}, sql.ErrNoRows
}

func (q *fakeQuerier) UpdateUserStatus(_ context.Context, arg database.UpdateUserStatusParams) (database.User, error) {
	q.mutex.Lock()
	defer q.mutex.Unlock()

	for index, user := range q.users {
		if user.ID != arg.ID {
			continue
		}
		user.Status = arg.Status
		user.UpdatedAt = arg.UpdatedAt
		q.users[index] = user
		return user, nil
	}
	return database.User{}, sql.ErrNoRows
}

func (q *fakeQuerier) UpdateUserHashedPassword(_ context.Context, arg database.UpdateUserHashedPasswordParams) error {
	q.mutex.Lock()
	defer q.mutex.Unlock()

	for i, user := range q.users {
		if user.ID != arg.ID {
			continue
		}
		user.HashedPassword = arg.HashedPassword
		q.users[i] = user
		return nil
	}
	return sql.ErrNoRows
}

func (q *fakeQuerier) InsertWorkspace(_ context.Context, arg database.InsertWorkspaceParams) (database.Workspace, error) {
	q.mutex.Lock()
	defer q.mutex.Unlock()

	//nolint:gosimple
	workspace := database.Workspace{
		ID:                arg.ID,
		CreatedAt:         arg.CreatedAt,
		UpdatedAt:         arg.UpdatedAt,
		OwnerID:           arg.OwnerID,
		OrganizationID:    arg.OrganizationID,
		TemplateID:        arg.TemplateID,
		Name:              arg.Name,
		AutostartSchedule: arg.AutostartSchedule,
		Ttl:               arg.Ttl,
	}
	q.workspaces = append(q.workspaces, workspace)
	return workspace, nil
}

func (q *fakeQuerier) InsertWorkspaceBuild(_ context.Context, arg database.InsertWorkspaceBuildParams) (database.WorkspaceBuild, error) {
	q.mutex.Lock()
	defer q.mutex.Unlock()

	workspaceBuild := database.WorkspaceBuild{
		ID:                arg.ID,
		CreatedAt:         arg.CreatedAt,
		UpdatedAt:         arg.UpdatedAt,
		WorkspaceID:       arg.WorkspaceID,
		Name:              arg.Name,
		TemplateVersionID: arg.TemplateVersionID,
		BuildNumber:       arg.BuildNumber,
		Transition:        arg.Transition,
		InitiatorID:       arg.InitiatorID,
		JobID:             arg.JobID,
		ProvisionerState:  arg.ProvisionerState,
		Deadline:          arg.Deadline,
	}
	q.workspaceBuilds = append(q.workspaceBuilds, workspaceBuild)
	return workspaceBuild, nil
}

func (q *fakeQuerier) InsertWorkspaceApp(_ context.Context, arg database.InsertWorkspaceAppParams) (database.WorkspaceApp, error) {
	q.mutex.Lock()
	defer q.mutex.Unlock()

	// nolint:gosimple
	workspaceApp := database.WorkspaceApp{
		ID:           arg.ID,
		AgentID:      arg.AgentID,
		CreatedAt:    arg.CreatedAt,
		Name:         arg.Name,
		Icon:         arg.Icon,
		Command:      arg.Command,
		Url:          arg.Url,
		RelativePath: arg.RelativePath,
	}
	q.workspaceApps = append(q.workspaceApps, workspaceApp)
	return workspaceApp, nil
}

func (q *fakeQuerier) UpdateAPIKeyByID(_ context.Context, arg database.UpdateAPIKeyByIDParams) error {
	q.mutex.Lock()
	defer q.mutex.Unlock()

	for index, apiKey := range q.apiKeys {
		if apiKey.ID != arg.ID {
			continue
		}
		apiKey.LastUsed = arg.LastUsed
		apiKey.ExpiresAt = arg.ExpiresAt
		apiKey.OAuthAccessToken = arg.OAuthAccessToken
		apiKey.OAuthRefreshToken = arg.OAuthRefreshToken
		apiKey.OAuthExpiry = arg.OAuthExpiry
		q.apiKeys[index] = apiKey
		return nil
	}
	return sql.ErrNoRows
}

func (q *fakeQuerier) UpdateTemplateActiveVersionByID(_ context.Context, arg database.UpdateTemplateActiveVersionByIDParams) error {
	q.mutex.Lock()
	defer q.mutex.Unlock()

	for index, template := range q.templates {
		if template.ID != arg.ID {
			continue
		}
		template.ActiveVersionID = arg.ActiveVersionID
		q.templates[index] = template
		return nil
	}
	return sql.ErrNoRows
}

func (q *fakeQuerier) UpdateTemplateDeletedByID(_ context.Context, arg database.UpdateTemplateDeletedByIDParams) error {
	q.mutex.Lock()
	defer q.mutex.Unlock()

	for index, template := range q.templates {
		if template.ID != arg.ID {
			continue
		}
		template.Deleted = arg.Deleted
		q.templates[index] = template
		return nil
	}
	return sql.ErrNoRows
}

func (q *fakeQuerier) UpdateTemplateVersionByID(_ context.Context, arg database.UpdateTemplateVersionByIDParams) error {
	q.mutex.Lock()
	defer q.mutex.Unlock()

	for index, templateVersion := range q.templateVersions {
		if templateVersion.ID != arg.ID {
			continue
		}
		templateVersion.TemplateID = arg.TemplateID
		templateVersion.UpdatedAt = arg.UpdatedAt
		q.templateVersions[index] = templateVersion
		return nil
	}
	return sql.ErrNoRows
}

func (q *fakeQuerier) UpdateTemplateVersionDescriptionByJobID(_ context.Context, arg database.UpdateTemplateVersionDescriptionByJobIDParams) error {
	q.mutex.Lock()
	defer q.mutex.Unlock()

	for index, templateVersion := range q.templateVersions {
		if templateVersion.JobID != arg.JobID {
			continue
		}
		templateVersion.Readme = arg.Readme
		templateVersion.UpdatedAt = time.Now()
		q.templateVersions[index] = templateVersion
		return nil
	}
	return sql.ErrNoRows
}

func (q *fakeQuerier) UpdateProvisionerDaemonByID(_ context.Context, arg database.UpdateProvisionerDaemonByIDParams) error {
	q.mutex.Lock()
	defer q.mutex.Unlock()

	for index, daemon := range q.provisionerDaemons {
		if arg.ID != daemon.ID {
			continue
		}
		daemon.UpdatedAt = arg.UpdatedAt
		daemon.Provisioners = arg.Provisioners
		q.provisionerDaemons[index] = daemon
		return nil
	}
	return sql.ErrNoRows
}

func (q *fakeQuerier) UpdateWorkspaceAgentConnectionByID(_ context.Context, arg database.UpdateWorkspaceAgentConnectionByIDParams) error {
	q.mutex.Lock()
	defer q.mutex.Unlock()

	for index, agent := range q.provisionerJobAgents {
		if agent.ID != arg.ID {
			continue
		}
		agent.FirstConnectedAt = arg.FirstConnectedAt
		agent.LastConnectedAt = arg.LastConnectedAt
		agent.DisconnectedAt = arg.DisconnectedAt
		q.provisionerJobAgents[index] = agent
		return nil
	}
	return sql.ErrNoRows
}

func (q *fakeQuerier) UpdateProvisionerJobByID(_ context.Context, arg database.UpdateProvisionerJobByIDParams) error {
	q.mutex.Lock()
	defer q.mutex.Unlock()

	for index, job := range q.provisionerJobs {
		if arg.ID != job.ID {
			continue
		}
		job.UpdatedAt = arg.UpdatedAt
		q.provisionerJobs[index] = job
		return nil
	}
	return sql.ErrNoRows
}

func (q *fakeQuerier) UpdateProvisionerJobWithCancelByID(_ context.Context, arg database.UpdateProvisionerJobWithCancelByIDParams) error {
	q.mutex.Lock()
	defer q.mutex.Unlock()

	for index, job := range q.provisionerJobs {
		if arg.ID != job.ID {
			continue
		}
		job.CanceledAt = arg.CanceledAt
		q.provisionerJobs[index] = job
		return nil
	}
	return sql.ErrNoRows
}

func (q *fakeQuerier) UpdateProvisionerJobWithCompleteByID(_ context.Context, arg database.UpdateProvisionerJobWithCompleteByIDParams) error {
	q.mutex.Lock()
	defer q.mutex.Unlock()

	for index, job := range q.provisionerJobs {
		if arg.ID != job.ID {
			continue
		}
		job.UpdatedAt = arg.UpdatedAt
		job.CompletedAt = arg.CompletedAt
		job.Error = arg.Error
		q.provisionerJobs[index] = job
		return nil
	}
	return sql.ErrNoRows
}

func (q *fakeQuerier) UpdateWorkspaceAutostart(_ context.Context, arg database.UpdateWorkspaceAutostartParams) error {
	q.mutex.Lock()
	defer q.mutex.Unlock()

	for index, workspace := range q.workspaces {
		if workspace.ID != arg.ID {
			continue
		}
		workspace.AutostartSchedule = arg.AutostartSchedule
		q.workspaces[index] = workspace
		return nil
	}

	return sql.ErrNoRows
}

func (q *fakeQuerier) UpdateWorkspaceTTL(_ context.Context, arg database.UpdateWorkspaceTTLParams) error {
	q.mutex.Lock()
	defer q.mutex.Unlock()

	for index, workspace := range q.workspaces {
		if workspace.ID != arg.ID {
			continue
		}
		workspace.Ttl = arg.Ttl
		q.workspaces[index] = workspace
		return nil
	}

	return sql.ErrNoRows
}

func (q *fakeQuerier) UpdateWorkspaceBuildByID(_ context.Context, arg database.UpdateWorkspaceBuildByIDParams) error {
	q.mutex.Lock()
	defer q.mutex.Unlock()

	for index, workspaceBuild := range q.workspaceBuilds {
		if workspaceBuild.ID != arg.ID {
			continue
		}
		workspaceBuild.UpdatedAt = arg.UpdatedAt
		workspaceBuild.ProvisionerState = arg.ProvisionerState
		workspaceBuild.Deadline = arg.Deadline
		q.workspaceBuilds[index] = workspaceBuild
		return nil
	}
	return sql.ErrNoRows
}

func (q *fakeQuerier) UpdateWorkspaceDeletedByID(_ context.Context, arg database.UpdateWorkspaceDeletedByIDParams) error {
	q.mutex.Lock()
	defer q.mutex.Unlock()

	for index, workspace := range q.workspaces {
		if workspace.ID != arg.ID {
			continue
		}
		workspace.Deleted = arg.Deleted
		q.workspaces[index] = workspace
		return nil
	}
	return sql.ErrNoRows
}

func (q *fakeQuerier) InsertGitSSHKey(_ context.Context, arg database.InsertGitSSHKeyParams) (database.GitSSHKey, error) {
	q.mutex.Lock()
	defer q.mutex.Unlock()

	//nolint:gosimple
	gitSSHKey := database.GitSSHKey{
		UserID:     arg.UserID,
		CreatedAt:  arg.CreatedAt,
		UpdatedAt:  arg.UpdatedAt,
		PrivateKey: arg.PrivateKey,
		PublicKey:  arg.PublicKey,
	}
	q.gitSSHKey = append(q.gitSSHKey, gitSSHKey)
	return gitSSHKey, nil
}

func (q *fakeQuerier) GetGitSSHKey(_ context.Context, userID uuid.UUID) (database.GitSSHKey, error) {
	q.mutex.RLock()
	defer q.mutex.RUnlock()

	for _, key := range q.gitSSHKey {
		if key.UserID == userID {
			return key, nil
		}
	}
	return database.GitSSHKey{}, sql.ErrNoRows
}

func (q *fakeQuerier) UpdateGitSSHKey(_ context.Context, arg database.UpdateGitSSHKeyParams) error {
	q.mutex.Lock()
	defer q.mutex.Unlock()

	for index, key := range q.gitSSHKey {
		if key.UserID.String() != arg.UserID.String() {
			continue
		}
		key.UpdatedAt = arg.UpdatedAt
		key.PrivateKey = arg.PrivateKey
		key.PublicKey = arg.PublicKey
		q.gitSSHKey[index] = key
		return nil
	}
	return sql.ErrNoRows
}

func (q *fakeQuerier) DeleteGitSSHKey(_ context.Context, userID uuid.UUID) error {
	q.mutex.Lock()
	defer q.mutex.Unlock()

	for index, key := range q.gitSSHKey {
		if key.UserID.String() != userID.String() {
			continue
		}
		q.gitSSHKey[index] = q.gitSSHKey[len(q.gitSSHKey)-1]
		q.gitSSHKey = q.gitSSHKey[:len(q.gitSSHKey)-1]
		return nil
	}
	return sql.ErrNoRows
}

func (q *fakeQuerier) GetAuditLogsBefore(_ context.Context, arg database.GetAuditLogsBeforeParams) ([]database.AuditLog, error) {
	q.mutex.RLock()
	defer q.mutex.RUnlock()

	logs := make([]database.AuditLog, 0)
	start := database.AuditLog{}

	if arg.ID != uuid.Nil {
		for _, alog := range q.auditLogs {
			if alog.ID == arg.ID {
				start = alog
				break
			}
		}
	} else {
		start.ID = uuid.New()
		start.Time = arg.StartTime
	}

	if start.ID == uuid.Nil {
		return nil, sql.ErrNoRows
	}

	// q.auditLogs are already sorted by time DESC, so no need to sort after the fact.
	for _, alog := range q.auditLogs {
		if alog.Time.Before(start.Time) {
			logs = append(logs, alog)
		}

		if len(logs) >= int(arg.RowLimit) {
			break
		}
	}

	return logs, nil
}

func (q *fakeQuerier) InsertAuditLog(_ context.Context, arg database.InsertAuditLogParams) (database.AuditLog, error) {
	q.mutex.Lock()
	defer q.mutex.Unlock()

	alog := database.AuditLog(arg)

	q.auditLogs = append(q.auditLogs, alog)
	slices.SortFunc(q.auditLogs, func(a, b database.AuditLog) bool {
		return a.Time.Before(b.Time)
	})

	return alog, nil
}<|MERGE_RESOLUTION|>--- conflicted
+++ resolved
@@ -631,8 +631,6 @@
 	return database.WorkspaceBuild{}, sql.ErrNoRows
 }
 
-<<<<<<< HEAD
-=======
 func (q *fakeQuerier) GetWorkspaceBuildByWorkspaceIDAndBuildNumber(_ context.Context, arg database.GetWorkspaceBuildByWorkspaceIDAndBuildNumberParams) (database.WorkspaceBuild, error) {
 	q.mutex.RLock()
 	defer q.mutex.RUnlock()
@@ -649,26 +647,6 @@
 	return database.WorkspaceBuild{}, sql.ErrNoRows
 }
 
-func (q *fakeQuerier) GetWorkspacesByOrganizationIDs(_ context.Context, req database.GetWorkspacesByOrganizationIDsParams) ([]database.Workspace, error) {
-	q.mutex.RLock()
-	defer q.mutex.RUnlock()
-
-	workspaces := make([]database.Workspace, 0)
-	for _, workspace := range q.workspaces {
-		for _, id := range req.Ids {
-			if workspace.OrganizationID != id {
-				continue
-			}
-			if workspace.Deleted != req.Deleted {
-				continue
-			}
-			workspaces = append(workspaces, workspace)
-		}
-	}
-	return workspaces, nil
-}
-
->>>>>>> 02d2aea7
 func (q *fakeQuerier) GetOrganizations(_ context.Context) ([]database.Organization, error) {
 	q.mutex.RLock()
 	defer q.mutex.RUnlock()
