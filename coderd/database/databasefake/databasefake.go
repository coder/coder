package databasefake

import (
	"context"
	"database/sql"
	"sort"
	"strings"
	"sync"
	"time"

	"github.com/google/uuid"
	"golang.org/x/exp/slices"

	"github.com/coder/coder/coderd/database"
)

// New returns an in-memory fake of the database.
func New() database.Store {
	return &fakeQuerier{
		apiKeys:             make([]database.APIKey, 0),
		organizationMembers: make([]database.OrganizationMember, 0),
		organizations:       make([]database.Organization, 0),
		users:               make([]database.User, 0),

		auditLogs:               make([]database.AuditLog, 0),
		files:                   make([]database.File, 0),
		gitSSHKey:               make([]database.GitSSHKey, 0),
		parameterSchemas:        make([]database.ParameterSchema, 0),
		parameterValues:         make([]database.ParameterValue, 0),
		provisionerDaemons:      make([]database.ProvisionerDaemon, 0),
		provisionerJobAgents:    make([]database.WorkspaceAgent, 0),
		provisionerJobLogs:      make([]database.ProvisionerJobLog, 0),
		provisionerJobResources: make([]database.WorkspaceResource, 0),
		provisionerJobs:         make([]database.ProvisionerJob, 0),
		templateVersions:        make([]database.TemplateVersion, 0),
		templates:               make([]database.Template, 0),
		workspaceBuilds:         make([]database.WorkspaceBuild, 0),
		workspaceApps:           make([]database.WorkspaceApp, 0),
		workspaces:              make([]database.Workspace, 0),
	}
}

// fakeQuerier replicates database functionality to enable quick testing.
type fakeQuerier struct {
	mutex sync.RWMutex

	// Legacy tables
	apiKeys             []database.APIKey
	organizations       []database.Organization
	organizationMembers []database.OrganizationMember
	users               []database.User

	// New tables
	auditLogs               []database.AuditLog
	files                   []database.File
	gitSSHKey               []database.GitSSHKey
	parameterSchemas        []database.ParameterSchema
	parameterValues         []database.ParameterValue
	provisionerDaemons      []database.ProvisionerDaemon
	provisionerJobAgents    []database.WorkspaceAgent
	provisionerJobLogs      []database.ProvisionerJobLog
	provisionerJobResources []database.WorkspaceResource
	provisionerJobs         []database.ProvisionerJob
	templateVersions        []database.TemplateVersion
	templates               []database.Template
	workspaceBuilds         []database.WorkspaceBuild
	workspaceApps           []database.WorkspaceApp
	workspaces              []database.Workspace

	deploymentID string
}

// InTx doesn't rollback data properly for in-memory yet.
func (q *fakeQuerier) InTx(fn func(database.Store) error) error {
	return fn(q)
}

func (q *fakeQuerier) AcquireProvisionerJob(_ context.Context, arg database.AcquireProvisionerJobParams) (database.ProvisionerJob, error) {
	q.mutex.Lock()
	defer q.mutex.Unlock()

	for index, provisionerJob := range q.provisionerJobs {
		if provisionerJob.StartedAt.Valid {
			continue
		}
		found := false
		for _, provisionerType := range arg.Types {
			if provisionerJob.Provisioner != provisionerType {
				continue
			}
			found = true
			break
		}
		if !found {
			continue
		}
		provisionerJob.StartedAt = arg.StartedAt
		provisionerJob.UpdatedAt = arg.StartedAt.Time
		provisionerJob.WorkerID = arg.WorkerID
		q.provisionerJobs[index] = provisionerJob
		return provisionerJob, nil
	}
	return database.ProvisionerJob{}, sql.ErrNoRows
}

func (q *fakeQuerier) DeleteParameterValueByID(_ context.Context, id uuid.UUID) error {
	q.mutex.Lock()
	defer q.mutex.Unlock()

	for index, parameterValue := range q.parameterValues {
		if parameterValue.ID.String() != id.String() {
			continue
		}
		q.parameterValues[index] = q.parameterValues[len(q.parameterValues)-1]
		q.parameterValues = q.parameterValues[:len(q.parameterValues)-1]
		return nil
	}
	return sql.ErrNoRows
}

func (q *fakeQuerier) GetAPIKeyByID(_ context.Context, id string) (database.APIKey, error) {
	q.mutex.RLock()
	defer q.mutex.RUnlock()

	for _, apiKey := range q.apiKeys {
		if apiKey.ID == id {
			return apiKey, nil
		}
	}
	return database.APIKey{}, sql.ErrNoRows
}

func (q *fakeQuerier) DeleteAPIKeyByID(_ context.Context, id string) error {
	q.mutex.Lock()
	defer q.mutex.Unlock()

	for index, apiKey := range q.apiKeys {
		if apiKey.ID != id {
			continue
		}
		q.apiKeys[index] = q.apiKeys[len(q.apiKeys)-1]
		q.apiKeys = q.apiKeys[:len(q.apiKeys)-1]
		return nil
	}
	return sql.ErrNoRows
}

func (q *fakeQuerier) GetFileByHash(_ context.Context, hash string) (database.File, error) {
	q.mutex.RLock()
	defer q.mutex.RUnlock()

	for _, file := range q.files {
		if file.Hash == hash {
			return file, nil
		}
	}
	return database.File{}, sql.ErrNoRows
}

func (q *fakeQuerier) GetUserByEmailOrUsername(_ context.Context, arg database.GetUserByEmailOrUsernameParams) (database.User, error) {
	q.mutex.RLock()
	defer q.mutex.RUnlock()

	for _, user := range q.users {
		if user.Email == arg.Email || user.Username == arg.Username {
			return user, nil
		}
	}
	return database.User{}, sql.ErrNoRows
}

func (q *fakeQuerier) GetUserByID(_ context.Context, id uuid.UUID) (database.User, error) {
	q.mutex.RLock()
	defer q.mutex.RUnlock()

	for _, user := range q.users {
		if user.ID == id {
			return user, nil
		}
	}
	return database.User{}, sql.ErrNoRows
}

func (q *fakeQuerier) GetUserCount(_ context.Context) (int64, error) {
	q.mutex.RLock()
	defer q.mutex.RUnlock()

	return int64(len(q.users)), nil
}

func (q *fakeQuerier) GetUsers(_ context.Context, params database.GetUsersParams) ([]database.User, error) {
	q.mutex.RLock()
	defer q.mutex.RUnlock()

	// Avoid side-effect of sorting.
	users := make([]database.User, len(q.users))
	copy(users, q.users)

	// Database orders by created_at
	slices.SortFunc(users, func(a, b database.User) bool {
		if a.CreatedAt.Equal(b.CreatedAt) {
			// Technically the postgres database also orders by uuid. So match
			// that behavior
			return a.ID.String() < b.ID.String()
		}
		return a.CreatedAt.Before(b.CreatedAt)
	})

	if params.AfterID != uuid.Nil {
		found := false
		for i, v := range users {
			if v.ID == params.AfterID {
				// We want to return all users after index i.
				users = users[i+1:]
				found = true
				break
			}
		}

		// If no users after the time, then we return an empty list.
		if !found {
			return nil, sql.ErrNoRows
		}
	}

	if params.Search != "" {
		tmp := make([]database.User, 0, len(users))
		for i, user := range users {
			if strings.Contains(user.Email, params.Search) {
				tmp = append(tmp, users[i])
			} else if strings.Contains(user.Username, params.Search) {
				tmp = append(tmp, users[i])
			}
		}
		users = tmp
	}

	if len(params.Status) == 0 {
		params.Status = []database.UserStatus{database.UserStatusActive}
	}

	usersFilteredByStatus := make([]database.User, 0, len(users))
	for i, user := range users {
		for _, status := range params.Status {
			if user.Status == status {
				usersFilteredByStatus = append(usersFilteredByStatus, users[i])
			}
		}
	}
	users = usersFilteredByStatus

	if params.OffsetOpt > 0 {
		if int(params.OffsetOpt) > len(users)-1 {
			return nil, sql.ErrNoRows
		}
		users = users[params.OffsetOpt:]
	}

	if params.LimitOpt > 0 {
		if int(params.LimitOpt) > len(users) {
			params.LimitOpt = int32(len(users))
		}
		users = users[:params.LimitOpt]
	}

	return users, nil
}

func (q *fakeQuerier) GetUsersByIDs(_ context.Context, ids []uuid.UUID) ([]database.User, error) {
	q.mutex.RLock()
	defer q.mutex.RUnlock()

	users := make([]database.User, 0)
	for _, user := range q.users {
		for _, id := range ids {
			if user.ID.String() != id.String() {
				continue
			}
			users = append(users, user)
		}
	}
	return users, nil
}

func (q *fakeQuerier) GetAuthorizationUserRoles(_ context.Context, userID uuid.UUID) (database.GetAuthorizationUserRolesRow, error) {
	q.mutex.RLock()
	defer q.mutex.RUnlock()

	var user *database.User
	roles := make([]string, 0)
	for _, u := range q.users {
		if u.ID == userID {
			u := u
			roles = append(roles, u.RBACRoles...)
			roles = append(roles, "member")
			user = &u
			break
		}
	}

	for _, mem := range q.organizationMembers {
		if mem.UserID == userID {
			roles = append(roles, mem.Roles...)
			roles = append(roles, "organization-member:"+mem.OrganizationID.String())
		}
	}

	if user == nil {
		return database.GetAuthorizationUserRolesRow{}, sql.ErrNoRows
	}

	return database.GetAuthorizationUserRolesRow{
		ID:       userID,
		Username: user.Username,
		Status:   user.Status,
		Roles:    roles,
	}, nil
}

func (q *fakeQuerier) GetWorkspaces(_ context.Context, arg database.GetWorkspacesParams) ([]database.Workspace, error) {
	q.mutex.RLock()
	defer q.mutex.RUnlock()

	workspaces := make([]database.Workspace, 0)
	for _, workspace := range q.workspaces {
		if arg.OwnerID != uuid.Nil && workspace.OwnerID != arg.OwnerID {
			continue
		}
		if arg.OwnerUsername != "" {
			owner, err := q.GetUserByID(context.Background(), workspace.OwnerID)
			if err == nil && arg.OwnerUsername != owner.Username {
				continue
			}
		}
		if arg.TemplateName != "" {
			templates, err := q.GetTemplatesWithFilter(context.Background(), database.GetTemplatesWithFilterParams{
				ExactName: arg.TemplateName,
			})
			// Add to later param
			if err == nil {
				for _, t := range templates {
					arg.TemplateIds = append(arg.TemplateIds, t.ID)
				}
			}
		}
		if !arg.Deleted && workspace.Deleted {
			continue
		}
		if arg.Name != "" && !strings.Contains(workspace.Name, arg.Name) {
			continue
		}
		if len(arg.TemplateIds) > 0 {
			match := false
			for _, id := range arg.TemplateIds {
				if workspace.TemplateID == id {
					match = true
					break
				}
			}
			if !match {
				continue
			}
		}
		workspaces = append(workspaces, workspace)
	}

	return workspaces, nil
}

func (q *fakeQuerier) GetWorkspaceByID(_ context.Context, id uuid.UUID) (database.Workspace, error) {
	q.mutex.RLock()
	defer q.mutex.RUnlock()

	for _, workspace := range q.workspaces {
		if workspace.ID.String() == id.String() {
			return workspace, nil
		}
	}
	return database.Workspace{}, sql.ErrNoRows
}

func (q *fakeQuerier) GetWorkspaceByOwnerIDAndName(_ context.Context, arg database.GetWorkspaceByOwnerIDAndNameParams) (database.Workspace, error) {
	q.mutex.RLock()
	defer q.mutex.RUnlock()

	var found *database.Workspace
	for _, workspace := range q.workspaces {
		workspace := workspace
		if workspace.OwnerID != arg.OwnerID {
			continue
		}
		if !strings.EqualFold(workspace.Name, arg.Name) {
			continue
		}
		if workspace.Deleted != arg.Deleted {
			continue
		}

		// Return the most recent workspace with the given name
		if found == nil || workspace.CreatedAt.After(found.CreatedAt) {
			found = &workspace
		}
	}
	if found != nil {
		return *found, nil
	}
	return database.Workspace{}, sql.ErrNoRows
}

func (q *fakeQuerier) GetWorkspaceAppsByAgentID(_ context.Context, id uuid.UUID) ([]database.WorkspaceApp, error) {
	q.mutex.RLock()
	defer q.mutex.RUnlock()

	apps := make([]database.WorkspaceApp, 0)
	for _, app := range q.workspaceApps {
		if app.AgentID == id {
			apps = append(apps, app)
		}
	}
	if len(apps) == 0 {
		return nil, sql.ErrNoRows
	}
	return apps, nil
}

func (q *fakeQuerier) GetWorkspaceAppsCreatedAfter(_ context.Context, after time.Time) ([]database.WorkspaceApp, error) {
	q.mutex.RLock()
	defer q.mutex.RUnlock()

	apps := make([]database.WorkspaceApp, 0)
	for _, app := range q.workspaceApps {
		if app.CreatedAt.After(after) {
			apps = append(apps, app)
		}
	}
	return apps, nil
}

func (q *fakeQuerier) GetWorkspaceAppsByAgentIDs(_ context.Context, ids []uuid.UUID) ([]database.WorkspaceApp, error) {
	q.mutex.RLock()
	defer q.mutex.RUnlock()

	apps := make([]database.WorkspaceApp, 0)
	for _, app := range q.workspaceApps {
		for _, id := range ids {
			if app.AgentID.String() == id.String() {
				apps = append(apps, app)
				break
			}
		}
	}
	return apps, nil
}

func (q *fakeQuerier) GetWorkspacesAutostart(_ context.Context) ([]database.Workspace, error) {
	q.mutex.RLock()
	defer q.mutex.RUnlock()
	workspaces := make([]database.Workspace, 0)
	for _, ws := range q.workspaces {
		if ws.AutostartSchedule.String != "" {
			workspaces = append(workspaces, ws)
		} else if ws.Ttl.Valid {
			workspaces = append(workspaces, ws)
		}
	}
	return workspaces, nil
}

func (q *fakeQuerier) GetWorkspaceOwnerCountsByTemplateIDs(_ context.Context, templateIDs []uuid.UUID) ([]database.GetWorkspaceOwnerCountsByTemplateIDsRow, error) {
	q.mutex.RLock()
	defer q.mutex.RUnlock()

	counts := map[uuid.UUID]map[uuid.UUID]struct{}{}
	for _, templateID := range templateIDs {
		found := false
		for _, workspace := range q.workspaces {
			if workspace.TemplateID != templateID {
				continue
			}
			if workspace.Deleted {
				continue
			}
			countByOwnerID, ok := counts[templateID]
			if !ok {
				countByOwnerID = map[uuid.UUID]struct{}{}
			}
			countByOwnerID[workspace.OwnerID] = struct{}{}
			counts[templateID] = countByOwnerID
			found = true
			break
		}
		if !found {
			counts[templateID] = map[uuid.UUID]struct{}{}
		}
	}
	res := make([]database.GetWorkspaceOwnerCountsByTemplateIDsRow, 0)
	for key, value := range counts {
		res = append(res, database.GetWorkspaceOwnerCountsByTemplateIDsRow{
			TemplateID: key,
			Count:      int64(len(value)),
		})
	}
	if len(res) == 0 {
		return nil, sql.ErrNoRows
	}
	return res, nil
}

func (q *fakeQuerier) GetWorkspaceBuildByID(_ context.Context, id uuid.UUID) (database.WorkspaceBuild, error) {
	q.mutex.RLock()
	defer q.mutex.RUnlock()

	for _, history := range q.workspaceBuilds {
		if history.ID.String() == id.String() {
			return history, nil
		}
	}
	return database.WorkspaceBuild{}, sql.ErrNoRows
}

func (q *fakeQuerier) GetWorkspaceBuildByJobID(_ context.Context, jobID uuid.UUID) (database.WorkspaceBuild, error) {
	q.mutex.RLock()
	defer q.mutex.RUnlock()

	for _, build := range q.workspaceBuilds {
		if build.JobID.String() == jobID.String() {
			return build, nil
		}
	}
	return database.WorkspaceBuild{}, sql.ErrNoRows
}

func (q *fakeQuerier) GetLatestWorkspaceBuildByWorkspaceID(_ context.Context, workspaceID uuid.UUID) (database.WorkspaceBuild, error) {
	q.mutex.RLock()
	defer q.mutex.RUnlock()

	var row database.WorkspaceBuild
	var buildNum int32
	for _, workspaceBuild := range q.workspaceBuilds {
		if workspaceBuild.WorkspaceID.String() == workspaceID.String() && workspaceBuild.BuildNumber > buildNum {
			row = workspaceBuild
			buildNum = workspaceBuild.BuildNumber
		}
	}
	if buildNum == 0 {
		return database.WorkspaceBuild{}, sql.ErrNoRows
	}
	return row, nil
}

func (q *fakeQuerier) GetLatestWorkspaceBuildsByWorkspaceIDs(_ context.Context, ids []uuid.UUID) ([]database.WorkspaceBuild, error) {
	q.mutex.RLock()
	defer q.mutex.RUnlock()

	builds := make(map[uuid.UUID]database.WorkspaceBuild)
	buildNumbers := make(map[uuid.UUID]int32)
	for _, workspaceBuild := range q.workspaceBuilds {
		for _, id := range ids {
			if id.String() == workspaceBuild.WorkspaceID.String() && workspaceBuild.BuildNumber > buildNumbers[id] {
				builds[id] = workspaceBuild
				buildNumbers[id] = workspaceBuild.BuildNumber
			}
		}
	}
	var returnBuilds []database.WorkspaceBuild
	for i, n := range buildNumbers {
		if n > 0 {
			b := builds[i]
			returnBuilds = append(returnBuilds, b)
		}
	}
	if len(returnBuilds) == 0 {
		return nil, sql.ErrNoRows
	}
	return returnBuilds, nil
}

func (q *fakeQuerier) GetWorkspaceBuildByWorkspaceID(_ context.Context,
	params database.GetWorkspaceBuildByWorkspaceIDParams) ([]database.WorkspaceBuild, error) {
	q.mutex.RLock()
	defer q.mutex.RUnlock()

	history := make([]database.WorkspaceBuild, 0)
	for _, workspaceBuild := range q.workspaceBuilds {
		if workspaceBuild.WorkspaceID.String() == params.WorkspaceID.String() {
			history = append(history, workspaceBuild)
		}
	}

	// Order by build_number
	slices.SortFunc(history, func(a, b database.WorkspaceBuild) bool {
		// use greater than since we want descending order
		return a.BuildNumber > b.BuildNumber
	})

	if params.AfterID != uuid.Nil {
		found := false
		for i, v := range history {
			if v.ID == params.AfterID {
				// We want to return all builds after index i.
				history = history[i+1:]
				found = true
				break
			}
		}

		// If no builds after the time, then we return an empty list.
		if !found {
			return nil, sql.ErrNoRows
		}
	}

	if params.OffsetOpt > 0 {
		if int(params.OffsetOpt) > len(history)-1 {
			return nil, sql.ErrNoRows
		}
		history = history[params.OffsetOpt:]
	}

	if params.LimitOpt > 0 {
		if int(params.LimitOpt) > len(history) {
			params.LimitOpt = int32(len(history))
		}
		history = history[:params.LimitOpt]
	}

	if len(history) == 0 {
		return nil, sql.ErrNoRows
	}
	return history, nil
}

func (q *fakeQuerier) GetWorkspaceBuildByWorkspaceIDAndName(_ context.Context, arg database.GetWorkspaceBuildByWorkspaceIDAndNameParams) (database.WorkspaceBuild, error) {
	q.mutex.RLock()
	defer q.mutex.RUnlock()

	for _, workspaceBuild := range q.workspaceBuilds {
		if workspaceBuild.WorkspaceID.String() != arg.WorkspaceID.String() {
			continue
		}
		if !strings.EqualFold(workspaceBuild.Name, arg.Name) {
			continue
		}
		return workspaceBuild, nil
	}
	return database.WorkspaceBuild{}, sql.ErrNoRows
}

func (q *fakeQuerier) GetWorkspaceBuildByWorkspaceIDAndBuildNumber(_ context.Context, arg database.GetWorkspaceBuildByWorkspaceIDAndBuildNumberParams) (database.WorkspaceBuild, error) {
	q.mutex.RLock()
	defer q.mutex.RUnlock()

	for _, workspaceBuild := range q.workspaceBuilds {
		if workspaceBuild.WorkspaceID.String() != arg.WorkspaceID.String() {
			continue
		}
		if workspaceBuild.BuildNumber != arg.BuildNumber {
			continue
		}
		return workspaceBuild, nil
	}
	return database.WorkspaceBuild{}, sql.ErrNoRows
}

<<<<<<< HEAD
func (q *fakeQuerier) GetWorkspaceBuildsCreatedAfter(_ context.Context, after time.Time) ([]database.WorkspaceBuild, error) {
	q.mutex.RLock()
	defer q.mutex.RUnlock()

	workspaceBuilds := make([]database.WorkspaceBuild, 0)
	for _, workspaceBuild := range q.workspaceBuilds {
		if workspaceBuild.CreatedAt.After(after) {
			workspaceBuilds = append(workspaceBuilds, workspaceBuild)
		}
	}
	return workspaceBuilds, nil
}

func (q *fakeQuerier) GetWorkspacesByOrganizationIDs(_ context.Context, req database.GetWorkspacesByOrganizationIDsParams) ([]database.Workspace, error) {
	q.mutex.RLock()
	defer q.mutex.RUnlock()

	workspaces := make([]database.Workspace, 0)
	for _, workspace := range q.workspaces {
		for _, id := range req.Ids {
			if workspace.OrganizationID != id {
				continue
			}
			if workspace.Deleted != req.Deleted {
				continue
			}
			workspaces = append(workspaces, workspace)
		}
	}
	return workspaces, nil
}

=======
>>>>>>> 10dc9e38
func (q *fakeQuerier) GetOrganizations(_ context.Context) ([]database.Organization, error) {
	q.mutex.RLock()
	defer q.mutex.RUnlock()

	if len(q.organizations) == 0 {
		return nil, sql.ErrNoRows
	}
	return q.organizations, nil
}

func (q *fakeQuerier) GetOrganizationByID(_ context.Context, id uuid.UUID) (database.Organization, error) {
	q.mutex.RLock()
	defer q.mutex.RUnlock()

	for _, organization := range q.organizations {
		if organization.ID == id {
			return organization, nil
		}
	}
	return database.Organization{}, sql.ErrNoRows
}

func (q *fakeQuerier) GetOrganizationByName(_ context.Context, name string) (database.Organization, error) {
	q.mutex.RLock()
	defer q.mutex.RUnlock()

	for _, organization := range q.organizations {
		if organization.Name == name {
			return organization, nil
		}
	}
	return database.Organization{}, sql.ErrNoRows
}

func (q *fakeQuerier) GetOrganizationsByUserID(_ context.Context, userID uuid.UUID) ([]database.Organization, error) {
	q.mutex.RLock()
	defer q.mutex.RUnlock()

	organizations := make([]database.Organization, 0)
	for _, organizationMember := range q.organizationMembers {
		if organizationMember.UserID != userID {
			continue
		}
		for _, organization := range q.organizations {
			if organization.ID != organizationMember.OrganizationID {
				continue
			}
			organizations = append(organizations, organization)
		}
	}
	if len(organizations) == 0 {
		return nil, sql.ErrNoRows
	}
	return organizations, nil
}

func (q *fakeQuerier) GetParameterValuesByScope(_ context.Context, arg database.GetParameterValuesByScopeParams) ([]database.ParameterValue, error) {
	q.mutex.RLock()
	defer q.mutex.RUnlock()

	parameterValues := make([]database.ParameterValue, 0)
	for _, parameterValue := range q.parameterValues {
		if parameterValue.Scope != arg.Scope {
			continue
		}
		if parameterValue.ScopeID != arg.ScopeID {
			continue
		}
		parameterValues = append(parameterValues, parameterValue)
	}
	if len(parameterValues) == 0 {
		return nil, sql.ErrNoRows
	}
	return parameterValues, nil
}

func (q *fakeQuerier) GetTemplateByID(_ context.Context, id uuid.UUID) (database.Template, error) {
	q.mutex.RLock()
	defer q.mutex.RUnlock()

	for _, template := range q.templates {
		if template.ID.String() == id.String() {
			return template, nil
		}
	}
	return database.Template{}, sql.ErrNoRows
}

func (q *fakeQuerier) GetTemplateByOrganizationAndName(_ context.Context, arg database.GetTemplateByOrganizationAndNameParams) (database.Template, error) {
	q.mutex.RLock()
	defer q.mutex.RUnlock()

	for _, template := range q.templates {
		if template.OrganizationID != arg.OrganizationID {
			continue
		}
		if !strings.EqualFold(template.Name, arg.Name) {
			continue
		}
		if template.Deleted != arg.Deleted {
			continue
		}
		return template, nil
	}
	return database.Template{}, sql.ErrNoRows
}

func (q *fakeQuerier) UpdateTemplateMetaByID(_ context.Context, arg database.UpdateTemplateMetaByIDParams) error {
	q.mutex.RLock()
	defer q.mutex.RUnlock()

	for idx, tpl := range q.templates {
		if tpl.ID != arg.ID {
			continue
		}
		tpl.UpdatedAt = database.Now()
		tpl.Description = arg.Description
		tpl.MaxTtl = arg.MaxTtl
		tpl.MinAutostartInterval = arg.MinAutostartInterval
		q.templates[idx] = tpl
		return nil
	}

	return sql.ErrNoRows
}

func (q *fakeQuerier) GetTemplatesWithFilter(_ context.Context, arg database.GetTemplatesWithFilterParams) ([]database.Template, error) {
	q.mutex.RLock()
	defer q.mutex.RUnlock()

	var templates []database.Template
	for _, template := range q.templates {
		if template.Deleted != arg.Deleted {
			continue
		}
		if arg.OrganizationID != uuid.Nil && template.OrganizationID != arg.OrganizationID {
			continue
		}

		if arg.ExactName != "" && !strings.EqualFold(template.Name, arg.ExactName) {
			continue
		}

		if len(arg.Ids) > 0 {
			match := false
			for _, id := range arg.Ids {
				if template.ID == id {
					match = true
					break
				}
			}
			if !match {
				continue
			}
		}
		templates = append(templates, template)
	}
	if len(templates) > 0 {
		return templates, nil
	}

	return nil, sql.ErrNoRows
}

func (q *fakeQuerier) GetTemplateVersionsByTemplateID(_ context.Context, arg database.GetTemplateVersionsByTemplateIDParams) (version []database.TemplateVersion, err error) {
	q.mutex.RLock()
	defer q.mutex.RUnlock()

	for _, templateVersion := range q.templateVersions {
		if templateVersion.TemplateID.UUID.String() != arg.TemplateID.String() {
			continue
		}
		version = append(version, templateVersion)
	}

	// Database orders by created_at
	slices.SortFunc(version, func(a, b database.TemplateVersion) bool {
		if a.CreatedAt.Equal(b.CreatedAt) {
			// Technically the postgres database also orders by uuid. So match
			// that behavior
			return a.ID.String() < b.ID.String()
		}
		return a.CreatedAt.Before(b.CreatedAt)
	})

	if arg.AfterID != uuid.Nil {
		found := false
		for i, v := range version {
			if v.ID == arg.AfterID {
				// We want to return all users after index i.
				version = version[i+1:]
				found = true
				break
			}
		}

		// If no users after the time, then we return an empty list.
		if !found {
			return nil, sql.ErrNoRows
		}
	}

	if arg.OffsetOpt > 0 {
		if int(arg.OffsetOpt) > len(version)-1 {
			return nil, sql.ErrNoRows
		}
		version = version[arg.OffsetOpt:]
	}

	if arg.LimitOpt > 0 {
		if int(arg.LimitOpt) > len(version) {
			arg.LimitOpt = int32(len(version))
		}
		version = version[:arg.LimitOpt]
	}

	if len(version) == 0 {
		return nil, sql.ErrNoRows
	}

	return version, nil
}

func (q *fakeQuerier) GetTemplateVersionsCreatedAfter(_ context.Context, after time.Time) ([]database.TemplateVersion, error) {
	q.mutex.RLock()
	defer q.mutex.RUnlock()

	versions := make([]database.TemplateVersion, 0)
	for _, version := range q.templateVersions {
		if version.CreatedAt.After(after) {
			versions = append(versions, version)
		}
	}
	return versions, nil
}

func (q *fakeQuerier) GetTemplateVersionByTemplateIDAndName(_ context.Context, arg database.GetTemplateVersionByTemplateIDAndNameParams) (database.TemplateVersion, error) {
	q.mutex.RLock()
	defer q.mutex.RUnlock()

	for _, templateVersion := range q.templateVersions {
		if templateVersion.TemplateID != arg.TemplateID {
			continue
		}
		if !strings.EqualFold(templateVersion.Name, arg.Name) {
			continue
		}
		return templateVersion, nil
	}
	return database.TemplateVersion{}, sql.ErrNoRows
}

func (q *fakeQuerier) GetTemplateVersionByID(_ context.Context, templateVersionID uuid.UUID) (database.TemplateVersion, error) {
	q.mutex.RLock()
	defer q.mutex.RUnlock()

	for _, templateVersion := range q.templateVersions {
		if templateVersion.ID.String() != templateVersionID.String() {
			continue
		}
		return templateVersion, nil
	}
	return database.TemplateVersion{}, sql.ErrNoRows
}

func (q *fakeQuerier) GetTemplateVersionByJobID(_ context.Context, jobID uuid.UUID) (database.TemplateVersion, error) {
	q.mutex.RLock()
	defer q.mutex.RUnlock()

	for _, templateVersion := range q.templateVersions {
		if templateVersion.JobID.String() != jobID.String() {
			continue
		}
		return templateVersion, nil
	}
	return database.TemplateVersion{}, sql.ErrNoRows
}

func (q *fakeQuerier) GetParameterSchemasByJobID(_ context.Context, jobID uuid.UUID) ([]database.ParameterSchema, error) {
	q.mutex.RLock()
	defer q.mutex.RUnlock()

	parameters := make([]database.ParameterSchema, 0)
	for _, parameterSchema := range q.parameterSchemas {
		if parameterSchema.JobID.String() != jobID.String() {
			continue
		}
		parameters = append(parameters, parameterSchema)
	}
	if len(parameters) == 0 {
		return nil, sql.ErrNoRows
	}
	return parameters, nil
}

func (q *fakeQuerier) GetParameterSchemasCreatedAfter(_ context.Context, after time.Time) ([]database.ParameterSchema, error) {
	q.mutex.RLock()
	defer q.mutex.RUnlock()

	parameters := make([]database.ParameterSchema, 0)
	for _, parameterSchema := range q.parameterSchemas {
		if parameterSchema.CreatedAt.After(after) {
			parameters = append(parameters, parameterSchema)
		}
	}
	return parameters, nil
}

func (q *fakeQuerier) GetParameterValueByScopeAndName(_ context.Context, arg database.GetParameterValueByScopeAndNameParams) (database.ParameterValue, error) {
	q.mutex.RLock()
	defer q.mutex.RUnlock()

	for _, parameterValue := range q.parameterValues {
		if parameterValue.Scope != arg.Scope {
			continue
		}
		if parameterValue.ScopeID != arg.ScopeID {
			continue
		}
		if parameterValue.Name != arg.Name {
			continue
		}
		return parameterValue, nil
	}
	return database.ParameterValue{}, sql.ErrNoRows
}

<<<<<<< HEAD
func (q *fakeQuerier) GetTemplates(_ context.Context) ([]database.Template, error) {
	q.mutex.RLock()
	defer q.mutex.RUnlock()

	return q.templates[:], nil
}

func (q *fakeQuerier) GetTemplatesByOrganization(_ context.Context, arg database.GetTemplatesByOrganizationParams) ([]database.Template, error) {
	q.mutex.RLock()
	defer q.mutex.RUnlock()

	templates := make([]database.Template, 0)
	for _, template := range q.templates {
		if template.Deleted != arg.Deleted {
			continue
		}
		if template.OrganizationID != arg.OrganizationID {
			continue
		}
		templates = append(templates, template)
	}
	if len(templates) == 0 {
		return nil, sql.ErrNoRows
	}
	return templates, nil
}

func (q *fakeQuerier) GetTemplatesByIDs(_ context.Context, ids []uuid.UUID) ([]database.Template, error) {
	q.mutex.RLock()
	defer q.mutex.RUnlock()

	templates := make([]database.Template, 0)
	for _, template := range q.templates {
		for _, id := range ids {
			if template.ID.String() != id.String() {
				continue
			}
			templates = append(templates, template)
		}
	}
	if len(templates) == 0 {
		return nil, sql.ErrNoRows
	}
	return templates, nil
}

=======
>>>>>>> 10dc9e38
func (q *fakeQuerier) GetOrganizationMemberByUserID(_ context.Context, arg database.GetOrganizationMemberByUserIDParams) (database.OrganizationMember, error) {
	q.mutex.RLock()
	defer q.mutex.RUnlock()

	for _, organizationMember := range q.organizationMembers {
		if organizationMember.OrganizationID != arg.OrganizationID {
			continue
		}
		if organizationMember.UserID != arg.UserID {
			continue
		}
		return organizationMember, nil
	}
	return database.OrganizationMember{}, sql.ErrNoRows
}

func (q *fakeQuerier) GetOrganizationIDsByMemberIDs(_ context.Context, ids []uuid.UUID) ([]database.GetOrganizationIDsByMemberIDsRow, error) {
	q.mutex.RLock()
	defer q.mutex.RUnlock()

	getOrganizationIDsByMemberIDRows := make([]database.GetOrganizationIDsByMemberIDsRow, 0, len(ids))
	for _, userID := range ids {
		userOrganizationIDs := make([]uuid.UUID, 0)
		for _, membership := range q.organizationMembers {
			if membership.UserID == userID {
				userOrganizationIDs = append(userOrganizationIDs, membership.OrganizationID)
			}
		}
		getOrganizationIDsByMemberIDRows = append(getOrganizationIDsByMemberIDRows, database.GetOrganizationIDsByMemberIDsRow{
			UserID:          userID,
			OrganizationIDs: userOrganizationIDs,
		})
	}
	if len(getOrganizationIDsByMemberIDRows) == 0 {
		return nil, sql.ErrNoRows
	}
	return getOrganizationIDsByMemberIDRows, nil
}

func (q *fakeQuerier) GetOrganizationMembershipsByUserID(_ context.Context, userID uuid.UUID) ([]database.OrganizationMember, error) {
	q.mutex.RLock()
	defer q.mutex.RUnlock()

	var memberships []database.OrganizationMember
	for _, organizationMember := range q.organizationMembers {
		mem := organizationMember
		if mem.UserID != userID {
			continue
		}
		memberships = append(memberships, mem)
	}
	return memberships, nil
}

func (q *fakeQuerier) UpdateMemberRoles(_ context.Context, arg database.UpdateMemberRolesParams) (database.OrganizationMember, error) {
	for i, mem := range q.organizationMembers {
		if mem.UserID == arg.UserID && mem.OrganizationID == arg.OrgID {
			uniqueRoles := make([]string, 0, len(arg.GrantedRoles))
			exist := make(map[string]struct{})
			for _, r := range arg.GrantedRoles {
				if _, ok := exist[r]; ok {
					continue
				}
				exist[r] = struct{}{}
				uniqueRoles = append(uniqueRoles, r)
			}
			sort.Strings(uniqueRoles)

			mem.Roles = uniqueRoles
			q.organizationMembers[i] = mem
			return mem, nil
		}
	}
	return database.OrganizationMember{}, sql.ErrNoRows
}

func (q *fakeQuerier) GetProvisionerDaemons(_ context.Context) ([]database.ProvisionerDaemon, error) {
	q.mutex.RLock()
	defer q.mutex.RUnlock()

	if len(q.provisionerDaemons) == 0 {
		return nil, sql.ErrNoRows
	}
	return q.provisionerDaemons, nil
}

func (q *fakeQuerier) GetWorkspaceAgentByAuthToken(_ context.Context, authToken uuid.UUID) (database.WorkspaceAgent, error) {
	q.mutex.RLock()
	defer q.mutex.RUnlock()

	// The schema sorts this by created at, so we iterate the array backwards.
	for i := len(q.provisionerJobAgents) - 1; i >= 0; i-- {
		agent := q.provisionerJobAgents[i]
		if agent.AuthToken.String() == authToken.String() {
			return agent, nil
		}
	}
	return database.WorkspaceAgent{}, sql.ErrNoRows
}

func (q *fakeQuerier) GetWorkspaceAgentByID(_ context.Context, id uuid.UUID) (database.WorkspaceAgent, error) {
	q.mutex.RLock()
	defer q.mutex.RUnlock()

	// The schema sorts this by created at, so we iterate the array backwards.
	for i := len(q.provisionerJobAgents) - 1; i >= 0; i-- {
		agent := q.provisionerJobAgents[i]
		if agent.ID.String() == id.String() {
			return agent, nil
		}
	}
	return database.WorkspaceAgent{}, sql.ErrNoRows
}

func (q *fakeQuerier) GetWorkspaceAgentByInstanceID(_ context.Context, instanceID string) (database.WorkspaceAgent, error) {
	q.mutex.RLock()
	defer q.mutex.RUnlock()

	// The schema sorts this by created at, so we iterate the array backwards.
	for i := len(q.provisionerJobAgents) - 1; i >= 0; i-- {
		agent := q.provisionerJobAgents[i]
		if agent.AuthInstanceID.Valid && agent.AuthInstanceID.String == instanceID {
			return agent, nil
		}
	}
	return database.WorkspaceAgent{}, sql.ErrNoRows
}

func (q *fakeQuerier) GetWorkspaceAgentsByResourceIDs(_ context.Context, resourceIDs []uuid.UUID) ([]database.WorkspaceAgent, error) {
	q.mutex.RLock()
	defer q.mutex.RUnlock()

	workspaceAgents := make([]database.WorkspaceAgent, 0)
	for _, agent := range q.provisionerJobAgents {
		for _, resourceID := range resourceIDs {
			if agent.ResourceID.String() != resourceID.String() {
				continue
			}
			workspaceAgents = append(workspaceAgents, agent)
		}
	}
	if len(workspaceAgents) == 0 {
		return nil, sql.ErrNoRows
	}
	return workspaceAgents, nil
}

func (q *fakeQuerier) GetWorkspaceAgentsCreatedAfter(_ context.Context, after time.Time) ([]database.WorkspaceAgent, error) {
	q.mutex.RLock()
	defer q.mutex.RUnlock()

	workspaceAgents := make([]database.WorkspaceAgent, 0)
	for _, agent := range q.provisionerJobAgents {
		if agent.CreatedAt.After(after) {
			workspaceAgents = append(workspaceAgents, agent)
		}
	}
	return workspaceAgents, nil
}

func (q *fakeQuerier) GetWorkspaceAppByAgentIDAndName(_ context.Context, arg database.GetWorkspaceAppByAgentIDAndNameParams) (database.WorkspaceApp, error) {
	q.mutex.RLock()
	defer q.mutex.RUnlock()

	for _, app := range q.workspaceApps {
		if app.AgentID != arg.AgentID {
			continue
		}
		if app.Name != arg.Name {
			continue
		}
		return app, nil
	}
	return database.WorkspaceApp{}, sql.ErrNoRows
}

func (q *fakeQuerier) GetProvisionerDaemonByID(_ context.Context, id uuid.UUID) (database.ProvisionerDaemon, error) {
	q.mutex.RLock()
	defer q.mutex.RUnlock()

	for _, provisionerDaemon := range q.provisionerDaemons {
		if provisionerDaemon.ID.String() != id.String() {
			continue
		}
		return provisionerDaemon, nil
	}
	return database.ProvisionerDaemon{}, sql.ErrNoRows
}

func (q *fakeQuerier) GetProvisionerJobByID(_ context.Context, id uuid.UUID) (database.ProvisionerJob, error) {
	q.mutex.RLock()
	defer q.mutex.RUnlock()

	for _, provisionerJob := range q.provisionerJobs {
		if provisionerJob.ID.String() != id.String() {
			continue
		}
		return provisionerJob, nil
	}
	return database.ProvisionerJob{}, sql.ErrNoRows
}

func (q *fakeQuerier) GetWorkspaceResourceByID(_ context.Context, id uuid.UUID) (database.WorkspaceResource, error) {
	q.mutex.RLock()
	defer q.mutex.RUnlock()

	for _, resource := range q.provisionerJobResources {
		if resource.ID.String() == id.String() {
			return resource, nil
		}
	}
	return database.WorkspaceResource{}, sql.ErrNoRows
}

func (q *fakeQuerier) GetWorkspaceResourcesByJobID(_ context.Context, jobID uuid.UUID) ([]database.WorkspaceResource, error) {
	q.mutex.RLock()
	defer q.mutex.RUnlock()

	resources := make([]database.WorkspaceResource, 0)
	for _, resource := range q.provisionerJobResources {
		if resource.JobID.String() != jobID.String() {
			continue
		}
		resources = append(resources, resource)
	}
	if len(resources) == 0 {
		return nil, sql.ErrNoRows
	}
	return resources, nil
}

func (q *fakeQuerier) GetWorkspaceResourcesCreatedAfter(_ context.Context, after time.Time) ([]database.WorkspaceResource, error) {
	q.mutex.RLock()
	defer q.mutex.RUnlock()

	resources := make([]database.WorkspaceResource, 0)
	for _, resource := range q.provisionerJobResources {
		if resource.CreatedAt.After(after) {
			resources = append(resources, resource)
		}
	}
	return resources, nil
}

func (q *fakeQuerier) GetProvisionerJobsByIDs(_ context.Context, ids []uuid.UUID) ([]database.ProvisionerJob, error) {
	q.mutex.RLock()
	defer q.mutex.RUnlock()

	jobs := make([]database.ProvisionerJob, 0)
	for _, job := range q.provisionerJobs {
		for _, id := range ids {
			if id.String() == job.ID.String() {
				jobs = append(jobs, job)
				break
			}
		}
	}
	if len(jobs) == 0 {
		return nil, sql.ErrNoRows
	}

	return jobs, nil
}

func (q *fakeQuerier) GetProvisionerJobsCreatedAfter(_ context.Context, after time.Time) ([]database.ProvisionerJob, error) {
	q.mutex.RLock()
	defer q.mutex.RUnlock()

	jobs := make([]database.ProvisionerJob, 0)
	for _, job := range q.provisionerJobs {
		if job.CreatedAt.After(after) {
			jobs = append(jobs, job)
		}
	}
	return jobs, nil
}

func (q *fakeQuerier) GetProvisionerLogsByIDBetween(_ context.Context, arg database.GetProvisionerLogsByIDBetweenParams) ([]database.ProvisionerJobLog, error) {
	q.mutex.RLock()
	defer q.mutex.RUnlock()

	logs := make([]database.ProvisionerJobLog, 0)
	for _, jobLog := range q.provisionerJobLogs {
		if jobLog.JobID.String() != arg.JobID.String() {
			continue
		}
		if jobLog.CreatedAt.After(arg.CreatedBefore) {
			continue
		}
		if jobLog.CreatedAt.Before(arg.CreatedAfter) {
			continue
		}
		logs = append(logs, jobLog)
	}
	if len(logs) == 0 {
		return nil, sql.ErrNoRows
	}
	return logs, nil
}

func (q *fakeQuerier) InsertAPIKey(_ context.Context, arg database.InsertAPIKeyParams) (database.APIKey, error) {
	q.mutex.Lock()
	defer q.mutex.Unlock()

	if arg.LifetimeSeconds == 0 {
		arg.LifetimeSeconds = 86400
	}

	//nolint:gosimple
	key := database.APIKey{
		ID:                arg.ID,
		LifetimeSeconds:   arg.LifetimeSeconds,
		HashedSecret:      arg.HashedSecret,
		UserID:            arg.UserID,
		ExpiresAt:         arg.ExpiresAt,
		CreatedAt:         arg.CreatedAt,
		UpdatedAt:         arg.UpdatedAt,
		LastUsed:          arg.LastUsed,
		LoginType:         arg.LoginType,
		OAuthAccessToken:  arg.OAuthAccessToken,
		OAuthRefreshToken: arg.OAuthRefreshToken,
		OAuthIDToken:      arg.OAuthIDToken,
		OAuthExpiry:       arg.OAuthExpiry,
	}
	q.apiKeys = append(q.apiKeys, key)
	return key, nil
}

func (q *fakeQuerier) InsertFile(_ context.Context, arg database.InsertFileParams) (database.File, error) {
	q.mutex.Lock()
	defer q.mutex.Unlock()

	//nolint:gosimple
	file := database.File{
		Hash:      arg.Hash,
		CreatedAt: arg.CreatedAt,
		CreatedBy: arg.CreatedBy,
		Mimetype:  arg.Mimetype,
		Data:      arg.Data,
	}
	q.files = append(q.files, file)
	return file, nil
}

func (q *fakeQuerier) InsertOrganization(_ context.Context, arg database.InsertOrganizationParams) (database.Organization, error) {
	q.mutex.Lock()
	defer q.mutex.Unlock()

	organization := database.Organization{
		ID:        arg.ID,
		Name:      arg.Name,
		CreatedAt: arg.CreatedAt,
		UpdatedAt: arg.UpdatedAt,
	}
	q.organizations = append(q.organizations, organization)
	return organization, nil
}

func (q *fakeQuerier) InsertOrganizationMember(_ context.Context, arg database.InsertOrganizationMemberParams) (database.OrganizationMember, error) {
	q.mutex.Lock()
	defer q.mutex.Unlock()

	//nolint:gosimple
	organizationMember := database.OrganizationMember{
		OrganizationID: arg.OrganizationID,
		UserID:         arg.UserID,
		CreatedAt:      arg.CreatedAt,
		UpdatedAt:      arg.UpdatedAt,
		Roles:          arg.Roles,
	}
	q.organizationMembers = append(q.organizationMembers, organizationMember)
	return organizationMember, nil
}

func (q *fakeQuerier) InsertParameterValue(_ context.Context, arg database.InsertParameterValueParams) (database.ParameterValue, error) {
	q.mutex.Lock()
	defer q.mutex.Unlock()

	//nolint:gosimple
	parameterValue := database.ParameterValue{
		ID:                arg.ID,
		Name:              arg.Name,
		CreatedAt:         arg.CreatedAt,
		UpdatedAt:         arg.UpdatedAt,
		Scope:             arg.Scope,
		ScopeID:           arg.ScopeID,
		SourceScheme:      arg.SourceScheme,
		SourceValue:       arg.SourceValue,
		DestinationScheme: arg.DestinationScheme,
	}
	q.parameterValues = append(q.parameterValues, parameterValue)
	return parameterValue, nil
}

func (q *fakeQuerier) InsertTemplate(_ context.Context, arg database.InsertTemplateParams) (database.Template, error) {
	q.mutex.Lock()
	defer q.mutex.Unlock()

	// default values
	if arg.MaxTtl == 0 {
		arg.MaxTtl = int64(168 * time.Hour)
	}
	if arg.MinAutostartInterval == 0 {
		arg.MinAutostartInterval = int64(time.Hour)
	}

	//nolint:gosimple
	template := database.Template{
		ID:                   arg.ID,
		CreatedAt:            arg.CreatedAt,
		UpdatedAt:            arg.UpdatedAt,
		OrganizationID:       arg.OrganizationID,
		Name:                 arg.Name,
		Provisioner:          arg.Provisioner,
		ActiveVersionID:      arg.ActiveVersionID,
		Description:          arg.Description,
		MaxTtl:               arg.MaxTtl,
		MinAutostartInterval: arg.MinAutostartInterval,
		CreatedBy:            arg.CreatedBy,
	}
	q.templates = append(q.templates, template)
	return template, nil
}

func (q *fakeQuerier) InsertTemplateVersion(_ context.Context, arg database.InsertTemplateVersionParams) (database.TemplateVersion, error) {
	q.mutex.Lock()
	defer q.mutex.Unlock()

	//nolint:gosimple
	version := database.TemplateVersion{
		ID:             arg.ID,
		TemplateID:     arg.TemplateID,
		OrganizationID: arg.OrganizationID,
		CreatedAt:      arg.CreatedAt,
		UpdatedAt:      arg.UpdatedAt,
		Name:           arg.Name,
		Readme:         arg.Readme,
		JobID:          arg.JobID,
	}
	q.templateVersions = append(q.templateVersions, version)
	return version, nil
}

func (q *fakeQuerier) InsertProvisionerJobLogs(_ context.Context, arg database.InsertProvisionerJobLogsParams) ([]database.ProvisionerJobLog, error) {
	q.mutex.Lock()
	defer q.mutex.Unlock()

	logs := make([]database.ProvisionerJobLog, 0)
	for index, output := range arg.Output {
		logs = append(logs, database.ProvisionerJobLog{
			JobID:     arg.JobID,
			ID:        arg.ID[index],
			CreatedAt: arg.CreatedAt[index],
			Source:    arg.Source[index],
			Level:     arg.Level[index],
			Stage:     arg.Stage[index],
			Output:    output,
		})
	}
	q.provisionerJobLogs = append(q.provisionerJobLogs, logs...)
	return logs, nil
}

func (q *fakeQuerier) InsertParameterSchema(_ context.Context, arg database.InsertParameterSchemaParams) (database.ParameterSchema, error) {
	q.mutex.Lock()
	defer q.mutex.Unlock()

	//nolint:gosimple
	param := database.ParameterSchema{
		ID:                       arg.ID,
		CreatedAt:                arg.CreatedAt,
		JobID:                    arg.JobID,
		Name:                     arg.Name,
		Description:              arg.Description,
		DefaultSourceScheme:      arg.DefaultSourceScheme,
		DefaultSourceValue:       arg.DefaultSourceValue,
		AllowOverrideSource:      arg.AllowOverrideSource,
		DefaultDestinationScheme: arg.DefaultDestinationScheme,
		AllowOverrideDestination: arg.AllowOverrideDestination,
		DefaultRefresh:           arg.DefaultRefresh,
		RedisplayValue:           arg.RedisplayValue,
		ValidationError:          arg.ValidationError,
		ValidationCondition:      arg.ValidationCondition,
		ValidationTypeSystem:     arg.ValidationTypeSystem,
		ValidationValueType:      arg.ValidationValueType,
	}
	q.parameterSchemas = append(q.parameterSchemas, param)
	return param, nil
}

func (q *fakeQuerier) InsertProvisionerDaemon(_ context.Context, arg database.InsertProvisionerDaemonParams) (database.ProvisionerDaemon, error) {
	q.mutex.Lock()
	defer q.mutex.Unlock()

	daemon := database.ProvisionerDaemon{
		ID:           arg.ID,
		CreatedAt:    arg.CreatedAt,
		Name:         arg.Name,
		Provisioners: arg.Provisioners,
	}
	q.provisionerDaemons = append(q.provisionerDaemons, daemon)
	return daemon, nil
}

func (q *fakeQuerier) InsertProvisionerJob(_ context.Context, arg database.InsertProvisionerJobParams) (database.ProvisionerJob, error) {
	q.mutex.Lock()
	defer q.mutex.Unlock()

	job := database.ProvisionerJob{
		ID:             arg.ID,
		CreatedAt:      arg.CreatedAt,
		UpdatedAt:      arg.UpdatedAt,
		OrganizationID: arg.OrganizationID,
		InitiatorID:    arg.InitiatorID,
		Provisioner:    arg.Provisioner,
		StorageMethod:  arg.StorageMethod,
		StorageSource:  arg.StorageSource,
		Type:           arg.Type,
		Input:          arg.Input,
	}
	q.provisionerJobs = append(q.provisionerJobs, job)
	return job, nil
}

func (q *fakeQuerier) InsertWorkspaceAgent(_ context.Context, arg database.InsertWorkspaceAgentParams) (database.WorkspaceAgent, error) {
	q.mutex.Lock()
	defer q.mutex.Unlock()

	//nolint:gosimple
	agent := database.WorkspaceAgent{
		ID:                   arg.ID,
		CreatedAt:            arg.CreatedAt,
		UpdatedAt:            arg.UpdatedAt,
		ResourceID:           arg.ResourceID,
		AuthToken:            arg.AuthToken,
		AuthInstanceID:       arg.AuthInstanceID,
		EnvironmentVariables: arg.EnvironmentVariables,
		Name:                 arg.Name,
		Architecture:         arg.Architecture,
		OperatingSystem:      arg.OperatingSystem,
		Directory:            arg.Directory,
		StartupScript:        arg.StartupScript,
		InstanceMetadata:     arg.InstanceMetadata,
		ResourceMetadata:     arg.ResourceMetadata,
	}
	q.provisionerJobAgents = append(q.provisionerJobAgents, agent)
	return agent, nil
}

func (q *fakeQuerier) InsertWorkspaceResource(_ context.Context, arg database.InsertWorkspaceResourceParams) (database.WorkspaceResource, error) {
	q.mutex.Lock()
	defer q.mutex.Unlock()

	//nolint:gosimple
	resource := database.WorkspaceResource{
		ID:         arg.ID,
		CreatedAt:  arg.CreatedAt,
		JobID:      arg.JobID,
		Transition: arg.Transition,
		Type:       arg.Type,
		Name:       arg.Name,
	}
	q.provisionerJobResources = append(q.provisionerJobResources, resource)
	return resource, nil
}

func (q *fakeQuerier) InsertUser(_ context.Context, arg database.InsertUserParams) (database.User, error) {
	q.mutex.Lock()
	defer q.mutex.Unlock()

	user := database.User{
		ID:             arg.ID,
		Email:          arg.Email,
		HashedPassword: arg.HashedPassword,
		CreatedAt:      arg.CreatedAt,
		UpdatedAt:      arg.UpdatedAt,
		Username:       arg.Username,
		Status:         database.UserStatusActive,
		RBACRoles:      arg.RBACRoles,
	}
	q.users = append(q.users, user)
	return user, nil
}

func (q *fakeQuerier) UpdateUserRoles(_ context.Context, arg database.UpdateUserRolesParams) (database.User, error) {
	q.mutex.Lock()
	defer q.mutex.Unlock()

	for index, user := range q.users {
		if user.ID != arg.ID {
			continue
		}

		// Set new roles
		user.RBACRoles = arg.GrantedRoles
		// Remove duplicates and sort
		uniqueRoles := make([]string, 0, len(user.RBACRoles))
		exist := make(map[string]struct{})
		for _, r := range user.RBACRoles {
			if _, ok := exist[r]; ok {
				continue
			}
			exist[r] = struct{}{}
			uniqueRoles = append(uniqueRoles, r)
		}
		sort.Strings(uniqueRoles)
		user.RBACRoles = uniqueRoles

		q.users[index] = user
		return user, nil
	}
	return database.User{}, sql.ErrNoRows
}

func (q *fakeQuerier) UpdateUserProfile(_ context.Context, arg database.UpdateUserProfileParams) (database.User, error) {
	q.mutex.Lock()
	defer q.mutex.Unlock()

	for index, user := range q.users {
		if user.ID != arg.ID {
			continue
		}
		user.Email = arg.Email
		user.Username = arg.Username
		q.users[index] = user
		return user, nil
	}
	return database.User{}, sql.ErrNoRows
}

func (q *fakeQuerier) UpdateUserStatus(_ context.Context, arg database.UpdateUserStatusParams) (database.User, error) {
	q.mutex.Lock()
	defer q.mutex.Unlock()

	for index, user := range q.users {
		if user.ID != arg.ID {
			continue
		}
		user.Status = arg.Status
		user.UpdatedAt = arg.UpdatedAt
		q.users[index] = user
		return user, nil
	}
	return database.User{}, sql.ErrNoRows
}

func (q *fakeQuerier) UpdateUserHashedPassword(_ context.Context, arg database.UpdateUserHashedPasswordParams) error {
	q.mutex.Lock()
	defer q.mutex.Unlock()

	for i, user := range q.users {
		if user.ID != arg.ID {
			continue
		}
		user.HashedPassword = arg.HashedPassword
		q.users[i] = user
		return nil
	}
	return sql.ErrNoRows
}

func (q *fakeQuerier) InsertWorkspace(_ context.Context, arg database.InsertWorkspaceParams) (database.Workspace, error) {
	q.mutex.Lock()
	defer q.mutex.Unlock()

	//nolint:gosimple
	workspace := database.Workspace{
		ID:                arg.ID,
		CreatedAt:         arg.CreatedAt,
		UpdatedAt:         arg.UpdatedAt,
		OwnerID:           arg.OwnerID,
		OrganizationID:    arg.OrganizationID,
		TemplateID:        arg.TemplateID,
		Name:              arg.Name,
		AutostartSchedule: arg.AutostartSchedule,
		Ttl:               arg.Ttl,
	}
	q.workspaces = append(q.workspaces, workspace)
	return workspace, nil
}

func (q *fakeQuerier) InsertWorkspaceBuild(_ context.Context, arg database.InsertWorkspaceBuildParams) (database.WorkspaceBuild, error) {
	q.mutex.Lock()
	defer q.mutex.Unlock()

	workspaceBuild := database.WorkspaceBuild{
		ID:                arg.ID,
		CreatedAt:         arg.CreatedAt,
		UpdatedAt:         arg.UpdatedAt,
		WorkspaceID:       arg.WorkspaceID,
		Name:              arg.Name,
		TemplateVersionID: arg.TemplateVersionID,
		BuildNumber:       arg.BuildNumber,
		Transition:        arg.Transition,
		InitiatorID:       arg.InitiatorID,
		JobID:             arg.JobID,
		ProvisionerState:  arg.ProvisionerState,
		Deadline:          arg.Deadline,
	}
	q.workspaceBuilds = append(q.workspaceBuilds, workspaceBuild)
	return workspaceBuild, nil
}

func (q *fakeQuerier) InsertWorkspaceApp(_ context.Context, arg database.InsertWorkspaceAppParams) (database.WorkspaceApp, error) {
	q.mutex.Lock()
	defer q.mutex.Unlock()

	// nolint:gosimple
	workspaceApp := database.WorkspaceApp{
		ID:           arg.ID,
		AgentID:      arg.AgentID,
		CreatedAt:    arg.CreatedAt,
		Name:         arg.Name,
		Icon:         arg.Icon,
		Command:      arg.Command,
		Url:          arg.Url,
		RelativePath: arg.RelativePath,
	}
	q.workspaceApps = append(q.workspaceApps, workspaceApp)
	return workspaceApp, nil
}

func (q *fakeQuerier) UpdateAPIKeyByID(_ context.Context, arg database.UpdateAPIKeyByIDParams) error {
	q.mutex.Lock()
	defer q.mutex.Unlock()

	for index, apiKey := range q.apiKeys {
		if apiKey.ID != arg.ID {
			continue
		}
		apiKey.LastUsed = arg.LastUsed
		apiKey.ExpiresAt = arg.ExpiresAt
		apiKey.OAuthAccessToken = arg.OAuthAccessToken
		apiKey.OAuthRefreshToken = arg.OAuthRefreshToken
		apiKey.OAuthExpiry = arg.OAuthExpiry
		q.apiKeys[index] = apiKey
		return nil
	}
	return sql.ErrNoRows
}

func (q *fakeQuerier) UpdateTemplateActiveVersionByID(_ context.Context, arg database.UpdateTemplateActiveVersionByIDParams) error {
	q.mutex.Lock()
	defer q.mutex.Unlock()

	for index, template := range q.templates {
		if template.ID != arg.ID {
			continue
		}
		template.ActiveVersionID = arg.ActiveVersionID
		q.templates[index] = template
		return nil
	}
	return sql.ErrNoRows
}

func (q *fakeQuerier) UpdateTemplateDeletedByID(_ context.Context, arg database.UpdateTemplateDeletedByIDParams) error {
	q.mutex.Lock()
	defer q.mutex.Unlock()

	for index, template := range q.templates {
		if template.ID != arg.ID {
			continue
		}
		template.Deleted = arg.Deleted
		q.templates[index] = template
		return nil
	}
	return sql.ErrNoRows
}

func (q *fakeQuerier) UpdateTemplateVersionByID(_ context.Context, arg database.UpdateTemplateVersionByIDParams) error {
	q.mutex.Lock()
	defer q.mutex.Unlock()

	for index, templateVersion := range q.templateVersions {
		if templateVersion.ID != arg.ID {
			continue
		}
		templateVersion.TemplateID = arg.TemplateID
		templateVersion.UpdatedAt = arg.UpdatedAt
		q.templateVersions[index] = templateVersion
		return nil
	}
	return sql.ErrNoRows
}

func (q *fakeQuerier) UpdateTemplateVersionDescriptionByJobID(_ context.Context, arg database.UpdateTemplateVersionDescriptionByJobIDParams) error {
	q.mutex.Lock()
	defer q.mutex.Unlock()

	for index, templateVersion := range q.templateVersions {
		if templateVersion.JobID != arg.JobID {
			continue
		}
		templateVersion.Readme = arg.Readme
		templateVersion.UpdatedAt = time.Now()
		q.templateVersions[index] = templateVersion
		return nil
	}
	return sql.ErrNoRows
}

func (q *fakeQuerier) UpdateProvisionerDaemonByID(_ context.Context, arg database.UpdateProvisionerDaemonByIDParams) error {
	q.mutex.Lock()
	defer q.mutex.Unlock()

	for index, daemon := range q.provisionerDaemons {
		if arg.ID != daemon.ID {
			continue
		}
		daemon.UpdatedAt = arg.UpdatedAt
		daemon.Provisioners = arg.Provisioners
		q.provisionerDaemons[index] = daemon
		return nil
	}
	return sql.ErrNoRows
}

func (q *fakeQuerier) UpdateWorkspaceAgentConnectionByID(_ context.Context, arg database.UpdateWorkspaceAgentConnectionByIDParams) error {
	q.mutex.Lock()
	defer q.mutex.Unlock()

	for index, agent := range q.provisionerJobAgents {
		if agent.ID != arg.ID {
			continue
		}
		agent.FirstConnectedAt = arg.FirstConnectedAt
		agent.LastConnectedAt = arg.LastConnectedAt
		agent.DisconnectedAt = arg.DisconnectedAt
		q.provisionerJobAgents[index] = agent
		return nil
	}
	return sql.ErrNoRows
}

func (q *fakeQuerier) UpdateProvisionerJobByID(_ context.Context, arg database.UpdateProvisionerJobByIDParams) error {
	q.mutex.Lock()
	defer q.mutex.Unlock()

	for index, job := range q.provisionerJobs {
		if arg.ID != job.ID {
			continue
		}
		job.UpdatedAt = arg.UpdatedAt
		q.provisionerJobs[index] = job
		return nil
	}
	return sql.ErrNoRows
}

func (q *fakeQuerier) UpdateProvisionerJobWithCancelByID(_ context.Context, arg database.UpdateProvisionerJobWithCancelByIDParams) error {
	q.mutex.Lock()
	defer q.mutex.Unlock()

	for index, job := range q.provisionerJobs {
		if arg.ID != job.ID {
			continue
		}
		job.CanceledAt = arg.CanceledAt
		q.provisionerJobs[index] = job
		return nil
	}
	return sql.ErrNoRows
}

func (q *fakeQuerier) UpdateProvisionerJobWithCompleteByID(_ context.Context, arg database.UpdateProvisionerJobWithCompleteByIDParams) error {
	q.mutex.Lock()
	defer q.mutex.Unlock()

	for index, job := range q.provisionerJobs {
		if arg.ID != job.ID {
			continue
		}
		job.UpdatedAt = arg.UpdatedAt
		job.CompletedAt = arg.CompletedAt
		job.Error = arg.Error
		q.provisionerJobs[index] = job
		return nil
	}
	return sql.ErrNoRows
}

func (q *fakeQuerier) UpdateWorkspaceAutostart(_ context.Context, arg database.UpdateWorkspaceAutostartParams) error {
	q.mutex.Lock()
	defer q.mutex.Unlock()

	for index, workspace := range q.workspaces {
		if workspace.ID != arg.ID {
			continue
		}
		workspace.AutostartSchedule = arg.AutostartSchedule
		q.workspaces[index] = workspace
		return nil
	}

	return sql.ErrNoRows
}

func (q *fakeQuerier) UpdateWorkspaceTTL(_ context.Context, arg database.UpdateWorkspaceTTLParams) error {
	q.mutex.Lock()
	defer q.mutex.Unlock()

	for index, workspace := range q.workspaces {
		if workspace.ID != arg.ID {
			continue
		}
		workspace.Ttl = arg.Ttl
		q.workspaces[index] = workspace
		return nil
	}

	return sql.ErrNoRows
}

func (q *fakeQuerier) UpdateWorkspaceBuildByID(_ context.Context, arg database.UpdateWorkspaceBuildByIDParams) error {
	q.mutex.Lock()
	defer q.mutex.Unlock()

	for index, workspaceBuild := range q.workspaceBuilds {
		if workspaceBuild.ID != arg.ID {
			continue
		}
		workspaceBuild.UpdatedAt = arg.UpdatedAt
		workspaceBuild.ProvisionerState = arg.ProvisionerState
		workspaceBuild.Deadline = arg.Deadline
		q.workspaceBuilds[index] = workspaceBuild
		return nil
	}
	return sql.ErrNoRows
}

func (q *fakeQuerier) UpdateWorkspaceDeletedByID(_ context.Context, arg database.UpdateWorkspaceDeletedByIDParams) error {
	q.mutex.Lock()
	defer q.mutex.Unlock()

	for index, workspace := range q.workspaces {
		if workspace.ID != arg.ID {
			continue
		}
		workspace.Deleted = arg.Deleted
		q.workspaces[index] = workspace
		return nil
	}
	return sql.ErrNoRows
}

func (q *fakeQuerier) InsertGitSSHKey(_ context.Context, arg database.InsertGitSSHKeyParams) (database.GitSSHKey, error) {
	q.mutex.Lock()
	defer q.mutex.Unlock()

	//nolint:gosimple
	gitSSHKey := database.GitSSHKey{
		UserID:     arg.UserID,
		CreatedAt:  arg.CreatedAt,
		UpdatedAt:  arg.UpdatedAt,
		PrivateKey: arg.PrivateKey,
		PublicKey:  arg.PublicKey,
	}
	q.gitSSHKey = append(q.gitSSHKey, gitSSHKey)
	return gitSSHKey, nil
}

func (q *fakeQuerier) GetGitSSHKey(_ context.Context, userID uuid.UUID) (database.GitSSHKey, error) {
	q.mutex.RLock()
	defer q.mutex.RUnlock()

	for _, key := range q.gitSSHKey {
		if key.UserID == userID {
			return key, nil
		}
	}
	return database.GitSSHKey{}, sql.ErrNoRows
}

func (q *fakeQuerier) UpdateGitSSHKey(_ context.Context, arg database.UpdateGitSSHKeyParams) error {
	q.mutex.Lock()
	defer q.mutex.Unlock()

	for index, key := range q.gitSSHKey {
		if key.UserID.String() != arg.UserID.String() {
			continue
		}
		key.UpdatedAt = arg.UpdatedAt
		key.PrivateKey = arg.PrivateKey
		key.PublicKey = arg.PublicKey
		q.gitSSHKey[index] = key
		return nil
	}
	return sql.ErrNoRows
}

func (q *fakeQuerier) DeleteGitSSHKey(_ context.Context, userID uuid.UUID) error {
	q.mutex.Lock()
	defer q.mutex.Unlock()

	for index, key := range q.gitSSHKey {
		if key.UserID.String() != userID.String() {
			continue
		}
		q.gitSSHKey[index] = q.gitSSHKey[len(q.gitSSHKey)-1]
		q.gitSSHKey = q.gitSSHKey[:len(q.gitSSHKey)-1]
		return nil
	}
	return sql.ErrNoRows
}

func (q *fakeQuerier) GetAuditLogsBefore(_ context.Context, arg database.GetAuditLogsBeforeParams) ([]database.AuditLog, error) {
	q.mutex.RLock()
	defer q.mutex.RUnlock()

	logs := make([]database.AuditLog, 0)
	start := database.AuditLog{}

	if arg.ID != uuid.Nil {
		for _, alog := range q.auditLogs {
			if alog.ID == arg.ID {
				start = alog
				break
			}
		}
	} else {
		start.ID = uuid.New()
		start.Time = arg.StartTime
	}

	if start.ID == uuid.Nil {
		return nil, sql.ErrNoRows
	}

	// q.auditLogs are already sorted by time DESC, so no need to sort after the fact.
	for _, alog := range q.auditLogs {
		if alog.Time.Before(start.Time) {
			logs = append(logs, alog)
		}

		if len(logs) >= int(arg.RowLimit) {
			break
		}
	}

	return logs, nil
}

func (q *fakeQuerier) InsertAuditLog(_ context.Context, arg database.InsertAuditLogParams) (database.AuditLog, error) {
	q.mutex.Lock()
	defer q.mutex.Unlock()

	alog := database.AuditLog(arg)

	q.auditLogs = append(q.auditLogs, alog)
	slices.SortFunc(q.auditLogs, func(a, b database.AuditLog) bool {
		return a.Time.Before(b.Time)
	})

	return alog, nil
}

func (q *fakeQuerier) InsertDeploymentID(_ context.Context, id string) error {
	q.mutex.Lock()
	defer q.mutex.Unlock()

	q.deploymentID = id
	return nil
}

func (q *fakeQuerier) GetDeploymentID(_ context.Context) (string, error) {
	q.mutex.RLock()
	defer q.mutex.RUnlock()

	return q.deploymentID, nil
}<|MERGE_RESOLUTION|>--- conflicted
+++ resolved
@@ -662,7 +662,6 @@
 	return database.WorkspaceBuild{}, sql.ErrNoRows
 }
 
-<<<<<<< HEAD
 func (q *fakeQuerier) GetWorkspaceBuildsCreatedAfter(_ context.Context, after time.Time) ([]database.WorkspaceBuild, error) {
 	q.mutex.RLock()
 	defer q.mutex.RUnlock()
@@ -676,27 +675,6 @@
 	return workspaceBuilds, nil
 }
 
-func (q *fakeQuerier) GetWorkspacesByOrganizationIDs(_ context.Context, req database.GetWorkspacesByOrganizationIDsParams) ([]database.Workspace, error) {
-	q.mutex.RLock()
-	defer q.mutex.RUnlock()
-
-	workspaces := make([]database.Workspace, 0)
-	for _, workspace := range q.workspaces {
-		for _, id := range req.Ids {
-			if workspace.OrganizationID != id {
-				continue
-			}
-			if workspace.Deleted != req.Deleted {
-				continue
-			}
-			workspaces = append(workspaces, workspace)
-		}
-	}
-	return workspaces, nil
-}
-
-=======
->>>>>>> 10dc9e38
 func (q *fakeQuerier) GetOrganizations(_ context.Context) ([]database.Organization, error) {
 	q.mutex.RLock()
 	defer q.mutex.RUnlock()
@@ -1024,7 +1002,6 @@
 	return database.ParameterValue{}, sql.ErrNoRows
 }
 
-<<<<<<< HEAD
 func (q *fakeQuerier) GetTemplates(_ context.Context) ([]database.Template, error) {
 	q.mutex.RLock()
 	defer q.mutex.RUnlock()
@@ -1032,47 +1009,6 @@
 	return q.templates[:], nil
 }
 
-func (q *fakeQuerier) GetTemplatesByOrganization(_ context.Context, arg database.GetTemplatesByOrganizationParams) ([]database.Template, error) {
-	q.mutex.RLock()
-	defer q.mutex.RUnlock()
-
-	templates := make([]database.Template, 0)
-	for _, template := range q.templates {
-		if template.Deleted != arg.Deleted {
-			continue
-		}
-		if template.OrganizationID != arg.OrganizationID {
-			continue
-		}
-		templates = append(templates, template)
-	}
-	if len(templates) == 0 {
-		return nil, sql.ErrNoRows
-	}
-	return templates, nil
-}
-
-func (q *fakeQuerier) GetTemplatesByIDs(_ context.Context, ids []uuid.UUID) ([]database.Template, error) {
-	q.mutex.RLock()
-	defer q.mutex.RUnlock()
-
-	templates := make([]database.Template, 0)
-	for _, template := range q.templates {
-		for _, id := range ids {
-			if template.ID.String() != id.String() {
-				continue
-			}
-			templates = append(templates, template)
-		}
-	}
-	if len(templates) == 0 {
-		return nil, sql.ErrNoRows
-	}
-	return templates, nil
-}
-
-=======
->>>>>>> 10dc9e38
 func (q *fakeQuerier) GetOrganizationMemberByUserID(_ context.Context, arg database.GetOrganizationMemberByUserIDParams) (database.OrganizationMember, error) {
 	q.mutex.RLock()
 	defer q.mutex.RUnlock()
