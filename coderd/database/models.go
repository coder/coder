// Code generated by sqlc. DO NOT EDIT.
// versions:
//   sqlc v1.13.0

package database

import (
	"database/sql"
	"encoding/json"
	"fmt"
	"time"

	"github.com/google/uuid"
	"github.com/lib/pq"
	"github.com/tabbed/pqtype"
)

type APIKeyScope string

const (
	APIKeyScopeAll                APIKeyScope = "all"
	APIKeyScopeApplicationConnect APIKeyScope = "application_connect"
)

func (e *APIKeyScope) Scan(src interface{}) error {
	switch s := src.(type) {
	case []byte:
		*e = APIKeyScope(s)
	case string:
		*e = APIKeyScope(s)
	default:
		return fmt.Errorf("unsupported scan type for APIKeyScope: %T", src)
	}
	return nil
}

type AppSharingLevel string

const (
	AppSharingLevelOwner         AppSharingLevel = "owner"
	AppSharingLevelAuthenticated AppSharingLevel = "authenticated"
	AppSharingLevelPublic        AppSharingLevel = "public"
)

func (e *AppSharingLevel) Scan(src interface{}) error {
	switch s := src.(type) {
	case []byte:
		*e = AppSharingLevel(s)
	case string:
		*e = AppSharingLevel(s)
	default:
		return fmt.Errorf("unsupported scan type for AppSharingLevel: %T", src)
	}
	return nil
}

type AuditAction string

const (
	AuditActionCreate AuditAction = "create"
	AuditActionWrite  AuditAction = "write"
	AuditActionDelete AuditAction = "delete"
	AuditActionStart  AuditAction = "start"
	AuditActionStop   AuditAction = "stop"
)

func (e *AuditAction) Scan(src interface{}) error {
	switch s := src.(type) {
	case []byte:
		*e = AuditAction(s)
	case string:
		*e = AuditAction(s)
	default:
		return fmt.Errorf("unsupported scan type for AuditAction: %T", src)
	}
	return nil
}

type BuildReason string

const (
	BuildReasonInitiator BuildReason = "initiator"
	BuildReasonAutostart BuildReason = "autostart"
	BuildReasonAutostop  BuildReason = "autostop"
)

func (e *BuildReason) Scan(src interface{}) error {
	switch s := src.(type) {
	case []byte:
		*e = BuildReason(s)
	case string:
		*e = BuildReason(s)
	default:
		return fmt.Errorf("unsupported scan type for BuildReason: %T", src)
	}
	return nil
}

type LogLevel string

const (
	LogLevelTrace LogLevel = "trace"
	LogLevelDebug LogLevel = "debug"
	LogLevelInfo  LogLevel = "info"
	LogLevelWarn  LogLevel = "warn"
	LogLevelError LogLevel = "error"
)

func (e *LogLevel) Scan(src interface{}) error {
	switch s := src.(type) {
	case []byte:
		*e = LogLevel(s)
	case string:
		*e = LogLevel(s)
	default:
		return fmt.Errorf("unsupported scan type for LogLevel: %T", src)
	}
	return nil
}

type LogSource string

const (
	LogSourceProvisionerDaemon LogSource = "provisioner_daemon"
	LogSourceProvisioner       LogSource = "provisioner"
)

func (e *LogSource) Scan(src interface{}) error {
	switch s := src.(type) {
	case []byte:
		*e = LogSource(s)
	case string:
		*e = LogSource(s)
	default:
		return fmt.Errorf("unsupported scan type for LogSource: %T", src)
	}
	return nil
}

type LoginType string

const (
	LoginTypePassword LoginType = "password"
	LoginTypeGithub   LoginType = "github"
	LoginTypeOIDC     LoginType = "oidc"
	LoginTypeToken    LoginType = "token"
)

func (e *LoginType) Scan(src interface{}) error {
	switch s := src.(type) {
	case []byte:
		*e = LoginType(s)
	case string:
		*e = LoginType(s)
	default:
		return fmt.Errorf("unsupported scan type for LoginType: %T", src)
	}
	return nil
}

type ParameterDestinationScheme string

const (
	ParameterDestinationSchemeNone                ParameterDestinationScheme = "none"
	ParameterDestinationSchemeEnvironmentVariable ParameterDestinationScheme = "environment_variable"
	ParameterDestinationSchemeProvisionerVariable ParameterDestinationScheme = "provisioner_variable"
)

func (e *ParameterDestinationScheme) Scan(src interface{}) error {
	switch s := src.(type) {
	case []byte:
		*e = ParameterDestinationScheme(s)
	case string:
		*e = ParameterDestinationScheme(s)
	default:
		return fmt.Errorf("unsupported scan type for ParameterDestinationScheme: %T", src)
	}
	return nil
}

type ParameterScope string

const (
	ParameterScopeTemplate  ParameterScope = "template"
	ParameterScopeImportJob ParameterScope = "import_job"
	ParameterScopeWorkspace ParameterScope = "workspace"
)

func (e *ParameterScope) Scan(src interface{}) error {
	switch s := src.(type) {
	case []byte:
		*e = ParameterScope(s)
	case string:
		*e = ParameterScope(s)
	default:
		return fmt.Errorf("unsupported scan type for ParameterScope: %T", src)
	}
	return nil
}

type ParameterSourceScheme string

const (
	ParameterSourceSchemeNone ParameterSourceScheme = "none"
	ParameterSourceSchemeData ParameterSourceScheme = "data"
)

func (e *ParameterSourceScheme) Scan(src interface{}) error {
	switch s := src.(type) {
	case []byte:
		*e = ParameterSourceScheme(s)
	case string:
		*e = ParameterSourceScheme(s)
	default:
		return fmt.Errorf("unsupported scan type for ParameterSourceScheme: %T", src)
	}
	return nil
}

type ParameterTypeSystem string

const (
	ParameterTypeSystemNone ParameterTypeSystem = "none"
	ParameterTypeSystemHCL  ParameterTypeSystem = "hcl"
)

func (e *ParameterTypeSystem) Scan(src interface{}) error {
	switch s := src.(type) {
	case []byte:
		*e = ParameterTypeSystem(s)
	case string:
		*e = ParameterTypeSystem(s)
	default:
		return fmt.Errorf("unsupported scan type for ParameterTypeSystem: %T", src)
	}
	return nil
}

type ProvisionerJobType string

const (
	ProvisionerJobTypeTemplateVersionImport ProvisionerJobType = "template_version_import"
	ProvisionerJobTypeWorkspaceBuild        ProvisionerJobType = "workspace_build"
	ProvisionerJobTypeTemplateVersionDryRun ProvisionerJobType = "template_version_dry_run"
)

func (e *ProvisionerJobType) Scan(src interface{}) error {
	switch s := src.(type) {
	case []byte:
		*e = ProvisionerJobType(s)
	case string:
		*e = ProvisionerJobType(s)
	default:
		return fmt.Errorf("unsupported scan type for ProvisionerJobType: %T", src)
	}
	return nil
}

type ProvisionerStorageMethod string

const (
	ProvisionerStorageMethodFile ProvisionerStorageMethod = "file"
)

func (e *ProvisionerStorageMethod) Scan(src interface{}) error {
	switch s := src.(type) {
	case []byte:
		*e = ProvisionerStorageMethod(s)
	case string:
		*e = ProvisionerStorageMethod(s)
	default:
		return fmt.Errorf("unsupported scan type for ProvisionerStorageMethod: %T", src)
	}
	return nil
}

type ProvisionerType string

const (
	ProvisionerTypeEcho      ProvisionerType = "echo"
	ProvisionerTypeTerraform ProvisionerType = "terraform"
)

func (e *ProvisionerType) Scan(src interface{}) error {
	switch s := src.(type) {
	case []byte:
		*e = ProvisionerType(s)
	case string:
		*e = ProvisionerType(s)
	default:
		return fmt.Errorf("unsupported scan type for ProvisionerType: %T", src)
	}
	return nil
}

type ResourceType string

const (
	ResourceTypeOrganization    ResourceType = "organization"
	ResourceTypeTemplate        ResourceType = "template"
	ResourceTypeTemplateVersion ResourceType = "template_version"
	ResourceTypeUser            ResourceType = "user"
	ResourceTypeWorkspace       ResourceType = "workspace"
	ResourceTypeGitSshKey       ResourceType = "git_ssh_key"
	ResourceTypeApiKey          ResourceType = "api_key"
	ResourceTypeGroup           ResourceType = "group"
	ResourceTypeWorkspaceBuild  ResourceType = "workspace_build"
)

func (e *ResourceType) Scan(src interface{}) error {
	switch s := src.(type) {
	case []byte:
		*e = ResourceType(s)
	case string:
		*e = ResourceType(s)
	default:
		return fmt.Errorf("unsupported scan type for ResourceType: %T", src)
	}
	return nil
}

type UserStatus string

const (
	UserStatusActive    UserStatus = "active"
	UserStatusSuspended UserStatus = "suspended"
)

func (e *UserStatus) Scan(src interface{}) error {
	switch s := src.(type) {
	case []byte:
		*e = UserStatus(s)
	case string:
		*e = UserStatus(s)
	default:
		return fmt.Errorf("unsupported scan type for UserStatus: %T", src)
	}
	return nil
}

type WorkspaceAppHealth string

const (
	WorkspaceAppHealthDisabled     WorkspaceAppHealth = "disabled"
	WorkspaceAppHealthInitializing WorkspaceAppHealth = "initializing"
	WorkspaceAppHealthHealthy      WorkspaceAppHealth = "healthy"
	WorkspaceAppHealthUnhealthy    WorkspaceAppHealth = "unhealthy"
)

func (e *WorkspaceAppHealth) Scan(src interface{}) error {
	switch s := src.(type) {
	case []byte:
		*e = WorkspaceAppHealth(s)
	case string:
		*e = WorkspaceAppHealth(s)
	default:
		return fmt.Errorf("unsupported scan type for WorkspaceAppHealth: %T", src)
	}
	return nil
}

type WorkspaceTransition string

const (
	WorkspaceTransitionStart  WorkspaceTransition = "start"
	WorkspaceTransitionStop   WorkspaceTransition = "stop"
	WorkspaceTransitionDelete WorkspaceTransition = "delete"
)

func (e *WorkspaceTransition) Scan(src interface{}) error {
	switch s := src.(type) {
	case []byte:
		*e = WorkspaceTransition(s)
	case string:
		*e = WorkspaceTransition(s)
	default:
		return fmt.Errorf("unsupported scan type for WorkspaceTransition: %T", src)
	}
	return nil
}

type APIKey struct {
	ID string `db:"id" json:"id"`
	// hashed_secret contains a SHA256 hash of the key secret. This is considered a secret and MUST NOT be returned from the API as it is used for API key encryption in app proxying code.
	HashedSecret    []byte      `db:"hashed_secret" json:"hashed_secret"`
	UserID          uuid.UUID   `db:"user_id" json:"user_id"`
	LastUsed        time.Time   `db:"last_used" json:"last_used"`
	ExpiresAt       time.Time   `db:"expires_at" json:"expires_at"`
	CreatedAt       time.Time   `db:"created_at" json:"created_at"`
	UpdatedAt       time.Time   `db:"updated_at" json:"updated_at"`
	LoginType       LoginType   `db:"login_type" json:"login_type"`
	LifetimeSeconds int64       `db:"lifetime_seconds" json:"lifetime_seconds"`
	IPAddress       pqtype.Inet `db:"ip_address" json:"ip_address"`
	Scope           APIKeyScope `db:"scope" json:"scope"`
}

type AgentStat struct {
	ID          uuid.UUID       `db:"id" json:"id"`
	CreatedAt   time.Time       `db:"created_at" json:"created_at"`
	UserID      uuid.UUID       `db:"user_id" json:"user_id"`
	AgentID     uuid.UUID       `db:"agent_id" json:"agent_id"`
	WorkspaceID uuid.UUID       `db:"workspace_id" json:"workspace_id"`
	TemplateID  uuid.UUID       `db:"template_id" json:"template_id"`
	Payload     json.RawMessage `db:"payload" json:"payload"`
}

type AuditLog struct {
	ID               uuid.UUID       `db:"id" json:"id"`
	Time             time.Time       `db:"time" json:"time"`
	UserID           uuid.UUID       `db:"user_id" json:"user_id"`
	OrganizationID   uuid.UUID       `db:"organization_id" json:"organization_id"`
	Ip               pqtype.Inet     `db:"ip" json:"ip"`
	UserAgent        string          `db:"user_agent" json:"user_agent"`
	ResourceType     ResourceType    `db:"resource_type" json:"resource_type"`
	ResourceID       uuid.UUID       `db:"resource_id" json:"resource_id"`
	ResourceTarget   string          `db:"resource_target" json:"resource_target"`
	Action           AuditAction     `db:"action" json:"action"`
	Diff             json.RawMessage `db:"diff" json:"diff"`
	StatusCode       int32           `db:"status_code" json:"status_code"`
	AdditionalFields json.RawMessage `db:"additional_fields" json:"additional_fields"`
	RequestID        uuid.UUID       `db:"request_id" json:"request_id"`
	ResourceIcon     string          `db:"resource_icon" json:"resource_icon"`
}

type File struct {
	Hash      string    `db:"hash" json:"hash"`
	CreatedAt time.Time `db:"created_at" json:"created_at"`
	CreatedBy uuid.UUID `db:"created_by" json:"created_by"`
	Mimetype  string    `db:"mimetype" json:"mimetype"`
	Data      []byte    `db:"data" json:"data"`
	ID        uuid.UUID `db:"id" json:"id"`
}

type GitAuthLink struct {
	ProviderID        string    `db:"provider_id" json:"provider_id"`
	UserID            uuid.UUID `db:"user_id" json:"user_id"`
	CreatedAt         time.Time `db:"created_at" json:"created_at"`
	UpdatedAt         time.Time `db:"updated_at" json:"updated_at"`
	OAuthAccessToken  string    `db:"oauth_access_token" json:"oauth_access_token"`
	OAuthRefreshToken string    `db:"oauth_refresh_token" json:"oauth_refresh_token"`
	OAuthExpiry       time.Time `db:"oauth_expiry" json:"oauth_expiry"`
}

type GitSSHKey struct {
	UserID     uuid.UUID `db:"user_id" json:"user_id"`
	CreatedAt  time.Time `db:"created_at" json:"created_at"`
	UpdatedAt  time.Time `db:"updated_at" json:"updated_at"`
	PrivateKey string    `db:"private_key" json:"private_key"`
	PublicKey  string    `db:"public_key" json:"public_key"`
}

type Group struct {
	ID             uuid.UUID `db:"id" json:"id"`
	Name           string    `db:"name" json:"name"`
	OrganizationID uuid.UUID `db:"organization_id" json:"organization_id"`
	AvatarURL      string    `db:"avatar_url" json:"avatar_url"`
}

type GroupMember struct {
	UserID  uuid.UUID `db:"user_id" json:"user_id"`
	GroupID uuid.UUID `db:"group_id" json:"group_id"`
}

type License struct {
	ID         int32     `db:"id" json:"id"`
	UploadedAt time.Time `db:"uploaded_at" json:"uploaded_at"`
	JWT        string    `db:"jwt" json:"jwt"`
	// exp tracks the claim of the same name in the JWT, and we include it here so that we can easily query for licenses that have not yet expired.
	Exp time.Time `db:"exp" json:"exp"`
}

type Organization struct {
	ID          uuid.UUID `db:"id" json:"id"`
	Name        string    `db:"name" json:"name"`
	Description string    `db:"description" json:"description"`
	CreatedAt   time.Time `db:"created_at" json:"created_at"`
	UpdatedAt   time.Time `db:"updated_at" json:"updated_at"`
}

type OrganizationMember struct {
	UserID         uuid.UUID `db:"user_id" json:"user_id"`
	OrganizationID uuid.UUID `db:"organization_id" json:"organization_id"`
	CreatedAt      time.Time `db:"created_at" json:"created_at"`
	UpdatedAt      time.Time `db:"updated_at" json:"updated_at"`
	Roles          []string  `db:"roles" json:"roles"`
}

type ParameterSchema struct {
	ID                       uuid.UUID                  `db:"id" json:"id"`
	CreatedAt                time.Time                  `db:"created_at" json:"created_at"`
	JobID                    uuid.UUID                  `db:"job_id" json:"job_id"`
	Name                     string                     `db:"name" json:"name"`
	Description              string                     `db:"description" json:"description"`
	DefaultSourceScheme      ParameterSourceScheme      `db:"default_source_scheme" json:"default_source_scheme"`
	DefaultSourceValue       string                     `db:"default_source_value" json:"default_source_value"`
	AllowOverrideSource      bool                       `db:"allow_override_source" json:"allow_override_source"`
	DefaultDestinationScheme ParameterDestinationScheme `db:"default_destination_scheme" json:"default_destination_scheme"`
	AllowOverrideDestination bool                       `db:"allow_override_destination" json:"allow_override_destination"`
	DefaultRefresh           string                     `db:"default_refresh" json:"default_refresh"`
	RedisplayValue           bool                       `db:"redisplay_value" json:"redisplay_value"`
	ValidationError          string                     `db:"validation_error" json:"validation_error"`
	ValidationCondition      string                     `db:"validation_condition" json:"validation_condition"`
	ValidationTypeSystem     ParameterTypeSystem        `db:"validation_type_system" json:"validation_type_system"`
	ValidationValueType      string                     `db:"validation_value_type" json:"validation_value_type"`
	Index                    int32                      `db:"index" json:"index"`
}

type ParameterValue struct {
	ID                uuid.UUID                  `db:"id" json:"id"`
	CreatedAt         time.Time                  `db:"created_at" json:"created_at"`
	UpdatedAt         time.Time                  `db:"updated_at" json:"updated_at"`
	Scope             ParameterScope             `db:"scope" json:"scope"`
	ScopeID           uuid.UUID                  `db:"scope_id" json:"scope_id"`
	Name              string                     `db:"name" json:"name"`
	SourceScheme      ParameterSourceScheme      `db:"source_scheme" json:"source_scheme"`
	SourceValue       string                     `db:"source_value" json:"source_value"`
	DestinationScheme ParameterDestinationScheme `db:"destination_scheme" json:"destination_scheme"`
}

type ProvisionerDaemon struct {
	ID           uuid.UUID         `db:"id" json:"id"`
	CreatedAt    time.Time         `db:"created_at" json:"created_at"`
	UpdatedAt    sql.NullTime      `db:"updated_at" json:"updated_at"`
	Name         string            `db:"name" json:"name"`
	Provisioners []ProvisionerType `db:"provisioners" json:"provisioners"`
	ReplicaID    uuid.NullUUID     `db:"replica_id" json:"replica_id"`
}

type ProvisionerJob struct {
	ID             uuid.UUID                `db:"id" json:"id"`
	CreatedAt      time.Time                `db:"created_at" json:"created_at"`
	UpdatedAt      time.Time                `db:"updated_at" json:"updated_at"`
	StartedAt      sql.NullTime             `db:"started_at" json:"started_at"`
	CanceledAt     sql.NullTime             `db:"canceled_at" json:"canceled_at"`
	CompletedAt    sql.NullTime             `db:"completed_at" json:"completed_at"`
	Error          sql.NullString           `db:"error" json:"error"`
	OrganizationID uuid.UUID                `db:"organization_id" json:"organization_id"`
	InitiatorID    uuid.UUID                `db:"initiator_id" json:"initiator_id"`
	Provisioner    ProvisionerType          `db:"provisioner" json:"provisioner"`
	StorageMethod  ProvisionerStorageMethod `db:"storage_method" json:"storage_method"`
	Type           ProvisionerJobType       `db:"type" json:"type"`
	Input          json.RawMessage          `db:"input" json:"input"`
	WorkerID       uuid.NullUUID            `db:"worker_id" json:"worker_id"`
	FileID         uuid.UUID                `db:"file_id" json:"file_id"`
}

type ProvisionerJobLog struct {
	JobID     uuid.UUID `db:"job_id" json:"job_id"`
	CreatedAt time.Time `db:"created_at" json:"created_at"`
	Source    LogSource `db:"source" json:"source"`
	Level     LogLevel  `db:"level" json:"level"`
	Stage     string    `db:"stage" json:"stage"`
	Output    string    `db:"output" json:"output"`
	ID        int64     `db:"id" json:"id"`
}

type Replica struct {
	ID              uuid.UUID    `db:"id" json:"id"`
	CreatedAt       time.Time    `db:"created_at" json:"created_at"`
	StartedAt       time.Time    `db:"started_at" json:"started_at"`
	StoppedAt       sql.NullTime `db:"stopped_at" json:"stopped_at"`
	UpdatedAt       time.Time    `db:"updated_at" json:"updated_at"`
	Hostname        string       `db:"hostname" json:"hostname"`
	RegionID        int32        `db:"region_id" json:"region_id"`
	RelayAddress    string       `db:"relay_address" json:"relay_address"`
	DatabaseLatency int32        `db:"database_latency" json:"database_latency"`
	Version         string       `db:"version" json:"version"`
	Error           string       `db:"error" json:"error"`
}

type SiteConfig struct {
	Key   string `db:"key" json:"key"`
	Value string `db:"value" json:"value"`
}

type Template struct {
<<<<<<< HEAD
	ID                   uuid.UUID       `db:"id" json:"id"`
	CreatedAt            time.Time       `db:"created_at" json:"created_at"`
	UpdatedAt            time.Time       `db:"updated_at" json:"updated_at"`
	OrganizationID       uuid.UUID       `db:"organization_id" json:"organization_id"`
	Deleted              bool            `db:"deleted" json:"deleted"`
	Name                 string          `db:"name" json:"name"`
	Provisioner          ProvisionerType `db:"provisioner" json:"provisioner"`
	ActiveVersionID      uuid.UUID       `db:"active_version_id" json:"active_version_id"`
	Description          string          `db:"description" json:"description"`
	MaxTtl               int64           `db:"max_ttl" json:"max_ttl"`
	MinAutostartInterval int64           `db:"min_autostart_interval" json:"min_autostart_interval"`
	CreatedBy            uuid.UUID       `db:"created_by" json:"created_by"`
	Icon                 string          `db:"icon" json:"icon"`
	UserACL              TemplateACL     `db:"user_acl" json:"user_acl"`
	GroupACL             TemplateACL     `db:"group_acl" json:"group_acl"`
	// Display name is a custom, human-friendly template name that user can set.
	DisplayName string `db:"display_name" json:"display_name"`
=======
	ID              uuid.UUID       `db:"id" json:"id"`
	CreatedAt       time.Time       `db:"created_at" json:"created_at"`
	UpdatedAt       time.Time       `db:"updated_at" json:"updated_at"`
	OrganizationID  uuid.UUID       `db:"organization_id" json:"organization_id"`
	Deleted         bool            `db:"deleted" json:"deleted"`
	Name            string          `db:"name" json:"name"`
	Provisioner     ProvisionerType `db:"provisioner" json:"provisioner"`
	ActiveVersionID uuid.UUID       `db:"active_version_id" json:"active_version_id"`
	Description     string          `db:"description" json:"description"`
	// The default duration for auto-stop for workspaces created from this template.
	DefaultTtl int64       `db:"default_ttl" json:"default_ttl"`
	CreatedBy  uuid.UUID   `db:"created_by" json:"created_by"`
	Icon       string      `db:"icon" json:"icon"`
	UserACL    TemplateACL `db:"user_acl" json:"user_acl"`
	GroupACL   TemplateACL `db:"group_acl" json:"group_acl"`
>>>>>>> 18a97c6f
}

type TemplateVersion struct {
	ID             uuid.UUID     `db:"id" json:"id"`
	TemplateID     uuid.NullUUID `db:"template_id" json:"template_id"`
	OrganizationID uuid.UUID     `db:"organization_id" json:"organization_id"`
	CreatedAt      time.Time     `db:"created_at" json:"created_at"`
	UpdatedAt      time.Time     `db:"updated_at" json:"updated_at"`
	Name           string        `db:"name" json:"name"`
	Readme         string        `db:"readme" json:"readme"`
	JobID          uuid.UUID     `db:"job_id" json:"job_id"`
	CreatedBy      uuid.UUID     `db:"created_by" json:"created_by"`
}

type User struct {
	ID             uuid.UUID      `db:"id" json:"id"`
	Email          string         `db:"email" json:"email"`
	Username       string         `db:"username" json:"username"`
	HashedPassword []byte         `db:"hashed_password" json:"hashed_password"`
	CreatedAt      time.Time      `db:"created_at" json:"created_at"`
	UpdatedAt      time.Time      `db:"updated_at" json:"updated_at"`
	Status         UserStatus     `db:"status" json:"status"`
	RBACRoles      pq.StringArray `db:"rbac_roles" json:"rbac_roles"`
	LoginType      LoginType      `db:"login_type" json:"login_type"`
	AvatarURL      sql.NullString `db:"avatar_url" json:"avatar_url"`
	Deleted        bool           `db:"deleted" json:"deleted"`
	LastSeenAt     time.Time      `db:"last_seen_at" json:"last_seen_at"`
}

type UserLink struct {
	UserID            uuid.UUID `db:"user_id" json:"user_id"`
	LoginType         LoginType `db:"login_type" json:"login_type"`
	LinkedID          string    `db:"linked_id" json:"linked_id"`
	OAuthAccessToken  string    `db:"oauth_access_token" json:"oauth_access_token"`
	OAuthRefreshToken string    `db:"oauth_refresh_token" json:"oauth_refresh_token"`
	OAuthExpiry       time.Time `db:"oauth_expiry" json:"oauth_expiry"`
}

type Workspace struct {
	ID                uuid.UUID      `db:"id" json:"id"`
	CreatedAt         time.Time      `db:"created_at" json:"created_at"`
	UpdatedAt         time.Time      `db:"updated_at" json:"updated_at"`
	OwnerID           uuid.UUID      `db:"owner_id" json:"owner_id"`
	OrganizationID    uuid.UUID      `db:"organization_id" json:"organization_id"`
	TemplateID        uuid.UUID      `db:"template_id" json:"template_id"`
	Deleted           bool           `db:"deleted" json:"deleted"`
	Name              string         `db:"name" json:"name"`
	AutostartSchedule sql.NullString `db:"autostart_schedule" json:"autostart_schedule"`
	Ttl               sql.NullInt64  `db:"ttl" json:"ttl"`
	LastUsedAt        time.Time      `db:"last_used_at" json:"last_used_at"`
}

type WorkspaceAgent struct {
	ID                   uuid.UUID             `db:"id" json:"id"`
	CreatedAt            time.Time             `db:"created_at" json:"created_at"`
	UpdatedAt            time.Time             `db:"updated_at" json:"updated_at"`
	Name                 string                `db:"name" json:"name"`
	FirstConnectedAt     sql.NullTime          `db:"first_connected_at" json:"first_connected_at"`
	LastConnectedAt      sql.NullTime          `db:"last_connected_at" json:"last_connected_at"`
	DisconnectedAt       sql.NullTime          `db:"disconnected_at" json:"disconnected_at"`
	ResourceID           uuid.UUID             `db:"resource_id" json:"resource_id"`
	AuthToken            uuid.UUID             `db:"auth_token" json:"auth_token"`
	AuthInstanceID       sql.NullString        `db:"auth_instance_id" json:"auth_instance_id"`
	Architecture         string                `db:"architecture" json:"architecture"`
	EnvironmentVariables pqtype.NullRawMessage `db:"environment_variables" json:"environment_variables"`
	OperatingSystem      string                `db:"operating_system" json:"operating_system"`
	StartupScript        sql.NullString        `db:"startup_script" json:"startup_script"`
	InstanceMetadata     pqtype.NullRawMessage `db:"instance_metadata" json:"instance_metadata"`
	ResourceMetadata     pqtype.NullRawMessage `db:"resource_metadata" json:"resource_metadata"`
	Directory            string                `db:"directory" json:"directory"`
	// Version tracks the version of the currently running workspace agent. Workspace agents register their version upon start.
	Version                string        `db:"version" json:"version"`
	LastConnectedReplicaID uuid.NullUUID `db:"last_connected_replica_id" json:"last_connected_replica_id"`
	// Connection timeout in seconds, 0 means disabled.
	ConnectionTimeoutSeconds int32 `db:"connection_timeout_seconds" json:"connection_timeout_seconds"`
	// URL for troubleshooting the agent.
	TroubleshootingURL string `db:"troubleshooting_url" json:"troubleshooting_url"`
}

type WorkspaceApp struct {
	ID                   uuid.UUID          `db:"id" json:"id"`
	CreatedAt            time.Time          `db:"created_at" json:"created_at"`
	AgentID              uuid.UUID          `db:"agent_id" json:"agent_id"`
	DisplayName          string             `db:"display_name" json:"display_name"`
	Icon                 string             `db:"icon" json:"icon"`
	Command              sql.NullString     `db:"command" json:"command"`
	Url                  sql.NullString     `db:"url" json:"url"`
	HealthcheckUrl       string             `db:"healthcheck_url" json:"healthcheck_url"`
	HealthcheckInterval  int32              `db:"healthcheck_interval" json:"healthcheck_interval"`
	HealthcheckThreshold int32              `db:"healthcheck_threshold" json:"healthcheck_threshold"`
	Health               WorkspaceAppHealth `db:"health" json:"health"`
	Subdomain            bool               `db:"subdomain" json:"subdomain"`
	SharingLevel         AppSharingLevel    `db:"sharing_level" json:"sharing_level"`
	Slug                 string             `db:"slug" json:"slug"`
}

type WorkspaceBuild struct {
	ID                uuid.UUID           `db:"id" json:"id"`
	CreatedAt         time.Time           `db:"created_at" json:"created_at"`
	UpdatedAt         time.Time           `db:"updated_at" json:"updated_at"`
	WorkspaceID       uuid.UUID           `db:"workspace_id" json:"workspace_id"`
	TemplateVersionID uuid.UUID           `db:"template_version_id" json:"template_version_id"`
	BuildNumber       int32               `db:"build_number" json:"build_number"`
	Transition        WorkspaceTransition `db:"transition" json:"transition"`
	InitiatorID       uuid.UUID           `db:"initiator_id" json:"initiator_id"`
	ProvisionerState  []byte              `db:"provisioner_state" json:"provisioner_state"`
	JobID             uuid.UUID           `db:"job_id" json:"job_id"`
	Deadline          time.Time           `db:"deadline" json:"deadline"`
	Reason            BuildReason         `db:"reason" json:"reason"`
}

type WorkspaceResource struct {
	ID           uuid.UUID           `db:"id" json:"id"`
	CreatedAt    time.Time           `db:"created_at" json:"created_at"`
	JobID        uuid.UUID           `db:"job_id" json:"job_id"`
	Transition   WorkspaceTransition `db:"transition" json:"transition"`
	Type         string              `db:"type" json:"type"`
	Name         string              `db:"name" json:"name"`
	Hide         bool                `db:"hide" json:"hide"`
	Icon         string              `db:"icon" json:"icon"`
	InstanceType sql.NullString      `db:"instance_type" json:"instance_type"`
}

type WorkspaceResourceMetadatum struct {
	WorkspaceResourceID uuid.UUID      `db:"workspace_resource_id" json:"workspace_resource_id"`
	Key                 string         `db:"key" json:"key"`
	Value               sql.NullString `db:"value" json:"value"`
	Sensitive           bool           `db:"sensitive" json:"sensitive"`
}<|MERGE_RESOLUTION|>--- conflicted
+++ resolved
@@ -574,25 +574,6 @@
 }
 
 type Template struct {
-<<<<<<< HEAD
-	ID                   uuid.UUID       `db:"id" json:"id"`
-	CreatedAt            time.Time       `db:"created_at" json:"created_at"`
-	UpdatedAt            time.Time       `db:"updated_at" json:"updated_at"`
-	OrganizationID       uuid.UUID       `db:"organization_id" json:"organization_id"`
-	Deleted              bool            `db:"deleted" json:"deleted"`
-	Name                 string          `db:"name" json:"name"`
-	Provisioner          ProvisionerType `db:"provisioner" json:"provisioner"`
-	ActiveVersionID      uuid.UUID       `db:"active_version_id" json:"active_version_id"`
-	Description          string          `db:"description" json:"description"`
-	MaxTtl               int64           `db:"max_ttl" json:"max_ttl"`
-	MinAutostartInterval int64           `db:"min_autostart_interval" json:"min_autostart_interval"`
-	CreatedBy            uuid.UUID       `db:"created_by" json:"created_by"`
-	Icon                 string          `db:"icon" json:"icon"`
-	UserACL              TemplateACL     `db:"user_acl" json:"user_acl"`
-	GroupACL             TemplateACL     `db:"group_acl" json:"group_acl"`
-	// Display name is a custom, human-friendly template name that user can set.
-	DisplayName string `db:"display_name" json:"display_name"`
-=======
 	ID              uuid.UUID       `db:"id" json:"id"`
 	CreatedAt       time.Time       `db:"created_at" json:"created_at"`
 	UpdatedAt       time.Time       `db:"updated_at" json:"updated_at"`
@@ -608,7 +589,8 @@
 	Icon       string      `db:"icon" json:"icon"`
 	UserACL    TemplateACL `db:"user_acl" json:"user_acl"`
 	GroupACL   TemplateACL `db:"group_acl" json:"group_acl"`
->>>>>>> 18a97c6f
+	// Display name is a custom, human-friendly template name that user can set.
+	DisplayName string `db:"display_name" json:"display_name"`
 }
 
 type TemplateVersion struct {
