--- conflicted
+++ resolved
@@ -8939,7 +8939,6 @@
 	return nil
 }
 
-<<<<<<< HEAD
 func (q *FakeQuerier) UpsertCoordinatorResumeTokenSigningKey(_ context.Context, value string) error {
 	q.mutex.Lock()
 	defer q.mutex.Unlock()
@@ -8948,44 +8947,6 @@
 	return nil
 }
 
-func (q *FakeQuerier) UpsertCustomRole(_ context.Context, arg database.UpsertCustomRoleParams) (database.CustomRole, error) {
-	err := validateDatabaseType(arg)
-	if err != nil {
-		return database.CustomRole{}, err
-	}
-
-	q.mutex.RLock()
-	defer q.mutex.RUnlock()
-	for i := range q.customRoles {
-		if strings.EqualFold(q.customRoles[i].Name, arg.Name) {
-			q.customRoles[i].DisplayName = arg.DisplayName
-			q.customRoles[i].OrganizationID = arg.OrganizationID
-			q.customRoles[i].SitePermissions = arg.SitePermissions
-			q.customRoles[i].OrgPermissions = arg.OrgPermissions
-			q.customRoles[i].UserPermissions = arg.UserPermissions
-			q.customRoles[i].UpdatedAt = dbtime.Now()
-			return q.customRoles[i], nil
-		}
-	}
-
-	role := database.CustomRole{
-		ID:              uuid.New(),
-		Name:            arg.Name,
-		DisplayName:     arg.DisplayName,
-		OrganizationID:  arg.OrganizationID,
-		SitePermissions: arg.SitePermissions,
-		OrgPermissions:  arg.OrgPermissions,
-		UserPermissions: arg.UserPermissions,
-		CreatedAt:       dbtime.Now(),
-		UpdatedAt:       dbtime.Now(),
-	}
-	q.customRoles = append(q.customRoles, role)
-
-	return role, nil
-}
-
-=======
->>>>>>> e978d4d9
 func (q *FakeQuerier) UpsertDefaultProxy(_ context.Context, arg database.UpsertDefaultProxyParams) error {
 	q.defaultProxyDisplayName = arg.DisplayName
 	q.defaultProxyIconURL = arg.IconUrl
