package dbmem

import (
	"bytes"
	"context"
	"database/sql"
	"encoding/json"
	"errors"
	"fmt"
	"reflect"
	"regexp"
	"sort"
	"strings"
	"sync"
	"time"

	"github.com/google/uuid"
	"github.com/lib/pq"
	"golang.org/x/exp/constraints"
	"golang.org/x/exp/maps"
	"golang.org/x/exp/slices"
	"golang.org/x/xerrors"

	"github.com/coder/coder/v2/coderd/notifications/types"

	"github.com/coder/coder/v2/coderd/database"
	"github.com/coder/coder/v2/coderd/database/dbtime"
	"github.com/coder/coder/v2/coderd/rbac"
	"github.com/coder/coder/v2/coderd/rbac/regosql"
	"github.com/coder/coder/v2/coderd/util/slice"
	"github.com/coder/coder/v2/coderd/workspaceapps/appurl"
	"github.com/coder/coder/v2/codersdk"
	"github.com/coder/coder/v2/provisionersdk"
)

var validProxyByHostnameRegex = regexp.MustCompile(`^[a-zA-Z0-9._-]+$`)

// A full mapping of error codes from pq v1.10.9 can be found here:
// https://github.com/lib/pq/blob/2a217b94f5ccd3de31aec4152a541b9ff64bed05/error.go#L75
var (
	errForeignKeyConstraint = &pq.Error{
		Code:    "23503", // "foreign_key_violation"
		Message: "update or delete on table violates foreign key constraint",
	}
	errUniqueConstraint = &pq.Error{
		Code:    "23505", // "unique_violation"
		Message: "duplicate key value violates unique constraint",
	}
)

// New returns an in-memory fake of the database.
func New() database.Store {
	q := &FakeQuerier{
		mutex: &sync.RWMutex{},
		data: &data{
			apiKeys:                   make([]database.APIKey, 0),
			organizationMembers:       make([]database.OrganizationMember, 0),
			organizations:             make([]database.Organization, 0),
			users:                     make([]database.User, 0),
			dbcryptKeys:               make([]database.DBCryptKey, 0),
			externalAuthLinks:         make([]database.ExternalAuthLink, 0),
			groups:                    make([]database.Group, 0),
			groupMembers:              make([]database.GroupMemberTable, 0),
			auditLogs:                 make([]database.AuditLog, 0),
			files:                     make([]database.File, 0),
			gitSSHKey:                 make([]database.GitSSHKey, 0),
			notificationMessages:      make([]database.NotificationMessage, 0),
			notificationPreferences:   make([]database.NotificationPreference, 0),
			parameterSchemas:          make([]database.ParameterSchema, 0),
			provisionerDaemons:        make([]database.ProvisionerDaemon, 0),
			workspaceAgents:           make([]database.WorkspaceAgent, 0),
			provisionerJobLogs:        make([]database.ProvisionerJobLog, 0),
			workspaceResources:        make([]database.WorkspaceResource, 0),
			workspaceResourceMetadata: make([]database.WorkspaceResourceMetadatum, 0),
			provisionerJobs:           make([]database.ProvisionerJob, 0),
			templateVersions:          make([]database.TemplateVersionTable, 0),
			templates:                 make([]database.TemplateTable, 0),
			workspaceAgentStats:       make([]database.WorkspaceAgentStat, 0),
			workspaceAgentLogs:        make([]database.WorkspaceAgentLog, 0),
			workspaceBuilds:           make([]database.WorkspaceBuild, 0),
			workspaceApps:             make([]database.WorkspaceApp, 0),
			workspaces:                make([]database.Workspace, 0),
			licenses:                  make([]database.License, 0),
			workspaceProxies:          make([]database.WorkspaceProxy, 0),
			customRoles:               make([]database.CustomRole, 0),
			locks:                     map[int64]struct{}{},
			runtimeConfig:             map[string]string{},
		},
	}
	// Always start with a default org. Matching migration 198.
	defaultOrg, err := q.InsertOrganization(context.Background(), database.InsertOrganizationParams{
		ID:          uuid.New(),
		Name:        "first-organization",
		DisplayName: "first-organization",
		Description: "Builtin default organization.",
		Icon:        "",
		CreatedAt:   dbtime.Now(),
		UpdatedAt:   dbtime.Now(),
	})
	if err != nil {
		panic(xerrors.Errorf("failed to create default organization: %w", err))
	}

	_, err = q.InsertAllUsersGroup(context.Background(), defaultOrg.ID)
	if err != nil {
		panic(xerrors.Errorf("failed to create default group: %w", err))
	}

	q.defaultProxyDisplayName = "Default"
	q.defaultProxyIconURL = "/emojis/1f3e1.png"
	return q
}

type rwMutex interface {
	Lock()
	RLock()
	Unlock()
	RUnlock()
}

// inTxMutex is a no op, since inside a transaction we are already locked.
type inTxMutex struct{}

func (inTxMutex) Lock()    {}
func (inTxMutex) RLock()   {}
func (inTxMutex) Unlock()  {}
func (inTxMutex) RUnlock() {}

// FakeQuerier replicates database functionality to enable quick testing.  It's an exported type so that our test code
// can do type checks.
type FakeQuerier struct {
	mutex rwMutex
	*data
}

func (*FakeQuerier) Wrappers() []string {
	return []string{}
}

type fakeTx struct {
	*FakeQuerier
	locks map[int64]struct{}
}

type data struct {
	// Legacy tables
	apiKeys             []database.APIKey
	organizations       []database.Organization
	organizationMembers []database.OrganizationMember
	users               []database.User
	userLinks           []database.UserLink

	// New tables
	workspaceAgentStats           []database.WorkspaceAgentStat
	auditLogs                     []database.AuditLog
	dbcryptKeys                   []database.DBCryptKey
	files                         []database.File
	externalAuthLinks             []database.ExternalAuthLink
	gitSSHKey                     []database.GitSSHKey
	groupMembers                  []database.GroupMemberTable
	groups                        []database.Group
	jfrogXRayScans                []database.JfrogXrayScan
	licenses                      []database.License
	notificationMessages          []database.NotificationMessage
	notificationPreferences       []database.NotificationPreference
	oauth2ProviderApps            []database.OAuth2ProviderApp
	oauth2ProviderAppSecrets      []database.OAuth2ProviderAppSecret
	oauth2ProviderAppCodes        []database.OAuth2ProviderAppCode
	oauth2ProviderAppTokens       []database.OAuth2ProviderAppToken
	parameterSchemas              []database.ParameterSchema
	provisionerDaemons            []database.ProvisionerDaemon
	provisionerJobLogs            []database.ProvisionerJobLog
	provisionerJobs               []database.ProvisionerJob
	provisionerKeys               []database.ProvisionerKey
	replicas                      []database.Replica
	templateVersions              []database.TemplateVersionTable
	templateVersionParameters     []database.TemplateVersionParameter
	templateVersionVariables      []database.TemplateVersionVariable
	templateVersionWorkspaceTags  []database.TemplateVersionWorkspaceTag
	templates                     []database.TemplateTable
	templateUsageStats            []database.TemplateUsageStat
	workspaceAgents               []database.WorkspaceAgent
	workspaceAgentMetadata        []database.WorkspaceAgentMetadatum
	workspaceAgentLogs            []database.WorkspaceAgentLog
	workspaceAgentLogSources      []database.WorkspaceAgentLogSource
	workspaceAgentScripts         []database.WorkspaceAgentScript
	workspaceAgentPortShares      []database.WorkspaceAgentPortShare
	workspaceApps                 []database.WorkspaceApp
	workspaceAppStatsLastInsertID int64
	workspaceAppStats             []database.WorkspaceAppStat
	workspaceBuilds               []database.WorkspaceBuild
	workspaceBuildParameters      []database.WorkspaceBuildParameter
	workspaceResourceMetadata     []database.WorkspaceResourceMetadatum
	workspaceResources            []database.WorkspaceResource
	workspaces                    []database.Workspace
	workspaceProxies              []database.WorkspaceProxy
	customRoles                   []database.CustomRole
<<<<<<< HEAD
	provisionerJobTimings         []database.ProvisionerJobTiming
=======
	runtimeConfig                 map[string]string
>>>>>>> 2df9a3e5
	// Locks is a map of lock names. Any keys within the map are currently
	// locked.
	locks                            map[int64]struct{}
	deploymentID                     string
	derpMeshKey                      string
	lastUpdateCheck                  []byte
	announcementBanners              []byte
	healthSettings                   []byte
	notificationsSettings            []byte
	applicationName                  string
	logoURL                          string
	appSecurityKey                   string
	oauthSigningKey                  string
	coordinatorResumeTokenSigningKey string
	lastLicenseID                    int32
	defaultProxyDisplayName          string
	defaultProxyIconURL              string
}

func validateDatabaseTypeWithValid(v reflect.Value) (handled bool, err error) {
	if v.Kind() == reflect.Struct {
		return false, nil
	}

	if v.CanInterface() {
		if !strings.Contains(v.Type().PkgPath(), "coderd/database") {
			return true, nil
		}
		if valid, ok := v.Interface().(interface{ Valid() bool }); ok {
			if !valid.Valid() {
				return true, xerrors.Errorf("invalid %s: %q", v.Type().Name(), v.Interface())
			}
		}
		return true, nil
	}
	return false, nil
}

// validateDatabaseType uses reflect to check if struct properties are types
// with a Valid() bool function set. If so, call it and return an error
// if false.
//
// Note that we only check immediate values and struct fields. We do not
// recurse into nested structs.
func validateDatabaseType(args interface{}) error {
	v := reflect.ValueOf(args)

	// Note: database.Null* types don't have a Valid method, we skip them here
	// because their embedded types may have a Valid method and we don't want
	// to bother with checking both that the Valid field is true and that the
	// type it embeds validates to true. We would need to check:
	//
	//	dbNullEnum.Valid && dbNullEnum.Enum.Valid()
	if strings.HasPrefix(v.Type().Name(), "Null") {
		return nil
	}

	if ok, err := validateDatabaseTypeWithValid(v); ok {
		return err
	}
	switch v.Kind() {
	case reflect.Struct:
		var errs []string
		for i := 0; i < v.NumField(); i++ {
			field := v.Field(i)
			if ok, err := validateDatabaseTypeWithValid(field); ok && err != nil {
				errs = append(errs, fmt.Sprintf("%s.%s: %s", v.Type().Name(), v.Type().Field(i).Name, err.Error()))
			}
		}
		if len(errs) > 0 {
			return xerrors.Errorf("invalid database type fields:\n\t%s", strings.Join(errs, "\n\t"))
		}
	default:
		panic(fmt.Sprintf("unhandled type: %s", v.Type().Name()))
	}
	return nil
}

func newUniqueConstraintError(uc database.UniqueConstraint) *pq.Error {
	newErr := *errUniqueConstraint
	newErr.Constraint = string(uc)

	return &newErr
}

func (*FakeQuerier) Ping(_ context.Context) (time.Duration, error) {
	return 0, nil
}

func (tx *fakeTx) AcquireLock(_ context.Context, id int64) error {
	if _, ok := tx.FakeQuerier.locks[id]; ok {
		return xerrors.Errorf("cannot acquire lock %d: already held", id)
	}
	tx.FakeQuerier.locks[id] = struct{}{}
	tx.locks[id] = struct{}{}
	return nil
}

func (tx *fakeTx) TryAcquireLock(_ context.Context, id int64) (bool, error) {
	if _, ok := tx.FakeQuerier.locks[id]; ok {
		return false, nil
	}
	tx.FakeQuerier.locks[id] = struct{}{}
	tx.locks[id] = struct{}{}
	return true, nil
}

func (tx *fakeTx) releaseLocks() {
	for id := range tx.locks {
		delete(tx.FakeQuerier.locks, id)
	}
	tx.locks = map[int64]struct{}{}
}

// InTx doesn't rollback data properly for in-memory yet.
func (q *FakeQuerier) InTx(fn func(database.Store) error, _ *sql.TxOptions) error {
	q.mutex.Lock()
	defer q.mutex.Unlock()
	tx := &fakeTx{
		FakeQuerier: &FakeQuerier{mutex: inTxMutex{}, data: q.data},
		locks:       map[int64]struct{}{},
	}
	defer tx.releaseLocks()

	return fn(tx)
}

// getUserByIDNoLock is used by other functions in the database fake.
func (q *FakeQuerier) getUserByIDNoLock(id uuid.UUID) (database.User, error) {
	for _, user := range q.users {
		if user.ID == id {
			return user, nil
		}
	}
	return database.User{}, sql.ErrNoRows
}

func convertUsers(users []database.User, count int64) []database.GetUsersRow {
	rows := make([]database.GetUsersRow, len(users))
	for i, u := range users {
		rows[i] = database.GetUsersRow{
			ID:             u.ID,
			Email:          u.Email,
			Username:       u.Username,
			Name:           u.Name,
			HashedPassword: u.HashedPassword,
			CreatedAt:      u.CreatedAt,
			UpdatedAt:      u.UpdatedAt,
			Status:         u.Status,
			RBACRoles:      u.RBACRoles,
			LoginType:      u.LoginType,
			AvatarURL:      u.AvatarURL,
			Deleted:        u.Deleted,
			LastSeenAt:     u.LastSeenAt,
			Count:          count,
		}
	}

	return rows
}

// mapAgentStatus determines the agent status based on different timestamps like created_at, last_connected_at, disconnected_at, etc.
// The function must be in sync with: coderd/workspaceagents.go:convertWorkspaceAgent.
func mapAgentStatus(dbAgent database.WorkspaceAgent, agentInactiveDisconnectTimeoutSeconds int64) string {
	var status string
	connectionTimeout := time.Duration(dbAgent.ConnectionTimeoutSeconds) * time.Second
	switch {
	case !dbAgent.FirstConnectedAt.Valid:
		switch {
		case connectionTimeout > 0 && dbtime.Now().Sub(dbAgent.CreatedAt) > connectionTimeout:
			// If the agent took too long to connect the first time,
			// mark it as timed out.
			status = "timeout"
		default:
			// If the agent never connected, it's waiting for the compute
			// to start up.
			status = "connecting"
		}
	case dbAgent.DisconnectedAt.Time.After(dbAgent.LastConnectedAt.Time):
		// If we've disconnected after our last connection, we know the
		// agent is no longer connected.
		status = "disconnected"
	case dbtime.Now().Sub(dbAgent.LastConnectedAt.Time) > time.Duration(agentInactiveDisconnectTimeoutSeconds)*time.Second:
		// The connection died without updating the last connected.
		status = "disconnected"
	case dbAgent.LastConnectedAt.Valid:
		// The agent should be assumed connected if it's under inactivity timeouts
		// and last connected at has been properly set.
		status = "connected"
	default:
		panic("unknown agent status: " + status)
	}
	return status
}

func (q *FakeQuerier) convertToWorkspaceRowsNoLock(ctx context.Context, workspaces []database.Workspace, count int64, withSummary bool) []database.GetWorkspacesRow { //nolint:revive // withSummary flag ensures the extra technical row
	rows := make([]database.GetWorkspacesRow, 0, len(workspaces))
	for _, w := range workspaces {
		wr := database.GetWorkspacesRow{
			ID:                w.ID,
			CreatedAt:         w.CreatedAt,
			UpdatedAt:         w.UpdatedAt,
			OwnerID:           w.OwnerID,
			OrganizationID:    w.OrganizationID,
			TemplateID:        w.TemplateID,
			Deleted:           w.Deleted,
			Name:              w.Name,
			AutostartSchedule: w.AutostartSchedule,
			Ttl:               w.Ttl,
			LastUsedAt:        w.LastUsedAt,
			DormantAt:         w.DormantAt,
			DeletingAt:        w.DeletingAt,
			Count:             count,
			AutomaticUpdates:  w.AutomaticUpdates,
			Favorite:          w.Favorite,
		}

		for _, t := range q.templates {
			if t.ID == w.TemplateID {
				wr.TemplateName = t.Name
				break
			}
		}

		if build, err := q.getLatestWorkspaceBuildByWorkspaceIDNoLock(ctx, w.ID); err == nil {
			for _, tv := range q.templateVersions {
				if tv.ID == build.TemplateVersionID {
					wr.TemplateVersionID = tv.ID
					wr.TemplateVersionName = sql.NullString{
						Valid:  true,
						String: tv.Name,
					}
					break
				}
			}

			if pj, err := q.getProvisionerJobByIDNoLock(ctx, build.JobID); err == nil {
				wr.LatestBuildStatus = pj.JobStatus
			}

			wr.LatestBuildTransition = build.Transition
		}

		if u, err := q.getUserByIDNoLock(w.OwnerID); err == nil {
			wr.Username = u.Username
		}

		rows = append(rows, wr)
	}
	if withSummary {
		rows = append(rows, database.GetWorkspacesRow{
			Name:  "**TECHNICAL_ROW**",
			Count: count,
		})
	}
	return rows
}

func (q *FakeQuerier) getWorkspaceByIDNoLock(_ context.Context, id uuid.UUID) (database.Workspace, error) {
	for _, workspace := range q.workspaces {
		if workspace.ID == id {
			return workspace, nil
		}
	}
	return database.Workspace{}, sql.ErrNoRows
}

func (q *FakeQuerier) getWorkspaceByAgentIDNoLock(_ context.Context, agentID uuid.UUID) (database.Workspace, error) {
	var agent database.WorkspaceAgent
	for _, _agent := range q.workspaceAgents {
		if _agent.ID == agentID {
			agent = _agent
			break
		}
	}
	if agent.ID == uuid.Nil {
		return database.Workspace{}, sql.ErrNoRows
	}

	var resource database.WorkspaceResource
	for _, _resource := range q.workspaceResources {
		if _resource.ID == agent.ResourceID {
			resource = _resource
			break
		}
	}
	if resource.ID == uuid.Nil {
		return database.Workspace{}, sql.ErrNoRows
	}

	var build database.WorkspaceBuild
	for _, _build := range q.workspaceBuilds {
		if _build.JobID == resource.JobID {
			build = q.workspaceBuildWithUserNoLock(_build)
			break
		}
	}
	if build.ID == uuid.Nil {
		return database.Workspace{}, sql.ErrNoRows
	}

	for _, workspace := range q.workspaces {
		if workspace.ID == build.WorkspaceID {
			return workspace, nil
		}
	}

	return database.Workspace{}, sql.ErrNoRows
}

func (q *FakeQuerier) getWorkspaceBuildByIDNoLock(_ context.Context, id uuid.UUID) (database.WorkspaceBuild, error) {
	for _, build := range q.workspaceBuilds {
		if build.ID == id {
			return q.workspaceBuildWithUserNoLock(build), nil
		}
	}
	return database.WorkspaceBuild{}, sql.ErrNoRows
}

func (q *FakeQuerier) getLatestWorkspaceBuildByWorkspaceIDNoLock(_ context.Context, workspaceID uuid.UUID) (database.WorkspaceBuild, error) {
	var row database.WorkspaceBuild
	var buildNum int32 = -1
	for _, workspaceBuild := range q.workspaceBuilds {
		if workspaceBuild.WorkspaceID == workspaceID && workspaceBuild.BuildNumber > buildNum {
			row = q.workspaceBuildWithUserNoLock(workspaceBuild)
			buildNum = workspaceBuild.BuildNumber
		}
	}
	if buildNum == -1 {
		return database.WorkspaceBuild{}, sql.ErrNoRows
	}
	return row, nil
}

func (q *FakeQuerier) getTemplateByIDNoLock(_ context.Context, id uuid.UUID) (database.Template, error) {
	for _, template := range q.templates {
		if template.ID == id {
			return q.templateWithNameNoLock(template), nil
		}
	}
	return database.Template{}, sql.ErrNoRows
}

func (q *FakeQuerier) templatesWithUserNoLock(tpl []database.TemplateTable) []database.Template {
	cpy := make([]database.Template, 0, len(tpl))
	for _, t := range tpl {
		cpy = append(cpy, q.templateWithNameNoLock(t))
	}
	return cpy
}

func (q *FakeQuerier) templateWithNameNoLock(tpl database.TemplateTable) database.Template {
	var user database.User
	for _, _user := range q.users {
		if _user.ID == tpl.CreatedBy {
			user = _user
			break
		}
	}

	var org database.Organization
	for _, _org := range q.organizations {
		if _org.ID == tpl.OrganizationID {
			org = _org
			break
		}
	}

	var withNames database.Template
	// This is a cheeky way to copy the fields over without explicitly listing them all.
	d, _ := json.Marshal(tpl)
	_ = json.Unmarshal(d, &withNames)
	withNames.CreatedByUsername = user.Username
	withNames.CreatedByAvatarURL = user.AvatarURL
	withNames.OrganizationName = org.Name
	withNames.OrganizationDisplayName = org.DisplayName
	withNames.OrganizationIcon = org.Icon
	return withNames
}

func (q *FakeQuerier) templateVersionWithUserNoLock(tpl database.TemplateVersionTable) database.TemplateVersion {
	var user database.User
	for _, _user := range q.users {
		if _user.ID == tpl.CreatedBy {
			user = _user
			break
		}
	}
	var withUser database.TemplateVersion
	// This is a cheeky way to copy the fields over without explicitly listing them all.
	d, _ := json.Marshal(tpl)
	_ = json.Unmarshal(d, &withUser)
	withUser.CreatedByUsername = user.Username
	withUser.CreatedByAvatarURL = user.AvatarURL
	return withUser
}

func (q *FakeQuerier) workspaceBuildWithUserNoLock(tpl database.WorkspaceBuild) database.WorkspaceBuild {
	var user database.User
	for _, _user := range q.users {
		if _user.ID == tpl.InitiatorID {
			user = _user
			break
		}
	}
	var withUser database.WorkspaceBuild
	// This is a cheeky way to copy the fields over without explicitly listing them all.
	d, _ := json.Marshal(tpl)
	_ = json.Unmarshal(d, &withUser)
	withUser.InitiatorByUsername = user.Username
	withUser.InitiatorByAvatarUrl = user.AvatarURL
	return withUser
}

func (q *FakeQuerier) getTemplateVersionByIDNoLock(_ context.Context, templateVersionID uuid.UUID) (database.TemplateVersion, error) {
	for _, templateVersion := range q.templateVersions {
		if templateVersion.ID != templateVersionID {
			continue
		}
		return q.templateVersionWithUserNoLock(templateVersion), nil
	}
	return database.TemplateVersion{}, sql.ErrNoRows
}

func (q *FakeQuerier) getWorkspaceAgentByIDNoLock(_ context.Context, id uuid.UUID) (database.WorkspaceAgent, error) {
	// The schema sorts this by created at, so we iterate the array backwards.
	for i := len(q.workspaceAgents) - 1; i >= 0; i-- {
		agent := q.workspaceAgents[i]
		if agent.ID == id {
			return agent, nil
		}
	}
	return database.WorkspaceAgent{}, sql.ErrNoRows
}

func (q *FakeQuerier) getWorkspaceAgentsByResourceIDsNoLock(_ context.Context, resourceIDs []uuid.UUID) ([]database.WorkspaceAgent, error) {
	workspaceAgents := make([]database.WorkspaceAgent, 0)
	for _, agent := range q.workspaceAgents {
		for _, resourceID := range resourceIDs {
			if agent.ResourceID != resourceID {
				continue
			}
			workspaceAgents = append(workspaceAgents, agent)
		}
	}
	return workspaceAgents, nil
}

func (q *FakeQuerier) getWorkspaceAppByAgentIDAndSlugNoLock(_ context.Context, arg database.GetWorkspaceAppByAgentIDAndSlugParams) (database.WorkspaceApp, error) {
	for _, app := range q.workspaceApps {
		if app.AgentID != arg.AgentID {
			continue
		}
		if app.Slug != arg.Slug {
			continue
		}
		return app, nil
	}
	return database.WorkspaceApp{}, sql.ErrNoRows
}

func (q *FakeQuerier) getProvisionerJobByIDNoLock(_ context.Context, id uuid.UUID) (database.ProvisionerJob, error) {
	for _, provisionerJob := range q.provisionerJobs {
		if provisionerJob.ID != id {
			continue
		}
		// clone the Tags before returning, since maps are reference types and
		// we don't want the caller to be able to mutate the map we have inside
		// dbmem!
		provisionerJob.Tags = maps.Clone(provisionerJob.Tags)
		return provisionerJob, nil
	}
	return database.ProvisionerJob{}, sql.ErrNoRows
}

func (q *FakeQuerier) getWorkspaceResourcesByJobIDNoLock(_ context.Context, jobID uuid.UUID) ([]database.WorkspaceResource, error) {
	resources := make([]database.WorkspaceResource, 0)
	for _, resource := range q.workspaceResources {
		if resource.JobID != jobID {
			continue
		}
		resources = append(resources, resource)
	}
	return resources, nil
}

func (q *FakeQuerier) getGroupByIDNoLock(_ context.Context, id uuid.UUID) (database.Group, error) {
	for _, group := range q.groups {
		if group.ID == id {
			return group, nil
		}
	}

	return database.Group{}, sql.ErrNoRows
}

// ErrUnimplemented is returned by methods only used by the enterprise/tailnet.pgCoord.  This coordinator explicitly
// depends on  postgres triggers that announce changes on the pubsub.  Implementing support for this in the fake
// database would  strongly couple the FakeQuerier to the pubsub, which is undesirable.  Furthermore, it makes little
// sense to directly  test the pgCoord against anything other than postgres.  The FakeQuerier is designed to allow us to
// test the Coderd  API, and for that kind of test, the in-memory, AGPL tailnet coordinator is sufficient.  Therefore,
// these methods  remain unimplemented in the FakeQuerier.
var ErrUnimplemented = xerrors.New("unimplemented")

func uniqueSortedUUIDs(uuids []uuid.UUID) []uuid.UUID {
	set := make(map[uuid.UUID]struct{})
	for _, id := range uuids {
		set[id] = struct{}{}
	}
	unique := make([]uuid.UUID, 0, len(set))
	for id := range set {
		unique = append(unique, id)
	}
	slices.SortFunc(unique, func(a, b uuid.UUID) int {
		return slice.Ascending(a.String(), b.String())
	})
	return unique
}

func (q *FakeQuerier) getOrganizationMemberNoLock(orgID uuid.UUID) []database.OrganizationMember {
	var members []database.OrganizationMember
	for _, member := range q.organizationMembers {
		if member.OrganizationID == orgID {
			members = append(members, member)
		}
	}

	return members
}

var errUserDeleted = xerrors.New("user deleted")

// getGroupMemberNoLock fetches a group member by user ID and group ID.
func (q *FakeQuerier) getGroupMemberNoLock(ctx context.Context, userID, groupID uuid.UUID) (database.GroupMember, error) {
	groupName := "Everyone"
	orgID := groupID
	groupIsEveryone := q.isEveryoneGroup(groupID)
	if !groupIsEveryone {
		group, err := q.getGroupByIDNoLock(ctx, groupID)
		if err != nil {
			return database.GroupMember{}, err
		}
		groupName = group.Name
		orgID = group.OrganizationID
	}

	user, err := q.getUserByIDNoLock(userID)
	if err != nil {
		return database.GroupMember{}, err
	}
	if user.Deleted {
		return database.GroupMember{}, errUserDeleted
	}

	return database.GroupMember{
		UserID:                 user.ID,
		UserEmail:              user.Email,
		UserUsername:           user.Username,
		UserHashedPassword:     user.HashedPassword,
		UserCreatedAt:          user.CreatedAt,
		UserUpdatedAt:          user.UpdatedAt,
		UserStatus:             user.Status,
		UserRbacRoles:          user.RBACRoles,
		UserLoginType:          user.LoginType,
		UserAvatarUrl:          user.AvatarURL,
		UserDeleted:            user.Deleted,
		UserLastSeenAt:         user.LastSeenAt,
		UserQuietHoursSchedule: user.QuietHoursSchedule,
		UserThemePreference:    user.ThemePreference,
		UserName:               user.Name,
		UserGithubComUserID:    user.GithubComUserID,
		OrganizationID:         orgID,
		GroupName:              groupName,
		GroupID:                groupID,
	}, nil
}

// getEveryoneGroupMembersNoLock fetches all the users in an organization.
func (q *FakeQuerier) getEveryoneGroupMembersNoLock(ctx context.Context, orgID uuid.UUID) []database.GroupMember {
	var (
		everyone   []database.GroupMember
		orgMembers = q.getOrganizationMemberNoLock(orgID)
	)
	for _, member := range orgMembers {
		groupMember, err := q.getGroupMemberNoLock(ctx, member.UserID, orgID)
		if errors.Is(err, errUserDeleted) {
			continue
		}
		if err != nil {
			return nil
		}
		everyone = append(everyone, groupMember)
	}
	return everyone
}

// isEveryoneGroup returns true if the provided ID matches
// an organization ID.
func (q *FakeQuerier) isEveryoneGroup(id uuid.UUID) bool {
	for _, org := range q.organizations {
		if org.ID == id {
			return true
		}
	}
	return false
}

func (q *FakeQuerier) GetActiveDBCryptKeys(_ context.Context) ([]database.DBCryptKey, error) {
	q.mutex.RLock()
	defer q.mutex.RUnlock()
	ks := make([]database.DBCryptKey, 0, len(q.dbcryptKeys))
	for _, k := range q.dbcryptKeys {
		if !k.ActiveKeyDigest.Valid {
			continue
		}
		ks = append([]database.DBCryptKey{}, k)
	}
	return ks, nil
}

func maxTime(t, u time.Time) time.Time {
	if t.After(u) {
		return t
	}
	return u
}

func minTime(t, u time.Time) time.Time {
	if t.Before(u) {
		return t
	}
	return u
}

func provisonerJobStatus(j database.ProvisionerJob) database.ProvisionerJobStatus {
	if isNotNull(j.CompletedAt) {
		if j.Error.String != "" {
			return database.ProvisionerJobStatusFailed
		}
		if isNotNull(j.CanceledAt) {
			return database.ProvisionerJobStatusCanceled
		}
		return database.ProvisionerJobStatusSucceeded
	}

	if isNotNull(j.CanceledAt) {
		return database.ProvisionerJobStatusCanceling
	}
	if isNull(j.StartedAt) {
		return database.ProvisionerJobStatusPending
	}
	return database.ProvisionerJobStatusRunning
}

// isNull is only used in dbmem, so reflect is ok. Use this to make the logic
// look more similar to the postgres.
func isNull(v interface{}) bool {
	return !isNotNull(v)
}

func isNotNull(v interface{}) bool {
	return reflect.ValueOf(v).FieldByName("Valid").Bool()
}

// Took the error from the real database.
var deletedUserLinkError = &pq.Error{
	Severity: "ERROR",
	// "raise_exception" error
	Code:    "P0001",
	Message: "Cannot create user_link for deleted user",
	Where:   "PL/pgSQL function insert_user_links_fail_if_user_deleted() line 7 at RAISE",
	File:    "pl_exec.c",
	Line:    "3864",
	Routine: "exec_stmt_raise",
}

// m1 and m2 are equal iff |m1| = |m2| ^ m2 ⊆ m1
func tagsEqual(m1, m2 map[string]string) bool {
	return len(m1) == len(m2) && tagsSubset(m1, m2)
}

// m2 is a subset of m1 if each key in m1 exists in m2
// with the same value
func tagsSubset(m1, m2 map[string]string) bool {
	for k, v1 := range m1 {
		if v2, found := m2[k]; !found || v1 != v2 {
			return false
		}
	}
	return true
}

// default tags when no tag is specified for a provisioner or job
var tagsUntagged = provisionersdk.MutateTags(uuid.Nil, nil)

func least[T constraints.Ordered](a, b T) T {
	if a < b {
		return a
	}
	return b
}

func (q *FakeQuerier) getLatestWorkspaceAppByTemplateIDUserIDSlugNoLock(ctx context.Context, templateID, userID uuid.UUID, slug string) (database.WorkspaceApp, error) {
	/*
		SELECT
			app.display_name,
			app.icon,
			app.slug
		FROM
			workspace_apps AS app
		JOIN
			workspace_agents AS agent
		ON
			agent.id = app.agent_id
		JOIN
			workspace_resources AS resource
		ON
			resource.id = agent.resource_id
		JOIN
			workspace_builds AS build
		ON
			build.job_id = resource.job_id
		JOIN
			workspaces AS workspace
		ON
			workspace.id = build.workspace_id
		WHERE
			-- Requires lateral join.
			app.slug = app_usage.key
			AND workspace.owner_id = tus.user_id
			AND workspace.template_id = tus.template_id
		ORDER BY
			app.created_at DESC
		LIMIT 1
	*/

	var workspaces []database.Workspace
	for _, w := range q.workspaces {
		if w.TemplateID != templateID || w.OwnerID != userID {
			continue
		}
		workspaces = append(workspaces, w)
	}
	slices.SortFunc(workspaces, func(a, b database.Workspace) int {
		if a.CreatedAt.Before(b.CreatedAt) {
			return 1
		} else if a.CreatedAt.Equal(b.CreatedAt) {
			return 0
		}
		return -1
	})

	for _, workspace := range workspaces {
		build, err := q.getLatestWorkspaceBuildByWorkspaceIDNoLock(ctx, workspace.ID)
		if err != nil {
			continue
		}

		resources, err := q.getWorkspaceResourcesByJobIDNoLock(ctx, build.JobID)
		if err != nil {
			continue
		}
		var resourceIDs []uuid.UUID
		for _, resource := range resources {
			resourceIDs = append(resourceIDs, resource.ID)
		}

		agents, err := q.getWorkspaceAgentsByResourceIDsNoLock(ctx, resourceIDs)
		if err != nil {
			continue
		}

		for _, agent := range agents {
			app, err := q.getWorkspaceAppByAgentIDAndSlugNoLock(ctx, database.GetWorkspaceAppByAgentIDAndSlugParams{
				AgentID: agent.ID,
				Slug:    slug,
			})
			if err != nil {
				continue
			}
			return app, nil
		}
	}

	return database.WorkspaceApp{}, sql.ErrNoRows
}

// getOrganizationByIDNoLock is used by other functions in the database fake.
func (q *FakeQuerier) getOrganizationByIDNoLock(id uuid.UUID) (database.Organization, error) {
	for _, organization := range q.organizations {
		if organization.ID == id {
			return organization, nil
		}
	}
	return database.Organization{}, sql.ErrNoRows
}

func (*FakeQuerier) AcquireLock(_ context.Context, _ int64) error {
	return xerrors.New("AcquireLock must only be called within a transaction")
}

// AcquireNotificationMessages implements the *basic* business logic, but is *not* exhaustive or meant to be 1:1 with
// the real AcquireNotificationMessages query.
func (q *FakeQuerier) AcquireNotificationMessages(_ context.Context, arg database.AcquireNotificationMessagesParams) ([]database.AcquireNotificationMessagesRow, error) {
	err := validateDatabaseType(arg)
	if err != nil {
		return nil, err
	}

	q.mutex.Lock()
	defer q.mutex.Unlock()

	// Shift the first "Count" notifications off the slice (FIFO).
	sz := len(q.notificationMessages)
	if sz > int(arg.Count) {
		sz = int(arg.Count)
	}

	list := q.notificationMessages[:sz]
	q.notificationMessages = q.notificationMessages[sz:]

	var out []database.AcquireNotificationMessagesRow
	for _, nm := range list {
		acquirableStatuses := []database.NotificationMessageStatus{database.NotificationMessageStatusPending, database.NotificationMessageStatusTemporaryFailure}
		if !slices.Contains(acquirableStatuses, nm.Status) {
			continue
		}

		// Mimic mutation in database query.
		nm.UpdatedAt = sql.NullTime{Time: dbtime.Now(), Valid: true}
		nm.Status = database.NotificationMessageStatusLeased
		nm.StatusReason = sql.NullString{String: fmt.Sprintf("Enqueued by notifier %d", arg.NotifierID), Valid: true}
		nm.LeasedUntil = sql.NullTime{Time: dbtime.Now().Add(time.Second * time.Duration(arg.LeaseSeconds)), Valid: true}

		out = append(out, database.AcquireNotificationMessagesRow{
			ID:            nm.ID,
			Payload:       nm.Payload,
			Method:        nm.Method,
			TitleTemplate: "This is a title with {{.Labels.variable}}",
			BodyTemplate:  "This is a body with {{.Labels.variable}}",
			TemplateID:    nm.NotificationTemplateID,
		})
	}

	return out, nil
}

func (q *FakeQuerier) AcquireProvisionerJob(_ context.Context, arg database.AcquireProvisionerJobParams) (database.ProvisionerJob, error) {
	if err := validateDatabaseType(arg); err != nil {
		return database.ProvisionerJob{}, err
	}

	q.mutex.Lock()
	defer q.mutex.Unlock()

	for index, provisionerJob := range q.provisionerJobs {
		if provisionerJob.OrganizationID != arg.OrganizationID {
			continue
		}
		if provisionerJob.StartedAt.Valid {
			continue
		}
		found := false
		for _, provisionerType := range arg.Types {
			if provisionerJob.Provisioner != provisionerType {
				continue
			}
			found = true
			break
		}
		if !found {
			continue
		}
		tags := map[string]string{}
		if arg.Tags != nil {
			err := json.Unmarshal(arg.Tags, &tags)
			if err != nil {
				return provisionerJob, xerrors.Errorf("unmarshal: %w", err)
			}
		}

		// Special case for untagged provisioners: only match untagged jobs.
		// Ref: coderd/database/queries/provisionerjobs.sql:24-30
		// CASE WHEN nested.tags :: jsonb = '{"scope": "organization", "owner": ""}' :: jsonb
		//      THEN nested.tags :: jsonb = @tags :: jsonb
		if tagsEqual(provisionerJob.Tags, tagsUntagged) && !tagsEqual(provisionerJob.Tags, tags) {
			continue
		}
		// ELSE nested.tags :: jsonb <@ @tags :: jsonb
		if !tagsSubset(provisionerJob.Tags, tags) {
			continue
		}
		provisionerJob.StartedAt = arg.StartedAt
		provisionerJob.UpdatedAt = arg.StartedAt.Time
		provisionerJob.WorkerID = arg.WorkerID
		provisionerJob.JobStatus = provisonerJobStatus(provisionerJob)
		q.provisionerJobs[index] = provisionerJob
		// clone the Tags before returning, since maps are reference types and
		// we don't want the caller to be able to mutate the map we have inside
		// dbmem!
		provisionerJob.Tags = maps.Clone(provisionerJob.Tags)
		return provisionerJob, nil
	}
	return database.ProvisionerJob{}, sql.ErrNoRows
}

func (q *FakeQuerier) ActivityBumpWorkspace(ctx context.Context, arg database.ActivityBumpWorkspaceParams) error {
	err := validateDatabaseType(arg)
	if err != nil {
		return err
	}

	q.mutex.Lock()
	defer q.mutex.Unlock()

	workspace, err := q.getWorkspaceByIDNoLock(ctx, arg.WorkspaceID)
	if err != nil {
		return err
	}
	latestBuild, err := q.getLatestWorkspaceBuildByWorkspaceIDNoLock(ctx, arg.WorkspaceID)
	if err != nil {
		return err
	}

	now := dbtime.Now()
	for i := range q.workspaceBuilds {
		if q.workspaceBuilds[i].BuildNumber != latestBuild.BuildNumber {
			continue
		}
		// If the build is not active, do not bump.
		if q.workspaceBuilds[i].Transition != database.WorkspaceTransitionStart {
			return nil
		}
		// If the provisioner job is not completed, do not bump.
		pj, err := q.getProvisionerJobByIDNoLock(ctx, q.workspaceBuilds[i].JobID)
		if err != nil {
			return err
		}
		if !pj.CompletedAt.Valid {
			return nil
		}
		// Do not bump if the deadline is not set.
		if q.workspaceBuilds[i].Deadline.IsZero() {
			return nil
		}

		// Check the template default TTL.
		template, err := q.getTemplateByIDNoLock(ctx, workspace.TemplateID)
		if err != nil {
			return err
		}
		if template.ActivityBump == 0 {
			return nil
		}
		activityBump := time.Duration(template.ActivityBump)

		var ttlDur time.Duration
		if now.Add(activityBump).After(arg.NextAutostart) && arg.NextAutostart.After(now) {
			// Extend to TTL (NOT activity bump)
			add := arg.NextAutostart.Sub(now)
			if workspace.Ttl.Valid && template.AllowUserAutostop {
				add += time.Duration(workspace.Ttl.Int64)
			} else {
				add += time.Duration(template.DefaultTTL)
			}
			ttlDur = add
		} else {
			// Otherwise, default to regular activity bump duration.
			ttlDur = activityBump
		}

		// Only bump if 5% of the deadline has passed.
		ttlDur95 := ttlDur - (ttlDur / 20)
		minBumpDeadline := q.workspaceBuilds[i].Deadline.Add(-ttlDur95)
		if now.Before(minBumpDeadline) {
			return nil
		}

		// Bump.
		newDeadline := now.Add(ttlDur)
		// Never decrease deadlines from a bump
		newDeadline = maxTime(newDeadline, q.workspaceBuilds[i].Deadline)
		q.workspaceBuilds[i].UpdatedAt = now
		if !q.workspaceBuilds[i].MaxDeadline.IsZero() {
			q.workspaceBuilds[i].Deadline = minTime(newDeadline, q.workspaceBuilds[i].MaxDeadline)
		} else {
			q.workspaceBuilds[i].Deadline = newDeadline
		}
		return nil
	}

	return sql.ErrNoRows
}

func (q *FakeQuerier) AllUserIDs(_ context.Context) ([]uuid.UUID, error) {
	q.mutex.RLock()
	defer q.mutex.RUnlock()
	userIDs := make([]uuid.UUID, 0, len(q.users))
	for idx := range q.users {
		userIDs = append(userIDs, q.users[idx].ID)
	}
	return userIDs, nil
}

func (q *FakeQuerier) ArchiveUnusedTemplateVersions(_ context.Context, arg database.ArchiveUnusedTemplateVersionsParams) ([]uuid.UUID, error) {
	err := validateDatabaseType(arg)
	if err != nil {
		return nil, err
	}
	q.mutex.Lock()
	defer q.mutex.Unlock()
	type latestBuild struct {
		Number  int32
		Version uuid.UUID
	}
	latest := make(map[uuid.UUID]latestBuild)

	for _, b := range q.workspaceBuilds {
		v, ok := latest[b.WorkspaceID]
		if ok || b.BuildNumber < v.Number {
			// Not the latest
			continue
		}
		// Ignore deleted workspaces.
		if b.Transition == database.WorkspaceTransitionDelete {
			continue
		}
		latest[b.WorkspaceID] = latestBuild{
			Number:  b.BuildNumber,
			Version: b.TemplateVersionID,
		}
	}

	usedVersions := make(map[uuid.UUID]bool)
	for _, l := range latest {
		usedVersions[l.Version] = true
	}
	for _, tpl := range q.templates {
		usedVersions[tpl.ActiveVersionID] = true
	}

	var archived []uuid.UUID
	for i, v := range q.templateVersions {
		if arg.TemplateVersionID != uuid.Nil {
			if v.ID != arg.TemplateVersionID {
				continue
			}
		}
		if v.Archived {
			continue
		}

		if _, ok := usedVersions[v.ID]; !ok {
			var job *database.ProvisionerJob
			for i, j := range q.provisionerJobs {
				if v.JobID == j.ID {
					job = &q.provisionerJobs[i]
					break
				}
			}

			if arg.JobStatus.Valid {
				if job.JobStatus != arg.JobStatus.ProvisionerJobStatus {
					continue
				}
			}

			if job.JobStatus == database.ProvisionerJobStatusRunning || job.JobStatus == database.ProvisionerJobStatusPending {
				continue
			}

			v.Archived = true
			q.templateVersions[i] = v
			archived = append(archived, v.ID)
		}
	}

	return archived, nil
}

func (q *FakeQuerier) BatchUpdateWorkspaceLastUsedAt(_ context.Context, arg database.BatchUpdateWorkspaceLastUsedAtParams) error {
	err := validateDatabaseType(arg)
	if err != nil {
		return err
	}

	q.mutex.Lock()
	defer q.mutex.Unlock()

	// temporary map to avoid O(q.workspaces*arg.workspaceIds)
	m := make(map[uuid.UUID]struct{})
	for _, id := range arg.IDs {
		m[id] = struct{}{}
	}
	n := 0
	for i := 0; i < len(q.workspaces); i++ {
		if _, found := m[q.workspaces[i].ID]; !found {
			continue
		}
		// WHERE last_used_at < @last_used_at
		if !q.workspaces[i].LastUsedAt.Before(arg.LastUsedAt) {
			continue
		}
		q.workspaces[i].LastUsedAt = arg.LastUsedAt
		n++
	}
	return nil
}

func (*FakeQuerier) BulkMarkNotificationMessagesFailed(_ context.Context, arg database.BulkMarkNotificationMessagesFailedParams) (int64, error) {
	err := validateDatabaseType(arg)
	if err != nil {
		return 0, err
	}
	return int64(len(arg.IDs)), nil
}

func (*FakeQuerier) BulkMarkNotificationMessagesSent(_ context.Context, arg database.BulkMarkNotificationMessagesSentParams) (int64, error) {
	err := validateDatabaseType(arg)
	if err != nil {
		return 0, err
	}
	return int64(len(arg.IDs)), nil
}

func (*FakeQuerier) CleanTailnetCoordinators(_ context.Context) error {
	return ErrUnimplemented
}

func (*FakeQuerier) CleanTailnetLostPeers(context.Context) error {
	return ErrUnimplemented
}

func (*FakeQuerier) CleanTailnetTunnels(context.Context) error {
	return ErrUnimplemented
}

func (q *FakeQuerier) CustomRoles(_ context.Context, arg database.CustomRolesParams) ([]database.CustomRole, error) {
	q.mutex.Lock()
	defer q.mutex.Unlock()

	found := make([]database.CustomRole, 0)
	for _, role := range q.data.customRoles {
		role := role
		if len(arg.LookupRoles) > 0 {
			if !slices.ContainsFunc(arg.LookupRoles, func(pair database.NameOrganizationPair) bool {
				if pair.Name != role.Name {
					return false
				}

				if role.OrganizationID.Valid {
					// Expect org match
					return role.OrganizationID.UUID == pair.OrganizationID
				}
				// Expect no org
				return pair.OrganizationID == uuid.Nil
			}) {
				continue
			}
		}

		if arg.ExcludeOrgRoles && role.OrganizationID.Valid {
			continue
		}

		if arg.OrganizationID != uuid.Nil && role.OrganizationID.UUID != arg.OrganizationID {
			continue
		}

		found = append(found, role)
	}

	return found, nil
}

func (q *FakeQuerier) DeleteAPIKeyByID(_ context.Context, id string) error {
	q.mutex.Lock()
	defer q.mutex.Unlock()

	for index, apiKey := range q.apiKeys {
		if apiKey.ID != id {
			continue
		}
		q.apiKeys[index] = q.apiKeys[len(q.apiKeys)-1]
		q.apiKeys = q.apiKeys[:len(q.apiKeys)-1]
		return nil
	}
	return sql.ErrNoRows
}

func (q *FakeQuerier) DeleteAPIKeysByUserID(_ context.Context, userID uuid.UUID) error {
	q.mutex.Lock()
	defer q.mutex.Unlock()

	for i := len(q.apiKeys) - 1; i >= 0; i-- {
		if q.apiKeys[i].UserID == userID {
			q.apiKeys = append(q.apiKeys[:i], q.apiKeys[i+1:]...)
		}
	}

	return nil
}

func (*FakeQuerier) DeleteAllTailnetClientSubscriptions(_ context.Context, arg database.DeleteAllTailnetClientSubscriptionsParams) error {
	err := validateDatabaseType(arg)
	if err != nil {
		return err
	}

	return ErrUnimplemented
}

func (*FakeQuerier) DeleteAllTailnetTunnels(_ context.Context, arg database.DeleteAllTailnetTunnelsParams) error {
	err := validateDatabaseType(arg)
	if err != nil {
		return err
	}

	return ErrUnimplemented
}

func (q *FakeQuerier) DeleteApplicationConnectAPIKeysByUserID(_ context.Context, userID uuid.UUID) error {
	q.mutex.Lock()
	defer q.mutex.Unlock()

	for i := len(q.apiKeys) - 1; i >= 0; i-- {
		if q.apiKeys[i].UserID == userID && q.apiKeys[i].Scope == database.APIKeyScopeApplicationConnect {
			q.apiKeys = append(q.apiKeys[:i], q.apiKeys[i+1:]...)
		}
	}

	return nil
}

func (*FakeQuerier) DeleteCoordinator(context.Context, uuid.UUID) error {
	return ErrUnimplemented
}

func (q *FakeQuerier) DeleteCustomRole(_ context.Context, arg database.DeleteCustomRoleParams) error {
	err := validateDatabaseType(arg)
	if err != nil {
		return err
	}

	q.mutex.RLock()
	defer q.mutex.RUnlock()

	initial := len(q.data.customRoles)
	q.data.customRoles = slices.DeleteFunc(q.data.customRoles, func(role database.CustomRole) bool {
		return role.OrganizationID.UUID == arg.OrganizationID.UUID && role.Name == arg.Name
	})
	if initial == len(q.data.customRoles) {
		return sql.ErrNoRows
	}

	// Emulate the trigger 'remove_organization_member_custom_role'
	for i, mem := range q.organizationMembers {
		if mem.OrganizationID == arg.OrganizationID.UUID {
			mem.Roles = slices.DeleteFunc(mem.Roles, func(role string) bool {
				return role == arg.Name
			})
			q.organizationMembers[i] = mem
		}
	}
	return nil
}

func (q *FakeQuerier) DeleteExternalAuthLink(_ context.Context, arg database.DeleteExternalAuthLinkParams) error {
	err := validateDatabaseType(arg)
	if err != nil {
		return err
	}

	q.mutex.Lock()
	defer q.mutex.Unlock()

	for index, key := range q.externalAuthLinks {
		if key.UserID != arg.UserID {
			continue
		}
		if key.ProviderID != arg.ProviderID {
			continue
		}
		q.externalAuthLinks[index] = q.externalAuthLinks[len(q.externalAuthLinks)-1]
		q.externalAuthLinks = q.externalAuthLinks[:len(q.externalAuthLinks)-1]
		return nil
	}
	return sql.ErrNoRows
}

func (q *FakeQuerier) DeleteGitSSHKey(_ context.Context, userID uuid.UUID) error {
	q.mutex.Lock()
	defer q.mutex.Unlock()

	for index, key := range q.gitSSHKey {
		if key.UserID != userID {
			continue
		}
		q.gitSSHKey[index] = q.gitSSHKey[len(q.gitSSHKey)-1]
		q.gitSSHKey = q.gitSSHKey[:len(q.gitSSHKey)-1]
		return nil
	}
	return sql.ErrNoRows
}

func (q *FakeQuerier) DeleteGroupByID(_ context.Context, id uuid.UUID) error {
	q.mutex.Lock()
	defer q.mutex.Unlock()

	for i, group := range q.groups {
		if group.ID == id {
			q.groups = append(q.groups[:i], q.groups[i+1:]...)
			return nil
		}
	}

	return sql.ErrNoRows
}

func (q *FakeQuerier) DeleteGroupMemberFromGroup(_ context.Context, arg database.DeleteGroupMemberFromGroupParams) error {
	q.mutex.Lock()
	defer q.mutex.Unlock()

	for i, member := range q.groupMembers {
		if member.UserID == arg.UserID && member.GroupID == arg.GroupID {
			q.groupMembers = append(q.groupMembers[:i], q.groupMembers[i+1:]...)
		}
	}
	return nil
}

func (q *FakeQuerier) DeleteLicense(_ context.Context, id int32) (int32, error) {
	q.mutex.Lock()
	defer q.mutex.Unlock()

	for index, l := range q.licenses {
		if l.ID == id {
			q.licenses[index] = q.licenses[len(q.licenses)-1]
			q.licenses = q.licenses[:len(q.licenses)-1]
			return id, nil
		}
	}
	return 0, sql.ErrNoRows
}

func (q *FakeQuerier) DeleteOAuth2ProviderAppByID(_ context.Context, id uuid.UUID) error {
	q.mutex.Lock()
	defer q.mutex.Unlock()

	index := slices.IndexFunc(q.oauth2ProviderApps, func(app database.OAuth2ProviderApp) bool {
		return app.ID == id
	})

	if index < 0 {
		return sql.ErrNoRows
	}

	q.oauth2ProviderApps[index] = q.oauth2ProviderApps[len(q.oauth2ProviderApps)-1]
	q.oauth2ProviderApps = q.oauth2ProviderApps[:len(q.oauth2ProviderApps)-1]

	// Cascade delete secrets associated with the deleted app.
	var deletedSecretIDs []uuid.UUID
	q.oauth2ProviderAppSecrets = slices.DeleteFunc(q.oauth2ProviderAppSecrets, func(secret database.OAuth2ProviderAppSecret) bool {
		matches := secret.AppID == id
		if matches {
			deletedSecretIDs = append(deletedSecretIDs, secret.ID)
		}
		return matches
	})

	// Cascade delete tokens through the deleted secrets.
	var keyIDsToDelete []string
	q.oauth2ProviderAppTokens = slices.DeleteFunc(q.oauth2ProviderAppTokens, func(token database.OAuth2ProviderAppToken) bool {
		matches := slice.Contains(deletedSecretIDs, token.AppSecretID)
		if matches {
			keyIDsToDelete = append(keyIDsToDelete, token.APIKeyID)
		}
		return matches
	})

	// Cascade delete API keys linked to the deleted tokens.
	q.apiKeys = slices.DeleteFunc(q.apiKeys, func(key database.APIKey) bool {
		return slices.Contains(keyIDsToDelete, key.ID)
	})

	return nil
}

func (q *FakeQuerier) DeleteOAuth2ProviderAppCodeByID(_ context.Context, id uuid.UUID) error {
	q.mutex.Lock()
	defer q.mutex.Unlock()

	for index, code := range q.oauth2ProviderAppCodes {
		if code.ID == id {
			q.oauth2ProviderAppCodes[index] = q.oauth2ProviderAppCodes[len(q.oauth2ProviderAppCodes)-1]
			q.oauth2ProviderAppCodes = q.oauth2ProviderAppCodes[:len(q.oauth2ProviderAppCodes)-1]
			return nil
		}
	}
	return sql.ErrNoRows
}

func (q *FakeQuerier) DeleteOAuth2ProviderAppCodesByAppAndUserID(_ context.Context, arg database.DeleteOAuth2ProviderAppCodesByAppAndUserIDParams) error {
	err := validateDatabaseType(arg)
	if err != nil {
		return err
	}

	q.mutex.Lock()
	defer q.mutex.Unlock()

	for index, code := range q.oauth2ProviderAppCodes {
		if code.AppID == arg.AppID && code.UserID == arg.UserID {
			q.oauth2ProviderAppCodes[index] = q.oauth2ProviderAppCodes[len(q.oauth2ProviderAppCodes)-1]
			q.oauth2ProviderAppCodes = q.oauth2ProviderAppCodes[:len(q.oauth2ProviderAppCodes)-1]
			return nil
		}
	}
	return sql.ErrNoRows
}

func (q *FakeQuerier) DeleteOAuth2ProviderAppSecretByID(_ context.Context, id uuid.UUID) error {
	q.mutex.Lock()
	defer q.mutex.Unlock()

	index := slices.IndexFunc(q.oauth2ProviderAppSecrets, func(secret database.OAuth2ProviderAppSecret) bool {
		return secret.ID == id
	})

	if index < 0 {
		return sql.ErrNoRows
	}

	q.oauth2ProviderAppSecrets[index] = q.oauth2ProviderAppSecrets[len(q.oauth2ProviderAppSecrets)-1]
	q.oauth2ProviderAppSecrets = q.oauth2ProviderAppSecrets[:len(q.oauth2ProviderAppSecrets)-1]

	// Cascade delete tokens created through the deleted secret.
	var keyIDsToDelete []string
	q.oauth2ProviderAppTokens = slices.DeleteFunc(q.oauth2ProviderAppTokens, func(token database.OAuth2ProviderAppToken) bool {
		matches := token.AppSecretID == id
		if matches {
			keyIDsToDelete = append(keyIDsToDelete, token.APIKeyID)
		}
		return matches
	})

	// Cascade delete API keys linked to the deleted tokens.
	q.apiKeys = slices.DeleteFunc(q.apiKeys, func(key database.APIKey) bool {
		return slices.Contains(keyIDsToDelete, key.ID)
	})

	return nil
}

func (q *FakeQuerier) DeleteOAuth2ProviderAppTokensByAppAndUserID(_ context.Context, arg database.DeleteOAuth2ProviderAppTokensByAppAndUserIDParams) error {
	err := validateDatabaseType(arg)
	if err != nil {
		return err
	}

	q.mutex.Lock()
	defer q.mutex.Unlock()

	var keyIDsToDelete []string
	q.oauth2ProviderAppTokens = slices.DeleteFunc(q.oauth2ProviderAppTokens, func(token database.OAuth2ProviderAppToken) bool {
		// Join secrets and keys to see if the token matches.
		secretIdx := slices.IndexFunc(q.oauth2ProviderAppSecrets, func(secret database.OAuth2ProviderAppSecret) bool {
			return secret.ID == token.AppSecretID
		})
		keyIdx := slices.IndexFunc(q.apiKeys, func(key database.APIKey) bool {
			return key.ID == token.APIKeyID
		})
		matches := secretIdx != -1 &&
			q.oauth2ProviderAppSecrets[secretIdx].AppID == arg.AppID &&
			keyIdx != -1 && q.apiKeys[keyIdx].UserID == arg.UserID
		if matches {
			keyIDsToDelete = append(keyIDsToDelete, token.APIKeyID)
		}
		return matches
	})

	// Cascade delete API keys linked to the deleted tokens.
	q.apiKeys = slices.DeleteFunc(q.apiKeys, func(key database.APIKey) bool {
		return slices.Contains(keyIDsToDelete, key.ID)
	})

	return nil
}

func (*FakeQuerier) DeleteOldNotificationMessages(_ context.Context) error {
	return nil
}

func (q *FakeQuerier) DeleteOldProvisionerDaemons(_ context.Context) error {
	q.mutex.Lock()
	defer q.mutex.Unlock()

	now := dbtime.Now()
	weekInterval := 7 * 24 * time.Hour
	weekAgo := now.Add(-weekInterval)

	var validDaemons []database.ProvisionerDaemon
	for _, p := range q.provisionerDaemons {
		if (p.CreatedAt.Before(weekAgo) && !p.LastSeenAt.Valid) || (p.LastSeenAt.Valid && p.LastSeenAt.Time.Before(weekAgo)) {
			continue
		}
		validDaemons = append(validDaemons, p)
	}
	q.provisionerDaemons = validDaemons
	return nil
}

func (q *FakeQuerier) DeleteOldWorkspaceAgentLogs(_ context.Context, threshold time.Time) error {
	q.mutex.Lock()
	defer q.mutex.Unlock()

	/*
		WITH
			latest_builds AS (
				SELECT
					workspace_id, max(build_number) AS max_build_number
				FROM
					workspace_builds
				GROUP BY
					workspace_id
			),
	*/
	latestBuilds := make(map[uuid.UUID]int32)
	for _, wb := range q.workspaceBuilds {
		if lastBuildNumber, found := latestBuilds[wb.WorkspaceID]; found && lastBuildNumber > wb.BuildNumber {
			continue
		}
		// not found or newer build number
		latestBuilds[wb.WorkspaceID] = wb.BuildNumber
	}

	/*
		old_agents AS (
			SELECT
				wa.id
			FROM
				workspace_agents AS wa
			JOIN
				workspace_resources AS wr
			ON
				wa.resource_id = wr.id
			JOIN
				workspace_builds AS wb
			ON
				wb.job_id = wr.job_id
			LEFT JOIN
				latest_builds
			ON
				latest_builds.workspace_id = wb.workspace_id
			AND
				latest_builds.max_build_number = wb.build_number
			WHERE
				-- Filter out the latest builds for each workspace.
				latest_builds.workspace_id IS NULL
			AND CASE
				-- If the last time the agent connected was before @threshold
				WHEN wa.last_connected_at IS NOT NULL THEN
					wa.last_connected_at < @threshold :: timestamptz
				-- The agent never connected, and was created before @threshold
				ELSE wa.created_at < @threshold :: timestamptz
			END
		)
	*/
	oldAgents := make(map[uuid.UUID]struct{})
	for _, wa := range q.workspaceAgents {
		for _, wr := range q.workspaceResources {
			if wr.ID != wa.ResourceID {
				continue
			}
			for _, wb := range q.workspaceBuilds {
				if wb.JobID != wr.JobID {
					continue
				}
				latestBuildNumber, found := latestBuilds[wb.WorkspaceID]
				if !found {
					panic("workspaceBuilds got modified somehow while q was locked! This is a bug in dbmem!")
				}
				if latestBuildNumber == wb.BuildNumber {
					continue
				}
				if wa.LastConnectedAt.Valid && wa.LastConnectedAt.Time.Before(threshold) || wa.CreatedAt.Before(threshold) {
					oldAgents[wa.ID] = struct{}{}
				}
			}
		}
	}
	/*
		DELETE FROM workspace_agent_logs WHERE agent_id IN (SELECT id FROM old_agents);
	*/
	var validLogs []database.WorkspaceAgentLog
	for _, log := range q.workspaceAgentLogs {
		if _, found := oldAgents[log.AgentID]; found {
			continue
		}
		validLogs = append(validLogs, log)
	}
	q.workspaceAgentLogs = validLogs
	return nil
}

func (q *FakeQuerier) DeleteOldWorkspaceAgentStats(_ context.Context) error {
	q.mutex.Lock()
	defer q.mutex.Unlock()

	/*
		DELETE FROM
			workspace_agent_stats
		WHERE
			created_at < (
				SELECT
					COALESCE(
						-- When generating initial template usage stats, all the
						-- raw agent stats are needed, after that only ~30 mins
						-- from last rollup is needed. Deployment stats seem to
						-- use between 15 mins and 1 hour of data. We keep a
						-- little bit more (1 day) just in case.
						MAX(start_time) - '1 days'::interval,
						-- Fall back to ~6 months ago if there are no template
						-- usage stats so that we don't delete the data before
						-- it's rolled up.
						NOW() - '180 days'::interval
					)
				FROM
					template_usage_stats
			)
			AND created_at < (
				-- Delete at most in batches of 3 days (with a batch size of 3 days, we
				-- can clear out the previous 6 months of data in ~60 iterations) whilst
				-- keeping the DB load relatively low.
				SELECT
					COALESCE(MIN(created_at) + '3 days'::interval, NOW())
				FROM
					workspace_agent_stats
			);
	*/

	now := dbtime.Now()
	var limit time.Time
	// MAX
	for _, stat := range q.templateUsageStats {
		if stat.StartTime.After(limit) {
			limit = stat.StartTime.AddDate(0, 0, -1)
		}
	}
	// COALESCE
	if limit.IsZero() {
		limit = now.AddDate(0, 0, -180)
	}

	var validStats []database.WorkspaceAgentStat
	var batchLimit time.Time
	for _, stat := range q.workspaceAgentStats {
		if batchLimit.IsZero() || stat.CreatedAt.Before(batchLimit) {
			batchLimit = stat.CreatedAt
		}
	}
	if batchLimit.IsZero() {
		batchLimit = time.Now()
	} else {
		batchLimit = batchLimit.AddDate(0, 0, 3)
	}
	for _, stat := range q.workspaceAgentStats {
		if stat.CreatedAt.Before(limit) && stat.CreatedAt.Before(batchLimit) {
			continue
		}
		validStats = append(validStats, stat)
	}
	q.workspaceAgentStats = validStats
	return nil
}

func (q *FakeQuerier) DeleteOrganization(_ context.Context, id uuid.UUID) error {
	q.mutex.Lock()
	defer q.mutex.Unlock()

	for i, org := range q.organizations {
		if org.ID == id && !org.IsDefault {
			q.organizations = append(q.organizations[:i], q.organizations[i+1:]...)
			return nil
		}
	}
	return sql.ErrNoRows
}

func (q *FakeQuerier) DeleteOrganizationMember(_ context.Context, arg database.DeleteOrganizationMemberParams) error {
	err := validateDatabaseType(arg)
	if err != nil {
		return err
	}

	q.mutex.Lock()
	defer q.mutex.Unlock()

	deleted := slices.DeleteFunc(q.data.organizationMembers, func(member database.OrganizationMember) bool {
		return member.OrganizationID == arg.OrganizationID && member.UserID == arg.UserID
	})
	if len(deleted) == 0 {
		return sql.ErrNoRows
	}
	return nil
}

func (q *FakeQuerier) DeleteProvisionerKey(_ context.Context, id uuid.UUID) error {
	q.mutex.Lock()
	defer q.mutex.Unlock()

	for i, key := range q.provisionerKeys {
		if key.ID == id {
			q.provisionerKeys = append(q.provisionerKeys[:i], q.provisionerKeys[i+1:]...)
			return nil
		}
	}

	return sql.ErrNoRows
}

func (q *FakeQuerier) DeleteReplicasUpdatedBefore(_ context.Context, before time.Time) error {
	q.mutex.Lock()
	defer q.mutex.Unlock()

	for i, replica := range q.replicas {
		if replica.UpdatedAt.Before(before) {
			q.replicas = append(q.replicas[:i], q.replicas[i+1:]...)
		}
	}

	return nil
}

func (q *FakeQuerier) DeleteRuntimeConfig(_ context.Context, key string) error {
	q.mutex.Lock()
	defer q.mutex.Unlock()

	delete(q.runtimeConfig, key)
	return nil
}

func (*FakeQuerier) DeleteTailnetAgent(context.Context, database.DeleteTailnetAgentParams) (database.DeleteTailnetAgentRow, error) {
	return database.DeleteTailnetAgentRow{}, ErrUnimplemented
}

func (*FakeQuerier) DeleteTailnetClient(context.Context, database.DeleteTailnetClientParams) (database.DeleteTailnetClientRow, error) {
	return database.DeleteTailnetClientRow{}, ErrUnimplemented
}

func (*FakeQuerier) DeleteTailnetClientSubscription(context.Context, database.DeleteTailnetClientSubscriptionParams) error {
	return ErrUnimplemented
}

func (*FakeQuerier) DeleteTailnetPeer(_ context.Context, arg database.DeleteTailnetPeerParams) (database.DeleteTailnetPeerRow, error) {
	err := validateDatabaseType(arg)
	if err != nil {
		return database.DeleteTailnetPeerRow{}, err
	}

	return database.DeleteTailnetPeerRow{}, ErrUnimplemented
}

func (*FakeQuerier) DeleteTailnetTunnel(_ context.Context, arg database.DeleteTailnetTunnelParams) (database.DeleteTailnetTunnelRow, error) {
	err := validateDatabaseType(arg)
	if err != nil {
		return database.DeleteTailnetTunnelRow{}, err
	}

	return database.DeleteTailnetTunnelRow{}, ErrUnimplemented
}

func (q *FakeQuerier) DeleteWorkspaceAgentPortShare(_ context.Context, arg database.DeleteWorkspaceAgentPortShareParams) error {
	err := validateDatabaseType(arg)
	if err != nil {
		return err
	}

	q.mutex.Lock()
	defer q.mutex.Unlock()

	for i, share := range q.workspaceAgentPortShares {
		if share.WorkspaceID == arg.WorkspaceID && share.AgentName == arg.AgentName && share.Port == arg.Port {
			q.workspaceAgentPortShares = append(q.workspaceAgentPortShares[:i], q.workspaceAgentPortShares[i+1:]...)
			return nil
		}
	}

	return nil
}

func (q *FakeQuerier) DeleteWorkspaceAgentPortSharesByTemplate(_ context.Context, templateID uuid.UUID) error {
	err := validateDatabaseType(templateID)
	if err != nil {
		return err
	}

	q.mutex.Lock()
	defer q.mutex.Unlock()

	for _, workspace := range q.workspaces {
		if workspace.TemplateID != templateID {
			continue
		}
		for i, share := range q.workspaceAgentPortShares {
			if share.WorkspaceID != workspace.ID {
				continue
			}
			q.workspaceAgentPortShares = append(q.workspaceAgentPortShares[:i], q.workspaceAgentPortShares[i+1:]...)
		}
	}

	return nil
}

func (q *FakeQuerier) EnqueueNotificationMessage(_ context.Context, arg database.EnqueueNotificationMessageParams) error {
	err := validateDatabaseType(arg)
	if err != nil {
		return err
	}

	q.mutex.Lock()
	defer q.mutex.Unlock()

	var payload types.MessagePayload
	err = json.Unmarshal(arg.Payload, &payload)
	if err != nil {
		return err
	}

	nm := database.NotificationMessage{
		ID:                     arg.ID,
		UserID:                 arg.UserID,
		Method:                 arg.Method,
		Payload:                arg.Payload,
		NotificationTemplateID: arg.NotificationTemplateID,
		Targets:                arg.Targets,
		CreatedBy:              arg.CreatedBy,
		// Default fields.
		CreatedAt: dbtime.Now(),
		Status:    database.NotificationMessageStatusPending,
	}

	q.notificationMessages = append(q.notificationMessages, nm)

	return err
}

func (q *FakeQuerier) FavoriteWorkspace(_ context.Context, arg uuid.UUID) error {
	err := validateDatabaseType(arg)
	if err != nil {
		return err
	}

	q.mutex.Lock()
	defer q.mutex.Unlock()

	for i := 0; i < len(q.workspaces); i++ {
		if q.workspaces[i].ID != arg {
			continue
		}
		q.workspaces[i].Favorite = true
		return nil
	}
	return nil
}

func (q *FakeQuerier) FetchNewMessageMetadata(_ context.Context, arg database.FetchNewMessageMetadataParams) (database.FetchNewMessageMetadataRow, error) {
	err := validateDatabaseType(arg)
	if err != nil {
		return database.FetchNewMessageMetadataRow{}, err
	}

	user, err := q.getUserByIDNoLock(arg.UserID)
	if err != nil {
		return database.FetchNewMessageMetadataRow{}, xerrors.Errorf("fetch user: %w", err)
	}

	// Mimic COALESCE in query
	userName := user.Name
	if userName == "" {
		userName = user.Username
	}

	actions, err := json.Marshal([]types.TemplateAction{{URL: "http://xyz.com", Label: "XYZ"}})
	if err != nil {
		return database.FetchNewMessageMetadataRow{}, err
	}

	return database.FetchNewMessageMetadataRow{
		UserEmail:        user.Email,
		UserName:         userName,
		UserUsername:     user.Username,
		NotificationName: "Some notification",
		Actions:          actions,
		UserID:           arg.UserID,
	}, nil
}

func (q *FakeQuerier) GetAPIKeyByID(_ context.Context, id string) (database.APIKey, error) {
	q.mutex.RLock()
	defer q.mutex.RUnlock()

	for _, apiKey := range q.apiKeys {
		if apiKey.ID == id {
			return apiKey, nil
		}
	}
	return database.APIKey{}, sql.ErrNoRows
}

func (q *FakeQuerier) GetAPIKeyByName(_ context.Context, params database.GetAPIKeyByNameParams) (database.APIKey, error) {
	q.mutex.RLock()
	defer q.mutex.RUnlock()

	if params.TokenName == "" {
		return database.APIKey{}, sql.ErrNoRows
	}
	for _, apiKey := range q.apiKeys {
		if params.UserID == apiKey.UserID && params.TokenName == apiKey.TokenName {
			return apiKey, nil
		}
	}
	return database.APIKey{}, sql.ErrNoRows
}

func (q *FakeQuerier) GetAPIKeysByLoginType(_ context.Context, t database.LoginType) ([]database.APIKey, error) {
	if err := validateDatabaseType(t); err != nil {
		return nil, err
	}

	q.mutex.RLock()
	defer q.mutex.RUnlock()

	apiKeys := make([]database.APIKey, 0)
	for _, key := range q.apiKeys {
		if key.LoginType == t {
			apiKeys = append(apiKeys, key)
		}
	}
	return apiKeys, nil
}

func (q *FakeQuerier) GetAPIKeysByUserID(_ context.Context, params database.GetAPIKeysByUserIDParams) ([]database.APIKey, error) {
	q.mutex.RLock()
	defer q.mutex.RUnlock()

	apiKeys := make([]database.APIKey, 0)
	for _, key := range q.apiKeys {
		if key.UserID == params.UserID && key.LoginType == params.LoginType {
			apiKeys = append(apiKeys, key)
		}
	}
	return apiKeys, nil
}

func (q *FakeQuerier) GetAPIKeysLastUsedAfter(_ context.Context, after time.Time) ([]database.APIKey, error) {
	q.mutex.RLock()
	defer q.mutex.RUnlock()

	apiKeys := make([]database.APIKey, 0)
	for _, key := range q.apiKeys {
		if key.LastUsed.After(after) {
			apiKeys = append(apiKeys, key)
		}
	}
	return apiKeys, nil
}

func (q *FakeQuerier) GetActiveUserCount(_ context.Context) (int64, error) {
	q.mutex.RLock()
	defer q.mutex.RUnlock()

	active := int64(0)
	for _, u := range q.users {
		if u.Status == database.UserStatusActive && !u.Deleted {
			active++
		}
	}
	return active, nil
}

func (q *FakeQuerier) GetActiveWorkspaceBuildsByTemplateID(ctx context.Context, templateID uuid.UUID) ([]database.WorkspaceBuild, error) {
	workspaceIDs := func() []uuid.UUID {
		q.mutex.RLock()
		defer q.mutex.RUnlock()

		ids := []uuid.UUID{}
		for _, workspace := range q.workspaces {
			if workspace.TemplateID == templateID {
				ids = append(ids, workspace.ID)
			}
		}
		return ids
	}()

	builds, err := q.GetLatestWorkspaceBuildsByWorkspaceIDs(ctx, workspaceIDs)
	if err != nil {
		return nil, err
	}

	filteredBuilds := []database.WorkspaceBuild{}
	for _, build := range builds {
		if build.Transition == database.WorkspaceTransitionStart {
			filteredBuilds = append(filteredBuilds, build)
		}
	}
	return filteredBuilds, nil
}

func (*FakeQuerier) GetAllTailnetAgents(_ context.Context) ([]database.TailnetAgent, error) {
	return nil, ErrUnimplemented
}

func (*FakeQuerier) GetAllTailnetCoordinators(context.Context) ([]database.TailnetCoordinator, error) {
	return nil, ErrUnimplemented
}

func (*FakeQuerier) GetAllTailnetPeers(context.Context) ([]database.TailnetPeer, error) {
	return nil, ErrUnimplemented
}

func (*FakeQuerier) GetAllTailnetTunnels(context.Context) ([]database.TailnetTunnel, error) {
	return nil, ErrUnimplemented
}

func (q *FakeQuerier) GetAnnouncementBanners(_ context.Context) (string, error) {
	q.mutex.RLock()
	defer q.mutex.RUnlock()

	if q.announcementBanners == nil {
		return "", sql.ErrNoRows
	}

	return string(q.announcementBanners), nil
}

func (q *FakeQuerier) GetAppSecurityKey(_ context.Context) (string, error) {
	q.mutex.RLock()
	defer q.mutex.RUnlock()

	return q.appSecurityKey, nil
}

func (q *FakeQuerier) GetApplicationName(_ context.Context) (string, error) {
	q.mutex.RLock()
	defer q.mutex.RUnlock()

	if q.applicationName == "" {
		return "", sql.ErrNoRows
	}

	return q.applicationName, nil
}

func (q *FakeQuerier) GetAuditLogsOffset(ctx context.Context, arg database.GetAuditLogsOffsetParams) ([]database.GetAuditLogsOffsetRow, error) {
	return q.GetAuthorizedAuditLogsOffset(ctx, arg, nil)
}

func (q *FakeQuerier) GetAuthorizationUserRoles(_ context.Context, userID uuid.UUID) (database.GetAuthorizationUserRolesRow, error) {
	q.mutex.RLock()
	defer q.mutex.RUnlock()

	var user *database.User
	roles := make([]string, 0)
	for _, u := range q.users {
		if u.ID == userID {
			u := u
			roles = append(roles, u.RBACRoles...)
			roles = append(roles, "member")
			user = &u
			break
		}
	}

	for _, mem := range q.organizationMembers {
		if mem.UserID == userID {
			for _, orgRole := range mem.Roles {
				roles = append(roles, orgRole+":"+mem.OrganizationID.String())
			}
			roles = append(roles, "organization-member:"+mem.OrganizationID.String())
		}
	}

	var groups []string
	for _, member := range q.groupMembers {
		if member.UserID == userID {
			groups = append(groups, member.GroupID.String())
		}
	}

	if user == nil {
		return database.GetAuthorizationUserRolesRow{}, sql.ErrNoRows
	}

	return database.GetAuthorizationUserRolesRow{
		ID:       userID,
		Username: user.Username,
		Status:   user.Status,
		Roles:    roles,
		Groups:   groups,
	}, nil
}

func (q *FakeQuerier) GetCoordinatorResumeTokenSigningKey(_ context.Context) (string, error) {
	q.mutex.RLock()
	defer q.mutex.RUnlock()
	if q.coordinatorResumeTokenSigningKey == "" {
		return "", sql.ErrNoRows
	}
	return q.coordinatorResumeTokenSigningKey, nil
}

func (q *FakeQuerier) GetDBCryptKeys(_ context.Context) ([]database.DBCryptKey, error) {
	q.mutex.RLock()
	defer q.mutex.RUnlock()
	ks := make([]database.DBCryptKey, 0)
	ks = append(ks, q.dbcryptKeys...)
	return ks, nil
}

func (q *FakeQuerier) GetDERPMeshKey(_ context.Context) (string, error) {
	q.mutex.RLock()
	defer q.mutex.RUnlock()

	if q.derpMeshKey == "" {
		return "", sql.ErrNoRows
	}
	return q.derpMeshKey, nil
}

func (q *FakeQuerier) GetDefaultOrganization(_ context.Context) (database.Organization, error) {
	q.mutex.RLock()
	defer q.mutex.RUnlock()

	for _, org := range q.organizations {
		if org.IsDefault {
			return org, nil
		}
	}
	return database.Organization{}, sql.ErrNoRows
}

func (q *FakeQuerier) GetDefaultProxyConfig(_ context.Context) (database.GetDefaultProxyConfigRow, error) {
	return database.GetDefaultProxyConfigRow{
		DisplayName: q.defaultProxyDisplayName,
		IconUrl:     q.defaultProxyIconURL,
	}, nil
}

func (q *FakeQuerier) GetDeploymentDAUs(_ context.Context, tzOffset int32) ([]database.GetDeploymentDAUsRow, error) {
	q.mutex.RLock()
	defer q.mutex.RUnlock()

	seens := make(map[time.Time]map[uuid.UUID]struct{})

	for _, as := range q.workspaceAgentStats {
		if as.ConnectionCount == 0 {
			continue
		}
		date := as.CreatedAt.UTC().Add(time.Duration(tzOffset) * -1 * time.Hour).Truncate(time.Hour * 24)

		dateEntry := seens[date]
		if dateEntry == nil {
			dateEntry = make(map[uuid.UUID]struct{})
		}
		dateEntry[as.UserID] = struct{}{}
		seens[date] = dateEntry
	}

	seenKeys := maps.Keys(seens)
	sort.Slice(seenKeys, func(i, j int) bool {
		return seenKeys[i].Before(seenKeys[j])
	})

	var rs []database.GetDeploymentDAUsRow
	for _, key := range seenKeys {
		ids := seens[key]
		for id := range ids {
			rs = append(rs, database.GetDeploymentDAUsRow{
				Date:   key,
				UserID: id,
			})
		}
	}

	return rs, nil
}

func (q *FakeQuerier) GetDeploymentID(_ context.Context) (string, error) {
	q.mutex.RLock()
	defer q.mutex.RUnlock()

	return q.deploymentID, nil
}

func (q *FakeQuerier) GetDeploymentWorkspaceAgentStats(_ context.Context, createdAfter time.Time) (database.GetDeploymentWorkspaceAgentStatsRow, error) {
	q.mutex.RLock()
	defer q.mutex.RUnlock()

	agentStatsCreatedAfter := make([]database.WorkspaceAgentStat, 0)
	for _, agentStat := range q.workspaceAgentStats {
		if agentStat.CreatedAt.After(createdAfter) {
			agentStatsCreatedAfter = append(agentStatsCreatedAfter, agentStat)
		}
	}

	latestAgentStats := map[uuid.UUID]database.WorkspaceAgentStat{}
	for _, agentStat := range q.workspaceAgentStats {
		if agentStat.CreatedAt.After(createdAfter) {
			latestAgentStats[agentStat.AgentID] = agentStat
		}
	}

	stat := database.GetDeploymentWorkspaceAgentStatsRow{}
	for _, agentStat := range latestAgentStats {
		stat.SessionCountVSCode += agentStat.SessionCountVSCode
		stat.SessionCountJetBrains += agentStat.SessionCountJetBrains
		stat.SessionCountReconnectingPTY += agentStat.SessionCountReconnectingPTY
		stat.SessionCountSSH += agentStat.SessionCountSSH
	}

	latencies := make([]float64, 0)
	for _, agentStat := range agentStatsCreatedAfter {
		if agentStat.ConnectionMedianLatencyMS <= 0 {
			continue
		}
		stat.WorkspaceRxBytes += agentStat.RxBytes
		stat.WorkspaceTxBytes += agentStat.TxBytes
		latencies = append(latencies, agentStat.ConnectionMedianLatencyMS)
	}

	tryPercentile := func(fs []float64, p float64) float64 {
		if len(fs) == 0 {
			return -1
		}
		sort.Float64s(fs)
		return fs[int(float64(len(fs))*p/100)]
	}

	stat.WorkspaceConnectionLatency50 = tryPercentile(latencies, 50)
	stat.WorkspaceConnectionLatency95 = tryPercentile(latencies, 95)

	return stat, nil
}

func (q *FakeQuerier) GetDeploymentWorkspaceStats(ctx context.Context) (database.GetDeploymentWorkspaceStatsRow, error) {
	q.mutex.RLock()
	defer q.mutex.RUnlock()

	stat := database.GetDeploymentWorkspaceStatsRow{}
	for _, workspace := range q.workspaces {
		build, err := q.getLatestWorkspaceBuildByWorkspaceIDNoLock(ctx, workspace.ID)
		if err != nil {
			return stat, err
		}
		job, err := q.getProvisionerJobByIDNoLock(ctx, build.JobID)
		if err != nil {
			return stat, err
		}
		if !job.StartedAt.Valid {
			stat.PendingWorkspaces++
			continue
		}
		if job.StartedAt.Valid &&
			!job.CanceledAt.Valid &&
			time.Since(job.UpdatedAt) <= 30*time.Second &&
			!job.CompletedAt.Valid {
			stat.BuildingWorkspaces++
			continue
		}
		if job.CompletedAt.Valid &&
			!job.CanceledAt.Valid &&
			!job.Error.Valid {
			if build.Transition == database.WorkspaceTransitionStart {
				stat.RunningWorkspaces++
			}
			if build.Transition == database.WorkspaceTransitionStop {
				stat.StoppedWorkspaces++
			}
			continue
		}
		if job.CanceledAt.Valid || job.Error.Valid {
			stat.FailedWorkspaces++
			continue
		}
	}
	return stat, nil
}

func (q *FakeQuerier) GetExternalAuthLink(_ context.Context, arg database.GetExternalAuthLinkParams) (database.ExternalAuthLink, error) {
	if err := validateDatabaseType(arg); err != nil {
		return database.ExternalAuthLink{}, err
	}

	q.mutex.RLock()
	defer q.mutex.RUnlock()
	for _, gitAuthLink := range q.externalAuthLinks {
		if arg.UserID != gitAuthLink.UserID {
			continue
		}
		if arg.ProviderID != gitAuthLink.ProviderID {
			continue
		}
		return gitAuthLink, nil
	}
	return database.ExternalAuthLink{}, sql.ErrNoRows
}

func (q *FakeQuerier) GetExternalAuthLinksByUserID(_ context.Context, userID uuid.UUID) ([]database.ExternalAuthLink, error) {
	q.mutex.RLock()
	defer q.mutex.RUnlock()
	gals := make([]database.ExternalAuthLink, 0)
	for _, gal := range q.externalAuthLinks {
		if gal.UserID == userID {
			gals = append(gals, gal)
		}
	}
	return gals, nil
}

func (q *FakeQuerier) GetFileByHashAndCreator(_ context.Context, arg database.GetFileByHashAndCreatorParams) (database.File, error) {
	if err := validateDatabaseType(arg); err != nil {
		return database.File{}, err
	}

	q.mutex.RLock()
	defer q.mutex.RUnlock()

	for _, file := range q.files {
		if file.Hash == arg.Hash && file.CreatedBy == arg.CreatedBy {
			return file, nil
		}
	}
	return database.File{}, sql.ErrNoRows
}

func (q *FakeQuerier) GetFileByID(_ context.Context, id uuid.UUID) (database.File, error) {
	q.mutex.RLock()
	defer q.mutex.RUnlock()

	for _, file := range q.files {
		if file.ID == id {
			return file, nil
		}
	}
	return database.File{}, sql.ErrNoRows
}

func (q *FakeQuerier) GetFileTemplates(_ context.Context, id uuid.UUID) ([]database.GetFileTemplatesRow, error) {
	q.mutex.RLock()
	defer q.mutex.RUnlock()

	rows := make([]database.GetFileTemplatesRow, 0)
	var file database.File
	for _, f := range q.files {
		if f.ID == id {
			file = f
			break
		}
	}
	if file.Hash == "" {
		return rows, nil
	}

	for _, job := range q.provisionerJobs {
		if job.FileID == id {
			for _, version := range q.templateVersions {
				if version.JobID == job.ID {
					for _, template := range q.templates {
						if template.ID == version.TemplateID.UUID {
							rows = append(rows, database.GetFileTemplatesRow{
								FileID:                 file.ID,
								FileCreatedBy:          file.CreatedBy,
								TemplateID:             template.ID,
								TemplateOrganizationID: template.OrganizationID,
								TemplateCreatedBy:      template.CreatedBy,
								UserACL:                template.UserACL,
								GroupACL:               template.GroupACL,
							})
						}
					}
				}
			}
		}
	}

	return rows, nil
}

func (q *FakeQuerier) GetGitSSHKey(_ context.Context, userID uuid.UUID) (database.GitSSHKey, error) {
	q.mutex.RLock()
	defer q.mutex.RUnlock()

	for _, key := range q.gitSSHKey {
		if key.UserID == userID {
			return key, nil
		}
	}
	return database.GitSSHKey{}, sql.ErrNoRows
}

func (q *FakeQuerier) GetGroupByID(ctx context.Context, id uuid.UUID) (database.Group, error) {
	q.mutex.RLock()
	defer q.mutex.RUnlock()

	return q.getGroupByIDNoLock(ctx, id)
}

func (q *FakeQuerier) GetGroupByOrgAndName(_ context.Context, arg database.GetGroupByOrgAndNameParams) (database.Group, error) {
	if err := validateDatabaseType(arg); err != nil {
		return database.Group{}, err
	}

	q.mutex.RLock()
	defer q.mutex.RUnlock()

	for _, group := range q.groups {
		if group.OrganizationID == arg.OrganizationID &&
			group.Name == arg.Name {
			return group, nil
		}
	}

	return database.Group{}, sql.ErrNoRows
}

func (q *FakeQuerier) GetGroupMembers(ctx context.Context) ([]database.GroupMember, error) {
	q.mutex.RLock()
	defer q.mutex.RUnlock()

	members := make([]database.GroupMemberTable, 0, len(q.groupMembers))
	members = append(members, q.groupMembers...)
	for _, org := range q.organizations {
		for _, user := range q.users {
			members = append(members, database.GroupMemberTable{
				UserID:  user.ID,
				GroupID: org.ID,
			})
		}
	}

	var groupMembers []database.GroupMember
	for _, member := range members {
		groupMember, err := q.getGroupMemberNoLock(ctx, member.UserID, member.GroupID)
		if errors.Is(err, errUserDeleted) {
			continue
		}
		if err != nil {
			return nil, err
		}
		groupMembers = append(groupMembers, groupMember)
	}

	return groupMembers, nil
}

func (q *FakeQuerier) GetGroupMembersByGroupID(ctx context.Context, id uuid.UUID) ([]database.GroupMember, error) {
	q.mutex.RLock()
	defer q.mutex.RUnlock()

	if q.isEveryoneGroup(id) {
		return q.getEveryoneGroupMembersNoLock(ctx, id), nil
	}

	var groupMembers []database.GroupMember
	for _, member := range q.groupMembers {
		if member.GroupID == id {
			groupMember, err := q.getGroupMemberNoLock(ctx, member.UserID, member.GroupID)
			if errors.Is(err, errUserDeleted) {
				continue
			}
			if err != nil {
				return nil, err
			}
			groupMembers = append(groupMembers, groupMember)
		}
	}

	return groupMembers, nil
}

func (q *FakeQuerier) GetGroupMembersCountByGroupID(ctx context.Context, groupID uuid.UUID) (int64, error) {
	users, err := q.GetGroupMembersByGroupID(ctx, groupID)
	if err != nil {
		return 0, err
	}
	return int64(len(users)), nil
}

func (q *FakeQuerier) GetGroups(_ context.Context, arg database.GetGroupsParams) ([]database.GetGroupsRow, error) {
	err := validateDatabaseType(arg)
	if err != nil {
		return nil, err
	}

	q.mutex.RLock()
	defer q.mutex.RUnlock()

	userGroupIDs := make(map[uuid.UUID]struct{})
	if arg.HasMemberID != uuid.Nil {
		for _, member := range q.groupMembers {
			if member.UserID == arg.HasMemberID {
				userGroupIDs[member.GroupID] = struct{}{}
			}
		}

		// Handle the everyone group
		for _, orgMember := range q.organizationMembers {
			if orgMember.UserID == arg.HasMemberID {
				userGroupIDs[orgMember.OrganizationID] = struct{}{}
			}
		}
	}

	orgDetailsCache := make(map[uuid.UUID]struct{ name, displayName string })
	filtered := make([]database.GetGroupsRow, 0)
	for _, group := range q.groups {
		if arg.OrganizationID != uuid.Nil && group.OrganizationID != arg.OrganizationID {
			continue
		}

		_, ok := userGroupIDs[group.ID]
		if arg.HasMemberID != uuid.Nil && !ok {
			continue
		}

		if len(arg.GroupNames) > 0 && !slices.Contains(arg.GroupNames, group.Name) {
			continue
		}

		orgDetails, ok := orgDetailsCache[group.ID]
		if !ok {
			for _, org := range q.organizations {
				if group.OrganizationID == org.ID {
					orgDetails = struct{ name, displayName string }{
						name: org.Name, displayName: org.DisplayName,
					}
					break
				}
			}
			orgDetailsCache[group.ID] = orgDetails
		}

		filtered = append(filtered, database.GetGroupsRow{
			Group:                   group,
			OrganizationName:        orgDetails.name,
			OrganizationDisplayName: orgDetails.displayName,
		})
	}

	return filtered, nil
}

func (q *FakeQuerier) GetHealthSettings(_ context.Context) (string, error) {
	q.mutex.RLock()
	defer q.mutex.RUnlock()

	if q.healthSettings == nil {
		return "{}", nil
	}

	return string(q.healthSettings), nil
}

func (q *FakeQuerier) GetHungProvisionerJobs(_ context.Context, hungSince time.Time) ([]database.ProvisionerJob, error) {
	q.mutex.RLock()
	defer q.mutex.RUnlock()

	hungJobs := []database.ProvisionerJob{}
	for _, provisionerJob := range q.provisionerJobs {
		if provisionerJob.StartedAt.Valid && !provisionerJob.CompletedAt.Valid && provisionerJob.UpdatedAt.Before(hungSince) {
			// clone the Tags before appending, since maps are reference types and
			// we don't want the caller to be able to mutate the map we have inside
			// dbmem!
			provisionerJob.Tags = maps.Clone(provisionerJob.Tags)
			hungJobs = append(hungJobs, provisionerJob)
		}
	}
	return hungJobs, nil
}

func (q *FakeQuerier) GetJFrogXrayScanByWorkspaceAndAgentID(_ context.Context, arg database.GetJFrogXrayScanByWorkspaceAndAgentIDParams) (database.JfrogXrayScan, error) {
	err := validateDatabaseType(arg)
	if err != nil {
		return database.JfrogXrayScan{}, err
	}

	q.mutex.RLock()
	defer q.mutex.RUnlock()

	for _, scan := range q.jfrogXRayScans {
		if scan.AgentID == arg.AgentID && scan.WorkspaceID == arg.WorkspaceID {
			return scan, nil
		}
	}

	return database.JfrogXrayScan{}, sql.ErrNoRows
}

func (q *FakeQuerier) GetLastUpdateCheck(_ context.Context) (string, error) {
	q.mutex.RLock()
	defer q.mutex.RUnlock()

	if q.lastUpdateCheck == nil {
		return "", sql.ErrNoRows
	}
	return string(q.lastUpdateCheck), nil
}

func (q *FakeQuerier) GetLatestWorkspaceBuildByWorkspaceID(ctx context.Context, workspaceID uuid.UUID) (database.WorkspaceBuild, error) {
	q.mutex.RLock()
	defer q.mutex.RUnlock()

	return q.getLatestWorkspaceBuildByWorkspaceIDNoLock(ctx, workspaceID)
}

func (q *FakeQuerier) GetLatestWorkspaceBuilds(_ context.Context) ([]database.WorkspaceBuild, error) {
	q.mutex.RLock()
	defer q.mutex.RUnlock()

	builds := make(map[uuid.UUID]database.WorkspaceBuild)
	buildNumbers := make(map[uuid.UUID]int32)
	for _, workspaceBuild := range q.workspaceBuilds {
		id := workspaceBuild.WorkspaceID
		if workspaceBuild.BuildNumber > buildNumbers[id] {
			builds[id] = q.workspaceBuildWithUserNoLock(workspaceBuild)
			buildNumbers[id] = workspaceBuild.BuildNumber
		}
	}
	var returnBuilds []database.WorkspaceBuild
	for i, n := range buildNumbers {
		if n > 0 {
			b := builds[i]
			returnBuilds = append(returnBuilds, b)
		}
	}
	if len(returnBuilds) == 0 {
		return nil, sql.ErrNoRows
	}
	return returnBuilds, nil
}

func (q *FakeQuerier) GetLatestWorkspaceBuildsByWorkspaceIDs(_ context.Context, ids []uuid.UUID) ([]database.WorkspaceBuild, error) {
	q.mutex.RLock()
	defer q.mutex.RUnlock()

	builds := make(map[uuid.UUID]database.WorkspaceBuild)
	buildNumbers := make(map[uuid.UUID]int32)
	for _, workspaceBuild := range q.workspaceBuilds {
		for _, id := range ids {
			if id == workspaceBuild.WorkspaceID && workspaceBuild.BuildNumber > buildNumbers[id] {
				builds[id] = q.workspaceBuildWithUserNoLock(workspaceBuild)
				buildNumbers[id] = workspaceBuild.BuildNumber
			}
		}
	}
	var returnBuilds []database.WorkspaceBuild
	for i, n := range buildNumbers {
		if n > 0 {
			b := builds[i]
			returnBuilds = append(returnBuilds, b)
		}
	}
	if len(returnBuilds) == 0 {
		return nil, sql.ErrNoRows
	}
	return returnBuilds, nil
}

func (q *FakeQuerier) GetLicenseByID(_ context.Context, id int32) (database.License, error) {
	q.mutex.RLock()
	defer q.mutex.RUnlock()

	for _, license := range q.licenses {
		if license.ID == id {
			return license, nil
		}
	}
	return database.License{}, sql.ErrNoRows
}

func (q *FakeQuerier) GetLicenses(_ context.Context) ([]database.License, error) {
	q.mutex.RLock()
	defer q.mutex.RUnlock()

	results := append([]database.License{}, q.licenses...)
	sort.Slice(results, func(i, j int) bool { return results[i].ID < results[j].ID })
	return results, nil
}

func (q *FakeQuerier) GetLogoURL(_ context.Context) (string, error) {
	q.mutex.RLock()
	defer q.mutex.RUnlock()

	if q.logoURL == "" {
		return "", sql.ErrNoRows
	}

	return q.logoURL, nil
}

func (q *FakeQuerier) GetNotificationMessagesByStatus(_ context.Context, arg database.GetNotificationMessagesByStatusParams) ([]database.NotificationMessage, error) {
	err := validateDatabaseType(arg)
	if err != nil {
		return nil, err
	}

	var out []database.NotificationMessage
	for _, m := range q.notificationMessages {
		if len(out) > int(arg.Limit) {
			return out, nil
		}

		if m.Status == arg.Status {
			out = append(out, m)
		}
	}

	return out, nil
}

func (*FakeQuerier) GetNotificationTemplateByID(_ context.Context, _ uuid.UUID) (database.NotificationTemplate, error) {
	// Not implementing this function because it relies on state in the database which is created with migrations.
	// We could consider using code-generation to align the database state and dbmem, but it's not worth it right now.
	return database.NotificationTemplate{}, ErrUnimplemented
}

func (*FakeQuerier) GetNotificationTemplatesByKind(_ context.Context, _ database.NotificationTemplateKind) ([]database.NotificationTemplate, error) {
	// Not implementing this function because it relies on state in the database which is created with migrations.
	// We could consider using code-generation to align the database state and dbmem, but it's not worth it right now.
	return nil, ErrUnimplemented
}

func (q *FakeQuerier) GetNotificationsSettings(_ context.Context) (string, error) {
	q.mutex.RLock()
	defer q.mutex.RUnlock()

	if q.notificationsSettings == nil {
		return "{}", nil
	}

	return string(q.notificationsSettings), nil
}

func (q *FakeQuerier) GetOAuth2ProviderAppByID(_ context.Context, id uuid.UUID) (database.OAuth2ProviderApp, error) {
	q.mutex.Lock()
	defer q.mutex.Unlock()

	for _, app := range q.oauth2ProviderApps {
		if app.ID == id {
			return app, nil
		}
	}
	return database.OAuth2ProviderApp{}, sql.ErrNoRows
}

func (q *FakeQuerier) GetOAuth2ProviderAppCodeByID(_ context.Context, id uuid.UUID) (database.OAuth2ProviderAppCode, error) {
	q.mutex.Lock()
	defer q.mutex.Unlock()

	for _, code := range q.oauth2ProviderAppCodes {
		if code.ID == id {
			return code, nil
		}
	}
	return database.OAuth2ProviderAppCode{}, sql.ErrNoRows
}

func (q *FakeQuerier) GetOAuth2ProviderAppCodeByPrefix(_ context.Context, secretPrefix []byte) (database.OAuth2ProviderAppCode, error) {
	q.mutex.Lock()
	defer q.mutex.Unlock()

	for _, code := range q.oauth2ProviderAppCodes {
		if bytes.Equal(code.SecretPrefix, secretPrefix) {
			return code, nil
		}
	}
	return database.OAuth2ProviderAppCode{}, sql.ErrNoRows
}

func (q *FakeQuerier) GetOAuth2ProviderAppSecretByID(_ context.Context, id uuid.UUID) (database.OAuth2ProviderAppSecret, error) {
	q.mutex.Lock()
	defer q.mutex.Unlock()

	for _, secret := range q.oauth2ProviderAppSecrets {
		if secret.ID == id {
			return secret, nil
		}
	}
	return database.OAuth2ProviderAppSecret{}, sql.ErrNoRows
}

func (q *FakeQuerier) GetOAuth2ProviderAppSecretByPrefix(_ context.Context, secretPrefix []byte) (database.OAuth2ProviderAppSecret, error) {
	q.mutex.Lock()
	defer q.mutex.Unlock()

	for _, secret := range q.oauth2ProviderAppSecrets {
		if bytes.Equal(secret.SecretPrefix, secretPrefix) {
			return secret, nil
		}
	}
	return database.OAuth2ProviderAppSecret{}, sql.ErrNoRows
}

func (q *FakeQuerier) GetOAuth2ProviderAppSecretsByAppID(_ context.Context, appID uuid.UUID) ([]database.OAuth2ProviderAppSecret, error) {
	q.mutex.Lock()
	defer q.mutex.Unlock()

	for _, app := range q.oauth2ProviderApps {
		if app.ID == appID {
			secrets := []database.OAuth2ProviderAppSecret{}
			for _, secret := range q.oauth2ProviderAppSecrets {
				if secret.AppID == appID {
					secrets = append(secrets, secret)
				}
			}

			slices.SortFunc(secrets, func(a, b database.OAuth2ProviderAppSecret) int {
				if a.CreatedAt.Before(b.CreatedAt) {
					return -1
				} else if a.CreatedAt.Equal(b.CreatedAt) {
					return 0
				}
				return 1
			})
			return secrets, nil
		}
	}

	return []database.OAuth2ProviderAppSecret{}, sql.ErrNoRows
}

func (q *FakeQuerier) GetOAuth2ProviderAppTokenByPrefix(_ context.Context, hashPrefix []byte) (database.OAuth2ProviderAppToken, error) {
	q.mutex.Lock()
	defer q.mutex.Unlock()

	for _, token := range q.oauth2ProviderAppTokens {
		if bytes.Equal(token.HashPrefix, hashPrefix) {
			return token, nil
		}
	}
	return database.OAuth2ProviderAppToken{}, sql.ErrNoRows
}

func (q *FakeQuerier) GetOAuth2ProviderApps(_ context.Context) ([]database.OAuth2ProviderApp, error) {
	q.mutex.Lock()
	defer q.mutex.Unlock()

	slices.SortFunc(q.oauth2ProviderApps, func(a, b database.OAuth2ProviderApp) int {
		return slice.Ascending(a.Name, b.Name)
	})
	return q.oauth2ProviderApps, nil
}

func (q *FakeQuerier) GetOAuth2ProviderAppsByUserID(_ context.Context, userID uuid.UUID) ([]database.GetOAuth2ProviderAppsByUserIDRow, error) {
	q.mutex.Lock()
	defer q.mutex.Unlock()

	rows := []database.GetOAuth2ProviderAppsByUserIDRow{}
	for _, app := range q.oauth2ProviderApps {
		tokens := []database.OAuth2ProviderAppToken{}
		for _, secret := range q.oauth2ProviderAppSecrets {
			if secret.AppID == app.ID {
				for _, token := range q.oauth2ProviderAppTokens {
					if token.AppSecretID == secret.ID {
						keyIdx := slices.IndexFunc(q.apiKeys, func(key database.APIKey) bool {
							return key.ID == token.APIKeyID
						})
						if keyIdx != -1 && q.apiKeys[keyIdx].UserID == userID {
							tokens = append(tokens, token)
						}
					}
				}
			}
		}
		if len(tokens) > 0 {
			rows = append(rows, database.GetOAuth2ProviderAppsByUserIDRow{
				OAuth2ProviderApp: database.OAuth2ProviderApp{
					CallbackURL: app.CallbackURL,
					ID:          app.ID,
					Icon:        app.Icon,
					Name:        app.Name,
				},
				TokenCount: int64(len(tokens)),
			})
		}
	}
	return rows, nil
}

func (q *FakeQuerier) GetOAuthSigningKey(_ context.Context) (string, error) {
	q.mutex.RLock()
	defer q.mutex.RUnlock()

	return q.oauthSigningKey, nil
}

func (q *FakeQuerier) GetOrganizationByID(_ context.Context, id uuid.UUID) (database.Organization, error) {
	q.mutex.RLock()
	defer q.mutex.RUnlock()

	return q.getOrganizationByIDNoLock(id)
}

func (q *FakeQuerier) GetOrganizationByName(_ context.Context, name string) (database.Organization, error) {
	q.mutex.RLock()
	defer q.mutex.RUnlock()

	for _, organization := range q.organizations {
		if organization.Name == name {
			return organization, nil
		}
	}
	return database.Organization{}, sql.ErrNoRows
}

func (q *FakeQuerier) GetOrganizationIDsByMemberIDs(_ context.Context, ids []uuid.UUID) ([]database.GetOrganizationIDsByMemberIDsRow, error) {
	q.mutex.RLock()
	defer q.mutex.RUnlock()

	getOrganizationIDsByMemberIDRows := make([]database.GetOrganizationIDsByMemberIDsRow, 0, len(ids))
	for _, userID := range ids {
		userOrganizationIDs := make([]uuid.UUID, 0)
		for _, membership := range q.organizationMembers {
			if membership.UserID == userID {
				userOrganizationIDs = append(userOrganizationIDs, membership.OrganizationID)
			}
		}
		getOrganizationIDsByMemberIDRows = append(getOrganizationIDsByMemberIDRows, database.GetOrganizationIDsByMemberIDsRow{
			UserID:          userID,
			OrganizationIDs: userOrganizationIDs,
		})
	}
	return getOrganizationIDsByMemberIDRows, nil
}

func (q *FakeQuerier) GetOrganizations(_ context.Context, args database.GetOrganizationsParams) ([]database.Organization, error) {
	q.mutex.RLock()
	defer q.mutex.RUnlock()

	tmp := make([]database.Organization, 0)
	for _, org := range q.organizations {
		if len(args.IDs) > 0 {
			if !slices.Contains(args.IDs, org.ID) {
				continue
			}
		}
		if args.Name != "" && !strings.EqualFold(org.Name, args.Name) {
			continue
		}
		tmp = append(tmp, org)
	}

	return tmp, nil
}

func (q *FakeQuerier) GetOrganizationsByUserID(_ context.Context, userID uuid.UUID) ([]database.Organization, error) {
	q.mutex.RLock()
	defer q.mutex.RUnlock()

	organizations := make([]database.Organization, 0)
	for _, organizationMember := range q.organizationMembers {
		if organizationMember.UserID != userID {
			continue
		}
		for _, organization := range q.organizations {
			if organization.ID != organizationMember.OrganizationID {
				continue
			}
			organizations = append(organizations, organization)
		}
	}

	return organizations, nil
}

func (q *FakeQuerier) GetParameterSchemasByJobID(_ context.Context, jobID uuid.UUID) ([]database.ParameterSchema, error) {
	q.mutex.RLock()
	defer q.mutex.RUnlock()

	parameters := make([]database.ParameterSchema, 0)
	for _, parameterSchema := range q.parameterSchemas {
		if parameterSchema.JobID != jobID {
			continue
		}
		parameters = append(parameters, parameterSchema)
	}
	if len(parameters) == 0 {
		return nil, sql.ErrNoRows
	}
	sort.Slice(parameters, func(i, j int) bool {
		return parameters[i].Index < parameters[j].Index
	})
	return parameters, nil
}

func (q *FakeQuerier) GetPreviousTemplateVersion(_ context.Context, arg database.GetPreviousTemplateVersionParams) (database.TemplateVersion, error) {
	if err := validateDatabaseType(arg); err != nil {
		return database.TemplateVersion{}, err
	}

	q.mutex.RLock()
	defer q.mutex.RUnlock()

	var currentTemplateVersion database.TemplateVersion
	for _, templateVersion := range q.templateVersions {
		if templateVersion.TemplateID != arg.TemplateID {
			continue
		}
		if templateVersion.Name != arg.Name {
			continue
		}
		if templateVersion.OrganizationID != arg.OrganizationID {
			continue
		}
		currentTemplateVersion = q.templateVersionWithUserNoLock(templateVersion)
		break
	}

	previousTemplateVersions := make([]database.TemplateVersion, 0)
	for _, templateVersion := range q.templateVersions {
		if templateVersion.ID == currentTemplateVersion.ID {
			continue
		}
		if templateVersion.OrganizationID != arg.OrganizationID {
			continue
		}
		if templateVersion.TemplateID != currentTemplateVersion.TemplateID {
			continue
		}

		if templateVersion.CreatedAt.Before(currentTemplateVersion.CreatedAt) {
			previousTemplateVersions = append(previousTemplateVersions, q.templateVersionWithUserNoLock(templateVersion))
		}
	}

	if len(previousTemplateVersions) == 0 {
		return database.TemplateVersion{}, sql.ErrNoRows
	}

	sort.Slice(previousTemplateVersions, func(i, j int) bool {
		return previousTemplateVersions[i].CreatedAt.After(previousTemplateVersions[j].CreatedAt)
	})

	return previousTemplateVersions[0], nil
}

func (q *FakeQuerier) GetProvisionerDaemons(_ context.Context) ([]database.ProvisionerDaemon, error) {
	q.mutex.RLock()
	defer q.mutex.RUnlock()

	if len(q.provisionerDaemons) == 0 {
		return nil, sql.ErrNoRows
	}
	// copy the data so that the caller can't manipulate any data inside dbmem
	// after returning
	out := make([]database.ProvisionerDaemon, len(q.provisionerDaemons))
	copy(out, q.provisionerDaemons)
	for i := range out {
		// maps are reference types, so we need to clone them
		out[i].Tags = maps.Clone(out[i].Tags)
	}
	return out, nil
}

func (q *FakeQuerier) GetProvisionerDaemonsByOrganization(_ context.Context, organizationID uuid.UUID) ([]database.ProvisionerDaemon, error) {
	q.mutex.RLock()
	defer q.mutex.RUnlock()

	daemons := make([]database.ProvisionerDaemon, 0)
	for _, daemon := range q.provisionerDaemons {
		if daemon.OrganizationID == organizationID {
			daemon.Tags = maps.Clone(daemon.Tags)
			daemons = append(daemons, daemon)
		}
	}

	return daemons, nil
}

func (q *FakeQuerier) GetProvisionerJobByID(ctx context.Context, id uuid.UUID) (database.ProvisionerJob, error) {
	q.mutex.RLock()
	defer q.mutex.RUnlock()

	return q.getProvisionerJobByIDNoLock(ctx, id)
}

func (q *FakeQuerier) GetProvisionerJobTimingsByJobID(_ context.Context, jobID uuid.UUID) ([]database.ProvisionerJobTiming, error) {
	q.mutex.RLock()
	defer q.mutex.RUnlock()

	timings := make([]database.ProvisionerJobTiming, 0)
	for _, timing := range q.provisionerJobTimings {
		if timing.JobID == jobID {
			timings = append(timings, timing)
		}
	}
	if len(timings) == 0 {
		return nil, sql.ErrNoRows
	}

	return timings, nil
}

func (q *FakeQuerier) GetProvisionerJobsByIDs(_ context.Context, ids []uuid.UUID) ([]database.ProvisionerJob, error) {
	q.mutex.RLock()
	defer q.mutex.RUnlock()

	jobs := make([]database.ProvisionerJob, 0)
	for _, job := range q.provisionerJobs {
		for _, id := range ids {
			if id == job.ID {
				// clone the Tags before appending, since maps are reference types and
				// we don't want the caller to be able to mutate the map we have inside
				// dbmem!
				job.Tags = maps.Clone(job.Tags)
				jobs = append(jobs, job)
				break
			}
		}
	}
	if len(jobs) == 0 {
		return nil, sql.ErrNoRows
	}

	return jobs, nil
}

func (q *FakeQuerier) GetProvisionerJobsByIDsWithQueuePosition(_ context.Context, ids []uuid.UUID) ([]database.GetProvisionerJobsByIDsWithQueuePositionRow, error) {
	q.mutex.RLock()
	defer q.mutex.RUnlock()

	jobs := make([]database.GetProvisionerJobsByIDsWithQueuePositionRow, 0)
	queuePosition := int64(1)
	for _, job := range q.provisionerJobs {
		for _, id := range ids {
			if id == job.ID {
				// clone the Tags before appending, since maps are reference types and
				// we don't want the caller to be able to mutate the map we have inside
				// dbmem!
				job.Tags = maps.Clone(job.Tags)
				job := database.GetProvisionerJobsByIDsWithQueuePositionRow{
					ProvisionerJob: job,
				}
				if !job.ProvisionerJob.StartedAt.Valid {
					job.QueuePosition = queuePosition
				}
				jobs = append(jobs, job)
				break
			}
		}
		if !job.StartedAt.Valid {
			queuePosition++
		}
	}
	for _, job := range jobs {
		if !job.ProvisionerJob.StartedAt.Valid {
			// Set it to the max position!
			job.QueueSize = queuePosition
		}
	}
	return jobs, nil
}

func (q *FakeQuerier) GetProvisionerJobsCreatedAfter(_ context.Context, after time.Time) ([]database.ProvisionerJob, error) {
	q.mutex.RLock()
	defer q.mutex.RUnlock()

	jobs := make([]database.ProvisionerJob, 0)
	for _, job := range q.provisionerJobs {
		if job.CreatedAt.After(after) {
			// clone the Tags before appending, since maps are reference types and
			// we don't want the caller to be able to mutate the map we have inside
			// dbmem!
			job.Tags = maps.Clone(job.Tags)
			jobs = append(jobs, job)
		}
	}
	return jobs, nil
}

func (q *FakeQuerier) GetProvisionerKeyByHashedSecret(_ context.Context, hashedSecret []byte) (database.ProvisionerKey, error) {
	q.mutex.RLock()
	defer q.mutex.RUnlock()

	for _, key := range q.provisionerKeys {
		if bytes.Equal(key.HashedSecret, hashedSecret) {
			return key, nil
		}
	}

	return database.ProvisionerKey{}, sql.ErrNoRows
}

func (q *FakeQuerier) GetProvisionerKeyByID(_ context.Context, id uuid.UUID) (database.ProvisionerKey, error) {
	q.mutex.RLock()
	defer q.mutex.RUnlock()

	for _, key := range q.provisionerKeys {
		if key.ID == id {
			return key, nil
		}
	}

	return database.ProvisionerKey{}, sql.ErrNoRows
}

func (q *FakeQuerier) GetProvisionerKeyByName(_ context.Context, arg database.GetProvisionerKeyByNameParams) (database.ProvisionerKey, error) {
	q.mutex.RLock()
	defer q.mutex.RUnlock()

	for _, key := range q.provisionerKeys {
		if strings.EqualFold(key.Name, arg.Name) && key.OrganizationID == arg.OrganizationID {
			return key, nil
		}
	}

	return database.ProvisionerKey{}, sql.ErrNoRows
}

func (q *FakeQuerier) GetProvisionerLogsAfterID(_ context.Context, arg database.GetProvisionerLogsAfterIDParams) ([]database.ProvisionerJobLog, error) {
	if err := validateDatabaseType(arg); err != nil {
		return nil, err
	}

	q.mutex.RLock()
	defer q.mutex.RUnlock()

	logs := make([]database.ProvisionerJobLog, 0)
	for _, jobLog := range q.provisionerJobLogs {
		if jobLog.JobID != arg.JobID {
			continue
		}
		if jobLog.ID <= arg.CreatedAfter {
			continue
		}
		logs = append(logs, jobLog)
	}
	return logs, nil
}

func (q *FakeQuerier) GetQuotaAllowanceForUser(_ context.Context, params database.GetQuotaAllowanceForUserParams) (int64, error) {
	q.mutex.RLock()
	defer q.mutex.RUnlock()

	var sum int64
	for _, member := range q.groupMembers {
		if member.UserID != params.UserID {
			continue
		}
		if _, err := q.getOrganizationByIDNoLock(member.GroupID); err == nil {
			// This should never happen, but it has been reported in customer deployments.
			// The SQL handles this case, and omits `group_members` rows in the
			// Everyone group. It counts these distinctly via `organization_members` table.
			continue
		}
		for _, group := range q.groups {
			if group.ID == member.GroupID {
				sum += int64(group.QuotaAllowance)
				continue
			}
		}
	}

	// Grab the quota for the Everyone group iff the user is a member of
	// said organization.
	for _, mem := range q.organizationMembers {
		if mem.UserID != params.UserID {
			continue
		}

		group, err := q.getGroupByIDNoLock(context.Background(), mem.OrganizationID)
		if err != nil {
			return -1, xerrors.Errorf("failed to get everyone group for org %q", mem.OrganizationID.String())
		}
		if group.OrganizationID != params.OrganizationID {
			continue
		}
		sum += int64(group.QuotaAllowance)
	}

	return sum, nil
}

func (q *FakeQuerier) GetQuotaConsumedForUser(_ context.Context, params database.GetQuotaConsumedForUserParams) (int64, error) {
	q.mutex.RLock()
	defer q.mutex.RUnlock()

	var sum int64
	for _, workspace := range q.workspaces {
		if workspace.OwnerID != params.OwnerID {
			continue
		}
		if workspace.OrganizationID != params.OrganizationID {
			continue
		}
		if workspace.Deleted {
			continue
		}

		var lastBuild database.WorkspaceBuild
		for _, build := range q.workspaceBuilds {
			if build.WorkspaceID != workspace.ID {
				continue
			}
			if build.CreatedAt.After(lastBuild.CreatedAt) {
				lastBuild = build
			}
		}
		sum += int64(lastBuild.DailyCost)
	}
	return sum, nil
}

func (q *FakeQuerier) GetReplicaByID(_ context.Context, id uuid.UUID) (database.Replica, error) {
	q.mutex.RLock()
	defer q.mutex.RUnlock()

	for _, replica := range q.replicas {
		if replica.ID == id {
			return replica, nil
		}
	}

	return database.Replica{}, sql.ErrNoRows
}

func (q *FakeQuerier) GetReplicasUpdatedAfter(_ context.Context, updatedAt time.Time) ([]database.Replica, error) {
	q.mutex.RLock()
	defer q.mutex.RUnlock()
	replicas := make([]database.Replica, 0)
	for _, replica := range q.replicas {
		if replica.UpdatedAt.After(updatedAt) && !replica.StoppedAt.Valid {
			replicas = append(replicas, replica)
		}
	}
	return replicas, nil
}

func (q *FakeQuerier) GetRuntimeConfig(_ context.Context, key string) (string, error) {
	q.mutex.Lock()
	defer q.mutex.Unlock()

	val, ok := q.runtimeConfig[key]
	if !ok {
		return "", sql.ErrNoRows
	}

	return val, nil
}

func (*FakeQuerier) GetTailnetAgents(context.Context, uuid.UUID) ([]database.TailnetAgent, error) {
	return nil, ErrUnimplemented
}

func (*FakeQuerier) GetTailnetClientsForAgent(context.Context, uuid.UUID) ([]database.TailnetClient, error) {
	return nil, ErrUnimplemented
}

func (*FakeQuerier) GetTailnetPeers(context.Context, uuid.UUID) ([]database.TailnetPeer, error) {
	return nil, ErrUnimplemented
}

func (*FakeQuerier) GetTailnetTunnelPeerBindings(context.Context, uuid.UUID) ([]database.GetTailnetTunnelPeerBindingsRow, error) {
	return nil, ErrUnimplemented
}

func (*FakeQuerier) GetTailnetTunnelPeerIDs(context.Context, uuid.UUID) ([]database.GetTailnetTunnelPeerIDsRow, error) {
	return nil, ErrUnimplemented
}

func (q *FakeQuerier) GetTemplateAppInsights(ctx context.Context, arg database.GetTemplateAppInsightsParams) ([]database.GetTemplateAppInsightsRow, error) {
	err := validateDatabaseType(arg)
	if err != nil {
		return nil, err
	}

	q.mutex.RLock()
	defer q.mutex.RUnlock()

	/*
		WITH
	*/

	/*
		-- Create a list of all unique apps by template, this is used to
		-- filter out irrelevant template usage stats.
		apps AS (
			SELECT DISTINCT ON (ws.template_id, app.slug)
				ws.template_id,
				app.slug,
				app.display_name,
				app.icon
			FROM
				workspaces ws
			JOIN
				workspace_builds AS build
			ON
				build.workspace_id = ws.id
			JOIN
				workspace_resources AS resource
			ON
				resource.job_id = build.job_id
			JOIN
				workspace_agents AS agent
			ON
				agent.resource_id = resource.id
			JOIN
				workspace_apps AS app
			ON
				app.agent_id = agent.id
			WHERE
				-- Partial query parameter filter.
				CASE WHEN COALESCE(array_length(@template_ids::uuid[], 1), 0) > 0 THEN ws.template_id = ANY(@template_ids::uuid[]) ELSE TRUE END
			ORDER BY
				ws.template_id, app.slug, app.created_at DESC
		),
		-- Join apps and template usage stats to filter out irrelevant rows.
		-- Note that this way of joining will eliminate all data-points that
		-- aren't for "real" apps. That means ports are ignored (even though
		-- they're part of the dataset), as well as are "[terminal]" entries
		-- which are alternate datapoints for reconnecting pty usage.
		template_usage_stats_with_apps AS (
			SELECT
				tus.start_time,
				tus.template_id,
				tus.user_id,
				apps.slug,
				apps.display_name,
				apps.icon,
				tus.app_usage_mins
			FROM
				apps
			JOIN
				template_usage_stats AS tus
			ON
				-- Query parameter filter.
				tus.start_time >= @start_time::timestamptz
				AND tus.end_time <= @end_time::timestamptz
				AND CASE WHEN COALESCE(array_length(@template_ids::uuid[], 1), 0) > 0 THEN tus.template_id = ANY(@template_ids::uuid[]) ELSE TRUE END
				-- Primary join condition.
				AND tus.template_id = apps.template_id
				AND apps.slug IN (SELECT jsonb_object_keys(tus.app_usage_mins))
		),
		-- Group the app insights by interval, user and unique app. This
		-- allows us to deduplicate a user using the same app across
		-- multiple templates.
		app_insights AS (
			SELECT
				user_id,
				slug,
				display_name,
				icon,
				-- See motivation in GetTemplateInsights for LEAST(SUM(n), 30).
				LEAST(SUM(app_usage.value::smallint), 30) AS usage_mins
			FROM
				template_usage_stats_with_apps, jsonb_each(app_usage_mins) AS app_usage
			WHERE
				app_usage.key = slug
			GROUP BY
				start_time, user_id, slug, display_name, icon
		),
		-- Analyze the users unique app usage across all templates. Count
		-- usage across consecutive intervals as continuous usage.
		times_used AS (
			SELECT DISTINCT ON (user_id, slug, display_name, icon, uniq)
				slug,
				display_name,
				icon,
				-- Turn start_time into a unique identifier that identifies a users
				-- continuous app usage. The value of uniq is otherwise garbage.
				--
				-- Since we're aggregating per user app usage across templates,
				-- there can be duplicate start_times. To handle this, we use the
				-- dense_rank() function, otherwise row_number() would suffice.
				start_time - (
					dense_rank() OVER (
						PARTITION BY
							user_id, slug, display_name, icon
						ORDER BY
							start_time
					) * '30 minutes'::interval
				) AS uniq
			FROM
				template_usage_stats_with_apps
		),
	*/

	// Due to query optimizations, this logic is somewhat inverted from
	// the above query.
	type appInsightsGroupBy struct {
		StartTime   time.Time
		UserID      uuid.UUID
		Slug        string
		DisplayName string
		Icon        string
	}
	type appTimesUsedGroupBy struct {
		UserID      uuid.UUID
		Slug        string
		DisplayName string
		Icon        string
	}
	type appInsightsRow struct {
		appInsightsGroupBy
		TemplateIDs  []uuid.UUID
		AppUsageMins int64
	}
	appInsightRows := make(map[appInsightsGroupBy]appInsightsRow)
	appTimesUsedRows := make(map[appTimesUsedGroupBy]map[time.Time]struct{})
	// FROM
	for _, stat := range q.templateUsageStats {
		// WHERE
		if stat.StartTime.Before(arg.StartTime) || stat.EndTime.After(arg.EndTime) {
			continue
		}
		if len(arg.TemplateIDs) > 0 && !slices.Contains(arg.TemplateIDs, stat.TemplateID) {
			continue
		}

		// json_each
		for slug, appUsage := range stat.AppUsageMins {
			// FROM apps JOIN template_usage_stats
			app, _ := q.getLatestWorkspaceAppByTemplateIDUserIDSlugNoLock(ctx, stat.TemplateID, stat.UserID, slug)
			if app.Slug == "" {
				continue
			}

			// SELECT
			key := appInsightsGroupBy{
				StartTime:   stat.StartTime,
				UserID:      stat.UserID,
				Slug:        slug,
				DisplayName: app.DisplayName,
				Icon:        app.Icon,
			}
			row, ok := appInsightRows[key]
			if !ok {
				row = appInsightsRow{
					appInsightsGroupBy: key,
				}
			}
			row.TemplateIDs = append(row.TemplateIDs, stat.TemplateID)
			row.AppUsageMins = least(row.AppUsageMins+appUsage, 30)
			appInsightRows[key] = row

			// Prepare to do times_used calculation, distinct start times.
			timesUsedKey := appTimesUsedGroupBy{
				UserID:      stat.UserID,
				Slug:        slug,
				DisplayName: app.DisplayName,
				Icon:        app.Icon,
			}
			if appTimesUsedRows[timesUsedKey] == nil {
				appTimesUsedRows[timesUsedKey] = make(map[time.Time]struct{})
			}
			// This assigns a distinct time, so we don't need to
			// dense_rank() later on, we can simply do row_number().
			appTimesUsedRows[timesUsedKey][stat.StartTime] = struct{}{}
		}
	}

	appTimesUsedTempRows := make(map[appTimesUsedGroupBy][]time.Time)
	for key, times := range appTimesUsedRows {
		for t := range times {
			appTimesUsedTempRows[key] = append(appTimesUsedTempRows[key], t)
		}
	}
	for _, times := range appTimesUsedTempRows {
		slices.SortFunc(times, func(a, b time.Time) int {
			return int(a.Sub(b))
		})
	}
	for key, times := range appTimesUsedTempRows {
		uniq := make(map[time.Time]struct{})
		for i, t := range times {
			uniq[t.Add(-(30 * time.Minute * time.Duration(i)))] = struct{}{}
		}
		appTimesUsedRows[key] = uniq
	}

	/*
		-- Even though we allow identical apps to be aggregated across
		-- templates, we still want to be able to report which templates
		-- the data comes from.
		templates AS (
			SELECT
				slug,
				display_name,
				icon,
				array_agg(DISTINCT template_id)::uuid[] AS template_ids
			FROM
				template_usage_stats_with_apps
			GROUP BY
				slug, display_name, icon
		)
	*/

	type appGroupBy struct {
		Slug        string
		DisplayName string
		Icon        string
	}
	type templateRow struct {
		appGroupBy
		TemplateIDs []uuid.UUID
	}

	templateRows := make(map[appGroupBy]templateRow)
	for _, aiRow := range appInsightRows {
		key := appGroupBy{
			Slug:        aiRow.Slug,
			DisplayName: aiRow.DisplayName,
			Icon:        aiRow.Icon,
		}
		row, ok := templateRows[key]
		if !ok {
			row = templateRow{
				appGroupBy: key,
			}
		}
		row.TemplateIDs = uniqueSortedUUIDs(append(row.TemplateIDs, aiRow.TemplateIDs...))
		templateRows[key] = row
	}

	/*
		SELECT
			t.template_ids,
			COUNT(DISTINCT ai.user_id) AS active_users,
			ai.slug,
			ai.display_name,
			ai.icon,
			(SUM(ai.usage_mins) * 60)::bigint AS usage_seconds
		FROM
			app_insights AS ai
		JOIN
			templates AS t
		ON
			t.slug = ai.slug
			AND t.display_name = ai.display_name
			AND t.icon = ai.icon
		GROUP BY
			t.template_ids, ai.slug, ai.display_name, ai.icon;
	*/

	type templateAppInsightsRow struct {
		TemplateIDs   []uuid.UUID
		ActiveUserIDs []uuid.UUID
		UsageSeconds  int64
	}
	groupedRows := make(map[appGroupBy]templateAppInsightsRow)
	for _, aiRow := range appInsightRows {
		key := appGroupBy{
			Slug:        aiRow.Slug,
			DisplayName: aiRow.DisplayName,
			Icon:        aiRow.Icon,
		}
		row := groupedRows[key]
		row.ActiveUserIDs = append(row.ActiveUserIDs, aiRow.UserID)
		row.UsageSeconds += aiRow.AppUsageMins * 60
		groupedRows[key] = row
	}

	var rows []database.GetTemplateAppInsightsRow
	for key, gr := range groupedRows {
		row := database.GetTemplateAppInsightsRow{
			TemplateIDs:  templateRows[key].TemplateIDs,
			ActiveUsers:  int64(len(uniqueSortedUUIDs(gr.ActiveUserIDs))),
			Slug:         key.Slug,
			DisplayName:  key.DisplayName,
			Icon:         key.Icon,
			UsageSeconds: gr.UsageSeconds,
		}
		for tuk, uniq := range appTimesUsedRows {
			if key.Slug == tuk.Slug && key.DisplayName == tuk.DisplayName && key.Icon == tuk.Icon {
				row.TimesUsed += int64(len(uniq))
			}
		}
		rows = append(rows, row)
	}

	// NOTE(mafredri): Add sorting if we decide on how to handle PostgreSQL collations.
	// ORDER BY slug_or_port, display_name, icon, is_app
	return rows, nil
}

func (q *FakeQuerier) GetTemplateAppInsightsByTemplate(ctx context.Context, arg database.GetTemplateAppInsightsByTemplateParams) ([]database.GetTemplateAppInsightsByTemplateRow, error) {
	err := validateDatabaseType(arg)
	if err != nil {
		return nil, err
	}

	q.mutex.RLock()
	defer q.mutex.RUnlock()

	type uniqueKey struct {
		TemplateID  uuid.UUID
		DisplayName string
		Slug        string
	}

	// map (TemplateID + DisplayName + Slug) x time.Time x UserID x <usage>
	usageByTemplateAppUser := map[uniqueKey]map[time.Time]map[uuid.UUID]int64{}

	// Review agent stats in terms of usage
	for _, s := range q.workspaceAppStats {
		// (was.session_started_at >= ts.from_ AND was.session_started_at < ts.to_)
		// OR (was.session_ended_at > ts.from_ AND was.session_ended_at < ts.to_)
		// OR (was.session_started_at < ts.from_ AND was.session_ended_at >= ts.to_)
		if !(((s.SessionStartedAt.After(arg.StartTime) || s.SessionStartedAt.Equal(arg.StartTime)) && s.SessionStartedAt.Before(arg.EndTime)) ||
			(s.SessionEndedAt.After(arg.StartTime) && s.SessionEndedAt.Before(arg.EndTime)) ||
			(s.SessionStartedAt.Before(arg.StartTime) && (s.SessionEndedAt.After(arg.EndTime) || s.SessionEndedAt.Equal(arg.EndTime)))) {
			continue
		}

		w, err := q.getWorkspaceByIDNoLock(ctx, s.WorkspaceID)
		if err != nil {
			return nil, err
		}

		app, _ := q.getWorkspaceAppByAgentIDAndSlugNoLock(ctx, database.GetWorkspaceAppByAgentIDAndSlugParams{
			AgentID: s.AgentID,
			Slug:    s.SlugOrPort,
		})

		key := uniqueKey{
			TemplateID:  w.TemplateID,
			DisplayName: app.DisplayName,
			Slug:        app.Slug,
		}

		t := s.SessionStartedAt.Truncate(time.Minute)
		if t.Before(arg.StartTime) {
			t = arg.StartTime
		}
		for t.Before(s.SessionEndedAt) && t.Before(arg.EndTime) {
			if _, ok := usageByTemplateAppUser[key]; !ok {
				usageByTemplateAppUser[key] = map[time.Time]map[uuid.UUID]int64{}
			}
			if _, ok := usageByTemplateAppUser[key][t]; !ok {
				usageByTemplateAppUser[key][t] = map[uuid.UUID]int64{}
			}
			if _, ok := usageByTemplateAppUser[key][t][s.UserID]; !ok {
				usageByTemplateAppUser[key][t][s.UserID] = 60 // 1 minute
			}
			t = t.Add(1 * time.Minute)
		}
	}

	// Sort usage data
	usageKeys := make([]uniqueKey, len(usageByTemplateAppUser))
	var i int
	for key := range usageByTemplateAppUser {
		usageKeys[i] = key
		i++
	}

	slices.SortFunc(usageKeys, func(a, b uniqueKey) int {
		if a.TemplateID != b.TemplateID {
			return slice.Ascending(a.TemplateID.String(), b.TemplateID.String())
		}
		if a.DisplayName != b.DisplayName {
			return slice.Ascending(a.DisplayName, b.DisplayName)
		}
		return slice.Ascending(a.Slug, b.Slug)
	})

	// Build result
	var result []database.GetTemplateAppInsightsByTemplateRow
	for _, usageKey := range usageKeys {
		r := database.GetTemplateAppInsightsByTemplateRow{
			TemplateID:  usageKey.TemplateID,
			DisplayName: usageKey.DisplayName,
			SlugOrPort:  usageKey.Slug,
		}
		for _, mUserUsage := range usageByTemplateAppUser[usageKey] {
			r.ActiveUsers += int64(len(mUserUsage))
			for _, usage := range mUserUsage {
				r.UsageSeconds += usage
			}
		}
		result = append(result, r)
	}
	return result, nil
}

func (q *FakeQuerier) GetTemplateAverageBuildTime(ctx context.Context, arg database.GetTemplateAverageBuildTimeParams) (database.GetTemplateAverageBuildTimeRow, error) {
	if err := validateDatabaseType(arg); err != nil {
		return database.GetTemplateAverageBuildTimeRow{}, err
	}

	var emptyRow database.GetTemplateAverageBuildTimeRow
	var (
		startTimes  []float64
		stopTimes   []float64
		deleteTimes []float64
	)
	q.mutex.RLock()
	defer q.mutex.RUnlock()
	for _, wb := range q.workspaceBuilds {
		version, err := q.getTemplateVersionByIDNoLock(ctx, wb.TemplateVersionID)
		if err != nil {
			return emptyRow, err
		}
		if version.TemplateID != arg.TemplateID {
			continue
		}

		job, err := q.getProvisionerJobByIDNoLock(ctx, wb.JobID)
		if err != nil {
			return emptyRow, err
		}
		if job.CompletedAt.Valid {
			took := job.CompletedAt.Time.Sub(job.StartedAt.Time).Seconds()
			switch wb.Transition {
			case database.WorkspaceTransitionStart:
				startTimes = append(startTimes, took)
			case database.WorkspaceTransitionStop:
				stopTimes = append(stopTimes, took)
			case database.WorkspaceTransitionDelete:
				deleteTimes = append(deleteTimes, took)
			}
		}
	}

	tryPercentile := func(fs []float64, p float64) float64 {
		if len(fs) == 0 {
			return -1
		}
		sort.Float64s(fs)
		return fs[int(float64(len(fs))*p/100)]
	}

	var row database.GetTemplateAverageBuildTimeRow
	row.Delete50, row.Delete95 = tryPercentile(deleteTimes, 50), tryPercentile(deleteTimes, 95)
	row.Stop50, row.Stop95 = tryPercentile(stopTimes, 50), tryPercentile(stopTimes, 95)
	row.Start50, row.Start95 = tryPercentile(startTimes, 50), tryPercentile(startTimes, 95)
	return row, nil
}

func (q *FakeQuerier) GetTemplateByID(ctx context.Context, id uuid.UUID) (database.Template, error) {
	q.mutex.RLock()
	defer q.mutex.RUnlock()

	return q.getTemplateByIDNoLock(ctx, id)
}

func (q *FakeQuerier) GetTemplateByOrganizationAndName(_ context.Context, arg database.GetTemplateByOrganizationAndNameParams) (database.Template, error) {
	if err := validateDatabaseType(arg); err != nil {
		return database.Template{}, err
	}

	q.mutex.RLock()
	defer q.mutex.RUnlock()

	for _, template := range q.templates {
		if template.OrganizationID != arg.OrganizationID {
			continue
		}
		if !strings.EqualFold(template.Name, arg.Name) {
			continue
		}
		if template.Deleted != arg.Deleted {
			continue
		}
		return q.templateWithNameNoLock(template), nil
	}
	return database.Template{}, sql.ErrNoRows
}

func (q *FakeQuerier) GetTemplateDAUs(_ context.Context, arg database.GetTemplateDAUsParams) ([]database.GetTemplateDAUsRow, error) {
	q.mutex.RLock()
	defer q.mutex.RUnlock()

	seens := make(map[time.Time]map[uuid.UUID]struct{})

	for _, as := range q.workspaceAgentStats {
		if as.TemplateID != arg.TemplateID {
			continue
		}
		if as.ConnectionCount == 0 {
			continue
		}

		date := as.CreatedAt.UTC().Add(time.Duration(arg.TzOffset) * time.Hour * -1).Truncate(time.Hour * 24)

		dateEntry := seens[date]
		if dateEntry == nil {
			dateEntry = make(map[uuid.UUID]struct{})
		}
		dateEntry[as.UserID] = struct{}{}
		seens[date] = dateEntry
	}

	seenKeys := maps.Keys(seens)
	sort.Slice(seenKeys, func(i, j int) bool {
		return seenKeys[i].Before(seenKeys[j])
	})

	var rs []database.GetTemplateDAUsRow
	for _, key := range seenKeys {
		ids := seens[key]
		for id := range ids {
			rs = append(rs, database.GetTemplateDAUsRow{
				Date:   key,
				UserID: id,
			})
		}
	}

	return rs, nil
}

func (q *FakeQuerier) GetTemplateInsights(_ context.Context, arg database.GetTemplateInsightsParams) (database.GetTemplateInsightsRow, error) {
	err := validateDatabaseType(arg)
	if err != nil {
		return database.GetTemplateInsightsRow{}, err
	}

	q.mutex.RLock()
	defer q.mutex.RUnlock()

	/*
		WITH
	*/

	/*
		insights AS (
			SELECT
				user_id,
				-- See motivation in GetTemplateInsights for LEAST(SUM(n), 30).
				LEAST(SUM(usage_mins), 30) AS usage_mins,
				LEAST(SUM(ssh_mins), 30) AS ssh_mins,
				LEAST(SUM(sftp_mins), 30) AS sftp_mins,
				LEAST(SUM(reconnecting_pty_mins), 30) AS reconnecting_pty_mins,
				LEAST(SUM(vscode_mins), 30) AS vscode_mins,
				LEAST(SUM(jetbrains_mins), 30) AS jetbrains_mins
			FROM
				template_usage_stats
			WHERE
				start_time >= @start_time::timestamptz
				AND end_time <= @end_time::timestamptz
				AND CASE WHEN COALESCE(array_length(@template_ids::uuid[], 1), 0) > 0 THEN template_id = ANY(@template_ids::uuid[]) ELSE TRUE END
			GROUP BY
				start_time, user_id
		),
	*/

	type insightsGroupBy struct {
		StartTime time.Time
		UserID    uuid.UUID
	}
	type insightsRow struct {
		insightsGroupBy
		UsageMins           int16
		SSHMins             int16
		SFTPMins            int16
		ReconnectingPTYMins int16
		VSCodeMins          int16
		JetBrainsMins       int16
	}
	insights := make(map[insightsGroupBy]insightsRow)
	for _, stat := range q.templateUsageStats {
		if stat.StartTime.Before(arg.StartTime) || stat.EndTime.After(arg.EndTime) {
			continue
		}
		if len(arg.TemplateIDs) > 0 && !slices.Contains(arg.TemplateIDs, stat.TemplateID) {
			continue
		}
		key := insightsGroupBy{
			StartTime: stat.StartTime,
			UserID:    stat.UserID,
		}
		row, ok := insights[key]
		if !ok {
			row = insightsRow{
				insightsGroupBy: key,
			}
		}
		row.UsageMins = least(row.UsageMins+stat.UsageMins, 30)
		row.SSHMins = least(row.SSHMins+stat.SshMins, 30)
		row.SFTPMins = least(row.SFTPMins+stat.SftpMins, 30)
		row.ReconnectingPTYMins = least(row.ReconnectingPTYMins+stat.ReconnectingPtyMins, 30)
		row.VSCodeMins = least(row.VSCodeMins+stat.VscodeMins, 30)
		row.JetBrainsMins = least(row.JetBrainsMins+stat.JetbrainsMins, 30)
		insights[key] = row
	}

	/*
		templates AS (
			SELECT
				array_agg(DISTINCT template_id) AS template_ids,
				array_agg(DISTINCT template_id) FILTER (WHERE ssh_mins > 0) AS ssh_template_ids,
				array_agg(DISTINCT template_id) FILTER (WHERE sftp_mins > 0) AS sftp_template_ids,
				array_agg(DISTINCT template_id) FILTER (WHERE reconnecting_pty_mins > 0) AS reconnecting_pty_template_ids,
				array_agg(DISTINCT template_id) FILTER (WHERE vscode_mins > 0) AS vscode_template_ids,
				array_agg(DISTINCT template_id) FILTER (WHERE jetbrains_mins > 0) AS jetbrains_template_ids
			FROM
				template_usage_stats
			WHERE
				start_time >= @start_time::timestamptz
				AND end_time <= @end_time::timestamptz
				AND CASE WHEN COALESCE(array_length(@template_ids::uuid[], 1), 0) > 0 THEN template_id = ANY(@template_ids::uuid[]) ELSE TRUE END
		)
	*/

	type templateRow struct {
		TemplateIDs          []uuid.UUID
		SSHTemplateIDs       []uuid.UUID
		SFTPTemplateIDs      []uuid.UUID
		ReconnectingPTYIDs   []uuid.UUID
		VSCodeTemplateIDs    []uuid.UUID
		JetBrainsTemplateIDs []uuid.UUID
	}
	templates := templateRow{}
	for _, stat := range q.templateUsageStats {
		if stat.StartTime.Before(arg.StartTime) || stat.EndTime.After(arg.EndTime) {
			continue
		}
		if len(arg.TemplateIDs) > 0 && !slices.Contains(arg.TemplateIDs, stat.TemplateID) {
			continue
		}
		templates.TemplateIDs = append(templates.TemplateIDs, stat.TemplateID)
		if stat.SshMins > 0 {
			templates.SSHTemplateIDs = append(templates.SSHTemplateIDs, stat.TemplateID)
		}
		if stat.SftpMins > 0 {
			templates.SFTPTemplateIDs = append(templates.SFTPTemplateIDs, stat.TemplateID)
		}
		if stat.ReconnectingPtyMins > 0 {
			templates.ReconnectingPTYIDs = append(templates.ReconnectingPTYIDs, stat.TemplateID)
		}
		if stat.VscodeMins > 0 {
			templates.VSCodeTemplateIDs = append(templates.VSCodeTemplateIDs, stat.TemplateID)
		}
		if stat.JetbrainsMins > 0 {
			templates.JetBrainsTemplateIDs = append(templates.JetBrainsTemplateIDs, stat.TemplateID)
		}
	}

	/*
		SELECT
			COALESCE((SELECT template_ids FROM templates), '{}')::uuid[] AS template_ids, -- Includes app usage.
			COALESCE((SELECT ssh_template_ids FROM templates), '{}')::uuid[] AS ssh_template_ids,
			COALESCE((SELECT sftp_template_ids FROM templates), '{}')::uuid[] AS sftp_template_ids,
			COALESCE((SELECT reconnecting_pty_template_ids FROM templates), '{}')::uuid[] AS reconnecting_pty_template_ids,
			COALESCE((SELECT vscode_template_ids FROM templates), '{}')::uuid[] AS vscode_template_ids,
			COALESCE((SELECT jetbrains_template_ids FROM templates), '{}')::uuid[] AS jetbrains_template_ids,
			COALESCE(COUNT(DISTINCT user_id), 0)::bigint AS active_users, -- Includes app usage.
			COALESCE(SUM(usage_mins) * 60, 0)::bigint AS usage_total_seconds, -- Includes app usage.
			COALESCE(SUM(ssh_mins) * 60, 0)::bigint AS usage_ssh_seconds,
			COALESCE(SUM(sftp_mins) * 60, 0)::bigint AS usage_sftp_seconds,
			COALESCE(SUM(reconnecting_pty_mins) * 60, 0)::bigint AS usage_reconnecting_pty_seconds,
			COALESCE(SUM(vscode_mins) * 60, 0)::bigint AS usage_vscode_seconds,
			COALESCE(SUM(jetbrains_mins) * 60, 0)::bigint AS usage_jetbrains_seconds
		FROM
			insights;
	*/

	var row database.GetTemplateInsightsRow
	row.TemplateIDs = uniqueSortedUUIDs(templates.TemplateIDs)
	row.SshTemplateIds = uniqueSortedUUIDs(templates.SSHTemplateIDs)
	row.SftpTemplateIds = uniqueSortedUUIDs(templates.SFTPTemplateIDs)
	row.ReconnectingPtyTemplateIds = uniqueSortedUUIDs(templates.ReconnectingPTYIDs)
	row.VscodeTemplateIds = uniqueSortedUUIDs(templates.VSCodeTemplateIDs)
	row.JetbrainsTemplateIds = uniqueSortedUUIDs(templates.JetBrainsTemplateIDs)
	activeUserIDs := make(map[uuid.UUID]struct{})
	for _, insight := range insights {
		activeUserIDs[insight.UserID] = struct{}{}
		row.UsageTotalSeconds += int64(insight.UsageMins) * 60
		row.UsageSshSeconds += int64(insight.SSHMins) * 60
		row.UsageSftpSeconds += int64(insight.SFTPMins) * 60
		row.UsageReconnectingPtySeconds += int64(insight.ReconnectingPTYMins) * 60
		row.UsageVscodeSeconds += int64(insight.VSCodeMins) * 60
		row.UsageJetbrainsSeconds += int64(insight.JetBrainsMins) * 60
	}
	row.ActiveUsers = int64(len(activeUserIDs))

	return row, nil
}

func (q *FakeQuerier) GetTemplateInsightsByInterval(_ context.Context, arg database.GetTemplateInsightsByIntervalParams) ([]database.GetTemplateInsightsByIntervalRow, error) {
	err := validateDatabaseType(arg)
	if err != nil {
		return nil, err
	}

	q.mutex.RLock()
	defer q.mutex.RUnlock()

	/*
		WITH
			ts AS (
				SELECT
					d::timestamptz AS from_,
					CASE
						WHEN (d::timestamptz + (@interval_days::int || ' day')::interval) <= @end_time::timestamptz
						THEN (d::timestamptz + (@interval_days::int || ' day')::interval)
						ELSE @end_time::timestamptz
					END AS to_
				FROM
					-- Subtract 1 microsecond from end_time to avoid including the next interval in the results.
					generate_series(@start_time::timestamptz, (@end_time::timestamptz) - '1 microsecond'::interval, (@interval_days::int || ' day')::interval) AS d
			)

		SELECT
			ts.from_ AS start_time,
			ts.to_ AS end_time,
			array_remove(array_agg(DISTINCT tus.template_id), NULL)::uuid[] AS template_ids,
			COUNT(DISTINCT tus.user_id) AS active_users
		FROM
			ts
		LEFT JOIN
			template_usage_stats AS tus
		ON
			tus.start_time >= ts.from_
			AND tus.end_time <= ts.to_
			AND CASE WHEN COALESCE(array_length(@template_ids::uuid[], 1), 0) > 0 THEN tus.template_id = ANY(@template_ids::uuid[]) ELSE TRUE END
		GROUP BY
			ts.from_, ts.to_;
	*/

	type interval struct {
		From time.Time
		To   time.Time
	}
	var ts []interval
	for d := arg.StartTime; d.Before(arg.EndTime); d = d.AddDate(0, 0, int(arg.IntervalDays)) {
		to := d.AddDate(0, 0, int(arg.IntervalDays))
		if to.After(arg.EndTime) {
			to = arg.EndTime
		}
		ts = append(ts, interval{From: d, To: to})
	}

	type grouped struct {
		TemplateIDs map[uuid.UUID]struct{}
		UserIDs     map[uuid.UUID]struct{}
	}
	groupedByInterval := make(map[interval]grouped)
	for _, tus := range q.templateUsageStats {
		for _, t := range ts {
			if tus.StartTime.Before(t.From) || tus.EndTime.After(t.To) {
				continue
			}
			if len(arg.TemplateIDs) > 0 && !slices.Contains(arg.TemplateIDs, tus.TemplateID) {
				continue
			}
			g, ok := groupedByInterval[t]
			if !ok {
				g = grouped{
					TemplateIDs: make(map[uuid.UUID]struct{}),
					UserIDs:     make(map[uuid.UUID]struct{}),
				}
			}
			g.TemplateIDs[tus.TemplateID] = struct{}{}
			g.UserIDs[tus.UserID] = struct{}{}
			groupedByInterval[t] = g
		}
	}

	var rows []database.GetTemplateInsightsByIntervalRow
	for _, t := range ts { // Ordered by interval.
		row := database.GetTemplateInsightsByIntervalRow{
			StartTime: t.From,
			EndTime:   t.To,
		}
		row.TemplateIDs = uniqueSortedUUIDs(maps.Keys(groupedByInterval[t].TemplateIDs))
		row.ActiveUsers = int64(len(groupedByInterval[t].UserIDs))
		rows = append(rows, row)
	}

	return rows, nil
}

func (q *FakeQuerier) GetTemplateInsightsByTemplate(_ context.Context, arg database.GetTemplateInsightsByTemplateParams) ([]database.GetTemplateInsightsByTemplateRow, error) {
	err := validateDatabaseType(arg)
	if err != nil {
		return nil, err
	}

	q.mutex.RLock()
	defer q.mutex.RUnlock()

	// map time.Time x TemplateID x UserID x <usage>
	appUsageByTemplateAndUser := map[time.Time]map[uuid.UUID]map[uuid.UUID]database.GetTemplateInsightsByTemplateRow{}

	// Review agent stats in terms of usage
	templateIDSet := make(map[uuid.UUID]struct{})

	for _, s := range q.workspaceAgentStats {
		if s.CreatedAt.Before(arg.StartTime) || s.CreatedAt.Equal(arg.EndTime) || s.CreatedAt.After(arg.EndTime) {
			continue
		}
		if s.ConnectionCount == 0 {
			continue
		}

		t := s.CreatedAt.Truncate(time.Minute)
		templateIDSet[s.TemplateID] = struct{}{}

		if _, ok := appUsageByTemplateAndUser[t]; !ok {
			appUsageByTemplateAndUser[t] = make(map[uuid.UUID]map[uuid.UUID]database.GetTemplateInsightsByTemplateRow)
		}

		if _, ok := appUsageByTemplateAndUser[t][s.TemplateID]; !ok {
			appUsageByTemplateAndUser[t][s.TemplateID] = make(map[uuid.UUID]database.GetTemplateInsightsByTemplateRow)
		}

		if _, ok := appUsageByTemplateAndUser[t][s.TemplateID][s.UserID]; !ok {
			appUsageByTemplateAndUser[t][s.TemplateID][s.UserID] = database.GetTemplateInsightsByTemplateRow{}
		}

		u := appUsageByTemplateAndUser[t][s.TemplateID][s.UserID]
		if s.SessionCountJetBrains > 0 {
			u.UsageJetbrainsSeconds = 60
		}
		if s.SessionCountVSCode > 0 {
			u.UsageVscodeSeconds = 60
		}
		if s.SessionCountReconnectingPTY > 0 {
			u.UsageReconnectingPtySeconds = 60
		}
		if s.SessionCountSSH > 0 {
			u.UsageSshSeconds = 60
		}
		appUsageByTemplateAndUser[t][s.TemplateID][s.UserID] = u
	}

	// Sort used templates
	templateIDs := make([]uuid.UUID, 0, len(templateIDSet))
	for templateID := range templateIDSet {
		templateIDs = append(templateIDs, templateID)
	}
	slices.SortFunc(templateIDs, func(a, b uuid.UUID) int {
		return slice.Ascending(a.String(), b.String())
	})

	// Build result
	var result []database.GetTemplateInsightsByTemplateRow
	for _, templateID := range templateIDs {
		r := database.GetTemplateInsightsByTemplateRow{
			TemplateID: templateID,
		}

		uniqueUsers := map[uuid.UUID]struct{}{}

		for _, mTemplateUserUsage := range appUsageByTemplateAndUser {
			mUserUsage, ok := mTemplateUserUsage[templateID]
			if !ok {
				continue // template was not used in this time window
			}

			for userID, usage := range mUserUsage {
				uniqueUsers[userID] = struct{}{}

				r.UsageJetbrainsSeconds += usage.UsageJetbrainsSeconds
				r.UsageVscodeSeconds += usage.UsageVscodeSeconds
				r.UsageReconnectingPtySeconds += usage.UsageReconnectingPtySeconds
				r.UsageSshSeconds += usage.UsageSshSeconds
			}
		}

		r.ActiveUsers = int64(len(uniqueUsers))

		result = append(result, r)
	}
	return result, nil
}

func (q *FakeQuerier) GetTemplateParameterInsights(ctx context.Context, arg database.GetTemplateParameterInsightsParams) ([]database.GetTemplateParameterInsightsRow, error) {
	err := validateDatabaseType(arg)
	if err != nil {
		return nil, err
	}

	q.mutex.RLock()
	defer q.mutex.RUnlock()

	// WITH latest_workspace_builds ...
	latestWorkspaceBuilds := make(map[uuid.UUID]database.WorkspaceBuild)
	for _, wb := range q.workspaceBuilds {
		if wb.CreatedAt.Before(arg.StartTime) || wb.CreatedAt.Equal(arg.EndTime) || wb.CreatedAt.After(arg.EndTime) {
			continue
		}
		if latestWorkspaceBuilds[wb.WorkspaceID].BuildNumber < wb.BuildNumber {
			latestWorkspaceBuilds[wb.WorkspaceID] = wb
		}
	}
	if len(arg.TemplateIDs) > 0 {
		for wsID := range latestWorkspaceBuilds {
			ws, err := q.getWorkspaceByIDNoLock(ctx, wsID)
			if err != nil {
				return nil, err
			}
			if slices.Contains(arg.TemplateIDs, ws.TemplateID) {
				delete(latestWorkspaceBuilds, wsID)
			}
		}
	}
	// WITH unique_template_params ...
	num := int64(0)
	uniqueTemplateParams := make(map[string]*database.GetTemplateParameterInsightsRow)
	uniqueTemplateParamWorkspaceBuildIDs := make(map[string][]uuid.UUID)
	for _, wb := range latestWorkspaceBuilds {
		tv, err := q.getTemplateVersionByIDNoLock(ctx, wb.TemplateVersionID)
		if err != nil {
			return nil, err
		}
		for _, tvp := range q.templateVersionParameters {
			if tvp.TemplateVersionID != tv.ID {
				continue
			}
			// GROUP BY tvp.name, tvp.type, tvp.display_name, tvp.description, tvp.options
			key := fmt.Sprintf("%s:%s:%s:%s:%s", tvp.Name, tvp.Type, tvp.DisplayName, tvp.Description, tvp.Options)
			if _, ok := uniqueTemplateParams[key]; !ok {
				num++
				uniqueTemplateParams[key] = &database.GetTemplateParameterInsightsRow{
					Num:         num,
					Name:        tvp.Name,
					Type:        tvp.Type,
					DisplayName: tvp.DisplayName,
					Description: tvp.Description,
					Options:     tvp.Options,
				}
			}
			uniqueTemplateParams[key].TemplateIDs = append(uniqueTemplateParams[key].TemplateIDs, tv.TemplateID.UUID)
			uniqueTemplateParamWorkspaceBuildIDs[key] = append(uniqueTemplateParamWorkspaceBuildIDs[key], wb.ID)
		}
	}
	// SELECT ...
	counts := make(map[string]map[string]int64)
	for key, utp := range uniqueTemplateParams {
		for _, wbp := range q.workspaceBuildParameters {
			if !slices.Contains(uniqueTemplateParamWorkspaceBuildIDs[key], wbp.WorkspaceBuildID) {
				continue
			}
			if wbp.Name != utp.Name {
				continue
			}
			if counts[key] == nil {
				counts[key] = make(map[string]int64)
			}
			counts[key][wbp.Value]++
		}
	}

	var rows []database.GetTemplateParameterInsightsRow
	for key, utp := range uniqueTemplateParams {
		for value, count := range counts[key] {
			rows = append(rows, database.GetTemplateParameterInsightsRow{
				Num:         utp.Num,
				TemplateIDs: uniqueSortedUUIDs(utp.TemplateIDs),
				Name:        utp.Name,
				DisplayName: utp.DisplayName,
				Type:        utp.Type,
				Description: utp.Description,
				Options:     utp.Options,
				Value:       value,
				Count:       count,
			})
		}
	}

	// NOTE(mafredri): Add sorting if we decide on how to handle PostgreSQL collations.
	// ORDER BY utp.name, utp.type, utp.display_name, utp.description, utp.options, wbp.value
	return rows, nil
}

func (q *FakeQuerier) GetTemplateUsageStats(_ context.Context, arg database.GetTemplateUsageStatsParams) ([]database.TemplateUsageStat, error) {
	err := validateDatabaseType(arg)
	if err != nil {
		return nil, err
	}

	q.mutex.RLock()
	defer q.mutex.RUnlock()

	var stats []database.TemplateUsageStat
	for _, stat := range q.templateUsageStats {
		// Exclude all chunks that don't fall exactly within the range.
		if stat.StartTime.Before(arg.StartTime) || stat.EndTime.After(arg.EndTime) {
			continue
		}
		if len(arg.TemplateIDs) > 0 && !slices.Contains(arg.TemplateIDs, stat.TemplateID) {
			continue
		}
		stats = append(stats, stat)
	}

	if len(stats) == 0 {
		return nil, sql.ErrNoRows
	}

	return stats, nil
}

func (q *FakeQuerier) GetTemplateVersionByID(ctx context.Context, templateVersionID uuid.UUID) (database.TemplateVersion, error) {
	q.mutex.RLock()
	defer q.mutex.RUnlock()

	return q.getTemplateVersionByIDNoLock(ctx, templateVersionID)
}

func (q *FakeQuerier) GetTemplateVersionByJobID(_ context.Context, jobID uuid.UUID) (database.TemplateVersion, error) {
	q.mutex.RLock()
	defer q.mutex.RUnlock()

	for _, templateVersion := range q.templateVersions {
		if templateVersion.JobID != jobID {
			continue
		}
		return q.templateVersionWithUserNoLock(templateVersion), nil
	}
	return database.TemplateVersion{}, sql.ErrNoRows
}

func (q *FakeQuerier) GetTemplateVersionByTemplateIDAndName(_ context.Context, arg database.GetTemplateVersionByTemplateIDAndNameParams) (database.TemplateVersion, error) {
	if err := validateDatabaseType(arg); err != nil {
		return database.TemplateVersion{}, err
	}

	q.mutex.RLock()
	defer q.mutex.RUnlock()

	for _, templateVersion := range q.templateVersions {
		if templateVersion.TemplateID != arg.TemplateID {
			continue
		}
		if !strings.EqualFold(templateVersion.Name, arg.Name) {
			continue
		}
		return q.templateVersionWithUserNoLock(templateVersion), nil
	}
	return database.TemplateVersion{}, sql.ErrNoRows
}

func (q *FakeQuerier) GetTemplateVersionParameters(_ context.Context, templateVersionID uuid.UUID) ([]database.TemplateVersionParameter, error) {
	q.mutex.RLock()
	defer q.mutex.RUnlock()

	parameters := make([]database.TemplateVersionParameter, 0)
	for _, param := range q.templateVersionParameters {
		if param.TemplateVersionID != templateVersionID {
			continue
		}
		parameters = append(parameters, param)
	}
	sort.Slice(parameters, func(i, j int) bool {
		if parameters[i].DisplayOrder != parameters[j].DisplayOrder {
			return parameters[i].DisplayOrder < parameters[j].DisplayOrder
		}
		return strings.ToLower(parameters[i].Name) < strings.ToLower(parameters[j].Name)
	})
	return parameters, nil
}

func (q *FakeQuerier) GetTemplateVersionVariables(_ context.Context, templateVersionID uuid.UUID) ([]database.TemplateVersionVariable, error) {
	q.mutex.RLock()
	defer q.mutex.RUnlock()

	variables := make([]database.TemplateVersionVariable, 0)
	for _, variable := range q.templateVersionVariables {
		if variable.TemplateVersionID != templateVersionID {
			continue
		}
		variables = append(variables, variable)
	}
	return variables, nil
}

func (q *FakeQuerier) GetTemplateVersionWorkspaceTags(_ context.Context, templateVersionID uuid.UUID) ([]database.TemplateVersionWorkspaceTag, error) {
	q.mutex.RLock()
	defer q.mutex.RUnlock()

	workspaceTags := make([]database.TemplateVersionWorkspaceTag, 0)
	for _, workspaceTag := range q.templateVersionWorkspaceTags {
		if workspaceTag.TemplateVersionID != templateVersionID {
			continue
		}
		workspaceTags = append(workspaceTags, workspaceTag)
	}

	sort.Slice(workspaceTags, func(i, j int) bool {
		return workspaceTags[i].Key < workspaceTags[j].Key
	})
	return workspaceTags, nil
}

func (q *FakeQuerier) GetTemplateVersionsByIDs(_ context.Context, ids []uuid.UUID) ([]database.TemplateVersion, error) {
	q.mutex.RLock()
	defer q.mutex.RUnlock()

	versions := make([]database.TemplateVersion, 0)
	for _, version := range q.templateVersions {
		for _, id := range ids {
			if id == version.ID {
				versions = append(versions, q.templateVersionWithUserNoLock(version))
				break
			}
		}
	}
	if len(versions) == 0 {
		return nil, sql.ErrNoRows
	}

	return versions, nil
}

func (q *FakeQuerier) GetTemplateVersionsByTemplateID(_ context.Context, arg database.GetTemplateVersionsByTemplateIDParams) (version []database.TemplateVersion, err error) {
	if err := validateDatabaseType(arg); err != nil {
		return version, err
	}

	q.mutex.RLock()
	defer q.mutex.RUnlock()

	for _, templateVersion := range q.templateVersions {
		if templateVersion.TemplateID.UUID != arg.TemplateID {
			continue
		}
		if arg.Archived.Valid && arg.Archived.Bool != templateVersion.Archived {
			continue
		}
		version = append(version, q.templateVersionWithUserNoLock(templateVersion))
	}

	// Database orders by created_at
	slices.SortFunc(version, func(a, b database.TemplateVersion) int {
		if a.CreatedAt.Equal(b.CreatedAt) {
			// Technically the postgres database also orders by uuid. So match
			// that behavior
			return slice.Ascending(a.ID.String(), b.ID.String())
		}
		if a.CreatedAt.Before(b.CreatedAt) {
			return -1
		}
		return 1
	})

	if arg.AfterID != uuid.Nil {
		found := false
		for i, v := range version {
			if v.ID == arg.AfterID {
				// We want to return all users after index i.
				version = version[i+1:]
				found = true
				break
			}
		}

		// If no users after the time, then we return an empty list.
		if !found {
			return nil, sql.ErrNoRows
		}
	}

	if arg.OffsetOpt > 0 {
		if int(arg.OffsetOpt) > len(version)-1 {
			return nil, sql.ErrNoRows
		}
		version = version[arg.OffsetOpt:]
	}

	if arg.LimitOpt > 0 {
		if int(arg.LimitOpt) > len(version) {
			arg.LimitOpt = int32(len(version))
		}
		version = version[:arg.LimitOpt]
	}

	if len(version) == 0 {
		return nil, sql.ErrNoRows
	}

	return version, nil
}

func (q *FakeQuerier) GetTemplateVersionsCreatedAfter(_ context.Context, after time.Time) ([]database.TemplateVersion, error) {
	q.mutex.RLock()
	defer q.mutex.RUnlock()

	versions := make([]database.TemplateVersion, 0)
	for _, version := range q.templateVersions {
		if version.CreatedAt.After(after) {
			versions = append(versions, q.templateVersionWithUserNoLock(version))
		}
	}
	return versions, nil
}

func (q *FakeQuerier) GetTemplates(_ context.Context) ([]database.Template, error) {
	q.mutex.RLock()
	defer q.mutex.RUnlock()

	templates := slices.Clone(q.templates)
	slices.SortFunc(templates, func(a, b database.TemplateTable) int {
		if a.Name != b.Name {
			return slice.Ascending(a.Name, b.Name)
		}
		return slice.Ascending(a.ID.String(), b.ID.String())
	})

	return q.templatesWithUserNoLock(templates), nil
}

func (q *FakeQuerier) GetTemplatesWithFilter(ctx context.Context, arg database.GetTemplatesWithFilterParams) ([]database.Template, error) {
	if err := validateDatabaseType(arg); err != nil {
		return nil, err
	}

	return q.GetAuthorizedTemplates(ctx, arg, nil)
}

func (q *FakeQuerier) GetUnexpiredLicenses(_ context.Context) ([]database.License, error) {
	q.mutex.RLock()
	defer q.mutex.RUnlock()

	now := time.Now()
	var results []database.License
	for _, l := range q.licenses {
		if l.Exp.After(now) {
			results = append(results, l)
		}
	}
	sort.Slice(results, func(i, j int) bool { return results[i].ID < results[j].ID })
	return results, nil
}

func (q *FakeQuerier) GetUserActivityInsights(_ context.Context, arg database.GetUserActivityInsightsParams) ([]database.GetUserActivityInsightsRow, error) {
	err := validateDatabaseType(arg)
	if err != nil {
		return nil, err
	}

	q.mutex.RLock()
	defer q.mutex.RUnlock()

	/*
		WITH
	*/
	/*
		deployment_stats AS (
			SELECT
				start_time,
				user_id,
				array_agg(template_id) AS template_ids,
				-- See motivation in GetTemplateInsights for LEAST(SUM(n), 30).
				LEAST(SUM(usage_mins), 30) AS usage_mins
			FROM
				template_usage_stats
			WHERE
				start_time >= @start_time::timestamptz
				AND end_time <= @end_time::timestamptz
				AND CASE WHEN COALESCE(array_length(@template_ids::uuid[], 1), 0) > 0 THEN template_id = ANY(@template_ids::uuid[]) ELSE TRUE END
			GROUP BY
				start_time, user_id
		),
	*/

	type deploymentStatsGroupBy struct {
		StartTime time.Time
		UserID    uuid.UUID
	}
	type deploymentStatsRow struct {
		deploymentStatsGroupBy
		TemplateIDs []uuid.UUID
		UsageMins   int16
	}
	deploymentStatsRows := make(map[deploymentStatsGroupBy]deploymentStatsRow)
	for _, stat := range q.templateUsageStats {
		if stat.StartTime.Before(arg.StartTime) || stat.EndTime.After(arg.EndTime) {
			continue
		}
		if len(arg.TemplateIDs) > 0 && !slices.Contains(arg.TemplateIDs, stat.TemplateID) {
			continue
		}
		key := deploymentStatsGroupBy{
			StartTime: stat.StartTime,
			UserID:    stat.UserID,
		}
		row, ok := deploymentStatsRows[key]
		if !ok {
			row = deploymentStatsRow{
				deploymentStatsGroupBy: key,
			}
		}
		row.TemplateIDs = append(row.TemplateIDs, stat.TemplateID)
		row.UsageMins = least(row.UsageMins+stat.UsageMins, 30)
		deploymentStatsRows[key] = row
	}

	/*
		template_ids AS (
			SELECT
				user_id,
				array_agg(DISTINCT template_id) AS ids
			FROM
				deployment_stats, unnest(template_ids) template_id
			GROUP BY
				user_id
		)
	*/

	type templateIDsRow struct {
		UserID      uuid.UUID
		TemplateIDs []uuid.UUID
	}
	templateIDs := make(map[uuid.UUID]templateIDsRow)
	for _, dsRow := range deploymentStatsRows {
		row, ok := templateIDs[dsRow.UserID]
		if !ok {
			row = templateIDsRow{
				UserID: row.UserID,
			}
		}
		row.TemplateIDs = uniqueSortedUUIDs(append(row.TemplateIDs, dsRow.TemplateIDs...))
		templateIDs[dsRow.UserID] = row
	}

	/*
		SELECT
			ds.user_id,
			u.username,
			u.avatar_url,
			t.ids::uuid[] AS template_ids,
			(SUM(ds.usage_mins) * 60)::bigint AS usage_seconds
		FROM
			deployment_stats ds
		JOIN
			users u
		ON
			u.id = ds.user_id
		JOIN
			template_ids t
		ON
			ds.user_id = t.user_id
		GROUP BY
			ds.user_id, u.username, u.avatar_url, t.ids
		ORDER BY
			ds.user_id ASC;
	*/

	var rows []database.GetUserActivityInsightsRow
	groupedRows := make(map[uuid.UUID]database.GetUserActivityInsightsRow)
	for _, dsRow := range deploymentStatsRows {
		row, ok := groupedRows[dsRow.UserID]
		if !ok {
			user, err := q.getUserByIDNoLock(dsRow.UserID)
			if err != nil {
				return nil, err
			}
			row = database.GetUserActivityInsightsRow{
				UserID:      user.ID,
				Username:    user.Username,
				AvatarURL:   user.AvatarURL,
				TemplateIDs: templateIDs[user.ID].TemplateIDs,
			}
		}
		row.UsageSeconds += int64(dsRow.UsageMins) * 60
		groupedRows[dsRow.UserID] = row
	}
	for _, row := range groupedRows {
		rows = append(rows, row)
	}
	if len(rows) == 0 {
		return nil, sql.ErrNoRows
	}
	slices.SortFunc(rows, func(a, b database.GetUserActivityInsightsRow) int {
		return slice.Ascending(a.UserID.String(), b.UserID.String())
	})

	return rows, nil
}

func (q *FakeQuerier) GetUserByEmailOrUsername(_ context.Context, arg database.GetUserByEmailOrUsernameParams) (database.User, error) {
	if err := validateDatabaseType(arg); err != nil {
		return database.User{}, err
	}

	q.mutex.RLock()
	defer q.mutex.RUnlock()

	for _, user := range q.users {
		if !user.Deleted && (strings.EqualFold(user.Email, arg.Email) || strings.EqualFold(user.Username, arg.Username)) {
			return user, nil
		}
	}
	return database.User{}, sql.ErrNoRows
}

func (q *FakeQuerier) GetUserByID(_ context.Context, id uuid.UUID) (database.User, error) {
	q.mutex.RLock()
	defer q.mutex.RUnlock()

	return q.getUserByIDNoLock(id)
}

func (q *FakeQuerier) GetUserCount(_ context.Context) (int64, error) {
	q.mutex.RLock()
	defer q.mutex.RUnlock()

	existing := int64(0)
	for _, u := range q.users {
		if !u.Deleted {
			existing++
		}
	}
	return existing, nil
}

func (q *FakeQuerier) GetUserLatencyInsights(_ context.Context, arg database.GetUserLatencyInsightsParams) ([]database.GetUserLatencyInsightsRow, error) {
	err := validateDatabaseType(arg)
	if err != nil {
		return nil, err
	}

	q.mutex.RLock()
	defer q.mutex.RUnlock()

	/*
		SELECT
			tus.user_id,
			u.username,
			u.avatar_url,
			array_agg(DISTINCT tus.template_id)::uuid[] AS template_ids,
			COALESCE((PERCENTILE_CONT(0.5) WITHIN GROUP (ORDER BY tus.median_latency_ms)), -1)::float AS workspace_connection_latency_50,
			COALESCE((PERCENTILE_CONT(0.95) WITHIN GROUP (ORDER BY tus.median_latency_ms)), -1)::float AS workspace_connection_latency_95
		FROM
			template_usage_stats tus
		JOIN
			users u
		ON
			u.id = tus.user_id
		WHERE
			tus.start_time >= @start_time::timestamptz
			AND tus.end_time <= @end_time::timestamptz
			AND CASE WHEN COALESCE(array_length(@template_ids::uuid[], 1), 0) > 0 THEN tus.template_id = ANY(@template_ids::uuid[]) ELSE TRUE END
		GROUP BY
			tus.user_id, u.username, u.avatar_url
		ORDER BY
			tus.user_id ASC;
	*/

	latenciesByUserID := make(map[uuid.UUID][]float64)
	seenTemplatesByUserID := make(map[uuid.UUID][]uuid.UUID)
	for _, stat := range q.templateUsageStats {
		if stat.StartTime.Before(arg.StartTime) || stat.EndTime.After(arg.EndTime) {
			continue
		}
		if len(arg.TemplateIDs) > 0 && !slices.Contains(arg.TemplateIDs, stat.TemplateID) {
			continue
		}

		if stat.MedianLatencyMs.Valid {
			latenciesByUserID[stat.UserID] = append(latenciesByUserID[stat.UserID], stat.MedianLatencyMs.Float64)
		}
		seenTemplatesByUserID[stat.UserID] = uniqueSortedUUIDs(append(seenTemplatesByUserID[stat.UserID], stat.TemplateID))
	}

	tryPercentile := func(fs []float64, p float64) float64 {
		if len(fs) == 0 {
			return -1
		}
		sort.Float64s(fs)
		return fs[int(float64(len(fs))*p/100)]
	}

	var rows []database.GetUserLatencyInsightsRow
	for userID, latencies := range latenciesByUserID {
		user, err := q.getUserByIDNoLock(userID)
		if err != nil {
			return nil, err
		}
		row := database.GetUserLatencyInsightsRow{
			UserID:                       userID,
			Username:                     user.Username,
			AvatarURL:                    user.AvatarURL,
			TemplateIDs:                  seenTemplatesByUserID[userID],
			WorkspaceConnectionLatency50: tryPercentile(latencies, 50),
			WorkspaceConnectionLatency95: tryPercentile(latencies, 95),
		}
		rows = append(rows, row)
	}
	slices.SortFunc(rows, func(a, b database.GetUserLatencyInsightsRow) int {
		return slice.Ascending(a.UserID.String(), b.UserID.String())
	})

	return rows, nil
}

func (q *FakeQuerier) GetUserLinkByLinkedID(_ context.Context, id string) (database.UserLink, error) {
	q.mutex.RLock()
	defer q.mutex.RUnlock()

	for _, link := range q.userLinks {
		user, err := q.getUserByIDNoLock(link.UserID)
		if err == nil && user.Deleted {
			continue
		}
		if link.LinkedID == id {
			return link, nil
		}
	}
	return database.UserLink{}, sql.ErrNoRows
}

func (q *FakeQuerier) GetUserLinkByUserIDLoginType(_ context.Context, params database.GetUserLinkByUserIDLoginTypeParams) (database.UserLink, error) {
	if err := validateDatabaseType(params); err != nil {
		return database.UserLink{}, err
	}

	q.mutex.RLock()
	defer q.mutex.RUnlock()

	for _, link := range q.userLinks {
		if link.UserID == params.UserID && link.LoginType == params.LoginType {
			return link, nil
		}
	}
	return database.UserLink{}, sql.ErrNoRows
}

func (q *FakeQuerier) GetUserLinksByUserID(_ context.Context, userID uuid.UUID) ([]database.UserLink, error) {
	q.mutex.RLock()
	defer q.mutex.RUnlock()
	uls := make([]database.UserLink, 0)
	for _, ul := range q.userLinks {
		if ul.UserID == userID {
			uls = append(uls, ul)
		}
	}
	return uls, nil
}

func (q *FakeQuerier) GetUserNotificationPreferences(_ context.Context, userID uuid.UUID) ([]database.NotificationPreference, error) {
	q.mutex.RLock()
	defer q.mutex.RUnlock()

	out := make([]database.NotificationPreference, 0, len(q.notificationPreferences))
	for _, np := range q.notificationPreferences {
		if np.UserID != userID {
			continue
		}

		out = append(out, np)
	}

	return out, nil
}

func (q *FakeQuerier) GetUserWorkspaceBuildParameters(_ context.Context, params database.GetUserWorkspaceBuildParametersParams) ([]database.GetUserWorkspaceBuildParametersRow, error) {
	q.mutex.RLock()
	defer q.mutex.RUnlock()

	userWorkspaceIDs := make(map[uuid.UUID]struct{})
	for _, ws := range q.workspaces {
		if ws.OwnerID != params.OwnerID {
			continue
		}
		if ws.TemplateID != params.TemplateID {
			continue
		}
		userWorkspaceIDs[ws.ID] = struct{}{}
	}

	userWorkspaceBuilds := make(map[uuid.UUID]struct{})
	for _, wb := range q.workspaceBuilds {
		if _, ok := userWorkspaceIDs[wb.WorkspaceID]; !ok {
			continue
		}
		userWorkspaceBuilds[wb.ID] = struct{}{}
	}

	templateVersions := make(map[uuid.UUID]struct{})
	for _, tv := range q.templateVersions {
		if tv.TemplateID.UUID != params.TemplateID {
			continue
		}
		templateVersions[tv.ID] = struct{}{}
	}

	tvps := make(map[string]struct{})
	for _, tvp := range q.templateVersionParameters {
		if _, ok := templateVersions[tvp.TemplateVersionID]; !ok {
			continue
		}

		if _, ok := tvps[tvp.Name]; !ok && !tvp.Ephemeral {
			tvps[tvp.Name] = struct{}{}
		}
	}

	userWorkspaceBuildParameters := make(map[string]database.GetUserWorkspaceBuildParametersRow)
	for _, wbp := range q.workspaceBuildParameters {
		if _, ok := userWorkspaceBuilds[wbp.WorkspaceBuildID]; !ok {
			continue
		}
		if _, ok := tvps[wbp.Name]; !ok {
			continue
		}
		userWorkspaceBuildParameters[wbp.Name] = database.GetUserWorkspaceBuildParametersRow{
			Name:  wbp.Name,
			Value: wbp.Value,
		}
	}

	return maps.Values(userWorkspaceBuildParameters), nil
}

func (q *FakeQuerier) GetUsers(_ context.Context, params database.GetUsersParams) ([]database.GetUsersRow, error) {
	if err := validateDatabaseType(params); err != nil {
		return nil, err
	}

	q.mutex.RLock()
	defer q.mutex.RUnlock()

	// Avoid side-effect of sorting.
	users := make([]database.User, len(q.users))
	copy(users, q.users)

	// Database orders by username
	slices.SortFunc(users, func(a, b database.User) int {
		return slice.Ascending(strings.ToLower(a.Username), strings.ToLower(b.Username))
	})

	// Filter out deleted since they should never be returned..
	tmp := make([]database.User, 0, len(users))
	for _, user := range users {
		if !user.Deleted {
			tmp = append(tmp, user)
		}
	}
	users = tmp

	if params.AfterID != uuid.Nil {
		found := false
		for i, v := range users {
			if v.ID == params.AfterID {
				// We want to return all users after index i.
				users = users[i+1:]
				found = true
				break
			}
		}

		// If no users after the time, then we return an empty list.
		if !found {
			return []database.GetUsersRow{}, nil
		}
	}

	if params.Search != "" {
		tmp := make([]database.User, 0, len(users))
		for i, user := range users {
			if strings.Contains(strings.ToLower(user.Email), strings.ToLower(params.Search)) {
				tmp = append(tmp, users[i])
			} else if strings.Contains(strings.ToLower(user.Username), strings.ToLower(params.Search)) {
				tmp = append(tmp, users[i])
			}
		}
		users = tmp
	}

	if len(params.Status) > 0 {
		usersFilteredByStatus := make([]database.User, 0, len(users))
		for i, user := range users {
			if slice.ContainsCompare(params.Status, user.Status, func(a, b database.UserStatus) bool {
				return strings.EqualFold(string(a), string(b))
			}) {
				usersFilteredByStatus = append(usersFilteredByStatus, users[i])
			}
		}
		users = usersFilteredByStatus
	}

	if len(params.RbacRole) > 0 && !slice.Contains(params.RbacRole, rbac.RoleMember().String()) {
		usersFilteredByRole := make([]database.User, 0, len(users))
		for i, user := range users {
			if slice.OverlapCompare(params.RbacRole, user.RBACRoles, strings.EqualFold) {
				usersFilteredByRole = append(usersFilteredByRole, users[i])
			}
		}
		users = usersFilteredByRole
	}

	if !params.LastSeenBefore.IsZero() {
		usersFilteredByLastSeen := make([]database.User, 0, len(users))
		for i, user := range users {
			if user.LastSeenAt.Before(params.LastSeenBefore) {
				usersFilteredByLastSeen = append(usersFilteredByLastSeen, users[i])
			}
		}
		users = usersFilteredByLastSeen
	}

	if !params.LastSeenAfter.IsZero() {
		usersFilteredByLastSeen := make([]database.User, 0, len(users))
		for i, user := range users {
			if user.LastSeenAt.After(params.LastSeenAfter) {
				usersFilteredByLastSeen = append(usersFilteredByLastSeen, users[i])
			}
		}
		users = usersFilteredByLastSeen
	}

	beforePageCount := len(users)

	if params.OffsetOpt > 0 {
		if int(params.OffsetOpt) > len(users)-1 {
			return []database.GetUsersRow{}, nil
		}
		users = users[params.OffsetOpt:]
	}

	if params.LimitOpt > 0 {
		if int(params.LimitOpt) > len(users) {
			params.LimitOpt = int32(len(users))
		}
		users = users[:params.LimitOpt]
	}

	return convertUsers(users, int64(beforePageCount)), nil
}

func (q *FakeQuerier) GetUsersByIDs(_ context.Context, ids []uuid.UUID) ([]database.User, error) {
	q.mutex.RLock()
	defer q.mutex.RUnlock()

	users := make([]database.User, 0)
	for _, user := range q.users {
		for _, id := range ids {
			if user.ID != id {
				continue
			}
			users = append(users, user)
		}
	}
	return users, nil
}

func (q *FakeQuerier) GetWorkspaceAgentAndLatestBuildByAuthToken(_ context.Context, authToken uuid.UUID) (database.GetWorkspaceAgentAndLatestBuildByAuthTokenRow, error) {
	q.mutex.RLock()
	defer q.mutex.RUnlock()
	rows := []database.GetWorkspaceAgentAndLatestBuildByAuthTokenRow{}
	// We want to return the latest build number for each workspace
	latestBuildNumber := make(map[uuid.UUID]int32)

	for _, agt := range q.workspaceAgents {
		// get the related workspace and user
		for _, res := range q.workspaceResources {
			if agt.ResourceID != res.ID {
				continue
			}
			for _, build := range q.workspaceBuilds {
				if build.JobID != res.JobID {
					continue
				}
				for _, ws := range q.workspaces {
					if build.WorkspaceID != ws.ID {
						continue
					}
					if ws.Deleted {
						continue
					}
					row := database.GetWorkspaceAgentAndLatestBuildByAuthTokenRow{
						Workspace: database.Workspace{
							ID:         ws.ID,
							TemplateID: ws.TemplateID,
						},
						WorkspaceAgent: agt,
						WorkspaceBuild: build,
					}
					usr, err := q.getUserByIDNoLock(ws.OwnerID)
					if err != nil {
						return database.GetWorkspaceAgentAndLatestBuildByAuthTokenRow{}, sql.ErrNoRows
					}
					row.Workspace.OwnerID = usr.ID

					// Keep track of the latest build number
					rows = append(rows, row)
					if build.BuildNumber > latestBuildNumber[ws.ID] {
						latestBuildNumber[ws.ID] = build.BuildNumber
					}
				}
			}
		}
	}

	for i := range rows {
		if rows[i].WorkspaceAgent.AuthToken != authToken {
			continue
		}

		if rows[i].WorkspaceBuild.BuildNumber != latestBuildNumber[rows[i].Workspace.ID] {
			continue
		}

		return rows[i], nil
	}

	return database.GetWorkspaceAgentAndLatestBuildByAuthTokenRow{}, sql.ErrNoRows
}

func (q *FakeQuerier) GetWorkspaceAgentByID(ctx context.Context, id uuid.UUID) (database.WorkspaceAgent, error) {
	q.mutex.RLock()
	defer q.mutex.RUnlock()

	return q.getWorkspaceAgentByIDNoLock(ctx, id)
}

func (q *FakeQuerier) GetWorkspaceAgentByInstanceID(_ context.Context, instanceID string) (database.WorkspaceAgent, error) {
	q.mutex.RLock()
	defer q.mutex.RUnlock()

	// The schema sorts this by created at, so we iterate the array backwards.
	for i := len(q.workspaceAgents) - 1; i >= 0; i-- {
		agent := q.workspaceAgents[i]
		if agent.AuthInstanceID.Valid && agent.AuthInstanceID.String == instanceID {
			return agent, nil
		}
	}
	return database.WorkspaceAgent{}, sql.ErrNoRows
}

func (q *FakeQuerier) GetWorkspaceAgentLifecycleStateByID(ctx context.Context, id uuid.UUID) (database.GetWorkspaceAgentLifecycleStateByIDRow, error) {
	q.mutex.RLock()
	defer q.mutex.RUnlock()

	agent, err := q.getWorkspaceAgentByIDNoLock(ctx, id)
	if err != nil {
		return database.GetWorkspaceAgentLifecycleStateByIDRow{}, err
	}
	return database.GetWorkspaceAgentLifecycleStateByIDRow{
		LifecycleState: agent.LifecycleState,
		StartedAt:      agent.StartedAt,
		ReadyAt:        agent.ReadyAt,
	}, nil
}

func (q *FakeQuerier) GetWorkspaceAgentLogSourcesByAgentIDs(_ context.Context, ids []uuid.UUID) ([]database.WorkspaceAgentLogSource, error) {
	q.mutex.RLock()
	defer q.mutex.RUnlock()

	logSources := make([]database.WorkspaceAgentLogSource, 0)
	for _, logSource := range q.workspaceAgentLogSources {
		for _, id := range ids {
			if logSource.WorkspaceAgentID == id {
				logSources = append(logSources, logSource)
				break
			}
		}
	}
	return logSources, nil
}

func (q *FakeQuerier) GetWorkspaceAgentLogsAfter(_ context.Context, arg database.GetWorkspaceAgentLogsAfterParams) ([]database.WorkspaceAgentLog, error) {
	if err := validateDatabaseType(arg); err != nil {
		return nil, err
	}

	q.mutex.RLock()
	defer q.mutex.RUnlock()

	logs := []database.WorkspaceAgentLog{}
	for _, log := range q.workspaceAgentLogs {
		if log.AgentID != arg.AgentID {
			continue
		}
		if arg.CreatedAfter != 0 && log.ID <= arg.CreatedAfter {
			continue
		}
		logs = append(logs, log)
	}
	return logs, nil
}

func (q *FakeQuerier) GetWorkspaceAgentMetadata(_ context.Context, arg database.GetWorkspaceAgentMetadataParams) ([]database.WorkspaceAgentMetadatum, error) {
	if err := validateDatabaseType(arg); err != nil {
		return nil, err
	}

	q.mutex.RLock()
	defer q.mutex.RUnlock()

	metadata := make([]database.WorkspaceAgentMetadatum, 0)
	for _, m := range q.workspaceAgentMetadata {
		if m.WorkspaceAgentID == arg.WorkspaceAgentID {
			if len(arg.Keys) > 0 && !slices.Contains(arg.Keys, m.Key) {
				continue
			}
			metadata = append(metadata, m)
		}
	}
	return metadata, nil
}

func (q *FakeQuerier) GetWorkspaceAgentPortShare(_ context.Context, arg database.GetWorkspaceAgentPortShareParams) (database.WorkspaceAgentPortShare, error) {
	err := validateDatabaseType(arg)
	if err != nil {
		return database.WorkspaceAgentPortShare{}, err
	}

	q.mutex.RLock()
	defer q.mutex.RUnlock()

	for _, share := range q.workspaceAgentPortShares {
		if share.WorkspaceID == arg.WorkspaceID && share.AgentName == arg.AgentName && share.Port == arg.Port {
			return share, nil
		}
	}

	return database.WorkspaceAgentPortShare{}, sql.ErrNoRows
}

func (q *FakeQuerier) GetWorkspaceAgentScriptsByAgentIDs(_ context.Context, ids []uuid.UUID) ([]database.WorkspaceAgentScript, error) {
	q.mutex.RLock()
	defer q.mutex.RUnlock()

	scripts := make([]database.WorkspaceAgentScript, 0)
	for _, script := range q.workspaceAgentScripts {
		for _, id := range ids {
			if script.WorkspaceAgentID == id {
				scripts = append(scripts, script)
				break
			}
		}
	}
	return scripts, nil
}

func (q *FakeQuerier) GetWorkspaceAgentStats(_ context.Context, createdAfter time.Time) ([]database.GetWorkspaceAgentStatsRow, error) {
	q.mutex.RLock()
	defer q.mutex.RUnlock()

	agentStatsCreatedAfter := make([]database.WorkspaceAgentStat, 0)
	for _, agentStat := range q.workspaceAgentStats {
		if agentStat.CreatedAt.After(createdAfter) || agentStat.CreatedAt.Equal(createdAfter) {
			agentStatsCreatedAfter = append(agentStatsCreatedAfter, agentStat)
		}
	}

	latestAgentStats := map[uuid.UUID]database.WorkspaceAgentStat{}
	for _, agentStat := range q.workspaceAgentStats {
		if agentStat.CreatedAt.After(createdAfter) || agentStat.CreatedAt.Equal(createdAfter) {
			latestAgentStats[agentStat.AgentID] = agentStat
		}
	}

	statByAgent := map[uuid.UUID]database.GetWorkspaceAgentStatsRow{}
	for agentID, agentStat := range latestAgentStats {
		stat := statByAgent[agentID]
		stat.AgentID = agentStat.AgentID
		stat.TemplateID = agentStat.TemplateID
		stat.UserID = agentStat.UserID
		stat.WorkspaceID = agentStat.WorkspaceID
		stat.SessionCountVSCode += agentStat.SessionCountVSCode
		stat.SessionCountJetBrains += agentStat.SessionCountJetBrains
		stat.SessionCountReconnectingPTY += agentStat.SessionCountReconnectingPTY
		stat.SessionCountSSH += agentStat.SessionCountSSH
		statByAgent[stat.AgentID] = stat
	}

	latenciesByAgent := map[uuid.UUID][]float64{}
	minimumDateByAgent := map[uuid.UUID]time.Time{}
	for _, agentStat := range agentStatsCreatedAfter {
		if agentStat.ConnectionMedianLatencyMS <= 0 {
			continue
		}
		stat := statByAgent[agentStat.AgentID]
		minimumDate := minimumDateByAgent[agentStat.AgentID]
		if agentStat.CreatedAt.Before(minimumDate) || minimumDate.IsZero() {
			minimumDateByAgent[agentStat.AgentID] = agentStat.CreatedAt
		}
		stat.WorkspaceRxBytes += agentStat.RxBytes
		stat.WorkspaceTxBytes += agentStat.TxBytes
		statByAgent[agentStat.AgentID] = stat
		latenciesByAgent[agentStat.AgentID] = append(latenciesByAgent[agentStat.AgentID], agentStat.ConnectionMedianLatencyMS)
	}

	tryPercentile := func(fs []float64, p float64) float64 {
		if len(fs) == 0 {
			return -1
		}
		sort.Float64s(fs)
		return fs[int(float64(len(fs))*p/100)]
	}

	for _, stat := range statByAgent {
		stat.AggregatedFrom = minimumDateByAgent[stat.AgentID]
		statByAgent[stat.AgentID] = stat

		latencies, ok := latenciesByAgent[stat.AgentID]
		if !ok {
			continue
		}
		stat.WorkspaceConnectionLatency50 = tryPercentile(latencies, 50)
		stat.WorkspaceConnectionLatency95 = tryPercentile(latencies, 95)
		statByAgent[stat.AgentID] = stat
	}

	stats := make([]database.GetWorkspaceAgentStatsRow, 0, len(statByAgent))
	for _, agent := range statByAgent {
		stats = append(stats, agent)
	}
	return stats, nil
}

func (q *FakeQuerier) GetWorkspaceAgentStatsAndLabels(ctx context.Context, createdAfter time.Time) ([]database.GetWorkspaceAgentStatsAndLabelsRow, error) {
	q.mutex.RLock()
	defer q.mutex.RUnlock()

	agentStatsCreatedAfter := make([]database.WorkspaceAgentStat, 0)
	latestAgentStats := map[uuid.UUID]database.WorkspaceAgentStat{}

	for _, agentStat := range q.workspaceAgentStats {
		if agentStat.CreatedAt.After(createdAfter) {
			agentStatsCreatedAfter = append(agentStatsCreatedAfter, agentStat)
			latestAgentStats[agentStat.AgentID] = agentStat
		}
	}

	statByAgent := map[uuid.UUID]database.GetWorkspaceAgentStatsAndLabelsRow{}

	// Session and connection metrics
	for _, agentStat := range latestAgentStats {
		stat := statByAgent[agentStat.AgentID]
		stat.SessionCountVSCode += agentStat.SessionCountVSCode
		stat.SessionCountJetBrains += agentStat.SessionCountJetBrains
		stat.SessionCountReconnectingPTY += agentStat.SessionCountReconnectingPTY
		stat.SessionCountSSH += agentStat.SessionCountSSH
		stat.ConnectionCount += agentStat.ConnectionCount
		if agentStat.ConnectionMedianLatencyMS >= 0 && stat.ConnectionMedianLatencyMS < agentStat.ConnectionMedianLatencyMS {
			stat.ConnectionMedianLatencyMS = agentStat.ConnectionMedianLatencyMS
		}
		statByAgent[agentStat.AgentID] = stat
	}

	// Tx, Rx metrics
	for _, agentStat := range agentStatsCreatedAfter {
		stat := statByAgent[agentStat.AgentID]
		stat.RxBytes += agentStat.RxBytes
		stat.TxBytes += agentStat.TxBytes
		statByAgent[agentStat.AgentID] = stat
	}

	// Labels
	for _, agentStat := range agentStatsCreatedAfter {
		stat := statByAgent[agentStat.AgentID]

		user, err := q.getUserByIDNoLock(agentStat.UserID)
		if err != nil {
			return nil, err
		}

		stat.Username = user.Username

		workspace, err := q.getWorkspaceByIDNoLock(ctx, agentStat.WorkspaceID)
		if err != nil {
			return nil, err
		}
		stat.WorkspaceName = workspace.Name

		agent, err := q.getWorkspaceAgentByIDNoLock(ctx, agentStat.AgentID)
		if err != nil {
			return nil, err
		}
		stat.AgentName = agent.Name

		statByAgent[agentStat.AgentID] = stat
	}

	stats := make([]database.GetWorkspaceAgentStatsAndLabelsRow, 0, len(statByAgent))
	for _, agent := range statByAgent {
		stats = append(stats, agent)
	}
	return stats, nil
}

func (q *FakeQuerier) GetWorkspaceAgentsByResourceIDs(ctx context.Context, resourceIDs []uuid.UUID) ([]database.WorkspaceAgent, error) {
	q.mutex.RLock()
	defer q.mutex.RUnlock()

	return q.getWorkspaceAgentsByResourceIDsNoLock(ctx, resourceIDs)
}

func (q *FakeQuerier) GetWorkspaceAgentsCreatedAfter(_ context.Context, after time.Time) ([]database.WorkspaceAgent, error) {
	q.mutex.RLock()
	defer q.mutex.RUnlock()

	workspaceAgents := make([]database.WorkspaceAgent, 0)
	for _, agent := range q.workspaceAgents {
		if agent.CreatedAt.After(after) {
			workspaceAgents = append(workspaceAgents, agent)
		}
	}
	return workspaceAgents, nil
}

func (q *FakeQuerier) GetWorkspaceAgentsInLatestBuildByWorkspaceID(ctx context.Context, workspaceID uuid.UUID) ([]database.WorkspaceAgent, error) {
	q.mutex.RLock()
	defer q.mutex.RUnlock()

	// Get latest build for workspace.
	workspaceBuild, err := q.getLatestWorkspaceBuildByWorkspaceIDNoLock(ctx, workspaceID)
	if err != nil {
		return nil, xerrors.Errorf("get latest workspace build: %w", err)
	}

	// Get resources for build.
	resources, err := q.getWorkspaceResourcesByJobIDNoLock(ctx, workspaceBuild.JobID)
	if err != nil {
		return nil, xerrors.Errorf("get workspace resources: %w", err)
	}
	if len(resources) == 0 {
		return []database.WorkspaceAgent{}, nil
	}

	resourceIDs := make([]uuid.UUID, len(resources))
	for i, resource := range resources {
		resourceIDs[i] = resource.ID
	}

	agents, err := q.getWorkspaceAgentsByResourceIDsNoLock(ctx, resourceIDs)
	if err != nil {
		return nil, xerrors.Errorf("get workspace agents: %w", err)
	}

	return agents, nil
}

func (q *FakeQuerier) GetWorkspaceAppByAgentIDAndSlug(ctx context.Context, arg database.GetWorkspaceAppByAgentIDAndSlugParams) (database.WorkspaceApp, error) {
	if err := validateDatabaseType(arg); err != nil {
		return database.WorkspaceApp{}, err
	}

	q.mutex.RLock()
	defer q.mutex.RUnlock()

	return q.getWorkspaceAppByAgentIDAndSlugNoLock(ctx, arg)
}

func (q *FakeQuerier) GetWorkspaceAppsByAgentID(_ context.Context, id uuid.UUID) ([]database.WorkspaceApp, error) {
	q.mutex.RLock()
	defer q.mutex.RUnlock()

	apps := make([]database.WorkspaceApp, 0)
	for _, app := range q.workspaceApps {
		if app.AgentID == id {
			apps = append(apps, app)
		}
	}
	return apps, nil
}

func (q *FakeQuerier) GetWorkspaceAppsByAgentIDs(_ context.Context, ids []uuid.UUID) ([]database.WorkspaceApp, error) {
	q.mutex.RLock()
	defer q.mutex.RUnlock()

	apps := make([]database.WorkspaceApp, 0)
	for _, app := range q.workspaceApps {
		for _, id := range ids {
			if app.AgentID == id {
				apps = append(apps, app)
				break
			}
		}
	}
	return apps, nil
}

func (q *FakeQuerier) GetWorkspaceAppsCreatedAfter(_ context.Context, after time.Time) ([]database.WorkspaceApp, error) {
	q.mutex.RLock()
	defer q.mutex.RUnlock()

	apps := make([]database.WorkspaceApp, 0)
	for _, app := range q.workspaceApps {
		if app.CreatedAt.After(after) {
			apps = append(apps, app)
		}
	}
	return apps, nil
}

func (q *FakeQuerier) GetWorkspaceBuildByID(ctx context.Context, id uuid.UUID) (database.WorkspaceBuild, error) {
	q.mutex.RLock()
	defer q.mutex.RUnlock()

	return q.getWorkspaceBuildByIDNoLock(ctx, id)
}

func (q *FakeQuerier) GetWorkspaceBuildByJobID(_ context.Context, jobID uuid.UUID) (database.WorkspaceBuild, error) {
	q.mutex.RLock()
	defer q.mutex.RUnlock()

	for _, build := range q.workspaceBuilds {
		if build.JobID == jobID {
			return q.workspaceBuildWithUserNoLock(build), nil
		}
	}
	return database.WorkspaceBuild{}, sql.ErrNoRows
}

func (q *FakeQuerier) GetWorkspaceBuildByWorkspaceIDAndBuildNumber(_ context.Context, arg database.GetWorkspaceBuildByWorkspaceIDAndBuildNumberParams) (database.WorkspaceBuild, error) {
	if err := validateDatabaseType(arg); err != nil {
		return database.WorkspaceBuild{}, err
	}

	q.mutex.RLock()
	defer q.mutex.RUnlock()

	for _, workspaceBuild := range q.workspaceBuilds {
		if workspaceBuild.WorkspaceID != arg.WorkspaceID {
			continue
		}
		if workspaceBuild.BuildNumber != arg.BuildNumber {
			continue
		}
		return q.workspaceBuildWithUserNoLock(workspaceBuild), nil
	}
	return database.WorkspaceBuild{}, sql.ErrNoRows
}

func (q *FakeQuerier) GetWorkspaceBuildParameters(_ context.Context, workspaceBuildID uuid.UUID) ([]database.WorkspaceBuildParameter, error) {
	q.mutex.RLock()
	defer q.mutex.RUnlock()

	params := make([]database.WorkspaceBuildParameter, 0)
	for _, param := range q.workspaceBuildParameters {
		if param.WorkspaceBuildID != workspaceBuildID {
			continue
		}
		params = append(params, param)
	}
	return params, nil
}

func (q *FakeQuerier) GetWorkspaceBuildsByWorkspaceID(_ context.Context,
	params database.GetWorkspaceBuildsByWorkspaceIDParams,
) ([]database.WorkspaceBuild, error) {
	if err := validateDatabaseType(params); err != nil {
		return nil, err
	}

	q.mutex.RLock()
	defer q.mutex.RUnlock()

	history := make([]database.WorkspaceBuild, 0)
	for _, workspaceBuild := range q.workspaceBuilds {
		if workspaceBuild.CreatedAt.Before(params.Since) {
			continue
		}
		if workspaceBuild.WorkspaceID == params.WorkspaceID {
			history = append(history, q.workspaceBuildWithUserNoLock(workspaceBuild))
		}
	}

	// Order by build_number
	slices.SortFunc(history, func(a, b database.WorkspaceBuild) int {
		return slice.Descending(a.BuildNumber, b.BuildNumber)
	})

	if params.AfterID != uuid.Nil {
		found := false
		for i, v := range history {
			if v.ID == params.AfterID {
				// We want to return all builds after index i.
				history = history[i+1:]
				found = true
				break
			}
		}

		// If no builds after the time, then we return an empty list.
		if !found {
			return nil, sql.ErrNoRows
		}
	}

	if params.OffsetOpt > 0 {
		if int(params.OffsetOpt) > len(history)-1 {
			return nil, sql.ErrNoRows
		}
		history = history[params.OffsetOpt:]
	}

	if params.LimitOpt > 0 {
		if int(params.LimitOpt) > len(history) {
			params.LimitOpt = int32(len(history))
		}
		history = history[:params.LimitOpt]
	}

	if len(history) == 0 {
		return nil, sql.ErrNoRows
	}
	return history, nil
}

func (q *FakeQuerier) GetWorkspaceBuildsCreatedAfter(_ context.Context, after time.Time) ([]database.WorkspaceBuild, error) {
	q.mutex.RLock()
	defer q.mutex.RUnlock()

	workspaceBuilds := make([]database.WorkspaceBuild, 0)
	for _, workspaceBuild := range q.workspaceBuilds {
		if workspaceBuild.CreatedAt.After(after) {
			workspaceBuilds = append(workspaceBuilds, q.workspaceBuildWithUserNoLock(workspaceBuild))
		}
	}
	return workspaceBuilds, nil
}

func (q *FakeQuerier) GetWorkspaceByAgentID(ctx context.Context, agentID uuid.UUID) (database.GetWorkspaceByAgentIDRow, error) {
	q.mutex.RLock()
	defer q.mutex.RUnlock()

	w, err := q.getWorkspaceByAgentIDNoLock(ctx, agentID)
	if err != nil {
		return database.GetWorkspaceByAgentIDRow{}, err
	}

	tpl, err := q.getTemplateByIDNoLock(ctx, w.TemplateID)
	if err != nil {
		return database.GetWorkspaceByAgentIDRow{}, err
	}

	return database.GetWorkspaceByAgentIDRow{
		Workspace:    w,
		TemplateName: tpl.Name,
	}, nil
}

func (q *FakeQuerier) GetWorkspaceByID(ctx context.Context, id uuid.UUID) (database.Workspace, error) {
	q.mutex.RLock()
	defer q.mutex.RUnlock()

	return q.getWorkspaceByIDNoLock(ctx, id)
}

func (q *FakeQuerier) GetWorkspaceByOwnerIDAndName(_ context.Context, arg database.GetWorkspaceByOwnerIDAndNameParams) (database.Workspace, error) {
	if err := validateDatabaseType(arg); err != nil {
		return database.Workspace{}, err
	}

	q.mutex.RLock()
	defer q.mutex.RUnlock()

	var found *database.Workspace
	for _, workspace := range q.workspaces {
		workspace := workspace
		if workspace.OwnerID != arg.OwnerID {
			continue
		}
		if !strings.EqualFold(workspace.Name, arg.Name) {
			continue
		}
		if workspace.Deleted != arg.Deleted {
			continue
		}

		// Return the most recent workspace with the given name
		if found == nil || workspace.CreatedAt.After(found.CreatedAt) {
			found = &workspace
		}
	}
	if found != nil {
		return *found, nil
	}
	return database.Workspace{}, sql.ErrNoRows
}

func (q *FakeQuerier) GetWorkspaceByWorkspaceAppID(_ context.Context, workspaceAppID uuid.UUID) (database.Workspace, error) {
	if err := validateDatabaseType(workspaceAppID); err != nil {
		return database.Workspace{}, err
	}

	q.mutex.RLock()
	defer q.mutex.RUnlock()

	for _, workspaceApp := range q.workspaceApps {
		workspaceApp := workspaceApp
		if workspaceApp.ID == workspaceAppID {
			return q.getWorkspaceByAgentIDNoLock(context.Background(), workspaceApp.AgentID)
		}
	}
	return database.Workspace{}, sql.ErrNoRows
}

func (q *FakeQuerier) GetWorkspaceProxies(_ context.Context) ([]database.WorkspaceProxy, error) {
	q.mutex.RLock()
	defer q.mutex.RUnlock()

	cpy := make([]database.WorkspaceProxy, 0, len(q.workspaceProxies))

	for _, p := range q.workspaceProxies {
		if !p.Deleted {
			cpy = append(cpy, p)
		}
	}
	return cpy, nil
}

func (q *FakeQuerier) GetWorkspaceProxyByHostname(_ context.Context, params database.GetWorkspaceProxyByHostnameParams) (database.WorkspaceProxy, error) {
	q.mutex.RLock()
	defer q.mutex.RUnlock()

	// Return zero rows if this is called with a non-sanitized hostname. The SQL
	// version of this query does the same thing.
	if !validProxyByHostnameRegex.MatchString(params.Hostname) {
		return database.WorkspaceProxy{}, sql.ErrNoRows
	}

	// This regex matches the SQL version.
	accessURLRegex := regexp.MustCompile(`[^:]*://` + regexp.QuoteMeta(params.Hostname) + `([:/]?.)*`)

	for _, proxy := range q.workspaceProxies {
		if proxy.Deleted {
			continue
		}
		if params.AllowAccessUrl && accessURLRegex.MatchString(proxy.Url) {
			return proxy, nil
		}

		// Compile the app hostname regex. This is slow sadly.
		if params.AllowWildcardHostname {
			wildcardRegexp, err := appurl.CompileHostnamePattern(proxy.WildcardHostname)
			if err != nil {
				return database.WorkspaceProxy{}, xerrors.Errorf("compile hostname pattern %q for proxy %q (%s): %w", proxy.WildcardHostname, proxy.Name, proxy.ID.String(), err)
			}
			if _, ok := appurl.ExecuteHostnamePattern(wildcardRegexp, params.Hostname); ok {
				return proxy, nil
			}
		}
	}

	return database.WorkspaceProxy{}, sql.ErrNoRows
}

func (q *FakeQuerier) GetWorkspaceProxyByID(_ context.Context, id uuid.UUID) (database.WorkspaceProxy, error) {
	q.mutex.RLock()
	defer q.mutex.RUnlock()

	for _, proxy := range q.workspaceProxies {
		if proxy.ID == id {
			return proxy, nil
		}
	}
	return database.WorkspaceProxy{}, sql.ErrNoRows
}

func (q *FakeQuerier) GetWorkspaceProxyByName(_ context.Context, name string) (database.WorkspaceProxy, error) {
	q.mutex.Lock()
	defer q.mutex.Unlock()

	for _, proxy := range q.workspaceProxies {
		if proxy.Deleted {
			continue
		}
		if proxy.Name == name {
			return proxy, nil
		}
	}
	return database.WorkspaceProxy{}, sql.ErrNoRows
}

func (q *FakeQuerier) GetWorkspaceResourceByID(_ context.Context, id uuid.UUID) (database.WorkspaceResource, error) {
	q.mutex.RLock()
	defer q.mutex.RUnlock()

	for _, resource := range q.workspaceResources {
		if resource.ID == id {
			return resource, nil
		}
	}
	return database.WorkspaceResource{}, sql.ErrNoRows
}

func (q *FakeQuerier) GetWorkspaceResourceMetadataByResourceIDs(_ context.Context, ids []uuid.UUID) ([]database.WorkspaceResourceMetadatum, error) {
	q.mutex.RLock()
	defer q.mutex.RUnlock()

	metadata := make([]database.WorkspaceResourceMetadatum, 0)
	for _, metadatum := range q.workspaceResourceMetadata {
		for _, id := range ids {
			if metadatum.WorkspaceResourceID == id {
				metadata = append(metadata, metadatum)
			}
		}
	}
	return metadata, nil
}

func (q *FakeQuerier) GetWorkspaceResourceMetadataCreatedAfter(ctx context.Context, after time.Time) ([]database.WorkspaceResourceMetadatum, error) {
	resources, err := q.GetWorkspaceResourcesCreatedAfter(ctx, after)
	if err != nil {
		return nil, err
	}
	resourceIDs := map[uuid.UUID]struct{}{}
	for _, resource := range resources {
		resourceIDs[resource.ID] = struct{}{}
	}

	q.mutex.RLock()
	defer q.mutex.RUnlock()

	metadata := make([]database.WorkspaceResourceMetadatum, 0)
	for _, m := range q.workspaceResourceMetadata {
		_, ok := resourceIDs[m.WorkspaceResourceID]
		if !ok {
			continue
		}
		metadata = append(metadata, m)
	}
	return metadata, nil
}

func (q *FakeQuerier) GetWorkspaceResourcesByJobID(ctx context.Context, jobID uuid.UUID) ([]database.WorkspaceResource, error) {
	q.mutex.RLock()
	defer q.mutex.RUnlock()

	return q.getWorkspaceResourcesByJobIDNoLock(ctx, jobID)
}

func (q *FakeQuerier) GetWorkspaceResourcesByJobIDs(_ context.Context, jobIDs []uuid.UUID) ([]database.WorkspaceResource, error) {
	q.mutex.RLock()
	defer q.mutex.RUnlock()

	resources := make([]database.WorkspaceResource, 0)
	for _, resource := range q.workspaceResources {
		for _, jobID := range jobIDs {
			if resource.JobID != jobID {
				continue
			}
			resources = append(resources, resource)
		}
	}
	return resources, nil
}

func (q *FakeQuerier) GetWorkspaceResourcesCreatedAfter(_ context.Context, after time.Time) ([]database.WorkspaceResource, error) {
	q.mutex.RLock()
	defer q.mutex.RUnlock()

	resources := make([]database.WorkspaceResource, 0)
	for _, resource := range q.workspaceResources {
		if resource.CreatedAt.After(after) {
			resources = append(resources, resource)
		}
	}
	return resources, nil
}

func (q *FakeQuerier) GetWorkspaceUniqueOwnerCountByTemplateIDs(_ context.Context, templateIds []uuid.UUID) ([]database.GetWorkspaceUniqueOwnerCountByTemplateIDsRow, error) {
	q.mutex.RLock()
	defer q.mutex.RUnlock()

	workspaceOwners := make(map[uuid.UUID]map[uuid.UUID]struct{})
	for _, workspace := range q.workspaces {
		if workspace.Deleted {
			continue
		}
		if !slices.Contains(templateIds, workspace.TemplateID) {
			continue
		}
		_, ok := workspaceOwners[workspace.TemplateID]
		if !ok {
			workspaceOwners[workspace.TemplateID] = make(map[uuid.UUID]struct{})
		}
		workspaceOwners[workspace.TemplateID][workspace.OwnerID] = struct{}{}
	}
	resp := make([]database.GetWorkspaceUniqueOwnerCountByTemplateIDsRow, 0)
	for _, templateID := range templateIds {
		count := len(workspaceOwners[templateID])
		resp = append(resp, database.GetWorkspaceUniqueOwnerCountByTemplateIDsRow{
			TemplateID:      templateID,
			UniqueOwnersSum: int64(count),
		})
	}

	return resp, nil
}

func (q *FakeQuerier) GetWorkspaces(ctx context.Context, arg database.GetWorkspacesParams) ([]database.GetWorkspacesRow, error) {
	if err := validateDatabaseType(arg); err != nil {
		return nil, err
	}

	// A nil auth filter means no auth filter.
	workspaceRows, err := q.GetAuthorizedWorkspaces(ctx, arg, nil)
	return workspaceRows, err
}

func (q *FakeQuerier) GetWorkspacesEligibleForTransition(ctx context.Context, now time.Time) ([]database.Workspace, error) {
	q.mutex.RLock()
	defer q.mutex.RUnlock()

	workspaces := []database.Workspace{}
	for _, workspace := range q.workspaces {
		build, err := q.getLatestWorkspaceBuildByWorkspaceIDNoLock(ctx, workspace.ID)
		if err != nil {
			return nil, err
		}

		if build.Transition == database.WorkspaceTransitionStart &&
			!build.Deadline.IsZero() &&
			build.Deadline.Before(now) &&
			!workspace.DormantAt.Valid {
			workspaces = append(workspaces, workspace)
			continue
		}

		if build.Transition == database.WorkspaceTransitionStop &&
			workspace.AutostartSchedule.Valid &&
			!workspace.DormantAt.Valid {
			workspaces = append(workspaces, workspace)
			continue
		}

		job, err := q.getProvisionerJobByIDNoLock(ctx, build.JobID)
		if err != nil {
			return nil, xerrors.Errorf("get provisioner job by ID: %w", err)
		}
		if codersdk.ProvisionerJobStatus(job.JobStatus) == codersdk.ProvisionerJobFailed {
			workspaces = append(workspaces, workspace)
			continue
		}

		template, err := q.getTemplateByIDNoLock(ctx, workspace.TemplateID)
		if err != nil {
			return nil, xerrors.Errorf("get template by ID: %w", err)
		}
		if !workspace.DormantAt.Valid && template.TimeTilDormant > 0 {
			workspaces = append(workspaces, workspace)
			continue
		}
		if workspace.DormantAt.Valid && template.TimeTilDormantAutoDelete > 0 {
			workspaces = append(workspaces, workspace)
			continue
		}

		user, err := q.getUserByIDNoLock(workspace.OwnerID)
		if err != nil {
			return nil, xerrors.Errorf("get user by ID: %w", err)
		}
		if user.Status == database.UserStatusSuspended && build.Transition == database.WorkspaceTransitionStart {
			workspaces = append(workspaces, workspace)
			continue
		}
	}

	return workspaces, nil
}

func (q *FakeQuerier) InsertAPIKey(_ context.Context, arg database.InsertAPIKeyParams) (database.APIKey, error) {
	if err := validateDatabaseType(arg); err != nil {
		return database.APIKey{}, err
	}

	q.mutex.Lock()
	defer q.mutex.Unlock()

	if arg.LifetimeSeconds == 0 {
		arg.LifetimeSeconds = 86400
	}

	for _, u := range q.users {
		if u.ID == arg.UserID && u.Deleted {
			return database.APIKey{}, xerrors.Errorf("refusing to create APIKey for deleted user")
		}
	}

	//nolint:gosimple
	key := database.APIKey{
		ID:              arg.ID,
		LifetimeSeconds: arg.LifetimeSeconds,
		HashedSecret:    arg.HashedSecret,
		IPAddress:       arg.IPAddress,
		UserID:          arg.UserID,
		ExpiresAt:       arg.ExpiresAt,
		CreatedAt:       arg.CreatedAt,
		UpdatedAt:       arg.UpdatedAt,
		LastUsed:        arg.LastUsed,
		LoginType:       arg.LoginType,
		Scope:           arg.Scope,
		TokenName:       arg.TokenName,
	}
	q.apiKeys = append(q.apiKeys, key)
	return key, nil
}

func (q *FakeQuerier) InsertAllUsersGroup(ctx context.Context, orgID uuid.UUID) (database.Group, error) {
	return q.InsertGroup(ctx, database.InsertGroupParams{
		ID:             orgID,
		Name:           database.EveryoneGroup,
		DisplayName:    "",
		OrganizationID: orgID,
		AvatarURL:      "",
		QuotaAllowance: 0,
	})
}

func (q *FakeQuerier) InsertAuditLog(_ context.Context, arg database.InsertAuditLogParams) (database.AuditLog, error) {
	if err := validateDatabaseType(arg); err != nil {
		return database.AuditLog{}, err
	}

	q.mutex.Lock()
	defer q.mutex.Unlock()

	alog := database.AuditLog(arg)

	q.auditLogs = append(q.auditLogs, alog)
	slices.SortFunc(q.auditLogs, func(a, b database.AuditLog) int {
		if a.Time.Before(b.Time) {
			return -1
		} else if a.Time.Equal(b.Time) {
			return 0
		}
		return 1
	})

	return alog, nil
}

func (q *FakeQuerier) InsertCustomRole(_ context.Context, arg database.InsertCustomRoleParams) (database.CustomRole, error) {
	err := validateDatabaseType(arg)
	if err != nil {
		return database.CustomRole{}, err
	}

	q.mutex.RLock()
	defer q.mutex.RUnlock()
	for i := range q.customRoles {
		if strings.EqualFold(q.customRoles[i].Name, arg.Name) &&
			q.customRoles[i].OrganizationID.UUID == arg.OrganizationID.UUID {
			return database.CustomRole{}, errUniqueConstraint
		}
	}

	role := database.CustomRole{
		ID:              uuid.New(),
		Name:            arg.Name,
		DisplayName:     arg.DisplayName,
		OrganizationID:  arg.OrganizationID,
		SitePermissions: arg.SitePermissions,
		OrgPermissions:  arg.OrgPermissions,
		UserPermissions: arg.UserPermissions,
		CreatedAt:       dbtime.Now(),
		UpdatedAt:       dbtime.Now(),
	}
	q.customRoles = append(q.customRoles, role)

	return role, nil
}

func (q *FakeQuerier) InsertDBCryptKey(_ context.Context, arg database.InsertDBCryptKeyParams) error {
	err := validateDatabaseType(arg)
	if err != nil {
		return err
	}

	for _, key := range q.dbcryptKeys {
		if key.Number == arg.Number {
			return errUniqueConstraint
		}
	}

	q.dbcryptKeys = append(q.dbcryptKeys, database.DBCryptKey{
		Number:          arg.Number,
		ActiveKeyDigest: sql.NullString{String: arg.ActiveKeyDigest, Valid: true},
		Test:            arg.Test,
	})
	return nil
}

func (q *FakeQuerier) InsertDERPMeshKey(_ context.Context, id string) error {
	q.mutex.Lock()
	defer q.mutex.Unlock()

	q.derpMeshKey = id
	return nil
}

func (q *FakeQuerier) InsertDeploymentID(_ context.Context, id string) error {
	q.mutex.Lock()
	defer q.mutex.Unlock()

	q.deploymentID = id
	return nil
}

func (q *FakeQuerier) InsertExternalAuthLink(_ context.Context, arg database.InsertExternalAuthLinkParams) (database.ExternalAuthLink, error) {
	if err := validateDatabaseType(arg); err != nil {
		return database.ExternalAuthLink{}, err
	}

	q.mutex.Lock()
	defer q.mutex.Unlock()
	// nolint:gosimple
	gitAuthLink := database.ExternalAuthLink{
		ProviderID:             arg.ProviderID,
		UserID:                 arg.UserID,
		CreatedAt:              arg.CreatedAt,
		UpdatedAt:              arg.UpdatedAt,
		OAuthAccessToken:       arg.OAuthAccessToken,
		OAuthAccessTokenKeyID:  arg.OAuthAccessTokenKeyID,
		OAuthRefreshToken:      arg.OAuthRefreshToken,
		OAuthRefreshTokenKeyID: arg.OAuthRefreshTokenKeyID,
		OAuthExpiry:            arg.OAuthExpiry,
		OAuthExtra:             arg.OAuthExtra,
	}
	q.externalAuthLinks = append(q.externalAuthLinks, gitAuthLink)
	return gitAuthLink, nil
}

func (q *FakeQuerier) InsertFile(_ context.Context, arg database.InsertFileParams) (database.File, error) {
	if err := validateDatabaseType(arg); err != nil {
		return database.File{}, err
	}

	q.mutex.Lock()
	defer q.mutex.Unlock()

	//nolint:gosimple
	file := database.File{
		ID:        arg.ID,
		Hash:      arg.Hash,
		CreatedAt: arg.CreatedAt,
		CreatedBy: arg.CreatedBy,
		Mimetype:  arg.Mimetype,
		Data:      arg.Data,
	}
	q.files = append(q.files, file)
	return file, nil
}

func (q *FakeQuerier) InsertGitSSHKey(_ context.Context, arg database.InsertGitSSHKeyParams) (database.GitSSHKey, error) {
	if err := validateDatabaseType(arg); err != nil {
		return database.GitSSHKey{}, err
	}

	q.mutex.Lock()
	defer q.mutex.Unlock()

	//nolint:gosimple
	gitSSHKey := database.GitSSHKey{
		UserID:     arg.UserID,
		CreatedAt:  arg.CreatedAt,
		UpdatedAt:  arg.UpdatedAt,
		PrivateKey: arg.PrivateKey,
		PublicKey:  arg.PublicKey,
	}
	q.gitSSHKey = append(q.gitSSHKey, gitSSHKey)
	return gitSSHKey, nil
}

func (q *FakeQuerier) InsertGroup(_ context.Context, arg database.InsertGroupParams) (database.Group, error) {
	if err := validateDatabaseType(arg); err != nil {
		return database.Group{}, err
	}

	q.mutex.Lock()
	defer q.mutex.Unlock()

	for _, group := range q.groups {
		if group.OrganizationID == arg.OrganizationID &&
			group.Name == arg.Name {
			return database.Group{}, errUniqueConstraint
		}
	}

	//nolint:gosimple
	group := database.Group{
		ID:             arg.ID,
		Name:           arg.Name,
		DisplayName:    arg.DisplayName,
		OrganizationID: arg.OrganizationID,
		AvatarURL:      arg.AvatarURL,
		QuotaAllowance: arg.QuotaAllowance,
		Source:         database.GroupSourceUser,
	}

	q.groups = append(q.groups, group)

	return group, nil
}

func (q *FakeQuerier) InsertGroupMember(_ context.Context, arg database.InsertGroupMemberParams) error {
	if err := validateDatabaseType(arg); err != nil {
		return err
	}

	q.mutex.Lock()
	defer q.mutex.Unlock()

	for _, member := range q.groupMembers {
		if member.GroupID == arg.GroupID &&
			member.UserID == arg.UserID {
			return errUniqueConstraint
		}
	}

	//nolint:gosimple
	q.groupMembers = append(q.groupMembers, database.GroupMemberTable{
		GroupID: arg.GroupID,
		UserID:  arg.UserID,
	})

	return nil
}

func (q *FakeQuerier) InsertLicense(
	_ context.Context, arg database.InsertLicenseParams,
) (database.License, error) {
	if err := validateDatabaseType(arg); err != nil {
		return database.License{}, err
	}

	q.mutex.Lock()
	defer q.mutex.Unlock()

	l := database.License{
		ID:         q.lastLicenseID + 1,
		UploadedAt: arg.UploadedAt,
		JWT:        arg.JWT,
		Exp:        arg.Exp,
	}
	q.lastLicenseID = l.ID
	q.licenses = append(q.licenses, l)
	return l, nil
}

func (q *FakeQuerier) InsertMissingGroups(_ context.Context, arg database.InsertMissingGroupsParams) ([]database.Group, error) {
	err := validateDatabaseType(arg)
	if err != nil {
		return nil, err
	}

	groupNameMap := make(map[string]struct{})
	for _, g := range arg.GroupNames {
		groupNameMap[g] = struct{}{}
	}

	q.mutex.Lock()
	defer q.mutex.Unlock()

	for _, g := range q.groups {
		if g.OrganizationID != arg.OrganizationID {
			continue
		}
		delete(groupNameMap, g.Name)
	}

	newGroups := make([]database.Group, 0, len(groupNameMap))
	for k := range groupNameMap {
		g := database.Group{
			ID:             uuid.New(),
			Name:           k,
			OrganizationID: arg.OrganizationID,
			AvatarURL:      "",
			QuotaAllowance: 0,
			DisplayName:    "",
			Source:         arg.Source,
		}
		q.groups = append(q.groups, g)
		newGroups = append(newGroups, g)
	}

	return newGroups, nil
}

func (q *FakeQuerier) InsertOAuth2ProviderApp(_ context.Context, arg database.InsertOAuth2ProviderAppParams) (database.OAuth2ProviderApp, error) {
	err := validateDatabaseType(arg)
	if err != nil {
		return database.OAuth2ProviderApp{}, err
	}

	q.mutex.Lock()
	defer q.mutex.Unlock()

	for _, app := range q.oauth2ProviderApps {
		if app.Name == arg.Name {
			return database.OAuth2ProviderApp{}, errUniqueConstraint
		}
	}

	//nolint:gosimple // Go wants database.OAuth2ProviderApp(arg), but we cannot be sure the structs will remain identical.
	app := database.OAuth2ProviderApp{
		ID:          arg.ID,
		CreatedAt:   arg.CreatedAt,
		UpdatedAt:   arg.UpdatedAt,
		Name:        arg.Name,
		Icon:        arg.Icon,
		CallbackURL: arg.CallbackURL,
	}
	q.oauth2ProviderApps = append(q.oauth2ProviderApps, app)

	return app, nil
}

func (q *FakeQuerier) InsertOAuth2ProviderAppCode(_ context.Context, arg database.InsertOAuth2ProviderAppCodeParams) (database.OAuth2ProviderAppCode, error) {
	err := validateDatabaseType(arg)
	if err != nil {
		return database.OAuth2ProviderAppCode{}, err
	}

	q.mutex.Lock()
	defer q.mutex.Unlock()

	for _, app := range q.oauth2ProviderApps {
		if app.ID == arg.AppID {
			code := database.OAuth2ProviderAppCode{
				ID:           arg.ID,
				CreatedAt:    arg.CreatedAt,
				ExpiresAt:    arg.ExpiresAt,
				SecretPrefix: arg.SecretPrefix,
				HashedSecret: arg.HashedSecret,
				UserID:       arg.UserID,
				AppID:        arg.AppID,
			}
			q.oauth2ProviderAppCodes = append(q.oauth2ProviderAppCodes, code)
			return code, nil
		}
	}

	return database.OAuth2ProviderAppCode{}, sql.ErrNoRows
}

func (q *FakeQuerier) InsertOAuth2ProviderAppSecret(_ context.Context, arg database.InsertOAuth2ProviderAppSecretParams) (database.OAuth2ProviderAppSecret, error) {
	err := validateDatabaseType(arg)
	if err != nil {
		return database.OAuth2ProviderAppSecret{}, err
	}

	q.mutex.Lock()
	defer q.mutex.Unlock()

	for _, app := range q.oauth2ProviderApps {
		if app.ID == arg.AppID {
			secret := database.OAuth2ProviderAppSecret{
				ID:            arg.ID,
				CreatedAt:     arg.CreatedAt,
				SecretPrefix:  arg.SecretPrefix,
				HashedSecret:  arg.HashedSecret,
				DisplaySecret: arg.DisplaySecret,
				AppID:         arg.AppID,
			}
			q.oauth2ProviderAppSecrets = append(q.oauth2ProviderAppSecrets, secret)
			return secret, nil
		}
	}

	return database.OAuth2ProviderAppSecret{}, sql.ErrNoRows
}

func (q *FakeQuerier) InsertOAuth2ProviderAppToken(_ context.Context, arg database.InsertOAuth2ProviderAppTokenParams) (database.OAuth2ProviderAppToken, error) {
	err := validateDatabaseType(arg)
	if err != nil {
		return database.OAuth2ProviderAppToken{}, err
	}

	q.mutex.Lock()
	defer q.mutex.Unlock()

	for _, secret := range q.oauth2ProviderAppSecrets {
		if secret.ID == arg.AppSecretID {
			//nolint:gosimple // Go wants database.OAuth2ProviderAppToken(arg), but we cannot be sure the structs will remain identical.
			token := database.OAuth2ProviderAppToken{
				ID:          arg.ID,
				CreatedAt:   arg.CreatedAt,
				ExpiresAt:   arg.ExpiresAt,
				HashPrefix:  arg.HashPrefix,
				RefreshHash: arg.RefreshHash,
				APIKeyID:    arg.APIKeyID,
				AppSecretID: arg.AppSecretID,
			}
			q.oauth2ProviderAppTokens = append(q.oauth2ProviderAppTokens, token)
			return token, nil
		}
	}

	return database.OAuth2ProviderAppToken{}, sql.ErrNoRows
}

func (q *FakeQuerier) InsertOrganization(_ context.Context, arg database.InsertOrganizationParams) (database.Organization, error) {
	if err := validateDatabaseType(arg); err != nil {
		return database.Organization{}, err
	}

	q.mutex.Lock()
	defer q.mutex.Unlock()

	organization := database.Organization{
		ID:          arg.ID,
		Name:        arg.Name,
		DisplayName: arg.DisplayName,
		Description: arg.Description,
		Icon:        arg.Icon,
		CreatedAt:   arg.CreatedAt,
		UpdatedAt:   arg.UpdatedAt,
		IsDefault:   len(q.organizations) == 0,
	}
	q.organizations = append(q.organizations, organization)
	return organization, nil
}

func (q *FakeQuerier) InsertOrganizationMember(_ context.Context, arg database.InsertOrganizationMemberParams) (database.OrganizationMember, error) {
	if err := validateDatabaseType(arg); err != nil {
		return database.OrganizationMember{}, err
	}

	q.mutex.Lock()
	defer q.mutex.Unlock()

	if slices.IndexFunc(q.data.organizationMembers, func(member database.OrganizationMember) bool {
		return member.OrganizationID == arg.OrganizationID && member.UserID == arg.UserID
	}) >= 0 {
		// Error pulled from a live db error
		return database.OrganizationMember{}, &pq.Error{
			Severity:   "ERROR",
			Code:       "23505",
			Message:    "duplicate key value violates unique constraint \"organization_members_pkey\"",
			Detail:     "Key (organization_id, user_id)=(f7de1f4e-5833-4410-a28d-0a105f96003f, 36052a80-4a7f-4998-a7ca-44cefa608d3e) already exists.",
			Table:      "organization_members",
			Constraint: "organization_members_pkey",
		}
	}

	//nolint:gosimple
	organizationMember := database.OrganizationMember{
		OrganizationID: arg.OrganizationID,
		UserID:         arg.UserID,
		CreatedAt:      arg.CreatedAt,
		UpdatedAt:      arg.UpdatedAt,
		Roles:          arg.Roles,
	}
	q.organizationMembers = append(q.organizationMembers, organizationMember)
	return organizationMember, nil
}

func (q *FakeQuerier) InsertProvisionerJob(_ context.Context, arg database.InsertProvisionerJobParams) (database.ProvisionerJob, error) {
	if err := validateDatabaseType(arg); err != nil {
		return database.ProvisionerJob{}, err
	}

	q.mutex.Lock()
	defer q.mutex.Unlock()

	job := database.ProvisionerJob{
		ID:             arg.ID,
		CreatedAt:      arg.CreatedAt,
		UpdatedAt:      arg.UpdatedAt,
		OrganizationID: arg.OrganizationID,
		InitiatorID:    arg.InitiatorID,
		Provisioner:    arg.Provisioner,
		StorageMethod:  arg.StorageMethod,
		FileID:         arg.FileID,
		Type:           arg.Type,
		Input:          arg.Input,
		Tags:           maps.Clone(arg.Tags),
		TraceMetadata:  arg.TraceMetadata,
	}
	job.JobStatus = provisonerJobStatus(job)
	q.provisionerJobs = append(q.provisionerJobs, job)
	return job, nil
}

func (q *FakeQuerier) InsertProvisionerJobLogs(_ context.Context, arg database.InsertProvisionerJobLogsParams) ([]database.ProvisionerJobLog, error) {
	if err := validateDatabaseType(arg); err != nil {
		return nil, err
	}

	q.mutex.Lock()
	defer q.mutex.Unlock()

	logs := make([]database.ProvisionerJobLog, 0)
	id := int64(1)
	if len(q.provisionerJobLogs) > 0 {
		id = q.provisionerJobLogs[len(q.provisionerJobLogs)-1].ID
	}
	for index, output := range arg.Output {
		id++
		logs = append(logs, database.ProvisionerJobLog{
			ID:        id,
			JobID:     arg.JobID,
			CreatedAt: arg.CreatedAt[index],
			Source:    arg.Source[index],
			Level:     arg.Level[index],
			Stage:     arg.Stage[index],
			Output:    output,
		})
	}
	q.provisionerJobLogs = append(q.provisionerJobLogs, logs...)
	return logs, nil
}

func (q *FakeQuerier) InsertProvisionerJobTimings(_ context.Context, arg database.InsertProvisionerJobTimingsParams) ([]database.ProvisionerJobTiming, error) {
	err := validateDatabaseType(arg)
	if err != nil {
		return nil, err
	}

	q.mutex.Lock()
	defer q.mutex.Unlock()

	for i := range arg.StartedAt {
		q.provisionerJobTimings = append(q.provisionerJobTimings, database.ProvisionerJobTiming{
			JobID:     arg.JobID,
			StartedAt: arg.StartedAt[i],
			EndedAt:   arg.EndedAt[i],
			Stage:     arg.Stage[i],
			Source:    arg.Source[i],
			Action:    arg.Action[i],
			Resource:  arg.Resource[i],
		})
	}

	return q.provisionerJobTimings, nil
}

func (q *FakeQuerier) InsertProvisionerKey(_ context.Context, arg database.InsertProvisionerKeyParams) (database.ProvisionerKey, error) {
	err := validateDatabaseType(arg)
	if err != nil {
		return database.ProvisionerKey{}, err
	}

	q.mutex.Lock()
	defer q.mutex.Unlock()

	for _, key := range q.provisionerKeys {
		if key.ID == arg.ID || (key.OrganizationID == arg.OrganizationID && strings.EqualFold(key.Name, arg.Name)) {
			return database.ProvisionerKey{}, newUniqueConstraintError(database.UniqueProvisionerKeysOrganizationIDNameIndex)
		}
	}

	//nolint:gosimple
	provisionerKey := database.ProvisionerKey{
		ID:             arg.ID,
		CreatedAt:      arg.CreatedAt,
		OrganizationID: arg.OrganizationID,
		Name:           strings.ToLower(arg.Name),
		HashedSecret:   arg.HashedSecret,
		Tags:           arg.Tags,
	}
	q.provisionerKeys = append(q.provisionerKeys, provisionerKey)

	return provisionerKey, nil
}

func (q *FakeQuerier) InsertReplica(_ context.Context, arg database.InsertReplicaParams) (database.Replica, error) {
	if err := validateDatabaseType(arg); err != nil {
		return database.Replica{}, err
	}

	q.mutex.Lock()
	defer q.mutex.Unlock()

	replica := database.Replica{
		ID:              arg.ID,
		CreatedAt:       arg.CreatedAt,
		StartedAt:       arg.StartedAt,
		UpdatedAt:       arg.UpdatedAt,
		Hostname:        arg.Hostname,
		RegionID:        arg.RegionID,
		RelayAddress:    arg.RelayAddress,
		Version:         arg.Version,
		DatabaseLatency: arg.DatabaseLatency,
		Primary:         arg.Primary,
	}
	q.replicas = append(q.replicas, replica)
	return replica, nil
}

func (q *FakeQuerier) InsertTemplate(_ context.Context, arg database.InsertTemplateParams) error {
	if err := validateDatabaseType(arg); err != nil {
		return err
	}

	q.mutex.Lock()
	defer q.mutex.Unlock()

	//nolint:gosimple
	template := database.TemplateTable{
		ID:                           arg.ID,
		CreatedAt:                    arg.CreatedAt,
		UpdatedAt:                    arg.UpdatedAt,
		OrganizationID:               arg.OrganizationID,
		Name:                         arg.Name,
		Provisioner:                  arg.Provisioner,
		ActiveVersionID:              arg.ActiveVersionID,
		Description:                  arg.Description,
		CreatedBy:                    arg.CreatedBy,
		UserACL:                      arg.UserACL,
		GroupACL:                     arg.GroupACL,
		DisplayName:                  arg.DisplayName,
		Icon:                         arg.Icon,
		AllowUserCancelWorkspaceJobs: arg.AllowUserCancelWorkspaceJobs,
		AllowUserAutostart:           true,
		AllowUserAutostop:            true,
		MaxPortSharingLevel:          arg.MaxPortSharingLevel,
	}
	q.templates = append(q.templates, template)
	return nil
}

func (q *FakeQuerier) InsertTemplateVersion(_ context.Context, arg database.InsertTemplateVersionParams) error {
	if err := validateDatabaseType(arg); err != nil {
		return err
	}

	if len(arg.Message) > 1048576 {
		return xerrors.New("message too long")
	}

	q.mutex.Lock()
	defer q.mutex.Unlock()

	//nolint:gosimple
	version := database.TemplateVersionTable{
		ID:             arg.ID,
		TemplateID:     arg.TemplateID,
		OrganizationID: arg.OrganizationID,
		CreatedAt:      arg.CreatedAt,
		UpdatedAt:      arg.UpdatedAt,
		Name:           arg.Name,
		Message:        arg.Message,
		Readme:         arg.Readme,
		JobID:          arg.JobID,
		CreatedBy:      arg.CreatedBy,
	}
	q.templateVersions = append(q.templateVersions, version)
	return nil
}

func (q *FakeQuerier) InsertTemplateVersionParameter(_ context.Context, arg database.InsertTemplateVersionParameterParams) (database.TemplateVersionParameter, error) {
	if err := validateDatabaseType(arg); err != nil {
		return database.TemplateVersionParameter{}, err
	}

	q.mutex.Lock()
	defer q.mutex.Unlock()

	//nolint:gosimple
	param := database.TemplateVersionParameter{
		TemplateVersionID:   arg.TemplateVersionID,
		Name:                arg.Name,
		DisplayName:         arg.DisplayName,
		Description:         arg.Description,
		Type:                arg.Type,
		Mutable:             arg.Mutable,
		DefaultValue:        arg.DefaultValue,
		Icon:                arg.Icon,
		Options:             arg.Options,
		ValidationError:     arg.ValidationError,
		ValidationRegex:     arg.ValidationRegex,
		ValidationMin:       arg.ValidationMin,
		ValidationMax:       arg.ValidationMax,
		ValidationMonotonic: arg.ValidationMonotonic,
		Required:            arg.Required,
		DisplayOrder:        arg.DisplayOrder,
		Ephemeral:           arg.Ephemeral,
	}
	q.templateVersionParameters = append(q.templateVersionParameters, param)
	return param, nil
}

func (q *FakeQuerier) InsertTemplateVersionVariable(_ context.Context, arg database.InsertTemplateVersionVariableParams) (database.TemplateVersionVariable, error) {
	if err := validateDatabaseType(arg); err != nil {
		return database.TemplateVersionVariable{}, err
	}

	q.mutex.Lock()
	defer q.mutex.Unlock()

	//nolint:gosimple
	variable := database.TemplateVersionVariable{
		TemplateVersionID: arg.TemplateVersionID,
		Name:              arg.Name,
		Description:       arg.Description,
		Type:              arg.Type,
		Value:             arg.Value,
		DefaultValue:      arg.DefaultValue,
		Required:          arg.Required,
		Sensitive:         arg.Sensitive,
	}
	q.templateVersionVariables = append(q.templateVersionVariables, variable)
	return variable, nil
}

func (q *FakeQuerier) InsertTemplateVersionWorkspaceTag(_ context.Context, arg database.InsertTemplateVersionWorkspaceTagParams) (database.TemplateVersionWorkspaceTag, error) {
	err := validateDatabaseType(arg)
	if err != nil {
		return database.TemplateVersionWorkspaceTag{}, err
	}

	q.mutex.Lock()
	defer q.mutex.Unlock()

	//nolint:gosimple
	workspaceTag := database.TemplateVersionWorkspaceTag{
		TemplateVersionID: arg.TemplateVersionID,
		Key:               arg.Key,
		Value:             arg.Value,
	}
	q.templateVersionWorkspaceTags = append(q.templateVersionWorkspaceTags, workspaceTag)
	return workspaceTag, nil
}

func (q *FakeQuerier) InsertUser(_ context.Context, arg database.InsertUserParams) (database.User, error) {
	if err := validateDatabaseType(arg); err != nil {
		return database.User{}, err
	}

	// There is a common bug when using dbmem that 2 inserted users have the
	// same created_at time. This causes user order to not be deterministic,
	// which breaks some unit tests.
	// To fix this, we make sure that the created_at time is always greater
	// than the last user's created_at time.
	allUsers, _ := q.GetUsers(context.Background(), database.GetUsersParams{})
	if len(allUsers) > 0 {
		lastUser := allUsers[len(allUsers)-1]
		if arg.CreatedAt.Before(lastUser.CreatedAt) ||
			arg.CreatedAt.Equal(lastUser.CreatedAt) {
			// 1 ms is a good enough buffer.
			arg.CreatedAt = lastUser.CreatedAt.Add(time.Millisecond)
		}
	}

	q.mutex.Lock()
	defer q.mutex.Unlock()

	for _, user := range q.users {
		if user.Username == arg.Username && !user.Deleted {
			return database.User{}, errUniqueConstraint
		}
	}

	user := database.User{
		ID:             arg.ID,
		Email:          arg.Email,
		HashedPassword: arg.HashedPassword,
		CreatedAt:      arg.CreatedAt,
		UpdatedAt:      arg.UpdatedAt,
		Username:       arg.Username,
		Name:           arg.Name,
		Status:         database.UserStatusDormant,
		RBACRoles:      arg.RBACRoles,
		LoginType:      arg.LoginType,
	}
	q.users = append(q.users, user)
	return user, nil
}

func (q *FakeQuerier) InsertUserGroupsByID(_ context.Context, arg database.InsertUserGroupsByIDParams) ([]uuid.UUID, error) {
	err := validateDatabaseType(arg)
	if err != nil {
		return nil, err
	}

	q.mutex.Lock()
	defer q.mutex.Unlock()

	var groupIDs []uuid.UUID
	for _, group := range q.groups {
		for _, groupID := range arg.GroupIds {
			if group.ID == groupID {
				q.groupMembers = append(q.groupMembers, database.GroupMemberTable{
					UserID:  arg.UserID,
					GroupID: groupID,
				})
				groupIDs = append(groupIDs, group.ID)
			}
		}
	}

	return groupIDs, nil
}

func (q *FakeQuerier) InsertUserGroupsByName(_ context.Context, arg database.InsertUserGroupsByNameParams) error {
	err := validateDatabaseType(arg)
	if err != nil {
		return err
	}

	q.mutex.Lock()
	defer q.mutex.Unlock()

	var groupIDs []uuid.UUID
	for _, group := range q.groups {
		for _, groupName := range arg.GroupNames {
			if group.Name == groupName {
				groupIDs = append(groupIDs, group.ID)
			}
		}
	}

	for _, groupID := range groupIDs {
		q.groupMembers = append(q.groupMembers, database.GroupMemberTable{
			UserID:  arg.UserID,
			GroupID: groupID,
		})
	}

	return nil
}

func (q *FakeQuerier) InsertUserLink(_ context.Context, args database.InsertUserLinkParams) (database.UserLink, error) {
	q.mutex.Lock()
	defer q.mutex.Unlock()

	if u, err := q.getUserByIDNoLock(args.UserID); err == nil && u.Deleted {
		return database.UserLink{}, deletedUserLinkError
	}

	//nolint:gosimple
	link := database.UserLink{
		UserID:                 args.UserID,
		LoginType:              args.LoginType,
		LinkedID:               args.LinkedID,
		OAuthAccessToken:       args.OAuthAccessToken,
		OAuthAccessTokenKeyID:  args.OAuthAccessTokenKeyID,
		OAuthRefreshToken:      args.OAuthRefreshToken,
		OAuthRefreshTokenKeyID: args.OAuthRefreshTokenKeyID,
		OAuthExpiry:            args.OAuthExpiry,
		DebugContext:           args.DebugContext,
	}

	q.userLinks = append(q.userLinks, link)

	return link, nil
}

func (q *FakeQuerier) InsertWorkspace(_ context.Context, arg database.InsertWorkspaceParams) (database.Workspace, error) {
	if err := validateDatabaseType(arg); err != nil {
		return database.Workspace{}, err
	}

	q.mutex.Lock()
	defer q.mutex.Unlock()

	//nolint:gosimple
	workspace := database.Workspace{
		ID:                arg.ID,
		CreatedAt:         arg.CreatedAt,
		UpdatedAt:         arg.UpdatedAt,
		OwnerID:           arg.OwnerID,
		OrganizationID:    arg.OrganizationID,
		TemplateID:        arg.TemplateID,
		Name:              arg.Name,
		AutostartSchedule: arg.AutostartSchedule,
		Ttl:               arg.Ttl,
		LastUsedAt:        arg.LastUsedAt,
		AutomaticUpdates:  arg.AutomaticUpdates,
	}
	q.workspaces = append(q.workspaces, workspace)
	return workspace, nil
}

func (q *FakeQuerier) InsertWorkspaceAgent(_ context.Context, arg database.InsertWorkspaceAgentParams) (database.WorkspaceAgent, error) {
	if err := validateDatabaseType(arg); err != nil {
		return database.WorkspaceAgent{}, err
	}

	q.mutex.Lock()
	defer q.mutex.Unlock()

	agent := database.WorkspaceAgent{
		ID:                       arg.ID,
		CreatedAt:                arg.CreatedAt,
		UpdatedAt:                arg.UpdatedAt,
		ResourceID:               arg.ResourceID,
		AuthToken:                arg.AuthToken,
		AuthInstanceID:           arg.AuthInstanceID,
		EnvironmentVariables:     arg.EnvironmentVariables,
		Name:                     arg.Name,
		Architecture:             arg.Architecture,
		OperatingSystem:          arg.OperatingSystem,
		Directory:                arg.Directory,
		InstanceMetadata:         arg.InstanceMetadata,
		ResourceMetadata:         arg.ResourceMetadata,
		ConnectionTimeoutSeconds: arg.ConnectionTimeoutSeconds,
		TroubleshootingURL:       arg.TroubleshootingURL,
		MOTDFile:                 arg.MOTDFile,
		LifecycleState:           database.WorkspaceAgentLifecycleStateCreated,
		DisplayApps:              arg.DisplayApps,
		DisplayOrder:             arg.DisplayOrder,
	}

	q.workspaceAgents = append(q.workspaceAgents, agent)
	return agent, nil
}

func (q *FakeQuerier) InsertWorkspaceAgentLogSources(_ context.Context, arg database.InsertWorkspaceAgentLogSourcesParams) ([]database.WorkspaceAgentLogSource, error) {
	err := validateDatabaseType(arg)
	if err != nil {
		return nil, err
	}

	q.mutex.Lock()
	defer q.mutex.Unlock()

	logSources := make([]database.WorkspaceAgentLogSource, 0)
	for index, source := range arg.ID {
		logSource := database.WorkspaceAgentLogSource{
			ID:               source,
			WorkspaceAgentID: arg.WorkspaceAgentID,
			CreatedAt:        arg.CreatedAt,
			DisplayName:      arg.DisplayName[index],
			Icon:             arg.Icon[index],
		}
		logSources = append(logSources, logSource)
	}
	q.workspaceAgentLogSources = append(q.workspaceAgentLogSources, logSources...)
	return logSources, nil
}

func (q *FakeQuerier) InsertWorkspaceAgentLogs(_ context.Context, arg database.InsertWorkspaceAgentLogsParams) ([]database.WorkspaceAgentLog, error) {
	if err := validateDatabaseType(arg); err != nil {
		return nil, err
	}

	q.mutex.Lock()
	defer q.mutex.Unlock()

	logs := []database.WorkspaceAgentLog{}
	id := int64(0)
	if len(q.workspaceAgentLogs) > 0 {
		id = q.workspaceAgentLogs[len(q.workspaceAgentLogs)-1].ID
	}
	outputLength := int32(0)
	for index, output := range arg.Output {
		id++
		logs = append(logs, database.WorkspaceAgentLog{
			ID:          id,
			AgentID:     arg.AgentID,
			CreatedAt:   arg.CreatedAt,
			Level:       arg.Level[index],
			LogSourceID: arg.LogSourceID,
			Output:      output,
		})
		outputLength += int32(len(output))
	}
	for index, agent := range q.workspaceAgents {
		if agent.ID != arg.AgentID {
			continue
		}
		// Greater than 1MB, same as the PostgreSQL constraint!
		if agent.LogsLength+outputLength > (1 << 20) {
			return nil, &pq.Error{
				Constraint: "max_logs_length",
				Table:      "workspace_agents",
			}
		}
		agent.LogsLength += outputLength
		q.workspaceAgents[index] = agent
		break
	}
	q.workspaceAgentLogs = append(q.workspaceAgentLogs, logs...)
	return logs, nil
}

func (q *FakeQuerier) InsertWorkspaceAgentMetadata(_ context.Context, arg database.InsertWorkspaceAgentMetadataParams) error {
	q.mutex.Lock()
	defer q.mutex.Unlock()

	//nolint:gosimple
	metadatum := database.WorkspaceAgentMetadatum{
		WorkspaceAgentID: arg.WorkspaceAgentID,
		Script:           arg.Script,
		DisplayName:      arg.DisplayName,
		Key:              arg.Key,
		Timeout:          arg.Timeout,
		Interval:         arg.Interval,
		DisplayOrder:     arg.DisplayOrder,
	}

	q.workspaceAgentMetadata = append(q.workspaceAgentMetadata, metadatum)
	return nil
}

func (q *FakeQuerier) InsertWorkspaceAgentScripts(_ context.Context, arg database.InsertWorkspaceAgentScriptsParams) ([]database.WorkspaceAgentScript, error) {
	err := validateDatabaseType(arg)
	if err != nil {
		return nil, err
	}

	q.mutex.Lock()
	defer q.mutex.Unlock()

	scripts := make([]database.WorkspaceAgentScript, 0)
	for index, source := range arg.LogSourceID {
		script := database.WorkspaceAgentScript{
			LogSourceID:      source,
			WorkspaceAgentID: arg.WorkspaceAgentID,
			LogPath:          arg.LogPath[index],
			Script:           arg.Script[index],
			Cron:             arg.Cron[index],
			StartBlocksLogin: arg.StartBlocksLogin[index],
			RunOnStart:       arg.RunOnStart[index],
			RunOnStop:        arg.RunOnStop[index],
			TimeoutSeconds:   arg.TimeoutSeconds[index],
			CreatedAt:        arg.CreatedAt,
		}
		scripts = append(scripts, script)
	}
	q.workspaceAgentScripts = append(q.workspaceAgentScripts, scripts...)
	return scripts, nil
}

func (q *FakeQuerier) InsertWorkspaceAgentStats(_ context.Context, arg database.InsertWorkspaceAgentStatsParams) error {
	err := validateDatabaseType(arg)
	if err != nil {
		return err
	}

	q.mutex.Lock()
	defer q.mutex.Unlock()

	var connectionsByProto []map[string]int64
	if err := json.Unmarshal(arg.ConnectionsByProto, &connectionsByProto); err != nil {
		return err
	}
	for i := 0; i < len(arg.ID); i++ {
		cbp, err := json.Marshal(connectionsByProto[i])
		if err != nil {
			return xerrors.Errorf("failed to marshal connections_by_proto: %w", err)
		}
		stat := database.WorkspaceAgentStat{
			ID:                          arg.ID[i],
			CreatedAt:                   arg.CreatedAt[i],
			WorkspaceID:                 arg.WorkspaceID[i],
			AgentID:                     arg.AgentID[i],
			UserID:                      arg.UserID[i],
			ConnectionsByProto:          cbp,
			ConnectionCount:             arg.ConnectionCount[i],
			RxPackets:                   arg.RxPackets[i],
			RxBytes:                     arg.RxBytes[i],
			TxPackets:                   arg.TxPackets[i],
			TxBytes:                     arg.TxBytes[i],
			TemplateID:                  arg.TemplateID[i],
			SessionCountVSCode:          arg.SessionCountVSCode[i],
			SessionCountJetBrains:       arg.SessionCountJetBrains[i],
			SessionCountReconnectingPTY: arg.SessionCountReconnectingPTY[i],
			SessionCountSSH:             arg.SessionCountSSH[i],
			ConnectionMedianLatencyMS:   arg.ConnectionMedianLatencyMS[i],
		}
		q.workspaceAgentStats = append(q.workspaceAgentStats, stat)
	}

	return nil
}

func (q *FakeQuerier) InsertWorkspaceApp(_ context.Context, arg database.InsertWorkspaceAppParams) (database.WorkspaceApp, error) {
	if err := validateDatabaseType(arg); err != nil {
		return database.WorkspaceApp{}, err
	}

	q.mutex.Lock()
	defer q.mutex.Unlock()

	if arg.SharingLevel == "" {
		arg.SharingLevel = database.AppSharingLevelOwner
	}

	// nolint:gosimple
	workspaceApp := database.WorkspaceApp{
		ID:                   arg.ID,
		AgentID:              arg.AgentID,
		CreatedAt:            arg.CreatedAt,
		Slug:                 arg.Slug,
		DisplayName:          arg.DisplayName,
		Icon:                 arg.Icon,
		Command:              arg.Command,
		Url:                  arg.Url,
		External:             arg.External,
		Subdomain:            arg.Subdomain,
		SharingLevel:         arg.SharingLevel,
		HealthcheckUrl:       arg.HealthcheckUrl,
		HealthcheckInterval:  arg.HealthcheckInterval,
		HealthcheckThreshold: arg.HealthcheckThreshold,
		Health:               arg.Health,
		Hidden:               arg.Hidden,
		DisplayOrder:         arg.DisplayOrder,
	}
	q.workspaceApps = append(q.workspaceApps, workspaceApp)
	return workspaceApp, nil
}

func (q *FakeQuerier) InsertWorkspaceAppStats(_ context.Context, arg database.InsertWorkspaceAppStatsParams) error {
	err := validateDatabaseType(arg)
	if err != nil {
		return err
	}

	q.mutex.Lock()
	defer q.mutex.Unlock()

InsertWorkspaceAppStatsLoop:
	for i := 0; i < len(arg.UserID); i++ {
		stat := database.WorkspaceAppStat{
			ID:               q.workspaceAppStatsLastInsertID + 1,
			UserID:           arg.UserID[i],
			WorkspaceID:      arg.WorkspaceID[i],
			AgentID:          arg.AgentID[i],
			AccessMethod:     arg.AccessMethod[i],
			SlugOrPort:       arg.SlugOrPort[i],
			SessionID:        arg.SessionID[i],
			SessionStartedAt: arg.SessionStartedAt[i],
			SessionEndedAt:   arg.SessionEndedAt[i],
			Requests:         arg.Requests[i],
		}
		for j, s := range q.workspaceAppStats {
			// Check unique constraint for upsert.
			if s.UserID == stat.UserID && s.AgentID == stat.AgentID && s.SessionID == stat.SessionID {
				q.workspaceAppStats[j].SessionEndedAt = stat.SessionEndedAt
				q.workspaceAppStats[j].Requests = stat.Requests
				continue InsertWorkspaceAppStatsLoop
			}
		}
		q.workspaceAppStats = append(q.workspaceAppStats, stat)
		q.workspaceAppStatsLastInsertID++
	}

	return nil
}

func (q *FakeQuerier) InsertWorkspaceBuild(_ context.Context, arg database.InsertWorkspaceBuildParams) error {
	if err := validateDatabaseType(arg); err != nil {
		return err
	}

	q.mutex.Lock()
	defer q.mutex.Unlock()

	workspaceBuild := database.WorkspaceBuild{
		ID:                arg.ID,
		CreatedAt:         arg.CreatedAt,
		UpdatedAt:         arg.UpdatedAt,
		WorkspaceID:       arg.WorkspaceID,
		TemplateVersionID: arg.TemplateVersionID,
		BuildNumber:       arg.BuildNumber,
		Transition:        arg.Transition,
		InitiatorID:       arg.InitiatorID,
		JobID:             arg.JobID,
		ProvisionerState:  arg.ProvisionerState,
		Deadline:          arg.Deadline,
		MaxDeadline:       arg.MaxDeadline,
		Reason:            arg.Reason,
	}
	q.workspaceBuilds = append(q.workspaceBuilds, workspaceBuild)
	return nil
}

func (q *FakeQuerier) InsertWorkspaceBuildParameters(_ context.Context, arg database.InsertWorkspaceBuildParametersParams) error {
	if err := validateDatabaseType(arg); err != nil {
		return err
	}

	q.mutex.Lock()
	defer q.mutex.Unlock()

	for index, name := range arg.Name {
		q.workspaceBuildParameters = append(q.workspaceBuildParameters, database.WorkspaceBuildParameter{
			WorkspaceBuildID: arg.WorkspaceBuildID,
			Name:             name,
			Value:            arg.Value[index],
		})
	}
	return nil
}

func (q *FakeQuerier) InsertWorkspaceProxy(_ context.Context, arg database.InsertWorkspaceProxyParams) (database.WorkspaceProxy, error) {
	q.mutex.Lock()
	defer q.mutex.Unlock()

	lastRegionID := int32(0)
	for _, p := range q.workspaceProxies {
		if !p.Deleted && p.Name == arg.Name {
			return database.WorkspaceProxy{}, errUniqueConstraint
		}
		if p.RegionID > lastRegionID {
			lastRegionID = p.RegionID
		}
	}

	p := database.WorkspaceProxy{
		ID:                arg.ID,
		Name:              arg.Name,
		DisplayName:       arg.DisplayName,
		Icon:              arg.Icon,
		DerpEnabled:       arg.DerpEnabled,
		DerpOnly:          arg.DerpOnly,
		TokenHashedSecret: arg.TokenHashedSecret,
		RegionID:          lastRegionID + 1,
		CreatedAt:         arg.CreatedAt,
		UpdatedAt:         arg.UpdatedAt,
		Deleted:           false,
	}
	q.workspaceProxies = append(q.workspaceProxies, p)
	return p, nil
}

func (q *FakeQuerier) InsertWorkspaceResource(_ context.Context, arg database.InsertWorkspaceResourceParams) (database.WorkspaceResource, error) {
	if err := validateDatabaseType(arg); err != nil {
		return database.WorkspaceResource{}, err
	}

	q.mutex.Lock()
	defer q.mutex.Unlock()

	//nolint:gosimple
	resource := database.WorkspaceResource{
		ID:         arg.ID,
		CreatedAt:  arg.CreatedAt,
		JobID:      arg.JobID,
		Transition: arg.Transition,
		Type:       arg.Type,
		Name:       arg.Name,
		Hide:       arg.Hide,
		Icon:       arg.Icon,
		DailyCost:  arg.DailyCost,
	}
	q.workspaceResources = append(q.workspaceResources, resource)
	return resource, nil
}

func (q *FakeQuerier) InsertWorkspaceResourceMetadata(_ context.Context, arg database.InsertWorkspaceResourceMetadataParams) ([]database.WorkspaceResourceMetadatum, error) {
	if err := validateDatabaseType(arg); err != nil {
		return nil, err
	}

	q.mutex.Lock()
	defer q.mutex.Unlock()

	metadata := make([]database.WorkspaceResourceMetadatum, 0)
	id := int64(1)
	if len(q.workspaceResourceMetadata) > 0 {
		id = q.workspaceResourceMetadata[len(q.workspaceResourceMetadata)-1].ID
	}
	for index, key := range arg.Key {
		id++
		value := arg.Value[index]
		metadata = append(metadata, database.WorkspaceResourceMetadatum{
			ID:                  id,
			WorkspaceResourceID: arg.WorkspaceResourceID,
			Key:                 key,
			Value: sql.NullString{
				String: value,
				Valid:  value != "",
			},
			Sensitive: arg.Sensitive[index],
		})
	}
	q.workspaceResourceMetadata = append(q.workspaceResourceMetadata, metadata...)
	return metadata, nil
}

func (q *FakeQuerier) ListProvisionerKeysByOrganization(_ context.Context, organizationID uuid.UUID) ([]database.ProvisionerKey, error) {
	q.mutex.RLock()
	defer q.mutex.RUnlock()

	keys := make([]database.ProvisionerKey, 0)
	for _, key := range q.provisionerKeys {
		if key.OrganizationID == organizationID {
			keys = append(keys, key)
		}
	}

	return keys, nil
}

func (q *FakeQuerier) ListWorkspaceAgentPortShares(_ context.Context, workspaceID uuid.UUID) ([]database.WorkspaceAgentPortShare, error) {
	q.mutex.Lock()
	defer q.mutex.Unlock()

	shares := []database.WorkspaceAgentPortShare{}
	for _, share := range q.workspaceAgentPortShares {
		if share.WorkspaceID == workspaceID {
			shares = append(shares, share)
		}
	}

	return shares, nil
}

func (q *FakeQuerier) OrganizationMembers(_ context.Context, arg database.OrganizationMembersParams) ([]database.OrganizationMembersRow, error) {
	if err := validateDatabaseType(arg); err != nil {
		return []database.OrganizationMembersRow{}, err
	}

	q.mutex.RLock()
	defer q.mutex.RUnlock()

	tmp := make([]database.OrganizationMembersRow, 0)
	for _, organizationMember := range q.organizationMembers {
		if arg.OrganizationID != uuid.Nil && organizationMember.OrganizationID != arg.OrganizationID {
			continue
		}

		if arg.UserID != uuid.Nil && organizationMember.UserID != arg.UserID {
			continue
		}

		organizationMember := organizationMember
		user, _ := q.getUserByIDNoLock(organizationMember.UserID)
		tmp = append(tmp, database.OrganizationMembersRow{
			OrganizationMember: organizationMember,
			Username:           user.Username,
		})
	}
	return tmp, nil
}

func (q *FakeQuerier) ReduceWorkspaceAgentShareLevelToAuthenticatedByTemplate(_ context.Context, templateID uuid.UUID) error {
	err := validateDatabaseType(templateID)
	if err != nil {
		return err
	}

	q.mutex.Lock()
	defer q.mutex.Unlock()

	for _, workspace := range q.workspaces {
		if workspace.TemplateID != templateID {
			continue
		}
		for i, share := range q.workspaceAgentPortShares {
			if share.WorkspaceID != workspace.ID {
				continue
			}
			if share.ShareLevel == database.AppSharingLevelPublic {
				share.ShareLevel = database.AppSharingLevelAuthenticated
			}
			q.workspaceAgentPortShares[i] = share
		}
	}

	return nil
}

func (q *FakeQuerier) RegisterWorkspaceProxy(_ context.Context, arg database.RegisterWorkspaceProxyParams) (database.WorkspaceProxy, error) {
	q.mutex.Lock()
	defer q.mutex.Unlock()

	for i, p := range q.workspaceProxies {
		if p.ID == arg.ID {
			p.Url = arg.Url
			p.WildcardHostname = arg.WildcardHostname
			p.DerpEnabled = arg.DerpEnabled
			p.DerpOnly = arg.DerpOnly
			p.Version = arg.Version
			p.UpdatedAt = dbtime.Now()
			q.workspaceProxies[i] = p
			return p, nil
		}
	}
	return database.WorkspaceProxy{}, sql.ErrNoRows
}

func (q *FakeQuerier) RemoveUserFromAllGroups(_ context.Context, userID uuid.UUID) error {
	q.mutex.Lock()
	defer q.mutex.Unlock()

	newMembers := q.groupMembers[:0]
	for _, member := range q.groupMembers {
		if member.UserID == userID {
			continue
		}
		newMembers = append(newMembers, member)
	}
	q.groupMembers = newMembers

	return nil
}

func (q *FakeQuerier) RemoveUserFromGroups(_ context.Context, arg database.RemoveUserFromGroupsParams) ([]uuid.UUID, error) {
	err := validateDatabaseType(arg)
	if err != nil {
		return nil, err
	}

	q.mutex.Lock()
	defer q.mutex.Unlock()

	removed := make([]uuid.UUID, 0)
	q.data.groupMembers = slices.DeleteFunc(q.data.groupMembers, func(groupMember database.GroupMemberTable) bool {
		// Delete all group members that match the arguments.
		if groupMember.UserID != arg.UserID {
			// Not the right user, ignore.
			return false
		}

		if !slices.Contains(arg.GroupIds, groupMember.GroupID) {
			return false
		}

		removed = append(removed, groupMember.GroupID)
		return true
	})

	return removed, nil
}

func (q *FakeQuerier) RevokeDBCryptKey(_ context.Context, activeKeyDigest string) error {
	q.mutex.Lock()
	defer q.mutex.Unlock()

	for i := range q.dbcryptKeys {
		key := q.dbcryptKeys[i]

		// Is the key already revoked?
		if !key.ActiveKeyDigest.Valid {
			continue
		}

		if key.ActiveKeyDigest.String != activeKeyDigest {
			continue
		}

		// Check for foreign key constraints.
		for _, ul := range q.userLinks {
			if (ul.OAuthAccessTokenKeyID.Valid && ul.OAuthAccessTokenKeyID.String == activeKeyDigest) ||
				(ul.OAuthRefreshTokenKeyID.Valid && ul.OAuthRefreshTokenKeyID.String == activeKeyDigest) {
				return errForeignKeyConstraint
			}
		}
		for _, gal := range q.externalAuthLinks {
			if (gal.OAuthAccessTokenKeyID.Valid && gal.OAuthAccessTokenKeyID.String == activeKeyDigest) ||
				(gal.OAuthRefreshTokenKeyID.Valid && gal.OAuthRefreshTokenKeyID.String == activeKeyDigest) {
				return errForeignKeyConstraint
			}
		}

		// Revoke the key.
		q.dbcryptKeys[i].RevokedAt = sql.NullTime{Time: dbtime.Now(), Valid: true}
		q.dbcryptKeys[i].RevokedKeyDigest = sql.NullString{String: key.ActiveKeyDigest.String, Valid: true}
		q.dbcryptKeys[i].ActiveKeyDigest = sql.NullString{}
		return nil
	}

	return sql.ErrNoRows
}

func (*FakeQuerier) TryAcquireLock(_ context.Context, _ int64) (bool, error) {
	return false, xerrors.New("TryAcquireLock must only be called within a transaction")
}

func (q *FakeQuerier) UnarchiveTemplateVersion(_ context.Context, arg database.UnarchiveTemplateVersionParams) error {
	err := validateDatabaseType(arg)
	if err != nil {
		return err
	}
	q.mutex.Lock()
	defer q.mutex.Unlock()

	for i, v := range q.data.templateVersions {
		if v.ID == arg.TemplateVersionID {
			v.Archived = false
			v.UpdatedAt = arg.UpdatedAt
			q.data.templateVersions[i] = v
			return nil
		}
	}

	return sql.ErrNoRows
}

func (q *FakeQuerier) UnfavoriteWorkspace(_ context.Context, arg uuid.UUID) error {
	err := validateDatabaseType(arg)
	if err != nil {
		return err
	}

	q.mutex.Lock()
	defer q.mutex.Unlock()

	for i := 0; i < len(q.workspaces); i++ {
		if q.workspaces[i].ID != arg {
			continue
		}
		q.workspaces[i].Favorite = false
		return nil
	}

	return nil
}

func (q *FakeQuerier) UpdateAPIKeyByID(_ context.Context, arg database.UpdateAPIKeyByIDParams) error {
	if err := validateDatabaseType(arg); err != nil {
		return err
	}

	q.mutex.Lock()
	defer q.mutex.Unlock()

	for index, apiKey := range q.apiKeys {
		if apiKey.ID != arg.ID {
			continue
		}
		apiKey.LastUsed = arg.LastUsed
		apiKey.ExpiresAt = arg.ExpiresAt
		apiKey.IPAddress = arg.IPAddress
		q.apiKeys[index] = apiKey
		return nil
	}
	return sql.ErrNoRows
}

func (q *FakeQuerier) UpdateCustomRole(_ context.Context, arg database.UpdateCustomRoleParams) (database.CustomRole, error) {
	err := validateDatabaseType(arg)
	if err != nil {
		return database.CustomRole{}, err
	}

	q.mutex.RLock()
	defer q.mutex.RUnlock()
	for i := range q.customRoles {
		if strings.EqualFold(q.customRoles[i].Name, arg.Name) &&
			q.customRoles[i].OrganizationID.UUID == arg.OrganizationID.UUID {
			q.customRoles[i].DisplayName = arg.DisplayName
			q.customRoles[i].OrganizationID = arg.OrganizationID
			q.customRoles[i].SitePermissions = arg.SitePermissions
			q.customRoles[i].OrgPermissions = arg.OrgPermissions
			q.customRoles[i].UserPermissions = arg.UserPermissions
			q.customRoles[i].UpdatedAt = dbtime.Now()
			return q.customRoles[i], nil
		}
	}
	return database.CustomRole{}, sql.ErrNoRows
}

func (q *FakeQuerier) UpdateExternalAuthLink(_ context.Context, arg database.UpdateExternalAuthLinkParams) (database.ExternalAuthLink, error) {
	if err := validateDatabaseType(arg); err != nil {
		return database.ExternalAuthLink{}, err
	}

	q.mutex.Lock()
	defer q.mutex.Unlock()
	for index, gitAuthLink := range q.externalAuthLinks {
		if gitAuthLink.ProviderID != arg.ProviderID {
			continue
		}
		if gitAuthLink.UserID != arg.UserID {
			continue
		}
		gitAuthLink.UpdatedAt = arg.UpdatedAt
		gitAuthLink.OAuthAccessToken = arg.OAuthAccessToken
		gitAuthLink.OAuthAccessTokenKeyID = arg.OAuthAccessTokenKeyID
		gitAuthLink.OAuthRefreshToken = arg.OAuthRefreshToken
		gitAuthLink.OAuthRefreshTokenKeyID = arg.OAuthRefreshTokenKeyID
		gitAuthLink.OAuthExpiry = arg.OAuthExpiry
		gitAuthLink.OAuthExtra = arg.OAuthExtra
		q.externalAuthLinks[index] = gitAuthLink

		return gitAuthLink, nil
	}
	return database.ExternalAuthLink{}, sql.ErrNoRows
}

func (q *FakeQuerier) UpdateGitSSHKey(_ context.Context, arg database.UpdateGitSSHKeyParams) (database.GitSSHKey, error) {
	if err := validateDatabaseType(arg); err != nil {
		return database.GitSSHKey{}, err
	}

	q.mutex.Lock()
	defer q.mutex.Unlock()

	for index, key := range q.gitSSHKey {
		if key.UserID != arg.UserID {
			continue
		}
		key.UpdatedAt = arg.UpdatedAt
		key.PrivateKey = arg.PrivateKey
		key.PublicKey = arg.PublicKey
		q.gitSSHKey[index] = key
		return key, nil
	}
	return database.GitSSHKey{}, sql.ErrNoRows
}

func (q *FakeQuerier) UpdateGroupByID(_ context.Context, arg database.UpdateGroupByIDParams) (database.Group, error) {
	if err := validateDatabaseType(arg); err != nil {
		return database.Group{}, err
	}

	q.mutex.Lock()
	defer q.mutex.Unlock()

	for i, group := range q.groups {
		if group.ID == arg.ID {
			group.DisplayName = arg.DisplayName
			group.Name = arg.Name
			group.AvatarURL = arg.AvatarURL
			group.QuotaAllowance = arg.QuotaAllowance
			q.groups[i] = group
			return group, nil
		}
	}
	return database.Group{}, sql.ErrNoRows
}

func (q *FakeQuerier) UpdateInactiveUsersToDormant(_ context.Context, params database.UpdateInactiveUsersToDormantParams) ([]database.UpdateInactiveUsersToDormantRow, error) {
	q.mutex.Lock()
	defer q.mutex.Unlock()

	var updated []database.UpdateInactiveUsersToDormantRow
	for index, user := range q.users {
		if user.Status == database.UserStatusActive && user.LastSeenAt.Before(params.LastSeenAfter) {
			q.users[index].Status = database.UserStatusDormant
			q.users[index].UpdatedAt = params.UpdatedAt
			updated = append(updated, database.UpdateInactiveUsersToDormantRow{
				ID:         user.ID,
				Email:      user.Email,
				LastSeenAt: user.LastSeenAt,
			})
		}
	}

	if len(updated) == 0 {
		return nil, sql.ErrNoRows
	}
	return updated, nil
}

func (q *FakeQuerier) UpdateMemberRoles(_ context.Context, arg database.UpdateMemberRolesParams) (database.OrganizationMember, error) {
	if err := validateDatabaseType(arg); err != nil {
		return database.OrganizationMember{}, err
	}

	q.mutex.Lock()
	defer q.mutex.Unlock()

	for i, mem := range q.organizationMembers {
		if mem.UserID == arg.UserID && mem.OrganizationID == arg.OrgID {
			uniqueRoles := make([]string, 0, len(arg.GrantedRoles))
			exist := make(map[string]struct{})
			for _, r := range arg.GrantedRoles {
				if _, ok := exist[r]; ok {
					continue
				}
				exist[r] = struct{}{}
				uniqueRoles = append(uniqueRoles, r)
			}
			sort.Strings(uniqueRoles)

			mem.Roles = uniqueRoles
			q.organizationMembers[i] = mem
			return mem, nil
		}
	}

	return database.OrganizationMember{}, sql.ErrNoRows
}

func (*FakeQuerier) UpdateNotificationTemplateMethodByID(_ context.Context, _ database.UpdateNotificationTemplateMethodByIDParams) (database.NotificationTemplate, error) {
	// Not implementing this function because it relies on state in the database which is created with migrations.
	// We could consider using code-generation to align the database state and dbmem, but it's not worth it right now.
	return database.NotificationTemplate{}, ErrUnimplemented
}

func (q *FakeQuerier) UpdateOAuth2ProviderAppByID(_ context.Context, arg database.UpdateOAuth2ProviderAppByIDParams) (database.OAuth2ProviderApp, error) {
	err := validateDatabaseType(arg)
	if err != nil {
		return database.OAuth2ProviderApp{}, err
	}

	q.mutex.Lock()
	defer q.mutex.Unlock()

	for _, app := range q.oauth2ProviderApps {
		if app.Name == arg.Name && app.ID != arg.ID {
			return database.OAuth2ProviderApp{}, errUniqueConstraint
		}
	}

	for index, app := range q.oauth2ProviderApps {
		if app.ID == arg.ID {
			newApp := database.OAuth2ProviderApp{
				ID:          arg.ID,
				CreatedAt:   app.CreatedAt,
				UpdatedAt:   arg.UpdatedAt,
				Name:        arg.Name,
				Icon:        arg.Icon,
				CallbackURL: arg.CallbackURL,
			}
			q.oauth2ProviderApps[index] = newApp
			return newApp, nil
		}
	}
	return database.OAuth2ProviderApp{}, sql.ErrNoRows
}

func (q *FakeQuerier) UpdateOAuth2ProviderAppSecretByID(_ context.Context, arg database.UpdateOAuth2ProviderAppSecretByIDParams) (database.OAuth2ProviderAppSecret, error) {
	err := validateDatabaseType(arg)
	if err != nil {
		return database.OAuth2ProviderAppSecret{}, err
	}

	q.mutex.Lock()
	defer q.mutex.Unlock()

	for index, secret := range q.oauth2ProviderAppSecrets {
		if secret.ID == arg.ID {
			newSecret := database.OAuth2ProviderAppSecret{
				ID:            arg.ID,
				CreatedAt:     secret.CreatedAt,
				SecretPrefix:  secret.SecretPrefix,
				HashedSecret:  secret.HashedSecret,
				DisplaySecret: secret.DisplaySecret,
				AppID:         secret.AppID,
				LastUsedAt:    arg.LastUsedAt,
			}
			q.oauth2ProviderAppSecrets[index] = newSecret
			return newSecret, nil
		}
	}
	return database.OAuth2ProviderAppSecret{}, sql.ErrNoRows
}

func (q *FakeQuerier) UpdateOrganization(_ context.Context, arg database.UpdateOrganizationParams) (database.Organization, error) {
	err := validateDatabaseType(arg)
	if err != nil {
		return database.Organization{}, err
	}

	q.mutex.Lock()
	defer q.mutex.Unlock()

	// Enforce the unique constraint, because the API endpoint relies on the database catching
	// non-unique names during updates.
	for _, org := range q.organizations {
		if org.Name == arg.Name && org.ID != arg.ID {
			return database.Organization{}, errUniqueConstraint
		}
	}

	for i, org := range q.organizations {
		if org.ID == arg.ID {
			org.Name = arg.Name
			org.DisplayName = arg.DisplayName
			org.Description = arg.Description
			org.Icon = arg.Icon
			q.organizations[i] = org
			return org, nil
		}
	}
	return database.Organization{}, sql.ErrNoRows
}

func (q *FakeQuerier) UpdateProvisionerDaemonLastSeenAt(_ context.Context, arg database.UpdateProvisionerDaemonLastSeenAtParams) error {
	err := validateDatabaseType(arg)
	if err != nil {
		return err
	}

	q.mutex.Lock()
	defer q.mutex.Unlock()

	for idx := range q.provisionerDaemons {
		if q.provisionerDaemons[idx].ID != arg.ID {
			continue
		}
		if q.provisionerDaemons[idx].LastSeenAt.Time.After(arg.LastSeenAt.Time) {
			continue
		}
		q.provisionerDaemons[idx].LastSeenAt = arg.LastSeenAt
		return nil
	}
	return sql.ErrNoRows
}

func (q *FakeQuerier) UpdateProvisionerJobByID(_ context.Context, arg database.UpdateProvisionerJobByIDParams) error {
	if err := validateDatabaseType(arg); err != nil {
		return err
	}

	q.mutex.Lock()
	defer q.mutex.Unlock()

	for index, job := range q.provisionerJobs {
		if arg.ID != job.ID {
			continue
		}
		job.UpdatedAt = arg.UpdatedAt
		job.JobStatus = provisonerJobStatus(job)
		q.provisionerJobs[index] = job
		return nil
	}
	return sql.ErrNoRows
}

func (q *FakeQuerier) UpdateProvisionerJobWithCancelByID(_ context.Context, arg database.UpdateProvisionerJobWithCancelByIDParams) error {
	if err := validateDatabaseType(arg); err != nil {
		return err
	}

	q.mutex.Lock()
	defer q.mutex.Unlock()

	for index, job := range q.provisionerJobs {
		if arg.ID != job.ID {
			continue
		}
		job.CanceledAt = arg.CanceledAt
		job.CompletedAt = arg.CompletedAt
		job.JobStatus = provisonerJobStatus(job)
		q.provisionerJobs[index] = job
		return nil
	}
	return sql.ErrNoRows
}

func (q *FakeQuerier) UpdateProvisionerJobWithCompleteByID(_ context.Context, arg database.UpdateProvisionerJobWithCompleteByIDParams) error {
	if err := validateDatabaseType(arg); err != nil {
		return err
	}

	q.mutex.Lock()
	defer q.mutex.Unlock()

	for index, job := range q.provisionerJobs {
		if arg.ID != job.ID {
			continue
		}
		job.UpdatedAt = arg.UpdatedAt
		job.CompletedAt = arg.CompletedAt
		job.Error = arg.Error
		job.ErrorCode = arg.ErrorCode
		job.JobStatus = provisonerJobStatus(job)
		q.provisionerJobs[index] = job
		return nil
	}
	return sql.ErrNoRows
}

func (q *FakeQuerier) UpdateReplica(_ context.Context, arg database.UpdateReplicaParams) (database.Replica, error) {
	if err := validateDatabaseType(arg); err != nil {
		return database.Replica{}, err
	}

	q.mutex.Lock()
	defer q.mutex.Unlock()

	for index, replica := range q.replicas {
		if replica.ID != arg.ID {
			continue
		}
		replica.Hostname = arg.Hostname
		replica.StartedAt = arg.StartedAt
		replica.StoppedAt = arg.StoppedAt
		replica.UpdatedAt = arg.UpdatedAt
		replica.RelayAddress = arg.RelayAddress
		replica.RegionID = arg.RegionID
		replica.Version = arg.Version
		replica.Error = arg.Error
		replica.DatabaseLatency = arg.DatabaseLatency
		replica.Primary = arg.Primary
		q.replicas[index] = replica
		return replica, nil
	}
	return database.Replica{}, sql.ErrNoRows
}

func (*FakeQuerier) UpdateTailnetPeerStatusByCoordinator(context.Context, database.UpdateTailnetPeerStatusByCoordinatorParams) error {
	return ErrUnimplemented
}

func (q *FakeQuerier) UpdateTemplateACLByID(_ context.Context, arg database.UpdateTemplateACLByIDParams) error {
	if err := validateDatabaseType(arg); err != nil {
		return err
	}

	q.mutex.Lock()
	defer q.mutex.Unlock()

	for i, template := range q.templates {
		if template.ID == arg.ID {
			template.GroupACL = arg.GroupACL
			template.UserACL = arg.UserACL

			q.templates[i] = template
			return nil
		}
	}

	return sql.ErrNoRows
}

func (q *FakeQuerier) UpdateTemplateAccessControlByID(_ context.Context, arg database.UpdateTemplateAccessControlByIDParams) error {
	if err := validateDatabaseType(arg); err != nil {
		return err
	}

	q.mutex.Lock()
	defer q.mutex.Unlock()

	for idx, tpl := range q.templates {
		if tpl.ID != arg.ID {
			continue
		}
		q.templates[idx].RequireActiveVersion = arg.RequireActiveVersion
		q.templates[idx].Deprecated = arg.Deprecated
		return nil
	}

	return sql.ErrNoRows
}

func (q *FakeQuerier) UpdateTemplateActiveVersionByID(_ context.Context, arg database.UpdateTemplateActiveVersionByIDParams) error {
	if err := validateDatabaseType(arg); err != nil {
		return err
	}

	q.mutex.Lock()
	defer q.mutex.Unlock()

	for index, template := range q.templates {
		if template.ID != arg.ID {
			continue
		}
		template.ActiveVersionID = arg.ActiveVersionID
		template.UpdatedAt = arg.UpdatedAt
		q.templates[index] = template
		return nil
	}
	return sql.ErrNoRows
}

func (q *FakeQuerier) UpdateTemplateDeletedByID(_ context.Context, arg database.UpdateTemplateDeletedByIDParams) error {
	if err := validateDatabaseType(arg); err != nil {
		return err
	}

	q.mutex.Lock()
	defer q.mutex.Unlock()

	for index, template := range q.templates {
		if template.ID != arg.ID {
			continue
		}
		template.Deleted = arg.Deleted
		template.UpdatedAt = arg.UpdatedAt
		q.templates[index] = template
		return nil
	}
	return sql.ErrNoRows
}

func (q *FakeQuerier) UpdateTemplateMetaByID(_ context.Context, arg database.UpdateTemplateMetaByIDParams) error {
	if err := validateDatabaseType(arg); err != nil {
		return err
	}

	q.mutex.Lock()
	defer q.mutex.Unlock()

	for idx, tpl := range q.templates {
		if tpl.ID != arg.ID {
			continue
		}
		tpl.UpdatedAt = dbtime.Now()
		tpl.Name = arg.Name
		tpl.DisplayName = arg.DisplayName
		tpl.Description = arg.Description
		tpl.Icon = arg.Icon
		tpl.GroupACL = arg.GroupACL
		tpl.AllowUserCancelWorkspaceJobs = arg.AllowUserCancelWorkspaceJobs
		tpl.MaxPortSharingLevel = arg.MaxPortSharingLevel
		q.templates[idx] = tpl
		return nil
	}

	return sql.ErrNoRows
}

func (q *FakeQuerier) UpdateTemplateScheduleByID(_ context.Context, arg database.UpdateTemplateScheduleByIDParams) error {
	if err := validateDatabaseType(arg); err != nil {
		return err
	}

	q.mutex.Lock()
	defer q.mutex.Unlock()

	for idx, tpl := range q.templates {
		if tpl.ID != arg.ID {
			continue
		}
		tpl.AllowUserAutostart = arg.AllowUserAutostart
		tpl.AllowUserAutostop = arg.AllowUserAutostop
		tpl.UpdatedAt = dbtime.Now()
		tpl.DefaultTTL = arg.DefaultTTL
		tpl.ActivityBump = arg.ActivityBump
		tpl.AutostopRequirementDaysOfWeek = arg.AutostopRequirementDaysOfWeek
		tpl.AutostopRequirementWeeks = arg.AutostopRequirementWeeks
		tpl.AutostartBlockDaysOfWeek = arg.AutostartBlockDaysOfWeek
		tpl.FailureTTL = arg.FailureTTL
		tpl.TimeTilDormant = arg.TimeTilDormant
		tpl.TimeTilDormantAutoDelete = arg.TimeTilDormantAutoDelete
		q.templates[idx] = tpl
		return nil
	}

	return sql.ErrNoRows
}

func (q *FakeQuerier) UpdateTemplateVersionByID(_ context.Context, arg database.UpdateTemplateVersionByIDParams) error {
	if err := validateDatabaseType(arg); err != nil {
		return err
	}

	q.mutex.Lock()
	defer q.mutex.Unlock()

	for index, templateVersion := range q.templateVersions {
		if templateVersion.ID != arg.ID {
			continue
		}
		templateVersion.TemplateID = arg.TemplateID
		templateVersion.UpdatedAt = arg.UpdatedAt
		templateVersion.Name = arg.Name
		templateVersion.Message = arg.Message
		q.templateVersions[index] = templateVersion
		return nil
	}
	return sql.ErrNoRows
}

func (q *FakeQuerier) UpdateTemplateVersionDescriptionByJobID(_ context.Context, arg database.UpdateTemplateVersionDescriptionByJobIDParams) error {
	if err := validateDatabaseType(arg); err != nil {
		return err
	}

	q.mutex.Lock()
	defer q.mutex.Unlock()

	for index, templateVersion := range q.templateVersions {
		if templateVersion.JobID != arg.JobID {
			continue
		}
		templateVersion.Readme = arg.Readme
		templateVersion.UpdatedAt = arg.UpdatedAt
		q.templateVersions[index] = templateVersion
		return nil
	}
	return sql.ErrNoRows
}

func (q *FakeQuerier) UpdateTemplateVersionExternalAuthProvidersByJobID(_ context.Context, arg database.UpdateTemplateVersionExternalAuthProvidersByJobIDParams) error {
	if err := validateDatabaseType(arg); err != nil {
		return err
	}

	q.mutex.Lock()
	defer q.mutex.Unlock()

	for index, templateVersion := range q.templateVersions {
		if templateVersion.JobID != arg.JobID {
			continue
		}
		templateVersion.ExternalAuthProviders = arg.ExternalAuthProviders
		templateVersion.UpdatedAt = arg.UpdatedAt
		q.templateVersions[index] = templateVersion
		return nil
	}
	return sql.ErrNoRows
}

func (q *FakeQuerier) UpdateTemplateWorkspacesLastUsedAt(_ context.Context, arg database.UpdateTemplateWorkspacesLastUsedAtParams) error {
	err := validateDatabaseType(arg)
	if err != nil {
		return err
	}

	q.mutex.Lock()
	defer q.mutex.Unlock()

	for i, ws := range q.workspaces {
		if ws.TemplateID != arg.TemplateID {
			continue
		}
		ws.LastUsedAt = arg.LastUsedAt
		q.workspaces[i] = ws
	}

	return nil
}

func (q *FakeQuerier) UpdateUserAppearanceSettings(_ context.Context, arg database.UpdateUserAppearanceSettingsParams) (database.User, error) {
	err := validateDatabaseType(arg)
	if err != nil {
		return database.User{}, err
	}

	q.mutex.Lock()
	defer q.mutex.Unlock()

	for index, user := range q.users {
		if user.ID != arg.ID {
			continue
		}
		user.ThemePreference = arg.ThemePreference
		q.users[index] = user
		return user, nil
	}
	return database.User{}, sql.ErrNoRows
}

func (q *FakeQuerier) UpdateUserDeletedByID(_ context.Context, id uuid.UUID) error {
	q.mutex.Lock()
	defer q.mutex.Unlock()

	for i, u := range q.users {
		if u.ID == id {
			u.Deleted = true
			q.users[i] = u
			// NOTE: In the real world, this is done by a trigger.
			q.apiKeys = slices.DeleteFunc(q.apiKeys, func(u database.APIKey) bool {
				return id == u.UserID
			})

			q.userLinks = slices.DeleteFunc(q.userLinks, func(u database.UserLink) bool {
				return id == u.UserID
			})
			return nil
		}
	}
	return sql.ErrNoRows
}

func (q *FakeQuerier) UpdateUserGithubComUserID(_ context.Context, arg database.UpdateUserGithubComUserIDParams) error {
	err := validateDatabaseType(arg)
	if err != nil {
		return err
	}

	q.mutex.Lock()
	defer q.mutex.Unlock()

	for i, user := range q.users {
		if user.ID != arg.ID {
			continue
		}
		user.GithubComUserID = arg.GithubComUserID
		q.users[i] = user
		return nil
	}
	return sql.ErrNoRows
}

func (q *FakeQuerier) UpdateUserHashedPassword(_ context.Context, arg database.UpdateUserHashedPasswordParams) error {
	if err := validateDatabaseType(arg); err != nil {
		return err
	}

	q.mutex.Lock()
	defer q.mutex.Unlock()

	for i, user := range q.users {
		if user.ID != arg.ID {
			continue
		}
		user.HashedPassword = arg.HashedPassword
		q.users[i] = user
		return nil
	}
	return sql.ErrNoRows
}

func (q *FakeQuerier) UpdateUserLastSeenAt(_ context.Context, arg database.UpdateUserLastSeenAtParams) (database.User, error) {
	if err := validateDatabaseType(arg); err != nil {
		return database.User{}, err
	}

	q.mutex.Lock()
	defer q.mutex.Unlock()

	for index, user := range q.users {
		if user.ID != arg.ID {
			continue
		}
		user.LastSeenAt = arg.LastSeenAt
		user.UpdatedAt = arg.UpdatedAt
		q.users[index] = user
		return user, nil
	}
	return database.User{}, sql.ErrNoRows
}

func (q *FakeQuerier) UpdateUserLink(_ context.Context, params database.UpdateUserLinkParams) (database.UserLink, error) {
	if err := validateDatabaseType(params); err != nil {
		return database.UserLink{}, err
	}

	q.mutex.Lock()
	defer q.mutex.Unlock()

	if u, err := q.getUserByIDNoLock(params.UserID); err == nil && u.Deleted {
		return database.UserLink{}, deletedUserLinkError
	}

	for i, link := range q.userLinks {
		if link.UserID == params.UserID && link.LoginType == params.LoginType {
			link.OAuthAccessToken = params.OAuthAccessToken
			link.OAuthAccessTokenKeyID = params.OAuthAccessTokenKeyID
			link.OAuthRefreshToken = params.OAuthRefreshToken
			link.OAuthRefreshTokenKeyID = params.OAuthRefreshTokenKeyID
			link.OAuthExpiry = params.OAuthExpiry
			link.DebugContext = params.DebugContext

			q.userLinks[i] = link
			return link, nil
		}
	}

	return database.UserLink{}, sql.ErrNoRows
}

func (q *FakeQuerier) UpdateUserLinkedID(_ context.Context, params database.UpdateUserLinkedIDParams) (database.UserLink, error) {
	if err := validateDatabaseType(params); err != nil {
		return database.UserLink{}, err
	}

	q.mutex.Lock()
	defer q.mutex.Unlock()

	for i, link := range q.userLinks {
		if link.UserID == params.UserID && link.LoginType == params.LoginType {
			link.LinkedID = params.LinkedID

			q.userLinks[i] = link
			return link, nil
		}
	}

	return database.UserLink{}, sql.ErrNoRows
}

func (q *FakeQuerier) UpdateUserLoginType(_ context.Context, arg database.UpdateUserLoginTypeParams) (database.User, error) {
	if err := validateDatabaseType(arg); err != nil {
		return database.User{}, err
	}

	q.mutex.Lock()
	defer q.mutex.Unlock()

	for i, u := range q.users {
		if u.ID == arg.UserID {
			u.LoginType = arg.NewLoginType
			if arg.NewLoginType != database.LoginTypePassword {
				u.HashedPassword = []byte{}
			}
			q.users[i] = u
			return u, nil
		}
	}
	return database.User{}, sql.ErrNoRows
}

func (q *FakeQuerier) UpdateUserNotificationPreferences(_ context.Context, arg database.UpdateUserNotificationPreferencesParams) (int64, error) {
	err := validateDatabaseType(arg)
	if err != nil {
		return 0, err
	}

	q.mutex.Lock()
	defer q.mutex.Unlock()

	var upserted int64
	for i := range arg.NotificationTemplateIds {
		var (
			found      bool
			templateID = arg.NotificationTemplateIds[i]
			disabled   = arg.Disableds[i]
		)

		for j, np := range q.notificationPreferences {
			if np.UserID != arg.UserID {
				continue
			}

			if np.NotificationTemplateID != templateID {
				continue
			}

			np.Disabled = disabled
			np.UpdatedAt = dbtime.Now()
			q.notificationPreferences[j] = np

			upserted++
			found = true
			break
		}

		if !found {
			np := database.NotificationPreference{
				Disabled:               disabled,
				UserID:                 arg.UserID,
				NotificationTemplateID: templateID,
				CreatedAt:              dbtime.Now(),
				UpdatedAt:              dbtime.Now(),
			}
			q.notificationPreferences = append(q.notificationPreferences, np)
			upserted++
		}
	}

	return upserted, nil
}

func (q *FakeQuerier) UpdateUserProfile(_ context.Context, arg database.UpdateUserProfileParams) (database.User, error) {
	if err := validateDatabaseType(arg); err != nil {
		return database.User{}, err
	}

	q.mutex.Lock()
	defer q.mutex.Unlock()

	for index, user := range q.users {
		if user.ID != arg.ID {
			continue
		}
		user.Email = arg.Email
		user.Username = arg.Username
		user.AvatarURL = arg.AvatarURL
		user.Name = arg.Name
		q.users[index] = user
		return user, nil
	}
	return database.User{}, sql.ErrNoRows
}

func (q *FakeQuerier) UpdateUserQuietHoursSchedule(_ context.Context, arg database.UpdateUserQuietHoursScheduleParams) (database.User, error) {
	if err := validateDatabaseType(arg); err != nil {
		return database.User{}, err
	}

	q.mutex.Lock()
	defer q.mutex.Unlock()

	for index, user := range q.users {
		if user.ID != arg.ID {
			continue
		}
		user.QuietHoursSchedule = arg.QuietHoursSchedule
		q.users[index] = user
		return user, nil
	}
	return database.User{}, sql.ErrNoRows
}

func (q *FakeQuerier) UpdateUserRoles(_ context.Context, arg database.UpdateUserRolesParams) (database.User, error) {
	if err := validateDatabaseType(arg); err != nil {
		return database.User{}, err
	}

	q.mutex.Lock()
	defer q.mutex.Unlock()

	for index, user := range q.users {
		if user.ID != arg.ID {
			continue
		}

		// Set new roles
		user.RBACRoles = arg.GrantedRoles
		// Remove duplicates and sort
		uniqueRoles := make([]string, 0, len(user.RBACRoles))
		exist := make(map[string]struct{})
		for _, r := range user.RBACRoles {
			if _, ok := exist[r]; ok {
				continue
			}
			exist[r] = struct{}{}
			uniqueRoles = append(uniqueRoles, r)
		}
		sort.Strings(uniqueRoles)
		user.RBACRoles = uniqueRoles

		q.users[index] = user
		return user, nil
	}
	return database.User{}, sql.ErrNoRows
}

func (q *FakeQuerier) UpdateUserStatus(_ context.Context, arg database.UpdateUserStatusParams) (database.User, error) {
	if err := validateDatabaseType(arg); err != nil {
		return database.User{}, err
	}

	q.mutex.Lock()
	defer q.mutex.Unlock()

	for index, user := range q.users {
		if user.ID != arg.ID {
			continue
		}
		user.Status = arg.Status
		user.UpdatedAt = arg.UpdatedAt
		q.users[index] = user
		return user, nil
	}
	return database.User{}, sql.ErrNoRows
}

func (q *FakeQuerier) UpdateWorkspace(_ context.Context, arg database.UpdateWorkspaceParams) (database.Workspace, error) {
	if err := validateDatabaseType(arg); err != nil {
		return database.Workspace{}, err
	}

	q.mutex.Lock()
	defer q.mutex.Unlock()

	for i, workspace := range q.workspaces {
		if workspace.Deleted || workspace.ID != arg.ID {
			continue
		}
		for _, other := range q.workspaces {
			if other.Deleted || other.ID == workspace.ID || workspace.OwnerID != other.OwnerID {
				continue
			}
			if other.Name == arg.Name {
				return database.Workspace{}, errUniqueConstraint
			}
		}

		workspace.Name = arg.Name
		q.workspaces[i] = workspace

		return workspace, nil
	}

	return database.Workspace{}, sql.ErrNoRows
}

func (q *FakeQuerier) UpdateWorkspaceAgentConnectionByID(_ context.Context, arg database.UpdateWorkspaceAgentConnectionByIDParams) error {
	if err := validateDatabaseType(arg); err != nil {
		return err
	}

	q.mutex.Lock()
	defer q.mutex.Unlock()

	for index, agent := range q.workspaceAgents {
		if agent.ID != arg.ID {
			continue
		}
		agent.FirstConnectedAt = arg.FirstConnectedAt
		agent.LastConnectedAt = arg.LastConnectedAt
		agent.DisconnectedAt = arg.DisconnectedAt
		agent.UpdatedAt = arg.UpdatedAt
		agent.LastConnectedReplicaID = arg.LastConnectedReplicaID
		q.workspaceAgents[index] = agent
		return nil
	}
	return sql.ErrNoRows
}

func (q *FakeQuerier) UpdateWorkspaceAgentLifecycleStateByID(_ context.Context, arg database.UpdateWorkspaceAgentLifecycleStateByIDParams) error {
	if err := validateDatabaseType(arg); err != nil {
		return err
	}

	q.mutex.Lock()
	defer q.mutex.Unlock()
	for i, agent := range q.workspaceAgents {
		if agent.ID == arg.ID {
			agent.LifecycleState = arg.LifecycleState
			agent.StartedAt = arg.StartedAt
			agent.ReadyAt = arg.ReadyAt
			q.workspaceAgents[i] = agent
			return nil
		}
	}
	return sql.ErrNoRows
}

func (q *FakeQuerier) UpdateWorkspaceAgentLogOverflowByID(_ context.Context, arg database.UpdateWorkspaceAgentLogOverflowByIDParams) error {
	if err := validateDatabaseType(arg); err != nil {
		return err
	}

	q.mutex.Lock()
	defer q.mutex.Unlock()
	for i, agent := range q.workspaceAgents {
		if agent.ID == arg.ID {
			agent.LogsOverflowed = arg.LogsOverflowed
			q.workspaceAgents[i] = agent
			return nil
		}
	}
	return sql.ErrNoRows
}

func (q *FakeQuerier) UpdateWorkspaceAgentMetadata(_ context.Context, arg database.UpdateWorkspaceAgentMetadataParams) error {
	q.mutex.Lock()
	defer q.mutex.Unlock()

	for i, m := range q.workspaceAgentMetadata {
		if m.WorkspaceAgentID != arg.WorkspaceAgentID {
			continue
		}
		for j := 0; j < len(arg.Key); j++ {
			if m.Key == arg.Key[j] {
				q.workspaceAgentMetadata[i].Value = arg.Value[j]
				q.workspaceAgentMetadata[i].Error = arg.Error[j]
				q.workspaceAgentMetadata[i].CollectedAt = arg.CollectedAt[j]
				return nil
			}
		}
	}

	return nil
}

func (q *FakeQuerier) UpdateWorkspaceAgentStartupByID(_ context.Context, arg database.UpdateWorkspaceAgentStartupByIDParams) error {
	if err := validateDatabaseType(arg); err != nil {
		return err
	}

	if len(arg.Subsystems) > 0 {
		seen := map[database.WorkspaceAgentSubsystem]struct{}{
			arg.Subsystems[0]: {},
		}
		for i := 1; i < len(arg.Subsystems); i++ {
			s := arg.Subsystems[i]
			if _, ok := seen[s]; ok {
				return xerrors.Errorf("duplicate subsystem %q", s)
			}
			seen[s] = struct{}{}

			if arg.Subsystems[i-1] > arg.Subsystems[i] {
				return xerrors.Errorf("subsystems not sorted: %q > %q", arg.Subsystems[i-1], arg.Subsystems[i])
			}
		}
	}

	q.mutex.Lock()
	defer q.mutex.Unlock()

	for index, agent := range q.workspaceAgents {
		if agent.ID != arg.ID {
			continue
		}

		agent.Version = arg.Version
		agent.APIVersion = arg.APIVersion
		agent.ExpandedDirectory = arg.ExpandedDirectory
		agent.Subsystems = arg.Subsystems
		q.workspaceAgents[index] = agent
		return nil
	}
	return sql.ErrNoRows
}

func (q *FakeQuerier) UpdateWorkspaceAppHealthByID(_ context.Context, arg database.UpdateWorkspaceAppHealthByIDParams) error {
	if err := validateDatabaseType(arg); err != nil {
		return err
	}

	q.mutex.Lock()
	defer q.mutex.Unlock()

	for index, app := range q.workspaceApps {
		if app.ID != arg.ID {
			continue
		}
		app.Health = arg.Health
		q.workspaceApps[index] = app
		return nil
	}
	return sql.ErrNoRows
}

func (q *FakeQuerier) UpdateWorkspaceAutomaticUpdates(_ context.Context, arg database.UpdateWorkspaceAutomaticUpdatesParams) error {
	if err := validateDatabaseType(arg); err != nil {
		return err
	}

	q.mutex.Lock()
	defer q.mutex.Unlock()

	for index, workspace := range q.workspaces {
		if workspace.ID != arg.ID {
			continue
		}
		workspace.AutomaticUpdates = arg.AutomaticUpdates
		q.workspaces[index] = workspace
		return nil
	}

	return sql.ErrNoRows
}

func (q *FakeQuerier) UpdateWorkspaceAutostart(_ context.Context, arg database.UpdateWorkspaceAutostartParams) error {
	if err := validateDatabaseType(arg); err != nil {
		return err
	}

	q.mutex.Lock()
	defer q.mutex.Unlock()

	for index, workspace := range q.workspaces {
		if workspace.ID != arg.ID {
			continue
		}
		workspace.AutostartSchedule = arg.AutostartSchedule
		q.workspaces[index] = workspace
		return nil
	}

	return sql.ErrNoRows
}

func (q *FakeQuerier) UpdateWorkspaceBuildCostByID(_ context.Context, arg database.UpdateWorkspaceBuildCostByIDParams) error {
	if err := validateDatabaseType(arg); err != nil {
		return err
	}

	q.mutex.Lock()
	defer q.mutex.Unlock()

	for index, workspaceBuild := range q.workspaceBuilds {
		if workspaceBuild.ID != arg.ID {
			continue
		}
		workspaceBuild.DailyCost = arg.DailyCost
		q.workspaceBuilds[index] = workspaceBuild
		return nil
	}
	return sql.ErrNoRows
}

func (q *FakeQuerier) UpdateWorkspaceBuildDeadlineByID(_ context.Context, arg database.UpdateWorkspaceBuildDeadlineByIDParams) error {
	err := validateDatabaseType(arg)
	if err != nil {
		return err
	}

	q.mutex.Lock()
	defer q.mutex.Unlock()

	for idx, build := range q.workspaceBuilds {
		if build.ID != arg.ID {
			continue
		}
		build.Deadline = arg.Deadline
		build.MaxDeadline = arg.MaxDeadline
		build.UpdatedAt = arg.UpdatedAt
		q.workspaceBuilds[idx] = build
		return nil
	}

	return sql.ErrNoRows
}

func (q *FakeQuerier) UpdateWorkspaceBuildProvisionerStateByID(_ context.Context, arg database.UpdateWorkspaceBuildProvisionerStateByIDParams) error {
	err := validateDatabaseType(arg)
	if err != nil {
		return err
	}

	q.mutex.Lock()
	defer q.mutex.Unlock()

	for idx, build := range q.workspaceBuilds {
		if build.ID != arg.ID {
			continue
		}
		build.ProvisionerState = arg.ProvisionerState
		build.UpdatedAt = arg.UpdatedAt
		q.workspaceBuilds[idx] = build
		return nil
	}

	return sql.ErrNoRows
}

func (q *FakeQuerier) UpdateWorkspaceDeletedByID(_ context.Context, arg database.UpdateWorkspaceDeletedByIDParams) error {
	if err := validateDatabaseType(arg); err != nil {
		return err
	}

	q.mutex.Lock()
	defer q.mutex.Unlock()

	for index, workspace := range q.workspaces {
		if workspace.ID != arg.ID {
			continue
		}
		workspace.Deleted = arg.Deleted
		q.workspaces[index] = workspace
		return nil
	}
	return sql.ErrNoRows
}

func (q *FakeQuerier) UpdateWorkspaceDormantDeletingAt(_ context.Context, arg database.UpdateWorkspaceDormantDeletingAtParams) (database.Workspace, error) {
	if err := validateDatabaseType(arg); err != nil {
		return database.Workspace{}, err
	}
	q.mutex.Lock()
	defer q.mutex.Unlock()
	for index, workspace := range q.workspaces {
		if workspace.ID != arg.ID {
			continue
		}
		workspace.DormantAt = arg.DormantAt
		if workspace.DormantAt.Time.IsZero() {
			workspace.LastUsedAt = dbtime.Now()
			workspace.DeletingAt = sql.NullTime{}
		}
		if !workspace.DormantAt.Time.IsZero() {
			var template database.TemplateTable
			for _, t := range q.templates {
				if t.ID == workspace.TemplateID {
					template = t
					break
				}
			}
			if template.ID == uuid.Nil {
				return database.Workspace{}, xerrors.Errorf("unable to find workspace template")
			}
			if template.TimeTilDormantAutoDelete > 0 {
				workspace.DeletingAt = sql.NullTime{
					Valid: true,
					Time:  workspace.DormantAt.Time.Add(time.Duration(template.TimeTilDormantAutoDelete)),
				}
			}
		}
		q.workspaces[index] = workspace
		return workspace, nil
	}
	return database.Workspace{}, sql.ErrNoRows
}

func (q *FakeQuerier) UpdateWorkspaceLastUsedAt(_ context.Context, arg database.UpdateWorkspaceLastUsedAtParams) error {
	if err := validateDatabaseType(arg); err != nil {
		return err
	}

	q.mutex.Lock()
	defer q.mutex.Unlock()

	for index, workspace := range q.workspaces {
		if workspace.ID != arg.ID {
			continue
		}
		workspace.LastUsedAt = arg.LastUsedAt
		q.workspaces[index] = workspace
		return nil
	}

	return sql.ErrNoRows
}

func (q *FakeQuerier) UpdateWorkspaceProxy(_ context.Context, arg database.UpdateWorkspaceProxyParams) (database.WorkspaceProxy, error) {
	q.mutex.Lock()
	defer q.mutex.Unlock()

	for _, p := range q.workspaceProxies {
		if p.Name == arg.Name && p.ID != arg.ID {
			return database.WorkspaceProxy{}, errUniqueConstraint
		}
	}

	for i, p := range q.workspaceProxies {
		if p.ID == arg.ID {
			p.Name = arg.Name
			p.DisplayName = arg.DisplayName
			p.Icon = arg.Icon
			if len(p.TokenHashedSecret) > 0 {
				p.TokenHashedSecret = arg.TokenHashedSecret
			}
			q.workspaceProxies[i] = p
			return p, nil
		}
	}
	return database.WorkspaceProxy{}, sql.ErrNoRows
}

func (q *FakeQuerier) UpdateWorkspaceProxyDeleted(_ context.Context, arg database.UpdateWorkspaceProxyDeletedParams) error {
	q.mutex.Lock()
	defer q.mutex.Unlock()

	for i, p := range q.workspaceProxies {
		if p.ID == arg.ID {
			p.Deleted = arg.Deleted
			p.UpdatedAt = dbtime.Now()
			q.workspaceProxies[i] = p
			return nil
		}
	}
	return sql.ErrNoRows
}

func (q *FakeQuerier) UpdateWorkspaceTTL(_ context.Context, arg database.UpdateWorkspaceTTLParams) error {
	if err := validateDatabaseType(arg); err != nil {
		return err
	}

	q.mutex.Lock()
	defer q.mutex.Unlock()

	for index, workspace := range q.workspaces {
		if workspace.ID != arg.ID {
			continue
		}
		workspace.Ttl = arg.Ttl
		q.workspaces[index] = workspace
		return nil
	}

	return sql.ErrNoRows
}

func (q *FakeQuerier) UpdateWorkspacesDormantDeletingAtByTemplateID(_ context.Context, arg database.UpdateWorkspacesDormantDeletingAtByTemplateIDParams) ([]database.Workspace, error) {
	q.mutex.Lock()
	defer q.mutex.Unlock()

	err := validateDatabaseType(arg)
	if err != nil {
		return nil, err
	}

	affectedRows := []database.Workspace{}
	for i, ws := range q.workspaces {
		if ws.TemplateID != arg.TemplateID {
			continue
		}

		if ws.DormantAt.Time.IsZero() {
			continue
		}

		if !arg.DormantAt.IsZero() {
			ws.DormantAt = sql.NullTime{
				Valid: true,
				Time:  arg.DormantAt,
			}
		}

		deletingAt := sql.NullTime{
			Valid: arg.TimeTilDormantAutodeleteMs > 0,
		}
		if arg.TimeTilDormantAutodeleteMs > 0 {
			deletingAt.Time = ws.DormantAt.Time.Add(time.Duration(arg.TimeTilDormantAutodeleteMs) * time.Millisecond)
		}
		ws.DeletingAt = deletingAt
		q.workspaces[i] = ws
		affectedRows = append(affectedRows, ws)
	}

	return affectedRows, nil
}

func (q *FakeQuerier) UpsertAnnouncementBanners(_ context.Context, data string) error {
	q.mutex.RLock()
	defer q.mutex.RUnlock()

	q.announcementBanners = []byte(data)
	return nil
}

func (q *FakeQuerier) UpsertAppSecurityKey(_ context.Context, data string) error {
	q.mutex.Lock()
	defer q.mutex.Unlock()

	q.appSecurityKey = data
	return nil
}

func (q *FakeQuerier) UpsertApplicationName(_ context.Context, data string) error {
	q.mutex.RLock()
	defer q.mutex.RUnlock()

	q.applicationName = data
	return nil
}

func (q *FakeQuerier) UpsertCoordinatorResumeTokenSigningKey(_ context.Context, value string) error {
	q.mutex.Lock()
	defer q.mutex.Unlock()

	q.coordinatorResumeTokenSigningKey = value
	return nil
}

func (q *FakeQuerier) UpsertDefaultProxy(_ context.Context, arg database.UpsertDefaultProxyParams) error {
	q.defaultProxyDisplayName = arg.DisplayName
	q.defaultProxyIconURL = arg.IconUrl
	return nil
}

func (q *FakeQuerier) UpsertHealthSettings(_ context.Context, data string) error {
	q.mutex.Lock()
	defer q.mutex.Unlock()

	q.healthSettings = []byte(data)
	return nil
}

func (q *FakeQuerier) UpsertJFrogXrayScanByWorkspaceAndAgentID(_ context.Context, arg database.UpsertJFrogXrayScanByWorkspaceAndAgentIDParams) error {
	err := validateDatabaseType(arg)
	if err != nil {
		return err
	}

	q.mutex.Lock()
	defer q.mutex.Unlock()

	for i, scan := range q.jfrogXRayScans {
		if scan.AgentID == arg.AgentID && scan.WorkspaceID == arg.WorkspaceID {
			scan.Critical = arg.Critical
			scan.High = arg.High
			scan.Medium = arg.Medium
			scan.ResultsUrl = arg.ResultsUrl
			q.jfrogXRayScans[i] = scan
			return nil
		}
	}

	//nolint:gosimple
	q.jfrogXRayScans = append(q.jfrogXRayScans, database.JfrogXrayScan{
		WorkspaceID: arg.WorkspaceID,
		AgentID:     arg.AgentID,
		Critical:    arg.Critical,
		High:        arg.High,
		Medium:      arg.Medium,
		ResultsUrl:  arg.ResultsUrl,
	})

	return nil
}

func (q *FakeQuerier) UpsertLastUpdateCheck(_ context.Context, data string) error {
	q.mutex.Lock()
	defer q.mutex.Unlock()

	q.lastUpdateCheck = []byte(data)
	return nil
}

func (q *FakeQuerier) UpsertLogoURL(_ context.Context, data string) error {
	q.mutex.Lock()
	defer q.mutex.Unlock()

	q.logoURL = data
	return nil
}

func (q *FakeQuerier) UpsertNotificationsSettings(_ context.Context, data string) error {
	q.mutex.Lock()
	defer q.mutex.Unlock()

	q.notificationsSettings = []byte(data)
	return nil
}

func (q *FakeQuerier) UpsertOAuthSigningKey(_ context.Context, value string) error {
	q.mutex.Lock()
	defer q.mutex.Unlock()

	q.oauthSigningKey = value
	return nil
}

func (q *FakeQuerier) UpsertProvisionerDaemon(_ context.Context, arg database.UpsertProvisionerDaemonParams) (database.ProvisionerDaemon, error) {
	err := validateDatabaseType(arg)
	if err != nil {
		return database.ProvisionerDaemon{}, err
	}

	q.mutex.Lock()
	defer q.mutex.Unlock()
	for _, d := range q.provisionerDaemons {
		if d.Name == arg.Name {
			if d.Tags[provisionersdk.TagScope] == provisionersdk.ScopeOrganization && arg.Tags[provisionersdk.TagOwner] != "" {
				continue
			}
			if d.Tags[provisionersdk.TagScope] == provisionersdk.ScopeUser && arg.Tags[provisionersdk.TagOwner] != d.Tags[provisionersdk.TagOwner] {
				continue
			}
			d.Provisioners = arg.Provisioners
			d.Tags = maps.Clone(arg.Tags)
			d.Version = arg.Version
			d.LastSeenAt = arg.LastSeenAt
			return d, nil
		}
	}
	d := database.ProvisionerDaemon{
		ID:             uuid.New(),
		CreatedAt:      arg.CreatedAt,
		Name:           arg.Name,
		Provisioners:   arg.Provisioners,
		Tags:           maps.Clone(arg.Tags),
		ReplicaID:      uuid.NullUUID{},
		LastSeenAt:     arg.LastSeenAt,
		Version:        arg.Version,
		APIVersion:     arg.APIVersion,
		OrganizationID: arg.OrganizationID,
	}
	q.provisionerDaemons = append(q.provisionerDaemons, d)
	return d, nil
}

func (q *FakeQuerier) UpsertRuntimeConfig(_ context.Context, arg database.UpsertRuntimeConfigParams) error {
	err := validateDatabaseType(arg)
	if err != nil {
		return err
	}

	q.mutex.Lock()
	defer q.mutex.Unlock()

	q.runtimeConfig[arg.Key] = arg.Value
	return nil
}

func (*FakeQuerier) UpsertTailnetAgent(context.Context, database.UpsertTailnetAgentParams) (database.TailnetAgent, error) {
	return database.TailnetAgent{}, ErrUnimplemented
}

func (*FakeQuerier) UpsertTailnetClient(context.Context, database.UpsertTailnetClientParams) (database.TailnetClient, error) {
	return database.TailnetClient{}, ErrUnimplemented
}

func (*FakeQuerier) UpsertTailnetClientSubscription(context.Context, database.UpsertTailnetClientSubscriptionParams) error {
	return ErrUnimplemented
}

func (*FakeQuerier) UpsertTailnetCoordinator(context.Context, uuid.UUID) (database.TailnetCoordinator, error) {
	return database.TailnetCoordinator{}, ErrUnimplemented
}

func (*FakeQuerier) UpsertTailnetPeer(_ context.Context, arg database.UpsertTailnetPeerParams) (database.TailnetPeer, error) {
	err := validateDatabaseType(arg)
	if err != nil {
		return database.TailnetPeer{}, err
	}

	return database.TailnetPeer{}, ErrUnimplemented
}

func (*FakeQuerier) UpsertTailnetTunnel(_ context.Context, arg database.UpsertTailnetTunnelParams) (database.TailnetTunnel, error) {
	err := validateDatabaseType(arg)
	if err != nil {
		return database.TailnetTunnel{}, err
	}

	return database.TailnetTunnel{}, ErrUnimplemented
}

func (q *FakeQuerier) UpsertTemplateUsageStats(ctx context.Context) error {
	q.mutex.Lock()
	defer q.mutex.Unlock()

	/*
	   WITH
	*/

	/*
		latest_start AS (
			SELECT
				-- Truncate to hour so that we always look at even ranges of data.
				date_trunc('hour', COALESCE(
					MAX(start_time) - '1 hour'::interval),
					-- Fallback when there are no template usage stats yet.
					-- App stats can exist before this, but not agent stats,
					-- limit the lookback to avoid inconsistency.
					(SELECT MIN(created_at) FROM workspace_agent_stats)
				)) AS t
			FROM
				template_usage_stats
		),
	*/

	now := time.Now()
	latestStart := time.Time{}
	for _, stat := range q.templateUsageStats {
		if stat.StartTime.After(latestStart) {
			latestStart = stat.StartTime.Add(-time.Hour)
		}
	}
	if latestStart.IsZero() {
		for _, stat := range q.workspaceAgentStats {
			if latestStart.IsZero() || stat.CreatedAt.Before(latestStart) {
				latestStart = stat.CreatedAt
			}
		}
	}
	if latestStart.IsZero() {
		return nil
	}
	latestStart = latestStart.Truncate(time.Hour)

	/*
		workspace_app_stat_buckets AS (
			SELECT
				-- Truncate the minute to the nearest half hour, this is the bucket size
				-- for the data.
				date_trunc('hour', s.minute_bucket) + trunc(date_part('minute', s.minute_bucket) / 30) * 30 * '1 minute'::interval AS time_bucket,
				w.template_id,
				was.user_id,
				-- Both app stats and agent stats track web terminal usage, but
				-- by different means. The app stats value should be more
				-- accurate so we don't want to discard it just yet.
				CASE
					WHEN was.access_method = 'terminal'
					THEN '[terminal]' -- Unique name, app names can't contain brackets.
					ELSE was.slug_or_port
				END AS app_name,
				COUNT(DISTINCT s.minute_bucket) AS app_minutes,
				-- Store each unique minute bucket for later merge between datasets.
				array_agg(DISTINCT s.minute_bucket) AS minute_buckets
			FROM
				workspace_app_stats AS was
			JOIN
				workspaces AS w
			ON
				w.id = was.workspace_id
			-- Generate a series of minute buckets for each session for computing the
			-- mintes/bucket.
			CROSS JOIN
				generate_series(
					date_trunc('minute', was.session_started_at),
					-- Subtract 1 microsecond to avoid creating an extra series.
					date_trunc('minute', was.session_ended_at - '1 microsecond'::interval),
					'1 minute'::interval
				) AS s(minute_bucket)
			WHERE
				-- s.minute_bucket >= @start_time::timestamptz
				-- AND s.minute_bucket < @end_time::timestamptz
				s.minute_bucket >= (SELECT t FROM latest_start)
				AND s.minute_bucket < NOW()
			GROUP BY
				time_bucket, w.template_id, was.user_id, was.access_method, was.slug_or_port
		),
	*/

	type workspaceAppStatGroupBy struct {
		TimeBucket   time.Time
		TemplateID   uuid.UUID
		UserID       uuid.UUID
		AccessMethod string
		SlugOrPort   string
	}
	type workspaceAppStatRow struct {
		workspaceAppStatGroupBy
		AppName       string
		AppMinutes    int
		MinuteBuckets map[time.Time]struct{}
	}
	workspaceAppStatRows := make(map[workspaceAppStatGroupBy]workspaceAppStatRow)
	for _, was := range q.workspaceAppStats {
		// Preflight: s.minute_bucket >= (SELECT t FROM latest_start)
		if was.SessionEndedAt.Before(latestStart) {
			continue
		}
		// JOIN workspaces
		w, err := q.getWorkspaceByIDNoLock(ctx, was.WorkspaceID)
		if err != nil {
			return err
		}
		// CROSS JOIN generate_series
		for t := was.SessionStartedAt.Truncate(time.Minute); t.Before(was.SessionEndedAt); t = t.Add(time.Minute) {
			// WHERE
			if t.Before(latestStart) || t.After(now) || t.Equal(now) {
				continue
			}

			bucket := t.Truncate(30 * time.Minute)
			// GROUP BY
			key := workspaceAppStatGroupBy{
				TimeBucket:   bucket,
				TemplateID:   w.TemplateID,
				UserID:       was.UserID,
				AccessMethod: was.AccessMethod,
				SlugOrPort:   was.SlugOrPort,
			}
			// SELECT
			row, ok := workspaceAppStatRows[key]
			if !ok {
				row = workspaceAppStatRow{
					workspaceAppStatGroupBy: key,
					AppName:                 was.SlugOrPort,
					AppMinutes:              0,
					MinuteBuckets:           make(map[time.Time]struct{}),
				}
				if was.AccessMethod == "terminal" {
					row.AppName = "[terminal]"
				}
			}
			row.MinuteBuckets[t] = struct{}{}
			row.AppMinutes = len(row.MinuteBuckets)
			workspaceAppStatRows[key] = row
		}
	}

	/*
		agent_stats_buckets AS (
			SELECT
				-- Truncate the minute to the nearest half hour, this is the bucket size
				-- for the data.
				date_trunc('hour', created_at) + trunc(date_part('minute', created_at) / 30) * 30 * '1 minute'::interval AS time_bucket,
				template_id,
				user_id,
				-- Store each unique minute bucket for later merge between datasets.
				array_agg(
					DISTINCT CASE
					WHEN
						session_count_ssh > 0
						-- TODO(mafredri): Enable when we have the column.
						-- OR session_count_sftp > 0
						OR session_count_reconnecting_pty > 0
						OR session_count_vscode > 0
						OR session_count_jetbrains > 0
					THEN
						date_trunc('minute', created_at)
					ELSE
						NULL
					END
				) AS minute_buckets,
				COUNT(DISTINCT CASE WHEN session_count_ssh > 0 THEN date_trunc('minute', created_at) ELSE NULL END) AS ssh_mins,
				-- TODO(mafredri): Enable when we have the column.
				-- COUNT(DISTINCT CASE WHEN session_count_sftp > 0 THEN date_trunc('minute', created_at) ELSE NULL END) AS sftp_mins,
				COUNT(DISTINCT CASE WHEN session_count_reconnecting_pty > 0 THEN date_trunc('minute', created_at) ELSE NULL END) AS reconnecting_pty_mins,
				COUNT(DISTINCT CASE WHEN session_count_vscode > 0 THEN date_trunc('minute', created_at) ELSE NULL END) AS vscode_mins,
				COUNT(DISTINCT CASE WHEN session_count_jetbrains > 0 THEN date_trunc('minute', created_at) ELSE NULL END) AS jetbrains_mins,
				-- NOTE(mafredri): The agent stats are currently very unreliable, and
				-- sometimes the connections are missing, even during active sessions.
				-- Since we can't fully rely on this, we check for "any connection
				-- during this half-hour". A better solution here would be preferable.
				MAX(connection_count) > 0 AS has_connection
			FROM
				workspace_agent_stats
			WHERE
				-- created_at >= @start_time::timestamptz
				-- AND created_at < @end_time::timestamptz
				created_at >= (SELECT t FROM latest_start)
				AND created_at < NOW()
				-- Inclusion criteria to filter out empty results.
				AND (
					session_count_ssh > 0
					-- TODO(mafredri): Enable when we have the column.
					-- OR session_count_sftp > 0
					OR session_count_reconnecting_pty > 0
					OR session_count_vscode > 0
					OR session_count_jetbrains > 0
				)
			GROUP BY
				time_bucket, template_id, user_id
		),
	*/

	type agentStatGroupBy struct {
		TimeBucket time.Time
		TemplateID uuid.UUID
		UserID     uuid.UUID
	}
	type agentStatRow struct {
		agentStatGroupBy
		MinuteBuckets                map[time.Time]struct{}
		SSHMinuteBuckets             map[time.Time]struct{}
		SSHMins                      int
		SFTPMinuteBuckets            map[time.Time]struct{}
		SFTPMins                     int
		ReconnectingPTYMinuteBuckets map[time.Time]struct{}
		ReconnectingPTYMins          int
		VSCodeMinuteBuckets          map[time.Time]struct{}
		VSCodeMins                   int
		JetBrainsMinuteBuckets       map[time.Time]struct{}
		JetBrainsMins                int
		HasConnection                bool
	}
	agentStatRows := make(map[agentStatGroupBy]agentStatRow)
	for _, was := range q.workspaceAgentStats {
		// WHERE
		if was.CreatedAt.Before(latestStart) || was.CreatedAt.After(now) || was.CreatedAt.Equal(now) {
			continue
		}
		if was.SessionCountSSH == 0 && was.SessionCountReconnectingPTY == 0 && was.SessionCountVSCode == 0 && was.SessionCountJetBrains == 0 {
			continue
		}
		// GROUP BY
		key := agentStatGroupBy{
			TimeBucket: was.CreatedAt.Truncate(30 * time.Minute),
			TemplateID: was.TemplateID,
			UserID:     was.UserID,
		}
		// SELECT
		row, ok := agentStatRows[key]
		if !ok {
			row = agentStatRow{
				agentStatGroupBy:             key,
				MinuteBuckets:                make(map[time.Time]struct{}),
				SSHMinuteBuckets:             make(map[time.Time]struct{}),
				SFTPMinuteBuckets:            make(map[time.Time]struct{}),
				ReconnectingPTYMinuteBuckets: make(map[time.Time]struct{}),
				VSCodeMinuteBuckets:          make(map[time.Time]struct{}),
				JetBrainsMinuteBuckets:       make(map[time.Time]struct{}),
			}
		}
		minute := was.CreatedAt.Truncate(time.Minute)
		row.MinuteBuckets[minute] = struct{}{}
		if was.SessionCountSSH > 0 {
			row.SSHMinuteBuckets[minute] = struct{}{}
			row.SSHMins = len(row.SSHMinuteBuckets)
		}
		// TODO(mafredri): Enable when we have the column.
		// if was.SessionCountSFTP > 0 {
		// 	row.SFTPMinuteBuckets[minute] = struct{}{}
		// 	row.SFTPMins = len(row.SFTPMinuteBuckets)
		// }
		_ = row.SFTPMinuteBuckets
		if was.SessionCountReconnectingPTY > 0 {
			row.ReconnectingPTYMinuteBuckets[minute] = struct{}{}
			row.ReconnectingPTYMins = len(row.ReconnectingPTYMinuteBuckets)
		}
		if was.SessionCountVSCode > 0 {
			row.VSCodeMinuteBuckets[minute] = struct{}{}
			row.VSCodeMins = len(row.VSCodeMinuteBuckets)
		}
		if was.SessionCountJetBrains > 0 {
			row.JetBrainsMinuteBuckets[minute] = struct{}{}
			row.JetBrainsMins = len(row.JetBrainsMinuteBuckets)
		}
		if !row.HasConnection {
			row.HasConnection = was.ConnectionCount > 0
		}
		agentStatRows[key] = row
	}

	/*
		stats AS (
			SELECT
				stats.time_bucket AS start_time,
				stats.time_bucket + '30 minutes'::interval AS end_time,
				stats.template_id,
				stats.user_id,
				-- Sum/distinct to handle zero/duplicate values due union and to unnest.
				COUNT(DISTINCT minute_bucket) AS usage_mins,
				array_agg(DISTINCT minute_bucket) AS minute_buckets,
				SUM(DISTINCT stats.ssh_mins) AS ssh_mins,
				SUM(DISTINCT stats.sftp_mins) AS sftp_mins,
				SUM(DISTINCT stats.reconnecting_pty_mins) AS reconnecting_pty_mins,
				SUM(DISTINCT stats.vscode_mins) AS vscode_mins,
				SUM(DISTINCT stats.jetbrains_mins) AS jetbrains_mins,
				-- This is what we unnested, re-nest as json.
				jsonb_object_agg(stats.app_name, stats.app_minutes) FILTER (WHERE stats.app_name IS NOT NULL) AS app_usage_mins
			FROM (
				SELECT
					time_bucket,
					template_id,
					user_id,
					0 AS ssh_mins,
					0 AS sftp_mins,
					0 AS reconnecting_pty_mins,
					0 AS vscode_mins,
					0 AS jetbrains_mins,
					app_name,
					app_minutes,
					minute_buckets
				FROM
					workspace_app_stat_buckets

				UNION ALL

				SELECT
					time_bucket,
					template_id,
					user_id,
					ssh_mins,
					-- TODO(mafredri): Enable when we have the column.
					0 AS sftp_mins,
					reconnecting_pty_mins,
					vscode_mins,
					jetbrains_mins,
					NULL AS app_name,
					NULL AS app_minutes,
					minute_buckets
				FROM
					agent_stats_buckets
				WHERE
					-- See note in the agent_stats_buckets CTE.
					has_connection
			) AS stats, unnest(minute_buckets) AS minute_bucket
			GROUP BY
				stats.time_bucket, stats.template_id, stats.user_id
		),
	*/

	type statsGroupBy struct {
		TimeBucket time.Time
		TemplateID uuid.UUID
		UserID     uuid.UUID
	}
	type statsRow struct {
		statsGroupBy
		UsageMinuteBuckets  map[time.Time]struct{}
		UsageMins           int
		SSHMins             int
		SFTPMins            int
		ReconnectingPTYMins int
		VSCodeMins          int
		JetBrainsMins       int
		AppUsageMinutes     map[string]int
	}
	statsRows := make(map[statsGroupBy]statsRow)
	for _, was := range workspaceAppStatRows {
		// GROUP BY
		key := statsGroupBy{
			TimeBucket: was.TimeBucket,
			TemplateID: was.TemplateID,
			UserID:     was.UserID,
		}
		// SELECT
		row, ok := statsRows[key]
		if !ok {
			row = statsRow{
				statsGroupBy:       key,
				UsageMinuteBuckets: make(map[time.Time]struct{}),
				AppUsageMinutes:    make(map[string]int),
			}
		}
		for t := range was.MinuteBuckets {
			row.UsageMinuteBuckets[t] = struct{}{}
		}
		row.UsageMins = len(row.UsageMinuteBuckets)
		row.AppUsageMinutes[was.AppName] = was.AppMinutes
		statsRows[key] = row
	}
	for _, was := range agentStatRows {
		// GROUP BY
		key := statsGroupBy{
			TimeBucket: was.TimeBucket,
			TemplateID: was.TemplateID,
			UserID:     was.UserID,
		}
		// SELECT
		row, ok := statsRows[key]
		if !ok {
			row = statsRow{
				statsGroupBy:       key,
				UsageMinuteBuckets: make(map[time.Time]struct{}),
				AppUsageMinutes:    make(map[string]int),
			}
		}
		for t := range was.MinuteBuckets {
			row.UsageMinuteBuckets[t] = struct{}{}
		}
		row.UsageMins = len(row.UsageMinuteBuckets)
		row.SSHMins += was.SSHMins
		row.SFTPMins += was.SFTPMins
		row.ReconnectingPTYMins += was.ReconnectingPTYMins
		row.VSCodeMins += was.VSCodeMins
		row.JetBrainsMins += was.JetBrainsMins
		statsRows[key] = row
	}

	/*
		minute_buckets AS (
			-- Create distinct minute buckets for user-activity, so we can filter out
			-- irrelevant latencies.
			SELECT DISTINCT ON (stats.start_time, stats.template_id, stats.user_id, minute_bucket)
				stats.start_time,
				stats.template_id,
				stats.user_id,
				minute_bucket
			FROM
				stats, unnest(minute_buckets) AS minute_bucket
		),
		latencies AS (
			-- Select all non-zero latencies for all the minutes that a user used the
			-- workspace in some way.
			SELECT
				mb.start_time,
				mb.template_id,
				mb.user_id,
				-- TODO(mafredri): We're doing medians on medians here, we may want to
				-- improve upon this at some point.
				PERCENTILE_CONT(0.5) WITHIN GROUP (ORDER BY was.connection_median_latency_ms)::real AS median_latency_ms
			FROM
				minute_buckets AS mb
			JOIN
				workspace_agent_stats AS was
			ON
				date_trunc('minute', was.created_at) = mb.minute_bucket
				AND was.template_id = mb.template_id
				AND was.user_id = mb.user_id
				AND was.connection_median_latency_ms >= 0
			GROUP BY
				mb.start_time, mb.template_id, mb.user_id
		)
	*/

	type latenciesGroupBy struct {
		StartTime  time.Time
		TemplateID uuid.UUID
		UserID     uuid.UUID
	}
	type latenciesRow struct {
		latenciesGroupBy
		Latencies       []float64
		MedianLatencyMS float64
	}
	latenciesRows := make(map[latenciesGroupBy]latenciesRow)
	for _, stat := range statsRows {
		for t := range stat.UsageMinuteBuckets {
			// GROUP BY
			key := latenciesGroupBy{
				StartTime:  stat.TimeBucket,
				TemplateID: stat.TemplateID,
				UserID:     stat.UserID,
			}
			// JOIN
			for _, was := range q.workspaceAgentStats {
				if !t.Equal(was.CreatedAt.Truncate(time.Minute)) {
					continue
				}
				if was.TemplateID != stat.TemplateID || was.UserID != stat.UserID {
					continue
				}
				if was.ConnectionMedianLatencyMS < 0 {
					continue
				}
				// SELECT
				row, ok := latenciesRows[key]
				if !ok {
					row = latenciesRow{
						latenciesGroupBy: key,
					}
				}
				row.Latencies = append(row.Latencies, was.ConnectionMedianLatencyMS)
				sort.Float64s(row.Latencies)
				if len(row.Latencies) == 1 {
					row.MedianLatencyMS = was.ConnectionMedianLatencyMS
				} else if len(row.Latencies)%2 == 0 {
					row.MedianLatencyMS = (row.Latencies[len(row.Latencies)/2-1] + row.Latencies[len(row.Latencies)/2]) / 2
				} else {
					row.MedianLatencyMS = row.Latencies[len(row.Latencies)/2]
				}
				latenciesRows[key] = row
			}
		}
	}

	/*
		INSERT INTO template_usage_stats AS tus (
			start_time,
			end_time,
			template_id,
			user_id,
			usage_mins,
			median_latency_ms,
			ssh_mins,
			sftp_mins,
			reconnecting_pty_mins,
			vscode_mins,
			jetbrains_mins,
			app_usage_mins
		) (
			SELECT
				stats.start_time,
				stats.end_time,
				stats.template_id,
				stats.user_id,
				stats.usage_mins,
				latencies.median_latency_ms,
				stats.ssh_mins,
				stats.sftp_mins,
				stats.reconnecting_pty_mins,
				stats.vscode_mins,
				stats.jetbrains_mins,
				stats.app_usage_mins
			FROM
				stats
			LEFT JOIN
				latencies
			ON
				-- The latencies group-by ensures there at most one row.
				latencies.start_time = stats.start_time
				AND latencies.template_id = stats.template_id
				AND latencies.user_id = stats.user_id
		)
		ON CONFLICT
			(start_time, template_id, user_id)
		DO UPDATE
		SET
			usage_mins = EXCLUDED.usage_mins,
			median_latency_ms = EXCLUDED.median_latency_ms,
			ssh_mins = EXCLUDED.ssh_mins,
			sftp_mins = EXCLUDED.sftp_mins,
			reconnecting_pty_mins = EXCLUDED.reconnecting_pty_mins,
			vscode_mins = EXCLUDED.vscode_mins,
			jetbrains_mins = EXCLUDED.jetbrains_mins,
			app_usage_mins = EXCLUDED.app_usage_mins
		WHERE
			(tus.*) IS DISTINCT FROM (EXCLUDED.*);
	*/

TemplateUsageStatsInsertLoop:
	for _, stat := range statsRows {
		// LEFT JOIN latencies
		latency, latencyOk := latenciesRows[latenciesGroupBy{
			StartTime:  stat.TimeBucket,
			TemplateID: stat.TemplateID,
			UserID:     stat.UserID,
		}]

		// SELECT
		tus := database.TemplateUsageStat{
			StartTime:           stat.TimeBucket,
			EndTime:             stat.TimeBucket.Add(30 * time.Minute),
			TemplateID:          stat.TemplateID,
			UserID:              stat.UserID,
			UsageMins:           int16(stat.UsageMins),
			MedianLatencyMs:     sql.NullFloat64{Float64: latency.MedianLatencyMS, Valid: latencyOk},
			SshMins:             int16(stat.SSHMins),
			SftpMins:            int16(stat.SFTPMins),
			ReconnectingPtyMins: int16(stat.ReconnectingPTYMins),
			VscodeMins:          int16(stat.VSCodeMins),
			JetbrainsMins:       int16(stat.JetBrainsMins),
		}
		if len(stat.AppUsageMinutes) > 0 {
			tus.AppUsageMins = make(map[string]int64, len(stat.AppUsageMinutes))
			for k, v := range stat.AppUsageMinutes {
				tus.AppUsageMins[k] = int64(v)
			}
		}

		// ON CONFLICT
		for i, existing := range q.templateUsageStats {
			if existing.StartTime.Equal(tus.StartTime) && existing.TemplateID == tus.TemplateID && existing.UserID == tus.UserID {
				q.templateUsageStats[i] = tus
				continue TemplateUsageStatsInsertLoop
			}
		}
		// INSERT INTO
		q.templateUsageStats = append(q.templateUsageStats, tus)
	}

	return nil
}

func (q *FakeQuerier) UpsertWorkspaceAgentPortShare(_ context.Context, arg database.UpsertWorkspaceAgentPortShareParams) (database.WorkspaceAgentPortShare, error) {
	err := validateDatabaseType(arg)
	if err != nil {
		return database.WorkspaceAgentPortShare{}, err
	}

	q.mutex.Lock()
	defer q.mutex.Unlock()

	for i, share := range q.workspaceAgentPortShares {
		if share.WorkspaceID == arg.WorkspaceID && share.Port == arg.Port && share.AgentName == arg.AgentName {
			share.ShareLevel = arg.ShareLevel
			share.Protocol = arg.Protocol
			q.workspaceAgentPortShares[i] = share
			return share, nil
		}
	}

	//nolint:gosimple // casts are not a simplification
	psl := database.WorkspaceAgentPortShare{
		WorkspaceID: arg.WorkspaceID,
		AgentName:   arg.AgentName,
		Port:        arg.Port,
		ShareLevel:  arg.ShareLevel,
		Protocol:    arg.Protocol,
	}
	q.workspaceAgentPortShares = append(q.workspaceAgentPortShares, psl)

	return psl, nil
}

func (q *FakeQuerier) GetAuthorizedTemplates(ctx context.Context, arg database.GetTemplatesWithFilterParams, prepared rbac.PreparedAuthorized) ([]database.Template, error) {
	if err := validateDatabaseType(arg); err != nil {
		return nil, err
	}

	q.mutex.RLock()
	defer q.mutex.RUnlock()

	// Call this to match the same function calls as the SQL implementation.
	if prepared != nil {
		_, err := prepared.CompileToSQL(ctx, rbac.ConfigWithACL())
		if err != nil {
			return nil, err
		}
	}

	var templates []database.Template
	for _, templateTable := range q.templates {
		template := q.templateWithNameNoLock(templateTable)
		if prepared != nil && prepared.Authorize(ctx, template.RBACObject()) != nil {
			continue
		}

		if template.Deleted != arg.Deleted {
			continue
		}
		if arg.OrganizationID != uuid.Nil && template.OrganizationID != arg.OrganizationID {
			continue
		}

		if arg.ExactName != "" && !strings.EqualFold(template.Name, arg.ExactName) {
			continue
		}
		if arg.Deprecated.Valid && arg.Deprecated.Bool == (template.Deprecated != "") {
			continue
		}
		if arg.FuzzyName != "" {
			if !strings.Contains(strings.ToLower(template.Name), strings.ToLower(arg.FuzzyName)) {
				continue
			}
		}

		if len(arg.IDs) > 0 {
			match := false
			for _, id := range arg.IDs {
				if template.ID == id {
					match = true
					break
				}
			}
			if !match {
				continue
			}
		}
		templates = append(templates, template)
	}
	if len(templates) > 0 {
		slices.SortFunc(templates, func(a, b database.Template) int {
			if a.Name != b.Name {
				return slice.Ascending(a.Name, b.Name)
			}
			return slice.Ascending(a.ID.String(), b.ID.String())
		})
		return templates, nil
	}

	return nil, sql.ErrNoRows
}

func (q *FakeQuerier) GetTemplateGroupRoles(_ context.Context, id uuid.UUID) ([]database.TemplateGroup, error) {
	q.mutex.RLock()
	defer q.mutex.RUnlock()

	var template database.TemplateTable
	for _, t := range q.templates {
		if t.ID == id {
			template = t
			break
		}
	}

	if template.ID == uuid.Nil {
		return nil, sql.ErrNoRows
	}

	groups := make([]database.TemplateGroup, 0, len(template.GroupACL))
	for k, v := range template.GroupACL {
		group, err := q.getGroupByIDNoLock(context.Background(), uuid.MustParse(k))
		if err != nil && !xerrors.Is(err, sql.ErrNoRows) {
			return nil, xerrors.Errorf("get group by ID: %w", err)
		}
		// We don't delete groups from the map if they
		// get deleted so just skip.
		if xerrors.Is(err, sql.ErrNoRows) {
			continue
		}

		groups = append(groups, database.TemplateGroup{
			Group:   group,
			Actions: v,
		})
	}

	return groups, nil
}

func (q *FakeQuerier) GetTemplateUserRoles(_ context.Context, id uuid.UUID) ([]database.TemplateUser, error) {
	q.mutex.RLock()
	defer q.mutex.RUnlock()

	var template database.TemplateTable
	for _, t := range q.templates {
		if t.ID == id {
			template = t
			break
		}
	}

	if template.ID == uuid.Nil {
		return nil, sql.ErrNoRows
	}

	users := make([]database.TemplateUser, 0, len(template.UserACL))
	for k, v := range template.UserACL {
		user, err := q.getUserByIDNoLock(uuid.MustParse(k))
		if err != nil && xerrors.Is(err, sql.ErrNoRows) {
			return nil, xerrors.Errorf("get user by ID: %w", err)
		}
		// We don't delete users from the map if they
		// get deleted so just skip.
		if xerrors.Is(err, sql.ErrNoRows) {
			continue
		}

		if user.Deleted || user.Status == database.UserStatusSuspended {
			continue
		}

		users = append(users, database.TemplateUser{
			User:    user,
			Actions: v,
		})
	}

	return users, nil
}

func (q *FakeQuerier) GetAuthorizedWorkspaces(ctx context.Context, arg database.GetWorkspacesParams, prepared rbac.PreparedAuthorized) ([]database.GetWorkspacesRow, error) {
	if err := validateDatabaseType(arg); err != nil {
		return nil, err
	}

	q.mutex.RLock()
	defer q.mutex.RUnlock()

	if prepared != nil {
		// Call this to match the same function calls as the SQL implementation.
		_, err := prepared.CompileToSQL(ctx, rbac.ConfigWithoutACL())
		if err != nil {
			return nil, err
		}
	}

	workspaces := make([]database.Workspace, 0)
	for _, workspace := range q.workspaces {
		if arg.OwnerID != uuid.Nil && workspace.OwnerID != arg.OwnerID {
			continue
		}

		if len(arg.HasParam) > 0 || len(arg.ParamNames) > 0 {
			build, err := q.getLatestWorkspaceBuildByWorkspaceIDNoLock(ctx, workspace.ID)
			if err != nil {
				return nil, xerrors.Errorf("get latest build: %w", err)
			}

			params := make([]database.WorkspaceBuildParameter, 0)
			for _, param := range q.workspaceBuildParameters {
				if param.WorkspaceBuildID != build.ID {
					continue
				}
				params = append(params, param)
			}

			index := slices.IndexFunc(params, func(buildParam database.WorkspaceBuildParameter) bool {
				// If hasParam matches, then we are done. This is a good match.
				if slices.ContainsFunc(arg.HasParam, func(name string) bool {
					return strings.EqualFold(buildParam.Name, name)
				}) {
					return true
				}

				// Check name + value
				match := false
				for i := range arg.ParamNames {
					matchName := arg.ParamNames[i]
					if !strings.EqualFold(matchName, buildParam.Name) {
						continue
					}

					matchValue := arg.ParamValues[i]
					if !strings.EqualFold(matchValue, buildParam.Value) {
						continue
					}
					match = true
					break
				}

				return match
			})
			if index < 0 {
				continue
			}
		}

		if arg.OrganizationID != uuid.Nil {
			if workspace.OrganizationID != arg.OrganizationID {
				continue
			}
		}

		if arg.OwnerUsername != "" {
			owner, err := q.getUserByIDNoLock(workspace.OwnerID)
			if err == nil && !strings.EqualFold(arg.OwnerUsername, owner.Username) {
				continue
			}
		}

		if arg.TemplateName != "" {
			template, err := q.getTemplateByIDNoLock(ctx, workspace.TemplateID)
			if err == nil && !strings.EqualFold(arg.TemplateName, template.Name) {
				continue
			}
		}

		if arg.UsingActive.Valid {
			build, err := q.getLatestWorkspaceBuildByWorkspaceIDNoLock(ctx, workspace.ID)
			if err != nil {
				return nil, xerrors.Errorf("get latest build: %w", err)
			}

			template, err := q.getTemplateByIDNoLock(ctx, workspace.TemplateID)
			if err != nil {
				return nil, xerrors.Errorf("get template: %w", err)
			}

			updated := build.TemplateVersionID == template.ActiveVersionID
			if arg.UsingActive.Bool != updated {
				continue
			}
		}

		if !arg.Deleted && workspace.Deleted {
			continue
		}

		if arg.Name != "" && !strings.Contains(strings.ToLower(workspace.Name), strings.ToLower(arg.Name)) {
			continue
		}

		if !arg.LastUsedBefore.IsZero() {
			if workspace.LastUsedAt.After(arg.LastUsedBefore) {
				continue
			}
		}

		if !arg.LastUsedAfter.IsZero() {
			if workspace.LastUsedAt.Before(arg.LastUsedAfter) {
				continue
			}
		}

		if arg.Status != "" {
			build, err := q.getLatestWorkspaceBuildByWorkspaceIDNoLock(ctx, workspace.ID)
			if err != nil {
				return nil, xerrors.Errorf("get latest build: %w", err)
			}

			job, err := q.getProvisionerJobByIDNoLock(ctx, build.JobID)
			if err != nil {
				return nil, xerrors.Errorf("get provisioner job: %w", err)
			}

			// This logic should match the logic in the workspace.sql file.
			var statusMatch bool
			switch database.WorkspaceStatus(arg.Status) {
			case database.WorkspaceStatusStarting:
				statusMatch = job.JobStatus == database.ProvisionerJobStatusRunning &&
					build.Transition == database.WorkspaceTransitionStart
			case database.WorkspaceStatusStopping:
				statusMatch = job.JobStatus == database.ProvisionerJobStatusRunning &&
					build.Transition == database.WorkspaceTransitionStop
			case database.WorkspaceStatusDeleting:
				statusMatch = job.JobStatus == database.ProvisionerJobStatusRunning &&
					build.Transition == database.WorkspaceTransitionDelete

			case "started":
				statusMatch = job.JobStatus == database.ProvisionerJobStatusSucceeded &&
					build.Transition == database.WorkspaceTransitionStart
			case database.WorkspaceStatusDeleted:
				statusMatch = job.JobStatus == database.ProvisionerJobStatusSucceeded &&
					build.Transition == database.WorkspaceTransitionDelete
			case database.WorkspaceStatusStopped:
				statusMatch = job.JobStatus == database.ProvisionerJobStatusSucceeded &&
					build.Transition == database.WorkspaceTransitionStop
			case database.WorkspaceStatusRunning:
				statusMatch = job.JobStatus == database.ProvisionerJobStatusSucceeded &&
					build.Transition == database.WorkspaceTransitionStart
			default:
				statusMatch = job.JobStatus == database.ProvisionerJobStatus(arg.Status)
			}
			if !statusMatch {
				continue
			}
		}

		if arg.HasAgent != "" {
			build, err := q.getLatestWorkspaceBuildByWorkspaceIDNoLock(ctx, workspace.ID)
			if err != nil {
				return nil, xerrors.Errorf("get latest build: %w", err)
			}

			job, err := q.getProvisionerJobByIDNoLock(ctx, build.JobID)
			if err != nil {
				return nil, xerrors.Errorf("get provisioner job: %w", err)
			}

			workspaceResources, err := q.getWorkspaceResourcesByJobIDNoLock(ctx, job.ID)
			if err != nil {
				return nil, xerrors.Errorf("get workspace resources: %w", err)
			}

			var workspaceResourceIDs []uuid.UUID
			for _, wr := range workspaceResources {
				workspaceResourceIDs = append(workspaceResourceIDs, wr.ID)
			}

			workspaceAgents, err := q.getWorkspaceAgentsByResourceIDsNoLock(ctx, workspaceResourceIDs)
			if err != nil {
				return nil, xerrors.Errorf("get workspace agents: %w", err)
			}

			var hasAgentMatched bool
			for _, wa := range workspaceAgents {
				if mapAgentStatus(wa, arg.AgentInactiveDisconnectTimeoutSeconds) == arg.HasAgent {
					hasAgentMatched = true
				}
			}

			if !hasAgentMatched {
				continue
			}
		}

		if arg.Dormant && !workspace.DormantAt.Valid {
			continue
		}

		if len(arg.TemplateIDs) > 0 {
			match := false
			for _, id := range arg.TemplateIDs {
				if workspace.TemplateID == id {
					match = true
					break
				}
			}
			if !match {
				continue
			}
		}

		if len(arg.WorkspaceIds) > 0 {
			match := false
			for _, id := range arg.WorkspaceIds {
				if workspace.ID == id {
					match = true
					break
				}
			}
			if !match {
				continue
			}
		}

		// If the filter exists, ensure the object is authorized.
		if prepared != nil && prepared.Authorize(ctx, workspace.RBACObject()) != nil {
			continue
		}
		workspaces = append(workspaces, workspace)
	}

	// Sort workspaces (ORDER BY)
	isRunning := func(build database.WorkspaceBuild, job database.ProvisionerJob) bool {
		return job.CompletedAt.Valid && !job.CanceledAt.Valid && !job.Error.Valid && build.Transition == database.WorkspaceTransitionStart
	}

	preloadedWorkspaceBuilds := map[uuid.UUID]database.WorkspaceBuild{}
	preloadedProvisionerJobs := map[uuid.UUID]database.ProvisionerJob{}
	preloadedUsers := map[uuid.UUID]database.User{}

	for _, w := range workspaces {
		build, err := q.getLatestWorkspaceBuildByWorkspaceIDNoLock(ctx, w.ID)
		if err == nil {
			preloadedWorkspaceBuilds[w.ID] = build
		} else if !errors.Is(err, sql.ErrNoRows) {
			return nil, xerrors.Errorf("get latest build: %w", err)
		}

		job, err := q.getProvisionerJobByIDNoLock(ctx, build.JobID)
		if err == nil {
			preloadedProvisionerJobs[w.ID] = job
		} else if !errors.Is(err, sql.ErrNoRows) {
			return nil, xerrors.Errorf("get provisioner job: %w", err)
		}

		user, err := q.getUserByIDNoLock(w.OwnerID)
		if err == nil {
			preloadedUsers[w.ID] = user
		} else if !errors.Is(err, sql.ErrNoRows) {
			return nil, xerrors.Errorf("get user: %w", err)
		}
	}

	sort.Slice(workspaces, func(i, j int) bool {
		w1 := workspaces[i]
		w2 := workspaces[j]

		// Order by: favorite first
		if arg.RequesterID == w1.OwnerID && w1.Favorite {
			return true
		}
		if arg.RequesterID == w2.OwnerID && w2.Favorite {
			return false
		}

		// Order by: running
		w1IsRunning := isRunning(preloadedWorkspaceBuilds[w1.ID], preloadedProvisionerJobs[w1.ID])
		w2IsRunning := isRunning(preloadedWorkspaceBuilds[w2.ID], preloadedProvisionerJobs[w2.ID])

		if w1IsRunning && !w2IsRunning {
			return true
		}

		if !w1IsRunning && w2IsRunning {
			return false
		}

		// Order by: usernames
		if strings.Compare(preloadedUsers[w1.ID].Username, preloadedUsers[w2.ID].Username) < 0 {
			return true
		}

		// Order by: workspace names
		return strings.Compare(w1.Name, w2.Name) < 0
	})

	beforePageCount := len(workspaces)

	if arg.Offset > 0 {
		if int(arg.Offset) > len(workspaces) {
			return q.convertToWorkspaceRowsNoLock(ctx, []database.Workspace{}, int64(beforePageCount), arg.WithSummary), nil
		}
		workspaces = workspaces[arg.Offset:]
	}
	if arg.Limit > 0 {
		if int(arg.Limit) > len(workspaces) {
			return q.convertToWorkspaceRowsNoLock(ctx, workspaces, int64(beforePageCount), arg.WithSummary), nil
		}
		workspaces = workspaces[:arg.Limit]
	}

	return q.convertToWorkspaceRowsNoLock(ctx, workspaces, int64(beforePageCount), arg.WithSummary), nil
}

func (q *FakeQuerier) GetAuthorizedUsers(ctx context.Context, arg database.GetUsersParams, prepared rbac.PreparedAuthorized) ([]database.GetUsersRow, error) {
	if err := validateDatabaseType(arg); err != nil {
		return nil, err
	}

	// Call this to match the same function calls as the SQL implementation.
	if prepared != nil {
		_, err := prepared.CompileToSQL(ctx, regosql.ConvertConfig{
			VariableConverter: regosql.UserConverter(),
		})
		if err != nil {
			return nil, err
		}
	}

	users, err := q.GetUsers(ctx, arg)
	if err != nil {
		return nil, err
	}

	q.mutex.RLock()
	defer q.mutex.RUnlock()

	filteredUsers := make([]database.GetUsersRow, 0, len(users))
	for _, user := range users {
		// If the filter exists, ensure the object is authorized.
		if prepared != nil && prepared.Authorize(ctx, user.RBACObject()) != nil {
			continue
		}

		filteredUsers = append(filteredUsers, user)
	}
	return filteredUsers, nil
}

func (q *FakeQuerier) GetAuthorizedAuditLogsOffset(ctx context.Context, arg database.GetAuditLogsOffsetParams, prepared rbac.PreparedAuthorized) ([]database.GetAuditLogsOffsetRow, error) {
	if err := validateDatabaseType(arg); err != nil {
		return nil, err
	}

	// Call this to match the same function calls as the SQL implementation.
	// It functionally does nothing for filtering.
	if prepared != nil {
		_, err := prepared.CompileToSQL(ctx, regosql.ConvertConfig{
			VariableConverter: regosql.AuditLogConverter(),
		})
		if err != nil {
			return nil, err
		}
	}

	q.mutex.RLock()
	defer q.mutex.RUnlock()

	if arg.LimitOpt == 0 {
		// Default to 100 is set in the SQL query.
		arg.LimitOpt = 100
	}

	logs := make([]database.GetAuditLogsOffsetRow, 0, arg.LimitOpt)

	// q.auditLogs are already sorted by time DESC, so no need to sort after the fact.
	for _, alog := range q.auditLogs {
		if arg.OffsetOpt > 0 {
			arg.OffsetOpt--
			continue
		}
		if arg.OrganizationID != uuid.Nil && arg.OrganizationID != alog.OrganizationID {
			continue
		}
		if arg.Action != "" && !strings.Contains(string(alog.Action), arg.Action) {
			continue
		}
		if arg.ResourceType != "" && !strings.Contains(string(alog.ResourceType), arg.ResourceType) {
			continue
		}
		if arg.ResourceID != uuid.Nil && alog.ResourceID != arg.ResourceID {
			continue
		}
		if arg.Username != "" {
			user, err := q.getUserByIDNoLock(alog.UserID)
			if err == nil && !strings.EqualFold(arg.Username, user.Username) {
				continue
			}
		}
		if arg.Email != "" {
			user, err := q.getUserByIDNoLock(alog.UserID)
			if err == nil && !strings.EqualFold(arg.Email, user.Email) {
				continue
			}
		}
		if !arg.DateFrom.IsZero() {
			if alog.Time.Before(arg.DateFrom) {
				continue
			}
		}
		if !arg.DateTo.IsZero() {
			if alog.Time.After(arg.DateTo) {
				continue
			}
		}
		if arg.BuildReason != "" {
			workspaceBuild, err := q.getWorkspaceBuildByIDNoLock(context.Background(), alog.ResourceID)
			if err == nil && !strings.EqualFold(arg.BuildReason, string(workspaceBuild.Reason)) {
				continue
			}
		}
		// If the filter exists, ensure the object is authorized.
		if prepared != nil && prepared.Authorize(ctx, alog.RBACObject()) != nil {
			continue
		}

		user, err := q.getUserByIDNoLock(alog.UserID)
		userValid := err == nil

		org, _ := q.getOrganizationByIDNoLock(alog.OrganizationID)

		cpy := alog
		logs = append(logs, database.GetAuditLogsOffsetRow{
			AuditLog:                cpy,
			OrganizationName:        org.Name,
			OrganizationDisplayName: org.DisplayName,
			OrganizationIcon:        org.Icon,
			UserUsername:            sql.NullString{String: user.Username, Valid: userValid},
			UserName:                sql.NullString{String: user.Name, Valid: userValid},
			UserEmail:               sql.NullString{String: user.Email, Valid: userValid},
			UserCreatedAt:           sql.NullTime{Time: user.CreatedAt, Valid: userValid},
			UserUpdatedAt:           sql.NullTime{Time: user.UpdatedAt, Valid: userValid},
			UserLastSeenAt:          sql.NullTime{Time: user.LastSeenAt, Valid: userValid},
			UserLoginType:           database.NullLoginType{LoginType: user.LoginType, Valid: userValid},
			UserDeleted:             sql.NullBool{Bool: user.Deleted, Valid: userValid},
			UserThemePreference:     sql.NullString{String: user.ThemePreference, Valid: userValid},
			UserQuietHoursSchedule:  sql.NullString{String: user.QuietHoursSchedule, Valid: userValid},
			UserStatus:              database.NullUserStatus{UserStatus: user.Status, Valid: userValid},
			UserRoles:               user.RBACRoles,
			Count:                   0,
		})

		if len(logs) >= int(arg.LimitOpt) {
			break
		}
	}

	count := int64(len(logs))
	for i := range logs {
		logs[i].Count = count
	}

	return logs, nil
}<|MERGE_RESOLUTION|>--- conflicted
+++ resolved
@@ -195,11 +195,8 @@
 	workspaces                    []database.Workspace
 	workspaceProxies              []database.WorkspaceProxy
 	customRoles                   []database.CustomRole
-<<<<<<< HEAD
 	provisionerJobTimings         []database.ProvisionerJobTiming
-=======
 	runtimeConfig                 map[string]string
->>>>>>> 2df9a3e5
 	// Locks is a map of lock names. Any keys within the map are currently
 	// locked.
 	locks                            map[int64]struct{}
