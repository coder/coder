package dbmem

import (
	"bytes"
	"context"
	"database/sql"
	"encoding/json"
	"errors"
	"fmt"
	"math"
	"reflect"
	"regexp"
	"slices"
	"sort"
	"strings"
	"sync"
	"time"

	"github.com/google/uuid"
	"github.com/lib/pq"
	"golang.org/x/exp/constraints"
	"golang.org/x/exp/maps"
	"golang.org/x/xerrors"

	"github.com/coder/coder/v2/coderd/notifications/types"
	"github.com/coder/coder/v2/coderd/prebuilds"

	"github.com/coder/coder/v2/coderd/database"
	"github.com/coder/coder/v2/coderd/database/dbtime"
	"github.com/coder/coder/v2/coderd/rbac"
	"github.com/coder/coder/v2/coderd/rbac/regosql"
	"github.com/coder/coder/v2/coderd/util/slice"
	"github.com/coder/coder/v2/coderd/workspaceapps/appurl"
	"github.com/coder/coder/v2/codersdk"
	"github.com/coder/coder/v2/provisionersdk"
)

var validProxyByHostnameRegex = regexp.MustCompile(`^[a-zA-Z0-9._-]+$`)

// A full mapping of error codes from pq v1.10.9 can be found here:
// https://github.com/lib/pq/blob/2a217b94f5ccd3de31aec4152a541b9ff64bed05/error.go#L75
var (
	errForeignKeyConstraint = &pq.Error{
		Code:    "23503", // "foreign_key_violation"
		Message: "update or delete on table violates foreign key constraint",
	}
	errUniqueConstraint = &pq.Error{
		Code:    "23505", // "unique_violation"
		Message: "duplicate key value violates unique constraint",
	}
)

// New returns an in-memory fake of the database.
func New() database.Store {
	q := &FakeQuerier{
		mutex: &sync.RWMutex{},
		data: &data{
			apiKeys:                        make([]database.APIKey, 0),
			auditLogs:                      make([]database.AuditLog, 0),
			customRoles:                    make([]database.CustomRole, 0),
			dbcryptKeys:                    make([]database.DBCryptKey, 0),
			externalAuthLinks:              make([]database.ExternalAuthLink, 0),
			files:                          make([]database.File, 0),
			gitSSHKey:                      make([]database.GitSSHKey, 0),
			groups:                         make([]database.Group, 0),
			groupMembers:                   make([]database.GroupMemberTable, 0),
			licenses:                       make([]database.License, 0),
			locks:                          map[int64]struct{}{},
			notificationMessages:           make([]database.NotificationMessage, 0),
			notificationPreferences:        make([]database.NotificationPreference, 0),
			organizationMembers:            make([]database.OrganizationMember, 0),
			organizations:                  make([]database.Organization, 0),
			inboxNotifications:             make([]database.InboxNotification, 0),
			parameterSchemas:               make([]database.ParameterSchema, 0),
			presets:                        make([]database.TemplateVersionPreset, 0),
			presetParameters:               make([]database.TemplateVersionPresetParameter, 0),
			provisionerDaemons:             make([]database.ProvisionerDaemon, 0),
			provisionerJobs:                make([]database.ProvisionerJob, 0),
			provisionerJobLogs:             make([]database.ProvisionerJobLog, 0),
			provisionerKeys:                make([]database.ProvisionerKey, 0),
			runtimeConfig:                  map[string]string{},
			telemetryItems:                 make([]database.TelemetryItem, 0),
			templateVersions:               make([]database.TemplateVersionTable, 0),
			templateVersionTerraformValues: make([]database.TemplateVersionTerraformValue, 0),
			templates:                      make([]database.TemplateTable, 0),
			users:                          make([]database.User, 0),
			userConfigs:                    make([]database.UserConfig, 0),
			userStatusChanges:              make([]database.UserStatusChange, 0),
			workspaceAgents:                make([]database.WorkspaceAgent, 0),
			workspaceResources:             make([]database.WorkspaceResource, 0),
			workspaceModules:               make([]database.WorkspaceModule, 0),
			workspaceResourceMetadata:      make([]database.WorkspaceResourceMetadatum, 0),
			workspaceAgentStats:            make([]database.WorkspaceAgentStat, 0),
			workspaceAgentLogs:             make([]database.WorkspaceAgentLog, 0),
			workspaceBuilds:                make([]database.WorkspaceBuild, 0),
			workspaceApps:                  make([]database.WorkspaceApp, 0),
			workspaceAppAuditSessions:      make([]database.WorkspaceAppAuditSession, 0),
			workspaces:                     make([]database.WorkspaceTable, 0),
			workspaceProxies:               make([]database.WorkspaceProxy, 0),
		},
	}
	// Always start with a default org. Matching migration 198.
	defaultOrg, err := q.InsertOrganization(context.Background(), database.InsertOrganizationParams{
		ID:          uuid.New(),
		Name:        "coder",
		DisplayName: "Coder",
		Description: "Builtin default organization.",
		Icon:        "",
		CreatedAt:   dbtime.Now(),
		UpdatedAt:   dbtime.Now(),
	})
	if err != nil {
		panic(xerrors.Errorf("failed to create default organization: %w", err))
	}

	_, err = q.InsertAllUsersGroup(context.Background(), defaultOrg.ID)
	if err != nil {
		panic(xerrors.Errorf("failed to create default group: %w", err))
	}

	q.defaultProxyDisplayName = "Default"
	q.defaultProxyIconURL = "/emojis/1f3e1.png"

	_, err = q.InsertProvisionerKey(context.Background(), database.InsertProvisionerKeyParams{
		ID:             codersdk.ProvisionerKeyUUIDBuiltIn,
		OrganizationID: defaultOrg.ID,
		CreatedAt:      dbtime.Now(),
		HashedSecret:   []byte{},
		Name:           codersdk.ProvisionerKeyNameBuiltIn,
		Tags:           map[string]string{},
	})
	if err != nil {
		panic(xerrors.Errorf("failed to create built-in provisioner key: %w", err))
	}
	_, err = q.InsertProvisionerKey(context.Background(), database.InsertProvisionerKeyParams{
		ID:             codersdk.ProvisionerKeyUUIDUserAuth,
		OrganizationID: defaultOrg.ID,
		CreatedAt:      dbtime.Now(),
		HashedSecret:   []byte{},
		Name:           codersdk.ProvisionerKeyNameUserAuth,
		Tags:           map[string]string{},
	})
	if err != nil {
		panic(xerrors.Errorf("failed to create user-auth provisioner key: %w", err))
	}
	_, err = q.InsertProvisionerKey(context.Background(), database.InsertProvisionerKeyParams{
		ID:             codersdk.ProvisionerKeyUUIDPSK,
		OrganizationID: defaultOrg.ID,
		CreatedAt:      dbtime.Now(),
		HashedSecret:   []byte{},
		Name:           codersdk.ProvisionerKeyNamePSK,
		Tags:           map[string]string{},
	})
	if err != nil {
		panic(xerrors.Errorf("failed to create psk provisioner key: %w", err))
	}

	q.mutex.Lock()
	// We can't insert this user using the interface, because it's a system user.
	q.data.users = append(q.data.users, database.User{
		ID:             prebuilds.SystemUserID,
		Email:          "prebuilds@coder.com",
		Username:       "prebuilds",
		CreatedAt:      dbtime.Now(),
		UpdatedAt:      dbtime.Now(),
		Status:         "active",
		LoginType:      "none",
		HashedPassword: []byte{},
		IsSystem:       true,
		Deleted:        false,
	})
	q.mutex.Unlock()

	return q
}

type rwMutex interface {
	Lock()
	RLock()
	Unlock()
	RUnlock()
}

// inTxMutex is a no op, since inside a transaction we are already locked.
type inTxMutex struct{}

func (inTxMutex) Lock()    {}
func (inTxMutex) RLock()   {}
func (inTxMutex) Unlock()  {}
func (inTxMutex) RUnlock() {}

// FakeQuerier replicates database functionality to enable quick testing.  It's an exported type so that our test code
// can do type checks.
type FakeQuerier struct {
	mutex rwMutex
	*data
}

func (*FakeQuerier) Wrappers() []string {
	return []string{}
}

type fakeTx struct {
	*FakeQuerier
	locks map[int64]struct{}
}

type data struct {
	// Legacy tables
	apiKeys             []database.APIKey
	organizations       []database.Organization
	organizationMembers []database.OrganizationMember
	users               []database.User
	userLinks           []database.UserLink

	// New tables
	auditLogs                            []database.AuditLog
	cryptoKeys                           []database.CryptoKey
	dbcryptKeys                          []database.DBCryptKey
	files                                []database.File
	externalAuthLinks                    []database.ExternalAuthLink
	gitSSHKey                            []database.GitSSHKey
	groupMembers                         []database.GroupMemberTable
	groups                               []database.Group
	jfrogXRayScans                       []database.JfrogXrayScan
	licenses                             []database.License
	notificationMessages                 []database.NotificationMessage
	notificationPreferences              []database.NotificationPreference
	notificationReportGeneratorLogs      []database.NotificationReportGeneratorLog
	inboxNotifications                   []database.InboxNotification
	oauth2ProviderApps                   []database.OAuth2ProviderApp
	oauth2ProviderAppSecrets             []database.OAuth2ProviderAppSecret
	oauth2ProviderAppCodes               []database.OAuth2ProviderAppCode
	oauth2ProviderAppTokens              []database.OAuth2ProviderAppToken
	parameterSchemas                     []database.ParameterSchema
	provisionerDaemons                   []database.ProvisionerDaemon
	provisionerJobLogs                   []database.ProvisionerJobLog
	provisionerJobs                      []database.ProvisionerJob
	provisionerKeys                      []database.ProvisionerKey
	replicas                             []database.Replica
	templateVersions                     []database.TemplateVersionTable
	templateVersionParameters            []database.TemplateVersionParameter
	templateVersionTerraformValues       []database.TemplateVersionTerraformValue
	templateVersionVariables             []database.TemplateVersionVariable
	templateVersionWorkspaceTags         []database.TemplateVersionWorkspaceTag
	templates                            []database.TemplateTable
	templateUsageStats                   []database.TemplateUsageStat
	userConfigs                          []database.UserConfig
	webpushSubscriptions                 []database.WebpushSubscription
	workspaceAgents                      []database.WorkspaceAgent
	workspaceAgentMetadata               []database.WorkspaceAgentMetadatum
	workspaceAgentLogs                   []database.WorkspaceAgentLog
	workspaceAgentLogSources             []database.WorkspaceAgentLogSource
	workspaceAgentPortShares             []database.WorkspaceAgentPortShare
	workspaceAgentScriptTimings          []database.WorkspaceAgentScriptTiming
	workspaceAgentScripts                []database.WorkspaceAgentScript
	workspaceAgentStats                  []database.WorkspaceAgentStat
	workspaceAgentMemoryResourceMonitors []database.WorkspaceAgentMemoryResourceMonitor
	workspaceAgentVolumeResourceMonitors []database.WorkspaceAgentVolumeResourceMonitor
	workspaceAgentDevcontainers          []database.WorkspaceAgentDevcontainer
	workspaceApps                        []database.WorkspaceApp
	workspaceAppStatuses                 []database.WorkspaceAppStatus
	workspaceAppAuditSessions            []database.WorkspaceAppAuditSession
	workspaceAppStatsLastInsertID        int64
	workspaceAppStats                    []database.WorkspaceAppStat
	workspaceBuilds                      []database.WorkspaceBuild
	workspaceBuildParameters             []database.WorkspaceBuildParameter
	workspaceResourceMetadata            []database.WorkspaceResourceMetadatum
	workspaceResources                   []database.WorkspaceResource
	workspaceModules                     []database.WorkspaceModule
	workspaces                           []database.WorkspaceTable
	workspaceProxies                     []database.WorkspaceProxy
	customRoles                          []database.CustomRole
	provisionerJobTimings                []database.ProvisionerJobTiming
	runtimeConfig                        map[string]string
	// Locks is a map of lock names. Any keys within the map are currently
	// locked.
	locks                            map[int64]struct{}
	deploymentID                     string
	derpMeshKey                      string
	lastUpdateCheck                  []byte
	announcementBanners              []byte
	healthSettings                   []byte
	notificationsSettings            []byte
	oauth2GithubDefaultEligible      *bool
	applicationName                  string
	logoURL                          string
	appSecurityKey                   string
	oauthSigningKey                  string
	coordinatorResumeTokenSigningKey string
	lastLicenseID                    int32
	defaultProxyDisplayName          string
	defaultProxyIconURL              string
	webpushVAPIDPublicKey            string
	webpushVAPIDPrivateKey           string
	userStatusChanges                []database.UserStatusChange
	telemetryItems                   []database.TelemetryItem
	presets                          []database.TemplateVersionPreset
	presetParameters                 []database.TemplateVersionPresetParameter
}

func tryPercentileCont(fs []float64, p float64) float64 {
	if len(fs) == 0 {
		return -1
	}
	sort.Float64s(fs)
	pos := p * (float64(len(fs)) - 1) / 100
	lower, upper := int(pos), int(math.Ceil(pos))
	if lower == upper {
		return fs[lower]
	}
	return fs[lower] + (fs[upper]-fs[lower])*(pos-float64(lower))
}

func tryPercentileDisc(fs []float64, p float64) float64 {
	if len(fs) == 0 {
		return -1
	}
	sort.Float64s(fs)
	return fs[max(int(math.Ceil(float64(len(fs))*p/100-1)), 0)]
}

func validateDatabaseTypeWithValid(v reflect.Value) (handled bool, err error) {
	if v.Kind() == reflect.Struct {
		return false, nil
	}

	if v.CanInterface() {
		if !strings.Contains(v.Type().PkgPath(), "coderd/database") {
			return true, nil
		}
		if valid, ok := v.Interface().(interface{ Valid() bool }); ok {
			if !valid.Valid() {
				return true, xerrors.Errorf("invalid %s: %q", v.Type().Name(), v.Interface())
			}
		}
		return true, nil
	}
	return false, nil
}

// validateDatabaseType uses reflect to check if struct properties are types
// with a Valid() bool function set. If so, call it and return an error
// if false.
//
// Note that we only check immediate values and struct fields. We do not
// recurse into nested structs.
func validateDatabaseType(args interface{}) error {
	v := reflect.ValueOf(args)

	// Note: database.Null* types don't have a Valid method, we skip them here
	// because their embedded types may have a Valid method and we don't want
	// to bother with checking both that the Valid field is true and that the
	// type it embeds validates to true. We would need to check:
	//
	//	dbNullEnum.Valid && dbNullEnum.Enum.Valid()
	if strings.HasPrefix(v.Type().Name(), "Null") {
		return nil
	}

	if ok, err := validateDatabaseTypeWithValid(v); ok {
		return err
	}
	switch v.Kind() {
	case reflect.Struct:
		var errs []string
		for i := 0; i < v.NumField(); i++ {
			field := v.Field(i)
			if ok, err := validateDatabaseTypeWithValid(field); ok && err != nil {
				errs = append(errs, fmt.Sprintf("%s.%s: %s", v.Type().Name(), v.Type().Field(i).Name, err.Error()))
			}
		}
		if len(errs) > 0 {
			return xerrors.Errorf("invalid database type fields:\n\t%s", strings.Join(errs, "\n\t"))
		}
	default:
		panic(fmt.Sprintf("unhandled type: %s", v.Type().Name()))
	}
	return nil
}

func newUniqueConstraintError(uc database.UniqueConstraint) *pq.Error {
	newErr := *errUniqueConstraint
	newErr.Constraint = string(uc)

	return &newErr
}

func (*FakeQuerier) Ping(_ context.Context) (time.Duration, error) {
	return 0, nil
}

func (*FakeQuerier) PGLocks(_ context.Context) (database.PGLocks, error) {
	return []database.PGLock{}, nil
}

func (tx *fakeTx) AcquireLock(_ context.Context, id int64) error {
	if _, ok := tx.FakeQuerier.locks[id]; ok {
		return xerrors.Errorf("cannot acquire lock %d: already held", id)
	}
	tx.FakeQuerier.locks[id] = struct{}{}
	tx.locks[id] = struct{}{}
	return nil
}

func (tx *fakeTx) TryAcquireLock(_ context.Context, id int64) (bool, error) {
	if _, ok := tx.FakeQuerier.locks[id]; ok {
		return false, nil
	}
	tx.FakeQuerier.locks[id] = struct{}{}
	tx.locks[id] = struct{}{}
	return true, nil
}

func (tx *fakeTx) releaseLocks() {
	for id := range tx.locks {
		delete(tx.FakeQuerier.locks, id)
	}
	tx.locks = map[int64]struct{}{}
}

// InTx doesn't rollback data properly for in-memory yet.
func (q *FakeQuerier) InTx(fn func(database.Store) error, opts *database.TxOptions) error {
	q.mutex.Lock()
	defer q.mutex.Unlock()
	tx := &fakeTx{
		FakeQuerier: &FakeQuerier{mutex: inTxMutex{}, data: q.data},
		locks:       map[int64]struct{}{},
	}
	defer tx.releaseLocks()

	if opts != nil {
		database.IncrementExecutionCount(opts)
	}
	return fn(tx)
}

// getUserByIDNoLock is used by other functions in the database fake.
func (q *FakeQuerier) getUserByIDNoLock(id uuid.UUID) (database.User, error) {
	for _, user := range q.users {
		if user.ID == id {
			return user, nil
		}
	}
	return database.User{}, sql.ErrNoRows
}

func convertUsers(users []database.User, count int64) []database.GetUsersRow {
	rows := make([]database.GetUsersRow, len(users))
	for i, u := range users {
		rows[i] = database.GetUsersRow{
			ID:             u.ID,
			Email:          u.Email,
			Username:       u.Username,
			Name:           u.Name,
			HashedPassword: u.HashedPassword,
			CreatedAt:      u.CreatedAt,
			UpdatedAt:      u.UpdatedAt,
			Status:         u.Status,
			RBACRoles:      u.RBACRoles,
			LoginType:      u.LoginType,
			AvatarURL:      u.AvatarURL,
			Deleted:        u.Deleted,
			LastSeenAt:     u.LastSeenAt,
			Count:          count,
			IsSystem:       u.IsSystem,
		}
	}

	return rows
}

// mapAgentStatus determines the agent status based on different timestamps like created_at, last_connected_at, disconnected_at, etc.
// The function must be in sync with: coderd/workspaceagents.go:convertWorkspaceAgent.
func mapAgentStatus(dbAgent database.WorkspaceAgent, agentInactiveDisconnectTimeoutSeconds int64) string {
	var status string
	connectionTimeout := time.Duration(dbAgent.ConnectionTimeoutSeconds) * time.Second
	switch {
	case !dbAgent.FirstConnectedAt.Valid:
		switch {
		case connectionTimeout > 0 && dbtime.Now().Sub(dbAgent.CreatedAt) > connectionTimeout:
			// If the agent took too long to connect the first time,
			// mark it as timed out.
			status = "timeout"
		default:
			// If the agent never connected, it's waiting for the compute
			// to start up.
			status = "connecting"
		}
	case dbAgent.DisconnectedAt.Time.After(dbAgent.LastConnectedAt.Time):
		// If we've disconnected after our last connection, we know the
		// agent is no longer connected.
		status = "disconnected"
	case dbtime.Now().Sub(dbAgent.LastConnectedAt.Time) > time.Duration(agentInactiveDisconnectTimeoutSeconds)*time.Second:
		// The connection died without updating the last connected.
		status = "disconnected"
	case dbAgent.LastConnectedAt.Valid:
		// The agent should be assumed connected if it's under inactivity timeouts
		// and last connected at has been properly set.
		status = "connected"
	default:
		panic("unknown agent status: " + status)
	}
	return status
}

func (q *FakeQuerier) convertToWorkspaceRowsNoLock(ctx context.Context, workspaces []database.WorkspaceTable, count int64, withSummary bool) []database.GetWorkspacesRow { //nolint:revive // withSummary flag ensures the extra technical row
	rows := make([]database.GetWorkspacesRow, 0, len(workspaces))
	for _, w := range workspaces {
		extended := q.extendWorkspace(w)

		wr := database.GetWorkspacesRow{
			ID:                w.ID,
			CreatedAt:         w.CreatedAt,
			UpdatedAt:         w.UpdatedAt,
			OwnerID:           w.OwnerID,
			OrganizationID:    w.OrganizationID,
			TemplateID:        w.TemplateID,
			Deleted:           w.Deleted,
			Name:              w.Name,
			AutostartSchedule: w.AutostartSchedule,
			Ttl:               w.Ttl,
			LastUsedAt:        w.LastUsedAt,
			DormantAt:         w.DormantAt,
			DeletingAt:        w.DeletingAt,
			AutomaticUpdates:  w.AutomaticUpdates,
			Favorite:          w.Favorite,
			NextStartAt:       w.NextStartAt,

			OwnerAvatarUrl: extended.OwnerAvatarUrl,
			OwnerUsername:  extended.OwnerUsername,

			OrganizationName:        extended.OrganizationName,
			OrganizationDisplayName: extended.OrganizationDisplayName,
			OrganizationIcon:        extended.OrganizationIcon,
			OrganizationDescription: extended.OrganizationDescription,

			TemplateName:        extended.TemplateName,
			TemplateDisplayName: extended.TemplateDisplayName,
			TemplateIcon:        extended.TemplateIcon,
			TemplateDescription: extended.TemplateDescription,

			Count: count,

			// These fields are missing!
			// Try to resolve them below
			TemplateVersionID:      uuid.UUID{},
			TemplateVersionName:    sql.NullString{},
			LatestBuildCompletedAt: sql.NullTime{},
			LatestBuildCanceledAt:  sql.NullTime{},
			LatestBuildError:       sql.NullString{},
			LatestBuildTransition:  "",
			LatestBuildStatus:      "",
		}

		if build, err := q.getLatestWorkspaceBuildByWorkspaceIDNoLock(ctx, w.ID); err == nil {
			for _, tv := range q.templateVersions {
				if tv.ID == build.TemplateVersionID {
					wr.TemplateVersionID = tv.ID
					wr.TemplateVersionName = sql.NullString{
						Valid:  true,
						String: tv.Name,
					}
					break
				}
			}

			if pj, err := q.getProvisionerJobByIDNoLock(ctx, build.JobID); err == nil {
				wr.LatestBuildStatus = pj.JobStatus
				wr.LatestBuildCanceledAt = pj.CanceledAt
				wr.LatestBuildCompletedAt = pj.CompletedAt
				wr.LatestBuildError = pj.Error
			}

			wr.LatestBuildTransition = build.Transition
		}

		rows = append(rows, wr)
	}
	if withSummary {
		rows = append(rows, database.GetWorkspacesRow{
			Name:  "**TECHNICAL_ROW**",
			Count: count,
		})
	}
	return rows
}

func (q *FakeQuerier) getWorkspaceByIDNoLock(_ context.Context, id uuid.UUID) (database.Workspace, error) {
	return q.getWorkspaceNoLock(func(w database.WorkspaceTable) bool {
		return w.ID == id
	})
}

func (q *FakeQuerier) getWorkspaceNoLock(find func(w database.WorkspaceTable) bool) (database.Workspace, error) {
	w, found := slice.Find(q.workspaces, find)
	if found {
		return q.extendWorkspace(w), nil
	}
	return database.Workspace{}, sql.ErrNoRows
}

func (q *FakeQuerier) extendWorkspace(w database.WorkspaceTable) database.Workspace {
	var extended database.Workspace
	// This is a cheeky way to copy the fields over without explicitly listing them all.
	d, _ := json.Marshal(w)
	_ = json.Unmarshal(d, &extended)

	org, _ := slice.Find(q.organizations, func(o database.Organization) bool {
		return o.ID == w.OrganizationID
	})
	extended.OrganizationName = org.Name
	extended.OrganizationDescription = org.Description
	extended.OrganizationDisplayName = org.DisplayName
	extended.OrganizationIcon = org.Icon

	tpl, _ := slice.Find(q.templates, func(t database.TemplateTable) bool {
		return t.ID == w.TemplateID
	})
	extended.TemplateName = tpl.Name
	extended.TemplateDisplayName = tpl.DisplayName
	extended.TemplateDescription = tpl.Description
	extended.TemplateIcon = tpl.Icon

	owner, _ := slice.Find(q.users, func(u database.User) bool {
		return u.ID == w.OwnerID
	})
	extended.OwnerUsername = owner.Username
	extended.OwnerAvatarUrl = owner.AvatarURL

	return extended
}

func (q *FakeQuerier) getWorkspaceByAgentIDNoLock(_ context.Context, agentID uuid.UUID) (database.Workspace, error) {
	var agent database.WorkspaceAgent
	for _, _agent := range q.workspaceAgents {
		if _agent.ID == agentID {
			agent = _agent
			break
		}
	}
	if agent.ID == uuid.Nil {
		return database.Workspace{}, sql.ErrNoRows
	}

	var resource database.WorkspaceResource
	for _, _resource := range q.workspaceResources {
		if _resource.ID == agent.ResourceID {
			resource = _resource
			break
		}
	}
	if resource.ID == uuid.Nil {
		return database.Workspace{}, sql.ErrNoRows
	}

	var build database.WorkspaceBuild
	for _, _build := range q.workspaceBuilds {
		if _build.JobID == resource.JobID {
			build = q.workspaceBuildWithUserNoLock(_build)
			break
		}
	}
	if build.ID == uuid.Nil {
		return database.Workspace{}, sql.ErrNoRows
	}

	return q.getWorkspaceNoLock(func(w database.WorkspaceTable) bool {
		return w.ID == build.WorkspaceID
	})
}

func (q *FakeQuerier) getWorkspaceBuildByIDNoLock(_ context.Context, id uuid.UUID) (database.WorkspaceBuild, error) {
	for _, build := range q.workspaceBuilds {
		if build.ID == id {
			return q.workspaceBuildWithUserNoLock(build), nil
		}
	}
	return database.WorkspaceBuild{}, sql.ErrNoRows
}

func (q *FakeQuerier) getLatestWorkspaceBuildByWorkspaceIDNoLock(_ context.Context, workspaceID uuid.UUID) (database.WorkspaceBuild, error) {
	var row database.WorkspaceBuild
	var buildNum int32 = -1
	for _, workspaceBuild := range q.workspaceBuilds {
		if workspaceBuild.WorkspaceID == workspaceID && workspaceBuild.BuildNumber > buildNum {
			row = q.workspaceBuildWithUserNoLock(workspaceBuild)
			buildNum = workspaceBuild.BuildNumber
		}
	}
	if buildNum == -1 {
		return database.WorkspaceBuild{}, sql.ErrNoRows
	}
	return row, nil
}

func (q *FakeQuerier) getTemplateByIDNoLock(_ context.Context, id uuid.UUID) (database.Template, error) {
	for _, template := range q.templates {
		if template.ID == id {
			return q.templateWithNameNoLock(template), nil
		}
	}
	return database.Template{}, sql.ErrNoRows
}

func (q *FakeQuerier) templatesWithUserNoLock(tpl []database.TemplateTable) []database.Template {
	cpy := make([]database.Template, 0, len(tpl))
	for _, t := range tpl {
		cpy = append(cpy, q.templateWithNameNoLock(t))
	}
	return cpy
}

func (q *FakeQuerier) templateWithNameNoLock(tpl database.TemplateTable) database.Template {
	var user database.User
	for _, _user := range q.users {
		if _user.ID == tpl.CreatedBy {
			user = _user
			break
		}
	}

	var org database.Organization
	for _, _org := range q.organizations {
		if _org.ID == tpl.OrganizationID {
			org = _org
			break
		}
	}

	var withNames database.Template
	// This is a cheeky way to copy the fields over without explicitly listing them all.
	d, _ := json.Marshal(tpl)
	_ = json.Unmarshal(d, &withNames)
	withNames.CreatedByUsername = user.Username
	withNames.CreatedByAvatarURL = user.AvatarURL
	withNames.OrganizationName = org.Name
	withNames.OrganizationDisplayName = org.DisplayName
	withNames.OrganizationIcon = org.Icon
	return withNames
}

func (q *FakeQuerier) templateVersionWithUserNoLock(tpl database.TemplateVersionTable) database.TemplateVersion {
	var user database.User
	for _, _user := range q.users {
		if _user.ID == tpl.CreatedBy {
			user = _user
			break
		}
	}
	var withUser database.TemplateVersion
	// This is a cheeky way to copy the fields over without explicitly listing them all.
	d, _ := json.Marshal(tpl)
	_ = json.Unmarshal(d, &withUser)
	withUser.CreatedByUsername = user.Username
	withUser.CreatedByAvatarURL = user.AvatarURL
	return withUser
}

func (q *FakeQuerier) workspaceBuildWithUserNoLock(tpl database.WorkspaceBuild) database.WorkspaceBuild {
	var user database.User
	for _, _user := range q.users {
		if _user.ID == tpl.InitiatorID {
			user = _user
			break
		}
	}
	var withUser database.WorkspaceBuild
	// This is a cheeky way to copy the fields over without explicitly listing them all.
	d, _ := json.Marshal(tpl)
	_ = json.Unmarshal(d, &withUser)
	withUser.InitiatorByUsername = user.Username
	withUser.InitiatorByAvatarUrl = user.AvatarURL
	return withUser
}

func (q *FakeQuerier) getTemplateVersionByIDNoLock(_ context.Context, templateVersionID uuid.UUID) (database.TemplateVersion, error) {
	for _, templateVersion := range q.templateVersions {
		if templateVersion.ID != templateVersionID {
			continue
		}
		return q.templateVersionWithUserNoLock(templateVersion), nil
	}
	return database.TemplateVersion{}, sql.ErrNoRows
}

func (q *FakeQuerier) getWorkspaceAgentByIDNoLock(_ context.Context, id uuid.UUID) (database.WorkspaceAgent, error) {
	// The schema sorts this by created at, so we iterate the array backwards.
	for i := len(q.workspaceAgents) - 1; i >= 0; i-- {
		agent := q.workspaceAgents[i]
		if agent.ID == id {
			return agent, nil
		}
	}
	return database.WorkspaceAgent{}, sql.ErrNoRows
}

func (q *FakeQuerier) getWorkspaceAgentsByResourceIDsNoLock(_ context.Context, resourceIDs []uuid.UUID) ([]database.WorkspaceAgent, error) {
	workspaceAgents := make([]database.WorkspaceAgent, 0)
	for _, agent := range q.workspaceAgents {
		for _, resourceID := range resourceIDs {
			if agent.ResourceID != resourceID {
				continue
			}
			workspaceAgents = append(workspaceAgents, agent)
		}
	}
	return workspaceAgents, nil
}

func (q *FakeQuerier) getWorkspaceAppByAgentIDAndSlugNoLock(_ context.Context, arg database.GetWorkspaceAppByAgentIDAndSlugParams) (database.WorkspaceApp, error) {
	for _, app := range q.workspaceApps {
		if app.AgentID != arg.AgentID {
			continue
		}
		if app.Slug != arg.Slug {
			continue
		}
		return app, nil
	}
	return database.WorkspaceApp{}, sql.ErrNoRows
}

func (q *FakeQuerier) getProvisionerJobByIDNoLock(_ context.Context, id uuid.UUID) (database.ProvisionerJob, error) {
	for _, provisionerJob := range q.provisionerJobs {
		if provisionerJob.ID != id {
			continue
		}
		// clone the Tags before returning, since maps are reference types and
		// we don't want the caller to be able to mutate the map we have inside
		// dbmem!
		provisionerJob.Tags = maps.Clone(provisionerJob.Tags)
		return provisionerJob, nil
	}
	return database.ProvisionerJob{}, sql.ErrNoRows
}

func (q *FakeQuerier) getWorkspaceResourcesByJobIDNoLock(_ context.Context, jobID uuid.UUID) ([]database.WorkspaceResource, error) {
	resources := make([]database.WorkspaceResource, 0)
	for _, resource := range q.workspaceResources {
		if resource.JobID != jobID {
			continue
		}
		resources = append(resources, resource)
	}
	return resources, nil
}

func (q *FakeQuerier) getGroupByIDNoLock(_ context.Context, id uuid.UUID) (database.Group, error) {
	for _, group := range q.groups {
		if group.ID == id {
			return group, nil
		}
	}

	return database.Group{}, sql.ErrNoRows
}

// ErrUnimplemented is returned by methods only used by the enterprise/tailnet.pgCoord.  This coordinator explicitly
// depends on  postgres triggers that announce changes on the pubsub.  Implementing support for this in the fake
// database would  strongly couple the FakeQuerier to the pubsub, which is undesirable.  Furthermore, it makes little
// sense to directly  test the pgCoord against anything other than postgres.  The FakeQuerier is designed to allow us to
// test the Coderd  API, and for that kind of test, the in-memory, AGPL tailnet coordinator is sufficient.  Therefore,
// these methods  remain unimplemented in the FakeQuerier.
var ErrUnimplemented = xerrors.New("unimplemented")

func uniqueSortedUUIDs(uuids []uuid.UUID) []uuid.UUID {
	set := make(map[uuid.UUID]struct{})
	for _, id := range uuids {
		set[id] = struct{}{}
	}
	unique := make([]uuid.UUID, 0, len(set))
	for id := range set {
		unique = append(unique, id)
	}
	slices.SortFunc(unique, func(a, b uuid.UUID) int {
		return slice.Ascending(a.String(), b.String())
	})
	return unique
}

func (q *FakeQuerier) getOrganizationMemberNoLock(orgID uuid.UUID) []database.OrganizationMember {
	var members []database.OrganizationMember
	for _, member := range q.organizationMembers {
		if member.OrganizationID == orgID {
			members = append(members, member)
		}
	}

	return members
}

var errUserDeleted = xerrors.New("user deleted")

// getGroupMemberNoLock fetches a group member by user ID and group ID.
func (q *FakeQuerier) getGroupMemberNoLock(ctx context.Context, userID, groupID uuid.UUID) (database.GroupMember, error) {
	groupName := "Everyone"
	orgID := groupID
	groupIsEveryone := q.isEveryoneGroup(groupID)
	if !groupIsEveryone {
		group, err := q.getGroupByIDNoLock(ctx, groupID)
		if err != nil {
			return database.GroupMember{}, err
		}
		groupName = group.Name
		orgID = group.OrganizationID
	}

	user, err := q.getUserByIDNoLock(userID)
	if err != nil {
		return database.GroupMember{}, err
	}
	if user.Deleted {
		return database.GroupMember{}, errUserDeleted
	}

	return database.GroupMember{
		UserID:                 user.ID,
		UserEmail:              user.Email,
		UserUsername:           user.Username,
		UserHashedPassword:     user.HashedPassword,
		UserCreatedAt:          user.CreatedAt,
		UserUpdatedAt:          user.UpdatedAt,
		UserStatus:             user.Status,
		UserRbacRoles:          user.RBACRoles,
		UserLoginType:          user.LoginType,
		UserAvatarUrl:          user.AvatarURL,
		UserDeleted:            user.Deleted,
		UserLastSeenAt:         user.LastSeenAt,
		UserQuietHoursSchedule: user.QuietHoursSchedule,
		UserName:               user.Name,
		UserGithubComUserID:    user.GithubComUserID,
		OrganizationID:         orgID,
		GroupName:              groupName,
		GroupID:                groupID,
	}, nil
}

// getEveryoneGroupMembersNoLock fetches all the users in an organization.
func (q *FakeQuerier) getEveryoneGroupMembersNoLock(ctx context.Context, orgID uuid.UUID) []database.GroupMember {
	var (
		everyone   []database.GroupMember
		orgMembers = q.getOrganizationMemberNoLock(orgID)
	)
	for _, member := range orgMembers {
		groupMember, err := q.getGroupMemberNoLock(ctx, member.UserID, orgID)
		if errors.Is(err, errUserDeleted) {
			continue
		}
		if err != nil {
			return nil
		}
		everyone = append(everyone, groupMember)
	}
	return everyone
}

// isEveryoneGroup returns true if the provided ID matches
// an organization ID.
func (q *FakeQuerier) isEveryoneGroup(id uuid.UUID) bool {
	for _, org := range q.organizations {
		if org.ID == id {
			return true
		}
	}
	return false
}

func (q *FakeQuerier) GetActiveDBCryptKeys(_ context.Context) ([]database.DBCryptKey, error) {
	q.mutex.RLock()
	defer q.mutex.RUnlock()
	ks := make([]database.DBCryptKey, 0, len(q.dbcryptKeys))
	for _, k := range q.dbcryptKeys {
		if !k.ActiveKeyDigest.Valid {
			continue
		}
		ks = append([]database.DBCryptKey{}, k)
	}
	return ks, nil
}

func maxTime(t, u time.Time) time.Time {
	if t.After(u) {
		return t
	}
	return u
}

func minTime(t, u time.Time) time.Time {
	if t.Before(u) {
		return t
	}
	return u
}

func provisionerJobStatus(j database.ProvisionerJob) database.ProvisionerJobStatus {
	if isNotNull(j.CompletedAt) {
		if j.Error.String != "" {
			return database.ProvisionerJobStatusFailed
		}
		if isNotNull(j.CanceledAt) {
			return database.ProvisionerJobStatusCanceled
		}
		return database.ProvisionerJobStatusSucceeded
	}

	if isNotNull(j.CanceledAt) {
		return database.ProvisionerJobStatusCanceling
	}
	if isNull(j.StartedAt) {
		return database.ProvisionerJobStatusPending
	}
	return database.ProvisionerJobStatusRunning
}

// isNull is only used in dbmem, so reflect is ok. Use this to make the logic
// look more similar to the postgres.
func isNull(v interface{}) bool {
	return !isNotNull(v)
}

func isNotNull(v interface{}) bool {
	return reflect.ValueOf(v).FieldByName("Valid").Bool()
}

// Took the error from the real database.
var deletedUserLinkError = &pq.Error{
	Severity: "ERROR",
	// "raise_exception" error
	Code:    "P0001",
	Message: "Cannot create user_link for deleted user",
	Where:   "PL/pgSQL function insert_user_links_fail_if_user_deleted() line 7 at RAISE",
	File:    "pl_exec.c",
	Line:    "3864",
	Routine: "exec_stmt_raise",
}

// m1 and m2 are equal iff |m1| = |m2| ^ m2 ⊆ m1
func tagsEqual(m1, m2 map[string]string) bool {
	return len(m1) == len(m2) && tagsSubset(m1, m2)
}

// m2 is a subset of m1 if each key in m1 exists in m2
// with the same value
func tagsSubset(m1, m2 map[string]string) bool {
	for k, v1 := range m1 {
		if v2, found := m2[k]; !found || v1 != v2 {
			return false
		}
	}
	return true
}

// default tags when no tag is specified for a provisioner or job
var tagsUntagged = provisionersdk.MutateTags(uuid.Nil, nil)

func least[T constraints.Ordered](a, b T) T {
	if a < b {
		return a
	}
	return b
}

func (q *FakeQuerier) getLatestWorkspaceAppByTemplateIDUserIDSlugNoLock(ctx context.Context, templateID, userID uuid.UUID, slug string) (database.WorkspaceApp, error) {
	/*
		SELECT
			app.display_name,
			app.icon,
			app.slug
		FROM
			workspace_apps AS app
		JOIN
			workspace_agents AS agent
		ON
			agent.id = app.agent_id
		JOIN
			workspace_resources AS resource
		ON
			resource.id = agent.resource_id
		JOIN
			workspace_builds AS build
		ON
			build.job_id = resource.job_id
		JOIN
			workspaces AS workspace
		ON
			workspace.id = build.workspace_id
		WHERE
			-- Requires lateral join.
			app.slug = app_usage.key
			AND workspace.owner_id = tus.user_id
			AND workspace.template_id = tus.template_id
		ORDER BY
			app.created_at DESC
		LIMIT 1
	*/

	var workspaces []database.WorkspaceTable
	for _, w := range q.workspaces {
		if w.TemplateID != templateID || w.OwnerID != userID {
			continue
		}
		workspaces = append(workspaces, w)
	}
	slices.SortFunc(workspaces, func(a, b database.WorkspaceTable) int {
		if a.CreatedAt.Before(b.CreatedAt) {
			return 1
		} else if a.CreatedAt.Equal(b.CreatedAt) {
			return 0
		}
		return -1
	})

	for _, workspace := range workspaces {
		build, err := q.getLatestWorkspaceBuildByWorkspaceIDNoLock(ctx, workspace.ID)
		if err != nil {
			continue
		}

		resources, err := q.getWorkspaceResourcesByJobIDNoLock(ctx, build.JobID)
		if err != nil {
			continue
		}
		var resourceIDs []uuid.UUID
		for _, resource := range resources {
			resourceIDs = append(resourceIDs, resource.ID)
		}

		agents, err := q.getWorkspaceAgentsByResourceIDsNoLock(ctx, resourceIDs)
		if err != nil {
			continue
		}

		for _, agent := range agents {
			app, err := q.getWorkspaceAppByAgentIDAndSlugNoLock(ctx, database.GetWorkspaceAppByAgentIDAndSlugParams{
				AgentID: agent.ID,
				Slug:    slug,
			})
			if err != nil {
				continue
			}
			return app, nil
		}
	}

	return database.WorkspaceApp{}, sql.ErrNoRows
}

// getOrganizationByIDNoLock is used by other functions in the database fake.
func (q *FakeQuerier) getOrganizationByIDNoLock(id uuid.UUID) (database.Organization, error) {
	for _, organization := range q.organizations {
		if organization.ID == id {
			return organization, nil
		}
	}
	return database.Organization{}, sql.ErrNoRows
}

func (q *FakeQuerier) getWorkspaceAgentScriptsByAgentIDsNoLock(ids []uuid.UUID) ([]database.WorkspaceAgentScript, error) {
	scripts := make([]database.WorkspaceAgentScript, 0)
	for _, script := range q.workspaceAgentScripts {
		for _, id := range ids {
			if script.WorkspaceAgentID == id {
				scripts = append(scripts, script)
				break
			}
		}
	}
	return scripts, nil
}

// getOwnerFromTags returns the lowercase owner from tags, matching SQL's COALESCE(tags ->> 'owner', ”)
func getOwnerFromTags(tags map[string]string) string {
	if owner, ok := tags["owner"]; ok {
		return strings.ToLower(owner)
	}
	return ""
}

// provisionerTagsetContains checks if daemonTags contain all key-value pairs from jobTags
func provisionerTagsetContains(daemonTags, jobTags map[string]string) bool {
	for jobKey, jobValue := range jobTags {
		if daemonValue, exists := daemonTags[jobKey]; !exists || daemonValue != jobValue {
			return false
		}
	}
	return true
}

// GetProvisionerJobsByIDsWithQueuePosition mimics the SQL logic in pure Go
func (q *FakeQuerier) getProvisionerJobsByIDsWithQueuePositionLockedTagBasedQueue(_ context.Context, jobIDs []uuid.UUID) ([]database.GetProvisionerJobsByIDsWithQueuePositionRow, error) {
	// Step 1: Filter provisionerJobs based on jobIDs
	filteredJobs := make(map[uuid.UUID]database.ProvisionerJob)
	for _, job := range q.provisionerJobs {
		for _, id := range jobIDs {
			if job.ID == id {
				filteredJobs[job.ID] = job
			}
		}
	}

	// Step 2: Identify pending jobs
	pendingJobs := make(map[uuid.UUID]database.ProvisionerJob)
	for _, job := range q.provisionerJobs {
		if job.JobStatus == "pending" {
			pendingJobs[job.ID] = job
		}
	}

	// Step 3: Identify pending jobs that have a matching provisioner
	matchedJobs := make(map[uuid.UUID]struct{})
	for _, job := range pendingJobs {
		for _, daemon := range q.provisionerDaemons {
			if provisionerTagsetContains(daemon.Tags, job.Tags) {
				matchedJobs[job.ID] = struct{}{}
				break
			}
		}
	}

	// Step 4: Rank pending jobs per provisioner
	jobRanks := make(map[uuid.UUID][]database.ProvisionerJob)
	for _, job := range pendingJobs {
		for _, daemon := range q.provisionerDaemons {
			if provisionerTagsetContains(daemon.Tags, job.Tags) {
				jobRanks[daemon.ID] = append(jobRanks[daemon.ID], job)
			}
		}
	}

	// Sort jobs per provisioner by CreatedAt
	for daemonID := range jobRanks {
		sort.Slice(jobRanks[daemonID], func(i, j int) bool {
			return jobRanks[daemonID][i].CreatedAt.Before(jobRanks[daemonID][j].CreatedAt)
		})
	}

	// Step 5: Compute queue position & max queue size across all provisioners
	jobQueueStats := make(map[uuid.UUID]database.GetProvisionerJobsByIDsWithQueuePositionRow)
	for _, jobs := range jobRanks {
		queueSize := int64(len(jobs)) // Queue size per provisioner
		for i, job := range jobs {
			queuePosition := int64(i + 1)

			// If the job already exists, update only if this queuePosition is better
			if existing, exists := jobQueueStats[job.ID]; exists {
				jobQueueStats[job.ID] = database.GetProvisionerJobsByIDsWithQueuePositionRow{
					ID:             job.ID,
					CreatedAt:      job.CreatedAt,
					ProvisionerJob: job,
					QueuePosition:  min(existing.QueuePosition, queuePosition),
					QueueSize:      max(existing.QueueSize, queueSize), // Take the maximum queue size across provisioners
				}
			} else {
				jobQueueStats[job.ID] = database.GetProvisionerJobsByIDsWithQueuePositionRow{
					ID:             job.ID,
					CreatedAt:      job.CreatedAt,
					ProvisionerJob: job,
					QueuePosition:  queuePosition,
					QueueSize:      queueSize,
				}
			}
		}
	}

	// Step 6: Compute the final results with minimal checks
	var results []database.GetProvisionerJobsByIDsWithQueuePositionRow
	for _, job := range filteredJobs {
		// If the job has a computed rank, use it
		if rank, found := jobQueueStats[job.ID]; found {
			results = append(results, rank)
		} else {
			// Otherwise, return (0,0) for non-pending jobs and unranked pending jobs
			results = append(results, database.GetProvisionerJobsByIDsWithQueuePositionRow{
				ID:             job.ID,
				CreatedAt:      job.CreatedAt,
				ProvisionerJob: job,
				QueuePosition:  0,
				QueueSize:      0,
			})
		}
	}

	// Step 7: Sort results by CreatedAt
	sort.Slice(results, func(i, j int) bool {
		return results[i].CreatedAt.Before(results[j].CreatedAt)
	})

	return results, nil
}

func (q *FakeQuerier) getProvisionerJobsByIDsWithQueuePositionLockedGlobalQueue(_ context.Context, ids []uuid.UUID) ([]database.GetProvisionerJobsByIDsWithQueuePositionRow, error) {
	//	WITH pending_jobs AS (
	//		SELECT
	//			id, created_at
	//		FROM
	//			provisioner_jobs
	//		WHERE
	//			started_at IS NULL
	//		AND
	//			canceled_at IS NULL
	//		AND
	//			completed_at IS NULL
	//		AND
	//			error IS NULL
	//	),
	type pendingJobRow struct {
		ID        uuid.UUID
		CreatedAt time.Time
	}
	pendingJobs := make([]pendingJobRow, 0)
	for _, job := range q.provisionerJobs {
		if job.StartedAt.Valid ||
			job.CanceledAt.Valid ||
			job.CompletedAt.Valid ||
			job.Error.Valid {
			continue
		}
		pendingJobs = append(pendingJobs, pendingJobRow{
			ID:        job.ID,
			CreatedAt: job.CreatedAt,
		})
	}

	//	queue_position AS (
	//		SELECT
	//			id,
	//				ROW_NUMBER() OVER (ORDER BY created_at ASC) AS queue_position
	//		FROM
	//			pending_jobs
	// 	),
	slices.SortFunc(pendingJobs, func(a, b pendingJobRow) int {
		c := a.CreatedAt.Compare(b.CreatedAt)
		return c
	})

	queuePosition := make(map[uuid.UUID]int64)
	for idx, pj := range pendingJobs {
		queuePosition[pj.ID] = int64(idx + 1)
	}

	//	queue_size AS (
	//		SELECT COUNT(*) AS count FROM pending_jobs
	//	),
	queueSize := len(pendingJobs)

	//	SELECT
	//		sqlc.embed(pj),
	//		COALESCE(qp.queue_position, 0) AS queue_position,
	//		COALESCE(qs.count, 0) AS queue_size
	// 	FROM
	//		provisioner_jobs pj
	//	LEFT JOIN
	//		queue_position qp ON pj.id = qp.id
	//	LEFT JOIN
	//		queue_size qs ON TRUE
	//	WHERE
	//		pj.id IN (...)
	jobs := make([]database.GetProvisionerJobsByIDsWithQueuePositionRow, 0)
	for _, job := range q.provisionerJobs {
		if ids != nil && !slices.Contains(ids, job.ID) {
			continue
		}
		// clone the Tags before appending, since maps are reference types and
		// we don't want the caller to be able to mutate the map we have inside
		// dbmem!
		job.Tags = maps.Clone(job.Tags)
		job := database.GetProvisionerJobsByIDsWithQueuePositionRow{
			//	sqlc.embed(pj),
			ProvisionerJob: job,
			//	COALESCE(qp.queue_position, 0) AS queue_position,
			QueuePosition: queuePosition[job.ID],
			//	COALESCE(qs.count, 0) AS queue_size
			QueueSize: int64(queueSize),
		}
		jobs = append(jobs, job)
	}

	return jobs, nil
}

func (*FakeQuerier) AcquireLock(_ context.Context, _ int64) error {
	return xerrors.New("AcquireLock must only be called within a transaction")
}

// AcquireNotificationMessages implements the *basic* business logic, but is *not* exhaustive or meant to be 1:1 with
// the real AcquireNotificationMessages query.
func (q *FakeQuerier) AcquireNotificationMessages(_ context.Context, arg database.AcquireNotificationMessagesParams) ([]database.AcquireNotificationMessagesRow, error) {
	err := validateDatabaseType(arg)
	if err != nil {
		return nil, err
	}

	q.mutex.Lock()
	defer q.mutex.Unlock()

	// Shift the first "Count" notifications off the slice (FIFO).
	sz := len(q.notificationMessages)
	if sz > int(arg.Count) {
		sz = int(arg.Count)
	}

	list := q.notificationMessages[:sz]
	q.notificationMessages = q.notificationMessages[sz:]

	var out []database.AcquireNotificationMessagesRow
	for _, nm := range list {
		acquirableStatuses := []database.NotificationMessageStatus{database.NotificationMessageStatusPending, database.NotificationMessageStatusTemporaryFailure}
		if !slices.Contains(acquirableStatuses, nm.Status) {
			continue
		}

		// Mimic mutation in database query.
		nm.UpdatedAt = sql.NullTime{Time: dbtime.Now(), Valid: true}
		nm.Status = database.NotificationMessageStatusLeased
		nm.StatusReason = sql.NullString{String: fmt.Sprintf("Enqueued by notifier %d", arg.NotifierID), Valid: true}
		nm.LeasedUntil = sql.NullTime{Time: dbtime.Now().Add(time.Second * time.Duration(arg.LeaseSeconds)), Valid: true}

		out = append(out, database.AcquireNotificationMessagesRow{
			ID:            nm.ID,
			Payload:       nm.Payload,
			Method:        nm.Method,
			TitleTemplate: "This is a title with {{.Labels.variable}}",
			BodyTemplate:  "This is a body with {{.Labels.variable}}",
			TemplateID:    nm.NotificationTemplateID,
		})
	}

	return out, nil
}

func (q *FakeQuerier) AcquireProvisionerJob(_ context.Context, arg database.AcquireProvisionerJobParams) (database.ProvisionerJob, error) {
	if err := validateDatabaseType(arg); err != nil {
		return database.ProvisionerJob{}, err
	}

	q.mutex.Lock()
	defer q.mutex.Unlock()

	for index, provisionerJob := range q.provisionerJobs {
		if provisionerJob.OrganizationID != arg.OrganizationID {
			continue
		}
		if provisionerJob.StartedAt.Valid {
			continue
		}
		found := false
		for _, provisionerType := range arg.Types {
			if provisionerJob.Provisioner != provisionerType {
				continue
			}
			found = true
			break
		}
		if !found {
			continue
		}
		tags := map[string]string{}
		if arg.ProvisionerTags != nil {
			err := json.Unmarshal(arg.ProvisionerTags, &tags)
			if err != nil {
				return provisionerJob, xerrors.Errorf("unmarshal: %w", err)
			}
		}

		// Special case for untagged provisioners: only match untagged jobs.
		// Ref: coderd/database/queries/provisionerjobs.sql:24-30
		// CASE WHEN nested.tags :: jsonb = '{"scope": "organization", "owner": ""}' :: jsonb
		//      THEN nested.tags :: jsonb = @tags :: jsonb
		if tagsEqual(provisionerJob.Tags, tagsUntagged) && !tagsEqual(provisionerJob.Tags, tags) {
			continue
		}
		// ELSE nested.tags :: jsonb <@ @tags :: jsonb
		if !tagsSubset(provisionerJob.Tags, tags) {
			continue
		}
		provisionerJob.StartedAt = arg.StartedAt
		provisionerJob.UpdatedAt = arg.StartedAt.Time
		provisionerJob.WorkerID = arg.WorkerID
		provisionerJob.JobStatus = provisionerJobStatus(provisionerJob)
		q.provisionerJobs[index] = provisionerJob
		// clone the Tags before returning, since maps are reference types and
		// we don't want the caller to be able to mutate the map we have inside
		// dbmem!
		provisionerJob.Tags = maps.Clone(provisionerJob.Tags)
		return provisionerJob, nil
	}
	return database.ProvisionerJob{}, sql.ErrNoRows
}

func (q *FakeQuerier) ActivityBumpWorkspace(ctx context.Context, arg database.ActivityBumpWorkspaceParams) error {
	err := validateDatabaseType(arg)
	if err != nil {
		return err
	}

	q.mutex.Lock()
	defer q.mutex.Unlock()

	workspace, err := q.getWorkspaceByIDNoLock(ctx, arg.WorkspaceID)
	if err != nil {
		return err
	}
	latestBuild, err := q.getLatestWorkspaceBuildByWorkspaceIDNoLock(ctx, arg.WorkspaceID)
	if err != nil {
		return err
	}

	now := dbtime.Now()
	for i := range q.workspaceBuilds {
		if q.workspaceBuilds[i].BuildNumber != latestBuild.BuildNumber {
			continue
		}
		// If the build is not active, do not bump.
		if q.workspaceBuilds[i].Transition != database.WorkspaceTransitionStart {
			return nil
		}
		// If the provisioner job is not completed, do not bump.
		pj, err := q.getProvisionerJobByIDNoLock(ctx, q.workspaceBuilds[i].JobID)
		if err != nil {
			return err
		}
		if !pj.CompletedAt.Valid {
			return nil
		}
		// Do not bump if the deadline is not set.
		if q.workspaceBuilds[i].Deadline.IsZero() {
			return nil
		}

		// Check the template default TTL.
		template, err := q.getTemplateByIDNoLock(ctx, workspace.TemplateID)
		if err != nil {
			return err
		}
		if template.ActivityBump == 0 {
			return nil
		}
		activityBump := time.Duration(template.ActivityBump)

		var ttlDur time.Duration
		if now.Add(activityBump).After(arg.NextAutostart) && arg.NextAutostart.After(now) {
			// Extend to TTL (NOT activity bump)
			add := arg.NextAutostart.Sub(now)
			if workspace.Ttl.Valid && template.AllowUserAutostop {
				add += time.Duration(workspace.Ttl.Int64)
			} else {
				add += time.Duration(template.DefaultTTL)
			}
			ttlDur = add
		} else {
			// Otherwise, default to regular activity bump duration.
			ttlDur = activityBump
		}

		// Only bump if 5% of the deadline has passed.
		ttlDur95 := ttlDur - (ttlDur / 20)
		minBumpDeadline := q.workspaceBuilds[i].Deadline.Add(-ttlDur95)
		if now.Before(minBumpDeadline) {
			return nil
		}

		// Bump.
		newDeadline := now.Add(ttlDur)
		// Never decrease deadlines from a bump
		newDeadline = maxTime(newDeadline, q.workspaceBuilds[i].Deadline)
		q.workspaceBuilds[i].UpdatedAt = now
		if !q.workspaceBuilds[i].MaxDeadline.IsZero() {
			q.workspaceBuilds[i].Deadline = minTime(newDeadline, q.workspaceBuilds[i].MaxDeadline)
		} else {
			q.workspaceBuilds[i].Deadline = newDeadline
		}
		return nil
	}

	return sql.ErrNoRows
}

// nolint:revive // It's not a control flag, it's a filter.
func (q *FakeQuerier) AllUserIDs(_ context.Context, includeSystem bool) ([]uuid.UUID, error) {
	q.mutex.RLock()
	defer q.mutex.RUnlock()
	userIDs := make([]uuid.UUID, 0, len(q.users))
	for idx := range q.users {
		if !includeSystem && q.users[idx].IsSystem {
			continue
		}

		userIDs = append(userIDs, q.users[idx].ID)
	}
	return userIDs, nil
}

func (q *FakeQuerier) ArchiveUnusedTemplateVersions(_ context.Context, arg database.ArchiveUnusedTemplateVersionsParams) ([]uuid.UUID, error) {
	err := validateDatabaseType(arg)
	if err != nil {
		return nil, err
	}
	q.mutex.Lock()
	defer q.mutex.Unlock()
	type latestBuild struct {
		Number  int32
		Version uuid.UUID
	}
	latest := make(map[uuid.UUID]latestBuild)

	for _, b := range q.workspaceBuilds {
		v, ok := latest[b.WorkspaceID]
		if ok || b.BuildNumber < v.Number {
			// Not the latest
			continue
		}
		// Ignore deleted workspaces.
		if b.Transition == database.WorkspaceTransitionDelete {
			continue
		}
		latest[b.WorkspaceID] = latestBuild{
			Number:  b.BuildNumber,
			Version: b.TemplateVersionID,
		}
	}

	usedVersions := make(map[uuid.UUID]bool)
	for _, l := range latest {
		usedVersions[l.Version] = true
	}
	for _, tpl := range q.templates {
		usedVersions[tpl.ActiveVersionID] = true
	}

	var archived []uuid.UUID
	for i, v := range q.templateVersions {
		if arg.TemplateVersionID != uuid.Nil {
			if v.ID != arg.TemplateVersionID {
				continue
			}
		}
		if v.Archived {
			continue
		}

		if _, ok := usedVersions[v.ID]; !ok {
			var job *database.ProvisionerJob
			for i, j := range q.provisionerJobs {
				if v.JobID == j.ID {
					job = &q.provisionerJobs[i]
					break
				}
			}

			if arg.JobStatus.Valid {
				if job.JobStatus != arg.JobStatus.ProvisionerJobStatus {
					continue
				}
			}

			if job.JobStatus == database.ProvisionerJobStatusRunning || job.JobStatus == database.ProvisionerJobStatusPending {
				continue
			}

			v.Archived = true
			q.templateVersions[i] = v
			archived = append(archived, v.ID)
		}
	}

	return archived, nil
}

func (q *FakeQuerier) BatchUpdateWorkspaceLastUsedAt(_ context.Context, arg database.BatchUpdateWorkspaceLastUsedAtParams) error {
	err := validateDatabaseType(arg)
	if err != nil {
		return err
	}

	q.mutex.Lock()
	defer q.mutex.Unlock()

	// temporary map to avoid O(q.workspaces*arg.workspaceIds)
	m := make(map[uuid.UUID]struct{})
	for _, id := range arg.IDs {
		m[id] = struct{}{}
	}
	n := 0
	for i := 0; i < len(q.workspaces); i++ {
		if _, found := m[q.workspaces[i].ID]; !found {
			continue
		}
		// WHERE last_used_at < @last_used_at
		if !q.workspaces[i].LastUsedAt.Before(arg.LastUsedAt) {
			continue
		}
		q.workspaces[i].LastUsedAt = arg.LastUsedAt
		n++
	}
	return nil
}

func (q *FakeQuerier) BatchUpdateWorkspaceNextStartAt(_ context.Context, arg database.BatchUpdateWorkspaceNextStartAtParams) error {
	err := validateDatabaseType(arg)
	if err != nil {
		return err
	}

	q.mutex.Lock()
	defer q.mutex.Unlock()

	for i, workspace := range q.workspaces {
		for j, workspaceID := range arg.IDs {
			if workspace.ID != workspaceID {
				continue
			}

			nextStartAt := arg.NextStartAts[j]
			if nextStartAt.IsZero() {
				q.workspaces[i].NextStartAt = sql.NullTime{}
			} else {
				q.workspaces[i].NextStartAt = sql.NullTime{Valid: true, Time: nextStartAt}
			}

			break
		}
	}

	return nil
}

func (*FakeQuerier) BulkMarkNotificationMessagesFailed(_ context.Context, arg database.BulkMarkNotificationMessagesFailedParams) (int64, error) {
	err := validateDatabaseType(arg)
	if err != nil {
		return 0, err
	}
	return int64(len(arg.IDs)), nil
}

func (*FakeQuerier) BulkMarkNotificationMessagesSent(_ context.Context, arg database.BulkMarkNotificationMessagesSentParams) (int64, error) {
	err := validateDatabaseType(arg)
	if err != nil {
		return 0, err
	}
	return int64(len(arg.IDs)), nil
}

func (q *FakeQuerier) ClaimPrebuiltWorkspace(ctx context.Context, arg database.ClaimPrebuiltWorkspaceParams) (database.ClaimPrebuiltWorkspaceRow, error) {
	return database.ClaimPrebuiltWorkspaceRow{}, ErrUnimplemented
}

func (*FakeQuerier) CleanTailnetCoordinators(_ context.Context) error {
	return ErrUnimplemented
}

func (*FakeQuerier) CleanTailnetLostPeers(context.Context) error {
	return ErrUnimplemented
}

func (*FakeQuerier) CleanTailnetTunnels(context.Context) error {
	return ErrUnimplemented
}

func (q *FakeQuerier) CountInProgressPrebuilds(ctx context.Context) ([]database.CountInProgressPrebuildsRow, error) {
	return nil, ErrUnimplemented
}

func (q *FakeQuerier) CountUnreadInboxNotificationsByUserID(_ context.Context, userID uuid.UUID) (int64, error) {
	q.mutex.RLock()
	defer q.mutex.RUnlock()

	var count int64
	for _, notification := range q.inboxNotifications {
		if notification.UserID != userID {
			continue
		}

		if notification.ReadAt.Valid {
			continue
		}

		count++
	}

	return count, nil
}

func (q *FakeQuerier) CustomRoles(_ context.Context, arg database.CustomRolesParams) ([]database.CustomRole, error) {
	q.mutex.Lock()
	defer q.mutex.Unlock()

	found := make([]database.CustomRole, 0)
	for _, role := range q.data.customRoles {
		role := role
		if len(arg.LookupRoles) > 0 {
			if !slices.ContainsFunc(arg.LookupRoles, func(pair database.NameOrganizationPair) bool {
				if pair.Name != role.Name {
					return false
				}

				if role.OrganizationID.Valid {
					// Expect org match
					return role.OrganizationID.UUID == pair.OrganizationID
				}
				// Expect no org
				return pair.OrganizationID == uuid.Nil
			}) {
				continue
			}
		}

		if arg.ExcludeOrgRoles && role.OrganizationID.Valid {
			continue
		}

		if arg.OrganizationID != uuid.Nil && role.OrganizationID.UUID != arg.OrganizationID {
			continue
		}

		found = append(found, role)
	}

	return found, nil
}

func (q *FakeQuerier) DeleteAPIKeyByID(_ context.Context, id string) error {
	q.mutex.Lock()
	defer q.mutex.Unlock()

	for index, apiKey := range q.apiKeys {
		if apiKey.ID != id {
			continue
		}
		q.apiKeys[index] = q.apiKeys[len(q.apiKeys)-1]
		q.apiKeys = q.apiKeys[:len(q.apiKeys)-1]
		return nil
	}
	return sql.ErrNoRows
}

func (q *FakeQuerier) DeleteAPIKeysByUserID(_ context.Context, userID uuid.UUID) error {
	q.mutex.Lock()
	defer q.mutex.Unlock()

	for i := len(q.apiKeys) - 1; i >= 0; i-- {
		if q.apiKeys[i].UserID == userID {
			q.apiKeys = append(q.apiKeys[:i], q.apiKeys[i+1:]...)
		}
	}

	return nil
}

func (*FakeQuerier) DeleteAllTailnetClientSubscriptions(_ context.Context, arg database.DeleteAllTailnetClientSubscriptionsParams) error {
	err := validateDatabaseType(arg)
	if err != nil {
		return err
	}

	return ErrUnimplemented
}

func (*FakeQuerier) DeleteAllTailnetTunnels(_ context.Context, arg database.DeleteAllTailnetTunnelsParams) error {
	err := validateDatabaseType(arg)
	if err != nil {
		return err
	}

	return ErrUnimplemented
}

func (q *FakeQuerier) DeleteAllWebpushSubscriptions(_ context.Context) error {
	q.mutex.Lock()
	defer q.mutex.Unlock()

	q.webpushSubscriptions = make([]database.WebpushSubscription, 0)
	return nil
}

func (q *FakeQuerier) DeleteApplicationConnectAPIKeysByUserID(_ context.Context, userID uuid.UUID) error {
	q.mutex.Lock()
	defer q.mutex.Unlock()

	for i := len(q.apiKeys) - 1; i >= 0; i-- {
		if q.apiKeys[i].UserID == userID && q.apiKeys[i].Scope == database.APIKeyScopeApplicationConnect {
			q.apiKeys = append(q.apiKeys[:i], q.apiKeys[i+1:]...)
		}
	}

	return nil
}

func (*FakeQuerier) DeleteCoordinator(context.Context, uuid.UUID) error {
	return ErrUnimplemented
}

func (q *FakeQuerier) DeleteCryptoKey(_ context.Context, arg database.DeleteCryptoKeyParams) (database.CryptoKey, error) {
	err := validateDatabaseType(arg)
	if err != nil {
		return database.CryptoKey{}, err
	}

	q.mutex.Lock()
	defer q.mutex.Unlock()

	for i, key := range q.cryptoKeys {
		if key.Feature == arg.Feature && key.Sequence == arg.Sequence {
			q.cryptoKeys[i].Secret.String = ""
			q.cryptoKeys[i].Secret.Valid = false
			q.cryptoKeys[i].SecretKeyID.String = ""
			q.cryptoKeys[i].SecretKeyID.Valid = false
			return q.cryptoKeys[i], nil
		}
	}
	return database.CryptoKey{}, sql.ErrNoRows
}

func (q *FakeQuerier) DeleteCustomRole(_ context.Context, arg database.DeleteCustomRoleParams) error {
	err := validateDatabaseType(arg)
	if err != nil {
		return err
	}

	q.mutex.RLock()
	defer q.mutex.RUnlock()

	initial := len(q.data.customRoles)
	q.data.customRoles = slices.DeleteFunc(q.data.customRoles, func(role database.CustomRole) bool {
		return role.OrganizationID.UUID == arg.OrganizationID.UUID && role.Name == arg.Name
	})
	if initial == len(q.data.customRoles) {
		return sql.ErrNoRows
	}

	// Emulate the trigger 'remove_organization_member_custom_role'
	for i, mem := range q.organizationMembers {
		if mem.OrganizationID == arg.OrganizationID.UUID {
			mem.Roles = slices.DeleteFunc(mem.Roles, func(role string) bool {
				return role == arg.Name
			})
			q.organizationMembers[i] = mem
		}
	}
	return nil
}

func (q *FakeQuerier) DeleteExternalAuthLink(_ context.Context, arg database.DeleteExternalAuthLinkParams) error {
	err := validateDatabaseType(arg)
	if err != nil {
		return err
	}

	q.mutex.Lock()
	defer q.mutex.Unlock()

	for index, key := range q.externalAuthLinks {
		if key.UserID != arg.UserID {
			continue
		}
		if key.ProviderID != arg.ProviderID {
			continue
		}
		q.externalAuthLinks[index] = q.externalAuthLinks[len(q.externalAuthLinks)-1]
		q.externalAuthLinks = q.externalAuthLinks[:len(q.externalAuthLinks)-1]
		return nil
	}
	return sql.ErrNoRows
}

func (q *FakeQuerier) DeleteGitSSHKey(_ context.Context, userID uuid.UUID) error {
	q.mutex.Lock()
	defer q.mutex.Unlock()

	for index, key := range q.gitSSHKey {
		if key.UserID != userID {
			continue
		}
		q.gitSSHKey[index] = q.gitSSHKey[len(q.gitSSHKey)-1]
		q.gitSSHKey = q.gitSSHKey[:len(q.gitSSHKey)-1]
		return nil
	}
	return sql.ErrNoRows
}

func (q *FakeQuerier) DeleteGroupByID(_ context.Context, id uuid.UUID) error {
	q.mutex.Lock()
	defer q.mutex.Unlock()

	for i, group := range q.groups {
		if group.ID == id {
			q.groups = append(q.groups[:i], q.groups[i+1:]...)
			return nil
		}
	}

	return sql.ErrNoRows
}

func (q *FakeQuerier) DeleteGroupMemberFromGroup(_ context.Context, arg database.DeleteGroupMemberFromGroupParams) error {
	q.mutex.Lock()
	defer q.mutex.Unlock()

	for i, member := range q.groupMembers {
		if member.UserID == arg.UserID && member.GroupID == arg.GroupID {
			q.groupMembers = append(q.groupMembers[:i], q.groupMembers[i+1:]...)
		}
	}
	return nil
}

func (q *FakeQuerier) DeleteLicense(_ context.Context, id int32) (int32, error) {
	q.mutex.Lock()
	defer q.mutex.Unlock()

	for index, l := range q.licenses {
		if l.ID == id {
			q.licenses[index] = q.licenses[len(q.licenses)-1]
			q.licenses = q.licenses[:len(q.licenses)-1]
			return id, nil
		}
	}
	return 0, sql.ErrNoRows
}

func (q *FakeQuerier) DeleteOAuth2ProviderAppByID(_ context.Context, id uuid.UUID) error {
	q.mutex.Lock()
	defer q.mutex.Unlock()

	index := slices.IndexFunc(q.oauth2ProviderApps, func(app database.OAuth2ProviderApp) bool {
		return app.ID == id
	})

	if index < 0 {
		return sql.ErrNoRows
	}

	q.oauth2ProviderApps[index] = q.oauth2ProviderApps[len(q.oauth2ProviderApps)-1]
	q.oauth2ProviderApps = q.oauth2ProviderApps[:len(q.oauth2ProviderApps)-1]

	// Cascade delete secrets associated with the deleted app.
	var deletedSecretIDs []uuid.UUID
	q.oauth2ProviderAppSecrets = slices.DeleteFunc(q.oauth2ProviderAppSecrets, func(secret database.OAuth2ProviderAppSecret) bool {
		matches := secret.AppID == id
		if matches {
			deletedSecretIDs = append(deletedSecretIDs, secret.ID)
		}
		return matches
	})

	// Cascade delete tokens through the deleted secrets.
	var keyIDsToDelete []string
	q.oauth2ProviderAppTokens = slices.DeleteFunc(q.oauth2ProviderAppTokens, func(token database.OAuth2ProviderAppToken) bool {
		matches := slice.Contains(deletedSecretIDs, token.AppSecretID)
		if matches {
			keyIDsToDelete = append(keyIDsToDelete, token.APIKeyID)
		}
		return matches
	})

	// Cascade delete API keys linked to the deleted tokens.
	q.apiKeys = slices.DeleteFunc(q.apiKeys, func(key database.APIKey) bool {
		return slices.Contains(keyIDsToDelete, key.ID)
	})

	return nil
}

func (q *FakeQuerier) DeleteOAuth2ProviderAppCodeByID(_ context.Context, id uuid.UUID) error {
	q.mutex.Lock()
	defer q.mutex.Unlock()

	for index, code := range q.oauth2ProviderAppCodes {
		if code.ID == id {
			q.oauth2ProviderAppCodes[index] = q.oauth2ProviderAppCodes[len(q.oauth2ProviderAppCodes)-1]
			q.oauth2ProviderAppCodes = q.oauth2ProviderAppCodes[:len(q.oauth2ProviderAppCodes)-1]
			return nil
		}
	}
	return sql.ErrNoRows
}

func (q *FakeQuerier) DeleteOAuth2ProviderAppCodesByAppAndUserID(_ context.Context, arg database.DeleteOAuth2ProviderAppCodesByAppAndUserIDParams) error {
	err := validateDatabaseType(arg)
	if err != nil {
		return err
	}

	q.mutex.Lock()
	defer q.mutex.Unlock()

	for index, code := range q.oauth2ProviderAppCodes {
		if code.AppID == arg.AppID && code.UserID == arg.UserID {
			q.oauth2ProviderAppCodes[index] = q.oauth2ProviderAppCodes[len(q.oauth2ProviderAppCodes)-1]
			q.oauth2ProviderAppCodes = q.oauth2ProviderAppCodes[:len(q.oauth2ProviderAppCodes)-1]
			return nil
		}
	}
	return sql.ErrNoRows
}

func (q *FakeQuerier) DeleteOAuth2ProviderAppSecretByID(_ context.Context, id uuid.UUID) error {
	q.mutex.Lock()
	defer q.mutex.Unlock()

	index := slices.IndexFunc(q.oauth2ProviderAppSecrets, func(secret database.OAuth2ProviderAppSecret) bool {
		return secret.ID == id
	})

	if index < 0 {
		return sql.ErrNoRows
	}

	q.oauth2ProviderAppSecrets[index] = q.oauth2ProviderAppSecrets[len(q.oauth2ProviderAppSecrets)-1]
	q.oauth2ProviderAppSecrets = q.oauth2ProviderAppSecrets[:len(q.oauth2ProviderAppSecrets)-1]

	// Cascade delete tokens created through the deleted secret.
	var keyIDsToDelete []string
	q.oauth2ProviderAppTokens = slices.DeleteFunc(q.oauth2ProviderAppTokens, func(token database.OAuth2ProviderAppToken) bool {
		matches := token.AppSecretID == id
		if matches {
			keyIDsToDelete = append(keyIDsToDelete, token.APIKeyID)
		}
		return matches
	})

	// Cascade delete API keys linked to the deleted tokens.
	q.apiKeys = slices.DeleteFunc(q.apiKeys, func(key database.APIKey) bool {
		return slices.Contains(keyIDsToDelete, key.ID)
	})

	return nil
}

func (q *FakeQuerier) DeleteOAuth2ProviderAppTokensByAppAndUserID(_ context.Context, arg database.DeleteOAuth2ProviderAppTokensByAppAndUserIDParams) error {
	err := validateDatabaseType(arg)
	if err != nil {
		return err
	}

	q.mutex.Lock()
	defer q.mutex.Unlock()

	var keyIDsToDelete []string
	q.oauth2ProviderAppTokens = slices.DeleteFunc(q.oauth2ProviderAppTokens, func(token database.OAuth2ProviderAppToken) bool {
		// Join secrets and keys to see if the token matches.
		secretIdx := slices.IndexFunc(q.oauth2ProviderAppSecrets, func(secret database.OAuth2ProviderAppSecret) bool {
			return secret.ID == token.AppSecretID
		})
		keyIdx := slices.IndexFunc(q.apiKeys, func(key database.APIKey) bool {
			return key.ID == token.APIKeyID
		})
		matches := secretIdx != -1 &&
			q.oauth2ProviderAppSecrets[secretIdx].AppID == arg.AppID &&
			keyIdx != -1 && q.apiKeys[keyIdx].UserID == arg.UserID
		if matches {
			keyIDsToDelete = append(keyIDsToDelete, token.APIKeyID)
		}
		return matches
	})

	// Cascade delete API keys linked to the deleted tokens.
	q.apiKeys = slices.DeleteFunc(q.apiKeys, func(key database.APIKey) bool {
		return slices.Contains(keyIDsToDelete, key.ID)
	})

	return nil
}

func (*FakeQuerier) DeleteOldNotificationMessages(_ context.Context) error {
	return nil
}

func (q *FakeQuerier) DeleteOldProvisionerDaemons(_ context.Context) error {
	q.mutex.Lock()
	defer q.mutex.Unlock()

	now := dbtime.Now()
	weekInterval := 7 * 24 * time.Hour
	weekAgo := now.Add(-weekInterval)

	var validDaemons []database.ProvisionerDaemon
	for _, p := range q.provisionerDaemons {
		if (p.CreatedAt.Before(weekAgo) && !p.LastSeenAt.Valid) || (p.LastSeenAt.Valid && p.LastSeenAt.Time.Before(weekAgo)) {
			continue
		}
		validDaemons = append(validDaemons, p)
	}
	q.provisionerDaemons = validDaemons
	return nil
}

func (q *FakeQuerier) DeleteOldWorkspaceAgentLogs(_ context.Context, threshold time.Time) error {
	q.mutex.Lock()
	defer q.mutex.Unlock()

	/*
		WITH
			latest_builds AS (
				SELECT
					workspace_id, max(build_number) AS max_build_number
				FROM
					workspace_builds
				GROUP BY
					workspace_id
			),
	*/
	latestBuilds := make(map[uuid.UUID]int32)
	for _, wb := range q.workspaceBuilds {
		if lastBuildNumber, found := latestBuilds[wb.WorkspaceID]; found && lastBuildNumber > wb.BuildNumber {
			continue
		}
		// not found or newer build number
		latestBuilds[wb.WorkspaceID] = wb.BuildNumber
	}

	/*
		old_agents AS (
			SELECT
				wa.id
			FROM
				workspace_agents AS wa
			JOIN
				workspace_resources AS wr
			ON
				wa.resource_id = wr.id
			JOIN
				workspace_builds AS wb
			ON
				wb.job_id = wr.job_id
			LEFT JOIN
				latest_builds
			ON
				latest_builds.workspace_id = wb.workspace_id
			AND
				latest_builds.max_build_number = wb.build_number
			WHERE
				-- Filter out the latest builds for each workspace.
				latest_builds.workspace_id IS NULL
			AND CASE
				-- If the last time the agent connected was before @threshold
				WHEN wa.last_connected_at IS NOT NULL THEN
					wa.last_connected_at < @threshold :: timestamptz
				-- The agent never connected, and was created before @threshold
				ELSE wa.created_at < @threshold :: timestamptz
			END
		)
	*/
	oldAgents := make(map[uuid.UUID]struct{})
	for _, wa := range q.workspaceAgents {
		for _, wr := range q.workspaceResources {
			if wr.ID != wa.ResourceID {
				continue
			}
			for _, wb := range q.workspaceBuilds {
				if wb.JobID != wr.JobID {
					continue
				}
				latestBuildNumber, found := latestBuilds[wb.WorkspaceID]
				if !found {
					panic("workspaceBuilds got modified somehow while q was locked! This is a bug in dbmem!")
				}
				if latestBuildNumber == wb.BuildNumber {
					continue
				}
				if wa.LastConnectedAt.Valid && wa.LastConnectedAt.Time.Before(threshold) || wa.CreatedAt.Before(threshold) {
					oldAgents[wa.ID] = struct{}{}
				}
			}
		}
	}
	/*
		DELETE FROM workspace_agent_logs WHERE agent_id IN (SELECT id FROM old_agents);
	*/
	var validLogs []database.WorkspaceAgentLog
	for _, log := range q.workspaceAgentLogs {
		if _, found := oldAgents[log.AgentID]; found {
			continue
		}
		validLogs = append(validLogs, log)
	}
	q.workspaceAgentLogs = validLogs
	return nil
}

func (q *FakeQuerier) DeleteOldWorkspaceAgentStats(_ context.Context) error {
	q.mutex.Lock()
	defer q.mutex.Unlock()

	/*
		DELETE FROM
			workspace_agent_stats
		WHERE
			created_at < (
				SELECT
					COALESCE(
						-- When generating initial template usage stats, all the
						-- raw agent stats are needed, after that only ~30 mins
						-- from last rollup is needed. Deployment stats seem to
						-- use between 15 mins and 1 hour of data. We keep a
						-- little bit more (1 day) just in case.
						MAX(start_time) - '1 days'::interval,
						-- Fall back to ~6 months ago if there are no template
						-- usage stats so that we don't delete the data before
						-- it's rolled up.
						NOW() - '180 days'::interval
					)
				FROM
					template_usage_stats
			)
			AND created_at < (
				-- Delete at most in batches of 3 days (with a batch size of 3 days, we
				-- can clear out the previous 6 months of data in ~60 iterations) whilst
				-- keeping the DB load relatively low.
				SELECT
					COALESCE(MIN(created_at) + '3 days'::interval, NOW())
				FROM
					workspace_agent_stats
			);
	*/

	now := dbtime.Now()
	var limit time.Time
	// MAX
	for _, stat := range q.templateUsageStats {
		if stat.StartTime.After(limit) {
			limit = stat.StartTime.AddDate(0, 0, -1)
		}
	}
	// COALESCE
	if limit.IsZero() {
		limit = now.AddDate(0, 0, -180)
	}

	var validStats []database.WorkspaceAgentStat
	var batchLimit time.Time
	for _, stat := range q.workspaceAgentStats {
		if batchLimit.IsZero() || stat.CreatedAt.Before(batchLimit) {
			batchLimit = stat.CreatedAt
		}
	}
	if batchLimit.IsZero() {
		batchLimit = time.Now()
	} else {
		batchLimit = batchLimit.AddDate(0, 0, 3)
	}
	for _, stat := range q.workspaceAgentStats {
		if stat.CreatedAt.Before(limit) && stat.CreatedAt.Before(batchLimit) {
			continue
		}
		validStats = append(validStats, stat)
	}
	q.workspaceAgentStats = validStats
	return nil
}

func (q *FakeQuerier) DeleteOrganizationMember(ctx context.Context, arg database.DeleteOrganizationMemberParams) error {
	err := validateDatabaseType(arg)
	if err != nil {
		return err
	}

	q.mutex.Lock()
	defer q.mutex.Unlock()

	deleted := slices.DeleteFunc(q.data.organizationMembers, func(member database.OrganizationMember) bool {
		return member.OrganizationID == arg.OrganizationID && member.UserID == arg.UserID
	})
	if len(deleted) == 0 {
		return sql.ErrNoRows
	}

	// Delete group member trigger
	q.groupMembers = slices.DeleteFunc(q.groupMembers, func(member database.GroupMemberTable) bool {
		if member.UserID != arg.UserID {
			return false
		}
		g, _ := q.getGroupByIDNoLock(ctx, member.GroupID)
		return g.OrganizationID == arg.OrganizationID
	})

	return nil
}

func (q *FakeQuerier) DeleteProvisionerKey(_ context.Context, id uuid.UUID) error {
	q.mutex.Lock()
	defer q.mutex.Unlock()

	for i, key := range q.provisionerKeys {
		if key.ID == id {
			q.provisionerKeys = append(q.provisionerKeys[:i], q.provisionerKeys[i+1:]...)
			return nil
		}
	}

	return sql.ErrNoRows
}

func (q *FakeQuerier) DeleteReplicasUpdatedBefore(_ context.Context, before time.Time) error {
	q.mutex.Lock()
	defer q.mutex.Unlock()

	for i, replica := range q.replicas {
		if replica.UpdatedAt.Before(before) {
			q.replicas = append(q.replicas[:i], q.replicas[i+1:]...)
		}
	}

	return nil
}

func (q *FakeQuerier) DeleteRuntimeConfig(_ context.Context, key string) error {
	q.mutex.Lock()
	defer q.mutex.Unlock()

	delete(q.runtimeConfig, key)
	return nil
}

func (*FakeQuerier) DeleteTailnetAgent(context.Context, database.DeleteTailnetAgentParams) (database.DeleteTailnetAgentRow, error) {
	return database.DeleteTailnetAgentRow{}, ErrUnimplemented
}

func (*FakeQuerier) DeleteTailnetClient(context.Context, database.DeleteTailnetClientParams) (database.DeleteTailnetClientRow, error) {
	return database.DeleteTailnetClientRow{}, ErrUnimplemented
}

func (*FakeQuerier) DeleteTailnetClientSubscription(context.Context, database.DeleteTailnetClientSubscriptionParams) error {
	return ErrUnimplemented
}

func (*FakeQuerier) DeleteTailnetPeer(_ context.Context, arg database.DeleteTailnetPeerParams) (database.DeleteTailnetPeerRow, error) {
	err := validateDatabaseType(arg)
	if err != nil {
		return database.DeleteTailnetPeerRow{}, err
	}

	return database.DeleteTailnetPeerRow{}, ErrUnimplemented
}

func (*FakeQuerier) DeleteTailnetTunnel(_ context.Context, arg database.DeleteTailnetTunnelParams) (database.DeleteTailnetTunnelRow, error) {
	err := validateDatabaseType(arg)
	if err != nil {
		return database.DeleteTailnetTunnelRow{}, err
	}

	return database.DeleteTailnetTunnelRow{}, ErrUnimplemented
}

func (q *FakeQuerier) DeleteWebpushSubscriptionByUserIDAndEndpoint(_ context.Context, arg database.DeleteWebpushSubscriptionByUserIDAndEndpointParams) error {
	err := validateDatabaseType(arg)
	if err != nil {
		return err
	}

	q.mutex.Lock()
	defer q.mutex.Unlock()

	for i, subscription := range q.webpushSubscriptions {
		if subscription.UserID == arg.UserID && subscription.Endpoint == arg.Endpoint {
			q.webpushSubscriptions[i] = q.webpushSubscriptions[len(q.webpushSubscriptions)-1]
			q.webpushSubscriptions = q.webpushSubscriptions[:len(q.webpushSubscriptions)-1]
			return nil
		}
	}
	return sql.ErrNoRows
}

func (q *FakeQuerier) DeleteWebpushSubscriptions(_ context.Context, ids []uuid.UUID) error {
	q.mutex.Lock()
	defer q.mutex.Unlock()
	for i, subscription := range q.webpushSubscriptions {
		if slices.Contains(ids, subscription.ID) {
			q.webpushSubscriptions[i] = q.webpushSubscriptions[len(q.webpushSubscriptions)-1]
			q.webpushSubscriptions = q.webpushSubscriptions[:len(q.webpushSubscriptions)-1]
			return nil
		}
	}
	return sql.ErrNoRows
}

func (q *FakeQuerier) DeleteWorkspaceAgentPortShare(_ context.Context, arg database.DeleteWorkspaceAgentPortShareParams) error {
	err := validateDatabaseType(arg)
	if err != nil {
		return err
	}

	q.mutex.Lock()
	defer q.mutex.Unlock()

	for i, share := range q.workspaceAgentPortShares {
		if share.WorkspaceID == arg.WorkspaceID && share.AgentName == arg.AgentName && share.Port == arg.Port {
			q.workspaceAgentPortShares = append(q.workspaceAgentPortShares[:i], q.workspaceAgentPortShares[i+1:]...)
			return nil
		}
	}

	return nil
}

func (q *FakeQuerier) DeleteWorkspaceAgentPortSharesByTemplate(_ context.Context, templateID uuid.UUID) error {
	err := validateDatabaseType(templateID)
	if err != nil {
		return err
	}

	q.mutex.Lock()
	defer q.mutex.Unlock()

	for _, workspace := range q.workspaces {
		if workspace.TemplateID != templateID {
			continue
		}
		for i, share := range q.workspaceAgentPortShares {
			if share.WorkspaceID != workspace.ID {
				continue
			}
			q.workspaceAgentPortShares = append(q.workspaceAgentPortShares[:i], q.workspaceAgentPortShares[i+1:]...)
		}
	}

	return nil
}

func (*FakeQuerier) DisableForeignKeysAndTriggers(_ context.Context) error {
	// This is a no-op in the in-memory database.
	return nil
}

func (q *FakeQuerier) EnqueueNotificationMessage(_ context.Context, arg database.EnqueueNotificationMessageParams) error {
	err := validateDatabaseType(arg)
	if err != nil {
		return err
	}

	q.mutex.Lock()
	defer q.mutex.Unlock()

	var payload types.MessagePayload
	err = json.Unmarshal(arg.Payload, &payload)
	if err != nil {
		return err
	}

	nm := database.NotificationMessage{
		ID:                     arg.ID,
		UserID:                 arg.UserID,
		Method:                 arg.Method,
		Payload:                arg.Payload,
		NotificationTemplateID: arg.NotificationTemplateID,
		Targets:                arg.Targets,
		CreatedBy:              arg.CreatedBy,
		// Default fields.
		CreatedAt: dbtime.Now(),
		Status:    database.NotificationMessageStatusPending,
	}

	q.notificationMessages = append(q.notificationMessages, nm)

	return err
}

func (q *FakeQuerier) FavoriteWorkspace(_ context.Context, arg uuid.UUID) error {
	err := validateDatabaseType(arg)
	if err != nil {
		return err
	}

	q.mutex.Lock()
	defer q.mutex.Unlock()

	for i := 0; i < len(q.workspaces); i++ {
		if q.workspaces[i].ID != arg {
			continue
		}
		q.workspaces[i].Favorite = true
		return nil
	}
	return nil
}

func (q *FakeQuerier) FetchMemoryResourceMonitorsByAgentID(_ context.Context, agentID uuid.UUID) (database.WorkspaceAgentMemoryResourceMonitor, error) {
	for _, monitor := range q.workspaceAgentMemoryResourceMonitors {
		if monitor.AgentID == agentID {
			return monitor, nil
		}
	}

	return database.WorkspaceAgentMemoryResourceMonitor{}, sql.ErrNoRows
}

func (q *FakeQuerier) FetchMemoryResourceMonitorsUpdatedAfter(_ context.Context, updatedAt time.Time) ([]database.WorkspaceAgentMemoryResourceMonitor, error) {
	q.mutex.RLock()
	defer q.mutex.RUnlock()

	monitors := []database.WorkspaceAgentMemoryResourceMonitor{}
	for _, monitor := range q.workspaceAgentMemoryResourceMonitors {
		if monitor.UpdatedAt.After(updatedAt) {
			monitors = append(monitors, monitor)
		}
	}
	return monitors, nil
}

func (q *FakeQuerier) FetchNewMessageMetadata(_ context.Context, arg database.FetchNewMessageMetadataParams) (database.FetchNewMessageMetadataRow, error) {
	err := validateDatabaseType(arg)
	if err != nil {
		return database.FetchNewMessageMetadataRow{}, err
	}

	user, err := q.getUserByIDNoLock(arg.UserID)
	if err != nil {
		return database.FetchNewMessageMetadataRow{}, xerrors.Errorf("fetch user: %w", err)
	}

	// Mimic COALESCE in query
	userName := user.Name
	if userName == "" {
		userName = user.Username
	}

	actions, err := json.Marshal([]types.TemplateAction{{URL: "http://xyz.com", Label: "XYZ"}})
	if err != nil {
		return database.FetchNewMessageMetadataRow{}, err
	}

	return database.FetchNewMessageMetadataRow{
		UserEmail:        user.Email,
		UserName:         userName,
		UserUsername:     user.Username,
		NotificationName: "Some notification",
		Actions:          actions,
		UserID:           arg.UserID,
	}, nil
}

func (q *FakeQuerier) FetchVolumesResourceMonitorsByAgentID(_ context.Context, agentID uuid.UUID) ([]database.WorkspaceAgentVolumeResourceMonitor, error) {
	monitors := []database.WorkspaceAgentVolumeResourceMonitor{}

	for _, monitor := range q.workspaceAgentVolumeResourceMonitors {
		if monitor.AgentID == agentID {
			monitors = append(monitors, monitor)
		}
	}

	return monitors, nil
}

func (q *FakeQuerier) FetchVolumesResourceMonitorsUpdatedAfter(_ context.Context, updatedAt time.Time) ([]database.WorkspaceAgentVolumeResourceMonitor, error) {
	q.mutex.RLock()
	defer q.mutex.RUnlock()

	monitors := []database.WorkspaceAgentVolumeResourceMonitor{}
	for _, monitor := range q.workspaceAgentVolumeResourceMonitors {
		if monitor.UpdatedAt.After(updatedAt) {
			monitors = append(monitors, monitor)
		}
	}
	return monitors, nil
}

func (q *FakeQuerier) GetAPIKeyByID(_ context.Context, id string) (database.APIKey, error) {
	q.mutex.RLock()
	defer q.mutex.RUnlock()

	for _, apiKey := range q.apiKeys {
		if apiKey.ID == id {
			return apiKey, nil
		}
	}
	return database.APIKey{}, sql.ErrNoRows
}

func (q *FakeQuerier) GetAPIKeyByName(_ context.Context, params database.GetAPIKeyByNameParams) (database.APIKey, error) {
	q.mutex.RLock()
	defer q.mutex.RUnlock()

	if params.TokenName == "" {
		return database.APIKey{}, sql.ErrNoRows
	}
	for _, apiKey := range q.apiKeys {
		if params.UserID == apiKey.UserID && params.TokenName == apiKey.TokenName {
			return apiKey, nil
		}
	}
	return database.APIKey{}, sql.ErrNoRows
}

func (q *FakeQuerier) GetAPIKeysByLoginType(_ context.Context, t database.LoginType) ([]database.APIKey, error) {
	if err := validateDatabaseType(t); err != nil {
		return nil, err
	}

	q.mutex.RLock()
	defer q.mutex.RUnlock()

	apiKeys := make([]database.APIKey, 0)
	for _, key := range q.apiKeys {
		if key.LoginType == t {
			apiKeys = append(apiKeys, key)
		}
	}
	return apiKeys, nil
}

func (q *FakeQuerier) GetAPIKeysByUserID(_ context.Context, params database.GetAPIKeysByUserIDParams) ([]database.APIKey, error) {
	q.mutex.RLock()
	defer q.mutex.RUnlock()

	apiKeys := make([]database.APIKey, 0)
	for _, key := range q.apiKeys {
		if key.UserID == params.UserID && key.LoginType == params.LoginType {
			apiKeys = append(apiKeys, key)
		}
	}
	return apiKeys, nil
}

func (q *FakeQuerier) GetAPIKeysLastUsedAfter(_ context.Context, after time.Time) ([]database.APIKey, error) {
	q.mutex.RLock()
	defer q.mutex.RUnlock()

	apiKeys := make([]database.APIKey, 0)
	for _, key := range q.apiKeys {
		if key.LastUsed.After(after) {
			apiKeys = append(apiKeys, key)
		}
	}
	return apiKeys, nil
}

// nolint:revive // It's not a control flag, it's a filter.
func (q *FakeQuerier) GetActiveUserCount(_ context.Context, includeSystem bool) (int64, error) {
	q.mutex.RLock()
	defer q.mutex.RUnlock()

	active := int64(0)
	for _, u := range q.users {
		if !includeSystem && u.IsSystem {
			continue
		}

		if u.Status == database.UserStatusActive && !u.Deleted {
			active++
		}
	}
	return active, nil
}

func (q *FakeQuerier) GetActiveWorkspaceBuildsByTemplateID(ctx context.Context, templateID uuid.UUID) ([]database.WorkspaceBuild, error) {
	workspaceIDs := func() []uuid.UUID {
		q.mutex.RLock()
		defer q.mutex.RUnlock()

		ids := []uuid.UUID{}
		for _, workspace := range q.workspaces {
			if workspace.TemplateID == templateID {
				ids = append(ids, workspace.ID)
			}
		}
		return ids
	}()

	builds, err := q.GetLatestWorkspaceBuildsByWorkspaceIDs(ctx, workspaceIDs)
	if err != nil {
		return nil, err
	}

	filteredBuilds := []database.WorkspaceBuild{}
	for _, build := range builds {
		if build.Transition == database.WorkspaceTransitionStart {
			filteredBuilds = append(filteredBuilds, build)
		}
	}
	return filteredBuilds, nil
}

func (*FakeQuerier) GetAllTailnetAgents(_ context.Context) ([]database.TailnetAgent, error) {
	return nil, ErrUnimplemented
}

func (*FakeQuerier) GetAllTailnetCoordinators(context.Context) ([]database.TailnetCoordinator, error) {
	return nil, ErrUnimplemented
}

func (*FakeQuerier) GetAllTailnetPeers(context.Context) ([]database.TailnetPeer, error) {
	return nil, ErrUnimplemented
}

func (*FakeQuerier) GetAllTailnetTunnels(context.Context) ([]database.TailnetTunnel, error) {
	return nil, ErrUnimplemented
}

func (q *FakeQuerier) GetAnnouncementBanners(_ context.Context) (string, error) {
	q.mutex.RLock()
	defer q.mutex.RUnlock()

	if q.announcementBanners == nil {
		return "", sql.ErrNoRows
	}

	return string(q.announcementBanners), nil
}

func (q *FakeQuerier) GetAppSecurityKey(_ context.Context) (string, error) {
	q.mutex.RLock()
	defer q.mutex.RUnlock()

	return q.appSecurityKey, nil
}

func (q *FakeQuerier) GetApplicationName(_ context.Context) (string, error) {
	q.mutex.RLock()
	defer q.mutex.RUnlock()

	if q.applicationName == "" {
		return "", sql.ErrNoRows
	}

	return q.applicationName, nil
}

func (q *FakeQuerier) GetAuditLogsOffset(ctx context.Context, arg database.GetAuditLogsOffsetParams) ([]database.GetAuditLogsOffsetRow, error) {
	return q.GetAuthorizedAuditLogsOffset(ctx, arg, nil)
}

func (q *FakeQuerier) GetAuthorizationUserRoles(_ context.Context, userID uuid.UUID) (database.GetAuthorizationUserRolesRow, error) {
	q.mutex.RLock()
	defer q.mutex.RUnlock()

	var user *database.User
	roles := make([]string, 0)
	for _, u := range q.users {
		if u.ID == userID {
			u := u
			roles = append(roles, u.RBACRoles...)
			roles = append(roles, "member")
			user = &u
			break
		}
	}

	for _, mem := range q.organizationMembers {
		if mem.UserID == userID {
			for _, orgRole := range mem.Roles {
				roles = append(roles, orgRole+":"+mem.OrganizationID.String())
			}
			roles = append(roles, "organization-member:"+mem.OrganizationID.String())
		}
	}

	var groups []string
	for _, member := range q.groupMembers {
		if member.UserID == userID {
			groups = append(groups, member.GroupID.String())
		}
	}

	if user == nil {
		return database.GetAuthorizationUserRolesRow{}, sql.ErrNoRows
	}

	return database.GetAuthorizationUserRolesRow{
		ID:       userID,
		Username: user.Username,
		Status:   user.Status,
		Roles:    roles,
		Groups:   groups,
	}, nil
}

func (q *FakeQuerier) GetCoordinatorResumeTokenSigningKey(_ context.Context) (string, error) {
	q.mutex.RLock()
	defer q.mutex.RUnlock()
	if q.coordinatorResumeTokenSigningKey == "" {
		return "", sql.ErrNoRows
	}
	return q.coordinatorResumeTokenSigningKey, nil
}

func (q *FakeQuerier) GetCryptoKeyByFeatureAndSequence(_ context.Context, arg database.GetCryptoKeyByFeatureAndSequenceParams) (database.CryptoKey, error) {
	err := validateDatabaseType(arg)
	if err != nil {
		return database.CryptoKey{}, err
	}

	q.mutex.RLock()
	defer q.mutex.RUnlock()

	for _, key := range q.cryptoKeys {
		if key.Feature == arg.Feature && key.Sequence == arg.Sequence {
			// Keys with NULL secrets are considered deleted.
			if key.Secret.Valid {
				return key, nil
			}
			return database.CryptoKey{}, sql.ErrNoRows
		}
	}

	return database.CryptoKey{}, sql.ErrNoRows
}

func (q *FakeQuerier) GetCryptoKeys(_ context.Context) ([]database.CryptoKey, error) {
	q.mutex.RLock()
	defer q.mutex.RUnlock()

	keys := make([]database.CryptoKey, 0)
	for _, key := range q.cryptoKeys {
		if key.Secret.Valid {
			keys = append(keys, key)
		}
	}
	return keys, nil
}

func (q *FakeQuerier) GetCryptoKeysByFeature(_ context.Context, feature database.CryptoKeyFeature) ([]database.CryptoKey, error) {
	q.mutex.RLock()
	defer q.mutex.RUnlock()

	keys := make([]database.CryptoKey, 0)
	for _, key := range q.cryptoKeys {
		if key.Feature == feature && key.Secret.Valid {
			keys = append(keys, key)
		}
	}
	// We want to return the highest sequence number first.
	slices.SortFunc(keys, func(i, j database.CryptoKey) int {
		return int(j.Sequence - i.Sequence)
	})
	return keys, nil
}

func (q *FakeQuerier) GetDBCryptKeys(_ context.Context) ([]database.DBCryptKey, error) {
	q.mutex.RLock()
	defer q.mutex.RUnlock()
	ks := make([]database.DBCryptKey, 0)
	ks = append(ks, q.dbcryptKeys...)
	return ks, nil
}

func (q *FakeQuerier) GetDERPMeshKey(_ context.Context) (string, error) {
	q.mutex.RLock()
	defer q.mutex.RUnlock()

	if q.derpMeshKey == "" {
		return "", sql.ErrNoRows
	}
	return q.derpMeshKey, nil
}

func (q *FakeQuerier) GetDefaultOrganization(_ context.Context) (database.Organization, error) {
	q.mutex.RLock()
	defer q.mutex.RUnlock()

	for _, org := range q.organizations {
		if org.IsDefault {
			return org, nil
		}
	}
	return database.Organization{}, sql.ErrNoRows
}

func (q *FakeQuerier) GetDefaultProxyConfig(_ context.Context) (database.GetDefaultProxyConfigRow, error) {
	return database.GetDefaultProxyConfigRow{
		DisplayName: q.defaultProxyDisplayName,
		IconUrl:     q.defaultProxyIconURL,
	}, nil
}

func (q *FakeQuerier) GetDeploymentDAUs(_ context.Context, tzOffset int32) ([]database.GetDeploymentDAUsRow, error) {
	q.mutex.RLock()
	defer q.mutex.RUnlock()

	seens := make(map[time.Time]map[uuid.UUID]struct{})

	for _, as := range q.workspaceAgentStats {
		if as.ConnectionCount == 0 {
			continue
		}
		date := as.CreatedAt.UTC().Add(time.Duration(tzOffset) * -1 * time.Hour).Truncate(time.Hour * 24)

		dateEntry := seens[date]
		if dateEntry == nil {
			dateEntry = make(map[uuid.UUID]struct{})
		}
		dateEntry[as.UserID] = struct{}{}
		seens[date] = dateEntry
	}

	seenKeys := maps.Keys(seens)
	sort.Slice(seenKeys, func(i, j int) bool {
		return seenKeys[i].Before(seenKeys[j])
	})

	var rs []database.GetDeploymentDAUsRow
	for _, key := range seenKeys {
		ids := seens[key]
		for id := range ids {
			rs = append(rs, database.GetDeploymentDAUsRow{
				Date:   key,
				UserID: id,
			})
		}
	}

	return rs, nil
}

func (q *FakeQuerier) GetDeploymentID(_ context.Context) (string, error) {
	q.mutex.RLock()
	defer q.mutex.RUnlock()

	return q.deploymentID, nil
}

func (q *FakeQuerier) GetDeploymentWorkspaceAgentStats(_ context.Context, createdAfter time.Time) (database.GetDeploymentWorkspaceAgentStatsRow, error) {
	q.mutex.RLock()
	defer q.mutex.RUnlock()

	agentStatsCreatedAfter := make([]database.WorkspaceAgentStat, 0)
	for _, agentStat := range q.workspaceAgentStats {
		if agentStat.CreatedAt.After(createdAfter) {
			agentStatsCreatedAfter = append(agentStatsCreatedAfter, agentStat)
		}
	}

	latestAgentStats := map[uuid.UUID]database.WorkspaceAgentStat{}
	for _, agentStat := range q.workspaceAgentStats {
		if agentStat.CreatedAt.After(createdAfter) {
			latestAgentStats[agentStat.AgentID] = agentStat
		}
	}

	stat := database.GetDeploymentWorkspaceAgentStatsRow{}
	for _, agentStat := range latestAgentStats {
		stat.SessionCountVSCode += agentStat.SessionCountVSCode
		stat.SessionCountJetBrains += agentStat.SessionCountJetBrains
		stat.SessionCountReconnectingPTY += agentStat.SessionCountReconnectingPTY
		stat.SessionCountSSH += agentStat.SessionCountSSH
	}

	latencies := make([]float64, 0)
	for _, agentStat := range agentStatsCreatedAfter {
		if agentStat.ConnectionMedianLatencyMS <= 0 {
			continue
		}
		stat.WorkspaceRxBytes += agentStat.RxBytes
		stat.WorkspaceTxBytes += agentStat.TxBytes
		latencies = append(latencies, agentStat.ConnectionMedianLatencyMS)
	}

	stat.WorkspaceConnectionLatency50 = tryPercentileCont(latencies, 50)
	stat.WorkspaceConnectionLatency95 = tryPercentileCont(latencies, 95)

	return stat, nil
}

func (q *FakeQuerier) GetDeploymentWorkspaceAgentUsageStats(_ context.Context, createdAt time.Time) (database.GetDeploymentWorkspaceAgentUsageStatsRow, error) {
	q.mutex.RLock()
	defer q.mutex.RUnlock()

	stat := database.GetDeploymentWorkspaceAgentUsageStatsRow{}
	sessions := make(map[uuid.UUID]database.WorkspaceAgentStat)
	agentStatsCreatedAfter := make([]database.WorkspaceAgentStat, 0)
	for _, agentStat := range q.workspaceAgentStats {
		// WHERE workspace_agent_stats.created_at > $1
		if agentStat.CreatedAt.After(createdAt) {
			agentStatsCreatedAfter = append(agentStatsCreatedAfter, agentStat)
		}
		// WHERE
		// created_at > $1
		// AND created_at < date_trunc('minute', now())  -- Exclude current partial minute
		// AND usage = true
		if agentStat.Usage &&
			(agentStat.CreatedAt.After(createdAt) || agentStat.CreatedAt.Equal(createdAt)) &&
			agentStat.CreatedAt.Before(time.Now().Truncate(time.Minute)) {
			val, ok := sessions[agentStat.AgentID]
			if !ok {
				sessions[agentStat.AgentID] = agentStat
			} else if agentStat.CreatedAt.After(val.CreatedAt) {
				sessions[agentStat.AgentID] = agentStat
			} else if agentStat.CreatedAt.Truncate(time.Minute).Equal(val.CreatedAt.Truncate(time.Minute)) {
				val.SessionCountVSCode += agentStat.SessionCountVSCode
				val.SessionCountJetBrains += agentStat.SessionCountJetBrains
				val.SessionCountReconnectingPTY += agentStat.SessionCountReconnectingPTY
				val.SessionCountSSH += agentStat.SessionCountSSH
				sessions[agentStat.AgentID] = val
			}
		}
	}

	latencies := make([]float64, 0)
	for _, agentStat := range agentStatsCreatedAfter {
		if agentStat.ConnectionMedianLatencyMS <= 0 {
			continue
		}
		stat.WorkspaceRxBytes += agentStat.RxBytes
		stat.WorkspaceTxBytes += agentStat.TxBytes
		latencies = append(latencies, agentStat.ConnectionMedianLatencyMS)
	}
	stat.WorkspaceConnectionLatency50 = tryPercentileCont(latencies, 50)
	stat.WorkspaceConnectionLatency95 = tryPercentileCont(latencies, 95)

	for _, agentStat := range sessions {
		stat.SessionCountVSCode += agentStat.SessionCountVSCode
		stat.SessionCountJetBrains += agentStat.SessionCountJetBrains
		stat.SessionCountReconnectingPTY += agentStat.SessionCountReconnectingPTY
		stat.SessionCountSSH += agentStat.SessionCountSSH
	}

	return stat, nil
}

func (q *FakeQuerier) GetDeploymentWorkspaceStats(ctx context.Context) (database.GetDeploymentWorkspaceStatsRow, error) {
	q.mutex.RLock()
	defer q.mutex.RUnlock()

	stat := database.GetDeploymentWorkspaceStatsRow{}
	for _, workspace := range q.workspaces {
		build, err := q.getLatestWorkspaceBuildByWorkspaceIDNoLock(ctx, workspace.ID)
		if err != nil {
			return stat, err
		}
		job, err := q.getProvisionerJobByIDNoLock(ctx, build.JobID)
		if err != nil {
			return stat, err
		}
		if !job.StartedAt.Valid {
			stat.PendingWorkspaces++
			continue
		}
		if job.StartedAt.Valid &&
			!job.CanceledAt.Valid &&
			time.Since(job.UpdatedAt) <= 30*time.Second &&
			!job.CompletedAt.Valid {
			stat.BuildingWorkspaces++
			continue
		}
		if job.CompletedAt.Valid &&
			!job.CanceledAt.Valid &&
			!job.Error.Valid {
			if build.Transition == database.WorkspaceTransitionStart {
				stat.RunningWorkspaces++
			}
			if build.Transition == database.WorkspaceTransitionStop {
				stat.StoppedWorkspaces++
			}
			continue
		}
		if job.CanceledAt.Valid || job.Error.Valid {
			stat.FailedWorkspaces++
			continue
		}
	}
	return stat, nil
}

func (q *FakeQuerier) GetEligibleProvisionerDaemonsByProvisionerJobIDs(_ context.Context, provisionerJobIds []uuid.UUID) ([]database.GetEligibleProvisionerDaemonsByProvisionerJobIDsRow, error) {
	q.mutex.RLock()
	defer q.mutex.RUnlock()

	results := make([]database.GetEligibleProvisionerDaemonsByProvisionerJobIDsRow, 0)
	seen := make(map[string]struct{}) // Track unique combinations

	for _, jobID := range provisionerJobIds {
		var job database.ProvisionerJob
		found := false
		for _, j := range q.provisionerJobs {
			if j.ID == jobID {
				job = j
				found = true
				break
			}
		}
		if !found {
			continue
		}

		for _, daemon := range q.provisionerDaemons {
			if daemon.OrganizationID != job.OrganizationID {
				continue
			}

			if !tagsSubset(job.Tags, daemon.Tags) {
				continue
			}

			provisionerMatches := false
			for _, p := range daemon.Provisioners {
				if p == job.Provisioner {
					provisionerMatches = true
					break
				}
			}
			if !provisionerMatches {
				continue
			}

			key := jobID.String() + "-" + daemon.ID.String()
			if _, exists := seen[key]; exists {
				continue
			}
			seen[key] = struct{}{}

			results = append(results, database.GetEligibleProvisionerDaemonsByProvisionerJobIDsRow{
				JobID:             jobID,
				ProvisionerDaemon: daemon,
			})
		}
	}

	return results, nil
}

func (q *FakeQuerier) GetExternalAuthLink(_ context.Context, arg database.GetExternalAuthLinkParams) (database.ExternalAuthLink, error) {
	if err := validateDatabaseType(arg); err != nil {
		return database.ExternalAuthLink{}, err
	}

	q.mutex.RLock()
	defer q.mutex.RUnlock()
	for _, gitAuthLink := range q.externalAuthLinks {
		if arg.UserID != gitAuthLink.UserID {
			continue
		}
		if arg.ProviderID != gitAuthLink.ProviderID {
			continue
		}
		return gitAuthLink, nil
	}
	return database.ExternalAuthLink{}, sql.ErrNoRows
}

func (q *FakeQuerier) GetExternalAuthLinksByUserID(_ context.Context, userID uuid.UUID) ([]database.ExternalAuthLink, error) {
	q.mutex.RLock()
	defer q.mutex.RUnlock()
	gals := make([]database.ExternalAuthLink, 0)
	for _, gal := range q.externalAuthLinks {
		if gal.UserID == userID {
			gals = append(gals, gal)
		}
	}
	return gals, nil
}

func (q *FakeQuerier) GetFailedWorkspaceBuildsByTemplateID(ctx context.Context, arg database.GetFailedWorkspaceBuildsByTemplateIDParams) ([]database.GetFailedWorkspaceBuildsByTemplateIDRow, error) {
	err := validateDatabaseType(arg)
	if err != nil {
		return nil, err
	}

	q.mutex.RLock()
	defer q.mutex.RUnlock()

	workspaceBuildStats := []database.GetFailedWorkspaceBuildsByTemplateIDRow{}
	for _, wb := range q.workspaceBuilds {
		job, err := q.getProvisionerJobByIDNoLock(ctx, wb.JobID)
		if err != nil {
			return nil, xerrors.Errorf("get provisioner job by ID: %w", err)
		}

		if job.JobStatus != database.ProvisionerJobStatusFailed {
			continue
		}

		if !job.CompletedAt.Valid {
			continue
		}

		if wb.CreatedAt.Before(arg.Since) {
			continue
		}

		w, err := q.getWorkspaceByIDNoLock(ctx, wb.WorkspaceID)
		if err != nil {
			return nil, xerrors.Errorf("get workspace by ID: %w", err)
		}

		t, err := q.getTemplateByIDNoLock(ctx, w.TemplateID)
		if err != nil {
			return nil, xerrors.Errorf("get template by ID: %w", err)
		}

		if t.ID != arg.TemplateID {
			continue
		}

		workspaceOwner, err := q.getUserByIDNoLock(w.OwnerID)
		if err != nil {
			return nil, xerrors.Errorf("get user by ID: %w", err)
		}

		templateVersion, err := q.getTemplateVersionByIDNoLock(ctx, wb.TemplateVersionID)
		if err != nil {
			return nil, xerrors.Errorf("get template version by ID: %w", err)
		}

		workspaceBuildStats = append(workspaceBuildStats, database.GetFailedWorkspaceBuildsByTemplateIDRow{
			WorkspaceName:          w.Name,
			WorkspaceOwnerUsername: workspaceOwner.Username,
			TemplateVersionName:    templateVersion.Name,
			WorkspaceBuildNumber:   wb.BuildNumber,
		})
	}

	sort.Slice(workspaceBuildStats, func(i, j int) bool {
		if workspaceBuildStats[i].TemplateVersionName != workspaceBuildStats[j].TemplateVersionName {
			return workspaceBuildStats[i].TemplateVersionName < workspaceBuildStats[j].TemplateVersionName
		}
		return workspaceBuildStats[i].WorkspaceBuildNumber > workspaceBuildStats[j].WorkspaceBuildNumber
	})
	return workspaceBuildStats, nil
}

func (q *FakeQuerier) GetFileByHashAndCreator(_ context.Context, arg database.GetFileByHashAndCreatorParams) (database.File, error) {
	if err := validateDatabaseType(arg); err != nil {
		return database.File{}, err
	}

	q.mutex.RLock()
	defer q.mutex.RUnlock()

	for _, file := range q.files {
		if file.Hash == arg.Hash && file.CreatedBy == arg.CreatedBy {
			return file, nil
		}
	}
	return database.File{}, sql.ErrNoRows
}

func (q *FakeQuerier) GetFileByID(_ context.Context, id uuid.UUID) (database.File, error) {
	q.mutex.RLock()
	defer q.mutex.RUnlock()

	for _, file := range q.files {
		if file.ID == id {
			return file, nil
		}
	}
	return database.File{}, sql.ErrNoRows
}

func (q *FakeQuerier) GetFileIDByTemplateVersionID(ctx context.Context, templateVersionID uuid.UUID) (uuid.UUID, error) {
	q.mutex.RLock()
	defer q.mutex.RUnlock()

	for _, v := range q.templateVersions {
		if v.ID == templateVersionID {
			jobID := v.JobID
			for _, j := range q.provisionerJobs {
				if j.ID == jobID {
					if j.StorageMethod == database.ProvisionerStorageMethodFile {
						return j.FileID, nil
					}
					// We found the right job id but it wasn't a proper match.
					break
				}
			}
			// We found the right template version but it wasn't a proper match.
			break
		}
	}

	return uuid.Nil, sql.ErrNoRows
}

func (q *FakeQuerier) GetFileTemplates(_ context.Context, id uuid.UUID) ([]database.GetFileTemplatesRow, error) {
	q.mutex.RLock()
	defer q.mutex.RUnlock()

	rows := make([]database.GetFileTemplatesRow, 0)
	var file database.File
	for _, f := range q.files {
		if f.ID == id {
			file = f
			break
		}
	}
	if file.Hash == "" {
		return rows, nil
	}

	for _, job := range q.provisionerJobs {
		if job.FileID == id {
			for _, version := range q.templateVersions {
				if version.JobID == job.ID {
					for _, template := range q.templates {
						if template.ID == version.TemplateID.UUID {
							rows = append(rows, database.GetFileTemplatesRow{
								FileID:                 file.ID,
								FileCreatedBy:          file.CreatedBy,
								TemplateID:             template.ID,
								TemplateOrganizationID: template.OrganizationID,
								TemplateCreatedBy:      template.CreatedBy,
								UserACL:                template.UserACL,
								GroupACL:               template.GroupACL,
							})
						}
					}
				}
			}
		}
	}

	return rows, nil
}

func (q *FakeQuerier) GetFilteredInboxNotificationsByUserID(_ context.Context, arg database.GetFilteredInboxNotificationsByUserIDParams) ([]database.InboxNotification, error) {
	q.mutex.RLock()
	defer q.mutex.RUnlock()

	notifications := make([]database.InboxNotification, 0)
	// TODO : after using go version >= 1.23 , we can change this one to https://pkg.go.dev/slices#Backward
	for idx := len(q.inboxNotifications) - 1; idx >= 0; idx-- {
		notification := q.inboxNotifications[idx]

		if notification.UserID == arg.UserID {
			if !arg.CreatedAtOpt.IsZero() && !notification.CreatedAt.Before(arg.CreatedAtOpt) {
				continue
			}

			templateFound := false
			for _, template := range arg.Templates {
				if notification.TemplateID == template {
					templateFound = true
				}
			}

			if len(arg.Templates) > 0 && !templateFound {
				continue
			}

			targetsFound := true
			for _, target := range arg.Targets {
				targetFound := false
				for _, insertedTarget := range notification.Targets {
					if insertedTarget == target {
						targetFound = true
						break
					}
				}

				if !targetFound {
					targetsFound = false
					break
				}
			}

			if !targetsFound {
				continue
			}

			if (arg.LimitOpt == 0 && len(notifications) == 25) ||
				(arg.LimitOpt != 0 && len(notifications) == int(arg.LimitOpt)) {
				break
			}

			notifications = append(notifications, notification)
		}
	}

	return notifications, nil
}

func (q *FakeQuerier) GetGitSSHKey(_ context.Context, userID uuid.UUID) (database.GitSSHKey, error) {
	q.mutex.RLock()
	defer q.mutex.RUnlock()

	for _, key := range q.gitSSHKey {
		if key.UserID == userID {
			return key, nil
		}
	}
	return database.GitSSHKey{}, sql.ErrNoRows
}

func (q *FakeQuerier) GetGroupByID(ctx context.Context, id uuid.UUID) (database.Group, error) {
	q.mutex.RLock()
	defer q.mutex.RUnlock()

	return q.getGroupByIDNoLock(ctx, id)
}

func (q *FakeQuerier) GetGroupByOrgAndName(_ context.Context, arg database.GetGroupByOrgAndNameParams) (database.Group, error) {
	if err := validateDatabaseType(arg); err != nil {
		return database.Group{}, err
	}

	q.mutex.RLock()
	defer q.mutex.RUnlock()

	for _, group := range q.groups {
		if group.OrganizationID == arg.OrganizationID &&
			group.Name == arg.Name {
			return group, nil
		}
	}

	return database.Group{}, sql.ErrNoRows
}

//nolint:revive // It's not a control flag, its a filter
func (q *FakeQuerier) GetGroupMembers(ctx context.Context, includeSystem bool) ([]database.GroupMember, error) {
	q.mutex.RLock()
	defer q.mutex.RUnlock()

	members := make([]database.GroupMemberTable, 0, len(q.groupMembers))
	members = append(members, q.groupMembers...)
	for _, org := range q.organizations {
		for _, user := range q.users {
			if !includeSystem && user.IsSystem {
				continue
			}
			members = append(members, database.GroupMemberTable{
				UserID:  user.ID,
				GroupID: org.ID,
			})
		}
	}

	var groupMembers []database.GroupMember
	for _, member := range members {
		groupMember, err := q.getGroupMemberNoLock(ctx, member.UserID, member.GroupID)
		if errors.Is(err, errUserDeleted) {
			continue
		}
		if err != nil {
			return nil, err
		}
		groupMembers = append(groupMembers, groupMember)
	}

	return groupMembers, nil
}

func (q *FakeQuerier) GetGroupMembersByGroupID(ctx context.Context, arg database.GetGroupMembersByGroupIDParams) ([]database.GroupMember, error) {
	q.mutex.RLock()
	defer q.mutex.RUnlock()

	if q.isEveryoneGroup(arg.GroupID) {
		return q.getEveryoneGroupMembersNoLock(ctx, arg.GroupID), nil
	}

	var groupMembers []database.GroupMember
	for _, member := range q.groupMembers {
		if member.GroupID == arg.GroupID {
			groupMember, err := q.getGroupMemberNoLock(ctx, member.UserID, member.GroupID)
			if errors.Is(err, errUserDeleted) {
				continue
			}
			if err != nil {
				return nil, err
			}
			groupMembers = append(groupMembers, groupMember)
		}
	}

	return groupMembers, nil
}

func (q *FakeQuerier) GetGroupMembersCountByGroupID(ctx context.Context, arg database.GetGroupMembersCountByGroupIDParams) (int64, error) {
	users, err := q.GetGroupMembersByGroupID(ctx, database.GetGroupMembersByGroupIDParams(arg))
	if err != nil {
		return 0, err
	}
	return int64(len(users)), nil
}

func (q *FakeQuerier) GetGroups(_ context.Context, arg database.GetGroupsParams) ([]database.GetGroupsRow, error) {
	err := validateDatabaseType(arg)
	if err != nil {
		return nil, err
	}

	q.mutex.RLock()
	defer q.mutex.RUnlock()

	userGroupIDs := make(map[uuid.UUID]struct{})
	if arg.HasMemberID != uuid.Nil {
		for _, member := range q.groupMembers {
			if member.UserID == arg.HasMemberID {
				userGroupIDs[member.GroupID] = struct{}{}
			}
		}

		// Handle the everyone group
		for _, orgMember := range q.organizationMembers {
			if orgMember.UserID == arg.HasMemberID {
				userGroupIDs[orgMember.OrganizationID] = struct{}{}
			}
		}
	}

	orgDetailsCache := make(map[uuid.UUID]struct{ name, displayName string })
	filtered := make([]database.GetGroupsRow, 0)
	for _, group := range q.groups {
		if len(arg.GroupIds) > 0 {
			if !slices.Contains(arg.GroupIds, group.ID) {
				continue
			}
		}

		if arg.OrganizationID != uuid.Nil && group.OrganizationID != arg.OrganizationID {
			continue
		}

		_, ok := userGroupIDs[group.ID]
		if arg.HasMemberID != uuid.Nil && !ok {
			continue
		}

		if len(arg.GroupNames) > 0 && !slices.Contains(arg.GroupNames, group.Name) {
			continue
		}

		orgDetails, ok := orgDetailsCache[group.ID]
		if !ok {
			for _, org := range q.organizations {
				if group.OrganizationID == org.ID {
					orgDetails = struct{ name, displayName string }{
						name: org.Name, displayName: org.DisplayName,
					}
					break
				}
			}
			orgDetailsCache[group.ID] = orgDetails
		}

		filtered = append(filtered, database.GetGroupsRow{
			Group:                   group,
			OrganizationName:        orgDetails.name,
			OrganizationDisplayName: orgDetails.displayName,
		})
	}

	return filtered, nil
}

func (q *FakeQuerier) GetHealthSettings(_ context.Context) (string, error) {
	q.mutex.RLock()
	defer q.mutex.RUnlock()

	if q.healthSettings == nil {
		return "{}", nil
	}

	return string(q.healthSettings), nil
}

func (q *FakeQuerier) GetHungProvisionerJobs(_ context.Context, hungSince time.Time) ([]database.ProvisionerJob, error) {
	q.mutex.RLock()
	defer q.mutex.RUnlock()

	hungJobs := []database.ProvisionerJob{}
	for _, provisionerJob := range q.provisionerJobs {
		if provisionerJob.StartedAt.Valid && !provisionerJob.CompletedAt.Valid && provisionerJob.UpdatedAt.Before(hungSince) {
			// clone the Tags before appending, since maps are reference types and
			// we don't want the caller to be able to mutate the map we have inside
			// dbmem!
			provisionerJob.Tags = maps.Clone(provisionerJob.Tags)
			hungJobs = append(hungJobs, provisionerJob)
		}
	}
	return hungJobs, nil
}

func (q *FakeQuerier) GetInboxNotificationByID(_ context.Context, id uuid.UUID) (database.InboxNotification, error) {
	q.mutex.RLock()
	defer q.mutex.RUnlock()

	for _, notification := range q.inboxNotifications {
		if notification.ID == id {
			return notification, nil
		}
	}

	return database.InboxNotification{}, sql.ErrNoRows
}

func (q *FakeQuerier) GetInboxNotificationsByUserID(_ context.Context, params database.GetInboxNotificationsByUserIDParams) ([]database.InboxNotification, error) {
	q.mutex.RLock()
	defer q.mutex.RUnlock()

	notifications := make([]database.InboxNotification, 0)
	for _, notification := range q.inboxNotifications {
		if notification.UserID == params.UserID {
			notifications = append(notifications, notification)
		}
	}

	return notifications, nil
}

func (q *FakeQuerier) GetJFrogXrayScanByWorkspaceAndAgentID(_ context.Context, arg database.GetJFrogXrayScanByWorkspaceAndAgentIDParams) (database.JfrogXrayScan, error) {
	err := validateDatabaseType(arg)
	if err != nil {
		return database.JfrogXrayScan{}, err
	}

	q.mutex.RLock()
	defer q.mutex.RUnlock()

	for _, scan := range q.jfrogXRayScans {
		if scan.AgentID == arg.AgentID && scan.WorkspaceID == arg.WorkspaceID {
			return scan, nil
		}
	}

	return database.JfrogXrayScan{}, sql.ErrNoRows
}

func (q *FakeQuerier) GetLastUpdateCheck(_ context.Context) (string, error) {
	q.mutex.RLock()
	defer q.mutex.RUnlock()

	if q.lastUpdateCheck == nil {
		return "", sql.ErrNoRows
	}
	return string(q.lastUpdateCheck), nil
}

func (q *FakeQuerier) GetLatestCryptoKeyByFeature(_ context.Context, feature database.CryptoKeyFeature) (database.CryptoKey, error) {
	q.mutex.RLock()
	defer q.mutex.RUnlock()

	var latestKey database.CryptoKey
	for _, key := range q.cryptoKeys {
		if key.Feature == feature && latestKey.Sequence < key.Sequence {
			latestKey = key
		}
	}
	if latestKey.StartsAt.IsZero() {
		return database.CryptoKey{}, sql.ErrNoRows
	}
	return latestKey, nil
}

func (q *FakeQuerier) GetLatestWorkspaceAppStatusesByWorkspaceIDs(_ context.Context, ids []uuid.UUID) ([]database.WorkspaceAppStatus, error) {
	q.mutex.RLock()
	defer q.mutex.RUnlock()

	// Map to track latest status per workspace ID
	latestByWorkspace := make(map[uuid.UUID]database.WorkspaceAppStatus)

	// Find latest status for each workspace ID
	for _, appStatus := range q.workspaceAppStatuses {
		if !slices.Contains(ids, appStatus.WorkspaceID) {
			continue
		}

		current, exists := latestByWorkspace[appStatus.WorkspaceID]
		if !exists || appStatus.CreatedAt.After(current.CreatedAt) {
			latestByWorkspace[appStatus.WorkspaceID] = appStatus
		}
	}

	// Convert map to slice
	appStatuses := make([]database.WorkspaceAppStatus, 0, len(latestByWorkspace))
	for _, status := range latestByWorkspace {
		appStatuses = append(appStatuses, status)
	}

	return appStatuses, nil
}

func (q *FakeQuerier) GetLatestWorkspaceBuildByWorkspaceID(ctx context.Context, workspaceID uuid.UUID) (database.WorkspaceBuild, error) {
	q.mutex.RLock()
	defer q.mutex.RUnlock()

	return q.getLatestWorkspaceBuildByWorkspaceIDNoLock(ctx, workspaceID)
}

func (q *FakeQuerier) GetLatestWorkspaceBuilds(_ context.Context) ([]database.WorkspaceBuild, error) {
	q.mutex.RLock()
	defer q.mutex.RUnlock()

	builds := make(map[uuid.UUID]database.WorkspaceBuild)
	buildNumbers := make(map[uuid.UUID]int32)
	for _, workspaceBuild := range q.workspaceBuilds {
		id := workspaceBuild.WorkspaceID
		if workspaceBuild.BuildNumber > buildNumbers[id] {
			builds[id] = q.workspaceBuildWithUserNoLock(workspaceBuild)
			buildNumbers[id] = workspaceBuild.BuildNumber
		}
	}
	var returnBuilds []database.WorkspaceBuild
	for i, n := range buildNumbers {
		if n > 0 {
			b := builds[i]
			returnBuilds = append(returnBuilds, b)
		}
	}
	if len(returnBuilds) == 0 {
		return nil, sql.ErrNoRows
	}
	return returnBuilds, nil
}

func (q *FakeQuerier) GetLatestWorkspaceBuildsByWorkspaceIDs(_ context.Context, ids []uuid.UUID) ([]database.WorkspaceBuild, error) {
	q.mutex.RLock()
	defer q.mutex.RUnlock()

	builds := make(map[uuid.UUID]database.WorkspaceBuild)
	buildNumbers := make(map[uuid.UUID]int32)
	for _, workspaceBuild := range q.workspaceBuilds {
		for _, id := range ids {
			if id == workspaceBuild.WorkspaceID && workspaceBuild.BuildNumber > buildNumbers[id] {
				builds[id] = q.workspaceBuildWithUserNoLock(workspaceBuild)
				buildNumbers[id] = workspaceBuild.BuildNumber
			}
		}
	}
	var returnBuilds []database.WorkspaceBuild
	for i, n := range buildNumbers {
		if n > 0 {
			b := builds[i]
			returnBuilds = append(returnBuilds, b)
		}
	}
	if len(returnBuilds) == 0 {
		return nil, sql.ErrNoRows
	}
	return returnBuilds, nil
}

func (q *FakeQuerier) GetLicenseByID(_ context.Context, id int32) (database.License, error) {
	q.mutex.RLock()
	defer q.mutex.RUnlock()

	for _, license := range q.licenses {
		if license.ID == id {
			return license, nil
		}
	}
	return database.License{}, sql.ErrNoRows
}

func (q *FakeQuerier) GetLicenses(_ context.Context) ([]database.License, error) {
	q.mutex.RLock()
	defer q.mutex.RUnlock()

	results := append([]database.License{}, q.licenses...)
	sort.Slice(results, func(i, j int) bool { return results[i].ID < results[j].ID })
	return results, nil
}

func (q *FakeQuerier) GetLogoURL(_ context.Context) (string, error) {
	q.mutex.RLock()
	defer q.mutex.RUnlock()

	if q.logoURL == "" {
		return "", sql.ErrNoRows
	}

	return q.logoURL, nil
}

func (q *FakeQuerier) GetNotificationMessagesByStatus(_ context.Context, arg database.GetNotificationMessagesByStatusParams) ([]database.NotificationMessage, error) {
	err := validateDatabaseType(arg)
	if err != nil {
		return nil, err
	}

	var out []database.NotificationMessage
	for _, m := range q.notificationMessages {
		if len(out) > int(arg.Limit) {
			return out, nil
		}

		if m.Status == arg.Status {
			out = append(out, m)
		}
	}

	return out, nil
}

func (q *FakeQuerier) GetNotificationReportGeneratorLogByTemplate(_ context.Context, templateID uuid.UUID) (database.NotificationReportGeneratorLog, error) {
	err := validateDatabaseType(templateID)
	if err != nil {
		return database.NotificationReportGeneratorLog{}, err
	}

	q.mutex.RLock()
	defer q.mutex.RUnlock()

	for _, record := range q.notificationReportGeneratorLogs {
		if record.NotificationTemplateID == templateID {
			return record, nil
		}
	}
	return database.NotificationReportGeneratorLog{}, sql.ErrNoRows
}

func (*FakeQuerier) GetNotificationTemplateByID(_ context.Context, _ uuid.UUID) (database.NotificationTemplate, error) {
	// Not implementing this function because it relies on state in the database which is created with migrations.
	// We could consider using code-generation to align the database state and dbmem, but it's not worth it right now.
	return database.NotificationTemplate{}, ErrUnimplemented
}

func (*FakeQuerier) GetNotificationTemplatesByKind(_ context.Context, _ database.NotificationTemplateKind) ([]database.NotificationTemplate, error) {
	// Not implementing this function because it relies on state in the database which is created with migrations.
	// We could consider using code-generation to align the database state and dbmem, but it's not worth it right now.
	return nil, ErrUnimplemented
}

func (q *FakeQuerier) GetNotificationsSettings(_ context.Context) (string, error) {
	q.mutex.RLock()
	defer q.mutex.RUnlock()

	if q.notificationsSettings == nil {
		return "{}", nil
	}

	return string(q.notificationsSettings), nil
}

func (q *FakeQuerier) GetOAuth2GithubDefaultEligible(_ context.Context) (bool, error) {
	q.mutex.RLock()
	defer q.mutex.RUnlock()

	if q.oauth2GithubDefaultEligible == nil {
		return false, sql.ErrNoRows
	}
	return *q.oauth2GithubDefaultEligible, nil
}

func (q *FakeQuerier) GetOAuth2ProviderAppByID(_ context.Context, id uuid.UUID) (database.OAuth2ProviderApp, error) {
	q.mutex.Lock()
	defer q.mutex.Unlock()

	for _, app := range q.oauth2ProviderApps {
		if app.ID == id {
			return app, nil
		}
	}
	return database.OAuth2ProviderApp{}, sql.ErrNoRows
}

func (q *FakeQuerier) GetOAuth2ProviderAppCodeByID(_ context.Context, id uuid.UUID) (database.OAuth2ProviderAppCode, error) {
	q.mutex.Lock()
	defer q.mutex.Unlock()

	for _, code := range q.oauth2ProviderAppCodes {
		if code.ID == id {
			return code, nil
		}
	}
	return database.OAuth2ProviderAppCode{}, sql.ErrNoRows
}

func (q *FakeQuerier) GetOAuth2ProviderAppCodeByPrefix(_ context.Context, secretPrefix []byte) (database.OAuth2ProviderAppCode, error) {
	q.mutex.Lock()
	defer q.mutex.Unlock()

	for _, code := range q.oauth2ProviderAppCodes {
		if bytes.Equal(code.SecretPrefix, secretPrefix) {
			return code, nil
		}
	}
	return database.OAuth2ProviderAppCode{}, sql.ErrNoRows
}

func (q *FakeQuerier) GetOAuth2ProviderAppSecretByID(_ context.Context, id uuid.UUID) (database.OAuth2ProviderAppSecret, error) {
	q.mutex.Lock()
	defer q.mutex.Unlock()

	for _, secret := range q.oauth2ProviderAppSecrets {
		if secret.ID == id {
			return secret, nil
		}
	}
	return database.OAuth2ProviderAppSecret{}, sql.ErrNoRows
}

func (q *FakeQuerier) GetOAuth2ProviderAppSecretByPrefix(_ context.Context, secretPrefix []byte) (database.OAuth2ProviderAppSecret, error) {
	q.mutex.Lock()
	defer q.mutex.Unlock()

	for _, secret := range q.oauth2ProviderAppSecrets {
		if bytes.Equal(secret.SecretPrefix, secretPrefix) {
			return secret, nil
		}
	}
	return database.OAuth2ProviderAppSecret{}, sql.ErrNoRows
}

func (q *FakeQuerier) GetOAuth2ProviderAppSecretsByAppID(_ context.Context, appID uuid.UUID) ([]database.OAuth2ProviderAppSecret, error) {
	q.mutex.Lock()
	defer q.mutex.Unlock()

	for _, app := range q.oauth2ProviderApps {
		if app.ID == appID {
			secrets := []database.OAuth2ProviderAppSecret{}
			for _, secret := range q.oauth2ProviderAppSecrets {
				if secret.AppID == appID {
					secrets = append(secrets, secret)
				}
			}

			slices.SortFunc(secrets, func(a, b database.OAuth2ProviderAppSecret) int {
				if a.CreatedAt.Before(b.CreatedAt) {
					return -1
				} else if a.CreatedAt.Equal(b.CreatedAt) {
					return 0
				}
				return 1
			})
			return secrets, nil
		}
	}

	return []database.OAuth2ProviderAppSecret{}, sql.ErrNoRows
}

func (q *FakeQuerier) GetOAuth2ProviderAppTokenByPrefix(_ context.Context, hashPrefix []byte) (database.OAuth2ProviderAppToken, error) {
	q.mutex.Lock()
	defer q.mutex.Unlock()

	for _, token := range q.oauth2ProviderAppTokens {
		if bytes.Equal(token.HashPrefix, hashPrefix) {
			return token, nil
		}
	}
	return database.OAuth2ProviderAppToken{}, sql.ErrNoRows
}

func (q *FakeQuerier) GetOAuth2ProviderApps(_ context.Context) ([]database.OAuth2ProviderApp, error) {
	q.mutex.Lock()
	defer q.mutex.Unlock()

	slices.SortFunc(q.oauth2ProviderApps, func(a, b database.OAuth2ProviderApp) int {
		return slice.Ascending(a.Name, b.Name)
	})
	return q.oauth2ProviderApps, nil
}

func (q *FakeQuerier) GetOAuth2ProviderAppsByUserID(_ context.Context, userID uuid.UUID) ([]database.GetOAuth2ProviderAppsByUserIDRow, error) {
	q.mutex.Lock()
	defer q.mutex.Unlock()

	rows := []database.GetOAuth2ProviderAppsByUserIDRow{}
	for _, app := range q.oauth2ProviderApps {
		tokens := []database.OAuth2ProviderAppToken{}
		for _, secret := range q.oauth2ProviderAppSecrets {
			if secret.AppID == app.ID {
				for _, token := range q.oauth2ProviderAppTokens {
					if token.AppSecretID == secret.ID {
						keyIdx := slices.IndexFunc(q.apiKeys, func(key database.APIKey) bool {
							return key.ID == token.APIKeyID
						})
						if keyIdx != -1 && q.apiKeys[keyIdx].UserID == userID {
							tokens = append(tokens, token)
						}
					}
				}
			}
		}
		if len(tokens) > 0 {
			rows = append(rows, database.GetOAuth2ProviderAppsByUserIDRow{
				OAuth2ProviderApp: database.OAuth2ProviderApp{
					CallbackURL: app.CallbackURL,
					ID:          app.ID,
					Icon:        app.Icon,
					Name:        app.Name,
				},
				TokenCount: int64(len(tokens)),
			})
		}
	}
	return rows, nil
}

func (q *FakeQuerier) GetOAuthSigningKey(_ context.Context) (string, error) {
	q.mutex.RLock()
	defer q.mutex.RUnlock()

	return q.oauthSigningKey, nil
}

func (q *FakeQuerier) GetOrganizationByID(_ context.Context, id uuid.UUID) (database.Organization, error) {
	q.mutex.RLock()
	defer q.mutex.RUnlock()

	return q.getOrganizationByIDNoLock(id)
}

func (q *FakeQuerier) GetOrganizationByName(_ context.Context, params database.GetOrganizationByNameParams) (database.Organization, error) {
	q.mutex.RLock()
	defer q.mutex.RUnlock()

	for _, organization := range q.organizations {
		if organization.Name == params.Name && organization.Deleted == params.Deleted {
			return organization, nil
		}
	}
	return database.Organization{}, sql.ErrNoRows
}

func (q *FakeQuerier) GetOrganizationIDsByMemberIDs(_ context.Context, ids []uuid.UUID) ([]database.GetOrganizationIDsByMemberIDsRow, error) {
	q.mutex.RLock()
	defer q.mutex.RUnlock()

	getOrganizationIDsByMemberIDRows := make([]database.GetOrganizationIDsByMemberIDsRow, 0, len(ids))
	for _, userID := range ids {
		userOrganizationIDs := make([]uuid.UUID, 0)
		for _, membership := range q.organizationMembers {
			if membership.UserID == userID {
				userOrganizationIDs = append(userOrganizationIDs, membership.OrganizationID)
			}
		}
		getOrganizationIDsByMemberIDRows = append(getOrganizationIDsByMemberIDRows, database.GetOrganizationIDsByMemberIDsRow{
			UserID:          userID,
			OrganizationIDs: userOrganizationIDs,
		})
	}
	return getOrganizationIDsByMemberIDRows, nil
}

func (q *FakeQuerier) GetOrganizationResourceCountByID(_ context.Context, organizationID uuid.UUID) (database.GetOrganizationResourceCountByIDRow, error) {
	q.mutex.RLock()
	defer q.mutex.RUnlock()

	workspacesCount := 0
	for _, workspace := range q.workspaces {
		if workspace.OrganizationID == organizationID {
			workspacesCount++
		}
	}

	groupsCount := 0
	for _, group := range q.groups {
		if group.OrganizationID == organizationID {
			groupsCount++
		}
	}

	templatesCount := 0
	for _, template := range q.templates {
		if template.OrganizationID == organizationID {
			templatesCount++
		}
	}

	organizationMembersCount := 0
	for _, organizationMember := range q.organizationMembers {
		if organizationMember.OrganizationID == organizationID {
			organizationMembersCount++
		}
	}

	provKeyCount := 0
	for _, provKey := range q.provisionerKeys {
		if provKey.OrganizationID == organizationID {
			provKeyCount++
		}
	}

	return database.GetOrganizationResourceCountByIDRow{
		WorkspaceCount:      int64(workspacesCount),
		GroupCount:          int64(groupsCount),
		TemplateCount:       int64(templatesCount),
		MemberCount:         int64(organizationMembersCount),
		ProvisionerKeyCount: int64(provKeyCount),
	}, nil
}

func (q *FakeQuerier) GetOrganizations(_ context.Context, args database.GetOrganizationsParams) ([]database.Organization, error) {
	q.mutex.RLock()
	defer q.mutex.RUnlock()

	tmp := make([]database.Organization, 0)
	for _, org := range q.organizations {
		if len(args.IDs) > 0 {
			if !slices.Contains(args.IDs, org.ID) {
				continue
			}
		}
		if args.Name != "" && !strings.EqualFold(org.Name, args.Name) {
			continue
		}
		tmp = append(tmp, org)
	}

	return tmp, nil
}

func (q *FakeQuerier) GetOrganizationsByUserID(_ context.Context, arg database.GetOrganizationsByUserIDParams) ([]database.Organization, error) {
	q.mutex.RLock()
	defer q.mutex.RUnlock()

	organizations := make([]database.Organization, 0)
	for _, organizationMember := range q.organizationMembers {
		if organizationMember.UserID != arg.UserID {
			continue
		}
		for _, organization := range q.organizations {
			if organization.ID != organizationMember.OrganizationID || organization.Deleted != arg.Deleted {
				continue
			}
			organizations = append(organizations, organization)
		}
	}

	return organizations, nil
}

func (q *FakeQuerier) GetParameterSchemasByJobID(_ context.Context, jobID uuid.UUID) ([]database.ParameterSchema, error) {
	q.mutex.RLock()
	defer q.mutex.RUnlock()

	parameters := make([]database.ParameterSchema, 0)
	for _, parameterSchema := range q.parameterSchemas {
		if parameterSchema.JobID != jobID {
			continue
		}
		parameters = append(parameters, parameterSchema)
	}
	if len(parameters) == 0 {
		return nil, sql.ErrNoRows
	}
	sort.Slice(parameters, func(i, j int) bool {
		return parameters[i].Index < parameters[j].Index
	})
	return parameters, nil
}

func (*FakeQuerier) GetPrebuildMetrics(_ context.Context) ([]database.GetPrebuildMetricsRow, error) {
	return nil, ErrUnimplemented
}

<<<<<<< HEAD
=======
func (q *FakeQuerier) GetPresetByID(ctx context.Context, presetID uuid.UUID) (database.GetPresetByIDRow, error) {
	q.mutex.RLock()
	defer q.mutex.RUnlock()

	empty := database.GetPresetByIDRow{}

	// Create an index for faster lookup
	versionMap := make(map[uuid.UUID]database.TemplateVersionTable)
	for _, tv := range q.templateVersions {
		versionMap[tv.ID] = tv
	}

	for _, preset := range q.presets {
		if preset.ID == presetID {
			tv, ok := versionMap[preset.TemplateVersionID]
			if !ok {
				return empty, fmt.Errorf("template version %v does not exist", preset.TemplateVersionID)
			}
			return database.GetPresetByIDRow{
				ID:                  preset.ID,
				TemplateVersionID:   preset.TemplateVersionID,
				Name:                preset.Name,
				CreatedAt:           preset.CreatedAt,
				DesiredInstances:    preset.DesiredInstances,
				InvalidateAfterSecs: preset.InvalidateAfterSecs,
				TemplateID:          tv.TemplateID,
				OrganizationID:      tv.OrganizationID,
			}, nil
		}
	}

	return empty, fmt.Errorf("preset %v does not exist", presetID)
}

>>>>>>> ae44ecfc
func (q *FakeQuerier) GetPresetByWorkspaceBuildID(_ context.Context, workspaceBuildID uuid.UUID) (database.TemplateVersionPreset, error) {
	q.mutex.RLock()
	defer q.mutex.RUnlock()

	for _, workspaceBuild := range q.workspaceBuilds {
		if workspaceBuild.ID != workspaceBuildID {
			continue
		}
		for _, preset := range q.presets {
			if preset.TemplateVersionID == workspaceBuild.TemplateVersionID {
				return preset, nil
			}
		}
	}
	return database.TemplateVersionPreset{}, sql.ErrNoRows
}

func (q *FakeQuerier) GetPresetParametersByTemplateVersionID(_ context.Context, templateVersionID uuid.UUID) ([]database.TemplateVersionPresetParameter, error) {
	q.mutex.RLock()
	defer q.mutex.RUnlock()

	presets := make([]database.TemplateVersionPreset, 0)
	parameters := make([]database.TemplateVersionPresetParameter, 0)
	for _, preset := range q.presets {
		if preset.TemplateVersionID != templateVersionID {
			continue
		}
		presets = append(presets, preset)
	}
	for _, parameter := range q.presetParameters {
		for _, preset := range presets {
			if parameter.TemplateVersionPresetID != preset.ID {
				continue
			}
			parameters = append(parameters, parameter)
			break
		}
	}

	return parameters, nil
}

func (*FakeQuerier) GetPresetsBackoff(_ context.Context, _ time.Time) ([]database.GetPresetsBackoffRow, error) {
	return nil, ErrUnimplemented
}

func (q *FakeQuerier) GetPresetsByTemplateVersionID(_ context.Context, templateVersionID uuid.UUID) ([]database.TemplateVersionPreset, error) {
	q.mutex.RLock()
	defer q.mutex.RUnlock()

	presets := make([]database.TemplateVersionPreset, 0)
	for _, preset := range q.presets {
		if preset.TemplateVersionID == templateVersionID {
			presets = append(presets, preset)
		}
	}
	return presets, nil
}

func (q *FakeQuerier) GetPreviousTemplateVersion(_ context.Context, arg database.GetPreviousTemplateVersionParams) (database.TemplateVersion, error) {
	if err := validateDatabaseType(arg); err != nil {
		return database.TemplateVersion{}, err
	}

	q.mutex.RLock()
	defer q.mutex.RUnlock()

	var currentTemplateVersion database.TemplateVersion
	for _, templateVersion := range q.templateVersions {
		if templateVersion.TemplateID != arg.TemplateID {
			continue
		}
		if templateVersion.Name != arg.Name {
			continue
		}
		if templateVersion.OrganizationID != arg.OrganizationID {
			continue
		}
		currentTemplateVersion = q.templateVersionWithUserNoLock(templateVersion)
		break
	}

	previousTemplateVersions := make([]database.TemplateVersion, 0)
	for _, templateVersion := range q.templateVersions {
		if templateVersion.ID == currentTemplateVersion.ID {
			continue
		}
		if templateVersion.OrganizationID != arg.OrganizationID {
			continue
		}
		if templateVersion.TemplateID != currentTemplateVersion.TemplateID {
			continue
		}

		if templateVersion.CreatedAt.Before(currentTemplateVersion.CreatedAt) {
			previousTemplateVersions = append(previousTemplateVersions, q.templateVersionWithUserNoLock(templateVersion))
		}
	}

	if len(previousTemplateVersions) == 0 {
		return database.TemplateVersion{}, sql.ErrNoRows
	}

	sort.Slice(previousTemplateVersions, func(i, j int) bool {
		return previousTemplateVersions[i].CreatedAt.After(previousTemplateVersions[j].CreatedAt)
	})

	return previousTemplateVersions[0], nil
}

func (q *FakeQuerier) GetProvisionerDaemons(_ context.Context) ([]database.ProvisionerDaemon, error) {
	q.mutex.RLock()
	defer q.mutex.RUnlock()

	if len(q.provisionerDaemons) == 0 {
		return nil, sql.ErrNoRows
	}
	// copy the data so that the caller can't manipulate any data inside dbmem
	// after returning
	out := make([]database.ProvisionerDaemon, len(q.provisionerDaemons))
	copy(out, q.provisionerDaemons)
	for i := range out {
		// maps are reference types, so we need to clone them
		out[i].Tags = maps.Clone(out[i].Tags)
	}
	return out, nil
}

func (q *FakeQuerier) GetProvisionerDaemonsByOrganization(_ context.Context, arg database.GetProvisionerDaemonsByOrganizationParams) ([]database.ProvisionerDaemon, error) {
	q.mutex.RLock()
	defer q.mutex.RUnlock()

	daemons := make([]database.ProvisionerDaemon, 0)
	for _, daemon := range q.provisionerDaemons {
		if daemon.OrganizationID != arg.OrganizationID {
			continue
		}
		// Special case for untagged provisioners: only match untagged jobs.
		// Ref: coderd/database/queries/provisionerjobs.sql:24-30
		// CASE WHEN nested.tags :: jsonb = '{"scope": "organization", "owner": ""}' :: jsonb
		//      THEN nested.tags :: jsonb = @tags :: jsonb
		if tagsEqual(arg.WantTags, tagsUntagged) && !tagsEqual(arg.WantTags, daemon.Tags) {
			continue
		}
		// ELSE nested.tags :: jsonb <@ @tags :: jsonb
		if !tagsSubset(arg.WantTags, daemon.Tags) {
			continue
		}
		daemon.Tags = maps.Clone(daemon.Tags)
		daemons = append(daemons, daemon)
	}

	return daemons, nil
}

func (q *FakeQuerier) GetProvisionerDaemonsWithStatusByOrganization(ctx context.Context, arg database.GetProvisionerDaemonsWithStatusByOrganizationParams) ([]database.GetProvisionerDaemonsWithStatusByOrganizationRow, error) {
	err := validateDatabaseType(arg)
	if err != nil {
		return nil, err
	}

	q.mutex.RLock()
	defer q.mutex.RUnlock()

	var rows []database.GetProvisionerDaemonsWithStatusByOrganizationRow
	for _, daemon := range q.provisionerDaemons {
		if daemon.OrganizationID != arg.OrganizationID {
			continue
		}
		if len(arg.IDs) > 0 && !slices.Contains(arg.IDs, daemon.ID) {
			continue
		}

		if len(arg.Tags) > 0 {
			// Special case for untagged provisioners: only match untagged jobs.
			// Ref: coderd/database/queries/provisionerjobs.sql:24-30
			// CASE WHEN nested.tags :: jsonb = '{"scope": "organization", "owner": ""}' :: jsonb
			//      THEN nested.tags :: jsonb = @tags :: jsonb
			if tagsEqual(arg.Tags, tagsUntagged) && !tagsEqual(arg.Tags, daemon.Tags) {
				continue
			}
			// ELSE nested.tags :: jsonb <@ @tags :: jsonb
			if !tagsSubset(arg.Tags, daemon.Tags) {
				continue
			}
		}

		var status database.ProvisionerDaemonStatus
		var currentJob database.ProvisionerJob
		if !daemon.LastSeenAt.Valid || daemon.LastSeenAt.Time.Before(time.Now().Add(-time.Duration(arg.StaleIntervalMS)*time.Millisecond)) {
			status = database.ProvisionerDaemonStatusOffline
		} else {
			for _, job := range q.provisionerJobs {
				if job.WorkerID.Valid && job.WorkerID.UUID == daemon.ID && !job.CompletedAt.Valid && !job.Error.Valid {
					currentJob = job
					break
				}
			}

			if currentJob.ID != uuid.Nil {
				status = database.ProvisionerDaemonStatusBusy
			} else {
				status = database.ProvisionerDaemonStatusIdle
			}
		}
		var currentTemplate database.Template
		if currentJob.ID != uuid.Nil {
			var input codersdk.ProvisionerJobInput
			err := json.Unmarshal(currentJob.Input, &input)
			if err != nil {
				return nil, err
			}
			if input.WorkspaceBuildID != nil {
				b, err := q.getWorkspaceBuildByIDNoLock(ctx, *input.WorkspaceBuildID)
				if err != nil {
					return nil, err
				}
				input.TemplateVersionID = &b.TemplateVersionID
			}
			if input.TemplateVersionID != nil {
				v, err := q.getTemplateVersionByIDNoLock(ctx, *input.TemplateVersionID)
				if err != nil {
					return nil, err
				}
				currentTemplate, err = q.getTemplateByIDNoLock(ctx, v.TemplateID.UUID)
				if err != nil {
					return nil, err
				}
			}
		}

		var previousJob database.ProvisionerJob
		for _, job := range q.provisionerJobs {
			if !job.WorkerID.Valid || job.WorkerID.UUID != daemon.ID {
				continue
			}

			if job.StartedAt.Valid ||
				job.CanceledAt.Valid ||
				job.CompletedAt.Valid ||
				job.Error.Valid {
				if job.CompletedAt.Time.After(previousJob.CompletedAt.Time) {
					previousJob = job
				}
			}
		}
		var previousTemplate database.Template
		if previousJob.ID != uuid.Nil {
			var input codersdk.ProvisionerJobInput
			err := json.Unmarshal(previousJob.Input, &input)
			if err != nil {
				return nil, err
			}
			if input.WorkspaceBuildID != nil {
				b, err := q.getWorkspaceBuildByIDNoLock(ctx, *input.WorkspaceBuildID)
				if err != nil {
					return nil, err
				}
				input.TemplateVersionID = &b.TemplateVersionID
			}
			if input.TemplateVersionID != nil {
				v, err := q.getTemplateVersionByIDNoLock(ctx, *input.TemplateVersionID)
				if err != nil {
					return nil, err
				}
				previousTemplate, err = q.getTemplateByIDNoLock(ctx, v.TemplateID.UUID)
				if err != nil {
					return nil, err
				}
			}
		}

		// Get the provisioner key name
		var keyName string
		for _, key := range q.provisionerKeys {
			if key.ID == daemon.KeyID {
				keyName = key.Name
				break
			}
		}

		rows = append(rows, database.GetProvisionerDaemonsWithStatusByOrganizationRow{
			ProvisionerDaemon:              daemon,
			Status:                         status,
			KeyName:                        keyName,
			CurrentJobID:                   uuid.NullUUID{UUID: currentJob.ID, Valid: currentJob.ID != uuid.Nil},
			CurrentJobStatus:               database.NullProvisionerJobStatus{ProvisionerJobStatus: currentJob.JobStatus, Valid: currentJob.ID != uuid.Nil},
			CurrentJobTemplateName:         currentTemplate.Name,
			CurrentJobTemplateDisplayName:  currentTemplate.DisplayName,
			CurrentJobTemplateIcon:         currentTemplate.Icon,
			PreviousJobID:                  uuid.NullUUID{UUID: previousJob.ID, Valid: previousJob.ID != uuid.Nil},
			PreviousJobStatus:              database.NullProvisionerJobStatus{ProvisionerJobStatus: previousJob.JobStatus, Valid: previousJob.ID != uuid.Nil},
			PreviousJobTemplateName:        previousTemplate.Name,
			PreviousJobTemplateDisplayName: previousTemplate.DisplayName,
			PreviousJobTemplateIcon:        previousTemplate.Icon,
		})
	}

	slices.SortFunc(rows, func(a, b database.GetProvisionerDaemonsWithStatusByOrganizationRow) int {
		return b.ProvisionerDaemon.CreatedAt.Compare(a.ProvisionerDaemon.CreatedAt)
	})

	if arg.Limit.Valid && arg.Limit.Int32 > 0 && len(rows) > int(arg.Limit.Int32) {
		rows = rows[:arg.Limit.Int32]
	}

	return rows, nil
}

func (q *FakeQuerier) GetProvisionerJobByID(ctx context.Context, id uuid.UUID) (database.ProvisionerJob, error) {
	q.mutex.RLock()
	defer q.mutex.RUnlock()

	return q.getProvisionerJobByIDNoLock(ctx, id)
}

func (q *FakeQuerier) GetProvisionerJobTimingsByJobID(_ context.Context, jobID uuid.UUID) ([]database.ProvisionerJobTiming, error) {
	q.mutex.RLock()
	defer q.mutex.RUnlock()

	timings := make([]database.ProvisionerJobTiming, 0)
	for _, timing := range q.provisionerJobTimings {
		if timing.JobID == jobID {
			timings = append(timings, timing)
		}
	}
	if len(timings) == 0 {
		return nil, sql.ErrNoRows
	}
	sort.Slice(timings, func(i, j int) bool {
		return timings[i].StartedAt.Before(timings[j].StartedAt)
	})

	return timings, nil
}

func (q *FakeQuerier) GetProvisionerJobsByIDs(_ context.Context, ids []uuid.UUID) ([]database.ProvisionerJob, error) {
	q.mutex.RLock()
	defer q.mutex.RUnlock()

	jobs := make([]database.ProvisionerJob, 0)
	for _, job := range q.provisionerJobs {
		for _, id := range ids {
			if id == job.ID {
				// clone the Tags before appending, since maps are reference types and
				// we don't want the caller to be able to mutate the map we have inside
				// dbmem!
				job.Tags = maps.Clone(job.Tags)
				jobs = append(jobs, job)
				break
			}
		}
	}
	if len(jobs) == 0 {
		return nil, sql.ErrNoRows
	}

	return jobs, nil
}

func (q *FakeQuerier) GetProvisionerJobsByIDsWithQueuePosition(ctx context.Context, ids []uuid.UUID) ([]database.GetProvisionerJobsByIDsWithQueuePositionRow, error) {
	q.mutex.RLock()
	defer q.mutex.RUnlock()

	if ids == nil {
		ids = []uuid.UUID{}
	}
	return q.getProvisionerJobsByIDsWithQueuePositionLockedTagBasedQueue(ctx, ids)
}

func (q *FakeQuerier) GetProvisionerJobsByOrganizationAndStatusWithQueuePositionAndProvisioner(ctx context.Context, arg database.GetProvisionerJobsByOrganizationAndStatusWithQueuePositionAndProvisionerParams) ([]database.GetProvisionerJobsByOrganizationAndStatusWithQueuePositionAndProvisionerRow, error) {
	err := validateDatabaseType(arg)
	if err != nil {
		return nil, err
	}

	q.mutex.RLock()
	defer q.mutex.RUnlock()

	/*
		-- name: GetProvisionerJobsByOrganizationAndStatusWithQueuePositionAndProvisioner :many
		WITH pending_jobs AS (
			SELECT
				id, created_at
			FROM
				provisioner_jobs
			WHERE
				started_at IS NULL
			AND
				canceled_at IS NULL
			AND
				completed_at IS NULL
			AND
				error IS NULL
		),
		queue_position AS (
			SELECT
				id,
				ROW_NUMBER() OVER (ORDER BY created_at ASC) AS queue_position
			FROM
				pending_jobs
		),
		queue_size AS (
			SELECT COUNT(*) AS count FROM pending_jobs
		)
		SELECT
			sqlc.embed(pj),
			COALESCE(qp.queue_position, 0) AS queue_position,
			COALESCE(qs.count, 0) AS queue_size,
			array_agg(DISTINCT pd.id) FILTER (WHERE pd.id IS NOT NULL)::uuid[] AS available_workers
		FROM
			provisioner_jobs pj
		LEFT JOIN
			queue_position qp ON qp.id = pj.id
		LEFT JOIN
			queue_size qs ON TRUE
		LEFT JOIN
			provisioner_daemons pd ON (
				-- See AcquireProvisionerJob.
				pj.started_at IS NULL
				AND pj.organization_id = pd.organization_id
				AND pj.provisioner = ANY(pd.provisioners)
				AND provisioner_tagset_contains(pd.tags, pj.tags)
			)
		WHERE
			(sqlc.narg('organization_id')::uuid IS NULL OR pj.organization_id = @organization_id)
			AND (COALESCE(array_length(@status::provisioner_job_status[], 1), 1) > 0 OR pj.job_status = ANY(@status::provisioner_job_status[]))
		GROUP BY
			pj.id,
			qp.queue_position,
			qs.count
		ORDER BY
			pj.created_at DESC
		LIMIT
			sqlc.narg('limit')::int;
	*/
	rowsWithQueuePosition, err := q.getProvisionerJobsByIDsWithQueuePositionLockedGlobalQueue(ctx, nil)
	if err != nil {
		return nil, err
	}

	var rows []database.GetProvisionerJobsByOrganizationAndStatusWithQueuePositionAndProvisionerRow
	for _, rowQP := range rowsWithQueuePosition {
		job := rowQP.ProvisionerJob

		if job.OrganizationID != arg.OrganizationID {
			continue
		}
		if len(arg.Status) > 0 && !slices.Contains(arg.Status, job.JobStatus) {
			continue
		}
		if len(arg.IDs) > 0 && !slices.Contains(arg.IDs, job.ID) {
			continue
		}
		if len(arg.Tags) > 0 && !tagsSubset(job.Tags, arg.Tags) {
			continue
		}

		row := database.GetProvisionerJobsByOrganizationAndStatusWithQueuePositionAndProvisionerRow{
			ProvisionerJob: rowQP.ProvisionerJob,
			QueuePosition:  rowQP.QueuePosition,
			QueueSize:      rowQP.QueueSize,
		}

		// Start add metadata.
		var input codersdk.ProvisionerJobInput
		err := json.Unmarshal([]byte(job.Input), &input)
		if err != nil {
			return nil, err
		}
		templateVersionID := input.TemplateVersionID
		if input.WorkspaceBuildID != nil {
			workspaceBuild, err := q.getWorkspaceBuildByIDNoLock(ctx, *input.WorkspaceBuildID)
			if err != nil {
				return nil, err
			}
			workspace, err := q.getWorkspaceByIDNoLock(ctx, workspaceBuild.WorkspaceID)
			if err != nil {
				return nil, err
			}
			row.WorkspaceID = uuid.NullUUID{UUID: workspace.ID, Valid: true}
			row.WorkspaceName = workspace.Name
			if templateVersionID == nil {
				templateVersionID = &workspaceBuild.TemplateVersionID
			}
		}
		if templateVersionID != nil {
			templateVersion, err := q.getTemplateVersionByIDNoLock(ctx, *templateVersionID)
			if err != nil {
				return nil, err
			}
			row.TemplateVersionName = templateVersion.Name
			template, err := q.getTemplateByIDNoLock(ctx, templateVersion.TemplateID.UUID)
			if err != nil {
				return nil, err
			}
			row.TemplateID = uuid.NullUUID{UUID: template.ID, Valid: true}
			row.TemplateName = template.Name
			row.TemplateDisplayName = template.DisplayName
		}
		// End add metadata.

		if row.QueuePosition > 0 {
			var availableWorkers []database.ProvisionerDaemon
			for _, daemon := range q.provisionerDaemons {
				if daemon.OrganizationID == job.OrganizationID && slices.Contains(daemon.Provisioners, job.Provisioner) {
					if tagsEqual(job.Tags, tagsUntagged) {
						if tagsEqual(job.Tags, daemon.Tags) {
							availableWorkers = append(availableWorkers, daemon)
						}
					} else if tagsSubset(job.Tags, daemon.Tags) {
						availableWorkers = append(availableWorkers, daemon)
					}
				}
			}
			slices.SortFunc(availableWorkers, func(a, b database.ProvisionerDaemon) int {
				return a.CreatedAt.Compare(b.CreatedAt)
			})
			for _, worker := range availableWorkers {
				row.AvailableWorkers = append(row.AvailableWorkers, worker.ID)
			}
		}
		rows = append(rows, row)
	}

	slices.SortFunc(rows, func(a, b database.GetProvisionerJobsByOrganizationAndStatusWithQueuePositionAndProvisionerRow) int {
		return b.ProvisionerJob.CreatedAt.Compare(a.ProvisionerJob.CreatedAt)
	})
	if arg.Limit.Valid && arg.Limit.Int32 > 0 && len(rows) > int(arg.Limit.Int32) {
		rows = rows[:arg.Limit.Int32]
	}
	return rows, nil
}

func (q *FakeQuerier) GetProvisionerJobsCreatedAfter(_ context.Context, after time.Time) ([]database.ProvisionerJob, error) {
	q.mutex.RLock()
	defer q.mutex.RUnlock()

	jobs := make([]database.ProvisionerJob, 0)
	for _, job := range q.provisionerJobs {
		if job.CreatedAt.After(after) {
			// clone the Tags before appending, since maps are reference types and
			// we don't want the caller to be able to mutate the map we have inside
			// dbmem!
			job.Tags = maps.Clone(job.Tags)
			jobs = append(jobs, job)
		}
	}
	return jobs, nil
}

func (q *FakeQuerier) GetProvisionerKeyByHashedSecret(_ context.Context, hashedSecret []byte) (database.ProvisionerKey, error) {
	q.mutex.RLock()
	defer q.mutex.RUnlock()

	for _, key := range q.provisionerKeys {
		if bytes.Equal(key.HashedSecret, hashedSecret) {
			return key, nil
		}
	}

	return database.ProvisionerKey{}, sql.ErrNoRows
}

func (q *FakeQuerier) GetProvisionerKeyByID(_ context.Context, id uuid.UUID) (database.ProvisionerKey, error) {
	q.mutex.RLock()
	defer q.mutex.RUnlock()

	for _, key := range q.provisionerKeys {
		if key.ID == id {
			return key, nil
		}
	}

	return database.ProvisionerKey{}, sql.ErrNoRows
}

func (q *FakeQuerier) GetProvisionerKeyByName(_ context.Context, arg database.GetProvisionerKeyByNameParams) (database.ProvisionerKey, error) {
	q.mutex.RLock()
	defer q.mutex.RUnlock()

	for _, key := range q.provisionerKeys {
		if strings.EqualFold(key.Name, arg.Name) && key.OrganizationID == arg.OrganizationID {
			return key, nil
		}
	}

	return database.ProvisionerKey{}, sql.ErrNoRows
}

func (q *FakeQuerier) GetProvisionerLogsAfterID(_ context.Context, arg database.GetProvisionerLogsAfterIDParams) ([]database.ProvisionerJobLog, error) {
	if err := validateDatabaseType(arg); err != nil {
		return nil, err
	}

	q.mutex.RLock()
	defer q.mutex.RUnlock()

	logs := make([]database.ProvisionerJobLog, 0)
	for _, jobLog := range q.provisionerJobLogs {
		if jobLog.JobID != arg.JobID {
			continue
		}
		if jobLog.ID <= arg.CreatedAfter {
			continue
		}
		logs = append(logs, jobLog)
	}
	return logs, nil
}

func (q *FakeQuerier) GetQuotaAllowanceForUser(_ context.Context, params database.GetQuotaAllowanceForUserParams) (int64, error) {
	q.mutex.RLock()
	defer q.mutex.RUnlock()

	var sum int64
	for _, member := range q.groupMembers {
		if member.UserID != params.UserID {
			continue
		}
		if _, err := q.getOrganizationByIDNoLock(member.GroupID); err == nil {
			// This should never happen, but it has been reported in customer deployments.
			// The SQL handles this case, and omits `group_members` rows in the
			// Everyone group. It counts these distinctly via `organization_members` table.
			continue
		}
		for _, group := range q.groups {
			if group.ID == member.GroupID {
				sum += int64(group.QuotaAllowance)
				continue
			}
		}
	}

	// Grab the quota for the Everyone group iff the user is a member of
	// said organization.
	for _, mem := range q.organizationMembers {
		if mem.UserID != params.UserID {
			continue
		}

		group, err := q.getGroupByIDNoLock(context.Background(), mem.OrganizationID)
		if err != nil {
			return -1, xerrors.Errorf("failed to get everyone group for org %q", mem.OrganizationID.String())
		}
		if group.OrganizationID != params.OrganizationID {
			continue
		}
		sum += int64(group.QuotaAllowance)
	}

	return sum, nil
}

func (q *FakeQuerier) GetQuotaConsumedForUser(_ context.Context, params database.GetQuotaConsumedForUserParams) (int64, error) {
	q.mutex.RLock()
	defer q.mutex.RUnlock()

	var sum int64
	for _, workspace := range q.workspaces {
		if workspace.OwnerID != params.OwnerID {
			continue
		}
		if workspace.OrganizationID != params.OrganizationID {
			continue
		}
		if workspace.Deleted {
			continue
		}

		var lastBuild database.WorkspaceBuild
		for _, build := range q.workspaceBuilds {
			if build.WorkspaceID != workspace.ID {
				continue
			}
			if build.CreatedAt.After(lastBuild.CreatedAt) {
				lastBuild = build
			}
		}
		sum += int64(lastBuild.DailyCost)
	}
	return sum, nil
}

func (q *FakeQuerier) GetReplicaByID(_ context.Context, id uuid.UUID) (database.Replica, error) {
	q.mutex.RLock()
	defer q.mutex.RUnlock()

	for _, replica := range q.replicas {
		if replica.ID == id {
			return replica, nil
		}
	}

	return database.Replica{}, sql.ErrNoRows
}

func (q *FakeQuerier) GetReplicasUpdatedAfter(_ context.Context, updatedAt time.Time) ([]database.Replica, error) {
	q.mutex.RLock()
	defer q.mutex.RUnlock()
	replicas := make([]database.Replica, 0)
	for _, replica := range q.replicas {
		if replica.UpdatedAt.After(updatedAt) && !replica.StoppedAt.Valid {
			replicas = append(replicas, replica)
		}
	}
	return replicas, nil
}

func (q *FakeQuerier) GetRunningPrebuiltWorkspaces(ctx context.Context) ([]database.GetRunningPrebuiltWorkspacesRow, error) {
	return nil, ErrUnimplemented
}

func (q *FakeQuerier) GetRuntimeConfig(_ context.Context, key string) (string, error) {
	q.mutex.Lock()
	defer q.mutex.Unlock()

	val, ok := q.runtimeConfig[key]
	if !ok {
		return "", sql.ErrNoRows
	}

	return val, nil
}

func (*FakeQuerier) GetTailnetAgents(context.Context, uuid.UUID) ([]database.TailnetAgent, error) {
	return nil, ErrUnimplemented
}

func (*FakeQuerier) GetTailnetClientsForAgent(context.Context, uuid.UUID) ([]database.TailnetClient, error) {
	return nil, ErrUnimplemented
}

func (*FakeQuerier) GetTailnetPeers(context.Context, uuid.UUID) ([]database.TailnetPeer, error) {
	return nil, ErrUnimplemented
}

func (*FakeQuerier) GetTailnetTunnelPeerBindings(context.Context, uuid.UUID) ([]database.GetTailnetTunnelPeerBindingsRow, error) {
	return nil, ErrUnimplemented
}

func (*FakeQuerier) GetTailnetTunnelPeerIDs(context.Context, uuid.UUID) ([]database.GetTailnetTunnelPeerIDsRow, error) {
	return nil, ErrUnimplemented
}

func (q *FakeQuerier) GetTelemetryItem(_ context.Context, key string) (database.TelemetryItem, error) {
	q.mutex.RLock()
	defer q.mutex.RUnlock()

	for _, item := range q.telemetryItems {
		if item.Key == key {
			return item, nil
		}
	}

	return database.TelemetryItem{}, sql.ErrNoRows
}

func (q *FakeQuerier) GetTelemetryItems(_ context.Context) ([]database.TelemetryItem, error) {
	return q.telemetryItems, nil
}

func (q *FakeQuerier) GetTemplateAppInsights(ctx context.Context, arg database.GetTemplateAppInsightsParams) ([]database.GetTemplateAppInsightsRow, error) {
	err := validateDatabaseType(arg)
	if err != nil {
		return nil, err
	}

	q.mutex.RLock()
	defer q.mutex.RUnlock()

	/*
		WITH
	*/

	/*
		-- Create a list of all unique apps by template, this is used to
		-- filter out irrelevant template usage stats.
		apps AS (
			SELECT DISTINCT ON (ws.template_id, app.slug)
				ws.template_id,
				app.slug,
				app.display_name,
				app.icon
			FROM
				workspaces ws
			JOIN
				workspace_builds AS build
			ON
				build.workspace_id = ws.id
			JOIN
				workspace_resources AS resource
			ON
				resource.job_id = build.job_id
			JOIN
				workspace_agents AS agent
			ON
				agent.resource_id = resource.id
			JOIN
				workspace_apps AS app
			ON
				app.agent_id = agent.id
			WHERE
				-- Partial query parameter filter.
				CASE WHEN COALESCE(array_length(@template_ids::uuid[], 1), 0) > 0 THEN ws.template_id = ANY(@template_ids::uuid[]) ELSE TRUE END
			ORDER BY
				ws.template_id, app.slug, app.created_at DESC
		),
		-- Join apps and template usage stats to filter out irrelevant rows.
		-- Note that this way of joining will eliminate all data-points that
		-- aren't for "real" apps. That means ports are ignored (even though
		-- they're part of the dataset), as well as are "[terminal]" entries
		-- which are alternate datapoints for reconnecting pty usage.
		template_usage_stats_with_apps AS (
			SELECT
				tus.start_time,
				tus.template_id,
				tus.user_id,
				apps.slug,
				apps.display_name,
				apps.icon,
				tus.app_usage_mins
			FROM
				apps
			JOIN
				template_usage_stats AS tus
			ON
				-- Query parameter filter.
				tus.start_time >= @start_time::timestamptz
				AND tus.end_time <= @end_time::timestamptz
				AND CASE WHEN COALESCE(array_length(@template_ids::uuid[], 1), 0) > 0 THEN tus.template_id = ANY(@template_ids::uuid[]) ELSE TRUE END
				-- Primary join condition.
				AND tus.template_id = apps.template_id
				AND apps.slug IN (SELECT jsonb_object_keys(tus.app_usage_mins))
		),
		-- Group the app insights by interval, user and unique app. This
		-- allows us to deduplicate a user using the same app across
		-- multiple templates.
		app_insights AS (
			SELECT
				user_id,
				slug,
				display_name,
				icon,
				-- See motivation in GetTemplateInsights for LEAST(SUM(n), 30).
				LEAST(SUM(app_usage.value::smallint), 30) AS usage_mins
			FROM
				template_usage_stats_with_apps, jsonb_each(app_usage_mins) AS app_usage
			WHERE
				app_usage.key = slug
			GROUP BY
				start_time, user_id, slug, display_name, icon
		),
		-- Analyze the users unique app usage across all templates. Count
		-- usage across consecutive intervals as continuous usage.
		times_used AS (
			SELECT DISTINCT ON (user_id, slug, display_name, icon, uniq)
				slug,
				display_name,
				icon,
				-- Turn start_time into a unique identifier that identifies a users
				-- continuous app usage. The value of uniq is otherwise garbage.
				--
				-- Since we're aggregating per user app usage across templates,
				-- there can be duplicate start_times. To handle this, we use the
				-- dense_rank() function, otherwise row_number() would suffice.
				start_time - (
					dense_rank() OVER (
						PARTITION BY
							user_id, slug, display_name, icon
						ORDER BY
							start_time
					) * '30 minutes'::interval
				) AS uniq
			FROM
				template_usage_stats_with_apps
		),
	*/

	// Due to query optimizations, this logic is somewhat inverted from
	// the above query.
	type appInsightsGroupBy struct {
		StartTime   time.Time
		UserID      uuid.UUID
		Slug        string
		DisplayName string
		Icon        string
	}
	type appTimesUsedGroupBy struct {
		UserID      uuid.UUID
		Slug        string
		DisplayName string
		Icon        string
	}
	type appInsightsRow struct {
		appInsightsGroupBy
		TemplateIDs  []uuid.UUID
		AppUsageMins int64
	}
	appInsightRows := make(map[appInsightsGroupBy]appInsightsRow)
	appTimesUsedRows := make(map[appTimesUsedGroupBy]map[time.Time]struct{})
	// FROM
	for _, stat := range q.templateUsageStats {
		// WHERE
		if stat.StartTime.Before(arg.StartTime) || stat.EndTime.After(arg.EndTime) {
			continue
		}
		if len(arg.TemplateIDs) > 0 && !slices.Contains(arg.TemplateIDs, stat.TemplateID) {
			continue
		}

		// json_each
		for slug, appUsage := range stat.AppUsageMins {
			// FROM apps JOIN template_usage_stats
			app, _ := q.getLatestWorkspaceAppByTemplateIDUserIDSlugNoLock(ctx, stat.TemplateID, stat.UserID, slug)
			if app.Slug == "" {
				continue
			}

			// SELECT
			key := appInsightsGroupBy{
				StartTime:   stat.StartTime,
				UserID:      stat.UserID,
				Slug:        slug,
				DisplayName: app.DisplayName,
				Icon:        app.Icon,
			}
			row, ok := appInsightRows[key]
			if !ok {
				row = appInsightsRow{
					appInsightsGroupBy: key,
				}
			}
			row.TemplateIDs = append(row.TemplateIDs, stat.TemplateID)
			row.AppUsageMins = least(row.AppUsageMins+appUsage, 30)
			appInsightRows[key] = row

			// Prepare to do times_used calculation, distinct start times.
			timesUsedKey := appTimesUsedGroupBy{
				UserID:      stat.UserID,
				Slug:        slug,
				DisplayName: app.DisplayName,
				Icon:        app.Icon,
			}
			if appTimesUsedRows[timesUsedKey] == nil {
				appTimesUsedRows[timesUsedKey] = make(map[time.Time]struct{})
			}
			// This assigns a distinct time, so we don't need to
			// dense_rank() later on, we can simply do row_number().
			appTimesUsedRows[timesUsedKey][stat.StartTime] = struct{}{}
		}
	}

	appTimesUsedTempRows := make(map[appTimesUsedGroupBy][]time.Time)
	for key, times := range appTimesUsedRows {
		for t := range times {
			appTimesUsedTempRows[key] = append(appTimesUsedTempRows[key], t)
		}
	}
	for _, times := range appTimesUsedTempRows {
		slices.SortFunc(times, func(a, b time.Time) int {
			return int(a.Sub(b))
		})
	}
	for key, times := range appTimesUsedTempRows {
		uniq := make(map[time.Time]struct{})
		for i, t := range times {
			uniq[t.Add(-(30 * time.Minute * time.Duration(i)))] = struct{}{}
		}
		appTimesUsedRows[key] = uniq
	}

	/*
		-- Even though we allow identical apps to be aggregated across
		-- templates, we still want to be able to report which templates
		-- the data comes from.
		templates AS (
			SELECT
				slug,
				display_name,
				icon,
				array_agg(DISTINCT template_id)::uuid[] AS template_ids
			FROM
				template_usage_stats_with_apps
			GROUP BY
				slug, display_name, icon
		)
	*/

	type appGroupBy struct {
		Slug        string
		DisplayName string
		Icon        string
	}
	type templateRow struct {
		appGroupBy
		TemplateIDs []uuid.UUID
	}

	templateRows := make(map[appGroupBy]templateRow)
	for _, aiRow := range appInsightRows {
		key := appGroupBy{
			Slug:        aiRow.Slug,
			DisplayName: aiRow.DisplayName,
			Icon:        aiRow.Icon,
		}
		row, ok := templateRows[key]
		if !ok {
			row = templateRow{
				appGroupBy: key,
			}
		}
		row.TemplateIDs = uniqueSortedUUIDs(append(row.TemplateIDs, aiRow.TemplateIDs...))
		templateRows[key] = row
	}

	/*
		SELECT
			t.template_ids,
			COUNT(DISTINCT ai.user_id) AS active_users,
			ai.slug,
			ai.display_name,
			ai.icon,
			(SUM(ai.usage_mins) * 60)::bigint AS usage_seconds
		FROM
			app_insights AS ai
		JOIN
			templates AS t
		ON
			t.slug = ai.slug
			AND t.display_name = ai.display_name
			AND t.icon = ai.icon
		GROUP BY
			t.template_ids, ai.slug, ai.display_name, ai.icon;
	*/

	type templateAppInsightsRow struct {
		TemplateIDs   []uuid.UUID
		ActiveUserIDs []uuid.UUID
		UsageSeconds  int64
	}
	groupedRows := make(map[appGroupBy]templateAppInsightsRow)
	for _, aiRow := range appInsightRows {
		key := appGroupBy{
			Slug:        aiRow.Slug,
			DisplayName: aiRow.DisplayName,
			Icon:        aiRow.Icon,
		}
		row := groupedRows[key]
		row.ActiveUserIDs = append(row.ActiveUserIDs, aiRow.UserID)
		row.UsageSeconds += aiRow.AppUsageMins * 60
		groupedRows[key] = row
	}

	var rows []database.GetTemplateAppInsightsRow
	for key, gr := range groupedRows {
		row := database.GetTemplateAppInsightsRow{
			TemplateIDs:  templateRows[key].TemplateIDs,
			ActiveUsers:  int64(len(uniqueSortedUUIDs(gr.ActiveUserIDs))),
			Slug:         key.Slug,
			DisplayName:  key.DisplayName,
			Icon:         key.Icon,
			UsageSeconds: gr.UsageSeconds,
		}
		for tuk, uniq := range appTimesUsedRows {
			if key.Slug == tuk.Slug && key.DisplayName == tuk.DisplayName && key.Icon == tuk.Icon {
				row.TimesUsed += int64(len(uniq))
			}
		}
		rows = append(rows, row)
	}

	// NOTE(mafredri): Add sorting if we decide on how to handle PostgreSQL collations.
	// ORDER BY slug_or_port, display_name, icon, is_app
	return rows, nil
}

func (q *FakeQuerier) GetTemplateAppInsightsByTemplate(ctx context.Context, arg database.GetTemplateAppInsightsByTemplateParams) ([]database.GetTemplateAppInsightsByTemplateRow, error) {
	err := validateDatabaseType(arg)
	if err != nil {
		return nil, err
	}

	q.mutex.RLock()
	defer q.mutex.RUnlock()

	type uniqueKey struct {
		TemplateID  uuid.UUID
		DisplayName string
		Slug        string
	}

	// map (TemplateID + DisplayName + Slug) x time.Time x UserID x <usage>
	usageByTemplateAppUser := map[uniqueKey]map[time.Time]map[uuid.UUID]int64{}

	// Review agent stats in terms of usage
	for _, s := range q.workspaceAppStats {
		// (was.session_started_at >= ts.from_ AND was.session_started_at < ts.to_)
		// OR (was.session_ended_at > ts.from_ AND was.session_ended_at < ts.to_)
		// OR (was.session_started_at < ts.from_ AND was.session_ended_at >= ts.to_)
		if !(((s.SessionStartedAt.After(arg.StartTime) || s.SessionStartedAt.Equal(arg.StartTime)) && s.SessionStartedAt.Before(arg.EndTime)) ||
			(s.SessionEndedAt.After(arg.StartTime) && s.SessionEndedAt.Before(arg.EndTime)) ||
			(s.SessionStartedAt.Before(arg.StartTime) && (s.SessionEndedAt.After(arg.EndTime) || s.SessionEndedAt.Equal(arg.EndTime)))) {
			continue
		}

		w, err := q.getWorkspaceByIDNoLock(ctx, s.WorkspaceID)
		if err != nil {
			return nil, err
		}

		app, _ := q.getWorkspaceAppByAgentIDAndSlugNoLock(ctx, database.GetWorkspaceAppByAgentIDAndSlugParams{
			AgentID: s.AgentID,
			Slug:    s.SlugOrPort,
		})

		key := uniqueKey{
			TemplateID:  w.TemplateID,
			DisplayName: app.DisplayName,
			Slug:        app.Slug,
		}

		t := s.SessionStartedAt.Truncate(time.Minute)
		if t.Before(arg.StartTime) {
			t = arg.StartTime
		}
		for t.Before(s.SessionEndedAt) && t.Before(arg.EndTime) {
			if _, ok := usageByTemplateAppUser[key]; !ok {
				usageByTemplateAppUser[key] = map[time.Time]map[uuid.UUID]int64{}
			}
			if _, ok := usageByTemplateAppUser[key][t]; !ok {
				usageByTemplateAppUser[key][t] = map[uuid.UUID]int64{}
			}
			if _, ok := usageByTemplateAppUser[key][t][s.UserID]; !ok {
				usageByTemplateAppUser[key][t][s.UserID] = 60 // 1 minute
			}
			t = t.Add(1 * time.Minute)
		}
	}

	// Sort usage data
	usageKeys := make([]uniqueKey, len(usageByTemplateAppUser))
	var i int
	for key := range usageByTemplateAppUser {
		usageKeys[i] = key
		i++
	}

	slices.SortFunc(usageKeys, func(a, b uniqueKey) int {
		if a.TemplateID != b.TemplateID {
			return slice.Ascending(a.TemplateID.String(), b.TemplateID.String())
		}
		if a.DisplayName != b.DisplayName {
			return slice.Ascending(a.DisplayName, b.DisplayName)
		}
		return slice.Ascending(a.Slug, b.Slug)
	})

	// Build result
	var result []database.GetTemplateAppInsightsByTemplateRow
	for _, usageKey := range usageKeys {
		r := database.GetTemplateAppInsightsByTemplateRow{
			TemplateID:  usageKey.TemplateID,
			DisplayName: usageKey.DisplayName,
			SlugOrPort:  usageKey.Slug,
		}
		for _, mUserUsage := range usageByTemplateAppUser[usageKey] {
			r.ActiveUsers += int64(len(mUserUsage))
			for _, usage := range mUserUsage {
				r.UsageSeconds += usage
			}
		}
		result = append(result, r)
	}
	return result, nil
}

func (q *FakeQuerier) GetTemplateAverageBuildTime(ctx context.Context, arg database.GetTemplateAverageBuildTimeParams) (database.GetTemplateAverageBuildTimeRow, error) {
	if err := validateDatabaseType(arg); err != nil {
		return database.GetTemplateAverageBuildTimeRow{}, err
	}

	var emptyRow database.GetTemplateAverageBuildTimeRow
	var (
		startTimes  []float64
		stopTimes   []float64
		deleteTimes []float64
	)
	q.mutex.RLock()
	defer q.mutex.RUnlock()
	for _, wb := range q.workspaceBuilds {
		version, err := q.getTemplateVersionByIDNoLock(ctx, wb.TemplateVersionID)
		if err != nil {
			return emptyRow, err
		}
		if version.TemplateID != arg.TemplateID {
			continue
		}

		job, err := q.getProvisionerJobByIDNoLock(ctx, wb.JobID)
		if err != nil {
			return emptyRow, err
		}
		if job.CompletedAt.Valid {
			took := job.CompletedAt.Time.Sub(job.StartedAt.Time).Seconds()
			switch wb.Transition {
			case database.WorkspaceTransitionStart:
				startTimes = append(startTimes, took)
			case database.WorkspaceTransitionStop:
				stopTimes = append(stopTimes, took)
			case database.WorkspaceTransitionDelete:
				deleteTimes = append(deleteTimes, took)
			}
		}
	}

	var row database.GetTemplateAverageBuildTimeRow
	row.Delete50, row.Delete95 = tryPercentileDisc(deleteTimes, 50), tryPercentileDisc(deleteTimes, 95)
	row.Stop50, row.Stop95 = tryPercentileDisc(stopTimes, 50), tryPercentileDisc(stopTimes, 95)
	row.Start50, row.Start95 = tryPercentileDisc(startTimes, 50), tryPercentileDisc(startTimes, 95)
	return row, nil
}

func (q *FakeQuerier) GetTemplateByID(ctx context.Context, id uuid.UUID) (database.Template, error) {
	q.mutex.RLock()
	defer q.mutex.RUnlock()

	return q.getTemplateByIDNoLock(ctx, id)
}

func (q *FakeQuerier) GetTemplateByOrganizationAndName(_ context.Context, arg database.GetTemplateByOrganizationAndNameParams) (database.Template, error) {
	if err := validateDatabaseType(arg); err != nil {
		return database.Template{}, err
	}

	q.mutex.RLock()
	defer q.mutex.RUnlock()

	for _, template := range q.templates {
		if template.OrganizationID != arg.OrganizationID {
			continue
		}
		if !strings.EqualFold(template.Name, arg.Name) {
			continue
		}
		if template.Deleted != arg.Deleted {
			continue
		}
		return q.templateWithNameNoLock(template), nil
	}
	return database.Template{}, sql.ErrNoRows
}

func (q *FakeQuerier) GetTemplateDAUs(_ context.Context, arg database.GetTemplateDAUsParams) ([]database.GetTemplateDAUsRow, error) {
	q.mutex.RLock()
	defer q.mutex.RUnlock()

	seens := make(map[time.Time]map[uuid.UUID]struct{})

	for _, as := range q.workspaceAgentStats {
		if as.TemplateID != arg.TemplateID {
			continue
		}
		if as.ConnectionCount == 0 {
			continue
		}

		date := as.CreatedAt.UTC().Add(time.Duration(arg.TzOffset) * time.Hour * -1).Truncate(time.Hour * 24)

		dateEntry := seens[date]
		if dateEntry == nil {
			dateEntry = make(map[uuid.UUID]struct{})
		}
		dateEntry[as.UserID] = struct{}{}
		seens[date] = dateEntry
	}

	seenKeys := maps.Keys(seens)
	sort.Slice(seenKeys, func(i, j int) bool {
		return seenKeys[i].Before(seenKeys[j])
	})

	var rs []database.GetTemplateDAUsRow
	for _, key := range seenKeys {
		ids := seens[key]
		for id := range ids {
			rs = append(rs, database.GetTemplateDAUsRow{
				Date:   key,
				UserID: id,
			})
		}
	}

	return rs, nil
}

func (q *FakeQuerier) GetTemplateInsights(_ context.Context, arg database.GetTemplateInsightsParams) (database.GetTemplateInsightsRow, error) {
	err := validateDatabaseType(arg)
	if err != nil {
		return database.GetTemplateInsightsRow{}, err
	}

	q.mutex.RLock()
	defer q.mutex.RUnlock()

	/*
		WITH
	*/

	/*
		insights AS (
			SELECT
				user_id,
				-- See motivation in GetTemplateInsights for LEAST(SUM(n), 30).
				LEAST(SUM(usage_mins), 30) AS usage_mins,
				LEAST(SUM(ssh_mins), 30) AS ssh_mins,
				LEAST(SUM(sftp_mins), 30) AS sftp_mins,
				LEAST(SUM(reconnecting_pty_mins), 30) AS reconnecting_pty_mins,
				LEAST(SUM(vscode_mins), 30) AS vscode_mins,
				LEAST(SUM(jetbrains_mins), 30) AS jetbrains_mins
			FROM
				template_usage_stats
			WHERE
				start_time >= @start_time::timestamptz
				AND end_time <= @end_time::timestamptz
				AND CASE WHEN COALESCE(array_length(@template_ids::uuid[], 1), 0) > 0 THEN template_id = ANY(@template_ids::uuid[]) ELSE TRUE END
			GROUP BY
				start_time, user_id
		),
	*/

	type insightsGroupBy struct {
		StartTime time.Time
		UserID    uuid.UUID
	}
	type insightsRow struct {
		insightsGroupBy
		UsageMins           int16
		SSHMins             int16
		SFTPMins            int16
		ReconnectingPTYMins int16
		VSCodeMins          int16
		JetBrainsMins       int16
	}
	insights := make(map[insightsGroupBy]insightsRow)
	for _, stat := range q.templateUsageStats {
		if stat.StartTime.Before(arg.StartTime) || stat.EndTime.After(arg.EndTime) {
			continue
		}
		if len(arg.TemplateIDs) > 0 && !slices.Contains(arg.TemplateIDs, stat.TemplateID) {
			continue
		}
		key := insightsGroupBy{
			StartTime: stat.StartTime,
			UserID:    stat.UserID,
		}
		row, ok := insights[key]
		if !ok {
			row = insightsRow{
				insightsGroupBy: key,
			}
		}
		row.UsageMins = least(row.UsageMins+stat.UsageMins, 30)
		row.SSHMins = least(row.SSHMins+stat.SshMins, 30)
		row.SFTPMins = least(row.SFTPMins+stat.SftpMins, 30)
		row.ReconnectingPTYMins = least(row.ReconnectingPTYMins+stat.ReconnectingPtyMins, 30)
		row.VSCodeMins = least(row.VSCodeMins+stat.VscodeMins, 30)
		row.JetBrainsMins = least(row.JetBrainsMins+stat.JetbrainsMins, 30)
		insights[key] = row
	}

	/*
		templates AS (
			SELECT
				array_agg(DISTINCT template_id) AS template_ids,
				array_agg(DISTINCT template_id) FILTER (WHERE ssh_mins > 0) AS ssh_template_ids,
				array_agg(DISTINCT template_id) FILTER (WHERE sftp_mins > 0) AS sftp_template_ids,
				array_agg(DISTINCT template_id) FILTER (WHERE reconnecting_pty_mins > 0) AS reconnecting_pty_template_ids,
				array_agg(DISTINCT template_id) FILTER (WHERE vscode_mins > 0) AS vscode_template_ids,
				array_agg(DISTINCT template_id) FILTER (WHERE jetbrains_mins > 0) AS jetbrains_template_ids
			FROM
				template_usage_stats
			WHERE
				start_time >= @start_time::timestamptz
				AND end_time <= @end_time::timestamptz
				AND CASE WHEN COALESCE(array_length(@template_ids::uuid[], 1), 0) > 0 THEN template_id = ANY(@template_ids::uuid[]) ELSE TRUE END
		)
	*/

	type templateRow struct {
		TemplateIDs          []uuid.UUID
		SSHTemplateIDs       []uuid.UUID
		SFTPTemplateIDs      []uuid.UUID
		ReconnectingPTYIDs   []uuid.UUID
		VSCodeTemplateIDs    []uuid.UUID
		JetBrainsTemplateIDs []uuid.UUID
	}
	templates := templateRow{}
	for _, stat := range q.templateUsageStats {
		if stat.StartTime.Before(arg.StartTime) || stat.EndTime.After(arg.EndTime) {
			continue
		}
		if len(arg.TemplateIDs) > 0 && !slices.Contains(arg.TemplateIDs, stat.TemplateID) {
			continue
		}
		templates.TemplateIDs = append(templates.TemplateIDs, stat.TemplateID)
		if stat.SshMins > 0 {
			templates.SSHTemplateIDs = append(templates.SSHTemplateIDs, stat.TemplateID)
		}
		if stat.SftpMins > 0 {
			templates.SFTPTemplateIDs = append(templates.SFTPTemplateIDs, stat.TemplateID)
		}
		if stat.ReconnectingPtyMins > 0 {
			templates.ReconnectingPTYIDs = append(templates.ReconnectingPTYIDs, stat.TemplateID)
		}
		if stat.VscodeMins > 0 {
			templates.VSCodeTemplateIDs = append(templates.VSCodeTemplateIDs, stat.TemplateID)
		}
		if stat.JetbrainsMins > 0 {
			templates.JetBrainsTemplateIDs = append(templates.JetBrainsTemplateIDs, stat.TemplateID)
		}
	}

	/*
		SELECT
			COALESCE((SELECT template_ids FROM templates), '{}')::uuid[] AS template_ids, -- Includes app usage.
			COALESCE((SELECT ssh_template_ids FROM templates), '{}')::uuid[] AS ssh_template_ids,
			COALESCE((SELECT sftp_template_ids FROM templates), '{}')::uuid[] AS sftp_template_ids,
			COALESCE((SELECT reconnecting_pty_template_ids FROM templates), '{}')::uuid[] AS reconnecting_pty_template_ids,
			COALESCE((SELECT vscode_template_ids FROM templates), '{}')::uuid[] AS vscode_template_ids,
			COALESCE((SELECT jetbrains_template_ids FROM templates), '{}')::uuid[] AS jetbrains_template_ids,
			COALESCE(COUNT(DISTINCT user_id), 0)::bigint AS active_users, -- Includes app usage.
			COALESCE(SUM(usage_mins) * 60, 0)::bigint AS usage_total_seconds, -- Includes app usage.
			COALESCE(SUM(ssh_mins) * 60, 0)::bigint AS usage_ssh_seconds,
			COALESCE(SUM(sftp_mins) * 60, 0)::bigint AS usage_sftp_seconds,
			COALESCE(SUM(reconnecting_pty_mins) * 60, 0)::bigint AS usage_reconnecting_pty_seconds,
			COALESCE(SUM(vscode_mins) * 60, 0)::bigint AS usage_vscode_seconds,
			COALESCE(SUM(jetbrains_mins) * 60, 0)::bigint AS usage_jetbrains_seconds
		FROM
			insights;
	*/

	var row database.GetTemplateInsightsRow
	row.TemplateIDs = uniqueSortedUUIDs(templates.TemplateIDs)
	row.SshTemplateIds = uniqueSortedUUIDs(templates.SSHTemplateIDs)
	row.SftpTemplateIds = uniqueSortedUUIDs(templates.SFTPTemplateIDs)
	row.ReconnectingPtyTemplateIds = uniqueSortedUUIDs(templates.ReconnectingPTYIDs)
	row.VscodeTemplateIds = uniqueSortedUUIDs(templates.VSCodeTemplateIDs)
	row.JetbrainsTemplateIds = uniqueSortedUUIDs(templates.JetBrainsTemplateIDs)
	activeUserIDs := make(map[uuid.UUID]struct{})
	for _, insight := range insights {
		activeUserIDs[insight.UserID] = struct{}{}
		row.UsageTotalSeconds += int64(insight.UsageMins) * 60
		row.UsageSshSeconds += int64(insight.SSHMins) * 60
		row.UsageSftpSeconds += int64(insight.SFTPMins) * 60
		row.UsageReconnectingPtySeconds += int64(insight.ReconnectingPTYMins) * 60
		row.UsageVscodeSeconds += int64(insight.VSCodeMins) * 60
		row.UsageJetbrainsSeconds += int64(insight.JetBrainsMins) * 60
	}
	row.ActiveUsers = int64(len(activeUserIDs))

	return row, nil
}

func (q *FakeQuerier) GetTemplateInsightsByInterval(_ context.Context, arg database.GetTemplateInsightsByIntervalParams) ([]database.GetTemplateInsightsByIntervalRow, error) {
	err := validateDatabaseType(arg)
	if err != nil {
		return nil, err
	}

	q.mutex.RLock()
	defer q.mutex.RUnlock()

	/*
		WITH
			ts AS (
				SELECT
					d::timestamptz AS from_,
					CASE
						WHEN (d::timestamptz + (@interval_days::int || ' day')::interval) <= @end_time::timestamptz
						THEN (d::timestamptz + (@interval_days::int || ' day')::interval)
						ELSE @end_time::timestamptz
					END AS to_
				FROM
					-- Subtract 1 microsecond from end_time to avoid including the next interval in the results.
					generate_series(@start_time::timestamptz, (@end_time::timestamptz) - '1 microsecond'::interval, (@interval_days::int || ' day')::interval) AS d
			)

		SELECT
			ts.from_ AS start_time,
			ts.to_ AS end_time,
			array_remove(array_agg(DISTINCT tus.template_id), NULL)::uuid[] AS template_ids,
			COUNT(DISTINCT tus.user_id) AS active_users
		FROM
			ts
		LEFT JOIN
			template_usage_stats AS tus
		ON
			tus.start_time >= ts.from_
			AND tus.end_time <= ts.to_
			AND CASE WHEN COALESCE(array_length(@template_ids::uuid[], 1), 0) > 0 THEN tus.template_id = ANY(@template_ids::uuid[]) ELSE TRUE END
		GROUP BY
			ts.from_, ts.to_;
	*/

	type interval struct {
		From time.Time
		To   time.Time
	}
	var ts []interval
	for d := arg.StartTime; d.Before(arg.EndTime); d = d.AddDate(0, 0, int(arg.IntervalDays)) {
		to := d.AddDate(0, 0, int(arg.IntervalDays))
		if to.After(arg.EndTime) {
			to = arg.EndTime
		}
		ts = append(ts, interval{From: d, To: to})
	}

	type grouped struct {
		TemplateIDs map[uuid.UUID]struct{}
		UserIDs     map[uuid.UUID]struct{}
	}
	groupedByInterval := make(map[interval]grouped)
	for _, tus := range q.templateUsageStats {
		for _, t := range ts {
			if tus.StartTime.Before(t.From) || tus.EndTime.After(t.To) {
				continue
			}
			if len(arg.TemplateIDs) > 0 && !slices.Contains(arg.TemplateIDs, tus.TemplateID) {
				continue
			}
			g, ok := groupedByInterval[t]
			if !ok {
				g = grouped{
					TemplateIDs: make(map[uuid.UUID]struct{}),
					UserIDs:     make(map[uuid.UUID]struct{}),
				}
			}
			g.TemplateIDs[tus.TemplateID] = struct{}{}
			g.UserIDs[tus.UserID] = struct{}{}
			groupedByInterval[t] = g
		}
	}

	var rows []database.GetTemplateInsightsByIntervalRow
	for _, t := range ts { // Ordered by interval.
		row := database.GetTemplateInsightsByIntervalRow{
			StartTime: t.From,
			EndTime:   t.To,
		}
		row.TemplateIDs = uniqueSortedUUIDs(maps.Keys(groupedByInterval[t].TemplateIDs))
		row.ActiveUsers = int64(len(groupedByInterval[t].UserIDs))
		rows = append(rows, row)
	}

	return rows, nil
}

func (q *FakeQuerier) GetTemplateInsightsByTemplate(_ context.Context, arg database.GetTemplateInsightsByTemplateParams) ([]database.GetTemplateInsightsByTemplateRow, error) {
	err := validateDatabaseType(arg)
	if err != nil {
		return nil, err
	}

	q.mutex.RLock()
	defer q.mutex.RUnlock()

	// map time.Time x TemplateID x UserID x <usage>
	appUsageByTemplateAndUser := map[time.Time]map[uuid.UUID]map[uuid.UUID]database.GetTemplateInsightsByTemplateRow{}

	// Review agent stats in terms of usage
	templateIDSet := make(map[uuid.UUID]struct{})

	for _, s := range q.workspaceAgentStats {
		if s.CreatedAt.Before(arg.StartTime) || s.CreatedAt.Equal(arg.EndTime) || s.CreatedAt.After(arg.EndTime) {
			continue
		}
		if s.ConnectionCount == 0 {
			continue
		}

		t := s.CreatedAt.Truncate(time.Minute)
		templateIDSet[s.TemplateID] = struct{}{}

		if _, ok := appUsageByTemplateAndUser[t]; !ok {
			appUsageByTemplateAndUser[t] = make(map[uuid.UUID]map[uuid.UUID]database.GetTemplateInsightsByTemplateRow)
		}

		if _, ok := appUsageByTemplateAndUser[t][s.TemplateID]; !ok {
			appUsageByTemplateAndUser[t][s.TemplateID] = make(map[uuid.UUID]database.GetTemplateInsightsByTemplateRow)
		}

		if _, ok := appUsageByTemplateAndUser[t][s.TemplateID][s.UserID]; !ok {
			appUsageByTemplateAndUser[t][s.TemplateID][s.UserID] = database.GetTemplateInsightsByTemplateRow{}
		}

		u := appUsageByTemplateAndUser[t][s.TemplateID][s.UserID]
		if s.SessionCountJetBrains > 0 {
			u.UsageJetbrainsSeconds = 60
		}
		if s.SessionCountVSCode > 0 {
			u.UsageVscodeSeconds = 60
		}
		if s.SessionCountReconnectingPTY > 0 {
			u.UsageReconnectingPtySeconds = 60
		}
		if s.SessionCountSSH > 0 {
			u.UsageSshSeconds = 60
		}
		appUsageByTemplateAndUser[t][s.TemplateID][s.UserID] = u
	}

	// Sort used templates
	templateIDs := make([]uuid.UUID, 0, len(templateIDSet))
	for templateID := range templateIDSet {
		templateIDs = append(templateIDs, templateID)
	}
	slices.SortFunc(templateIDs, func(a, b uuid.UUID) int {
		return slice.Ascending(a.String(), b.String())
	})

	// Build result
	var result []database.GetTemplateInsightsByTemplateRow
	for _, templateID := range templateIDs {
		r := database.GetTemplateInsightsByTemplateRow{
			TemplateID: templateID,
		}

		uniqueUsers := map[uuid.UUID]struct{}{}

		for _, mTemplateUserUsage := range appUsageByTemplateAndUser {
			mUserUsage, ok := mTemplateUserUsage[templateID]
			if !ok {
				continue // template was not used in this time window
			}

			for userID, usage := range mUserUsage {
				uniqueUsers[userID] = struct{}{}

				r.UsageJetbrainsSeconds += usage.UsageJetbrainsSeconds
				r.UsageVscodeSeconds += usage.UsageVscodeSeconds
				r.UsageReconnectingPtySeconds += usage.UsageReconnectingPtySeconds
				r.UsageSshSeconds += usage.UsageSshSeconds
			}
		}

		r.ActiveUsers = int64(len(uniqueUsers))

		result = append(result, r)
	}
	return result, nil
}

func (q *FakeQuerier) GetTemplateParameterInsights(ctx context.Context, arg database.GetTemplateParameterInsightsParams) ([]database.GetTemplateParameterInsightsRow, error) {
	err := validateDatabaseType(arg)
	if err != nil {
		return nil, err
	}

	q.mutex.RLock()
	defer q.mutex.RUnlock()

	// WITH latest_workspace_builds ...
	latestWorkspaceBuilds := make(map[uuid.UUID]database.WorkspaceBuild)
	for _, wb := range q.workspaceBuilds {
		if wb.CreatedAt.Before(arg.StartTime) || wb.CreatedAt.Equal(arg.EndTime) || wb.CreatedAt.After(arg.EndTime) {
			continue
		}
		if latestWorkspaceBuilds[wb.WorkspaceID].BuildNumber < wb.BuildNumber {
			latestWorkspaceBuilds[wb.WorkspaceID] = wb
		}
	}
	if len(arg.TemplateIDs) > 0 {
		for wsID := range latestWorkspaceBuilds {
			ws, err := q.getWorkspaceByIDNoLock(ctx, wsID)
			if err != nil {
				return nil, err
			}
			if slices.Contains(arg.TemplateIDs, ws.TemplateID) {
				delete(latestWorkspaceBuilds, wsID)
			}
		}
	}
	// WITH unique_template_params ...
	num := int64(0)
	uniqueTemplateParams := make(map[string]*database.GetTemplateParameterInsightsRow)
	uniqueTemplateParamWorkspaceBuildIDs := make(map[string][]uuid.UUID)
	for _, wb := range latestWorkspaceBuilds {
		tv, err := q.getTemplateVersionByIDNoLock(ctx, wb.TemplateVersionID)
		if err != nil {
			return nil, err
		}
		for _, tvp := range q.templateVersionParameters {
			if tvp.TemplateVersionID != tv.ID {
				continue
			}
			// GROUP BY tvp.name, tvp.type, tvp.display_name, tvp.description, tvp.options
			key := fmt.Sprintf("%s:%s:%s:%s:%s", tvp.Name, tvp.Type, tvp.DisplayName, tvp.Description, tvp.Options)
			if _, ok := uniqueTemplateParams[key]; !ok {
				num++
				uniqueTemplateParams[key] = &database.GetTemplateParameterInsightsRow{
					Num:         num,
					Name:        tvp.Name,
					Type:        tvp.Type,
					DisplayName: tvp.DisplayName,
					Description: tvp.Description,
					Options:     tvp.Options,
				}
			}
			uniqueTemplateParams[key].TemplateIDs = append(uniqueTemplateParams[key].TemplateIDs, tv.TemplateID.UUID)
			uniqueTemplateParamWorkspaceBuildIDs[key] = append(uniqueTemplateParamWorkspaceBuildIDs[key], wb.ID)
		}
	}
	// SELECT ...
	counts := make(map[string]map[string]int64)
	for key, utp := range uniqueTemplateParams {
		for _, wbp := range q.workspaceBuildParameters {
			if !slices.Contains(uniqueTemplateParamWorkspaceBuildIDs[key], wbp.WorkspaceBuildID) {
				continue
			}
			if wbp.Name != utp.Name {
				continue
			}
			if counts[key] == nil {
				counts[key] = make(map[string]int64)
			}
			counts[key][wbp.Value]++
		}
	}

	var rows []database.GetTemplateParameterInsightsRow
	for key, utp := range uniqueTemplateParams {
		for value, count := range counts[key] {
			rows = append(rows, database.GetTemplateParameterInsightsRow{
				Num:         utp.Num,
				TemplateIDs: uniqueSortedUUIDs(utp.TemplateIDs),
				Name:        utp.Name,
				DisplayName: utp.DisplayName,
				Type:        utp.Type,
				Description: utp.Description,
				Options:     utp.Options,
				Value:       value,
				Count:       count,
			})
		}
	}

	// NOTE(mafredri): Add sorting if we decide on how to handle PostgreSQL collations.
	// ORDER BY utp.name, utp.type, utp.display_name, utp.description, utp.options, wbp.value
	return rows, nil
}

func (*FakeQuerier) GetTemplatePresetsWithPrebuilds(_ context.Context, _ uuid.NullUUID) ([]database.GetTemplatePresetsWithPrebuildsRow, error) {
	return nil, ErrUnimplemented
}

func (q *FakeQuerier) GetTemplateUsageStats(_ context.Context, arg database.GetTemplateUsageStatsParams) ([]database.TemplateUsageStat, error) {
	err := validateDatabaseType(arg)
	if err != nil {
		return nil, err
	}

	q.mutex.RLock()
	defer q.mutex.RUnlock()

	var stats []database.TemplateUsageStat
	for _, stat := range q.templateUsageStats {
		// Exclude all chunks that don't fall exactly within the range.
		if stat.StartTime.Before(arg.StartTime) || stat.EndTime.After(arg.EndTime) {
			continue
		}
		if len(arg.TemplateIDs) > 0 && !slices.Contains(arg.TemplateIDs, stat.TemplateID) {
			continue
		}
		stats = append(stats, stat)
	}

	if len(stats) == 0 {
		return nil, sql.ErrNoRows
	}

	return stats, nil
}

func (q *FakeQuerier) GetTemplateVersionByID(ctx context.Context, templateVersionID uuid.UUID) (database.TemplateVersion, error) {
	q.mutex.RLock()
	defer q.mutex.RUnlock()

	return q.getTemplateVersionByIDNoLock(ctx, templateVersionID)
}

func (q *FakeQuerier) GetTemplateVersionByJobID(_ context.Context, jobID uuid.UUID) (database.TemplateVersion, error) {
	q.mutex.RLock()
	defer q.mutex.RUnlock()

	for _, templateVersion := range q.templateVersions {
		if templateVersion.JobID != jobID {
			continue
		}
		return q.templateVersionWithUserNoLock(templateVersion), nil
	}
	return database.TemplateVersion{}, sql.ErrNoRows
}

func (q *FakeQuerier) GetTemplateVersionByTemplateIDAndName(_ context.Context, arg database.GetTemplateVersionByTemplateIDAndNameParams) (database.TemplateVersion, error) {
	if err := validateDatabaseType(arg); err != nil {
		return database.TemplateVersion{}, err
	}

	q.mutex.RLock()
	defer q.mutex.RUnlock()

	for _, templateVersion := range q.templateVersions {
		if templateVersion.TemplateID != arg.TemplateID {
			continue
		}
		if !strings.EqualFold(templateVersion.Name, arg.Name) {
			continue
		}
		return q.templateVersionWithUserNoLock(templateVersion), nil
	}
	return database.TemplateVersion{}, sql.ErrNoRows
}

func (q *FakeQuerier) GetTemplateVersionParameters(_ context.Context, templateVersionID uuid.UUID) ([]database.TemplateVersionParameter, error) {
	q.mutex.RLock()
	defer q.mutex.RUnlock()

	parameters := make([]database.TemplateVersionParameter, 0)
	for _, param := range q.templateVersionParameters {
		if param.TemplateVersionID != templateVersionID {
			continue
		}
		parameters = append(parameters, param)
	}
	sort.Slice(parameters, func(i, j int) bool {
		if parameters[i].DisplayOrder != parameters[j].DisplayOrder {
			return parameters[i].DisplayOrder < parameters[j].DisplayOrder
		}
		return strings.ToLower(parameters[i].Name) < strings.ToLower(parameters[j].Name)
	})
	return parameters, nil
}

func (q *FakeQuerier) GetTemplateVersionTerraformValues(ctx context.Context, templateVersionID uuid.UUID) (database.TemplateVersionTerraformValue, error) {
	q.mutex.RLock()
	defer q.mutex.RUnlock()

	for _, tvtv := range q.templateVersionTerraformValues {
		if tvtv.TemplateVersionID == templateVersionID {
			return tvtv, nil
		}
	}

	return database.TemplateVersionTerraformValue{}, sql.ErrNoRows
}

func (q *FakeQuerier) GetTemplateVersionVariables(_ context.Context, templateVersionID uuid.UUID) ([]database.TemplateVersionVariable, error) {
	q.mutex.RLock()
	defer q.mutex.RUnlock()

	variables := make([]database.TemplateVersionVariable, 0)
	for _, variable := range q.templateVersionVariables {
		if variable.TemplateVersionID != templateVersionID {
			continue
		}
		variables = append(variables, variable)
	}
	return variables, nil
}

func (q *FakeQuerier) GetTemplateVersionWorkspaceTags(_ context.Context, templateVersionID uuid.UUID) ([]database.TemplateVersionWorkspaceTag, error) {
	q.mutex.RLock()
	defer q.mutex.RUnlock()

	workspaceTags := make([]database.TemplateVersionWorkspaceTag, 0)
	for _, workspaceTag := range q.templateVersionWorkspaceTags {
		if workspaceTag.TemplateVersionID != templateVersionID {
			continue
		}
		workspaceTags = append(workspaceTags, workspaceTag)
	}

	sort.Slice(workspaceTags, func(i, j int) bool {
		return workspaceTags[i].Key < workspaceTags[j].Key
	})
	return workspaceTags, nil
}

func (q *FakeQuerier) GetTemplateVersionsByIDs(_ context.Context, ids []uuid.UUID) ([]database.TemplateVersion, error) {
	q.mutex.RLock()
	defer q.mutex.RUnlock()

	versions := make([]database.TemplateVersion, 0)
	for _, version := range q.templateVersions {
		for _, id := range ids {
			if id == version.ID {
				versions = append(versions, q.templateVersionWithUserNoLock(version))
				break
			}
		}
	}
	if len(versions) == 0 {
		return nil, sql.ErrNoRows
	}

	return versions, nil
}

func (q *FakeQuerier) GetTemplateVersionsByTemplateID(_ context.Context, arg database.GetTemplateVersionsByTemplateIDParams) (version []database.TemplateVersion, err error) {
	if err := validateDatabaseType(arg); err != nil {
		return version, err
	}

	q.mutex.RLock()
	defer q.mutex.RUnlock()

	for _, templateVersion := range q.templateVersions {
		if templateVersion.TemplateID.UUID != arg.TemplateID {
			continue
		}
		if arg.Archived.Valid && arg.Archived.Bool != templateVersion.Archived {
			continue
		}
		version = append(version, q.templateVersionWithUserNoLock(templateVersion))
	}

	// Database orders by created_at
	slices.SortFunc(version, func(a, b database.TemplateVersion) int {
		if a.CreatedAt.Equal(b.CreatedAt) {
			// Technically the postgres database also orders by uuid. So match
			// that behavior
			return slice.Ascending(a.ID.String(), b.ID.String())
		}
		if a.CreatedAt.Before(b.CreatedAt) {
			return -1
		}
		return 1
	})

	if arg.AfterID != uuid.Nil {
		found := false
		for i, v := range version {
			if v.ID == arg.AfterID {
				// We want to return all users after index i.
				version = version[i+1:]
				found = true
				break
			}
		}

		// If no users after the time, then we return an empty list.
		if !found {
			return nil, sql.ErrNoRows
		}
	}

	if arg.OffsetOpt > 0 {
		if int(arg.OffsetOpt) > len(version)-1 {
			return nil, sql.ErrNoRows
		}
		version = version[arg.OffsetOpt:]
	}

	if arg.LimitOpt > 0 {
		if int(arg.LimitOpt) > len(version) {
			// #nosec G115 - Safe conversion as version slice length is expected to be within int32 range
			arg.LimitOpt = int32(len(version))
		}
		version = version[:arg.LimitOpt]
	}

	if len(version) == 0 {
		return nil, sql.ErrNoRows
	}

	return version, nil
}

func (q *FakeQuerier) GetTemplateVersionsCreatedAfter(_ context.Context, after time.Time) ([]database.TemplateVersion, error) {
	q.mutex.RLock()
	defer q.mutex.RUnlock()

	versions := make([]database.TemplateVersion, 0)
	for _, version := range q.templateVersions {
		if version.CreatedAt.After(after) {
			versions = append(versions, q.templateVersionWithUserNoLock(version))
		}
	}
	return versions, nil
}

func (q *FakeQuerier) GetTemplates(_ context.Context) ([]database.Template, error) {
	q.mutex.RLock()
	defer q.mutex.RUnlock()

	templates := slices.Clone(q.templates)
	slices.SortFunc(templates, func(a, b database.TemplateTable) int {
		if a.Name != b.Name {
			return slice.Ascending(a.Name, b.Name)
		}
		return slice.Ascending(a.ID.String(), b.ID.String())
	})

	return q.templatesWithUserNoLock(templates), nil
}

func (q *FakeQuerier) GetTemplatesWithFilter(ctx context.Context, arg database.GetTemplatesWithFilterParams) ([]database.Template, error) {
	if err := validateDatabaseType(arg); err != nil {
		return nil, err
	}

	return q.GetAuthorizedTemplates(ctx, arg, nil)
}

func (q *FakeQuerier) GetUnexpiredLicenses(_ context.Context) ([]database.License, error) {
	q.mutex.RLock()
	defer q.mutex.RUnlock()

	now := time.Now()
	var results []database.License
	for _, l := range q.licenses {
		if l.Exp.After(now) {
			results = append(results, l)
		}
	}
	sort.Slice(results, func(i, j int) bool { return results[i].ID < results[j].ID })
	return results, nil
}

func (q *FakeQuerier) GetUserActivityInsights(_ context.Context, arg database.GetUserActivityInsightsParams) ([]database.GetUserActivityInsightsRow, error) {
	err := validateDatabaseType(arg)
	if err != nil {
		return nil, err
	}

	q.mutex.RLock()
	defer q.mutex.RUnlock()

	/*
		WITH
	*/
	/*
		deployment_stats AS (
			SELECT
				start_time,
				user_id,
				array_agg(template_id) AS template_ids,
				-- See motivation in GetTemplateInsights for LEAST(SUM(n), 30).
				LEAST(SUM(usage_mins), 30) AS usage_mins
			FROM
				template_usage_stats
			WHERE
				start_time >= @start_time::timestamptz
				AND end_time <= @end_time::timestamptz
				AND CASE WHEN COALESCE(array_length(@template_ids::uuid[], 1), 0) > 0 THEN template_id = ANY(@template_ids::uuid[]) ELSE TRUE END
			GROUP BY
				start_time, user_id
		),
	*/

	type deploymentStatsGroupBy struct {
		StartTime time.Time
		UserID    uuid.UUID
	}
	type deploymentStatsRow struct {
		deploymentStatsGroupBy
		TemplateIDs []uuid.UUID
		UsageMins   int16
	}
	deploymentStatsRows := make(map[deploymentStatsGroupBy]deploymentStatsRow)
	for _, stat := range q.templateUsageStats {
		if stat.StartTime.Before(arg.StartTime) || stat.EndTime.After(arg.EndTime) {
			continue
		}
		if len(arg.TemplateIDs) > 0 && !slices.Contains(arg.TemplateIDs, stat.TemplateID) {
			continue
		}
		key := deploymentStatsGroupBy{
			StartTime: stat.StartTime,
			UserID:    stat.UserID,
		}
		row, ok := deploymentStatsRows[key]
		if !ok {
			row = deploymentStatsRow{
				deploymentStatsGroupBy: key,
			}
		}
		row.TemplateIDs = append(row.TemplateIDs, stat.TemplateID)
		row.UsageMins = least(row.UsageMins+stat.UsageMins, 30)
		deploymentStatsRows[key] = row
	}

	/*
		template_ids AS (
			SELECT
				user_id,
				array_agg(DISTINCT template_id) AS ids
			FROM
				deployment_stats, unnest(template_ids) template_id
			GROUP BY
				user_id
		)
	*/

	type templateIDsRow struct {
		UserID      uuid.UUID
		TemplateIDs []uuid.UUID
	}
	templateIDs := make(map[uuid.UUID]templateIDsRow)
	for _, dsRow := range deploymentStatsRows {
		row, ok := templateIDs[dsRow.UserID]
		if !ok {
			row = templateIDsRow{
				UserID: row.UserID,
			}
		}
		row.TemplateIDs = uniqueSortedUUIDs(append(row.TemplateIDs, dsRow.TemplateIDs...))
		templateIDs[dsRow.UserID] = row
	}

	/*
		SELECT
			ds.user_id,
			u.username,
			u.avatar_url,
			t.ids::uuid[] AS template_ids,
			(SUM(ds.usage_mins) * 60)::bigint AS usage_seconds
		FROM
			deployment_stats ds
		JOIN
			users u
		ON
			u.id = ds.user_id
		JOIN
			template_ids t
		ON
			ds.user_id = t.user_id
		GROUP BY
			ds.user_id, u.username, u.avatar_url, t.ids
		ORDER BY
			ds.user_id ASC;
	*/

	var rows []database.GetUserActivityInsightsRow
	groupedRows := make(map[uuid.UUID]database.GetUserActivityInsightsRow)
	for _, dsRow := range deploymentStatsRows {
		row, ok := groupedRows[dsRow.UserID]
		if !ok {
			user, err := q.getUserByIDNoLock(dsRow.UserID)
			if err != nil {
				return nil, err
			}
			row = database.GetUserActivityInsightsRow{
				UserID:      user.ID,
				Username:    user.Username,
				AvatarURL:   user.AvatarURL,
				TemplateIDs: templateIDs[user.ID].TemplateIDs,
			}
		}
		row.UsageSeconds += int64(dsRow.UsageMins) * 60
		groupedRows[dsRow.UserID] = row
	}
	for _, row := range groupedRows {
		rows = append(rows, row)
	}
	if len(rows) == 0 {
		return nil, sql.ErrNoRows
	}
	slices.SortFunc(rows, func(a, b database.GetUserActivityInsightsRow) int {
		return slice.Ascending(a.UserID.String(), b.UserID.String())
	})

	return rows, nil
}

func (q *FakeQuerier) GetUserAppearanceSettings(_ context.Context, userID uuid.UUID) (string, error) {
	q.mutex.RLock()
	defer q.mutex.RUnlock()

	for _, uc := range q.userConfigs {
		if uc.UserID != userID || uc.Key != "theme_preference" {
			continue
		}
		return uc.Value, nil
	}

	return "", sql.ErrNoRows
}

func (q *FakeQuerier) GetUserByEmailOrUsername(_ context.Context, arg database.GetUserByEmailOrUsernameParams) (database.User, error) {
	if err := validateDatabaseType(arg); err != nil {
		return database.User{}, err
	}

	q.mutex.RLock()
	defer q.mutex.RUnlock()

	for _, user := range q.users {
		if !user.Deleted && (strings.EqualFold(user.Email, arg.Email) || strings.EqualFold(user.Username, arg.Username)) {
			return user, nil
		}
	}
	return database.User{}, sql.ErrNoRows
}

func (q *FakeQuerier) GetUserByID(_ context.Context, id uuid.UUID) (database.User, error) {
	q.mutex.RLock()
	defer q.mutex.RUnlock()

	return q.getUserByIDNoLock(id)
}

// nolint:revive // It's not a control flag, it's a filter.
func (q *FakeQuerier) GetUserCount(_ context.Context, includeSystem bool) (int64, error) {
	q.mutex.RLock()
	defer q.mutex.RUnlock()

	existing := int64(0)
	for _, u := range q.users {
		if !includeSystem && u.IsSystem {
			continue
		}
		if !u.Deleted {
			existing++
		}

		if !includeSystem && u.IsSystem {
			continue
		}
	}
	return existing, nil
}

func (q *FakeQuerier) GetUserLatencyInsights(_ context.Context, arg database.GetUserLatencyInsightsParams) ([]database.GetUserLatencyInsightsRow, error) {
	err := validateDatabaseType(arg)
	if err != nil {
		return nil, err
	}

	q.mutex.RLock()
	defer q.mutex.RUnlock()

	/*
		SELECT
			tus.user_id,
			u.username,
			u.avatar_url,
			array_agg(DISTINCT tus.template_id)::uuid[] AS template_ids,
			COALESCE((PERCENTILE_CONT(0.5) WITHIN GROUP (ORDER BY tus.median_latency_ms)), -1)::float AS workspace_connection_latency_50,
			COALESCE((PERCENTILE_CONT(0.95) WITHIN GROUP (ORDER BY tus.median_latency_ms)), -1)::float AS workspace_connection_latency_95
		FROM
			template_usage_stats tus
		JOIN
			users u
		ON
			u.id = tus.user_id
		WHERE
			tus.start_time >= @start_time::timestamptz
			AND tus.end_time <= @end_time::timestamptz
			AND CASE WHEN COALESCE(array_length(@template_ids::uuid[], 1), 0) > 0 THEN tus.template_id = ANY(@template_ids::uuid[]) ELSE TRUE END
		GROUP BY
			tus.user_id, u.username, u.avatar_url
		ORDER BY
			tus.user_id ASC;
	*/

	latenciesByUserID := make(map[uuid.UUID][]float64)
	seenTemplatesByUserID := make(map[uuid.UUID][]uuid.UUID)
	for _, stat := range q.templateUsageStats {
		if stat.StartTime.Before(arg.StartTime) || stat.EndTime.After(arg.EndTime) {
			continue
		}
		if len(arg.TemplateIDs) > 0 && !slices.Contains(arg.TemplateIDs, stat.TemplateID) {
			continue
		}

		if stat.MedianLatencyMs.Valid {
			latenciesByUserID[stat.UserID] = append(latenciesByUserID[stat.UserID], stat.MedianLatencyMs.Float64)
		}
		seenTemplatesByUserID[stat.UserID] = uniqueSortedUUIDs(append(seenTemplatesByUserID[stat.UserID], stat.TemplateID))
	}

	var rows []database.GetUserLatencyInsightsRow
	for userID, latencies := range latenciesByUserID {
		user, err := q.getUserByIDNoLock(userID)
		if err != nil {
			return nil, err
		}
		row := database.GetUserLatencyInsightsRow{
			UserID:                       userID,
			Username:                     user.Username,
			AvatarURL:                    user.AvatarURL,
			TemplateIDs:                  seenTemplatesByUserID[userID],
			WorkspaceConnectionLatency50: tryPercentileCont(latencies, 50),
			WorkspaceConnectionLatency95: tryPercentileCont(latencies, 95),
		}
		rows = append(rows, row)
	}
	slices.SortFunc(rows, func(a, b database.GetUserLatencyInsightsRow) int {
		return slice.Ascending(a.UserID.String(), b.UserID.String())
	})

	return rows, nil
}

func (q *FakeQuerier) GetUserLinkByLinkedID(_ context.Context, id string) (database.UserLink, error) {
	q.mutex.RLock()
	defer q.mutex.RUnlock()

	for _, link := range q.userLinks {
		user, err := q.getUserByIDNoLock(link.UserID)
		if err == nil && user.Deleted {
			continue
		}
		if link.LinkedID == id {
			return link, nil
		}
	}
	return database.UserLink{}, sql.ErrNoRows
}

func (q *FakeQuerier) GetUserLinkByUserIDLoginType(_ context.Context, params database.GetUserLinkByUserIDLoginTypeParams) (database.UserLink, error) {
	if err := validateDatabaseType(params); err != nil {
		return database.UserLink{}, err
	}

	q.mutex.RLock()
	defer q.mutex.RUnlock()

	for _, link := range q.userLinks {
		if link.UserID == params.UserID && link.LoginType == params.LoginType {
			return link, nil
		}
	}
	return database.UserLink{}, sql.ErrNoRows
}

func (q *FakeQuerier) GetUserLinksByUserID(_ context.Context, userID uuid.UUID) ([]database.UserLink, error) {
	q.mutex.RLock()
	defer q.mutex.RUnlock()
	uls := make([]database.UserLink, 0)
	for _, ul := range q.userLinks {
		if ul.UserID == userID {
			uls = append(uls, ul)
		}
	}
	return uls, nil
}

func (q *FakeQuerier) GetUserNotificationPreferences(_ context.Context, userID uuid.UUID) ([]database.NotificationPreference, error) {
	q.mutex.RLock()
	defer q.mutex.RUnlock()

	out := make([]database.NotificationPreference, 0, len(q.notificationPreferences))
	for _, np := range q.notificationPreferences {
		if np.UserID != userID {
			continue
		}

		out = append(out, np)
	}

	return out, nil
}

func (q *FakeQuerier) GetUserStatusCounts(_ context.Context, arg database.GetUserStatusCountsParams) ([]database.GetUserStatusCountsRow, error) {
	q.mutex.RLock()
	defer q.mutex.RUnlock()

	err := validateDatabaseType(arg)
	if err != nil {
		return nil, err
	}

	result := make([]database.GetUserStatusCountsRow, 0)
	for _, change := range q.userStatusChanges {
		if change.ChangedAt.Before(arg.StartTime) || change.ChangedAt.After(arg.EndTime) {
			continue
		}
		date := time.Date(change.ChangedAt.Year(), change.ChangedAt.Month(), change.ChangedAt.Day(), 0, 0, 0, 0, time.UTC)
		if !slices.ContainsFunc(result, func(r database.GetUserStatusCountsRow) bool {
			return r.Status == change.NewStatus && r.Date.Equal(date)
		}) {
			result = append(result, database.GetUserStatusCountsRow{
				Status: change.NewStatus,
				Date:   date,
				Count:  1,
			})
		} else {
			for i, r := range result {
				if r.Status == change.NewStatus && r.Date.Equal(date) {
					result[i].Count++
					break
				}
			}
		}
	}

	return result, nil
}

func (q *FakeQuerier) GetUserWorkspaceBuildParameters(_ context.Context, params database.GetUserWorkspaceBuildParametersParams) ([]database.GetUserWorkspaceBuildParametersRow, error) {
	q.mutex.RLock()
	defer q.mutex.RUnlock()

	userWorkspaceIDs := make(map[uuid.UUID]struct{})
	for _, ws := range q.workspaces {
		if ws.OwnerID != params.OwnerID {
			continue
		}
		if ws.TemplateID != params.TemplateID {
			continue
		}
		userWorkspaceIDs[ws.ID] = struct{}{}
	}

	userWorkspaceBuilds := make(map[uuid.UUID]struct{})
	for _, wb := range q.workspaceBuilds {
		if _, ok := userWorkspaceIDs[wb.WorkspaceID]; !ok {
			continue
		}
		userWorkspaceBuilds[wb.ID] = struct{}{}
	}

	templateVersions := make(map[uuid.UUID]struct{})
	for _, tv := range q.templateVersions {
		if tv.TemplateID.UUID != params.TemplateID {
			continue
		}
		templateVersions[tv.ID] = struct{}{}
	}

	tvps := make(map[string]struct{})
	for _, tvp := range q.templateVersionParameters {
		if _, ok := templateVersions[tvp.TemplateVersionID]; !ok {
			continue
		}

		if _, ok := tvps[tvp.Name]; !ok && !tvp.Ephemeral {
			tvps[tvp.Name] = struct{}{}
		}
	}

	userWorkspaceBuildParameters := make(map[string]database.GetUserWorkspaceBuildParametersRow)
	for _, wbp := range q.workspaceBuildParameters {
		if _, ok := userWorkspaceBuilds[wbp.WorkspaceBuildID]; !ok {
			continue
		}
		if _, ok := tvps[wbp.Name]; !ok {
			continue
		}
		userWorkspaceBuildParameters[wbp.Name] = database.GetUserWorkspaceBuildParametersRow{
			Name:  wbp.Name,
			Value: wbp.Value,
		}
	}

	return maps.Values(userWorkspaceBuildParameters), nil
}

func (q *FakeQuerier) GetUsers(_ context.Context, params database.GetUsersParams) ([]database.GetUsersRow, error) {
	if err := validateDatabaseType(params); err != nil {
		return nil, err
	}

	q.mutex.RLock()
	defer q.mutex.RUnlock()

	// Avoid side-effect of sorting.
	users := make([]database.User, len(q.users))
	copy(users, q.users)

	// Database orders by username
	slices.SortFunc(users, func(a, b database.User) int {
		return slice.Ascending(strings.ToLower(a.Username), strings.ToLower(b.Username))
	})

	// Filter out deleted since they should never be returned..
	tmp := make([]database.User, 0, len(users))
	for _, user := range users {
		if !user.Deleted {
			tmp = append(tmp, user)
		}
	}
	users = tmp

	if params.AfterID != uuid.Nil {
		found := false
		for i, v := range users {
			if v.ID == params.AfterID {
				// We want to return all users after index i.
				users = users[i+1:]
				found = true
				break
			}
		}

		// If no users after the time, then we return an empty list.
		if !found {
			return []database.GetUsersRow{}, nil
		}
	}

	if params.Search != "" {
		tmp := make([]database.User, 0, len(users))
		for i, user := range users {
			if strings.Contains(strings.ToLower(user.Email), strings.ToLower(params.Search)) {
				tmp = append(tmp, users[i])
			} else if strings.Contains(strings.ToLower(user.Username), strings.ToLower(params.Search)) {
				tmp = append(tmp, users[i])
			}
		}
		users = tmp
	}

	if len(params.Status) > 0 {
		usersFilteredByStatus := make([]database.User, 0, len(users))
		for i, user := range users {
			if slice.ContainsCompare(params.Status, user.Status, func(a, b database.UserStatus) bool {
				return strings.EqualFold(string(a), string(b))
			}) {
				usersFilteredByStatus = append(usersFilteredByStatus, users[i])
			}
		}
		users = usersFilteredByStatus
	}

	if len(params.RbacRole) > 0 && !slice.Contains(params.RbacRole, rbac.RoleMember().String()) {
		usersFilteredByRole := make([]database.User, 0, len(users))
		for i, user := range users {
			if slice.OverlapCompare(params.RbacRole, user.RBACRoles, strings.EqualFold) {
				usersFilteredByRole = append(usersFilteredByRole, users[i])
			}
		}
		users = usersFilteredByRole
	}

	if !params.CreatedBefore.IsZero() {
		usersFilteredByCreatedAt := make([]database.User, 0, len(users))
		for i, user := range users {
			if user.CreatedAt.Before(params.CreatedBefore) {
				usersFilteredByCreatedAt = append(usersFilteredByCreatedAt, users[i])
			}
		}
		users = usersFilteredByCreatedAt
	}

	if !params.CreatedAfter.IsZero() {
		usersFilteredByCreatedAt := make([]database.User, 0, len(users))
		for i, user := range users {
			if user.CreatedAt.After(params.CreatedAfter) {
				usersFilteredByCreatedAt = append(usersFilteredByCreatedAt, users[i])
			}
		}
		users = usersFilteredByCreatedAt
	}

	if !params.LastSeenBefore.IsZero() {
		usersFilteredByLastSeen := make([]database.User, 0, len(users))
		for i, user := range users {
			if user.LastSeenAt.Before(params.LastSeenBefore) {
				usersFilteredByLastSeen = append(usersFilteredByLastSeen, users[i])
			}
		}
		users = usersFilteredByLastSeen
	}

	if !params.LastSeenAfter.IsZero() {
		usersFilteredByLastSeen := make([]database.User, 0, len(users))
		for i, user := range users {
			if user.LastSeenAt.After(params.LastSeenAfter) {
				usersFilteredByLastSeen = append(usersFilteredByLastSeen, users[i])
			}
		}
		users = usersFilteredByLastSeen
	}

	if !params.IncludeSystem {
		users = slices.DeleteFunc(users, func(u database.User) bool {
			return u.IsSystem
		})
	}

	if params.GithubComUserID != 0 {
		usersFilteredByGithubComUserID := make([]database.User, 0, len(users))
		for i, user := range users {
			if user.GithubComUserID.Int64 == params.GithubComUserID {
				usersFilteredByGithubComUserID = append(usersFilteredByGithubComUserID, users[i])
			}
		}
		users = usersFilteredByGithubComUserID
	}

	beforePageCount := len(users)

	if params.OffsetOpt > 0 {
		if int(params.OffsetOpt) > len(users)-1 {
			return []database.GetUsersRow{}, nil
		}
		users = users[params.OffsetOpt:]
	}

	if params.LimitOpt > 0 {
		if int(params.LimitOpt) > len(users) {
			// #nosec G115 - Safe conversion as users slice length is expected to be within int32 range
			params.LimitOpt = int32(len(users))
		}
		users = users[:params.LimitOpt]
	}

	return convertUsers(users, int64(beforePageCount)), nil
}

func (q *FakeQuerier) GetUsersByIDs(_ context.Context, ids []uuid.UUID) ([]database.User, error) {
	q.mutex.RLock()
	defer q.mutex.RUnlock()

	users := make([]database.User, 0)
	for _, user := range q.users {
		for _, id := range ids {
			if user.ID != id {
				continue
			}
			users = append(users, user)
		}
	}
	return users, nil
}

func (q *FakeQuerier) GetWebpushSubscriptionsByUserID(_ context.Context, userID uuid.UUID) ([]database.WebpushSubscription, error) {
	q.mutex.RLock()
	defer q.mutex.RUnlock()

	out := make([]database.WebpushSubscription, 0)
	for _, subscription := range q.webpushSubscriptions {
		if subscription.UserID == userID {
			out = append(out, subscription)
		}
	}

	return out, nil
}

func (q *FakeQuerier) GetWebpushVAPIDKeys(_ context.Context) (database.GetWebpushVAPIDKeysRow, error) {
	q.mutex.RLock()
	defer q.mutex.RUnlock()

	if q.webpushVAPIDPublicKey == "" && q.webpushVAPIDPrivateKey == "" {
		return database.GetWebpushVAPIDKeysRow{}, sql.ErrNoRows
	}

	return database.GetWebpushVAPIDKeysRow{
		VapidPublicKey:  q.webpushVAPIDPublicKey,
		VapidPrivateKey: q.webpushVAPIDPrivateKey,
	}, nil
}

func (q *FakeQuerier) GetWorkspaceAgentAndLatestBuildByAuthToken(_ context.Context, authToken uuid.UUID) (database.GetWorkspaceAgentAndLatestBuildByAuthTokenRow, error) {
	q.mutex.RLock()
	defer q.mutex.RUnlock()
	rows := []database.GetWorkspaceAgentAndLatestBuildByAuthTokenRow{}
	// We want to return the latest build number for each workspace
	latestBuildNumber := make(map[uuid.UUID]int32)

	for _, agt := range q.workspaceAgents {
		// get the related workspace and user
		for _, res := range q.workspaceResources {
			if agt.ResourceID != res.ID {
				continue
			}
			for _, build := range q.workspaceBuilds {
				if build.JobID != res.JobID {
					continue
				}
				for _, ws := range q.workspaces {
					if build.WorkspaceID != ws.ID {
						continue
					}
					if ws.Deleted {
						continue
					}
					row := database.GetWorkspaceAgentAndLatestBuildByAuthTokenRow{
						WorkspaceTable: database.WorkspaceTable{
							ID:         ws.ID,
							TemplateID: ws.TemplateID,
						},
						WorkspaceAgent: agt,
						WorkspaceBuild: build,
					}
					usr, err := q.getUserByIDNoLock(ws.OwnerID)
					if err != nil {
						return database.GetWorkspaceAgentAndLatestBuildByAuthTokenRow{}, sql.ErrNoRows
					}
					row.WorkspaceTable.OwnerID = usr.ID

					// Keep track of the latest build number
					rows = append(rows, row)
					if build.BuildNumber > latestBuildNumber[ws.ID] {
						latestBuildNumber[ws.ID] = build.BuildNumber
					}
				}
			}
		}
	}

	for i := range rows {
		if rows[i].WorkspaceAgent.AuthToken != authToken {
			continue
		}

		if rows[i].WorkspaceBuild.BuildNumber != latestBuildNumber[rows[i].WorkspaceTable.ID] {
			continue
		}

		return rows[i], nil
	}

	return database.GetWorkspaceAgentAndLatestBuildByAuthTokenRow{}, sql.ErrNoRows
}

func (q *FakeQuerier) GetWorkspaceAgentByID(ctx context.Context, id uuid.UUID) (database.WorkspaceAgent, error) {
	q.mutex.RLock()
	defer q.mutex.RUnlock()

	return q.getWorkspaceAgentByIDNoLock(ctx, id)
}

func (q *FakeQuerier) GetWorkspaceAgentByInstanceID(_ context.Context, instanceID string) (database.WorkspaceAgent, error) {
	q.mutex.RLock()
	defer q.mutex.RUnlock()

	// The schema sorts this by created at, so we iterate the array backwards.
	for i := len(q.workspaceAgents) - 1; i >= 0; i-- {
		agent := q.workspaceAgents[i]
		if agent.AuthInstanceID.Valid && agent.AuthInstanceID.String == instanceID {
			return agent, nil
		}
	}
	return database.WorkspaceAgent{}, sql.ErrNoRows
}

func (q *FakeQuerier) GetWorkspaceAgentDevcontainersByAgentID(_ context.Context, workspaceAgentID uuid.UUID) ([]database.WorkspaceAgentDevcontainer, error) {
	q.mutex.RLock()
	defer q.mutex.RUnlock()

	devcontainers := make([]database.WorkspaceAgentDevcontainer, 0)
	for _, dc := range q.workspaceAgentDevcontainers {
		if dc.WorkspaceAgentID == workspaceAgentID {
			devcontainers = append(devcontainers, dc)
		}
	}
	if len(devcontainers) == 0 {
		return nil, sql.ErrNoRows
	}
	return devcontainers, nil
}

func (q *FakeQuerier) GetWorkspaceAgentLifecycleStateByID(ctx context.Context, id uuid.UUID) (database.GetWorkspaceAgentLifecycleStateByIDRow, error) {
	q.mutex.RLock()
	defer q.mutex.RUnlock()

	agent, err := q.getWorkspaceAgentByIDNoLock(ctx, id)
	if err != nil {
		return database.GetWorkspaceAgentLifecycleStateByIDRow{}, err
	}
	return database.GetWorkspaceAgentLifecycleStateByIDRow{
		LifecycleState: agent.LifecycleState,
		StartedAt:      agent.StartedAt,
		ReadyAt:        agent.ReadyAt,
	}, nil
}

func (q *FakeQuerier) GetWorkspaceAgentLogSourcesByAgentIDs(_ context.Context, ids []uuid.UUID) ([]database.WorkspaceAgentLogSource, error) {
	q.mutex.RLock()
	defer q.mutex.RUnlock()

	logSources := make([]database.WorkspaceAgentLogSource, 0)
	for _, logSource := range q.workspaceAgentLogSources {
		for _, id := range ids {
			if logSource.WorkspaceAgentID == id {
				logSources = append(logSources, logSource)
				break
			}
		}
	}
	return logSources, nil
}

func (q *FakeQuerier) GetWorkspaceAgentLogsAfter(_ context.Context, arg database.GetWorkspaceAgentLogsAfterParams) ([]database.WorkspaceAgentLog, error) {
	if err := validateDatabaseType(arg); err != nil {
		return nil, err
	}

	q.mutex.RLock()
	defer q.mutex.RUnlock()

	logs := []database.WorkspaceAgentLog{}
	for _, log := range q.workspaceAgentLogs {
		if log.AgentID != arg.AgentID {
			continue
		}
		if arg.CreatedAfter != 0 && log.ID <= arg.CreatedAfter {
			continue
		}
		logs = append(logs, log)
	}
	return logs, nil
}

func (q *FakeQuerier) GetWorkspaceAgentMetadata(_ context.Context, arg database.GetWorkspaceAgentMetadataParams) ([]database.WorkspaceAgentMetadatum, error) {
	if err := validateDatabaseType(arg); err != nil {
		return nil, err
	}

	q.mutex.RLock()
	defer q.mutex.RUnlock()

	metadata := make([]database.WorkspaceAgentMetadatum, 0)
	for _, m := range q.workspaceAgentMetadata {
		if m.WorkspaceAgentID == arg.WorkspaceAgentID {
			if len(arg.Keys) > 0 && !slices.Contains(arg.Keys, m.Key) {
				continue
			}
			metadata = append(metadata, m)
		}
	}
	return metadata, nil
}

func (q *FakeQuerier) GetWorkspaceAgentPortShare(_ context.Context, arg database.GetWorkspaceAgentPortShareParams) (database.WorkspaceAgentPortShare, error) {
	err := validateDatabaseType(arg)
	if err != nil {
		return database.WorkspaceAgentPortShare{}, err
	}

	q.mutex.RLock()
	defer q.mutex.RUnlock()

	for _, share := range q.workspaceAgentPortShares {
		if share.WorkspaceID == arg.WorkspaceID && share.AgentName == arg.AgentName && share.Port == arg.Port {
			return share, nil
		}
	}

	return database.WorkspaceAgentPortShare{}, sql.ErrNoRows
}

func (q *FakeQuerier) GetWorkspaceAgentScriptTimingsByBuildID(ctx context.Context, id uuid.UUID) ([]database.GetWorkspaceAgentScriptTimingsByBuildIDRow, error) {
	q.mutex.RLock()
	defer q.mutex.RUnlock()

	build, err := q.getWorkspaceBuildByIDNoLock(ctx, id)
	if err != nil {
		return nil, xerrors.Errorf("get build: %w", err)
	}

	resources, err := q.getWorkspaceResourcesByJobIDNoLock(ctx, build.JobID)
	if err != nil {
		return nil, xerrors.Errorf("get resources: %w", err)
	}
	resourceIDs := make([]uuid.UUID, 0, len(resources))
	for _, res := range resources {
		resourceIDs = append(resourceIDs, res.ID)
	}

	agents, err := q.getWorkspaceAgentsByResourceIDsNoLock(ctx, resourceIDs)
	if err != nil {
		return nil, xerrors.Errorf("get agents: %w", err)
	}
	agentIDs := make([]uuid.UUID, 0, len(agents))
	for _, agent := range agents {
		agentIDs = append(agentIDs, agent.ID)
	}

	scripts, err := q.getWorkspaceAgentScriptsByAgentIDsNoLock(agentIDs)
	if err != nil {
		return nil, xerrors.Errorf("get scripts: %w", err)
	}
	scriptIDs := make([]uuid.UUID, 0, len(scripts))
	for _, script := range scripts {
		scriptIDs = append(scriptIDs, script.ID)
	}

	rows := []database.GetWorkspaceAgentScriptTimingsByBuildIDRow{}
	for _, t := range q.workspaceAgentScriptTimings {
		if !slice.Contains(scriptIDs, t.ScriptID) {
			continue
		}

		var script database.WorkspaceAgentScript
		for _, s := range scripts {
			if s.ID == t.ScriptID {
				script = s
				break
			}
		}
		if script.ID == uuid.Nil {
			return nil, xerrors.Errorf("script with ID %s not found", t.ScriptID)
		}

		var agent database.WorkspaceAgent
		for _, a := range agents {
			if a.ID == script.WorkspaceAgentID {
				agent = a
				break
			}
		}
		if agent.ID == uuid.Nil {
			return nil, xerrors.Errorf("agent with ID %s not found", t.ScriptID)
		}

		rows = append(rows, database.GetWorkspaceAgentScriptTimingsByBuildIDRow{
			ScriptID:           t.ScriptID,
			StartedAt:          t.StartedAt,
			EndedAt:            t.EndedAt,
			ExitCode:           t.ExitCode,
			Stage:              t.Stage,
			Status:             t.Status,
			DisplayName:        script.DisplayName,
			WorkspaceAgentID:   agent.ID,
			WorkspaceAgentName: agent.Name,
		})
	}

	// We want to only return the first script run for each Script ID.
	slices.SortFunc(rows, func(a, b database.GetWorkspaceAgentScriptTimingsByBuildIDRow) int {
		return a.StartedAt.Compare(b.StartedAt)
	})
	rows = slices.CompactFunc(rows, func(e1, e2 database.GetWorkspaceAgentScriptTimingsByBuildIDRow) bool {
		return e1.ScriptID == e2.ScriptID
	})

	return rows, nil
}

func (q *FakeQuerier) GetWorkspaceAgentScriptsByAgentIDs(_ context.Context, ids []uuid.UUID) ([]database.WorkspaceAgentScript, error) {
	q.mutex.RLock()
	defer q.mutex.RUnlock()

	return q.getWorkspaceAgentScriptsByAgentIDsNoLock(ids)
}

func (q *FakeQuerier) GetWorkspaceAgentStats(_ context.Context, createdAfter time.Time) ([]database.GetWorkspaceAgentStatsRow, error) {
	q.mutex.RLock()
	defer q.mutex.RUnlock()

	agentStatsCreatedAfter := make([]database.WorkspaceAgentStat, 0)
	for _, agentStat := range q.workspaceAgentStats {
		if agentStat.CreatedAt.After(createdAfter) || agentStat.CreatedAt.Equal(createdAfter) {
			agentStatsCreatedAfter = append(agentStatsCreatedAfter, agentStat)
		}
	}

	latestAgentStats := map[uuid.UUID]database.WorkspaceAgentStat{}
	for _, agentStat := range q.workspaceAgentStats {
		if agentStat.CreatedAt.After(createdAfter) || agentStat.CreatedAt.Equal(createdAfter) {
			latestAgentStats[agentStat.AgentID] = agentStat
		}
	}

	statByAgent := map[uuid.UUID]database.GetWorkspaceAgentStatsRow{}
	for agentID, agentStat := range latestAgentStats {
		stat := statByAgent[agentID]
		stat.AgentID = agentStat.AgentID
		stat.TemplateID = agentStat.TemplateID
		stat.UserID = agentStat.UserID
		stat.WorkspaceID = agentStat.WorkspaceID
		stat.SessionCountVSCode += agentStat.SessionCountVSCode
		stat.SessionCountJetBrains += agentStat.SessionCountJetBrains
		stat.SessionCountReconnectingPTY += agentStat.SessionCountReconnectingPTY
		stat.SessionCountSSH += agentStat.SessionCountSSH
		statByAgent[stat.AgentID] = stat
	}

	latenciesByAgent := map[uuid.UUID][]float64{}
	minimumDateByAgent := map[uuid.UUID]time.Time{}
	for _, agentStat := range agentStatsCreatedAfter {
		if agentStat.ConnectionMedianLatencyMS <= 0 {
			continue
		}
		stat := statByAgent[agentStat.AgentID]
		minimumDate := minimumDateByAgent[agentStat.AgentID]
		if agentStat.CreatedAt.Before(minimumDate) || minimumDate.IsZero() {
			minimumDateByAgent[agentStat.AgentID] = agentStat.CreatedAt
		}
		stat.WorkspaceRxBytes += agentStat.RxBytes
		stat.WorkspaceTxBytes += agentStat.TxBytes
		statByAgent[agentStat.AgentID] = stat
		latenciesByAgent[agentStat.AgentID] = append(latenciesByAgent[agentStat.AgentID], agentStat.ConnectionMedianLatencyMS)
	}

	for _, stat := range statByAgent {
		stat.AggregatedFrom = minimumDateByAgent[stat.AgentID]
		statByAgent[stat.AgentID] = stat

		latencies, ok := latenciesByAgent[stat.AgentID]
		if !ok {
			continue
		}
		stat.WorkspaceConnectionLatency50 = tryPercentileCont(latencies, 50)
		stat.WorkspaceConnectionLatency95 = tryPercentileCont(latencies, 95)
		statByAgent[stat.AgentID] = stat
	}

	stats := make([]database.GetWorkspaceAgentStatsRow, 0, len(statByAgent))
	for _, agent := range statByAgent {
		stats = append(stats, agent)
	}
	return stats, nil
}

func (q *FakeQuerier) GetWorkspaceAgentStatsAndLabels(ctx context.Context, createdAfter time.Time) ([]database.GetWorkspaceAgentStatsAndLabelsRow, error) {
	q.mutex.RLock()
	defer q.mutex.RUnlock()

	agentStatsCreatedAfter := make([]database.WorkspaceAgentStat, 0)
	latestAgentStats := map[uuid.UUID]database.WorkspaceAgentStat{}

	for _, agentStat := range q.workspaceAgentStats {
		if agentStat.CreatedAt.After(createdAfter) {
			agentStatsCreatedAfter = append(agentStatsCreatedAfter, agentStat)
			latestAgentStats[agentStat.AgentID] = agentStat
		}
	}

	statByAgent := map[uuid.UUID]database.GetWorkspaceAgentStatsAndLabelsRow{}

	// Session and connection metrics
	for _, agentStat := range latestAgentStats {
		stat := statByAgent[agentStat.AgentID]
		stat.SessionCountVSCode += agentStat.SessionCountVSCode
		stat.SessionCountJetBrains += agentStat.SessionCountJetBrains
		stat.SessionCountReconnectingPTY += agentStat.SessionCountReconnectingPTY
		stat.SessionCountSSH += agentStat.SessionCountSSH
		stat.ConnectionCount += agentStat.ConnectionCount
		if agentStat.ConnectionMedianLatencyMS >= 0 && stat.ConnectionMedianLatencyMS < agentStat.ConnectionMedianLatencyMS {
			stat.ConnectionMedianLatencyMS = agentStat.ConnectionMedianLatencyMS
		}
		statByAgent[agentStat.AgentID] = stat
	}

	// Tx, Rx metrics
	for _, agentStat := range agentStatsCreatedAfter {
		stat := statByAgent[agentStat.AgentID]
		stat.RxBytes += agentStat.RxBytes
		stat.TxBytes += agentStat.TxBytes
		statByAgent[agentStat.AgentID] = stat
	}

	// Labels
	for _, agentStat := range agentStatsCreatedAfter {
		stat := statByAgent[agentStat.AgentID]

		user, err := q.getUserByIDNoLock(agentStat.UserID)
		if err != nil {
			return nil, err
		}

		stat.Username = user.Username

		workspace, err := q.getWorkspaceByIDNoLock(ctx, agentStat.WorkspaceID)
		if err != nil {
			return nil, err
		}
		stat.WorkspaceName = workspace.Name

		agent, err := q.getWorkspaceAgentByIDNoLock(ctx, agentStat.AgentID)
		if err != nil {
			return nil, err
		}
		stat.AgentName = agent.Name

		statByAgent[agentStat.AgentID] = stat
	}

	stats := make([]database.GetWorkspaceAgentStatsAndLabelsRow, 0, len(statByAgent))
	for _, agent := range statByAgent {
		stats = append(stats, agent)
	}
	return stats, nil
}

func (q *FakeQuerier) GetWorkspaceAgentUsageStats(_ context.Context, createdAt time.Time) ([]database.GetWorkspaceAgentUsageStatsRow, error) {
	q.mutex.RLock()
	defer q.mutex.RUnlock()

	type agentStatsKey struct {
		UserID      uuid.UUID
		AgentID     uuid.UUID
		WorkspaceID uuid.UUID
		TemplateID  uuid.UUID
	}

	type minuteStatsKey struct {
		agentStatsKey
		MinuteBucket time.Time
	}

	latestAgentStats := map[agentStatsKey]database.GetWorkspaceAgentUsageStatsRow{}
	latestAgentLatencies := map[agentStatsKey][]float64{}
	for _, agentStat := range q.workspaceAgentStats {
		key := agentStatsKey{
			UserID:      agentStat.UserID,
			AgentID:     agentStat.AgentID,
			WorkspaceID: agentStat.WorkspaceID,
			TemplateID:  agentStat.TemplateID,
		}
		if agentStat.CreatedAt.After(createdAt) {
			val, ok := latestAgentStats[key]
			if ok {
				val.WorkspaceRxBytes += agentStat.RxBytes
				val.WorkspaceTxBytes += agentStat.TxBytes
				latestAgentStats[key] = val
			} else {
				latestAgentStats[key] = database.GetWorkspaceAgentUsageStatsRow{
					UserID:           agentStat.UserID,
					AgentID:          agentStat.AgentID,
					WorkspaceID:      agentStat.WorkspaceID,
					TemplateID:       agentStat.TemplateID,
					AggregatedFrom:   createdAt,
					WorkspaceRxBytes: agentStat.RxBytes,
					WorkspaceTxBytes: agentStat.TxBytes,
				}
			}

			latencies, ok := latestAgentLatencies[key]
			if !ok {
				latestAgentLatencies[key] = []float64{agentStat.ConnectionMedianLatencyMS}
			} else {
				latestAgentLatencies[key] = append(latencies, agentStat.ConnectionMedianLatencyMS)
			}
		}
	}

	for key, latencies := range latestAgentLatencies {
		val, ok := latestAgentStats[key]
		if ok {
			val.WorkspaceConnectionLatency50 = tryPercentileCont(latencies, 50)
			val.WorkspaceConnectionLatency95 = tryPercentileCont(latencies, 95)
		}
		latestAgentStats[key] = val
	}

	type bucketRow struct {
		database.GetWorkspaceAgentUsageStatsRow
		MinuteBucket time.Time
	}

	minuteBuckets := make(map[minuteStatsKey]bucketRow)
	for _, agentStat := range q.workspaceAgentStats {
		if agentStat.Usage &&
			(agentStat.CreatedAt.After(createdAt) || agentStat.CreatedAt.Equal(createdAt)) &&
			agentStat.CreatedAt.Before(time.Now().Truncate(time.Minute)) {
			key := minuteStatsKey{
				agentStatsKey: agentStatsKey{
					UserID:      agentStat.UserID,
					AgentID:     agentStat.AgentID,
					WorkspaceID: agentStat.WorkspaceID,
					TemplateID:  agentStat.TemplateID,
				},
				MinuteBucket: agentStat.CreatedAt.Truncate(time.Minute),
			}
			val, ok := minuteBuckets[key]
			if ok {
				val.SessionCountVSCode += agentStat.SessionCountVSCode
				val.SessionCountJetBrains += agentStat.SessionCountJetBrains
				val.SessionCountReconnectingPTY += agentStat.SessionCountReconnectingPTY
				val.SessionCountSSH += agentStat.SessionCountSSH
				minuteBuckets[key] = val
			} else {
				minuteBuckets[key] = bucketRow{
					GetWorkspaceAgentUsageStatsRow: database.GetWorkspaceAgentUsageStatsRow{
						UserID:                      agentStat.UserID,
						AgentID:                     agentStat.AgentID,
						WorkspaceID:                 agentStat.WorkspaceID,
						TemplateID:                  agentStat.TemplateID,
						SessionCountVSCode:          agentStat.SessionCountVSCode,
						SessionCountSSH:             agentStat.SessionCountSSH,
						SessionCountJetBrains:       agentStat.SessionCountJetBrains,
						SessionCountReconnectingPTY: agentStat.SessionCountReconnectingPTY,
					},
					MinuteBucket: agentStat.CreatedAt.Truncate(time.Minute),
				}
			}
		}
	}

	// Get the latest minute bucket for each agent.
	latestBuckets := make(map[uuid.UUID]bucketRow)
	for key, bucket := range minuteBuckets {
		latest, ok := latestBuckets[key.AgentID]
		if !ok || key.MinuteBucket.After(latest.MinuteBucket) {
			latestBuckets[key.AgentID] = bucket
		}
	}

	for key, stat := range latestAgentStats {
		bucket, ok := latestBuckets[stat.AgentID]
		if ok {
			stat.SessionCountVSCode = bucket.SessionCountVSCode
			stat.SessionCountJetBrains = bucket.SessionCountJetBrains
			stat.SessionCountReconnectingPTY = bucket.SessionCountReconnectingPTY
			stat.SessionCountSSH = bucket.SessionCountSSH
		}
		latestAgentStats[key] = stat
	}
	return maps.Values(latestAgentStats), nil
}

func (q *FakeQuerier) GetWorkspaceAgentUsageStatsAndLabels(_ context.Context, createdAt time.Time) ([]database.GetWorkspaceAgentUsageStatsAndLabelsRow, error) {
	q.mutex.RLock()
	defer q.mutex.RUnlock()

	type statsKey struct {
		AgentID     uuid.UUID
		UserID      uuid.UUID
		WorkspaceID uuid.UUID
	}

	latestAgentStats := map[statsKey]database.WorkspaceAgentStat{}
	maxConnMedianLatency := 0.0
	for _, agentStat := range q.workspaceAgentStats {
		key := statsKey{
			AgentID:     agentStat.AgentID,
			UserID:      agentStat.UserID,
			WorkspaceID: agentStat.WorkspaceID,
		}
		// WHERE workspace_agent_stats.created_at > $1
		// GROUP BY user_id, agent_id, workspace_id
		if agentStat.CreatedAt.After(createdAt) {
			val, ok := latestAgentStats[key]
			if !ok {
				val = agentStat
				val.SessionCountJetBrains = 0
				val.SessionCountReconnectingPTY = 0
				val.SessionCountSSH = 0
				val.SessionCountVSCode = 0
			} else {
				val.RxBytes += agentStat.RxBytes
				val.TxBytes += agentStat.TxBytes
			}
			if agentStat.ConnectionMedianLatencyMS > maxConnMedianLatency {
				val.ConnectionMedianLatencyMS = agentStat.ConnectionMedianLatencyMS
			}
			latestAgentStats[key] = val
		}
		// WHERE usage = true AND created_at > now() - '1 minute'::interval
		// GROUP BY user_id, agent_id, workspace_id
		if agentStat.Usage && agentStat.CreatedAt.After(dbtime.Now().Add(-time.Minute)) {
			val, ok := latestAgentStats[key]
			if !ok {
				latestAgentStats[key] = agentStat
			} else {
				val.SessionCountVSCode += agentStat.SessionCountVSCode
				val.SessionCountJetBrains += agentStat.SessionCountJetBrains
				val.SessionCountReconnectingPTY += agentStat.SessionCountReconnectingPTY
				val.SessionCountSSH += agentStat.SessionCountSSH
				val.ConnectionCount += agentStat.ConnectionCount
				latestAgentStats[key] = val
			}
		}
	}

	stats := make([]database.GetWorkspaceAgentUsageStatsAndLabelsRow, 0, len(latestAgentStats))
	for key, agentStat := range latestAgentStats {
		user, err := q.getUserByIDNoLock(key.UserID)
		if err != nil {
			return nil, err
		}
		workspace, err := q.getWorkspaceByIDNoLock(context.Background(), key.WorkspaceID)
		if err != nil {
			return nil, err
		}
		agent, err := q.getWorkspaceAgentByIDNoLock(context.Background(), key.AgentID)
		if err != nil {
			return nil, err
		}
		stats = append(stats, database.GetWorkspaceAgentUsageStatsAndLabelsRow{
			Username:                    user.Username,
			AgentName:                   agent.Name,
			WorkspaceName:               workspace.Name,
			RxBytes:                     agentStat.RxBytes,
			TxBytes:                     agentStat.TxBytes,
			SessionCountVSCode:          agentStat.SessionCountVSCode,
			SessionCountSSH:             agentStat.SessionCountSSH,
			SessionCountJetBrains:       agentStat.SessionCountJetBrains,
			SessionCountReconnectingPTY: agentStat.SessionCountReconnectingPTY,
			ConnectionCount:             agentStat.ConnectionCount,
			ConnectionMedianLatencyMS:   agentStat.ConnectionMedianLatencyMS,
		})
	}
	return stats, nil
}

func (q *FakeQuerier) GetWorkspaceAgentsByResourceIDs(ctx context.Context, resourceIDs []uuid.UUID) ([]database.WorkspaceAgent, error) {
	q.mutex.RLock()
	defer q.mutex.RUnlock()

	return q.getWorkspaceAgentsByResourceIDsNoLock(ctx, resourceIDs)
}

func (q *FakeQuerier) GetWorkspaceAgentsCreatedAfter(_ context.Context, after time.Time) ([]database.WorkspaceAgent, error) {
	q.mutex.RLock()
	defer q.mutex.RUnlock()

	workspaceAgents := make([]database.WorkspaceAgent, 0)
	for _, agent := range q.workspaceAgents {
		if agent.CreatedAt.After(after) {
			workspaceAgents = append(workspaceAgents, agent)
		}
	}
	return workspaceAgents, nil
}

func (q *FakeQuerier) GetWorkspaceAgentsInLatestBuildByWorkspaceID(ctx context.Context, workspaceID uuid.UUID) ([]database.WorkspaceAgent, error) {
	q.mutex.RLock()
	defer q.mutex.RUnlock()

	// Get latest build for workspace.
	workspaceBuild, err := q.getLatestWorkspaceBuildByWorkspaceIDNoLock(ctx, workspaceID)
	if err != nil {
		return nil, xerrors.Errorf("get latest workspace build: %w", err)
	}

	// Get resources for build.
	resources, err := q.getWorkspaceResourcesByJobIDNoLock(ctx, workspaceBuild.JobID)
	if err != nil {
		return nil, xerrors.Errorf("get workspace resources: %w", err)
	}
	if len(resources) == 0 {
		return []database.WorkspaceAgent{}, nil
	}

	resourceIDs := make([]uuid.UUID, len(resources))
	for i, resource := range resources {
		resourceIDs[i] = resource.ID
	}

	agents, err := q.getWorkspaceAgentsByResourceIDsNoLock(ctx, resourceIDs)
	if err != nil {
		return nil, xerrors.Errorf("get workspace agents: %w", err)
	}

	return agents, nil
}

func (q *FakeQuerier) GetWorkspaceAppByAgentIDAndSlug(ctx context.Context, arg database.GetWorkspaceAppByAgentIDAndSlugParams) (database.WorkspaceApp, error) {
	if err := validateDatabaseType(arg); err != nil {
		return database.WorkspaceApp{}, err
	}

	q.mutex.RLock()
	defer q.mutex.RUnlock()

	return q.getWorkspaceAppByAgentIDAndSlugNoLock(ctx, arg)
}

func (q *FakeQuerier) GetWorkspaceAppStatusesByAppIDs(_ context.Context, ids []uuid.UUID) ([]database.WorkspaceAppStatus, error) {
	q.mutex.RLock()
	defer q.mutex.RUnlock()

	statuses := make([]database.WorkspaceAppStatus, 0)
	for _, status := range q.workspaceAppStatuses {
		for _, id := range ids {
			if status.AppID == id {
				statuses = append(statuses, status)
			}
		}
	}
	return statuses, nil
}

func (q *FakeQuerier) GetWorkspaceAppsByAgentID(_ context.Context, id uuid.UUID) ([]database.WorkspaceApp, error) {
	q.mutex.RLock()
	defer q.mutex.RUnlock()

	apps := make([]database.WorkspaceApp, 0)
	for _, app := range q.workspaceApps {
		if app.AgentID == id {
			apps = append(apps, app)
		}
	}
	return apps, nil
}

func (q *FakeQuerier) GetWorkspaceAppsByAgentIDs(_ context.Context, ids []uuid.UUID) ([]database.WorkspaceApp, error) {
	q.mutex.RLock()
	defer q.mutex.RUnlock()

	apps := make([]database.WorkspaceApp, 0)
	for _, app := range q.workspaceApps {
		for _, id := range ids {
			if app.AgentID == id {
				apps = append(apps, app)
				break
			}
		}
	}
	return apps, nil
}

func (q *FakeQuerier) GetWorkspaceAppsCreatedAfter(_ context.Context, after time.Time) ([]database.WorkspaceApp, error) {
	q.mutex.RLock()
	defer q.mutex.RUnlock()

	apps := make([]database.WorkspaceApp, 0)
	for _, app := range q.workspaceApps {
		if app.CreatedAt.After(after) {
			apps = append(apps, app)
		}
	}
	return apps, nil
}

func (q *FakeQuerier) GetWorkspaceBuildByID(ctx context.Context, id uuid.UUID) (database.WorkspaceBuild, error) {
	q.mutex.RLock()
	defer q.mutex.RUnlock()

	return q.getWorkspaceBuildByIDNoLock(ctx, id)
}

func (q *FakeQuerier) GetWorkspaceBuildByJobID(_ context.Context, jobID uuid.UUID) (database.WorkspaceBuild, error) {
	q.mutex.RLock()
	defer q.mutex.RUnlock()

	for _, build := range q.workspaceBuilds {
		if build.JobID == jobID {
			return q.workspaceBuildWithUserNoLock(build), nil
		}
	}
	return database.WorkspaceBuild{}, sql.ErrNoRows
}

func (q *FakeQuerier) GetWorkspaceBuildByWorkspaceIDAndBuildNumber(_ context.Context, arg database.GetWorkspaceBuildByWorkspaceIDAndBuildNumberParams) (database.WorkspaceBuild, error) {
	if err := validateDatabaseType(arg); err != nil {
		return database.WorkspaceBuild{}, err
	}

	q.mutex.RLock()
	defer q.mutex.RUnlock()

	for _, workspaceBuild := range q.workspaceBuilds {
		if workspaceBuild.WorkspaceID != arg.WorkspaceID {
			continue
		}
		if workspaceBuild.BuildNumber != arg.BuildNumber {
			continue
		}
		return q.workspaceBuildWithUserNoLock(workspaceBuild), nil
	}
	return database.WorkspaceBuild{}, sql.ErrNoRows
}

func (q *FakeQuerier) GetWorkspaceBuildParameters(_ context.Context, workspaceBuildID uuid.UUID) ([]database.WorkspaceBuildParameter, error) {
	q.mutex.RLock()
	defer q.mutex.RUnlock()

	params := make([]database.WorkspaceBuildParameter, 0)
	for _, param := range q.workspaceBuildParameters {
		if param.WorkspaceBuildID != workspaceBuildID {
			continue
		}
		params = append(params, param)
	}
	return params, nil
}

func (q *FakeQuerier) GetWorkspaceBuildStatsByTemplates(ctx context.Context, since time.Time) ([]database.GetWorkspaceBuildStatsByTemplatesRow, error) {
	q.mutex.RLock()
	defer q.mutex.RUnlock()

	templateStats := map[uuid.UUID]database.GetWorkspaceBuildStatsByTemplatesRow{}
	for _, wb := range q.workspaceBuilds {
		job, err := q.getProvisionerJobByIDNoLock(ctx, wb.JobID)
		if err != nil {
			return nil, xerrors.Errorf("get provisioner job by ID: %w", err)
		}

		if !job.CompletedAt.Valid {
			continue
		}

		if wb.CreatedAt.Before(since) {
			continue
		}

		w, err := q.getWorkspaceByIDNoLock(ctx, wb.WorkspaceID)
		if err != nil {
			return nil, xerrors.Errorf("get workspace by ID: %w", err)
		}

		if _, ok := templateStats[w.TemplateID]; !ok {
			t, err := q.getTemplateByIDNoLock(ctx, w.TemplateID)
			if err != nil {
				return nil, xerrors.Errorf("get template by ID: %w", err)
			}

			templateStats[w.TemplateID] = database.GetWorkspaceBuildStatsByTemplatesRow{
				TemplateID:             w.TemplateID,
				TemplateName:           t.Name,
				TemplateDisplayName:    t.DisplayName,
				TemplateOrganizationID: w.OrganizationID,
			}
		}

		s := templateStats[w.TemplateID]
		s.TotalBuilds++
		if job.JobStatus == database.ProvisionerJobStatusFailed {
			s.FailedBuilds++
		}
		templateStats[w.TemplateID] = s
	}

	rows := make([]database.GetWorkspaceBuildStatsByTemplatesRow, 0, len(templateStats))
	for _, ts := range templateStats {
		rows = append(rows, ts)
	}

	sort.Slice(rows, func(i, j int) bool {
		return rows[i].TemplateName < rows[j].TemplateName
	})
	return rows, nil
}

func (q *FakeQuerier) GetWorkspaceBuildsByWorkspaceID(_ context.Context,
	params database.GetWorkspaceBuildsByWorkspaceIDParams,
) ([]database.WorkspaceBuild, error) {
	if err := validateDatabaseType(params); err != nil {
		return nil, err
	}

	q.mutex.RLock()
	defer q.mutex.RUnlock()

	history := make([]database.WorkspaceBuild, 0)
	for _, workspaceBuild := range q.workspaceBuilds {
		if workspaceBuild.CreatedAt.Before(params.Since) {
			continue
		}
		if workspaceBuild.WorkspaceID == params.WorkspaceID {
			history = append(history, q.workspaceBuildWithUserNoLock(workspaceBuild))
		}
	}

	// Order by build_number
	slices.SortFunc(history, func(a, b database.WorkspaceBuild) int {
		return slice.Descending(a.BuildNumber, b.BuildNumber)
	})

	if params.AfterID != uuid.Nil {
		found := false
		for i, v := range history {
			if v.ID == params.AfterID {
				// We want to return all builds after index i.
				history = history[i+1:]
				found = true
				break
			}
		}

		// If no builds after the time, then we return an empty list.
		if !found {
			return nil, sql.ErrNoRows
		}
	}

	if params.OffsetOpt > 0 {
		if int(params.OffsetOpt) > len(history)-1 {
			return nil, sql.ErrNoRows
		}
		history = history[params.OffsetOpt:]
	}

	if params.LimitOpt > 0 {
		if int(params.LimitOpt) > len(history) {
			// #nosec G115 - Safe conversion as history slice length is expected to be within int32 range
			params.LimitOpt = int32(len(history))
		}
		history = history[:params.LimitOpt]
	}

	if len(history) == 0 {
		return nil, sql.ErrNoRows
	}
	return history, nil
}

func (q *FakeQuerier) GetWorkspaceBuildsCreatedAfter(_ context.Context, after time.Time) ([]database.WorkspaceBuild, error) {
	q.mutex.RLock()
	defer q.mutex.RUnlock()

	workspaceBuilds := make([]database.WorkspaceBuild, 0)
	for _, workspaceBuild := range q.workspaceBuilds {
		if workspaceBuild.CreatedAt.After(after) {
			workspaceBuilds = append(workspaceBuilds, q.workspaceBuildWithUserNoLock(workspaceBuild))
		}
	}
	return workspaceBuilds, nil
}

func (q *FakeQuerier) GetWorkspaceByAgentID(ctx context.Context, agentID uuid.UUID) (database.Workspace, error) {
	q.mutex.RLock()
	defer q.mutex.RUnlock()

	w, err := q.getWorkspaceByAgentIDNoLock(ctx, agentID)
	if err != nil {
		return database.Workspace{}, err
	}

	return w, nil
}

func (q *FakeQuerier) GetWorkspaceByID(ctx context.Context, id uuid.UUID) (database.Workspace, error) {
	q.mutex.RLock()
	defer q.mutex.RUnlock()

	return q.getWorkspaceByIDNoLock(ctx, id)
}

func (q *FakeQuerier) GetWorkspaceByOwnerIDAndName(_ context.Context, arg database.GetWorkspaceByOwnerIDAndNameParams) (database.Workspace, error) {
	if err := validateDatabaseType(arg); err != nil {
		return database.Workspace{}, err
	}

	q.mutex.RLock()
	defer q.mutex.RUnlock()

	var found *database.WorkspaceTable
	for _, workspace := range q.workspaces {
		workspace := workspace
		if workspace.OwnerID != arg.OwnerID {
			continue
		}
		if !strings.EqualFold(workspace.Name, arg.Name) {
			continue
		}
		if workspace.Deleted != arg.Deleted {
			continue
		}

		// Return the most recent workspace with the given name
		if found == nil || workspace.CreatedAt.After(found.CreatedAt) {
			found = &workspace
		}
	}
	if found != nil {
		return q.extendWorkspace(*found), nil
	}
	return database.Workspace{}, sql.ErrNoRows
}

func (q *FakeQuerier) GetWorkspaceByWorkspaceAppID(_ context.Context, workspaceAppID uuid.UUID) (database.Workspace, error) {
	if err := validateDatabaseType(workspaceAppID); err != nil {
		return database.Workspace{}, err
	}

	q.mutex.RLock()
	defer q.mutex.RUnlock()

	for _, workspaceApp := range q.workspaceApps {
		workspaceApp := workspaceApp
		if workspaceApp.ID == workspaceAppID {
			return q.getWorkspaceByAgentIDNoLock(context.Background(), workspaceApp.AgentID)
		}
	}
	return database.Workspace{}, sql.ErrNoRows
}

func (q *FakeQuerier) GetWorkspaceModulesByJobID(_ context.Context, jobID uuid.UUID) ([]database.WorkspaceModule, error) {
	q.mutex.RLock()
	defer q.mutex.RUnlock()

	modules := make([]database.WorkspaceModule, 0)
	for _, module := range q.workspaceModules {
		if module.JobID == jobID {
			modules = append(modules, module)
		}
	}
	return modules, nil
}

func (q *FakeQuerier) GetWorkspaceModulesCreatedAfter(_ context.Context, createdAt time.Time) ([]database.WorkspaceModule, error) {
	q.mutex.RLock()
	defer q.mutex.RUnlock()

	modules := make([]database.WorkspaceModule, 0)
	for _, module := range q.workspaceModules {
		if module.CreatedAt.After(createdAt) {
			modules = append(modules, module)
		}
	}
	return modules, nil
}

func (q *FakeQuerier) GetWorkspaceProxies(_ context.Context) ([]database.WorkspaceProxy, error) {
	q.mutex.RLock()
	defer q.mutex.RUnlock()

	cpy := make([]database.WorkspaceProxy, 0, len(q.workspaceProxies))

	for _, p := range q.workspaceProxies {
		if !p.Deleted {
			cpy = append(cpy, p)
		}
	}
	return cpy, nil
}

func (q *FakeQuerier) GetWorkspaceProxyByHostname(_ context.Context, params database.GetWorkspaceProxyByHostnameParams) (database.WorkspaceProxy, error) {
	q.mutex.RLock()
	defer q.mutex.RUnlock()

	// Return zero rows if this is called with a non-sanitized hostname. The SQL
	// version of this query does the same thing.
	if !validProxyByHostnameRegex.MatchString(params.Hostname) {
		return database.WorkspaceProxy{}, sql.ErrNoRows
	}

	// This regex matches the SQL version.
	accessURLRegex := regexp.MustCompile(`[^:]*://` + regexp.QuoteMeta(params.Hostname) + `([:/]?.)*`)

	for _, proxy := range q.workspaceProxies {
		if proxy.Deleted {
			continue
		}
		if params.AllowAccessUrl && accessURLRegex.MatchString(proxy.Url) {
			return proxy, nil
		}

		// Compile the app hostname regex. This is slow sadly.
		if params.AllowWildcardHostname {
			wildcardRegexp, err := appurl.CompileHostnamePattern(proxy.WildcardHostname)
			if err != nil {
				return database.WorkspaceProxy{}, xerrors.Errorf("compile hostname pattern %q for proxy %q (%s): %w", proxy.WildcardHostname, proxy.Name, proxy.ID.String(), err)
			}
			if _, ok := appurl.ExecuteHostnamePattern(wildcardRegexp, params.Hostname); ok {
				return proxy, nil
			}
		}
	}

	return database.WorkspaceProxy{}, sql.ErrNoRows
}

func (q *FakeQuerier) GetWorkspaceProxyByID(_ context.Context, id uuid.UUID) (database.WorkspaceProxy, error) {
	q.mutex.RLock()
	defer q.mutex.RUnlock()

	for _, proxy := range q.workspaceProxies {
		if proxy.ID == id {
			return proxy, nil
		}
	}
	return database.WorkspaceProxy{}, sql.ErrNoRows
}

func (q *FakeQuerier) GetWorkspaceProxyByName(_ context.Context, name string) (database.WorkspaceProxy, error) {
	q.mutex.Lock()
	defer q.mutex.Unlock()

	for _, proxy := range q.workspaceProxies {
		if proxy.Deleted {
			continue
		}
		if proxy.Name == name {
			return proxy, nil
		}
	}
	return database.WorkspaceProxy{}, sql.ErrNoRows
}

func (q *FakeQuerier) GetWorkspaceResourceByID(_ context.Context, id uuid.UUID) (database.WorkspaceResource, error) {
	q.mutex.RLock()
	defer q.mutex.RUnlock()

	for _, resource := range q.workspaceResources {
		if resource.ID == id {
			return resource, nil
		}
	}
	return database.WorkspaceResource{}, sql.ErrNoRows
}

func (q *FakeQuerier) GetWorkspaceResourceMetadataByResourceIDs(_ context.Context, ids []uuid.UUID) ([]database.WorkspaceResourceMetadatum, error) {
	q.mutex.RLock()
	defer q.mutex.RUnlock()

	metadata := make([]database.WorkspaceResourceMetadatum, 0)
	for _, metadatum := range q.workspaceResourceMetadata {
		for _, id := range ids {
			if metadatum.WorkspaceResourceID == id {
				metadata = append(metadata, metadatum)
			}
		}
	}
	return metadata, nil
}

func (q *FakeQuerier) GetWorkspaceResourceMetadataCreatedAfter(ctx context.Context, after time.Time) ([]database.WorkspaceResourceMetadatum, error) {
	resources, err := q.GetWorkspaceResourcesCreatedAfter(ctx, after)
	if err != nil {
		return nil, err
	}
	resourceIDs := map[uuid.UUID]struct{}{}
	for _, resource := range resources {
		resourceIDs[resource.ID] = struct{}{}
	}

	q.mutex.RLock()
	defer q.mutex.RUnlock()

	metadata := make([]database.WorkspaceResourceMetadatum, 0)
	for _, m := range q.workspaceResourceMetadata {
		_, ok := resourceIDs[m.WorkspaceResourceID]
		if !ok {
			continue
		}
		metadata = append(metadata, m)
	}
	return metadata, nil
}

func (q *FakeQuerier) GetWorkspaceResourcesByJobID(ctx context.Context, jobID uuid.UUID) ([]database.WorkspaceResource, error) {
	q.mutex.RLock()
	defer q.mutex.RUnlock()

	return q.getWorkspaceResourcesByJobIDNoLock(ctx, jobID)
}

func (q *FakeQuerier) GetWorkspaceResourcesByJobIDs(_ context.Context, jobIDs []uuid.UUID) ([]database.WorkspaceResource, error) {
	q.mutex.RLock()
	defer q.mutex.RUnlock()

	resources := make([]database.WorkspaceResource, 0)
	for _, resource := range q.workspaceResources {
		for _, jobID := range jobIDs {
			if resource.JobID != jobID {
				continue
			}
			resources = append(resources, resource)
		}
	}
	return resources, nil
}

func (q *FakeQuerier) GetWorkspaceResourcesCreatedAfter(_ context.Context, after time.Time) ([]database.WorkspaceResource, error) {
	q.mutex.RLock()
	defer q.mutex.RUnlock()

	resources := make([]database.WorkspaceResource, 0)
	for _, resource := range q.workspaceResources {
		if resource.CreatedAt.After(after) {
			resources = append(resources, resource)
		}
	}
	return resources, nil
}

func (q *FakeQuerier) GetWorkspaceUniqueOwnerCountByTemplateIDs(_ context.Context, templateIds []uuid.UUID) ([]database.GetWorkspaceUniqueOwnerCountByTemplateIDsRow, error) {
	q.mutex.RLock()
	defer q.mutex.RUnlock()

	workspaceOwners := make(map[uuid.UUID]map[uuid.UUID]struct{})
	for _, workspace := range q.workspaces {
		if workspace.Deleted {
			continue
		}
		if !slices.Contains(templateIds, workspace.TemplateID) {
			continue
		}
		_, ok := workspaceOwners[workspace.TemplateID]
		if !ok {
			workspaceOwners[workspace.TemplateID] = make(map[uuid.UUID]struct{})
		}
		workspaceOwners[workspace.TemplateID][workspace.OwnerID] = struct{}{}
	}
	resp := make([]database.GetWorkspaceUniqueOwnerCountByTemplateIDsRow, 0)
	for _, templateID := range templateIds {
		count := len(workspaceOwners[templateID])
		resp = append(resp, database.GetWorkspaceUniqueOwnerCountByTemplateIDsRow{
			TemplateID:      templateID,
			UniqueOwnersSum: int64(count),
		})
	}

	return resp, nil
}

func (q *FakeQuerier) GetWorkspaces(ctx context.Context, arg database.GetWorkspacesParams) ([]database.GetWorkspacesRow, error) {
	if err := validateDatabaseType(arg); err != nil {
		return nil, err
	}

	// A nil auth filter means no auth filter.
	workspaceRows, err := q.GetAuthorizedWorkspaces(ctx, arg, nil)
	return workspaceRows, err
}

func (q *FakeQuerier) GetWorkspacesAndAgentsByOwnerID(ctx context.Context, ownerID uuid.UUID) ([]database.GetWorkspacesAndAgentsByOwnerIDRow, error) {
	// No auth filter.
	return q.GetAuthorizedWorkspacesAndAgentsByOwnerID(ctx, ownerID, nil)
}

func (q *FakeQuerier) GetWorkspacesByTemplateID(_ context.Context, templateID uuid.UUID) ([]database.WorkspaceTable, error) {
	q.mutex.RLock()
	defer q.mutex.RUnlock()

	workspaces := []database.WorkspaceTable{}
	for _, workspace := range q.workspaces {
		if workspace.TemplateID == templateID {
			workspaces = append(workspaces, workspace)
		}
	}

	return workspaces, nil
}

func (q *FakeQuerier) GetWorkspacesEligibleForTransition(ctx context.Context, now time.Time) ([]database.GetWorkspacesEligibleForTransitionRow, error) {
	q.mutex.RLock()
	defer q.mutex.RUnlock()

	workspaces := []database.GetWorkspacesEligibleForTransitionRow{}
	for _, workspace := range q.workspaces {
		build, err := q.getLatestWorkspaceBuildByWorkspaceIDNoLock(ctx, workspace.ID)
		if err != nil {
			return nil, xerrors.Errorf("get workspace build by ID: %w", err)
		}

		user, err := q.getUserByIDNoLock(workspace.OwnerID)
		if err != nil {
			return nil, xerrors.Errorf("get user by ID: %w", err)
		}

		job, err := q.getProvisionerJobByIDNoLock(ctx, build.JobID)
		if err != nil {
			return nil, xerrors.Errorf("get provisioner job by ID: %w", err)
		}

		template, err := q.getTemplateByIDNoLock(ctx, workspace.TemplateID)
		if err != nil {
			return nil, xerrors.Errorf("get template by ID: %w", err)
		}

		if workspace.Deleted {
			continue
		}

		if job.JobStatus != database.ProvisionerJobStatusFailed &&
			!workspace.DormantAt.Valid &&
			build.Transition == database.WorkspaceTransitionStart &&
			(user.Status == database.UserStatusSuspended || (!build.Deadline.IsZero() && build.Deadline.Before(now))) {
			workspaces = append(workspaces, database.GetWorkspacesEligibleForTransitionRow{
				ID:   workspace.ID,
				Name: workspace.Name,
			})
			continue
		}

		if user.Status == database.UserStatusActive &&
			job.JobStatus != database.ProvisionerJobStatusFailed &&
			build.Transition == database.WorkspaceTransitionStop &&
			workspace.AutostartSchedule.Valid &&
			// We do not know if workspace with a zero next start is eligible
			// for autostart, so we accept this false-positive. This can occur
			// when a coder version is upgraded and next_start_at has yet to
			// be set.
			(workspace.NextStartAt.Time.IsZero() ||
				!now.Before(workspace.NextStartAt.Time)) {
			workspaces = append(workspaces, database.GetWorkspacesEligibleForTransitionRow{
				ID:   workspace.ID,
				Name: workspace.Name,
			})
			continue
		}

		if !workspace.DormantAt.Valid &&
			template.TimeTilDormant > 0 &&
			now.Sub(workspace.LastUsedAt) >= time.Duration(template.TimeTilDormant) {
			workspaces = append(workspaces, database.GetWorkspacesEligibleForTransitionRow{
				ID:   workspace.ID,
				Name: workspace.Name,
			})
			continue
		}

		if workspace.DormantAt.Valid &&
			workspace.DeletingAt.Valid &&
			workspace.DeletingAt.Time.Before(now) &&
			template.TimeTilDormantAutoDelete > 0 {
			if build.Transition == database.WorkspaceTransitionDelete &&
				job.JobStatus == database.ProvisionerJobStatusFailed {
				if job.CanceledAt.Valid && now.Sub(job.CanceledAt.Time) <= 24*time.Hour {
					continue
				}

				if job.CompletedAt.Valid && now.Sub(job.CompletedAt.Time) <= 24*time.Hour {
					continue
				}
			}

			workspaces = append(workspaces, database.GetWorkspacesEligibleForTransitionRow{
				ID:   workspace.ID,
				Name: workspace.Name,
			})
			continue
		}

		if template.FailureTTL > 0 &&
			build.Transition == database.WorkspaceTransitionStart &&
			job.JobStatus == database.ProvisionerJobStatusFailed &&
			job.CompletedAt.Valid &&
			now.Sub(job.CompletedAt.Time) > time.Duration(template.FailureTTL) {
			workspaces = append(workspaces, database.GetWorkspacesEligibleForTransitionRow{
				ID:   workspace.ID,
				Name: workspace.Name,
			})
			continue
		}
	}

	return workspaces, nil
}

func (q *FakeQuerier) InsertAPIKey(_ context.Context, arg database.InsertAPIKeyParams) (database.APIKey, error) {
	if err := validateDatabaseType(arg); err != nil {
		return database.APIKey{}, err
	}

	q.mutex.Lock()
	defer q.mutex.Unlock()

	if arg.LifetimeSeconds == 0 {
		arg.LifetimeSeconds = 86400
	}

	for _, u := range q.users {
		if u.ID == arg.UserID && u.Deleted {
			return database.APIKey{}, xerrors.Errorf("refusing to create APIKey for deleted user")
		}
	}

	//nolint:gosimple
	key := database.APIKey{
		ID:              arg.ID,
		LifetimeSeconds: arg.LifetimeSeconds,
		HashedSecret:    arg.HashedSecret,
		IPAddress:       arg.IPAddress,
		UserID:          arg.UserID,
		ExpiresAt:       arg.ExpiresAt,
		CreatedAt:       arg.CreatedAt,
		UpdatedAt:       arg.UpdatedAt,
		LastUsed:        arg.LastUsed,
		LoginType:       arg.LoginType,
		Scope:           arg.Scope,
		TokenName:       arg.TokenName,
	}
	q.apiKeys = append(q.apiKeys, key)
	return key, nil
}

func (q *FakeQuerier) InsertAllUsersGroup(ctx context.Context, orgID uuid.UUID) (database.Group, error) {
	return q.InsertGroup(ctx, database.InsertGroupParams{
		ID:             orgID,
		Name:           database.EveryoneGroup,
		DisplayName:    "",
		OrganizationID: orgID,
		AvatarURL:      "",
		QuotaAllowance: 0,
	})
}

func (q *FakeQuerier) InsertAuditLog(_ context.Context, arg database.InsertAuditLogParams) (database.AuditLog, error) {
	if err := validateDatabaseType(arg); err != nil {
		return database.AuditLog{}, err
	}

	q.mutex.Lock()
	defer q.mutex.Unlock()

	alog := database.AuditLog(arg)

	q.auditLogs = append(q.auditLogs, alog)
	slices.SortFunc(q.auditLogs, func(a, b database.AuditLog) int {
		if a.Time.Before(b.Time) {
			return -1
		} else if a.Time.Equal(b.Time) {
			return 0
		}
		return 1
	})

	return alog, nil
}

func (q *FakeQuerier) InsertCryptoKey(_ context.Context, arg database.InsertCryptoKeyParams) (database.CryptoKey, error) {
	err := validateDatabaseType(arg)
	if err != nil {
		return database.CryptoKey{}, err
	}

	q.mutex.Lock()
	defer q.mutex.Unlock()

	key := database.CryptoKey{
		Feature:     arg.Feature,
		Sequence:    arg.Sequence,
		Secret:      arg.Secret,
		SecretKeyID: arg.SecretKeyID,
		StartsAt:    arg.StartsAt,
	}

	q.cryptoKeys = append(q.cryptoKeys, key)

	return key, nil
}

func (q *FakeQuerier) InsertCustomRole(_ context.Context, arg database.InsertCustomRoleParams) (database.CustomRole, error) {
	err := validateDatabaseType(arg)
	if err != nil {
		return database.CustomRole{}, err
	}

	q.mutex.RLock()
	defer q.mutex.RUnlock()
	for i := range q.customRoles {
		if strings.EqualFold(q.customRoles[i].Name, arg.Name) &&
			q.customRoles[i].OrganizationID.UUID == arg.OrganizationID.UUID {
			return database.CustomRole{}, errUniqueConstraint
		}
	}

	role := database.CustomRole{
		ID:              uuid.New(),
		Name:            arg.Name,
		DisplayName:     arg.DisplayName,
		OrganizationID:  arg.OrganizationID,
		SitePermissions: arg.SitePermissions,
		OrgPermissions:  arg.OrgPermissions,
		UserPermissions: arg.UserPermissions,
		CreatedAt:       dbtime.Now(),
		UpdatedAt:       dbtime.Now(),
	}
	q.customRoles = append(q.customRoles, role)

	return role, nil
}

func (q *FakeQuerier) InsertDBCryptKey(_ context.Context, arg database.InsertDBCryptKeyParams) error {
	err := validateDatabaseType(arg)
	if err != nil {
		return err
	}

	for _, key := range q.dbcryptKeys {
		if key.Number == arg.Number {
			return errUniqueConstraint
		}
	}

	q.dbcryptKeys = append(q.dbcryptKeys, database.DBCryptKey{
		Number:          arg.Number,
		ActiveKeyDigest: sql.NullString{String: arg.ActiveKeyDigest, Valid: true},
		Test:            arg.Test,
	})
	return nil
}

func (q *FakeQuerier) InsertDERPMeshKey(_ context.Context, id string) error {
	q.mutex.Lock()
	defer q.mutex.Unlock()

	q.derpMeshKey = id
	return nil
}

func (q *FakeQuerier) InsertDeploymentID(_ context.Context, id string) error {
	q.mutex.Lock()
	defer q.mutex.Unlock()

	q.deploymentID = id
	return nil
}

func (q *FakeQuerier) InsertExternalAuthLink(_ context.Context, arg database.InsertExternalAuthLinkParams) (database.ExternalAuthLink, error) {
	if err := validateDatabaseType(arg); err != nil {
		return database.ExternalAuthLink{}, err
	}

	q.mutex.Lock()
	defer q.mutex.Unlock()
	// nolint:gosimple
	gitAuthLink := database.ExternalAuthLink{
		ProviderID:             arg.ProviderID,
		UserID:                 arg.UserID,
		CreatedAt:              arg.CreatedAt,
		UpdatedAt:              arg.UpdatedAt,
		OAuthAccessToken:       arg.OAuthAccessToken,
		OAuthAccessTokenKeyID:  arg.OAuthAccessTokenKeyID,
		OAuthRefreshToken:      arg.OAuthRefreshToken,
		OAuthRefreshTokenKeyID: arg.OAuthRefreshTokenKeyID,
		OAuthExpiry:            arg.OAuthExpiry,
		OAuthExtra:             arg.OAuthExtra,
	}
	q.externalAuthLinks = append(q.externalAuthLinks, gitAuthLink)
	return gitAuthLink, nil
}

func (q *FakeQuerier) InsertFile(_ context.Context, arg database.InsertFileParams) (database.File, error) {
	if err := validateDatabaseType(arg); err != nil {
		return database.File{}, err
	}

	q.mutex.Lock()
	defer q.mutex.Unlock()

	//nolint:gosimple
	file := database.File{
		ID:        arg.ID,
		Hash:      arg.Hash,
		CreatedAt: arg.CreatedAt,
		CreatedBy: arg.CreatedBy,
		Mimetype:  arg.Mimetype,
		Data:      arg.Data,
	}
	q.files = append(q.files, file)
	return file, nil
}

func (q *FakeQuerier) InsertGitSSHKey(_ context.Context, arg database.InsertGitSSHKeyParams) (database.GitSSHKey, error) {
	if err := validateDatabaseType(arg); err != nil {
		return database.GitSSHKey{}, err
	}

	q.mutex.Lock()
	defer q.mutex.Unlock()

	//nolint:gosimple
	gitSSHKey := database.GitSSHKey{
		UserID:     arg.UserID,
		CreatedAt:  arg.CreatedAt,
		UpdatedAt:  arg.UpdatedAt,
		PrivateKey: arg.PrivateKey,
		PublicKey:  arg.PublicKey,
	}
	q.gitSSHKey = append(q.gitSSHKey, gitSSHKey)
	return gitSSHKey, nil
}

func (q *FakeQuerier) InsertGroup(_ context.Context, arg database.InsertGroupParams) (database.Group, error) {
	if err := validateDatabaseType(arg); err != nil {
		return database.Group{}, err
	}

	q.mutex.Lock()
	defer q.mutex.Unlock()

	for _, group := range q.groups {
		if group.OrganizationID == arg.OrganizationID &&
			group.Name == arg.Name {
			return database.Group{}, errUniqueConstraint
		}
	}

	//nolint:gosimple
	group := database.Group{
		ID:             arg.ID,
		Name:           arg.Name,
		DisplayName:    arg.DisplayName,
		OrganizationID: arg.OrganizationID,
		AvatarURL:      arg.AvatarURL,
		QuotaAllowance: arg.QuotaAllowance,
		Source:         database.GroupSourceUser,
	}

	q.groups = append(q.groups, group)

	return group, nil
}

func (q *FakeQuerier) InsertGroupMember(_ context.Context, arg database.InsertGroupMemberParams) error {
	if err := validateDatabaseType(arg); err != nil {
		return err
	}

	q.mutex.Lock()
	defer q.mutex.Unlock()

	for _, member := range q.groupMembers {
		if member.GroupID == arg.GroupID &&
			member.UserID == arg.UserID {
			return errUniqueConstraint
		}
	}

	//nolint:gosimple
	q.groupMembers = append(q.groupMembers, database.GroupMemberTable{
		GroupID: arg.GroupID,
		UserID:  arg.UserID,
	})

	return nil
}

func (q *FakeQuerier) InsertInboxNotification(_ context.Context, arg database.InsertInboxNotificationParams) (database.InboxNotification, error) {
	if err := validateDatabaseType(arg); err != nil {
		return database.InboxNotification{}, err
	}

	q.mutex.Lock()
	defer q.mutex.Unlock()

	notification := database.InboxNotification{
		ID:         arg.ID,
		UserID:     arg.UserID,
		TemplateID: arg.TemplateID,
		Targets:    arg.Targets,
		Title:      arg.Title,
		Content:    arg.Content,
		Icon:       arg.Icon,
		Actions:    arg.Actions,
		CreatedAt:  arg.CreatedAt,
	}

	q.inboxNotifications = append(q.inboxNotifications, notification)
	return notification, nil
}

func (q *FakeQuerier) InsertLicense(
	_ context.Context, arg database.InsertLicenseParams,
) (database.License, error) {
	if err := validateDatabaseType(arg); err != nil {
		return database.License{}, err
	}

	q.mutex.Lock()
	defer q.mutex.Unlock()

	l := database.License{
		ID:         q.lastLicenseID + 1,
		UploadedAt: arg.UploadedAt,
		JWT:        arg.JWT,
		Exp:        arg.Exp,
	}
	q.lastLicenseID = l.ID
	q.licenses = append(q.licenses, l)
	return l, nil
}

func (q *FakeQuerier) InsertMemoryResourceMonitor(_ context.Context, arg database.InsertMemoryResourceMonitorParams) (database.WorkspaceAgentMemoryResourceMonitor, error) {
	err := validateDatabaseType(arg)
	if err != nil {
		return database.WorkspaceAgentMemoryResourceMonitor{}, err
	}

	q.mutex.Lock()
	defer q.mutex.Unlock()

	//nolint:unconvert // The structs field-order differs so this is needed.
	monitor := database.WorkspaceAgentMemoryResourceMonitor(database.WorkspaceAgentMemoryResourceMonitor{
		AgentID:        arg.AgentID,
		Enabled:        arg.Enabled,
		State:          arg.State,
		Threshold:      arg.Threshold,
		CreatedAt:      arg.CreatedAt,
		UpdatedAt:      arg.UpdatedAt,
		DebouncedUntil: arg.DebouncedUntil,
	})

	q.workspaceAgentMemoryResourceMonitors = append(q.workspaceAgentMemoryResourceMonitors, monitor)
	return monitor, nil
}

func (q *FakeQuerier) InsertMissingGroups(_ context.Context, arg database.InsertMissingGroupsParams) ([]database.Group, error) {
	err := validateDatabaseType(arg)
	if err != nil {
		return nil, err
	}

	groupNameMap := make(map[string]struct{})
	for _, g := range arg.GroupNames {
		groupNameMap[g] = struct{}{}
	}

	q.mutex.Lock()
	defer q.mutex.Unlock()

	for _, g := range q.groups {
		if g.OrganizationID != arg.OrganizationID {
			continue
		}
		delete(groupNameMap, g.Name)
	}

	newGroups := make([]database.Group, 0, len(groupNameMap))
	for k := range groupNameMap {
		g := database.Group{
			ID:             uuid.New(),
			Name:           k,
			OrganizationID: arg.OrganizationID,
			AvatarURL:      "",
			QuotaAllowance: 0,
			DisplayName:    "",
			Source:         arg.Source,
		}
		q.groups = append(q.groups, g)
		newGroups = append(newGroups, g)
	}

	return newGroups, nil
}

func (q *FakeQuerier) InsertOAuth2ProviderApp(_ context.Context, arg database.InsertOAuth2ProviderAppParams) (database.OAuth2ProviderApp, error) {
	err := validateDatabaseType(arg)
	if err != nil {
		return database.OAuth2ProviderApp{}, err
	}

	q.mutex.Lock()
	defer q.mutex.Unlock()

	for _, app := range q.oauth2ProviderApps {
		if app.Name == arg.Name {
			return database.OAuth2ProviderApp{}, errUniqueConstraint
		}
	}

	//nolint:gosimple // Go wants database.OAuth2ProviderApp(arg), but we cannot be sure the structs will remain identical.
	app := database.OAuth2ProviderApp{
		ID:          arg.ID,
		CreatedAt:   arg.CreatedAt,
		UpdatedAt:   arg.UpdatedAt,
		Name:        arg.Name,
		Icon:        arg.Icon,
		CallbackURL: arg.CallbackURL,
	}
	q.oauth2ProviderApps = append(q.oauth2ProviderApps, app)

	return app, nil
}

func (q *FakeQuerier) InsertOAuth2ProviderAppCode(_ context.Context, arg database.InsertOAuth2ProviderAppCodeParams) (database.OAuth2ProviderAppCode, error) {
	err := validateDatabaseType(arg)
	if err != nil {
		return database.OAuth2ProviderAppCode{}, err
	}

	q.mutex.Lock()
	defer q.mutex.Unlock()

	for _, app := range q.oauth2ProviderApps {
		if app.ID == arg.AppID {
			code := database.OAuth2ProviderAppCode{
				ID:           arg.ID,
				CreatedAt:    arg.CreatedAt,
				ExpiresAt:    arg.ExpiresAt,
				SecretPrefix: arg.SecretPrefix,
				HashedSecret: arg.HashedSecret,
				UserID:       arg.UserID,
				AppID:        arg.AppID,
			}
			q.oauth2ProviderAppCodes = append(q.oauth2ProviderAppCodes, code)
			return code, nil
		}
	}

	return database.OAuth2ProviderAppCode{}, sql.ErrNoRows
}

func (q *FakeQuerier) InsertOAuth2ProviderAppSecret(_ context.Context, arg database.InsertOAuth2ProviderAppSecretParams) (database.OAuth2ProviderAppSecret, error) {
	err := validateDatabaseType(arg)
	if err != nil {
		return database.OAuth2ProviderAppSecret{}, err
	}

	q.mutex.Lock()
	defer q.mutex.Unlock()

	for _, app := range q.oauth2ProviderApps {
		if app.ID == arg.AppID {
			secret := database.OAuth2ProviderAppSecret{
				ID:            arg.ID,
				CreatedAt:     arg.CreatedAt,
				SecretPrefix:  arg.SecretPrefix,
				HashedSecret:  arg.HashedSecret,
				DisplaySecret: arg.DisplaySecret,
				AppID:         arg.AppID,
			}
			q.oauth2ProviderAppSecrets = append(q.oauth2ProviderAppSecrets, secret)
			return secret, nil
		}
	}

	return database.OAuth2ProviderAppSecret{}, sql.ErrNoRows
}

func (q *FakeQuerier) InsertOAuth2ProviderAppToken(_ context.Context, arg database.InsertOAuth2ProviderAppTokenParams) (database.OAuth2ProviderAppToken, error) {
	err := validateDatabaseType(arg)
	if err != nil {
		return database.OAuth2ProviderAppToken{}, err
	}

	q.mutex.Lock()
	defer q.mutex.Unlock()

	for _, secret := range q.oauth2ProviderAppSecrets {
		if secret.ID == arg.AppSecretID {
			//nolint:gosimple // Go wants database.OAuth2ProviderAppToken(arg), but we cannot be sure the structs will remain identical.
			token := database.OAuth2ProviderAppToken{
				ID:          arg.ID,
				CreatedAt:   arg.CreatedAt,
				ExpiresAt:   arg.ExpiresAt,
				HashPrefix:  arg.HashPrefix,
				RefreshHash: arg.RefreshHash,
				APIKeyID:    arg.APIKeyID,
				AppSecretID: arg.AppSecretID,
			}
			q.oauth2ProviderAppTokens = append(q.oauth2ProviderAppTokens, token)
			return token, nil
		}
	}

	return database.OAuth2ProviderAppToken{}, sql.ErrNoRows
}

func (q *FakeQuerier) InsertOrganization(_ context.Context, arg database.InsertOrganizationParams) (database.Organization, error) {
	if err := validateDatabaseType(arg); err != nil {
		return database.Organization{}, err
	}

	q.mutex.Lock()
	defer q.mutex.Unlock()

	organization := database.Organization{
		ID:          arg.ID,
		Name:        arg.Name,
		DisplayName: arg.DisplayName,
		Description: arg.Description,
		Icon:        arg.Icon,
		CreatedAt:   arg.CreatedAt,
		UpdatedAt:   arg.UpdatedAt,
		IsDefault:   len(q.organizations) == 0,
	}
	q.organizations = append(q.organizations, organization)
	return organization, nil
}

func (q *FakeQuerier) InsertOrganizationMember(_ context.Context, arg database.InsertOrganizationMemberParams) (database.OrganizationMember, error) {
	if err := validateDatabaseType(arg); err != nil {
		return database.OrganizationMember{}, err
	}

	q.mutex.Lock()
	defer q.mutex.Unlock()

	if slices.IndexFunc(q.data.organizationMembers, func(member database.OrganizationMember) bool {
		return member.OrganizationID == arg.OrganizationID && member.UserID == arg.UserID
	}) >= 0 {
		// Error pulled from a live db error
		return database.OrganizationMember{}, &pq.Error{
			Severity:   "ERROR",
			Code:       "23505",
			Message:    "duplicate key value violates unique constraint \"organization_members_pkey\"",
			Detail:     "Key (organization_id, user_id)=(f7de1f4e-5833-4410-a28d-0a105f96003f, 36052a80-4a7f-4998-a7ca-44cefa608d3e) already exists.",
			Table:      "organization_members",
			Constraint: "organization_members_pkey",
		}
	}

	//nolint:gosimple
	organizationMember := database.OrganizationMember{
		OrganizationID: arg.OrganizationID,
		UserID:         arg.UserID,
		CreatedAt:      arg.CreatedAt,
		UpdatedAt:      arg.UpdatedAt,
		Roles:          arg.Roles,
	}
	q.organizationMembers = append(q.organizationMembers, organizationMember)
	return organizationMember, nil
}

func (q *FakeQuerier) InsertPreset(_ context.Context, arg database.InsertPresetParams) (database.TemplateVersionPreset, error) {
	err := validateDatabaseType(arg)
	if err != nil {
		return database.TemplateVersionPreset{}, err
	}

	q.mutex.Lock()
	defer q.mutex.Unlock()

	//nolint:gosimple // arg needs to keep its type for interface reasons and that type is not appropriate for preset below.
	preset := database.TemplateVersionPreset{
		ID:                uuid.New(),
		TemplateVersionID: arg.TemplateVersionID,
		Name:              arg.Name,
		CreatedAt:         arg.CreatedAt,
	}
	q.presets = append(q.presets, preset)
	return preset, nil
}

func (q *FakeQuerier) InsertPresetParameters(_ context.Context, arg database.InsertPresetParametersParams) ([]database.TemplateVersionPresetParameter, error) {
	err := validateDatabaseType(arg)
	if err != nil {
		return nil, err
	}

	q.mutex.Lock()
	defer q.mutex.Unlock()

	presetParameters := make([]database.TemplateVersionPresetParameter, 0, len(arg.Names))
	for i, v := range arg.Names {
		presetParameter := database.TemplateVersionPresetParameter{
			ID:                      uuid.New(),
			TemplateVersionPresetID: arg.TemplateVersionPresetID,
			Name:                    v,
			Value:                   arg.Values[i],
		}
		presetParameters = append(presetParameters, presetParameter)
		q.presetParameters = append(q.presetParameters, presetParameter)
	}

	return presetParameters, nil
}

func (q *FakeQuerier) InsertProvisionerJob(_ context.Context, arg database.InsertProvisionerJobParams) (database.ProvisionerJob, error) {
	if err := validateDatabaseType(arg); err != nil {
		return database.ProvisionerJob{}, err
	}

	q.mutex.Lock()
	defer q.mutex.Unlock()

	job := database.ProvisionerJob{
		ID:             arg.ID,
		CreatedAt:      arg.CreatedAt,
		UpdatedAt:      arg.UpdatedAt,
		OrganizationID: arg.OrganizationID,
		InitiatorID:    arg.InitiatorID,
		Provisioner:    arg.Provisioner,
		StorageMethod:  arg.StorageMethod,
		FileID:         arg.FileID,
		Type:           arg.Type,
		Input:          arg.Input,
		Tags:           maps.Clone(arg.Tags),
		TraceMetadata:  arg.TraceMetadata,
	}
	job.JobStatus = provisionerJobStatus(job)
	q.provisionerJobs = append(q.provisionerJobs, job)
	return job, nil
}

func (q *FakeQuerier) InsertProvisionerJobLogs(_ context.Context, arg database.InsertProvisionerJobLogsParams) ([]database.ProvisionerJobLog, error) {
	if err := validateDatabaseType(arg); err != nil {
		return nil, err
	}

	q.mutex.Lock()
	defer q.mutex.Unlock()

	logs := make([]database.ProvisionerJobLog, 0)
	id := int64(1)
	if len(q.provisionerJobLogs) > 0 {
		id = q.provisionerJobLogs[len(q.provisionerJobLogs)-1].ID
	}
	for index, output := range arg.Output {
		id++
		logs = append(logs, database.ProvisionerJobLog{
			ID:        id,
			JobID:     arg.JobID,
			CreatedAt: arg.CreatedAt[index],
			Source:    arg.Source[index],
			Level:     arg.Level[index],
			Stage:     arg.Stage[index],
			Output:    output,
		})
	}
	q.provisionerJobLogs = append(q.provisionerJobLogs, logs...)
	return logs, nil
}

func (q *FakeQuerier) InsertProvisionerJobTimings(_ context.Context, arg database.InsertProvisionerJobTimingsParams) ([]database.ProvisionerJobTiming, error) {
	err := validateDatabaseType(arg)
	if err != nil {
		return nil, err
	}

	q.mutex.Lock()
	defer q.mutex.Unlock()

	insertedTimings := make([]database.ProvisionerJobTiming, 0, len(arg.StartedAt))
	for i := range arg.StartedAt {
		timing := database.ProvisionerJobTiming{
			JobID:     arg.JobID,
			StartedAt: arg.StartedAt[i],
			EndedAt:   arg.EndedAt[i],
			Stage:     arg.Stage[i],
			Source:    arg.Source[i],
			Action:    arg.Action[i],
			Resource:  arg.Resource[i],
		}
		q.provisionerJobTimings = append(q.provisionerJobTimings, timing)
		insertedTimings = append(insertedTimings, timing)
	}

	return insertedTimings, nil
}

func (q *FakeQuerier) InsertProvisionerKey(_ context.Context, arg database.InsertProvisionerKeyParams) (database.ProvisionerKey, error) {
	err := validateDatabaseType(arg)
	if err != nil {
		return database.ProvisionerKey{}, err
	}

	q.mutex.Lock()
	defer q.mutex.Unlock()

	for _, key := range q.provisionerKeys {
		if key.ID == arg.ID || (key.OrganizationID == arg.OrganizationID && strings.EqualFold(key.Name, arg.Name)) {
			return database.ProvisionerKey{}, newUniqueConstraintError(database.UniqueProvisionerKeysOrganizationIDNameIndex)
		}
	}

	//nolint:gosimple
	provisionerKey := database.ProvisionerKey{
		ID:             arg.ID,
		CreatedAt:      arg.CreatedAt,
		OrganizationID: arg.OrganizationID,
		Name:           strings.ToLower(arg.Name),
		HashedSecret:   arg.HashedSecret,
		Tags:           arg.Tags,
	}
	q.provisionerKeys = append(q.provisionerKeys, provisionerKey)

	return provisionerKey, nil
}

func (q *FakeQuerier) InsertReplica(_ context.Context, arg database.InsertReplicaParams) (database.Replica, error) {
	if err := validateDatabaseType(arg); err != nil {
		return database.Replica{}, err
	}

	q.mutex.Lock()
	defer q.mutex.Unlock()

	replica := database.Replica{
		ID:              arg.ID,
		CreatedAt:       arg.CreatedAt,
		StartedAt:       arg.StartedAt,
		UpdatedAt:       arg.UpdatedAt,
		Hostname:        arg.Hostname,
		RegionID:        arg.RegionID,
		RelayAddress:    arg.RelayAddress,
		Version:         arg.Version,
		DatabaseLatency: arg.DatabaseLatency,
		Primary:         arg.Primary,
	}
	q.replicas = append(q.replicas, replica)
	return replica, nil
}

func (q *FakeQuerier) InsertTelemetryItemIfNotExists(_ context.Context, arg database.InsertTelemetryItemIfNotExistsParams) error {
	err := validateDatabaseType(arg)
	if err != nil {
		return err
	}

	q.mutex.Lock()
	defer q.mutex.Unlock()

	for _, item := range q.telemetryItems {
		if item.Key == arg.Key {
			return nil
		}
	}

	q.telemetryItems = append(q.telemetryItems, database.TelemetryItem{
		Key:       arg.Key,
		Value:     arg.Value,
		CreatedAt: time.Now(),
		UpdatedAt: time.Now(),
	})
	return nil
}

func (q *FakeQuerier) InsertTemplate(_ context.Context, arg database.InsertTemplateParams) error {
	if err := validateDatabaseType(arg); err != nil {
		return err
	}

	q.mutex.Lock()
	defer q.mutex.Unlock()

	//nolint:gosimple
	template := database.TemplateTable{
		ID:                           arg.ID,
		CreatedAt:                    arg.CreatedAt,
		UpdatedAt:                    arg.UpdatedAt,
		OrganizationID:               arg.OrganizationID,
		Name:                         arg.Name,
		Provisioner:                  arg.Provisioner,
		ActiveVersionID:              arg.ActiveVersionID,
		Description:                  arg.Description,
		CreatedBy:                    arg.CreatedBy,
		UserACL:                      arg.UserACL,
		GroupACL:                     arg.GroupACL,
		DisplayName:                  arg.DisplayName,
		Icon:                         arg.Icon,
		AllowUserCancelWorkspaceJobs: arg.AllowUserCancelWorkspaceJobs,
		AllowUserAutostart:           true,
		AllowUserAutostop:            true,
		MaxPortSharingLevel:          arg.MaxPortSharingLevel,
	}
	q.templates = append(q.templates, template)
	return nil
}

func (q *FakeQuerier) InsertTemplateVersion(_ context.Context, arg database.InsertTemplateVersionParams) error {
	if err := validateDatabaseType(arg); err != nil {
		return err
	}

	if len(arg.Message) > 1048576 {
		return xerrors.New("message too long")
	}

	q.mutex.Lock()
	defer q.mutex.Unlock()

	//nolint:gosimple
	version := database.TemplateVersionTable{
		ID:              arg.ID,
		TemplateID:      arg.TemplateID,
		OrganizationID:  arg.OrganizationID,
		CreatedAt:       arg.CreatedAt,
		UpdatedAt:       arg.UpdatedAt,
		Name:            arg.Name,
		Message:         arg.Message,
		Readme:          arg.Readme,
		JobID:           arg.JobID,
		CreatedBy:       arg.CreatedBy,
		SourceExampleID: arg.SourceExampleID,
	}
	q.templateVersions = append(q.templateVersions, version)
	return nil
}

func (q *FakeQuerier) InsertTemplateVersionParameter(_ context.Context, arg database.InsertTemplateVersionParameterParams) (database.TemplateVersionParameter, error) {
	if err := validateDatabaseType(arg); err != nil {
		return database.TemplateVersionParameter{}, err
	}

	q.mutex.Lock()
	defer q.mutex.Unlock()

	//nolint:gosimple
	param := database.TemplateVersionParameter{
		TemplateVersionID:   arg.TemplateVersionID,
		Name:                arg.Name,
		DisplayName:         arg.DisplayName,
		Description:         arg.Description,
		Type:                arg.Type,
		Mutable:             arg.Mutable,
		DefaultValue:        arg.DefaultValue,
		Icon:                arg.Icon,
		Options:             arg.Options,
		ValidationError:     arg.ValidationError,
		ValidationRegex:     arg.ValidationRegex,
		ValidationMin:       arg.ValidationMin,
		ValidationMax:       arg.ValidationMax,
		ValidationMonotonic: arg.ValidationMonotonic,
		Required:            arg.Required,
		DisplayOrder:        arg.DisplayOrder,
		Ephemeral:           arg.Ephemeral,
	}
	q.templateVersionParameters = append(q.templateVersionParameters, param)
	return param, nil
}

func (q *FakeQuerier) InsertTemplateVersionTerraformValuesByJobID(_ context.Context, arg database.InsertTemplateVersionTerraformValuesByJobIDParams) error {
	err := validateDatabaseType(arg)
	if err != nil {
		return err
	}

	q.mutex.Lock()
	defer q.mutex.Unlock()

	// Find the template version by the job_id
	templateVersion, ok := slice.Find(q.templateVersions, func(v database.TemplateVersionTable) bool {
		return v.JobID == arg.JobID
	})
	if !ok {
		return sql.ErrNoRows
	}

	if !json.Valid(arg.CachedPlan) {
		return xerrors.Errorf("cached plan must be valid json, received %q", string(arg.CachedPlan))
	}

	// Insert the new row
	row := database.TemplateVersionTerraformValue{
		TemplateVersionID: templateVersion.ID,
		CachedPlan:        arg.CachedPlan,
		UpdatedAt:         arg.UpdatedAt,
	}
	q.templateVersionTerraformValues = append(q.templateVersionTerraformValues, row)
	return nil
}

func (q *FakeQuerier) InsertTemplateVersionVariable(_ context.Context, arg database.InsertTemplateVersionVariableParams) (database.TemplateVersionVariable, error) {
	if err := validateDatabaseType(arg); err != nil {
		return database.TemplateVersionVariable{}, err
	}

	q.mutex.Lock()
	defer q.mutex.Unlock()

	//nolint:gosimple
	variable := database.TemplateVersionVariable{
		TemplateVersionID: arg.TemplateVersionID,
		Name:              arg.Name,
		Description:       arg.Description,
		Type:              arg.Type,
		Value:             arg.Value,
		DefaultValue:      arg.DefaultValue,
		Required:          arg.Required,
		Sensitive:         arg.Sensitive,
	}
	q.templateVersionVariables = append(q.templateVersionVariables, variable)
	return variable, nil
}

func (q *FakeQuerier) InsertTemplateVersionWorkspaceTag(_ context.Context, arg database.InsertTemplateVersionWorkspaceTagParams) (database.TemplateVersionWorkspaceTag, error) {
	err := validateDatabaseType(arg)
	if err != nil {
		return database.TemplateVersionWorkspaceTag{}, err
	}

	q.mutex.Lock()
	defer q.mutex.Unlock()

	//nolint:gosimple
	workspaceTag := database.TemplateVersionWorkspaceTag{
		TemplateVersionID: arg.TemplateVersionID,
		Key:               arg.Key,
		Value:             arg.Value,
	}
	q.templateVersionWorkspaceTags = append(q.templateVersionWorkspaceTags, workspaceTag)
	return workspaceTag, nil
}

func (q *FakeQuerier) InsertUser(_ context.Context, arg database.InsertUserParams) (database.User, error) {
	if err := validateDatabaseType(arg); err != nil {
		return database.User{}, err
	}

	q.mutex.Lock()
	defer q.mutex.Unlock()

	for _, user := range q.users {
		if user.Username == arg.Username && !user.Deleted {
			return database.User{}, errUniqueConstraint
		}
	}

	status := database.UserStatusDormant
	if arg.Status != "" {
		status = database.UserStatus(arg.Status)
	}

	user := database.User{
		ID:             arg.ID,
		Email:          arg.Email,
		HashedPassword: arg.HashedPassword,
		CreatedAt:      arg.CreatedAt,
		UpdatedAt:      arg.UpdatedAt,
		Username:       arg.Username,
		Name:           arg.Name,
		Status:         status,
		RBACRoles:      arg.RBACRoles,
		LoginType:      arg.LoginType,
		IsSystem:       false,
	}
	q.users = append(q.users, user)
	sort.Slice(q.users, func(i, j int) bool {
		return q.users[i].CreatedAt.Before(q.users[j].CreatedAt)
	})

	q.userStatusChanges = append(q.userStatusChanges, database.UserStatusChange{
		UserID:    user.ID,
		NewStatus: user.Status,
		ChangedAt: user.UpdatedAt,
	})
	return user, nil
}

func (q *FakeQuerier) InsertUserGroupsByID(_ context.Context, arg database.InsertUserGroupsByIDParams) ([]uuid.UUID, error) {
	err := validateDatabaseType(arg)
	if err != nil {
		return nil, err
	}

	q.mutex.Lock()
	defer q.mutex.Unlock()

	var groupIDs []uuid.UUID
	for _, group := range q.groups {
		for _, groupID := range arg.GroupIds {
			if group.ID == groupID {
				q.groupMembers = append(q.groupMembers, database.GroupMemberTable{
					UserID:  arg.UserID,
					GroupID: groupID,
				})
				groupIDs = append(groupIDs, group.ID)
			}
		}
	}

	return groupIDs, nil
}

func (q *FakeQuerier) InsertUserGroupsByName(_ context.Context, arg database.InsertUserGroupsByNameParams) error {
	err := validateDatabaseType(arg)
	if err != nil {
		return err
	}

	q.mutex.Lock()
	defer q.mutex.Unlock()

	var groupIDs []uuid.UUID
	for _, group := range q.groups {
		for _, groupName := range arg.GroupNames {
			if group.Name == groupName {
				groupIDs = append(groupIDs, group.ID)
			}
		}
	}

	for _, groupID := range groupIDs {
		q.groupMembers = append(q.groupMembers, database.GroupMemberTable{
			UserID:  arg.UserID,
			GroupID: groupID,
		})
	}

	return nil
}

func (q *FakeQuerier) InsertUserLink(_ context.Context, args database.InsertUserLinkParams) (database.UserLink, error) {
	q.mutex.Lock()
	defer q.mutex.Unlock()

	if u, err := q.getUserByIDNoLock(args.UserID); err == nil && u.Deleted {
		return database.UserLink{}, deletedUserLinkError
	}

	//nolint:gosimple
	link := database.UserLink{
		UserID:                 args.UserID,
		LoginType:              args.LoginType,
		LinkedID:               args.LinkedID,
		OAuthAccessToken:       args.OAuthAccessToken,
		OAuthAccessTokenKeyID:  args.OAuthAccessTokenKeyID,
		OAuthRefreshToken:      args.OAuthRefreshToken,
		OAuthRefreshTokenKeyID: args.OAuthRefreshTokenKeyID,
		OAuthExpiry:            args.OAuthExpiry,
		Claims:                 args.Claims,
	}

	q.userLinks = append(q.userLinks, link)

	return link, nil
}

func (q *FakeQuerier) InsertVolumeResourceMonitor(_ context.Context, arg database.InsertVolumeResourceMonitorParams) (database.WorkspaceAgentVolumeResourceMonitor, error) {
	err := validateDatabaseType(arg)
	if err != nil {
		return database.WorkspaceAgentVolumeResourceMonitor{}, err
	}

	q.mutex.Lock()
	defer q.mutex.Unlock()

	monitor := database.WorkspaceAgentVolumeResourceMonitor{
		AgentID:        arg.AgentID,
		Path:           arg.Path,
		Enabled:        arg.Enabled,
		State:          arg.State,
		Threshold:      arg.Threshold,
		CreatedAt:      arg.CreatedAt,
		UpdatedAt:      arg.UpdatedAt,
		DebouncedUntil: arg.DebouncedUntil,
	}

	q.workspaceAgentVolumeResourceMonitors = append(q.workspaceAgentVolumeResourceMonitors, monitor)
	return monitor, nil
}

func (q *FakeQuerier) InsertWebpushSubscription(_ context.Context, arg database.InsertWebpushSubscriptionParams) (database.WebpushSubscription, error) {
	err := validateDatabaseType(arg)
	if err != nil {
		return database.WebpushSubscription{}, err
	}

	q.mutex.Lock()
	defer q.mutex.Unlock()

	newSub := database.WebpushSubscription{
		ID:                uuid.New(),
		UserID:            arg.UserID,
		CreatedAt:         arg.CreatedAt,
		Endpoint:          arg.Endpoint,
		EndpointP256dhKey: arg.EndpointP256dhKey,
		EndpointAuthKey:   arg.EndpointAuthKey,
	}
	q.webpushSubscriptions = append(q.webpushSubscriptions, newSub)
	return newSub, nil
}

func (q *FakeQuerier) InsertWorkspace(_ context.Context, arg database.InsertWorkspaceParams) (database.WorkspaceTable, error) {
	if err := validateDatabaseType(arg); err != nil {
		return database.WorkspaceTable{}, err
	}

	q.mutex.Lock()
	defer q.mutex.Unlock()

	//nolint:gosimple
	workspace := database.WorkspaceTable{
		ID:                arg.ID,
		CreatedAt:         arg.CreatedAt,
		UpdatedAt:         arg.UpdatedAt,
		OwnerID:           arg.OwnerID,
		OrganizationID:    arg.OrganizationID,
		TemplateID:        arg.TemplateID,
		Name:              arg.Name,
		AutostartSchedule: arg.AutostartSchedule,
		Ttl:               arg.Ttl,
		LastUsedAt:        arg.LastUsedAt,
		AutomaticUpdates:  arg.AutomaticUpdates,
		NextStartAt:       arg.NextStartAt,
	}
	q.workspaces = append(q.workspaces, workspace)
	return workspace, nil
}

func (q *FakeQuerier) InsertWorkspaceAgent(_ context.Context, arg database.InsertWorkspaceAgentParams) (database.WorkspaceAgent, error) {
	if err := validateDatabaseType(arg); err != nil {
		return database.WorkspaceAgent{}, err
	}

	q.mutex.Lock()
	defer q.mutex.Unlock()

	agent := database.WorkspaceAgent{
		ID:                       arg.ID,
		CreatedAt:                arg.CreatedAt,
		UpdatedAt:                arg.UpdatedAt,
		ResourceID:               arg.ResourceID,
		AuthToken:                arg.AuthToken,
		AuthInstanceID:           arg.AuthInstanceID,
		EnvironmentVariables:     arg.EnvironmentVariables,
		Name:                     arg.Name,
		Architecture:             arg.Architecture,
		OperatingSystem:          arg.OperatingSystem,
		Directory:                arg.Directory,
		InstanceMetadata:         arg.InstanceMetadata,
		ResourceMetadata:         arg.ResourceMetadata,
		ConnectionTimeoutSeconds: arg.ConnectionTimeoutSeconds,
		TroubleshootingURL:       arg.TroubleshootingURL,
		MOTDFile:                 arg.MOTDFile,
		LifecycleState:           database.WorkspaceAgentLifecycleStateCreated,
		DisplayApps:              arg.DisplayApps,
		DisplayOrder:             arg.DisplayOrder,
	}

	q.workspaceAgents = append(q.workspaceAgents, agent)
	return agent, nil
}

func (q *FakeQuerier) InsertWorkspaceAgentDevcontainers(_ context.Context, arg database.InsertWorkspaceAgentDevcontainersParams) ([]database.WorkspaceAgentDevcontainer, error) {
	err := validateDatabaseType(arg)
	if err != nil {
		return nil, err
	}

	q.mutex.Lock()
	defer q.mutex.Unlock()

	for _, agent := range q.workspaceAgents {
		if agent.ID == arg.WorkspaceAgentID {
			var devcontainers []database.WorkspaceAgentDevcontainer
			for i, id := range arg.ID {
				devcontainers = append(devcontainers, database.WorkspaceAgentDevcontainer{
					WorkspaceAgentID: arg.WorkspaceAgentID,
					CreatedAt:        arg.CreatedAt,
					ID:               id,
					Name:             arg.Name[i],
					WorkspaceFolder:  arg.WorkspaceFolder[i],
					ConfigPath:       arg.ConfigPath[i],
				})
			}
			q.workspaceAgentDevcontainers = append(q.workspaceAgentDevcontainers, devcontainers...)
			return devcontainers, nil
		}
	}

	return nil, errForeignKeyConstraint
}

func (q *FakeQuerier) InsertWorkspaceAgentLogSources(_ context.Context, arg database.InsertWorkspaceAgentLogSourcesParams) ([]database.WorkspaceAgentLogSource, error) {
	err := validateDatabaseType(arg)
	if err != nil {
		return nil, err
	}

	q.mutex.Lock()
	defer q.mutex.Unlock()

	logSources := make([]database.WorkspaceAgentLogSource, 0)
	for index, source := range arg.ID {
		logSource := database.WorkspaceAgentLogSource{
			ID:               source,
			WorkspaceAgentID: arg.WorkspaceAgentID,
			CreatedAt:        arg.CreatedAt,
			DisplayName:      arg.DisplayName[index],
			Icon:             arg.Icon[index],
		}
		logSources = append(logSources, logSource)
	}
	q.workspaceAgentLogSources = append(q.workspaceAgentLogSources, logSources...)
	return logSources, nil
}

func (q *FakeQuerier) InsertWorkspaceAgentLogs(_ context.Context, arg database.InsertWorkspaceAgentLogsParams) ([]database.WorkspaceAgentLog, error) {
	if err := validateDatabaseType(arg); err != nil {
		return nil, err
	}

	q.mutex.Lock()
	defer q.mutex.Unlock()

	logs := []database.WorkspaceAgentLog{}
	id := int64(0)
	if len(q.workspaceAgentLogs) > 0 {
		id = q.workspaceAgentLogs[len(q.workspaceAgentLogs)-1].ID
	}
	outputLength := int32(0)
	for index, output := range arg.Output {
		id++
		logs = append(logs, database.WorkspaceAgentLog{
			ID:          id,
			AgentID:     arg.AgentID,
			CreatedAt:   arg.CreatedAt,
			Level:       arg.Level[index],
			LogSourceID: arg.LogSourceID,
			Output:      output,
		})
		// #nosec G115 - Safe conversion as log output length is expected to be within int32 range
		outputLength += int32(len(output))
	}
	for index, agent := range q.workspaceAgents {
		if agent.ID != arg.AgentID {
			continue
		}
		// Greater than 1MB, same as the PostgreSQL constraint!
		if agent.LogsLength+outputLength > (1 << 20) {
			return nil, &pq.Error{
				Constraint: "max_logs_length",
				Table:      "workspace_agents",
			}
		}
		agent.LogsLength += outputLength
		q.workspaceAgents[index] = agent
		break
	}
	q.workspaceAgentLogs = append(q.workspaceAgentLogs, logs...)
	return logs, nil
}

func (q *FakeQuerier) InsertWorkspaceAgentMetadata(_ context.Context, arg database.InsertWorkspaceAgentMetadataParams) error {
	q.mutex.Lock()
	defer q.mutex.Unlock()

	//nolint:gosimple
	metadatum := database.WorkspaceAgentMetadatum{
		WorkspaceAgentID: arg.WorkspaceAgentID,
		Script:           arg.Script,
		DisplayName:      arg.DisplayName,
		Key:              arg.Key,
		Timeout:          arg.Timeout,
		Interval:         arg.Interval,
		DisplayOrder:     arg.DisplayOrder,
	}

	q.workspaceAgentMetadata = append(q.workspaceAgentMetadata, metadatum)
	return nil
}

func (q *FakeQuerier) InsertWorkspaceAgentScriptTimings(_ context.Context, arg database.InsertWorkspaceAgentScriptTimingsParams) (database.WorkspaceAgentScriptTiming, error) {
	err := validateDatabaseType(arg)
	if err != nil {
		return database.WorkspaceAgentScriptTiming{}, err
	}

	q.mutex.Lock()
	defer q.mutex.Unlock()

	timing := database.WorkspaceAgentScriptTiming(arg)
	q.workspaceAgentScriptTimings = append(q.workspaceAgentScriptTimings, timing)

	return timing, nil
}

func (q *FakeQuerier) InsertWorkspaceAgentScripts(_ context.Context, arg database.InsertWorkspaceAgentScriptsParams) ([]database.WorkspaceAgentScript, error) {
	err := validateDatabaseType(arg)
	if err != nil {
		return nil, err
	}

	q.mutex.Lock()
	defer q.mutex.Unlock()

	scripts := make([]database.WorkspaceAgentScript, 0)
	for index, source := range arg.LogSourceID {
		script := database.WorkspaceAgentScript{
			LogSourceID:      source,
			WorkspaceAgentID: arg.WorkspaceAgentID,
			ID:               arg.ID[index],
			LogPath:          arg.LogPath[index],
			Script:           arg.Script[index],
			Cron:             arg.Cron[index],
			StartBlocksLogin: arg.StartBlocksLogin[index],
			RunOnStart:       arg.RunOnStart[index],
			RunOnStop:        arg.RunOnStop[index],
			TimeoutSeconds:   arg.TimeoutSeconds[index],
			CreatedAt:        arg.CreatedAt,
		}
		scripts = append(scripts, script)
	}
	q.workspaceAgentScripts = append(q.workspaceAgentScripts, scripts...)
	return scripts, nil
}

func (q *FakeQuerier) InsertWorkspaceAgentStats(_ context.Context, arg database.InsertWorkspaceAgentStatsParams) error {
	err := validateDatabaseType(arg)
	if err != nil {
		return err
	}

	q.mutex.Lock()
	defer q.mutex.Unlock()

	var connectionsByProto []map[string]int64
	if err := json.Unmarshal(arg.ConnectionsByProto, &connectionsByProto); err != nil {
		return err
	}
	for i := 0; i < len(arg.ID); i++ {
		cbp, err := json.Marshal(connectionsByProto[i])
		if err != nil {
			return xerrors.Errorf("failed to marshal connections_by_proto: %w", err)
		}
		stat := database.WorkspaceAgentStat{
			ID:                          arg.ID[i],
			CreatedAt:                   arg.CreatedAt[i],
			WorkspaceID:                 arg.WorkspaceID[i],
			AgentID:                     arg.AgentID[i],
			UserID:                      arg.UserID[i],
			ConnectionsByProto:          cbp,
			ConnectionCount:             arg.ConnectionCount[i],
			RxPackets:                   arg.RxPackets[i],
			RxBytes:                     arg.RxBytes[i],
			TxPackets:                   arg.TxPackets[i],
			TxBytes:                     arg.TxBytes[i],
			TemplateID:                  arg.TemplateID[i],
			SessionCountVSCode:          arg.SessionCountVSCode[i],
			SessionCountJetBrains:       arg.SessionCountJetBrains[i],
			SessionCountReconnectingPTY: arg.SessionCountReconnectingPTY[i],
			SessionCountSSH:             arg.SessionCountSSH[i],
			ConnectionMedianLatencyMS:   arg.ConnectionMedianLatencyMS[i],
			Usage:                       arg.Usage[i],
		}
		q.workspaceAgentStats = append(q.workspaceAgentStats, stat)
	}

	return nil
}

func (q *FakeQuerier) InsertWorkspaceApp(_ context.Context, arg database.InsertWorkspaceAppParams) (database.WorkspaceApp, error) {
	if err := validateDatabaseType(arg); err != nil {
		return database.WorkspaceApp{}, err
	}

	q.mutex.Lock()
	defer q.mutex.Unlock()

	if arg.SharingLevel == "" {
		arg.SharingLevel = database.AppSharingLevelOwner
	}

	if arg.OpenIn == "" {
		arg.OpenIn = database.WorkspaceAppOpenInSlimWindow
	}

	// nolint:gosimple
	workspaceApp := database.WorkspaceApp{
		ID:                   arg.ID,
		AgentID:              arg.AgentID,
		CreatedAt:            arg.CreatedAt,
		Slug:                 arg.Slug,
		DisplayName:          arg.DisplayName,
		Icon:                 arg.Icon,
		Command:              arg.Command,
		Url:                  arg.Url,
		External:             arg.External,
		Subdomain:            arg.Subdomain,
		SharingLevel:         arg.SharingLevel,
		HealthcheckUrl:       arg.HealthcheckUrl,
		HealthcheckInterval:  arg.HealthcheckInterval,
		HealthcheckThreshold: arg.HealthcheckThreshold,
		Health:               arg.Health,
		Hidden:               arg.Hidden,
		DisplayOrder:         arg.DisplayOrder,
		OpenIn:               arg.OpenIn,
	}
	q.workspaceApps = append(q.workspaceApps, workspaceApp)
	return workspaceApp, nil
}

func (q *FakeQuerier) InsertWorkspaceAppStats(_ context.Context, arg database.InsertWorkspaceAppStatsParams) error {
	err := validateDatabaseType(arg)
	if err != nil {
		return err
	}

	q.mutex.Lock()
	defer q.mutex.Unlock()

InsertWorkspaceAppStatsLoop:
	for i := 0; i < len(arg.UserID); i++ {
		stat := database.WorkspaceAppStat{
			ID:               q.workspaceAppStatsLastInsertID + 1,
			UserID:           arg.UserID[i],
			WorkspaceID:      arg.WorkspaceID[i],
			AgentID:          arg.AgentID[i],
			AccessMethod:     arg.AccessMethod[i],
			SlugOrPort:       arg.SlugOrPort[i],
			SessionID:        arg.SessionID[i],
			SessionStartedAt: arg.SessionStartedAt[i],
			SessionEndedAt:   arg.SessionEndedAt[i],
			Requests:         arg.Requests[i],
		}
		for j, s := range q.workspaceAppStats {
			// Check unique constraint for upsert.
			if s.UserID == stat.UserID && s.AgentID == stat.AgentID && s.SessionID == stat.SessionID {
				q.workspaceAppStats[j].SessionEndedAt = stat.SessionEndedAt
				q.workspaceAppStats[j].Requests = stat.Requests
				continue InsertWorkspaceAppStatsLoop
			}
		}
		q.workspaceAppStats = append(q.workspaceAppStats, stat)
		q.workspaceAppStatsLastInsertID++
	}

	return nil
}

func (q *FakeQuerier) InsertWorkspaceAppStatus(_ context.Context, arg database.InsertWorkspaceAppStatusParams) (database.WorkspaceAppStatus, error) {
	err := validateDatabaseType(arg)
	if err != nil {
		return database.WorkspaceAppStatus{}, err
	}

	q.mutex.Lock()
	defer q.mutex.Unlock()

	status := database.WorkspaceAppStatus{
		ID:                 arg.ID,
		CreatedAt:          arg.CreatedAt,
		WorkspaceID:        arg.WorkspaceID,
		AgentID:            arg.AgentID,
		AppID:              arg.AppID,
		NeedsUserAttention: arg.NeedsUserAttention,
		State:              arg.State,
		Message:            arg.Message,
		Uri:                arg.Uri,
		Icon:               arg.Icon,
	}
	q.workspaceAppStatuses = append(q.workspaceAppStatuses, status)
	return status, nil
}

func (q *FakeQuerier) InsertWorkspaceBuild(_ context.Context, arg database.InsertWorkspaceBuildParams) error {
	if err := validateDatabaseType(arg); err != nil {
		return err
	}

	q.mutex.Lock()
	defer q.mutex.Unlock()

	workspaceBuild := database.WorkspaceBuild{
		ID:                      arg.ID,
		CreatedAt:               arg.CreatedAt,
		UpdatedAt:               arg.UpdatedAt,
		WorkspaceID:             arg.WorkspaceID,
		TemplateVersionID:       arg.TemplateVersionID,
		BuildNumber:             arg.BuildNumber,
		Transition:              arg.Transition,
		InitiatorID:             arg.InitiatorID,
		JobID:                   arg.JobID,
		ProvisionerState:        arg.ProvisionerState,
		Deadline:                arg.Deadline,
		MaxDeadline:             arg.MaxDeadline,
		Reason:                  arg.Reason,
		TemplateVersionPresetID: arg.TemplateVersionPresetID,
	}
	q.workspaceBuilds = append(q.workspaceBuilds, workspaceBuild)
	return nil
}

func (q *FakeQuerier) InsertWorkspaceBuildParameters(_ context.Context, arg database.InsertWorkspaceBuildParametersParams) error {
	if err := validateDatabaseType(arg); err != nil {
		return err
	}

	q.mutex.Lock()
	defer q.mutex.Unlock()

	for index, name := range arg.Name {
		q.workspaceBuildParameters = append(q.workspaceBuildParameters, database.WorkspaceBuildParameter{
			WorkspaceBuildID: arg.WorkspaceBuildID,
			Name:             name,
			Value:            arg.Value[index],
		})
	}
	return nil
}

func (q *FakeQuerier) InsertWorkspaceModule(_ context.Context, arg database.InsertWorkspaceModuleParams) (database.WorkspaceModule, error) {
	err := validateDatabaseType(arg)
	if err != nil {
		return database.WorkspaceModule{}, err
	}

	q.mutex.Lock()
	defer q.mutex.Unlock()

	workspaceModule := database.WorkspaceModule(arg)
	q.workspaceModules = append(q.workspaceModules, workspaceModule)
	return workspaceModule, nil
}

func (q *FakeQuerier) InsertWorkspaceProxy(_ context.Context, arg database.InsertWorkspaceProxyParams) (database.WorkspaceProxy, error) {
	q.mutex.Lock()
	defer q.mutex.Unlock()

	lastRegionID := int32(0)
	for _, p := range q.workspaceProxies {
		if !p.Deleted && p.Name == arg.Name {
			return database.WorkspaceProxy{}, errUniqueConstraint
		}
		if p.RegionID > lastRegionID {
			lastRegionID = p.RegionID
		}
	}

	p := database.WorkspaceProxy{
		ID:                arg.ID,
		Name:              arg.Name,
		DisplayName:       arg.DisplayName,
		Icon:              arg.Icon,
		DerpEnabled:       arg.DerpEnabled,
		DerpOnly:          arg.DerpOnly,
		TokenHashedSecret: arg.TokenHashedSecret,
		RegionID:          lastRegionID + 1,
		CreatedAt:         arg.CreatedAt,
		UpdatedAt:         arg.UpdatedAt,
		Deleted:           false,
	}
	q.workspaceProxies = append(q.workspaceProxies, p)
	return p, nil
}

func (q *FakeQuerier) InsertWorkspaceResource(_ context.Context, arg database.InsertWorkspaceResourceParams) (database.WorkspaceResource, error) {
	if err := validateDatabaseType(arg); err != nil {
		return database.WorkspaceResource{}, err
	}

	q.mutex.Lock()
	defer q.mutex.Unlock()

	//nolint:gosimple
	resource := database.WorkspaceResource{
		ID:         arg.ID,
		CreatedAt:  arg.CreatedAt,
		JobID:      arg.JobID,
		Transition: arg.Transition,
		Type:       arg.Type,
		Name:       arg.Name,
		Hide:       arg.Hide,
		Icon:       arg.Icon,
		DailyCost:  arg.DailyCost,
		ModulePath: arg.ModulePath,
	}
	q.workspaceResources = append(q.workspaceResources, resource)
	return resource, nil
}

func (q *FakeQuerier) InsertWorkspaceResourceMetadata(_ context.Context, arg database.InsertWorkspaceResourceMetadataParams) ([]database.WorkspaceResourceMetadatum, error) {
	if err := validateDatabaseType(arg); err != nil {
		return nil, err
	}

	q.mutex.Lock()
	defer q.mutex.Unlock()

	metadata := make([]database.WorkspaceResourceMetadatum, 0)
	id := int64(1)
	if len(q.workspaceResourceMetadata) > 0 {
		id = q.workspaceResourceMetadata[len(q.workspaceResourceMetadata)-1].ID
	}
	for index, key := range arg.Key {
		id++
		value := arg.Value[index]
		metadata = append(metadata, database.WorkspaceResourceMetadatum{
			ID:                  id,
			WorkspaceResourceID: arg.WorkspaceResourceID,
			Key:                 key,
			Value: sql.NullString{
				String: value,
				Valid:  value != "",
			},
			Sensitive: arg.Sensitive[index],
		})
	}
	q.workspaceResourceMetadata = append(q.workspaceResourceMetadata, metadata...)
	return metadata, nil
}

func (q *FakeQuerier) ListProvisionerKeysByOrganization(_ context.Context, organizationID uuid.UUID) ([]database.ProvisionerKey, error) {
	q.mutex.RLock()
	defer q.mutex.RUnlock()

	keys := make([]database.ProvisionerKey, 0)
	for _, key := range q.provisionerKeys {
		if key.OrganizationID == organizationID {
			keys = append(keys, key)
		}
	}

	return keys, nil
}

func (q *FakeQuerier) ListProvisionerKeysByOrganizationExcludeReserved(_ context.Context, organizationID uuid.UUID) ([]database.ProvisionerKey, error) {
	q.mutex.RLock()
	defer q.mutex.RUnlock()

	keys := make([]database.ProvisionerKey, 0)
	for _, key := range q.provisionerKeys {
		if key.ID.String() == codersdk.ProvisionerKeyIDBuiltIn ||
			key.ID.String() == codersdk.ProvisionerKeyIDUserAuth ||
			key.ID.String() == codersdk.ProvisionerKeyIDPSK {
			continue
		}
		if key.OrganizationID == organizationID {
			keys = append(keys, key)
		}
	}

	return keys, nil
}

func (q *FakeQuerier) ListWorkspaceAgentPortShares(_ context.Context, workspaceID uuid.UUID) ([]database.WorkspaceAgentPortShare, error) {
	q.mutex.Lock()
	defer q.mutex.Unlock()

	shares := []database.WorkspaceAgentPortShare{}
	for _, share := range q.workspaceAgentPortShares {
		if share.WorkspaceID == workspaceID {
			shares = append(shares, share)
		}
	}

	return shares, nil
}

func (q *FakeQuerier) MarkAllInboxNotificationsAsRead(_ context.Context, arg database.MarkAllInboxNotificationsAsReadParams) error {
	err := validateDatabaseType(arg)
	if err != nil {
		return err
	}

	for idx, notif := range q.inboxNotifications {
		if notif.UserID == arg.UserID && !notif.ReadAt.Valid {
			q.inboxNotifications[idx].ReadAt = arg.ReadAt
		}
	}

	return nil
}

// nolint:forcetypeassert
func (q *FakeQuerier) OIDCClaimFieldValues(_ context.Context, args database.OIDCClaimFieldValuesParams) ([]string, error) {
	orgMembers := q.getOrganizationMemberNoLock(args.OrganizationID)

	var values []string
	for _, link := range q.userLinks {
		if args.OrganizationID != uuid.Nil {
			inOrg := slices.ContainsFunc(orgMembers, func(organizationMember database.OrganizationMember) bool {
				return organizationMember.UserID == link.UserID
			})
			if !inOrg {
				continue
			}
		}

		if link.LoginType != database.LoginTypeOIDC {
			continue
		}

		if len(link.Claims.MergedClaims) == 0 {
			continue
		}

		value, ok := link.Claims.MergedClaims[args.ClaimField]
		if !ok {
			continue
		}
		switch value := value.(type) {
		case string:
			values = append(values, value)
		case []string:
			values = append(values, value...)
		case []any:
			for _, v := range value {
				if sv, ok := v.(string); ok {
					values = append(values, sv)
				}
			}
		default:
			continue
		}
	}

	return slice.Unique(values), nil
}

func (q *FakeQuerier) OIDCClaimFields(_ context.Context, organizationID uuid.UUID) ([]string, error) {
	orgMembers := q.getOrganizationMemberNoLock(organizationID)

	var fields []string
	for _, link := range q.userLinks {
		if organizationID != uuid.Nil {
			inOrg := slices.ContainsFunc(orgMembers, func(organizationMember database.OrganizationMember) bool {
				return organizationMember.UserID == link.UserID
			})
			if !inOrg {
				continue
			}
		}

		if link.LoginType != database.LoginTypeOIDC {
			continue
		}

		for k := range link.Claims.MergedClaims {
			fields = append(fields, k)
		}
	}

	return slice.Unique(fields), nil
}

func (q *FakeQuerier) OrganizationMembers(_ context.Context, arg database.OrganizationMembersParams) ([]database.OrganizationMembersRow, error) {
	if err := validateDatabaseType(arg); err != nil {
		return []database.OrganizationMembersRow{}, err
	}

	q.mutex.RLock()
	defer q.mutex.RUnlock()

	tmp := make([]database.OrganizationMembersRow, 0)
	for _, organizationMember := range q.organizationMembers {
		if arg.OrganizationID != uuid.Nil && organizationMember.OrganizationID != arg.OrganizationID {
			continue
		}

		if arg.UserID != uuid.Nil && organizationMember.UserID != arg.UserID {
			continue
		}

		organizationMember := organizationMember
		user, _ := q.getUserByIDNoLock(organizationMember.UserID)
		tmp = append(tmp, database.OrganizationMembersRow{
			OrganizationMember: organizationMember,
			Username:           user.Username,
			AvatarURL:          user.AvatarURL,
			Name:               user.Name,
			Email:              user.Email,
			GlobalRoles:        user.RBACRoles,
		})
	}
	return tmp, nil
}

func (q *FakeQuerier) PaginatedOrganizationMembers(_ context.Context, arg database.PaginatedOrganizationMembersParams) ([]database.PaginatedOrganizationMembersRow, error) {
	err := validateDatabaseType(arg)
	if err != nil {
		return nil, err
	}

	q.mutex.RLock()
	defer q.mutex.RUnlock()

	// All of the members in the organization
	orgMembers := make([]database.OrganizationMember, 0)
	for _, mem := range q.organizationMembers {
		if mem.OrganizationID != arg.OrganizationID {
			continue
		}

		orgMembers = append(orgMembers, mem)
	}

	selectedMembers := make([]database.PaginatedOrganizationMembersRow, 0)

	skippedMembers := 0
	for _, organizationMember := range orgMembers {
		if skippedMembers < int(arg.OffsetOpt) {
			skippedMembers++
			continue
		}

		// if the limit is set to 0 we treat that as returning all of the org members
		if int(arg.LimitOpt) != 0 && len(selectedMembers) >= int(arg.LimitOpt) {
			break
		}

		user, _ := q.getUserByIDNoLock(organizationMember.UserID)
		selectedMembers = append(selectedMembers, database.PaginatedOrganizationMembersRow{
			OrganizationMember: organizationMember,
			Username:           user.Username,
			AvatarURL:          user.AvatarURL,
			Name:               user.Name,
			Email:              user.Email,
			GlobalRoles:        user.RBACRoles,
			Count:              int64(len(orgMembers)),
		})
	}
	return selectedMembers, nil
}

func (q *FakeQuerier) ReduceWorkspaceAgentShareLevelToAuthenticatedByTemplate(_ context.Context, templateID uuid.UUID) error {
	err := validateDatabaseType(templateID)
	if err != nil {
		return err
	}

	q.mutex.Lock()
	defer q.mutex.Unlock()

	for _, workspace := range q.workspaces {
		if workspace.TemplateID != templateID {
			continue
		}
		for i, share := range q.workspaceAgentPortShares {
			if share.WorkspaceID != workspace.ID {
				continue
			}
			if share.ShareLevel == database.AppSharingLevelPublic {
				share.ShareLevel = database.AppSharingLevelAuthenticated
			}
			q.workspaceAgentPortShares[i] = share
		}
	}

	return nil
}

func (q *FakeQuerier) RegisterWorkspaceProxy(_ context.Context, arg database.RegisterWorkspaceProxyParams) (database.WorkspaceProxy, error) {
	q.mutex.Lock()
	defer q.mutex.Unlock()

	for i, p := range q.workspaceProxies {
		if p.ID == arg.ID {
			p.Url = arg.Url
			p.WildcardHostname = arg.WildcardHostname
			p.DerpEnabled = arg.DerpEnabled
			p.DerpOnly = arg.DerpOnly
			p.Version = arg.Version
			p.UpdatedAt = dbtime.Now()
			q.workspaceProxies[i] = p
			return p, nil
		}
	}
	return database.WorkspaceProxy{}, sql.ErrNoRows
}

func (q *FakeQuerier) RemoveUserFromAllGroups(_ context.Context, userID uuid.UUID) error {
	q.mutex.Lock()
	defer q.mutex.Unlock()

	newMembers := q.groupMembers[:0]
	for _, member := range q.groupMembers {
		if member.UserID == userID {
			continue
		}
		newMembers = append(newMembers, member)
	}
	q.groupMembers = newMembers

	return nil
}

func (q *FakeQuerier) RemoveUserFromGroups(_ context.Context, arg database.RemoveUserFromGroupsParams) ([]uuid.UUID, error) {
	err := validateDatabaseType(arg)
	if err != nil {
		return nil, err
	}

	q.mutex.Lock()
	defer q.mutex.Unlock()

	removed := make([]uuid.UUID, 0)
	q.data.groupMembers = slices.DeleteFunc(q.data.groupMembers, func(groupMember database.GroupMemberTable) bool {
		// Delete all group members that match the arguments.
		if groupMember.UserID != arg.UserID {
			// Not the right user, ignore.
			return false
		}

		if !slices.Contains(arg.GroupIds, groupMember.GroupID) {
			return false
		}

		removed = append(removed, groupMember.GroupID)
		return true
	})

	return removed, nil
}

func (q *FakeQuerier) RevokeDBCryptKey(_ context.Context, activeKeyDigest string) error {
	q.mutex.Lock()
	defer q.mutex.Unlock()

	for i := range q.dbcryptKeys {
		key := q.dbcryptKeys[i]

		// Is the key already revoked?
		if !key.ActiveKeyDigest.Valid {
			continue
		}

		if key.ActiveKeyDigest.String != activeKeyDigest {
			continue
		}

		// Check for foreign key constraints.
		for _, ul := range q.userLinks {
			if (ul.OAuthAccessTokenKeyID.Valid && ul.OAuthAccessTokenKeyID.String == activeKeyDigest) ||
				(ul.OAuthRefreshTokenKeyID.Valid && ul.OAuthRefreshTokenKeyID.String == activeKeyDigest) {
				return errForeignKeyConstraint
			}
		}
		for _, gal := range q.externalAuthLinks {
			if (gal.OAuthAccessTokenKeyID.Valid && gal.OAuthAccessTokenKeyID.String == activeKeyDigest) ||
				(gal.OAuthRefreshTokenKeyID.Valid && gal.OAuthRefreshTokenKeyID.String == activeKeyDigest) {
				return errForeignKeyConstraint
			}
		}

		// Revoke the key.
		q.dbcryptKeys[i].RevokedAt = sql.NullTime{Time: dbtime.Now(), Valid: true}
		q.dbcryptKeys[i].RevokedKeyDigest = sql.NullString{String: key.ActiveKeyDigest.String, Valid: true}
		q.dbcryptKeys[i].ActiveKeyDigest = sql.NullString{}
		return nil
	}

	return sql.ErrNoRows
}

func (*FakeQuerier) TryAcquireLock(_ context.Context, _ int64) (bool, error) {
	return false, xerrors.New("TryAcquireLock must only be called within a transaction")
}

func (q *FakeQuerier) UnarchiveTemplateVersion(_ context.Context, arg database.UnarchiveTemplateVersionParams) error {
	err := validateDatabaseType(arg)
	if err != nil {
		return err
	}
	q.mutex.Lock()
	defer q.mutex.Unlock()

	for i, v := range q.data.templateVersions {
		if v.ID == arg.TemplateVersionID {
			v.Archived = false
			v.UpdatedAt = arg.UpdatedAt
			q.data.templateVersions[i] = v
			return nil
		}
	}

	return sql.ErrNoRows
}

func (q *FakeQuerier) UnfavoriteWorkspace(_ context.Context, arg uuid.UUID) error {
	err := validateDatabaseType(arg)
	if err != nil {
		return err
	}

	q.mutex.Lock()
	defer q.mutex.Unlock()

	for i := 0; i < len(q.workspaces); i++ {
		if q.workspaces[i].ID != arg {
			continue
		}
		q.workspaces[i].Favorite = false
		return nil
	}

	return nil
}

func (q *FakeQuerier) UpdateAPIKeyByID(_ context.Context, arg database.UpdateAPIKeyByIDParams) error {
	if err := validateDatabaseType(arg); err != nil {
		return err
	}

	q.mutex.Lock()
	defer q.mutex.Unlock()

	for index, apiKey := range q.apiKeys {
		if apiKey.ID != arg.ID {
			continue
		}
		apiKey.LastUsed = arg.LastUsed
		apiKey.ExpiresAt = arg.ExpiresAt
		apiKey.IPAddress = arg.IPAddress
		q.apiKeys[index] = apiKey
		return nil
	}
	return sql.ErrNoRows
}

func (q *FakeQuerier) UpdateCryptoKeyDeletesAt(_ context.Context, arg database.UpdateCryptoKeyDeletesAtParams) (database.CryptoKey, error) {
	err := validateDatabaseType(arg)
	if err != nil {
		return database.CryptoKey{}, err
	}
	q.mutex.Lock()
	defer q.mutex.Unlock()

	for i, key := range q.cryptoKeys {
		if key.Feature == arg.Feature && key.Sequence == arg.Sequence {
			key.DeletesAt = arg.DeletesAt
			q.cryptoKeys[i] = key
			return key, nil
		}
	}

	return database.CryptoKey{}, sql.ErrNoRows
}

func (q *FakeQuerier) UpdateCustomRole(_ context.Context, arg database.UpdateCustomRoleParams) (database.CustomRole, error) {
	err := validateDatabaseType(arg)
	if err != nil {
		return database.CustomRole{}, err
	}

	q.mutex.RLock()
	defer q.mutex.RUnlock()
	for i := range q.customRoles {
		if strings.EqualFold(q.customRoles[i].Name, arg.Name) &&
			q.customRoles[i].OrganizationID.UUID == arg.OrganizationID.UUID {
			q.customRoles[i].DisplayName = arg.DisplayName
			q.customRoles[i].OrganizationID = arg.OrganizationID
			q.customRoles[i].SitePermissions = arg.SitePermissions
			q.customRoles[i].OrgPermissions = arg.OrgPermissions
			q.customRoles[i].UserPermissions = arg.UserPermissions
			q.customRoles[i].UpdatedAt = dbtime.Now()
			return q.customRoles[i], nil
		}
	}
	return database.CustomRole{}, sql.ErrNoRows
}

func (q *FakeQuerier) UpdateExternalAuthLink(_ context.Context, arg database.UpdateExternalAuthLinkParams) (database.ExternalAuthLink, error) {
	if err := validateDatabaseType(arg); err != nil {
		return database.ExternalAuthLink{}, err
	}

	q.mutex.Lock()
	defer q.mutex.Unlock()
	for index, gitAuthLink := range q.externalAuthLinks {
		if gitAuthLink.ProviderID != arg.ProviderID {
			continue
		}
		if gitAuthLink.UserID != arg.UserID {
			continue
		}
		gitAuthLink.UpdatedAt = arg.UpdatedAt
		gitAuthLink.OAuthAccessToken = arg.OAuthAccessToken
		gitAuthLink.OAuthAccessTokenKeyID = arg.OAuthAccessTokenKeyID
		gitAuthLink.OAuthRefreshToken = arg.OAuthRefreshToken
		gitAuthLink.OAuthRefreshTokenKeyID = arg.OAuthRefreshTokenKeyID
		gitAuthLink.OAuthExpiry = arg.OAuthExpiry
		gitAuthLink.OAuthExtra = arg.OAuthExtra
		q.externalAuthLinks[index] = gitAuthLink

		return gitAuthLink, nil
	}
	return database.ExternalAuthLink{}, sql.ErrNoRows
}

func (q *FakeQuerier) UpdateExternalAuthLinkRefreshToken(_ context.Context, arg database.UpdateExternalAuthLinkRefreshTokenParams) error {
	if err := validateDatabaseType(arg); err != nil {
		return err
	}

	q.mutex.Lock()
	defer q.mutex.Unlock()
	for index, gitAuthLink := range q.externalAuthLinks {
		if gitAuthLink.ProviderID != arg.ProviderID {
			continue
		}
		if gitAuthLink.UserID != arg.UserID {
			continue
		}
		gitAuthLink.UpdatedAt = arg.UpdatedAt
		gitAuthLink.OAuthRefreshToken = arg.OAuthRefreshToken
		q.externalAuthLinks[index] = gitAuthLink

		return nil
	}
	return sql.ErrNoRows
}

func (q *FakeQuerier) UpdateGitSSHKey(_ context.Context, arg database.UpdateGitSSHKeyParams) (database.GitSSHKey, error) {
	if err := validateDatabaseType(arg); err != nil {
		return database.GitSSHKey{}, err
	}

	q.mutex.Lock()
	defer q.mutex.Unlock()

	for index, key := range q.gitSSHKey {
		if key.UserID != arg.UserID {
			continue
		}
		key.UpdatedAt = arg.UpdatedAt
		key.PrivateKey = arg.PrivateKey
		key.PublicKey = arg.PublicKey
		q.gitSSHKey[index] = key
		return key, nil
	}
	return database.GitSSHKey{}, sql.ErrNoRows
}

func (q *FakeQuerier) UpdateGroupByID(_ context.Context, arg database.UpdateGroupByIDParams) (database.Group, error) {
	if err := validateDatabaseType(arg); err != nil {
		return database.Group{}, err
	}

	q.mutex.Lock()
	defer q.mutex.Unlock()

	for i, group := range q.groups {
		if group.ID == arg.ID {
			group.DisplayName = arg.DisplayName
			group.Name = arg.Name
			group.AvatarURL = arg.AvatarURL
			group.QuotaAllowance = arg.QuotaAllowance
			q.groups[i] = group
			return group, nil
		}
	}
	return database.Group{}, sql.ErrNoRows
}

func (q *FakeQuerier) UpdateInactiveUsersToDormant(_ context.Context, params database.UpdateInactiveUsersToDormantParams) ([]database.UpdateInactiveUsersToDormantRow, error) {
	q.mutex.Lock()
	defer q.mutex.Unlock()

	var updated []database.UpdateInactiveUsersToDormantRow
	for index, user := range q.users {
		if user.Status == database.UserStatusActive && user.LastSeenAt.Before(params.LastSeenAfter) && !user.IsSystem {
			q.users[index].Status = database.UserStatusDormant
			q.users[index].UpdatedAt = params.UpdatedAt
			updated = append(updated, database.UpdateInactiveUsersToDormantRow{
				ID:         user.ID,
				Email:      user.Email,
				Username:   user.Username,
				LastSeenAt: user.LastSeenAt,
			})
			q.userStatusChanges = append(q.userStatusChanges, database.UserStatusChange{
				UserID:    user.ID,
				NewStatus: database.UserStatusDormant,
				ChangedAt: params.UpdatedAt,
			})
		}
	}

	if len(updated) == 0 {
		return nil, sql.ErrNoRows
	}

	return updated, nil
}

func (q *FakeQuerier) UpdateInboxNotificationReadStatus(_ context.Context, arg database.UpdateInboxNotificationReadStatusParams) error {
	err := validateDatabaseType(arg)
	if err != nil {
		return err
	}

	q.mutex.Lock()
	defer q.mutex.Unlock()

	for i := range q.inboxNotifications {
		if q.inboxNotifications[i].ID == arg.ID {
			q.inboxNotifications[i].ReadAt = arg.ReadAt
		}
	}

	return nil
}

func (q *FakeQuerier) UpdateMemberRoles(_ context.Context, arg database.UpdateMemberRolesParams) (database.OrganizationMember, error) {
	if err := validateDatabaseType(arg); err != nil {
		return database.OrganizationMember{}, err
	}

	q.mutex.Lock()
	defer q.mutex.Unlock()

	for i, mem := range q.organizationMembers {
		if mem.UserID == arg.UserID && mem.OrganizationID == arg.OrgID {
			uniqueRoles := make([]string, 0, len(arg.GrantedRoles))
			exist := make(map[string]struct{})
			for _, r := range arg.GrantedRoles {
				if _, ok := exist[r]; ok {
					continue
				}
				exist[r] = struct{}{}
				uniqueRoles = append(uniqueRoles, r)
			}
			sort.Strings(uniqueRoles)

			mem.Roles = uniqueRoles
			q.organizationMembers[i] = mem
			return mem, nil
		}
	}

	return database.OrganizationMember{}, sql.ErrNoRows
}

func (q *FakeQuerier) UpdateMemoryResourceMonitor(_ context.Context, arg database.UpdateMemoryResourceMonitorParams) error {
	err := validateDatabaseType(arg)
	if err != nil {
		return err
	}

	q.mutex.Lock()
	defer q.mutex.Unlock()

	for i, monitor := range q.workspaceAgentMemoryResourceMonitors {
		if monitor.AgentID != arg.AgentID {
			continue
		}

		monitor.State = arg.State
		monitor.UpdatedAt = arg.UpdatedAt
		monitor.DebouncedUntil = arg.DebouncedUntil
		q.workspaceAgentMemoryResourceMonitors[i] = monitor
		return nil
	}

	return nil
}

func (*FakeQuerier) UpdateNotificationTemplateMethodByID(_ context.Context, _ database.UpdateNotificationTemplateMethodByIDParams) (database.NotificationTemplate, error) {
	// Not implementing this function because it relies on state in the database which is created with migrations.
	// We could consider using code-generation to align the database state and dbmem, but it's not worth it right now.
	return database.NotificationTemplate{}, ErrUnimplemented
}

func (q *FakeQuerier) UpdateOAuth2ProviderAppByID(_ context.Context, arg database.UpdateOAuth2ProviderAppByIDParams) (database.OAuth2ProviderApp, error) {
	err := validateDatabaseType(arg)
	if err != nil {
		return database.OAuth2ProviderApp{}, err
	}

	q.mutex.Lock()
	defer q.mutex.Unlock()

	for _, app := range q.oauth2ProviderApps {
		if app.Name == arg.Name && app.ID != arg.ID {
			return database.OAuth2ProviderApp{}, errUniqueConstraint
		}
	}

	for index, app := range q.oauth2ProviderApps {
		if app.ID == arg.ID {
			newApp := database.OAuth2ProviderApp{
				ID:          arg.ID,
				CreatedAt:   app.CreatedAt,
				UpdatedAt:   arg.UpdatedAt,
				Name:        arg.Name,
				Icon:        arg.Icon,
				CallbackURL: arg.CallbackURL,
			}
			q.oauth2ProviderApps[index] = newApp
			return newApp, nil
		}
	}
	return database.OAuth2ProviderApp{}, sql.ErrNoRows
}

func (q *FakeQuerier) UpdateOAuth2ProviderAppSecretByID(_ context.Context, arg database.UpdateOAuth2ProviderAppSecretByIDParams) (database.OAuth2ProviderAppSecret, error) {
	err := validateDatabaseType(arg)
	if err != nil {
		return database.OAuth2ProviderAppSecret{}, err
	}

	q.mutex.Lock()
	defer q.mutex.Unlock()

	for index, secret := range q.oauth2ProviderAppSecrets {
		if secret.ID == arg.ID {
			newSecret := database.OAuth2ProviderAppSecret{
				ID:            arg.ID,
				CreatedAt:     secret.CreatedAt,
				SecretPrefix:  secret.SecretPrefix,
				HashedSecret:  secret.HashedSecret,
				DisplaySecret: secret.DisplaySecret,
				AppID:         secret.AppID,
				LastUsedAt:    arg.LastUsedAt,
			}
			q.oauth2ProviderAppSecrets[index] = newSecret
			return newSecret, nil
		}
	}
	return database.OAuth2ProviderAppSecret{}, sql.ErrNoRows
}

func (q *FakeQuerier) UpdateOrganization(_ context.Context, arg database.UpdateOrganizationParams) (database.Organization, error) {
	err := validateDatabaseType(arg)
	if err != nil {
		return database.Organization{}, err
	}

	q.mutex.Lock()
	defer q.mutex.Unlock()

	// Enforce the unique constraint, because the API endpoint relies on the database catching
	// non-unique names during updates.
	for _, org := range q.organizations {
		if org.Name == arg.Name && org.ID != arg.ID {
			return database.Organization{}, errUniqueConstraint
		}
	}

	for i, org := range q.organizations {
		if org.ID == arg.ID {
			org.Name = arg.Name
			org.DisplayName = arg.DisplayName
			org.Description = arg.Description
			org.Icon = arg.Icon
			q.organizations[i] = org
			return org, nil
		}
	}
	return database.Organization{}, sql.ErrNoRows
}

func (q *FakeQuerier) UpdateOrganizationDeletedByID(_ context.Context, arg database.UpdateOrganizationDeletedByIDParams) error {
	if err := validateDatabaseType(arg); err != nil {
		return err
	}

	q.mutex.Lock()
	defer q.mutex.Unlock()

	for index, organization := range q.organizations {
		if organization.ID != arg.ID || organization.IsDefault {
			continue
		}
		organization.Deleted = true
		organization.UpdatedAt = arg.UpdatedAt
		q.organizations[index] = organization
		return nil
	}
	return sql.ErrNoRows
}

func (q *FakeQuerier) UpdateProvisionerDaemonLastSeenAt(_ context.Context, arg database.UpdateProvisionerDaemonLastSeenAtParams) error {
	err := validateDatabaseType(arg)
	if err != nil {
		return err
	}

	q.mutex.Lock()
	defer q.mutex.Unlock()

	for idx := range q.provisionerDaemons {
		if q.provisionerDaemons[idx].ID != arg.ID {
			continue
		}
		if q.provisionerDaemons[idx].LastSeenAt.Time.After(arg.LastSeenAt.Time) {
			continue
		}
		q.provisionerDaemons[idx].LastSeenAt = arg.LastSeenAt
		return nil
	}
	return sql.ErrNoRows
}

func (q *FakeQuerier) UpdateProvisionerJobByID(_ context.Context, arg database.UpdateProvisionerJobByIDParams) error {
	if err := validateDatabaseType(arg); err != nil {
		return err
	}

	q.mutex.Lock()
	defer q.mutex.Unlock()

	for index, job := range q.provisionerJobs {
		if arg.ID != job.ID {
			continue
		}
		job.UpdatedAt = arg.UpdatedAt
		job.JobStatus = provisionerJobStatus(job)
		q.provisionerJobs[index] = job
		return nil
	}
	return sql.ErrNoRows
}

func (q *FakeQuerier) UpdateProvisionerJobWithCancelByID(_ context.Context, arg database.UpdateProvisionerJobWithCancelByIDParams) error {
	if err := validateDatabaseType(arg); err != nil {
		return err
	}

	q.mutex.Lock()
	defer q.mutex.Unlock()

	for index, job := range q.provisionerJobs {
		if arg.ID != job.ID {
			continue
		}
		job.CanceledAt = arg.CanceledAt
		job.CompletedAt = arg.CompletedAt
		job.JobStatus = provisionerJobStatus(job)
		q.provisionerJobs[index] = job
		return nil
	}
	return sql.ErrNoRows
}

func (q *FakeQuerier) UpdateProvisionerJobWithCompleteByID(_ context.Context, arg database.UpdateProvisionerJobWithCompleteByIDParams) error {
	if err := validateDatabaseType(arg); err != nil {
		return err
	}

	q.mutex.Lock()
	defer q.mutex.Unlock()

	for index, job := range q.provisionerJobs {
		if arg.ID != job.ID {
			continue
		}
		job.UpdatedAt = arg.UpdatedAt
		job.CompletedAt = arg.CompletedAt
		job.Error = arg.Error
		job.ErrorCode = arg.ErrorCode
		job.JobStatus = provisionerJobStatus(job)
		q.provisionerJobs[index] = job
		return nil
	}
	return sql.ErrNoRows
}

func (q *FakeQuerier) UpdateReplica(_ context.Context, arg database.UpdateReplicaParams) (database.Replica, error) {
	if err := validateDatabaseType(arg); err != nil {
		return database.Replica{}, err
	}

	q.mutex.Lock()
	defer q.mutex.Unlock()

	for index, replica := range q.replicas {
		if replica.ID != arg.ID {
			continue
		}
		replica.Hostname = arg.Hostname
		replica.StartedAt = arg.StartedAt
		replica.StoppedAt = arg.StoppedAt
		replica.UpdatedAt = arg.UpdatedAt
		replica.RelayAddress = arg.RelayAddress
		replica.RegionID = arg.RegionID
		replica.Version = arg.Version
		replica.Error = arg.Error
		replica.DatabaseLatency = arg.DatabaseLatency
		replica.Primary = arg.Primary
		q.replicas[index] = replica
		return replica, nil
	}
	return database.Replica{}, sql.ErrNoRows
}

func (*FakeQuerier) UpdateTailnetPeerStatusByCoordinator(context.Context, database.UpdateTailnetPeerStatusByCoordinatorParams) error {
	return ErrUnimplemented
}

func (q *FakeQuerier) UpdateTemplateACLByID(_ context.Context, arg database.UpdateTemplateACLByIDParams) error {
	if err := validateDatabaseType(arg); err != nil {
		return err
	}

	q.mutex.Lock()
	defer q.mutex.Unlock()

	for i, template := range q.templates {
		if template.ID == arg.ID {
			template.GroupACL = arg.GroupACL
			template.UserACL = arg.UserACL

			q.templates[i] = template
			return nil
		}
	}

	return sql.ErrNoRows
}

func (q *FakeQuerier) UpdateTemplateAccessControlByID(_ context.Context, arg database.UpdateTemplateAccessControlByIDParams) error {
	if err := validateDatabaseType(arg); err != nil {
		return err
	}

	q.mutex.Lock()
	defer q.mutex.Unlock()

	for idx, tpl := range q.templates {
		if tpl.ID != arg.ID {
			continue
		}
		q.templates[idx].RequireActiveVersion = arg.RequireActiveVersion
		q.templates[idx].Deprecated = arg.Deprecated
		return nil
	}

	return sql.ErrNoRows
}

func (q *FakeQuerier) UpdateTemplateActiveVersionByID(_ context.Context, arg database.UpdateTemplateActiveVersionByIDParams) error {
	if err := validateDatabaseType(arg); err != nil {
		return err
	}

	q.mutex.Lock()
	defer q.mutex.Unlock()

	for index, template := range q.templates {
		if template.ID != arg.ID {
			continue
		}
		template.ActiveVersionID = arg.ActiveVersionID
		template.UpdatedAt = arg.UpdatedAt
		q.templates[index] = template
		return nil
	}
	return sql.ErrNoRows
}

func (q *FakeQuerier) UpdateTemplateDeletedByID(_ context.Context, arg database.UpdateTemplateDeletedByIDParams) error {
	if err := validateDatabaseType(arg); err != nil {
		return err
	}

	q.mutex.Lock()
	defer q.mutex.Unlock()

	for index, template := range q.templates {
		if template.ID != arg.ID {
			continue
		}
		template.Deleted = arg.Deleted
		template.UpdatedAt = arg.UpdatedAt
		q.templates[index] = template
		return nil
	}
	return sql.ErrNoRows
}

func (q *FakeQuerier) UpdateTemplateMetaByID(_ context.Context, arg database.UpdateTemplateMetaByIDParams) error {
	if err := validateDatabaseType(arg); err != nil {
		return err
	}

	q.mutex.Lock()
	defer q.mutex.Unlock()

	for idx, tpl := range q.templates {
		if tpl.ID != arg.ID {
			continue
		}
		tpl.UpdatedAt = dbtime.Now()
		tpl.Name = arg.Name
		tpl.DisplayName = arg.DisplayName
		tpl.Description = arg.Description
		tpl.Icon = arg.Icon
		tpl.GroupACL = arg.GroupACL
		tpl.AllowUserCancelWorkspaceJobs = arg.AllowUserCancelWorkspaceJobs
		tpl.MaxPortSharingLevel = arg.MaxPortSharingLevel
		q.templates[idx] = tpl
		return nil
	}

	return sql.ErrNoRows
}

func (q *FakeQuerier) UpdateTemplateScheduleByID(_ context.Context, arg database.UpdateTemplateScheduleByIDParams) error {
	if err := validateDatabaseType(arg); err != nil {
		return err
	}

	q.mutex.Lock()
	defer q.mutex.Unlock()

	for idx, tpl := range q.templates {
		if tpl.ID != arg.ID {
			continue
		}
		tpl.AllowUserAutostart = arg.AllowUserAutostart
		tpl.AllowUserAutostop = arg.AllowUserAutostop
		tpl.UpdatedAt = dbtime.Now()
		tpl.DefaultTTL = arg.DefaultTTL
		tpl.ActivityBump = arg.ActivityBump
		tpl.AutostopRequirementDaysOfWeek = arg.AutostopRequirementDaysOfWeek
		tpl.AutostopRequirementWeeks = arg.AutostopRequirementWeeks
		tpl.AutostartBlockDaysOfWeek = arg.AutostartBlockDaysOfWeek
		tpl.FailureTTL = arg.FailureTTL
		tpl.TimeTilDormant = arg.TimeTilDormant
		tpl.TimeTilDormantAutoDelete = arg.TimeTilDormantAutoDelete
		q.templates[idx] = tpl
		return nil
	}

	return sql.ErrNoRows
}

func (q *FakeQuerier) UpdateTemplateVersionByID(_ context.Context, arg database.UpdateTemplateVersionByIDParams) error {
	if err := validateDatabaseType(arg); err != nil {
		return err
	}

	q.mutex.Lock()
	defer q.mutex.Unlock()

	for index, templateVersion := range q.templateVersions {
		if templateVersion.ID != arg.ID {
			continue
		}
		templateVersion.TemplateID = arg.TemplateID
		templateVersion.UpdatedAt = arg.UpdatedAt
		templateVersion.Name = arg.Name
		templateVersion.Message = arg.Message
		q.templateVersions[index] = templateVersion
		return nil
	}
	return sql.ErrNoRows
}

func (q *FakeQuerier) UpdateTemplateVersionDescriptionByJobID(_ context.Context, arg database.UpdateTemplateVersionDescriptionByJobIDParams) error {
	if err := validateDatabaseType(arg); err != nil {
		return err
	}

	q.mutex.Lock()
	defer q.mutex.Unlock()

	for index, templateVersion := range q.templateVersions {
		if templateVersion.JobID != arg.JobID {
			continue
		}
		templateVersion.Readme = arg.Readme
		templateVersion.UpdatedAt = arg.UpdatedAt
		q.templateVersions[index] = templateVersion
		return nil
	}
	return sql.ErrNoRows
}

func (q *FakeQuerier) UpdateTemplateVersionExternalAuthProvidersByJobID(_ context.Context, arg database.UpdateTemplateVersionExternalAuthProvidersByJobIDParams) error {
	if err := validateDatabaseType(arg); err != nil {
		return err
	}

	q.mutex.Lock()
	defer q.mutex.Unlock()

	for index, templateVersion := range q.templateVersions {
		if templateVersion.JobID != arg.JobID {
			continue
		}
		templateVersion.ExternalAuthProviders = arg.ExternalAuthProviders
		templateVersion.UpdatedAt = arg.UpdatedAt
		q.templateVersions[index] = templateVersion
		return nil
	}
	return sql.ErrNoRows
}

func (q *FakeQuerier) UpdateTemplateWorkspacesLastUsedAt(_ context.Context, arg database.UpdateTemplateWorkspacesLastUsedAtParams) error {
	err := validateDatabaseType(arg)
	if err != nil {
		return err
	}

	q.mutex.Lock()
	defer q.mutex.Unlock()

	for i, ws := range q.workspaces {
		if ws.TemplateID != arg.TemplateID {
			continue
		}
		ws.LastUsedAt = arg.LastUsedAt
		q.workspaces[i] = ws
	}

	return nil
}

func (q *FakeQuerier) UpdateUserAppearanceSettings(_ context.Context, arg database.UpdateUserAppearanceSettingsParams) (database.UserConfig, error) {
	err := validateDatabaseType(arg)
	if err != nil {
		return database.UserConfig{}, err
	}

	q.mutex.Lock()
	defer q.mutex.Unlock()

	for i, uc := range q.userConfigs {
		if uc.UserID != arg.UserID || uc.Key != "theme_preference" {
			continue
		}
		uc.Value = arg.ThemePreference
		q.userConfigs[i] = uc
		return uc, nil
	}

	uc := database.UserConfig{
		UserID: arg.UserID,
		Key:    "theme_preference",
		Value:  arg.ThemePreference,
	}
	q.userConfigs = append(q.userConfigs, uc)
	return uc, nil
}

func (q *FakeQuerier) UpdateUserDeletedByID(_ context.Context, id uuid.UUID) error {
	q.mutex.Lock()
	defer q.mutex.Unlock()

	for i, u := range q.users {
		if u.ID == id {
			u.Deleted = true
			q.users[i] = u
			// NOTE: In the real world, this is done by a trigger.
			q.apiKeys = slices.DeleteFunc(q.apiKeys, func(u database.APIKey) bool {
				return id == u.UserID
			})

			q.userLinks = slices.DeleteFunc(q.userLinks, func(u database.UserLink) bool {
				return id == u.UserID
			})
			return nil
		}
	}
	return sql.ErrNoRows
}

func (q *FakeQuerier) UpdateUserGithubComUserID(_ context.Context, arg database.UpdateUserGithubComUserIDParams) error {
	err := validateDatabaseType(arg)
	if err != nil {
		return err
	}

	q.mutex.Lock()
	defer q.mutex.Unlock()

	for i, user := range q.users {
		if user.ID != arg.ID {
			continue
		}
		user.GithubComUserID = arg.GithubComUserID
		q.users[i] = user
		return nil
	}
	return sql.ErrNoRows
}

func (q *FakeQuerier) UpdateUserHashedOneTimePasscode(_ context.Context, arg database.UpdateUserHashedOneTimePasscodeParams) error {
	err := validateDatabaseType(arg)
	if err != nil {
		return err
	}

	q.mutex.Lock()
	defer q.mutex.Unlock()

	for i, user := range q.users {
		if user.ID != arg.ID {
			continue
		}
		user.HashedOneTimePasscode = arg.HashedOneTimePasscode
		user.OneTimePasscodeExpiresAt = arg.OneTimePasscodeExpiresAt
		q.users[i] = user
	}
	return nil
}

func (q *FakeQuerier) UpdateUserHashedPassword(_ context.Context, arg database.UpdateUserHashedPasswordParams) error {
	if err := validateDatabaseType(arg); err != nil {
		return err
	}

	q.mutex.Lock()
	defer q.mutex.Unlock()

	for i, user := range q.users {
		if user.ID != arg.ID {
			continue
		}
		user.HashedPassword = arg.HashedPassword
		user.HashedOneTimePasscode = nil
		user.OneTimePasscodeExpiresAt = sql.NullTime{}
		q.users[i] = user
		return nil
	}
	return sql.ErrNoRows
}

func (q *FakeQuerier) UpdateUserLastSeenAt(_ context.Context, arg database.UpdateUserLastSeenAtParams) (database.User, error) {
	if err := validateDatabaseType(arg); err != nil {
		return database.User{}, err
	}

	q.mutex.Lock()
	defer q.mutex.Unlock()

	for index, user := range q.users {
		if user.ID != arg.ID {
			continue
		}
		user.LastSeenAt = arg.LastSeenAt
		user.UpdatedAt = arg.UpdatedAt
		q.users[index] = user
		return user, nil
	}
	return database.User{}, sql.ErrNoRows
}

func (q *FakeQuerier) UpdateUserLink(_ context.Context, params database.UpdateUserLinkParams) (database.UserLink, error) {
	if err := validateDatabaseType(params); err != nil {
		return database.UserLink{}, err
	}

	q.mutex.Lock()
	defer q.mutex.Unlock()

	if u, err := q.getUserByIDNoLock(params.UserID); err == nil && u.Deleted {
		return database.UserLink{}, deletedUserLinkError
	}

	for i, link := range q.userLinks {
		if link.UserID == params.UserID && link.LoginType == params.LoginType {
			link.OAuthAccessToken = params.OAuthAccessToken
			link.OAuthAccessTokenKeyID = params.OAuthAccessTokenKeyID
			link.OAuthRefreshToken = params.OAuthRefreshToken
			link.OAuthRefreshTokenKeyID = params.OAuthRefreshTokenKeyID
			link.OAuthExpiry = params.OAuthExpiry
			link.Claims = params.Claims

			q.userLinks[i] = link
			return link, nil
		}
	}

	return database.UserLink{}, sql.ErrNoRows
}

func (q *FakeQuerier) UpdateUserLinkedID(_ context.Context, params database.UpdateUserLinkedIDParams) (database.UserLink, error) {
	if err := validateDatabaseType(params); err != nil {
		return database.UserLink{}, err
	}

	q.mutex.Lock()
	defer q.mutex.Unlock()

	for i, link := range q.userLinks {
		if link.UserID == params.UserID && link.LoginType == params.LoginType {
			link.LinkedID = params.LinkedID

			q.userLinks[i] = link
			return link, nil
		}
	}

	return database.UserLink{}, sql.ErrNoRows
}

func (q *FakeQuerier) UpdateUserLoginType(_ context.Context, arg database.UpdateUserLoginTypeParams) (database.User, error) {
	if err := validateDatabaseType(arg); err != nil {
		return database.User{}, err
	}

	q.mutex.Lock()
	defer q.mutex.Unlock()

	for i, u := range q.users {
		if u.ID == arg.UserID {
			u.LoginType = arg.NewLoginType
			if arg.NewLoginType != database.LoginTypePassword {
				u.HashedPassword = []byte{}
			}
			q.users[i] = u
			return u, nil
		}
	}
	return database.User{}, sql.ErrNoRows
}

func (q *FakeQuerier) UpdateUserNotificationPreferences(_ context.Context, arg database.UpdateUserNotificationPreferencesParams) (int64, error) {
	err := validateDatabaseType(arg)
	if err != nil {
		return 0, err
	}

	q.mutex.Lock()
	defer q.mutex.Unlock()

	var upserted int64
	for i := range arg.NotificationTemplateIds {
		var (
			found      bool
			templateID = arg.NotificationTemplateIds[i]
			disabled   = arg.Disableds[i]
		)

		for j, np := range q.notificationPreferences {
			if np.UserID != arg.UserID {
				continue
			}

			if np.NotificationTemplateID != templateID {
				continue
			}

			np.Disabled = disabled
			np.UpdatedAt = dbtime.Now()
			q.notificationPreferences[j] = np

			upserted++
			found = true
			break
		}

		if !found {
			np := database.NotificationPreference{
				Disabled:               disabled,
				UserID:                 arg.UserID,
				NotificationTemplateID: templateID,
				CreatedAt:              dbtime.Now(),
				UpdatedAt:              dbtime.Now(),
			}
			q.notificationPreferences = append(q.notificationPreferences, np)
			upserted++
		}
	}

	return upserted, nil
}

func (q *FakeQuerier) UpdateUserProfile(_ context.Context, arg database.UpdateUserProfileParams) (database.User, error) {
	if err := validateDatabaseType(arg); err != nil {
		return database.User{}, err
	}

	q.mutex.Lock()
	defer q.mutex.Unlock()

	for index, user := range q.users {
		if user.ID != arg.ID {
			continue
		}
		user.Email = arg.Email
		user.Username = arg.Username
		user.AvatarURL = arg.AvatarURL
		user.Name = arg.Name
		q.users[index] = user
		return user, nil
	}
	return database.User{}, sql.ErrNoRows
}

func (q *FakeQuerier) UpdateUserQuietHoursSchedule(_ context.Context, arg database.UpdateUserQuietHoursScheduleParams) (database.User, error) {
	if err := validateDatabaseType(arg); err != nil {
		return database.User{}, err
	}

	q.mutex.Lock()
	defer q.mutex.Unlock()

	for index, user := range q.users {
		if user.ID != arg.ID {
			continue
		}
		user.QuietHoursSchedule = arg.QuietHoursSchedule
		q.users[index] = user
		return user, nil
	}
	return database.User{}, sql.ErrNoRows
}

func (q *FakeQuerier) UpdateUserRoles(_ context.Context, arg database.UpdateUserRolesParams) (database.User, error) {
	if err := validateDatabaseType(arg); err != nil {
		return database.User{}, err
	}

	q.mutex.Lock()
	defer q.mutex.Unlock()

	for index, user := range q.users {
		if user.ID != arg.ID {
			continue
		}

		// Set new roles
		user.RBACRoles = slice.Unique(arg.GrantedRoles)
		// Remove duplicates and sort
		uniqueRoles := make([]string, 0, len(user.RBACRoles))
		exist := make(map[string]struct{})
		for _, r := range user.RBACRoles {
			if _, ok := exist[r]; ok {
				continue
			}
			exist[r] = struct{}{}
			uniqueRoles = append(uniqueRoles, r)
		}
		sort.Strings(uniqueRoles)
		user.RBACRoles = uniqueRoles

		q.users[index] = user
		return user, nil
	}
	return database.User{}, sql.ErrNoRows
}

func (q *FakeQuerier) UpdateUserStatus(_ context.Context, arg database.UpdateUserStatusParams) (database.User, error) {
	if err := validateDatabaseType(arg); err != nil {
		return database.User{}, err
	}

	q.mutex.Lock()
	defer q.mutex.Unlock()

	for index, user := range q.users {
		if user.ID != arg.ID {
			continue
		}
		user.Status = arg.Status
		user.UpdatedAt = arg.UpdatedAt
		q.users[index] = user

		q.userStatusChanges = append(q.userStatusChanges, database.UserStatusChange{
			UserID:    user.ID,
			NewStatus: user.Status,
			ChangedAt: user.UpdatedAt,
		})
		return user, nil
	}
	return database.User{}, sql.ErrNoRows
}

func (q *FakeQuerier) UpdateVolumeResourceMonitor(_ context.Context, arg database.UpdateVolumeResourceMonitorParams) error {
	err := validateDatabaseType(arg)
	if err != nil {
		return err
	}

	q.mutex.Lock()
	defer q.mutex.Unlock()

	for i, monitor := range q.workspaceAgentVolumeResourceMonitors {
		if monitor.AgentID != arg.AgentID || monitor.Path != arg.Path {
			continue
		}

		monitor.State = arg.State
		monitor.UpdatedAt = arg.UpdatedAt
		monitor.DebouncedUntil = arg.DebouncedUntil
		q.workspaceAgentVolumeResourceMonitors[i] = monitor
		return nil
	}

	return nil
}

func (q *FakeQuerier) UpdateWorkspace(_ context.Context, arg database.UpdateWorkspaceParams) (database.WorkspaceTable, error) {
	if err := validateDatabaseType(arg); err != nil {
		return database.WorkspaceTable{}, err
	}

	q.mutex.Lock()
	defer q.mutex.Unlock()

	for i, workspace := range q.workspaces {
		if workspace.Deleted || workspace.ID != arg.ID {
			continue
		}
		for _, other := range q.workspaces {
			if other.Deleted || other.ID == workspace.ID || workspace.OwnerID != other.OwnerID {
				continue
			}
			if other.Name == arg.Name {
				return database.WorkspaceTable{}, errUniqueConstraint
			}
		}

		workspace.Name = arg.Name
		q.workspaces[i] = workspace

		return workspace, nil
	}

	return database.WorkspaceTable{}, sql.ErrNoRows
}

func (q *FakeQuerier) UpdateWorkspaceAgentConnectionByID(_ context.Context, arg database.UpdateWorkspaceAgentConnectionByIDParams) error {
	if err := validateDatabaseType(arg); err != nil {
		return err
	}

	q.mutex.Lock()
	defer q.mutex.Unlock()

	for index, agent := range q.workspaceAgents {
		if agent.ID != arg.ID {
			continue
		}
		agent.FirstConnectedAt = arg.FirstConnectedAt
		agent.LastConnectedAt = arg.LastConnectedAt
		agent.DisconnectedAt = arg.DisconnectedAt
		agent.UpdatedAt = arg.UpdatedAt
		agent.LastConnectedReplicaID = arg.LastConnectedReplicaID
		q.workspaceAgents[index] = agent
		return nil
	}
	return sql.ErrNoRows
}

func (q *FakeQuerier) UpdateWorkspaceAgentLifecycleStateByID(_ context.Context, arg database.UpdateWorkspaceAgentLifecycleStateByIDParams) error {
	if err := validateDatabaseType(arg); err != nil {
		return err
	}

	q.mutex.Lock()
	defer q.mutex.Unlock()
	for i, agent := range q.workspaceAgents {
		if agent.ID == arg.ID {
			agent.LifecycleState = arg.LifecycleState
			agent.StartedAt = arg.StartedAt
			agent.ReadyAt = arg.ReadyAt
			q.workspaceAgents[i] = agent
			return nil
		}
	}
	return sql.ErrNoRows
}

func (q *FakeQuerier) UpdateWorkspaceAgentLogOverflowByID(_ context.Context, arg database.UpdateWorkspaceAgentLogOverflowByIDParams) error {
	if err := validateDatabaseType(arg); err != nil {
		return err
	}

	q.mutex.Lock()
	defer q.mutex.Unlock()
	for i, agent := range q.workspaceAgents {
		if agent.ID == arg.ID {
			agent.LogsOverflowed = arg.LogsOverflowed
			q.workspaceAgents[i] = agent
			return nil
		}
	}
	return sql.ErrNoRows
}

func (q *FakeQuerier) UpdateWorkspaceAgentMetadata(_ context.Context, arg database.UpdateWorkspaceAgentMetadataParams) error {
	q.mutex.Lock()
	defer q.mutex.Unlock()

	for i, m := range q.workspaceAgentMetadata {
		if m.WorkspaceAgentID != arg.WorkspaceAgentID {
			continue
		}
		for j := 0; j < len(arg.Key); j++ {
			if m.Key == arg.Key[j] {
				q.workspaceAgentMetadata[i].Value = arg.Value[j]
				q.workspaceAgentMetadata[i].Error = arg.Error[j]
				q.workspaceAgentMetadata[i].CollectedAt = arg.CollectedAt[j]
				return nil
			}
		}
	}

	return nil
}

func (q *FakeQuerier) UpdateWorkspaceAgentStartupByID(_ context.Context, arg database.UpdateWorkspaceAgentStartupByIDParams) error {
	if err := validateDatabaseType(arg); err != nil {
		return err
	}

	if len(arg.Subsystems) > 0 {
		seen := map[database.WorkspaceAgentSubsystem]struct{}{
			arg.Subsystems[0]: {},
		}
		for i := 1; i < len(arg.Subsystems); i++ {
			s := arg.Subsystems[i]
			if _, ok := seen[s]; ok {
				return xerrors.Errorf("duplicate subsystem %q", s)
			}
			seen[s] = struct{}{}

			if arg.Subsystems[i-1] > arg.Subsystems[i] {
				return xerrors.Errorf("subsystems not sorted: %q > %q", arg.Subsystems[i-1], arg.Subsystems[i])
			}
		}
	}

	q.mutex.Lock()
	defer q.mutex.Unlock()

	for index, agent := range q.workspaceAgents {
		if agent.ID != arg.ID {
			continue
		}

		agent.Version = arg.Version
		agent.APIVersion = arg.APIVersion
		agent.ExpandedDirectory = arg.ExpandedDirectory
		agent.Subsystems = arg.Subsystems
		q.workspaceAgents[index] = agent
		return nil
	}
	return sql.ErrNoRows
}

func (q *FakeQuerier) UpdateWorkspaceAppHealthByID(_ context.Context, arg database.UpdateWorkspaceAppHealthByIDParams) error {
	if err := validateDatabaseType(arg); err != nil {
		return err
	}

	q.mutex.Lock()
	defer q.mutex.Unlock()

	for index, app := range q.workspaceApps {
		if app.ID != arg.ID {
			continue
		}
		app.Health = arg.Health
		q.workspaceApps[index] = app
		return nil
	}
	return sql.ErrNoRows
}

func (q *FakeQuerier) UpdateWorkspaceAutomaticUpdates(_ context.Context, arg database.UpdateWorkspaceAutomaticUpdatesParams) error {
	if err := validateDatabaseType(arg); err != nil {
		return err
	}

	q.mutex.Lock()
	defer q.mutex.Unlock()

	for index, workspace := range q.workspaces {
		if workspace.ID != arg.ID {
			continue
		}
		workspace.AutomaticUpdates = arg.AutomaticUpdates
		q.workspaces[index] = workspace
		return nil
	}

	return sql.ErrNoRows
}

func (q *FakeQuerier) UpdateWorkspaceAutostart(_ context.Context, arg database.UpdateWorkspaceAutostartParams) error {
	if err := validateDatabaseType(arg); err != nil {
		return err
	}

	q.mutex.Lock()
	defer q.mutex.Unlock()

	for index, workspace := range q.workspaces {
		if workspace.ID != arg.ID {
			continue
		}
		workspace.AutostartSchedule = arg.AutostartSchedule
		workspace.NextStartAt = arg.NextStartAt
		q.workspaces[index] = workspace
		return nil
	}

	return sql.ErrNoRows
}

func (q *FakeQuerier) UpdateWorkspaceBuildCostByID(_ context.Context, arg database.UpdateWorkspaceBuildCostByIDParams) error {
	if err := validateDatabaseType(arg); err != nil {
		return err
	}

	q.mutex.Lock()
	defer q.mutex.Unlock()

	for index, workspaceBuild := range q.workspaceBuilds {
		if workspaceBuild.ID != arg.ID {
			continue
		}
		workspaceBuild.DailyCost = arg.DailyCost
		q.workspaceBuilds[index] = workspaceBuild
		return nil
	}
	return sql.ErrNoRows
}

func (q *FakeQuerier) UpdateWorkspaceBuildDeadlineByID(_ context.Context, arg database.UpdateWorkspaceBuildDeadlineByIDParams) error {
	err := validateDatabaseType(arg)
	if err != nil {
		return err
	}

	q.mutex.Lock()
	defer q.mutex.Unlock()

	for idx, build := range q.workspaceBuilds {
		if build.ID != arg.ID {
			continue
		}
		build.Deadline = arg.Deadline
		build.MaxDeadline = arg.MaxDeadline
		build.UpdatedAt = arg.UpdatedAt
		q.workspaceBuilds[idx] = build
		return nil
	}

	return sql.ErrNoRows
}

func (q *FakeQuerier) UpdateWorkspaceBuildProvisionerStateByID(_ context.Context, arg database.UpdateWorkspaceBuildProvisionerStateByIDParams) error {
	err := validateDatabaseType(arg)
	if err != nil {
		return err
	}

	q.mutex.Lock()
	defer q.mutex.Unlock()

	for idx, build := range q.workspaceBuilds {
		if build.ID != arg.ID {
			continue
		}
		build.ProvisionerState = arg.ProvisionerState
		build.UpdatedAt = arg.UpdatedAt
		q.workspaceBuilds[idx] = build
		return nil
	}

	return sql.ErrNoRows
}

func (q *FakeQuerier) UpdateWorkspaceDeletedByID(_ context.Context, arg database.UpdateWorkspaceDeletedByIDParams) error {
	if err := validateDatabaseType(arg); err != nil {
		return err
	}

	q.mutex.Lock()
	defer q.mutex.Unlock()

	for index, workspace := range q.workspaces {
		if workspace.ID != arg.ID {
			continue
		}
		workspace.Deleted = arg.Deleted
		q.workspaces[index] = workspace
		return nil
	}
	return sql.ErrNoRows
}

func (q *FakeQuerier) UpdateWorkspaceDormantDeletingAt(_ context.Context, arg database.UpdateWorkspaceDormantDeletingAtParams) (database.WorkspaceTable, error) {
	if err := validateDatabaseType(arg); err != nil {
		return database.WorkspaceTable{}, err
	}
	q.mutex.Lock()
	defer q.mutex.Unlock()
	for index, workspace := range q.workspaces {
		if workspace.ID != arg.ID {
			continue
		}
		workspace.DormantAt = arg.DormantAt
		if workspace.DormantAt.Time.IsZero() {
			workspace.LastUsedAt = dbtime.Now()
			workspace.DeletingAt = sql.NullTime{}
		}
		if !workspace.DormantAt.Time.IsZero() {
			var template database.TemplateTable
			for _, t := range q.templates {
				if t.ID == workspace.TemplateID {
					template = t
					break
				}
			}
			if template.ID == uuid.Nil {
				return database.WorkspaceTable{}, xerrors.Errorf("unable to find workspace template")
			}
			if template.TimeTilDormantAutoDelete > 0 {
				workspace.DeletingAt = sql.NullTime{
					Valid: true,
					Time:  workspace.DormantAt.Time.Add(time.Duration(template.TimeTilDormantAutoDelete)),
				}
			}
		}
		q.workspaces[index] = workspace
		return workspace, nil
	}
	return database.WorkspaceTable{}, sql.ErrNoRows
}

func (q *FakeQuerier) UpdateWorkspaceLastUsedAt(_ context.Context, arg database.UpdateWorkspaceLastUsedAtParams) error {
	if err := validateDatabaseType(arg); err != nil {
		return err
	}

	q.mutex.Lock()
	defer q.mutex.Unlock()

	for index, workspace := range q.workspaces {
		if workspace.ID != arg.ID {
			continue
		}
		workspace.LastUsedAt = arg.LastUsedAt
		q.workspaces[index] = workspace
		return nil
	}

	return sql.ErrNoRows
}

func (q *FakeQuerier) UpdateWorkspaceNextStartAt(_ context.Context, arg database.UpdateWorkspaceNextStartAtParams) error {
	err := validateDatabaseType(arg)
	if err != nil {
		return err
	}

	q.mutex.Lock()
	defer q.mutex.Unlock()

	for index, workspace := range q.workspaces {
		if workspace.ID != arg.ID {
			continue
		}

		workspace.NextStartAt = arg.NextStartAt
		q.workspaces[index] = workspace

		return nil
	}

	return sql.ErrNoRows
}

func (q *FakeQuerier) UpdateWorkspaceProxy(_ context.Context, arg database.UpdateWorkspaceProxyParams) (database.WorkspaceProxy, error) {
	q.mutex.Lock()
	defer q.mutex.Unlock()

	for _, p := range q.workspaceProxies {
		if p.Name == arg.Name && p.ID != arg.ID {
			return database.WorkspaceProxy{}, errUniqueConstraint
		}
	}

	for i, p := range q.workspaceProxies {
		if p.ID == arg.ID {
			p.Name = arg.Name
			p.DisplayName = arg.DisplayName
			p.Icon = arg.Icon
			if len(p.TokenHashedSecret) > 0 {
				p.TokenHashedSecret = arg.TokenHashedSecret
			}
			q.workspaceProxies[i] = p
			return p, nil
		}
	}
	return database.WorkspaceProxy{}, sql.ErrNoRows
}

func (q *FakeQuerier) UpdateWorkspaceProxyDeleted(_ context.Context, arg database.UpdateWorkspaceProxyDeletedParams) error {
	q.mutex.Lock()
	defer q.mutex.Unlock()

	for i, p := range q.workspaceProxies {
		if p.ID == arg.ID {
			p.Deleted = arg.Deleted
			p.UpdatedAt = dbtime.Now()
			q.workspaceProxies[i] = p
			return nil
		}
	}
	return sql.ErrNoRows
}

func (q *FakeQuerier) UpdateWorkspaceTTL(_ context.Context, arg database.UpdateWorkspaceTTLParams) error {
	if err := validateDatabaseType(arg); err != nil {
		return err
	}

	q.mutex.Lock()
	defer q.mutex.Unlock()

	for index, workspace := range q.workspaces {
		if workspace.ID != arg.ID {
			continue
		}
		workspace.Ttl = arg.Ttl
		q.workspaces[index] = workspace
		return nil
	}

	return sql.ErrNoRows
}

func (q *FakeQuerier) UpdateWorkspacesDormantDeletingAtByTemplateID(_ context.Context, arg database.UpdateWorkspacesDormantDeletingAtByTemplateIDParams) ([]database.WorkspaceTable, error) {
	q.mutex.Lock()
	defer q.mutex.Unlock()

	err := validateDatabaseType(arg)
	if err != nil {
		return nil, err
	}

	affectedRows := []database.WorkspaceTable{}
	for i, ws := range q.workspaces {
		if ws.TemplateID != arg.TemplateID {
			continue
		}

		if ws.DormantAt.Time.IsZero() {
			continue
		}

		if !arg.DormantAt.IsZero() {
			ws.DormantAt = sql.NullTime{
				Valid: true,
				Time:  arg.DormantAt,
			}
		}

		deletingAt := sql.NullTime{
			Valid: arg.TimeTilDormantAutodeleteMs > 0,
		}
		if arg.TimeTilDormantAutodeleteMs > 0 {
			deletingAt.Time = ws.DormantAt.Time.Add(time.Duration(arg.TimeTilDormantAutodeleteMs) * time.Millisecond)
		}
		ws.DeletingAt = deletingAt
		q.workspaces[i] = ws
		affectedRows = append(affectedRows, ws)
	}

	return affectedRows, nil
}

func (q *FakeQuerier) UpdateWorkspacesTTLByTemplateID(_ context.Context, arg database.UpdateWorkspacesTTLByTemplateIDParams) error {
	err := validateDatabaseType(arg)
	if err != nil {
		return err
	}

	q.mutex.Lock()
	defer q.mutex.Unlock()

	for i, ws := range q.workspaces {
		if ws.TemplateID != arg.TemplateID {
			continue
		}

		q.workspaces[i].Ttl = arg.Ttl
	}

	return nil
}

func (q *FakeQuerier) UpsertAnnouncementBanners(_ context.Context, data string) error {
	q.mutex.RLock()
	defer q.mutex.RUnlock()

	q.announcementBanners = []byte(data)
	return nil
}

func (q *FakeQuerier) UpsertAppSecurityKey(_ context.Context, data string) error {
	q.mutex.Lock()
	defer q.mutex.Unlock()

	q.appSecurityKey = data
	return nil
}

func (q *FakeQuerier) UpsertApplicationName(_ context.Context, data string) error {
	q.mutex.RLock()
	defer q.mutex.RUnlock()

	q.applicationName = data
	return nil
}

func (q *FakeQuerier) UpsertCoordinatorResumeTokenSigningKey(_ context.Context, value string) error {
	q.mutex.Lock()
	defer q.mutex.Unlock()

	q.coordinatorResumeTokenSigningKey = value
	return nil
}

func (q *FakeQuerier) UpsertDefaultProxy(_ context.Context, arg database.UpsertDefaultProxyParams) error {
	q.defaultProxyDisplayName = arg.DisplayName
	q.defaultProxyIconURL = arg.IconUrl
	return nil
}

func (q *FakeQuerier) UpsertHealthSettings(_ context.Context, data string) error {
	q.mutex.Lock()
	defer q.mutex.Unlock()

	q.healthSettings = []byte(data)
	return nil
}

func (q *FakeQuerier) UpsertJFrogXrayScanByWorkspaceAndAgentID(_ context.Context, arg database.UpsertJFrogXrayScanByWorkspaceAndAgentIDParams) error {
	err := validateDatabaseType(arg)
	if err != nil {
		return err
	}

	q.mutex.Lock()
	defer q.mutex.Unlock()

	for i, scan := range q.jfrogXRayScans {
		if scan.AgentID == arg.AgentID && scan.WorkspaceID == arg.WorkspaceID {
			scan.Critical = arg.Critical
			scan.High = arg.High
			scan.Medium = arg.Medium
			scan.ResultsUrl = arg.ResultsUrl
			q.jfrogXRayScans[i] = scan
			return nil
		}
	}

	//nolint:gosimple
	q.jfrogXRayScans = append(q.jfrogXRayScans, database.JfrogXrayScan{
		WorkspaceID: arg.WorkspaceID,
		AgentID:     arg.AgentID,
		Critical:    arg.Critical,
		High:        arg.High,
		Medium:      arg.Medium,
		ResultsUrl:  arg.ResultsUrl,
	})

	return nil
}

func (q *FakeQuerier) UpsertLastUpdateCheck(_ context.Context, data string) error {
	q.mutex.Lock()
	defer q.mutex.Unlock()

	q.lastUpdateCheck = []byte(data)
	return nil
}

func (q *FakeQuerier) UpsertLogoURL(_ context.Context, data string) error {
	q.mutex.Lock()
	defer q.mutex.Unlock()

	q.logoURL = data
	return nil
}

func (q *FakeQuerier) UpsertNotificationReportGeneratorLog(_ context.Context, arg database.UpsertNotificationReportGeneratorLogParams) error {
	err := validateDatabaseType(arg)
	if err != nil {
		return err
	}

	q.mutex.Lock()
	defer q.mutex.Unlock()

	for i, record := range q.notificationReportGeneratorLogs {
		if arg.NotificationTemplateID == record.NotificationTemplateID {
			q.notificationReportGeneratorLogs[i].LastGeneratedAt = arg.LastGeneratedAt
			return nil
		}
	}

	q.notificationReportGeneratorLogs = append(q.notificationReportGeneratorLogs, database.NotificationReportGeneratorLog(arg))
	return nil
}

func (q *FakeQuerier) UpsertNotificationsSettings(_ context.Context, data string) error {
	q.mutex.Lock()
	defer q.mutex.Unlock()

	q.notificationsSettings = []byte(data)
	return nil
}

func (q *FakeQuerier) UpsertOAuth2GithubDefaultEligible(_ context.Context, eligible bool) error {
	q.mutex.Lock()
	defer q.mutex.Unlock()

	q.oauth2GithubDefaultEligible = &eligible
	return nil
}

func (q *FakeQuerier) UpsertOAuthSigningKey(_ context.Context, value string) error {
	q.mutex.Lock()
	defer q.mutex.Unlock()

	q.oauthSigningKey = value
	return nil
}

func (q *FakeQuerier) UpsertProvisionerDaemon(_ context.Context, arg database.UpsertProvisionerDaemonParams) (database.ProvisionerDaemon, error) {
	if err := validateDatabaseType(arg); err != nil {
		return database.ProvisionerDaemon{}, err
	}

	q.mutex.Lock()
	defer q.mutex.Unlock()

	// Look for existing daemon using the same composite key as SQL
	for i, d := range q.provisionerDaemons {
		if d.OrganizationID == arg.OrganizationID &&
			d.Name == arg.Name &&
			getOwnerFromTags(d.Tags) == getOwnerFromTags(arg.Tags) {
			d.Provisioners = arg.Provisioners
			d.Tags = maps.Clone(arg.Tags)
			d.LastSeenAt = arg.LastSeenAt
			d.Version = arg.Version
			d.APIVersion = arg.APIVersion
			d.OrganizationID = arg.OrganizationID
			d.KeyID = arg.KeyID
			q.provisionerDaemons[i] = d
			return d, nil
		}
	}
	d := database.ProvisionerDaemon{
		ID:             uuid.New(),
		CreatedAt:      arg.CreatedAt,
		Name:           arg.Name,
		Provisioners:   arg.Provisioners,
		Tags:           maps.Clone(arg.Tags),
		LastSeenAt:     arg.LastSeenAt,
		Version:        arg.Version,
		APIVersion:     arg.APIVersion,
		OrganizationID: arg.OrganizationID,
		KeyID:          arg.KeyID,
	}
	q.provisionerDaemons = append(q.provisionerDaemons, d)
	return d, nil
}

func (q *FakeQuerier) UpsertRuntimeConfig(_ context.Context, arg database.UpsertRuntimeConfigParams) error {
	err := validateDatabaseType(arg)
	if err != nil {
		return err
	}

	q.mutex.Lock()
	defer q.mutex.Unlock()

	q.runtimeConfig[arg.Key] = arg.Value
	return nil
}

func (*FakeQuerier) UpsertTailnetAgent(context.Context, database.UpsertTailnetAgentParams) (database.TailnetAgent, error) {
	return database.TailnetAgent{}, ErrUnimplemented
}

func (*FakeQuerier) UpsertTailnetClient(context.Context, database.UpsertTailnetClientParams) (database.TailnetClient, error) {
	return database.TailnetClient{}, ErrUnimplemented
}

func (*FakeQuerier) UpsertTailnetClientSubscription(context.Context, database.UpsertTailnetClientSubscriptionParams) error {
	return ErrUnimplemented
}

func (*FakeQuerier) UpsertTailnetCoordinator(context.Context, uuid.UUID) (database.TailnetCoordinator, error) {
	return database.TailnetCoordinator{}, ErrUnimplemented
}

func (*FakeQuerier) UpsertTailnetPeer(_ context.Context, arg database.UpsertTailnetPeerParams) (database.TailnetPeer, error) {
	err := validateDatabaseType(arg)
	if err != nil {
		return database.TailnetPeer{}, err
	}

	return database.TailnetPeer{}, ErrUnimplemented
}

func (*FakeQuerier) UpsertTailnetTunnel(_ context.Context, arg database.UpsertTailnetTunnelParams) (database.TailnetTunnel, error) {
	err := validateDatabaseType(arg)
	if err != nil {
		return database.TailnetTunnel{}, err
	}

	return database.TailnetTunnel{}, ErrUnimplemented
}

func (q *FakeQuerier) UpsertTelemetryItem(_ context.Context, arg database.UpsertTelemetryItemParams) error {
	err := validateDatabaseType(arg)
	if err != nil {
		return err
	}

	q.mutex.Lock()
	defer q.mutex.Unlock()

	for i, item := range q.telemetryItems {
		if item.Key == arg.Key {
			q.telemetryItems[i].Value = arg.Value
			q.telemetryItems[i].UpdatedAt = time.Now()
			return nil
		}
	}

	q.telemetryItems = append(q.telemetryItems, database.TelemetryItem{
		Key:       arg.Key,
		Value:     arg.Value,
		CreatedAt: time.Now(),
		UpdatedAt: time.Now(),
	})

	return nil
}

func (q *FakeQuerier) UpsertTemplateUsageStats(ctx context.Context) error {
	q.mutex.Lock()
	defer q.mutex.Unlock()

	/*
	   WITH
	*/

	/*
		latest_start AS (
			SELECT
				-- Truncate to hour so that we always look at even ranges of data.
				date_trunc('hour', COALESCE(
					MAX(start_time) - '1 hour'::interval),
					-- Fallback when there are no template usage stats yet.
					-- App stats can exist before this, but not agent stats,
					-- limit the lookback to avoid inconsistency.
					(SELECT MIN(created_at) FROM workspace_agent_stats)
				)) AS t
			FROM
				template_usage_stats
		),
	*/

	now := time.Now()
	latestStart := time.Time{}
	for _, stat := range q.templateUsageStats {
		if stat.StartTime.After(latestStart) {
			latestStart = stat.StartTime.Add(-time.Hour)
		}
	}
	if latestStart.IsZero() {
		for _, stat := range q.workspaceAgentStats {
			if latestStart.IsZero() || stat.CreatedAt.Before(latestStart) {
				latestStart = stat.CreatedAt
			}
		}
	}
	if latestStart.IsZero() {
		return nil
	}
	latestStart = latestStart.Truncate(time.Hour)

	/*
		workspace_app_stat_buckets AS (
			SELECT
				-- Truncate the minute to the nearest half hour, this is the bucket size
				-- for the data.
				date_trunc('hour', s.minute_bucket) + trunc(date_part('minute', s.minute_bucket) / 30) * 30 * '1 minute'::interval AS time_bucket,
				w.template_id,
				was.user_id,
				-- Both app stats and agent stats track web terminal usage, but
				-- by different means. The app stats value should be more
				-- accurate so we don't want to discard it just yet.
				CASE
					WHEN was.access_method = 'terminal'
					THEN '[terminal]' -- Unique name, app names can't contain brackets.
					ELSE was.slug_or_port
				END AS app_name,
				COUNT(DISTINCT s.minute_bucket) AS app_minutes,
				-- Store each unique minute bucket for later merge between datasets.
				array_agg(DISTINCT s.minute_bucket) AS minute_buckets
			FROM
				workspace_app_stats AS was
			JOIN
				workspaces AS w
			ON
				w.id = was.workspace_id
			-- Generate a series of minute buckets for each session for computing the
			-- mintes/bucket.
			CROSS JOIN
				generate_series(
					date_trunc('minute', was.session_started_at),
					-- Subtract 1 microsecond to avoid creating an extra series.
					date_trunc('minute', was.session_ended_at - '1 microsecond'::interval),
					'1 minute'::interval
				) AS s(minute_bucket)
			WHERE
				-- s.minute_bucket >= @start_time::timestamptz
				-- AND s.minute_bucket < @end_time::timestamptz
				s.minute_bucket >= (SELECT t FROM latest_start)
				AND s.minute_bucket < NOW()
			GROUP BY
				time_bucket, w.template_id, was.user_id, was.access_method, was.slug_or_port
		),
	*/

	type workspaceAppStatGroupBy struct {
		TimeBucket   time.Time
		TemplateID   uuid.UUID
		UserID       uuid.UUID
		AccessMethod string
		SlugOrPort   string
	}
	type workspaceAppStatRow struct {
		workspaceAppStatGroupBy
		AppName       string
		AppMinutes    int
		MinuteBuckets map[time.Time]struct{}
	}
	workspaceAppStatRows := make(map[workspaceAppStatGroupBy]workspaceAppStatRow)
	for _, was := range q.workspaceAppStats {
		// Preflight: s.minute_bucket >= (SELECT t FROM latest_start)
		if was.SessionEndedAt.Before(latestStart) {
			continue
		}
		// JOIN workspaces
		w, err := q.getWorkspaceByIDNoLock(ctx, was.WorkspaceID)
		if err != nil {
			return err
		}
		// CROSS JOIN generate_series
		for t := was.SessionStartedAt.Truncate(time.Minute); t.Before(was.SessionEndedAt); t = t.Add(time.Minute) {
			// WHERE
			if t.Before(latestStart) || t.After(now) || t.Equal(now) {
				continue
			}

			bucket := t.Truncate(30 * time.Minute)
			// GROUP BY
			key := workspaceAppStatGroupBy{
				TimeBucket:   bucket,
				TemplateID:   w.TemplateID,
				UserID:       was.UserID,
				AccessMethod: was.AccessMethod,
				SlugOrPort:   was.SlugOrPort,
			}
			// SELECT
			row, ok := workspaceAppStatRows[key]
			if !ok {
				row = workspaceAppStatRow{
					workspaceAppStatGroupBy: key,
					AppName:                 was.SlugOrPort,
					AppMinutes:              0,
					MinuteBuckets:           make(map[time.Time]struct{}),
				}
				if was.AccessMethod == "terminal" {
					row.AppName = "[terminal]"
				}
			}
			row.MinuteBuckets[t] = struct{}{}
			row.AppMinutes = len(row.MinuteBuckets)
			workspaceAppStatRows[key] = row
		}
	}

	/*
		agent_stats_buckets AS (
			SELECT
				-- Truncate the minute to the nearest half hour, this is the bucket size
				-- for the data.
				date_trunc('hour', created_at) + trunc(date_part('minute', created_at) / 30) * 30 * '1 minute'::interval AS time_bucket,
				template_id,
				user_id,
				-- Store each unique minute bucket for later merge between datasets.
				array_agg(
					DISTINCT CASE
					WHEN
						session_count_ssh > 0
						-- TODO(mafredri): Enable when we have the column.
						-- OR session_count_sftp > 0
						OR session_count_reconnecting_pty > 0
						OR session_count_vscode > 0
						OR session_count_jetbrains > 0
					THEN
						date_trunc('minute', created_at)
					ELSE
						NULL
					END
				) AS minute_buckets,
				COUNT(DISTINCT CASE WHEN session_count_ssh > 0 THEN date_trunc('minute', created_at) ELSE NULL END) AS ssh_mins,
				-- TODO(mafredri): Enable when we have the column.
				-- COUNT(DISTINCT CASE WHEN session_count_sftp > 0 THEN date_trunc('minute', created_at) ELSE NULL END) AS sftp_mins,
				COUNT(DISTINCT CASE WHEN session_count_reconnecting_pty > 0 THEN date_trunc('minute', created_at) ELSE NULL END) AS reconnecting_pty_mins,
				COUNT(DISTINCT CASE WHEN session_count_vscode > 0 THEN date_trunc('minute', created_at) ELSE NULL END) AS vscode_mins,
				COUNT(DISTINCT CASE WHEN session_count_jetbrains > 0 THEN date_trunc('minute', created_at) ELSE NULL END) AS jetbrains_mins,
				-- NOTE(mafredri): The agent stats are currently very unreliable, and
				-- sometimes the connections are missing, even during active sessions.
				-- Since we can't fully rely on this, we check for "any connection
				-- during this half-hour". A better solution here would be preferable.
				MAX(connection_count) > 0 AS has_connection
			FROM
				workspace_agent_stats
			WHERE
				-- created_at >= @start_time::timestamptz
				-- AND created_at < @end_time::timestamptz
				created_at >= (SELECT t FROM latest_start)
				AND created_at < NOW()
				-- Inclusion criteria to filter out empty results.
				AND (
					session_count_ssh > 0
					-- TODO(mafredri): Enable when we have the column.
					-- OR session_count_sftp > 0
					OR session_count_reconnecting_pty > 0
					OR session_count_vscode > 0
					OR session_count_jetbrains > 0
				)
			GROUP BY
				time_bucket, template_id, user_id
		),
	*/

	type agentStatGroupBy struct {
		TimeBucket time.Time
		TemplateID uuid.UUID
		UserID     uuid.UUID
	}
	type agentStatRow struct {
		agentStatGroupBy
		MinuteBuckets                map[time.Time]struct{}
		SSHMinuteBuckets             map[time.Time]struct{}
		SSHMins                      int
		SFTPMinuteBuckets            map[time.Time]struct{}
		SFTPMins                     int
		ReconnectingPTYMinuteBuckets map[time.Time]struct{}
		ReconnectingPTYMins          int
		VSCodeMinuteBuckets          map[time.Time]struct{}
		VSCodeMins                   int
		JetBrainsMinuteBuckets       map[time.Time]struct{}
		JetBrainsMins                int
		HasConnection                bool
	}
	agentStatRows := make(map[agentStatGroupBy]agentStatRow)
	for _, was := range q.workspaceAgentStats {
		// WHERE
		if was.CreatedAt.Before(latestStart) || was.CreatedAt.After(now) || was.CreatedAt.Equal(now) {
			continue
		}
		if was.SessionCountSSH == 0 && was.SessionCountReconnectingPTY == 0 && was.SessionCountVSCode == 0 && was.SessionCountJetBrains == 0 {
			continue
		}
		// GROUP BY
		key := agentStatGroupBy{
			TimeBucket: was.CreatedAt.Truncate(30 * time.Minute),
			TemplateID: was.TemplateID,
			UserID:     was.UserID,
		}
		// SELECT
		row, ok := agentStatRows[key]
		if !ok {
			row = agentStatRow{
				agentStatGroupBy:             key,
				MinuteBuckets:                make(map[time.Time]struct{}),
				SSHMinuteBuckets:             make(map[time.Time]struct{}),
				SFTPMinuteBuckets:            make(map[time.Time]struct{}),
				ReconnectingPTYMinuteBuckets: make(map[time.Time]struct{}),
				VSCodeMinuteBuckets:          make(map[time.Time]struct{}),
				JetBrainsMinuteBuckets:       make(map[time.Time]struct{}),
			}
		}
		minute := was.CreatedAt.Truncate(time.Minute)
		row.MinuteBuckets[minute] = struct{}{}
		if was.SessionCountSSH > 0 {
			row.SSHMinuteBuckets[minute] = struct{}{}
			row.SSHMins = len(row.SSHMinuteBuckets)
		}
		// TODO(mafredri): Enable when we have the column.
		// if was.SessionCountSFTP > 0 {
		// 	row.SFTPMinuteBuckets[minute] = struct{}{}
		// 	row.SFTPMins = len(row.SFTPMinuteBuckets)
		// }
		_ = row.SFTPMinuteBuckets
		if was.SessionCountReconnectingPTY > 0 {
			row.ReconnectingPTYMinuteBuckets[minute] = struct{}{}
			row.ReconnectingPTYMins = len(row.ReconnectingPTYMinuteBuckets)
		}
		if was.SessionCountVSCode > 0 {
			row.VSCodeMinuteBuckets[minute] = struct{}{}
			row.VSCodeMins = len(row.VSCodeMinuteBuckets)
		}
		if was.SessionCountJetBrains > 0 {
			row.JetBrainsMinuteBuckets[minute] = struct{}{}
			row.JetBrainsMins = len(row.JetBrainsMinuteBuckets)
		}
		if !row.HasConnection {
			row.HasConnection = was.ConnectionCount > 0
		}
		agentStatRows[key] = row
	}

	/*
		stats AS (
			SELECT
				stats.time_bucket AS start_time,
				stats.time_bucket + '30 minutes'::interval AS end_time,
				stats.template_id,
				stats.user_id,
				-- Sum/distinct to handle zero/duplicate values due union and to unnest.
				COUNT(DISTINCT minute_bucket) AS usage_mins,
				array_agg(DISTINCT minute_bucket) AS minute_buckets,
				SUM(DISTINCT stats.ssh_mins) AS ssh_mins,
				SUM(DISTINCT stats.sftp_mins) AS sftp_mins,
				SUM(DISTINCT stats.reconnecting_pty_mins) AS reconnecting_pty_mins,
				SUM(DISTINCT stats.vscode_mins) AS vscode_mins,
				SUM(DISTINCT stats.jetbrains_mins) AS jetbrains_mins,
				-- This is what we unnested, re-nest as json.
				jsonb_object_agg(stats.app_name, stats.app_minutes) FILTER (WHERE stats.app_name IS NOT NULL) AS app_usage_mins
			FROM (
				SELECT
					time_bucket,
					template_id,
					user_id,
					0 AS ssh_mins,
					0 AS sftp_mins,
					0 AS reconnecting_pty_mins,
					0 AS vscode_mins,
					0 AS jetbrains_mins,
					app_name,
					app_minutes,
					minute_buckets
				FROM
					workspace_app_stat_buckets

				UNION ALL

				SELECT
					time_bucket,
					template_id,
					user_id,
					ssh_mins,
					-- TODO(mafredri): Enable when we have the column.
					0 AS sftp_mins,
					reconnecting_pty_mins,
					vscode_mins,
					jetbrains_mins,
					NULL AS app_name,
					NULL AS app_minutes,
					minute_buckets
				FROM
					agent_stats_buckets
				WHERE
					-- See note in the agent_stats_buckets CTE.
					has_connection
			) AS stats, unnest(minute_buckets) AS minute_bucket
			GROUP BY
				stats.time_bucket, stats.template_id, stats.user_id
		),
	*/

	type statsGroupBy struct {
		TimeBucket time.Time
		TemplateID uuid.UUID
		UserID     uuid.UUID
	}
	type statsRow struct {
		statsGroupBy
		UsageMinuteBuckets  map[time.Time]struct{}
		UsageMins           int
		SSHMins             int
		SFTPMins            int
		ReconnectingPTYMins int
		VSCodeMins          int
		JetBrainsMins       int
		AppUsageMinutes     map[string]int
	}
	statsRows := make(map[statsGroupBy]statsRow)
	for _, was := range workspaceAppStatRows {
		// GROUP BY
		key := statsGroupBy{
			TimeBucket: was.TimeBucket,
			TemplateID: was.TemplateID,
			UserID:     was.UserID,
		}
		// SELECT
		row, ok := statsRows[key]
		if !ok {
			row = statsRow{
				statsGroupBy:       key,
				UsageMinuteBuckets: make(map[time.Time]struct{}),
				AppUsageMinutes:    make(map[string]int),
			}
		}
		for t := range was.MinuteBuckets {
			row.UsageMinuteBuckets[t] = struct{}{}
		}
		row.UsageMins = len(row.UsageMinuteBuckets)
		row.AppUsageMinutes[was.AppName] = was.AppMinutes
		statsRows[key] = row
	}
	for _, was := range agentStatRows {
		// GROUP BY
		key := statsGroupBy{
			TimeBucket: was.TimeBucket,
			TemplateID: was.TemplateID,
			UserID:     was.UserID,
		}
		// SELECT
		row, ok := statsRows[key]
		if !ok {
			row = statsRow{
				statsGroupBy:       key,
				UsageMinuteBuckets: make(map[time.Time]struct{}),
				AppUsageMinutes:    make(map[string]int),
			}
		}
		for t := range was.MinuteBuckets {
			row.UsageMinuteBuckets[t] = struct{}{}
		}
		row.UsageMins = len(row.UsageMinuteBuckets)
		row.SSHMins += was.SSHMins
		row.SFTPMins += was.SFTPMins
		row.ReconnectingPTYMins += was.ReconnectingPTYMins
		row.VSCodeMins += was.VSCodeMins
		row.JetBrainsMins += was.JetBrainsMins
		statsRows[key] = row
	}

	/*
		minute_buckets AS (
			-- Create distinct minute buckets for user-activity, so we can filter out
			-- irrelevant latencies.
			SELECT DISTINCT ON (stats.start_time, stats.template_id, stats.user_id, minute_bucket)
				stats.start_time,
				stats.template_id,
				stats.user_id,
				minute_bucket
			FROM
				stats, unnest(minute_buckets) AS minute_bucket
		),
		latencies AS (
			-- Select all non-zero latencies for all the minutes that a user used the
			-- workspace in some way.
			SELECT
				mb.start_time,
				mb.template_id,
				mb.user_id,
				-- TODO(mafredri): We're doing medians on medians here, we may want to
				-- improve upon this at some point.
				PERCENTILE_CONT(0.5) WITHIN GROUP (ORDER BY was.connection_median_latency_ms)::real AS median_latency_ms
			FROM
				minute_buckets AS mb
			JOIN
				workspace_agent_stats AS was
			ON
				date_trunc('minute', was.created_at) = mb.minute_bucket
				AND was.template_id = mb.template_id
				AND was.user_id = mb.user_id
				AND was.connection_median_latency_ms >= 0
			GROUP BY
				mb.start_time, mb.template_id, mb.user_id
		)
	*/

	type latenciesGroupBy struct {
		StartTime  time.Time
		TemplateID uuid.UUID
		UserID     uuid.UUID
	}
	type latenciesRow struct {
		latenciesGroupBy
		Latencies       []float64
		MedianLatencyMS float64
	}
	latenciesRows := make(map[latenciesGroupBy]latenciesRow)
	for _, stat := range statsRows {
		for t := range stat.UsageMinuteBuckets {
			// GROUP BY
			key := latenciesGroupBy{
				StartTime:  stat.TimeBucket,
				TemplateID: stat.TemplateID,
				UserID:     stat.UserID,
			}
			// JOIN
			for _, was := range q.workspaceAgentStats {
				if !t.Equal(was.CreatedAt.Truncate(time.Minute)) {
					continue
				}
				if was.TemplateID != stat.TemplateID || was.UserID != stat.UserID {
					continue
				}
				if was.ConnectionMedianLatencyMS < 0 {
					continue
				}
				// SELECT
				row, ok := latenciesRows[key]
				if !ok {
					row = latenciesRow{
						latenciesGroupBy: key,
					}
				}
				row.Latencies = append(row.Latencies, was.ConnectionMedianLatencyMS)
				sort.Float64s(row.Latencies)
				if len(row.Latencies) == 1 {
					row.MedianLatencyMS = was.ConnectionMedianLatencyMS
				} else if len(row.Latencies)%2 == 0 {
					row.MedianLatencyMS = (row.Latencies[len(row.Latencies)/2-1] + row.Latencies[len(row.Latencies)/2]) / 2
				} else {
					row.MedianLatencyMS = row.Latencies[len(row.Latencies)/2]
				}
				latenciesRows[key] = row
			}
		}
	}

	/*
		INSERT INTO template_usage_stats AS tus (
			start_time,
			end_time,
			template_id,
			user_id,
			usage_mins,
			median_latency_ms,
			ssh_mins,
			sftp_mins,
			reconnecting_pty_mins,
			vscode_mins,
			jetbrains_mins,
			app_usage_mins
		) (
			SELECT
				stats.start_time,
				stats.end_time,
				stats.template_id,
				stats.user_id,
				stats.usage_mins,
				latencies.median_latency_ms,
				stats.ssh_mins,
				stats.sftp_mins,
				stats.reconnecting_pty_mins,
				stats.vscode_mins,
				stats.jetbrains_mins,
				stats.app_usage_mins
			FROM
				stats
			LEFT JOIN
				latencies
			ON
				-- The latencies group-by ensures there at most one row.
				latencies.start_time = stats.start_time
				AND latencies.template_id = stats.template_id
				AND latencies.user_id = stats.user_id
		)
		ON CONFLICT
			(start_time, template_id, user_id)
		DO UPDATE
		SET
			usage_mins = EXCLUDED.usage_mins,
			median_latency_ms = EXCLUDED.median_latency_ms,
			ssh_mins = EXCLUDED.ssh_mins,
			sftp_mins = EXCLUDED.sftp_mins,
			reconnecting_pty_mins = EXCLUDED.reconnecting_pty_mins,
			vscode_mins = EXCLUDED.vscode_mins,
			jetbrains_mins = EXCLUDED.jetbrains_mins,
			app_usage_mins = EXCLUDED.app_usage_mins
		WHERE
			(tus.*) IS DISTINCT FROM (EXCLUDED.*);
	*/

TemplateUsageStatsInsertLoop:
	for _, stat := range statsRows {
		// LEFT JOIN latencies
		latency, latencyOk := latenciesRows[latenciesGroupBy{
			StartTime:  stat.TimeBucket,
			TemplateID: stat.TemplateID,
			UserID:     stat.UserID,
		}]

		// SELECT
		tus := database.TemplateUsageStat{
			StartTime:  stat.TimeBucket,
			EndTime:    stat.TimeBucket.Add(30 * time.Minute),
			TemplateID: stat.TemplateID,
			UserID:     stat.UserID,
			// #nosec G115 - Safe conversion for usage minutes which are expected to be within int16 range
			UsageMins:       int16(stat.UsageMins),
			MedianLatencyMs: sql.NullFloat64{Float64: latency.MedianLatencyMS, Valid: latencyOk},
			// #nosec G115 - Safe conversion for SSH minutes which are expected to be within int16 range
			SshMins: int16(stat.SSHMins),
			// #nosec G115 - Safe conversion for SFTP minutes which are expected to be within int16 range
			SftpMins: int16(stat.SFTPMins),
			// #nosec G115 - Safe conversion for ReconnectingPTY minutes which are expected to be within int16 range
			ReconnectingPtyMins: int16(stat.ReconnectingPTYMins),
			// #nosec G115 - Safe conversion for VSCode minutes which are expected to be within int16 range
			VscodeMins: int16(stat.VSCodeMins),
			// #nosec G115 - Safe conversion for JetBrains minutes which are expected to be within int16 range
			JetbrainsMins: int16(stat.JetBrainsMins),
		}
		if len(stat.AppUsageMinutes) > 0 {
			tus.AppUsageMins = make(map[string]int64, len(stat.AppUsageMinutes))
			for k, v := range stat.AppUsageMinutes {
				tus.AppUsageMins[k] = int64(v)
			}
		}

		// ON CONFLICT
		for i, existing := range q.templateUsageStats {
			if existing.StartTime.Equal(tus.StartTime) && existing.TemplateID == tus.TemplateID && existing.UserID == tus.UserID {
				q.templateUsageStats[i] = tus
				continue TemplateUsageStatsInsertLoop
			}
		}
		// INSERT INTO
		q.templateUsageStats = append(q.templateUsageStats, tus)
	}

	return nil
}

func (q *FakeQuerier) UpsertWebpushVAPIDKeys(_ context.Context, arg database.UpsertWebpushVAPIDKeysParams) error {
	err := validateDatabaseType(arg)
	if err != nil {
		return err
	}

	q.mutex.Lock()
	defer q.mutex.Unlock()

	q.webpushVAPIDPublicKey = arg.VapidPublicKey
	q.webpushVAPIDPrivateKey = arg.VapidPrivateKey
	return nil
}

func (q *FakeQuerier) UpsertWorkspaceAgentPortShare(_ context.Context, arg database.UpsertWorkspaceAgentPortShareParams) (database.WorkspaceAgentPortShare, error) {
	err := validateDatabaseType(arg)
	if err != nil {
		return database.WorkspaceAgentPortShare{}, err
	}

	q.mutex.Lock()
	defer q.mutex.Unlock()

	for i, share := range q.workspaceAgentPortShares {
		if share.WorkspaceID == arg.WorkspaceID && share.Port == arg.Port && share.AgentName == arg.AgentName {
			share.ShareLevel = arg.ShareLevel
			share.Protocol = arg.Protocol
			q.workspaceAgentPortShares[i] = share
			return share, nil
		}
	}

	//nolint:gosimple // casts are not a simplification
	psl := database.WorkspaceAgentPortShare{
		WorkspaceID: arg.WorkspaceID,
		AgentName:   arg.AgentName,
		Port:        arg.Port,
		ShareLevel:  arg.ShareLevel,
		Protocol:    arg.Protocol,
	}
	q.workspaceAgentPortShares = append(q.workspaceAgentPortShares, psl)

	return psl, nil
}

func (q *FakeQuerier) UpsertWorkspaceAppAuditSession(_ context.Context, arg database.UpsertWorkspaceAppAuditSessionParams) (bool, error) {
	err := validateDatabaseType(arg)
	if err != nil {
		return false, err
	}

	q.mutex.Lock()
	defer q.mutex.Unlock()

	for i, s := range q.workspaceAppAuditSessions {
		if s.AgentID != arg.AgentID {
			continue
		}
		if s.AppID != arg.AppID {
			continue
		}
		if s.UserID != arg.UserID {
			continue
		}
		if s.Ip != arg.Ip {
			continue
		}
		if s.UserAgent != arg.UserAgent {
			continue
		}
		if s.SlugOrPort != arg.SlugOrPort {
			continue
		}
		if s.StatusCode != arg.StatusCode {
			continue
		}

		staleTime := dbtime.Now().Add(-(time.Duration(arg.StaleIntervalMS) * time.Millisecond))
		fresh := s.UpdatedAt.After(staleTime)

		q.workspaceAppAuditSessions[i].UpdatedAt = arg.UpdatedAt
		if !fresh {
			q.workspaceAppAuditSessions[i].ID = arg.ID
			q.workspaceAppAuditSessions[i].StartedAt = arg.StartedAt
			return true, nil
		}
		return false, nil
	}

	q.workspaceAppAuditSessions = append(q.workspaceAppAuditSessions, database.WorkspaceAppAuditSession{
		AgentID:    arg.AgentID,
		AppID:      arg.AppID,
		UserID:     arg.UserID,
		Ip:         arg.Ip,
		UserAgent:  arg.UserAgent,
		SlugOrPort: arg.SlugOrPort,
		StatusCode: arg.StatusCode,
		StartedAt:  arg.StartedAt,
		UpdatedAt:  arg.UpdatedAt,
	})
	return true, nil
}

func (q *FakeQuerier) GetAuthorizedTemplates(ctx context.Context, arg database.GetTemplatesWithFilterParams, prepared rbac.PreparedAuthorized) ([]database.Template, error) {
	if err := validateDatabaseType(arg); err != nil {
		return nil, err
	}

	q.mutex.RLock()
	defer q.mutex.RUnlock()

	// Call this to match the same function calls as the SQL implementation.
	if prepared != nil {
		_, err := prepared.CompileToSQL(ctx, rbac.ConfigWithACL())
		if err != nil {
			return nil, err
		}
	}

	var templates []database.Template
	for _, templateTable := range q.templates {
		template := q.templateWithNameNoLock(templateTable)
		if prepared != nil && prepared.Authorize(ctx, template.RBACObject()) != nil {
			continue
		}

		if template.Deleted != arg.Deleted {
			continue
		}
		if arg.OrganizationID != uuid.Nil && template.OrganizationID != arg.OrganizationID {
			continue
		}

		if arg.ExactName != "" && !strings.EqualFold(template.Name, arg.ExactName) {
			continue
		}
		if arg.Deprecated.Valid && arg.Deprecated.Bool == (template.Deprecated != "") {
			continue
		}
		if arg.FuzzyName != "" {
			if !strings.Contains(strings.ToLower(template.Name), strings.ToLower(arg.FuzzyName)) {
				continue
			}
		}

		if len(arg.IDs) > 0 {
			match := false
			for _, id := range arg.IDs {
				if template.ID == id {
					match = true
					break
				}
			}
			if !match {
				continue
			}
		}
		templates = append(templates, template)
	}
	if len(templates) > 0 {
		slices.SortFunc(templates, func(a, b database.Template) int {
			if a.Name != b.Name {
				return slice.Ascending(a.Name, b.Name)
			}
			return slice.Ascending(a.ID.String(), b.ID.String())
		})
		return templates, nil
	}

	return nil, sql.ErrNoRows
}

func (q *FakeQuerier) GetTemplateGroupRoles(_ context.Context, id uuid.UUID) ([]database.TemplateGroup, error) {
	q.mutex.RLock()
	defer q.mutex.RUnlock()

	var template database.TemplateTable
	for _, t := range q.templates {
		if t.ID == id {
			template = t
			break
		}
	}

	if template.ID == uuid.Nil {
		return nil, sql.ErrNoRows
	}

	groups := make([]database.TemplateGroup, 0, len(template.GroupACL))
	for k, v := range template.GroupACL {
		group, err := q.getGroupByIDNoLock(context.Background(), uuid.MustParse(k))
		if err != nil && !xerrors.Is(err, sql.ErrNoRows) {
			return nil, xerrors.Errorf("get group by ID: %w", err)
		}
		// We don't delete groups from the map if they
		// get deleted so just skip.
		if xerrors.Is(err, sql.ErrNoRows) {
			continue
		}

		groups = append(groups, database.TemplateGroup{
			Group:   group,
			Actions: v,
		})
	}

	return groups, nil
}

func (q *FakeQuerier) GetTemplateUserRoles(_ context.Context, id uuid.UUID) ([]database.TemplateUser, error) {
	q.mutex.RLock()
	defer q.mutex.RUnlock()

	var template database.TemplateTable
	for _, t := range q.templates {
		if t.ID == id {
			template = t
			break
		}
	}

	if template.ID == uuid.Nil {
		return nil, sql.ErrNoRows
	}

	users := make([]database.TemplateUser, 0, len(template.UserACL))
	for k, v := range template.UserACL {
		user, err := q.getUserByIDNoLock(uuid.MustParse(k))
		if err != nil && xerrors.Is(err, sql.ErrNoRows) {
			return nil, xerrors.Errorf("get user by ID: %w", err)
		}
		// We don't delete users from the map if they
		// get deleted so just skip.
		if xerrors.Is(err, sql.ErrNoRows) {
			continue
		}

		if user.Deleted || user.Status == database.UserStatusSuspended {
			continue
		}

		users = append(users, database.TemplateUser{
			User:    user,
			Actions: v,
		})
	}

	return users, nil
}

func (q *FakeQuerier) GetAuthorizedWorkspaces(ctx context.Context, arg database.GetWorkspacesParams, prepared rbac.PreparedAuthorized) ([]database.GetWorkspacesRow, error) {
	if err := validateDatabaseType(arg); err != nil {
		return nil, err
	}

	q.mutex.RLock()
	defer q.mutex.RUnlock()

	if prepared != nil {
		// Call this to match the same function calls as the SQL implementation.
		_, err := prepared.CompileToSQL(ctx, rbac.ConfigWithoutACL())
		if err != nil {
			return nil, err
		}
	}

	workspaces := make([]database.WorkspaceTable, 0)
	for _, workspace := range q.workspaces {
		if arg.OwnerID != uuid.Nil && workspace.OwnerID != arg.OwnerID {
			continue
		}

		if len(arg.HasParam) > 0 || len(arg.ParamNames) > 0 {
			build, err := q.getLatestWorkspaceBuildByWorkspaceIDNoLock(ctx, workspace.ID)
			if err != nil {
				return nil, xerrors.Errorf("get latest build: %w", err)
			}

			params := make([]database.WorkspaceBuildParameter, 0)
			for _, param := range q.workspaceBuildParameters {
				if param.WorkspaceBuildID != build.ID {
					continue
				}
				params = append(params, param)
			}

			index := slices.IndexFunc(params, func(buildParam database.WorkspaceBuildParameter) bool {
				// If hasParam matches, then we are done. This is a good match.
				if slices.ContainsFunc(arg.HasParam, func(name string) bool {
					return strings.EqualFold(buildParam.Name, name)
				}) {
					return true
				}

				// Check name + value
				match := false
				for i := range arg.ParamNames {
					matchName := arg.ParamNames[i]
					if !strings.EqualFold(matchName, buildParam.Name) {
						continue
					}

					matchValue := arg.ParamValues[i]
					if !strings.EqualFold(matchValue, buildParam.Value) {
						continue
					}
					match = true
					break
				}

				return match
			})
			if index < 0 {
				continue
			}
		}

		if arg.OrganizationID != uuid.Nil {
			if workspace.OrganizationID != arg.OrganizationID {
				continue
			}
		}

		if arg.OwnerUsername != "" {
			owner, err := q.getUserByIDNoLock(workspace.OwnerID)
			if err == nil && !strings.EqualFold(arg.OwnerUsername, owner.Username) {
				continue
			}
		}

		if arg.TemplateName != "" {
			template, err := q.getTemplateByIDNoLock(ctx, workspace.TemplateID)
			if err == nil && !strings.EqualFold(arg.TemplateName, template.Name) {
				continue
			}
		}

		if arg.UsingActive.Valid {
			build, err := q.getLatestWorkspaceBuildByWorkspaceIDNoLock(ctx, workspace.ID)
			if err != nil {
				return nil, xerrors.Errorf("get latest build: %w", err)
			}

			template, err := q.getTemplateByIDNoLock(ctx, workspace.TemplateID)
			if err != nil {
				return nil, xerrors.Errorf("get template: %w", err)
			}

			updated := build.TemplateVersionID == template.ActiveVersionID
			if arg.UsingActive.Bool != updated {
				continue
			}
		}

		if !arg.Deleted && workspace.Deleted {
			continue
		}

		if arg.Name != "" && !strings.Contains(strings.ToLower(workspace.Name), strings.ToLower(arg.Name)) {
			continue
		}

		if !arg.LastUsedBefore.IsZero() {
			if workspace.LastUsedAt.After(arg.LastUsedBefore) {
				continue
			}
		}

		if !arg.LastUsedAfter.IsZero() {
			if workspace.LastUsedAt.Before(arg.LastUsedAfter) {
				continue
			}
		}

		if arg.Status != "" {
			build, err := q.getLatestWorkspaceBuildByWorkspaceIDNoLock(ctx, workspace.ID)
			if err != nil {
				return nil, xerrors.Errorf("get latest build: %w", err)
			}

			job, err := q.getProvisionerJobByIDNoLock(ctx, build.JobID)
			if err != nil {
				return nil, xerrors.Errorf("get provisioner job: %w", err)
			}

			// This logic should match the logic in the workspace.sql file.
			var statusMatch bool
			switch database.WorkspaceStatus(arg.Status) {
			case database.WorkspaceStatusStarting:
				statusMatch = job.JobStatus == database.ProvisionerJobStatusRunning &&
					build.Transition == database.WorkspaceTransitionStart
			case database.WorkspaceStatusStopping:
				statusMatch = job.JobStatus == database.ProvisionerJobStatusRunning &&
					build.Transition == database.WorkspaceTransitionStop
			case database.WorkspaceStatusDeleting:
				statusMatch = job.JobStatus == database.ProvisionerJobStatusRunning &&
					build.Transition == database.WorkspaceTransitionDelete

			case "started":
				statusMatch = job.JobStatus == database.ProvisionerJobStatusSucceeded &&
					build.Transition == database.WorkspaceTransitionStart
			case database.WorkspaceStatusDeleted:
				statusMatch = job.JobStatus == database.ProvisionerJobStatusSucceeded &&
					build.Transition == database.WorkspaceTransitionDelete
			case database.WorkspaceStatusStopped:
				statusMatch = job.JobStatus == database.ProvisionerJobStatusSucceeded &&
					build.Transition == database.WorkspaceTransitionStop
			case database.WorkspaceStatusRunning:
				statusMatch = job.JobStatus == database.ProvisionerJobStatusSucceeded &&
					build.Transition == database.WorkspaceTransitionStart
			default:
				statusMatch = job.JobStatus == database.ProvisionerJobStatus(arg.Status)
			}
			if !statusMatch {
				continue
			}
		}

		if arg.HasAgent != "" {
			build, err := q.getLatestWorkspaceBuildByWorkspaceIDNoLock(ctx, workspace.ID)
			if err != nil {
				return nil, xerrors.Errorf("get latest build: %w", err)
			}

			job, err := q.getProvisionerJobByIDNoLock(ctx, build.JobID)
			if err != nil {
				return nil, xerrors.Errorf("get provisioner job: %w", err)
			}

			workspaceResources, err := q.getWorkspaceResourcesByJobIDNoLock(ctx, job.ID)
			if err != nil {
				return nil, xerrors.Errorf("get workspace resources: %w", err)
			}

			var workspaceResourceIDs []uuid.UUID
			for _, wr := range workspaceResources {
				workspaceResourceIDs = append(workspaceResourceIDs, wr.ID)
			}

			workspaceAgents, err := q.getWorkspaceAgentsByResourceIDsNoLock(ctx, workspaceResourceIDs)
			if err != nil {
				return nil, xerrors.Errorf("get workspace agents: %w", err)
			}

			var hasAgentMatched bool
			for _, wa := range workspaceAgents {
				if mapAgentStatus(wa, arg.AgentInactiveDisconnectTimeoutSeconds) == arg.HasAgent {
					hasAgentMatched = true
				}
			}

			if !hasAgentMatched {
				continue
			}
		}

		if arg.Dormant && !workspace.DormantAt.Valid {
			continue
		}

		if len(arg.TemplateIDs) > 0 {
			match := false
			for _, id := range arg.TemplateIDs {
				if workspace.TemplateID == id {
					match = true
					break
				}
			}
			if !match {
				continue
			}
		}

		if len(arg.WorkspaceIds) > 0 {
			match := false
			for _, id := range arg.WorkspaceIds {
				if workspace.ID == id {
					match = true
					break
				}
			}
			if !match {
				continue
			}
		}

		// If the filter exists, ensure the object is authorized.
		if prepared != nil && prepared.Authorize(ctx, workspace.RBACObject()) != nil {
			continue
		}
		workspaces = append(workspaces, workspace)
	}

	// Sort workspaces (ORDER BY)
	isRunning := func(build database.WorkspaceBuild, job database.ProvisionerJob) bool {
		return job.CompletedAt.Valid && !job.CanceledAt.Valid && !job.Error.Valid && build.Transition == database.WorkspaceTransitionStart
	}

	preloadedWorkspaceBuilds := map[uuid.UUID]database.WorkspaceBuild{}
	preloadedProvisionerJobs := map[uuid.UUID]database.ProvisionerJob{}
	preloadedUsers := map[uuid.UUID]database.User{}

	for _, w := range workspaces {
		build, err := q.getLatestWorkspaceBuildByWorkspaceIDNoLock(ctx, w.ID)
		if err == nil {
			preloadedWorkspaceBuilds[w.ID] = build
		} else if !errors.Is(err, sql.ErrNoRows) {
			return nil, xerrors.Errorf("get latest build: %w", err)
		}

		job, err := q.getProvisionerJobByIDNoLock(ctx, build.JobID)
		if err == nil {
			preloadedProvisionerJobs[w.ID] = job
		} else if !errors.Is(err, sql.ErrNoRows) {
			return nil, xerrors.Errorf("get provisioner job: %w", err)
		}

		user, err := q.getUserByIDNoLock(w.OwnerID)
		if err == nil {
			preloadedUsers[w.ID] = user
		} else if !errors.Is(err, sql.ErrNoRows) {
			return nil, xerrors.Errorf("get user: %w", err)
		}
	}

	sort.Slice(workspaces, func(i, j int) bool {
		w1 := workspaces[i]
		w2 := workspaces[j]

		// Order by: favorite first
		if arg.RequesterID == w1.OwnerID && w1.Favorite {
			return true
		}
		if arg.RequesterID == w2.OwnerID && w2.Favorite {
			return false
		}

		// Order by: running
		w1IsRunning := isRunning(preloadedWorkspaceBuilds[w1.ID], preloadedProvisionerJobs[w1.ID])
		w2IsRunning := isRunning(preloadedWorkspaceBuilds[w2.ID], preloadedProvisionerJobs[w2.ID])

		if w1IsRunning && !w2IsRunning {
			return true
		}

		if !w1IsRunning && w2IsRunning {
			return false
		}

		// Order by: usernames
		if strings.Compare(preloadedUsers[w1.ID].Username, preloadedUsers[w2.ID].Username) < 0 {
			return true
		}

		// Order by: workspace names
		return strings.Compare(w1.Name, w2.Name) < 0
	})

	beforePageCount := len(workspaces)

	if arg.Offset > 0 {
		if int(arg.Offset) > len(workspaces) {
			return q.convertToWorkspaceRowsNoLock(ctx, []database.WorkspaceTable{}, int64(beforePageCount), arg.WithSummary), nil
		}
		workspaces = workspaces[arg.Offset:]
	}
	if arg.Limit > 0 {
		if int(arg.Limit) > len(workspaces) {
			return q.convertToWorkspaceRowsNoLock(ctx, workspaces, int64(beforePageCount), arg.WithSummary), nil
		}
		workspaces = workspaces[:arg.Limit]
	}

	return q.convertToWorkspaceRowsNoLock(ctx, workspaces, int64(beforePageCount), arg.WithSummary), nil
}

func (q *FakeQuerier) GetAuthorizedWorkspacesAndAgentsByOwnerID(ctx context.Context, ownerID uuid.UUID, prepared rbac.PreparedAuthorized) ([]database.GetWorkspacesAndAgentsByOwnerIDRow, error) {
	q.mutex.RLock()
	defer q.mutex.RUnlock()

	if prepared != nil {
		// Call this to match the same function calls as the SQL implementation.
		_, err := prepared.CompileToSQL(ctx, rbac.ConfigWithoutACL())
		if err != nil {
			return nil, err
		}
	}
	workspaces := make([]database.WorkspaceTable, 0)
	for _, workspace := range q.workspaces {
		if workspace.OwnerID == ownerID && !workspace.Deleted {
			workspaces = append(workspaces, workspace)
		}
	}

	out := make([]database.GetWorkspacesAndAgentsByOwnerIDRow, 0, len(workspaces))
	for _, w := range workspaces {
		// these always exist
		build, err := q.getLatestWorkspaceBuildByWorkspaceIDNoLock(ctx, w.ID)
		if err != nil {
			return nil, xerrors.Errorf("get latest build: %w", err)
		}

		job, err := q.getProvisionerJobByIDNoLock(ctx, build.JobID)
		if err != nil {
			return nil, xerrors.Errorf("get provisioner job: %w", err)
		}

		outAgents := make([]database.AgentIDNamePair, 0)
		resources, err := q.getWorkspaceResourcesByJobIDNoLock(ctx, job.ID)
		if err != nil {
			return nil, xerrors.Errorf("get workspace resources: %w", err)
		}
		if len(resources) > 0 {
			agents, err := q.getWorkspaceAgentsByResourceIDsNoLock(ctx, []uuid.UUID{resources[0].ID})
			if err != nil {
				return nil, xerrors.Errorf("get workspace agents: %w", err)
			}
			for _, a := range agents {
				outAgents = append(outAgents, database.AgentIDNamePair{
					ID:   a.ID,
					Name: a.Name,
				})
			}
		}

		out = append(out, database.GetWorkspacesAndAgentsByOwnerIDRow{
			ID:         w.ID,
			Name:       w.Name,
			JobStatus:  job.JobStatus,
			Transition: build.Transition,
			Agents:     outAgents,
		})
	}

	return out, nil
}

func (q *FakeQuerier) GetAuthorizedUsers(ctx context.Context, arg database.GetUsersParams, prepared rbac.PreparedAuthorized) ([]database.GetUsersRow, error) {
	if err := validateDatabaseType(arg); err != nil {
		return nil, err
	}

	// Call this to match the same function calls as the SQL implementation.
	if prepared != nil {
		_, err := prepared.CompileToSQL(ctx, regosql.ConvertConfig{
			VariableConverter: regosql.UserConverter(),
		})
		if err != nil {
			return nil, err
		}
	}

	users, err := q.GetUsers(ctx, arg)
	if err != nil {
		return nil, err
	}

	q.mutex.RLock()
	defer q.mutex.RUnlock()

	filteredUsers := make([]database.GetUsersRow, 0, len(users))
	for _, user := range users {
		// If the filter exists, ensure the object is authorized.
		if prepared != nil && prepared.Authorize(ctx, user.RBACObject()) != nil {
			continue
		}

		filteredUsers = append(filteredUsers, user)
	}
	return filteredUsers, nil
}

func (q *FakeQuerier) GetAuthorizedAuditLogsOffset(ctx context.Context, arg database.GetAuditLogsOffsetParams, prepared rbac.PreparedAuthorized) ([]database.GetAuditLogsOffsetRow, error) {
	if err := validateDatabaseType(arg); err != nil {
		return nil, err
	}

	// Call this to match the same function calls as the SQL implementation.
	// It functionally does nothing for filtering.
	if prepared != nil {
		_, err := prepared.CompileToSQL(ctx, regosql.ConvertConfig{
			VariableConverter: regosql.AuditLogConverter(),
		})
		if err != nil {
			return nil, err
		}
	}

	q.mutex.RLock()
	defer q.mutex.RUnlock()

	if arg.LimitOpt == 0 {
		// Default to 100 is set in the SQL query.
		arg.LimitOpt = 100
	}

	logs := make([]database.GetAuditLogsOffsetRow, 0, arg.LimitOpt)

	// q.auditLogs are already sorted by time DESC, so no need to sort after the fact.
	for _, alog := range q.auditLogs {
		if arg.OffsetOpt > 0 {
			arg.OffsetOpt--
			continue
		}
		if arg.RequestID != uuid.Nil && arg.RequestID != alog.RequestID {
			continue
		}
		if arg.OrganizationID != uuid.Nil && arg.OrganizationID != alog.OrganizationID {
			continue
		}
		if arg.Action != "" && string(alog.Action) != arg.Action {
			continue
		}
		if arg.ResourceType != "" && !strings.Contains(string(alog.ResourceType), arg.ResourceType) {
			continue
		}
		if arg.ResourceID != uuid.Nil && alog.ResourceID != arg.ResourceID {
			continue
		}
		if arg.Username != "" {
			user, err := q.getUserByIDNoLock(alog.UserID)
			if err == nil && !strings.EqualFold(arg.Username, user.Username) {
				continue
			}
		}
		if arg.Email != "" {
			user, err := q.getUserByIDNoLock(alog.UserID)
			if err == nil && !strings.EqualFold(arg.Email, user.Email) {
				continue
			}
		}
		if !arg.DateFrom.IsZero() {
			if alog.Time.Before(arg.DateFrom) {
				continue
			}
		}
		if !arg.DateTo.IsZero() {
			if alog.Time.After(arg.DateTo) {
				continue
			}
		}
		if arg.BuildReason != "" {
			workspaceBuild, err := q.getWorkspaceBuildByIDNoLock(context.Background(), alog.ResourceID)
			if err == nil && !strings.EqualFold(arg.BuildReason, string(workspaceBuild.Reason)) {
				continue
			}
		}
		// If the filter exists, ensure the object is authorized.
		if prepared != nil && prepared.Authorize(ctx, alog.RBACObject()) != nil {
			continue
		}

		user, err := q.getUserByIDNoLock(alog.UserID)
		userValid := err == nil

		org, _ := q.getOrganizationByIDNoLock(alog.OrganizationID)

		cpy := alog
		logs = append(logs, database.GetAuditLogsOffsetRow{
			AuditLog:                cpy,
			OrganizationName:        org.Name,
			OrganizationDisplayName: org.DisplayName,
			OrganizationIcon:        org.Icon,
			UserUsername:            sql.NullString{String: user.Username, Valid: userValid},
			UserName:                sql.NullString{String: user.Name, Valid: userValid},
			UserEmail:               sql.NullString{String: user.Email, Valid: userValid},
			UserCreatedAt:           sql.NullTime{Time: user.CreatedAt, Valid: userValid},
			UserUpdatedAt:           sql.NullTime{Time: user.UpdatedAt, Valid: userValid},
			UserLastSeenAt:          sql.NullTime{Time: user.LastSeenAt, Valid: userValid},
			UserLoginType:           database.NullLoginType{LoginType: user.LoginType, Valid: userValid},
			UserDeleted:             sql.NullBool{Bool: user.Deleted, Valid: userValid},
			UserQuietHoursSchedule:  sql.NullString{String: user.QuietHoursSchedule, Valid: userValid},
			UserStatus:              database.NullUserStatus{UserStatus: user.Status, Valid: userValid},
			UserRoles:               user.RBACRoles,
			Count:                   0,
		})

		if len(logs) >= int(arg.LimitOpt) {
			break
		}
	}

	count := int64(len(logs))
	for i := range logs {
		logs[i].Count = count
	}

	return logs, nil
}<|MERGE_RESOLUTION|>--- conflicted
+++ resolved
@@ -4224,8 +4224,6 @@
 	return nil, ErrUnimplemented
 }
 
-<<<<<<< HEAD
-=======
 func (q *FakeQuerier) GetPresetByID(ctx context.Context, presetID uuid.UUID) (database.GetPresetByIDRow, error) {
 	q.mutex.RLock()
 	defer q.mutex.RUnlock()
@@ -4260,7 +4258,6 @@
 	return empty, fmt.Errorf("preset %v does not exist", presetID)
 }
 
->>>>>>> ae44ecfc
 func (q *FakeQuerier) GetPresetByWorkspaceBuildID(_ context.Context, workspaceBuildID uuid.UUID) (database.TemplateVersionPreset, error) {
 	q.mutex.RLock()
 	defer q.mutex.RUnlock()
@@ -9764,20 +9761,19 @@
 	defer q.mutex.Unlock()
 
 	workspaceBuild := database.WorkspaceBuild{
-		ID:                      arg.ID,
-		CreatedAt:               arg.CreatedAt,
-		UpdatedAt:               arg.UpdatedAt,
-		WorkspaceID:             arg.WorkspaceID,
-		TemplateVersionID:       arg.TemplateVersionID,
-		BuildNumber:             arg.BuildNumber,
-		Transition:              arg.Transition,
-		InitiatorID:             arg.InitiatorID,
-		JobID:                   arg.JobID,
-		ProvisionerState:        arg.ProvisionerState,
-		Deadline:                arg.Deadline,
-		MaxDeadline:             arg.MaxDeadline,
-		Reason:                  arg.Reason,
-		TemplateVersionPresetID: arg.TemplateVersionPresetID,
+		ID:                arg.ID,
+		CreatedAt:         arg.CreatedAt,
+		UpdatedAt:         arg.UpdatedAt,
+		WorkspaceID:       arg.WorkspaceID,
+		TemplateVersionID: arg.TemplateVersionID,
+		BuildNumber:       arg.BuildNumber,
+		Transition:        arg.Transition,
+		InitiatorID:       arg.InitiatorID,
+		JobID:             arg.JobID,
+		ProvisionerState:  arg.ProvisionerState,
+		Deadline:          arg.Deadline,
+		MaxDeadline:       arg.MaxDeadline,
+		Reason:            arg.Reason,
 	}
 	q.workspaceBuilds = append(q.workspaceBuilds, workspaceBuild)
 	return nil
