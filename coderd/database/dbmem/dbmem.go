--- conflicted
+++ resolved
@@ -3528,7 +3528,6 @@
 	return replicas, nil
 }
 
-<<<<<<< HEAD
 func (q *FakeQuerier) GetReportGeneratorLogByUserAndTemplate(ctx context.Context, arg database.GetReportGeneratorLogByUserAndTemplateParams) (database.ReportGeneratorLog, error) {
 	err := validateDatabaseType(arg)
 	if err != nil {
@@ -3536,7 +3535,8 @@
 	}
 
 	panic("not implemented")
-=======
+}
+
 func (q *FakeQuerier) GetRuntimeConfig(_ context.Context, key string) (string, error) {
 	q.mutex.Lock()
 	defer q.mutex.Unlock()
@@ -3547,7 +3547,6 @@
 	}
 
 	return val, nil
->>>>>>> 914f35a3
 }
 
 func (*FakeQuerier) GetTailnetAgents(context.Context, uuid.UUID) ([]database.TailnetAgent, error) {
@@ -9236,25 +9235,21 @@
 	return d, nil
 }
 
-<<<<<<< HEAD
 func (q *FakeQuerier) UpsertReportGeneratorLog(ctx context.Context, arg database.UpsertReportGeneratorLogParams) error {
-=======
+	panic("not implemented")
+}
+
 func (q *FakeQuerier) UpsertRuntimeConfig(_ context.Context, arg database.UpsertRuntimeConfigParams) error {
->>>>>>> 914f35a3
 	err := validateDatabaseType(arg)
 	if err != nil {
 		return err
 	}
 
-<<<<<<< HEAD
-	panic("not implemented")
-=======
 	q.mutex.Lock()
 	defer q.mutex.Unlock()
 
 	q.runtimeConfig[arg.Key] = arg.Value
 	return nil
->>>>>>> 914f35a3
 }
 
 func (*FakeQuerier) UpsertTailnetAgent(context.Context, database.UpsertTailnetAgentParams) (database.TailnetAgent, error) {
