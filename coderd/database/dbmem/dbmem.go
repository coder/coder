--- conflicted
+++ resolved
@@ -191,59 +191,6 @@
 	userLinks           []database.UserLink
 
 	// New tables
-<<<<<<< HEAD
-	auditLogs                       []database.AuditLog
-	cryptoKeys                      []database.CryptoKey
-	dbcryptKeys                     []database.DBCryptKey
-	files                           []database.File
-	externalAuthLinks               []database.ExternalAuthLink
-	gitSSHKey                       []database.GitSSHKey
-	groupMembers                    []database.GroupMemberTable
-	groups                          []database.Group
-	jfrogXRayScans                  []database.JfrogXrayScan
-	licenses                        []database.License
-	notificationMessages            []database.NotificationMessage
-	notificationPreferences         []database.NotificationPreference
-	notificationReportGeneratorLogs []database.NotificationReportGeneratorLog
-	oauth2ProviderApps              []database.OAuth2ProviderApp
-	oauth2ProviderAppSecrets        []database.OAuth2ProviderAppSecret
-	oauth2ProviderAppCodes          []database.OAuth2ProviderAppCode
-	oauth2ProviderAppTokens         []database.OAuth2ProviderAppToken
-	parameterSchemas                []database.ParameterSchema
-	provisionerDaemons              []database.ProvisionerDaemon
-	provisionerJobLogs              []database.ProvisionerJobLog
-	provisionerJobs                 []database.ProvisionerJob
-	provisionerKeys                 []database.ProvisionerKey
-	replicas                        []database.Replica
-	templateVersions                []database.TemplateVersionTable
-	templateVersionParameters       []database.TemplateVersionParameter
-	templateVersionVariables        []database.TemplateVersionVariable
-	templateVersionWorkspaceTags    []database.TemplateVersionWorkspaceTag
-	templates                       []database.TemplateTable
-	templateUsageStats              []database.TemplateUsageStat
-	workspaceAgents                 []database.WorkspaceAgent
-	workspaceAgentMetadata          []database.WorkspaceAgentMetadatum
-	workspaceAgentLogs              []database.WorkspaceAgentLog
-	workspaceAgentLogSources        []database.WorkspaceAgentLogSource
-	workspaceAgentPortShares        []database.WorkspaceAgentPortShare
-	workspaceAgentScriptTimings     []database.WorkspaceAgentScriptTiming
-	workspaceAgentScripts           []database.WorkspaceAgentScript
-	workspaceAgentStats             []database.WorkspaceAgentStat
-	workspaceApps                   []database.WorkspaceApp
-	workspaceAppStatsLastInsertID   int64
-	workspaceAppStats               []database.WorkspaceAppStat
-	workspaceBuilds                 []database.WorkspaceBuild
-	workspaceBuildParameters        []database.WorkspaceBuildParameter
-	workspaceResourceMetadata       []database.WorkspaceResourceMetadatum
-	workspaceResources              []database.WorkspaceResource
-	workspaceModules                []database.WorkspaceModule
-	workspaceMonitors               []database.WorkspaceMonitor
-	workspaces                      []database.WorkspaceTable
-	workspaceProxies                []database.WorkspaceProxy
-	customRoles                     []database.CustomRole
-	provisionerJobTimings           []database.ProvisionerJobTiming
-	runtimeConfig                   map[string]string
-=======
 	auditLogs                            []database.AuditLog
 	cryptoKeys                           []database.CryptoKey
 	dbcryptKeys                          []database.DBCryptKey
@@ -291,12 +238,12 @@
 	workspaceResourceMetadata            []database.WorkspaceResourceMetadatum
 	workspaceResources                   []database.WorkspaceResource
 	workspaceModules                     []database.WorkspaceModule
+	workspaceMonitors                    []database.WorkspaceMonitor
 	workspaces                           []database.WorkspaceTable
 	workspaceProxies                     []database.WorkspaceProxy
 	customRoles                          []database.CustomRole
 	provisionerJobTimings                []database.ProvisionerJobTiming
 	runtimeConfig                        map[string]string
->>>>>>> dbad69db
 	// Locks is a map of lock names. Any keys within the map are currently
 	// locked.
 	locks                            map[int64]struct{}
