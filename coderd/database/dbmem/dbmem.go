package dbmem

import (
	"bytes"
	"context"
	"database/sql"
	"encoding/json"
	"errors"
	"fmt"
	"math"
	"reflect"
	"regexp"
	"slices"
	"sort"
	"strings"
	"sync"
	"time"

	"github.com/google/uuid"
	"github.com/lib/pq"
	"golang.org/x/exp/constraints"
	"golang.org/x/exp/maps"
	"golang.org/x/xerrors"

	"github.com/coder/coder/v2/coderd/notifications/types"

	"github.com/coder/coder/v2/coderd/database"
	"github.com/coder/coder/v2/coderd/database/dbtime"
	"github.com/coder/coder/v2/coderd/rbac"
	"github.com/coder/coder/v2/coderd/rbac/regosql"
	"github.com/coder/coder/v2/coderd/util/slice"
	"github.com/coder/coder/v2/coderd/workspaceapps/appurl"
	"github.com/coder/coder/v2/codersdk"
	"github.com/coder/coder/v2/provisionersdk"
)

var validProxyByHostnameRegex = regexp.MustCompile(`^[a-zA-Z0-9._-]+$`)

// A full mapping of error codes from pq v1.10.9 can be found here:
// https://github.com/lib/pq/blob/2a217b94f5ccd3de31aec4152a541b9ff64bed05/error.go#L75
var (
	errForeignKeyConstraint = &pq.Error{
		Code:    "23503", // "foreign_key_violation"
		Message: "update or delete on table violates foreign key constraint",
	}
	errUniqueConstraint = &pq.Error{
		Code:    "23505", // "unique_violation"
		Message: "duplicate key value violates unique constraint",
	}
)

// New returns an in-memory fake of the database.
func New() database.Store {
	q := &FakeQuerier{
		mutex: &sync.RWMutex{},
		data: &data{
			apiKeys:                   make([]database.APIKey, 0),
			auditLogs:                 make([]database.AuditLog, 0),
			customRoles:               make([]database.CustomRole, 0),
			dbcryptKeys:               make([]database.DBCryptKey, 0),
			externalAuthLinks:         make([]database.ExternalAuthLink, 0),
			files:                     make([]database.File, 0),
			gitSSHKey:                 make([]database.GitSSHKey, 0),
			groups:                    make([]database.Group, 0),
			groupMembers:              make([]database.GroupMemberTable, 0),
			licenses:                  make([]database.License, 0),
			locks:                     map[int64]struct{}{},
			notificationMessages:      make([]database.NotificationMessage, 0),
			notificationPreferences:   make([]database.NotificationPreference, 0),
<<<<<<< HEAD
			organizationMembers:       make([]database.OrganizationMember, 0),
			organizations:             make([]database.Organization, 0),
=======
			InboxNotification:         make([]database.InboxNotification, 0),
>>>>>>> cc946f19
			parameterSchemas:          make([]database.ParameterSchema, 0),
			presets:                   make([]database.TemplateVersionPreset, 0),
			presetParameters:          make([]database.TemplateVersionPresetParameter, 0),
			provisionerDaemons:        make([]database.ProvisionerDaemon, 0),
			provisionerJobs:           make([]database.ProvisionerJob, 0),
			provisionerJobLogs:        make([]database.ProvisionerJobLog, 0),
			provisionerKeys:           make([]database.ProvisionerKey, 0),
			runtimeConfig:             map[string]string{},
			telemetryItems:            make([]database.TelemetryItem, 0),
			templateVersions:          make([]database.TemplateVersionTable, 0),
			templates:                 make([]database.TemplateTable, 0),
			users:                     make([]database.User, 0),
			userConfigs:               make([]database.UserConfig, 0),
			userStatusChanges:         make([]database.UserStatusChange, 0),
			workspaceAgents:           make([]database.WorkspaceAgent, 0),
			workspaceResources:        make([]database.WorkspaceResource, 0),
			workspaceModules:          make([]database.WorkspaceModule, 0),
			workspaceResourceMetadata: make([]database.WorkspaceResourceMetadatum, 0),
			workspaceAgentStats:       make([]database.WorkspaceAgentStat, 0),
			workspaceAgentLogs:        make([]database.WorkspaceAgentLog, 0),
			workspaceBuilds:           make([]database.WorkspaceBuild, 0),
			workspaceApps:             make([]database.WorkspaceApp, 0),
			workspaces:                make([]database.WorkspaceTable, 0),
			workspaceProxies:          make([]database.WorkspaceProxy, 0),
		},
	}
	// Always start with a default org. Matching migration 198.
	defaultOrg, err := q.InsertOrganization(context.Background(), database.InsertOrganizationParams{
		ID:          uuid.New(),
		Name:        "coder",
		DisplayName: "Coder",
		Description: "Builtin default organization.",
		Icon:        "",
		CreatedAt:   dbtime.Now(),
		UpdatedAt:   dbtime.Now(),
	})
	if err != nil {
		panic(xerrors.Errorf("failed to create default organization: %w", err))
	}

	_, err = q.InsertAllUsersGroup(context.Background(), defaultOrg.ID)
	if err != nil {
		panic(xerrors.Errorf("failed to create default group: %w", err))
	}

	q.defaultProxyDisplayName = "Default"
	q.defaultProxyIconURL = "/emojis/1f3e1.png"

	_, err = q.InsertProvisionerKey(context.Background(), database.InsertProvisionerKeyParams{
		ID:             codersdk.ProvisionerKeyUUIDBuiltIn,
		OrganizationID: defaultOrg.ID,
		CreatedAt:      dbtime.Now(),
		HashedSecret:   []byte{},
		Name:           codersdk.ProvisionerKeyNameBuiltIn,
		Tags:           map[string]string{},
	})
	if err != nil {
		panic(xerrors.Errorf("failed to create built-in provisioner key: %w", err))
	}
	_, err = q.InsertProvisionerKey(context.Background(), database.InsertProvisionerKeyParams{
		ID:             codersdk.ProvisionerKeyUUIDUserAuth,
		OrganizationID: defaultOrg.ID,
		CreatedAt:      dbtime.Now(),
		HashedSecret:   []byte{},
		Name:           codersdk.ProvisionerKeyNameUserAuth,
		Tags:           map[string]string{},
	})
	if err != nil {
		panic(xerrors.Errorf("failed to create user-auth provisioner key: %w", err))
	}
	_, err = q.InsertProvisionerKey(context.Background(), database.InsertProvisionerKeyParams{
		ID:             codersdk.ProvisionerKeyUUIDPSK,
		OrganizationID: defaultOrg.ID,
		CreatedAt:      dbtime.Now(),
		HashedSecret:   []byte{},
		Name:           codersdk.ProvisionerKeyNamePSK,
		Tags:           map[string]string{},
	})
	if err != nil {
		panic(xerrors.Errorf("failed to create psk provisioner key: %w", err))
	}

	return q
}

type rwMutex interface {
	Lock()
	RLock()
	Unlock()
	RUnlock()
}

// inTxMutex is a no op, since inside a transaction we are already locked.
type inTxMutex struct{}

func (inTxMutex) Lock()    {}
func (inTxMutex) RLock()   {}
func (inTxMutex) Unlock()  {}
func (inTxMutex) RUnlock() {}

// FakeQuerier replicates database functionality to enable quick testing.  It's an exported type so that our test code
// can do type checks.
type FakeQuerier struct {
	mutex rwMutex
	*data
}

func (*FakeQuerier) Wrappers() []string {
	return []string{}
}

type fakeTx struct {
	*FakeQuerier
	locks map[int64]struct{}
}

type data struct {
	// Legacy tables
	apiKeys             []database.APIKey
	organizations       []database.Organization
	organizationMembers []database.OrganizationMember
	users               []database.User
	userLinks           []database.UserLink

	// New tables
	auditLogs                            []database.AuditLog
	cryptoKeys                           []database.CryptoKey
	dbcryptKeys                          []database.DBCryptKey
	files                                []database.File
	externalAuthLinks                    []database.ExternalAuthLink
	gitSSHKey                            []database.GitSSHKey
	groupMembers                         []database.GroupMemberTable
	groups                               []database.Group
	jfrogXRayScans                       []database.JfrogXrayScan
	licenses                             []database.License
	notificationMessages                 []database.NotificationMessage
	notificationPreferences              []database.NotificationPreference
	notificationReportGeneratorLogs      []database.NotificationReportGeneratorLog
	InboxNotification                    []database.InboxNotification
	oauth2ProviderApps                   []database.OAuth2ProviderApp
	oauth2ProviderAppSecrets             []database.OAuth2ProviderAppSecret
	oauth2ProviderAppCodes               []database.OAuth2ProviderAppCode
	oauth2ProviderAppTokens              []database.OAuth2ProviderAppToken
	parameterSchemas                     []database.ParameterSchema
	provisionerDaemons                   []database.ProvisionerDaemon
	provisionerJobLogs                   []database.ProvisionerJobLog
	provisionerJobs                      []database.ProvisionerJob
	provisionerKeys                      []database.ProvisionerKey
	replicas                             []database.Replica
	templateVersions                     []database.TemplateVersionTable
	templateVersionParameters            []database.TemplateVersionParameter
	templateVersionVariables             []database.TemplateVersionVariable
	templateVersionWorkspaceTags         []database.TemplateVersionWorkspaceTag
	templates                            []database.TemplateTable
	templateUsageStats                   []database.TemplateUsageStat
	userConfigs                          []database.UserConfig
	workspaceAgents                      []database.WorkspaceAgent
	workspaceAgentMetadata               []database.WorkspaceAgentMetadatum
	workspaceAgentLogs                   []database.WorkspaceAgentLog
	workspaceAgentLogSources             []database.WorkspaceAgentLogSource
	workspaceAgentPortShares             []database.WorkspaceAgentPortShare
	workspaceAgentScriptTimings          []database.WorkspaceAgentScriptTiming
	workspaceAgentScripts                []database.WorkspaceAgentScript
	workspaceAgentStats                  []database.WorkspaceAgentStat
	workspaceAgentMemoryResourceMonitors []database.WorkspaceAgentMemoryResourceMonitor
	workspaceAgentVolumeResourceMonitors []database.WorkspaceAgentVolumeResourceMonitor
	workspaceApps                        []database.WorkspaceApp
	workspaceAppStatsLastInsertID        int64
	workspaceAppStats                    []database.WorkspaceAppStat
	workspaceBuilds                      []database.WorkspaceBuild
	workspaceBuildParameters             []database.WorkspaceBuildParameter
	workspaceResourceMetadata            []database.WorkspaceResourceMetadatum
	workspaceResources                   []database.WorkspaceResource
	workspaceModules                     []database.WorkspaceModule
	workspaces                           []database.WorkspaceTable
	workspaceProxies                     []database.WorkspaceProxy
	customRoles                          []database.CustomRole
	provisionerJobTimings                []database.ProvisionerJobTiming
	runtimeConfig                        map[string]string
	// Locks is a map of lock names. Any keys within the map are currently
	// locked.
	locks                            map[int64]struct{}
	deploymentID                     string
	derpMeshKey                      string
	lastUpdateCheck                  []byte
	announcementBanners              []byte
	healthSettings                   []byte
	notificationsSettings            []byte
	oauth2GithubDefaultEligible      *bool
	applicationName                  string
	logoURL                          string
	appSecurityKey                   string
	oauthSigningKey                  string
	coordinatorResumeTokenSigningKey string
	lastLicenseID                    int32
	defaultProxyDisplayName          string
	defaultProxyIconURL              string
	userStatusChanges                []database.UserStatusChange
	telemetryItems                   []database.TelemetryItem
	presets                          []database.TemplateVersionPreset
	presetParameters                 []database.TemplateVersionPresetParameter
}

func tryPercentileCont(fs []float64, p float64) float64 {
	if len(fs) == 0 {
		return -1
	}
	sort.Float64s(fs)
	pos := p * (float64(len(fs)) - 1) / 100
	lower, upper := int(pos), int(math.Ceil(pos))
	if lower == upper {
		return fs[lower]
	}
	return fs[lower] + (fs[upper]-fs[lower])*(pos-float64(lower))
}

func tryPercentileDisc(fs []float64, p float64) float64 {
	if len(fs) == 0 {
		return -1
	}
	sort.Float64s(fs)
	return fs[max(int(math.Ceil(float64(len(fs))*p/100-1)), 0)]
}

func validateDatabaseTypeWithValid(v reflect.Value) (handled bool, err error) {
	if v.Kind() == reflect.Struct {
		return false, nil
	}

	if v.CanInterface() {
		if !strings.Contains(v.Type().PkgPath(), "coderd/database") {
			return true, nil
		}
		if valid, ok := v.Interface().(interface{ Valid() bool }); ok {
			if !valid.Valid() {
				return true, xerrors.Errorf("invalid %s: %q", v.Type().Name(), v.Interface())
			}
		}
		return true, nil
	}
	return false, nil
}

// validateDatabaseType uses reflect to check if struct properties are types
// with a Valid() bool function set. If so, call it and return an error
// if false.
//
// Note that we only check immediate values and struct fields. We do not
// recurse into nested structs.
func validateDatabaseType(args interface{}) error {
	v := reflect.ValueOf(args)

	// Note: database.Null* types don't have a Valid method, we skip them here
	// because their embedded types may have a Valid method and we don't want
	// to bother with checking both that the Valid field is true and that the
	// type it embeds validates to true. We would need to check:
	//
	//	dbNullEnum.Valid && dbNullEnum.Enum.Valid()
	if strings.HasPrefix(v.Type().Name(), "Null") {
		return nil
	}

	if ok, err := validateDatabaseTypeWithValid(v); ok {
		return err
	}
	switch v.Kind() {
	case reflect.Struct:
		var errs []string
		for i := 0; i < v.NumField(); i++ {
			field := v.Field(i)
			if ok, err := validateDatabaseTypeWithValid(field); ok && err != nil {
				errs = append(errs, fmt.Sprintf("%s.%s: %s", v.Type().Name(), v.Type().Field(i).Name, err.Error()))
			}
		}
		if len(errs) > 0 {
			return xerrors.Errorf("invalid database type fields:\n\t%s", strings.Join(errs, "\n\t"))
		}
	default:
		panic(fmt.Sprintf("unhandled type: %s", v.Type().Name()))
	}
	return nil
}

func newUniqueConstraintError(uc database.UniqueConstraint) *pq.Error {
	newErr := *errUniqueConstraint
	newErr.Constraint = string(uc)

	return &newErr
}

func (*FakeQuerier) Ping(_ context.Context) (time.Duration, error) {
	return 0, nil
}

func (*FakeQuerier) PGLocks(_ context.Context) (database.PGLocks, error) {
	return []database.PGLock{}, nil
}

func (tx *fakeTx) AcquireLock(_ context.Context, id int64) error {
	if _, ok := tx.FakeQuerier.locks[id]; ok {
		return xerrors.Errorf("cannot acquire lock %d: already held", id)
	}
	tx.FakeQuerier.locks[id] = struct{}{}
	tx.locks[id] = struct{}{}
	return nil
}

func (tx *fakeTx) TryAcquireLock(_ context.Context, id int64) (bool, error) {
	if _, ok := tx.FakeQuerier.locks[id]; ok {
		return false, nil
	}
	tx.FakeQuerier.locks[id] = struct{}{}
	tx.locks[id] = struct{}{}
	return true, nil
}

func (tx *fakeTx) releaseLocks() {
	for id := range tx.locks {
		delete(tx.FakeQuerier.locks, id)
	}
	tx.locks = map[int64]struct{}{}
}

// InTx doesn't rollback data properly for in-memory yet.
func (q *FakeQuerier) InTx(fn func(database.Store) error, opts *database.TxOptions) error {
	q.mutex.Lock()
	defer q.mutex.Unlock()
	tx := &fakeTx{
		FakeQuerier: &FakeQuerier{mutex: inTxMutex{}, data: q.data},
		locks:       map[int64]struct{}{},
	}
	defer tx.releaseLocks()

	if opts != nil {
		database.IncrementExecutionCount(opts)
	}
	return fn(tx)
}

// getUserByIDNoLock is used by other functions in the database fake.
func (q *FakeQuerier) getUserByIDNoLock(id uuid.UUID) (database.User, error) {
	for _, user := range q.users {
		if user.ID == id {
			return user, nil
		}
	}
	return database.User{}, sql.ErrNoRows
}

func convertUsers(users []database.User, count int64) []database.GetUsersRow {
	rows := make([]database.GetUsersRow, len(users))
	for i, u := range users {
		rows[i] = database.GetUsersRow{
			ID:             u.ID,
			Email:          u.Email,
			Username:       u.Username,
			Name:           u.Name,
			HashedPassword: u.HashedPassword,
			CreatedAt:      u.CreatedAt,
			UpdatedAt:      u.UpdatedAt,
			Status:         u.Status,
			RBACRoles:      u.RBACRoles,
			LoginType:      u.LoginType,
			AvatarURL:      u.AvatarURL,
			Deleted:        u.Deleted,
			LastSeenAt:     u.LastSeenAt,
			Count:          count,
		}
	}

	return rows
}

// mapAgentStatus determines the agent status based on different timestamps like created_at, last_connected_at, disconnected_at, etc.
// The function must be in sync with: coderd/workspaceagents.go:convertWorkspaceAgent.
func mapAgentStatus(dbAgent database.WorkspaceAgent, agentInactiveDisconnectTimeoutSeconds int64) string {
	var status string
	connectionTimeout := time.Duration(dbAgent.ConnectionTimeoutSeconds) * time.Second
	switch {
	case !dbAgent.FirstConnectedAt.Valid:
		switch {
		case connectionTimeout > 0 && dbtime.Now().Sub(dbAgent.CreatedAt) > connectionTimeout:
			// If the agent took too long to connect the first time,
			// mark it as timed out.
			status = "timeout"
		default:
			// If the agent never connected, it's waiting for the compute
			// to start up.
			status = "connecting"
		}
	case dbAgent.DisconnectedAt.Time.After(dbAgent.LastConnectedAt.Time):
		// If we've disconnected after our last connection, we know the
		// agent is no longer connected.
		status = "disconnected"
	case dbtime.Now().Sub(dbAgent.LastConnectedAt.Time) > time.Duration(agentInactiveDisconnectTimeoutSeconds)*time.Second:
		// The connection died without updating the last connected.
		status = "disconnected"
	case dbAgent.LastConnectedAt.Valid:
		// The agent should be assumed connected if it's under inactivity timeouts
		// and last connected at has been properly set.
		status = "connected"
	default:
		panic("unknown agent status: " + status)
	}
	return status
}

func (q *FakeQuerier) convertToWorkspaceRowsNoLock(ctx context.Context, workspaces []database.WorkspaceTable, count int64, withSummary bool) []database.GetWorkspacesRow { //nolint:revive // withSummary flag ensures the extra technical row
	rows := make([]database.GetWorkspacesRow, 0, len(workspaces))
	for _, w := range workspaces {
		extended := q.extendWorkspace(w)

		wr := database.GetWorkspacesRow{
			ID:                w.ID,
			CreatedAt:         w.CreatedAt,
			UpdatedAt:         w.UpdatedAt,
			OwnerID:           w.OwnerID,
			OrganizationID:    w.OrganizationID,
			TemplateID:        w.TemplateID,
			Deleted:           w.Deleted,
			Name:              w.Name,
			AutostartSchedule: w.AutostartSchedule,
			Ttl:               w.Ttl,
			LastUsedAt:        w.LastUsedAt,
			DormantAt:         w.DormantAt,
			DeletingAt:        w.DeletingAt,
			AutomaticUpdates:  w.AutomaticUpdates,
			Favorite:          w.Favorite,
			NextStartAt:       w.NextStartAt,

			OwnerAvatarUrl: extended.OwnerAvatarUrl,
			OwnerUsername:  extended.OwnerUsername,

			OrganizationName:        extended.OrganizationName,
			OrganizationDisplayName: extended.OrganizationDisplayName,
			OrganizationIcon:        extended.OrganizationIcon,
			OrganizationDescription: extended.OrganizationDescription,

			TemplateName:        extended.TemplateName,
			TemplateDisplayName: extended.TemplateDisplayName,
			TemplateIcon:        extended.TemplateIcon,
			TemplateDescription: extended.TemplateDescription,

			Count: count,

			// These fields are missing!
			// Try to resolve them below
			TemplateVersionID:      uuid.UUID{},
			TemplateVersionName:    sql.NullString{},
			LatestBuildCompletedAt: sql.NullTime{},
			LatestBuildCanceledAt:  sql.NullTime{},
			LatestBuildError:       sql.NullString{},
			LatestBuildTransition:  "",
			LatestBuildStatus:      "",
		}

		if build, err := q.getLatestWorkspaceBuildByWorkspaceIDNoLock(ctx, w.ID); err == nil {
			for _, tv := range q.templateVersions {
				if tv.ID == build.TemplateVersionID {
					wr.TemplateVersionID = tv.ID
					wr.TemplateVersionName = sql.NullString{
						Valid:  true,
						String: tv.Name,
					}
					break
				}
			}

			if pj, err := q.getProvisionerJobByIDNoLock(ctx, build.JobID); err == nil {
				wr.LatestBuildStatus = pj.JobStatus
				wr.LatestBuildCanceledAt = pj.CanceledAt
				wr.LatestBuildCompletedAt = pj.CompletedAt
				wr.LatestBuildError = pj.Error
			}

			wr.LatestBuildTransition = build.Transition
		}

		rows = append(rows, wr)
	}
	if withSummary {
		rows = append(rows, database.GetWorkspacesRow{
			Name:  "**TECHNICAL_ROW**",
			Count: count,
		})
	}
	return rows
}

func (q *FakeQuerier) getWorkspaceByIDNoLock(_ context.Context, id uuid.UUID) (database.Workspace, error) {
	return q.getWorkspaceNoLock(func(w database.WorkspaceTable) bool {
		return w.ID == id
	})
}

func (q *FakeQuerier) getWorkspaceNoLock(find func(w database.WorkspaceTable) bool) (database.Workspace, error) {
	w, found := slice.Find(q.workspaces, find)
	if found {
		return q.extendWorkspace(w), nil
	}
	return database.Workspace{}, sql.ErrNoRows
}

func (q *FakeQuerier) extendWorkspace(w database.WorkspaceTable) database.Workspace {
	var extended database.Workspace
	// This is a cheeky way to copy the fields over without explicitly listing them all.
	d, _ := json.Marshal(w)
	_ = json.Unmarshal(d, &extended)

	org, _ := slice.Find(q.organizations, func(o database.Organization) bool {
		return o.ID == w.OrganizationID
	})
	extended.OrganizationName = org.Name
	extended.OrganizationDescription = org.Description
	extended.OrganizationDisplayName = org.DisplayName
	extended.OrganizationIcon = org.Icon

	tpl, _ := slice.Find(q.templates, func(t database.TemplateTable) bool {
		return t.ID == w.TemplateID
	})
	extended.TemplateName = tpl.Name
	extended.TemplateDisplayName = tpl.DisplayName
	extended.TemplateDescription = tpl.Description
	extended.TemplateIcon = tpl.Icon

	owner, _ := slice.Find(q.users, func(u database.User) bool {
		return u.ID == w.OwnerID
	})
	extended.OwnerUsername = owner.Username
	extended.OwnerAvatarUrl = owner.AvatarURL

	return extended
}

func (q *FakeQuerier) getWorkspaceByAgentIDNoLock(_ context.Context, agentID uuid.UUID) (database.Workspace, error) {
	var agent database.WorkspaceAgent
	for _, _agent := range q.workspaceAgents {
		if _agent.ID == agentID {
			agent = _agent
			break
		}
	}
	if agent.ID == uuid.Nil {
		return database.Workspace{}, sql.ErrNoRows
	}

	var resource database.WorkspaceResource
	for _, _resource := range q.workspaceResources {
		if _resource.ID == agent.ResourceID {
			resource = _resource
			break
		}
	}
	if resource.ID == uuid.Nil {
		return database.Workspace{}, sql.ErrNoRows
	}

	var build database.WorkspaceBuild
	for _, _build := range q.workspaceBuilds {
		if _build.JobID == resource.JobID {
			build = q.workspaceBuildWithUserNoLock(_build)
			break
		}
	}
	if build.ID == uuid.Nil {
		return database.Workspace{}, sql.ErrNoRows
	}

	return q.getWorkspaceNoLock(func(w database.WorkspaceTable) bool {
		return w.ID == build.WorkspaceID
	})
}

func (q *FakeQuerier) getWorkspaceBuildByIDNoLock(_ context.Context, id uuid.UUID) (database.WorkspaceBuild, error) {
	for _, build := range q.workspaceBuilds {
		if build.ID == id {
			return q.workspaceBuildWithUserNoLock(build), nil
		}
	}
	return database.WorkspaceBuild{}, sql.ErrNoRows
}

func (q *FakeQuerier) getLatestWorkspaceBuildByWorkspaceIDNoLock(_ context.Context, workspaceID uuid.UUID) (database.WorkspaceBuild, error) {
	var row database.WorkspaceBuild
	var buildNum int32 = -1
	for _, workspaceBuild := range q.workspaceBuilds {
		if workspaceBuild.WorkspaceID == workspaceID && workspaceBuild.BuildNumber > buildNum {
			row = q.workspaceBuildWithUserNoLock(workspaceBuild)
			buildNum = workspaceBuild.BuildNumber
		}
	}
	if buildNum == -1 {
		return database.WorkspaceBuild{}, sql.ErrNoRows
	}
	return row, nil
}

func (q *FakeQuerier) getTemplateByIDNoLock(_ context.Context, id uuid.UUID) (database.Template, error) {
	for _, template := range q.templates {
		if template.ID == id {
			return q.templateWithNameNoLock(template), nil
		}
	}
	return database.Template{}, sql.ErrNoRows
}

func (q *FakeQuerier) templatesWithUserNoLock(tpl []database.TemplateTable) []database.Template {
	cpy := make([]database.Template, 0, len(tpl))
	for _, t := range tpl {
		cpy = append(cpy, q.templateWithNameNoLock(t))
	}
	return cpy
}

func (q *FakeQuerier) templateWithNameNoLock(tpl database.TemplateTable) database.Template {
	var user database.User
	for _, _user := range q.users {
		if _user.ID == tpl.CreatedBy {
			user = _user
			break
		}
	}

	var org database.Organization
	for _, _org := range q.organizations {
		if _org.ID == tpl.OrganizationID {
			org = _org
			break
		}
	}

	var withNames database.Template
	// This is a cheeky way to copy the fields over without explicitly listing them all.
	d, _ := json.Marshal(tpl)
	_ = json.Unmarshal(d, &withNames)
	withNames.CreatedByUsername = user.Username
	withNames.CreatedByAvatarURL = user.AvatarURL
	withNames.OrganizationName = org.Name
	withNames.OrganizationDisplayName = org.DisplayName
	withNames.OrganizationIcon = org.Icon
	return withNames
}

func (q *FakeQuerier) templateVersionWithUserNoLock(tpl database.TemplateVersionTable) database.TemplateVersion {
	var user database.User
	for _, _user := range q.users {
		if _user.ID == tpl.CreatedBy {
			user = _user
			break
		}
	}
	var withUser database.TemplateVersion
	// This is a cheeky way to copy the fields over without explicitly listing them all.
	d, _ := json.Marshal(tpl)
	_ = json.Unmarshal(d, &withUser)
	withUser.CreatedByUsername = user.Username
	withUser.CreatedByAvatarURL = user.AvatarURL
	return withUser
}

func (q *FakeQuerier) workspaceBuildWithUserNoLock(tpl database.WorkspaceBuild) database.WorkspaceBuild {
	var user database.User
	for _, _user := range q.users {
		if _user.ID == tpl.InitiatorID {
			user = _user
			break
		}
	}
	var withUser database.WorkspaceBuild
	// This is a cheeky way to copy the fields over without explicitly listing them all.
	d, _ := json.Marshal(tpl)
	_ = json.Unmarshal(d, &withUser)
	withUser.InitiatorByUsername = user.Username
	withUser.InitiatorByAvatarUrl = user.AvatarURL
	return withUser
}

func (q *FakeQuerier) getTemplateVersionByIDNoLock(_ context.Context, templateVersionID uuid.UUID) (database.TemplateVersion, error) {
	for _, templateVersion := range q.templateVersions {
		if templateVersion.ID != templateVersionID {
			continue
		}
		return q.templateVersionWithUserNoLock(templateVersion), nil
	}
	return database.TemplateVersion{}, sql.ErrNoRows
}

func (q *FakeQuerier) getWorkspaceAgentByIDNoLock(_ context.Context, id uuid.UUID) (database.WorkspaceAgent, error) {
	// The schema sorts this by created at, so we iterate the array backwards.
	for i := len(q.workspaceAgents) - 1; i >= 0; i-- {
		agent := q.workspaceAgents[i]
		if agent.ID == id {
			return agent, nil
		}
	}
	return database.WorkspaceAgent{}, sql.ErrNoRows
}

func (q *FakeQuerier) getWorkspaceAgentsByResourceIDsNoLock(_ context.Context, resourceIDs []uuid.UUID) ([]database.WorkspaceAgent, error) {
	workspaceAgents := make([]database.WorkspaceAgent, 0)
	for _, agent := range q.workspaceAgents {
		for _, resourceID := range resourceIDs {
			if agent.ResourceID != resourceID {
				continue
			}
			workspaceAgents = append(workspaceAgents, agent)
		}
	}
	return workspaceAgents, nil
}

func (q *FakeQuerier) getWorkspaceAppByAgentIDAndSlugNoLock(_ context.Context, arg database.GetWorkspaceAppByAgentIDAndSlugParams) (database.WorkspaceApp, error) {
	for _, app := range q.workspaceApps {
		if app.AgentID != arg.AgentID {
			continue
		}
		if app.Slug != arg.Slug {
			continue
		}
		return app, nil
	}
	return database.WorkspaceApp{}, sql.ErrNoRows
}

func (q *FakeQuerier) getProvisionerJobByIDNoLock(_ context.Context, id uuid.UUID) (database.ProvisionerJob, error) {
	for _, provisionerJob := range q.provisionerJobs {
		if provisionerJob.ID != id {
			continue
		}
		// clone the Tags before returning, since maps are reference types and
		// we don't want the caller to be able to mutate the map we have inside
		// dbmem!
		provisionerJob.Tags = maps.Clone(provisionerJob.Tags)
		return provisionerJob, nil
	}
	return database.ProvisionerJob{}, sql.ErrNoRows
}

func (q *FakeQuerier) getWorkspaceResourcesByJobIDNoLock(_ context.Context, jobID uuid.UUID) ([]database.WorkspaceResource, error) {
	resources := make([]database.WorkspaceResource, 0)
	for _, resource := range q.workspaceResources {
		if resource.JobID != jobID {
			continue
		}
		resources = append(resources, resource)
	}
	return resources, nil
}

func (q *FakeQuerier) getGroupByIDNoLock(_ context.Context, id uuid.UUID) (database.Group, error) {
	for _, group := range q.groups {
		if group.ID == id {
			return group, nil
		}
	}

	return database.Group{}, sql.ErrNoRows
}

// ErrUnimplemented is returned by methods only used by the enterprise/tailnet.pgCoord.  This coordinator explicitly
// depends on  postgres triggers that announce changes on the pubsub.  Implementing support for this in the fake
// database would  strongly couple the FakeQuerier to the pubsub, which is undesirable.  Furthermore, it makes little
// sense to directly  test the pgCoord against anything other than postgres.  The FakeQuerier is designed to allow us to
// test the Coderd  API, and for that kind of test, the in-memory, AGPL tailnet coordinator is sufficient.  Therefore,
// these methods  remain unimplemented in the FakeQuerier.
var ErrUnimplemented = xerrors.New("unimplemented")

func uniqueSortedUUIDs(uuids []uuid.UUID) []uuid.UUID {
	set := make(map[uuid.UUID]struct{})
	for _, id := range uuids {
		set[id] = struct{}{}
	}
	unique := make([]uuid.UUID, 0, len(set))
	for id := range set {
		unique = append(unique, id)
	}
	slices.SortFunc(unique, func(a, b uuid.UUID) int {
		return slice.Ascending(a.String(), b.String())
	})
	return unique
}

func (q *FakeQuerier) getOrganizationMemberNoLock(orgID uuid.UUID) []database.OrganizationMember {
	var members []database.OrganizationMember
	for _, member := range q.organizationMembers {
		if member.OrganizationID == orgID {
			members = append(members, member)
		}
	}

	return members
}

var errUserDeleted = xerrors.New("user deleted")

// getGroupMemberNoLock fetches a group member by user ID and group ID.
func (q *FakeQuerier) getGroupMemberNoLock(ctx context.Context, userID, groupID uuid.UUID) (database.GroupMember, error) {
	groupName := "Everyone"
	orgID := groupID
	groupIsEveryone := q.isEveryoneGroup(groupID)
	if !groupIsEveryone {
		group, err := q.getGroupByIDNoLock(ctx, groupID)
		if err != nil {
			return database.GroupMember{}, err
		}
		groupName = group.Name
		orgID = group.OrganizationID
	}

	user, err := q.getUserByIDNoLock(userID)
	if err != nil {
		return database.GroupMember{}, err
	}
	if user.Deleted {
		return database.GroupMember{}, errUserDeleted
	}

	return database.GroupMember{
		UserID:                 user.ID,
		UserEmail:              user.Email,
		UserUsername:           user.Username,
		UserHashedPassword:     user.HashedPassword,
		UserCreatedAt:          user.CreatedAt,
		UserUpdatedAt:          user.UpdatedAt,
		UserStatus:             user.Status,
		UserRbacRoles:          user.RBACRoles,
		UserLoginType:          user.LoginType,
		UserAvatarUrl:          user.AvatarURL,
		UserDeleted:            user.Deleted,
		UserLastSeenAt:         user.LastSeenAt,
		UserQuietHoursSchedule: user.QuietHoursSchedule,
		UserName:               user.Name,
		UserGithubComUserID:    user.GithubComUserID,
		OrganizationID:         orgID,
		GroupName:              groupName,
		GroupID:                groupID,
	}, nil
}

// getEveryoneGroupMembersNoLock fetches all the users in an organization.
func (q *FakeQuerier) getEveryoneGroupMembersNoLock(ctx context.Context, orgID uuid.UUID) []database.GroupMember {
	var (
		everyone   []database.GroupMember
		orgMembers = q.getOrganizationMemberNoLock(orgID)
	)
	for _, member := range orgMembers {
		groupMember, err := q.getGroupMemberNoLock(ctx, member.UserID, orgID)
		if errors.Is(err, errUserDeleted) {
			continue
		}
		if err != nil {
			return nil
		}
		everyone = append(everyone, groupMember)
	}
	return everyone
}

// isEveryoneGroup returns true if the provided ID matches
// an organization ID.
func (q *FakeQuerier) isEveryoneGroup(id uuid.UUID) bool {
	for _, org := range q.organizations {
		if org.ID == id {
			return true
		}
	}
	return false
}

func (q *FakeQuerier) GetActiveDBCryptKeys(_ context.Context) ([]database.DBCryptKey, error) {
	q.mutex.RLock()
	defer q.mutex.RUnlock()
	ks := make([]database.DBCryptKey, 0, len(q.dbcryptKeys))
	for _, k := range q.dbcryptKeys {
		if !k.ActiveKeyDigest.Valid {
			continue
		}
		ks = append([]database.DBCryptKey{}, k)
	}
	return ks, nil
}

func maxTime(t, u time.Time) time.Time {
	if t.After(u) {
		return t
	}
	return u
}

func minTime(t, u time.Time) time.Time {
	if t.Before(u) {
		return t
	}
	return u
}

func provisionerJobStatus(j database.ProvisionerJob) database.ProvisionerJobStatus {
	if isNotNull(j.CompletedAt) {
		if j.Error.String != "" {
			return database.ProvisionerJobStatusFailed
		}
		if isNotNull(j.CanceledAt) {
			return database.ProvisionerJobStatusCanceled
		}
		return database.ProvisionerJobStatusSucceeded
	}

	if isNotNull(j.CanceledAt) {
		return database.ProvisionerJobStatusCanceling
	}
	if isNull(j.StartedAt) {
		return database.ProvisionerJobStatusPending
	}
	return database.ProvisionerJobStatusRunning
}

// isNull is only used in dbmem, so reflect is ok. Use this to make the logic
// look more similar to the postgres.
func isNull(v interface{}) bool {
	return !isNotNull(v)
}

func isNotNull(v interface{}) bool {
	return reflect.ValueOf(v).FieldByName("Valid").Bool()
}

// Took the error from the real database.
var deletedUserLinkError = &pq.Error{
	Severity: "ERROR",
	// "raise_exception" error
	Code:    "P0001",
	Message: "Cannot create user_link for deleted user",
	Where:   "PL/pgSQL function insert_user_links_fail_if_user_deleted() line 7 at RAISE",
	File:    "pl_exec.c",
	Line:    "3864",
	Routine: "exec_stmt_raise",
}

// m1 and m2 are equal iff |m1| = |m2| ^ m2 ⊆ m1
func tagsEqual(m1, m2 map[string]string) bool {
	return len(m1) == len(m2) && tagsSubset(m1, m2)
}

// m2 is a subset of m1 if each key in m1 exists in m2
// with the same value
func tagsSubset(m1, m2 map[string]string) bool {
	for k, v1 := range m1 {
		if v2, found := m2[k]; !found || v1 != v2 {
			return false
		}
	}
	return true
}

// default tags when no tag is specified for a provisioner or job
var tagsUntagged = provisionersdk.MutateTags(uuid.Nil, nil)

func least[T constraints.Ordered](a, b T) T {
	if a < b {
		return a
	}
	return b
}

func (q *FakeQuerier) getLatestWorkspaceAppByTemplateIDUserIDSlugNoLock(ctx context.Context, templateID, userID uuid.UUID, slug string) (database.WorkspaceApp, error) {
	/*
		SELECT
			app.display_name,
			app.icon,
			app.slug
		FROM
			workspace_apps AS app
		JOIN
			workspace_agents AS agent
		ON
			agent.id = app.agent_id
		JOIN
			workspace_resources AS resource
		ON
			resource.id = agent.resource_id
		JOIN
			workspace_builds AS build
		ON
			build.job_id = resource.job_id
		JOIN
			workspaces AS workspace
		ON
			workspace.id = build.workspace_id
		WHERE
			-- Requires lateral join.
			app.slug = app_usage.key
			AND workspace.owner_id = tus.user_id
			AND workspace.template_id = tus.template_id
		ORDER BY
			app.created_at DESC
		LIMIT 1
	*/

	var workspaces []database.WorkspaceTable
	for _, w := range q.workspaces {
		if w.TemplateID != templateID || w.OwnerID != userID {
			continue
		}
		workspaces = append(workspaces, w)
	}
	slices.SortFunc(workspaces, func(a, b database.WorkspaceTable) int {
		if a.CreatedAt.Before(b.CreatedAt) {
			return 1
		} else if a.CreatedAt.Equal(b.CreatedAt) {
			return 0
		}
		return -1
	})

	for _, workspace := range workspaces {
		build, err := q.getLatestWorkspaceBuildByWorkspaceIDNoLock(ctx, workspace.ID)
		if err != nil {
			continue
		}

		resources, err := q.getWorkspaceResourcesByJobIDNoLock(ctx, build.JobID)
		if err != nil {
			continue
		}
		var resourceIDs []uuid.UUID
		for _, resource := range resources {
			resourceIDs = append(resourceIDs, resource.ID)
		}

		agents, err := q.getWorkspaceAgentsByResourceIDsNoLock(ctx, resourceIDs)
		if err != nil {
			continue
		}

		for _, agent := range agents {
			app, err := q.getWorkspaceAppByAgentIDAndSlugNoLock(ctx, database.GetWorkspaceAppByAgentIDAndSlugParams{
				AgentID: agent.ID,
				Slug:    slug,
			})
			if err != nil {
				continue
			}
			return app, nil
		}
	}

	return database.WorkspaceApp{}, sql.ErrNoRows
}

// getOrganizationByIDNoLock is used by other functions in the database fake.
func (q *FakeQuerier) getOrganizationByIDNoLock(id uuid.UUID) (database.Organization, error) {
	for _, organization := range q.organizations {
		if organization.ID == id {
			return organization, nil
		}
	}
	return database.Organization{}, sql.ErrNoRows
}

func (q *FakeQuerier) getWorkspaceAgentScriptsByAgentIDsNoLock(ids []uuid.UUID) ([]database.WorkspaceAgentScript, error) {
	scripts := make([]database.WorkspaceAgentScript, 0)
	for _, script := range q.workspaceAgentScripts {
		for _, id := range ids {
			if script.WorkspaceAgentID == id {
				scripts = append(scripts, script)
				break
			}
		}
	}
	return scripts, nil
}

// getOwnerFromTags returns the lowercase owner from tags, matching SQL's COALESCE(tags ->> 'owner', ”)
func getOwnerFromTags(tags map[string]string) string {
	if owner, ok := tags["owner"]; ok {
		return strings.ToLower(owner)
	}
	return ""
}

// provisionerTagsetContains checks if daemonTags contain all key-value pairs from jobTags
func provisionerTagsetContains(daemonTags, jobTags map[string]string) bool {
	for jobKey, jobValue := range jobTags {
		if daemonValue, exists := daemonTags[jobKey]; !exists || daemonValue != jobValue {
			return false
		}
	}
	return true
}

// GetProvisionerJobsByIDsWithQueuePosition mimics the SQL logic in pure Go
func (q *FakeQuerier) getProvisionerJobsByIDsWithQueuePositionLockedTagBasedQueue(_ context.Context, jobIDs []uuid.UUID) ([]database.GetProvisionerJobsByIDsWithQueuePositionRow, error) {
	// Step 1: Filter provisionerJobs based on jobIDs
	filteredJobs := make(map[uuid.UUID]database.ProvisionerJob)
	for _, job := range q.provisionerJobs {
		for _, id := range jobIDs {
			if job.ID == id {
				filteredJobs[job.ID] = job
			}
		}
	}

	// Step 2: Identify pending jobs
	pendingJobs := make(map[uuid.UUID]database.ProvisionerJob)
	for _, job := range q.provisionerJobs {
		if job.JobStatus == "pending" {
			pendingJobs[job.ID] = job
		}
	}

	// Step 3: Identify pending jobs that have a matching provisioner
	matchedJobs := make(map[uuid.UUID]struct{})
	for _, job := range pendingJobs {
		for _, daemon := range q.provisionerDaemons {
			if provisionerTagsetContains(daemon.Tags, job.Tags) {
				matchedJobs[job.ID] = struct{}{}
				break
			}
		}
	}

	// Step 4: Rank pending jobs per provisioner
	jobRanks := make(map[uuid.UUID][]database.ProvisionerJob)
	for _, job := range pendingJobs {
		for _, daemon := range q.provisionerDaemons {
			if provisionerTagsetContains(daemon.Tags, job.Tags) {
				jobRanks[daemon.ID] = append(jobRanks[daemon.ID], job)
			}
		}
	}

	// Sort jobs per provisioner by CreatedAt
	for daemonID := range jobRanks {
		sort.Slice(jobRanks[daemonID], func(i, j int) bool {
			return jobRanks[daemonID][i].CreatedAt.Before(jobRanks[daemonID][j].CreatedAt)
		})
	}

	// Step 5: Compute queue position & max queue size across all provisioners
	jobQueueStats := make(map[uuid.UUID]database.GetProvisionerJobsByIDsWithQueuePositionRow)
	for _, jobs := range jobRanks {
		queueSize := int64(len(jobs)) // Queue size per provisioner
		for i, job := range jobs {
			queuePosition := int64(i + 1)

			// If the job already exists, update only if this queuePosition is better
			if existing, exists := jobQueueStats[job.ID]; exists {
				jobQueueStats[job.ID] = database.GetProvisionerJobsByIDsWithQueuePositionRow{
					ID:             job.ID,
					CreatedAt:      job.CreatedAt,
					ProvisionerJob: job,
					QueuePosition:  min(existing.QueuePosition, queuePosition),
					QueueSize:      max(existing.QueueSize, queueSize), // Take the maximum queue size across provisioners
				}
			} else {
				jobQueueStats[job.ID] = database.GetProvisionerJobsByIDsWithQueuePositionRow{
					ID:             job.ID,
					CreatedAt:      job.CreatedAt,
					ProvisionerJob: job,
					QueuePosition:  queuePosition,
					QueueSize:      queueSize,
				}
			}
		}
	}

	// Step 6: Compute the final results with minimal checks
	var results []database.GetProvisionerJobsByIDsWithQueuePositionRow
	for _, job := range filteredJobs {
		// If the job has a computed rank, use it
		if rank, found := jobQueueStats[job.ID]; found {
			results = append(results, rank)
		} else {
			// Otherwise, return (0,0) for non-pending jobs and unranked pending jobs
			results = append(results, database.GetProvisionerJobsByIDsWithQueuePositionRow{
				ID:             job.ID,
				CreatedAt:      job.CreatedAt,
				ProvisionerJob: job,
				QueuePosition:  0,
				QueueSize:      0,
			})
		}
	}

	// Step 7: Sort results by CreatedAt
	sort.Slice(results, func(i, j int) bool {
		return results[i].CreatedAt.Before(results[j].CreatedAt)
	})

	return results, nil
}

func (q *FakeQuerier) getProvisionerJobsByIDsWithQueuePositionLockedGlobalQueue(_ context.Context, ids []uuid.UUID) ([]database.GetProvisionerJobsByIDsWithQueuePositionRow, error) {
	//	WITH pending_jobs AS (
	//		SELECT
	//			id, created_at
	//		FROM
	//			provisioner_jobs
	//		WHERE
	//			started_at IS NULL
	//		AND
	//			canceled_at IS NULL
	//		AND
	//			completed_at IS NULL
	//		AND
	//			error IS NULL
	//	),
	type pendingJobRow struct {
		ID        uuid.UUID
		CreatedAt time.Time
	}
	pendingJobs := make([]pendingJobRow, 0)
	for _, job := range q.provisionerJobs {
		if job.StartedAt.Valid ||
			job.CanceledAt.Valid ||
			job.CompletedAt.Valid ||
			job.Error.Valid {
			continue
		}
		pendingJobs = append(pendingJobs, pendingJobRow{
			ID:        job.ID,
			CreatedAt: job.CreatedAt,
		})
	}

	//	queue_position AS (
	//		SELECT
	//			id,
	//				ROW_NUMBER() OVER (ORDER BY created_at ASC) AS queue_position
	//		FROM
	//			pending_jobs
	// 	),
	slices.SortFunc(pendingJobs, func(a, b pendingJobRow) int {
		c := a.CreatedAt.Compare(b.CreatedAt)
		return c
	})

	queuePosition := make(map[uuid.UUID]int64)
	for idx, pj := range pendingJobs {
		queuePosition[pj.ID] = int64(idx + 1)
	}

	//	queue_size AS (
	//		SELECT COUNT(*) AS count FROM pending_jobs
	//	),
	queueSize := len(pendingJobs)

	//	SELECT
	//		sqlc.embed(pj),
	//		COALESCE(qp.queue_position, 0) AS queue_position,
	//		COALESCE(qs.count, 0) AS queue_size
	// 	FROM
	//		provisioner_jobs pj
	//	LEFT JOIN
	//		queue_position qp ON pj.id = qp.id
	//	LEFT JOIN
	//		queue_size qs ON TRUE
	//	WHERE
	//		pj.id IN (...)
	jobs := make([]database.GetProvisionerJobsByIDsWithQueuePositionRow, 0)
	for _, job := range q.provisionerJobs {
		if ids != nil && !slices.Contains(ids, job.ID) {
			continue
		}
		// clone the Tags before appending, since maps are reference types and
		// we don't want the caller to be able to mutate the map we have inside
		// dbmem!
		job.Tags = maps.Clone(job.Tags)
		job := database.GetProvisionerJobsByIDsWithQueuePositionRow{
			//	sqlc.embed(pj),
			ProvisionerJob: job,
			//	COALESCE(qp.queue_position, 0) AS queue_position,
			QueuePosition: queuePosition[job.ID],
			//	COALESCE(qs.count, 0) AS queue_size
			QueueSize: int64(queueSize),
		}
		jobs = append(jobs, job)
	}

	return jobs, nil
}

func (*FakeQuerier) AcquireLock(_ context.Context, _ int64) error {
	return xerrors.New("AcquireLock must only be called within a transaction")
}

// AcquireNotificationMessages implements the *basic* business logic, but is *not* exhaustive or meant to be 1:1 with
// the real AcquireNotificationMessages query.
func (q *FakeQuerier) AcquireNotificationMessages(_ context.Context, arg database.AcquireNotificationMessagesParams) ([]database.AcquireNotificationMessagesRow, error) {
	err := validateDatabaseType(arg)
	if err != nil {
		return nil, err
	}

	q.mutex.Lock()
	defer q.mutex.Unlock()

	// Shift the first "Count" notifications off the slice (FIFO).
	sz := len(q.notificationMessages)
	if sz > int(arg.Count) {
		sz = int(arg.Count)
	}

	list := q.notificationMessages[:sz]
	q.notificationMessages = q.notificationMessages[sz:]

	var out []database.AcquireNotificationMessagesRow
	for _, nm := range list {
		acquirableStatuses := []database.NotificationMessageStatus{database.NotificationMessageStatusPending, database.NotificationMessageStatusTemporaryFailure}
		if !slices.Contains(acquirableStatuses, nm.Status) {
			continue
		}

		// Mimic mutation in database query.
		nm.UpdatedAt = sql.NullTime{Time: dbtime.Now(), Valid: true}
		nm.Status = database.NotificationMessageStatusLeased
		nm.StatusReason = sql.NullString{String: fmt.Sprintf("Enqueued by notifier %d", arg.NotifierID), Valid: true}
		nm.LeasedUntil = sql.NullTime{Time: dbtime.Now().Add(time.Second * time.Duration(arg.LeaseSeconds)), Valid: true}

		out = append(out, database.AcquireNotificationMessagesRow{
			ID:            nm.ID,
			Payload:       nm.Payload,
			Method:        nm.Method,
			TitleTemplate: "This is a title with {{.Labels.variable}}",
			BodyTemplate:  "This is a body with {{.Labels.variable}}",
			TemplateID:    nm.NotificationTemplateID,
		})
	}

	return out, nil
}

func (q *FakeQuerier) AcquireProvisionerJob(_ context.Context, arg database.AcquireProvisionerJobParams) (database.ProvisionerJob, error) {
	if err := validateDatabaseType(arg); err != nil {
		return database.ProvisionerJob{}, err
	}

	q.mutex.Lock()
	defer q.mutex.Unlock()

	for index, provisionerJob := range q.provisionerJobs {
		if provisionerJob.OrganizationID != arg.OrganizationID {
			continue
		}
		if provisionerJob.StartedAt.Valid {
			continue
		}
		found := false
		for _, provisionerType := range arg.Types {
			if provisionerJob.Provisioner != provisionerType {
				continue
			}
			found = true
			break
		}
		if !found {
			continue
		}
		tags := map[string]string{}
		if arg.ProvisionerTags != nil {
			err := json.Unmarshal(arg.ProvisionerTags, &tags)
			if err != nil {
				return provisionerJob, xerrors.Errorf("unmarshal: %w", err)
			}
		}

		// Special case for untagged provisioners: only match untagged jobs.
		// Ref: coderd/database/queries/provisionerjobs.sql:24-30
		// CASE WHEN nested.tags :: jsonb = '{"scope": "organization", "owner": ""}' :: jsonb
		//      THEN nested.tags :: jsonb = @tags :: jsonb
		if tagsEqual(provisionerJob.Tags, tagsUntagged) && !tagsEqual(provisionerJob.Tags, tags) {
			continue
		}
		// ELSE nested.tags :: jsonb <@ @tags :: jsonb
		if !tagsSubset(provisionerJob.Tags, tags) {
			continue
		}
		provisionerJob.StartedAt = arg.StartedAt
		provisionerJob.UpdatedAt = arg.StartedAt.Time
		provisionerJob.WorkerID = arg.WorkerID
		provisionerJob.JobStatus = provisionerJobStatus(provisionerJob)
		q.provisionerJobs[index] = provisionerJob
		// clone the Tags before returning, since maps are reference types and
		// we don't want the caller to be able to mutate the map we have inside
		// dbmem!
		provisionerJob.Tags = maps.Clone(provisionerJob.Tags)
		return provisionerJob, nil
	}
	return database.ProvisionerJob{}, sql.ErrNoRows
}

func (q *FakeQuerier) ActivityBumpWorkspace(ctx context.Context, arg database.ActivityBumpWorkspaceParams) error {
	err := validateDatabaseType(arg)
	if err != nil {
		return err
	}

	q.mutex.Lock()
	defer q.mutex.Unlock()

	workspace, err := q.getWorkspaceByIDNoLock(ctx, arg.WorkspaceID)
	if err != nil {
		return err
	}
	latestBuild, err := q.getLatestWorkspaceBuildByWorkspaceIDNoLock(ctx, arg.WorkspaceID)
	if err != nil {
		return err
	}

	now := dbtime.Now()
	for i := range q.workspaceBuilds {
		if q.workspaceBuilds[i].BuildNumber != latestBuild.BuildNumber {
			continue
		}
		// If the build is not active, do not bump.
		if q.workspaceBuilds[i].Transition != database.WorkspaceTransitionStart {
			return nil
		}
		// If the provisioner job is not completed, do not bump.
		pj, err := q.getProvisionerJobByIDNoLock(ctx, q.workspaceBuilds[i].JobID)
		if err != nil {
			return err
		}
		if !pj.CompletedAt.Valid {
			return nil
		}
		// Do not bump if the deadline is not set.
		if q.workspaceBuilds[i].Deadline.IsZero() {
			return nil
		}

		// Check the template default TTL.
		template, err := q.getTemplateByIDNoLock(ctx, workspace.TemplateID)
		if err != nil {
			return err
		}
		if template.ActivityBump == 0 {
			return nil
		}
		activityBump := time.Duration(template.ActivityBump)

		var ttlDur time.Duration
		if now.Add(activityBump).After(arg.NextAutostart) && arg.NextAutostart.After(now) {
			// Extend to TTL (NOT activity bump)
			add := arg.NextAutostart.Sub(now)
			if workspace.Ttl.Valid && template.AllowUserAutostop {
				add += time.Duration(workspace.Ttl.Int64)
			} else {
				add += time.Duration(template.DefaultTTL)
			}
			ttlDur = add
		} else {
			// Otherwise, default to regular activity bump duration.
			ttlDur = activityBump
		}

		// Only bump if 5% of the deadline has passed.
		ttlDur95 := ttlDur - (ttlDur / 20)
		minBumpDeadline := q.workspaceBuilds[i].Deadline.Add(-ttlDur95)
		if now.Before(minBumpDeadline) {
			return nil
		}

		// Bump.
		newDeadline := now.Add(ttlDur)
		// Never decrease deadlines from a bump
		newDeadline = maxTime(newDeadline, q.workspaceBuilds[i].Deadline)
		q.workspaceBuilds[i].UpdatedAt = now
		if !q.workspaceBuilds[i].MaxDeadline.IsZero() {
			q.workspaceBuilds[i].Deadline = minTime(newDeadline, q.workspaceBuilds[i].MaxDeadline)
		} else {
			q.workspaceBuilds[i].Deadline = newDeadline
		}
		return nil
	}

	return sql.ErrNoRows
}

func (q *FakeQuerier) AllUserIDs(_ context.Context) ([]uuid.UUID, error) {
	q.mutex.RLock()
	defer q.mutex.RUnlock()
	userIDs := make([]uuid.UUID, 0, len(q.users))
	for idx := range q.users {
		userIDs = append(userIDs, q.users[idx].ID)
	}
	return userIDs, nil
}

func (q *FakeQuerier) ArchiveUnusedTemplateVersions(_ context.Context, arg database.ArchiveUnusedTemplateVersionsParams) ([]uuid.UUID, error) {
	err := validateDatabaseType(arg)
	if err != nil {
		return nil, err
	}
	q.mutex.Lock()
	defer q.mutex.Unlock()
	type latestBuild struct {
		Number  int32
		Version uuid.UUID
	}
	latest := make(map[uuid.UUID]latestBuild)

	for _, b := range q.workspaceBuilds {
		v, ok := latest[b.WorkspaceID]
		if ok || b.BuildNumber < v.Number {
			// Not the latest
			continue
		}
		// Ignore deleted workspaces.
		if b.Transition == database.WorkspaceTransitionDelete {
			continue
		}
		latest[b.WorkspaceID] = latestBuild{
			Number:  b.BuildNumber,
			Version: b.TemplateVersionID,
		}
	}

	usedVersions := make(map[uuid.UUID]bool)
	for _, l := range latest {
		usedVersions[l.Version] = true
	}
	for _, tpl := range q.templates {
		usedVersions[tpl.ActiveVersionID] = true
	}

	var archived []uuid.UUID
	for i, v := range q.templateVersions {
		if arg.TemplateVersionID != uuid.Nil {
			if v.ID != arg.TemplateVersionID {
				continue
			}
		}
		if v.Archived {
			continue
		}

		if _, ok := usedVersions[v.ID]; !ok {
			var job *database.ProvisionerJob
			for i, j := range q.provisionerJobs {
				if v.JobID == j.ID {
					job = &q.provisionerJobs[i]
					break
				}
			}

			if arg.JobStatus.Valid {
				if job.JobStatus != arg.JobStatus.ProvisionerJobStatus {
					continue
				}
			}

			if job.JobStatus == database.ProvisionerJobStatusRunning || job.JobStatus == database.ProvisionerJobStatusPending {
				continue
			}

			v.Archived = true
			q.templateVersions[i] = v
			archived = append(archived, v.ID)
		}
	}

	return archived, nil
}

func (q *FakeQuerier) BatchUpdateWorkspaceLastUsedAt(_ context.Context, arg database.BatchUpdateWorkspaceLastUsedAtParams) error {
	err := validateDatabaseType(arg)
	if err != nil {
		return err
	}

	q.mutex.Lock()
	defer q.mutex.Unlock()

	// temporary map to avoid O(q.workspaces*arg.workspaceIds)
	m := make(map[uuid.UUID]struct{})
	for _, id := range arg.IDs {
		m[id] = struct{}{}
	}
	n := 0
	for i := 0; i < len(q.workspaces); i++ {
		if _, found := m[q.workspaces[i].ID]; !found {
			continue
		}
		// WHERE last_used_at < @last_used_at
		if !q.workspaces[i].LastUsedAt.Before(arg.LastUsedAt) {
			continue
		}
		q.workspaces[i].LastUsedAt = arg.LastUsedAt
		n++
	}
	return nil
}

func (q *FakeQuerier) BatchUpdateWorkspaceNextStartAt(_ context.Context, arg database.BatchUpdateWorkspaceNextStartAtParams) error {
	err := validateDatabaseType(arg)
	if err != nil {
		return err
	}

	q.mutex.Lock()
	defer q.mutex.Unlock()

	for i, workspace := range q.workspaces {
		for j, workspaceID := range arg.IDs {
			if workspace.ID != workspaceID {
				continue
			}

			nextStartAt := arg.NextStartAts[j]
			if nextStartAt.IsZero() {
				q.workspaces[i].NextStartAt = sql.NullTime{}
			} else {
				q.workspaces[i].NextStartAt = sql.NullTime{Valid: true, Time: nextStartAt}
			}

			break
		}
	}

	return nil
}

func (*FakeQuerier) BulkMarkNotificationMessagesFailed(_ context.Context, arg database.BulkMarkNotificationMessagesFailedParams) (int64, error) {
	err := validateDatabaseType(arg)
	if err != nil {
		return 0, err
	}
	return int64(len(arg.IDs)), nil
}

func (*FakeQuerier) BulkMarkNotificationMessagesSent(_ context.Context, arg database.BulkMarkNotificationMessagesSentParams) (int64, error) {
	err := validateDatabaseType(arg)
	if err != nil {
		return 0, err
	}
	return int64(len(arg.IDs)), nil
}

func (*FakeQuerier) CleanTailnetCoordinators(_ context.Context) error {
	return ErrUnimplemented
}

func (*FakeQuerier) CleanTailnetLostPeers(context.Context) error {
	return ErrUnimplemented
}

func (*FakeQuerier) CleanTailnetTunnels(context.Context) error {
	return ErrUnimplemented
}

func (q *FakeQuerier) CountUnreadInboxNotificationsByUserID(_ context.Context, userID uuid.UUID) (int64, error) {
	q.mutex.RLock()
	defer q.mutex.RUnlock()

	var count int64
	for _, notification := range q.InboxNotification {
		if notification.UserID != userID {
			continue
		}

		if notification.ReadAt.Valid {
			continue
		}

		count++
	}

	return count, nil
}

func (q *FakeQuerier) CustomRoles(_ context.Context, arg database.CustomRolesParams) ([]database.CustomRole, error) {
	q.mutex.Lock()
	defer q.mutex.Unlock()

	found := make([]database.CustomRole, 0)
	for _, role := range q.data.customRoles {
		role := role
		if len(arg.LookupRoles) > 0 {
			if !slices.ContainsFunc(arg.LookupRoles, func(pair database.NameOrganizationPair) bool {
				if pair.Name != role.Name {
					return false
				}

				if role.OrganizationID.Valid {
					// Expect org match
					return role.OrganizationID.UUID == pair.OrganizationID
				}
				// Expect no org
				return pair.OrganizationID == uuid.Nil
			}) {
				continue
			}
		}

		if arg.ExcludeOrgRoles && role.OrganizationID.Valid {
			continue
		}

		if arg.OrganizationID != uuid.Nil && role.OrganizationID.UUID != arg.OrganizationID {
			continue
		}

		found = append(found, role)
	}

	return found, nil
}

func (q *FakeQuerier) DeleteAPIKeyByID(_ context.Context, id string) error {
	q.mutex.Lock()
	defer q.mutex.Unlock()

	for index, apiKey := range q.apiKeys {
		if apiKey.ID != id {
			continue
		}
		q.apiKeys[index] = q.apiKeys[len(q.apiKeys)-1]
		q.apiKeys = q.apiKeys[:len(q.apiKeys)-1]
		return nil
	}
	return sql.ErrNoRows
}

func (q *FakeQuerier) DeleteAPIKeysByUserID(_ context.Context, userID uuid.UUID) error {
	q.mutex.Lock()
	defer q.mutex.Unlock()

	for i := len(q.apiKeys) - 1; i >= 0; i-- {
		if q.apiKeys[i].UserID == userID {
			q.apiKeys = append(q.apiKeys[:i], q.apiKeys[i+1:]...)
		}
	}

	return nil
}

func (*FakeQuerier) DeleteAllTailnetClientSubscriptions(_ context.Context, arg database.DeleteAllTailnetClientSubscriptionsParams) error {
	err := validateDatabaseType(arg)
	if err != nil {
		return err
	}

	return ErrUnimplemented
}

func (*FakeQuerier) DeleteAllTailnetTunnels(_ context.Context, arg database.DeleteAllTailnetTunnelsParams) error {
	err := validateDatabaseType(arg)
	if err != nil {
		return err
	}

	return ErrUnimplemented
}

func (q *FakeQuerier) DeleteApplicationConnectAPIKeysByUserID(_ context.Context, userID uuid.UUID) error {
	q.mutex.Lock()
	defer q.mutex.Unlock()

	for i := len(q.apiKeys) - 1; i >= 0; i-- {
		if q.apiKeys[i].UserID == userID && q.apiKeys[i].Scope == database.APIKeyScopeApplicationConnect {
			q.apiKeys = append(q.apiKeys[:i], q.apiKeys[i+1:]...)
		}
	}

	return nil
}

func (*FakeQuerier) DeleteCoordinator(context.Context, uuid.UUID) error {
	return ErrUnimplemented
}

func (q *FakeQuerier) DeleteCryptoKey(_ context.Context, arg database.DeleteCryptoKeyParams) (database.CryptoKey, error) {
	err := validateDatabaseType(arg)
	if err != nil {
		return database.CryptoKey{}, err
	}

	q.mutex.Lock()
	defer q.mutex.Unlock()

	for i, key := range q.cryptoKeys {
		if key.Feature == arg.Feature && key.Sequence == arg.Sequence {
			q.cryptoKeys[i].Secret.String = ""
			q.cryptoKeys[i].Secret.Valid = false
			q.cryptoKeys[i].SecretKeyID.String = ""
			q.cryptoKeys[i].SecretKeyID.Valid = false
			return q.cryptoKeys[i], nil
		}
	}
	return database.CryptoKey{}, sql.ErrNoRows
}

func (q *FakeQuerier) DeleteCustomRole(_ context.Context, arg database.DeleteCustomRoleParams) error {
	err := validateDatabaseType(arg)
	if err != nil {
		return err
	}

	q.mutex.RLock()
	defer q.mutex.RUnlock()

	initial := len(q.data.customRoles)
	q.data.customRoles = slices.DeleteFunc(q.data.customRoles, func(role database.CustomRole) bool {
		return role.OrganizationID.UUID == arg.OrganizationID.UUID && role.Name == arg.Name
	})
	if initial == len(q.data.customRoles) {
		return sql.ErrNoRows
	}

	// Emulate the trigger 'remove_organization_member_custom_role'
	for i, mem := range q.organizationMembers {
		if mem.OrganizationID == arg.OrganizationID.UUID {
			mem.Roles = slices.DeleteFunc(mem.Roles, func(role string) bool {
				return role == arg.Name
			})
			q.organizationMembers[i] = mem
		}
	}
	return nil
}

func (q *FakeQuerier) DeleteExternalAuthLink(_ context.Context, arg database.DeleteExternalAuthLinkParams) error {
	err := validateDatabaseType(arg)
	if err != nil {
		return err
	}

	q.mutex.Lock()
	defer q.mutex.Unlock()

	for index, key := range q.externalAuthLinks {
		if key.UserID != arg.UserID {
			continue
		}
		if key.ProviderID != arg.ProviderID {
			continue
		}
		q.externalAuthLinks[index] = q.externalAuthLinks[len(q.externalAuthLinks)-1]
		q.externalAuthLinks = q.externalAuthLinks[:len(q.externalAuthLinks)-1]
		return nil
	}
	return sql.ErrNoRows
}

func (q *FakeQuerier) DeleteGitSSHKey(_ context.Context, userID uuid.UUID) error {
	q.mutex.Lock()
	defer q.mutex.Unlock()

	for index, key := range q.gitSSHKey {
		if key.UserID != userID {
			continue
		}
		q.gitSSHKey[index] = q.gitSSHKey[len(q.gitSSHKey)-1]
		q.gitSSHKey = q.gitSSHKey[:len(q.gitSSHKey)-1]
		return nil
	}
	return sql.ErrNoRows
}

func (q *FakeQuerier) DeleteGroupByID(_ context.Context, id uuid.UUID) error {
	q.mutex.Lock()
	defer q.mutex.Unlock()

	for i, group := range q.groups {
		if group.ID == id {
			q.groups = append(q.groups[:i], q.groups[i+1:]...)
			return nil
		}
	}

	return sql.ErrNoRows
}

func (q *FakeQuerier) DeleteGroupMemberFromGroup(_ context.Context, arg database.DeleteGroupMemberFromGroupParams) error {
	q.mutex.Lock()
	defer q.mutex.Unlock()

	for i, member := range q.groupMembers {
		if member.UserID == arg.UserID && member.GroupID == arg.GroupID {
			q.groupMembers = append(q.groupMembers[:i], q.groupMembers[i+1:]...)
		}
	}
	return nil
}

func (q *FakeQuerier) DeleteLicense(_ context.Context, id int32) (int32, error) {
	q.mutex.Lock()
	defer q.mutex.Unlock()

	for index, l := range q.licenses {
		if l.ID == id {
			q.licenses[index] = q.licenses[len(q.licenses)-1]
			q.licenses = q.licenses[:len(q.licenses)-1]
			return id, nil
		}
	}
	return 0, sql.ErrNoRows
}

func (q *FakeQuerier) DeleteOAuth2ProviderAppByID(_ context.Context, id uuid.UUID) error {
	q.mutex.Lock()
	defer q.mutex.Unlock()

	index := slices.IndexFunc(q.oauth2ProviderApps, func(app database.OAuth2ProviderApp) bool {
		return app.ID == id
	})

	if index < 0 {
		return sql.ErrNoRows
	}

	q.oauth2ProviderApps[index] = q.oauth2ProviderApps[len(q.oauth2ProviderApps)-1]
	q.oauth2ProviderApps = q.oauth2ProviderApps[:len(q.oauth2ProviderApps)-1]

	// Cascade delete secrets associated with the deleted app.
	var deletedSecretIDs []uuid.UUID
	q.oauth2ProviderAppSecrets = slices.DeleteFunc(q.oauth2ProviderAppSecrets, func(secret database.OAuth2ProviderAppSecret) bool {
		matches := secret.AppID == id
		if matches {
			deletedSecretIDs = append(deletedSecretIDs, secret.ID)
		}
		return matches
	})

	// Cascade delete tokens through the deleted secrets.
	var keyIDsToDelete []string
	q.oauth2ProviderAppTokens = slices.DeleteFunc(q.oauth2ProviderAppTokens, func(token database.OAuth2ProviderAppToken) bool {
		matches := slice.Contains(deletedSecretIDs, token.AppSecretID)
		if matches {
			keyIDsToDelete = append(keyIDsToDelete, token.APIKeyID)
		}
		return matches
	})

	// Cascade delete API keys linked to the deleted tokens.
	q.apiKeys = slices.DeleteFunc(q.apiKeys, func(key database.APIKey) bool {
		return slices.Contains(keyIDsToDelete, key.ID)
	})

	return nil
}

func (q *FakeQuerier) DeleteOAuth2ProviderAppCodeByID(_ context.Context, id uuid.UUID) error {
	q.mutex.Lock()
	defer q.mutex.Unlock()

	for index, code := range q.oauth2ProviderAppCodes {
		if code.ID == id {
			q.oauth2ProviderAppCodes[index] = q.oauth2ProviderAppCodes[len(q.oauth2ProviderAppCodes)-1]
			q.oauth2ProviderAppCodes = q.oauth2ProviderAppCodes[:len(q.oauth2ProviderAppCodes)-1]
			return nil
		}
	}
	return sql.ErrNoRows
}

func (q *FakeQuerier) DeleteOAuth2ProviderAppCodesByAppAndUserID(_ context.Context, arg database.DeleteOAuth2ProviderAppCodesByAppAndUserIDParams) error {
	err := validateDatabaseType(arg)
	if err != nil {
		return err
	}

	q.mutex.Lock()
	defer q.mutex.Unlock()

	for index, code := range q.oauth2ProviderAppCodes {
		if code.AppID == arg.AppID && code.UserID == arg.UserID {
			q.oauth2ProviderAppCodes[index] = q.oauth2ProviderAppCodes[len(q.oauth2ProviderAppCodes)-1]
			q.oauth2ProviderAppCodes = q.oauth2ProviderAppCodes[:len(q.oauth2ProviderAppCodes)-1]
			return nil
		}
	}
	return sql.ErrNoRows
}

func (q *FakeQuerier) DeleteOAuth2ProviderAppSecretByID(_ context.Context, id uuid.UUID) error {
	q.mutex.Lock()
	defer q.mutex.Unlock()

	index := slices.IndexFunc(q.oauth2ProviderAppSecrets, func(secret database.OAuth2ProviderAppSecret) bool {
		return secret.ID == id
	})

	if index < 0 {
		return sql.ErrNoRows
	}

	q.oauth2ProviderAppSecrets[index] = q.oauth2ProviderAppSecrets[len(q.oauth2ProviderAppSecrets)-1]
	q.oauth2ProviderAppSecrets = q.oauth2ProviderAppSecrets[:len(q.oauth2ProviderAppSecrets)-1]

	// Cascade delete tokens created through the deleted secret.
	var keyIDsToDelete []string
	q.oauth2ProviderAppTokens = slices.DeleteFunc(q.oauth2ProviderAppTokens, func(token database.OAuth2ProviderAppToken) bool {
		matches := token.AppSecretID == id
		if matches {
			keyIDsToDelete = append(keyIDsToDelete, token.APIKeyID)
		}
		return matches
	})

	// Cascade delete API keys linked to the deleted tokens.
	q.apiKeys = slices.DeleteFunc(q.apiKeys, func(key database.APIKey) bool {
		return slices.Contains(keyIDsToDelete, key.ID)
	})

	return nil
}

func (q *FakeQuerier) DeleteOAuth2ProviderAppTokensByAppAndUserID(_ context.Context, arg database.DeleteOAuth2ProviderAppTokensByAppAndUserIDParams) error {
	err := validateDatabaseType(arg)
	if err != nil {
		return err
	}

	q.mutex.Lock()
	defer q.mutex.Unlock()

	var keyIDsToDelete []string
	q.oauth2ProviderAppTokens = slices.DeleteFunc(q.oauth2ProviderAppTokens, func(token database.OAuth2ProviderAppToken) bool {
		// Join secrets and keys to see if the token matches.
		secretIdx := slices.IndexFunc(q.oauth2ProviderAppSecrets, func(secret database.OAuth2ProviderAppSecret) bool {
			return secret.ID == token.AppSecretID
		})
		keyIdx := slices.IndexFunc(q.apiKeys, func(key database.APIKey) bool {
			return key.ID == token.APIKeyID
		})
		matches := secretIdx != -1 &&
			q.oauth2ProviderAppSecrets[secretIdx].AppID == arg.AppID &&
			keyIdx != -1 && q.apiKeys[keyIdx].UserID == arg.UserID
		if matches {
			keyIDsToDelete = append(keyIDsToDelete, token.APIKeyID)
		}
		return matches
	})

	// Cascade delete API keys linked to the deleted tokens.
	q.apiKeys = slices.DeleteFunc(q.apiKeys, func(key database.APIKey) bool {
		return slices.Contains(keyIDsToDelete, key.ID)
	})

	return nil
}

func (*FakeQuerier) DeleteOldNotificationMessages(_ context.Context) error {
	return nil
}

func (q *FakeQuerier) DeleteOldProvisionerDaemons(_ context.Context) error {
	q.mutex.Lock()
	defer q.mutex.Unlock()

	now := dbtime.Now()
	weekInterval := 7 * 24 * time.Hour
	weekAgo := now.Add(-weekInterval)

	var validDaemons []database.ProvisionerDaemon
	for _, p := range q.provisionerDaemons {
		if (p.CreatedAt.Before(weekAgo) && !p.LastSeenAt.Valid) || (p.LastSeenAt.Valid && p.LastSeenAt.Time.Before(weekAgo)) {
			continue
		}
		validDaemons = append(validDaemons, p)
	}
	q.provisionerDaemons = validDaemons
	return nil
}

func (q *FakeQuerier) DeleteOldWorkspaceAgentLogs(_ context.Context, threshold time.Time) error {
	q.mutex.Lock()
	defer q.mutex.Unlock()

	/*
		WITH
			latest_builds AS (
				SELECT
					workspace_id, max(build_number) AS max_build_number
				FROM
					workspace_builds
				GROUP BY
					workspace_id
			),
	*/
	latestBuilds := make(map[uuid.UUID]int32)
	for _, wb := range q.workspaceBuilds {
		if lastBuildNumber, found := latestBuilds[wb.WorkspaceID]; found && lastBuildNumber > wb.BuildNumber {
			continue
		}
		// not found or newer build number
		latestBuilds[wb.WorkspaceID] = wb.BuildNumber
	}

	/*
		old_agents AS (
			SELECT
				wa.id
			FROM
				workspace_agents AS wa
			JOIN
				workspace_resources AS wr
			ON
				wa.resource_id = wr.id
			JOIN
				workspace_builds AS wb
			ON
				wb.job_id = wr.job_id
			LEFT JOIN
				latest_builds
			ON
				latest_builds.workspace_id = wb.workspace_id
			AND
				latest_builds.max_build_number = wb.build_number
			WHERE
				-- Filter out the latest builds for each workspace.
				latest_builds.workspace_id IS NULL
			AND CASE
				-- If the last time the agent connected was before @threshold
				WHEN wa.last_connected_at IS NOT NULL THEN
					wa.last_connected_at < @threshold :: timestamptz
				-- The agent never connected, and was created before @threshold
				ELSE wa.created_at < @threshold :: timestamptz
			END
		)
	*/
	oldAgents := make(map[uuid.UUID]struct{})
	for _, wa := range q.workspaceAgents {
		for _, wr := range q.workspaceResources {
			if wr.ID != wa.ResourceID {
				continue
			}
			for _, wb := range q.workspaceBuilds {
				if wb.JobID != wr.JobID {
					continue
				}
				latestBuildNumber, found := latestBuilds[wb.WorkspaceID]
				if !found {
					panic("workspaceBuilds got modified somehow while q was locked! This is a bug in dbmem!")
				}
				if latestBuildNumber == wb.BuildNumber {
					continue
				}
				if wa.LastConnectedAt.Valid && wa.LastConnectedAt.Time.Before(threshold) || wa.CreatedAt.Before(threshold) {
					oldAgents[wa.ID] = struct{}{}
				}
			}
		}
	}
	/*
		DELETE FROM workspace_agent_logs WHERE agent_id IN (SELECT id FROM old_agents);
	*/
	var validLogs []database.WorkspaceAgentLog
	for _, log := range q.workspaceAgentLogs {
		if _, found := oldAgents[log.AgentID]; found {
			continue
		}
		validLogs = append(validLogs, log)
	}
	q.workspaceAgentLogs = validLogs
	return nil
}

func (q *FakeQuerier) DeleteOldWorkspaceAgentStats(_ context.Context) error {
	q.mutex.Lock()
	defer q.mutex.Unlock()

	/*
		DELETE FROM
			workspace_agent_stats
		WHERE
			created_at < (
				SELECT
					COALESCE(
						-- When generating initial template usage stats, all the
						-- raw agent stats are needed, after that only ~30 mins
						-- from last rollup is needed. Deployment stats seem to
						-- use between 15 mins and 1 hour of data. We keep a
						-- little bit more (1 day) just in case.
						MAX(start_time) - '1 days'::interval,
						-- Fall back to ~6 months ago if there are no template
						-- usage stats so that we don't delete the data before
						-- it's rolled up.
						NOW() - '180 days'::interval
					)
				FROM
					template_usage_stats
			)
			AND created_at < (
				-- Delete at most in batches of 3 days (with a batch size of 3 days, we
				-- can clear out the previous 6 months of data in ~60 iterations) whilst
				-- keeping the DB load relatively low.
				SELECT
					COALESCE(MIN(created_at) + '3 days'::interval, NOW())
				FROM
					workspace_agent_stats
			);
	*/

	now := dbtime.Now()
	var limit time.Time
	// MAX
	for _, stat := range q.templateUsageStats {
		if stat.StartTime.After(limit) {
			limit = stat.StartTime.AddDate(0, 0, -1)
		}
	}
	// COALESCE
	if limit.IsZero() {
		limit = now.AddDate(0, 0, -180)
	}

	var validStats []database.WorkspaceAgentStat
	var batchLimit time.Time
	for _, stat := range q.workspaceAgentStats {
		if batchLimit.IsZero() || stat.CreatedAt.Before(batchLimit) {
			batchLimit = stat.CreatedAt
		}
	}
	if batchLimit.IsZero() {
		batchLimit = time.Now()
	} else {
		batchLimit = batchLimit.AddDate(0, 0, 3)
	}
	for _, stat := range q.workspaceAgentStats {
		if stat.CreatedAt.Before(limit) && stat.CreatedAt.Before(batchLimit) {
			continue
		}
		validStats = append(validStats, stat)
	}
	q.workspaceAgentStats = validStats
	return nil
}

func (q *FakeQuerier) DeleteOrganizationMember(ctx context.Context, arg database.DeleteOrganizationMemberParams) error {
	err := validateDatabaseType(arg)
	if err != nil {
		return err
	}

	q.mutex.Lock()
	defer q.mutex.Unlock()

	deleted := slices.DeleteFunc(q.data.organizationMembers, func(member database.OrganizationMember) bool {
		return member.OrganizationID == arg.OrganizationID && member.UserID == arg.UserID
	})
	if len(deleted) == 0 {
		return sql.ErrNoRows
	}

	// Delete group member trigger
	q.groupMembers = slices.DeleteFunc(q.groupMembers, func(member database.GroupMemberTable) bool {
		if member.UserID != arg.UserID {
			return false
		}
		g, _ := q.getGroupByIDNoLock(ctx, member.GroupID)
		return g.OrganizationID == arg.OrganizationID
	})

	return nil
}

func (q *FakeQuerier) DeleteProvisionerKey(_ context.Context, id uuid.UUID) error {
	q.mutex.Lock()
	defer q.mutex.Unlock()

	for i, key := range q.provisionerKeys {
		if key.ID == id {
			q.provisionerKeys = append(q.provisionerKeys[:i], q.provisionerKeys[i+1:]...)
			return nil
		}
	}

	return sql.ErrNoRows
}

func (q *FakeQuerier) DeleteReplicasUpdatedBefore(_ context.Context, before time.Time) error {
	q.mutex.Lock()
	defer q.mutex.Unlock()

	for i, replica := range q.replicas {
		if replica.UpdatedAt.Before(before) {
			q.replicas = append(q.replicas[:i], q.replicas[i+1:]...)
		}
	}

	return nil
}

func (q *FakeQuerier) DeleteRuntimeConfig(_ context.Context, key string) error {
	q.mutex.Lock()
	defer q.mutex.Unlock()

	delete(q.runtimeConfig, key)
	return nil
}

func (*FakeQuerier) DeleteTailnetAgent(context.Context, database.DeleteTailnetAgentParams) (database.DeleteTailnetAgentRow, error) {
	return database.DeleteTailnetAgentRow{}, ErrUnimplemented
}

func (*FakeQuerier) DeleteTailnetClient(context.Context, database.DeleteTailnetClientParams) (database.DeleteTailnetClientRow, error) {
	return database.DeleteTailnetClientRow{}, ErrUnimplemented
}

func (*FakeQuerier) DeleteTailnetClientSubscription(context.Context, database.DeleteTailnetClientSubscriptionParams) error {
	return ErrUnimplemented
}

func (*FakeQuerier) DeleteTailnetPeer(_ context.Context, arg database.DeleteTailnetPeerParams) (database.DeleteTailnetPeerRow, error) {
	err := validateDatabaseType(arg)
	if err != nil {
		return database.DeleteTailnetPeerRow{}, err
	}

	return database.DeleteTailnetPeerRow{}, ErrUnimplemented
}

func (*FakeQuerier) DeleteTailnetTunnel(_ context.Context, arg database.DeleteTailnetTunnelParams) (database.DeleteTailnetTunnelRow, error) {
	err := validateDatabaseType(arg)
	if err != nil {
		return database.DeleteTailnetTunnelRow{}, err
	}

	return database.DeleteTailnetTunnelRow{}, ErrUnimplemented
}

func (q *FakeQuerier) DeleteWorkspaceAgentPortShare(_ context.Context, arg database.DeleteWorkspaceAgentPortShareParams) error {
	err := validateDatabaseType(arg)
	if err != nil {
		return err
	}

	q.mutex.Lock()
	defer q.mutex.Unlock()

	for i, share := range q.workspaceAgentPortShares {
		if share.WorkspaceID == arg.WorkspaceID && share.AgentName == arg.AgentName && share.Port == arg.Port {
			q.workspaceAgentPortShares = append(q.workspaceAgentPortShares[:i], q.workspaceAgentPortShares[i+1:]...)
			return nil
		}
	}

	return nil
}

func (q *FakeQuerier) DeleteWorkspaceAgentPortSharesByTemplate(_ context.Context, templateID uuid.UUID) error {
	err := validateDatabaseType(templateID)
	if err != nil {
		return err
	}

	q.mutex.Lock()
	defer q.mutex.Unlock()

	for _, workspace := range q.workspaces {
		if workspace.TemplateID != templateID {
			continue
		}
		for i, share := range q.workspaceAgentPortShares {
			if share.WorkspaceID != workspace.ID {
				continue
			}
			q.workspaceAgentPortShares = append(q.workspaceAgentPortShares[:i], q.workspaceAgentPortShares[i+1:]...)
		}
	}

	return nil
}

func (*FakeQuerier) DisableForeignKeysAndTriggers(_ context.Context) error {
	// This is a no-op in the in-memory database.
	return nil
}

func (q *FakeQuerier) EnqueueNotificationMessage(_ context.Context, arg database.EnqueueNotificationMessageParams) error {
	err := validateDatabaseType(arg)
	if err != nil {
		return err
	}

	q.mutex.Lock()
	defer q.mutex.Unlock()

	var payload types.MessagePayload
	err = json.Unmarshal(arg.Payload, &payload)
	if err != nil {
		return err
	}

	nm := database.NotificationMessage{
		ID:                     arg.ID,
		UserID:                 arg.UserID,
		Method:                 arg.Method,
		Payload:                arg.Payload,
		NotificationTemplateID: arg.NotificationTemplateID,
		Targets:                arg.Targets,
		CreatedBy:              arg.CreatedBy,
		// Default fields.
		CreatedAt: dbtime.Now(),
		Status:    database.NotificationMessageStatusPending,
	}

	q.notificationMessages = append(q.notificationMessages, nm)

	return err
}

func (q *FakeQuerier) FavoriteWorkspace(_ context.Context, arg uuid.UUID) error {
	err := validateDatabaseType(arg)
	if err != nil {
		return err
	}

	q.mutex.Lock()
	defer q.mutex.Unlock()

	for i := 0; i < len(q.workspaces); i++ {
		if q.workspaces[i].ID != arg {
			continue
		}
		q.workspaces[i].Favorite = true
		return nil
	}
	return nil
}

func (q *FakeQuerier) FetchMemoryResourceMonitorsByAgentID(_ context.Context, agentID uuid.UUID) (database.WorkspaceAgentMemoryResourceMonitor, error) {
	for _, monitor := range q.workspaceAgentMemoryResourceMonitors {
		if monitor.AgentID == agentID {
			return monitor, nil
		}
	}

	return database.WorkspaceAgentMemoryResourceMonitor{}, sql.ErrNoRows
}

func (q *FakeQuerier) FetchMemoryResourceMonitorsUpdatedAfter(_ context.Context, updatedAt time.Time) ([]database.WorkspaceAgentMemoryResourceMonitor, error) {
	q.mutex.RLock()
	defer q.mutex.RUnlock()

	monitors := []database.WorkspaceAgentMemoryResourceMonitor{}
	for _, monitor := range q.workspaceAgentMemoryResourceMonitors {
		if monitor.UpdatedAt.After(updatedAt) {
			monitors = append(monitors, monitor)
		}
	}
	return monitors, nil
}

func (q *FakeQuerier) FetchNewMessageMetadata(_ context.Context, arg database.FetchNewMessageMetadataParams) (database.FetchNewMessageMetadataRow, error) {
	err := validateDatabaseType(arg)
	if err != nil {
		return database.FetchNewMessageMetadataRow{}, err
	}

	user, err := q.getUserByIDNoLock(arg.UserID)
	if err != nil {
		return database.FetchNewMessageMetadataRow{}, xerrors.Errorf("fetch user: %w", err)
	}

	// Mimic COALESCE in query
	userName := user.Name
	if userName == "" {
		userName = user.Username
	}

	actions, err := json.Marshal([]types.TemplateAction{{URL: "http://xyz.com", Label: "XYZ"}})
	if err != nil {
		return database.FetchNewMessageMetadataRow{}, err
	}

	return database.FetchNewMessageMetadataRow{
		UserEmail:        user.Email,
		UserName:         userName,
		UserUsername:     user.Username,
		NotificationName: "Some notification",
		Actions:          actions,
		UserID:           arg.UserID,
	}, nil
}

func (q *FakeQuerier) FetchVolumesResourceMonitorsByAgentID(_ context.Context, agentID uuid.UUID) ([]database.WorkspaceAgentVolumeResourceMonitor, error) {
	monitors := []database.WorkspaceAgentVolumeResourceMonitor{}

	for _, monitor := range q.workspaceAgentVolumeResourceMonitors {
		if monitor.AgentID == agentID {
			monitors = append(monitors, monitor)
		}
	}

	return monitors, nil
}

func (q *FakeQuerier) FetchVolumesResourceMonitorsUpdatedAfter(_ context.Context, updatedAt time.Time) ([]database.WorkspaceAgentVolumeResourceMonitor, error) {
	q.mutex.RLock()
	defer q.mutex.RUnlock()

	monitors := []database.WorkspaceAgentVolumeResourceMonitor{}
	for _, monitor := range q.workspaceAgentVolumeResourceMonitors {
		if monitor.UpdatedAt.After(updatedAt) {
			monitors = append(monitors, monitor)
		}
	}
	return monitors, nil
}

func (q *FakeQuerier) GetAPIKeyByID(_ context.Context, id string) (database.APIKey, error) {
	q.mutex.RLock()
	defer q.mutex.RUnlock()

	for _, apiKey := range q.apiKeys {
		if apiKey.ID == id {
			return apiKey, nil
		}
	}
	return database.APIKey{}, sql.ErrNoRows
}

func (q *FakeQuerier) GetAPIKeyByName(_ context.Context, params database.GetAPIKeyByNameParams) (database.APIKey, error) {
	q.mutex.RLock()
	defer q.mutex.RUnlock()

	if params.TokenName == "" {
		return database.APIKey{}, sql.ErrNoRows
	}
	for _, apiKey := range q.apiKeys {
		if params.UserID == apiKey.UserID && params.TokenName == apiKey.TokenName {
			return apiKey, nil
		}
	}
	return database.APIKey{}, sql.ErrNoRows
}

func (q *FakeQuerier) GetAPIKeysByLoginType(_ context.Context, t database.LoginType) ([]database.APIKey, error) {
	if err := validateDatabaseType(t); err != nil {
		return nil, err
	}

	q.mutex.RLock()
	defer q.mutex.RUnlock()

	apiKeys := make([]database.APIKey, 0)
	for _, key := range q.apiKeys {
		if key.LoginType == t {
			apiKeys = append(apiKeys, key)
		}
	}
	return apiKeys, nil
}

func (q *FakeQuerier) GetAPIKeysByUserID(_ context.Context, params database.GetAPIKeysByUserIDParams) ([]database.APIKey, error) {
	q.mutex.RLock()
	defer q.mutex.RUnlock()

	apiKeys := make([]database.APIKey, 0)
	for _, key := range q.apiKeys {
		if key.UserID == params.UserID && key.LoginType == params.LoginType {
			apiKeys = append(apiKeys, key)
		}
	}
	return apiKeys, nil
}

func (q *FakeQuerier) GetAPIKeysLastUsedAfter(_ context.Context, after time.Time) ([]database.APIKey, error) {
	q.mutex.RLock()
	defer q.mutex.RUnlock()

	apiKeys := make([]database.APIKey, 0)
	for _, key := range q.apiKeys {
		if key.LastUsed.After(after) {
			apiKeys = append(apiKeys, key)
		}
	}
	return apiKeys, nil
}

func (q *FakeQuerier) GetActiveUserCount(_ context.Context) (int64, error) {
	q.mutex.RLock()
	defer q.mutex.RUnlock()

	active := int64(0)
	for _, u := range q.users {
		if u.Status == database.UserStatusActive && !u.Deleted {
			active++
		}
	}
	return active, nil
}

func (q *FakeQuerier) GetActiveWorkspaceBuildsByTemplateID(ctx context.Context, templateID uuid.UUID) ([]database.WorkspaceBuild, error) {
	workspaceIDs := func() []uuid.UUID {
		q.mutex.RLock()
		defer q.mutex.RUnlock()

		ids := []uuid.UUID{}
		for _, workspace := range q.workspaces {
			if workspace.TemplateID == templateID {
				ids = append(ids, workspace.ID)
			}
		}
		return ids
	}()

	builds, err := q.GetLatestWorkspaceBuildsByWorkspaceIDs(ctx, workspaceIDs)
	if err != nil {
		return nil, err
	}

	filteredBuilds := []database.WorkspaceBuild{}
	for _, build := range builds {
		if build.Transition == database.WorkspaceTransitionStart {
			filteredBuilds = append(filteredBuilds, build)
		}
	}
	return filteredBuilds, nil
}

func (*FakeQuerier) GetAllTailnetAgents(_ context.Context) ([]database.TailnetAgent, error) {
	return nil, ErrUnimplemented
}

func (*FakeQuerier) GetAllTailnetCoordinators(context.Context) ([]database.TailnetCoordinator, error) {
	return nil, ErrUnimplemented
}

func (*FakeQuerier) GetAllTailnetPeers(context.Context) ([]database.TailnetPeer, error) {
	return nil, ErrUnimplemented
}

func (*FakeQuerier) GetAllTailnetTunnels(context.Context) ([]database.TailnetTunnel, error) {
	return nil, ErrUnimplemented
}

func (q *FakeQuerier) GetAnnouncementBanners(_ context.Context) (string, error) {
	q.mutex.RLock()
	defer q.mutex.RUnlock()

	if q.announcementBanners == nil {
		return "", sql.ErrNoRows
	}

	return string(q.announcementBanners), nil
}

func (q *FakeQuerier) GetAppSecurityKey(_ context.Context) (string, error) {
	q.mutex.RLock()
	defer q.mutex.RUnlock()

	return q.appSecurityKey, nil
}

func (q *FakeQuerier) GetApplicationName(_ context.Context) (string, error) {
	q.mutex.RLock()
	defer q.mutex.RUnlock()

	if q.applicationName == "" {
		return "", sql.ErrNoRows
	}

	return q.applicationName, nil
}

func (q *FakeQuerier) GetAuditLogsOffset(ctx context.Context, arg database.GetAuditLogsOffsetParams) ([]database.GetAuditLogsOffsetRow, error) {
	return q.GetAuthorizedAuditLogsOffset(ctx, arg, nil)
}

func (q *FakeQuerier) GetAuthorizationUserRoles(_ context.Context, userID uuid.UUID) (database.GetAuthorizationUserRolesRow, error) {
	q.mutex.RLock()
	defer q.mutex.RUnlock()

	var user *database.User
	roles := make([]string, 0)
	for _, u := range q.users {
		if u.ID == userID {
			u := u
			roles = append(roles, u.RBACRoles...)
			roles = append(roles, "member")
			user = &u
			break
		}
	}

	for _, mem := range q.organizationMembers {
		if mem.UserID == userID {
			for _, orgRole := range mem.Roles {
				roles = append(roles, orgRole+":"+mem.OrganizationID.String())
			}
			roles = append(roles, "organization-member:"+mem.OrganizationID.String())
		}
	}

	var groups []string
	for _, member := range q.groupMembers {
		if member.UserID == userID {
			groups = append(groups, member.GroupID.String())
		}
	}

	if user == nil {
		return database.GetAuthorizationUserRolesRow{}, sql.ErrNoRows
	}

	return database.GetAuthorizationUserRolesRow{
		ID:       userID,
		Username: user.Username,
		Status:   user.Status,
		Roles:    roles,
		Groups:   groups,
	}, nil
}

func (q *FakeQuerier) GetCoordinatorResumeTokenSigningKey(_ context.Context) (string, error) {
	q.mutex.RLock()
	defer q.mutex.RUnlock()
	if q.coordinatorResumeTokenSigningKey == "" {
		return "", sql.ErrNoRows
	}
	return q.coordinatorResumeTokenSigningKey, nil
}

func (q *FakeQuerier) GetCryptoKeyByFeatureAndSequence(_ context.Context, arg database.GetCryptoKeyByFeatureAndSequenceParams) (database.CryptoKey, error) {
	err := validateDatabaseType(arg)
	if err != nil {
		return database.CryptoKey{}, err
	}

	q.mutex.RLock()
	defer q.mutex.RUnlock()

	for _, key := range q.cryptoKeys {
		if key.Feature == arg.Feature && key.Sequence == arg.Sequence {
			// Keys with NULL secrets are considered deleted.
			if key.Secret.Valid {
				return key, nil
			}
			return database.CryptoKey{}, sql.ErrNoRows
		}
	}

	return database.CryptoKey{}, sql.ErrNoRows
}

func (q *FakeQuerier) GetCryptoKeys(_ context.Context) ([]database.CryptoKey, error) {
	q.mutex.RLock()
	defer q.mutex.RUnlock()

	keys := make([]database.CryptoKey, 0)
	for _, key := range q.cryptoKeys {
		if key.Secret.Valid {
			keys = append(keys, key)
		}
	}
	return keys, nil
}

func (q *FakeQuerier) GetCryptoKeysByFeature(_ context.Context, feature database.CryptoKeyFeature) ([]database.CryptoKey, error) {
	q.mutex.RLock()
	defer q.mutex.RUnlock()

	keys := make([]database.CryptoKey, 0)
	for _, key := range q.cryptoKeys {
		if key.Feature == feature && key.Secret.Valid {
			keys = append(keys, key)
		}
	}
	// We want to return the highest sequence number first.
	slices.SortFunc(keys, func(i, j database.CryptoKey) int {
		return int(j.Sequence - i.Sequence)
	})
	return keys, nil
}

func (q *FakeQuerier) GetDBCryptKeys(_ context.Context) ([]database.DBCryptKey, error) {
	q.mutex.RLock()
	defer q.mutex.RUnlock()
	ks := make([]database.DBCryptKey, 0)
	ks = append(ks, q.dbcryptKeys...)
	return ks, nil
}

func (q *FakeQuerier) GetDERPMeshKey(_ context.Context) (string, error) {
	q.mutex.RLock()
	defer q.mutex.RUnlock()

	if q.derpMeshKey == "" {
		return "", sql.ErrNoRows
	}
	return q.derpMeshKey, nil
}

func (q *FakeQuerier) GetDefaultOrganization(_ context.Context) (database.Organization, error) {
	q.mutex.RLock()
	defer q.mutex.RUnlock()

	for _, org := range q.organizations {
		if org.IsDefault {
			return org, nil
		}
	}
	return database.Organization{}, sql.ErrNoRows
}

func (q *FakeQuerier) GetDefaultProxyConfig(_ context.Context) (database.GetDefaultProxyConfigRow, error) {
	return database.GetDefaultProxyConfigRow{
		DisplayName: q.defaultProxyDisplayName,
		IconUrl:     q.defaultProxyIconURL,
	}, nil
}

func (q *FakeQuerier) GetDeploymentDAUs(_ context.Context, tzOffset int32) ([]database.GetDeploymentDAUsRow, error) {
	q.mutex.RLock()
	defer q.mutex.RUnlock()

	seens := make(map[time.Time]map[uuid.UUID]struct{})

	for _, as := range q.workspaceAgentStats {
		if as.ConnectionCount == 0 {
			continue
		}
		date := as.CreatedAt.UTC().Add(time.Duration(tzOffset) * -1 * time.Hour).Truncate(time.Hour * 24)

		dateEntry := seens[date]
		if dateEntry == nil {
			dateEntry = make(map[uuid.UUID]struct{})
		}
		dateEntry[as.UserID] = struct{}{}
		seens[date] = dateEntry
	}

	seenKeys := maps.Keys(seens)
	sort.Slice(seenKeys, func(i, j int) bool {
		return seenKeys[i].Before(seenKeys[j])
	})

	var rs []database.GetDeploymentDAUsRow
	for _, key := range seenKeys {
		ids := seens[key]
		for id := range ids {
			rs = append(rs, database.GetDeploymentDAUsRow{
				Date:   key,
				UserID: id,
			})
		}
	}

	return rs, nil
}

func (q *FakeQuerier) GetDeploymentID(_ context.Context) (string, error) {
	q.mutex.RLock()
	defer q.mutex.RUnlock()

	return q.deploymentID, nil
}

func (q *FakeQuerier) GetDeploymentWorkspaceAgentStats(_ context.Context, createdAfter time.Time) (database.GetDeploymentWorkspaceAgentStatsRow, error) {
	q.mutex.RLock()
	defer q.mutex.RUnlock()

	agentStatsCreatedAfter := make([]database.WorkspaceAgentStat, 0)
	for _, agentStat := range q.workspaceAgentStats {
		if agentStat.CreatedAt.After(createdAfter) {
			agentStatsCreatedAfter = append(agentStatsCreatedAfter, agentStat)
		}
	}

	latestAgentStats := map[uuid.UUID]database.WorkspaceAgentStat{}
	for _, agentStat := range q.workspaceAgentStats {
		if agentStat.CreatedAt.After(createdAfter) {
			latestAgentStats[agentStat.AgentID] = agentStat
		}
	}

	stat := database.GetDeploymentWorkspaceAgentStatsRow{}
	for _, agentStat := range latestAgentStats {
		stat.SessionCountVSCode += agentStat.SessionCountVSCode
		stat.SessionCountJetBrains += agentStat.SessionCountJetBrains
		stat.SessionCountReconnectingPTY += agentStat.SessionCountReconnectingPTY
		stat.SessionCountSSH += agentStat.SessionCountSSH
	}

	latencies := make([]float64, 0)
	for _, agentStat := range agentStatsCreatedAfter {
		if agentStat.ConnectionMedianLatencyMS <= 0 {
			continue
		}
		stat.WorkspaceRxBytes += agentStat.RxBytes
		stat.WorkspaceTxBytes += agentStat.TxBytes
		latencies = append(latencies, agentStat.ConnectionMedianLatencyMS)
	}

	stat.WorkspaceConnectionLatency50 = tryPercentileCont(latencies, 50)
	stat.WorkspaceConnectionLatency95 = tryPercentileCont(latencies, 95)

	return stat, nil
}

func (q *FakeQuerier) GetDeploymentWorkspaceAgentUsageStats(_ context.Context, createdAt time.Time) (database.GetDeploymentWorkspaceAgentUsageStatsRow, error) {
	q.mutex.RLock()
	defer q.mutex.RUnlock()

	stat := database.GetDeploymentWorkspaceAgentUsageStatsRow{}
	sessions := make(map[uuid.UUID]database.WorkspaceAgentStat)
	agentStatsCreatedAfter := make([]database.WorkspaceAgentStat, 0)
	for _, agentStat := range q.workspaceAgentStats {
		// WHERE workspace_agent_stats.created_at > $1
		if agentStat.CreatedAt.After(createdAt) {
			agentStatsCreatedAfter = append(agentStatsCreatedAfter, agentStat)
		}
		// WHERE
		// created_at > $1
		// AND created_at < date_trunc('minute', now())  -- Exclude current partial minute
		// AND usage = true
		if agentStat.Usage &&
			(agentStat.CreatedAt.After(createdAt) || agentStat.CreatedAt.Equal(createdAt)) &&
			agentStat.CreatedAt.Before(time.Now().Truncate(time.Minute)) {
			val, ok := sessions[agentStat.AgentID]
			if !ok {
				sessions[agentStat.AgentID] = agentStat
			} else if agentStat.CreatedAt.After(val.CreatedAt) {
				sessions[agentStat.AgentID] = agentStat
			} else if agentStat.CreatedAt.Truncate(time.Minute).Equal(val.CreatedAt.Truncate(time.Minute)) {
				val.SessionCountVSCode += agentStat.SessionCountVSCode
				val.SessionCountJetBrains += agentStat.SessionCountJetBrains
				val.SessionCountReconnectingPTY += agentStat.SessionCountReconnectingPTY
				val.SessionCountSSH += agentStat.SessionCountSSH
				sessions[agentStat.AgentID] = val
			}
		}
	}

	latencies := make([]float64, 0)
	for _, agentStat := range agentStatsCreatedAfter {
		if agentStat.ConnectionMedianLatencyMS <= 0 {
			continue
		}
		stat.WorkspaceRxBytes += agentStat.RxBytes
		stat.WorkspaceTxBytes += agentStat.TxBytes
		latencies = append(latencies, agentStat.ConnectionMedianLatencyMS)
	}
	stat.WorkspaceConnectionLatency50 = tryPercentileCont(latencies, 50)
	stat.WorkspaceConnectionLatency95 = tryPercentileCont(latencies, 95)

	for _, agentStat := range sessions {
		stat.SessionCountVSCode += agentStat.SessionCountVSCode
		stat.SessionCountJetBrains += agentStat.SessionCountJetBrains
		stat.SessionCountReconnectingPTY += agentStat.SessionCountReconnectingPTY
		stat.SessionCountSSH += agentStat.SessionCountSSH
	}

	return stat, nil
}

func (q *FakeQuerier) GetDeploymentWorkspaceStats(ctx context.Context) (database.GetDeploymentWorkspaceStatsRow, error) {
	q.mutex.RLock()
	defer q.mutex.RUnlock()

	stat := database.GetDeploymentWorkspaceStatsRow{}
	for _, workspace := range q.workspaces {
		build, err := q.getLatestWorkspaceBuildByWorkspaceIDNoLock(ctx, workspace.ID)
		if err != nil {
			return stat, err
		}
		job, err := q.getProvisionerJobByIDNoLock(ctx, build.JobID)
		if err != nil {
			return stat, err
		}
		if !job.StartedAt.Valid {
			stat.PendingWorkspaces++
			continue
		}
		if job.StartedAt.Valid &&
			!job.CanceledAt.Valid &&
			time.Since(job.UpdatedAt) <= 30*time.Second &&
			!job.CompletedAt.Valid {
			stat.BuildingWorkspaces++
			continue
		}
		if job.CompletedAt.Valid &&
			!job.CanceledAt.Valid &&
			!job.Error.Valid {
			if build.Transition == database.WorkspaceTransitionStart {
				stat.RunningWorkspaces++
			}
			if build.Transition == database.WorkspaceTransitionStop {
				stat.StoppedWorkspaces++
			}
			continue
		}
		if job.CanceledAt.Valid || job.Error.Valid {
			stat.FailedWorkspaces++
			continue
		}
	}
	return stat, nil
}

func (q *FakeQuerier) GetEligibleProvisionerDaemonsByProvisionerJobIDs(_ context.Context, provisionerJobIds []uuid.UUID) ([]database.GetEligibleProvisionerDaemonsByProvisionerJobIDsRow, error) {
	q.mutex.RLock()
	defer q.mutex.RUnlock()

	results := make([]database.GetEligibleProvisionerDaemonsByProvisionerJobIDsRow, 0)
	seen := make(map[string]struct{}) // Track unique combinations

	for _, jobID := range provisionerJobIds {
		var job database.ProvisionerJob
		found := false
		for _, j := range q.provisionerJobs {
			if j.ID == jobID {
				job = j
				found = true
				break
			}
		}
		if !found {
			continue
		}

		for _, daemon := range q.provisionerDaemons {
			if daemon.OrganizationID != job.OrganizationID {
				continue
			}

			if !tagsSubset(job.Tags, daemon.Tags) {
				continue
			}

			provisionerMatches := false
			for _, p := range daemon.Provisioners {
				if p == job.Provisioner {
					provisionerMatches = true
					break
				}
			}
			if !provisionerMatches {
				continue
			}

			key := jobID.String() + "-" + daemon.ID.String()
			if _, exists := seen[key]; exists {
				continue
			}
			seen[key] = struct{}{}

			results = append(results, database.GetEligibleProvisionerDaemonsByProvisionerJobIDsRow{
				JobID:             jobID,
				ProvisionerDaemon: daemon,
			})
		}
	}

	return results, nil
}

func (q *FakeQuerier) GetExternalAuthLink(_ context.Context, arg database.GetExternalAuthLinkParams) (database.ExternalAuthLink, error) {
	if err := validateDatabaseType(arg); err != nil {
		return database.ExternalAuthLink{}, err
	}

	q.mutex.RLock()
	defer q.mutex.RUnlock()
	for _, gitAuthLink := range q.externalAuthLinks {
		if arg.UserID != gitAuthLink.UserID {
			continue
		}
		if arg.ProviderID != gitAuthLink.ProviderID {
			continue
		}
		return gitAuthLink, nil
	}
	return database.ExternalAuthLink{}, sql.ErrNoRows
}

func (q *FakeQuerier) GetExternalAuthLinksByUserID(_ context.Context, userID uuid.UUID) ([]database.ExternalAuthLink, error) {
	q.mutex.RLock()
	defer q.mutex.RUnlock()
	gals := make([]database.ExternalAuthLink, 0)
	for _, gal := range q.externalAuthLinks {
		if gal.UserID == userID {
			gals = append(gals, gal)
		}
	}
	return gals, nil
}

func (q *FakeQuerier) GetFailedWorkspaceBuildsByTemplateID(ctx context.Context, arg database.GetFailedWorkspaceBuildsByTemplateIDParams) ([]database.GetFailedWorkspaceBuildsByTemplateIDRow, error) {
	err := validateDatabaseType(arg)
	if err != nil {
		return nil, err
	}

	q.mutex.RLock()
	defer q.mutex.RUnlock()

	workspaceBuildStats := []database.GetFailedWorkspaceBuildsByTemplateIDRow{}
	for _, wb := range q.workspaceBuilds {
		job, err := q.getProvisionerJobByIDNoLock(ctx, wb.JobID)
		if err != nil {
			return nil, xerrors.Errorf("get provisioner job by ID: %w", err)
		}

		if job.JobStatus != database.ProvisionerJobStatusFailed {
			continue
		}

		if !job.CompletedAt.Valid {
			continue
		}

		if wb.CreatedAt.Before(arg.Since) {
			continue
		}

		w, err := q.getWorkspaceByIDNoLock(ctx, wb.WorkspaceID)
		if err != nil {
			return nil, xerrors.Errorf("get workspace by ID: %w", err)
		}

		t, err := q.getTemplateByIDNoLock(ctx, w.TemplateID)
		if err != nil {
			return nil, xerrors.Errorf("get template by ID: %w", err)
		}

		if t.ID != arg.TemplateID {
			continue
		}

		workspaceOwner, err := q.getUserByIDNoLock(w.OwnerID)
		if err != nil {
			return nil, xerrors.Errorf("get user by ID: %w", err)
		}

		templateVersion, err := q.getTemplateVersionByIDNoLock(ctx, wb.TemplateVersionID)
		if err != nil {
			return nil, xerrors.Errorf("get template version by ID: %w", err)
		}

		workspaceBuildStats = append(workspaceBuildStats, database.GetFailedWorkspaceBuildsByTemplateIDRow{
			WorkspaceName:          w.Name,
			WorkspaceOwnerUsername: workspaceOwner.Username,
			TemplateVersionName:    templateVersion.Name,
			WorkspaceBuildNumber:   wb.BuildNumber,
		})
	}

	sort.Slice(workspaceBuildStats, func(i, j int) bool {
		if workspaceBuildStats[i].TemplateVersionName != workspaceBuildStats[j].TemplateVersionName {
			return workspaceBuildStats[i].TemplateVersionName < workspaceBuildStats[j].TemplateVersionName
		}
		return workspaceBuildStats[i].WorkspaceBuildNumber > workspaceBuildStats[j].WorkspaceBuildNumber
	})
	return workspaceBuildStats, nil
}

func (q *FakeQuerier) GetFileByHashAndCreator(_ context.Context, arg database.GetFileByHashAndCreatorParams) (database.File, error) {
	if err := validateDatabaseType(arg); err != nil {
		return database.File{}, err
	}

	q.mutex.RLock()
	defer q.mutex.RUnlock()

	for _, file := range q.files {
		if file.Hash == arg.Hash && file.CreatedBy == arg.CreatedBy {
			return file, nil
		}
	}
	return database.File{}, sql.ErrNoRows
}

func (q *FakeQuerier) GetFileByID(_ context.Context, id uuid.UUID) (database.File, error) {
	q.mutex.RLock()
	defer q.mutex.RUnlock()

	for _, file := range q.files {
		if file.ID == id {
			return file, nil
		}
	}
	return database.File{}, sql.ErrNoRows
}

func (q *FakeQuerier) GetFileTemplates(_ context.Context, id uuid.UUID) ([]database.GetFileTemplatesRow, error) {
	q.mutex.RLock()
	defer q.mutex.RUnlock()

	rows := make([]database.GetFileTemplatesRow, 0)
	var file database.File
	for _, f := range q.files {
		if f.ID == id {
			file = f
			break
		}
	}
	if file.Hash == "" {
		return rows, nil
	}

	for _, job := range q.provisionerJobs {
		if job.FileID == id {
			for _, version := range q.templateVersions {
				if version.JobID == job.ID {
					for _, template := range q.templates {
						if template.ID == version.TemplateID.UUID {
							rows = append(rows, database.GetFileTemplatesRow{
								FileID:                 file.ID,
								FileCreatedBy:          file.CreatedBy,
								TemplateID:             template.ID,
								TemplateOrganizationID: template.OrganizationID,
								TemplateCreatedBy:      template.CreatedBy,
								UserACL:                template.UserACL,
								GroupACL:               template.GroupACL,
							})
						}
					}
				}
			}
		}
	}

	return rows, nil
}

func (q *FakeQuerier) GetFilteredInboxNotificationsByUserID(_ context.Context, arg database.GetFilteredInboxNotificationsByUserIDParams) ([]database.InboxNotification, error) {
	q.mutex.RLock()
	defer q.mutex.RUnlock()

	notifications := make([]database.InboxNotification, 0)
	for _, notification := range q.InboxNotification {
		if notification.UserID == arg.UserID {
			for _, template := range arg.Templates {
				templateFound := false
				if notification.TemplateID == template {
					templateFound = true
				}

				if !templateFound {
					continue
				}
			}

			for _, target := range arg.Targets {
				isFound := false
				for _, insertedTarget := range notification.Targets {
					if insertedTarget == target {
						isFound = true
						break
					}
				}

				if !isFound {
					continue
				}

				notifications = append(notifications, notification)
			}
		}
	}

	return notifications, nil
}

func (q *FakeQuerier) GetGitSSHKey(_ context.Context, userID uuid.UUID) (database.GitSSHKey, error) {
	q.mutex.RLock()
	defer q.mutex.RUnlock()

	for _, key := range q.gitSSHKey {
		if key.UserID == userID {
			return key, nil
		}
	}
	return database.GitSSHKey{}, sql.ErrNoRows
}

func (q *FakeQuerier) GetGroupByID(ctx context.Context, id uuid.UUID) (database.Group, error) {
	q.mutex.RLock()
	defer q.mutex.RUnlock()

	return q.getGroupByIDNoLock(ctx, id)
}

func (q *FakeQuerier) GetGroupByOrgAndName(_ context.Context, arg database.GetGroupByOrgAndNameParams) (database.Group, error) {
	if err := validateDatabaseType(arg); err != nil {
		return database.Group{}, err
	}

	q.mutex.RLock()
	defer q.mutex.RUnlock()

	for _, group := range q.groups {
		if group.OrganizationID == arg.OrganizationID &&
			group.Name == arg.Name {
			return group, nil
		}
	}

	return database.Group{}, sql.ErrNoRows
}

func (q *FakeQuerier) GetGroupMembers(ctx context.Context) ([]database.GroupMember, error) {
	q.mutex.RLock()
	defer q.mutex.RUnlock()

	members := make([]database.GroupMemberTable, 0, len(q.groupMembers))
	members = append(members, q.groupMembers...)
	for _, org := range q.organizations {
		for _, user := range q.users {
			members = append(members, database.GroupMemberTable{
				UserID:  user.ID,
				GroupID: org.ID,
			})
		}
	}

	var groupMembers []database.GroupMember
	for _, member := range members {
		groupMember, err := q.getGroupMemberNoLock(ctx, member.UserID, member.GroupID)
		if errors.Is(err, errUserDeleted) {
			continue
		}
		if err != nil {
			return nil, err
		}
		groupMembers = append(groupMembers, groupMember)
	}

	return groupMembers, nil
}

func (q *FakeQuerier) GetGroupMembersByGroupID(ctx context.Context, id uuid.UUID) ([]database.GroupMember, error) {
	q.mutex.RLock()
	defer q.mutex.RUnlock()

	if q.isEveryoneGroup(id) {
		return q.getEveryoneGroupMembersNoLock(ctx, id), nil
	}

	var groupMembers []database.GroupMember
	for _, member := range q.groupMembers {
		if member.GroupID == id {
			groupMember, err := q.getGroupMemberNoLock(ctx, member.UserID, member.GroupID)
			if errors.Is(err, errUserDeleted) {
				continue
			}
			if err != nil {
				return nil, err
			}
			groupMembers = append(groupMembers, groupMember)
		}
	}

	return groupMembers, nil
}

func (q *FakeQuerier) GetGroupMembersCountByGroupID(ctx context.Context, groupID uuid.UUID) (int64, error) {
	users, err := q.GetGroupMembersByGroupID(ctx, groupID)
	if err != nil {
		return 0, err
	}
	return int64(len(users)), nil
}

func (q *FakeQuerier) GetGroups(_ context.Context, arg database.GetGroupsParams) ([]database.GetGroupsRow, error) {
	err := validateDatabaseType(arg)
	if err != nil {
		return nil, err
	}

	q.mutex.RLock()
	defer q.mutex.RUnlock()

	userGroupIDs := make(map[uuid.UUID]struct{})
	if arg.HasMemberID != uuid.Nil {
		for _, member := range q.groupMembers {
			if member.UserID == arg.HasMemberID {
				userGroupIDs[member.GroupID] = struct{}{}
			}
		}

		// Handle the everyone group
		for _, orgMember := range q.organizationMembers {
			if orgMember.UserID == arg.HasMemberID {
				userGroupIDs[orgMember.OrganizationID] = struct{}{}
			}
		}
	}

	orgDetailsCache := make(map[uuid.UUID]struct{ name, displayName string })
	filtered := make([]database.GetGroupsRow, 0)
	for _, group := range q.groups {
		if len(arg.GroupIds) > 0 {
			if !slices.Contains(arg.GroupIds, group.ID) {
				continue
			}
		}

		if arg.OrganizationID != uuid.Nil && group.OrganizationID != arg.OrganizationID {
			continue
		}

		_, ok := userGroupIDs[group.ID]
		if arg.HasMemberID != uuid.Nil && !ok {
			continue
		}

		if len(arg.GroupNames) > 0 && !slices.Contains(arg.GroupNames, group.Name) {
			continue
		}

		orgDetails, ok := orgDetailsCache[group.ID]
		if !ok {
			for _, org := range q.organizations {
				if group.OrganizationID == org.ID {
					orgDetails = struct{ name, displayName string }{
						name: org.Name, displayName: org.DisplayName,
					}
					break
				}
			}
			orgDetailsCache[group.ID] = orgDetails
		}

		filtered = append(filtered, database.GetGroupsRow{
			Group:                   group,
			OrganizationName:        orgDetails.name,
			OrganizationDisplayName: orgDetails.displayName,
		})
	}

	return filtered, nil
}

func (q *FakeQuerier) GetHealthSettings(_ context.Context) (string, error) {
	q.mutex.RLock()
	defer q.mutex.RUnlock()

	if q.healthSettings == nil {
		return "{}", nil
	}

	return string(q.healthSettings), nil
}

func (q *FakeQuerier) GetHungProvisionerJobs(_ context.Context, hungSince time.Time) ([]database.ProvisionerJob, error) {
	q.mutex.RLock()
	defer q.mutex.RUnlock()

	hungJobs := []database.ProvisionerJob{}
	for _, provisionerJob := range q.provisionerJobs {
		if provisionerJob.StartedAt.Valid && !provisionerJob.CompletedAt.Valid && provisionerJob.UpdatedAt.Before(hungSince) {
			// clone the Tags before appending, since maps are reference types and
			// we don't want the caller to be able to mutate the map we have inside
			// dbmem!
			provisionerJob.Tags = maps.Clone(provisionerJob.Tags)
			hungJobs = append(hungJobs, provisionerJob)
		}
	}
	return hungJobs, nil
}

func (q *FakeQuerier) GetInboxNotificationByID(_ context.Context, id uuid.UUID) (database.InboxNotification, error) {
	q.mutex.RLock()
	defer q.mutex.RUnlock()

	for _, notification := range q.InboxNotification {
		if notification.ID == id {
			return notification, nil
		}
	}

	return database.InboxNotification{}, sql.ErrNoRows
}

func (q *FakeQuerier) GetInboxNotificationsByUserID(_ context.Context, params database.GetInboxNotificationsByUserIDParams) ([]database.InboxNotification, error) {
	q.mutex.RLock()
	defer q.mutex.RUnlock()

	notifications := make([]database.InboxNotification, 0)
	for _, notification := range q.InboxNotification {
		if notification.UserID == params.UserID {
			notifications = append(notifications, notification)
		}
	}

	return notifications, nil
}

func (q *FakeQuerier) GetJFrogXrayScanByWorkspaceAndAgentID(_ context.Context, arg database.GetJFrogXrayScanByWorkspaceAndAgentIDParams) (database.JfrogXrayScan, error) {
	err := validateDatabaseType(arg)
	if err != nil {
		return database.JfrogXrayScan{}, err
	}

	q.mutex.RLock()
	defer q.mutex.RUnlock()

	for _, scan := range q.jfrogXRayScans {
		if scan.AgentID == arg.AgentID && scan.WorkspaceID == arg.WorkspaceID {
			return scan, nil
		}
	}

	return database.JfrogXrayScan{}, sql.ErrNoRows
}

func (q *FakeQuerier) GetLastUpdateCheck(_ context.Context) (string, error) {
	q.mutex.RLock()
	defer q.mutex.RUnlock()

	if q.lastUpdateCheck == nil {
		return "", sql.ErrNoRows
	}
	return string(q.lastUpdateCheck), nil
}

func (q *FakeQuerier) GetLatestCryptoKeyByFeature(_ context.Context, feature database.CryptoKeyFeature) (database.CryptoKey, error) {
	q.mutex.RLock()
	defer q.mutex.RUnlock()

	var latestKey database.CryptoKey
	for _, key := range q.cryptoKeys {
		if key.Feature == feature && latestKey.Sequence < key.Sequence {
			latestKey = key
		}
	}
	if latestKey.StartsAt.IsZero() {
		return database.CryptoKey{}, sql.ErrNoRows
	}
	return latestKey, nil
}

func (q *FakeQuerier) GetLatestWorkspaceBuildByWorkspaceID(ctx context.Context, workspaceID uuid.UUID) (database.WorkspaceBuild, error) {
	q.mutex.RLock()
	defer q.mutex.RUnlock()

	return q.getLatestWorkspaceBuildByWorkspaceIDNoLock(ctx, workspaceID)
}

func (q *FakeQuerier) GetLatestWorkspaceBuilds(_ context.Context) ([]database.WorkspaceBuild, error) {
	q.mutex.RLock()
	defer q.mutex.RUnlock()

	builds := make(map[uuid.UUID]database.WorkspaceBuild)
	buildNumbers := make(map[uuid.UUID]int32)
	for _, workspaceBuild := range q.workspaceBuilds {
		id := workspaceBuild.WorkspaceID
		if workspaceBuild.BuildNumber > buildNumbers[id] {
			builds[id] = q.workspaceBuildWithUserNoLock(workspaceBuild)
			buildNumbers[id] = workspaceBuild.BuildNumber
		}
	}
	var returnBuilds []database.WorkspaceBuild
	for i, n := range buildNumbers {
		if n > 0 {
			b := builds[i]
			returnBuilds = append(returnBuilds, b)
		}
	}
	if len(returnBuilds) == 0 {
		return nil, sql.ErrNoRows
	}
	return returnBuilds, nil
}

func (q *FakeQuerier) GetLatestWorkspaceBuildsByWorkspaceIDs(_ context.Context, ids []uuid.UUID) ([]database.WorkspaceBuild, error) {
	q.mutex.RLock()
	defer q.mutex.RUnlock()

	builds := make(map[uuid.UUID]database.WorkspaceBuild)
	buildNumbers := make(map[uuid.UUID]int32)
	for _, workspaceBuild := range q.workspaceBuilds {
		for _, id := range ids {
			if id == workspaceBuild.WorkspaceID && workspaceBuild.BuildNumber > buildNumbers[id] {
				builds[id] = q.workspaceBuildWithUserNoLock(workspaceBuild)
				buildNumbers[id] = workspaceBuild.BuildNumber
			}
		}
	}
	var returnBuilds []database.WorkspaceBuild
	for i, n := range buildNumbers {
		if n > 0 {
			b := builds[i]
			returnBuilds = append(returnBuilds, b)
		}
	}
	if len(returnBuilds) == 0 {
		return nil, sql.ErrNoRows
	}
	return returnBuilds, nil
}

func (q *FakeQuerier) GetLicenseByID(_ context.Context, id int32) (database.License, error) {
	q.mutex.RLock()
	defer q.mutex.RUnlock()

	for _, license := range q.licenses {
		if license.ID == id {
			return license, nil
		}
	}
	return database.License{}, sql.ErrNoRows
}

func (q *FakeQuerier) GetLicenses(_ context.Context) ([]database.License, error) {
	q.mutex.RLock()
	defer q.mutex.RUnlock()

	results := append([]database.License{}, q.licenses...)
	sort.Slice(results, func(i, j int) bool { return results[i].ID < results[j].ID })
	return results, nil
}

func (q *FakeQuerier) GetLogoURL(_ context.Context) (string, error) {
	q.mutex.RLock()
	defer q.mutex.RUnlock()

	if q.logoURL == "" {
		return "", sql.ErrNoRows
	}

	return q.logoURL, nil
}

func (q *FakeQuerier) GetNotificationMessagesByStatus(_ context.Context, arg database.GetNotificationMessagesByStatusParams) ([]database.NotificationMessage, error) {
	err := validateDatabaseType(arg)
	if err != nil {
		return nil, err
	}

	var out []database.NotificationMessage
	for _, m := range q.notificationMessages {
		if len(out) > int(arg.Limit) {
			return out, nil
		}

		if m.Status == arg.Status {
			out = append(out, m)
		}
	}

	return out, nil
}

func (q *FakeQuerier) GetNotificationReportGeneratorLogByTemplate(_ context.Context, templateID uuid.UUID) (database.NotificationReportGeneratorLog, error) {
	err := validateDatabaseType(templateID)
	if err != nil {
		return database.NotificationReportGeneratorLog{}, err
	}

	q.mutex.RLock()
	defer q.mutex.RUnlock()

	for _, record := range q.notificationReportGeneratorLogs {
		if record.NotificationTemplateID == templateID {
			return record, nil
		}
	}
	return database.NotificationReportGeneratorLog{}, sql.ErrNoRows
}

func (*FakeQuerier) GetNotificationTemplateByID(_ context.Context, _ uuid.UUID) (database.NotificationTemplate, error) {
	// Not implementing this function because it relies on state in the database which is created with migrations.
	// We could consider using code-generation to align the database state and dbmem, but it's not worth it right now.
	return database.NotificationTemplate{}, ErrUnimplemented
}

func (*FakeQuerier) GetNotificationTemplatesByKind(_ context.Context, _ database.NotificationTemplateKind) ([]database.NotificationTemplate, error) {
	// Not implementing this function because it relies on state in the database which is created with migrations.
	// We could consider using code-generation to align the database state and dbmem, but it's not worth it right now.
	return nil, ErrUnimplemented
}

func (q *FakeQuerier) GetNotificationsSettings(_ context.Context) (string, error) {
	q.mutex.RLock()
	defer q.mutex.RUnlock()

	if q.notificationsSettings == nil {
		return "{}", nil
	}

	return string(q.notificationsSettings), nil
}

func (q *FakeQuerier) GetOAuth2GithubDefaultEligible(_ context.Context) (bool, error) {
	q.mutex.RLock()
	defer q.mutex.RUnlock()

	if q.oauth2GithubDefaultEligible == nil {
		return false, sql.ErrNoRows
	}
	return *q.oauth2GithubDefaultEligible, nil
}

func (q *FakeQuerier) GetOAuth2ProviderAppByID(_ context.Context, id uuid.UUID) (database.OAuth2ProviderApp, error) {
	q.mutex.Lock()
	defer q.mutex.Unlock()

	for _, app := range q.oauth2ProviderApps {
		if app.ID == id {
			return app, nil
		}
	}
	return database.OAuth2ProviderApp{}, sql.ErrNoRows
}

func (q *FakeQuerier) GetOAuth2ProviderAppCodeByID(_ context.Context, id uuid.UUID) (database.OAuth2ProviderAppCode, error) {
	q.mutex.Lock()
	defer q.mutex.Unlock()

	for _, code := range q.oauth2ProviderAppCodes {
		if code.ID == id {
			return code, nil
		}
	}
	return database.OAuth2ProviderAppCode{}, sql.ErrNoRows
}

func (q *FakeQuerier) GetOAuth2ProviderAppCodeByPrefix(_ context.Context, secretPrefix []byte) (database.OAuth2ProviderAppCode, error) {
	q.mutex.Lock()
	defer q.mutex.Unlock()

	for _, code := range q.oauth2ProviderAppCodes {
		if bytes.Equal(code.SecretPrefix, secretPrefix) {
			return code, nil
		}
	}
	return database.OAuth2ProviderAppCode{}, sql.ErrNoRows
}

func (q *FakeQuerier) GetOAuth2ProviderAppSecretByID(_ context.Context, id uuid.UUID) (database.OAuth2ProviderAppSecret, error) {
	q.mutex.Lock()
	defer q.mutex.Unlock()

	for _, secret := range q.oauth2ProviderAppSecrets {
		if secret.ID == id {
			return secret, nil
		}
	}
	return database.OAuth2ProviderAppSecret{}, sql.ErrNoRows
}

func (q *FakeQuerier) GetOAuth2ProviderAppSecretByPrefix(_ context.Context, secretPrefix []byte) (database.OAuth2ProviderAppSecret, error) {
	q.mutex.Lock()
	defer q.mutex.Unlock()

	for _, secret := range q.oauth2ProviderAppSecrets {
		if bytes.Equal(secret.SecretPrefix, secretPrefix) {
			return secret, nil
		}
	}
	return database.OAuth2ProviderAppSecret{}, sql.ErrNoRows
}

func (q *FakeQuerier) GetOAuth2ProviderAppSecretsByAppID(_ context.Context, appID uuid.UUID) ([]database.OAuth2ProviderAppSecret, error) {
	q.mutex.Lock()
	defer q.mutex.Unlock()

	for _, app := range q.oauth2ProviderApps {
		if app.ID == appID {
			secrets := []database.OAuth2ProviderAppSecret{}
			for _, secret := range q.oauth2ProviderAppSecrets {
				if secret.AppID == appID {
					secrets = append(secrets, secret)
				}
			}

			slices.SortFunc(secrets, func(a, b database.OAuth2ProviderAppSecret) int {
				if a.CreatedAt.Before(b.CreatedAt) {
					return -1
				} else if a.CreatedAt.Equal(b.CreatedAt) {
					return 0
				}
				return 1
			})
			return secrets, nil
		}
	}

	return []database.OAuth2ProviderAppSecret{}, sql.ErrNoRows
}

func (q *FakeQuerier) GetOAuth2ProviderAppTokenByPrefix(_ context.Context, hashPrefix []byte) (database.OAuth2ProviderAppToken, error) {
	q.mutex.Lock()
	defer q.mutex.Unlock()

	for _, token := range q.oauth2ProviderAppTokens {
		if bytes.Equal(token.HashPrefix, hashPrefix) {
			return token, nil
		}
	}
	return database.OAuth2ProviderAppToken{}, sql.ErrNoRows
}

func (q *FakeQuerier) GetOAuth2ProviderApps(_ context.Context) ([]database.OAuth2ProviderApp, error) {
	q.mutex.Lock()
	defer q.mutex.Unlock()

	slices.SortFunc(q.oauth2ProviderApps, func(a, b database.OAuth2ProviderApp) int {
		return slice.Ascending(a.Name, b.Name)
	})
	return q.oauth2ProviderApps, nil
}

func (q *FakeQuerier) GetOAuth2ProviderAppsByUserID(_ context.Context, userID uuid.UUID) ([]database.GetOAuth2ProviderAppsByUserIDRow, error) {
	q.mutex.Lock()
	defer q.mutex.Unlock()

	rows := []database.GetOAuth2ProviderAppsByUserIDRow{}
	for _, app := range q.oauth2ProviderApps {
		tokens := []database.OAuth2ProviderAppToken{}
		for _, secret := range q.oauth2ProviderAppSecrets {
			if secret.AppID == app.ID {
				for _, token := range q.oauth2ProviderAppTokens {
					if token.AppSecretID == secret.ID {
						keyIdx := slices.IndexFunc(q.apiKeys, func(key database.APIKey) bool {
							return key.ID == token.APIKeyID
						})
						if keyIdx != -1 && q.apiKeys[keyIdx].UserID == userID {
							tokens = append(tokens, token)
						}
					}
				}
			}
		}
		if len(tokens) > 0 {
			rows = append(rows, database.GetOAuth2ProviderAppsByUserIDRow{
				OAuth2ProviderApp: database.OAuth2ProviderApp{
					CallbackURL: app.CallbackURL,
					ID:          app.ID,
					Icon:        app.Icon,
					Name:        app.Name,
				},
				TokenCount: int64(len(tokens)),
			})
		}
	}
	return rows, nil
}

func (q *FakeQuerier) GetOAuthSigningKey(_ context.Context) (string, error) {
	q.mutex.RLock()
	defer q.mutex.RUnlock()

	return q.oauthSigningKey, nil
}

func (q *FakeQuerier) GetOrganizationByID(_ context.Context, id uuid.UUID) (database.Organization, error) {
	q.mutex.RLock()
	defer q.mutex.RUnlock()

	return q.getOrganizationByIDNoLock(id)
}

func (q *FakeQuerier) GetOrganizationByName(_ context.Context, params database.GetOrganizationByNameParams) (database.Organization, error) {
	q.mutex.RLock()
	defer q.mutex.RUnlock()

	for _, organization := range q.organizations {
		if organization.Name == params.Name && organization.Deleted == params.Deleted {
			return organization, nil
		}
	}
	return database.Organization{}, sql.ErrNoRows
}

func (q *FakeQuerier) GetOrganizationIDsByMemberIDs(_ context.Context, ids []uuid.UUID) ([]database.GetOrganizationIDsByMemberIDsRow, error) {
	q.mutex.RLock()
	defer q.mutex.RUnlock()

	getOrganizationIDsByMemberIDRows := make([]database.GetOrganizationIDsByMemberIDsRow, 0, len(ids))
	for _, userID := range ids {
		userOrganizationIDs := make([]uuid.UUID, 0)
		for _, membership := range q.organizationMembers {
			if membership.UserID == userID {
				userOrganizationIDs = append(userOrganizationIDs, membership.OrganizationID)
			}
		}
		getOrganizationIDsByMemberIDRows = append(getOrganizationIDsByMemberIDRows, database.GetOrganizationIDsByMemberIDsRow{
			UserID:          userID,
			OrganizationIDs: userOrganizationIDs,
		})
	}
	return getOrganizationIDsByMemberIDRows, nil
}

func (q *FakeQuerier) GetOrganizations(_ context.Context, args database.GetOrganizationsParams) ([]database.Organization, error) {
	q.mutex.RLock()
	defer q.mutex.RUnlock()

	tmp := make([]database.Organization, 0)
	for _, org := range q.organizations {
		if len(args.IDs) > 0 {
			if !slices.Contains(args.IDs, org.ID) {
				continue
			}
		}
		if args.Name != "" && !strings.EqualFold(org.Name, args.Name) {
			continue
		}
		tmp = append(tmp, org)
	}

	return tmp, nil
}

func (q *FakeQuerier) GetOrganizationsByUserID(_ context.Context, arg database.GetOrganizationsByUserIDParams) ([]database.Organization, error) {
	q.mutex.RLock()
	defer q.mutex.RUnlock()

	organizations := make([]database.Organization, 0)
	for _, organizationMember := range q.organizationMembers {
		if organizationMember.UserID != arg.UserID {
			continue
		}
		for _, organization := range q.organizations {
			if organization.ID != organizationMember.OrganizationID || organization.Deleted != arg.Deleted {
				continue
			}
			organizations = append(organizations, organization)
		}
	}

	return organizations, nil
}

func (q *FakeQuerier) GetParameterSchemasByJobID(_ context.Context, jobID uuid.UUID) ([]database.ParameterSchema, error) {
	q.mutex.RLock()
	defer q.mutex.RUnlock()

	parameters := make([]database.ParameterSchema, 0)
	for _, parameterSchema := range q.parameterSchemas {
		if parameterSchema.JobID != jobID {
			continue
		}
		parameters = append(parameters, parameterSchema)
	}
	if len(parameters) == 0 {
		return nil, sql.ErrNoRows
	}
	sort.Slice(parameters, func(i, j int) bool {
		return parameters[i].Index < parameters[j].Index
	})
	return parameters, nil
}

func (q *FakeQuerier) GetPresetByWorkspaceBuildID(_ context.Context, workspaceBuildID uuid.UUID) (database.TemplateVersionPreset, error) {
	q.mutex.RLock()
	defer q.mutex.RUnlock()

	for _, workspaceBuild := range q.workspaceBuilds {
		if workspaceBuild.ID != workspaceBuildID {
			continue
		}
		for _, preset := range q.presets {
			if preset.TemplateVersionID == workspaceBuild.TemplateVersionID {
				return preset, nil
			}
		}
	}
	return database.TemplateVersionPreset{}, sql.ErrNoRows
}

func (q *FakeQuerier) GetPresetParametersByTemplateVersionID(_ context.Context, templateVersionID uuid.UUID) ([]database.TemplateVersionPresetParameter, error) {
	q.mutex.RLock()
	defer q.mutex.RUnlock()

	presets := make([]database.TemplateVersionPreset, 0)
	parameters := make([]database.TemplateVersionPresetParameter, 0)
	for _, preset := range q.presets {
		if preset.TemplateVersionID != templateVersionID {
			continue
		}
		presets = append(presets, preset)
	}
	for _, parameter := range q.presetParameters {
		for _, preset := range presets {
			if parameter.TemplateVersionPresetID != preset.ID {
				continue
			}
			parameters = append(parameters, parameter)
			break
		}
	}

	return parameters, nil
}

func (q *FakeQuerier) GetPresetsByTemplateVersionID(_ context.Context, templateVersionID uuid.UUID) ([]database.TemplateVersionPreset, error) {
	q.mutex.RLock()
	defer q.mutex.RUnlock()

	presets := make([]database.TemplateVersionPreset, 0)
	for _, preset := range q.presets {
		if preset.TemplateVersionID == templateVersionID {
			presets = append(presets, preset)
		}
	}
	return presets, nil
}

func (q *FakeQuerier) GetPreviousTemplateVersion(_ context.Context, arg database.GetPreviousTemplateVersionParams) (database.TemplateVersion, error) {
	if err := validateDatabaseType(arg); err != nil {
		return database.TemplateVersion{}, err
	}

	q.mutex.RLock()
	defer q.mutex.RUnlock()

	var currentTemplateVersion database.TemplateVersion
	for _, templateVersion := range q.templateVersions {
		if templateVersion.TemplateID != arg.TemplateID {
			continue
		}
		if templateVersion.Name != arg.Name {
			continue
		}
		if templateVersion.OrganizationID != arg.OrganizationID {
			continue
		}
		currentTemplateVersion = q.templateVersionWithUserNoLock(templateVersion)
		break
	}

	previousTemplateVersions := make([]database.TemplateVersion, 0)
	for _, templateVersion := range q.templateVersions {
		if templateVersion.ID == currentTemplateVersion.ID {
			continue
		}
		if templateVersion.OrganizationID != arg.OrganizationID {
			continue
		}
		if templateVersion.TemplateID != currentTemplateVersion.TemplateID {
			continue
		}

		if templateVersion.CreatedAt.Before(currentTemplateVersion.CreatedAt) {
			previousTemplateVersions = append(previousTemplateVersions, q.templateVersionWithUserNoLock(templateVersion))
		}
	}

	if len(previousTemplateVersions) == 0 {
		return database.TemplateVersion{}, sql.ErrNoRows
	}

	sort.Slice(previousTemplateVersions, func(i, j int) bool {
		return previousTemplateVersions[i].CreatedAt.After(previousTemplateVersions[j].CreatedAt)
	})

	return previousTemplateVersions[0], nil
}

func (q *FakeQuerier) GetProvisionerDaemons(_ context.Context) ([]database.ProvisionerDaemon, error) {
	q.mutex.RLock()
	defer q.mutex.RUnlock()

	if len(q.provisionerDaemons) == 0 {
		return nil, sql.ErrNoRows
	}
	// copy the data so that the caller can't manipulate any data inside dbmem
	// after returning
	out := make([]database.ProvisionerDaemon, len(q.provisionerDaemons))
	copy(out, q.provisionerDaemons)
	for i := range out {
		// maps are reference types, so we need to clone them
		out[i].Tags = maps.Clone(out[i].Tags)
	}
	return out, nil
}

func (q *FakeQuerier) GetProvisionerDaemonsByOrganization(_ context.Context, arg database.GetProvisionerDaemonsByOrganizationParams) ([]database.ProvisionerDaemon, error) {
	q.mutex.RLock()
	defer q.mutex.RUnlock()

	daemons := make([]database.ProvisionerDaemon, 0)
	for _, daemon := range q.provisionerDaemons {
		if daemon.OrganizationID != arg.OrganizationID {
			continue
		}
		// Special case for untagged provisioners: only match untagged jobs.
		// Ref: coderd/database/queries/provisionerjobs.sql:24-30
		// CASE WHEN nested.tags :: jsonb = '{"scope": "organization", "owner": ""}' :: jsonb
		//      THEN nested.tags :: jsonb = @tags :: jsonb
		if tagsEqual(arg.WantTags, tagsUntagged) && !tagsEqual(arg.WantTags, daemon.Tags) {
			continue
		}
		// ELSE nested.tags :: jsonb <@ @tags :: jsonb
		if !tagsSubset(arg.WantTags, daemon.Tags) {
			continue
		}
		daemon.Tags = maps.Clone(daemon.Tags)
		daemons = append(daemons, daemon)
	}

	return daemons, nil
}

func (q *FakeQuerier) GetProvisionerDaemonsWithStatusByOrganization(ctx context.Context, arg database.GetProvisionerDaemonsWithStatusByOrganizationParams) ([]database.GetProvisionerDaemonsWithStatusByOrganizationRow, error) {
	err := validateDatabaseType(arg)
	if err != nil {
		return nil, err
	}

	q.mutex.RLock()
	defer q.mutex.RUnlock()

	var rows []database.GetProvisionerDaemonsWithStatusByOrganizationRow
	for _, daemon := range q.provisionerDaemons {
		if daemon.OrganizationID != arg.OrganizationID {
			continue
		}
		if len(arg.IDs) > 0 && !slices.Contains(arg.IDs, daemon.ID) {
			continue
		}

		if len(arg.Tags) > 0 {
			// Special case for untagged provisioners: only match untagged jobs.
			// Ref: coderd/database/queries/provisionerjobs.sql:24-30
			// CASE WHEN nested.tags :: jsonb = '{"scope": "organization", "owner": ""}' :: jsonb
			//      THEN nested.tags :: jsonb = @tags :: jsonb
			if tagsEqual(arg.Tags, tagsUntagged) && !tagsEqual(arg.Tags, daemon.Tags) {
				continue
			}
			// ELSE nested.tags :: jsonb <@ @tags :: jsonb
			if !tagsSubset(arg.Tags, daemon.Tags) {
				continue
			}
		}

		var status database.ProvisionerDaemonStatus
		var currentJob database.ProvisionerJob
		if !daemon.LastSeenAt.Valid || daemon.LastSeenAt.Time.Before(time.Now().Add(-time.Duration(arg.StaleIntervalMS)*time.Millisecond)) {
			status = database.ProvisionerDaemonStatusOffline
		} else {
			for _, job := range q.provisionerJobs {
				if job.WorkerID.Valid && job.WorkerID.UUID == daemon.ID && !job.CompletedAt.Valid && !job.Error.Valid {
					currentJob = job
					break
				}
			}

			if currentJob.ID != uuid.Nil {
				status = database.ProvisionerDaemonStatusBusy
			} else {
				status = database.ProvisionerDaemonStatusIdle
			}
		}
		var currentTemplate database.Template
		if currentJob.ID != uuid.Nil {
			var input codersdk.ProvisionerJobInput
			err := json.Unmarshal(currentJob.Input, &input)
			if err != nil {
				return nil, err
			}
			if input.WorkspaceBuildID != nil {
				b, err := q.getWorkspaceBuildByIDNoLock(ctx, *input.WorkspaceBuildID)
				if err != nil {
					return nil, err
				}
				input.TemplateVersionID = &b.TemplateVersionID
			}
			if input.TemplateVersionID != nil {
				v, err := q.getTemplateVersionByIDNoLock(ctx, *input.TemplateVersionID)
				if err != nil {
					return nil, err
				}
				currentTemplate, err = q.getTemplateByIDNoLock(ctx, v.TemplateID.UUID)
				if err != nil {
					return nil, err
				}
			}
		}

		var previousJob database.ProvisionerJob
		for _, job := range q.provisionerJobs {
			if !job.WorkerID.Valid || job.WorkerID.UUID != daemon.ID {
				continue
			}

			if job.StartedAt.Valid ||
				job.CanceledAt.Valid ||
				job.CompletedAt.Valid ||
				job.Error.Valid {
				if job.CompletedAt.Time.After(previousJob.CompletedAt.Time) {
					previousJob = job
				}
			}
		}
		var previousTemplate database.Template
		if previousJob.ID != uuid.Nil {
			var input codersdk.ProvisionerJobInput
			err := json.Unmarshal(previousJob.Input, &input)
			if err != nil {
				return nil, err
			}
			if input.WorkspaceBuildID != nil {
				b, err := q.getWorkspaceBuildByIDNoLock(ctx, *input.WorkspaceBuildID)
				if err != nil {
					return nil, err
				}
				input.TemplateVersionID = &b.TemplateVersionID
			}
			if input.TemplateVersionID != nil {
				v, err := q.getTemplateVersionByIDNoLock(ctx, *input.TemplateVersionID)
				if err != nil {
					return nil, err
				}
				previousTemplate, err = q.getTemplateByIDNoLock(ctx, v.TemplateID.UUID)
				if err != nil {
					return nil, err
				}
			}
		}

		// Get the provisioner key name
		var keyName string
		for _, key := range q.provisionerKeys {
			if key.ID == daemon.KeyID {
				keyName = key.Name
				break
			}
		}

		rows = append(rows, database.GetProvisionerDaemonsWithStatusByOrganizationRow{
			ProvisionerDaemon:              daemon,
			Status:                         status,
			KeyName:                        keyName,
			CurrentJobID:                   uuid.NullUUID{UUID: currentJob.ID, Valid: currentJob.ID != uuid.Nil},
			CurrentJobStatus:               database.NullProvisionerJobStatus{ProvisionerJobStatus: currentJob.JobStatus, Valid: currentJob.ID != uuid.Nil},
			CurrentJobTemplateName:         currentTemplate.Name,
			CurrentJobTemplateDisplayName:  currentTemplate.DisplayName,
			CurrentJobTemplateIcon:         currentTemplate.Icon,
			PreviousJobID:                  uuid.NullUUID{UUID: previousJob.ID, Valid: previousJob.ID != uuid.Nil},
			PreviousJobStatus:              database.NullProvisionerJobStatus{ProvisionerJobStatus: previousJob.JobStatus, Valid: previousJob.ID != uuid.Nil},
			PreviousJobTemplateName:        previousTemplate.Name,
			PreviousJobTemplateDisplayName: previousTemplate.DisplayName,
			PreviousJobTemplateIcon:        previousTemplate.Icon,
		})
	}

	slices.SortFunc(rows, func(a, b database.GetProvisionerDaemonsWithStatusByOrganizationRow) int {
		return b.ProvisionerDaemon.CreatedAt.Compare(a.ProvisionerDaemon.CreatedAt)
	})

	if arg.Limit.Valid && arg.Limit.Int32 > 0 && len(rows) > int(arg.Limit.Int32) {
		rows = rows[:arg.Limit.Int32]
	}

	return rows, nil
}

func (q *FakeQuerier) GetProvisionerJobByID(ctx context.Context, id uuid.UUID) (database.ProvisionerJob, error) {
	q.mutex.RLock()
	defer q.mutex.RUnlock()

	return q.getProvisionerJobByIDNoLock(ctx, id)
}

func (q *FakeQuerier) GetProvisionerJobTimingsByJobID(_ context.Context, jobID uuid.UUID) ([]database.ProvisionerJobTiming, error) {
	q.mutex.RLock()
	defer q.mutex.RUnlock()

	timings := make([]database.ProvisionerJobTiming, 0)
	for _, timing := range q.provisionerJobTimings {
		if timing.JobID == jobID {
			timings = append(timings, timing)
		}
	}
	if len(timings) == 0 {
		return nil, sql.ErrNoRows
	}
	sort.Slice(timings, func(i, j int) bool {
		return timings[i].StartedAt.Before(timings[j].StartedAt)
	})

	return timings, nil
}

func (q *FakeQuerier) GetProvisionerJobsByIDs(_ context.Context, ids []uuid.UUID) ([]database.ProvisionerJob, error) {
	q.mutex.RLock()
	defer q.mutex.RUnlock()

	jobs := make([]database.ProvisionerJob, 0)
	for _, job := range q.provisionerJobs {
		for _, id := range ids {
			if id == job.ID {
				// clone the Tags before appending, since maps are reference types and
				// we don't want the caller to be able to mutate the map we have inside
				// dbmem!
				job.Tags = maps.Clone(job.Tags)
				jobs = append(jobs, job)
				break
			}
		}
	}
	if len(jobs) == 0 {
		return nil, sql.ErrNoRows
	}

	return jobs, nil
}

func (q *FakeQuerier) GetProvisionerJobsByIDsWithQueuePosition(ctx context.Context, ids []uuid.UUID) ([]database.GetProvisionerJobsByIDsWithQueuePositionRow, error) {
	q.mutex.RLock()
	defer q.mutex.RUnlock()

	if ids == nil {
		ids = []uuid.UUID{}
	}
	return q.getProvisionerJobsByIDsWithQueuePositionLockedTagBasedQueue(ctx, ids)
}

func (q *FakeQuerier) GetProvisionerJobsByOrganizationAndStatusWithQueuePositionAndProvisioner(ctx context.Context, arg database.GetProvisionerJobsByOrganizationAndStatusWithQueuePositionAndProvisionerParams) ([]database.GetProvisionerJobsByOrganizationAndStatusWithQueuePositionAndProvisionerRow, error) {
	err := validateDatabaseType(arg)
	if err != nil {
		return nil, err
	}

	q.mutex.RLock()
	defer q.mutex.RUnlock()

	/*
		-- name: GetProvisionerJobsByOrganizationAndStatusWithQueuePositionAndProvisioner :many
		WITH pending_jobs AS (
			SELECT
				id, created_at
			FROM
				provisioner_jobs
			WHERE
				started_at IS NULL
			AND
				canceled_at IS NULL
			AND
				completed_at IS NULL
			AND
				error IS NULL
		),
		queue_position AS (
			SELECT
				id,
				ROW_NUMBER() OVER (ORDER BY created_at ASC) AS queue_position
			FROM
				pending_jobs
		),
		queue_size AS (
			SELECT COUNT(*) AS count FROM pending_jobs
		)
		SELECT
			sqlc.embed(pj),
			COALESCE(qp.queue_position, 0) AS queue_position,
			COALESCE(qs.count, 0) AS queue_size,
			array_agg(DISTINCT pd.id) FILTER (WHERE pd.id IS NOT NULL)::uuid[] AS available_workers
		FROM
			provisioner_jobs pj
		LEFT JOIN
			queue_position qp ON qp.id = pj.id
		LEFT JOIN
			queue_size qs ON TRUE
		LEFT JOIN
			provisioner_daemons pd ON (
				-- See AcquireProvisionerJob.
				pj.started_at IS NULL
				AND pj.organization_id = pd.organization_id
				AND pj.provisioner = ANY(pd.provisioners)
				AND provisioner_tagset_contains(pd.tags, pj.tags)
			)
		WHERE
			(sqlc.narg('organization_id')::uuid IS NULL OR pj.organization_id = @organization_id)
			AND (COALESCE(array_length(@status::provisioner_job_status[], 1), 1) > 0 OR pj.job_status = ANY(@status::provisioner_job_status[]))
		GROUP BY
			pj.id,
			qp.queue_position,
			qs.count
		ORDER BY
			pj.created_at DESC
		LIMIT
			sqlc.narg('limit')::int;
	*/
	rowsWithQueuePosition, err := q.getProvisionerJobsByIDsWithQueuePositionLockedGlobalQueue(ctx, nil)
	if err != nil {
		return nil, err
	}

	var rows []database.GetProvisionerJobsByOrganizationAndStatusWithQueuePositionAndProvisionerRow
	for _, rowQP := range rowsWithQueuePosition {
		job := rowQP.ProvisionerJob

		if job.OrganizationID != arg.OrganizationID {
			continue
		}
		if len(arg.Status) > 0 && !slices.Contains(arg.Status, job.JobStatus) {
			continue
		}
		if len(arg.IDs) > 0 && !slices.Contains(arg.IDs, job.ID) {
			continue
		}
		if len(arg.Tags) > 0 && !tagsSubset(job.Tags, arg.Tags) {
			continue
		}

		row := database.GetProvisionerJobsByOrganizationAndStatusWithQueuePositionAndProvisionerRow{
			ProvisionerJob: rowQP.ProvisionerJob,
			QueuePosition:  rowQP.QueuePosition,
			QueueSize:      rowQP.QueueSize,
		}

		// Start add metadata.
		var input codersdk.ProvisionerJobInput
		err := json.Unmarshal([]byte(job.Input), &input)
		if err != nil {
			return nil, err
		}
		templateVersionID := input.TemplateVersionID
		if input.WorkspaceBuildID != nil {
			workspaceBuild, err := q.getWorkspaceBuildByIDNoLock(ctx, *input.WorkspaceBuildID)
			if err != nil {
				return nil, err
			}
			workspace, err := q.getWorkspaceByIDNoLock(ctx, workspaceBuild.WorkspaceID)
			if err != nil {
				return nil, err
			}
			row.WorkspaceID = uuid.NullUUID{UUID: workspace.ID, Valid: true}
			row.WorkspaceName = workspace.Name
			if templateVersionID == nil {
				templateVersionID = &workspaceBuild.TemplateVersionID
			}
		}
		if templateVersionID != nil {
			templateVersion, err := q.getTemplateVersionByIDNoLock(ctx, *templateVersionID)
			if err != nil {
				return nil, err
			}
			row.TemplateVersionName = templateVersion.Name
			template, err := q.getTemplateByIDNoLock(ctx, templateVersion.TemplateID.UUID)
			if err != nil {
				return nil, err
			}
			row.TemplateID = uuid.NullUUID{UUID: template.ID, Valid: true}
			row.TemplateName = template.Name
			row.TemplateDisplayName = template.DisplayName
		}
		// End add metadata.

		if row.QueuePosition > 0 {
			var availableWorkers []database.ProvisionerDaemon
			for _, daemon := range q.provisionerDaemons {
				if daemon.OrganizationID == job.OrganizationID && slices.Contains(daemon.Provisioners, job.Provisioner) {
					if tagsEqual(job.Tags, tagsUntagged) {
						if tagsEqual(job.Tags, daemon.Tags) {
							availableWorkers = append(availableWorkers, daemon)
						}
					} else if tagsSubset(job.Tags, daemon.Tags) {
						availableWorkers = append(availableWorkers, daemon)
					}
				}
			}
			slices.SortFunc(availableWorkers, func(a, b database.ProvisionerDaemon) int {
				return a.CreatedAt.Compare(b.CreatedAt)
			})
			for _, worker := range availableWorkers {
				row.AvailableWorkers = append(row.AvailableWorkers, worker.ID)
			}
		}
		rows = append(rows, row)
	}

	slices.SortFunc(rows, func(a, b database.GetProvisionerJobsByOrganizationAndStatusWithQueuePositionAndProvisionerRow) int {
		return b.ProvisionerJob.CreatedAt.Compare(a.ProvisionerJob.CreatedAt)
	})
	if arg.Limit.Valid && arg.Limit.Int32 > 0 && len(rows) > int(arg.Limit.Int32) {
		rows = rows[:arg.Limit.Int32]
	}
	return rows, nil
}

func (q *FakeQuerier) GetProvisionerJobsCreatedAfter(_ context.Context, after time.Time) ([]database.ProvisionerJob, error) {
	q.mutex.RLock()
	defer q.mutex.RUnlock()

	jobs := make([]database.ProvisionerJob, 0)
	for _, job := range q.provisionerJobs {
		if job.CreatedAt.After(after) {
			// clone the Tags before appending, since maps are reference types and
			// we don't want the caller to be able to mutate the map we have inside
			// dbmem!
			job.Tags = maps.Clone(job.Tags)
			jobs = append(jobs, job)
		}
	}
	return jobs, nil
}

func (q *FakeQuerier) GetProvisionerKeyByHashedSecret(_ context.Context, hashedSecret []byte) (database.ProvisionerKey, error) {
	q.mutex.RLock()
	defer q.mutex.RUnlock()

	for _, key := range q.provisionerKeys {
		if bytes.Equal(key.HashedSecret, hashedSecret) {
			return key, nil
		}
	}

	return database.ProvisionerKey{}, sql.ErrNoRows
}

func (q *FakeQuerier) GetProvisionerKeyByID(_ context.Context, id uuid.UUID) (database.ProvisionerKey, error) {
	q.mutex.RLock()
	defer q.mutex.RUnlock()

	for _, key := range q.provisionerKeys {
		if key.ID == id {
			return key, nil
		}
	}

	return database.ProvisionerKey{}, sql.ErrNoRows
}

func (q *FakeQuerier) GetProvisionerKeyByName(_ context.Context, arg database.GetProvisionerKeyByNameParams) (database.ProvisionerKey, error) {
	q.mutex.RLock()
	defer q.mutex.RUnlock()

	for _, key := range q.provisionerKeys {
		if strings.EqualFold(key.Name, arg.Name) && key.OrganizationID == arg.OrganizationID {
			return key, nil
		}
	}

	return database.ProvisionerKey{}, sql.ErrNoRows
}

func (q *FakeQuerier) GetProvisionerLogsAfterID(_ context.Context, arg database.GetProvisionerLogsAfterIDParams) ([]database.ProvisionerJobLog, error) {
	if err := validateDatabaseType(arg); err != nil {
		return nil, err
	}

	q.mutex.RLock()
	defer q.mutex.RUnlock()

	logs := make([]database.ProvisionerJobLog, 0)
	for _, jobLog := range q.provisionerJobLogs {
		if jobLog.JobID != arg.JobID {
			continue
		}
		if jobLog.ID <= arg.CreatedAfter {
			continue
		}
		logs = append(logs, jobLog)
	}
	return logs, nil
}

func (q *FakeQuerier) GetQuotaAllowanceForUser(_ context.Context, params database.GetQuotaAllowanceForUserParams) (int64, error) {
	q.mutex.RLock()
	defer q.mutex.RUnlock()

	var sum int64
	for _, member := range q.groupMembers {
		if member.UserID != params.UserID {
			continue
		}
		if _, err := q.getOrganizationByIDNoLock(member.GroupID); err == nil {
			// This should never happen, but it has been reported in customer deployments.
			// The SQL handles this case, and omits `group_members` rows in the
			// Everyone group. It counts these distinctly via `organization_members` table.
			continue
		}
		for _, group := range q.groups {
			if group.ID == member.GroupID {
				sum += int64(group.QuotaAllowance)
				continue
			}
		}
	}

	// Grab the quota for the Everyone group iff the user is a member of
	// said organization.
	for _, mem := range q.organizationMembers {
		if mem.UserID != params.UserID {
			continue
		}

		group, err := q.getGroupByIDNoLock(context.Background(), mem.OrganizationID)
		if err != nil {
			return -1, xerrors.Errorf("failed to get everyone group for org %q", mem.OrganizationID.String())
		}
		if group.OrganizationID != params.OrganizationID {
			continue
		}
		sum += int64(group.QuotaAllowance)
	}

	return sum, nil
}

func (q *FakeQuerier) GetQuotaConsumedForUser(_ context.Context, params database.GetQuotaConsumedForUserParams) (int64, error) {
	q.mutex.RLock()
	defer q.mutex.RUnlock()

	var sum int64
	for _, workspace := range q.workspaces {
		if workspace.OwnerID != params.OwnerID {
			continue
		}
		if workspace.OrganizationID != params.OrganizationID {
			continue
		}
		if workspace.Deleted {
			continue
		}

		var lastBuild database.WorkspaceBuild
		for _, build := range q.workspaceBuilds {
			if build.WorkspaceID != workspace.ID {
				continue
			}
			if build.CreatedAt.After(lastBuild.CreatedAt) {
				lastBuild = build
			}
		}
		sum += int64(lastBuild.DailyCost)
	}
	return sum, nil
}

func (q *FakeQuerier) GetReplicaByID(_ context.Context, id uuid.UUID) (database.Replica, error) {
	q.mutex.RLock()
	defer q.mutex.RUnlock()

	for _, replica := range q.replicas {
		if replica.ID == id {
			return replica, nil
		}
	}

	return database.Replica{}, sql.ErrNoRows
}

func (q *FakeQuerier) GetReplicasUpdatedAfter(_ context.Context, updatedAt time.Time) ([]database.Replica, error) {
	q.mutex.RLock()
	defer q.mutex.RUnlock()
	replicas := make([]database.Replica, 0)
	for _, replica := range q.replicas {
		if replica.UpdatedAt.After(updatedAt) && !replica.StoppedAt.Valid {
			replicas = append(replicas, replica)
		}
	}
	return replicas, nil
}

func (q *FakeQuerier) GetRuntimeConfig(_ context.Context, key string) (string, error) {
	q.mutex.Lock()
	defer q.mutex.Unlock()

	val, ok := q.runtimeConfig[key]
	if !ok {
		return "", sql.ErrNoRows
	}

	return val, nil
}

func (*FakeQuerier) GetTailnetAgents(context.Context, uuid.UUID) ([]database.TailnetAgent, error) {
	return nil, ErrUnimplemented
}

func (*FakeQuerier) GetTailnetClientsForAgent(context.Context, uuid.UUID) ([]database.TailnetClient, error) {
	return nil, ErrUnimplemented
}

func (*FakeQuerier) GetTailnetPeers(context.Context, uuid.UUID) ([]database.TailnetPeer, error) {
	return nil, ErrUnimplemented
}

func (*FakeQuerier) GetTailnetTunnelPeerBindings(context.Context, uuid.UUID) ([]database.GetTailnetTunnelPeerBindingsRow, error) {
	return nil, ErrUnimplemented
}

func (*FakeQuerier) GetTailnetTunnelPeerIDs(context.Context, uuid.UUID) ([]database.GetTailnetTunnelPeerIDsRow, error) {
	return nil, ErrUnimplemented
}

func (q *FakeQuerier) GetTelemetryItem(_ context.Context, key string) (database.TelemetryItem, error) {
	q.mutex.RLock()
	defer q.mutex.RUnlock()

	for _, item := range q.telemetryItems {
		if item.Key == key {
			return item, nil
		}
	}

	return database.TelemetryItem{}, sql.ErrNoRows
}

func (q *FakeQuerier) GetTelemetryItems(_ context.Context) ([]database.TelemetryItem, error) {
	return q.telemetryItems, nil
}

func (q *FakeQuerier) GetTemplateAppInsights(ctx context.Context, arg database.GetTemplateAppInsightsParams) ([]database.GetTemplateAppInsightsRow, error) {
	err := validateDatabaseType(arg)
	if err != nil {
		return nil, err
	}

	q.mutex.RLock()
	defer q.mutex.RUnlock()

	/*
		WITH
	*/

	/*
		-- Create a list of all unique apps by template, this is used to
		-- filter out irrelevant template usage stats.
		apps AS (
			SELECT DISTINCT ON (ws.template_id, app.slug)
				ws.template_id,
				app.slug,
				app.display_name,
				app.icon
			FROM
				workspaces ws
			JOIN
				workspace_builds AS build
			ON
				build.workspace_id = ws.id
			JOIN
				workspace_resources AS resource
			ON
				resource.job_id = build.job_id
			JOIN
				workspace_agents AS agent
			ON
				agent.resource_id = resource.id
			JOIN
				workspace_apps AS app
			ON
				app.agent_id = agent.id
			WHERE
				-- Partial query parameter filter.
				CASE WHEN COALESCE(array_length(@template_ids::uuid[], 1), 0) > 0 THEN ws.template_id = ANY(@template_ids::uuid[]) ELSE TRUE END
			ORDER BY
				ws.template_id, app.slug, app.created_at DESC
		),
		-- Join apps and template usage stats to filter out irrelevant rows.
		-- Note that this way of joining will eliminate all data-points that
		-- aren't for "real" apps. That means ports are ignored (even though
		-- they're part of the dataset), as well as are "[terminal]" entries
		-- which are alternate datapoints for reconnecting pty usage.
		template_usage_stats_with_apps AS (
			SELECT
				tus.start_time,
				tus.template_id,
				tus.user_id,
				apps.slug,
				apps.display_name,
				apps.icon,
				tus.app_usage_mins
			FROM
				apps
			JOIN
				template_usage_stats AS tus
			ON
				-- Query parameter filter.
				tus.start_time >= @start_time::timestamptz
				AND tus.end_time <= @end_time::timestamptz
				AND CASE WHEN COALESCE(array_length(@template_ids::uuid[], 1), 0) > 0 THEN tus.template_id = ANY(@template_ids::uuid[]) ELSE TRUE END
				-- Primary join condition.
				AND tus.template_id = apps.template_id
				AND apps.slug IN (SELECT jsonb_object_keys(tus.app_usage_mins))
		),
		-- Group the app insights by interval, user and unique app. This
		-- allows us to deduplicate a user using the same app across
		-- multiple templates.
		app_insights AS (
			SELECT
				user_id,
				slug,
				display_name,
				icon,
				-- See motivation in GetTemplateInsights for LEAST(SUM(n), 30).
				LEAST(SUM(app_usage.value::smallint), 30) AS usage_mins
			FROM
				template_usage_stats_with_apps, jsonb_each(app_usage_mins) AS app_usage
			WHERE
				app_usage.key = slug
			GROUP BY
				start_time, user_id, slug, display_name, icon
		),
		-- Analyze the users unique app usage across all templates. Count
		-- usage across consecutive intervals as continuous usage.
		times_used AS (
			SELECT DISTINCT ON (user_id, slug, display_name, icon, uniq)
				slug,
				display_name,
				icon,
				-- Turn start_time into a unique identifier that identifies a users
				-- continuous app usage. The value of uniq is otherwise garbage.
				--
				-- Since we're aggregating per user app usage across templates,
				-- there can be duplicate start_times. To handle this, we use the
				-- dense_rank() function, otherwise row_number() would suffice.
				start_time - (
					dense_rank() OVER (
						PARTITION BY
							user_id, slug, display_name, icon
						ORDER BY
							start_time
					) * '30 minutes'::interval
				) AS uniq
			FROM
				template_usage_stats_with_apps
		),
	*/

	// Due to query optimizations, this logic is somewhat inverted from
	// the above query.
	type appInsightsGroupBy struct {
		StartTime   time.Time
		UserID      uuid.UUID
		Slug        string
		DisplayName string
		Icon        string
	}
	type appTimesUsedGroupBy struct {
		UserID      uuid.UUID
		Slug        string
		DisplayName string
		Icon        string
	}
	type appInsightsRow struct {
		appInsightsGroupBy
		TemplateIDs  []uuid.UUID
		AppUsageMins int64
	}
	appInsightRows := make(map[appInsightsGroupBy]appInsightsRow)
	appTimesUsedRows := make(map[appTimesUsedGroupBy]map[time.Time]struct{})
	// FROM
	for _, stat := range q.templateUsageStats {
		// WHERE
		if stat.StartTime.Before(arg.StartTime) || stat.EndTime.After(arg.EndTime) {
			continue
		}
		if len(arg.TemplateIDs) > 0 && !slices.Contains(arg.TemplateIDs, stat.TemplateID) {
			continue
		}

		// json_each
		for slug, appUsage := range stat.AppUsageMins {
			// FROM apps JOIN template_usage_stats
			app, _ := q.getLatestWorkspaceAppByTemplateIDUserIDSlugNoLock(ctx, stat.TemplateID, stat.UserID, slug)
			if app.Slug == "" {
				continue
			}

			// SELECT
			key := appInsightsGroupBy{
				StartTime:   stat.StartTime,
				UserID:      stat.UserID,
				Slug:        slug,
				DisplayName: app.DisplayName,
				Icon:        app.Icon,
			}
			row, ok := appInsightRows[key]
			if !ok {
				row = appInsightsRow{
					appInsightsGroupBy: key,
				}
			}
			row.TemplateIDs = append(row.TemplateIDs, stat.TemplateID)
			row.AppUsageMins = least(row.AppUsageMins+appUsage, 30)
			appInsightRows[key] = row

			// Prepare to do times_used calculation, distinct start times.
			timesUsedKey := appTimesUsedGroupBy{
				UserID:      stat.UserID,
				Slug:        slug,
				DisplayName: app.DisplayName,
				Icon:        app.Icon,
			}
			if appTimesUsedRows[timesUsedKey] == nil {
				appTimesUsedRows[timesUsedKey] = make(map[time.Time]struct{})
			}
			// This assigns a distinct time, so we don't need to
			// dense_rank() later on, we can simply do row_number().
			appTimesUsedRows[timesUsedKey][stat.StartTime] = struct{}{}
		}
	}

	appTimesUsedTempRows := make(map[appTimesUsedGroupBy][]time.Time)
	for key, times := range appTimesUsedRows {
		for t := range times {
			appTimesUsedTempRows[key] = append(appTimesUsedTempRows[key], t)
		}
	}
	for _, times := range appTimesUsedTempRows {
		slices.SortFunc(times, func(a, b time.Time) int {
			return int(a.Sub(b))
		})
	}
	for key, times := range appTimesUsedTempRows {
		uniq := make(map[time.Time]struct{})
		for i, t := range times {
			uniq[t.Add(-(30 * time.Minute * time.Duration(i)))] = struct{}{}
		}
		appTimesUsedRows[key] = uniq
	}

	/*
		-- Even though we allow identical apps to be aggregated across
		-- templates, we still want to be able to report which templates
		-- the data comes from.
		templates AS (
			SELECT
				slug,
				display_name,
				icon,
				array_agg(DISTINCT template_id)::uuid[] AS template_ids
			FROM
				template_usage_stats_with_apps
			GROUP BY
				slug, display_name, icon
		)
	*/

	type appGroupBy struct {
		Slug        string
		DisplayName string
		Icon        string
	}
	type templateRow struct {
		appGroupBy
		TemplateIDs []uuid.UUID
	}

	templateRows := make(map[appGroupBy]templateRow)
	for _, aiRow := range appInsightRows {
		key := appGroupBy{
			Slug:        aiRow.Slug,
			DisplayName: aiRow.DisplayName,
			Icon:        aiRow.Icon,
		}
		row, ok := templateRows[key]
		if !ok {
			row = templateRow{
				appGroupBy: key,
			}
		}
		row.TemplateIDs = uniqueSortedUUIDs(append(row.TemplateIDs, aiRow.TemplateIDs...))
		templateRows[key] = row
	}

	/*
		SELECT
			t.template_ids,
			COUNT(DISTINCT ai.user_id) AS active_users,
			ai.slug,
			ai.display_name,
			ai.icon,
			(SUM(ai.usage_mins) * 60)::bigint AS usage_seconds
		FROM
			app_insights AS ai
		JOIN
			templates AS t
		ON
			t.slug = ai.slug
			AND t.display_name = ai.display_name
			AND t.icon = ai.icon
		GROUP BY
			t.template_ids, ai.slug, ai.display_name, ai.icon;
	*/

	type templateAppInsightsRow struct {
		TemplateIDs   []uuid.UUID
		ActiveUserIDs []uuid.UUID
		UsageSeconds  int64
	}
	groupedRows := make(map[appGroupBy]templateAppInsightsRow)
	for _, aiRow := range appInsightRows {
		key := appGroupBy{
			Slug:        aiRow.Slug,
			DisplayName: aiRow.DisplayName,
			Icon:        aiRow.Icon,
		}
		row := groupedRows[key]
		row.ActiveUserIDs = append(row.ActiveUserIDs, aiRow.UserID)
		row.UsageSeconds += aiRow.AppUsageMins * 60
		groupedRows[key] = row
	}

	var rows []database.GetTemplateAppInsightsRow
	for key, gr := range groupedRows {
		row := database.GetTemplateAppInsightsRow{
			TemplateIDs:  templateRows[key].TemplateIDs,
			ActiveUsers:  int64(len(uniqueSortedUUIDs(gr.ActiveUserIDs))),
			Slug:         key.Slug,
			DisplayName:  key.DisplayName,
			Icon:         key.Icon,
			UsageSeconds: gr.UsageSeconds,
		}
		for tuk, uniq := range appTimesUsedRows {
			if key.Slug == tuk.Slug && key.DisplayName == tuk.DisplayName && key.Icon == tuk.Icon {
				row.TimesUsed += int64(len(uniq))
			}
		}
		rows = append(rows, row)
	}

	// NOTE(mafredri): Add sorting if we decide on how to handle PostgreSQL collations.
	// ORDER BY slug_or_port, display_name, icon, is_app
	return rows, nil
}

func (q *FakeQuerier) GetTemplateAppInsightsByTemplate(ctx context.Context, arg database.GetTemplateAppInsightsByTemplateParams) ([]database.GetTemplateAppInsightsByTemplateRow, error) {
	err := validateDatabaseType(arg)
	if err != nil {
		return nil, err
	}

	q.mutex.RLock()
	defer q.mutex.RUnlock()

	type uniqueKey struct {
		TemplateID  uuid.UUID
		DisplayName string
		Slug        string
	}

	// map (TemplateID + DisplayName + Slug) x time.Time x UserID x <usage>
	usageByTemplateAppUser := map[uniqueKey]map[time.Time]map[uuid.UUID]int64{}

	// Review agent stats in terms of usage
	for _, s := range q.workspaceAppStats {
		// (was.session_started_at >= ts.from_ AND was.session_started_at < ts.to_)
		// OR (was.session_ended_at > ts.from_ AND was.session_ended_at < ts.to_)
		// OR (was.session_started_at < ts.from_ AND was.session_ended_at >= ts.to_)
		if !(((s.SessionStartedAt.After(arg.StartTime) || s.SessionStartedAt.Equal(arg.StartTime)) && s.SessionStartedAt.Before(arg.EndTime)) ||
			(s.SessionEndedAt.After(arg.StartTime) && s.SessionEndedAt.Before(arg.EndTime)) ||
			(s.SessionStartedAt.Before(arg.StartTime) && (s.SessionEndedAt.After(arg.EndTime) || s.SessionEndedAt.Equal(arg.EndTime)))) {
			continue
		}

		w, err := q.getWorkspaceByIDNoLock(ctx, s.WorkspaceID)
		if err != nil {
			return nil, err
		}

		app, _ := q.getWorkspaceAppByAgentIDAndSlugNoLock(ctx, database.GetWorkspaceAppByAgentIDAndSlugParams{
			AgentID: s.AgentID,
			Slug:    s.SlugOrPort,
		})

		key := uniqueKey{
			TemplateID:  w.TemplateID,
			DisplayName: app.DisplayName,
			Slug:        app.Slug,
		}

		t := s.SessionStartedAt.Truncate(time.Minute)
		if t.Before(arg.StartTime) {
			t = arg.StartTime
		}
		for t.Before(s.SessionEndedAt) && t.Before(arg.EndTime) {
			if _, ok := usageByTemplateAppUser[key]; !ok {
				usageByTemplateAppUser[key] = map[time.Time]map[uuid.UUID]int64{}
			}
			if _, ok := usageByTemplateAppUser[key][t]; !ok {
				usageByTemplateAppUser[key][t] = map[uuid.UUID]int64{}
			}
			if _, ok := usageByTemplateAppUser[key][t][s.UserID]; !ok {
				usageByTemplateAppUser[key][t][s.UserID] = 60 // 1 minute
			}
			t = t.Add(1 * time.Minute)
		}
	}

	// Sort usage data
	usageKeys := make([]uniqueKey, len(usageByTemplateAppUser))
	var i int
	for key := range usageByTemplateAppUser {
		usageKeys[i] = key
		i++
	}

	slices.SortFunc(usageKeys, func(a, b uniqueKey) int {
		if a.TemplateID != b.TemplateID {
			return slice.Ascending(a.TemplateID.String(), b.TemplateID.String())
		}
		if a.DisplayName != b.DisplayName {
			return slice.Ascending(a.DisplayName, b.DisplayName)
		}
		return slice.Ascending(a.Slug, b.Slug)
	})

	// Build result
	var result []database.GetTemplateAppInsightsByTemplateRow
	for _, usageKey := range usageKeys {
		r := database.GetTemplateAppInsightsByTemplateRow{
			TemplateID:  usageKey.TemplateID,
			DisplayName: usageKey.DisplayName,
			SlugOrPort:  usageKey.Slug,
		}
		for _, mUserUsage := range usageByTemplateAppUser[usageKey] {
			r.ActiveUsers += int64(len(mUserUsage))
			for _, usage := range mUserUsage {
				r.UsageSeconds += usage
			}
		}
		result = append(result, r)
	}
	return result, nil
}

func (q *FakeQuerier) GetTemplateAverageBuildTime(ctx context.Context, arg database.GetTemplateAverageBuildTimeParams) (database.GetTemplateAverageBuildTimeRow, error) {
	if err := validateDatabaseType(arg); err != nil {
		return database.GetTemplateAverageBuildTimeRow{}, err
	}

	var emptyRow database.GetTemplateAverageBuildTimeRow
	var (
		startTimes  []float64
		stopTimes   []float64
		deleteTimes []float64
	)
	q.mutex.RLock()
	defer q.mutex.RUnlock()
	for _, wb := range q.workspaceBuilds {
		version, err := q.getTemplateVersionByIDNoLock(ctx, wb.TemplateVersionID)
		if err != nil {
			return emptyRow, err
		}
		if version.TemplateID != arg.TemplateID {
			continue
		}

		job, err := q.getProvisionerJobByIDNoLock(ctx, wb.JobID)
		if err != nil {
			return emptyRow, err
		}
		if job.CompletedAt.Valid {
			took := job.CompletedAt.Time.Sub(job.StartedAt.Time).Seconds()
			switch wb.Transition {
			case database.WorkspaceTransitionStart:
				startTimes = append(startTimes, took)
			case database.WorkspaceTransitionStop:
				stopTimes = append(stopTimes, took)
			case database.WorkspaceTransitionDelete:
				deleteTimes = append(deleteTimes, took)
			}
		}
	}

	var row database.GetTemplateAverageBuildTimeRow
	row.Delete50, row.Delete95 = tryPercentileDisc(deleteTimes, 50), tryPercentileDisc(deleteTimes, 95)
	row.Stop50, row.Stop95 = tryPercentileDisc(stopTimes, 50), tryPercentileDisc(stopTimes, 95)
	row.Start50, row.Start95 = tryPercentileDisc(startTimes, 50), tryPercentileDisc(startTimes, 95)
	return row, nil
}

func (q *FakeQuerier) GetTemplateByID(ctx context.Context, id uuid.UUID) (database.Template, error) {
	q.mutex.RLock()
	defer q.mutex.RUnlock()

	return q.getTemplateByIDNoLock(ctx, id)
}

func (q *FakeQuerier) GetTemplateByOrganizationAndName(_ context.Context, arg database.GetTemplateByOrganizationAndNameParams) (database.Template, error) {
	if err := validateDatabaseType(arg); err != nil {
		return database.Template{}, err
	}

	q.mutex.RLock()
	defer q.mutex.RUnlock()

	for _, template := range q.templates {
		if template.OrganizationID != arg.OrganizationID {
			continue
		}
		if !strings.EqualFold(template.Name, arg.Name) {
			continue
		}
		if template.Deleted != arg.Deleted {
			continue
		}
		return q.templateWithNameNoLock(template), nil
	}
	return database.Template{}, sql.ErrNoRows
}

func (q *FakeQuerier) GetTemplateDAUs(_ context.Context, arg database.GetTemplateDAUsParams) ([]database.GetTemplateDAUsRow, error) {
	q.mutex.RLock()
	defer q.mutex.RUnlock()

	seens := make(map[time.Time]map[uuid.UUID]struct{})

	for _, as := range q.workspaceAgentStats {
		if as.TemplateID != arg.TemplateID {
			continue
		}
		if as.ConnectionCount == 0 {
			continue
		}

		date := as.CreatedAt.UTC().Add(time.Duration(arg.TzOffset) * time.Hour * -1).Truncate(time.Hour * 24)

		dateEntry := seens[date]
		if dateEntry == nil {
			dateEntry = make(map[uuid.UUID]struct{})
		}
		dateEntry[as.UserID] = struct{}{}
		seens[date] = dateEntry
	}

	seenKeys := maps.Keys(seens)
	sort.Slice(seenKeys, func(i, j int) bool {
		return seenKeys[i].Before(seenKeys[j])
	})

	var rs []database.GetTemplateDAUsRow
	for _, key := range seenKeys {
		ids := seens[key]
		for id := range ids {
			rs = append(rs, database.GetTemplateDAUsRow{
				Date:   key,
				UserID: id,
			})
		}
	}

	return rs, nil
}

func (q *FakeQuerier) GetTemplateInsights(_ context.Context, arg database.GetTemplateInsightsParams) (database.GetTemplateInsightsRow, error) {
	err := validateDatabaseType(arg)
	if err != nil {
		return database.GetTemplateInsightsRow{}, err
	}

	q.mutex.RLock()
	defer q.mutex.RUnlock()

	/*
		WITH
	*/

	/*
		insights AS (
			SELECT
				user_id,
				-- See motivation in GetTemplateInsights for LEAST(SUM(n), 30).
				LEAST(SUM(usage_mins), 30) AS usage_mins,
				LEAST(SUM(ssh_mins), 30) AS ssh_mins,
				LEAST(SUM(sftp_mins), 30) AS sftp_mins,
				LEAST(SUM(reconnecting_pty_mins), 30) AS reconnecting_pty_mins,
				LEAST(SUM(vscode_mins), 30) AS vscode_mins,
				LEAST(SUM(jetbrains_mins), 30) AS jetbrains_mins
			FROM
				template_usage_stats
			WHERE
				start_time >= @start_time::timestamptz
				AND end_time <= @end_time::timestamptz
				AND CASE WHEN COALESCE(array_length(@template_ids::uuid[], 1), 0) > 0 THEN template_id = ANY(@template_ids::uuid[]) ELSE TRUE END
			GROUP BY
				start_time, user_id
		),
	*/

	type insightsGroupBy struct {
		StartTime time.Time
		UserID    uuid.UUID
	}
	type insightsRow struct {
		insightsGroupBy
		UsageMins           int16
		SSHMins             int16
		SFTPMins            int16
		ReconnectingPTYMins int16
		VSCodeMins          int16
		JetBrainsMins       int16
	}
	insights := make(map[insightsGroupBy]insightsRow)
	for _, stat := range q.templateUsageStats {
		if stat.StartTime.Before(arg.StartTime) || stat.EndTime.After(arg.EndTime) {
			continue
		}
		if len(arg.TemplateIDs) > 0 && !slices.Contains(arg.TemplateIDs, stat.TemplateID) {
			continue
		}
		key := insightsGroupBy{
			StartTime: stat.StartTime,
			UserID:    stat.UserID,
		}
		row, ok := insights[key]
		if !ok {
			row = insightsRow{
				insightsGroupBy: key,
			}
		}
		row.UsageMins = least(row.UsageMins+stat.UsageMins, 30)
		row.SSHMins = least(row.SSHMins+stat.SshMins, 30)
		row.SFTPMins = least(row.SFTPMins+stat.SftpMins, 30)
		row.ReconnectingPTYMins = least(row.ReconnectingPTYMins+stat.ReconnectingPtyMins, 30)
		row.VSCodeMins = least(row.VSCodeMins+stat.VscodeMins, 30)
		row.JetBrainsMins = least(row.JetBrainsMins+stat.JetbrainsMins, 30)
		insights[key] = row
	}

	/*
		templates AS (
			SELECT
				array_agg(DISTINCT template_id) AS template_ids,
				array_agg(DISTINCT template_id) FILTER (WHERE ssh_mins > 0) AS ssh_template_ids,
				array_agg(DISTINCT template_id) FILTER (WHERE sftp_mins > 0) AS sftp_template_ids,
				array_agg(DISTINCT template_id) FILTER (WHERE reconnecting_pty_mins > 0) AS reconnecting_pty_template_ids,
				array_agg(DISTINCT template_id) FILTER (WHERE vscode_mins > 0) AS vscode_template_ids,
				array_agg(DISTINCT template_id) FILTER (WHERE jetbrains_mins > 0) AS jetbrains_template_ids
			FROM
				template_usage_stats
			WHERE
				start_time >= @start_time::timestamptz
				AND end_time <= @end_time::timestamptz
				AND CASE WHEN COALESCE(array_length(@template_ids::uuid[], 1), 0) > 0 THEN template_id = ANY(@template_ids::uuid[]) ELSE TRUE END
		)
	*/

	type templateRow struct {
		TemplateIDs          []uuid.UUID
		SSHTemplateIDs       []uuid.UUID
		SFTPTemplateIDs      []uuid.UUID
		ReconnectingPTYIDs   []uuid.UUID
		VSCodeTemplateIDs    []uuid.UUID
		JetBrainsTemplateIDs []uuid.UUID
	}
	templates := templateRow{}
	for _, stat := range q.templateUsageStats {
		if stat.StartTime.Before(arg.StartTime) || stat.EndTime.After(arg.EndTime) {
			continue
		}
		if len(arg.TemplateIDs) > 0 && !slices.Contains(arg.TemplateIDs, stat.TemplateID) {
			continue
		}
		templates.TemplateIDs = append(templates.TemplateIDs, stat.TemplateID)
		if stat.SshMins > 0 {
			templates.SSHTemplateIDs = append(templates.SSHTemplateIDs, stat.TemplateID)
		}
		if stat.SftpMins > 0 {
			templates.SFTPTemplateIDs = append(templates.SFTPTemplateIDs, stat.TemplateID)
		}
		if stat.ReconnectingPtyMins > 0 {
			templates.ReconnectingPTYIDs = append(templates.ReconnectingPTYIDs, stat.TemplateID)
		}
		if stat.VscodeMins > 0 {
			templates.VSCodeTemplateIDs = append(templates.VSCodeTemplateIDs, stat.TemplateID)
		}
		if stat.JetbrainsMins > 0 {
			templates.JetBrainsTemplateIDs = append(templates.JetBrainsTemplateIDs, stat.TemplateID)
		}
	}

	/*
		SELECT
			COALESCE((SELECT template_ids FROM templates), '{}')::uuid[] AS template_ids, -- Includes app usage.
			COALESCE((SELECT ssh_template_ids FROM templates), '{}')::uuid[] AS ssh_template_ids,
			COALESCE((SELECT sftp_template_ids FROM templates), '{}')::uuid[] AS sftp_template_ids,
			COALESCE((SELECT reconnecting_pty_template_ids FROM templates), '{}')::uuid[] AS reconnecting_pty_template_ids,
			COALESCE((SELECT vscode_template_ids FROM templates), '{}')::uuid[] AS vscode_template_ids,
			COALESCE((SELECT jetbrains_template_ids FROM templates), '{}')::uuid[] AS jetbrains_template_ids,
			COALESCE(COUNT(DISTINCT user_id), 0)::bigint AS active_users, -- Includes app usage.
			COALESCE(SUM(usage_mins) * 60, 0)::bigint AS usage_total_seconds, -- Includes app usage.
			COALESCE(SUM(ssh_mins) * 60, 0)::bigint AS usage_ssh_seconds,
			COALESCE(SUM(sftp_mins) * 60, 0)::bigint AS usage_sftp_seconds,
			COALESCE(SUM(reconnecting_pty_mins) * 60, 0)::bigint AS usage_reconnecting_pty_seconds,
			COALESCE(SUM(vscode_mins) * 60, 0)::bigint AS usage_vscode_seconds,
			COALESCE(SUM(jetbrains_mins) * 60, 0)::bigint AS usage_jetbrains_seconds
		FROM
			insights;
	*/

	var row database.GetTemplateInsightsRow
	row.TemplateIDs = uniqueSortedUUIDs(templates.TemplateIDs)
	row.SshTemplateIds = uniqueSortedUUIDs(templates.SSHTemplateIDs)
	row.SftpTemplateIds = uniqueSortedUUIDs(templates.SFTPTemplateIDs)
	row.ReconnectingPtyTemplateIds = uniqueSortedUUIDs(templates.ReconnectingPTYIDs)
	row.VscodeTemplateIds = uniqueSortedUUIDs(templates.VSCodeTemplateIDs)
	row.JetbrainsTemplateIds = uniqueSortedUUIDs(templates.JetBrainsTemplateIDs)
	activeUserIDs := make(map[uuid.UUID]struct{})
	for _, insight := range insights {
		activeUserIDs[insight.UserID] = struct{}{}
		row.UsageTotalSeconds += int64(insight.UsageMins) * 60
		row.UsageSshSeconds += int64(insight.SSHMins) * 60
		row.UsageSftpSeconds += int64(insight.SFTPMins) * 60
		row.UsageReconnectingPtySeconds += int64(insight.ReconnectingPTYMins) * 60
		row.UsageVscodeSeconds += int64(insight.VSCodeMins) * 60
		row.UsageJetbrainsSeconds += int64(insight.JetBrainsMins) * 60
	}
	row.ActiveUsers = int64(len(activeUserIDs))

	return row, nil
}

func (q *FakeQuerier) GetTemplateInsightsByInterval(_ context.Context, arg database.GetTemplateInsightsByIntervalParams) ([]database.GetTemplateInsightsByIntervalRow, error) {
	err := validateDatabaseType(arg)
	if err != nil {
		return nil, err
	}

	q.mutex.RLock()
	defer q.mutex.RUnlock()

	/*
		WITH
			ts AS (
				SELECT
					d::timestamptz AS from_,
					CASE
						WHEN (d::timestamptz + (@interval_days::int || ' day')::interval) <= @end_time::timestamptz
						THEN (d::timestamptz + (@interval_days::int || ' day')::interval)
						ELSE @end_time::timestamptz
					END AS to_
				FROM
					-- Subtract 1 microsecond from end_time to avoid including the next interval in the results.
					generate_series(@start_time::timestamptz, (@end_time::timestamptz) - '1 microsecond'::interval, (@interval_days::int || ' day')::interval) AS d
			)

		SELECT
			ts.from_ AS start_time,
			ts.to_ AS end_time,
			array_remove(array_agg(DISTINCT tus.template_id), NULL)::uuid[] AS template_ids,
			COUNT(DISTINCT tus.user_id) AS active_users
		FROM
			ts
		LEFT JOIN
			template_usage_stats AS tus
		ON
			tus.start_time >= ts.from_
			AND tus.end_time <= ts.to_
			AND CASE WHEN COALESCE(array_length(@template_ids::uuid[], 1), 0) > 0 THEN tus.template_id = ANY(@template_ids::uuid[]) ELSE TRUE END
		GROUP BY
			ts.from_, ts.to_;
	*/

	type interval struct {
		From time.Time
		To   time.Time
	}
	var ts []interval
	for d := arg.StartTime; d.Before(arg.EndTime); d = d.AddDate(0, 0, int(arg.IntervalDays)) {
		to := d.AddDate(0, 0, int(arg.IntervalDays))
		if to.After(arg.EndTime) {
			to = arg.EndTime
		}
		ts = append(ts, interval{From: d, To: to})
	}

	type grouped struct {
		TemplateIDs map[uuid.UUID]struct{}
		UserIDs     map[uuid.UUID]struct{}
	}
	groupedByInterval := make(map[interval]grouped)
	for _, tus := range q.templateUsageStats {
		for _, t := range ts {
			if tus.StartTime.Before(t.From) || tus.EndTime.After(t.To) {
				continue
			}
			if len(arg.TemplateIDs) > 0 && !slices.Contains(arg.TemplateIDs, tus.TemplateID) {
				continue
			}
			g, ok := groupedByInterval[t]
			if !ok {
				g = grouped{
					TemplateIDs: make(map[uuid.UUID]struct{}),
					UserIDs:     make(map[uuid.UUID]struct{}),
				}
			}
			g.TemplateIDs[tus.TemplateID] = struct{}{}
			g.UserIDs[tus.UserID] = struct{}{}
			groupedByInterval[t] = g
		}
	}

	var rows []database.GetTemplateInsightsByIntervalRow
	for _, t := range ts { // Ordered by interval.
		row := database.GetTemplateInsightsByIntervalRow{
			StartTime: t.From,
			EndTime:   t.To,
		}
		row.TemplateIDs = uniqueSortedUUIDs(maps.Keys(groupedByInterval[t].TemplateIDs))
		row.ActiveUsers = int64(len(groupedByInterval[t].UserIDs))
		rows = append(rows, row)
	}

	return rows, nil
}

func (q *FakeQuerier) GetTemplateInsightsByTemplate(_ context.Context, arg database.GetTemplateInsightsByTemplateParams) ([]database.GetTemplateInsightsByTemplateRow, error) {
	err := validateDatabaseType(arg)
	if err != nil {
		return nil, err
	}

	q.mutex.RLock()
	defer q.mutex.RUnlock()

	// map time.Time x TemplateID x UserID x <usage>
	appUsageByTemplateAndUser := map[time.Time]map[uuid.UUID]map[uuid.UUID]database.GetTemplateInsightsByTemplateRow{}

	// Review agent stats in terms of usage
	templateIDSet := make(map[uuid.UUID]struct{})

	for _, s := range q.workspaceAgentStats {
		if s.CreatedAt.Before(arg.StartTime) || s.CreatedAt.Equal(arg.EndTime) || s.CreatedAt.After(arg.EndTime) {
			continue
		}
		if s.ConnectionCount == 0 {
			continue
		}

		t := s.CreatedAt.Truncate(time.Minute)
		templateIDSet[s.TemplateID] = struct{}{}

		if _, ok := appUsageByTemplateAndUser[t]; !ok {
			appUsageByTemplateAndUser[t] = make(map[uuid.UUID]map[uuid.UUID]database.GetTemplateInsightsByTemplateRow)
		}

		if _, ok := appUsageByTemplateAndUser[t][s.TemplateID]; !ok {
			appUsageByTemplateAndUser[t][s.TemplateID] = make(map[uuid.UUID]database.GetTemplateInsightsByTemplateRow)
		}

		if _, ok := appUsageByTemplateAndUser[t][s.TemplateID][s.UserID]; !ok {
			appUsageByTemplateAndUser[t][s.TemplateID][s.UserID] = database.GetTemplateInsightsByTemplateRow{}
		}

		u := appUsageByTemplateAndUser[t][s.TemplateID][s.UserID]
		if s.SessionCountJetBrains > 0 {
			u.UsageJetbrainsSeconds = 60
		}
		if s.SessionCountVSCode > 0 {
			u.UsageVscodeSeconds = 60
		}
		if s.SessionCountReconnectingPTY > 0 {
			u.UsageReconnectingPtySeconds = 60
		}
		if s.SessionCountSSH > 0 {
			u.UsageSshSeconds = 60
		}
		appUsageByTemplateAndUser[t][s.TemplateID][s.UserID] = u
	}

	// Sort used templates
	templateIDs := make([]uuid.UUID, 0, len(templateIDSet))
	for templateID := range templateIDSet {
		templateIDs = append(templateIDs, templateID)
	}
	slices.SortFunc(templateIDs, func(a, b uuid.UUID) int {
		return slice.Ascending(a.String(), b.String())
	})

	// Build result
	var result []database.GetTemplateInsightsByTemplateRow
	for _, templateID := range templateIDs {
		r := database.GetTemplateInsightsByTemplateRow{
			TemplateID: templateID,
		}

		uniqueUsers := map[uuid.UUID]struct{}{}

		for _, mTemplateUserUsage := range appUsageByTemplateAndUser {
			mUserUsage, ok := mTemplateUserUsage[templateID]
			if !ok {
				continue // template was not used in this time window
			}

			for userID, usage := range mUserUsage {
				uniqueUsers[userID] = struct{}{}

				r.UsageJetbrainsSeconds += usage.UsageJetbrainsSeconds
				r.UsageVscodeSeconds += usage.UsageVscodeSeconds
				r.UsageReconnectingPtySeconds += usage.UsageReconnectingPtySeconds
				r.UsageSshSeconds += usage.UsageSshSeconds
			}
		}

		r.ActiveUsers = int64(len(uniqueUsers))

		result = append(result, r)
	}
	return result, nil
}

func (q *FakeQuerier) GetTemplateParameterInsights(ctx context.Context, arg database.GetTemplateParameterInsightsParams) ([]database.GetTemplateParameterInsightsRow, error) {
	err := validateDatabaseType(arg)
	if err != nil {
		return nil, err
	}

	q.mutex.RLock()
	defer q.mutex.RUnlock()

	// WITH latest_workspace_builds ...
	latestWorkspaceBuilds := make(map[uuid.UUID]database.WorkspaceBuild)
	for _, wb := range q.workspaceBuilds {
		if wb.CreatedAt.Before(arg.StartTime) || wb.CreatedAt.Equal(arg.EndTime) || wb.CreatedAt.After(arg.EndTime) {
			continue
		}
		if latestWorkspaceBuilds[wb.WorkspaceID].BuildNumber < wb.BuildNumber {
			latestWorkspaceBuilds[wb.WorkspaceID] = wb
		}
	}
	if len(arg.TemplateIDs) > 0 {
		for wsID := range latestWorkspaceBuilds {
			ws, err := q.getWorkspaceByIDNoLock(ctx, wsID)
			if err != nil {
				return nil, err
			}
			if slices.Contains(arg.TemplateIDs, ws.TemplateID) {
				delete(latestWorkspaceBuilds, wsID)
			}
		}
	}
	// WITH unique_template_params ...
	num := int64(0)
	uniqueTemplateParams := make(map[string]*database.GetTemplateParameterInsightsRow)
	uniqueTemplateParamWorkspaceBuildIDs := make(map[string][]uuid.UUID)
	for _, wb := range latestWorkspaceBuilds {
		tv, err := q.getTemplateVersionByIDNoLock(ctx, wb.TemplateVersionID)
		if err != nil {
			return nil, err
		}
		for _, tvp := range q.templateVersionParameters {
			if tvp.TemplateVersionID != tv.ID {
				continue
			}
			// GROUP BY tvp.name, tvp.type, tvp.display_name, tvp.description, tvp.options
			key := fmt.Sprintf("%s:%s:%s:%s:%s", tvp.Name, tvp.Type, tvp.DisplayName, tvp.Description, tvp.Options)
			if _, ok := uniqueTemplateParams[key]; !ok {
				num++
				uniqueTemplateParams[key] = &database.GetTemplateParameterInsightsRow{
					Num:         num,
					Name:        tvp.Name,
					Type:        tvp.Type,
					DisplayName: tvp.DisplayName,
					Description: tvp.Description,
					Options:     tvp.Options,
				}
			}
			uniqueTemplateParams[key].TemplateIDs = append(uniqueTemplateParams[key].TemplateIDs, tv.TemplateID.UUID)
			uniqueTemplateParamWorkspaceBuildIDs[key] = append(uniqueTemplateParamWorkspaceBuildIDs[key], wb.ID)
		}
	}
	// SELECT ...
	counts := make(map[string]map[string]int64)
	for key, utp := range uniqueTemplateParams {
		for _, wbp := range q.workspaceBuildParameters {
			if !slices.Contains(uniqueTemplateParamWorkspaceBuildIDs[key], wbp.WorkspaceBuildID) {
				continue
			}
			if wbp.Name != utp.Name {
				continue
			}
			if counts[key] == nil {
				counts[key] = make(map[string]int64)
			}
			counts[key][wbp.Value]++
		}
	}

	var rows []database.GetTemplateParameterInsightsRow
	for key, utp := range uniqueTemplateParams {
		for value, count := range counts[key] {
			rows = append(rows, database.GetTemplateParameterInsightsRow{
				Num:         utp.Num,
				TemplateIDs: uniqueSortedUUIDs(utp.TemplateIDs),
				Name:        utp.Name,
				DisplayName: utp.DisplayName,
				Type:        utp.Type,
				Description: utp.Description,
				Options:     utp.Options,
				Value:       value,
				Count:       count,
			})
		}
	}

	// NOTE(mafredri): Add sorting if we decide on how to handle PostgreSQL collations.
	// ORDER BY utp.name, utp.type, utp.display_name, utp.description, utp.options, wbp.value
	return rows, nil
}

func (q *FakeQuerier) GetTemplateUsageStats(_ context.Context, arg database.GetTemplateUsageStatsParams) ([]database.TemplateUsageStat, error) {
	err := validateDatabaseType(arg)
	if err != nil {
		return nil, err
	}

	q.mutex.RLock()
	defer q.mutex.RUnlock()

	var stats []database.TemplateUsageStat
	for _, stat := range q.templateUsageStats {
		// Exclude all chunks that don't fall exactly within the range.
		if stat.StartTime.Before(arg.StartTime) || stat.EndTime.After(arg.EndTime) {
			continue
		}
		if len(arg.TemplateIDs) > 0 && !slices.Contains(arg.TemplateIDs, stat.TemplateID) {
			continue
		}
		stats = append(stats, stat)
	}

	if len(stats) == 0 {
		return nil, sql.ErrNoRows
	}

	return stats, nil
}

func (q *FakeQuerier) GetTemplateVersionByID(ctx context.Context, templateVersionID uuid.UUID) (database.TemplateVersion, error) {
	q.mutex.RLock()
	defer q.mutex.RUnlock()

	return q.getTemplateVersionByIDNoLock(ctx, templateVersionID)
}

func (q *FakeQuerier) GetTemplateVersionByJobID(_ context.Context, jobID uuid.UUID) (database.TemplateVersion, error) {
	q.mutex.RLock()
	defer q.mutex.RUnlock()

	for _, templateVersion := range q.templateVersions {
		if templateVersion.JobID != jobID {
			continue
		}
		return q.templateVersionWithUserNoLock(templateVersion), nil
	}
	return database.TemplateVersion{}, sql.ErrNoRows
}

func (q *FakeQuerier) GetTemplateVersionByTemplateIDAndName(_ context.Context, arg database.GetTemplateVersionByTemplateIDAndNameParams) (database.TemplateVersion, error) {
	if err := validateDatabaseType(arg); err != nil {
		return database.TemplateVersion{}, err
	}

	q.mutex.RLock()
	defer q.mutex.RUnlock()

	for _, templateVersion := range q.templateVersions {
		if templateVersion.TemplateID != arg.TemplateID {
			continue
		}
		if !strings.EqualFold(templateVersion.Name, arg.Name) {
			continue
		}
		return q.templateVersionWithUserNoLock(templateVersion), nil
	}
	return database.TemplateVersion{}, sql.ErrNoRows
}

func (q *FakeQuerier) GetTemplateVersionParameters(_ context.Context, templateVersionID uuid.UUID) ([]database.TemplateVersionParameter, error) {
	q.mutex.RLock()
	defer q.mutex.RUnlock()

	parameters := make([]database.TemplateVersionParameter, 0)
	for _, param := range q.templateVersionParameters {
		if param.TemplateVersionID != templateVersionID {
			continue
		}
		parameters = append(parameters, param)
	}
	sort.Slice(parameters, func(i, j int) bool {
		if parameters[i].DisplayOrder != parameters[j].DisplayOrder {
			return parameters[i].DisplayOrder < parameters[j].DisplayOrder
		}
		return strings.ToLower(parameters[i].Name) < strings.ToLower(parameters[j].Name)
	})
	return parameters, nil
}

func (q *FakeQuerier) GetTemplateVersionVariables(_ context.Context, templateVersionID uuid.UUID) ([]database.TemplateVersionVariable, error) {
	q.mutex.RLock()
	defer q.mutex.RUnlock()

	variables := make([]database.TemplateVersionVariable, 0)
	for _, variable := range q.templateVersionVariables {
		if variable.TemplateVersionID != templateVersionID {
			continue
		}
		variables = append(variables, variable)
	}
	return variables, nil
}

func (q *FakeQuerier) GetTemplateVersionWorkspaceTags(_ context.Context, templateVersionID uuid.UUID) ([]database.TemplateVersionWorkspaceTag, error) {
	q.mutex.RLock()
	defer q.mutex.RUnlock()

	workspaceTags := make([]database.TemplateVersionWorkspaceTag, 0)
	for _, workspaceTag := range q.templateVersionWorkspaceTags {
		if workspaceTag.TemplateVersionID != templateVersionID {
			continue
		}
		workspaceTags = append(workspaceTags, workspaceTag)
	}

	sort.Slice(workspaceTags, func(i, j int) bool {
		return workspaceTags[i].Key < workspaceTags[j].Key
	})
	return workspaceTags, nil
}

func (q *FakeQuerier) GetTemplateVersionsByIDs(_ context.Context, ids []uuid.UUID) ([]database.TemplateVersion, error) {
	q.mutex.RLock()
	defer q.mutex.RUnlock()

	versions := make([]database.TemplateVersion, 0)
	for _, version := range q.templateVersions {
		for _, id := range ids {
			if id == version.ID {
				versions = append(versions, q.templateVersionWithUserNoLock(version))
				break
			}
		}
	}
	if len(versions) == 0 {
		return nil, sql.ErrNoRows
	}

	return versions, nil
}

func (q *FakeQuerier) GetTemplateVersionsByTemplateID(_ context.Context, arg database.GetTemplateVersionsByTemplateIDParams) (version []database.TemplateVersion, err error) {
	if err := validateDatabaseType(arg); err != nil {
		return version, err
	}

	q.mutex.RLock()
	defer q.mutex.RUnlock()

	for _, templateVersion := range q.templateVersions {
		if templateVersion.TemplateID.UUID != arg.TemplateID {
			continue
		}
		if arg.Archived.Valid && arg.Archived.Bool != templateVersion.Archived {
			continue
		}
		version = append(version, q.templateVersionWithUserNoLock(templateVersion))
	}

	// Database orders by created_at
	slices.SortFunc(version, func(a, b database.TemplateVersion) int {
		if a.CreatedAt.Equal(b.CreatedAt) {
			// Technically the postgres database also orders by uuid. So match
			// that behavior
			return slice.Ascending(a.ID.String(), b.ID.String())
		}
		if a.CreatedAt.Before(b.CreatedAt) {
			return -1
		}
		return 1
	})

	if arg.AfterID != uuid.Nil {
		found := false
		for i, v := range version {
			if v.ID == arg.AfterID {
				// We want to return all users after index i.
				version = version[i+1:]
				found = true
				break
			}
		}

		// If no users after the time, then we return an empty list.
		if !found {
			return nil, sql.ErrNoRows
		}
	}

	if arg.OffsetOpt > 0 {
		if int(arg.OffsetOpt) > len(version)-1 {
			return nil, sql.ErrNoRows
		}
		version = version[arg.OffsetOpt:]
	}

	if arg.LimitOpt > 0 {
		if int(arg.LimitOpt) > len(version) {
			arg.LimitOpt = int32(len(version))
		}
		version = version[:arg.LimitOpt]
	}

	if len(version) == 0 {
		return nil, sql.ErrNoRows
	}

	return version, nil
}

func (q *FakeQuerier) GetTemplateVersionsCreatedAfter(_ context.Context, after time.Time) ([]database.TemplateVersion, error) {
	q.mutex.RLock()
	defer q.mutex.RUnlock()

	versions := make([]database.TemplateVersion, 0)
	for _, version := range q.templateVersions {
		if version.CreatedAt.After(after) {
			versions = append(versions, q.templateVersionWithUserNoLock(version))
		}
	}
	return versions, nil
}

func (q *FakeQuerier) GetTemplates(_ context.Context) ([]database.Template, error) {
	q.mutex.RLock()
	defer q.mutex.RUnlock()

	templates := slices.Clone(q.templates)
	slices.SortFunc(templates, func(a, b database.TemplateTable) int {
		if a.Name != b.Name {
			return slice.Ascending(a.Name, b.Name)
		}
		return slice.Ascending(a.ID.String(), b.ID.String())
	})

	return q.templatesWithUserNoLock(templates), nil
}

func (q *FakeQuerier) GetTemplatesWithFilter(ctx context.Context, arg database.GetTemplatesWithFilterParams) ([]database.Template, error) {
	if err := validateDatabaseType(arg); err != nil {
		return nil, err
	}

	return q.GetAuthorizedTemplates(ctx, arg, nil)
}

func (q *FakeQuerier) GetUnexpiredLicenses(_ context.Context) ([]database.License, error) {
	q.mutex.RLock()
	defer q.mutex.RUnlock()

	now := time.Now()
	var results []database.License
	for _, l := range q.licenses {
		if l.Exp.After(now) {
			results = append(results, l)
		}
	}
	sort.Slice(results, func(i, j int) bool { return results[i].ID < results[j].ID })
	return results, nil
}

func (q *FakeQuerier) GetUserActivityInsights(_ context.Context, arg database.GetUserActivityInsightsParams) ([]database.GetUserActivityInsightsRow, error) {
	err := validateDatabaseType(arg)
	if err != nil {
		return nil, err
	}

	q.mutex.RLock()
	defer q.mutex.RUnlock()

	/*
		WITH
	*/
	/*
		deployment_stats AS (
			SELECT
				start_time,
				user_id,
				array_agg(template_id) AS template_ids,
				-- See motivation in GetTemplateInsights for LEAST(SUM(n), 30).
				LEAST(SUM(usage_mins), 30) AS usage_mins
			FROM
				template_usage_stats
			WHERE
				start_time >= @start_time::timestamptz
				AND end_time <= @end_time::timestamptz
				AND CASE WHEN COALESCE(array_length(@template_ids::uuid[], 1), 0) > 0 THEN template_id = ANY(@template_ids::uuid[]) ELSE TRUE END
			GROUP BY
				start_time, user_id
		),
	*/

	type deploymentStatsGroupBy struct {
		StartTime time.Time
		UserID    uuid.UUID
	}
	type deploymentStatsRow struct {
		deploymentStatsGroupBy
		TemplateIDs []uuid.UUID
		UsageMins   int16
	}
	deploymentStatsRows := make(map[deploymentStatsGroupBy]deploymentStatsRow)
	for _, stat := range q.templateUsageStats {
		if stat.StartTime.Before(arg.StartTime) || stat.EndTime.After(arg.EndTime) {
			continue
		}
		if len(arg.TemplateIDs) > 0 && !slices.Contains(arg.TemplateIDs, stat.TemplateID) {
			continue
		}
		key := deploymentStatsGroupBy{
			StartTime: stat.StartTime,
			UserID:    stat.UserID,
		}
		row, ok := deploymentStatsRows[key]
		if !ok {
			row = deploymentStatsRow{
				deploymentStatsGroupBy: key,
			}
		}
		row.TemplateIDs = append(row.TemplateIDs, stat.TemplateID)
		row.UsageMins = least(row.UsageMins+stat.UsageMins, 30)
		deploymentStatsRows[key] = row
	}

	/*
		template_ids AS (
			SELECT
				user_id,
				array_agg(DISTINCT template_id) AS ids
			FROM
				deployment_stats, unnest(template_ids) template_id
			GROUP BY
				user_id
		)
	*/

	type templateIDsRow struct {
		UserID      uuid.UUID
		TemplateIDs []uuid.UUID
	}
	templateIDs := make(map[uuid.UUID]templateIDsRow)
	for _, dsRow := range deploymentStatsRows {
		row, ok := templateIDs[dsRow.UserID]
		if !ok {
			row = templateIDsRow{
				UserID: row.UserID,
			}
		}
		row.TemplateIDs = uniqueSortedUUIDs(append(row.TemplateIDs, dsRow.TemplateIDs...))
		templateIDs[dsRow.UserID] = row
	}

	/*
		SELECT
			ds.user_id,
			u.username,
			u.avatar_url,
			t.ids::uuid[] AS template_ids,
			(SUM(ds.usage_mins) * 60)::bigint AS usage_seconds
		FROM
			deployment_stats ds
		JOIN
			users u
		ON
			u.id = ds.user_id
		JOIN
			template_ids t
		ON
			ds.user_id = t.user_id
		GROUP BY
			ds.user_id, u.username, u.avatar_url, t.ids
		ORDER BY
			ds.user_id ASC;
	*/

	var rows []database.GetUserActivityInsightsRow
	groupedRows := make(map[uuid.UUID]database.GetUserActivityInsightsRow)
	for _, dsRow := range deploymentStatsRows {
		row, ok := groupedRows[dsRow.UserID]
		if !ok {
			user, err := q.getUserByIDNoLock(dsRow.UserID)
			if err != nil {
				return nil, err
			}
			row = database.GetUserActivityInsightsRow{
				UserID:      user.ID,
				Username:    user.Username,
				AvatarURL:   user.AvatarURL,
				TemplateIDs: templateIDs[user.ID].TemplateIDs,
			}
		}
		row.UsageSeconds += int64(dsRow.UsageMins) * 60
		groupedRows[dsRow.UserID] = row
	}
	for _, row := range groupedRows {
		rows = append(rows, row)
	}
	if len(rows) == 0 {
		return nil, sql.ErrNoRows
	}
	slices.SortFunc(rows, func(a, b database.GetUserActivityInsightsRow) int {
		return slice.Ascending(a.UserID.String(), b.UserID.String())
	})

	return rows, nil
}

func (q *FakeQuerier) GetUserAppearanceSettings(_ context.Context, userID uuid.UUID) (string, error) {
	q.mutex.RLock()
	defer q.mutex.RUnlock()

	for _, uc := range q.userConfigs {
		if uc.UserID != userID || uc.Key != "theme_preference" {
			continue
		}
		return uc.Value, nil
	}

	return "", sql.ErrNoRows
}

func (q *FakeQuerier) GetUserByEmailOrUsername(_ context.Context, arg database.GetUserByEmailOrUsernameParams) (database.User, error) {
	if err := validateDatabaseType(arg); err != nil {
		return database.User{}, err
	}

	q.mutex.RLock()
	defer q.mutex.RUnlock()

	for _, user := range q.users {
		if !user.Deleted && (strings.EqualFold(user.Email, arg.Email) || strings.EqualFold(user.Username, arg.Username)) {
			return user, nil
		}
	}
	return database.User{}, sql.ErrNoRows
}

func (q *FakeQuerier) GetUserByID(_ context.Context, id uuid.UUID) (database.User, error) {
	q.mutex.RLock()
	defer q.mutex.RUnlock()

	return q.getUserByIDNoLock(id)
}

func (q *FakeQuerier) GetUserCount(_ context.Context) (int64, error) {
	q.mutex.RLock()
	defer q.mutex.RUnlock()

	existing := int64(0)
	for _, u := range q.users {
		if !u.Deleted {
			existing++
		}
	}
	return existing, nil
}

func (q *FakeQuerier) GetUserLatencyInsights(_ context.Context, arg database.GetUserLatencyInsightsParams) ([]database.GetUserLatencyInsightsRow, error) {
	err := validateDatabaseType(arg)
	if err != nil {
		return nil, err
	}

	q.mutex.RLock()
	defer q.mutex.RUnlock()

	/*
		SELECT
			tus.user_id,
			u.username,
			u.avatar_url,
			array_agg(DISTINCT tus.template_id)::uuid[] AS template_ids,
			COALESCE((PERCENTILE_CONT(0.5) WITHIN GROUP (ORDER BY tus.median_latency_ms)), -1)::float AS workspace_connection_latency_50,
			COALESCE((PERCENTILE_CONT(0.95) WITHIN GROUP (ORDER BY tus.median_latency_ms)), -1)::float AS workspace_connection_latency_95
		FROM
			template_usage_stats tus
		JOIN
			users u
		ON
			u.id = tus.user_id
		WHERE
			tus.start_time >= @start_time::timestamptz
			AND tus.end_time <= @end_time::timestamptz
			AND CASE WHEN COALESCE(array_length(@template_ids::uuid[], 1), 0) > 0 THEN tus.template_id = ANY(@template_ids::uuid[]) ELSE TRUE END
		GROUP BY
			tus.user_id, u.username, u.avatar_url
		ORDER BY
			tus.user_id ASC;
	*/

	latenciesByUserID := make(map[uuid.UUID][]float64)
	seenTemplatesByUserID := make(map[uuid.UUID][]uuid.UUID)
	for _, stat := range q.templateUsageStats {
		if stat.StartTime.Before(arg.StartTime) || stat.EndTime.After(arg.EndTime) {
			continue
		}
		if len(arg.TemplateIDs) > 0 && !slices.Contains(arg.TemplateIDs, stat.TemplateID) {
			continue
		}

		if stat.MedianLatencyMs.Valid {
			latenciesByUserID[stat.UserID] = append(latenciesByUserID[stat.UserID], stat.MedianLatencyMs.Float64)
		}
		seenTemplatesByUserID[stat.UserID] = uniqueSortedUUIDs(append(seenTemplatesByUserID[stat.UserID], stat.TemplateID))
	}

	var rows []database.GetUserLatencyInsightsRow
	for userID, latencies := range latenciesByUserID {
		user, err := q.getUserByIDNoLock(userID)
		if err != nil {
			return nil, err
		}
		row := database.GetUserLatencyInsightsRow{
			UserID:                       userID,
			Username:                     user.Username,
			AvatarURL:                    user.AvatarURL,
			TemplateIDs:                  seenTemplatesByUserID[userID],
			WorkspaceConnectionLatency50: tryPercentileCont(latencies, 50),
			WorkspaceConnectionLatency95: tryPercentileCont(latencies, 95),
		}
		rows = append(rows, row)
	}
	slices.SortFunc(rows, func(a, b database.GetUserLatencyInsightsRow) int {
		return slice.Ascending(a.UserID.String(), b.UserID.String())
	})

	return rows, nil
}

func (q *FakeQuerier) GetUserLinkByLinkedID(_ context.Context, id string) (database.UserLink, error) {
	q.mutex.RLock()
	defer q.mutex.RUnlock()

	for _, link := range q.userLinks {
		user, err := q.getUserByIDNoLock(link.UserID)
		if err == nil && user.Deleted {
			continue
		}
		if link.LinkedID == id {
			return link, nil
		}
	}
	return database.UserLink{}, sql.ErrNoRows
}

func (q *FakeQuerier) GetUserLinkByUserIDLoginType(_ context.Context, params database.GetUserLinkByUserIDLoginTypeParams) (database.UserLink, error) {
	if err := validateDatabaseType(params); err != nil {
		return database.UserLink{}, err
	}

	q.mutex.RLock()
	defer q.mutex.RUnlock()

	for _, link := range q.userLinks {
		if link.UserID == params.UserID && link.LoginType == params.LoginType {
			return link, nil
		}
	}
	return database.UserLink{}, sql.ErrNoRows
}

func (q *FakeQuerier) GetUserLinksByUserID(_ context.Context, userID uuid.UUID) ([]database.UserLink, error) {
	q.mutex.RLock()
	defer q.mutex.RUnlock()
	uls := make([]database.UserLink, 0)
	for _, ul := range q.userLinks {
		if ul.UserID == userID {
			uls = append(uls, ul)
		}
	}
	return uls, nil
}

func (q *FakeQuerier) GetUserNotificationPreferences(_ context.Context, userID uuid.UUID) ([]database.NotificationPreference, error) {
	q.mutex.RLock()
	defer q.mutex.RUnlock()

	out := make([]database.NotificationPreference, 0, len(q.notificationPreferences))
	for _, np := range q.notificationPreferences {
		if np.UserID != userID {
			continue
		}

		out = append(out, np)
	}

	return out, nil
}

func (q *FakeQuerier) GetUserStatusCounts(_ context.Context, arg database.GetUserStatusCountsParams) ([]database.GetUserStatusCountsRow, error) {
	q.mutex.RLock()
	defer q.mutex.RUnlock()

	err := validateDatabaseType(arg)
	if err != nil {
		return nil, err
	}

	result := make([]database.GetUserStatusCountsRow, 0)
	for _, change := range q.userStatusChanges {
		if change.ChangedAt.Before(arg.StartTime) || change.ChangedAt.After(arg.EndTime) {
			continue
		}
		date := time.Date(change.ChangedAt.Year(), change.ChangedAt.Month(), change.ChangedAt.Day(), 0, 0, 0, 0, time.UTC)
		if !slices.ContainsFunc(result, func(r database.GetUserStatusCountsRow) bool {
			return r.Status == change.NewStatus && r.Date.Equal(date)
		}) {
			result = append(result, database.GetUserStatusCountsRow{
				Status: change.NewStatus,
				Date:   date,
				Count:  1,
			})
		} else {
			for i, r := range result {
				if r.Status == change.NewStatus && r.Date.Equal(date) {
					result[i].Count++
					break
				}
			}
		}
	}

	return result, nil
}

func (q *FakeQuerier) GetUserWorkspaceBuildParameters(_ context.Context, params database.GetUserWorkspaceBuildParametersParams) ([]database.GetUserWorkspaceBuildParametersRow, error) {
	q.mutex.RLock()
	defer q.mutex.RUnlock()

	userWorkspaceIDs := make(map[uuid.UUID]struct{})
	for _, ws := range q.workspaces {
		if ws.OwnerID != params.OwnerID {
			continue
		}
		if ws.TemplateID != params.TemplateID {
			continue
		}
		userWorkspaceIDs[ws.ID] = struct{}{}
	}

	userWorkspaceBuilds := make(map[uuid.UUID]struct{})
	for _, wb := range q.workspaceBuilds {
		if _, ok := userWorkspaceIDs[wb.WorkspaceID]; !ok {
			continue
		}
		userWorkspaceBuilds[wb.ID] = struct{}{}
	}

	templateVersions := make(map[uuid.UUID]struct{})
	for _, tv := range q.templateVersions {
		if tv.TemplateID.UUID != params.TemplateID {
			continue
		}
		templateVersions[tv.ID] = struct{}{}
	}

	tvps := make(map[string]struct{})
	for _, tvp := range q.templateVersionParameters {
		if _, ok := templateVersions[tvp.TemplateVersionID]; !ok {
			continue
		}

		if _, ok := tvps[tvp.Name]; !ok && !tvp.Ephemeral {
			tvps[tvp.Name] = struct{}{}
		}
	}

	userWorkspaceBuildParameters := make(map[string]database.GetUserWorkspaceBuildParametersRow)
	for _, wbp := range q.workspaceBuildParameters {
		if _, ok := userWorkspaceBuilds[wbp.WorkspaceBuildID]; !ok {
			continue
		}
		if _, ok := tvps[wbp.Name]; !ok {
			continue
		}
		userWorkspaceBuildParameters[wbp.Name] = database.GetUserWorkspaceBuildParametersRow{
			Name:  wbp.Name,
			Value: wbp.Value,
		}
	}

	return maps.Values(userWorkspaceBuildParameters), nil
}

func (q *FakeQuerier) GetUsers(_ context.Context, params database.GetUsersParams) ([]database.GetUsersRow, error) {
	if err := validateDatabaseType(params); err != nil {
		return nil, err
	}

	q.mutex.RLock()
	defer q.mutex.RUnlock()

	// Avoid side-effect of sorting.
	users := make([]database.User, len(q.users))
	copy(users, q.users)

	// Database orders by username
	slices.SortFunc(users, func(a, b database.User) int {
		return slice.Ascending(strings.ToLower(a.Username), strings.ToLower(b.Username))
	})

	// Filter out deleted since they should never be returned..
	tmp := make([]database.User, 0, len(users))
	for _, user := range users {
		if !user.Deleted {
			tmp = append(tmp, user)
		}
	}
	users = tmp

	if params.AfterID != uuid.Nil {
		found := false
		for i, v := range users {
			if v.ID == params.AfterID {
				// We want to return all users after index i.
				users = users[i+1:]
				found = true
				break
			}
		}

		// If no users after the time, then we return an empty list.
		if !found {
			return []database.GetUsersRow{}, nil
		}
	}

	if params.Search != "" {
		tmp := make([]database.User, 0, len(users))
		for i, user := range users {
			if strings.Contains(strings.ToLower(user.Email), strings.ToLower(params.Search)) {
				tmp = append(tmp, users[i])
			} else if strings.Contains(strings.ToLower(user.Username), strings.ToLower(params.Search)) {
				tmp = append(tmp, users[i])
			}
		}
		users = tmp
	}

	if len(params.Status) > 0 {
		usersFilteredByStatus := make([]database.User, 0, len(users))
		for i, user := range users {
			if slice.ContainsCompare(params.Status, user.Status, func(a, b database.UserStatus) bool {
				return strings.EqualFold(string(a), string(b))
			}) {
				usersFilteredByStatus = append(usersFilteredByStatus, users[i])
			}
		}
		users = usersFilteredByStatus
	}

	if len(params.RbacRole) > 0 && !slice.Contains(params.RbacRole, rbac.RoleMember().String()) {
		usersFilteredByRole := make([]database.User, 0, len(users))
		for i, user := range users {
			if slice.OverlapCompare(params.RbacRole, user.RBACRoles, strings.EqualFold) {
				usersFilteredByRole = append(usersFilteredByRole, users[i])
			}
		}
		users = usersFilteredByRole
	}

	if !params.CreatedBefore.IsZero() {
		usersFilteredByCreatedAt := make([]database.User, 0, len(users))
		for i, user := range users {
			if user.CreatedAt.Before(params.CreatedBefore) {
				usersFilteredByCreatedAt = append(usersFilteredByCreatedAt, users[i])
			}
		}
		users = usersFilteredByCreatedAt
	}

	if !params.CreatedAfter.IsZero() {
		usersFilteredByCreatedAt := make([]database.User, 0, len(users))
		for i, user := range users {
			if user.CreatedAt.After(params.CreatedAfter) {
				usersFilteredByCreatedAt = append(usersFilteredByCreatedAt, users[i])
			}
		}
		users = usersFilteredByCreatedAt
	}

	if !params.LastSeenBefore.IsZero() {
		usersFilteredByLastSeen := make([]database.User, 0, len(users))
		for i, user := range users {
			if user.LastSeenAt.Before(params.LastSeenBefore) {
				usersFilteredByLastSeen = append(usersFilteredByLastSeen, users[i])
			}
		}
		users = usersFilteredByLastSeen
	}

	if !params.LastSeenAfter.IsZero() {
		usersFilteredByLastSeen := make([]database.User, 0, len(users))
		for i, user := range users {
			if user.LastSeenAt.After(params.LastSeenAfter) {
				usersFilteredByLastSeen = append(usersFilteredByLastSeen, users[i])
			}
		}
		users = usersFilteredByLastSeen
	}

	beforePageCount := len(users)

	if params.OffsetOpt > 0 {
		if int(params.OffsetOpt) > len(users)-1 {
			return []database.GetUsersRow{}, nil
		}
		users = users[params.OffsetOpt:]
	}

	if params.LimitOpt > 0 {
		if int(params.LimitOpt) > len(users) {
			params.LimitOpt = int32(len(users))
		}
		users = users[:params.LimitOpt]
	}

	return convertUsers(users, int64(beforePageCount)), nil
}

func (q *FakeQuerier) GetUsersByIDs(_ context.Context, ids []uuid.UUID) ([]database.User, error) {
	q.mutex.RLock()
	defer q.mutex.RUnlock()

	users := make([]database.User, 0)
	for _, user := range q.users {
		for _, id := range ids {
			if user.ID != id {
				continue
			}
			users = append(users, user)
		}
	}
	return users, nil
}

func (q *FakeQuerier) GetWorkspaceAgentAndLatestBuildByAuthToken(_ context.Context, authToken uuid.UUID) (database.GetWorkspaceAgentAndLatestBuildByAuthTokenRow, error) {
	q.mutex.RLock()
	defer q.mutex.RUnlock()
	rows := []database.GetWorkspaceAgentAndLatestBuildByAuthTokenRow{}
	// We want to return the latest build number for each workspace
	latestBuildNumber := make(map[uuid.UUID]int32)

	for _, agt := range q.workspaceAgents {
		// get the related workspace and user
		for _, res := range q.workspaceResources {
			if agt.ResourceID != res.ID {
				continue
			}
			for _, build := range q.workspaceBuilds {
				if build.JobID != res.JobID {
					continue
				}
				for _, ws := range q.workspaces {
					if build.WorkspaceID != ws.ID {
						continue
					}
					if ws.Deleted {
						continue
					}
					row := database.GetWorkspaceAgentAndLatestBuildByAuthTokenRow{
						WorkspaceTable: database.WorkspaceTable{
							ID:         ws.ID,
							TemplateID: ws.TemplateID,
						},
						WorkspaceAgent: agt,
						WorkspaceBuild: build,
					}
					usr, err := q.getUserByIDNoLock(ws.OwnerID)
					if err != nil {
						return database.GetWorkspaceAgentAndLatestBuildByAuthTokenRow{}, sql.ErrNoRows
					}
					row.WorkspaceTable.OwnerID = usr.ID

					// Keep track of the latest build number
					rows = append(rows, row)
					if build.BuildNumber > latestBuildNumber[ws.ID] {
						latestBuildNumber[ws.ID] = build.BuildNumber
					}
				}
			}
		}
	}

	for i := range rows {
		if rows[i].WorkspaceAgent.AuthToken != authToken {
			continue
		}

		if rows[i].WorkspaceBuild.BuildNumber != latestBuildNumber[rows[i].WorkspaceTable.ID] {
			continue
		}

		return rows[i], nil
	}

	return database.GetWorkspaceAgentAndLatestBuildByAuthTokenRow{}, sql.ErrNoRows
}

func (q *FakeQuerier) GetWorkspaceAgentByID(ctx context.Context, id uuid.UUID) (database.WorkspaceAgent, error) {
	q.mutex.RLock()
	defer q.mutex.RUnlock()

	return q.getWorkspaceAgentByIDNoLock(ctx, id)
}

func (q *FakeQuerier) GetWorkspaceAgentByInstanceID(_ context.Context, instanceID string) (database.WorkspaceAgent, error) {
	q.mutex.RLock()
	defer q.mutex.RUnlock()

	// The schema sorts this by created at, so we iterate the array backwards.
	for i := len(q.workspaceAgents) - 1; i >= 0; i-- {
		agent := q.workspaceAgents[i]
		if agent.AuthInstanceID.Valid && agent.AuthInstanceID.String == instanceID {
			return agent, nil
		}
	}
	return database.WorkspaceAgent{}, sql.ErrNoRows
}

func (q *FakeQuerier) GetWorkspaceAgentLifecycleStateByID(ctx context.Context, id uuid.UUID) (database.GetWorkspaceAgentLifecycleStateByIDRow, error) {
	q.mutex.RLock()
	defer q.mutex.RUnlock()

	agent, err := q.getWorkspaceAgentByIDNoLock(ctx, id)
	if err != nil {
		return database.GetWorkspaceAgentLifecycleStateByIDRow{}, err
	}
	return database.GetWorkspaceAgentLifecycleStateByIDRow{
		LifecycleState: agent.LifecycleState,
		StartedAt:      agent.StartedAt,
		ReadyAt:        agent.ReadyAt,
	}, nil
}

func (q *FakeQuerier) GetWorkspaceAgentLogSourcesByAgentIDs(_ context.Context, ids []uuid.UUID) ([]database.WorkspaceAgentLogSource, error) {
	q.mutex.RLock()
	defer q.mutex.RUnlock()

	logSources := make([]database.WorkspaceAgentLogSource, 0)
	for _, logSource := range q.workspaceAgentLogSources {
		for _, id := range ids {
			if logSource.WorkspaceAgentID == id {
				logSources = append(logSources, logSource)
				break
			}
		}
	}
	return logSources, nil
}

func (q *FakeQuerier) GetWorkspaceAgentLogsAfter(_ context.Context, arg database.GetWorkspaceAgentLogsAfterParams) ([]database.WorkspaceAgentLog, error) {
	if err := validateDatabaseType(arg); err != nil {
		return nil, err
	}

	q.mutex.RLock()
	defer q.mutex.RUnlock()

	logs := []database.WorkspaceAgentLog{}
	for _, log := range q.workspaceAgentLogs {
		if log.AgentID != arg.AgentID {
			continue
		}
		if arg.CreatedAfter != 0 && log.ID <= arg.CreatedAfter {
			continue
		}
		logs = append(logs, log)
	}
	return logs, nil
}

func (q *FakeQuerier) GetWorkspaceAgentMetadata(_ context.Context, arg database.GetWorkspaceAgentMetadataParams) ([]database.WorkspaceAgentMetadatum, error) {
	if err := validateDatabaseType(arg); err != nil {
		return nil, err
	}

	q.mutex.RLock()
	defer q.mutex.RUnlock()

	metadata := make([]database.WorkspaceAgentMetadatum, 0)
	for _, m := range q.workspaceAgentMetadata {
		if m.WorkspaceAgentID == arg.WorkspaceAgentID {
			if len(arg.Keys) > 0 && !slices.Contains(arg.Keys, m.Key) {
				continue
			}
			metadata = append(metadata, m)
		}
	}
	return metadata, nil
}

func (q *FakeQuerier) GetWorkspaceAgentPortShare(_ context.Context, arg database.GetWorkspaceAgentPortShareParams) (database.WorkspaceAgentPortShare, error) {
	err := validateDatabaseType(arg)
	if err != nil {
		return database.WorkspaceAgentPortShare{}, err
	}

	q.mutex.RLock()
	defer q.mutex.RUnlock()

	for _, share := range q.workspaceAgentPortShares {
		if share.WorkspaceID == arg.WorkspaceID && share.AgentName == arg.AgentName && share.Port == arg.Port {
			return share, nil
		}
	}

	return database.WorkspaceAgentPortShare{}, sql.ErrNoRows
}

func (q *FakeQuerier) GetWorkspaceAgentScriptTimingsByBuildID(ctx context.Context, id uuid.UUID) ([]database.GetWorkspaceAgentScriptTimingsByBuildIDRow, error) {
	q.mutex.RLock()
	defer q.mutex.RUnlock()

	build, err := q.getWorkspaceBuildByIDNoLock(ctx, id)
	if err != nil {
		return nil, xerrors.Errorf("get build: %w", err)
	}

	resources, err := q.getWorkspaceResourcesByJobIDNoLock(ctx, build.JobID)
	if err != nil {
		return nil, xerrors.Errorf("get resources: %w", err)
	}
	resourceIDs := make([]uuid.UUID, 0, len(resources))
	for _, res := range resources {
		resourceIDs = append(resourceIDs, res.ID)
	}

	agents, err := q.getWorkspaceAgentsByResourceIDsNoLock(ctx, resourceIDs)
	if err != nil {
		return nil, xerrors.Errorf("get agents: %w", err)
	}
	agentIDs := make([]uuid.UUID, 0, len(agents))
	for _, agent := range agents {
		agentIDs = append(agentIDs, agent.ID)
	}

	scripts, err := q.getWorkspaceAgentScriptsByAgentIDsNoLock(agentIDs)
	if err != nil {
		return nil, xerrors.Errorf("get scripts: %w", err)
	}
	scriptIDs := make([]uuid.UUID, 0, len(scripts))
	for _, script := range scripts {
		scriptIDs = append(scriptIDs, script.ID)
	}

	rows := []database.GetWorkspaceAgentScriptTimingsByBuildIDRow{}
	for _, t := range q.workspaceAgentScriptTimings {
		if !slice.Contains(scriptIDs, t.ScriptID) {
			continue
		}

		var script database.WorkspaceAgentScript
		for _, s := range scripts {
			if s.ID == t.ScriptID {
				script = s
				break
			}
		}
		if script.ID == uuid.Nil {
			return nil, xerrors.Errorf("script with ID %s not found", t.ScriptID)
		}

		var agent database.WorkspaceAgent
		for _, a := range agents {
			if a.ID == script.WorkspaceAgentID {
				agent = a
				break
			}
		}
		if agent.ID == uuid.Nil {
			return nil, xerrors.Errorf("agent with ID %s not found", t.ScriptID)
		}

		rows = append(rows, database.GetWorkspaceAgentScriptTimingsByBuildIDRow{
			ScriptID:           t.ScriptID,
			StartedAt:          t.StartedAt,
			EndedAt:            t.EndedAt,
			ExitCode:           t.ExitCode,
			Stage:              t.Stage,
			Status:             t.Status,
			DisplayName:        script.DisplayName,
			WorkspaceAgentID:   agent.ID,
			WorkspaceAgentName: agent.Name,
		})
	}

	// We want to only return the first script run for each Script ID.
	slices.SortFunc(rows, func(a, b database.GetWorkspaceAgentScriptTimingsByBuildIDRow) int {
		return a.StartedAt.Compare(b.StartedAt)
	})
	rows = slices.CompactFunc(rows, func(e1, e2 database.GetWorkspaceAgentScriptTimingsByBuildIDRow) bool {
		return e1.ScriptID == e2.ScriptID
	})

	return rows, nil
}

func (q *FakeQuerier) GetWorkspaceAgentScriptsByAgentIDs(_ context.Context, ids []uuid.UUID) ([]database.WorkspaceAgentScript, error) {
	q.mutex.RLock()
	defer q.mutex.RUnlock()

	return q.getWorkspaceAgentScriptsByAgentIDsNoLock(ids)
}

func (q *FakeQuerier) GetWorkspaceAgentStats(_ context.Context, createdAfter time.Time) ([]database.GetWorkspaceAgentStatsRow, error) {
	q.mutex.RLock()
	defer q.mutex.RUnlock()

	agentStatsCreatedAfter := make([]database.WorkspaceAgentStat, 0)
	for _, agentStat := range q.workspaceAgentStats {
		if agentStat.CreatedAt.After(createdAfter) || agentStat.CreatedAt.Equal(createdAfter) {
			agentStatsCreatedAfter = append(agentStatsCreatedAfter, agentStat)
		}
	}

	latestAgentStats := map[uuid.UUID]database.WorkspaceAgentStat{}
	for _, agentStat := range q.workspaceAgentStats {
		if agentStat.CreatedAt.After(createdAfter) || agentStat.CreatedAt.Equal(createdAfter) {
			latestAgentStats[agentStat.AgentID] = agentStat
		}
	}

	statByAgent := map[uuid.UUID]database.GetWorkspaceAgentStatsRow{}
	for agentID, agentStat := range latestAgentStats {
		stat := statByAgent[agentID]
		stat.AgentID = agentStat.AgentID
		stat.TemplateID = agentStat.TemplateID
		stat.UserID = agentStat.UserID
		stat.WorkspaceID = agentStat.WorkspaceID
		stat.SessionCountVSCode += agentStat.SessionCountVSCode
		stat.SessionCountJetBrains += agentStat.SessionCountJetBrains
		stat.SessionCountReconnectingPTY += agentStat.SessionCountReconnectingPTY
		stat.SessionCountSSH += agentStat.SessionCountSSH
		statByAgent[stat.AgentID] = stat
	}

	latenciesByAgent := map[uuid.UUID][]float64{}
	minimumDateByAgent := map[uuid.UUID]time.Time{}
	for _, agentStat := range agentStatsCreatedAfter {
		if agentStat.ConnectionMedianLatencyMS <= 0 {
			continue
		}
		stat := statByAgent[agentStat.AgentID]
		minimumDate := minimumDateByAgent[agentStat.AgentID]
		if agentStat.CreatedAt.Before(minimumDate) || minimumDate.IsZero() {
			minimumDateByAgent[agentStat.AgentID] = agentStat.CreatedAt
		}
		stat.WorkspaceRxBytes += agentStat.RxBytes
		stat.WorkspaceTxBytes += agentStat.TxBytes
		statByAgent[agentStat.AgentID] = stat
		latenciesByAgent[agentStat.AgentID] = append(latenciesByAgent[agentStat.AgentID], agentStat.ConnectionMedianLatencyMS)
	}

	for _, stat := range statByAgent {
		stat.AggregatedFrom = minimumDateByAgent[stat.AgentID]
		statByAgent[stat.AgentID] = stat

		latencies, ok := latenciesByAgent[stat.AgentID]
		if !ok {
			continue
		}
		stat.WorkspaceConnectionLatency50 = tryPercentileCont(latencies, 50)
		stat.WorkspaceConnectionLatency95 = tryPercentileCont(latencies, 95)
		statByAgent[stat.AgentID] = stat
	}

	stats := make([]database.GetWorkspaceAgentStatsRow, 0, len(statByAgent))
	for _, agent := range statByAgent {
		stats = append(stats, agent)
	}
	return stats, nil
}

func (q *FakeQuerier) GetWorkspaceAgentStatsAndLabels(ctx context.Context, createdAfter time.Time) ([]database.GetWorkspaceAgentStatsAndLabelsRow, error) {
	q.mutex.RLock()
	defer q.mutex.RUnlock()

	agentStatsCreatedAfter := make([]database.WorkspaceAgentStat, 0)
	latestAgentStats := map[uuid.UUID]database.WorkspaceAgentStat{}

	for _, agentStat := range q.workspaceAgentStats {
		if agentStat.CreatedAt.After(createdAfter) {
			agentStatsCreatedAfter = append(agentStatsCreatedAfter, agentStat)
			latestAgentStats[agentStat.AgentID] = agentStat
		}
	}

	statByAgent := map[uuid.UUID]database.GetWorkspaceAgentStatsAndLabelsRow{}

	// Session and connection metrics
	for _, agentStat := range latestAgentStats {
		stat := statByAgent[agentStat.AgentID]
		stat.SessionCountVSCode += agentStat.SessionCountVSCode
		stat.SessionCountJetBrains += agentStat.SessionCountJetBrains
		stat.SessionCountReconnectingPTY += agentStat.SessionCountReconnectingPTY
		stat.SessionCountSSH += agentStat.SessionCountSSH
		stat.ConnectionCount += agentStat.ConnectionCount
		if agentStat.ConnectionMedianLatencyMS >= 0 && stat.ConnectionMedianLatencyMS < agentStat.ConnectionMedianLatencyMS {
			stat.ConnectionMedianLatencyMS = agentStat.ConnectionMedianLatencyMS
		}
		statByAgent[agentStat.AgentID] = stat
	}

	// Tx, Rx metrics
	for _, agentStat := range agentStatsCreatedAfter {
		stat := statByAgent[agentStat.AgentID]
		stat.RxBytes += agentStat.RxBytes
		stat.TxBytes += agentStat.TxBytes
		statByAgent[agentStat.AgentID] = stat
	}

	// Labels
	for _, agentStat := range agentStatsCreatedAfter {
		stat := statByAgent[agentStat.AgentID]

		user, err := q.getUserByIDNoLock(agentStat.UserID)
		if err != nil {
			return nil, err
		}

		stat.Username = user.Username

		workspace, err := q.getWorkspaceByIDNoLock(ctx, agentStat.WorkspaceID)
		if err != nil {
			return nil, err
		}
		stat.WorkspaceName = workspace.Name

		agent, err := q.getWorkspaceAgentByIDNoLock(ctx, agentStat.AgentID)
		if err != nil {
			return nil, err
		}
		stat.AgentName = agent.Name

		statByAgent[agentStat.AgentID] = stat
	}

	stats := make([]database.GetWorkspaceAgentStatsAndLabelsRow, 0, len(statByAgent))
	for _, agent := range statByAgent {
		stats = append(stats, agent)
	}
	return stats, nil
}

func (q *FakeQuerier) GetWorkspaceAgentUsageStats(_ context.Context, createdAt time.Time) ([]database.GetWorkspaceAgentUsageStatsRow, error) {
	q.mutex.RLock()
	defer q.mutex.RUnlock()

	type agentStatsKey struct {
		UserID      uuid.UUID
		AgentID     uuid.UUID
		WorkspaceID uuid.UUID
		TemplateID  uuid.UUID
	}

	type minuteStatsKey struct {
		agentStatsKey
		MinuteBucket time.Time
	}

	latestAgentStats := map[agentStatsKey]database.GetWorkspaceAgentUsageStatsRow{}
	latestAgentLatencies := map[agentStatsKey][]float64{}
	for _, agentStat := range q.workspaceAgentStats {
		key := agentStatsKey{
			UserID:      agentStat.UserID,
			AgentID:     agentStat.AgentID,
			WorkspaceID: agentStat.WorkspaceID,
			TemplateID:  agentStat.TemplateID,
		}
		if agentStat.CreatedAt.After(createdAt) {
			val, ok := latestAgentStats[key]
			if ok {
				val.WorkspaceRxBytes += agentStat.RxBytes
				val.WorkspaceTxBytes += agentStat.TxBytes
				latestAgentStats[key] = val
			} else {
				latestAgentStats[key] = database.GetWorkspaceAgentUsageStatsRow{
					UserID:           agentStat.UserID,
					AgentID:          agentStat.AgentID,
					WorkspaceID:      agentStat.WorkspaceID,
					TemplateID:       agentStat.TemplateID,
					AggregatedFrom:   createdAt,
					WorkspaceRxBytes: agentStat.RxBytes,
					WorkspaceTxBytes: agentStat.TxBytes,
				}
			}

			latencies, ok := latestAgentLatencies[key]
			if !ok {
				latestAgentLatencies[key] = []float64{agentStat.ConnectionMedianLatencyMS}
			} else {
				latestAgentLatencies[key] = append(latencies, agentStat.ConnectionMedianLatencyMS)
			}
		}
	}

	for key, latencies := range latestAgentLatencies {
		val, ok := latestAgentStats[key]
		if ok {
			val.WorkspaceConnectionLatency50 = tryPercentileCont(latencies, 50)
			val.WorkspaceConnectionLatency95 = tryPercentileCont(latencies, 95)
		}
		latestAgentStats[key] = val
	}

	type bucketRow struct {
		database.GetWorkspaceAgentUsageStatsRow
		MinuteBucket time.Time
	}

	minuteBuckets := make(map[minuteStatsKey]bucketRow)
	for _, agentStat := range q.workspaceAgentStats {
		if agentStat.Usage &&
			(agentStat.CreatedAt.After(createdAt) || agentStat.CreatedAt.Equal(createdAt)) &&
			agentStat.CreatedAt.Before(time.Now().Truncate(time.Minute)) {
			key := minuteStatsKey{
				agentStatsKey: agentStatsKey{
					UserID:      agentStat.UserID,
					AgentID:     agentStat.AgentID,
					WorkspaceID: agentStat.WorkspaceID,
					TemplateID:  agentStat.TemplateID,
				},
				MinuteBucket: agentStat.CreatedAt.Truncate(time.Minute),
			}
			val, ok := minuteBuckets[key]
			if ok {
				val.SessionCountVSCode += agentStat.SessionCountVSCode
				val.SessionCountJetBrains += agentStat.SessionCountJetBrains
				val.SessionCountReconnectingPTY += agentStat.SessionCountReconnectingPTY
				val.SessionCountSSH += agentStat.SessionCountSSH
				minuteBuckets[key] = val
			} else {
				minuteBuckets[key] = bucketRow{
					GetWorkspaceAgentUsageStatsRow: database.GetWorkspaceAgentUsageStatsRow{
						UserID:                      agentStat.UserID,
						AgentID:                     agentStat.AgentID,
						WorkspaceID:                 agentStat.WorkspaceID,
						TemplateID:                  agentStat.TemplateID,
						SessionCountVSCode:          agentStat.SessionCountVSCode,
						SessionCountSSH:             agentStat.SessionCountSSH,
						SessionCountJetBrains:       agentStat.SessionCountJetBrains,
						SessionCountReconnectingPTY: agentStat.SessionCountReconnectingPTY,
					},
					MinuteBucket: agentStat.CreatedAt.Truncate(time.Minute),
				}
			}
		}
	}

	// Get the latest minute bucket for each agent.
	latestBuckets := make(map[uuid.UUID]bucketRow)
	for key, bucket := range minuteBuckets {
		latest, ok := latestBuckets[key.AgentID]
		if !ok || key.MinuteBucket.After(latest.MinuteBucket) {
			latestBuckets[key.AgentID] = bucket
		}
	}

	for key, stat := range latestAgentStats {
		bucket, ok := latestBuckets[stat.AgentID]
		if ok {
			stat.SessionCountVSCode = bucket.SessionCountVSCode
			stat.SessionCountJetBrains = bucket.SessionCountJetBrains
			stat.SessionCountReconnectingPTY = bucket.SessionCountReconnectingPTY
			stat.SessionCountSSH = bucket.SessionCountSSH
		}
		latestAgentStats[key] = stat
	}
	return maps.Values(latestAgentStats), nil
}

func (q *FakeQuerier) GetWorkspaceAgentUsageStatsAndLabels(_ context.Context, createdAt time.Time) ([]database.GetWorkspaceAgentUsageStatsAndLabelsRow, error) {
	q.mutex.RLock()
	defer q.mutex.RUnlock()

	type statsKey struct {
		AgentID     uuid.UUID
		UserID      uuid.UUID
		WorkspaceID uuid.UUID
	}

	latestAgentStats := map[statsKey]database.WorkspaceAgentStat{}
	maxConnMedianLatency := 0.0
	for _, agentStat := range q.workspaceAgentStats {
		key := statsKey{
			AgentID:     agentStat.AgentID,
			UserID:      agentStat.UserID,
			WorkspaceID: agentStat.WorkspaceID,
		}
		// WHERE workspace_agent_stats.created_at > $1
		// GROUP BY user_id, agent_id, workspace_id
		if agentStat.CreatedAt.After(createdAt) {
			val, ok := latestAgentStats[key]
			if !ok {
				val = agentStat
				val.SessionCountJetBrains = 0
				val.SessionCountReconnectingPTY = 0
				val.SessionCountSSH = 0
				val.SessionCountVSCode = 0
			} else {
				val.RxBytes += agentStat.RxBytes
				val.TxBytes += agentStat.TxBytes
			}
			if agentStat.ConnectionMedianLatencyMS > maxConnMedianLatency {
				val.ConnectionMedianLatencyMS = agentStat.ConnectionMedianLatencyMS
			}
			latestAgentStats[key] = val
		}
		// WHERE usage = true AND created_at > now() - '1 minute'::interval
		// GROUP BY user_id, agent_id, workspace_id
		if agentStat.Usage && agentStat.CreatedAt.After(dbtime.Now().Add(-time.Minute)) {
			val, ok := latestAgentStats[key]
			if !ok {
				latestAgentStats[key] = agentStat
			} else {
				val.SessionCountVSCode += agentStat.SessionCountVSCode
				val.SessionCountJetBrains += agentStat.SessionCountJetBrains
				val.SessionCountReconnectingPTY += agentStat.SessionCountReconnectingPTY
				val.SessionCountSSH += agentStat.SessionCountSSH
				val.ConnectionCount += agentStat.ConnectionCount
				latestAgentStats[key] = val
			}
		}
	}

	stats := make([]database.GetWorkspaceAgentUsageStatsAndLabelsRow, 0, len(latestAgentStats))
	for key, agentStat := range latestAgentStats {
		user, err := q.getUserByIDNoLock(key.UserID)
		if err != nil {
			return nil, err
		}
		workspace, err := q.getWorkspaceByIDNoLock(context.Background(), key.WorkspaceID)
		if err != nil {
			return nil, err
		}
		agent, err := q.getWorkspaceAgentByIDNoLock(context.Background(), key.AgentID)
		if err != nil {
			return nil, err
		}
		stats = append(stats, database.GetWorkspaceAgentUsageStatsAndLabelsRow{
			Username:                    user.Username,
			AgentName:                   agent.Name,
			WorkspaceName:               workspace.Name,
			RxBytes:                     agentStat.RxBytes,
			TxBytes:                     agentStat.TxBytes,
			SessionCountVSCode:          agentStat.SessionCountVSCode,
			SessionCountSSH:             agentStat.SessionCountSSH,
			SessionCountJetBrains:       agentStat.SessionCountJetBrains,
			SessionCountReconnectingPTY: agentStat.SessionCountReconnectingPTY,
			ConnectionCount:             agentStat.ConnectionCount,
			ConnectionMedianLatencyMS:   agentStat.ConnectionMedianLatencyMS,
		})
	}
	return stats, nil
}

func (q *FakeQuerier) GetWorkspaceAgentsByResourceIDs(ctx context.Context, resourceIDs []uuid.UUID) ([]database.WorkspaceAgent, error) {
	q.mutex.RLock()
	defer q.mutex.RUnlock()

	return q.getWorkspaceAgentsByResourceIDsNoLock(ctx, resourceIDs)
}

func (q *FakeQuerier) GetWorkspaceAgentsCreatedAfter(_ context.Context, after time.Time) ([]database.WorkspaceAgent, error) {
	q.mutex.RLock()
	defer q.mutex.RUnlock()

	workspaceAgents := make([]database.WorkspaceAgent, 0)
	for _, agent := range q.workspaceAgents {
		if agent.CreatedAt.After(after) {
			workspaceAgents = append(workspaceAgents, agent)
		}
	}
	return workspaceAgents, nil
}

func (q *FakeQuerier) GetWorkspaceAgentsInLatestBuildByWorkspaceID(ctx context.Context, workspaceID uuid.UUID) ([]database.WorkspaceAgent, error) {
	q.mutex.RLock()
	defer q.mutex.RUnlock()

	// Get latest build for workspace.
	workspaceBuild, err := q.getLatestWorkspaceBuildByWorkspaceIDNoLock(ctx, workspaceID)
	if err != nil {
		return nil, xerrors.Errorf("get latest workspace build: %w", err)
	}

	// Get resources for build.
	resources, err := q.getWorkspaceResourcesByJobIDNoLock(ctx, workspaceBuild.JobID)
	if err != nil {
		return nil, xerrors.Errorf("get workspace resources: %w", err)
	}
	if len(resources) == 0 {
		return []database.WorkspaceAgent{}, nil
	}

	resourceIDs := make([]uuid.UUID, len(resources))
	for i, resource := range resources {
		resourceIDs[i] = resource.ID
	}

	agents, err := q.getWorkspaceAgentsByResourceIDsNoLock(ctx, resourceIDs)
	if err != nil {
		return nil, xerrors.Errorf("get workspace agents: %w", err)
	}

	return agents, nil
}

func (q *FakeQuerier) GetWorkspaceAppByAgentIDAndSlug(ctx context.Context, arg database.GetWorkspaceAppByAgentIDAndSlugParams) (database.WorkspaceApp, error) {
	if err := validateDatabaseType(arg); err != nil {
		return database.WorkspaceApp{}, err
	}

	q.mutex.RLock()
	defer q.mutex.RUnlock()

	return q.getWorkspaceAppByAgentIDAndSlugNoLock(ctx, arg)
}

func (q *FakeQuerier) GetWorkspaceAppsByAgentID(_ context.Context, id uuid.UUID) ([]database.WorkspaceApp, error) {
	q.mutex.RLock()
	defer q.mutex.RUnlock()

	apps := make([]database.WorkspaceApp, 0)
	for _, app := range q.workspaceApps {
		if app.AgentID == id {
			apps = append(apps, app)
		}
	}
	return apps, nil
}

func (q *FakeQuerier) GetWorkspaceAppsByAgentIDs(_ context.Context, ids []uuid.UUID) ([]database.WorkspaceApp, error) {
	q.mutex.RLock()
	defer q.mutex.RUnlock()

	apps := make([]database.WorkspaceApp, 0)
	for _, app := range q.workspaceApps {
		for _, id := range ids {
			if app.AgentID == id {
				apps = append(apps, app)
				break
			}
		}
	}
	return apps, nil
}

func (q *FakeQuerier) GetWorkspaceAppsCreatedAfter(_ context.Context, after time.Time) ([]database.WorkspaceApp, error) {
	q.mutex.RLock()
	defer q.mutex.RUnlock()

	apps := make([]database.WorkspaceApp, 0)
	for _, app := range q.workspaceApps {
		if app.CreatedAt.After(after) {
			apps = append(apps, app)
		}
	}
	return apps, nil
}

func (q *FakeQuerier) GetWorkspaceBuildByID(ctx context.Context, id uuid.UUID) (database.WorkspaceBuild, error) {
	q.mutex.RLock()
	defer q.mutex.RUnlock()

	return q.getWorkspaceBuildByIDNoLock(ctx, id)
}

func (q *FakeQuerier) GetWorkspaceBuildByJobID(_ context.Context, jobID uuid.UUID) (database.WorkspaceBuild, error) {
	q.mutex.RLock()
	defer q.mutex.RUnlock()

	for _, build := range q.workspaceBuilds {
		if build.JobID == jobID {
			return q.workspaceBuildWithUserNoLock(build), nil
		}
	}
	return database.WorkspaceBuild{}, sql.ErrNoRows
}

func (q *FakeQuerier) GetWorkspaceBuildByWorkspaceIDAndBuildNumber(_ context.Context, arg database.GetWorkspaceBuildByWorkspaceIDAndBuildNumberParams) (database.WorkspaceBuild, error) {
	if err := validateDatabaseType(arg); err != nil {
		return database.WorkspaceBuild{}, err
	}

	q.mutex.RLock()
	defer q.mutex.RUnlock()

	for _, workspaceBuild := range q.workspaceBuilds {
		if workspaceBuild.WorkspaceID != arg.WorkspaceID {
			continue
		}
		if workspaceBuild.BuildNumber != arg.BuildNumber {
			continue
		}
		return q.workspaceBuildWithUserNoLock(workspaceBuild), nil
	}
	return database.WorkspaceBuild{}, sql.ErrNoRows
}

func (q *FakeQuerier) GetWorkspaceBuildParameters(_ context.Context, workspaceBuildID uuid.UUID) ([]database.WorkspaceBuildParameter, error) {
	q.mutex.RLock()
	defer q.mutex.RUnlock()

	params := make([]database.WorkspaceBuildParameter, 0)
	for _, param := range q.workspaceBuildParameters {
		if param.WorkspaceBuildID != workspaceBuildID {
			continue
		}
		params = append(params, param)
	}
	return params, nil
}

func (q *FakeQuerier) GetWorkspaceBuildStatsByTemplates(ctx context.Context, since time.Time) ([]database.GetWorkspaceBuildStatsByTemplatesRow, error) {
	q.mutex.RLock()
	defer q.mutex.RUnlock()

	templateStats := map[uuid.UUID]database.GetWorkspaceBuildStatsByTemplatesRow{}
	for _, wb := range q.workspaceBuilds {
		job, err := q.getProvisionerJobByIDNoLock(ctx, wb.JobID)
		if err != nil {
			return nil, xerrors.Errorf("get provisioner job by ID: %w", err)
		}

		if !job.CompletedAt.Valid {
			continue
		}

		if wb.CreatedAt.Before(since) {
			continue
		}

		w, err := q.getWorkspaceByIDNoLock(ctx, wb.WorkspaceID)
		if err != nil {
			return nil, xerrors.Errorf("get workspace by ID: %w", err)
		}

		if _, ok := templateStats[w.TemplateID]; !ok {
			t, err := q.getTemplateByIDNoLock(ctx, w.TemplateID)
			if err != nil {
				return nil, xerrors.Errorf("get template by ID: %w", err)
			}

			templateStats[w.TemplateID] = database.GetWorkspaceBuildStatsByTemplatesRow{
				TemplateID:             w.TemplateID,
				TemplateName:           t.Name,
				TemplateDisplayName:    t.DisplayName,
				TemplateOrganizationID: w.OrganizationID,
			}
		}

		s := templateStats[w.TemplateID]
		s.TotalBuilds++
		if job.JobStatus == database.ProvisionerJobStatusFailed {
			s.FailedBuilds++
		}
		templateStats[w.TemplateID] = s
	}

	rows := make([]database.GetWorkspaceBuildStatsByTemplatesRow, 0, len(templateStats))
	for _, ts := range templateStats {
		rows = append(rows, ts)
	}

	sort.Slice(rows, func(i, j int) bool {
		return rows[i].TemplateName < rows[j].TemplateName
	})
	return rows, nil
}

func (q *FakeQuerier) GetWorkspaceBuildsByWorkspaceID(_ context.Context,
	params database.GetWorkspaceBuildsByWorkspaceIDParams,
) ([]database.WorkspaceBuild, error) {
	if err := validateDatabaseType(params); err != nil {
		return nil, err
	}

	q.mutex.RLock()
	defer q.mutex.RUnlock()

	history := make([]database.WorkspaceBuild, 0)
	for _, workspaceBuild := range q.workspaceBuilds {
		if workspaceBuild.CreatedAt.Before(params.Since) {
			continue
		}
		if workspaceBuild.WorkspaceID == params.WorkspaceID {
			history = append(history, q.workspaceBuildWithUserNoLock(workspaceBuild))
		}
	}

	// Order by build_number
	slices.SortFunc(history, func(a, b database.WorkspaceBuild) int {
		return slice.Descending(a.BuildNumber, b.BuildNumber)
	})

	if params.AfterID != uuid.Nil {
		found := false
		for i, v := range history {
			if v.ID == params.AfterID {
				// We want to return all builds after index i.
				history = history[i+1:]
				found = true
				break
			}
		}

		// If no builds after the time, then we return an empty list.
		if !found {
			return nil, sql.ErrNoRows
		}
	}

	if params.OffsetOpt > 0 {
		if int(params.OffsetOpt) > len(history)-1 {
			return nil, sql.ErrNoRows
		}
		history = history[params.OffsetOpt:]
	}

	if params.LimitOpt > 0 {
		if int(params.LimitOpt) > len(history) {
			params.LimitOpt = int32(len(history))
		}
		history = history[:params.LimitOpt]
	}

	if len(history) == 0 {
		return nil, sql.ErrNoRows
	}
	return history, nil
}

func (q *FakeQuerier) GetWorkspaceBuildsCreatedAfter(_ context.Context, after time.Time) ([]database.WorkspaceBuild, error) {
	q.mutex.RLock()
	defer q.mutex.RUnlock()

	workspaceBuilds := make([]database.WorkspaceBuild, 0)
	for _, workspaceBuild := range q.workspaceBuilds {
		if workspaceBuild.CreatedAt.After(after) {
			workspaceBuilds = append(workspaceBuilds, q.workspaceBuildWithUserNoLock(workspaceBuild))
		}
	}
	return workspaceBuilds, nil
}

func (q *FakeQuerier) GetWorkspaceByAgentID(ctx context.Context, agentID uuid.UUID) (database.Workspace, error) {
	q.mutex.RLock()
	defer q.mutex.RUnlock()

	w, err := q.getWorkspaceByAgentIDNoLock(ctx, agentID)
	if err != nil {
		return database.Workspace{}, err
	}

	return w, nil
}

func (q *FakeQuerier) GetWorkspaceByID(ctx context.Context, id uuid.UUID) (database.Workspace, error) {
	q.mutex.RLock()
	defer q.mutex.RUnlock()

	return q.getWorkspaceByIDNoLock(ctx, id)
}

func (q *FakeQuerier) GetWorkspaceByOwnerIDAndName(_ context.Context, arg database.GetWorkspaceByOwnerIDAndNameParams) (database.Workspace, error) {
	if err := validateDatabaseType(arg); err != nil {
		return database.Workspace{}, err
	}

	q.mutex.RLock()
	defer q.mutex.RUnlock()

	var found *database.WorkspaceTable
	for _, workspace := range q.workspaces {
		workspace := workspace
		if workspace.OwnerID != arg.OwnerID {
			continue
		}
		if !strings.EqualFold(workspace.Name, arg.Name) {
			continue
		}
		if workspace.Deleted != arg.Deleted {
			continue
		}

		// Return the most recent workspace with the given name
		if found == nil || workspace.CreatedAt.After(found.CreatedAt) {
			found = &workspace
		}
	}
	if found != nil {
		return q.extendWorkspace(*found), nil
	}
	return database.Workspace{}, sql.ErrNoRows
}

func (q *FakeQuerier) GetWorkspaceByWorkspaceAppID(_ context.Context, workspaceAppID uuid.UUID) (database.Workspace, error) {
	if err := validateDatabaseType(workspaceAppID); err != nil {
		return database.Workspace{}, err
	}

	q.mutex.RLock()
	defer q.mutex.RUnlock()

	for _, workspaceApp := range q.workspaceApps {
		workspaceApp := workspaceApp
		if workspaceApp.ID == workspaceAppID {
			return q.getWorkspaceByAgentIDNoLock(context.Background(), workspaceApp.AgentID)
		}
	}
	return database.Workspace{}, sql.ErrNoRows
}

func (q *FakeQuerier) GetWorkspaceModulesByJobID(_ context.Context, jobID uuid.UUID) ([]database.WorkspaceModule, error) {
	q.mutex.RLock()
	defer q.mutex.RUnlock()

	modules := make([]database.WorkspaceModule, 0)
	for _, module := range q.workspaceModules {
		if module.JobID == jobID {
			modules = append(modules, module)
		}
	}
	return modules, nil
}

func (q *FakeQuerier) GetWorkspaceModulesCreatedAfter(_ context.Context, createdAt time.Time) ([]database.WorkspaceModule, error) {
	q.mutex.RLock()
	defer q.mutex.RUnlock()

	modules := make([]database.WorkspaceModule, 0)
	for _, module := range q.workspaceModules {
		if module.CreatedAt.After(createdAt) {
			modules = append(modules, module)
		}
	}
	return modules, nil
}

func (q *FakeQuerier) GetWorkspaceProxies(_ context.Context) ([]database.WorkspaceProxy, error) {
	q.mutex.RLock()
	defer q.mutex.RUnlock()

	cpy := make([]database.WorkspaceProxy, 0, len(q.workspaceProxies))

	for _, p := range q.workspaceProxies {
		if !p.Deleted {
			cpy = append(cpy, p)
		}
	}
	return cpy, nil
}

func (q *FakeQuerier) GetWorkspaceProxyByHostname(_ context.Context, params database.GetWorkspaceProxyByHostnameParams) (database.WorkspaceProxy, error) {
	q.mutex.RLock()
	defer q.mutex.RUnlock()

	// Return zero rows if this is called with a non-sanitized hostname. The SQL
	// version of this query does the same thing.
	if !validProxyByHostnameRegex.MatchString(params.Hostname) {
		return database.WorkspaceProxy{}, sql.ErrNoRows
	}

	// This regex matches the SQL version.
	accessURLRegex := regexp.MustCompile(`[^:]*://` + regexp.QuoteMeta(params.Hostname) + `([:/]?.)*`)

	for _, proxy := range q.workspaceProxies {
		if proxy.Deleted {
			continue
		}
		if params.AllowAccessUrl && accessURLRegex.MatchString(proxy.Url) {
			return proxy, nil
		}

		// Compile the app hostname regex. This is slow sadly.
		if params.AllowWildcardHostname {
			wildcardRegexp, err := appurl.CompileHostnamePattern(proxy.WildcardHostname)
			if err != nil {
				return database.WorkspaceProxy{}, xerrors.Errorf("compile hostname pattern %q for proxy %q (%s): %w", proxy.WildcardHostname, proxy.Name, proxy.ID.String(), err)
			}
			if _, ok := appurl.ExecuteHostnamePattern(wildcardRegexp, params.Hostname); ok {
				return proxy, nil
			}
		}
	}

	return database.WorkspaceProxy{}, sql.ErrNoRows
}

func (q *FakeQuerier) GetWorkspaceProxyByID(_ context.Context, id uuid.UUID) (database.WorkspaceProxy, error) {
	q.mutex.RLock()
	defer q.mutex.RUnlock()

	for _, proxy := range q.workspaceProxies {
		if proxy.ID == id {
			return proxy, nil
		}
	}
	return database.WorkspaceProxy{}, sql.ErrNoRows
}

func (q *FakeQuerier) GetWorkspaceProxyByName(_ context.Context, name string) (database.WorkspaceProxy, error) {
	q.mutex.Lock()
	defer q.mutex.Unlock()

	for _, proxy := range q.workspaceProxies {
		if proxy.Deleted {
			continue
		}
		if proxy.Name == name {
			return proxy, nil
		}
	}
	return database.WorkspaceProxy{}, sql.ErrNoRows
}

func (q *FakeQuerier) GetWorkspaceResourceByID(_ context.Context, id uuid.UUID) (database.WorkspaceResource, error) {
	q.mutex.RLock()
	defer q.mutex.RUnlock()

	for _, resource := range q.workspaceResources {
		if resource.ID == id {
			return resource, nil
		}
	}
	return database.WorkspaceResource{}, sql.ErrNoRows
}

func (q *FakeQuerier) GetWorkspaceResourceMetadataByResourceIDs(_ context.Context, ids []uuid.UUID) ([]database.WorkspaceResourceMetadatum, error) {
	q.mutex.RLock()
	defer q.mutex.RUnlock()

	metadata := make([]database.WorkspaceResourceMetadatum, 0)
	for _, metadatum := range q.workspaceResourceMetadata {
		for _, id := range ids {
			if metadatum.WorkspaceResourceID == id {
				metadata = append(metadata, metadatum)
			}
		}
	}
	return metadata, nil
}

func (q *FakeQuerier) GetWorkspaceResourceMetadataCreatedAfter(ctx context.Context, after time.Time) ([]database.WorkspaceResourceMetadatum, error) {
	resources, err := q.GetWorkspaceResourcesCreatedAfter(ctx, after)
	if err != nil {
		return nil, err
	}
	resourceIDs := map[uuid.UUID]struct{}{}
	for _, resource := range resources {
		resourceIDs[resource.ID] = struct{}{}
	}

	q.mutex.RLock()
	defer q.mutex.RUnlock()

	metadata := make([]database.WorkspaceResourceMetadatum, 0)
	for _, m := range q.workspaceResourceMetadata {
		_, ok := resourceIDs[m.WorkspaceResourceID]
		if !ok {
			continue
		}
		metadata = append(metadata, m)
	}
	return metadata, nil
}

func (q *FakeQuerier) GetWorkspaceResourcesByJobID(ctx context.Context, jobID uuid.UUID) ([]database.WorkspaceResource, error) {
	q.mutex.RLock()
	defer q.mutex.RUnlock()

	return q.getWorkspaceResourcesByJobIDNoLock(ctx, jobID)
}

func (q *FakeQuerier) GetWorkspaceResourcesByJobIDs(_ context.Context, jobIDs []uuid.UUID) ([]database.WorkspaceResource, error) {
	q.mutex.RLock()
	defer q.mutex.RUnlock()

	resources := make([]database.WorkspaceResource, 0)
	for _, resource := range q.workspaceResources {
		for _, jobID := range jobIDs {
			if resource.JobID != jobID {
				continue
			}
			resources = append(resources, resource)
		}
	}
	return resources, nil
}

func (q *FakeQuerier) GetWorkspaceResourcesCreatedAfter(_ context.Context, after time.Time) ([]database.WorkspaceResource, error) {
	q.mutex.RLock()
	defer q.mutex.RUnlock()

	resources := make([]database.WorkspaceResource, 0)
	for _, resource := range q.workspaceResources {
		if resource.CreatedAt.After(after) {
			resources = append(resources, resource)
		}
	}
	return resources, nil
}

func (q *FakeQuerier) GetWorkspaceUniqueOwnerCountByTemplateIDs(_ context.Context, templateIds []uuid.UUID) ([]database.GetWorkspaceUniqueOwnerCountByTemplateIDsRow, error) {
	q.mutex.RLock()
	defer q.mutex.RUnlock()

	workspaceOwners := make(map[uuid.UUID]map[uuid.UUID]struct{})
	for _, workspace := range q.workspaces {
		if workspace.Deleted {
			continue
		}
		if !slices.Contains(templateIds, workspace.TemplateID) {
			continue
		}
		_, ok := workspaceOwners[workspace.TemplateID]
		if !ok {
			workspaceOwners[workspace.TemplateID] = make(map[uuid.UUID]struct{})
		}
		workspaceOwners[workspace.TemplateID][workspace.OwnerID] = struct{}{}
	}
	resp := make([]database.GetWorkspaceUniqueOwnerCountByTemplateIDsRow, 0)
	for _, templateID := range templateIds {
		count := len(workspaceOwners[templateID])
		resp = append(resp, database.GetWorkspaceUniqueOwnerCountByTemplateIDsRow{
			TemplateID:      templateID,
			UniqueOwnersSum: int64(count),
		})
	}

	return resp, nil
}

func (q *FakeQuerier) GetWorkspaces(ctx context.Context, arg database.GetWorkspacesParams) ([]database.GetWorkspacesRow, error) {
	if err := validateDatabaseType(arg); err != nil {
		return nil, err
	}

	// A nil auth filter means no auth filter.
	workspaceRows, err := q.GetAuthorizedWorkspaces(ctx, arg, nil)
	return workspaceRows, err
}

func (q *FakeQuerier) GetWorkspacesAndAgentsByOwnerID(ctx context.Context, ownerID uuid.UUID) ([]database.GetWorkspacesAndAgentsByOwnerIDRow, error) {
	// No auth filter.
	return q.GetAuthorizedWorkspacesAndAgentsByOwnerID(ctx, ownerID, nil)
}

func (q *FakeQuerier) GetWorkspacesByTemplateID(_ context.Context, templateID uuid.UUID) ([]database.WorkspaceTable, error) {
	q.mutex.RLock()
	defer q.mutex.RUnlock()

	workspaces := []database.WorkspaceTable{}
	for _, workspace := range q.workspaces {
		if workspace.TemplateID == templateID {
			workspaces = append(workspaces, workspace)
		}
	}

	return workspaces, nil
}

func (q *FakeQuerier) GetWorkspacesEligibleForTransition(ctx context.Context, now time.Time) ([]database.GetWorkspacesEligibleForTransitionRow, error) {
	q.mutex.RLock()
	defer q.mutex.RUnlock()

	workspaces := []database.GetWorkspacesEligibleForTransitionRow{}
	for _, workspace := range q.workspaces {
		build, err := q.getLatestWorkspaceBuildByWorkspaceIDNoLock(ctx, workspace.ID)
		if err != nil {
			return nil, xerrors.Errorf("get workspace build by ID: %w", err)
		}

		user, err := q.getUserByIDNoLock(workspace.OwnerID)
		if err != nil {
			return nil, xerrors.Errorf("get user by ID: %w", err)
		}

		job, err := q.getProvisionerJobByIDNoLock(ctx, build.JobID)
		if err != nil {
			return nil, xerrors.Errorf("get provisioner job by ID: %w", err)
		}

		template, err := q.getTemplateByIDNoLock(ctx, workspace.TemplateID)
		if err != nil {
			return nil, xerrors.Errorf("get template by ID: %w", err)
		}

		if workspace.Deleted {
			continue
		}

		if job.JobStatus != database.ProvisionerJobStatusFailed &&
			!workspace.DormantAt.Valid &&
			build.Transition == database.WorkspaceTransitionStart &&
			(user.Status == database.UserStatusSuspended || (!build.Deadline.IsZero() && build.Deadline.Before(now))) {
			workspaces = append(workspaces, database.GetWorkspacesEligibleForTransitionRow{
				ID:   workspace.ID,
				Name: workspace.Name,
			})
			continue
		}

		if user.Status == database.UserStatusActive &&
			job.JobStatus != database.ProvisionerJobStatusFailed &&
			build.Transition == database.WorkspaceTransitionStop &&
			workspace.AutostartSchedule.Valid &&
			// We do not know if workspace with a zero next start is eligible
			// for autostart, so we accept this false-positive. This can occur
			// when a coder version is upgraded and next_start_at has yet to
			// be set.
			(workspace.NextStartAt.Time.IsZero() ||
				!now.Before(workspace.NextStartAt.Time)) {
			workspaces = append(workspaces, database.GetWorkspacesEligibleForTransitionRow{
				ID:   workspace.ID,
				Name: workspace.Name,
			})
			continue
		}

		if !workspace.DormantAt.Valid &&
			template.TimeTilDormant > 0 &&
			now.Sub(workspace.LastUsedAt) >= time.Duration(template.TimeTilDormant) {
			workspaces = append(workspaces, database.GetWorkspacesEligibleForTransitionRow{
				ID:   workspace.ID,
				Name: workspace.Name,
			})
			continue
		}

		if workspace.DormantAt.Valid &&
			workspace.DeletingAt.Valid &&
			workspace.DeletingAt.Time.Before(now) &&
			template.TimeTilDormantAutoDelete > 0 {
			if build.Transition == database.WorkspaceTransitionDelete &&
				job.JobStatus == database.ProvisionerJobStatusFailed {
				if job.CanceledAt.Valid && now.Sub(job.CanceledAt.Time) <= 24*time.Hour {
					continue
				}

				if job.CompletedAt.Valid && now.Sub(job.CompletedAt.Time) <= 24*time.Hour {
					continue
				}
			}

			workspaces = append(workspaces, database.GetWorkspacesEligibleForTransitionRow{
				ID:   workspace.ID,
				Name: workspace.Name,
			})
			continue
		}

		if template.FailureTTL > 0 &&
			build.Transition == database.WorkspaceTransitionStart &&
			job.JobStatus == database.ProvisionerJobStatusFailed &&
			job.CompletedAt.Valid &&
			now.Sub(job.CompletedAt.Time) > time.Duration(template.FailureTTL) {
			workspaces = append(workspaces, database.GetWorkspacesEligibleForTransitionRow{
				ID:   workspace.ID,
				Name: workspace.Name,
			})
			continue
		}
	}

	return workspaces, nil
}

func (q *FakeQuerier) InsertAPIKey(_ context.Context, arg database.InsertAPIKeyParams) (database.APIKey, error) {
	if err := validateDatabaseType(arg); err != nil {
		return database.APIKey{}, err
	}

	q.mutex.Lock()
	defer q.mutex.Unlock()

	if arg.LifetimeSeconds == 0 {
		arg.LifetimeSeconds = 86400
	}

	for _, u := range q.users {
		if u.ID == arg.UserID && u.Deleted {
			return database.APIKey{}, xerrors.Errorf("refusing to create APIKey for deleted user")
		}
	}

	//nolint:gosimple
	key := database.APIKey{
		ID:              arg.ID,
		LifetimeSeconds: arg.LifetimeSeconds,
		HashedSecret:    arg.HashedSecret,
		IPAddress:       arg.IPAddress,
		UserID:          arg.UserID,
		ExpiresAt:       arg.ExpiresAt,
		CreatedAt:       arg.CreatedAt,
		UpdatedAt:       arg.UpdatedAt,
		LastUsed:        arg.LastUsed,
		LoginType:       arg.LoginType,
		Scope:           arg.Scope,
		TokenName:       arg.TokenName,
	}
	q.apiKeys = append(q.apiKeys, key)
	return key, nil
}

func (q *FakeQuerier) InsertAllUsersGroup(ctx context.Context, orgID uuid.UUID) (database.Group, error) {
	return q.InsertGroup(ctx, database.InsertGroupParams{
		ID:             orgID,
		Name:           database.EveryoneGroup,
		DisplayName:    "",
		OrganizationID: orgID,
		AvatarURL:      "",
		QuotaAllowance: 0,
	})
}

func (q *FakeQuerier) InsertAuditLog(_ context.Context, arg database.InsertAuditLogParams) (database.AuditLog, error) {
	if err := validateDatabaseType(arg); err != nil {
		return database.AuditLog{}, err
	}

	q.mutex.Lock()
	defer q.mutex.Unlock()

	alog := database.AuditLog(arg)

	q.auditLogs = append(q.auditLogs, alog)
	slices.SortFunc(q.auditLogs, func(a, b database.AuditLog) int {
		if a.Time.Before(b.Time) {
			return -1
		} else if a.Time.Equal(b.Time) {
			return 0
		}
		return 1
	})

	return alog, nil
}

func (q *FakeQuerier) InsertCryptoKey(_ context.Context, arg database.InsertCryptoKeyParams) (database.CryptoKey, error) {
	err := validateDatabaseType(arg)
	if err != nil {
		return database.CryptoKey{}, err
	}

	q.mutex.Lock()
	defer q.mutex.Unlock()

	key := database.CryptoKey{
		Feature:     arg.Feature,
		Sequence:    arg.Sequence,
		Secret:      arg.Secret,
		SecretKeyID: arg.SecretKeyID,
		StartsAt:    arg.StartsAt,
	}

	q.cryptoKeys = append(q.cryptoKeys, key)

	return key, nil
}

func (q *FakeQuerier) InsertCustomRole(_ context.Context, arg database.InsertCustomRoleParams) (database.CustomRole, error) {
	err := validateDatabaseType(arg)
	if err != nil {
		return database.CustomRole{}, err
	}

	q.mutex.RLock()
	defer q.mutex.RUnlock()
	for i := range q.customRoles {
		if strings.EqualFold(q.customRoles[i].Name, arg.Name) &&
			q.customRoles[i].OrganizationID.UUID == arg.OrganizationID.UUID {
			return database.CustomRole{}, errUniqueConstraint
		}
	}

	role := database.CustomRole{
		ID:              uuid.New(),
		Name:            arg.Name,
		DisplayName:     arg.DisplayName,
		OrganizationID:  arg.OrganizationID,
		SitePermissions: arg.SitePermissions,
		OrgPermissions:  arg.OrgPermissions,
		UserPermissions: arg.UserPermissions,
		CreatedAt:       dbtime.Now(),
		UpdatedAt:       dbtime.Now(),
	}
	q.customRoles = append(q.customRoles, role)

	return role, nil
}

func (q *FakeQuerier) InsertDBCryptKey(_ context.Context, arg database.InsertDBCryptKeyParams) error {
	err := validateDatabaseType(arg)
	if err != nil {
		return err
	}

	for _, key := range q.dbcryptKeys {
		if key.Number == arg.Number {
			return errUniqueConstraint
		}
	}

	q.dbcryptKeys = append(q.dbcryptKeys, database.DBCryptKey{
		Number:          arg.Number,
		ActiveKeyDigest: sql.NullString{String: arg.ActiveKeyDigest, Valid: true},
		Test:            arg.Test,
	})
	return nil
}

func (q *FakeQuerier) InsertDERPMeshKey(_ context.Context, id string) error {
	q.mutex.Lock()
	defer q.mutex.Unlock()

	q.derpMeshKey = id
	return nil
}

func (q *FakeQuerier) InsertDeploymentID(_ context.Context, id string) error {
	q.mutex.Lock()
	defer q.mutex.Unlock()

	q.deploymentID = id
	return nil
}

func (q *FakeQuerier) InsertExternalAuthLink(_ context.Context, arg database.InsertExternalAuthLinkParams) (database.ExternalAuthLink, error) {
	if err := validateDatabaseType(arg); err != nil {
		return database.ExternalAuthLink{}, err
	}

	q.mutex.Lock()
	defer q.mutex.Unlock()
	// nolint:gosimple
	gitAuthLink := database.ExternalAuthLink{
		ProviderID:             arg.ProviderID,
		UserID:                 arg.UserID,
		CreatedAt:              arg.CreatedAt,
		UpdatedAt:              arg.UpdatedAt,
		OAuthAccessToken:       arg.OAuthAccessToken,
		OAuthAccessTokenKeyID:  arg.OAuthAccessTokenKeyID,
		OAuthRefreshToken:      arg.OAuthRefreshToken,
		OAuthRefreshTokenKeyID: arg.OAuthRefreshTokenKeyID,
		OAuthExpiry:            arg.OAuthExpiry,
		OAuthExtra:             arg.OAuthExtra,
	}
	q.externalAuthLinks = append(q.externalAuthLinks, gitAuthLink)
	return gitAuthLink, nil
}

func (q *FakeQuerier) InsertFile(_ context.Context, arg database.InsertFileParams) (database.File, error) {
	if err := validateDatabaseType(arg); err != nil {
		return database.File{}, err
	}

	q.mutex.Lock()
	defer q.mutex.Unlock()

	//nolint:gosimple
	file := database.File{
		ID:        arg.ID,
		Hash:      arg.Hash,
		CreatedAt: arg.CreatedAt,
		CreatedBy: arg.CreatedBy,
		Mimetype:  arg.Mimetype,
		Data:      arg.Data,
	}
	q.files = append(q.files, file)
	return file, nil
}

func (q *FakeQuerier) InsertGitSSHKey(_ context.Context, arg database.InsertGitSSHKeyParams) (database.GitSSHKey, error) {
	if err := validateDatabaseType(arg); err != nil {
		return database.GitSSHKey{}, err
	}

	q.mutex.Lock()
	defer q.mutex.Unlock()

	//nolint:gosimple
	gitSSHKey := database.GitSSHKey{
		UserID:     arg.UserID,
		CreatedAt:  arg.CreatedAt,
		UpdatedAt:  arg.UpdatedAt,
		PrivateKey: arg.PrivateKey,
		PublicKey:  arg.PublicKey,
	}
	q.gitSSHKey = append(q.gitSSHKey, gitSSHKey)
	return gitSSHKey, nil
}

func (q *FakeQuerier) InsertGroup(_ context.Context, arg database.InsertGroupParams) (database.Group, error) {
	if err := validateDatabaseType(arg); err != nil {
		return database.Group{}, err
	}

	q.mutex.Lock()
	defer q.mutex.Unlock()

	for _, group := range q.groups {
		if group.OrganizationID == arg.OrganizationID &&
			group.Name == arg.Name {
			return database.Group{}, errUniqueConstraint
		}
	}

	//nolint:gosimple
	group := database.Group{
		ID:             arg.ID,
		Name:           arg.Name,
		DisplayName:    arg.DisplayName,
		OrganizationID: arg.OrganizationID,
		AvatarURL:      arg.AvatarURL,
		QuotaAllowance: arg.QuotaAllowance,
		Source:         database.GroupSourceUser,
	}

	q.groups = append(q.groups, group)

	return group, nil
}

func (q *FakeQuerier) InsertGroupMember(_ context.Context, arg database.InsertGroupMemberParams) error {
	if err := validateDatabaseType(arg); err != nil {
		return err
	}

	q.mutex.Lock()
	defer q.mutex.Unlock()

	for _, member := range q.groupMembers {
		if member.GroupID == arg.GroupID &&
			member.UserID == arg.UserID {
			return errUniqueConstraint
		}
	}

	//nolint:gosimple
	q.groupMembers = append(q.groupMembers, database.GroupMemberTable{
		GroupID: arg.GroupID,
		UserID:  arg.UserID,
	})

	return nil
}

func (q *FakeQuerier) InsertInboxNotification(_ context.Context, arg database.InsertInboxNotificationParams) (database.InboxNotification, error) {
	if err := validateDatabaseType(arg); err != nil {
		return database.InboxNotification{}, err
	}

	q.mutex.Lock()
	defer q.mutex.Unlock()

	notification := database.InboxNotification{
		ID:         arg.ID,
		UserID:     arg.UserID,
		TemplateID: arg.TemplateID,
		Targets:    arg.Targets,
		Title:      arg.Title,
		Content:    arg.Content,
		Icon:       arg.Icon,
		Actions:    arg.Actions,
		CreatedAt:  time.Now(),
	}

	q.InboxNotification = append(q.InboxNotification, notification)
	return notification, nil
}

func (q *FakeQuerier) InsertLicense(
	_ context.Context, arg database.InsertLicenseParams,
) (database.License, error) {
	if err := validateDatabaseType(arg); err != nil {
		return database.License{}, err
	}

	q.mutex.Lock()
	defer q.mutex.Unlock()

	l := database.License{
		ID:         q.lastLicenseID + 1,
		UploadedAt: arg.UploadedAt,
		JWT:        arg.JWT,
		Exp:        arg.Exp,
	}
	q.lastLicenseID = l.ID
	q.licenses = append(q.licenses, l)
	return l, nil
}

func (q *FakeQuerier) InsertMemoryResourceMonitor(_ context.Context, arg database.InsertMemoryResourceMonitorParams) (database.WorkspaceAgentMemoryResourceMonitor, error) {
	err := validateDatabaseType(arg)
	if err != nil {
		return database.WorkspaceAgentMemoryResourceMonitor{}, err
	}

	q.mutex.Lock()
	defer q.mutex.Unlock()

	//nolint:unconvert // The structs field-order differs so this is needed.
	monitor := database.WorkspaceAgentMemoryResourceMonitor(database.WorkspaceAgentMemoryResourceMonitor{
		AgentID:        arg.AgentID,
		Enabled:        arg.Enabled,
		State:          arg.State,
		Threshold:      arg.Threshold,
		CreatedAt:      arg.CreatedAt,
		UpdatedAt:      arg.UpdatedAt,
		DebouncedUntil: arg.DebouncedUntil,
	})

	q.workspaceAgentMemoryResourceMonitors = append(q.workspaceAgentMemoryResourceMonitors, monitor)
	return monitor, nil
}

func (q *FakeQuerier) InsertMissingGroups(_ context.Context, arg database.InsertMissingGroupsParams) ([]database.Group, error) {
	err := validateDatabaseType(arg)
	if err != nil {
		return nil, err
	}

	groupNameMap := make(map[string]struct{})
	for _, g := range arg.GroupNames {
		groupNameMap[g] = struct{}{}
	}

	q.mutex.Lock()
	defer q.mutex.Unlock()

	for _, g := range q.groups {
		if g.OrganizationID != arg.OrganizationID {
			continue
		}
		delete(groupNameMap, g.Name)
	}

	newGroups := make([]database.Group, 0, len(groupNameMap))
	for k := range groupNameMap {
		g := database.Group{
			ID:             uuid.New(),
			Name:           k,
			OrganizationID: arg.OrganizationID,
			AvatarURL:      "",
			QuotaAllowance: 0,
			DisplayName:    "",
			Source:         arg.Source,
		}
		q.groups = append(q.groups, g)
		newGroups = append(newGroups, g)
	}

	return newGroups, nil
}

func (q *FakeQuerier) InsertOAuth2ProviderApp(_ context.Context, arg database.InsertOAuth2ProviderAppParams) (database.OAuth2ProviderApp, error) {
	err := validateDatabaseType(arg)
	if err != nil {
		return database.OAuth2ProviderApp{}, err
	}

	q.mutex.Lock()
	defer q.mutex.Unlock()

	for _, app := range q.oauth2ProviderApps {
		if app.Name == arg.Name {
			return database.OAuth2ProviderApp{}, errUniqueConstraint
		}
	}

	//nolint:gosimple // Go wants database.OAuth2ProviderApp(arg), but we cannot be sure the structs will remain identical.
	app := database.OAuth2ProviderApp{
		ID:          arg.ID,
		CreatedAt:   arg.CreatedAt,
		UpdatedAt:   arg.UpdatedAt,
		Name:        arg.Name,
		Icon:        arg.Icon,
		CallbackURL: arg.CallbackURL,
	}
	q.oauth2ProviderApps = append(q.oauth2ProviderApps, app)

	return app, nil
}

func (q *FakeQuerier) InsertOAuth2ProviderAppCode(_ context.Context, arg database.InsertOAuth2ProviderAppCodeParams) (database.OAuth2ProviderAppCode, error) {
	err := validateDatabaseType(arg)
	if err != nil {
		return database.OAuth2ProviderAppCode{}, err
	}

	q.mutex.Lock()
	defer q.mutex.Unlock()

	for _, app := range q.oauth2ProviderApps {
		if app.ID == arg.AppID {
			code := database.OAuth2ProviderAppCode{
				ID:           arg.ID,
				CreatedAt:    arg.CreatedAt,
				ExpiresAt:    arg.ExpiresAt,
				SecretPrefix: arg.SecretPrefix,
				HashedSecret: arg.HashedSecret,
				UserID:       arg.UserID,
				AppID:        arg.AppID,
			}
			q.oauth2ProviderAppCodes = append(q.oauth2ProviderAppCodes, code)
			return code, nil
		}
	}

	return database.OAuth2ProviderAppCode{}, sql.ErrNoRows
}

func (q *FakeQuerier) InsertOAuth2ProviderAppSecret(_ context.Context, arg database.InsertOAuth2ProviderAppSecretParams) (database.OAuth2ProviderAppSecret, error) {
	err := validateDatabaseType(arg)
	if err != nil {
		return database.OAuth2ProviderAppSecret{}, err
	}

	q.mutex.Lock()
	defer q.mutex.Unlock()

	for _, app := range q.oauth2ProviderApps {
		if app.ID == arg.AppID {
			secret := database.OAuth2ProviderAppSecret{
				ID:            arg.ID,
				CreatedAt:     arg.CreatedAt,
				SecretPrefix:  arg.SecretPrefix,
				HashedSecret:  arg.HashedSecret,
				DisplaySecret: arg.DisplaySecret,
				AppID:         arg.AppID,
			}
			q.oauth2ProviderAppSecrets = append(q.oauth2ProviderAppSecrets, secret)
			return secret, nil
		}
	}

	return database.OAuth2ProviderAppSecret{}, sql.ErrNoRows
}

func (q *FakeQuerier) InsertOAuth2ProviderAppToken(_ context.Context, arg database.InsertOAuth2ProviderAppTokenParams) (database.OAuth2ProviderAppToken, error) {
	err := validateDatabaseType(arg)
	if err != nil {
		return database.OAuth2ProviderAppToken{}, err
	}

	q.mutex.Lock()
	defer q.mutex.Unlock()

	for _, secret := range q.oauth2ProviderAppSecrets {
		if secret.ID == arg.AppSecretID {
			//nolint:gosimple // Go wants database.OAuth2ProviderAppToken(arg), but we cannot be sure the structs will remain identical.
			token := database.OAuth2ProviderAppToken{
				ID:          arg.ID,
				CreatedAt:   arg.CreatedAt,
				ExpiresAt:   arg.ExpiresAt,
				HashPrefix:  arg.HashPrefix,
				RefreshHash: arg.RefreshHash,
				APIKeyID:    arg.APIKeyID,
				AppSecretID: arg.AppSecretID,
			}
			q.oauth2ProviderAppTokens = append(q.oauth2ProviderAppTokens, token)
			return token, nil
		}
	}

	return database.OAuth2ProviderAppToken{}, sql.ErrNoRows
}

func (q *FakeQuerier) InsertOrganization(_ context.Context, arg database.InsertOrganizationParams) (database.Organization, error) {
	if err := validateDatabaseType(arg); err != nil {
		return database.Organization{}, err
	}

	q.mutex.Lock()
	defer q.mutex.Unlock()

	organization := database.Organization{
		ID:          arg.ID,
		Name:        arg.Name,
		DisplayName: arg.DisplayName,
		Description: arg.Description,
		Icon:        arg.Icon,
		CreatedAt:   arg.CreatedAt,
		UpdatedAt:   arg.UpdatedAt,
		IsDefault:   len(q.organizations) == 0,
	}
	q.organizations = append(q.organizations, organization)
	return organization, nil
}

func (q *FakeQuerier) InsertOrganizationMember(_ context.Context, arg database.InsertOrganizationMemberParams) (database.OrganizationMember, error) {
	if err := validateDatabaseType(arg); err != nil {
		return database.OrganizationMember{}, err
	}

	q.mutex.Lock()
	defer q.mutex.Unlock()

	if slices.IndexFunc(q.data.organizationMembers, func(member database.OrganizationMember) bool {
		return member.OrganizationID == arg.OrganizationID && member.UserID == arg.UserID
	}) >= 0 {
		// Error pulled from a live db error
		return database.OrganizationMember{}, &pq.Error{
			Severity:   "ERROR",
			Code:       "23505",
			Message:    "duplicate key value violates unique constraint \"organization_members_pkey\"",
			Detail:     "Key (organization_id, user_id)=(f7de1f4e-5833-4410-a28d-0a105f96003f, 36052a80-4a7f-4998-a7ca-44cefa608d3e) already exists.",
			Table:      "organization_members",
			Constraint: "organization_members_pkey",
		}
	}

	//nolint:gosimple
	organizationMember := database.OrganizationMember{
		OrganizationID: arg.OrganizationID,
		UserID:         arg.UserID,
		CreatedAt:      arg.CreatedAt,
		UpdatedAt:      arg.UpdatedAt,
		Roles:          arg.Roles,
	}
	q.organizationMembers = append(q.organizationMembers, organizationMember)
	return organizationMember, nil
}

func (q *FakeQuerier) InsertPreset(_ context.Context, arg database.InsertPresetParams) (database.TemplateVersionPreset, error) {
	err := validateDatabaseType(arg)
	if err != nil {
		return database.TemplateVersionPreset{}, err
	}

	q.mutex.Lock()
	defer q.mutex.Unlock()

	//nolint:gosimple // arg needs to keep its type for interface reasons and that type is not appropriate for preset below.
	preset := database.TemplateVersionPreset{
		ID:                uuid.New(),
		TemplateVersionID: arg.TemplateVersionID,
		Name:              arg.Name,
		CreatedAt:         arg.CreatedAt,
	}
	q.presets = append(q.presets, preset)
	return preset, nil
}

func (q *FakeQuerier) InsertPresetParameters(_ context.Context, arg database.InsertPresetParametersParams) ([]database.TemplateVersionPresetParameter, error) {
	err := validateDatabaseType(arg)
	if err != nil {
		return nil, err
	}

	q.mutex.Lock()
	defer q.mutex.Unlock()

	presetParameters := make([]database.TemplateVersionPresetParameter, 0, len(arg.Names))
	for i, v := range arg.Names {
		presetParameter := database.TemplateVersionPresetParameter{
			ID:                      uuid.New(),
			TemplateVersionPresetID: arg.TemplateVersionPresetID,
			Name:                    v,
			Value:                   arg.Values[i],
		}
		presetParameters = append(presetParameters, presetParameter)
		q.presetParameters = append(q.presetParameters, presetParameter)
	}

	return presetParameters, nil
}

func (q *FakeQuerier) InsertProvisionerJob(_ context.Context, arg database.InsertProvisionerJobParams) (database.ProvisionerJob, error) {
	if err := validateDatabaseType(arg); err != nil {
		return database.ProvisionerJob{}, err
	}

	q.mutex.Lock()
	defer q.mutex.Unlock()

	job := database.ProvisionerJob{
		ID:             arg.ID,
		CreatedAt:      arg.CreatedAt,
		UpdatedAt:      arg.UpdatedAt,
		OrganizationID: arg.OrganizationID,
		InitiatorID:    arg.InitiatorID,
		Provisioner:    arg.Provisioner,
		StorageMethod:  arg.StorageMethod,
		FileID:         arg.FileID,
		Type:           arg.Type,
		Input:          arg.Input,
		Tags:           maps.Clone(arg.Tags),
		TraceMetadata:  arg.TraceMetadata,
	}
	job.JobStatus = provisionerJobStatus(job)
	q.provisionerJobs = append(q.provisionerJobs, job)
	return job, nil
}

func (q *FakeQuerier) InsertProvisionerJobLogs(_ context.Context, arg database.InsertProvisionerJobLogsParams) ([]database.ProvisionerJobLog, error) {
	if err := validateDatabaseType(arg); err != nil {
		return nil, err
	}

	q.mutex.Lock()
	defer q.mutex.Unlock()

	logs := make([]database.ProvisionerJobLog, 0)
	id := int64(1)
	if len(q.provisionerJobLogs) > 0 {
		id = q.provisionerJobLogs[len(q.provisionerJobLogs)-1].ID
	}
	for index, output := range arg.Output {
		id++
		logs = append(logs, database.ProvisionerJobLog{
			ID:        id,
			JobID:     arg.JobID,
			CreatedAt: arg.CreatedAt[index],
			Source:    arg.Source[index],
			Level:     arg.Level[index],
			Stage:     arg.Stage[index],
			Output:    output,
		})
	}
	q.provisionerJobLogs = append(q.provisionerJobLogs, logs...)
	return logs, nil
}

func (q *FakeQuerier) InsertProvisionerJobTimings(_ context.Context, arg database.InsertProvisionerJobTimingsParams) ([]database.ProvisionerJobTiming, error) {
	err := validateDatabaseType(arg)
	if err != nil {
		return nil, err
	}

	q.mutex.Lock()
	defer q.mutex.Unlock()

	insertedTimings := make([]database.ProvisionerJobTiming, 0, len(arg.StartedAt))
	for i := range arg.StartedAt {
		timing := database.ProvisionerJobTiming{
			JobID:     arg.JobID,
			StartedAt: arg.StartedAt[i],
			EndedAt:   arg.EndedAt[i],
			Stage:     arg.Stage[i],
			Source:    arg.Source[i],
			Action:    arg.Action[i],
			Resource:  arg.Resource[i],
		}
		q.provisionerJobTimings = append(q.provisionerJobTimings, timing)
		insertedTimings = append(insertedTimings, timing)
	}

	return insertedTimings, nil
}

func (q *FakeQuerier) InsertProvisionerKey(_ context.Context, arg database.InsertProvisionerKeyParams) (database.ProvisionerKey, error) {
	err := validateDatabaseType(arg)
	if err != nil {
		return database.ProvisionerKey{}, err
	}

	q.mutex.Lock()
	defer q.mutex.Unlock()

	for _, key := range q.provisionerKeys {
		if key.ID == arg.ID || (key.OrganizationID == arg.OrganizationID && strings.EqualFold(key.Name, arg.Name)) {
			return database.ProvisionerKey{}, newUniqueConstraintError(database.UniqueProvisionerKeysOrganizationIDNameIndex)
		}
	}

	//nolint:gosimple
	provisionerKey := database.ProvisionerKey{
		ID:             arg.ID,
		CreatedAt:      arg.CreatedAt,
		OrganizationID: arg.OrganizationID,
		Name:           strings.ToLower(arg.Name),
		HashedSecret:   arg.HashedSecret,
		Tags:           arg.Tags,
	}
	q.provisionerKeys = append(q.provisionerKeys, provisionerKey)

	return provisionerKey, nil
}

func (q *FakeQuerier) InsertReplica(_ context.Context, arg database.InsertReplicaParams) (database.Replica, error) {
	if err := validateDatabaseType(arg); err != nil {
		return database.Replica{}, err
	}

	q.mutex.Lock()
	defer q.mutex.Unlock()

	replica := database.Replica{
		ID:              arg.ID,
		CreatedAt:       arg.CreatedAt,
		StartedAt:       arg.StartedAt,
		UpdatedAt:       arg.UpdatedAt,
		Hostname:        arg.Hostname,
		RegionID:        arg.RegionID,
		RelayAddress:    arg.RelayAddress,
		Version:         arg.Version,
		DatabaseLatency: arg.DatabaseLatency,
		Primary:         arg.Primary,
	}
	q.replicas = append(q.replicas, replica)
	return replica, nil
}

func (q *FakeQuerier) InsertTelemetryItemIfNotExists(_ context.Context, arg database.InsertTelemetryItemIfNotExistsParams) error {
	err := validateDatabaseType(arg)
	if err != nil {
		return err
	}

	q.mutex.Lock()
	defer q.mutex.Unlock()

	for _, item := range q.telemetryItems {
		if item.Key == arg.Key {
			return nil
		}
	}

	q.telemetryItems = append(q.telemetryItems, database.TelemetryItem{
		Key:       arg.Key,
		Value:     arg.Value,
		CreatedAt: time.Now(),
		UpdatedAt: time.Now(),
	})
	return nil
}

func (q *FakeQuerier) InsertTemplate(_ context.Context, arg database.InsertTemplateParams) error {
	if err := validateDatabaseType(arg); err != nil {
		return err
	}

	q.mutex.Lock()
	defer q.mutex.Unlock()

	//nolint:gosimple
	template := database.TemplateTable{
		ID:                           arg.ID,
		CreatedAt:                    arg.CreatedAt,
		UpdatedAt:                    arg.UpdatedAt,
		OrganizationID:               arg.OrganizationID,
		Name:                         arg.Name,
		Provisioner:                  arg.Provisioner,
		ActiveVersionID:              arg.ActiveVersionID,
		Description:                  arg.Description,
		CreatedBy:                    arg.CreatedBy,
		UserACL:                      arg.UserACL,
		GroupACL:                     arg.GroupACL,
		DisplayName:                  arg.DisplayName,
		Icon:                         arg.Icon,
		AllowUserCancelWorkspaceJobs: arg.AllowUserCancelWorkspaceJobs,
		AllowUserAutostart:           true,
		AllowUserAutostop:            true,
		MaxPortSharingLevel:          arg.MaxPortSharingLevel,
	}
	q.templates = append(q.templates, template)
	return nil
}

func (q *FakeQuerier) InsertTemplateVersion(_ context.Context, arg database.InsertTemplateVersionParams) error {
	if err := validateDatabaseType(arg); err != nil {
		return err
	}

	if len(arg.Message) > 1048576 {
		return xerrors.New("message too long")
	}

	q.mutex.Lock()
	defer q.mutex.Unlock()

	//nolint:gosimple
	version := database.TemplateVersionTable{
		ID:              arg.ID,
		TemplateID:      arg.TemplateID,
		OrganizationID:  arg.OrganizationID,
		CreatedAt:       arg.CreatedAt,
		UpdatedAt:       arg.UpdatedAt,
		Name:            arg.Name,
		Message:         arg.Message,
		Readme:          arg.Readme,
		JobID:           arg.JobID,
		CreatedBy:       arg.CreatedBy,
		SourceExampleID: arg.SourceExampleID,
	}
	q.templateVersions = append(q.templateVersions, version)
	return nil
}

func (q *FakeQuerier) InsertTemplateVersionParameter(_ context.Context, arg database.InsertTemplateVersionParameterParams) (database.TemplateVersionParameter, error) {
	if err := validateDatabaseType(arg); err != nil {
		return database.TemplateVersionParameter{}, err
	}

	q.mutex.Lock()
	defer q.mutex.Unlock()

	//nolint:gosimple
	param := database.TemplateVersionParameter{
		TemplateVersionID:   arg.TemplateVersionID,
		Name:                arg.Name,
		DisplayName:         arg.DisplayName,
		Description:         arg.Description,
		Type:                arg.Type,
		Mutable:             arg.Mutable,
		DefaultValue:        arg.DefaultValue,
		Icon:                arg.Icon,
		Options:             arg.Options,
		ValidationError:     arg.ValidationError,
		ValidationRegex:     arg.ValidationRegex,
		ValidationMin:       arg.ValidationMin,
		ValidationMax:       arg.ValidationMax,
		ValidationMonotonic: arg.ValidationMonotonic,
		Required:            arg.Required,
		DisplayOrder:        arg.DisplayOrder,
		Ephemeral:           arg.Ephemeral,
	}
	q.templateVersionParameters = append(q.templateVersionParameters, param)
	return param, nil
}

func (q *FakeQuerier) InsertTemplateVersionVariable(_ context.Context, arg database.InsertTemplateVersionVariableParams) (database.TemplateVersionVariable, error) {
	if err := validateDatabaseType(arg); err != nil {
		return database.TemplateVersionVariable{}, err
	}

	q.mutex.Lock()
	defer q.mutex.Unlock()

	//nolint:gosimple
	variable := database.TemplateVersionVariable{
		TemplateVersionID: arg.TemplateVersionID,
		Name:              arg.Name,
		Description:       arg.Description,
		Type:              arg.Type,
		Value:             arg.Value,
		DefaultValue:      arg.DefaultValue,
		Required:          arg.Required,
		Sensitive:         arg.Sensitive,
	}
	q.templateVersionVariables = append(q.templateVersionVariables, variable)
	return variable, nil
}

func (q *FakeQuerier) InsertTemplateVersionWorkspaceTag(_ context.Context, arg database.InsertTemplateVersionWorkspaceTagParams) (database.TemplateVersionWorkspaceTag, error) {
	err := validateDatabaseType(arg)
	if err != nil {
		return database.TemplateVersionWorkspaceTag{}, err
	}

	q.mutex.Lock()
	defer q.mutex.Unlock()

	//nolint:gosimple
	workspaceTag := database.TemplateVersionWorkspaceTag{
		TemplateVersionID: arg.TemplateVersionID,
		Key:               arg.Key,
		Value:             arg.Value,
	}
	q.templateVersionWorkspaceTags = append(q.templateVersionWorkspaceTags, workspaceTag)
	return workspaceTag, nil
}

func (q *FakeQuerier) InsertUser(_ context.Context, arg database.InsertUserParams) (database.User, error) {
	if err := validateDatabaseType(arg); err != nil {
		return database.User{}, err
	}

	q.mutex.Lock()
	defer q.mutex.Unlock()

	for _, user := range q.users {
		if user.Username == arg.Username && !user.Deleted {
			return database.User{}, errUniqueConstraint
		}
	}

	status := database.UserStatusDormant
	if arg.Status != "" {
		status = database.UserStatus(arg.Status)
	}

	user := database.User{
		ID:             arg.ID,
		Email:          arg.Email,
		HashedPassword: arg.HashedPassword,
		CreatedAt:      arg.CreatedAt,
		UpdatedAt:      arg.UpdatedAt,
		Username:       arg.Username,
		Name:           arg.Name,
		Status:         status,
		RBACRoles:      arg.RBACRoles,
		LoginType:      arg.LoginType,
	}
	q.users = append(q.users, user)
	sort.Slice(q.users, func(i, j int) bool {
		return q.users[i].CreatedAt.Before(q.users[j].CreatedAt)
	})

	q.userStatusChanges = append(q.userStatusChanges, database.UserStatusChange{
		UserID:    user.ID,
		NewStatus: user.Status,
		ChangedAt: user.UpdatedAt,
	})
	return user, nil
}

func (q *FakeQuerier) InsertUserGroupsByID(_ context.Context, arg database.InsertUserGroupsByIDParams) ([]uuid.UUID, error) {
	err := validateDatabaseType(arg)
	if err != nil {
		return nil, err
	}

	q.mutex.Lock()
	defer q.mutex.Unlock()

	var groupIDs []uuid.UUID
	for _, group := range q.groups {
		for _, groupID := range arg.GroupIds {
			if group.ID == groupID {
				q.groupMembers = append(q.groupMembers, database.GroupMemberTable{
					UserID:  arg.UserID,
					GroupID: groupID,
				})
				groupIDs = append(groupIDs, group.ID)
			}
		}
	}

	return groupIDs, nil
}

func (q *FakeQuerier) InsertUserGroupsByName(_ context.Context, arg database.InsertUserGroupsByNameParams) error {
	err := validateDatabaseType(arg)
	if err != nil {
		return err
	}

	q.mutex.Lock()
	defer q.mutex.Unlock()

	var groupIDs []uuid.UUID
	for _, group := range q.groups {
		for _, groupName := range arg.GroupNames {
			if group.Name == groupName {
				groupIDs = append(groupIDs, group.ID)
			}
		}
	}

	for _, groupID := range groupIDs {
		q.groupMembers = append(q.groupMembers, database.GroupMemberTable{
			UserID:  arg.UserID,
			GroupID: groupID,
		})
	}

	return nil
}

func (q *FakeQuerier) InsertUserLink(_ context.Context, args database.InsertUserLinkParams) (database.UserLink, error) {
	q.mutex.Lock()
	defer q.mutex.Unlock()

	if u, err := q.getUserByIDNoLock(args.UserID); err == nil && u.Deleted {
		return database.UserLink{}, deletedUserLinkError
	}

	//nolint:gosimple
	link := database.UserLink{
		UserID:                 args.UserID,
		LoginType:              args.LoginType,
		LinkedID:               args.LinkedID,
		OAuthAccessToken:       args.OAuthAccessToken,
		OAuthAccessTokenKeyID:  args.OAuthAccessTokenKeyID,
		OAuthRefreshToken:      args.OAuthRefreshToken,
		OAuthRefreshTokenKeyID: args.OAuthRefreshTokenKeyID,
		OAuthExpiry:            args.OAuthExpiry,
		Claims:                 args.Claims,
	}

	q.userLinks = append(q.userLinks, link)

	return link, nil
}

func (q *FakeQuerier) InsertVolumeResourceMonitor(_ context.Context, arg database.InsertVolumeResourceMonitorParams) (database.WorkspaceAgentVolumeResourceMonitor, error) {
	err := validateDatabaseType(arg)
	if err != nil {
		return database.WorkspaceAgentVolumeResourceMonitor{}, err
	}

	q.mutex.Lock()
	defer q.mutex.Unlock()

	monitor := database.WorkspaceAgentVolumeResourceMonitor{
		AgentID:        arg.AgentID,
		Path:           arg.Path,
		Enabled:        arg.Enabled,
		State:          arg.State,
		Threshold:      arg.Threshold,
		CreatedAt:      arg.CreatedAt,
		UpdatedAt:      arg.UpdatedAt,
		DebouncedUntil: arg.DebouncedUntil,
	}

	q.workspaceAgentVolumeResourceMonitors = append(q.workspaceAgentVolumeResourceMonitors, monitor)
	return monitor, nil
}

func (q *FakeQuerier) InsertWorkspace(_ context.Context, arg database.InsertWorkspaceParams) (database.WorkspaceTable, error) {
	if err := validateDatabaseType(arg); err != nil {
		return database.WorkspaceTable{}, err
	}

	q.mutex.Lock()
	defer q.mutex.Unlock()

	//nolint:gosimple
	workspace := database.WorkspaceTable{
		ID:                arg.ID,
		CreatedAt:         arg.CreatedAt,
		UpdatedAt:         arg.UpdatedAt,
		OwnerID:           arg.OwnerID,
		OrganizationID:    arg.OrganizationID,
		TemplateID:        arg.TemplateID,
		Name:              arg.Name,
		AutostartSchedule: arg.AutostartSchedule,
		Ttl:               arg.Ttl,
		LastUsedAt:        arg.LastUsedAt,
		AutomaticUpdates:  arg.AutomaticUpdates,
		NextStartAt:       arg.NextStartAt,
	}
	q.workspaces = append(q.workspaces, workspace)
	return workspace, nil
}

func (q *FakeQuerier) InsertWorkspaceAgent(_ context.Context, arg database.InsertWorkspaceAgentParams) (database.WorkspaceAgent, error) {
	if err := validateDatabaseType(arg); err != nil {
		return database.WorkspaceAgent{}, err
	}

	q.mutex.Lock()
	defer q.mutex.Unlock()

	agent := database.WorkspaceAgent{
		ID:                       arg.ID,
		CreatedAt:                arg.CreatedAt,
		UpdatedAt:                arg.UpdatedAt,
		ResourceID:               arg.ResourceID,
		AuthToken:                arg.AuthToken,
		AuthInstanceID:           arg.AuthInstanceID,
		EnvironmentVariables:     arg.EnvironmentVariables,
		Name:                     arg.Name,
		Architecture:             arg.Architecture,
		OperatingSystem:          arg.OperatingSystem,
		Directory:                arg.Directory,
		InstanceMetadata:         arg.InstanceMetadata,
		ResourceMetadata:         arg.ResourceMetadata,
		ConnectionTimeoutSeconds: arg.ConnectionTimeoutSeconds,
		TroubleshootingURL:       arg.TroubleshootingURL,
		MOTDFile:                 arg.MOTDFile,
		LifecycleState:           database.WorkspaceAgentLifecycleStateCreated,
		DisplayApps:              arg.DisplayApps,
		DisplayOrder:             arg.DisplayOrder,
	}

	q.workspaceAgents = append(q.workspaceAgents, agent)
	return agent, nil
}

func (q *FakeQuerier) InsertWorkspaceAgentLogSources(_ context.Context, arg database.InsertWorkspaceAgentLogSourcesParams) ([]database.WorkspaceAgentLogSource, error) {
	err := validateDatabaseType(arg)
	if err != nil {
		return nil, err
	}

	q.mutex.Lock()
	defer q.mutex.Unlock()

	logSources := make([]database.WorkspaceAgentLogSource, 0)
	for index, source := range arg.ID {
		logSource := database.WorkspaceAgentLogSource{
			ID:               source,
			WorkspaceAgentID: arg.WorkspaceAgentID,
			CreatedAt:        arg.CreatedAt,
			DisplayName:      arg.DisplayName[index],
			Icon:             arg.Icon[index],
		}
		logSources = append(logSources, logSource)
	}
	q.workspaceAgentLogSources = append(q.workspaceAgentLogSources, logSources...)
	return logSources, nil
}

func (q *FakeQuerier) InsertWorkspaceAgentLogs(_ context.Context, arg database.InsertWorkspaceAgentLogsParams) ([]database.WorkspaceAgentLog, error) {
	if err := validateDatabaseType(arg); err != nil {
		return nil, err
	}

	q.mutex.Lock()
	defer q.mutex.Unlock()

	logs := []database.WorkspaceAgentLog{}
	id := int64(0)
	if len(q.workspaceAgentLogs) > 0 {
		id = q.workspaceAgentLogs[len(q.workspaceAgentLogs)-1].ID
	}
	outputLength := int32(0)
	for index, output := range arg.Output {
		id++
		logs = append(logs, database.WorkspaceAgentLog{
			ID:          id,
			AgentID:     arg.AgentID,
			CreatedAt:   arg.CreatedAt,
			Level:       arg.Level[index],
			LogSourceID: arg.LogSourceID,
			Output:      output,
		})
		outputLength += int32(len(output))
	}
	for index, agent := range q.workspaceAgents {
		if agent.ID != arg.AgentID {
			continue
		}
		// Greater than 1MB, same as the PostgreSQL constraint!
		if agent.LogsLength+outputLength > (1 << 20) {
			return nil, &pq.Error{
				Constraint: "max_logs_length",
				Table:      "workspace_agents",
			}
		}
		agent.LogsLength += outputLength
		q.workspaceAgents[index] = agent
		break
	}
	q.workspaceAgentLogs = append(q.workspaceAgentLogs, logs...)
	return logs, nil
}

func (q *FakeQuerier) InsertWorkspaceAgentMetadata(_ context.Context, arg database.InsertWorkspaceAgentMetadataParams) error {
	q.mutex.Lock()
	defer q.mutex.Unlock()

	//nolint:gosimple
	metadatum := database.WorkspaceAgentMetadatum{
		WorkspaceAgentID: arg.WorkspaceAgentID,
		Script:           arg.Script,
		DisplayName:      arg.DisplayName,
		Key:              arg.Key,
		Timeout:          arg.Timeout,
		Interval:         arg.Interval,
		DisplayOrder:     arg.DisplayOrder,
	}

	q.workspaceAgentMetadata = append(q.workspaceAgentMetadata, metadatum)
	return nil
}

func (q *FakeQuerier) InsertWorkspaceAgentScriptTimings(_ context.Context, arg database.InsertWorkspaceAgentScriptTimingsParams) (database.WorkspaceAgentScriptTiming, error) {
	err := validateDatabaseType(arg)
	if err != nil {
		return database.WorkspaceAgentScriptTiming{}, err
	}

	q.mutex.Lock()
	defer q.mutex.Unlock()

	timing := database.WorkspaceAgentScriptTiming(arg)
	q.workspaceAgentScriptTimings = append(q.workspaceAgentScriptTimings, timing)

	return timing, nil
}

func (q *FakeQuerier) InsertWorkspaceAgentScripts(_ context.Context, arg database.InsertWorkspaceAgentScriptsParams) ([]database.WorkspaceAgentScript, error) {
	err := validateDatabaseType(arg)
	if err != nil {
		return nil, err
	}

	q.mutex.Lock()
	defer q.mutex.Unlock()

	scripts := make([]database.WorkspaceAgentScript, 0)
	for index, source := range arg.LogSourceID {
		script := database.WorkspaceAgentScript{
			LogSourceID:      source,
			WorkspaceAgentID: arg.WorkspaceAgentID,
			ID:               arg.ID[index],
			LogPath:          arg.LogPath[index],
			Script:           arg.Script[index],
			Cron:             arg.Cron[index],
			StartBlocksLogin: arg.StartBlocksLogin[index],
			RunOnStart:       arg.RunOnStart[index],
			RunOnStop:        arg.RunOnStop[index],
			TimeoutSeconds:   arg.TimeoutSeconds[index],
			CreatedAt:        arg.CreatedAt,
		}
		scripts = append(scripts, script)
	}
	q.workspaceAgentScripts = append(q.workspaceAgentScripts, scripts...)
	return scripts, nil
}

func (q *FakeQuerier) InsertWorkspaceAgentStats(_ context.Context, arg database.InsertWorkspaceAgentStatsParams) error {
	err := validateDatabaseType(arg)
	if err != nil {
		return err
	}

	q.mutex.Lock()
	defer q.mutex.Unlock()

	var connectionsByProto []map[string]int64
	if err := json.Unmarshal(arg.ConnectionsByProto, &connectionsByProto); err != nil {
		return err
	}
	for i := 0; i < len(arg.ID); i++ {
		cbp, err := json.Marshal(connectionsByProto[i])
		if err != nil {
			return xerrors.Errorf("failed to marshal connections_by_proto: %w", err)
		}
		stat := database.WorkspaceAgentStat{
			ID:                          arg.ID[i],
			CreatedAt:                   arg.CreatedAt[i],
			WorkspaceID:                 arg.WorkspaceID[i],
			AgentID:                     arg.AgentID[i],
			UserID:                      arg.UserID[i],
			ConnectionsByProto:          cbp,
			ConnectionCount:             arg.ConnectionCount[i],
			RxPackets:                   arg.RxPackets[i],
			RxBytes:                     arg.RxBytes[i],
			TxPackets:                   arg.TxPackets[i],
			TxBytes:                     arg.TxBytes[i],
			TemplateID:                  arg.TemplateID[i],
			SessionCountVSCode:          arg.SessionCountVSCode[i],
			SessionCountJetBrains:       arg.SessionCountJetBrains[i],
			SessionCountReconnectingPTY: arg.SessionCountReconnectingPTY[i],
			SessionCountSSH:             arg.SessionCountSSH[i],
			ConnectionMedianLatencyMS:   arg.ConnectionMedianLatencyMS[i],
			Usage:                       arg.Usage[i],
		}
		q.workspaceAgentStats = append(q.workspaceAgentStats, stat)
	}

	return nil
}

func (q *FakeQuerier) InsertWorkspaceApp(_ context.Context, arg database.InsertWorkspaceAppParams) (database.WorkspaceApp, error) {
	if err := validateDatabaseType(arg); err != nil {
		return database.WorkspaceApp{}, err
	}

	q.mutex.Lock()
	defer q.mutex.Unlock()

	if arg.SharingLevel == "" {
		arg.SharingLevel = database.AppSharingLevelOwner
	}

	if arg.OpenIn == "" {
		arg.OpenIn = database.WorkspaceAppOpenInSlimWindow
	}

	// nolint:gosimple
	workspaceApp := database.WorkspaceApp{
		ID:                   arg.ID,
		AgentID:              arg.AgentID,
		CreatedAt:            arg.CreatedAt,
		Slug:                 arg.Slug,
		DisplayName:          arg.DisplayName,
		Icon:                 arg.Icon,
		Command:              arg.Command,
		Url:                  arg.Url,
		External:             arg.External,
		Subdomain:            arg.Subdomain,
		SharingLevel:         arg.SharingLevel,
		HealthcheckUrl:       arg.HealthcheckUrl,
		HealthcheckInterval:  arg.HealthcheckInterval,
		HealthcheckThreshold: arg.HealthcheckThreshold,
		Health:               arg.Health,
		Hidden:               arg.Hidden,
		DisplayOrder:         arg.DisplayOrder,
		OpenIn:               arg.OpenIn,
	}
	q.workspaceApps = append(q.workspaceApps, workspaceApp)
	return workspaceApp, nil
}

func (q *FakeQuerier) InsertWorkspaceAppStats(_ context.Context, arg database.InsertWorkspaceAppStatsParams) error {
	err := validateDatabaseType(arg)
	if err != nil {
		return err
	}

	q.mutex.Lock()
	defer q.mutex.Unlock()

InsertWorkspaceAppStatsLoop:
	for i := 0; i < len(arg.UserID); i++ {
		stat := database.WorkspaceAppStat{
			ID:               q.workspaceAppStatsLastInsertID + 1,
			UserID:           arg.UserID[i],
			WorkspaceID:      arg.WorkspaceID[i],
			AgentID:          arg.AgentID[i],
			AccessMethod:     arg.AccessMethod[i],
			SlugOrPort:       arg.SlugOrPort[i],
			SessionID:        arg.SessionID[i],
			SessionStartedAt: arg.SessionStartedAt[i],
			SessionEndedAt:   arg.SessionEndedAt[i],
			Requests:         arg.Requests[i],
		}
		for j, s := range q.workspaceAppStats {
			// Check unique constraint for upsert.
			if s.UserID == stat.UserID && s.AgentID == stat.AgentID && s.SessionID == stat.SessionID {
				q.workspaceAppStats[j].SessionEndedAt = stat.SessionEndedAt
				q.workspaceAppStats[j].Requests = stat.Requests
				continue InsertWorkspaceAppStatsLoop
			}
		}
		q.workspaceAppStats = append(q.workspaceAppStats, stat)
		q.workspaceAppStatsLastInsertID++
	}

	return nil
}

func (q *FakeQuerier) InsertWorkspaceBuild(_ context.Context, arg database.InsertWorkspaceBuildParams) error {
	if err := validateDatabaseType(arg); err != nil {
		return err
	}

	q.mutex.Lock()
	defer q.mutex.Unlock()

	workspaceBuild := database.WorkspaceBuild{
		ID:                arg.ID,
		CreatedAt:         arg.CreatedAt,
		UpdatedAt:         arg.UpdatedAt,
		WorkspaceID:       arg.WorkspaceID,
		TemplateVersionID: arg.TemplateVersionID,
		BuildNumber:       arg.BuildNumber,
		Transition:        arg.Transition,
		InitiatorID:       arg.InitiatorID,
		JobID:             arg.JobID,
		ProvisionerState:  arg.ProvisionerState,
		Deadline:          arg.Deadline,
		MaxDeadline:       arg.MaxDeadline,
		Reason:            arg.Reason,
	}
	q.workspaceBuilds = append(q.workspaceBuilds, workspaceBuild)
	return nil
}

func (q *FakeQuerier) InsertWorkspaceBuildParameters(_ context.Context, arg database.InsertWorkspaceBuildParametersParams) error {
	if err := validateDatabaseType(arg); err != nil {
		return err
	}

	q.mutex.Lock()
	defer q.mutex.Unlock()

	for index, name := range arg.Name {
		q.workspaceBuildParameters = append(q.workspaceBuildParameters, database.WorkspaceBuildParameter{
			WorkspaceBuildID: arg.WorkspaceBuildID,
			Name:             name,
			Value:            arg.Value[index],
		})
	}
	return nil
}

func (q *FakeQuerier) InsertWorkspaceModule(_ context.Context, arg database.InsertWorkspaceModuleParams) (database.WorkspaceModule, error) {
	err := validateDatabaseType(arg)
	if err != nil {
		return database.WorkspaceModule{}, err
	}

	q.mutex.Lock()
	defer q.mutex.Unlock()

	workspaceModule := database.WorkspaceModule(arg)
	q.workspaceModules = append(q.workspaceModules, workspaceModule)
	return workspaceModule, nil
}

func (q *FakeQuerier) InsertWorkspaceProxy(_ context.Context, arg database.InsertWorkspaceProxyParams) (database.WorkspaceProxy, error) {
	q.mutex.Lock()
	defer q.mutex.Unlock()

	lastRegionID := int32(0)
	for _, p := range q.workspaceProxies {
		if !p.Deleted && p.Name == arg.Name {
			return database.WorkspaceProxy{}, errUniqueConstraint
		}
		if p.RegionID > lastRegionID {
			lastRegionID = p.RegionID
		}
	}

	p := database.WorkspaceProxy{
		ID:                arg.ID,
		Name:              arg.Name,
		DisplayName:       arg.DisplayName,
		Icon:              arg.Icon,
		DerpEnabled:       arg.DerpEnabled,
		DerpOnly:          arg.DerpOnly,
		TokenHashedSecret: arg.TokenHashedSecret,
		RegionID:          lastRegionID + 1,
		CreatedAt:         arg.CreatedAt,
		UpdatedAt:         arg.UpdatedAt,
		Deleted:           false,
	}
	q.workspaceProxies = append(q.workspaceProxies, p)
	return p, nil
}

func (q *FakeQuerier) InsertWorkspaceResource(_ context.Context, arg database.InsertWorkspaceResourceParams) (database.WorkspaceResource, error) {
	if err := validateDatabaseType(arg); err != nil {
		return database.WorkspaceResource{}, err
	}

	q.mutex.Lock()
	defer q.mutex.Unlock()

	//nolint:gosimple
	resource := database.WorkspaceResource{
		ID:         arg.ID,
		CreatedAt:  arg.CreatedAt,
		JobID:      arg.JobID,
		Transition: arg.Transition,
		Type:       arg.Type,
		Name:       arg.Name,
		Hide:       arg.Hide,
		Icon:       arg.Icon,
		DailyCost:  arg.DailyCost,
		ModulePath: arg.ModulePath,
	}
	q.workspaceResources = append(q.workspaceResources, resource)
	return resource, nil
}

func (q *FakeQuerier) InsertWorkspaceResourceMetadata(_ context.Context, arg database.InsertWorkspaceResourceMetadataParams) ([]database.WorkspaceResourceMetadatum, error) {
	if err := validateDatabaseType(arg); err != nil {
		return nil, err
	}

	q.mutex.Lock()
	defer q.mutex.Unlock()

	metadata := make([]database.WorkspaceResourceMetadatum, 0)
	id := int64(1)
	if len(q.workspaceResourceMetadata) > 0 {
		id = q.workspaceResourceMetadata[len(q.workspaceResourceMetadata)-1].ID
	}
	for index, key := range arg.Key {
		id++
		value := arg.Value[index]
		metadata = append(metadata, database.WorkspaceResourceMetadatum{
			ID:                  id,
			WorkspaceResourceID: arg.WorkspaceResourceID,
			Key:                 key,
			Value: sql.NullString{
				String: value,
				Valid:  value != "",
			},
			Sensitive: arg.Sensitive[index],
		})
	}
	q.workspaceResourceMetadata = append(q.workspaceResourceMetadata, metadata...)
	return metadata, nil
}

func (q *FakeQuerier) ListProvisionerKeysByOrganization(_ context.Context, organizationID uuid.UUID) ([]database.ProvisionerKey, error) {
	q.mutex.RLock()
	defer q.mutex.RUnlock()

	keys := make([]database.ProvisionerKey, 0)
	for _, key := range q.provisionerKeys {
		if key.OrganizationID == organizationID {
			keys = append(keys, key)
		}
	}

	return keys, nil
}

func (q *FakeQuerier) ListProvisionerKeysByOrganizationExcludeReserved(_ context.Context, organizationID uuid.UUID) ([]database.ProvisionerKey, error) {
	q.mutex.RLock()
	defer q.mutex.RUnlock()

	keys := make([]database.ProvisionerKey, 0)
	for _, key := range q.provisionerKeys {
		if key.ID.String() == codersdk.ProvisionerKeyIDBuiltIn ||
			key.ID.String() == codersdk.ProvisionerKeyIDUserAuth ||
			key.ID.String() == codersdk.ProvisionerKeyIDPSK {
			continue
		}
		if key.OrganizationID == organizationID {
			keys = append(keys, key)
		}
	}

	return keys, nil
}

func (q *FakeQuerier) ListWorkspaceAgentPortShares(_ context.Context, workspaceID uuid.UUID) ([]database.WorkspaceAgentPortShare, error) {
	q.mutex.Lock()
	defer q.mutex.Unlock()

	shares := []database.WorkspaceAgentPortShare{}
	for _, share := range q.workspaceAgentPortShares {
		if share.WorkspaceID == workspaceID {
			shares = append(shares, share)
		}
	}

	return shares, nil
}

// nolint:forcetypeassert
func (q *FakeQuerier) OIDCClaimFieldValues(_ context.Context, args database.OIDCClaimFieldValuesParams) ([]string, error) {
	orgMembers := q.getOrganizationMemberNoLock(args.OrganizationID)

	var values []string
	for _, link := range q.userLinks {
		if args.OrganizationID != uuid.Nil {
			inOrg := slices.ContainsFunc(orgMembers, func(organizationMember database.OrganizationMember) bool {
				return organizationMember.UserID == link.UserID
			})
			if !inOrg {
				continue
			}
		}

		if link.LoginType != database.LoginTypeOIDC {
			continue
		}

		if len(link.Claims.MergedClaims) == 0 {
			continue
		}

		value, ok := link.Claims.MergedClaims[args.ClaimField]
		if !ok {
			continue
		}
		switch value := value.(type) {
		case string:
			values = append(values, value)
		case []string:
			values = append(values, value...)
		case []any:
			for _, v := range value {
				if sv, ok := v.(string); ok {
					values = append(values, sv)
				}
			}
		default:
			continue
		}
	}

	return slice.Unique(values), nil
}

func (q *FakeQuerier) OIDCClaimFields(_ context.Context, organizationID uuid.UUID) ([]string, error) {
	orgMembers := q.getOrganizationMemberNoLock(organizationID)

	var fields []string
	for _, link := range q.userLinks {
		if organizationID != uuid.Nil {
			inOrg := slices.ContainsFunc(orgMembers, func(organizationMember database.OrganizationMember) bool {
				return organizationMember.UserID == link.UserID
			})
			if !inOrg {
				continue
			}
		}

		if link.LoginType != database.LoginTypeOIDC {
			continue
		}

		for k := range link.Claims.MergedClaims {
			fields = append(fields, k)
		}
	}

	return slice.Unique(fields), nil
}

func (q *FakeQuerier) OrganizationMembers(_ context.Context, arg database.OrganizationMembersParams) ([]database.OrganizationMembersRow, error) {
	if err := validateDatabaseType(arg); err != nil {
		return []database.OrganizationMembersRow{}, err
	}

	q.mutex.RLock()
	defer q.mutex.RUnlock()

	tmp := make([]database.OrganizationMembersRow, 0)
	for _, organizationMember := range q.organizationMembers {
		if arg.OrganizationID != uuid.Nil && organizationMember.OrganizationID != arg.OrganizationID {
			continue
		}

		if arg.UserID != uuid.Nil && organizationMember.UserID != arg.UserID {
			continue
		}

		organizationMember := organizationMember
		user, _ := q.getUserByIDNoLock(organizationMember.UserID)
		tmp = append(tmp, database.OrganizationMembersRow{
			OrganizationMember: organizationMember,
			Username:           user.Username,
			AvatarURL:          user.AvatarURL,
			Name:               user.Name,
			Email:              user.Email,
			GlobalRoles:        user.RBACRoles,
		})
	}
	return tmp, nil
}

func (q *FakeQuerier) ReduceWorkspaceAgentShareLevelToAuthenticatedByTemplate(_ context.Context, templateID uuid.UUID) error {
	err := validateDatabaseType(templateID)
	if err != nil {
		return err
	}

	q.mutex.Lock()
	defer q.mutex.Unlock()

	for _, workspace := range q.workspaces {
		if workspace.TemplateID != templateID {
			continue
		}
		for i, share := range q.workspaceAgentPortShares {
			if share.WorkspaceID != workspace.ID {
				continue
			}
			if share.ShareLevel == database.AppSharingLevelPublic {
				share.ShareLevel = database.AppSharingLevelAuthenticated
			}
			q.workspaceAgentPortShares[i] = share
		}
	}

	return nil
}

func (q *FakeQuerier) RegisterWorkspaceProxy(_ context.Context, arg database.RegisterWorkspaceProxyParams) (database.WorkspaceProxy, error) {
	q.mutex.Lock()
	defer q.mutex.Unlock()

	for i, p := range q.workspaceProxies {
		if p.ID == arg.ID {
			p.Url = arg.Url
			p.WildcardHostname = arg.WildcardHostname
			p.DerpEnabled = arg.DerpEnabled
			p.DerpOnly = arg.DerpOnly
			p.Version = arg.Version
			p.UpdatedAt = dbtime.Now()
			q.workspaceProxies[i] = p
			return p, nil
		}
	}
	return database.WorkspaceProxy{}, sql.ErrNoRows
}

func (q *FakeQuerier) RemoveUserFromAllGroups(_ context.Context, userID uuid.UUID) error {
	q.mutex.Lock()
	defer q.mutex.Unlock()

	newMembers := q.groupMembers[:0]
	for _, member := range q.groupMembers {
		if member.UserID == userID {
			continue
		}
		newMembers = append(newMembers, member)
	}
	q.groupMembers = newMembers

	return nil
}

func (q *FakeQuerier) RemoveUserFromGroups(_ context.Context, arg database.RemoveUserFromGroupsParams) ([]uuid.UUID, error) {
	err := validateDatabaseType(arg)
	if err != nil {
		return nil, err
	}

	q.mutex.Lock()
	defer q.mutex.Unlock()

	removed := make([]uuid.UUID, 0)
	q.data.groupMembers = slices.DeleteFunc(q.data.groupMembers, func(groupMember database.GroupMemberTable) bool {
		// Delete all group members that match the arguments.
		if groupMember.UserID != arg.UserID {
			// Not the right user, ignore.
			return false
		}

		if !slices.Contains(arg.GroupIds, groupMember.GroupID) {
			return false
		}

		removed = append(removed, groupMember.GroupID)
		return true
	})

	return removed, nil
}

func (q *FakeQuerier) RevokeDBCryptKey(_ context.Context, activeKeyDigest string) error {
	q.mutex.Lock()
	defer q.mutex.Unlock()

	for i := range q.dbcryptKeys {
		key := q.dbcryptKeys[i]

		// Is the key already revoked?
		if !key.ActiveKeyDigest.Valid {
			continue
		}

		if key.ActiveKeyDigest.String != activeKeyDigest {
			continue
		}

		// Check for foreign key constraints.
		for _, ul := range q.userLinks {
			if (ul.OAuthAccessTokenKeyID.Valid && ul.OAuthAccessTokenKeyID.String == activeKeyDigest) ||
				(ul.OAuthRefreshTokenKeyID.Valid && ul.OAuthRefreshTokenKeyID.String == activeKeyDigest) {
				return errForeignKeyConstraint
			}
		}
		for _, gal := range q.externalAuthLinks {
			if (gal.OAuthAccessTokenKeyID.Valid && gal.OAuthAccessTokenKeyID.String == activeKeyDigest) ||
				(gal.OAuthRefreshTokenKeyID.Valid && gal.OAuthRefreshTokenKeyID.String == activeKeyDigest) {
				return errForeignKeyConstraint
			}
		}

		// Revoke the key.
		q.dbcryptKeys[i].RevokedAt = sql.NullTime{Time: dbtime.Now(), Valid: true}
		q.dbcryptKeys[i].RevokedKeyDigest = sql.NullString{String: key.ActiveKeyDigest.String, Valid: true}
		q.dbcryptKeys[i].ActiveKeyDigest = sql.NullString{}
		return nil
	}

	return sql.ErrNoRows
}

func (*FakeQuerier) TryAcquireLock(_ context.Context, _ int64) (bool, error) {
	return false, xerrors.New("TryAcquireLock must only be called within a transaction")
}

func (q *FakeQuerier) UnarchiveTemplateVersion(_ context.Context, arg database.UnarchiveTemplateVersionParams) error {
	err := validateDatabaseType(arg)
	if err != nil {
		return err
	}
	q.mutex.Lock()
	defer q.mutex.Unlock()

	for i, v := range q.data.templateVersions {
		if v.ID == arg.TemplateVersionID {
			v.Archived = false
			v.UpdatedAt = arg.UpdatedAt
			q.data.templateVersions[i] = v
			return nil
		}
	}

	return sql.ErrNoRows
}

func (q *FakeQuerier) UnfavoriteWorkspace(_ context.Context, arg uuid.UUID) error {
	err := validateDatabaseType(arg)
	if err != nil {
		return err
	}

	q.mutex.Lock()
	defer q.mutex.Unlock()

	for i := 0; i < len(q.workspaces); i++ {
		if q.workspaces[i].ID != arg {
			continue
		}
		q.workspaces[i].Favorite = false
		return nil
	}

	return nil
}

func (q *FakeQuerier) UpdateAPIKeyByID(_ context.Context, arg database.UpdateAPIKeyByIDParams) error {
	if err := validateDatabaseType(arg); err != nil {
		return err
	}

	q.mutex.Lock()
	defer q.mutex.Unlock()

	for index, apiKey := range q.apiKeys {
		if apiKey.ID != arg.ID {
			continue
		}
		apiKey.LastUsed = arg.LastUsed
		apiKey.ExpiresAt = arg.ExpiresAt
		apiKey.IPAddress = arg.IPAddress
		q.apiKeys[index] = apiKey
		return nil
	}
	return sql.ErrNoRows
}

func (q *FakeQuerier) UpdateCryptoKeyDeletesAt(_ context.Context, arg database.UpdateCryptoKeyDeletesAtParams) (database.CryptoKey, error) {
	err := validateDatabaseType(arg)
	if err != nil {
		return database.CryptoKey{}, err
	}
	q.mutex.Lock()
	defer q.mutex.Unlock()

	for i, key := range q.cryptoKeys {
		if key.Feature == arg.Feature && key.Sequence == arg.Sequence {
			key.DeletesAt = arg.DeletesAt
			q.cryptoKeys[i] = key
			return key, nil
		}
	}

	return database.CryptoKey{}, sql.ErrNoRows
}

func (q *FakeQuerier) UpdateCustomRole(_ context.Context, arg database.UpdateCustomRoleParams) (database.CustomRole, error) {
	err := validateDatabaseType(arg)
	if err != nil {
		return database.CustomRole{}, err
	}

	q.mutex.RLock()
	defer q.mutex.RUnlock()
	for i := range q.customRoles {
		if strings.EqualFold(q.customRoles[i].Name, arg.Name) &&
			q.customRoles[i].OrganizationID.UUID == arg.OrganizationID.UUID {
			q.customRoles[i].DisplayName = arg.DisplayName
			q.customRoles[i].OrganizationID = arg.OrganizationID
			q.customRoles[i].SitePermissions = arg.SitePermissions
			q.customRoles[i].OrgPermissions = arg.OrgPermissions
			q.customRoles[i].UserPermissions = arg.UserPermissions
			q.customRoles[i].UpdatedAt = dbtime.Now()
			return q.customRoles[i], nil
		}
	}
	return database.CustomRole{}, sql.ErrNoRows
}

func (q *FakeQuerier) UpdateExternalAuthLink(_ context.Context, arg database.UpdateExternalAuthLinkParams) (database.ExternalAuthLink, error) {
	if err := validateDatabaseType(arg); err != nil {
		return database.ExternalAuthLink{}, err
	}

	q.mutex.Lock()
	defer q.mutex.Unlock()
	for index, gitAuthLink := range q.externalAuthLinks {
		if gitAuthLink.ProviderID != arg.ProviderID {
			continue
		}
		if gitAuthLink.UserID != arg.UserID {
			continue
		}
		gitAuthLink.UpdatedAt = arg.UpdatedAt
		gitAuthLink.OAuthAccessToken = arg.OAuthAccessToken
		gitAuthLink.OAuthAccessTokenKeyID = arg.OAuthAccessTokenKeyID
		gitAuthLink.OAuthRefreshToken = arg.OAuthRefreshToken
		gitAuthLink.OAuthRefreshTokenKeyID = arg.OAuthRefreshTokenKeyID
		gitAuthLink.OAuthExpiry = arg.OAuthExpiry
		gitAuthLink.OAuthExtra = arg.OAuthExtra
		q.externalAuthLinks[index] = gitAuthLink

		return gitAuthLink, nil
	}
	return database.ExternalAuthLink{}, sql.ErrNoRows
}

func (q *FakeQuerier) UpdateExternalAuthLinkRefreshToken(_ context.Context, arg database.UpdateExternalAuthLinkRefreshTokenParams) error {
	if err := validateDatabaseType(arg); err != nil {
		return err
	}

	q.mutex.Lock()
	defer q.mutex.Unlock()
	for index, gitAuthLink := range q.externalAuthLinks {
		if gitAuthLink.ProviderID != arg.ProviderID {
			continue
		}
		if gitAuthLink.UserID != arg.UserID {
			continue
		}
		gitAuthLink.UpdatedAt = arg.UpdatedAt
		gitAuthLink.OAuthRefreshToken = arg.OAuthRefreshToken
		q.externalAuthLinks[index] = gitAuthLink

		return nil
	}
	return sql.ErrNoRows
}

func (q *FakeQuerier) UpdateGitSSHKey(_ context.Context, arg database.UpdateGitSSHKeyParams) (database.GitSSHKey, error) {
	if err := validateDatabaseType(arg); err != nil {
		return database.GitSSHKey{}, err
	}

	q.mutex.Lock()
	defer q.mutex.Unlock()

	for index, key := range q.gitSSHKey {
		if key.UserID != arg.UserID {
			continue
		}
		key.UpdatedAt = arg.UpdatedAt
		key.PrivateKey = arg.PrivateKey
		key.PublicKey = arg.PublicKey
		q.gitSSHKey[index] = key
		return key, nil
	}
	return database.GitSSHKey{}, sql.ErrNoRows
}

func (q *FakeQuerier) UpdateGroupByID(_ context.Context, arg database.UpdateGroupByIDParams) (database.Group, error) {
	if err := validateDatabaseType(arg); err != nil {
		return database.Group{}, err
	}

	q.mutex.Lock()
	defer q.mutex.Unlock()

	for i, group := range q.groups {
		if group.ID == arg.ID {
			group.DisplayName = arg.DisplayName
			group.Name = arg.Name
			group.AvatarURL = arg.AvatarURL
			group.QuotaAllowance = arg.QuotaAllowance
			q.groups[i] = group
			return group, nil
		}
	}
	return database.Group{}, sql.ErrNoRows
}

func (q *FakeQuerier) UpdateInactiveUsersToDormant(_ context.Context, params database.UpdateInactiveUsersToDormantParams) ([]database.UpdateInactiveUsersToDormantRow, error) {
	q.mutex.Lock()
	defer q.mutex.Unlock()

	var updated []database.UpdateInactiveUsersToDormantRow
	for index, user := range q.users {
		if user.Status == database.UserStatusActive && user.LastSeenAt.Before(params.LastSeenAfter) {
			q.users[index].Status = database.UserStatusDormant
			q.users[index].UpdatedAt = params.UpdatedAt
			updated = append(updated, database.UpdateInactiveUsersToDormantRow{
				ID:         user.ID,
				Email:      user.Email,
				Username:   user.Username,
				LastSeenAt: user.LastSeenAt,
			})
			q.userStatusChanges = append(q.userStatusChanges, database.UserStatusChange{
				UserID:    user.ID,
				NewStatus: database.UserStatusDormant,
				ChangedAt: params.UpdatedAt,
			})
		}
	}

	if len(updated) == 0 {
		return nil, sql.ErrNoRows
	}

	return updated, nil
}

func (q *FakeQuerier) UpdateInboxNotificationReadStatus(_ context.Context, arg database.UpdateInboxNotificationReadStatusParams) error {
	err := validateDatabaseType(arg)
	if err != nil {
		return err
	}

	q.mutex.Lock()
	defer q.mutex.Unlock()

	for i := range q.InboxNotification {
		if q.InboxNotification[i].ID == arg.ID {
			q.InboxNotification[i].ReadAt = arg.ReadAt
		}
	}

	return nil
}

func (q *FakeQuerier) UpdateMemberRoles(_ context.Context, arg database.UpdateMemberRolesParams) (database.OrganizationMember, error) {
	if err := validateDatabaseType(arg); err != nil {
		return database.OrganizationMember{}, err
	}

	q.mutex.Lock()
	defer q.mutex.Unlock()

	for i, mem := range q.organizationMembers {
		if mem.UserID == arg.UserID && mem.OrganizationID == arg.OrgID {
			uniqueRoles := make([]string, 0, len(arg.GrantedRoles))
			exist := make(map[string]struct{})
			for _, r := range arg.GrantedRoles {
				if _, ok := exist[r]; ok {
					continue
				}
				exist[r] = struct{}{}
				uniqueRoles = append(uniqueRoles, r)
			}
			sort.Strings(uniqueRoles)

			mem.Roles = uniqueRoles
			q.organizationMembers[i] = mem
			return mem, nil
		}
	}

	return database.OrganizationMember{}, sql.ErrNoRows
}

func (q *FakeQuerier) UpdateMemoryResourceMonitor(_ context.Context, arg database.UpdateMemoryResourceMonitorParams) error {
	err := validateDatabaseType(arg)
	if err != nil {
		return err
	}

	q.mutex.Lock()
	defer q.mutex.Unlock()

	for i, monitor := range q.workspaceAgentMemoryResourceMonitors {
		if monitor.AgentID != arg.AgentID {
			continue
		}

		monitor.State = arg.State
		monitor.UpdatedAt = arg.UpdatedAt
		monitor.DebouncedUntil = arg.DebouncedUntil
		q.workspaceAgentMemoryResourceMonitors[i] = monitor
		return nil
	}

	return nil
}

func (*FakeQuerier) UpdateNotificationTemplateMethodByID(_ context.Context, _ database.UpdateNotificationTemplateMethodByIDParams) (database.NotificationTemplate, error) {
	// Not implementing this function because it relies on state in the database which is created with migrations.
	// We could consider using code-generation to align the database state and dbmem, but it's not worth it right now.
	return database.NotificationTemplate{}, ErrUnimplemented
}

func (q *FakeQuerier) UpdateOAuth2ProviderAppByID(_ context.Context, arg database.UpdateOAuth2ProviderAppByIDParams) (database.OAuth2ProviderApp, error) {
	err := validateDatabaseType(arg)
	if err != nil {
		return database.OAuth2ProviderApp{}, err
	}

	q.mutex.Lock()
	defer q.mutex.Unlock()

	for _, app := range q.oauth2ProviderApps {
		if app.Name == arg.Name && app.ID != arg.ID {
			return database.OAuth2ProviderApp{}, errUniqueConstraint
		}
	}

	for index, app := range q.oauth2ProviderApps {
		if app.ID == arg.ID {
			newApp := database.OAuth2ProviderApp{
				ID:          arg.ID,
				CreatedAt:   app.CreatedAt,
				UpdatedAt:   arg.UpdatedAt,
				Name:        arg.Name,
				Icon:        arg.Icon,
				CallbackURL: arg.CallbackURL,
			}
			q.oauth2ProviderApps[index] = newApp
			return newApp, nil
		}
	}
	return database.OAuth2ProviderApp{}, sql.ErrNoRows
}

func (q *FakeQuerier) UpdateOAuth2ProviderAppSecretByID(_ context.Context, arg database.UpdateOAuth2ProviderAppSecretByIDParams) (database.OAuth2ProviderAppSecret, error) {
	err := validateDatabaseType(arg)
	if err != nil {
		return database.OAuth2ProviderAppSecret{}, err
	}

	q.mutex.Lock()
	defer q.mutex.Unlock()

	for index, secret := range q.oauth2ProviderAppSecrets {
		if secret.ID == arg.ID {
			newSecret := database.OAuth2ProviderAppSecret{
				ID:            arg.ID,
				CreatedAt:     secret.CreatedAt,
				SecretPrefix:  secret.SecretPrefix,
				HashedSecret:  secret.HashedSecret,
				DisplaySecret: secret.DisplaySecret,
				AppID:         secret.AppID,
				LastUsedAt:    arg.LastUsedAt,
			}
			q.oauth2ProviderAppSecrets[index] = newSecret
			return newSecret, nil
		}
	}
	return database.OAuth2ProviderAppSecret{}, sql.ErrNoRows
}

func (q *FakeQuerier) UpdateOrganization(_ context.Context, arg database.UpdateOrganizationParams) (database.Organization, error) {
	err := validateDatabaseType(arg)
	if err != nil {
		return database.Organization{}, err
	}

	q.mutex.Lock()
	defer q.mutex.Unlock()

	// Enforce the unique constraint, because the API endpoint relies on the database catching
	// non-unique names during updates.
	for _, org := range q.organizations {
		if org.Name == arg.Name && org.ID != arg.ID {
			return database.Organization{}, errUniqueConstraint
		}
	}

	for i, org := range q.organizations {
		if org.ID == arg.ID {
			org.Name = arg.Name
			org.DisplayName = arg.DisplayName
			org.Description = arg.Description
			org.Icon = arg.Icon
			q.organizations[i] = org
			return org, nil
		}
	}
	return database.Organization{}, sql.ErrNoRows
}

func (q *FakeQuerier) UpdateOrganizationDeletedByID(_ context.Context, arg database.UpdateOrganizationDeletedByIDParams) error {
	if err := validateDatabaseType(arg); err != nil {
		return err
	}

	q.mutex.Lock()
	defer q.mutex.Unlock()

	for index, organization := range q.organizations {
		if organization.ID != arg.ID || organization.IsDefault {
			continue
		}
		organization.Deleted = true
		organization.UpdatedAt = arg.UpdatedAt
		q.organizations[index] = organization
		return nil
	}
	return sql.ErrNoRows
}

func (q *FakeQuerier) UpdateProvisionerDaemonLastSeenAt(_ context.Context, arg database.UpdateProvisionerDaemonLastSeenAtParams) error {
	err := validateDatabaseType(arg)
	if err != nil {
		return err
	}

	q.mutex.Lock()
	defer q.mutex.Unlock()

	for idx := range q.provisionerDaemons {
		if q.provisionerDaemons[idx].ID != arg.ID {
			continue
		}
		if q.provisionerDaemons[idx].LastSeenAt.Time.After(arg.LastSeenAt.Time) {
			continue
		}
		q.provisionerDaemons[idx].LastSeenAt = arg.LastSeenAt
		return nil
	}
	return sql.ErrNoRows
}

func (q *FakeQuerier) UpdateProvisionerJobByID(_ context.Context, arg database.UpdateProvisionerJobByIDParams) error {
	if err := validateDatabaseType(arg); err != nil {
		return err
	}

	q.mutex.Lock()
	defer q.mutex.Unlock()

	for index, job := range q.provisionerJobs {
		if arg.ID != job.ID {
			continue
		}
		job.UpdatedAt = arg.UpdatedAt
		job.JobStatus = provisionerJobStatus(job)
		q.provisionerJobs[index] = job
		return nil
	}
	return sql.ErrNoRows
}

func (q *FakeQuerier) UpdateProvisionerJobWithCancelByID(_ context.Context, arg database.UpdateProvisionerJobWithCancelByIDParams) error {
	if err := validateDatabaseType(arg); err != nil {
		return err
	}

	q.mutex.Lock()
	defer q.mutex.Unlock()

	for index, job := range q.provisionerJobs {
		if arg.ID != job.ID {
			continue
		}
		job.CanceledAt = arg.CanceledAt
		job.CompletedAt = arg.CompletedAt
		job.JobStatus = provisionerJobStatus(job)
		q.provisionerJobs[index] = job
		return nil
	}
	return sql.ErrNoRows
}

func (q *FakeQuerier) UpdateProvisionerJobWithCompleteByID(_ context.Context, arg database.UpdateProvisionerJobWithCompleteByIDParams) error {
	if err := validateDatabaseType(arg); err != nil {
		return err
	}

	q.mutex.Lock()
	defer q.mutex.Unlock()

	for index, job := range q.provisionerJobs {
		if arg.ID != job.ID {
			continue
		}
		job.UpdatedAt = arg.UpdatedAt
		job.CompletedAt = arg.CompletedAt
		job.Error = arg.Error
		job.ErrorCode = arg.ErrorCode
		job.JobStatus = provisionerJobStatus(job)
		q.provisionerJobs[index] = job
		return nil
	}
	return sql.ErrNoRows
}

func (q *FakeQuerier) UpdateReplica(_ context.Context, arg database.UpdateReplicaParams) (database.Replica, error) {
	if err := validateDatabaseType(arg); err != nil {
		return database.Replica{}, err
	}

	q.mutex.Lock()
	defer q.mutex.Unlock()

	for index, replica := range q.replicas {
		if replica.ID != arg.ID {
			continue
		}
		replica.Hostname = arg.Hostname
		replica.StartedAt = arg.StartedAt
		replica.StoppedAt = arg.StoppedAt
		replica.UpdatedAt = arg.UpdatedAt
		replica.RelayAddress = arg.RelayAddress
		replica.RegionID = arg.RegionID
		replica.Version = arg.Version
		replica.Error = arg.Error
		replica.DatabaseLatency = arg.DatabaseLatency
		replica.Primary = arg.Primary
		q.replicas[index] = replica
		return replica, nil
	}
	return database.Replica{}, sql.ErrNoRows
}

func (*FakeQuerier) UpdateTailnetPeerStatusByCoordinator(context.Context, database.UpdateTailnetPeerStatusByCoordinatorParams) error {
	return ErrUnimplemented
}

func (q *FakeQuerier) UpdateTemplateACLByID(_ context.Context, arg database.UpdateTemplateACLByIDParams) error {
	if err := validateDatabaseType(arg); err != nil {
		return err
	}

	q.mutex.Lock()
	defer q.mutex.Unlock()

	for i, template := range q.templates {
		if template.ID == arg.ID {
			template.GroupACL = arg.GroupACL
			template.UserACL = arg.UserACL

			q.templates[i] = template
			return nil
		}
	}

	return sql.ErrNoRows
}

func (q *FakeQuerier) UpdateTemplateAccessControlByID(_ context.Context, arg database.UpdateTemplateAccessControlByIDParams) error {
	if err := validateDatabaseType(arg); err != nil {
		return err
	}

	q.mutex.Lock()
	defer q.mutex.Unlock()

	for idx, tpl := range q.templates {
		if tpl.ID != arg.ID {
			continue
		}
		q.templates[idx].RequireActiveVersion = arg.RequireActiveVersion
		q.templates[idx].Deprecated = arg.Deprecated
		return nil
	}

	return sql.ErrNoRows
}

func (q *FakeQuerier) UpdateTemplateActiveVersionByID(_ context.Context, arg database.UpdateTemplateActiveVersionByIDParams) error {
	if err := validateDatabaseType(arg); err != nil {
		return err
	}

	q.mutex.Lock()
	defer q.mutex.Unlock()

	for index, template := range q.templates {
		if template.ID != arg.ID {
			continue
		}
		template.ActiveVersionID = arg.ActiveVersionID
		template.UpdatedAt = arg.UpdatedAt
		q.templates[index] = template
		return nil
	}
	return sql.ErrNoRows
}

func (q *FakeQuerier) UpdateTemplateDeletedByID(_ context.Context, arg database.UpdateTemplateDeletedByIDParams) error {
	if err := validateDatabaseType(arg); err != nil {
		return err
	}

	q.mutex.Lock()
	defer q.mutex.Unlock()

	for index, template := range q.templates {
		if template.ID != arg.ID {
			continue
		}
		template.Deleted = arg.Deleted
		template.UpdatedAt = arg.UpdatedAt
		q.templates[index] = template
		return nil
	}
	return sql.ErrNoRows
}

func (q *FakeQuerier) UpdateTemplateMetaByID(_ context.Context, arg database.UpdateTemplateMetaByIDParams) error {
	if err := validateDatabaseType(arg); err != nil {
		return err
	}

	q.mutex.Lock()
	defer q.mutex.Unlock()

	for idx, tpl := range q.templates {
		if tpl.ID != arg.ID {
			continue
		}
		tpl.UpdatedAt = dbtime.Now()
		tpl.Name = arg.Name
		tpl.DisplayName = arg.DisplayName
		tpl.Description = arg.Description
		tpl.Icon = arg.Icon
		tpl.GroupACL = arg.GroupACL
		tpl.AllowUserCancelWorkspaceJobs = arg.AllowUserCancelWorkspaceJobs
		tpl.MaxPortSharingLevel = arg.MaxPortSharingLevel
		q.templates[idx] = tpl
		return nil
	}

	return sql.ErrNoRows
}

func (q *FakeQuerier) UpdateTemplateScheduleByID(_ context.Context, arg database.UpdateTemplateScheduleByIDParams) error {
	if err := validateDatabaseType(arg); err != nil {
		return err
	}

	q.mutex.Lock()
	defer q.mutex.Unlock()

	for idx, tpl := range q.templates {
		if tpl.ID != arg.ID {
			continue
		}
		tpl.AllowUserAutostart = arg.AllowUserAutostart
		tpl.AllowUserAutostop = arg.AllowUserAutostop
		tpl.UpdatedAt = dbtime.Now()
		tpl.DefaultTTL = arg.DefaultTTL
		tpl.ActivityBump = arg.ActivityBump
		tpl.AutostopRequirementDaysOfWeek = arg.AutostopRequirementDaysOfWeek
		tpl.AutostopRequirementWeeks = arg.AutostopRequirementWeeks
		tpl.AutostartBlockDaysOfWeek = arg.AutostartBlockDaysOfWeek
		tpl.FailureTTL = arg.FailureTTL
		tpl.TimeTilDormant = arg.TimeTilDormant
		tpl.TimeTilDormantAutoDelete = arg.TimeTilDormantAutoDelete
		q.templates[idx] = tpl
		return nil
	}

	return sql.ErrNoRows
}

func (q *FakeQuerier) UpdateTemplateVersionByID(_ context.Context, arg database.UpdateTemplateVersionByIDParams) error {
	if err := validateDatabaseType(arg); err != nil {
		return err
	}

	q.mutex.Lock()
	defer q.mutex.Unlock()

	for index, templateVersion := range q.templateVersions {
		if templateVersion.ID != arg.ID {
			continue
		}
		templateVersion.TemplateID = arg.TemplateID
		templateVersion.UpdatedAt = arg.UpdatedAt
		templateVersion.Name = arg.Name
		templateVersion.Message = arg.Message
		q.templateVersions[index] = templateVersion
		return nil
	}
	return sql.ErrNoRows
}

func (q *FakeQuerier) UpdateTemplateVersionDescriptionByJobID(_ context.Context, arg database.UpdateTemplateVersionDescriptionByJobIDParams) error {
	if err := validateDatabaseType(arg); err != nil {
		return err
	}

	q.mutex.Lock()
	defer q.mutex.Unlock()

	for index, templateVersion := range q.templateVersions {
		if templateVersion.JobID != arg.JobID {
			continue
		}
		templateVersion.Readme = arg.Readme
		templateVersion.UpdatedAt = arg.UpdatedAt
		q.templateVersions[index] = templateVersion
		return nil
	}
	return sql.ErrNoRows
}

func (q *FakeQuerier) UpdateTemplateVersionExternalAuthProvidersByJobID(_ context.Context, arg database.UpdateTemplateVersionExternalAuthProvidersByJobIDParams) error {
	if err := validateDatabaseType(arg); err != nil {
		return err
	}

	q.mutex.Lock()
	defer q.mutex.Unlock()

	for index, templateVersion := range q.templateVersions {
		if templateVersion.JobID != arg.JobID {
			continue
		}
		templateVersion.ExternalAuthProviders = arg.ExternalAuthProviders
		templateVersion.UpdatedAt = arg.UpdatedAt
		q.templateVersions[index] = templateVersion
		return nil
	}
	return sql.ErrNoRows
}

func (q *FakeQuerier) UpdateTemplateWorkspacesLastUsedAt(_ context.Context, arg database.UpdateTemplateWorkspacesLastUsedAtParams) error {
	err := validateDatabaseType(arg)
	if err != nil {
		return err
	}

	q.mutex.Lock()
	defer q.mutex.Unlock()

	for i, ws := range q.workspaces {
		if ws.TemplateID != arg.TemplateID {
			continue
		}
		ws.LastUsedAt = arg.LastUsedAt
		q.workspaces[i] = ws
	}

	return nil
}

func (q *FakeQuerier) UpdateUserAppearanceSettings(_ context.Context, arg database.UpdateUserAppearanceSettingsParams) (database.UserConfig, error) {
	err := validateDatabaseType(arg)
	if err != nil {
		return database.UserConfig{}, err
	}

	q.mutex.Lock()
	defer q.mutex.Unlock()

	for i, uc := range q.userConfigs {
		if uc.UserID != arg.UserID || uc.Key != "theme_preference" {
			continue
		}
		uc.Value = arg.ThemePreference
		q.userConfigs[i] = uc
		return uc, nil
	}

	uc := database.UserConfig{
		UserID: arg.UserID,
		Key:    "theme_preference",
		Value:  arg.ThemePreference,
	}
	q.userConfigs = append(q.userConfigs, uc)
	return uc, nil
}

func (q *FakeQuerier) UpdateUserDeletedByID(_ context.Context, id uuid.UUID) error {
	q.mutex.Lock()
	defer q.mutex.Unlock()

	for i, u := range q.users {
		if u.ID == id {
			u.Deleted = true
			q.users[i] = u
			// NOTE: In the real world, this is done by a trigger.
			q.apiKeys = slices.DeleteFunc(q.apiKeys, func(u database.APIKey) bool {
				return id == u.UserID
			})

			q.userLinks = slices.DeleteFunc(q.userLinks, func(u database.UserLink) bool {
				return id == u.UserID
			})
			return nil
		}
	}
	return sql.ErrNoRows
}

func (q *FakeQuerier) UpdateUserGithubComUserID(_ context.Context, arg database.UpdateUserGithubComUserIDParams) error {
	err := validateDatabaseType(arg)
	if err != nil {
		return err
	}

	q.mutex.Lock()
	defer q.mutex.Unlock()

	for i, user := range q.users {
		if user.ID != arg.ID {
			continue
		}
		user.GithubComUserID = arg.GithubComUserID
		q.users[i] = user
		return nil
	}
	return sql.ErrNoRows
}

func (q *FakeQuerier) UpdateUserHashedOneTimePasscode(_ context.Context, arg database.UpdateUserHashedOneTimePasscodeParams) error {
	err := validateDatabaseType(arg)
	if err != nil {
		return err
	}

	q.mutex.Lock()
	defer q.mutex.Unlock()

	for i, user := range q.users {
		if user.ID != arg.ID {
			continue
		}
		user.HashedOneTimePasscode = arg.HashedOneTimePasscode
		user.OneTimePasscodeExpiresAt = arg.OneTimePasscodeExpiresAt
		q.users[i] = user
	}
	return nil
}

func (q *FakeQuerier) UpdateUserHashedPassword(_ context.Context, arg database.UpdateUserHashedPasswordParams) error {
	if err := validateDatabaseType(arg); err != nil {
		return err
	}

	q.mutex.Lock()
	defer q.mutex.Unlock()

	for i, user := range q.users {
		if user.ID != arg.ID {
			continue
		}
		user.HashedPassword = arg.HashedPassword
		user.HashedOneTimePasscode = nil
		user.OneTimePasscodeExpiresAt = sql.NullTime{}
		q.users[i] = user
		return nil
	}
	return sql.ErrNoRows
}

func (q *FakeQuerier) UpdateUserLastSeenAt(_ context.Context, arg database.UpdateUserLastSeenAtParams) (database.User, error) {
	if err := validateDatabaseType(arg); err != nil {
		return database.User{}, err
	}

	q.mutex.Lock()
	defer q.mutex.Unlock()

	for index, user := range q.users {
		if user.ID != arg.ID {
			continue
		}
		user.LastSeenAt = arg.LastSeenAt
		user.UpdatedAt = arg.UpdatedAt
		q.users[index] = user
		return user, nil
	}
	return database.User{}, sql.ErrNoRows
}

func (q *FakeQuerier) UpdateUserLink(_ context.Context, params database.UpdateUserLinkParams) (database.UserLink, error) {
	if err := validateDatabaseType(params); err != nil {
		return database.UserLink{}, err
	}

	q.mutex.Lock()
	defer q.mutex.Unlock()

	if u, err := q.getUserByIDNoLock(params.UserID); err == nil && u.Deleted {
		return database.UserLink{}, deletedUserLinkError
	}

	for i, link := range q.userLinks {
		if link.UserID == params.UserID && link.LoginType == params.LoginType {
			link.OAuthAccessToken = params.OAuthAccessToken
			link.OAuthAccessTokenKeyID = params.OAuthAccessTokenKeyID
			link.OAuthRefreshToken = params.OAuthRefreshToken
			link.OAuthRefreshTokenKeyID = params.OAuthRefreshTokenKeyID
			link.OAuthExpiry = params.OAuthExpiry
			link.Claims = params.Claims

			q.userLinks[i] = link
			return link, nil
		}
	}

	return database.UserLink{}, sql.ErrNoRows
}

func (q *FakeQuerier) UpdateUserLinkedID(_ context.Context, params database.UpdateUserLinkedIDParams) (database.UserLink, error) {
	if err := validateDatabaseType(params); err != nil {
		return database.UserLink{}, err
	}

	q.mutex.Lock()
	defer q.mutex.Unlock()

	for i, link := range q.userLinks {
		if link.UserID == params.UserID && link.LoginType == params.LoginType {
			link.LinkedID = params.LinkedID

			q.userLinks[i] = link
			return link, nil
		}
	}

	return database.UserLink{}, sql.ErrNoRows
}

func (q *FakeQuerier) UpdateUserLoginType(_ context.Context, arg database.UpdateUserLoginTypeParams) (database.User, error) {
	if err := validateDatabaseType(arg); err != nil {
		return database.User{}, err
	}

	q.mutex.Lock()
	defer q.mutex.Unlock()

	for i, u := range q.users {
		if u.ID == arg.UserID {
			u.LoginType = arg.NewLoginType
			if arg.NewLoginType != database.LoginTypePassword {
				u.HashedPassword = []byte{}
			}
			q.users[i] = u
			return u, nil
		}
	}
	return database.User{}, sql.ErrNoRows
}

func (q *FakeQuerier) UpdateUserNotificationPreferences(_ context.Context, arg database.UpdateUserNotificationPreferencesParams) (int64, error) {
	err := validateDatabaseType(arg)
	if err != nil {
		return 0, err
	}

	q.mutex.Lock()
	defer q.mutex.Unlock()

	var upserted int64
	for i := range arg.NotificationTemplateIds {
		var (
			found      bool
			templateID = arg.NotificationTemplateIds[i]
			disabled   = arg.Disableds[i]
		)

		for j, np := range q.notificationPreferences {
			if np.UserID != arg.UserID {
				continue
			}

			if np.NotificationTemplateID != templateID {
				continue
			}

			np.Disabled = disabled
			np.UpdatedAt = dbtime.Now()
			q.notificationPreferences[j] = np

			upserted++
			found = true
			break
		}

		if !found {
			np := database.NotificationPreference{
				Disabled:               disabled,
				UserID:                 arg.UserID,
				NotificationTemplateID: templateID,
				CreatedAt:              dbtime.Now(),
				UpdatedAt:              dbtime.Now(),
			}
			q.notificationPreferences = append(q.notificationPreferences, np)
			upserted++
		}
	}

	return upserted, nil
}

func (q *FakeQuerier) UpdateUserProfile(_ context.Context, arg database.UpdateUserProfileParams) (database.User, error) {
	if err := validateDatabaseType(arg); err != nil {
		return database.User{}, err
	}

	q.mutex.Lock()
	defer q.mutex.Unlock()

	for index, user := range q.users {
		if user.ID != arg.ID {
			continue
		}
		user.Email = arg.Email
		user.Username = arg.Username
		user.AvatarURL = arg.AvatarURL
		user.Name = arg.Name
		q.users[index] = user
		return user, nil
	}
	return database.User{}, sql.ErrNoRows
}

func (q *FakeQuerier) UpdateUserQuietHoursSchedule(_ context.Context, arg database.UpdateUserQuietHoursScheduleParams) (database.User, error) {
	if err := validateDatabaseType(arg); err != nil {
		return database.User{}, err
	}

	q.mutex.Lock()
	defer q.mutex.Unlock()

	for index, user := range q.users {
		if user.ID != arg.ID {
			continue
		}
		user.QuietHoursSchedule = arg.QuietHoursSchedule
		q.users[index] = user
		return user, nil
	}
	return database.User{}, sql.ErrNoRows
}

func (q *FakeQuerier) UpdateUserRoles(_ context.Context, arg database.UpdateUserRolesParams) (database.User, error) {
	if err := validateDatabaseType(arg); err != nil {
		return database.User{}, err
	}

	q.mutex.Lock()
	defer q.mutex.Unlock()

	for index, user := range q.users {
		if user.ID != arg.ID {
			continue
		}

		// Set new roles
		user.RBACRoles = slice.Unique(arg.GrantedRoles)
		// Remove duplicates and sort
		uniqueRoles := make([]string, 0, len(user.RBACRoles))
		exist := make(map[string]struct{})
		for _, r := range user.RBACRoles {
			if _, ok := exist[r]; ok {
				continue
			}
			exist[r] = struct{}{}
			uniqueRoles = append(uniqueRoles, r)
		}
		sort.Strings(uniqueRoles)
		user.RBACRoles = uniqueRoles

		q.users[index] = user
		return user, nil
	}
	return database.User{}, sql.ErrNoRows
}

func (q *FakeQuerier) UpdateUserStatus(_ context.Context, arg database.UpdateUserStatusParams) (database.User, error) {
	if err := validateDatabaseType(arg); err != nil {
		return database.User{}, err
	}

	q.mutex.Lock()
	defer q.mutex.Unlock()

	for index, user := range q.users {
		if user.ID != arg.ID {
			continue
		}
		user.Status = arg.Status
		user.UpdatedAt = arg.UpdatedAt
		q.users[index] = user

		q.userStatusChanges = append(q.userStatusChanges, database.UserStatusChange{
			UserID:    user.ID,
			NewStatus: user.Status,
			ChangedAt: user.UpdatedAt,
		})
		return user, nil
	}
	return database.User{}, sql.ErrNoRows
}

func (q *FakeQuerier) UpdateVolumeResourceMonitor(_ context.Context, arg database.UpdateVolumeResourceMonitorParams) error {
	err := validateDatabaseType(arg)
	if err != nil {
		return err
	}

	q.mutex.Lock()
	defer q.mutex.Unlock()

	for i, monitor := range q.workspaceAgentVolumeResourceMonitors {
		if monitor.AgentID != arg.AgentID || monitor.Path != arg.Path {
			continue
		}

		monitor.State = arg.State
		monitor.UpdatedAt = arg.UpdatedAt
		monitor.DebouncedUntil = arg.DebouncedUntil
		q.workspaceAgentVolumeResourceMonitors[i] = monitor
		return nil
	}

	return nil
}

func (q *FakeQuerier) UpdateWorkspace(_ context.Context, arg database.UpdateWorkspaceParams) (database.WorkspaceTable, error) {
	if err := validateDatabaseType(arg); err != nil {
		return database.WorkspaceTable{}, err
	}

	q.mutex.Lock()
	defer q.mutex.Unlock()

	for i, workspace := range q.workspaces {
		if workspace.Deleted || workspace.ID != arg.ID {
			continue
		}
		for _, other := range q.workspaces {
			if other.Deleted || other.ID == workspace.ID || workspace.OwnerID != other.OwnerID {
				continue
			}
			if other.Name == arg.Name {
				return database.WorkspaceTable{}, errUniqueConstraint
			}
		}

		workspace.Name = arg.Name
		q.workspaces[i] = workspace

		return workspace, nil
	}

	return database.WorkspaceTable{}, sql.ErrNoRows
}

func (q *FakeQuerier) UpdateWorkspaceAgentConnectionByID(_ context.Context, arg database.UpdateWorkspaceAgentConnectionByIDParams) error {
	if err := validateDatabaseType(arg); err != nil {
		return err
	}

	q.mutex.Lock()
	defer q.mutex.Unlock()

	for index, agent := range q.workspaceAgents {
		if agent.ID != arg.ID {
			continue
		}
		agent.FirstConnectedAt = arg.FirstConnectedAt
		agent.LastConnectedAt = arg.LastConnectedAt
		agent.DisconnectedAt = arg.DisconnectedAt
		agent.UpdatedAt = arg.UpdatedAt
		agent.LastConnectedReplicaID = arg.LastConnectedReplicaID
		q.workspaceAgents[index] = agent
		return nil
	}
	return sql.ErrNoRows
}

func (q *FakeQuerier) UpdateWorkspaceAgentLifecycleStateByID(_ context.Context, arg database.UpdateWorkspaceAgentLifecycleStateByIDParams) error {
	if err := validateDatabaseType(arg); err != nil {
		return err
	}

	q.mutex.Lock()
	defer q.mutex.Unlock()
	for i, agent := range q.workspaceAgents {
		if agent.ID == arg.ID {
			agent.LifecycleState = arg.LifecycleState
			agent.StartedAt = arg.StartedAt
			agent.ReadyAt = arg.ReadyAt
			q.workspaceAgents[i] = agent
			return nil
		}
	}
	return sql.ErrNoRows
}

func (q *FakeQuerier) UpdateWorkspaceAgentLogOverflowByID(_ context.Context, arg database.UpdateWorkspaceAgentLogOverflowByIDParams) error {
	if err := validateDatabaseType(arg); err != nil {
		return err
	}

	q.mutex.Lock()
	defer q.mutex.Unlock()
	for i, agent := range q.workspaceAgents {
		if agent.ID == arg.ID {
			agent.LogsOverflowed = arg.LogsOverflowed
			q.workspaceAgents[i] = agent
			return nil
		}
	}
	return sql.ErrNoRows
}

func (q *FakeQuerier) UpdateWorkspaceAgentMetadata(_ context.Context, arg database.UpdateWorkspaceAgentMetadataParams) error {
	q.mutex.Lock()
	defer q.mutex.Unlock()

	for i, m := range q.workspaceAgentMetadata {
		if m.WorkspaceAgentID != arg.WorkspaceAgentID {
			continue
		}
		for j := 0; j < len(arg.Key); j++ {
			if m.Key == arg.Key[j] {
				q.workspaceAgentMetadata[i].Value = arg.Value[j]
				q.workspaceAgentMetadata[i].Error = arg.Error[j]
				q.workspaceAgentMetadata[i].CollectedAt = arg.CollectedAt[j]
				return nil
			}
		}
	}

	return nil
}

func (q *FakeQuerier) UpdateWorkspaceAgentStartupByID(_ context.Context, arg database.UpdateWorkspaceAgentStartupByIDParams) error {
	if err := validateDatabaseType(arg); err != nil {
		return err
	}

	if len(arg.Subsystems) > 0 {
		seen := map[database.WorkspaceAgentSubsystem]struct{}{
			arg.Subsystems[0]: {},
		}
		for i := 1; i < len(arg.Subsystems); i++ {
			s := arg.Subsystems[i]
			if _, ok := seen[s]; ok {
				return xerrors.Errorf("duplicate subsystem %q", s)
			}
			seen[s] = struct{}{}

			if arg.Subsystems[i-1] > arg.Subsystems[i] {
				return xerrors.Errorf("subsystems not sorted: %q > %q", arg.Subsystems[i-1], arg.Subsystems[i])
			}
		}
	}

	q.mutex.Lock()
	defer q.mutex.Unlock()

	for index, agent := range q.workspaceAgents {
		if agent.ID != arg.ID {
			continue
		}

		agent.Version = arg.Version
		agent.APIVersion = arg.APIVersion
		agent.ExpandedDirectory = arg.ExpandedDirectory
		agent.Subsystems = arg.Subsystems
		q.workspaceAgents[index] = agent
		return nil
	}
	return sql.ErrNoRows
}

func (q *FakeQuerier) UpdateWorkspaceAppHealthByID(_ context.Context, arg database.UpdateWorkspaceAppHealthByIDParams) error {
	if err := validateDatabaseType(arg); err != nil {
		return err
	}

	q.mutex.Lock()
	defer q.mutex.Unlock()

	for index, app := range q.workspaceApps {
		if app.ID != arg.ID {
			continue
		}
		app.Health = arg.Health
		q.workspaceApps[index] = app
		return nil
	}
	return sql.ErrNoRows
}

func (q *FakeQuerier) UpdateWorkspaceAutomaticUpdates(_ context.Context, arg database.UpdateWorkspaceAutomaticUpdatesParams) error {
	if err := validateDatabaseType(arg); err != nil {
		return err
	}

	q.mutex.Lock()
	defer q.mutex.Unlock()

	for index, workspace := range q.workspaces {
		if workspace.ID != arg.ID {
			continue
		}
		workspace.AutomaticUpdates = arg.AutomaticUpdates
		q.workspaces[index] = workspace
		return nil
	}

	return sql.ErrNoRows
}

func (q *FakeQuerier) UpdateWorkspaceAutostart(_ context.Context, arg database.UpdateWorkspaceAutostartParams) error {
	if err := validateDatabaseType(arg); err != nil {
		return err
	}

	q.mutex.Lock()
	defer q.mutex.Unlock()

	for index, workspace := range q.workspaces {
		if workspace.ID != arg.ID {
			continue
		}
		workspace.AutostartSchedule = arg.AutostartSchedule
		workspace.NextStartAt = arg.NextStartAt
		q.workspaces[index] = workspace
		return nil
	}

	return sql.ErrNoRows
}

func (q *FakeQuerier) UpdateWorkspaceBuildCostByID(_ context.Context, arg database.UpdateWorkspaceBuildCostByIDParams) error {
	if err := validateDatabaseType(arg); err != nil {
		return err
	}

	q.mutex.Lock()
	defer q.mutex.Unlock()

	for index, workspaceBuild := range q.workspaceBuilds {
		if workspaceBuild.ID != arg.ID {
			continue
		}
		workspaceBuild.DailyCost = arg.DailyCost
		q.workspaceBuilds[index] = workspaceBuild
		return nil
	}
	return sql.ErrNoRows
}

func (q *FakeQuerier) UpdateWorkspaceBuildDeadlineByID(_ context.Context, arg database.UpdateWorkspaceBuildDeadlineByIDParams) error {
	err := validateDatabaseType(arg)
	if err != nil {
		return err
	}

	q.mutex.Lock()
	defer q.mutex.Unlock()

	for idx, build := range q.workspaceBuilds {
		if build.ID != arg.ID {
			continue
		}
		build.Deadline = arg.Deadline
		build.MaxDeadline = arg.MaxDeadline
		build.UpdatedAt = arg.UpdatedAt
		q.workspaceBuilds[idx] = build
		return nil
	}

	return sql.ErrNoRows
}

func (q *FakeQuerier) UpdateWorkspaceBuildProvisionerStateByID(_ context.Context, arg database.UpdateWorkspaceBuildProvisionerStateByIDParams) error {
	err := validateDatabaseType(arg)
	if err != nil {
		return err
	}

	q.mutex.Lock()
	defer q.mutex.Unlock()

	for idx, build := range q.workspaceBuilds {
		if build.ID != arg.ID {
			continue
		}
		build.ProvisionerState = arg.ProvisionerState
		build.UpdatedAt = arg.UpdatedAt
		q.workspaceBuilds[idx] = build
		return nil
	}

	return sql.ErrNoRows
}

func (q *FakeQuerier) UpdateWorkspaceDeletedByID(_ context.Context, arg database.UpdateWorkspaceDeletedByIDParams) error {
	if err := validateDatabaseType(arg); err != nil {
		return err
	}

	q.mutex.Lock()
	defer q.mutex.Unlock()

	for index, workspace := range q.workspaces {
		if workspace.ID != arg.ID {
			continue
		}
		workspace.Deleted = arg.Deleted
		q.workspaces[index] = workspace
		return nil
	}
	return sql.ErrNoRows
}

func (q *FakeQuerier) UpdateWorkspaceDormantDeletingAt(_ context.Context, arg database.UpdateWorkspaceDormantDeletingAtParams) (database.WorkspaceTable, error) {
	if err := validateDatabaseType(arg); err != nil {
		return database.WorkspaceTable{}, err
	}
	q.mutex.Lock()
	defer q.mutex.Unlock()
	for index, workspace := range q.workspaces {
		if workspace.ID != arg.ID {
			continue
		}
		workspace.DormantAt = arg.DormantAt
		if workspace.DormantAt.Time.IsZero() {
			workspace.LastUsedAt = dbtime.Now()
			workspace.DeletingAt = sql.NullTime{}
		}
		if !workspace.DormantAt.Time.IsZero() {
			var template database.TemplateTable
			for _, t := range q.templates {
				if t.ID == workspace.TemplateID {
					template = t
					break
				}
			}
			if template.ID == uuid.Nil {
				return database.WorkspaceTable{}, xerrors.Errorf("unable to find workspace template")
			}
			if template.TimeTilDormantAutoDelete > 0 {
				workspace.DeletingAt = sql.NullTime{
					Valid: true,
					Time:  workspace.DormantAt.Time.Add(time.Duration(template.TimeTilDormantAutoDelete)),
				}
			}
		}
		q.workspaces[index] = workspace
		return workspace, nil
	}
	return database.WorkspaceTable{}, sql.ErrNoRows
}

func (q *FakeQuerier) UpdateWorkspaceLastUsedAt(_ context.Context, arg database.UpdateWorkspaceLastUsedAtParams) error {
	if err := validateDatabaseType(arg); err != nil {
		return err
	}

	q.mutex.Lock()
	defer q.mutex.Unlock()

	for index, workspace := range q.workspaces {
		if workspace.ID != arg.ID {
			continue
		}
		workspace.LastUsedAt = arg.LastUsedAt
		q.workspaces[index] = workspace
		return nil
	}

	return sql.ErrNoRows
}

func (q *FakeQuerier) UpdateWorkspaceNextStartAt(_ context.Context, arg database.UpdateWorkspaceNextStartAtParams) error {
	err := validateDatabaseType(arg)
	if err != nil {
		return err
	}

	q.mutex.Lock()
	defer q.mutex.Unlock()

	for index, workspace := range q.workspaces {
		if workspace.ID != arg.ID {
			continue
		}

		workspace.NextStartAt = arg.NextStartAt
		q.workspaces[index] = workspace

		return nil
	}

	return sql.ErrNoRows
}

func (q *FakeQuerier) UpdateWorkspaceProxy(_ context.Context, arg database.UpdateWorkspaceProxyParams) (database.WorkspaceProxy, error) {
	q.mutex.Lock()
	defer q.mutex.Unlock()

	for _, p := range q.workspaceProxies {
		if p.Name == arg.Name && p.ID != arg.ID {
			return database.WorkspaceProxy{}, errUniqueConstraint
		}
	}

	for i, p := range q.workspaceProxies {
		if p.ID == arg.ID {
			p.Name = arg.Name
			p.DisplayName = arg.DisplayName
			p.Icon = arg.Icon
			if len(p.TokenHashedSecret) > 0 {
				p.TokenHashedSecret = arg.TokenHashedSecret
			}
			q.workspaceProxies[i] = p
			return p, nil
		}
	}
	return database.WorkspaceProxy{}, sql.ErrNoRows
}

func (q *FakeQuerier) UpdateWorkspaceProxyDeleted(_ context.Context, arg database.UpdateWorkspaceProxyDeletedParams) error {
	q.mutex.Lock()
	defer q.mutex.Unlock()

	for i, p := range q.workspaceProxies {
		if p.ID == arg.ID {
			p.Deleted = arg.Deleted
			p.UpdatedAt = dbtime.Now()
			q.workspaceProxies[i] = p
			return nil
		}
	}
	return sql.ErrNoRows
}

func (q *FakeQuerier) UpdateWorkspaceTTL(_ context.Context, arg database.UpdateWorkspaceTTLParams) error {
	if err := validateDatabaseType(arg); err != nil {
		return err
	}

	q.mutex.Lock()
	defer q.mutex.Unlock()

	for index, workspace := range q.workspaces {
		if workspace.ID != arg.ID {
			continue
		}
		workspace.Ttl = arg.Ttl
		q.workspaces[index] = workspace
		return nil
	}

	return sql.ErrNoRows
}

func (q *FakeQuerier) UpdateWorkspacesDormantDeletingAtByTemplateID(_ context.Context, arg database.UpdateWorkspacesDormantDeletingAtByTemplateIDParams) ([]database.WorkspaceTable, error) {
	q.mutex.Lock()
	defer q.mutex.Unlock()

	err := validateDatabaseType(arg)
	if err != nil {
		return nil, err
	}

	affectedRows := []database.WorkspaceTable{}
	for i, ws := range q.workspaces {
		if ws.TemplateID != arg.TemplateID {
			continue
		}

		if ws.DormantAt.Time.IsZero() {
			continue
		}

		if !arg.DormantAt.IsZero() {
			ws.DormantAt = sql.NullTime{
				Valid: true,
				Time:  arg.DormantAt,
			}
		}

		deletingAt := sql.NullTime{
			Valid: arg.TimeTilDormantAutodeleteMs > 0,
		}
		if arg.TimeTilDormantAutodeleteMs > 0 {
			deletingAt.Time = ws.DormantAt.Time.Add(time.Duration(arg.TimeTilDormantAutodeleteMs) * time.Millisecond)
		}
		ws.DeletingAt = deletingAt
		q.workspaces[i] = ws
		affectedRows = append(affectedRows, ws)
	}

	return affectedRows, nil
}

func (q *FakeQuerier) UpdateWorkspacesTTLByTemplateID(_ context.Context, arg database.UpdateWorkspacesTTLByTemplateIDParams) error {
	err := validateDatabaseType(arg)
	if err != nil {
		return err
	}

	q.mutex.Lock()
	defer q.mutex.Unlock()

	for i, ws := range q.workspaces {
		if ws.TemplateID != arg.TemplateID {
			continue
		}

		q.workspaces[i].Ttl = arg.Ttl
	}

	return nil
}

func (q *FakeQuerier) UpsertAnnouncementBanners(_ context.Context, data string) error {
	q.mutex.RLock()
	defer q.mutex.RUnlock()

	q.announcementBanners = []byte(data)
	return nil
}

func (q *FakeQuerier) UpsertAppSecurityKey(_ context.Context, data string) error {
	q.mutex.Lock()
	defer q.mutex.Unlock()

	q.appSecurityKey = data
	return nil
}

func (q *FakeQuerier) UpsertApplicationName(_ context.Context, data string) error {
	q.mutex.RLock()
	defer q.mutex.RUnlock()

	q.applicationName = data
	return nil
}

func (q *FakeQuerier) UpsertCoordinatorResumeTokenSigningKey(_ context.Context, value string) error {
	q.mutex.Lock()
	defer q.mutex.Unlock()

	q.coordinatorResumeTokenSigningKey = value
	return nil
}

func (q *FakeQuerier) UpsertDefaultProxy(_ context.Context, arg database.UpsertDefaultProxyParams) error {
	q.defaultProxyDisplayName = arg.DisplayName
	q.defaultProxyIconURL = arg.IconUrl
	return nil
}

func (q *FakeQuerier) UpsertHealthSettings(_ context.Context, data string) error {
	q.mutex.Lock()
	defer q.mutex.Unlock()

	q.healthSettings = []byte(data)
	return nil
}

func (q *FakeQuerier) UpsertJFrogXrayScanByWorkspaceAndAgentID(_ context.Context, arg database.UpsertJFrogXrayScanByWorkspaceAndAgentIDParams) error {
	err := validateDatabaseType(arg)
	if err != nil {
		return err
	}

	q.mutex.Lock()
	defer q.mutex.Unlock()

	for i, scan := range q.jfrogXRayScans {
		if scan.AgentID == arg.AgentID && scan.WorkspaceID == arg.WorkspaceID {
			scan.Critical = arg.Critical
			scan.High = arg.High
			scan.Medium = arg.Medium
			scan.ResultsUrl = arg.ResultsUrl
			q.jfrogXRayScans[i] = scan
			return nil
		}
	}

	//nolint:gosimple
	q.jfrogXRayScans = append(q.jfrogXRayScans, database.JfrogXrayScan{
		WorkspaceID: arg.WorkspaceID,
		AgentID:     arg.AgentID,
		Critical:    arg.Critical,
		High:        arg.High,
		Medium:      arg.Medium,
		ResultsUrl:  arg.ResultsUrl,
	})

	return nil
}

func (q *FakeQuerier) UpsertLastUpdateCheck(_ context.Context, data string) error {
	q.mutex.Lock()
	defer q.mutex.Unlock()

	q.lastUpdateCheck = []byte(data)
	return nil
}

func (q *FakeQuerier) UpsertLogoURL(_ context.Context, data string) error {
	q.mutex.Lock()
	defer q.mutex.Unlock()

	q.logoURL = data
	return nil
}

func (q *FakeQuerier) UpsertNotificationReportGeneratorLog(_ context.Context, arg database.UpsertNotificationReportGeneratorLogParams) error {
	err := validateDatabaseType(arg)
	if err != nil {
		return err
	}

	q.mutex.Lock()
	defer q.mutex.Unlock()

	for i, record := range q.notificationReportGeneratorLogs {
		if arg.NotificationTemplateID == record.NotificationTemplateID {
			q.notificationReportGeneratorLogs[i].LastGeneratedAt = arg.LastGeneratedAt
			return nil
		}
	}

	q.notificationReportGeneratorLogs = append(q.notificationReportGeneratorLogs, database.NotificationReportGeneratorLog(arg))
	return nil
}

func (q *FakeQuerier) UpsertNotificationsSettings(_ context.Context, data string) error {
	q.mutex.Lock()
	defer q.mutex.Unlock()

	q.notificationsSettings = []byte(data)
	return nil
}

func (q *FakeQuerier) UpsertOAuth2GithubDefaultEligible(_ context.Context, eligible bool) error {
	q.mutex.Lock()
	defer q.mutex.Unlock()

	q.oauth2GithubDefaultEligible = &eligible
	return nil
}

func (q *FakeQuerier) UpsertOAuthSigningKey(_ context.Context, value string) error {
	q.mutex.Lock()
	defer q.mutex.Unlock()

	q.oauthSigningKey = value
	return nil
}

func (q *FakeQuerier) UpsertProvisionerDaemon(_ context.Context, arg database.UpsertProvisionerDaemonParams) (database.ProvisionerDaemon, error) {
	if err := validateDatabaseType(arg); err != nil {
		return database.ProvisionerDaemon{}, err
	}

	q.mutex.Lock()
	defer q.mutex.Unlock()

	// Look for existing daemon using the same composite key as SQL
	for i, d := range q.provisionerDaemons {
		if d.OrganizationID == arg.OrganizationID &&
			d.Name == arg.Name &&
			getOwnerFromTags(d.Tags) == getOwnerFromTags(arg.Tags) {
			d.Provisioners = arg.Provisioners
			d.Tags = maps.Clone(arg.Tags)
			d.LastSeenAt = arg.LastSeenAt
			d.Version = arg.Version
			d.APIVersion = arg.APIVersion
			d.OrganizationID = arg.OrganizationID
			d.KeyID = arg.KeyID
			q.provisionerDaemons[i] = d
			return d, nil
		}
	}
	d := database.ProvisionerDaemon{
		ID:             uuid.New(),
		CreatedAt:      arg.CreatedAt,
		Name:           arg.Name,
		Provisioners:   arg.Provisioners,
		Tags:           maps.Clone(arg.Tags),
		LastSeenAt:     arg.LastSeenAt,
		Version:        arg.Version,
		APIVersion:     arg.APIVersion,
		OrganizationID: arg.OrganizationID,
		KeyID:          arg.KeyID,
	}
	q.provisionerDaemons = append(q.provisionerDaemons, d)
	return d, nil
}

func (q *FakeQuerier) UpsertRuntimeConfig(_ context.Context, arg database.UpsertRuntimeConfigParams) error {
	err := validateDatabaseType(arg)
	if err != nil {
		return err
	}

	q.mutex.Lock()
	defer q.mutex.Unlock()

	q.runtimeConfig[arg.Key] = arg.Value
	return nil
}

func (*FakeQuerier) UpsertTailnetAgent(context.Context, database.UpsertTailnetAgentParams) (database.TailnetAgent, error) {
	return database.TailnetAgent{}, ErrUnimplemented
}

func (*FakeQuerier) UpsertTailnetClient(context.Context, database.UpsertTailnetClientParams) (database.TailnetClient, error) {
	return database.TailnetClient{}, ErrUnimplemented
}

func (*FakeQuerier) UpsertTailnetClientSubscription(context.Context, database.UpsertTailnetClientSubscriptionParams) error {
	return ErrUnimplemented
}

func (*FakeQuerier) UpsertTailnetCoordinator(context.Context, uuid.UUID) (database.TailnetCoordinator, error) {
	return database.TailnetCoordinator{}, ErrUnimplemented
}

func (*FakeQuerier) UpsertTailnetPeer(_ context.Context, arg database.UpsertTailnetPeerParams) (database.TailnetPeer, error) {
	err := validateDatabaseType(arg)
	if err != nil {
		return database.TailnetPeer{}, err
	}

	return database.TailnetPeer{}, ErrUnimplemented
}

func (*FakeQuerier) UpsertTailnetTunnel(_ context.Context, arg database.UpsertTailnetTunnelParams) (database.TailnetTunnel, error) {
	err := validateDatabaseType(arg)
	if err != nil {
		return database.TailnetTunnel{}, err
	}

	return database.TailnetTunnel{}, ErrUnimplemented
}

func (q *FakeQuerier) UpsertTelemetryItem(_ context.Context, arg database.UpsertTelemetryItemParams) error {
	err := validateDatabaseType(arg)
	if err != nil {
		return err
	}

	q.mutex.Lock()
	defer q.mutex.Unlock()

	for i, item := range q.telemetryItems {
		if item.Key == arg.Key {
			q.telemetryItems[i].Value = arg.Value
			q.telemetryItems[i].UpdatedAt = time.Now()
			return nil
		}
	}

	q.telemetryItems = append(q.telemetryItems, database.TelemetryItem{
		Key:       arg.Key,
		Value:     arg.Value,
		CreatedAt: time.Now(),
		UpdatedAt: time.Now(),
	})

	return nil
}

func (q *FakeQuerier) UpsertTemplateUsageStats(ctx context.Context) error {
	q.mutex.Lock()
	defer q.mutex.Unlock()

	/*
	   WITH
	*/

	/*
		latest_start AS (
			SELECT
				-- Truncate to hour so that we always look at even ranges of data.
				date_trunc('hour', COALESCE(
					MAX(start_time) - '1 hour'::interval),
					-- Fallback when there are no template usage stats yet.
					-- App stats can exist before this, but not agent stats,
					-- limit the lookback to avoid inconsistency.
					(SELECT MIN(created_at) FROM workspace_agent_stats)
				)) AS t
			FROM
				template_usage_stats
		),
	*/

	now := time.Now()
	latestStart := time.Time{}
	for _, stat := range q.templateUsageStats {
		if stat.StartTime.After(latestStart) {
			latestStart = stat.StartTime.Add(-time.Hour)
		}
	}
	if latestStart.IsZero() {
		for _, stat := range q.workspaceAgentStats {
			if latestStart.IsZero() || stat.CreatedAt.Before(latestStart) {
				latestStart = stat.CreatedAt
			}
		}
	}
	if latestStart.IsZero() {
		return nil
	}
	latestStart = latestStart.Truncate(time.Hour)

	/*
		workspace_app_stat_buckets AS (
			SELECT
				-- Truncate the minute to the nearest half hour, this is the bucket size
				-- for the data.
				date_trunc('hour', s.minute_bucket) + trunc(date_part('minute', s.minute_bucket) / 30) * 30 * '1 minute'::interval AS time_bucket,
				w.template_id,
				was.user_id,
				-- Both app stats and agent stats track web terminal usage, but
				-- by different means. The app stats value should be more
				-- accurate so we don't want to discard it just yet.
				CASE
					WHEN was.access_method = 'terminal'
					THEN '[terminal]' -- Unique name, app names can't contain brackets.
					ELSE was.slug_or_port
				END AS app_name,
				COUNT(DISTINCT s.minute_bucket) AS app_minutes,
				-- Store each unique minute bucket for later merge between datasets.
				array_agg(DISTINCT s.minute_bucket) AS minute_buckets
			FROM
				workspace_app_stats AS was
			JOIN
				workspaces AS w
			ON
				w.id = was.workspace_id
			-- Generate a series of minute buckets for each session for computing the
			-- mintes/bucket.
			CROSS JOIN
				generate_series(
					date_trunc('minute', was.session_started_at),
					-- Subtract 1 microsecond to avoid creating an extra series.
					date_trunc('minute', was.session_ended_at - '1 microsecond'::interval),
					'1 minute'::interval
				) AS s(minute_bucket)
			WHERE
				-- s.minute_bucket >= @start_time::timestamptz
				-- AND s.minute_bucket < @end_time::timestamptz
				s.minute_bucket >= (SELECT t FROM latest_start)
				AND s.minute_bucket < NOW()
			GROUP BY
				time_bucket, w.template_id, was.user_id, was.access_method, was.slug_or_port
		),
	*/

	type workspaceAppStatGroupBy struct {
		TimeBucket   time.Time
		TemplateID   uuid.UUID
		UserID       uuid.UUID
		AccessMethod string
		SlugOrPort   string
	}
	type workspaceAppStatRow struct {
		workspaceAppStatGroupBy
		AppName       string
		AppMinutes    int
		MinuteBuckets map[time.Time]struct{}
	}
	workspaceAppStatRows := make(map[workspaceAppStatGroupBy]workspaceAppStatRow)
	for _, was := range q.workspaceAppStats {
		// Preflight: s.minute_bucket >= (SELECT t FROM latest_start)
		if was.SessionEndedAt.Before(latestStart) {
			continue
		}
		// JOIN workspaces
		w, err := q.getWorkspaceByIDNoLock(ctx, was.WorkspaceID)
		if err != nil {
			return err
		}
		// CROSS JOIN generate_series
		for t := was.SessionStartedAt.Truncate(time.Minute); t.Before(was.SessionEndedAt); t = t.Add(time.Minute) {
			// WHERE
			if t.Before(latestStart) || t.After(now) || t.Equal(now) {
				continue
			}

			bucket := t.Truncate(30 * time.Minute)
			// GROUP BY
			key := workspaceAppStatGroupBy{
				TimeBucket:   bucket,
				TemplateID:   w.TemplateID,
				UserID:       was.UserID,
				AccessMethod: was.AccessMethod,
				SlugOrPort:   was.SlugOrPort,
			}
			// SELECT
			row, ok := workspaceAppStatRows[key]
			if !ok {
				row = workspaceAppStatRow{
					workspaceAppStatGroupBy: key,
					AppName:                 was.SlugOrPort,
					AppMinutes:              0,
					MinuteBuckets:           make(map[time.Time]struct{}),
				}
				if was.AccessMethod == "terminal" {
					row.AppName = "[terminal]"
				}
			}
			row.MinuteBuckets[t] = struct{}{}
			row.AppMinutes = len(row.MinuteBuckets)
			workspaceAppStatRows[key] = row
		}
	}

	/*
		agent_stats_buckets AS (
			SELECT
				-- Truncate the minute to the nearest half hour, this is the bucket size
				-- for the data.
				date_trunc('hour', created_at) + trunc(date_part('minute', created_at) / 30) * 30 * '1 minute'::interval AS time_bucket,
				template_id,
				user_id,
				-- Store each unique minute bucket for later merge between datasets.
				array_agg(
					DISTINCT CASE
					WHEN
						session_count_ssh > 0
						-- TODO(mafredri): Enable when we have the column.
						-- OR session_count_sftp > 0
						OR session_count_reconnecting_pty > 0
						OR session_count_vscode > 0
						OR session_count_jetbrains > 0
					THEN
						date_trunc('minute', created_at)
					ELSE
						NULL
					END
				) AS minute_buckets,
				COUNT(DISTINCT CASE WHEN session_count_ssh > 0 THEN date_trunc('minute', created_at) ELSE NULL END) AS ssh_mins,
				-- TODO(mafredri): Enable when we have the column.
				-- COUNT(DISTINCT CASE WHEN session_count_sftp > 0 THEN date_trunc('minute', created_at) ELSE NULL END) AS sftp_mins,
				COUNT(DISTINCT CASE WHEN session_count_reconnecting_pty > 0 THEN date_trunc('minute', created_at) ELSE NULL END) AS reconnecting_pty_mins,
				COUNT(DISTINCT CASE WHEN session_count_vscode > 0 THEN date_trunc('minute', created_at) ELSE NULL END) AS vscode_mins,
				COUNT(DISTINCT CASE WHEN session_count_jetbrains > 0 THEN date_trunc('minute', created_at) ELSE NULL END) AS jetbrains_mins,
				-- NOTE(mafredri): The agent stats are currently very unreliable, and
				-- sometimes the connections are missing, even during active sessions.
				-- Since we can't fully rely on this, we check for "any connection
				-- during this half-hour". A better solution here would be preferable.
				MAX(connection_count) > 0 AS has_connection
			FROM
				workspace_agent_stats
			WHERE
				-- created_at >= @start_time::timestamptz
				-- AND created_at < @end_time::timestamptz
				created_at >= (SELECT t FROM latest_start)
				AND created_at < NOW()
				-- Inclusion criteria to filter out empty results.
				AND (
					session_count_ssh > 0
					-- TODO(mafredri): Enable when we have the column.
					-- OR session_count_sftp > 0
					OR session_count_reconnecting_pty > 0
					OR session_count_vscode > 0
					OR session_count_jetbrains > 0
				)
			GROUP BY
				time_bucket, template_id, user_id
		),
	*/

	type agentStatGroupBy struct {
		TimeBucket time.Time
		TemplateID uuid.UUID
		UserID     uuid.UUID
	}
	type agentStatRow struct {
		agentStatGroupBy
		MinuteBuckets                map[time.Time]struct{}
		SSHMinuteBuckets             map[time.Time]struct{}
		SSHMins                      int
		SFTPMinuteBuckets            map[time.Time]struct{}
		SFTPMins                     int
		ReconnectingPTYMinuteBuckets map[time.Time]struct{}
		ReconnectingPTYMins          int
		VSCodeMinuteBuckets          map[time.Time]struct{}
		VSCodeMins                   int
		JetBrainsMinuteBuckets       map[time.Time]struct{}
		JetBrainsMins                int
		HasConnection                bool
	}
	agentStatRows := make(map[agentStatGroupBy]agentStatRow)
	for _, was := range q.workspaceAgentStats {
		// WHERE
		if was.CreatedAt.Before(latestStart) || was.CreatedAt.After(now) || was.CreatedAt.Equal(now) {
			continue
		}
		if was.SessionCountSSH == 0 && was.SessionCountReconnectingPTY == 0 && was.SessionCountVSCode == 0 && was.SessionCountJetBrains == 0 {
			continue
		}
		// GROUP BY
		key := agentStatGroupBy{
			TimeBucket: was.CreatedAt.Truncate(30 * time.Minute),
			TemplateID: was.TemplateID,
			UserID:     was.UserID,
		}
		// SELECT
		row, ok := agentStatRows[key]
		if !ok {
			row = agentStatRow{
				agentStatGroupBy:             key,
				MinuteBuckets:                make(map[time.Time]struct{}),
				SSHMinuteBuckets:             make(map[time.Time]struct{}),
				SFTPMinuteBuckets:            make(map[time.Time]struct{}),
				ReconnectingPTYMinuteBuckets: make(map[time.Time]struct{}),
				VSCodeMinuteBuckets:          make(map[time.Time]struct{}),
				JetBrainsMinuteBuckets:       make(map[time.Time]struct{}),
			}
		}
		minute := was.CreatedAt.Truncate(time.Minute)
		row.MinuteBuckets[minute] = struct{}{}
		if was.SessionCountSSH > 0 {
			row.SSHMinuteBuckets[minute] = struct{}{}
			row.SSHMins = len(row.SSHMinuteBuckets)
		}
		// TODO(mafredri): Enable when we have the column.
		// if was.SessionCountSFTP > 0 {
		// 	row.SFTPMinuteBuckets[minute] = struct{}{}
		// 	row.SFTPMins = len(row.SFTPMinuteBuckets)
		// }
		_ = row.SFTPMinuteBuckets
		if was.SessionCountReconnectingPTY > 0 {
			row.ReconnectingPTYMinuteBuckets[minute] = struct{}{}
			row.ReconnectingPTYMins = len(row.ReconnectingPTYMinuteBuckets)
		}
		if was.SessionCountVSCode > 0 {
			row.VSCodeMinuteBuckets[minute] = struct{}{}
			row.VSCodeMins = len(row.VSCodeMinuteBuckets)
		}
		if was.SessionCountJetBrains > 0 {
			row.JetBrainsMinuteBuckets[minute] = struct{}{}
			row.JetBrainsMins = len(row.JetBrainsMinuteBuckets)
		}
		if !row.HasConnection {
			row.HasConnection = was.ConnectionCount > 0
		}
		agentStatRows[key] = row
	}

	/*
		stats AS (
			SELECT
				stats.time_bucket AS start_time,
				stats.time_bucket + '30 minutes'::interval AS end_time,
				stats.template_id,
				stats.user_id,
				-- Sum/distinct to handle zero/duplicate values due union and to unnest.
				COUNT(DISTINCT minute_bucket) AS usage_mins,
				array_agg(DISTINCT minute_bucket) AS minute_buckets,
				SUM(DISTINCT stats.ssh_mins) AS ssh_mins,
				SUM(DISTINCT stats.sftp_mins) AS sftp_mins,
				SUM(DISTINCT stats.reconnecting_pty_mins) AS reconnecting_pty_mins,
				SUM(DISTINCT stats.vscode_mins) AS vscode_mins,
				SUM(DISTINCT stats.jetbrains_mins) AS jetbrains_mins,
				-- This is what we unnested, re-nest as json.
				jsonb_object_agg(stats.app_name, stats.app_minutes) FILTER (WHERE stats.app_name IS NOT NULL) AS app_usage_mins
			FROM (
				SELECT
					time_bucket,
					template_id,
					user_id,
					0 AS ssh_mins,
					0 AS sftp_mins,
					0 AS reconnecting_pty_mins,
					0 AS vscode_mins,
					0 AS jetbrains_mins,
					app_name,
					app_minutes,
					minute_buckets
				FROM
					workspace_app_stat_buckets

				UNION ALL

				SELECT
					time_bucket,
					template_id,
					user_id,
					ssh_mins,
					-- TODO(mafredri): Enable when we have the column.
					0 AS sftp_mins,
					reconnecting_pty_mins,
					vscode_mins,
					jetbrains_mins,
					NULL AS app_name,
					NULL AS app_minutes,
					minute_buckets
				FROM
					agent_stats_buckets
				WHERE
					-- See note in the agent_stats_buckets CTE.
					has_connection
			) AS stats, unnest(minute_buckets) AS minute_bucket
			GROUP BY
				stats.time_bucket, stats.template_id, stats.user_id
		),
	*/

	type statsGroupBy struct {
		TimeBucket time.Time
		TemplateID uuid.UUID
		UserID     uuid.UUID
	}
	type statsRow struct {
		statsGroupBy
		UsageMinuteBuckets  map[time.Time]struct{}
		UsageMins           int
		SSHMins             int
		SFTPMins            int
		ReconnectingPTYMins int
		VSCodeMins          int
		JetBrainsMins       int
		AppUsageMinutes     map[string]int
	}
	statsRows := make(map[statsGroupBy]statsRow)
	for _, was := range workspaceAppStatRows {
		// GROUP BY
		key := statsGroupBy{
			TimeBucket: was.TimeBucket,
			TemplateID: was.TemplateID,
			UserID:     was.UserID,
		}
		// SELECT
		row, ok := statsRows[key]
		if !ok {
			row = statsRow{
				statsGroupBy:       key,
				UsageMinuteBuckets: make(map[time.Time]struct{}),
				AppUsageMinutes:    make(map[string]int),
			}
		}
		for t := range was.MinuteBuckets {
			row.UsageMinuteBuckets[t] = struct{}{}
		}
		row.UsageMins = len(row.UsageMinuteBuckets)
		row.AppUsageMinutes[was.AppName] = was.AppMinutes
		statsRows[key] = row
	}
	for _, was := range agentStatRows {
		// GROUP BY
		key := statsGroupBy{
			TimeBucket: was.TimeBucket,
			TemplateID: was.TemplateID,
			UserID:     was.UserID,
		}
		// SELECT
		row, ok := statsRows[key]
		if !ok {
			row = statsRow{
				statsGroupBy:       key,
				UsageMinuteBuckets: make(map[time.Time]struct{}),
				AppUsageMinutes:    make(map[string]int),
			}
		}
		for t := range was.MinuteBuckets {
			row.UsageMinuteBuckets[t] = struct{}{}
		}
		row.UsageMins = len(row.UsageMinuteBuckets)
		row.SSHMins += was.SSHMins
		row.SFTPMins += was.SFTPMins
		row.ReconnectingPTYMins += was.ReconnectingPTYMins
		row.VSCodeMins += was.VSCodeMins
		row.JetBrainsMins += was.JetBrainsMins
		statsRows[key] = row
	}

	/*
		minute_buckets AS (
			-- Create distinct minute buckets for user-activity, so we can filter out
			-- irrelevant latencies.
			SELECT DISTINCT ON (stats.start_time, stats.template_id, stats.user_id, minute_bucket)
				stats.start_time,
				stats.template_id,
				stats.user_id,
				minute_bucket
			FROM
				stats, unnest(minute_buckets) AS minute_bucket
		),
		latencies AS (
			-- Select all non-zero latencies for all the minutes that a user used the
			-- workspace in some way.
			SELECT
				mb.start_time,
				mb.template_id,
				mb.user_id,
				-- TODO(mafredri): We're doing medians on medians here, we may want to
				-- improve upon this at some point.
				PERCENTILE_CONT(0.5) WITHIN GROUP (ORDER BY was.connection_median_latency_ms)::real AS median_latency_ms
			FROM
				minute_buckets AS mb
			JOIN
				workspace_agent_stats AS was
			ON
				date_trunc('minute', was.created_at) = mb.minute_bucket
				AND was.template_id = mb.template_id
				AND was.user_id = mb.user_id
				AND was.connection_median_latency_ms >= 0
			GROUP BY
				mb.start_time, mb.template_id, mb.user_id
		)
	*/

	type latenciesGroupBy struct {
		StartTime  time.Time
		TemplateID uuid.UUID
		UserID     uuid.UUID
	}
	type latenciesRow struct {
		latenciesGroupBy
		Latencies       []float64
		MedianLatencyMS float64
	}
	latenciesRows := make(map[latenciesGroupBy]latenciesRow)
	for _, stat := range statsRows {
		for t := range stat.UsageMinuteBuckets {
			// GROUP BY
			key := latenciesGroupBy{
				StartTime:  stat.TimeBucket,
				TemplateID: stat.TemplateID,
				UserID:     stat.UserID,
			}
			// JOIN
			for _, was := range q.workspaceAgentStats {
				if !t.Equal(was.CreatedAt.Truncate(time.Minute)) {
					continue
				}
				if was.TemplateID != stat.TemplateID || was.UserID != stat.UserID {
					continue
				}
				if was.ConnectionMedianLatencyMS < 0 {
					continue
				}
				// SELECT
				row, ok := latenciesRows[key]
				if !ok {
					row = latenciesRow{
						latenciesGroupBy: key,
					}
				}
				row.Latencies = append(row.Latencies, was.ConnectionMedianLatencyMS)
				sort.Float64s(row.Latencies)
				if len(row.Latencies) == 1 {
					row.MedianLatencyMS = was.ConnectionMedianLatencyMS
				} else if len(row.Latencies)%2 == 0 {
					row.MedianLatencyMS = (row.Latencies[len(row.Latencies)/2-1] + row.Latencies[len(row.Latencies)/2]) / 2
				} else {
					row.MedianLatencyMS = row.Latencies[len(row.Latencies)/2]
				}
				latenciesRows[key] = row
			}
		}
	}

	/*
		INSERT INTO template_usage_stats AS tus (
			start_time,
			end_time,
			template_id,
			user_id,
			usage_mins,
			median_latency_ms,
			ssh_mins,
			sftp_mins,
			reconnecting_pty_mins,
			vscode_mins,
			jetbrains_mins,
			app_usage_mins
		) (
			SELECT
				stats.start_time,
				stats.end_time,
				stats.template_id,
				stats.user_id,
				stats.usage_mins,
				latencies.median_latency_ms,
				stats.ssh_mins,
				stats.sftp_mins,
				stats.reconnecting_pty_mins,
				stats.vscode_mins,
				stats.jetbrains_mins,
				stats.app_usage_mins
			FROM
				stats
			LEFT JOIN
				latencies
			ON
				-- The latencies group-by ensures there at most one row.
				latencies.start_time = stats.start_time
				AND latencies.template_id = stats.template_id
				AND latencies.user_id = stats.user_id
		)
		ON CONFLICT
			(start_time, template_id, user_id)
		DO UPDATE
		SET
			usage_mins = EXCLUDED.usage_mins,
			median_latency_ms = EXCLUDED.median_latency_ms,
			ssh_mins = EXCLUDED.ssh_mins,
			sftp_mins = EXCLUDED.sftp_mins,
			reconnecting_pty_mins = EXCLUDED.reconnecting_pty_mins,
			vscode_mins = EXCLUDED.vscode_mins,
			jetbrains_mins = EXCLUDED.jetbrains_mins,
			app_usage_mins = EXCLUDED.app_usage_mins
		WHERE
			(tus.*) IS DISTINCT FROM (EXCLUDED.*);
	*/

TemplateUsageStatsInsertLoop:
	for _, stat := range statsRows {
		// LEFT JOIN latencies
		latency, latencyOk := latenciesRows[latenciesGroupBy{
			StartTime:  stat.TimeBucket,
			TemplateID: stat.TemplateID,
			UserID:     stat.UserID,
		}]

		// SELECT
		tus := database.TemplateUsageStat{
			StartTime:           stat.TimeBucket,
			EndTime:             stat.TimeBucket.Add(30 * time.Minute),
			TemplateID:          stat.TemplateID,
			UserID:              stat.UserID,
			UsageMins:           int16(stat.UsageMins),
			MedianLatencyMs:     sql.NullFloat64{Float64: latency.MedianLatencyMS, Valid: latencyOk},
			SshMins:             int16(stat.SSHMins),
			SftpMins:            int16(stat.SFTPMins),
			ReconnectingPtyMins: int16(stat.ReconnectingPTYMins),
			VscodeMins:          int16(stat.VSCodeMins),
			JetbrainsMins:       int16(stat.JetBrainsMins),
		}
		if len(stat.AppUsageMinutes) > 0 {
			tus.AppUsageMins = make(map[string]int64, len(stat.AppUsageMinutes))
			for k, v := range stat.AppUsageMinutes {
				tus.AppUsageMins[k] = int64(v)
			}
		}

		// ON CONFLICT
		for i, existing := range q.templateUsageStats {
			if existing.StartTime.Equal(tus.StartTime) && existing.TemplateID == tus.TemplateID && existing.UserID == tus.UserID {
				q.templateUsageStats[i] = tus
				continue TemplateUsageStatsInsertLoop
			}
		}
		// INSERT INTO
		q.templateUsageStats = append(q.templateUsageStats, tus)
	}

	return nil
}

func (q *FakeQuerier) UpsertWorkspaceAgentPortShare(_ context.Context, arg database.UpsertWorkspaceAgentPortShareParams) (database.WorkspaceAgentPortShare, error) {
	err := validateDatabaseType(arg)
	if err != nil {
		return database.WorkspaceAgentPortShare{}, err
	}

	q.mutex.Lock()
	defer q.mutex.Unlock()

	for i, share := range q.workspaceAgentPortShares {
		if share.WorkspaceID == arg.WorkspaceID && share.Port == arg.Port && share.AgentName == arg.AgentName {
			share.ShareLevel = arg.ShareLevel
			share.Protocol = arg.Protocol
			q.workspaceAgentPortShares[i] = share
			return share, nil
		}
	}

	//nolint:gosimple // casts are not a simplification
	psl := database.WorkspaceAgentPortShare{
		WorkspaceID: arg.WorkspaceID,
		AgentName:   arg.AgentName,
		Port:        arg.Port,
		ShareLevel:  arg.ShareLevel,
		Protocol:    arg.Protocol,
	}
	q.workspaceAgentPortShares = append(q.workspaceAgentPortShares, psl)

	return psl, nil
}

func (q *FakeQuerier) GetAuthorizedTemplates(ctx context.Context, arg database.GetTemplatesWithFilterParams, prepared rbac.PreparedAuthorized) ([]database.Template, error) {
	if err := validateDatabaseType(arg); err != nil {
		return nil, err
	}

	q.mutex.RLock()
	defer q.mutex.RUnlock()

	// Call this to match the same function calls as the SQL implementation.
	if prepared != nil {
		_, err := prepared.CompileToSQL(ctx, rbac.ConfigWithACL())
		if err != nil {
			return nil, err
		}
	}

	var templates []database.Template
	for _, templateTable := range q.templates {
		template := q.templateWithNameNoLock(templateTable)
		if prepared != nil && prepared.Authorize(ctx, template.RBACObject()) != nil {
			continue
		}

		if template.Deleted != arg.Deleted {
			continue
		}
		if arg.OrganizationID != uuid.Nil && template.OrganizationID != arg.OrganizationID {
			continue
		}

		if arg.ExactName != "" && !strings.EqualFold(template.Name, arg.ExactName) {
			continue
		}
		if arg.Deprecated.Valid && arg.Deprecated.Bool == (template.Deprecated != "") {
			continue
		}
		if arg.FuzzyName != "" {
			if !strings.Contains(strings.ToLower(template.Name), strings.ToLower(arg.FuzzyName)) {
				continue
			}
		}

		if len(arg.IDs) > 0 {
			match := false
			for _, id := range arg.IDs {
				if template.ID == id {
					match = true
					break
				}
			}
			if !match {
				continue
			}
		}
		templates = append(templates, template)
	}
	if len(templates) > 0 {
		slices.SortFunc(templates, func(a, b database.Template) int {
			if a.Name != b.Name {
				return slice.Ascending(a.Name, b.Name)
			}
			return slice.Ascending(a.ID.String(), b.ID.String())
		})
		return templates, nil
	}

	return nil, sql.ErrNoRows
}

func (q *FakeQuerier) GetTemplateGroupRoles(_ context.Context, id uuid.UUID) ([]database.TemplateGroup, error) {
	q.mutex.RLock()
	defer q.mutex.RUnlock()

	var template database.TemplateTable
	for _, t := range q.templates {
		if t.ID == id {
			template = t
			break
		}
	}

	if template.ID == uuid.Nil {
		return nil, sql.ErrNoRows
	}

	groups := make([]database.TemplateGroup, 0, len(template.GroupACL))
	for k, v := range template.GroupACL {
		group, err := q.getGroupByIDNoLock(context.Background(), uuid.MustParse(k))
		if err != nil && !xerrors.Is(err, sql.ErrNoRows) {
			return nil, xerrors.Errorf("get group by ID: %w", err)
		}
		// We don't delete groups from the map if they
		// get deleted so just skip.
		if xerrors.Is(err, sql.ErrNoRows) {
			continue
		}

		groups = append(groups, database.TemplateGroup{
			Group:   group,
			Actions: v,
		})
	}

	return groups, nil
}

func (q *FakeQuerier) GetTemplateUserRoles(_ context.Context, id uuid.UUID) ([]database.TemplateUser, error) {
	q.mutex.RLock()
	defer q.mutex.RUnlock()

	var template database.TemplateTable
	for _, t := range q.templates {
		if t.ID == id {
			template = t
			break
		}
	}

	if template.ID == uuid.Nil {
		return nil, sql.ErrNoRows
	}

	users := make([]database.TemplateUser, 0, len(template.UserACL))
	for k, v := range template.UserACL {
		user, err := q.getUserByIDNoLock(uuid.MustParse(k))
		if err != nil && xerrors.Is(err, sql.ErrNoRows) {
			return nil, xerrors.Errorf("get user by ID: %w", err)
		}
		// We don't delete users from the map if they
		// get deleted so just skip.
		if xerrors.Is(err, sql.ErrNoRows) {
			continue
		}

		if user.Deleted || user.Status == database.UserStatusSuspended {
			continue
		}

		users = append(users, database.TemplateUser{
			User:    user,
			Actions: v,
		})
	}

	return users, nil
}

func (q *FakeQuerier) GetAuthorizedWorkspaces(ctx context.Context, arg database.GetWorkspacesParams, prepared rbac.PreparedAuthorized) ([]database.GetWorkspacesRow, error) {
	if err := validateDatabaseType(arg); err != nil {
		return nil, err
	}

	q.mutex.RLock()
	defer q.mutex.RUnlock()

	if prepared != nil {
		// Call this to match the same function calls as the SQL implementation.
		_, err := prepared.CompileToSQL(ctx, rbac.ConfigWithoutACL())
		if err != nil {
			return nil, err
		}
	}

	workspaces := make([]database.WorkspaceTable, 0)
	for _, workspace := range q.workspaces {
		if arg.OwnerID != uuid.Nil && workspace.OwnerID != arg.OwnerID {
			continue
		}

		if len(arg.HasParam) > 0 || len(arg.ParamNames) > 0 {
			build, err := q.getLatestWorkspaceBuildByWorkspaceIDNoLock(ctx, workspace.ID)
			if err != nil {
				return nil, xerrors.Errorf("get latest build: %w", err)
			}

			params := make([]database.WorkspaceBuildParameter, 0)
			for _, param := range q.workspaceBuildParameters {
				if param.WorkspaceBuildID != build.ID {
					continue
				}
				params = append(params, param)
			}

			index := slices.IndexFunc(params, func(buildParam database.WorkspaceBuildParameter) bool {
				// If hasParam matches, then we are done. This is a good match.
				if slices.ContainsFunc(arg.HasParam, func(name string) bool {
					return strings.EqualFold(buildParam.Name, name)
				}) {
					return true
				}

				// Check name + value
				match := false
				for i := range arg.ParamNames {
					matchName := arg.ParamNames[i]
					if !strings.EqualFold(matchName, buildParam.Name) {
						continue
					}

					matchValue := arg.ParamValues[i]
					if !strings.EqualFold(matchValue, buildParam.Value) {
						continue
					}
					match = true
					break
				}

				return match
			})
			if index < 0 {
				continue
			}
		}

		if arg.OrganizationID != uuid.Nil {
			if workspace.OrganizationID != arg.OrganizationID {
				continue
			}
		}

		if arg.OwnerUsername != "" {
			owner, err := q.getUserByIDNoLock(workspace.OwnerID)
			if err == nil && !strings.EqualFold(arg.OwnerUsername, owner.Username) {
				continue
			}
		}

		if arg.TemplateName != "" {
			template, err := q.getTemplateByIDNoLock(ctx, workspace.TemplateID)
			if err == nil && !strings.EqualFold(arg.TemplateName, template.Name) {
				continue
			}
		}

		if arg.UsingActive.Valid {
			build, err := q.getLatestWorkspaceBuildByWorkspaceIDNoLock(ctx, workspace.ID)
			if err != nil {
				return nil, xerrors.Errorf("get latest build: %w", err)
			}

			template, err := q.getTemplateByIDNoLock(ctx, workspace.TemplateID)
			if err != nil {
				return nil, xerrors.Errorf("get template: %w", err)
			}

			updated := build.TemplateVersionID == template.ActiveVersionID
			if arg.UsingActive.Bool != updated {
				continue
			}
		}

		if !arg.Deleted && workspace.Deleted {
			continue
		}

		if arg.Name != "" && !strings.Contains(strings.ToLower(workspace.Name), strings.ToLower(arg.Name)) {
			continue
		}

		if !arg.LastUsedBefore.IsZero() {
			if workspace.LastUsedAt.After(arg.LastUsedBefore) {
				continue
			}
		}

		if !arg.LastUsedAfter.IsZero() {
			if workspace.LastUsedAt.Before(arg.LastUsedAfter) {
				continue
			}
		}

		if arg.Status != "" {
			build, err := q.getLatestWorkspaceBuildByWorkspaceIDNoLock(ctx, workspace.ID)
			if err != nil {
				return nil, xerrors.Errorf("get latest build: %w", err)
			}

			job, err := q.getProvisionerJobByIDNoLock(ctx, build.JobID)
			if err != nil {
				return nil, xerrors.Errorf("get provisioner job: %w", err)
			}

			// This logic should match the logic in the workspace.sql file.
			var statusMatch bool
			switch database.WorkspaceStatus(arg.Status) {
			case database.WorkspaceStatusStarting:
				statusMatch = job.JobStatus == database.ProvisionerJobStatusRunning &&
					build.Transition == database.WorkspaceTransitionStart
			case database.WorkspaceStatusStopping:
				statusMatch = job.JobStatus == database.ProvisionerJobStatusRunning &&
					build.Transition == database.WorkspaceTransitionStop
			case database.WorkspaceStatusDeleting:
				statusMatch = job.JobStatus == database.ProvisionerJobStatusRunning &&
					build.Transition == database.WorkspaceTransitionDelete

			case "started":
				statusMatch = job.JobStatus == database.ProvisionerJobStatusSucceeded &&
					build.Transition == database.WorkspaceTransitionStart
			case database.WorkspaceStatusDeleted:
				statusMatch = job.JobStatus == database.ProvisionerJobStatusSucceeded &&
					build.Transition == database.WorkspaceTransitionDelete
			case database.WorkspaceStatusStopped:
				statusMatch = job.JobStatus == database.ProvisionerJobStatusSucceeded &&
					build.Transition == database.WorkspaceTransitionStop
			case database.WorkspaceStatusRunning:
				statusMatch = job.JobStatus == database.ProvisionerJobStatusSucceeded &&
					build.Transition == database.WorkspaceTransitionStart
			default:
				statusMatch = job.JobStatus == database.ProvisionerJobStatus(arg.Status)
			}
			if !statusMatch {
				continue
			}
		}

		if arg.HasAgent != "" {
			build, err := q.getLatestWorkspaceBuildByWorkspaceIDNoLock(ctx, workspace.ID)
			if err != nil {
				return nil, xerrors.Errorf("get latest build: %w", err)
			}

			job, err := q.getProvisionerJobByIDNoLock(ctx, build.JobID)
			if err != nil {
				return nil, xerrors.Errorf("get provisioner job: %w", err)
			}

			workspaceResources, err := q.getWorkspaceResourcesByJobIDNoLock(ctx, job.ID)
			if err != nil {
				return nil, xerrors.Errorf("get workspace resources: %w", err)
			}

			var workspaceResourceIDs []uuid.UUID
			for _, wr := range workspaceResources {
				workspaceResourceIDs = append(workspaceResourceIDs, wr.ID)
			}

			workspaceAgents, err := q.getWorkspaceAgentsByResourceIDsNoLock(ctx, workspaceResourceIDs)
			if err != nil {
				return nil, xerrors.Errorf("get workspace agents: %w", err)
			}

			var hasAgentMatched bool
			for _, wa := range workspaceAgents {
				if mapAgentStatus(wa, arg.AgentInactiveDisconnectTimeoutSeconds) == arg.HasAgent {
					hasAgentMatched = true
				}
			}

			if !hasAgentMatched {
				continue
			}
		}

		if arg.Dormant && !workspace.DormantAt.Valid {
			continue
		}

		if len(arg.TemplateIDs) > 0 {
			match := false
			for _, id := range arg.TemplateIDs {
				if workspace.TemplateID == id {
					match = true
					break
				}
			}
			if !match {
				continue
			}
		}

		if len(arg.WorkspaceIds) > 0 {
			match := false
			for _, id := range arg.WorkspaceIds {
				if workspace.ID == id {
					match = true
					break
				}
			}
			if !match {
				continue
			}
		}

		// If the filter exists, ensure the object is authorized.
		if prepared != nil && prepared.Authorize(ctx, workspace.RBACObject()) != nil {
			continue
		}
		workspaces = append(workspaces, workspace)
	}

	// Sort workspaces (ORDER BY)
	isRunning := func(build database.WorkspaceBuild, job database.ProvisionerJob) bool {
		return job.CompletedAt.Valid && !job.CanceledAt.Valid && !job.Error.Valid && build.Transition == database.WorkspaceTransitionStart
	}

	preloadedWorkspaceBuilds := map[uuid.UUID]database.WorkspaceBuild{}
	preloadedProvisionerJobs := map[uuid.UUID]database.ProvisionerJob{}
	preloadedUsers := map[uuid.UUID]database.User{}

	for _, w := range workspaces {
		build, err := q.getLatestWorkspaceBuildByWorkspaceIDNoLock(ctx, w.ID)
		if err == nil {
			preloadedWorkspaceBuilds[w.ID] = build
		} else if !errors.Is(err, sql.ErrNoRows) {
			return nil, xerrors.Errorf("get latest build: %w", err)
		}

		job, err := q.getProvisionerJobByIDNoLock(ctx, build.JobID)
		if err == nil {
			preloadedProvisionerJobs[w.ID] = job
		} else if !errors.Is(err, sql.ErrNoRows) {
			return nil, xerrors.Errorf("get provisioner job: %w", err)
		}

		user, err := q.getUserByIDNoLock(w.OwnerID)
		if err == nil {
			preloadedUsers[w.ID] = user
		} else if !errors.Is(err, sql.ErrNoRows) {
			return nil, xerrors.Errorf("get user: %w", err)
		}
	}

	sort.Slice(workspaces, func(i, j int) bool {
		w1 := workspaces[i]
		w2 := workspaces[j]

		// Order by: favorite first
		if arg.RequesterID == w1.OwnerID && w1.Favorite {
			return true
		}
		if arg.RequesterID == w2.OwnerID && w2.Favorite {
			return false
		}

		// Order by: running
		w1IsRunning := isRunning(preloadedWorkspaceBuilds[w1.ID], preloadedProvisionerJobs[w1.ID])
		w2IsRunning := isRunning(preloadedWorkspaceBuilds[w2.ID], preloadedProvisionerJobs[w2.ID])

		if w1IsRunning && !w2IsRunning {
			return true
		}

		if !w1IsRunning && w2IsRunning {
			return false
		}

		// Order by: usernames
		if strings.Compare(preloadedUsers[w1.ID].Username, preloadedUsers[w2.ID].Username) < 0 {
			return true
		}

		// Order by: workspace names
		return strings.Compare(w1.Name, w2.Name) < 0
	})

	beforePageCount := len(workspaces)

	if arg.Offset > 0 {
		if int(arg.Offset) > len(workspaces) {
			return q.convertToWorkspaceRowsNoLock(ctx, []database.WorkspaceTable{}, int64(beforePageCount), arg.WithSummary), nil
		}
		workspaces = workspaces[arg.Offset:]
	}
	if arg.Limit > 0 {
		if int(arg.Limit) > len(workspaces) {
			return q.convertToWorkspaceRowsNoLock(ctx, workspaces, int64(beforePageCount), arg.WithSummary), nil
		}
		workspaces = workspaces[:arg.Limit]
	}

	return q.convertToWorkspaceRowsNoLock(ctx, workspaces, int64(beforePageCount), arg.WithSummary), nil
}

func (q *FakeQuerier) GetAuthorizedWorkspacesAndAgentsByOwnerID(ctx context.Context, ownerID uuid.UUID, prepared rbac.PreparedAuthorized) ([]database.GetWorkspacesAndAgentsByOwnerIDRow, error) {
	q.mutex.RLock()
	defer q.mutex.RUnlock()

	if prepared != nil {
		// Call this to match the same function calls as the SQL implementation.
		_, err := prepared.CompileToSQL(ctx, rbac.ConfigWithoutACL())
		if err != nil {
			return nil, err
		}
	}
	workspaces := make([]database.WorkspaceTable, 0)
	for _, workspace := range q.workspaces {
		if workspace.OwnerID == ownerID && !workspace.Deleted {
			workspaces = append(workspaces, workspace)
		}
	}

	out := make([]database.GetWorkspacesAndAgentsByOwnerIDRow, 0, len(workspaces))
	for _, w := range workspaces {
		// these always exist
		build, err := q.getLatestWorkspaceBuildByWorkspaceIDNoLock(ctx, w.ID)
		if err != nil {
			return nil, xerrors.Errorf("get latest build: %w", err)
		}

		job, err := q.getProvisionerJobByIDNoLock(ctx, build.JobID)
		if err != nil {
			return nil, xerrors.Errorf("get provisioner job: %w", err)
		}

		outAgents := make([]database.AgentIDNamePair, 0)
		resources, err := q.getWorkspaceResourcesByJobIDNoLock(ctx, job.ID)
		if err != nil {
			return nil, xerrors.Errorf("get workspace resources: %w", err)
		}
		if len(resources) > 0 {
			agents, err := q.getWorkspaceAgentsByResourceIDsNoLock(ctx, []uuid.UUID{resources[0].ID})
			if err != nil {
				return nil, xerrors.Errorf("get workspace agents: %w", err)
			}
			for _, a := range agents {
				outAgents = append(outAgents, database.AgentIDNamePair{
					ID:   a.ID,
					Name: a.Name,
				})
			}
		}

		out = append(out, database.GetWorkspacesAndAgentsByOwnerIDRow{
			ID:         w.ID,
			Name:       w.Name,
			JobStatus:  job.JobStatus,
			Transition: build.Transition,
			Agents:     outAgents,
		})
	}

	return out, nil
}

func (q *FakeQuerier) GetAuthorizedUsers(ctx context.Context, arg database.GetUsersParams, prepared rbac.PreparedAuthorized) ([]database.GetUsersRow, error) {
	if err := validateDatabaseType(arg); err != nil {
		return nil, err
	}

	// Call this to match the same function calls as the SQL implementation.
	if prepared != nil {
		_, err := prepared.CompileToSQL(ctx, regosql.ConvertConfig{
			VariableConverter: regosql.UserConverter(),
		})
		if err != nil {
			return nil, err
		}
	}

	users, err := q.GetUsers(ctx, arg)
	if err != nil {
		return nil, err
	}

	q.mutex.RLock()
	defer q.mutex.RUnlock()

	filteredUsers := make([]database.GetUsersRow, 0, len(users))
	for _, user := range users {
		// If the filter exists, ensure the object is authorized.
		if prepared != nil && prepared.Authorize(ctx, user.RBACObject()) != nil {
			continue
		}

		filteredUsers = append(filteredUsers, user)
	}
	return filteredUsers, nil
}

func (q *FakeQuerier) GetAuthorizedAuditLogsOffset(ctx context.Context, arg database.GetAuditLogsOffsetParams, prepared rbac.PreparedAuthorized) ([]database.GetAuditLogsOffsetRow, error) {
	if err := validateDatabaseType(arg); err != nil {
		return nil, err
	}

	// Call this to match the same function calls as the SQL implementation.
	// It functionally does nothing for filtering.
	if prepared != nil {
		_, err := prepared.CompileToSQL(ctx, regosql.ConvertConfig{
			VariableConverter: regosql.AuditLogConverter(),
		})
		if err != nil {
			return nil, err
		}
	}

	q.mutex.RLock()
	defer q.mutex.RUnlock()

	if arg.LimitOpt == 0 {
		// Default to 100 is set in the SQL query.
		arg.LimitOpt = 100
	}

	logs := make([]database.GetAuditLogsOffsetRow, 0, arg.LimitOpt)

	// q.auditLogs are already sorted by time DESC, so no need to sort after the fact.
	for _, alog := range q.auditLogs {
		if arg.OffsetOpt > 0 {
			arg.OffsetOpt--
			continue
		}
		if arg.RequestID != uuid.Nil && arg.RequestID != alog.RequestID {
			continue
		}
		if arg.OrganizationID != uuid.Nil && arg.OrganizationID != alog.OrganizationID {
			continue
		}
		if arg.Action != "" && string(alog.Action) != arg.Action {
			continue
		}
		if arg.ResourceType != "" && !strings.Contains(string(alog.ResourceType), arg.ResourceType) {
			continue
		}
		if arg.ResourceID != uuid.Nil && alog.ResourceID != arg.ResourceID {
			continue
		}
		if arg.Username != "" {
			user, err := q.getUserByIDNoLock(alog.UserID)
			if err == nil && !strings.EqualFold(arg.Username, user.Username) {
				continue
			}
		}
		if arg.Email != "" {
			user, err := q.getUserByIDNoLock(alog.UserID)
			if err == nil && !strings.EqualFold(arg.Email, user.Email) {
				continue
			}
		}
		if !arg.DateFrom.IsZero() {
			if alog.Time.Before(arg.DateFrom) {
				continue
			}
		}
		if !arg.DateTo.IsZero() {
			if alog.Time.After(arg.DateTo) {
				continue
			}
		}
		if arg.BuildReason != "" {
			workspaceBuild, err := q.getWorkspaceBuildByIDNoLock(context.Background(), alog.ResourceID)
			if err == nil && !strings.EqualFold(arg.BuildReason, string(workspaceBuild.Reason)) {
				continue
			}
		}
		// If the filter exists, ensure the object is authorized.
		if prepared != nil && prepared.Authorize(ctx, alog.RBACObject()) != nil {
			continue
		}

		user, err := q.getUserByIDNoLock(alog.UserID)
		userValid := err == nil

		org, _ := q.getOrganizationByIDNoLock(alog.OrganizationID)

		cpy := alog
		logs = append(logs, database.GetAuditLogsOffsetRow{
			AuditLog:                cpy,
			OrganizationName:        org.Name,
			OrganizationDisplayName: org.DisplayName,
			OrganizationIcon:        org.Icon,
			UserUsername:            sql.NullString{String: user.Username, Valid: userValid},
			UserName:                sql.NullString{String: user.Name, Valid: userValid},
			UserEmail:               sql.NullString{String: user.Email, Valid: userValid},
			UserCreatedAt:           sql.NullTime{Time: user.CreatedAt, Valid: userValid},
			UserUpdatedAt:           sql.NullTime{Time: user.UpdatedAt, Valid: userValid},
			UserLastSeenAt:          sql.NullTime{Time: user.LastSeenAt, Valid: userValid},
			UserLoginType:           database.NullLoginType{LoginType: user.LoginType, Valid: userValid},
			UserDeleted:             sql.NullBool{Bool: user.Deleted, Valid: userValid},
			UserQuietHoursSchedule:  sql.NullString{String: user.QuietHoursSchedule, Valid: userValid},
			UserStatus:              database.NullUserStatus{UserStatus: user.Status, Valid: userValid},
			UserRoles:               user.RBACRoles,
			Count:                   0,
		})

		if len(logs) >= int(arg.LimitOpt) {
			break
		}
	}

	count := int64(len(logs))
	for i := range logs {
		logs[i].Count = count
	}

	return logs, nil
}<|MERGE_RESOLUTION|>--- conflicted
+++ resolved
@@ -67,12 +67,9 @@
 			locks:                     map[int64]struct{}{},
 			notificationMessages:      make([]database.NotificationMessage, 0),
 			notificationPreferences:   make([]database.NotificationPreference, 0),
-<<<<<<< HEAD
 			organizationMembers:       make([]database.OrganizationMember, 0),
 			organizations:             make([]database.Organization, 0),
-=======
-			InboxNotification:         make([]database.InboxNotification, 0),
->>>>>>> cc946f19
+			inboxNotifications:        make([]database.InboxNotification, 0),
 			parameterSchemas:          make([]database.ParameterSchema, 0),
 			presets:                   make([]database.TemplateVersionPreset, 0),
 			presetParameters:          make([]database.TemplateVersionPresetParameter, 0),
@@ -211,7 +208,7 @@
 	notificationMessages                 []database.NotificationMessage
 	notificationPreferences              []database.NotificationPreference
 	notificationReportGeneratorLogs      []database.NotificationReportGeneratorLog
-	InboxNotification                    []database.InboxNotification
+	inboxNotifications                   []database.InboxNotification
 	oauth2ProviderApps                   []database.OAuth2ProviderApp
 	oauth2ProviderAppSecrets             []database.OAuth2ProviderAppSecret
 	oauth2ProviderAppCodes               []database.OAuth2ProviderAppCode
@@ -1729,7 +1726,7 @@
 	defer q.mutex.RUnlock()
 
 	var count int64
-	for _, notification := range q.InboxNotification {
+	for _, notification := range q.inboxNotifications {
 		if notification.UserID != userID {
 			continue
 		}
@@ -3299,7 +3296,7 @@
 	defer q.mutex.RUnlock()
 
 	notifications := make([]database.InboxNotification, 0)
-	for _, notification := range q.InboxNotification {
+	for _, notification := range q.inboxNotifications {
 		if notification.UserID == arg.UserID {
 			for _, template := range arg.Templates {
 				templateFound := false
@@ -3535,7 +3532,7 @@
 	q.mutex.RLock()
 	defer q.mutex.RUnlock()
 
-	for _, notification := range q.InboxNotification {
+	for _, notification := range q.inboxNotifications {
 		if notification.ID == id {
 			return notification, nil
 		}
@@ -3549,7 +3546,7 @@
 	defer q.mutex.RUnlock()
 
 	notifications := make([]database.InboxNotification, 0)
-	for _, notification := range q.InboxNotification {
+	for _, notification := range q.inboxNotifications {
 		if notification.UserID == params.UserID {
 			notifications = append(notifications, notification)
 		}
@@ -8229,7 +8226,7 @@
 		CreatedAt:  time.Now(),
 	}
 
-	q.InboxNotification = append(q.InboxNotification, notification)
+	q.inboxNotifications = append(q.inboxNotifications, notification)
 	return notification, nil
 }
 
@@ -9956,9 +9953,9 @@
 	q.mutex.Lock()
 	defer q.mutex.Unlock()
 
-	for i := range q.InboxNotification {
-		if q.InboxNotification[i].ID == arg.ID {
-			q.InboxNotification[i].ReadAt = arg.ReadAt
+	for i := range q.inboxNotifications {
+		if q.inboxNotifications[i].ID == arg.ID {
+			q.inboxNotifications[i].ReadAt = arg.ReadAt
 		}
 	}
 
