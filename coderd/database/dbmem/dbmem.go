package dbmem

import (
	"bytes"
	"context"
	"database/sql"
	"encoding/json"
	"errors"
	"fmt"
	"reflect"
	"regexp"
	"sort"
	"strings"
	"sync"
	"time"

	"github.com/google/uuid"
	"github.com/lib/pq"
	"golang.org/x/exp/constraints"
	"golang.org/x/exp/maps"
	"golang.org/x/exp/slices"
	"golang.org/x/xerrors"

	"github.com/coder/coder/v2/coderd/notifications/types"

	"github.com/coder/coder/v2/coderd/database"
	"github.com/coder/coder/v2/coderd/database/dbtime"
	"github.com/coder/coder/v2/coderd/rbac"
	"github.com/coder/coder/v2/coderd/rbac/regosql"
	"github.com/coder/coder/v2/coderd/util/slice"
	"github.com/coder/coder/v2/coderd/workspaceapps/appurl"
	"github.com/coder/coder/v2/codersdk"
	"github.com/coder/coder/v2/provisionersdk"
)

var validProxyByHostnameRegex = regexp.MustCompile(`^[a-zA-Z0-9._-]+$`)

// A full mapping of error codes from pq v1.10.9 can be found here:
// https://github.com/lib/pq/blob/2a217b94f5ccd3de31aec4152a541b9ff64bed05/error.go#L75
var (
	errForeignKeyConstraint = &pq.Error{
		Code:    "23503", // "foreign_key_violation"
		Message: "update or delete on table violates foreign key constraint",
	}
	errUniqueConstraint = &pq.Error{
		Code:    "23505", // "unique_violation"
		Message: "duplicate key value violates unique constraint",
	}
)

// New returns an in-memory fake of the database.
func New() database.Store {
	q := &FakeQuerier{
		mutex: &sync.RWMutex{},
		data: &data{
			apiKeys:                   make([]database.APIKey, 0),
			organizationMembers:       make([]database.OrganizationMember, 0),
			organizations:             make([]database.Organization, 0),
			users:                     make([]database.User, 0),
			dbcryptKeys:               make([]database.DBCryptKey, 0),
			externalAuthLinks:         make([]database.ExternalAuthLink, 0),
			groups:                    make([]database.Group, 0),
			groupMembers:              make([]database.GroupMemberTable, 0),
			auditLogs:                 make([]database.AuditLog, 0),
			frobulators:               make([]database.Frobulator, 0),
			files:                     make([]database.File, 0),
			gitSSHKey:                 make([]database.GitSSHKey, 0),
			notificationMessages:      make([]database.NotificationMessage, 0),
			notificationPreferences:   make([]database.NotificationPreference, 0),
			parameterSchemas:          make([]database.ParameterSchema, 0),
			provisionerDaemons:        make([]database.ProvisionerDaemon, 0),
			workspaceAgents:           make([]database.WorkspaceAgent, 0),
			provisionerJobLogs:        make([]database.ProvisionerJobLog, 0),
			workspaceResources:        make([]database.WorkspaceResource, 0),
			workspaceResourceMetadata: make([]database.WorkspaceResourceMetadatum, 0),
			provisionerJobs:           make([]database.ProvisionerJob, 0),
			templateVersions:          make([]database.TemplateVersionTable, 0),
			templates:                 make([]database.TemplateTable, 0),
			workspaceAgentStats:       make([]database.WorkspaceAgentStat, 0),
			workspaceAgentLogs:        make([]database.WorkspaceAgentLog, 0),
			workspaceBuilds:           make([]database.WorkspaceBuild, 0),
			workspaceApps:             make([]database.WorkspaceApp, 0),
			workspaces:                make([]database.Workspace, 0),
			licenses:                  make([]database.License, 0),
			workspaceProxies:          make([]database.WorkspaceProxy, 0),
			customRoles:               make([]database.CustomRole, 0),
			locks:                     map[int64]struct{}{},
			runtimeConfig:             map[string]string{},
		},
	}
	// Always start with a default org. Matching migration 198.
	defaultOrg, err := q.InsertOrganization(context.Background(), database.InsertOrganizationParams{
		ID:          uuid.New(),
		Name:        "first-organization",
		DisplayName: "first-organization",
		Description: "Builtin default organization.",
		Icon:        "",
		CreatedAt:   dbtime.Now(),
		UpdatedAt:   dbtime.Now(),
	})
	if err != nil {
		panic(xerrors.Errorf("failed to create default organization: %w", err))
	}

	_, err = q.InsertAllUsersGroup(context.Background(), defaultOrg.ID)
	if err != nil {
		panic(xerrors.Errorf("failed to create default group: %w", err))
	}

	q.defaultProxyDisplayName = "Default"
	q.defaultProxyIconURL = "/emojis/1f3e1.png"
	return q
}

type rwMutex interface {
	Lock()
	RLock()
	Unlock()
	RUnlock()
}

// inTxMutex is a no op, since inside a transaction we are already locked.
type inTxMutex struct{}

func (inTxMutex) Lock()    {}
func (inTxMutex) RLock()   {}
func (inTxMutex) Unlock()  {}
func (inTxMutex) RUnlock() {}

// FakeQuerier replicates database functionality to enable quick testing.  It's an exported type so that our test code
// can do type checks.
type FakeQuerier struct {
	mutex rwMutex
	*data
}

func (*FakeQuerier) Wrappers() []string {
	return []string{}
}

type fakeTx struct {
	*FakeQuerier
	locks map[int64]struct{}
}

type data struct {
	// Legacy tables
	apiKeys             []database.APIKey
	organizations       []database.Organization
	organizationMembers []database.OrganizationMember
	users               []database.User
	userLinks           []database.UserLink

	// New tables
	workspaceAgentStats           []database.WorkspaceAgentStat
	auditLogs                     []database.AuditLog
	dbcryptKeys                   []database.DBCryptKey
	files                         []database.File
	externalAuthLinks             []database.ExternalAuthLink
	gitSSHKey                     []database.GitSSHKey
	groupMembers                  []database.GroupMemberTable
	groups                        []database.Group
	jfrogXRayScans                []database.JfrogXrayScan
	licenses                      []database.License
	notificationMessages          []database.NotificationMessage
	notificationPreferences       []database.NotificationPreference
	oauth2ProviderApps            []database.OAuth2ProviderApp
	oauth2ProviderAppSecrets      []database.OAuth2ProviderAppSecret
	oauth2ProviderAppCodes        []database.OAuth2ProviderAppCode
	oauth2ProviderAppTokens       []database.OAuth2ProviderAppToken
	parameterSchemas              []database.ParameterSchema
	provisionerDaemons            []database.ProvisionerDaemon
	provisionerJobLogs            []database.ProvisionerJobLog
	provisionerJobs               []database.ProvisionerJob
	provisionerKeys               []database.ProvisionerKey
	replicas                      []database.Replica
	templateVersions              []database.TemplateVersionTable
	templateVersionParameters     []database.TemplateVersionParameter
	templateVersionVariables      []database.TemplateVersionVariable
	templateVersionWorkspaceTags  []database.TemplateVersionWorkspaceTag
	templates                     []database.TemplateTable
	templateUsageStats            []database.TemplateUsageStat
	workspaceAgents               []database.WorkspaceAgent
	workspaceAgentMetadata        []database.WorkspaceAgentMetadatum
	workspaceAgentLogs            []database.WorkspaceAgentLog
	workspaceAgentLogSources      []database.WorkspaceAgentLogSource
	workspaceAgentScripts         []database.WorkspaceAgentScript
	workspaceAgentPortShares      []database.WorkspaceAgentPortShare
	workspaceApps                 []database.WorkspaceApp
	workspaceAppStatsLastInsertID int64
	workspaceAppStats             []database.WorkspaceAppStat
	workspaceBuilds               []database.WorkspaceBuild
	workspaceBuildParameters      []database.WorkspaceBuildParameter
	workspaceResourceMetadata     []database.WorkspaceResourceMetadatum
	workspaceResources            []database.WorkspaceResource
	workspaces                    []database.Workspace
	workspaceProxies              []database.WorkspaceProxy
	customRoles                   []database.CustomRole
<<<<<<< HEAD
	frobulators                   []database.Frobulator
=======
	runtimeConfig                 map[string]string
>>>>>>> d1db11ab
	// Locks is a map of lock names. Any keys within the map are currently
	// locked.
	locks                            map[int64]struct{}
	deploymentID                     string
	derpMeshKey                      string
	lastUpdateCheck                  []byte
	announcementBanners              []byte
	healthSettings                   []byte
	notificationsSettings            []byte
	applicationName                  string
	logoURL                          string
	appSecurityKey                   string
	oauthSigningKey                  string
	coordinatorResumeTokenSigningKey string
	lastLicenseID                    int32
	defaultProxyDisplayName          string
	defaultProxyIconURL              string
}

func validateDatabaseTypeWithValid(v reflect.Value) (handled bool, err error) {
	if v.Kind() == reflect.Struct {
		return false, nil
	}

	if v.CanInterface() {
		if !strings.Contains(v.Type().PkgPath(), "coderd/database") {
			return true, nil
		}
		if valid, ok := v.Interface().(interface{ Valid() bool }); ok {
			if !valid.Valid() {
				return true, xerrors.Errorf("invalid %s: %q", v.Type().Name(), v.Interface())
			}
		}
		return true, nil
	}
	return false, nil
}

// validateDatabaseType uses reflect to check if struct properties are types
// with a Valid() bool function set. If so, call it and return an error
// if false.
//
// Note that we only check immediate values and struct fields. We do not
// recurse into nested structs.
func validateDatabaseType(args interface{}) error {
	v := reflect.ValueOf(args)

	// Note: database.Null* types don't have a Valid method, we skip them here
	// because their embedded types may have a Valid method and we don't want
	// to bother with checking both that the Valid field is true and that the
	// type it embeds validates to true. We would need to check:
	//
	//	dbNullEnum.Valid && dbNullEnum.Enum.Valid()
	if strings.HasPrefix(v.Type().Name(), "Null") {
		return nil
	}

	if ok, err := validateDatabaseTypeWithValid(v); ok {
		return err
	}
	switch v.Kind() {
	case reflect.Struct:
		var errs []string
		for i := 0; i < v.NumField(); i++ {
			field := v.Field(i)
			if ok, err := validateDatabaseTypeWithValid(field); ok && err != nil {
				errs = append(errs, fmt.Sprintf("%s.%s: %s", v.Type().Name(), v.Type().Field(i).Name, err.Error()))
			}
		}
		if len(errs) > 0 {
			return xerrors.Errorf("invalid database type fields:\n\t%s", strings.Join(errs, "\n\t"))
		}
	default:
		panic(fmt.Sprintf("unhandled type: %s", v.Type().Name()))
	}
	return nil
}

func newUniqueConstraintError(uc database.UniqueConstraint) *pq.Error {
	newErr := *errUniqueConstraint
	newErr.Constraint = string(uc)

	return &newErr
}

func (*FakeQuerier) Ping(_ context.Context) (time.Duration, error) {
	return 0, nil
}

func (tx *fakeTx) AcquireLock(_ context.Context, id int64) error {
	if _, ok := tx.FakeQuerier.locks[id]; ok {
		return xerrors.Errorf("cannot acquire lock %d: already held", id)
	}
	tx.FakeQuerier.locks[id] = struct{}{}
	tx.locks[id] = struct{}{}
	return nil
}

func (tx *fakeTx) TryAcquireLock(_ context.Context, id int64) (bool, error) {
	if _, ok := tx.FakeQuerier.locks[id]; ok {
		return false, nil
	}
	tx.FakeQuerier.locks[id] = struct{}{}
	tx.locks[id] = struct{}{}
	return true, nil
}

func (tx *fakeTx) releaseLocks() {
	for id := range tx.locks {
		delete(tx.FakeQuerier.locks, id)
	}
	tx.locks = map[int64]struct{}{}
}

// InTx doesn't rollback data properly for in-memory yet.
func (q *FakeQuerier) InTx(fn func(database.Store) error, _ *sql.TxOptions) error {
	q.mutex.Lock()
	defer q.mutex.Unlock()
	tx := &fakeTx{
		FakeQuerier: &FakeQuerier{mutex: inTxMutex{}, data: q.data},
		locks:       map[int64]struct{}{},
	}
	defer tx.releaseLocks()

	return fn(tx)
}

// getUserByIDNoLock is used by other functions in the database fake.
func (q *FakeQuerier) getUserByIDNoLock(id uuid.UUID) (database.User, error) {
	for _, user := range q.users {
		if user.ID == id {
			return user, nil
		}
	}
	return database.User{}, sql.ErrNoRows
}

func convertUsers(users []database.User, count int64) []database.GetUsersRow {
	rows := make([]database.GetUsersRow, len(users))
	for i, u := range users {
		rows[i] = database.GetUsersRow{
			ID:             u.ID,
			Email:          u.Email,
			Username:       u.Username,
			Name:           u.Name,
			HashedPassword: u.HashedPassword,
			CreatedAt:      u.CreatedAt,
			UpdatedAt:      u.UpdatedAt,
			Status:         u.Status,
			RBACRoles:      u.RBACRoles,
			LoginType:      u.LoginType,
			AvatarURL:      u.AvatarURL,
			Deleted:        u.Deleted,
			LastSeenAt:     u.LastSeenAt,
			Count:          count,
		}
	}

	return rows
}

// mapAgentStatus determines the agent status based on different timestamps like created_at, last_connected_at, disconnected_at, etc.
// The function must be in sync with: coderd/workspaceagents.go:convertWorkspaceAgent.
func mapAgentStatus(dbAgent database.WorkspaceAgent, agentInactiveDisconnectTimeoutSeconds int64) string {
	var status string
	connectionTimeout := time.Duration(dbAgent.ConnectionTimeoutSeconds) * time.Second
	switch {
	case !dbAgent.FirstConnectedAt.Valid:
		switch {
		case connectionTimeout > 0 && dbtime.Now().Sub(dbAgent.CreatedAt) > connectionTimeout:
			// If the agent took too long to connect the first time,
			// mark it as timed out.
			status = "timeout"
		default:
			// If the agent never connected, it's waiting for the compute
			// to start up.
			status = "connecting"
		}
	case dbAgent.DisconnectedAt.Time.After(dbAgent.LastConnectedAt.Time):
		// If we've disconnected after our last connection, we know the
		// agent is no longer connected.
		status = "disconnected"
	case dbtime.Now().Sub(dbAgent.LastConnectedAt.Time) > time.Duration(agentInactiveDisconnectTimeoutSeconds)*time.Second:
		// The connection died without updating the last connected.
		status = "disconnected"
	case dbAgent.LastConnectedAt.Valid:
		// The agent should be assumed connected if it's under inactivity timeouts
		// and last connected at has been properly set.
		status = "connected"
	default:
		panic("unknown agent status: " + status)
	}
	return status
}

func (q *FakeQuerier) convertToWorkspaceRowsNoLock(ctx context.Context, workspaces []database.Workspace, count int64, withSummary bool) []database.GetWorkspacesRow { //nolint:revive // withSummary flag ensures the extra technical row
	rows := make([]database.GetWorkspacesRow, 0, len(workspaces))
	for _, w := range workspaces {
		wr := database.GetWorkspacesRow{
			ID:                w.ID,
			CreatedAt:         w.CreatedAt,
			UpdatedAt:         w.UpdatedAt,
			OwnerID:           w.OwnerID,
			OrganizationID:    w.OrganizationID,
			TemplateID:        w.TemplateID,
			Deleted:           w.Deleted,
			Name:              w.Name,
			AutostartSchedule: w.AutostartSchedule,
			Ttl:               w.Ttl,
			LastUsedAt:        w.LastUsedAt,
			DormantAt:         w.DormantAt,
			DeletingAt:        w.DeletingAt,
			Count:             count,
			AutomaticUpdates:  w.AutomaticUpdates,
			Favorite:          w.Favorite,
		}

		for _, t := range q.templates {
			if t.ID == w.TemplateID {
				wr.TemplateName = t.Name
				break
			}
		}

		if build, err := q.getLatestWorkspaceBuildByWorkspaceIDNoLock(ctx, w.ID); err == nil {
			for _, tv := range q.templateVersions {
				if tv.ID == build.TemplateVersionID {
					wr.TemplateVersionID = tv.ID
					wr.TemplateVersionName = sql.NullString{
						Valid:  true,
						String: tv.Name,
					}
					break
				}
			}

			if pj, err := q.getProvisionerJobByIDNoLock(ctx, build.JobID); err == nil {
				wr.LatestBuildStatus = pj.JobStatus
			}

			wr.LatestBuildTransition = build.Transition
		}

		if u, err := q.getUserByIDNoLock(w.OwnerID); err == nil {
			wr.Username = u.Username
		}

		rows = append(rows, wr)
	}
	if withSummary {
		rows = append(rows, database.GetWorkspacesRow{
			Name:  "**TECHNICAL_ROW**",
			Count: count,
		})
	}
	return rows
}

func (q *FakeQuerier) getWorkspaceByIDNoLock(_ context.Context, id uuid.UUID) (database.Workspace, error) {
	for _, workspace := range q.workspaces {
		if workspace.ID == id {
			return workspace, nil
		}
	}
	return database.Workspace{}, sql.ErrNoRows
}

func (q *FakeQuerier) getWorkspaceByAgentIDNoLock(_ context.Context, agentID uuid.UUID) (database.Workspace, error) {
	var agent database.WorkspaceAgent
	for _, _agent := range q.workspaceAgents {
		if _agent.ID == agentID {
			agent = _agent
			break
		}
	}
	if agent.ID == uuid.Nil {
		return database.Workspace{}, sql.ErrNoRows
	}

	var resource database.WorkspaceResource
	for _, _resource := range q.workspaceResources {
		if _resource.ID == agent.ResourceID {
			resource = _resource
			break
		}
	}
	if resource.ID == uuid.Nil {
		return database.Workspace{}, sql.ErrNoRows
	}

	var build database.WorkspaceBuild
	for _, _build := range q.workspaceBuilds {
		if _build.JobID == resource.JobID {
			build = q.workspaceBuildWithUserNoLock(_build)
			break
		}
	}
	if build.ID == uuid.Nil {
		return database.Workspace{}, sql.ErrNoRows
	}

	for _, workspace := range q.workspaces {
		if workspace.ID == build.WorkspaceID {
			return workspace, nil
		}
	}

	return database.Workspace{}, sql.ErrNoRows
}

func (q *FakeQuerier) getWorkspaceBuildByIDNoLock(_ context.Context, id uuid.UUID) (database.WorkspaceBuild, error) {
	for _, build := range q.workspaceBuilds {
		if build.ID == id {
			return q.workspaceBuildWithUserNoLock(build), nil
		}
	}
	return database.WorkspaceBuild{}, sql.ErrNoRows
}

func (q *FakeQuerier) getLatestWorkspaceBuildByWorkspaceIDNoLock(_ context.Context, workspaceID uuid.UUID) (database.WorkspaceBuild, error) {
	var row database.WorkspaceBuild
	var buildNum int32 = -1
	for _, workspaceBuild := range q.workspaceBuilds {
		if workspaceBuild.WorkspaceID == workspaceID && workspaceBuild.BuildNumber > buildNum {
			row = q.workspaceBuildWithUserNoLock(workspaceBuild)
			buildNum = workspaceBuild.BuildNumber
		}
	}
	if buildNum == -1 {
		return database.WorkspaceBuild{}, sql.ErrNoRows
	}
	return row, nil
}

func (q *FakeQuerier) getTemplateByIDNoLock(_ context.Context, id uuid.UUID) (database.Template, error) {
	for _, template := range q.templates {
		if template.ID == id {
			return q.templateWithNameNoLock(template), nil
		}
	}
	return database.Template{}, sql.ErrNoRows
}

func (q *FakeQuerier) templatesWithUserNoLock(tpl []database.TemplateTable) []database.Template {
	cpy := make([]database.Template, 0, len(tpl))
	for _, t := range tpl {
		cpy = append(cpy, q.templateWithNameNoLock(t))
	}
	return cpy
}

func (q *FakeQuerier) templateWithNameNoLock(tpl database.TemplateTable) database.Template {
	var user database.User
	for _, _user := range q.users {
		if _user.ID == tpl.CreatedBy {
			user = _user
			break
		}
	}

	var org database.Organization
	for _, _org := range q.organizations {
		if _org.ID == tpl.OrganizationID {
			org = _org
			break
		}
	}

	var withNames database.Template
	// This is a cheeky way to copy the fields over without explicitly listing them all.
	d, _ := json.Marshal(tpl)
	_ = json.Unmarshal(d, &withNames)
	withNames.CreatedByUsername = user.Username
	withNames.CreatedByAvatarURL = user.AvatarURL
	withNames.OrganizationName = org.Name
	withNames.OrganizationDisplayName = org.DisplayName
	withNames.OrganizationIcon = org.Icon
	return withNames
}

func (q *FakeQuerier) templateVersionWithUserNoLock(tpl database.TemplateVersionTable) database.TemplateVersion {
	var user database.User
	for _, _user := range q.users {
		if _user.ID == tpl.CreatedBy {
			user = _user
			break
		}
	}
	var withUser database.TemplateVersion
	// This is a cheeky way to copy the fields over without explicitly listing them all.
	d, _ := json.Marshal(tpl)
	_ = json.Unmarshal(d, &withUser)
	withUser.CreatedByUsername = user.Username
	withUser.CreatedByAvatarURL = user.AvatarURL
	return withUser
}

func (q *FakeQuerier) workspaceBuildWithUserNoLock(tpl database.WorkspaceBuild) database.WorkspaceBuild {
	var user database.User
	for _, _user := range q.users {
		if _user.ID == tpl.InitiatorID {
			user = _user
			break
		}
	}
	var withUser database.WorkspaceBuild
	// This is a cheeky way to copy the fields over without explicitly listing them all.
	d, _ := json.Marshal(tpl)
	_ = json.Unmarshal(d, &withUser)
	withUser.InitiatorByUsername = user.Username
	withUser.InitiatorByAvatarUrl = user.AvatarURL
	return withUser
}

func (q *FakeQuerier) getTemplateVersionByIDNoLock(_ context.Context, templateVersionID uuid.UUID) (database.TemplateVersion, error) {
	for _, templateVersion := range q.templateVersions {
		if templateVersion.ID != templateVersionID {
			continue
		}
		return q.templateVersionWithUserNoLock(templateVersion), nil
	}
	return database.TemplateVersion{}, sql.ErrNoRows
}

func (q *FakeQuerier) getWorkspaceAgentByIDNoLock(_ context.Context, id uuid.UUID) (database.WorkspaceAgent, error) {
	// The schema sorts this by created at, so we iterate the array backwards.
	for i := len(q.workspaceAgents) - 1; i >= 0; i-- {
		agent := q.workspaceAgents[i]
		if agent.ID == id {
			return agent, nil
		}
	}
	return database.WorkspaceAgent{}, sql.ErrNoRows
}

func (q *FakeQuerier) getWorkspaceAgentsByResourceIDsNoLock(_ context.Context, resourceIDs []uuid.UUID) ([]database.WorkspaceAgent, error) {
	workspaceAgents := make([]database.WorkspaceAgent, 0)
	for _, agent := range q.workspaceAgents {
		for _, resourceID := range resourceIDs {
			if agent.ResourceID != resourceID {
				continue
			}
			workspaceAgents = append(workspaceAgents, agent)
		}
	}
	return workspaceAgents, nil
}

func (q *FakeQuerier) getWorkspaceAppByAgentIDAndSlugNoLock(_ context.Context, arg database.GetWorkspaceAppByAgentIDAndSlugParams) (database.WorkspaceApp, error) {
	for _, app := range q.workspaceApps {
		if app.AgentID != arg.AgentID {
			continue
		}
		if app.Slug != arg.Slug {
			continue
		}
		return app, nil
	}
	return database.WorkspaceApp{}, sql.ErrNoRows
}

func (q *FakeQuerier) getProvisionerJobByIDNoLock(_ context.Context, id uuid.UUID) (database.ProvisionerJob, error) {
	for _, provisionerJob := range q.provisionerJobs {
		if provisionerJob.ID != id {
			continue
		}
		// clone the Tags before returning, since maps are reference types and
		// we don't want the caller to be able to mutate the map we have inside
		// dbmem!
		provisionerJob.Tags = maps.Clone(provisionerJob.Tags)
		return provisionerJob, nil
	}
	return database.ProvisionerJob{}, sql.ErrNoRows
}

func (q *FakeQuerier) getWorkspaceResourcesByJobIDNoLock(_ context.Context, jobID uuid.UUID) ([]database.WorkspaceResource, error) {
	resources := make([]database.WorkspaceResource, 0)
	for _, resource := range q.workspaceResources {
		if resource.JobID != jobID {
			continue
		}
		resources = append(resources, resource)
	}
	return resources, nil
}

func (q *FakeQuerier) getGroupByIDNoLock(_ context.Context, id uuid.UUID) (database.Group, error) {
	for _, group := range q.groups {
		if group.ID == id {
			return group, nil
		}
	}

	return database.Group{}, sql.ErrNoRows
}

// ErrUnimplemented is returned by methods only used by the enterprise/tailnet.pgCoord.  This coordinator explicitly
// depends on  postgres triggers that announce changes on the pubsub.  Implementing support for this in the fake
// database would  strongly couple the FakeQuerier to the pubsub, which is undesirable.  Furthermore, it makes little
// sense to directly  test the pgCoord against anything other than postgres.  The FakeQuerier is designed to allow us to
// test the Coderd  API, and for that kind of test, the in-memory, AGPL tailnet coordinator is sufficient.  Therefore,
// these methods  remain unimplemented in the FakeQuerier.
var ErrUnimplemented = xerrors.New("unimplemented")

func uniqueSortedUUIDs(uuids []uuid.UUID) []uuid.UUID {
	set := make(map[uuid.UUID]struct{})
	for _, id := range uuids {
		set[id] = struct{}{}
	}
	unique := make([]uuid.UUID, 0, len(set))
	for id := range set {
		unique = append(unique, id)
	}
	slices.SortFunc(unique, func(a, b uuid.UUID) int {
		return slice.Ascending(a.String(), b.String())
	})
	return unique
}

func (q *FakeQuerier) getOrganizationMemberNoLock(orgID uuid.UUID) []database.OrganizationMember {
	var members []database.OrganizationMember
	for _, member := range q.organizationMembers {
		if member.OrganizationID == orgID {
			members = append(members, member)
		}
	}

	return members
}

var errUserDeleted = xerrors.New("user deleted")

// getGroupMemberNoLock fetches a group member by user ID and group ID.
func (q *FakeQuerier) getGroupMemberNoLock(ctx context.Context, userID, groupID uuid.UUID) (database.GroupMember, error) {
	groupName := "Everyone"
	orgID := groupID
	groupIsEveryone := q.isEveryoneGroup(groupID)
	if !groupIsEveryone {
		group, err := q.getGroupByIDNoLock(ctx, groupID)
		if err != nil {
			return database.GroupMember{}, err
		}
		groupName = group.Name
		orgID = group.OrganizationID
	}

	user, err := q.getUserByIDNoLock(userID)
	if err != nil {
		return database.GroupMember{}, err
	}
	if user.Deleted {
		return database.GroupMember{}, errUserDeleted
	}

	return database.GroupMember{
		UserID:                 user.ID,
		UserEmail:              user.Email,
		UserUsername:           user.Username,
		UserHashedPassword:     user.HashedPassword,
		UserCreatedAt:          user.CreatedAt,
		UserUpdatedAt:          user.UpdatedAt,
		UserStatus:             user.Status,
		UserRbacRoles:          user.RBACRoles,
		UserLoginType:          user.LoginType,
		UserAvatarUrl:          user.AvatarURL,
		UserDeleted:            user.Deleted,
		UserLastSeenAt:         user.LastSeenAt,
		UserQuietHoursSchedule: user.QuietHoursSchedule,
		UserThemePreference:    user.ThemePreference,
		UserName:               user.Name,
		UserGithubComUserID:    user.GithubComUserID,
		OrganizationID:         orgID,
		GroupName:              groupName,
		GroupID:                groupID,
	}, nil
}

// getEveryoneGroupMembersNoLock fetches all the users in an organization.
func (q *FakeQuerier) getEveryoneGroupMembersNoLock(ctx context.Context, orgID uuid.UUID) []database.GroupMember {
	var (
		everyone   []database.GroupMember
		orgMembers = q.getOrganizationMemberNoLock(orgID)
	)
	for _, member := range orgMembers {
		groupMember, err := q.getGroupMemberNoLock(ctx, member.UserID, orgID)
		if errors.Is(err, errUserDeleted) {
			continue
		}
		if err != nil {
			return nil
		}
		everyone = append(everyone, groupMember)
	}
	return everyone
}

// isEveryoneGroup returns true if the provided ID matches
// an organization ID.
func (q *FakeQuerier) isEveryoneGroup(id uuid.UUID) bool {
	for _, org := range q.organizations {
		if org.ID == id {
			return true
		}
	}
	return false
}

func (q *FakeQuerier) GetActiveDBCryptKeys(_ context.Context) ([]database.DBCryptKey, error) {
	q.mutex.RLock()
	defer q.mutex.RUnlock()
	ks := make([]database.DBCryptKey, 0, len(q.dbcryptKeys))
	for _, k := range q.dbcryptKeys {
		if !k.ActiveKeyDigest.Valid {
			continue
		}
		ks = append([]database.DBCryptKey{}, k)
	}
	return ks, nil
}

func maxTime(t, u time.Time) time.Time {
	if t.After(u) {
		return t
	}
	return u
}

func minTime(t, u time.Time) time.Time {
	if t.Before(u) {
		return t
	}
	return u
}

func provisonerJobStatus(j database.ProvisionerJob) database.ProvisionerJobStatus {
	if isNotNull(j.CompletedAt) {
		if j.Error.String != "" {
			return database.ProvisionerJobStatusFailed
		}
		if isNotNull(j.CanceledAt) {
			return database.ProvisionerJobStatusCanceled
		}
		return database.ProvisionerJobStatusSucceeded
	}

	if isNotNull(j.CanceledAt) {
		return database.ProvisionerJobStatusCanceling
	}
	if isNull(j.StartedAt) {
		return database.ProvisionerJobStatusPending
	}
	return database.ProvisionerJobStatusRunning
}

// isNull is only used in dbmem, so reflect is ok. Use this to make the logic
// look more similar to the postgres.
func isNull(v interface{}) bool {
	return !isNotNull(v)
}

func isNotNull(v interface{}) bool {
	return reflect.ValueOf(v).FieldByName("Valid").Bool()
}

// Took the error from the real database.
var deletedUserLinkError = &pq.Error{
	Severity: "ERROR",
	// "raise_exception" error
	Code:    "P0001",
	Message: "Cannot create user_link for deleted user",
	Where:   "PL/pgSQL function insert_user_links_fail_if_user_deleted() line 7 at RAISE",
	File:    "pl_exec.c",
	Line:    "3864",
	Routine: "exec_stmt_raise",
}

// m1 and m2 are equal iff |m1| = |m2| ^ m2 ⊆ m1
func tagsEqual(m1, m2 map[string]string) bool {
	return len(m1) == len(m2) && tagsSubset(m1, m2)
}

// m2 is a subset of m1 if each key in m1 exists in m2
// with the same value
func tagsSubset(m1, m2 map[string]string) bool {
	for k, v1 := range m1 {
		if v2, found := m2[k]; !found || v1 != v2 {
			return false
		}
	}
	return true
}

// default tags when no tag is specified for a provisioner or job
var tagsUntagged = provisionersdk.MutateTags(uuid.Nil, nil)

func least[T constraints.Ordered](a, b T) T {
	if a < b {
		return a
	}
	return b
}

func (q *FakeQuerier) getLatestWorkspaceAppByTemplateIDUserIDSlugNoLock(ctx context.Context, templateID, userID uuid.UUID, slug string) (database.WorkspaceApp, error) {
	/*
		SELECT
			app.display_name,
			app.icon,
			app.slug
		FROM
			workspace_apps AS app
		JOIN
			workspace_agents AS agent
		ON
			agent.id = app.agent_id
		JOIN
			workspace_resources AS resource
		ON
			resource.id = agent.resource_id
		JOIN
			workspace_builds AS build
		ON
			build.job_id = resource.job_id
		JOIN
			workspaces AS workspace
		ON
			workspace.id = build.workspace_id
		WHERE
			-- Requires lateral join.
			app.slug = app_usage.key
			AND workspace.owner_id = tus.user_id
			AND workspace.template_id = tus.template_id
		ORDER BY
			app.created_at DESC
		LIMIT 1
	*/

	var workspaces []database.Workspace
	for _, w := range q.workspaces {
		if w.TemplateID != templateID || w.OwnerID != userID {
			continue
		}
		workspaces = append(workspaces, w)
	}
	slices.SortFunc(workspaces, func(a, b database.Workspace) int {
		if a.CreatedAt.Before(b.CreatedAt) {
			return 1
		} else if a.CreatedAt.Equal(b.CreatedAt) {
			return 0
		}
		return -1
	})

	for _, workspace := range workspaces {
		build, err := q.getLatestWorkspaceBuildByWorkspaceIDNoLock(ctx, workspace.ID)
		if err != nil {
			continue
		}

		resources, err := q.getWorkspaceResourcesByJobIDNoLock(ctx, build.JobID)
		if err != nil {
			continue
		}
		var resourceIDs []uuid.UUID
		for _, resource := range resources {
			resourceIDs = append(resourceIDs, resource.ID)
		}

		agents, err := q.getWorkspaceAgentsByResourceIDsNoLock(ctx, resourceIDs)
		if err != nil {
			continue
		}

		for _, agent := range agents {
			app, err := q.getWorkspaceAppByAgentIDAndSlugNoLock(ctx, database.GetWorkspaceAppByAgentIDAndSlugParams{
				AgentID: agent.ID,
				Slug:    slug,
			})
			if err != nil {
				continue
			}
			return app, nil
		}
	}

	return database.WorkspaceApp{}, sql.ErrNoRows
}

// getOrganizationByIDNoLock is used by other functions in the database fake.
func (q *FakeQuerier) getOrganizationByIDNoLock(id uuid.UUID) (database.Organization, error) {
	for _, organization := range q.organizations {
		if organization.ID == id {
			return organization, nil
		}
	}
	return database.Organization{}, sql.ErrNoRows
}

func (*FakeQuerier) AcquireLock(_ context.Context, _ int64) error {
	return xerrors.New("AcquireLock must only be called within a transaction")
}

// AcquireNotificationMessages implements the *basic* business logic, but is *not* exhaustive or meant to be 1:1 with
// the real AcquireNotificationMessages query.
func (q *FakeQuerier) AcquireNotificationMessages(_ context.Context, arg database.AcquireNotificationMessagesParams) ([]database.AcquireNotificationMessagesRow, error) {
	err := validateDatabaseType(arg)
	if err != nil {
		return nil, err
	}

	q.mutex.Lock()
	defer q.mutex.Unlock()

	// Shift the first "Count" notifications off the slice (FIFO).
	sz := len(q.notificationMessages)
	if sz > int(arg.Count) {
		sz = int(arg.Count)
	}

	list := q.notificationMessages[:sz]
	q.notificationMessages = q.notificationMessages[sz:]

	var out []database.AcquireNotificationMessagesRow
	for _, nm := range list {
		acquirableStatuses := []database.NotificationMessageStatus{database.NotificationMessageStatusPending, database.NotificationMessageStatusTemporaryFailure}
		if !slices.Contains(acquirableStatuses, nm.Status) {
			continue
		}

		// Mimic mutation in database query.
		nm.UpdatedAt = sql.NullTime{Time: dbtime.Now(), Valid: true}
		nm.Status = database.NotificationMessageStatusLeased
		nm.StatusReason = sql.NullString{String: fmt.Sprintf("Enqueued by notifier %d", arg.NotifierID), Valid: true}
		nm.LeasedUntil = sql.NullTime{Time: dbtime.Now().Add(time.Second * time.Duration(arg.LeaseSeconds)), Valid: true}

		out = append(out, database.AcquireNotificationMessagesRow{
			ID:            nm.ID,
			Payload:       nm.Payload,
			Method:        nm.Method,
			TitleTemplate: "This is a title with {{.Labels.variable}}",
			BodyTemplate:  "This is a body with {{.Labels.variable}}",
			TemplateID:    nm.NotificationTemplateID,
		})
	}

	return out, nil
}

func (q *FakeQuerier) AcquireProvisionerJob(_ context.Context, arg database.AcquireProvisionerJobParams) (database.ProvisionerJob, error) {
	if err := validateDatabaseType(arg); err != nil {
		return database.ProvisionerJob{}, err
	}

	q.mutex.Lock()
	defer q.mutex.Unlock()

	for index, provisionerJob := range q.provisionerJobs {
		if provisionerJob.OrganizationID != arg.OrganizationID {
			continue
		}
		if provisionerJob.StartedAt.Valid {
			continue
		}
		found := false
		for _, provisionerType := range arg.Types {
			if provisionerJob.Provisioner != provisionerType {
				continue
			}
			found = true
			break
		}
		if !found {
			continue
		}
		tags := map[string]string{}
		if arg.Tags != nil {
			err := json.Unmarshal(arg.Tags, &tags)
			if err != nil {
				return provisionerJob, xerrors.Errorf("unmarshal: %w", err)
			}
		}

		// Special case for untagged provisioners: only match untagged jobs.
		// Ref: coderd/database/queries/provisionerjobs.sql:24-30
		// CASE WHEN nested.tags :: jsonb = '{"scope": "organization", "owner": ""}' :: jsonb
		//      THEN nested.tags :: jsonb = @tags :: jsonb
		if tagsEqual(provisionerJob.Tags, tagsUntagged) && !tagsEqual(provisionerJob.Tags, tags) {
			continue
		}
		// ELSE nested.tags :: jsonb <@ @tags :: jsonb
		if !tagsSubset(provisionerJob.Tags, tags) {
			continue
		}
		provisionerJob.StartedAt = arg.StartedAt
		provisionerJob.UpdatedAt = arg.StartedAt.Time
		provisionerJob.WorkerID = arg.WorkerID
		provisionerJob.JobStatus = provisonerJobStatus(provisionerJob)
		q.provisionerJobs[index] = provisionerJob
		// clone the Tags before returning, since maps are reference types and
		// we don't want the caller to be able to mutate the map we have inside
		// dbmem!
		provisionerJob.Tags = maps.Clone(provisionerJob.Tags)
		return provisionerJob, nil
	}
	return database.ProvisionerJob{}, sql.ErrNoRows
}

func (q *FakeQuerier) ActivityBumpWorkspace(ctx context.Context, arg database.ActivityBumpWorkspaceParams) error {
	err := validateDatabaseType(arg)
	if err != nil {
		return err
	}

	q.mutex.Lock()
	defer q.mutex.Unlock()

	workspace, err := q.getWorkspaceByIDNoLock(ctx, arg.WorkspaceID)
	if err != nil {
		return err
	}
	latestBuild, err := q.getLatestWorkspaceBuildByWorkspaceIDNoLock(ctx, arg.WorkspaceID)
	if err != nil {
		return err
	}

	now := dbtime.Now()
	for i := range q.workspaceBuilds {
		if q.workspaceBuilds[i].BuildNumber != latestBuild.BuildNumber {
			continue
		}
		// If the build is not active, do not bump.
		if q.workspaceBuilds[i].Transition != database.WorkspaceTransitionStart {
			return nil
		}
		// If the provisioner job is not completed, do not bump.
		pj, err := q.getProvisionerJobByIDNoLock(ctx, q.workspaceBuilds[i].JobID)
		if err != nil {
			return err
		}
		if !pj.CompletedAt.Valid {
			return nil
		}
		// Do not bump if the deadline is not set.
		if q.workspaceBuilds[i].Deadline.IsZero() {
			return nil
		}

		// Check the template default TTL.
		template, err := q.getTemplateByIDNoLock(ctx, workspace.TemplateID)
		if err != nil {
			return err
		}
		if template.ActivityBump == 0 {
			return nil
		}
		activityBump := time.Duration(template.ActivityBump)

		var ttlDur time.Duration
		if now.Add(activityBump).After(arg.NextAutostart) && arg.NextAutostart.After(now) {
			// Extend to TTL (NOT activity bump)
			add := arg.NextAutostart.Sub(now)
			if workspace.Ttl.Valid && template.AllowUserAutostop {
				add += time.Duration(workspace.Ttl.Int64)
			} else {
				add += time.Duration(template.DefaultTTL)
			}
			ttlDur = add
		} else {
			// Otherwise, default to regular activity bump duration.
			ttlDur = activityBump
		}

		// Only bump if 5% of the deadline has passed.
		ttlDur95 := ttlDur - (ttlDur / 20)
		minBumpDeadline := q.workspaceBuilds[i].Deadline.Add(-ttlDur95)
		if now.Before(minBumpDeadline) {
			return nil
		}

		// Bump.
		newDeadline := now.Add(ttlDur)
		// Never decrease deadlines from a bump
		newDeadline = maxTime(newDeadline, q.workspaceBuilds[i].Deadline)
		q.workspaceBuilds[i].UpdatedAt = now
		if !q.workspaceBuilds[i].MaxDeadline.IsZero() {
			q.workspaceBuilds[i].Deadline = minTime(newDeadline, q.workspaceBuilds[i].MaxDeadline)
		} else {
			q.workspaceBuilds[i].Deadline = newDeadline
		}
		return nil
	}

	return sql.ErrNoRows
}

func (q *FakeQuerier) AllUserIDs(_ context.Context) ([]uuid.UUID, error) {
	q.mutex.RLock()
	defer q.mutex.RUnlock()
	userIDs := make([]uuid.UUID, 0, len(q.users))
	for idx := range q.users {
		userIDs = append(userIDs, q.users[idx].ID)
	}
	return userIDs, nil
}

func (q *FakeQuerier) ArchiveUnusedTemplateVersions(_ context.Context, arg database.ArchiveUnusedTemplateVersionsParams) ([]uuid.UUID, error) {
	err := validateDatabaseType(arg)
	if err != nil {
		return nil, err
	}
	q.mutex.Lock()
	defer q.mutex.Unlock()
	type latestBuild struct {
		Number  int32
		Version uuid.UUID
	}
	latest := make(map[uuid.UUID]latestBuild)

	for _, b := range q.workspaceBuilds {
		v, ok := latest[b.WorkspaceID]
		if ok || b.BuildNumber < v.Number {
			// Not the latest
			continue
		}
		// Ignore deleted workspaces.
		if b.Transition == database.WorkspaceTransitionDelete {
			continue
		}
		latest[b.WorkspaceID] = latestBuild{
			Number:  b.BuildNumber,
			Version: b.TemplateVersionID,
		}
	}

	usedVersions := make(map[uuid.UUID]bool)
	for _, l := range latest {
		usedVersions[l.Version] = true
	}
	for _, tpl := range q.templates {
		usedVersions[tpl.ActiveVersionID] = true
	}

	var archived []uuid.UUID
	for i, v := range q.templateVersions {
		if arg.TemplateVersionID != uuid.Nil {
			if v.ID != arg.TemplateVersionID {
				continue
			}
		}
		if v.Archived {
			continue
		}

		if _, ok := usedVersions[v.ID]; !ok {
			var job *database.ProvisionerJob
			for i, j := range q.provisionerJobs {
				if v.JobID == j.ID {
					job = &q.provisionerJobs[i]
					break
				}
			}

			if arg.JobStatus.Valid {
				if job.JobStatus != arg.JobStatus.ProvisionerJobStatus {
					continue
				}
			}

			if job.JobStatus == database.ProvisionerJobStatusRunning || job.JobStatus == database.ProvisionerJobStatusPending {
				continue
			}

			v.Archived = true
			q.templateVersions[i] = v
			archived = append(archived, v.ID)
		}
	}

	return archived, nil
}

func (q *FakeQuerier) BatchUpdateWorkspaceLastUsedAt(_ context.Context, arg database.BatchUpdateWorkspaceLastUsedAtParams) error {
	err := validateDatabaseType(arg)
	if err != nil {
		return err
	}

	q.mutex.Lock()
	defer q.mutex.Unlock()

	// temporary map to avoid O(q.workspaces*arg.workspaceIds)
	m := make(map[uuid.UUID]struct{})
	for _, id := range arg.IDs {
		m[id] = struct{}{}
	}
	n := 0
	for i := 0; i < len(q.workspaces); i++ {
		if _, found := m[q.workspaces[i].ID]; !found {
			continue
		}
		// WHERE last_used_at < @last_used_at
		if !q.workspaces[i].LastUsedAt.Before(arg.LastUsedAt) {
			continue
		}
		q.workspaces[i].LastUsedAt = arg.LastUsedAt
		n++
	}
	return nil
}

func (*FakeQuerier) BulkMarkNotificationMessagesFailed(_ context.Context, arg database.BulkMarkNotificationMessagesFailedParams) (int64, error) {
	err := validateDatabaseType(arg)
	if err != nil {
		return 0, err
	}
	return int64(len(arg.IDs)), nil
}

func (*FakeQuerier) BulkMarkNotificationMessagesSent(_ context.Context, arg database.BulkMarkNotificationMessagesSentParams) (int64, error) {
	err := validateDatabaseType(arg)
	if err != nil {
		return 0, err
	}
	return int64(len(arg.IDs)), nil
}

func (*FakeQuerier) CleanTailnetCoordinators(_ context.Context) error {
	return ErrUnimplemented
}

func (*FakeQuerier) CleanTailnetLostPeers(context.Context) error {
	return ErrUnimplemented
}

func (*FakeQuerier) CleanTailnetTunnels(context.Context) error {
	return ErrUnimplemented
}

func (q *FakeQuerier) CustomRoles(_ context.Context, arg database.CustomRolesParams) ([]database.CustomRole, error) {
	q.mutex.Lock()
	defer q.mutex.Unlock()

	found := make([]database.CustomRole, 0)
	for _, role := range q.data.customRoles {
		role := role
		if len(arg.LookupRoles) > 0 {
			if !slices.ContainsFunc(arg.LookupRoles, func(pair database.NameOrganizationPair) bool {
				if pair.Name != role.Name {
					return false
				}

				if role.OrganizationID.Valid {
					// Expect org match
					return role.OrganizationID.UUID == pair.OrganizationID
				}
				// Expect no org
				return pair.OrganizationID == uuid.Nil
			}) {
				continue
			}
		}

		if arg.ExcludeOrgRoles && role.OrganizationID.Valid {
			continue
		}

		if arg.OrganizationID != uuid.Nil && role.OrganizationID.UUID != arg.OrganizationID {
			continue
		}

		found = append(found, role)
	}

	return found, nil
}

func (q *FakeQuerier) DeleteAPIKeyByID(_ context.Context, id string) error {
	q.mutex.Lock()
	defer q.mutex.Unlock()

	for index, apiKey := range q.apiKeys {
		if apiKey.ID != id {
			continue
		}
		q.apiKeys[index] = q.apiKeys[len(q.apiKeys)-1]
		q.apiKeys = q.apiKeys[:len(q.apiKeys)-1]
		return nil
	}
	return sql.ErrNoRows
}

func (q *FakeQuerier) DeleteAPIKeysByUserID(_ context.Context, userID uuid.UUID) error {
	q.mutex.Lock()
	defer q.mutex.Unlock()

	for i := len(q.apiKeys) - 1; i >= 0; i-- {
		if q.apiKeys[i].UserID == userID {
			q.apiKeys = append(q.apiKeys[:i], q.apiKeys[i+1:]...)
		}
	}

	return nil
}

func (*FakeQuerier) DeleteAllTailnetClientSubscriptions(_ context.Context, arg database.DeleteAllTailnetClientSubscriptionsParams) error {
	err := validateDatabaseType(arg)
	if err != nil {
		return err
	}

	return ErrUnimplemented
}

func (*FakeQuerier) DeleteAllTailnetTunnels(_ context.Context, arg database.DeleteAllTailnetTunnelsParams) error {
	err := validateDatabaseType(arg)
	if err != nil {
		return err
	}

	return ErrUnimplemented
}

func (q *FakeQuerier) DeleteApplicationConnectAPIKeysByUserID(_ context.Context, userID uuid.UUID) error {
	q.mutex.Lock()
	defer q.mutex.Unlock()

	for i := len(q.apiKeys) - 1; i >= 0; i-- {
		if q.apiKeys[i].UserID == userID && q.apiKeys[i].Scope == database.APIKeyScopeApplicationConnect {
			q.apiKeys = append(q.apiKeys[:i], q.apiKeys[i+1:]...)
		}
	}

	return nil
}

func (*FakeQuerier) DeleteCoordinator(context.Context, uuid.UUID) error {
	return ErrUnimplemented
}

func (q *FakeQuerier) DeleteCustomRole(_ context.Context, arg database.DeleteCustomRoleParams) error {
	err := validateDatabaseType(arg)
	if err != nil {
		return err
	}

	q.mutex.RLock()
	defer q.mutex.RUnlock()

	initial := len(q.data.customRoles)
	q.data.customRoles = slices.DeleteFunc(q.data.customRoles, func(role database.CustomRole) bool {
		return role.OrganizationID.UUID == arg.OrganizationID.UUID && role.Name == arg.Name
	})
	if initial == len(q.data.customRoles) {
		return sql.ErrNoRows
	}

	// Emulate the trigger 'remove_organization_member_custom_role'
	for i, mem := range q.organizationMembers {
		if mem.OrganizationID == arg.OrganizationID.UUID {
			mem.Roles = slices.DeleteFunc(mem.Roles, func(role string) bool {
				return role == arg.Name
			})
			q.organizationMembers[i] = mem
		}
	}
	return nil
}

func (q *FakeQuerier) DeleteExternalAuthLink(_ context.Context, arg database.DeleteExternalAuthLinkParams) error {
	err := validateDatabaseType(arg)
	if err != nil {
		return err
	}

	q.mutex.Lock()
	defer q.mutex.Unlock()

	for index, key := range q.externalAuthLinks {
		if key.UserID != arg.UserID {
			continue
		}
		if key.ProviderID != arg.ProviderID {
			continue
		}
		q.externalAuthLinks[index] = q.externalAuthLinks[len(q.externalAuthLinks)-1]
		q.externalAuthLinks = q.externalAuthLinks[:len(q.externalAuthLinks)-1]
		return nil
	}
	return sql.ErrNoRows
}

func (q *FakeQuerier) DeleteFrobulator(_ context.Context, args database.DeleteFrobulatorParams) error {
	q.mutex.Lock()
	defer q.mutex.Unlock()

	for i, frob := range q.frobulators {
		if frob.ID == args.ID && frob.UserID == args.UserID && frob.OrgID == args.OrgID {
			q.frobulators = append(q.frobulators[:i], q.frobulators[i+1:]...)
			return nil
		}
	}

	return sql.ErrNoRows
}

func (q *FakeQuerier) DeleteGitSSHKey(_ context.Context, userID uuid.UUID) error {
	q.mutex.Lock()
	defer q.mutex.Unlock()

	for index, key := range q.gitSSHKey {
		if key.UserID != userID {
			continue
		}
		q.gitSSHKey[index] = q.gitSSHKey[len(q.gitSSHKey)-1]
		q.gitSSHKey = q.gitSSHKey[:len(q.gitSSHKey)-1]
		return nil
	}
	return sql.ErrNoRows
}

func (q *FakeQuerier) DeleteGroupByID(_ context.Context, id uuid.UUID) error {
	q.mutex.Lock()
	defer q.mutex.Unlock()

	for i, group := range q.groups {
		if group.ID == id {
			q.groups = append(q.groups[:i], q.groups[i+1:]...)
			return nil
		}
	}

	return sql.ErrNoRows
}

func (q *FakeQuerier) DeleteGroupMemberFromGroup(_ context.Context, arg database.DeleteGroupMemberFromGroupParams) error {
	q.mutex.Lock()
	defer q.mutex.Unlock()

	for i, member := range q.groupMembers {
		if member.UserID == arg.UserID && member.GroupID == arg.GroupID {
			q.groupMembers = append(q.groupMembers[:i], q.groupMembers[i+1:]...)
		}
	}
	return nil
}

func (q *FakeQuerier) DeleteLicense(_ context.Context, id int32) (int32, error) {
	q.mutex.Lock()
	defer q.mutex.Unlock()

	for index, l := range q.licenses {
		if l.ID == id {
			q.licenses[index] = q.licenses[len(q.licenses)-1]
			q.licenses = q.licenses[:len(q.licenses)-1]
			return id, nil
		}
	}
	return 0, sql.ErrNoRows
}

func (q *FakeQuerier) DeleteOAuth2ProviderAppByID(_ context.Context, id uuid.UUID) error {
	q.mutex.Lock()
	defer q.mutex.Unlock()

	index := slices.IndexFunc(q.oauth2ProviderApps, func(app database.OAuth2ProviderApp) bool {
		return app.ID == id
	})

	if index < 0 {
		return sql.ErrNoRows
	}

	q.oauth2ProviderApps[index] = q.oauth2ProviderApps[len(q.oauth2ProviderApps)-1]
	q.oauth2ProviderApps = q.oauth2ProviderApps[:len(q.oauth2ProviderApps)-1]

	// Cascade delete secrets associated with the deleted app.
	var deletedSecretIDs []uuid.UUID
	q.oauth2ProviderAppSecrets = slices.DeleteFunc(q.oauth2ProviderAppSecrets, func(secret database.OAuth2ProviderAppSecret) bool {
		matches := secret.AppID == id
		if matches {
			deletedSecretIDs = append(deletedSecretIDs, secret.ID)
		}
		return matches
	})

	// Cascade delete tokens through the deleted secrets.
	var keyIDsToDelete []string
	q.oauth2ProviderAppTokens = slices.DeleteFunc(q.oauth2ProviderAppTokens, func(token database.OAuth2ProviderAppToken) bool {
		matches := slice.Contains(deletedSecretIDs, token.AppSecretID)
		if matches {
			keyIDsToDelete = append(keyIDsToDelete, token.APIKeyID)
		}
		return matches
	})

	// Cascade delete API keys linked to the deleted tokens.
	q.apiKeys = slices.DeleteFunc(q.apiKeys, func(key database.APIKey) bool {
		return slices.Contains(keyIDsToDelete, key.ID)
	})

	return nil
}

func (q *FakeQuerier) DeleteOAuth2ProviderAppCodeByID(_ context.Context, id uuid.UUID) error {
	q.mutex.Lock()
	defer q.mutex.Unlock()

	for index, code := range q.oauth2ProviderAppCodes {
		if code.ID == id {
			q.oauth2ProviderAppCodes[index] = q.oauth2ProviderAppCodes[len(q.oauth2ProviderAppCodes)-1]
			q.oauth2ProviderAppCodes = q.oauth2ProviderAppCodes[:len(q.oauth2ProviderAppCodes)-1]
			return nil
		}
	}
	return sql.ErrNoRows
}

func (q *FakeQuerier) DeleteOAuth2ProviderAppCodesByAppAndUserID(_ context.Context, arg database.DeleteOAuth2ProviderAppCodesByAppAndUserIDParams) error {
	err := validateDatabaseType(arg)
	if err != nil {
		return err
	}

	q.mutex.Lock()
	defer q.mutex.Unlock()

	for index, code := range q.oauth2ProviderAppCodes {
		if code.AppID == arg.AppID && code.UserID == arg.UserID {
			q.oauth2ProviderAppCodes[index] = q.oauth2ProviderAppCodes[len(q.oauth2ProviderAppCodes)-1]
			q.oauth2ProviderAppCodes = q.oauth2ProviderAppCodes[:len(q.oauth2ProviderAppCodes)-1]
			return nil
		}
	}
	return sql.ErrNoRows
}

func (q *FakeQuerier) DeleteOAuth2ProviderAppSecretByID(_ context.Context, id uuid.UUID) error {
	q.mutex.Lock()
	defer q.mutex.Unlock()

	index := slices.IndexFunc(q.oauth2ProviderAppSecrets, func(secret database.OAuth2ProviderAppSecret) bool {
		return secret.ID == id
	})

	if index < 0 {
		return sql.ErrNoRows
	}

	q.oauth2ProviderAppSecrets[index] = q.oauth2ProviderAppSecrets[len(q.oauth2ProviderAppSecrets)-1]
	q.oauth2ProviderAppSecrets = q.oauth2ProviderAppSecrets[:len(q.oauth2ProviderAppSecrets)-1]

	// Cascade delete tokens created through the deleted secret.
	var keyIDsToDelete []string
	q.oauth2ProviderAppTokens = slices.DeleteFunc(q.oauth2ProviderAppTokens, func(token database.OAuth2ProviderAppToken) bool {
		matches := token.AppSecretID == id
		if matches {
			keyIDsToDelete = append(keyIDsToDelete, token.APIKeyID)
		}
		return matches
	})

	// Cascade delete API keys linked to the deleted tokens.
	q.apiKeys = slices.DeleteFunc(q.apiKeys, func(key database.APIKey) bool {
		return slices.Contains(keyIDsToDelete, key.ID)
	})

	return nil
}

func (q *FakeQuerier) DeleteOAuth2ProviderAppTokensByAppAndUserID(_ context.Context, arg database.DeleteOAuth2ProviderAppTokensByAppAndUserIDParams) error {
	err := validateDatabaseType(arg)
	if err != nil {
		return err
	}

	q.mutex.Lock()
	defer q.mutex.Unlock()

	var keyIDsToDelete []string
	q.oauth2ProviderAppTokens = slices.DeleteFunc(q.oauth2ProviderAppTokens, func(token database.OAuth2ProviderAppToken) bool {
		// Join secrets and keys to see if the token matches.
		secretIdx := slices.IndexFunc(q.oauth2ProviderAppSecrets, func(secret database.OAuth2ProviderAppSecret) bool {
			return secret.ID == token.AppSecretID
		})
		keyIdx := slices.IndexFunc(q.apiKeys, func(key database.APIKey) bool {
			return key.ID == token.APIKeyID
		})
		matches := secretIdx != -1 &&
			q.oauth2ProviderAppSecrets[secretIdx].AppID == arg.AppID &&
			keyIdx != -1 && q.apiKeys[keyIdx].UserID == arg.UserID
		if matches {
			keyIDsToDelete = append(keyIDsToDelete, token.APIKeyID)
		}
		return matches
	})

	// Cascade delete API keys linked to the deleted tokens.
	q.apiKeys = slices.DeleteFunc(q.apiKeys, func(key database.APIKey) bool {
		return slices.Contains(keyIDsToDelete, key.ID)
	})

	return nil
}

func (*FakeQuerier) DeleteOldNotificationMessages(_ context.Context) error {
	return nil
}

func (q *FakeQuerier) DeleteOldProvisionerDaemons(_ context.Context) error {
	q.mutex.Lock()
	defer q.mutex.Unlock()

	now := dbtime.Now()
	weekInterval := 7 * 24 * time.Hour
	weekAgo := now.Add(-weekInterval)

	var validDaemons []database.ProvisionerDaemon
	for _, p := range q.provisionerDaemons {
		if (p.CreatedAt.Before(weekAgo) && !p.LastSeenAt.Valid) || (p.LastSeenAt.Valid && p.LastSeenAt.Time.Before(weekAgo)) {
			continue
		}
		validDaemons = append(validDaemons, p)
	}
	q.provisionerDaemons = validDaemons
	return nil
}

func (q *FakeQuerier) DeleteOldWorkspaceAgentLogs(_ context.Context, threshold time.Time) error {
	q.mutex.Lock()
	defer q.mutex.Unlock()

	/*
		WITH
			latest_builds AS (
				SELECT
					workspace_id, max(build_number) AS max_build_number
				FROM
					workspace_builds
				GROUP BY
					workspace_id
			),
	*/
	latestBuilds := make(map[uuid.UUID]int32)
	for _, wb := range q.workspaceBuilds {
		if lastBuildNumber, found := latestBuilds[wb.WorkspaceID]; found && lastBuildNumber > wb.BuildNumber {
			continue
		}
		// not found or newer build number
		latestBuilds[wb.WorkspaceID] = wb.BuildNumber
	}

	/*
		old_agents AS (
			SELECT
				wa.id
			FROM
				workspace_agents AS wa
			JOIN
				workspace_resources AS wr
			ON
				wa.resource_id = wr.id
			JOIN
				workspace_builds AS wb
			ON
				wb.job_id = wr.job_id
			LEFT JOIN
				latest_builds
			ON
				latest_builds.workspace_id = wb.workspace_id
			AND
				latest_builds.max_build_number = wb.build_number
			WHERE
				-- Filter out the latest builds for each workspace.
				latest_builds.workspace_id IS NULL
			AND CASE
				-- If the last time the agent connected was before @threshold
				WHEN wa.last_connected_at IS NOT NULL THEN
					wa.last_connected_at < @threshold :: timestamptz
				-- The agent never connected, and was created before @threshold
				ELSE wa.created_at < @threshold :: timestamptz
			END
		)
	*/
	oldAgents := make(map[uuid.UUID]struct{})
	for _, wa := range q.workspaceAgents {
		for _, wr := range q.workspaceResources {
			if wr.ID != wa.ResourceID {
				continue
			}
			for _, wb := range q.workspaceBuilds {
				if wb.JobID != wr.JobID {
					continue
				}
				latestBuildNumber, found := latestBuilds[wb.WorkspaceID]
				if !found {
					panic("workspaceBuilds got modified somehow while q was locked! This is a bug in dbmem!")
				}
				if latestBuildNumber == wb.BuildNumber {
					continue
				}
				if wa.LastConnectedAt.Valid && wa.LastConnectedAt.Time.Before(threshold) || wa.CreatedAt.Before(threshold) {
					oldAgents[wa.ID] = struct{}{}
				}
			}
		}
	}
	/*
		DELETE FROM workspace_agent_logs WHERE agent_id IN (SELECT id FROM old_agents);
	*/
	var validLogs []database.WorkspaceAgentLog
	for _, log := range q.workspaceAgentLogs {
		if _, found := oldAgents[log.AgentID]; found {
			continue
		}
		validLogs = append(validLogs, log)
	}
	q.workspaceAgentLogs = validLogs
	return nil
}

func (q *FakeQuerier) DeleteOldWorkspaceAgentStats(_ context.Context) error {
	q.mutex.Lock()
	defer q.mutex.Unlock()

	/*
		DELETE FROM
			workspace_agent_stats
		WHERE
			created_at < (
				SELECT
					COALESCE(
						-- When generating initial template usage stats, all the
						-- raw agent stats are needed, after that only ~30 mins
						-- from last rollup is needed. Deployment stats seem to
						-- use between 15 mins and 1 hour of data. We keep a
						-- little bit more (1 day) just in case.
						MAX(start_time) - '1 days'::interval,
						-- Fall back to ~6 months ago if there are no template
						-- usage stats so that we don't delete the data before
						-- it's rolled up.
						NOW() - '180 days'::interval
					)
				FROM
					template_usage_stats
			)
			AND created_at < (
				-- Delete at most in batches of 3 days (with a batch size of 3 days, we
				-- can clear out the previous 6 months of data in ~60 iterations) whilst
				-- keeping the DB load relatively low.
				SELECT
					COALESCE(MIN(created_at) + '3 days'::interval, NOW())
				FROM
					workspace_agent_stats
			);
	*/

	now := dbtime.Now()
	var limit time.Time
	// MAX
	for _, stat := range q.templateUsageStats {
		if stat.StartTime.After(limit) {
			limit = stat.StartTime.AddDate(0, 0, -1)
		}
	}
	// COALESCE
	if limit.IsZero() {
		limit = now.AddDate(0, 0, -180)
	}

	var validStats []database.WorkspaceAgentStat
	var batchLimit time.Time
	for _, stat := range q.workspaceAgentStats {
		if batchLimit.IsZero() || stat.CreatedAt.Before(batchLimit) {
			batchLimit = stat.CreatedAt
		}
	}
	if batchLimit.IsZero() {
		batchLimit = time.Now()
	} else {
		batchLimit = batchLimit.AddDate(0, 0, 3)
	}
	for _, stat := range q.workspaceAgentStats {
		if stat.CreatedAt.Before(limit) && stat.CreatedAt.Before(batchLimit) {
			continue
		}
		validStats = append(validStats, stat)
	}
	q.workspaceAgentStats = validStats
	return nil
}

func (q *FakeQuerier) DeleteOrganization(_ context.Context, id uuid.UUID) error {
	q.mutex.Lock()
	defer q.mutex.Unlock()

	for i, org := range q.organizations {
		if org.ID == id && !org.IsDefault {
			q.organizations = append(q.organizations[:i], q.organizations[i+1:]...)
			return nil
		}
	}
	return sql.ErrNoRows
}

func (q *FakeQuerier) DeleteOrganizationMember(_ context.Context, arg database.DeleteOrganizationMemberParams) error {
	err := validateDatabaseType(arg)
	if err != nil {
		return err
	}

	q.mutex.Lock()
	defer q.mutex.Unlock()

	deleted := slices.DeleteFunc(q.data.organizationMembers, func(member database.OrganizationMember) bool {
		return member.OrganizationID == arg.OrganizationID && member.UserID == arg.UserID
	})
	if len(deleted) == 0 {
		return sql.ErrNoRows
	}
	return nil
}

func (q *FakeQuerier) DeleteProvisionerKey(_ context.Context, id uuid.UUID) error {
	q.mutex.Lock()
	defer q.mutex.Unlock()

	for i, key := range q.provisionerKeys {
		if key.ID == id {
			q.provisionerKeys = append(q.provisionerKeys[:i], q.provisionerKeys[i+1:]...)
			return nil
		}
	}

	return sql.ErrNoRows
}

func (q *FakeQuerier) DeleteReplicasUpdatedBefore(_ context.Context, before time.Time) error {
	q.mutex.Lock()
	defer q.mutex.Unlock()

	for i, replica := range q.replicas {
		if replica.UpdatedAt.Before(before) {
			q.replicas = append(q.replicas[:i], q.replicas[i+1:]...)
		}
	}

	return nil
}

func (q *FakeQuerier) DeleteRuntimeConfig(_ context.Context, key string) error {
	q.mutex.Lock()
	defer q.mutex.Unlock()

	delete(q.runtimeConfig, key)
	return nil
}

func (*FakeQuerier) DeleteTailnetAgent(context.Context, database.DeleteTailnetAgentParams) (database.DeleteTailnetAgentRow, error) {
	return database.DeleteTailnetAgentRow{}, ErrUnimplemented
}

func (*FakeQuerier) DeleteTailnetClient(context.Context, database.DeleteTailnetClientParams) (database.DeleteTailnetClientRow, error) {
	return database.DeleteTailnetClientRow{}, ErrUnimplemented
}

func (*FakeQuerier) DeleteTailnetClientSubscription(context.Context, database.DeleteTailnetClientSubscriptionParams) error {
	return ErrUnimplemented
}

func (*FakeQuerier) DeleteTailnetPeer(_ context.Context, arg database.DeleteTailnetPeerParams) (database.DeleteTailnetPeerRow, error) {
	err := validateDatabaseType(arg)
	if err != nil {
		return database.DeleteTailnetPeerRow{}, err
	}

	return database.DeleteTailnetPeerRow{}, ErrUnimplemented
}

func (*FakeQuerier) DeleteTailnetTunnel(_ context.Context, arg database.DeleteTailnetTunnelParams) (database.DeleteTailnetTunnelRow, error) {
	err := validateDatabaseType(arg)
	if err != nil {
		return database.DeleteTailnetTunnelRow{}, err
	}

	return database.DeleteTailnetTunnelRow{}, ErrUnimplemented
}

func (q *FakeQuerier) DeleteWorkspaceAgentPortShare(_ context.Context, arg database.DeleteWorkspaceAgentPortShareParams) error {
	err := validateDatabaseType(arg)
	if err != nil {
		return err
	}

	q.mutex.Lock()
	defer q.mutex.Unlock()

	for i, share := range q.workspaceAgentPortShares {
		if share.WorkspaceID == arg.WorkspaceID && share.AgentName == arg.AgentName && share.Port == arg.Port {
			q.workspaceAgentPortShares = append(q.workspaceAgentPortShares[:i], q.workspaceAgentPortShares[i+1:]...)
			return nil
		}
	}

	return nil
}

func (q *FakeQuerier) DeleteWorkspaceAgentPortSharesByTemplate(_ context.Context, templateID uuid.UUID) error {
	err := validateDatabaseType(templateID)
	if err != nil {
		return err
	}

	q.mutex.Lock()
	defer q.mutex.Unlock()

	for _, workspace := range q.workspaces {
		if workspace.TemplateID != templateID {
			continue
		}
		for i, share := range q.workspaceAgentPortShares {
			if share.WorkspaceID != workspace.ID {
				continue
			}
			q.workspaceAgentPortShares = append(q.workspaceAgentPortShares[:i], q.workspaceAgentPortShares[i+1:]...)
		}
	}

	return nil
}

func (q *FakeQuerier) EnqueueNotificationMessage(_ context.Context, arg database.EnqueueNotificationMessageParams) error {
	err := validateDatabaseType(arg)
	if err != nil {
		return err
	}

	q.mutex.Lock()
	defer q.mutex.Unlock()

	var payload types.MessagePayload
	err = json.Unmarshal(arg.Payload, &payload)
	if err != nil {
		return err
	}

	nm := database.NotificationMessage{
		ID:                     arg.ID,
		UserID:                 arg.UserID,
		Method:                 arg.Method,
		Payload:                arg.Payload,
		NotificationTemplateID: arg.NotificationTemplateID,
		Targets:                arg.Targets,
		CreatedBy:              arg.CreatedBy,
		// Default fields.
		CreatedAt: dbtime.Now(),
		Status:    database.NotificationMessageStatusPending,
	}

	q.notificationMessages = append(q.notificationMessages, nm)

	return err
}

func (q *FakeQuerier) FavoriteWorkspace(_ context.Context, arg uuid.UUID) error {
	err := validateDatabaseType(arg)
	if err != nil {
		return err
	}

	q.mutex.Lock()
	defer q.mutex.Unlock()

	for i := 0; i < len(q.workspaces); i++ {
		if q.workspaces[i].ID != arg {
			continue
		}
		q.workspaces[i].Favorite = true
		return nil
	}
	return nil
}

func (q *FakeQuerier) FetchNewMessageMetadata(_ context.Context, arg database.FetchNewMessageMetadataParams) (database.FetchNewMessageMetadataRow, error) {
	err := validateDatabaseType(arg)
	if err != nil {
		return database.FetchNewMessageMetadataRow{}, err
	}

	user, err := q.getUserByIDNoLock(arg.UserID)
	if err != nil {
		return database.FetchNewMessageMetadataRow{}, xerrors.Errorf("fetch user: %w", err)
	}

	// Mimic COALESCE in query
	userName := user.Name
	if userName == "" {
		userName = user.Username
	}

	actions, err := json.Marshal([]types.TemplateAction{{URL: "http://xyz.com", Label: "XYZ"}})
	if err != nil {
		return database.FetchNewMessageMetadataRow{}, err
	}

	return database.FetchNewMessageMetadataRow{
		UserEmail:        user.Email,
		UserName:         userName,
		UserUsername:     user.Username,
		NotificationName: "Some notification",
		Actions:          actions,
		UserID:           arg.UserID,
	}, nil
}

func (q *FakeQuerier) GetAPIKeyByID(_ context.Context, id string) (database.APIKey, error) {
	q.mutex.RLock()
	defer q.mutex.RUnlock()

	for _, apiKey := range q.apiKeys {
		if apiKey.ID == id {
			return apiKey, nil
		}
	}
	return database.APIKey{}, sql.ErrNoRows
}

func (q *FakeQuerier) GetAPIKeyByName(_ context.Context, params database.GetAPIKeyByNameParams) (database.APIKey, error) {
	q.mutex.RLock()
	defer q.mutex.RUnlock()

	if params.TokenName == "" {
		return database.APIKey{}, sql.ErrNoRows
	}
	for _, apiKey := range q.apiKeys {
		if params.UserID == apiKey.UserID && params.TokenName == apiKey.TokenName {
			return apiKey, nil
		}
	}
	return database.APIKey{}, sql.ErrNoRows
}

func (q *FakeQuerier) GetAPIKeysByLoginType(_ context.Context, t database.LoginType) ([]database.APIKey, error) {
	if err := validateDatabaseType(t); err != nil {
		return nil, err
	}

	q.mutex.RLock()
	defer q.mutex.RUnlock()

	apiKeys := make([]database.APIKey, 0)
	for _, key := range q.apiKeys {
		if key.LoginType == t {
			apiKeys = append(apiKeys, key)
		}
	}
	return apiKeys, nil
}

func (q *FakeQuerier) GetAPIKeysByUserID(_ context.Context, params database.GetAPIKeysByUserIDParams) ([]database.APIKey, error) {
	q.mutex.RLock()
	defer q.mutex.RUnlock()

	apiKeys := make([]database.APIKey, 0)
	for _, key := range q.apiKeys {
		if key.UserID == params.UserID && key.LoginType == params.LoginType {
			apiKeys = append(apiKeys, key)
		}
	}
	return apiKeys, nil
}

func (q *FakeQuerier) GetAPIKeysLastUsedAfter(_ context.Context, after time.Time) ([]database.APIKey, error) {
	q.mutex.RLock()
	defer q.mutex.RUnlock()

	apiKeys := make([]database.APIKey, 0)
	for _, key := range q.apiKeys {
		if key.LastUsed.After(after) {
			apiKeys = append(apiKeys, key)
		}
	}
	return apiKeys, nil
}

func (q *FakeQuerier) GetActiveUserCount(_ context.Context) (int64, error) {
	q.mutex.RLock()
	defer q.mutex.RUnlock()

	active := int64(0)
	for _, u := range q.users {
		if u.Status == database.UserStatusActive && !u.Deleted {
			active++
		}
	}
	return active, nil
}

func (q *FakeQuerier) GetActiveWorkspaceBuildsByTemplateID(ctx context.Context, templateID uuid.UUID) ([]database.WorkspaceBuild, error) {
	workspaceIDs := func() []uuid.UUID {
		q.mutex.RLock()
		defer q.mutex.RUnlock()

		ids := []uuid.UUID{}
		for _, workspace := range q.workspaces {
			if workspace.TemplateID == templateID {
				ids = append(ids, workspace.ID)
			}
		}
		return ids
	}()

	builds, err := q.GetLatestWorkspaceBuildsByWorkspaceIDs(ctx, workspaceIDs)
	if err != nil {
		return nil, err
	}

	filteredBuilds := []database.WorkspaceBuild{}
	for _, build := range builds {
		if build.Transition == database.WorkspaceTransitionStart {
			filteredBuilds = append(filteredBuilds, build)
		}
	}
	return filteredBuilds, nil
}

func (*FakeQuerier) GetAllTailnetAgents(_ context.Context) ([]database.TailnetAgent, error) {
	return nil, ErrUnimplemented
}

func (*FakeQuerier) GetAllTailnetCoordinators(context.Context) ([]database.TailnetCoordinator, error) {
	return nil, ErrUnimplemented
}

func (*FakeQuerier) GetAllTailnetPeers(context.Context) ([]database.TailnetPeer, error) {
	return nil, ErrUnimplemented
}

func (*FakeQuerier) GetAllTailnetTunnels(context.Context) ([]database.TailnetTunnel, error) {
	return nil, ErrUnimplemented
}

func (q *FakeQuerier) GetAnnouncementBanners(_ context.Context) (string, error) {
	q.mutex.RLock()
	defer q.mutex.RUnlock()

	if q.announcementBanners == nil {
		return "", sql.ErrNoRows
	}

	return string(q.announcementBanners), nil
}

func (q *FakeQuerier) GetAppSecurityKey(_ context.Context) (string, error) {
	q.mutex.RLock()
	defer q.mutex.RUnlock()

	return q.appSecurityKey, nil
}

func (q *FakeQuerier) GetApplicationName(_ context.Context) (string, error) {
	q.mutex.RLock()
	defer q.mutex.RUnlock()

	if q.applicationName == "" {
		return "", sql.ErrNoRows
	}

	return q.applicationName, nil
}

func (q *FakeQuerier) GetAuditLogsOffset(ctx context.Context, arg database.GetAuditLogsOffsetParams) ([]database.GetAuditLogsOffsetRow, error) {
	return q.GetAuthorizedAuditLogsOffset(ctx, arg, nil)
}

func (q *FakeQuerier) GetAuthorizationUserRoles(_ context.Context, userID uuid.UUID) (database.GetAuthorizationUserRolesRow, error) {
	q.mutex.RLock()
	defer q.mutex.RUnlock()

	var user *database.User
	roles := make([]string, 0)
	for _, u := range q.users {
		if u.ID == userID {
			u := u
			roles = append(roles, u.RBACRoles...)
			roles = append(roles, "member")
			user = &u
			break
		}
	}

	for _, mem := range q.organizationMembers {
		if mem.UserID == userID {
			for _, orgRole := range mem.Roles {
				roles = append(roles, orgRole+":"+mem.OrganizationID.String())
			}
			roles = append(roles, "organization-member:"+mem.OrganizationID.String())
		}
	}

	var groups []string
	for _, member := range q.groupMembers {
		if member.UserID == userID {
			groups = append(groups, member.GroupID.String())
		}
	}

	if user == nil {
		return database.GetAuthorizationUserRolesRow{}, sql.ErrNoRows
	}

	return database.GetAuthorizationUserRolesRow{
		ID:       userID,
		Username: user.Username,
		Status:   user.Status,
		Roles:    roles,
		Groups:   groups,
	}, nil
}

func (q *FakeQuerier) GetCoordinatorResumeTokenSigningKey(_ context.Context) (string, error) {
	q.mutex.RLock()
	defer q.mutex.RUnlock()
	if q.coordinatorResumeTokenSigningKey == "" {
		return "", sql.ErrNoRows
	}
	return q.coordinatorResumeTokenSigningKey, nil
}

func (q *FakeQuerier) GetDBCryptKeys(_ context.Context) ([]database.DBCryptKey, error) {
	q.mutex.RLock()
	defer q.mutex.RUnlock()
	ks := make([]database.DBCryptKey, 0)
	ks = append(ks, q.dbcryptKeys...)
	return ks, nil
}

func (q *FakeQuerier) GetDERPMeshKey(_ context.Context) (string, error) {
	q.mutex.RLock()
	defer q.mutex.RUnlock()

	if q.derpMeshKey == "" {
		return "", sql.ErrNoRows
	}
	return q.derpMeshKey, nil
}

func (q *FakeQuerier) GetDefaultOrganization(_ context.Context) (database.Organization, error) {
	q.mutex.RLock()
	defer q.mutex.RUnlock()

	for _, org := range q.organizations {
		if org.IsDefault {
			return org, nil
		}
	}
	return database.Organization{}, sql.ErrNoRows
}

func (q *FakeQuerier) GetDefaultProxyConfig(_ context.Context) (database.GetDefaultProxyConfigRow, error) {
	return database.GetDefaultProxyConfigRow{
		DisplayName: q.defaultProxyDisplayName,
		IconUrl:     q.defaultProxyIconURL,
	}, nil
}

func (q *FakeQuerier) GetDeploymentDAUs(_ context.Context, tzOffset int32) ([]database.GetDeploymentDAUsRow, error) {
	q.mutex.RLock()
	defer q.mutex.RUnlock()

	seens := make(map[time.Time]map[uuid.UUID]struct{})

	for _, as := range q.workspaceAgentStats {
		if as.ConnectionCount == 0 {
			continue
		}
		date := as.CreatedAt.UTC().Add(time.Duration(tzOffset) * -1 * time.Hour).Truncate(time.Hour * 24)

		dateEntry := seens[date]
		if dateEntry == nil {
			dateEntry = make(map[uuid.UUID]struct{})
		}
		dateEntry[as.UserID] = struct{}{}
		seens[date] = dateEntry
	}

	seenKeys := maps.Keys(seens)
	sort.Slice(seenKeys, func(i, j int) bool {
		return seenKeys[i].Before(seenKeys[j])
	})

	var rs []database.GetDeploymentDAUsRow
	for _, key := range seenKeys {
		ids := seens[key]
		for id := range ids {
			rs = append(rs, database.GetDeploymentDAUsRow{
				Date:   key,
				UserID: id,
			})
		}
	}

	return rs, nil
}

func (q *FakeQuerier) GetDeploymentID(_ context.Context) (string, error) {
	q.mutex.RLock()
	defer q.mutex.RUnlock()

	return q.deploymentID, nil
}

func (q *FakeQuerier) GetDeploymentWorkspaceAgentStats(_ context.Context, createdAfter time.Time) (database.GetDeploymentWorkspaceAgentStatsRow, error) {
	q.mutex.RLock()
	defer q.mutex.RUnlock()

	agentStatsCreatedAfter := make([]database.WorkspaceAgentStat, 0)
	for _, agentStat := range q.workspaceAgentStats {
		if agentStat.CreatedAt.After(createdAfter) {
			agentStatsCreatedAfter = append(agentStatsCreatedAfter, agentStat)
		}
	}

	latestAgentStats := map[uuid.UUID]database.WorkspaceAgentStat{}
	for _, agentStat := range q.workspaceAgentStats {
		if agentStat.CreatedAt.After(createdAfter) {
			latestAgentStats[agentStat.AgentID] = agentStat
		}
	}

	stat := database.GetDeploymentWorkspaceAgentStatsRow{}
	for _, agentStat := range latestAgentStats {
		stat.SessionCountVSCode += agentStat.SessionCountVSCode
		stat.SessionCountJetBrains += agentStat.SessionCountJetBrains
		stat.SessionCountReconnectingPTY += agentStat.SessionCountReconnectingPTY
		stat.SessionCountSSH += agentStat.SessionCountSSH
	}

	latencies := make([]float64, 0)
	for _, agentStat := range agentStatsCreatedAfter {
		if agentStat.ConnectionMedianLatencyMS <= 0 {
			continue
		}
		stat.WorkspaceRxBytes += agentStat.RxBytes
		stat.WorkspaceTxBytes += agentStat.TxBytes
		latencies = append(latencies, agentStat.ConnectionMedianLatencyMS)
	}

	tryPercentile := func(fs []float64, p float64) float64 {
		if len(fs) == 0 {
			return -1
		}
		sort.Float64s(fs)
		return fs[int(float64(len(fs))*p/100)]
	}

	stat.WorkspaceConnectionLatency50 = tryPercentile(latencies, 50)
	stat.WorkspaceConnectionLatency95 = tryPercentile(latencies, 95)

	return stat, nil
}

func (q *FakeQuerier) GetDeploymentWorkspaceStats(ctx context.Context) (database.GetDeploymentWorkspaceStatsRow, error) {
	q.mutex.RLock()
	defer q.mutex.RUnlock()

	stat := database.GetDeploymentWorkspaceStatsRow{}
	for _, workspace := range q.workspaces {
		build, err := q.getLatestWorkspaceBuildByWorkspaceIDNoLock(ctx, workspace.ID)
		if err != nil {
			return stat, err
		}
		job, err := q.getProvisionerJobByIDNoLock(ctx, build.JobID)
		if err != nil {
			return stat, err
		}
		if !job.StartedAt.Valid {
			stat.PendingWorkspaces++
			continue
		}
		if job.StartedAt.Valid &&
			!job.CanceledAt.Valid &&
			time.Since(job.UpdatedAt) <= 30*time.Second &&
			!job.CompletedAt.Valid {
			stat.BuildingWorkspaces++
			continue
		}
		if job.CompletedAt.Valid &&
			!job.CanceledAt.Valid &&
			!job.Error.Valid {
			if build.Transition == database.WorkspaceTransitionStart {
				stat.RunningWorkspaces++
			}
			if build.Transition == database.WorkspaceTransitionStop {
				stat.StoppedWorkspaces++
			}
			continue
		}
		if job.CanceledAt.Valid || job.Error.Valid {
			stat.FailedWorkspaces++
			continue
		}
	}
	return stat, nil
}

func (q *FakeQuerier) GetExternalAuthLink(_ context.Context, arg database.GetExternalAuthLinkParams) (database.ExternalAuthLink, error) {
	if err := validateDatabaseType(arg); err != nil {
		return database.ExternalAuthLink{}, err
	}

	q.mutex.RLock()
	defer q.mutex.RUnlock()
	for _, gitAuthLink := range q.externalAuthLinks {
		if arg.UserID != gitAuthLink.UserID {
			continue
		}
		if arg.ProviderID != gitAuthLink.ProviderID {
			continue
		}
		return gitAuthLink, nil
	}
	return database.ExternalAuthLink{}, sql.ErrNoRows
}

func (q *FakeQuerier) GetExternalAuthLinksByUserID(_ context.Context, userID uuid.UUID) ([]database.ExternalAuthLink, error) {
	q.mutex.RLock()
	defer q.mutex.RUnlock()
	gals := make([]database.ExternalAuthLink, 0)
	for _, gal := range q.externalAuthLinks {
		if gal.UserID == userID {
			gals = append(gals, gal)
		}
	}
	return gals, nil
}

func (q *FakeQuerier) GetFileByHashAndCreator(_ context.Context, arg database.GetFileByHashAndCreatorParams) (database.File, error) {
	if err := validateDatabaseType(arg); err != nil {
		return database.File{}, err
	}

	q.mutex.RLock()
	defer q.mutex.RUnlock()

	for _, file := range q.files {
		if file.Hash == arg.Hash && file.CreatedBy == arg.CreatedBy {
			return file, nil
		}
	}
	return database.File{}, sql.ErrNoRows
}

func (q *FakeQuerier) GetFileByID(_ context.Context, id uuid.UUID) (database.File, error) {
	q.mutex.RLock()
	defer q.mutex.RUnlock()

	for _, file := range q.files {
		if file.ID == id {
			return file, nil
		}
	}
	return database.File{}, sql.ErrNoRows
}

func (q *FakeQuerier) GetFileTemplates(_ context.Context, id uuid.UUID) ([]database.GetFileTemplatesRow, error) {
	q.mutex.RLock()
	defer q.mutex.RUnlock()

	rows := make([]database.GetFileTemplatesRow, 0)
	var file database.File
	for _, f := range q.files {
		if f.ID == id {
			file = f
			break
		}
	}
	if file.Hash == "" {
		return rows, nil
	}

	for _, job := range q.provisionerJobs {
		if job.FileID == id {
			for _, version := range q.templateVersions {
				if version.JobID == job.ID {
					for _, template := range q.templates {
						if template.ID == version.TemplateID.UUID {
							rows = append(rows, database.GetFileTemplatesRow{
								FileID:                 file.ID,
								FileCreatedBy:          file.CreatedBy,
								TemplateID:             template.ID,
								TemplateOrganizationID: template.OrganizationID,
								TemplateCreatedBy:      template.CreatedBy,
								UserACL:                template.UserACL,
								GroupACL:               template.GroupACL,
							})
						}
					}
				}
			}
		}
	}

	return rows, nil
}

func (q *FakeQuerier) GetFrobulators(_ context.Context, arg database.GetFrobulatorsParams) ([]database.Frobulator, error) {
	err := validateDatabaseType(arg)
	if err != nil {
		return nil, err
	}

	q.mutex.RLock()
	defer q.mutex.RUnlock()

	out := make([]database.Frobulator, 0, len(q.frobulators))
	for _, frob := range q.frobulators {
		if frob.UserID != arg.UserID || frob.OrgID != arg.OrgID {
			continue
		}

		out = append(out, frob)
	}

	return out, nil
}

func (q *FakeQuerier) GetGitSSHKey(_ context.Context, userID uuid.UUID) (database.GitSSHKey, error) {
	q.mutex.RLock()
	defer q.mutex.RUnlock()

	for _, key := range q.gitSSHKey {
		if key.UserID == userID {
			return key, nil
		}
	}
	return database.GitSSHKey{}, sql.ErrNoRows
}

func (q *FakeQuerier) GetGroupByID(ctx context.Context, id uuid.UUID) (database.Group, error) {
	q.mutex.RLock()
	defer q.mutex.RUnlock()

	return q.getGroupByIDNoLock(ctx, id)
}

func (q *FakeQuerier) GetGroupByOrgAndName(_ context.Context, arg database.GetGroupByOrgAndNameParams) (database.Group, error) {
	if err := validateDatabaseType(arg); err != nil {
		return database.Group{}, err
	}

	q.mutex.RLock()
	defer q.mutex.RUnlock()

	for _, group := range q.groups {
		if group.OrganizationID == arg.OrganizationID &&
			group.Name == arg.Name {
			return group, nil
		}
	}

	return database.Group{}, sql.ErrNoRows
}

func (q *FakeQuerier) GetGroupMembers(ctx context.Context) ([]database.GroupMember, error) {
	q.mutex.RLock()
	defer q.mutex.RUnlock()

	members := make([]database.GroupMemberTable, 0, len(q.groupMembers))
	members = append(members, q.groupMembers...)
	for _, org := range q.organizations {
		for _, user := range q.users {
			members = append(members, database.GroupMemberTable{
				UserID:  user.ID,
				GroupID: org.ID,
			})
		}
	}

	var groupMembers []database.GroupMember
	for _, member := range members {
		groupMember, err := q.getGroupMemberNoLock(ctx, member.UserID, member.GroupID)
		if errors.Is(err, errUserDeleted) {
			continue
		}
		if err != nil {
			return nil, err
		}
		groupMembers = append(groupMembers, groupMember)
	}

	return groupMembers, nil
}

func (q *FakeQuerier) GetGroupMembersByGroupID(ctx context.Context, id uuid.UUID) ([]database.GroupMember, error) {
	q.mutex.RLock()
	defer q.mutex.RUnlock()

	if q.isEveryoneGroup(id) {
		return q.getEveryoneGroupMembersNoLock(ctx, id), nil
	}

	var groupMembers []database.GroupMember
	for _, member := range q.groupMembers {
		if member.GroupID == id {
			groupMember, err := q.getGroupMemberNoLock(ctx, member.UserID, member.GroupID)
			if errors.Is(err, errUserDeleted) {
				continue
			}
			if err != nil {
				return nil, err
			}
			groupMembers = append(groupMembers, groupMember)
		}
	}

	return groupMembers, nil
}

func (q *FakeQuerier) GetGroupMembersCountByGroupID(ctx context.Context, groupID uuid.UUID) (int64, error) {
	users, err := q.GetGroupMembersByGroupID(ctx, groupID)
	if err != nil {
		return 0, err
	}
	return int64(len(users)), nil
}

func (q *FakeQuerier) GetGroups(_ context.Context, arg database.GetGroupsParams) ([]database.GetGroupsRow, error) {
	err := validateDatabaseType(arg)
	if err != nil {
		return nil, err
	}

	q.mutex.RLock()
	defer q.mutex.RUnlock()

	groupIDs := make(map[uuid.UUID]struct{})
	if arg.HasMemberID != uuid.Nil {
		for _, member := range q.groupMembers {
			if member.UserID == arg.HasMemberID {
				groupIDs[member.GroupID] = struct{}{}
			}
		}

		// Handle the everyone group
		for _, orgMember := range q.organizationMembers {
			if orgMember.UserID == arg.HasMemberID {
				groupIDs[orgMember.OrganizationID] = struct{}{}
			}
		}
	}

	orgDetailsCache := make(map[uuid.UUID]struct{ name, displayName string })
	filtered := make([]database.GetGroupsRow, 0)
	for _, group := range q.groups {
		if arg.OrganizationID != uuid.Nil && group.OrganizationID != arg.OrganizationID {
			continue
		}

		_, ok := groupIDs[group.ID]
		if arg.HasMemberID != uuid.Nil && !ok {
			continue
		}

		orgDetails, ok := orgDetailsCache[group.ID]
		if !ok {
			for _, org := range q.organizations {
				if group.OrganizationID == org.ID {
					orgDetails = struct{ name, displayName string }{
						name: org.Name, displayName: org.DisplayName,
					}
					break
				}
			}
			orgDetailsCache[group.ID] = orgDetails
		}

		filtered = append(filtered, database.GetGroupsRow{
			Group:                   group,
			OrganizationName:        orgDetails.name,
			OrganizationDisplayName: orgDetails.displayName,
		})
	}

	return filtered, nil
}

func (q *FakeQuerier) GetHealthSettings(_ context.Context) (string, error) {
	q.mutex.RLock()
	defer q.mutex.RUnlock()

	if q.healthSettings == nil {
		return "{}", nil
	}

	return string(q.healthSettings), nil
}

func (q *FakeQuerier) GetHungProvisionerJobs(_ context.Context, hungSince time.Time) ([]database.ProvisionerJob, error) {
	q.mutex.RLock()
	defer q.mutex.RUnlock()

	hungJobs := []database.ProvisionerJob{}
	for _, provisionerJob := range q.provisionerJobs {
		if provisionerJob.StartedAt.Valid && !provisionerJob.CompletedAt.Valid && provisionerJob.UpdatedAt.Before(hungSince) {
			// clone the Tags before appending, since maps are reference types and
			// we don't want the caller to be able to mutate the map we have inside
			// dbmem!
			provisionerJob.Tags = maps.Clone(provisionerJob.Tags)
			hungJobs = append(hungJobs, provisionerJob)
		}
	}
	return hungJobs, nil
}

func (q *FakeQuerier) GetJFrogXrayScanByWorkspaceAndAgentID(_ context.Context, arg database.GetJFrogXrayScanByWorkspaceAndAgentIDParams) (database.JfrogXrayScan, error) {
	err := validateDatabaseType(arg)
	if err != nil {
		return database.JfrogXrayScan{}, err
	}

	q.mutex.RLock()
	defer q.mutex.RUnlock()

	for _, scan := range q.jfrogXRayScans {
		if scan.AgentID == arg.AgentID && scan.WorkspaceID == arg.WorkspaceID {
			return scan, nil
		}
	}

	return database.JfrogXrayScan{}, sql.ErrNoRows
}

func (q *FakeQuerier) GetLastUpdateCheck(_ context.Context) (string, error) {
	q.mutex.RLock()
	defer q.mutex.RUnlock()

	if q.lastUpdateCheck == nil {
		return "", sql.ErrNoRows
	}
	return string(q.lastUpdateCheck), nil
}

func (q *FakeQuerier) GetLatestWorkspaceBuildByWorkspaceID(ctx context.Context, workspaceID uuid.UUID) (database.WorkspaceBuild, error) {
	q.mutex.RLock()
	defer q.mutex.RUnlock()

	return q.getLatestWorkspaceBuildByWorkspaceIDNoLock(ctx, workspaceID)
}

func (q *FakeQuerier) GetLatestWorkspaceBuilds(_ context.Context) ([]database.WorkspaceBuild, error) {
	q.mutex.RLock()
	defer q.mutex.RUnlock()

	builds := make(map[uuid.UUID]database.WorkspaceBuild)
	buildNumbers := make(map[uuid.UUID]int32)
	for _, workspaceBuild := range q.workspaceBuilds {
		id := workspaceBuild.WorkspaceID
		if workspaceBuild.BuildNumber > buildNumbers[id] {
			builds[id] = q.workspaceBuildWithUserNoLock(workspaceBuild)
			buildNumbers[id] = workspaceBuild.BuildNumber
		}
	}
	var returnBuilds []database.WorkspaceBuild
	for i, n := range buildNumbers {
		if n > 0 {
			b := builds[i]
			returnBuilds = append(returnBuilds, b)
		}
	}
	if len(returnBuilds) == 0 {
		return nil, sql.ErrNoRows
	}
	return returnBuilds, nil
}

func (q *FakeQuerier) GetLatestWorkspaceBuildsByWorkspaceIDs(_ context.Context, ids []uuid.UUID) ([]database.WorkspaceBuild, error) {
	q.mutex.RLock()
	defer q.mutex.RUnlock()

	builds := make(map[uuid.UUID]database.WorkspaceBuild)
	buildNumbers := make(map[uuid.UUID]int32)
	for _, workspaceBuild := range q.workspaceBuilds {
		for _, id := range ids {
			if id == workspaceBuild.WorkspaceID && workspaceBuild.BuildNumber > buildNumbers[id] {
				builds[id] = q.workspaceBuildWithUserNoLock(workspaceBuild)
				buildNumbers[id] = workspaceBuild.BuildNumber
			}
		}
	}
	var returnBuilds []database.WorkspaceBuild
	for i, n := range buildNumbers {
		if n > 0 {
			b := builds[i]
			returnBuilds = append(returnBuilds, b)
		}
	}
	if len(returnBuilds) == 0 {
		return nil, sql.ErrNoRows
	}
	return returnBuilds, nil
}

func (q *FakeQuerier) GetLicenseByID(_ context.Context, id int32) (database.License, error) {
	q.mutex.RLock()
	defer q.mutex.RUnlock()

	for _, license := range q.licenses {
		if license.ID == id {
			return license, nil
		}
	}
	return database.License{}, sql.ErrNoRows
}

func (q *FakeQuerier) GetLicenses(_ context.Context) ([]database.License, error) {
	q.mutex.RLock()
	defer q.mutex.RUnlock()

	results := append([]database.License{}, q.licenses...)
	sort.Slice(results, func(i, j int) bool { return results[i].ID < results[j].ID })
	return results, nil
}

func (q *FakeQuerier) GetLogoURL(_ context.Context) (string, error) {
	q.mutex.RLock()
	defer q.mutex.RUnlock()

	if q.logoURL == "" {
		return "", sql.ErrNoRows
	}

	return q.logoURL, nil
}

func (q *FakeQuerier) GetNotificationMessagesByStatus(_ context.Context, arg database.GetNotificationMessagesByStatusParams) ([]database.NotificationMessage, error) {
	err := validateDatabaseType(arg)
	if err != nil {
		return nil, err
	}

	var out []database.NotificationMessage
	for _, m := range q.notificationMessages {
		if len(out) > int(arg.Limit) {
			return out, nil
		}

		if m.Status == arg.Status {
			out = append(out, m)
		}
	}

	return out, nil
}

func (*FakeQuerier) GetNotificationTemplateByID(_ context.Context, _ uuid.UUID) (database.NotificationTemplate, error) {
	// Not implementing this function because it relies on state in the database which is created with migrations.
	// We could consider using code-generation to align the database state and dbmem, but it's not worth it right now.
	return database.NotificationTemplate{}, ErrUnimplemented
}

func (*FakeQuerier) GetNotificationTemplatesByKind(_ context.Context, _ database.NotificationTemplateKind) ([]database.NotificationTemplate, error) {
	// Not implementing this function because it relies on state in the database which is created with migrations.
	// We could consider using code-generation to align the database state and dbmem, but it's not worth it right now.
	return nil, ErrUnimplemented
}

func (q *FakeQuerier) GetNotificationsSettings(_ context.Context) (string, error) {
	q.mutex.RLock()
	defer q.mutex.RUnlock()

	if q.notificationsSettings == nil {
		return "{}", nil
	}

	return string(q.notificationsSettings), nil
}

func (q *FakeQuerier) GetOAuth2ProviderAppByID(_ context.Context, id uuid.UUID) (database.OAuth2ProviderApp, error) {
	q.mutex.Lock()
	defer q.mutex.Unlock()

	for _, app := range q.oauth2ProviderApps {
		if app.ID == id {
			return app, nil
		}
	}
	return database.OAuth2ProviderApp{}, sql.ErrNoRows
}

func (q *FakeQuerier) GetOAuth2ProviderAppCodeByID(_ context.Context, id uuid.UUID) (database.OAuth2ProviderAppCode, error) {
	q.mutex.Lock()
	defer q.mutex.Unlock()

	for _, code := range q.oauth2ProviderAppCodes {
		if code.ID == id {
			return code, nil
		}
	}
	return database.OAuth2ProviderAppCode{}, sql.ErrNoRows
}

func (q *FakeQuerier) GetOAuth2ProviderAppCodeByPrefix(_ context.Context, secretPrefix []byte) (database.OAuth2ProviderAppCode, error) {
	q.mutex.Lock()
	defer q.mutex.Unlock()

	for _, code := range q.oauth2ProviderAppCodes {
		if bytes.Equal(code.SecretPrefix, secretPrefix) {
			return code, nil
		}
	}
	return database.OAuth2ProviderAppCode{}, sql.ErrNoRows
}

func (q *FakeQuerier) GetOAuth2ProviderAppSecretByID(_ context.Context, id uuid.UUID) (database.OAuth2ProviderAppSecret, error) {
	q.mutex.Lock()
	defer q.mutex.Unlock()

	for _, secret := range q.oauth2ProviderAppSecrets {
		if secret.ID == id {
			return secret, nil
		}
	}
	return database.OAuth2ProviderAppSecret{}, sql.ErrNoRows
}

func (q *FakeQuerier) GetOAuth2ProviderAppSecretByPrefix(_ context.Context, secretPrefix []byte) (database.OAuth2ProviderAppSecret, error) {
	q.mutex.Lock()
	defer q.mutex.Unlock()

	for _, secret := range q.oauth2ProviderAppSecrets {
		if bytes.Equal(secret.SecretPrefix, secretPrefix) {
			return secret, nil
		}
	}
	return database.OAuth2ProviderAppSecret{}, sql.ErrNoRows
}

func (q *FakeQuerier) GetOAuth2ProviderAppSecretsByAppID(_ context.Context, appID uuid.UUID) ([]database.OAuth2ProviderAppSecret, error) {
	q.mutex.Lock()
	defer q.mutex.Unlock()

	for _, app := range q.oauth2ProviderApps {
		if app.ID == appID {
			secrets := []database.OAuth2ProviderAppSecret{}
			for _, secret := range q.oauth2ProviderAppSecrets {
				if secret.AppID == appID {
					secrets = append(secrets, secret)
				}
			}

			slices.SortFunc(secrets, func(a, b database.OAuth2ProviderAppSecret) int {
				if a.CreatedAt.Before(b.CreatedAt) {
					return -1
				} else if a.CreatedAt.Equal(b.CreatedAt) {
					return 0
				}
				return 1
			})
			return secrets, nil
		}
	}

	return []database.OAuth2ProviderAppSecret{}, sql.ErrNoRows
}

func (q *FakeQuerier) GetOAuth2ProviderAppTokenByPrefix(_ context.Context, hashPrefix []byte) (database.OAuth2ProviderAppToken, error) {
	q.mutex.Lock()
	defer q.mutex.Unlock()

	for _, token := range q.oauth2ProviderAppTokens {
		if bytes.Equal(token.HashPrefix, hashPrefix) {
			return token, nil
		}
	}
	return database.OAuth2ProviderAppToken{}, sql.ErrNoRows
}

func (q *FakeQuerier) GetOAuth2ProviderApps(_ context.Context) ([]database.OAuth2ProviderApp, error) {
	q.mutex.Lock()
	defer q.mutex.Unlock()

	slices.SortFunc(q.oauth2ProviderApps, func(a, b database.OAuth2ProviderApp) int {
		return slice.Ascending(a.Name, b.Name)
	})
	return q.oauth2ProviderApps, nil
}

func (q *FakeQuerier) GetOAuth2ProviderAppsByUserID(_ context.Context, userID uuid.UUID) ([]database.GetOAuth2ProviderAppsByUserIDRow, error) {
	q.mutex.Lock()
	defer q.mutex.Unlock()

	rows := []database.GetOAuth2ProviderAppsByUserIDRow{}
	for _, app := range q.oauth2ProviderApps {
		tokens := []database.OAuth2ProviderAppToken{}
		for _, secret := range q.oauth2ProviderAppSecrets {
			if secret.AppID == app.ID {
				for _, token := range q.oauth2ProviderAppTokens {
					if token.AppSecretID == secret.ID {
						keyIdx := slices.IndexFunc(q.apiKeys, func(key database.APIKey) bool {
							return key.ID == token.APIKeyID
						})
						if keyIdx != -1 && q.apiKeys[keyIdx].UserID == userID {
							tokens = append(tokens, token)
						}
					}
				}
			}
		}
		if len(tokens) > 0 {
			rows = append(rows, database.GetOAuth2ProviderAppsByUserIDRow{
				OAuth2ProviderApp: database.OAuth2ProviderApp{
					CallbackURL: app.CallbackURL,
					ID:          app.ID,
					Icon:        app.Icon,
					Name:        app.Name,
				},
				TokenCount: int64(len(tokens)),
			})
		}
	}
	return rows, nil
}

func (q *FakeQuerier) GetOAuthSigningKey(_ context.Context) (string, error) {
	q.mutex.RLock()
	defer q.mutex.RUnlock()

	return q.oauthSigningKey, nil
}

func (q *FakeQuerier) GetOrganizationByID(_ context.Context, id uuid.UUID) (database.Organization, error) {
	q.mutex.RLock()
	defer q.mutex.RUnlock()

	return q.getOrganizationByIDNoLock(id)
}

func (q *FakeQuerier) GetOrganizationByName(_ context.Context, name string) (database.Organization, error) {
	q.mutex.RLock()
	defer q.mutex.RUnlock()

	for _, organization := range q.organizations {
		if organization.Name == name {
			return organization, nil
		}
	}
	return database.Organization{}, sql.ErrNoRows
}

func (q *FakeQuerier) GetOrganizationIDsByMemberIDs(_ context.Context, ids []uuid.UUID) ([]database.GetOrganizationIDsByMemberIDsRow, error) {
	q.mutex.RLock()
	defer q.mutex.RUnlock()

	getOrganizationIDsByMemberIDRows := make([]database.GetOrganizationIDsByMemberIDsRow, 0, len(ids))
	for _, userID := range ids {
		userOrganizationIDs := make([]uuid.UUID, 0)
		for _, membership := range q.organizationMembers {
			if membership.UserID == userID {
				userOrganizationIDs = append(userOrganizationIDs, membership.OrganizationID)
			}
		}
		getOrganizationIDsByMemberIDRows = append(getOrganizationIDsByMemberIDRows, database.GetOrganizationIDsByMemberIDsRow{
			UserID:          userID,
			OrganizationIDs: userOrganizationIDs,
		})
	}
	return getOrganizationIDsByMemberIDRows, nil
}

func (q *FakeQuerier) GetOrganizations(_ context.Context, args database.GetOrganizationsParams) ([]database.Organization, error) {
	q.mutex.RLock()
	defer q.mutex.RUnlock()

	tmp := make([]database.Organization, 0)
	for _, org := range q.organizations {
		if len(args.IDs) > 0 {
			if !slices.Contains(args.IDs, org.ID) {
				continue
			}
		}
		if args.Name != "" && !strings.EqualFold(org.Name, args.Name) {
			continue
		}
		tmp = append(tmp, org)
	}

	return tmp, nil
}

func (q *FakeQuerier) GetOrganizationsByUserID(_ context.Context, userID uuid.UUID) ([]database.Organization, error) {
	q.mutex.RLock()
	defer q.mutex.RUnlock()

	organizations := make([]database.Organization, 0)
	for _, organizationMember := range q.organizationMembers {
		if organizationMember.UserID != userID {
			continue
		}
		for _, organization := range q.organizations {
			if organization.ID != organizationMember.OrganizationID {
				continue
			}
			organizations = append(organizations, organization)
		}
	}

	return organizations, nil
}

func (q *FakeQuerier) GetParameterSchemasByJobID(_ context.Context, jobID uuid.UUID) ([]database.ParameterSchema, error) {
	q.mutex.RLock()
	defer q.mutex.RUnlock()

	parameters := make([]database.ParameterSchema, 0)
	for _, parameterSchema := range q.parameterSchemas {
		if parameterSchema.JobID != jobID {
			continue
		}
		parameters = append(parameters, parameterSchema)
	}
	if len(parameters) == 0 {
		return nil, sql.ErrNoRows
	}
	sort.Slice(parameters, func(i, j int) bool {
		return parameters[i].Index < parameters[j].Index
	})
	return parameters, nil
}

func (q *FakeQuerier) GetPreviousTemplateVersion(_ context.Context, arg database.GetPreviousTemplateVersionParams) (database.TemplateVersion, error) {
	if err := validateDatabaseType(arg); err != nil {
		return database.TemplateVersion{}, err
	}

	q.mutex.RLock()
	defer q.mutex.RUnlock()

	var currentTemplateVersion database.TemplateVersion
	for _, templateVersion := range q.templateVersions {
		if templateVersion.TemplateID != arg.TemplateID {
			continue
		}
		if templateVersion.Name != arg.Name {
			continue
		}
		if templateVersion.OrganizationID != arg.OrganizationID {
			continue
		}
		currentTemplateVersion = q.templateVersionWithUserNoLock(templateVersion)
		break
	}

	previousTemplateVersions := make([]database.TemplateVersion, 0)
	for _, templateVersion := range q.templateVersions {
		if templateVersion.ID == currentTemplateVersion.ID {
			continue
		}
		if templateVersion.OrganizationID != arg.OrganizationID {
			continue
		}
		if templateVersion.TemplateID != currentTemplateVersion.TemplateID {
			continue
		}

		if templateVersion.CreatedAt.Before(currentTemplateVersion.CreatedAt) {
			previousTemplateVersions = append(previousTemplateVersions, q.templateVersionWithUserNoLock(templateVersion))
		}
	}

	if len(previousTemplateVersions) == 0 {
		return database.TemplateVersion{}, sql.ErrNoRows
	}

	sort.Slice(previousTemplateVersions, func(i, j int) bool {
		return previousTemplateVersions[i].CreatedAt.After(previousTemplateVersions[j].CreatedAt)
	})

	return previousTemplateVersions[0], nil
}

func (q *FakeQuerier) GetProvisionerDaemons(_ context.Context) ([]database.ProvisionerDaemon, error) {
	q.mutex.RLock()
	defer q.mutex.RUnlock()

	if len(q.provisionerDaemons) == 0 {
		return nil, sql.ErrNoRows
	}
	// copy the data so that the caller can't manipulate any data inside dbmem
	// after returning
	out := make([]database.ProvisionerDaemon, len(q.provisionerDaemons))
	copy(out, q.provisionerDaemons)
	for i := range out {
		// maps are reference types, so we need to clone them
		out[i].Tags = maps.Clone(out[i].Tags)
	}
	return out, nil
}

func (q *FakeQuerier) GetProvisionerDaemonsByOrganization(_ context.Context, organizationID uuid.UUID) ([]database.ProvisionerDaemon, error) {
	q.mutex.RLock()
	defer q.mutex.RUnlock()

	daemons := make([]database.ProvisionerDaemon, 0)
	for _, daemon := range q.provisionerDaemons {
		if daemon.OrganizationID == organizationID {
			daemon.Tags = maps.Clone(daemon.Tags)
			daemons = append(daemons, daemon)
		}
	}

	return daemons, nil
}

func (q *FakeQuerier) GetProvisionerJobByID(ctx context.Context, id uuid.UUID) (database.ProvisionerJob, error) {
	q.mutex.RLock()
	defer q.mutex.RUnlock()

	return q.getProvisionerJobByIDNoLock(ctx, id)
}

func (q *FakeQuerier) GetProvisionerJobsByIDs(_ context.Context, ids []uuid.UUID) ([]database.ProvisionerJob, error) {
	q.mutex.RLock()
	defer q.mutex.RUnlock()

	jobs := make([]database.ProvisionerJob, 0)
	for _, job := range q.provisionerJobs {
		for _, id := range ids {
			if id == job.ID {
				// clone the Tags before appending, since maps are reference types and
				// we don't want the caller to be able to mutate the map we have inside
				// dbmem!
				job.Tags = maps.Clone(job.Tags)
				jobs = append(jobs, job)
				break
			}
		}
	}
	if len(jobs) == 0 {
		return nil, sql.ErrNoRows
	}

	return jobs, nil
}

func (q *FakeQuerier) GetProvisionerJobsByIDsWithQueuePosition(_ context.Context, ids []uuid.UUID) ([]database.GetProvisionerJobsByIDsWithQueuePositionRow, error) {
	q.mutex.RLock()
	defer q.mutex.RUnlock()

	jobs := make([]database.GetProvisionerJobsByIDsWithQueuePositionRow, 0)
	queuePosition := int64(1)
	for _, job := range q.provisionerJobs {
		for _, id := range ids {
			if id == job.ID {
				// clone the Tags before appending, since maps are reference types and
				// we don't want the caller to be able to mutate the map we have inside
				// dbmem!
				job.Tags = maps.Clone(job.Tags)
				job := database.GetProvisionerJobsByIDsWithQueuePositionRow{
					ProvisionerJob: job,
				}
				if !job.ProvisionerJob.StartedAt.Valid {
					job.QueuePosition = queuePosition
				}
				jobs = append(jobs, job)
				break
			}
		}
		if !job.StartedAt.Valid {
			queuePosition++
		}
	}
	for _, job := range jobs {
		if !job.ProvisionerJob.StartedAt.Valid {
			// Set it to the max position!
			job.QueueSize = queuePosition
		}
	}
	return jobs, nil
}

func (q *FakeQuerier) GetProvisionerJobsCreatedAfter(_ context.Context, after time.Time) ([]database.ProvisionerJob, error) {
	q.mutex.RLock()
	defer q.mutex.RUnlock()

	jobs := make([]database.ProvisionerJob, 0)
	for _, job := range q.provisionerJobs {
		if job.CreatedAt.After(after) {
			// clone the Tags before appending, since maps are reference types and
			// we don't want the caller to be able to mutate the map we have inside
			// dbmem!
			job.Tags = maps.Clone(job.Tags)
			jobs = append(jobs, job)
		}
	}
	return jobs, nil
}

func (q *FakeQuerier) GetProvisionerKeyByHashedSecret(_ context.Context, hashedSecret []byte) (database.ProvisionerKey, error) {
	q.mutex.RLock()
	defer q.mutex.RUnlock()

	for _, key := range q.provisionerKeys {
		if bytes.Equal(key.HashedSecret, hashedSecret) {
			return key, nil
		}
	}

	return database.ProvisionerKey{}, sql.ErrNoRows
}

func (q *FakeQuerier) GetProvisionerKeyByID(_ context.Context, id uuid.UUID) (database.ProvisionerKey, error) {
	q.mutex.RLock()
	defer q.mutex.RUnlock()

	for _, key := range q.provisionerKeys {
		if key.ID == id {
			return key, nil
		}
	}

	return database.ProvisionerKey{}, sql.ErrNoRows
}

func (q *FakeQuerier) GetProvisionerKeyByName(_ context.Context, arg database.GetProvisionerKeyByNameParams) (database.ProvisionerKey, error) {
	q.mutex.RLock()
	defer q.mutex.RUnlock()

	for _, key := range q.provisionerKeys {
		if strings.EqualFold(key.Name, arg.Name) && key.OrganizationID == arg.OrganizationID {
			return key, nil
		}
	}

	return database.ProvisionerKey{}, sql.ErrNoRows
}

func (q *FakeQuerier) GetProvisionerLogsAfterID(_ context.Context, arg database.GetProvisionerLogsAfterIDParams) ([]database.ProvisionerJobLog, error) {
	if err := validateDatabaseType(arg); err != nil {
		return nil, err
	}

	q.mutex.RLock()
	defer q.mutex.RUnlock()

	logs := make([]database.ProvisionerJobLog, 0)
	for _, jobLog := range q.provisionerJobLogs {
		if jobLog.JobID != arg.JobID {
			continue
		}
		if jobLog.ID <= arg.CreatedAfter {
			continue
		}
		logs = append(logs, jobLog)
	}
	return logs, nil
}

func (q *FakeQuerier) GetQuotaAllowanceForUser(_ context.Context, params database.GetQuotaAllowanceForUserParams) (int64, error) {
	q.mutex.RLock()
	defer q.mutex.RUnlock()

	var sum int64
	for _, member := range q.groupMembers {
		if member.UserID != params.UserID {
			continue
		}
		if _, err := q.getOrganizationByIDNoLock(member.GroupID); err == nil {
			// This should never happen, but it has been reported in customer deployments.
			// The SQL handles this case, and omits `group_members` rows in the
			// Everyone group. It counts these distinctly via `organization_members` table.
			continue
		}
		for _, group := range q.groups {
			if group.ID == member.GroupID {
				sum += int64(group.QuotaAllowance)
				continue
			}
		}
	}

	// Grab the quota for the Everyone group iff the user is a member of
	// said organization.
	for _, mem := range q.organizationMembers {
		if mem.UserID != params.UserID {
			continue
		}

		group, err := q.getGroupByIDNoLock(context.Background(), mem.OrganizationID)
		if err != nil {
			return -1, xerrors.Errorf("failed to get everyone group for org %q", mem.OrganizationID.String())
		}
		if group.OrganizationID != params.OrganizationID {
			continue
		}
		sum += int64(group.QuotaAllowance)
	}

	return sum, nil
}

func (q *FakeQuerier) GetQuotaConsumedForUser(_ context.Context, params database.GetQuotaConsumedForUserParams) (int64, error) {
	q.mutex.RLock()
	defer q.mutex.RUnlock()

	var sum int64
	for _, workspace := range q.workspaces {
		if workspace.OwnerID != params.OwnerID {
			continue
		}
		if workspace.OrganizationID != params.OrganizationID {
			continue
		}
		if workspace.Deleted {
			continue
		}

		var lastBuild database.WorkspaceBuild
		for _, build := range q.workspaceBuilds {
			if build.WorkspaceID != workspace.ID {
				continue
			}
			if build.CreatedAt.After(lastBuild.CreatedAt) {
				lastBuild = build
			}
		}
		sum += int64(lastBuild.DailyCost)
	}
	return sum, nil
}

func (q *FakeQuerier) GetReplicaByID(_ context.Context, id uuid.UUID) (database.Replica, error) {
	q.mutex.RLock()
	defer q.mutex.RUnlock()

	for _, replica := range q.replicas {
		if replica.ID == id {
			return replica, nil
		}
	}

	return database.Replica{}, sql.ErrNoRows
}

func (q *FakeQuerier) GetReplicasUpdatedAfter(_ context.Context, updatedAt time.Time) ([]database.Replica, error) {
	q.mutex.RLock()
	defer q.mutex.RUnlock()
	replicas := make([]database.Replica, 0)
	for _, replica := range q.replicas {
		if replica.UpdatedAt.After(updatedAt) && !replica.StoppedAt.Valid {
			replicas = append(replicas, replica)
		}
	}
	return replicas, nil
}

func (q *FakeQuerier) GetRuntimeConfig(_ context.Context, key string) (string, error) {
	q.mutex.Lock()
	defer q.mutex.Unlock()

	val, ok := q.runtimeConfig[key]
	if !ok {
		return "", sql.ErrNoRows
	}

	return val, nil
}

func (*FakeQuerier) GetTailnetAgents(context.Context, uuid.UUID) ([]database.TailnetAgent, error) {
	return nil, ErrUnimplemented
}

func (*FakeQuerier) GetTailnetClientsForAgent(context.Context, uuid.UUID) ([]database.TailnetClient, error) {
	return nil, ErrUnimplemented
}

func (*FakeQuerier) GetTailnetPeers(context.Context, uuid.UUID) ([]database.TailnetPeer, error) {
	return nil, ErrUnimplemented
}

func (*FakeQuerier) GetTailnetTunnelPeerBindings(context.Context, uuid.UUID) ([]database.GetTailnetTunnelPeerBindingsRow, error) {
	return nil, ErrUnimplemented
}

func (*FakeQuerier) GetTailnetTunnelPeerIDs(context.Context, uuid.UUID) ([]database.GetTailnetTunnelPeerIDsRow, error) {
	return nil, ErrUnimplemented
}

func (q *FakeQuerier) GetTemplateAppInsights(ctx context.Context, arg database.GetTemplateAppInsightsParams) ([]database.GetTemplateAppInsightsRow, error) {
	err := validateDatabaseType(arg)
	if err != nil {
		return nil, err
	}

	q.mutex.RLock()
	defer q.mutex.RUnlock()

	/*
		WITH
	*/

	/*
		-- Create a list of all unique apps by template, this is used to
		-- filter out irrelevant template usage stats.
		apps AS (
			SELECT DISTINCT ON (ws.template_id, app.slug)
				ws.template_id,
				app.slug,
				app.display_name,
				app.icon
			FROM
				workspaces ws
			JOIN
				workspace_builds AS build
			ON
				build.workspace_id = ws.id
			JOIN
				workspace_resources AS resource
			ON
				resource.job_id = build.job_id
			JOIN
				workspace_agents AS agent
			ON
				agent.resource_id = resource.id
			JOIN
				workspace_apps AS app
			ON
				app.agent_id = agent.id
			WHERE
				-- Partial query parameter filter.
				CASE WHEN COALESCE(array_length(@template_ids::uuid[], 1), 0) > 0 THEN ws.template_id = ANY(@template_ids::uuid[]) ELSE TRUE END
			ORDER BY
				ws.template_id, app.slug, app.created_at DESC
		),
		-- Join apps and template usage stats to filter out irrelevant rows.
		-- Note that this way of joining will eliminate all data-points that
		-- aren't for "real" apps. That means ports are ignored (even though
		-- they're part of the dataset), as well as are "[terminal]" entries
		-- which are alternate datapoints for reconnecting pty usage.
		template_usage_stats_with_apps AS (
			SELECT
				tus.start_time,
				tus.template_id,
				tus.user_id,
				apps.slug,
				apps.display_name,
				apps.icon,
				tus.app_usage_mins
			FROM
				apps
			JOIN
				template_usage_stats AS tus
			ON
				-- Query parameter filter.
				tus.start_time >= @start_time::timestamptz
				AND tus.end_time <= @end_time::timestamptz
				AND CASE WHEN COALESCE(array_length(@template_ids::uuid[], 1), 0) > 0 THEN tus.template_id = ANY(@template_ids::uuid[]) ELSE TRUE END
				-- Primary join condition.
				AND tus.template_id = apps.template_id
				AND apps.slug IN (SELECT jsonb_object_keys(tus.app_usage_mins))
		),
		-- Group the app insights by interval, user and unique app. This
		-- allows us to deduplicate a user using the same app across
		-- multiple templates.
		app_insights AS (
			SELECT
				user_id,
				slug,
				display_name,
				icon,
				-- See motivation in GetTemplateInsights for LEAST(SUM(n), 30).
				LEAST(SUM(app_usage.value::smallint), 30) AS usage_mins
			FROM
				template_usage_stats_with_apps, jsonb_each(app_usage_mins) AS app_usage
			WHERE
				app_usage.key = slug
			GROUP BY
				start_time, user_id, slug, display_name, icon
		),
		-- Analyze the users unique app usage across all templates. Count
		-- usage across consecutive intervals as continuous usage.
		times_used AS (
			SELECT DISTINCT ON (user_id, slug, display_name, icon, uniq)
				slug,
				display_name,
				icon,
				-- Turn start_time into a unique identifier that identifies a users
				-- continuous app usage. The value of uniq is otherwise garbage.
				--
				-- Since we're aggregating per user app usage across templates,
				-- there can be duplicate start_times. To handle this, we use the
				-- dense_rank() function, otherwise row_number() would suffice.
				start_time - (
					dense_rank() OVER (
						PARTITION BY
							user_id, slug, display_name, icon
						ORDER BY
							start_time
					) * '30 minutes'::interval
				) AS uniq
			FROM
				template_usage_stats_with_apps
		),
	*/

	// Due to query optimizations, this logic is somewhat inverted from
	// the above query.
	type appInsightsGroupBy struct {
		StartTime   time.Time
		UserID      uuid.UUID
		Slug        string
		DisplayName string
		Icon        string
	}
	type appTimesUsedGroupBy struct {
		UserID      uuid.UUID
		Slug        string
		DisplayName string
		Icon        string
	}
	type appInsightsRow struct {
		appInsightsGroupBy
		TemplateIDs  []uuid.UUID
		AppUsageMins int64
	}
	appInsightRows := make(map[appInsightsGroupBy]appInsightsRow)
	appTimesUsedRows := make(map[appTimesUsedGroupBy]map[time.Time]struct{})
	// FROM
	for _, stat := range q.templateUsageStats {
		// WHERE
		if stat.StartTime.Before(arg.StartTime) || stat.EndTime.After(arg.EndTime) {
			continue
		}
		if len(arg.TemplateIDs) > 0 && !slices.Contains(arg.TemplateIDs, stat.TemplateID) {
			continue
		}

		// json_each
		for slug, appUsage := range stat.AppUsageMins {
			// FROM apps JOIN template_usage_stats
			app, _ := q.getLatestWorkspaceAppByTemplateIDUserIDSlugNoLock(ctx, stat.TemplateID, stat.UserID, slug)
			if app.Slug == "" {
				continue
			}

			// SELECT
			key := appInsightsGroupBy{
				StartTime:   stat.StartTime,
				UserID:      stat.UserID,
				Slug:        slug,
				DisplayName: app.DisplayName,
				Icon:        app.Icon,
			}
			row, ok := appInsightRows[key]
			if !ok {
				row = appInsightsRow{
					appInsightsGroupBy: key,
				}
			}
			row.TemplateIDs = append(row.TemplateIDs, stat.TemplateID)
			row.AppUsageMins = least(row.AppUsageMins+appUsage, 30)
			appInsightRows[key] = row

			// Prepare to do times_used calculation, distinct start times.
			timesUsedKey := appTimesUsedGroupBy{
				UserID:      stat.UserID,
				Slug:        slug,
				DisplayName: app.DisplayName,
				Icon:        app.Icon,
			}
			if appTimesUsedRows[timesUsedKey] == nil {
				appTimesUsedRows[timesUsedKey] = make(map[time.Time]struct{})
			}
			// This assigns a distinct time, so we don't need to
			// dense_rank() later on, we can simply do row_number().
			appTimesUsedRows[timesUsedKey][stat.StartTime] = struct{}{}
		}
	}

	appTimesUsedTempRows := make(map[appTimesUsedGroupBy][]time.Time)
	for key, times := range appTimesUsedRows {
		for t := range times {
			appTimesUsedTempRows[key] = append(appTimesUsedTempRows[key], t)
		}
	}
	for _, times := range appTimesUsedTempRows {
		slices.SortFunc(times, func(a, b time.Time) int {
			return int(a.Sub(b))
		})
	}
	for key, times := range appTimesUsedTempRows {
		uniq := make(map[time.Time]struct{})
		for i, t := range times {
			uniq[t.Add(-(30 * time.Minute * time.Duration(i)))] = struct{}{}
		}
		appTimesUsedRows[key] = uniq
	}

	/*
		-- Even though we allow identical apps to be aggregated across
		-- templates, we still want to be able to report which templates
		-- the data comes from.
		templates AS (
			SELECT
				slug,
				display_name,
				icon,
				array_agg(DISTINCT template_id)::uuid[] AS template_ids
			FROM
				template_usage_stats_with_apps
			GROUP BY
				slug, display_name, icon
		)
	*/

	type appGroupBy struct {
		Slug        string
		DisplayName string
		Icon        string
	}
	type templateRow struct {
		appGroupBy
		TemplateIDs []uuid.UUID
	}

	templateRows := make(map[appGroupBy]templateRow)
	for _, aiRow := range appInsightRows {
		key := appGroupBy{
			Slug:        aiRow.Slug,
			DisplayName: aiRow.DisplayName,
			Icon:        aiRow.Icon,
		}
		row, ok := templateRows[key]
		if !ok {
			row = templateRow{
				appGroupBy: key,
			}
		}
		row.TemplateIDs = uniqueSortedUUIDs(append(row.TemplateIDs, aiRow.TemplateIDs...))
		templateRows[key] = row
	}

	/*
		SELECT
			t.template_ids,
			COUNT(DISTINCT ai.user_id) AS active_users,
			ai.slug,
			ai.display_name,
			ai.icon,
			(SUM(ai.usage_mins) * 60)::bigint AS usage_seconds
		FROM
			app_insights AS ai
		JOIN
			templates AS t
		ON
			t.slug = ai.slug
			AND t.display_name = ai.display_name
			AND t.icon = ai.icon
		GROUP BY
			t.template_ids, ai.slug, ai.display_name, ai.icon;
	*/

	type templateAppInsightsRow struct {
		TemplateIDs   []uuid.UUID
		ActiveUserIDs []uuid.UUID
		UsageSeconds  int64
	}
	groupedRows := make(map[appGroupBy]templateAppInsightsRow)
	for _, aiRow := range appInsightRows {
		key := appGroupBy{
			Slug:        aiRow.Slug,
			DisplayName: aiRow.DisplayName,
			Icon:        aiRow.Icon,
		}
		row := groupedRows[key]
		row.ActiveUserIDs = append(row.ActiveUserIDs, aiRow.UserID)
		row.UsageSeconds += aiRow.AppUsageMins * 60
		groupedRows[key] = row
	}

	var rows []database.GetTemplateAppInsightsRow
	for key, gr := range groupedRows {
		row := database.GetTemplateAppInsightsRow{
			TemplateIDs:  templateRows[key].TemplateIDs,
			ActiveUsers:  int64(len(uniqueSortedUUIDs(gr.ActiveUserIDs))),
			Slug:         key.Slug,
			DisplayName:  key.DisplayName,
			Icon:         key.Icon,
			UsageSeconds: gr.UsageSeconds,
		}
		for tuk, uniq := range appTimesUsedRows {
			if key.Slug == tuk.Slug && key.DisplayName == tuk.DisplayName && key.Icon == tuk.Icon {
				row.TimesUsed += int64(len(uniq))
			}
		}
		rows = append(rows, row)
	}

	// NOTE(mafredri): Add sorting if we decide on how to handle PostgreSQL collations.
	// ORDER BY slug_or_port, display_name, icon, is_app
	return rows, nil
}

func (q *FakeQuerier) GetTemplateAppInsightsByTemplate(ctx context.Context, arg database.GetTemplateAppInsightsByTemplateParams) ([]database.GetTemplateAppInsightsByTemplateRow, error) {
	err := validateDatabaseType(arg)
	if err != nil {
		return nil, err
	}

	q.mutex.RLock()
	defer q.mutex.RUnlock()

	type uniqueKey struct {
		TemplateID  uuid.UUID
		DisplayName string
		Slug        string
	}

	// map (TemplateID + DisplayName + Slug) x time.Time x UserID x <usage>
	usageByTemplateAppUser := map[uniqueKey]map[time.Time]map[uuid.UUID]int64{}

	// Review agent stats in terms of usage
	for _, s := range q.workspaceAppStats {
		// (was.session_started_at >= ts.from_ AND was.session_started_at < ts.to_)
		// OR (was.session_ended_at > ts.from_ AND was.session_ended_at < ts.to_)
		// OR (was.session_started_at < ts.from_ AND was.session_ended_at >= ts.to_)
		if !(((s.SessionStartedAt.After(arg.StartTime) || s.SessionStartedAt.Equal(arg.StartTime)) && s.SessionStartedAt.Before(arg.EndTime)) ||
			(s.SessionEndedAt.After(arg.StartTime) && s.SessionEndedAt.Before(arg.EndTime)) ||
			(s.SessionStartedAt.Before(arg.StartTime) && (s.SessionEndedAt.After(arg.EndTime) || s.SessionEndedAt.Equal(arg.EndTime)))) {
			continue
		}

		w, err := q.getWorkspaceByIDNoLock(ctx, s.WorkspaceID)
		if err != nil {
			return nil, err
		}

		app, _ := q.getWorkspaceAppByAgentIDAndSlugNoLock(ctx, database.GetWorkspaceAppByAgentIDAndSlugParams{
			AgentID: s.AgentID,
			Slug:    s.SlugOrPort,
		})

		key := uniqueKey{
			TemplateID:  w.TemplateID,
			DisplayName: app.DisplayName,
			Slug:        app.Slug,
		}

		t := s.SessionStartedAt.Truncate(time.Minute)
		if t.Before(arg.StartTime) {
			t = arg.StartTime
		}
		for t.Before(s.SessionEndedAt) && t.Before(arg.EndTime) {
			if _, ok := usageByTemplateAppUser[key]; !ok {
				usageByTemplateAppUser[key] = map[time.Time]map[uuid.UUID]int64{}
			}
			if _, ok := usageByTemplateAppUser[key][t]; !ok {
				usageByTemplateAppUser[key][t] = map[uuid.UUID]int64{}
			}
			if _, ok := usageByTemplateAppUser[key][t][s.UserID]; !ok {
				usageByTemplateAppUser[key][t][s.UserID] = 60 // 1 minute
			}
			t = t.Add(1 * time.Minute)
		}
	}

	// Sort usage data
	usageKeys := make([]uniqueKey, len(usageByTemplateAppUser))
	var i int
	for key := range usageByTemplateAppUser {
		usageKeys[i] = key
		i++
	}

	slices.SortFunc(usageKeys, func(a, b uniqueKey) int {
		if a.TemplateID != b.TemplateID {
			return slice.Ascending(a.TemplateID.String(), b.TemplateID.String())
		}
		if a.DisplayName != b.DisplayName {
			return slice.Ascending(a.DisplayName, b.DisplayName)
		}
		return slice.Ascending(a.Slug, b.Slug)
	})

	// Build result
	var result []database.GetTemplateAppInsightsByTemplateRow
	for _, usageKey := range usageKeys {
		r := database.GetTemplateAppInsightsByTemplateRow{
			TemplateID:  usageKey.TemplateID,
			DisplayName: usageKey.DisplayName,
			SlugOrPort:  usageKey.Slug,
		}
		for _, mUserUsage := range usageByTemplateAppUser[usageKey] {
			r.ActiveUsers += int64(len(mUserUsage))
			for _, usage := range mUserUsage {
				r.UsageSeconds += usage
			}
		}
		result = append(result, r)
	}
	return result, nil
}

func (q *FakeQuerier) GetTemplateAverageBuildTime(ctx context.Context, arg database.GetTemplateAverageBuildTimeParams) (database.GetTemplateAverageBuildTimeRow, error) {
	if err := validateDatabaseType(arg); err != nil {
		return database.GetTemplateAverageBuildTimeRow{}, err
	}

	var emptyRow database.GetTemplateAverageBuildTimeRow
	var (
		startTimes  []float64
		stopTimes   []float64
		deleteTimes []float64
	)
	q.mutex.RLock()
	defer q.mutex.RUnlock()
	for _, wb := range q.workspaceBuilds {
		version, err := q.getTemplateVersionByIDNoLock(ctx, wb.TemplateVersionID)
		if err != nil {
			return emptyRow, err
		}
		if version.TemplateID != arg.TemplateID {
			continue
		}

		job, err := q.getProvisionerJobByIDNoLock(ctx, wb.JobID)
		if err != nil {
			return emptyRow, err
		}
		if job.CompletedAt.Valid {
			took := job.CompletedAt.Time.Sub(job.StartedAt.Time).Seconds()
			switch wb.Transition {
			case database.WorkspaceTransitionStart:
				startTimes = append(startTimes, took)
			case database.WorkspaceTransitionStop:
				stopTimes = append(stopTimes, took)
			case database.WorkspaceTransitionDelete:
				deleteTimes = append(deleteTimes, took)
			}
		}
	}

	tryPercentile := func(fs []float64, p float64) float64 {
		if len(fs) == 0 {
			return -1
		}
		sort.Float64s(fs)
		return fs[int(float64(len(fs))*p/100)]
	}

	var row database.GetTemplateAverageBuildTimeRow
	row.Delete50, row.Delete95 = tryPercentile(deleteTimes, 50), tryPercentile(deleteTimes, 95)
	row.Stop50, row.Stop95 = tryPercentile(stopTimes, 50), tryPercentile(stopTimes, 95)
	row.Start50, row.Start95 = tryPercentile(startTimes, 50), tryPercentile(startTimes, 95)
	return row, nil
}

func (q *FakeQuerier) GetTemplateByID(ctx context.Context, id uuid.UUID) (database.Template, error) {
	q.mutex.RLock()
	defer q.mutex.RUnlock()

	return q.getTemplateByIDNoLock(ctx, id)
}

func (q *FakeQuerier) GetTemplateByOrganizationAndName(_ context.Context, arg database.GetTemplateByOrganizationAndNameParams) (database.Template, error) {
	if err := validateDatabaseType(arg); err != nil {
		return database.Template{}, err
	}

	q.mutex.RLock()
	defer q.mutex.RUnlock()

	for _, template := range q.templates {
		if template.OrganizationID != arg.OrganizationID {
			continue
		}
		if !strings.EqualFold(template.Name, arg.Name) {
			continue
		}
		if template.Deleted != arg.Deleted {
			continue
		}
		return q.templateWithNameNoLock(template), nil
	}
	return database.Template{}, sql.ErrNoRows
}

func (q *FakeQuerier) GetTemplateDAUs(_ context.Context, arg database.GetTemplateDAUsParams) ([]database.GetTemplateDAUsRow, error) {
	q.mutex.RLock()
	defer q.mutex.RUnlock()

	seens := make(map[time.Time]map[uuid.UUID]struct{})

	for _, as := range q.workspaceAgentStats {
		if as.TemplateID != arg.TemplateID {
			continue
		}
		if as.ConnectionCount == 0 {
			continue
		}

		date := as.CreatedAt.UTC().Add(time.Duration(arg.TzOffset) * time.Hour * -1).Truncate(time.Hour * 24)

		dateEntry := seens[date]
		if dateEntry == nil {
			dateEntry = make(map[uuid.UUID]struct{})
		}
		dateEntry[as.UserID] = struct{}{}
		seens[date] = dateEntry
	}

	seenKeys := maps.Keys(seens)
	sort.Slice(seenKeys, func(i, j int) bool {
		return seenKeys[i].Before(seenKeys[j])
	})

	var rs []database.GetTemplateDAUsRow
	for _, key := range seenKeys {
		ids := seens[key]
		for id := range ids {
			rs = append(rs, database.GetTemplateDAUsRow{
				Date:   key,
				UserID: id,
			})
		}
	}

	return rs, nil
}

func (q *FakeQuerier) GetTemplateInsights(_ context.Context, arg database.GetTemplateInsightsParams) (database.GetTemplateInsightsRow, error) {
	err := validateDatabaseType(arg)
	if err != nil {
		return database.GetTemplateInsightsRow{}, err
	}

	q.mutex.RLock()
	defer q.mutex.RUnlock()

	/*
		WITH
	*/

	/*
		insights AS (
			SELECT
				user_id,
				-- See motivation in GetTemplateInsights for LEAST(SUM(n), 30).
				LEAST(SUM(usage_mins), 30) AS usage_mins,
				LEAST(SUM(ssh_mins), 30) AS ssh_mins,
				LEAST(SUM(sftp_mins), 30) AS sftp_mins,
				LEAST(SUM(reconnecting_pty_mins), 30) AS reconnecting_pty_mins,
				LEAST(SUM(vscode_mins), 30) AS vscode_mins,
				LEAST(SUM(jetbrains_mins), 30) AS jetbrains_mins
			FROM
				template_usage_stats
			WHERE
				start_time >= @start_time::timestamptz
				AND end_time <= @end_time::timestamptz
				AND CASE WHEN COALESCE(array_length(@template_ids::uuid[], 1), 0) > 0 THEN template_id = ANY(@template_ids::uuid[]) ELSE TRUE END
			GROUP BY
				start_time, user_id
		),
	*/

	type insightsGroupBy struct {
		StartTime time.Time
		UserID    uuid.UUID
	}
	type insightsRow struct {
		insightsGroupBy
		UsageMins           int16
		SSHMins             int16
		SFTPMins            int16
		ReconnectingPTYMins int16
		VSCodeMins          int16
		JetBrainsMins       int16
	}
	insights := make(map[insightsGroupBy]insightsRow)
	for _, stat := range q.templateUsageStats {
		if stat.StartTime.Before(arg.StartTime) || stat.EndTime.After(arg.EndTime) {
			continue
		}
		if len(arg.TemplateIDs) > 0 && !slices.Contains(arg.TemplateIDs, stat.TemplateID) {
			continue
		}
		key := insightsGroupBy{
			StartTime: stat.StartTime,
			UserID:    stat.UserID,
		}
		row, ok := insights[key]
		if !ok {
			row = insightsRow{
				insightsGroupBy: key,
			}
		}
		row.UsageMins = least(row.UsageMins+stat.UsageMins, 30)
		row.SSHMins = least(row.SSHMins+stat.SshMins, 30)
		row.SFTPMins = least(row.SFTPMins+stat.SftpMins, 30)
		row.ReconnectingPTYMins = least(row.ReconnectingPTYMins+stat.ReconnectingPtyMins, 30)
		row.VSCodeMins = least(row.VSCodeMins+stat.VscodeMins, 30)
		row.JetBrainsMins = least(row.JetBrainsMins+stat.JetbrainsMins, 30)
		insights[key] = row
	}

	/*
		templates AS (
			SELECT
				array_agg(DISTINCT template_id) AS template_ids,
				array_agg(DISTINCT template_id) FILTER (WHERE ssh_mins > 0) AS ssh_template_ids,
				array_agg(DISTINCT template_id) FILTER (WHERE sftp_mins > 0) AS sftp_template_ids,
				array_agg(DISTINCT template_id) FILTER (WHERE reconnecting_pty_mins > 0) AS reconnecting_pty_template_ids,
				array_agg(DISTINCT template_id) FILTER (WHERE vscode_mins > 0) AS vscode_template_ids,
				array_agg(DISTINCT template_id) FILTER (WHERE jetbrains_mins > 0) AS jetbrains_template_ids
			FROM
				template_usage_stats
			WHERE
				start_time >= @start_time::timestamptz
				AND end_time <= @end_time::timestamptz
				AND CASE WHEN COALESCE(array_length(@template_ids::uuid[], 1), 0) > 0 THEN template_id = ANY(@template_ids::uuid[]) ELSE TRUE END
		)
	*/

	type templateRow struct {
		TemplateIDs          []uuid.UUID
		SSHTemplateIDs       []uuid.UUID
		SFTPTemplateIDs      []uuid.UUID
		ReconnectingPTYIDs   []uuid.UUID
		VSCodeTemplateIDs    []uuid.UUID
		JetBrainsTemplateIDs []uuid.UUID
	}
	templates := templateRow{}
	for _, stat := range q.templateUsageStats {
		if stat.StartTime.Before(arg.StartTime) || stat.EndTime.After(arg.EndTime) {
			continue
		}
		if len(arg.TemplateIDs) > 0 && !slices.Contains(arg.TemplateIDs, stat.TemplateID) {
			continue
		}
		templates.TemplateIDs = append(templates.TemplateIDs, stat.TemplateID)
		if stat.SshMins > 0 {
			templates.SSHTemplateIDs = append(templates.SSHTemplateIDs, stat.TemplateID)
		}
		if stat.SftpMins > 0 {
			templates.SFTPTemplateIDs = append(templates.SFTPTemplateIDs, stat.TemplateID)
		}
		if stat.ReconnectingPtyMins > 0 {
			templates.ReconnectingPTYIDs = append(templates.ReconnectingPTYIDs, stat.TemplateID)
		}
		if stat.VscodeMins > 0 {
			templates.VSCodeTemplateIDs = append(templates.VSCodeTemplateIDs, stat.TemplateID)
		}
		if stat.JetbrainsMins > 0 {
			templates.JetBrainsTemplateIDs = append(templates.JetBrainsTemplateIDs, stat.TemplateID)
		}
	}

	/*
		SELECT
			COALESCE((SELECT template_ids FROM templates), '{}')::uuid[] AS template_ids, -- Includes app usage.
			COALESCE((SELECT ssh_template_ids FROM templates), '{}')::uuid[] AS ssh_template_ids,
			COALESCE((SELECT sftp_template_ids FROM templates), '{}')::uuid[] AS sftp_template_ids,
			COALESCE((SELECT reconnecting_pty_template_ids FROM templates), '{}')::uuid[] AS reconnecting_pty_template_ids,
			COALESCE((SELECT vscode_template_ids FROM templates), '{}')::uuid[] AS vscode_template_ids,
			COALESCE((SELECT jetbrains_template_ids FROM templates), '{}')::uuid[] AS jetbrains_template_ids,
			COALESCE(COUNT(DISTINCT user_id), 0)::bigint AS active_users, -- Includes app usage.
			COALESCE(SUM(usage_mins) * 60, 0)::bigint AS usage_total_seconds, -- Includes app usage.
			COALESCE(SUM(ssh_mins) * 60, 0)::bigint AS usage_ssh_seconds,
			COALESCE(SUM(sftp_mins) * 60, 0)::bigint AS usage_sftp_seconds,
			COALESCE(SUM(reconnecting_pty_mins) * 60, 0)::bigint AS usage_reconnecting_pty_seconds,
			COALESCE(SUM(vscode_mins) * 60, 0)::bigint AS usage_vscode_seconds,
			COALESCE(SUM(jetbrains_mins) * 60, 0)::bigint AS usage_jetbrains_seconds
		FROM
			insights;
	*/

	var row database.GetTemplateInsightsRow
	row.TemplateIDs = uniqueSortedUUIDs(templates.TemplateIDs)
	row.SshTemplateIds = uniqueSortedUUIDs(templates.SSHTemplateIDs)
	row.SftpTemplateIds = uniqueSortedUUIDs(templates.SFTPTemplateIDs)
	row.ReconnectingPtyTemplateIds = uniqueSortedUUIDs(templates.ReconnectingPTYIDs)
	row.VscodeTemplateIds = uniqueSortedUUIDs(templates.VSCodeTemplateIDs)
	row.JetbrainsTemplateIds = uniqueSortedUUIDs(templates.JetBrainsTemplateIDs)
	activeUserIDs := make(map[uuid.UUID]struct{})
	for _, insight := range insights {
		activeUserIDs[insight.UserID] = struct{}{}
		row.UsageTotalSeconds += int64(insight.UsageMins) * 60
		row.UsageSshSeconds += int64(insight.SSHMins) * 60
		row.UsageSftpSeconds += int64(insight.SFTPMins) * 60
		row.UsageReconnectingPtySeconds += int64(insight.ReconnectingPTYMins) * 60
		row.UsageVscodeSeconds += int64(insight.VSCodeMins) * 60
		row.UsageJetbrainsSeconds += int64(insight.JetBrainsMins) * 60
	}
	row.ActiveUsers = int64(len(activeUserIDs))

	return row, nil
}

func (q *FakeQuerier) GetTemplateInsightsByInterval(_ context.Context, arg database.GetTemplateInsightsByIntervalParams) ([]database.GetTemplateInsightsByIntervalRow, error) {
	err := validateDatabaseType(arg)
	if err != nil {
		return nil, err
	}

	q.mutex.RLock()
	defer q.mutex.RUnlock()

	/*
		WITH
			ts AS (
				SELECT
					d::timestamptz AS from_,
					CASE
						WHEN (d::timestamptz + (@interval_days::int || ' day')::interval) <= @end_time::timestamptz
						THEN (d::timestamptz + (@interval_days::int || ' day')::interval)
						ELSE @end_time::timestamptz
					END AS to_
				FROM
					-- Subtract 1 microsecond from end_time to avoid including the next interval in the results.
					generate_series(@start_time::timestamptz, (@end_time::timestamptz) - '1 microsecond'::interval, (@interval_days::int || ' day')::interval) AS d
			)

		SELECT
			ts.from_ AS start_time,
			ts.to_ AS end_time,
			array_remove(array_agg(DISTINCT tus.template_id), NULL)::uuid[] AS template_ids,
			COUNT(DISTINCT tus.user_id) AS active_users
		FROM
			ts
		LEFT JOIN
			template_usage_stats AS tus
		ON
			tus.start_time >= ts.from_
			AND tus.end_time <= ts.to_
			AND CASE WHEN COALESCE(array_length(@template_ids::uuid[], 1), 0) > 0 THEN tus.template_id = ANY(@template_ids::uuid[]) ELSE TRUE END
		GROUP BY
			ts.from_, ts.to_;
	*/

	type interval struct {
		From time.Time
		To   time.Time
	}
	var ts []interval
	for d := arg.StartTime; d.Before(arg.EndTime); d = d.AddDate(0, 0, int(arg.IntervalDays)) {
		to := d.AddDate(0, 0, int(arg.IntervalDays))
		if to.After(arg.EndTime) {
			to = arg.EndTime
		}
		ts = append(ts, interval{From: d, To: to})
	}

	type grouped struct {
		TemplateIDs map[uuid.UUID]struct{}
		UserIDs     map[uuid.UUID]struct{}
	}
	groupedByInterval := make(map[interval]grouped)
	for _, tus := range q.templateUsageStats {
		for _, t := range ts {
			if tus.StartTime.Before(t.From) || tus.EndTime.After(t.To) {
				continue
			}
			if len(arg.TemplateIDs) > 0 && !slices.Contains(arg.TemplateIDs, tus.TemplateID) {
				continue
			}
			g, ok := groupedByInterval[t]
			if !ok {
				g = grouped{
					TemplateIDs: make(map[uuid.UUID]struct{}),
					UserIDs:     make(map[uuid.UUID]struct{}),
				}
			}
			g.TemplateIDs[tus.TemplateID] = struct{}{}
			g.UserIDs[tus.UserID] = struct{}{}
			groupedByInterval[t] = g
		}
	}

	var rows []database.GetTemplateInsightsByIntervalRow
	for _, t := range ts { // Ordered by interval.
		row := database.GetTemplateInsightsByIntervalRow{
			StartTime: t.From,
			EndTime:   t.To,
		}
		row.TemplateIDs = uniqueSortedUUIDs(maps.Keys(groupedByInterval[t].TemplateIDs))
		row.ActiveUsers = int64(len(groupedByInterval[t].UserIDs))
		rows = append(rows, row)
	}

	return rows, nil
}

func (q *FakeQuerier) GetTemplateInsightsByTemplate(_ context.Context, arg database.GetTemplateInsightsByTemplateParams) ([]database.GetTemplateInsightsByTemplateRow, error) {
	err := validateDatabaseType(arg)
	if err != nil {
		return nil, err
	}

	q.mutex.RLock()
	defer q.mutex.RUnlock()

	// map time.Time x TemplateID x UserID x <usage>
	appUsageByTemplateAndUser := map[time.Time]map[uuid.UUID]map[uuid.UUID]database.GetTemplateInsightsByTemplateRow{}

	// Review agent stats in terms of usage
	templateIDSet := make(map[uuid.UUID]struct{})

	for _, s := range q.workspaceAgentStats {
		if s.CreatedAt.Before(arg.StartTime) || s.CreatedAt.Equal(arg.EndTime) || s.CreatedAt.After(arg.EndTime) {
			continue
		}
		if s.ConnectionCount == 0 {
			continue
		}

		t := s.CreatedAt.Truncate(time.Minute)
		templateIDSet[s.TemplateID] = struct{}{}

		if _, ok := appUsageByTemplateAndUser[t]; !ok {
			appUsageByTemplateAndUser[t] = make(map[uuid.UUID]map[uuid.UUID]database.GetTemplateInsightsByTemplateRow)
		}

		if _, ok := appUsageByTemplateAndUser[t][s.TemplateID]; !ok {
			appUsageByTemplateAndUser[t][s.TemplateID] = make(map[uuid.UUID]database.GetTemplateInsightsByTemplateRow)
		}

		if _, ok := appUsageByTemplateAndUser[t][s.TemplateID][s.UserID]; !ok {
			appUsageByTemplateAndUser[t][s.TemplateID][s.UserID] = database.GetTemplateInsightsByTemplateRow{}
		}

		u := appUsageByTemplateAndUser[t][s.TemplateID][s.UserID]
		if s.SessionCountJetBrains > 0 {
			u.UsageJetbrainsSeconds = 60
		}
		if s.SessionCountVSCode > 0 {
			u.UsageVscodeSeconds = 60
		}
		if s.SessionCountReconnectingPTY > 0 {
			u.UsageReconnectingPtySeconds = 60
		}
		if s.SessionCountSSH > 0 {
			u.UsageSshSeconds = 60
		}
		appUsageByTemplateAndUser[t][s.TemplateID][s.UserID] = u
	}

	// Sort used templates
	templateIDs := make([]uuid.UUID, 0, len(templateIDSet))
	for templateID := range templateIDSet {
		templateIDs = append(templateIDs, templateID)
	}
	slices.SortFunc(templateIDs, func(a, b uuid.UUID) int {
		return slice.Ascending(a.String(), b.String())
	})

	// Build result
	var result []database.GetTemplateInsightsByTemplateRow
	for _, templateID := range templateIDs {
		r := database.GetTemplateInsightsByTemplateRow{
			TemplateID: templateID,
		}

		uniqueUsers := map[uuid.UUID]struct{}{}

		for _, mTemplateUserUsage := range appUsageByTemplateAndUser {
			mUserUsage, ok := mTemplateUserUsage[templateID]
			if !ok {
				continue // template was not used in this time window
			}

			for userID, usage := range mUserUsage {
				uniqueUsers[userID] = struct{}{}

				r.UsageJetbrainsSeconds += usage.UsageJetbrainsSeconds
				r.UsageVscodeSeconds += usage.UsageVscodeSeconds
				r.UsageReconnectingPtySeconds += usage.UsageReconnectingPtySeconds
				r.UsageSshSeconds += usage.UsageSshSeconds
			}
		}

		r.ActiveUsers = int64(len(uniqueUsers))

		result = append(result, r)
	}
	return result, nil
}

func (q *FakeQuerier) GetTemplateParameterInsights(ctx context.Context, arg database.GetTemplateParameterInsightsParams) ([]database.GetTemplateParameterInsightsRow, error) {
	err := validateDatabaseType(arg)
	if err != nil {
		return nil, err
	}

	q.mutex.RLock()
	defer q.mutex.RUnlock()

	// WITH latest_workspace_builds ...
	latestWorkspaceBuilds := make(map[uuid.UUID]database.WorkspaceBuild)
	for _, wb := range q.workspaceBuilds {
		if wb.CreatedAt.Before(arg.StartTime) || wb.CreatedAt.Equal(arg.EndTime) || wb.CreatedAt.After(arg.EndTime) {
			continue
		}
		if latestWorkspaceBuilds[wb.WorkspaceID].BuildNumber < wb.BuildNumber {
			latestWorkspaceBuilds[wb.WorkspaceID] = wb
		}
	}
	if len(arg.TemplateIDs) > 0 {
		for wsID := range latestWorkspaceBuilds {
			ws, err := q.getWorkspaceByIDNoLock(ctx, wsID)
			if err != nil {
				return nil, err
			}
			if slices.Contains(arg.TemplateIDs, ws.TemplateID) {
				delete(latestWorkspaceBuilds, wsID)
			}
		}
	}
	// WITH unique_template_params ...
	num := int64(0)
	uniqueTemplateParams := make(map[string]*database.GetTemplateParameterInsightsRow)
	uniqueTemplateParamWorkspaceBuildIDs := make(map[string][]uuid.UUID)
	for _, wb := range latestWorkspaceBuilds {
		tv, err := q.getTemplateVersionByIDNoLock(ctx, wb.TemplateVersionID)
		if err != nil {
			return nil, err
		}
		for _, tvp := range q.templateVersionParameters {
			if tvp.TemplateVersionID != tv.ID {
				continue
			}
			// GROUP BY tvp.name, tvp.type, tvp.display_name, tvp.description, tvp.options
			key := fmt.Sprintf("%s:%s:%s:%s:%s", tvp.Name, tvp.Type, tvp.DisplayName, tvp.Description, tvp.Options)
			if _, ok := uniqueTemplateParams[key]; !ok {
				num++
				uniqueTemplateParams[key] = &database.GetTemplateParameterInsightsRow{
					Num:         num,
					Name:        tvp.Name,
					Type:        tvp.Type,
					DisplayName: tvp.DisplayName,
					Description: tvp.Description,
					Options:     tvp.Options,
				}
			}
			uniqueTemplateParams[key].TemplateIDs = append(uniqueTemplateParams[key].TemplateIDs, tv.TemplateID.UUID)
			uniqueTemplateParamWorkspaceBuildIDs[key] = append(uniqueTemplateParamWorkspaceBuildIDs[key], wb.ID)
		}
	}
	// SELECT ...
	counts := make(map[string]map[string]int64)
	for key, utp := range uniqueTemplateParams {
		for _, wbp := range q.workspaceBuildParameters {
			if !slices.Contains(uniqueTemplateParamWorkspaceBuildIDs[key], wbp.WorkspaceBuildID) {
				continue
			}
			if wbp.Name != utp.Name {
				continue
			}
			if counts[key] == nil {
				counts[key] = make(map[string]int64)
			}
			counts[key][wbp.Value]++
		}
	}

	var rows []database.GetTemplateParameterInsightsRow
	for key, utp := range uniqueTemplateParams {
		for value, count := range counts[key] {
			rows = append(rows, database.GetTemplateParameterInsightsRow{
				Num:         utp.Num,
				TemplateIDs: uniqueSortedUUIDs(utp.TemplateIDs),
				Name:        utp.Name,
				DisplayName: utp.DisplayName,
				Type:        utp.Type,
				Description: utp.Description,
				Options:     utp.Options,
				Value:       value,
				Count:       count,
			})
		}
	}

	// NOTE(mafredri): Add sorting if we decide on how to handle PostgreSQL collations.
	// ORDER BY utp.name, utp.type, utp.display_name, utp.description, utp.options, wbp.value
	return rows, nil
}

func (q *FakeQuerier) GetTemplateUsageStats(_ context.Context, arg database.GetTemplateUsageStatsParams) ([]database.TemplateUsageStat, error) {
	err := validateDatabaseType(arg)
	if err != nil {
		return nil, err
	}

	q.mutex.RLock()
	defer q.mutex.RUnlock()

	var stats []database.TemplateUsageStat
	for _, stat := range q.templateUsageStats {
		// Exclude all chunks that don't fall exactly within the range.
		if stat.StartTime.Before(arg.StartTime) || stat.EndTime.After(arg.EndTime) {
			continue
		}
		if len(arg.TemplateIDs) > 0 && !slices.Contains(arg.TemplateIDs, stat.TemplateID) {
			continue
		}
		stats = append(stats, stat)
	}

	if len(stats) == 0 {
		return nil, sql.ErrNoRows
	}

	return stats, nil
}

func (q *FakeQuerier) GetTemplateVersionByID(ctx context.Context, templateVersionID uuid.UUID) (database.TemplateVersion, error) {
	q.mutex.RLock()
	defer q.mutex.RUnlock()

	return q.getTemplateVersionByIDNoLock(ctx, templateVersionID)
}

func (q *FakeQuerier) GetTemplateVersionByJobID(_ context.Context, jobID uuid.UUID) (database.TemplateVersion, error) {
	q.mutex.RLock()
	defer q.mutex.RUnlock()

	for _, templateVersion := range q.templateVersions {
		if templateVersion.JobID != jobID {
			continue
		}
		return q.templateVersionWithUserNoLock(templateVersion), nil
	}
	return database.TemplateVersion{}, sql.ErrNoRows
}

func (q *FakeQuerier) GetTemplateVersionByTemplateIDAndName(_ context.Context, arg database.GetTemplateVersionByTemplateIDAndNameParams) (database.TemplateVersion, error) {
	if err := validateDatabaseType(arg); err != nil {
		return database.TemplateVersion{}, err
	}

	q.mutex.RLock()
	defer q.mutex.RUnlock()

	for _, templateVersion := range q.templateVersions {
		if templateVersion.TemplateID != arg.TemplateID {
			continue
		}
		if !strings.EqualFold(templateVersion.Name, arg.Name) {
			continue
		}
		return q.templateVersionWithUserNoLock(templateVersion), nil
	}
	return database.TemplateVersion{}, sql.ErrNoRows
}

func (q *FakeQuerier) GetTemplateVersionParameters(_ context.Context, templateVersionID uuid.UUID) ([]database.TemplateVersionParameter, error) {
	q.mutex.RLock()
	defer q.mutex.RUnlock()

	parameters := make([]database.TemplateVersionParameter, 0)
	for _, param := range q.templateVersionParameters {
		if param.TemplateVersionID != templateVersionID {
			continue
		}
		parameters = append(parameters, param)
	}
	sort.Slice(parameters, func(i, j int) bool {
		if parameters[i].DisplayOrder != parameters[j].DisplayOrder {
			return parameters[i].DisplayOrder < parameters[j].DisplayOrder
		}
		return strings.ToLower(parameters[i].Name) < strings.ToLower(parameters[j].Name)
	})
	return parameters, nil
}

func (q *FakeQuerier) GetTemplateVersionVariables(_ context.Context, templateVersionID uuid.UUID) ([]database.TemplateVersionVariable, error) {
	q.mutex.RLock()
	defer q.mutex.RUnlock()

	variables := make([]database.TemplateVersionVariable, 0)
	for _, variable := range q.templateVersionVariables {
		if variable.TemplateVersionID != templateVersionID {
			continue
		}
		variables = append(variables, variable)
	}
	return variables, nil
}

func (q *FakeQuerier) GetTemplateVersionWorkspaceTags(_ context.Context, templateVersionID uuid.UUID) ([]database.TemplateVersionWorkspaceTag, error) {
	q.mutex.RLock()
	defer q.mutex.RUnlock()

	workspaceTags := make([]database.TemplateVersionWorkspaceTag, 0)
	for _, workspaceTag := range q.templateVersionWorkspaceTags {
		if workspaceTag.TemplateVersionID != templateVersionID {
			continue
		}
		workspaceTags = append(workspaceTags, workspaceTag)
	}

	sort.Slice(workspaceTags, func(i, j int) bool {
		return workspaceTags[i].Key < workspaceTags[j].Key
	})
	return workspaceTags, nil
}

func (q *FakeQuerier) GetTemplateVersionsByIDs(_ context.Context, ids []uuid.UUID) ([]database.TemplateVersion, error) {
	q.mutex.RLock()
	defer q.mutex.RUnlock()

	versions := make([]database.TemplateVersion, 0)
	for _, version := range q.templateVersions {
		for _, id := range ids {
			if id == version.ID {
				versions = append(versions, q.templateVersionWithUserNoLock(version))
				break
			}
		}
	}
	if len(versions) == 0 {
		return nil, sql.ErrNoRows
	}

	return versions, nil
}

func (q *FakeQuerier) GetTemplateVersionsByTemplateID(_ context.Context, arg database.GetTemplateVersionsByTemplateIDParams) (version []database.TemplateVersion, err error) {
	if err := validateDatabaseType(arg); err != nil {
		return version, err
	}

	q.mutex.RLock()
	defer q.mutex.RUnlock()

	for _, templateVersion := range q.templateVersions {
		if templateVersion.TemplateID.UUID != arg.TemplateID {
			continue
		}
		if arg.Archived.Valid && arg.Archived.Bool != templateVersion.Archived {
			continue
		}
		version = append(version, q.templateVersionWithUserNoLock(templateVersion))
	}

	// Database orders by created_at
	slices.SortFunc(version, func(a, b database.TemplateVersion) int {
		if a.CreatedAt.Equal(b.CreatedAt) {
			// Technically the postgres database also orders by uuid. So match
			// that behavior
			return slice.Ascending(a.ID.String(), b.ID.String())
		}
		if a.CreatedAt.Before(b.CreatedAt) {
			return -1
		}
		return 1
	})

	if arg.AfterID != uuid.Nil {
		found := false
		for i, v := range version {
			if v.ID == arg.AfterID {
				// We want to return all users after index i.
				version = version[i+1:]
				found = true
				break
			}
		}

		// If no users after the time, then we return an empty list.
		if !found {
			return nil, sql.ErrNoRows
		}
	}

	if arg.OffsetOpt > 0 {
		if int(arg.OffsetOpt) > len(version)-1 {
			return nil, sql.ErrNoRows
		}
		version = version[arg.OffsetOpt:]
	}

	if arg.LimitOpt > 0 {
		if int(arg.LimitOpt) > len(version) {
			arg.LimitOpt = int32(len(version))
		}
		version = version[:arg.LimitOpt]
	}

	if len(version) == 0 {
		return nil, sql.ErrNoRows
	}

	return version, nil
}

func (q *FakeQuerier) GetTemplateVersionsCreatedAfter(_ context.Context, after time.Time) ([]database.TemplateVersion, error) {
	q.mutex.RLock()
	defer q.mutex.RUnlock()

	versions := make([]database.TemplateVersion, 0)
	for _, version := range q.templateVersions {
		if version.CreatedAt.After(after) {
			versions = append(versions, q.templateVersionWithUserNoLock(version))
		}
	}
	return versions, nil
}

func (q *FakeQuerier) GetTemplates(_ context.Context) ([]database.Template, error) {
	q.mutex.RLock()
	defer q.mutex.RUnlock()

	templates := slices.Clone(q.templates)
	slices.SortFunc(templates, func(a, b database.TemplateTable) int {
		if a.Name != b.Name {
			return slice.Ascending(a.Name, b.Name)
		}
		return slice.Ascending(a.ID.String(), b.ID.String())
	})

	return q.templatesWithUserNoLock(templates), nil
}

func (q *FakeQuerier) GetTemplatesWithFilter(ctx context.Context, arg database.GetTemplatesWithFilterParams) ([]database.Template, error) {
	if err := validateDatabaseType(arg); err != nil {
		return nil, err
	}

	return q.GetAuthorizedTemplates(ctx, arg, nil)
}

func (q *FakeQuerier) GetUnexpiredLicenses(_ context.Context) ([]database.License, error) {
	q.mutex.RLock()
	defer q.mutex.RUnlock()

	now := time.Now()
	var results []database.License
	for _, l := range q.licenses {
		if l.Exp.After(now) {
			results = append(results, l)
		}
	}
	sort.Slice(results, func(i, j int) bool { return results[i].ID < results[j].ID })
	return results, nil
}

func (q *FakeQuerier) GetUserActivityInsights(_ context.Context, arg database.GetUserActivityInsightsParams) ([]database.GetUserActivityInsightsRow, error) {
	err := validateDatabaseType(arg)
	if err != nil {
		return nil, err
	}

	q.mutex.RLock()
	defer q.mutex.RUnlock()

	/*
		WITH
	*/
	/*
		deployment_stats AS (
			SELECT
				start_time,
				user_id,
				array_agg(template_id) AS template_ids,
				-- See motivation in GetTemplateInsights for LEAST(SUM(n), 30).
				LEAST(SUM(usage_mins), 30) AS usage_mins
			FROM
				template_usage_stats
			WHERE
				start_time >= @start_time::timestamptz
				AND end_time <= @end_time::timestamptz
				AND CASE WHEN COALESCE(array_length(@template_ids::uuid[], 1), 0) > 0 THEN template_id = ANY(@template_ids::uuid[]) ELSE TRUE END
			GROUP BY
				start_time, user_id
		),
	*/

	type deploymentStatsGroupBy struct {
		StartTime time.Time
		UserID    uuid.UUID
	}
	type deploymentStatsRow struct {
		deploymentStatsGroupBy
		TemplateIDs []uuid.UUID
		UsageMins   int16
	}
	deploymentStatsRows := make(map[deploymentStatsGroupBy]deploymentStatsRow)
	for _, stat := range q.templateUsageStats {
		if stat.StartTime.Before(arg.StartTime) || stat.EndTime.After(arg.EndTime) {
			continue
		}
		if len(arg.TemplateIDs) > 0 && !slices.Contains(arg.TemplateIDs, stat.TemplateID) {
			continue
		}
		key := deploymentStatsGroupBy{
			StartTime: stat.StartTime,
			UserID:    stat.UserID,
		}
		row, ok := deploymentStatsRows[key]
		if !ok {
			row = deploymentStatsRow{
				deploymentStatsGroupBy: key,
			}
		}
		row.TemplateIDs = append(row.TemplateIDs, stat.TemplateID)
		row.UsageMins = least(row.UsageMins+stat.UsageMins, 30)
		deploymentStatsRows[key] = row
	}

	/*
		template_ids AS (
			SELECT
				user_id,
				array_agg(DISTINCT template_id) AS ids
			FROM
				deployment_stats, unnest(template_ids) template_id
			GROUP BY
				user_id
		)
	*/

	type templateIDsRow struct {
		UserID      uuid.UUID
		TemplateIDs []uuid.UUID
	}
	templateIDs := make(map[uuid.UUID]templateIDsRow)
	for _, dsRow := range deploymentStatsRows {
		row, ok := templateIDs[dsRow.UserID]
		if !ok {
			row = templateIDsRow{
				UserID: row.UserID,
			}
		}
		row.TemplateIDs = uniqueSortedUUIDs(append(row.TemplateIDs, dsRow.TemplateIDs...))
		templateIDs[dsRow.UserID] = row
	}

	/*
		SELECT
			ds.user_id,
			u.username,
			u.avatar_url,
			t.ids::uuid[] AS template_ids,
			(SUM(ds.usage_mins) * 60)::bigint AS usage_seconds
		FROM
			deployment_stats ds
		JOIN
			users u
		ON
			u.id = ds.user_id
		JOIN
			template_ids t
		ON
			ds.user_id = t.user_id
		GROUP BY
			ds.user_id, u.username, u.avatar_url, t.ids
		ORDER BY
			ds.user_id ASC;
	*/

	var rows []database.GetUserActivityInsightsRow
	groupedRows := make(map[uuid.UUID]database.GetUserActivityInsightsRow)
	for _, dsRow := range deploymentStatsRows {
		row, ok := groupedRows[dsRow.UserID]
		if !ok {
			user, err := q.getUserByIDNoLock(dsRow.UserID)
			if err != nil {
				return nil, err
			}
			row = database.GetUserActivityInsightsRow{
				UserID:      user.ID,
				Username:    user.Username,
				AvatarURL:   user.AvatarURL,
				TemplateIDs: templateIDs[user.ID].TemplateIDs,
			}
		}
		row.UsageSeconds += int64(dsRow.UsageMins) * 60
		groupedRows[dsRow.UserID] = row
	}
	for _, row := range groupedRows {
		rows = append(rows, row)
	}
	if len(rows) == 0 {
		return nil, sql.ErrNoRows
	}
	slices.SortFunc(rows, func(a, b database.GetUserActivityInsightsRow) int {
		return slice.Ascending(a.UserID.String(), b.UserID.String())
	})

	return rows, nil
}

func (q *FakeQuerier) GetUserByEmailOrUsername(_ context.Context, arg database.GetUserByEmailOrUsernameParams) (database.User, error) {
	if err := validateDatabaseType(arg); err != nil {
		return database.User{}, err
	}

	q.mutex.RLock()
	defer q.mutex.RUnlock()

	for _, user := range q.users {
		if !user.Deleted && (strings.EqualFold(user.Email, arg.Email) || strings.EqualFold(user.Username, arg.Username)) {
			return user, nil
		}
	}
	return database.User{}, sql.ErrNoRows
}

func (q *FakeQuerier) GetUserByID(_ context.Context, id uuid.UUID) (database.User, error) {
	q.mutex.RLock()
	defer q.mutex.RUnlock()

	return q.getUserByIDNoLock(id)
}

func (q *FakeQuerier) GetUserCount(_ context.Context) (int64, error) {
	q.mutex.RLock()
	defer q.mutex.RUnlock()

	existing := int64(0)
	for _, u := range q.users {
		if !u.Deleted {
			existing++
		}
	}
	return existing, nil
}

func (q *FakeQuerier) GetUserLatencyInsights(_ context.Context, arg database.GetUserLatencyInsightsParams) ([]database.GetUserLatencyInsightsRow, error) {
	err := validateDatabaseType(arg)
	if err != nil {
		return nil, err
	}

	q.mutex.RLock()
	defer q.mutex.RUnlock()

	/*
		SELECT
			tus.user_id,
			u.username,
			u.avatar_url,
			array_agg(DISTINCT tus.template_id)::uuid[] AS template_ids,
			COALESCE((PERCENTILE_CONT(0.5) WITHIN GROUP (ORDER BY tus.median_latency_ms)), -1)::float AS workspace_connection_latency_50,
			COALESCE((PERCENTILE_CONT(0.95) WITHIN GROUP (ORDER BY tus.median_latency_ms)), -1)::float AS workspace_connection_latency_95
		FROM
			template_usage_stats tus
		JOIN
			users u
		ON
			u.id = tus.user_id
		WHERE
			tus.start_time >= @start_time::timestamptz
			AND tus.end_time <= @end_time::timestamptz
			AND CASE WHEN COALESCE(array_length(@template_ids::uuid[], 1), 0) > 0 THEN tus.template_id = ANY(@template_ids::uuid[]) ELSE TRUE END
		GROUP BY
			tus.user_id, u.username, u.avatar_url
		ORDER BY
			tus.user_id ASC;
	*/

	latenciesByUserID := make(map[uuid.UUID][]float64)
	seenTemplatesByUserID := make(map[uuid.UUID][]uuid.UUID)
	for _, stat := range q.templateUsageStats {
		if stat.StartTime.Before(arg.StartTime) || stat.EndTime.After(arg.EndTime) {
			continue
		}
		if len(arg.TemplateIDs) > 0 && !slices.Contains(arg.TemplateIDs, stat.TemplateID) {
			continue
		}

		if stat.MedianLatencyMs.Valid {
			latenciesByUserID[stat.UserID] = append(latenciesByUserID[stat.UserID], stat.MedianLatencyMs.Float64)
		}
		seenTemplatesByUserID[stat.UserID] = uniqueSortedUUIDs(append(seenTemplatesByUserID[stat.UserID], stat.TemplateID))
	}

	tryPercentile := func(fs []float64, p float64) float64 {
		if len(fs) == 0 {
			return -1
		}
		sort.Float64s(fs)
		return fs[int(float64(len(fs))*p/100)]
	}

	var rows []database.GetUserLatencyInsightsRow
	for userID, latencies := range latenciesByUserID {
		user, err := q.getUserByIDNoLock(userID)
		if err != nil {
			return nil, err
		}
		row := database.GetUserLatencyInsightsRow{
			UserID:                       userID,
			Username:                     user.Username,
			AvatarURL:                    user.AvatarURL,
			TemplateIDs:                  seenTemplatesByUserID[userID],
			WorkspaceConnectionLatency50: tryPercentile(latencies, 50),
			WorkspaceConnectionLatency95: tryPercentile(latencies, 95),
		}
		rows = append(rows, row)
	}
	slices.SortFunc(rows, func(a, b database.GetUserLatencyInsightsRow) int {
		return slice.Ascending(a.UserID.String(), b.UserID.String())
	})

	return rows, nil
}

func (q *FakeQuerier) GetUserLinkByLinkedID(_ context.Context, id string) (database.UserLink, error) {
	q.mutex.RLock()
	defer q.mutex.RUnlock()

	for _, link := range q.userLinks {
		user, err := q.getUserByIDNoLock(link.UserID)
		if err == nil && user.Deleted {
			continue
		}
		if link.LinkedID == id {
			return link, nil
		}
	}
	return database.UserLink{}, sql.ErrNoRows
}

func (q *FakeQuerier) GetUserLinkByUserIDLoginType(_ context.Context, params database.GetUserLinkByUserIDLoginTypeParams) (database.UserLink, error) {
	if err := validateDatabaseType(params); err != nil {
		return database.UserLink{}, err
	}

	q.mutex.RLock()
	defer q.mutex.RUnlock()

	for _, link := range q.userLinks {
		if link.UserID == params.UserID && link.LoginType == params.LoginType {
			return link, nil
		}
	}
	return database.UserLink{}, sql.ErrNoRows
}

func (q *FakeQuerier) GetUserLinksByUserID(_ context.Context, userID uuid.UUID) ([]database.UserLink, error) {
	q.mutex.RLock()
	defer q.mutex.RUnlock()
	uls := make([]database.UserLink, 0)
	for _, ul := range q.userLinks {
		if ul.UserID == userID {
			uls = append(uls, ul)
		}
	}
	return uls, nil
}

func (q *FakeQuerier) GetUserNotificationPreferences(_ context.Context, userID uuid.UUID) ([]database.NotificationPreference, error) {
	q.mutex.RLock()
	defer q.mutex.RUnlock()

	out := make([]database.NotificationPreference, 0, len(q.notificationPreferences))
	for _, np := range q.notificationPreferences {
		if np.UserID != userID {
			continue
		}

		out = append(out, np)
	}

	return out, nil
}

func (q *FakeQuerier) GetUserWorkspaceBuildParameters(_ context.Context, params database.GetUserWorkspaceBuildParametersParams) ([]database.GetUserWorkspaceBuildParametersRow, error) {
	q.mutex.RLock()
	defer q.mutex.RUnlock()

	userWorkspaceIDs := make(map[uuid.UUID]struct{})
	for _, ws := range q.workspaces {
		if ws.OwnerID != params.OwnerID {
			continue
		}
		if ws.TemplateID != params.TemplateID {
			continue
		}
		userWorkspaceIDs[ws.ID] = struct{}{}
	}

	userWorkspaceBuilds := make(map[uuid.UUID]struct{})
	for _, wb := range q.workspaceBuilds {
		if _, ok := userWorkspaceIDs[wb.WorkspaceID]; !ok {
			continue
		}
		userWorkspaceBuilds[wb.ID] = struct{}{}
	}

	templateVersions := make(map[uuid.UUID]struct{})
	for _, tv := range q.templateVersions {
		if tv.TemplateID.UUID != params.TemplateID {
			continue
		}
		templateVersions[tv.ID] = struct{}{}
	}

	tvps := make(map[string]struct{})
	for _, tvp := range q.templateVersionParameters {
		if _, ok := templateVersions[tvp.TemplateVersionID]; !ok {
			continue
		}

		if _, ok := tvps[tvp.Name]; !ok && !tvp.Ephemeral {
			tvps[tvp.Name] = struct{}{}
		}
	}

	userWorkspaceBuildParameters := make(map[string]database.GetUserWorkspaceBuildParametersRow)
	for _, wbp := range q.workspaceBuildParameters {
		if _, ok := userWorkspaceBuilds[wbp.WorkspaceBuildID]; !ok {
			continue
		}
		if _, ok := tvps[wbp.Name]; !ok {
			continue
		}
		userWorkspaceBuildParameters[wbp.Name] = database.GetUserWorkspaceBuildParametersRow{
			Name:  wbp.Name,
			Value: wbp.Value,
		}
	}

	return maps.Values(userWorkspaceBuildParameters), nil
}

func (q *FakeQuerier) GetUsers(_ context.Context, params database.GetUsersParams) ([]database.GetUsersRow, error) {
	if err := validateDatabaseType(params); err != nil {
		return nil, err
	}

	q.mutex.RLock()
	defer q.mutex.RUnlock()

	// Avoid side-effect of sorting.
	users := make([]database.User, len(q.users))
	copy(users, q.users)

	// Database orders by username
	slices.SortFunc(users, func(a, b database.User) int {
		return slice.Ascending(strings.ToLower(a.Username), strings.ToLower(b.Username))
	})

	// Filter out deleted since they should never be returned..
	tmp := make([]database.User, 0, len(users))
	for _, user := range users {
		if !user.Deleted {
			tmp = append(tmp, user)
		}
	}
	users = tmp

	if params.AfterID != uuid.Nil {
		found := false
		for i, v := range users {
			if v.ID == params.AfterID {
				// We want to return all users after index i.
				users = users[i+1:]
				found = true
				break
			}
		}

		// If no users after the time, then we return an empty list.
		if !found {
			return []database.GetUsersRow{}, nil
		}
	}

	if params.Search != "" {
		tmp := make([]database.User, 0, len(users))
		for i, user := range users {
			if strings.Contains(strings.ToLower(user.Email), strings.ToLower(params.Search)) {
				tmp = append(tmp, users[i])
			} else if strings.Contains(strings.ToLower(user.Username), strings.ToLower(params.Search)) {
				tmp = append(tmp, users[i])
			}
		}
		users = tmp
	}

	if len(params.Status) > 0 {
		usersFilteredByStatus := make([]database.User, 0, len(users))
		for i, user := range users {
			if slice.ContainsCompare(params.Status, user.Status, func(a, b database.UserStatus) bool {
				return strings.EqualFold(string(a), string(b))
			}) {
				usersFilteredByStatus = append(usersFilteredByStatus, users[i])
			}
		}
		users = usersFilteredByStatus
	}

	if len(params.RbacRole) > 0 && !slice.Contains(params.RbacRole, rbac.RoleMember().String()) {
		usersFilteredByRole := make([]database.User, 0, len(users))
		for i, user := range users {
			if slice.OverlapCompare(params.RbacRole, user.RBACRoles, strings.EqualFold) {
				usersFilteredByRole = append(usersFilteredByRole, users[i])
			}
		}
		users = usersFilteredByRole
	}

	if !params.LastSeenBefore.IsZero() {
		usersFilteredByLastSeen := make([]database.User, 0, len(users))
		for i, user := range users {
			if user.LastSeenAt.Before(params.LastSeenBefore) {
				usersFilteredByLastSeen = append(usersFilteredByLastSeen, users[i])
			}
		}
		users = usersFilteredByLastSeen
	}

	if !params.LastSeenAfter.IsZero() {
		usersFilteredByLastSeen := make([]database.User, 0, len(users))
		for i, user := range users {
			if user.LastSeenAt.After(params.LastSeenAfter) {
				usersFilteredByLastSeen = append(usersFilteredByLastSeen, users[i])
			}
		}
		users = usersFilteredByLastSeen
	}

	beforePageCount := len(users)

	if params.OffsetOpt > 0 {
		if int(params.OffsetOpt) > len(users)-1 {
			return []database.GetUsersRow{}, nil
		}
		users = users[params.OffsetOpt:]
	}

	if params.LimitOpt > 0 {
		if int(params.LimitOpt) > len(users) {
			params.LimitOpt = int32(len(users))
		}
		users = users[:params.LimitOpt]
	}

	return convertUsers(users, int64(beforePageCount)), nil
}

func (q *FakeQuerier) GetUsersByIDs(_ context.Context, ids []uuid.UUID) ([]database.User, error) {
	q.mutex.RLock()
	defer q.mutex.RUnlock()

	users := make([]database.User, 0)
	for _, user := range q.users {
		for _, id := range ids {
			if user.ID != id {
				continue
			}
			users = append(users, user)
		}
	}
	return users, nil
}

func (q *FakeQuerier) GetWorkspaceAgentAndLatestBuildByAuthToken(_ context.Context, authToken uuid.UUID) (database.GetWorkspaceAgentAndLatestBuildByAuthTokenRow, error) {
	q.mutex.RLock()
	defer q.mutex.RUnlock()
	rows := []database.GetWorkspaceAgentAndLatestBuildByAuthTokenRow{}
	// We want to return the latest build number for each workspace
	latestBuildNumber := make(map[uuid.UUID]int32)

	for _, agt := range q.workspaceAgents {
		// get the related workspace and user
		for _, res := range q.workspaceResources {
			if agt.ResourceID != res.ID {
				continue
			}
			for _, build := range q.workspaceBuilds {
				if build.JobID != res.JobID {
					continue
				}
				for _, ws := range q.workspaces {
					if build.WorkspaceID != ws.ID {
						continue
					}
					if ws.Deleted {
						continue
					}
					row := database.GetWorkspaceAgentAndLatestBuildByAuthTokenRow{
						Workspace: database.Workspace{
							ID:         ws.ID,
							TemplateID: ws.TemplateID,
						},
						WorkspaceAgent: agt,
						WorkspaceBuild: build,
					}
					usr, err := q.getUserByIDNoLock(ws.OwnerID)
					if err != nil {
						return database.GetWorkspaceAgentAndLatestBuildByAuthTokenRow{}, sql.ErrNoRows
					}
					row.Workspace.OwnerID = usr.ID

					// Keep track of the latest build number
					rows = append(rows, row)
					if build.BuildNumber > latestBuildNumber[ws.ID] {
						latestBuildNumber[ws.ID] = build.BuildNumber
					}
				}
			}
		}
	}

	for i := range rows {
		if rows[i].WorkspaceAgent.AuthToken != authToken {
			continue
		}

		if rows[i].WorkspaceBuild.BuildNumber != latestBuildNumber[rows[i].Workspace.ID] {
			continue
		}

		return rows[i], nil
	}

	return database.GetWorkspaceAgentAndLatestBuildByAuthTokenRow{}, sql.ErrNoRows
}

func (q *FakeQuerier) GetWorkspaceAgentByID(ctx context.Context, id uuid.UUID) (database.WorkspaceAgent, error) {
	q.mutex.RLock()
	defer q.mutex.RUnlock()

	return q.getWorkspaceAgentByIDNoLock(ctx, id)
}

func (q *FakeQuerier) GetWorkspaceAgentByInstanceID(_ context.Context, instanceID string) (database.WorkspaceAgent, error) {
	q.mutex.RLock()
	defer q.mutex.RUnlock()

	// The schema sorts this by created at, so we iterate the array backwards.
	for i := len(q.workspaceAgents) - 1; i >= 0; i-- {
		agent := q.workspaceAgents[i]
		if agent.AuthInstanceID.Valid && agent.AuthInstanceID.String == instanceID {
			return agent, nil
		}
	}
	return database.WorkspaceAgent{}, sql.ErrNoRows
}

func (q *FakeQuerier) GetWorkspaceAgentLifecycleStateByID(ctx context.Context, id uuid.UUID) (database.GetWorkspaceAgentLifecycleStateByIDRow, error) {
	q.mutex.RLock()
	defer q.mutex.RUnlock()

	agent, err := q.getWorkspaceAgentByIDNoLock(ctx, id)
	if err != nil {
		return database.GetWorkspaceAgentLifecycleStateByIDRow{}, err
	}
	return database.GetWorkspaceAgentLifecycleStateByIDRow{
		LifecycleState: agent.LifecycleState,
		StartedAt:      agent.StartedAt,
		ReadyAt:        agent.ReadyAt,
	}, nil
}

func (q *FakeQuerier) GetWorkspaceAgentLogSourcesByAgentIDs(_ context.Context, ids []uuid.UUID) ([]database.WorkspaceAgentLogSource, error) {
	q.mutex.RLock()
	defer q.mutex.RUnlock()

	logSources := make([]database.WorkspaceAgentLogSource, 0)
	for _, logSource := range q.workspaceAgentLogSources {
		for _, id := range ids {
			if logSource.WorkspaceAgentID == id {
				logSources = append(logSources, logSource)
				break
			}
		}
	}
	return logSources, nil
}

func (q *FakeQuerier) GetWorkspaceAgentLogsAfter(_ context.Context, arg database.GetWorkspaceAgentLogsAfterParams) ([]database.WorkspaceAgentLog, error) {
	if err := validateDatabaseType(arg); err != nil {
		return nil, err
	}

	q.mutex.RLock()
	defer q.mutex.RUnlock()

	logs := []database.WorkspaceAgentLog{}
	for _, log := range q.workspaceAgentLogs {
		if log.AgentID != arg.AgentID {
			continue
		}
		if arg.CreatedAfter != 0 && log.ID <= arg.CreatedAfter {
			continue
		}
		logs = append(logs, log)
	}
	return logs, nil
}

func (q *FakeQuerier) GetWorkspaceAgentMetadata(_ context.Context, arg database.GetWorkspaceAgentMetadataParams) ([]database.WorkspaceAgentMetadatum, error) {
	if err := validateDatabaseType(arg); err != nil {
		return nil, err
	}

	q.mutex.RLock()
	defer q.mutex.RUnlock()

	metadata := make([]database.WorkspaceAgentMetadatum, 0)
	for _, m := range q.workspaceAgentMetadata {
		if m.WorkspaceAgentID == arg.WorkspaceAgentID {
			if len(arg.Keys) > 0 && !slices.Contains(arg.Keys, m.Key) {
				continue
			}
			metadata = append(metadata, m)
		}
	}
	return metadata, nil
}

func (q *FakeQuerier) GetWorkspaceAgentPortShare(_ context.Context, arg database.GetWorkspaceAgentPortShareParams) (database.WorkspaceAgentPortShare, error) {
	err := validateDatabaseType(arg)
	if err != nil {
		return database.WorkspaceAgentPortShare{}, err
	}

	q.mutex.RLock()
	defer q.mutex.RUnlock()

	for _, share := range q.workspaceAgentPortShares {
		if share.WorkspaceID == arg.WorkspaceID && share.AgentName == arg.AgentName && share.Port == arg.Port {
			return share, nil
		}
	}

	return database.WorkspaceAgentPortShare{}, sql.ErrNoRows
}

func (q *FakeQuerier) GetWorkspaceAgentScriptsByAgentIDs(_ context.Context, ids []uuid.UUID) ([]database.WorkspaceAgentScript, error) {
	q.mutex.RLock()
	defer q.mutex.RUnlock()

	scripts := make([]database.WorkspaceAgentScript, 0)
	for _, script := range q.workspaceAgentScripts {
		for _, id := range ids {
			if script.WorkspaceAgentID == id {
				scripts = append(scripts, script)
				break
			}
		}
	}
	return scripts, nil
}

func (q *FakeQuerier) GetWorkspaceAgentStats(_ context.Context, createdAfter time.Time) ([]database.GetWorkspaceAgentStatsRow, error) {
	q.mutex.RLock()
	defer q.mutex.RUnlock()

	agentStatsCreatedAfter := make([]database.WorkspaceAgentStat, 0)
	for _, agentStat := range q.workspaceAgentStats {
		if agentStat.CreatedAt.After(createdAfter) || agentStat.CreatedAt.Equal(createdAfter) {
			agentStatsCreatedAfter = append(agentStatsCreatedAfter, agentStat)
		}
	}

	latestAgentStats := map[uuid.UUID]database.WorkspaceAgentStat{}
	for _, agentStat := range q.workspaceAgentStats {
		if agentStat.CreatedAt.After(createdAfter) || agentStat.CreatedAt.Equal(createdAfter) {
			latestAgentStats[agentStat.AgentID] = agentStat
		}
	}

	statByAgent := map[uuid.UUID]database.GetWorkspaceAgentStatsRow{}
	for agentID, agentStat := range latestAgentStats {
		stat := statByAgent[agentID]
		stat.AgentID = agentStat.AgentID
		stat.TemplateID = agentStat.TemplateID
		stat.UserID = agentStat.UserID
		stat.WorkspaceID = agentStat.WorkspaceID
		stat.SessionCountVSCode += agentStat.SessionCountVSCode
		stat.SessionCountJetBrains += agentStat.SessionCountJetBrains
		stat.SessionCountReconnectingPTY += agentStat.SessionCountReconnectingPTY
		stat.SessionCountSSH += agentStat.SessionCountSSH
		statByAgent[stat.AgentID] = stat
	}

	latenciesByAgent := map[uuid.UUID][]float64{}
	minimumDateByAgent := map[uuid.UUID]time.Time{}
	for _, agentStat := range agentStatsCreatedAfter {
		if agentStat.ConnectionMedianLatencyMS <= 0 {
			continue
		}
		stat := statByAgent[agentStat.AgentID]
		minimumDate := minimumDateByAgent[agentStat.AgentID]
		if agentStat.CreatedAt.Before(minimumDate) || minimumDate.IsZero() {
			minimumDateByAgent[agentStat.AgentID] = agentStat.CreatedAt
		}
		stat.WorkspaceRxBytes += agentStat.RxBytes
		stat.WorkspaceTxBytes += agentStat.TxBytes
		statByAgent[agentStat.AgentID] = stat
		latenciesByAgent[agentStat.AgentID] = append(latenciesByAgent[agentStat.AgentID], agentStat.ConnectionMedianLatencyMS)
	}

	tryPercentile := func(fs []float64, p float64) float64 {
		if len(fs) == 0 {
			return -1
		}
		sort.Float64s(fs)
		return fs[int(float64(len(fs))*p/100)]
	}

	for _, stat := range statByAgent {
		stat.AggregatedFrom = minimumDateByAgent[stat.AgentID]
		statByAgent[stat.AgentID] = stat

		latencies, ok := latenciesByAgent[stat.AgentID]
		if !ok {
			continue
		}
		stat.WorkspaceConnectionLatency50 = tryPercentile(latencies, 50)
		stat.WorkspaceConnectionLatency95 = tryPercentile(latencies, 95)
		statByAgent[stat.AgentID] = stat
	}

	stats := make([]database.GetWorkspaceAgentStatsRow, 0, len(statByAgent))
	for _, agent := range statByAgent {
		stats = append(stats, agent)
	}
	return stats, nil
}

func (q *FakeQuerier) GetWorkspaceAgentStatsAndLabels(ctx context.Context, createdAfter time.Time) ([]database.GetWorkspaceAgentStatsAndLabelsRow, error) {
	q.mutex.RLock()
	defer q.mutex.RUnlock()

	agentStatsCreatedAfter := make([]database.WorkspaceAgentStat, 0)
	latestAgentStats := map[uuid.UUID]database.WorkspaceAgentStat{}

	for _, agentStat := range q.workspaceAgentStats {
		if agentStat.CreatedAt.After(createdAfter) {
			agentStatsCreatedAfter = append(agentStatsCreatedAfter, agentStat)
			latestAgentStats[agentStat.AgentID] = agentStat
		}
	}

	statByAgent := map[uuid.UUID]database.GetWorkspaceAgentStatsAndLabelsRow{}

	// Session and connection metrics
	for _, agentStat := range latestAgentStats {
		stat := statByAgent[agentStat.AgentID]
		stat.SessionCountVSCode += agentStat.SessionCountVSCode
		stat.SessionCountJetBrains += agentStat.SessionCountJetBrains
		stat.SessionCountReconnectingPTY += agentStat.SessionCountReconnectingPTY
		stat.SessionCountSSH += agentStat.SessionCountSSH
		stat.ConnectionCount += agentStat.ConnectionCount
		if agentStat.ConnectionMedianLatencyMS >= 0 && stat.ConnectionMedianLatencyMS < agentStat.ConnectionMedianLatencyMS {
			stat.ConnectionMedianLatencyMS = agentStat.ConnectionMedianLatencyMS
		}
		statByAgent[agentStat.AgentID] = stat
	}

	// Tx, Rx metrics
	for _, agentStat := range agentStatsCreatedAfter {
		stat := statByAgent[agentStat.AgentID]
		stat.RxBytes += agentStat.RxBytes
		stat.TxBytes += agentStat.TxBytes
		statByAgent[agentStat.AgentID] = stat
	}

	// Labels
	for _, agentStat := range agentStatsCreatedAfter {
		stat := statByAgent[agentStat.AgentID]

		user, err := q.getUserByIDNoLock(agentStat.UserID)
		if err != nil {
			return nil, err
		}

		stat.Username = user.Username

		workspace, err := q.getWorkspaceByIDNoLock(ctx, agentStat.WorkspaceID)
		if err != nil {
			return nil, err
		}
		stat.WorkspaceName = workspace.Name

		agent, err := q.getWorkspaceAgentByIDNoLock(ctx, agentStat.AgentID)
		if err != nil {
			return nil, err
		}
		stat.AgentName = agent.Name

		statByAgent[agentStat.AgentID] = stat
	}

	stats := make([]database.GetWorkspaceAgentStatsAndLabelsRow, 0, len(statByAgent))
	for _, agent := range statByAgent {
		stats = append(stats, agent)
	}
	return stats, nil
}

func (q *FakeQuerier) GetWorkspaceAgentsByResourceIDs(ctx context.Context, resourceIDs []uuid.UUID) ([]database.WorkspaceAgent, error) {
	q.mutex.RLock()
	defer q.mutex.RUnlock()

	return q.getWorkspaceAgentsByResourceIDsNoLock(ctx, resourceIDs)
}

func (q *FakeQuerier) GetWorkspaceAgentsCreatedAfter(_ context.Context, after time.Time) ([]database.WorkspaceAgent, error) {
	q.mutex.RLock()
	defer q.mutex.RUnlock()

	workspaceAgents := make([]database.WorkspaceAgent, 0)
	for _, agent := range q.workspaceAgents {
		if agent.CreatedAt.After(after) {
			workspaceAgents = append(workspaceAgents, agent)
		}
	}
	return workspaceAgents, nil
}

func (q *FakeQuerier) GetWorkspaceAgentsInLatestBuildByWorkspaceID(ctx context.Context, workspaceID uuid.UUID) ([]database.WorkspaceAgent, error) {
	q.mutex.RLock()
	defer q.mutex.RUnlock()

	// Get latest build for workspace.
	workspaceBuild, err := q.getLatestWorkspaceBuildByWorkspaceIDNoLock(ctx, workspaceID)
	if err != nil {
		return nil, xerrors.Errorf("get latest workspace build: %w", err)
	}

	// Get resources for build.
	resources, err := q.getWorkspaceResourcesByJobIDNoLock(ctx, workspaceBuild.JobID)
	if err != nil {
		return nil, xerrors.Errorf("get workspace resources: %w", err)
	}
	if len(resources) == 0 {
		return []database.WorkspaceAgent{}, nil
	}

	resourceIDs := make([]uuid.UUID, len(resources))
	for i, resource := range resources {
		resourceIDs[i] = resource.ID
	}

	agents, err := q.getWorkspaceAgentsByResourceIDsNoLock(ctx, resourceIDs)
	if err != nil {
		return nil, xerrors.Errorf("get workspace agents: %w", err)
	}

	return agents, nil
}

func (q *FakeQuerier) GetWorkspaceAppByAgentIDAndSlug(ctx context.Context, arg database.GetWorkspaceAppByAgentIDAndSlugParams) (database.WorkspaceApp, error) {
	if err := validateDatabaseType(arg); err != nil {
		return database.WorkspaceApp{}, err
	}

	q.mutex.RLock()
	defer q.mutex.RUnlock()

	return q.getWorkspaceAppByAgentIDAndSlugNoLock(ctx, arg)
}

func (q *FakeQuerier) GetWorkspaceAppsByAgentID(_ context.Context, id uuid.UUID) ([]database.WorkspaceApp, error) {
	q.mutex.RLock()
	defer q.mutex.RUnlock()

	apps := make([]database.WorkspaceApp, 0)
	for _, app := range q.workspaceApps {
		if app.AgentID == id {
			apps = append(apps, app)
		}
	}
	return apps, nil
}

func (q *FakeQuerier) GetWorkspaceAppsByAgentIDs(_ context.Context, ids []uuid.UUID) ([]database.WorkspaceApp, error) {
	q.mutex.RLock()
	defer q.mutex.RUnlock()

	apps := make([]database.WorkspaceApp, 0)
	for _, app := range q.workspaceApps {
		for _, id := range ids {
			if app.AgentID == id {
				apps = append(apps, app)
				break
			}
		}
	}
	return apps, nil
}

func (q *FakeQuerier) GetWorkspaceAppsCreatedAfter(_ context.Context, after time.Time) ([]database.WorkspaceApp, error) {
	q.mutex.RLock()
	defer q.mutex.RUnlock()

	apps := make([]database.WorkspaceApp, 0)
	for _, app := range q.workspaceApps {
		if app.CreatedAt.After(after) {
			apps = append(apps, app)
		}
	}
	return apps, nil
}

func (q *FakeQuerier) GetWorkspaceBuildByID(ctx context.Context, id uuid.UUID) (database.WorkspaceBuild, error) {
	q.mutex.RLock()
	defer q.mutex.RUnlock()

	return q.getWorkspaceBuildByIDNoLock(ctx, id)
}

func (q *FakeQuerier) GetWorkspaceBuildByJobID(_ context.Context, jobID uuid.UUID) (database.WorkspaceBuild, error) {
	q.mutex.RLock()
	defer q.mutex.RUnlock()

	for _, build := range q.workspaceBuilds {
		if build.JobID == jobID {
			return q.workspaceBuildWithUserNoLock(build), nil
		}
	}
	return database.WorkspaceBuild{}, sql.ErrNoRows
}

func (q *FakeQuerier) GetWorkspaceBuildByWorkspaceIDAndBuildNumber(_ context.Context, arg database.GetWorkspaceBuildByWorkspaceIDAndBuildNumberParams) (database.WorkspaceBuild, error) {
	if err := validateDatabaseType(arg); err != nil {
		return database.WorkspaceBuild{}, err
	}

	q.mutex.RLock()
	defer q.mutex.RUnlock()

	for _, workspaceBuild := range q.workspaceBuilds {
		if workspaceBuild.WorkspaceID != arg.WorkspaceID {
			continue
		}
		if workspaceBuild.BuildNumber != arg.BuildNumber {
			continue
		}
		return q.workspaceBuildWithUserNoLock(workspaceBuild), nil
	}
	return database.WorkspaceBuild{}, sql.ErrNoRows
}

func (q *FakeQuerier) GetWorkspaceBuildParameters(_ context.Context, workspaceBuildID uuid.UUID) ([]database.WorkspaceBuildParameter, error) {
	q.mutex.RLock()
	defer q.mutex.RUnlock()

	params := make([]database.WorkspaceBuildParameter, 0)
	for _, param := range q.workspaceBuildParameters {
		if param.WorkspaceBuildID != workspaceBuildID {
			continue
		}
		params = append(params, param)
	}
	return params, nil
}

func (q *FakeQuerier) GetWorkspaceBuildsByWorkspaceID(_ context.Context,
	params database.GetWorkspaceBuildsByWorkspaceIDParams,
) ([]database.WorkspaceBuild, error) {
	if err := validateDatabaseType(params); err != nil {
		return nil, err
	}

	q.mutex.RLock()
	defer q.mutex.RUnlock()

	history := make([]database.WorkspaceBuild, 0)
	for _, workspaceBuild := range q.workspaceBuilds {
		if workspaceBuild.CreatedAt.Before(params.Since) {
			continue
		}
		if workspaceBuild.WorkspaceID == params.WorkspaceID {
			history = append(history, q.workspaceBuildWithUserNoLock(workspaceBuild))
		}
	}

	// Order by build_number
	slices.SortFunc(history, func(a, b database.WorkspaceBuild) int {
		return slice.Descending(a.BuildNumber, b.BuildNumber)
	})

	if params.AfterID != uuid.Nil {
		found := false
		for i, v := range history {
			if v.ID == params.AfterID {
				// We want to return all builds after index i.
				history = history[i+1:]
				found = true
				break
			}
		}

		// If no builds after the time, then we return an empty list.
		if !found {
			return nil, sql.ErrNoRows
		}
	}

	if params.OffsetOpt > 0 {
		if int(params.OffsetOpt) > len(history)-1 {
			return nil, sql.ErrNoRows
		}
		history = history[params.OffsetOpt:]
	}

	if params.LimitOpt > 0 {
		if int(params.LimitOpt) > len(history) {
			params.LimitOpt = int32(len(history))
		}
		history = history[:params.LimitOpt]
	}

	if len(history) == 0 {
		return nil, sql.ErrNoRows
	}
	return history, nil
}

func (q *FakeQuerier) GetWorkspaceBuildsCreatedAfter(_ context.Context, after time.Time) ([]database.WorkspaceBuild, error) {
	q.mutex.RLock()
	defer q.mutex.RUnlock()

	workspaceBuilds := make([]database.WorkspaceBuild, 0)
	for _, workspaceBuild := range q.workspaceBuilds {
		if workspaceBuild.CreatedAt.After(after) {
			workspaceBuilds = append(workspaceBuilds, q.workspaceBuildWithUserNoLock(workspaceBuild))
		}
	}
	return workspaceBuilds, nil
}

func (q *FakeQuerier) GetWorkspaceByAgentID(ctx context.Context, agentID uuid.UUID) (database.GetWorkspaceByAgentIDRow, error) {
	q.mutex.RLock()
	defer q.mutex.RUnlock()

	w, err := q.getWorkspaceByAgentIDNoLock(ctx, agentID)
	if err != nil {
		return database.GetWorkspaceByAgentIDRow{}, err
	}

	tpl, err := q.getTemplateByIDNoLock(ctx, w.TemplateID)
	if err != nil {
		return database.GetWorkspaceByAgentIDRow{}, err
	}

	return database.GetWorkspaceByAgentIDRow{
		Workspace:    w,
		TemplateName: tpl.Name,
	}, nil
}

func (q *FakeQuerier) GetWorkspaceByID(ctx context.Context, id uuid.UUID) (database.Workspace, error) {
	q.mutex.RLock()
	defer q.mutex.RUnlock()

	return q.getWorkspaceByIDNoLock(ctx, id)
}

func (q *FakeQuerier) GetWorkspaceByOwnerIDAndName(_ context.Context, arg database.GetWorkspaceByOwnerIDAndNameParams) (database.Workspace, error) {
	if err := validateDatabaseType(arg); err != nil {
		return database.Workspace{}, err
	}

	q.mutex.RLock()
	defer q.mutex.RUnlock()

	var found *database.Workspace
	for _, workspace := range q.workspaces {
		workspace := workspace
		if workspace.OwnerID != arg.OwnerID {
			continue
		}
		if !strings.EqualFold(workspace.Name, arg.Name) {
			continue
		}
		if workspace.Deleted != arg.Deleted {
			continue
		}

		// Return the most recent workspace with the given name
		if found == nil || workspace.CreatedAt.After(found.CreatedAt) {
			found = &workspace
		}
	}
	if found != nil {
		return *found, nil
	}
	return database.Workspace{}, sql.ErrNoRows
}

func (q *FakeQuerier) GetWorkspaceByWorkspaceAppID(_ context.Context, workspaceAppID uuid.UUID) (database.Workspace, error) {
	if err := validateDatabaseType(workspaceAppID); err != nil {
		return database.Workspace{}, err
	}

	q.mutex.RLock()
	defer q.mutex.RUnlock()

	for _, workspaceApp := range q.workspaceApps {
		workspaceApp := workspaceApp
		if workspaceApp.ID == workspaceAppID {
			return q.getWorkspaceByAgentIDNoLock(context.Background(), workspaceApp.AgentID)
		}
	}
	return database.Workspace{}, sql.ErrNoRows
}

func (q *FakeQuerier) GetWorkspaceProxies(_ context.Context) ([]database.WorkspaceProxy, error) {
	q.mutex.RLock()
	defer q.mutex.RUnlock()

	cpy := make([]database.WorkspaceProxy, 0, len(q.workspaceProxies))

	for _, p := range q.workspaceProxies {
		if !p.Deleted {
			cpy = append(cpy, p)
		}
	}
	return cpy, nil
}

func (q *FakeQuerier) GetWorkspaceProxyByHostname(_ context.Context, params database.GetWorkspaceProxyByHostnameParams) (database.WorkspaceProxy, error) {
	q.mutex.RLock()
	defer q.mutex.RUnlock()

	// Return zero rows if this is called with a non-sanitized hostname. The SQL
	// version of this query does the same thing.
	if !validProxyByHostnameRegex.MatchString(params.Hostname) {
		return database.WorkspaceProxy{}, sql.ErrNoRows
	}

	// This regex matches the SQL version.
	accessURLRegex := regexp.MustCompile(`[^:]*://` + regexp.QuoteMeta(params.Hostname) + `([:/]?.)*`)

	for _, proxy := range q.workspaceProxies {
		if proxy.Deleted {
			continue
		}
		if params.AllowAccessUrl && accessURLRegex.MatchString(proxy.Url) {
			return proxy, nil
		}

		// Compile the app hostname regex. This is slow sadly.
		if params.AllowWildcardHostname {
			wildcardRegexp, err := appurl.CompileHostnamePattern(proxy.WildcardHostname)
			if err != nil {
				return database.WorkspaceProxy{}, xerrors.Errorf("compile hostname pattern %q for proxy %q (%s): %w", proxy.WildcardHostname, proxy.Name, proxy.ID.String(), err)
			}
			if _, ok := appurl.ExecuteHostnamePattern(wildcardRegexp, params.Hostname); ok {
				return proxy, nil
			}
		}
	}

	return database.WorkspaceProxy{}, sql.ErrNoRows
}

func (q *FakeQuerier) GetWorkspaceProxyByID(_ context.Context, id uuid.UUID) (database.WorkspaceProxy, error) {
	q.mutex.RLock()
	defer q.mutex.RUnlock()

	for _, proxy := range q.workspaceProxies {
		if proxy.ID == id {
			return proxy, nil
		}
	}
	return database.WorkspaceProxy{}, sql.ErrNoRows
}

func (q *FakeQuerier) GetWorkspaceProxyByName(_ context.Context, name string) (database.WorkspaceProxy, error) {
	q.mutex.Lock()
	defer q.mutex.Unlock()

	for _, proxy := range q.workspaceProxies {
		if proxy.Deleted {
			continue
		}
		if proxy.Name == name {
			return proxy, nil
		}
	}
	return database.WorkspaceProxy{}, sql.ErrNoRows
}

func (q *FakeQuerier) GetWorkspaceResourceByID(_ context.Context, id uuid.UUID) (database.WorkspaceResource, error) {
	q.mutex.RLock()
	defer q.mutex.RUnlock()

	for _, resource := range q.workspaceResources {
		if resource.ID == id {
			return resource, nil
		}
	}
	return database.WorkspaceResource{}, sql.ErrNoRows
}

func (q *FakeQuerier) GetWorkspaceResourceMetadataByResourceIDs(_ context.Context, ids []uuid.UUID) ([]database.WorkspaceResourceMetadatum, error) {
	q.mutex.RLock()
	defer q.mutex.RUnlock()

	metadata := make([]database.WorkspaceResourceMetadatum, 0)
	for _, metadatum := range q.workspaceResourceMetadata {
		for _, id := range ids {
			if metadatum.WorkspaceResourceID == id {
				metadata = append(metadata, metadatum)
			}
		}
	}
	return metadata, nil
}

func (q *FakeQuerier) GetWorkspaceResourceMetadataCreatedAfter(ctx context.Context, after time.Time) ([]database.WorkspaceResourceMetadatum, error) {
	resources, err := q.GetWorkspaceResourcesCreatedAfter(ctx, after)
	if err != nil {
		return nil, err
	}
	resourceIDs := map[uuid.UUID]struct{}{}
	for _, resource := range resources {
		resourceIDs[resource.ID] = struct{}{}
	}

	q.mutex.RLock()
	defer q.mutex.RUnlock()

	metadata := make([]database.WorkspaceResourceMetadatum, 0)
	for _, m := range q.workspaceResourceMetadata {
		_, ok := resourceIDs[m.WorkspaceResourceID]
		if !ok {
			continue
		}
		metadata = append(metadata, m)
	}
	return metadata, nil
}

func (q *FakeQuerier) GetWorkspaceResourcesByJobID(ctx context.Context, jobID uuid.UUID) ([]database.WorkspaceResource, error) {
	q.mutex.RLock()
	defer q.mutex.RUnlock()

	return q.getWorkspaceResourcesByJobIDNoLock(ctx, jobID)
}

func (q *FakeQuerier) GetWorkspaceResourcesByJobIDs(_ context.Context, jobIDs []uuid.UUID) ([]database.WorkspaceResource, error) {
	q.mutex.RLock()
	defer q.mutex.RUnlock()

	resources := make([]database.WorkspaceResource, 0)
	for _, resource := range q.workspaceResources {
		for _, jobID := range jobIDs {
			if resource.JobID != jobID {
				continue
			}
			resources = append(resources, resource)
		}
	}
	return resources, nil
}

func (q *FakeQuerier) GetWorkspaceResourcesCreatedAfter(_ context.Context, after time.Time) ([]database.WorkspaceResource, error) {
	q.mutex.RLock()
	defer q.mutex.RUnlock()

	resources := make([]database.WorkspaceResource, 0)
	for _, resource := range q.workspaceResources {
		if resource.CreatedAt.After(after) {
			resources = append(resources, resource)
		}
	}
	return resources, nil
}

func (q *FakeQuerier) GetWorkspaceUniqueOwnerCountByTemplateIDs(_ context.Context, templateIds []uuid.UUID) ([]database.GetWorkspaceUniqueOwnerCountByTemplateIDsRow, error) {
	q.mutex.RLock()
	defer q.mutex.RUnlock()

	workspaceOwners := make(map[uuid.UUID]map[uuid.UUID]struct{})
	for _, workspace := range q.workspaces {
		if workspace.Deleted {
			continue
		}
		if !slices.Contains(templateIds, workspace.TemplateID) {
			continue
		}
		_, ok := workspaceOwners[workspace.TemplateID]
		if !ok {
			workspaceOwners[workspace.TemplateID] = make(map[uuid.UUID]struct{})
		}
		workspaceOwners[workspace.TemplateID][workspace.OwnerID] = struct{}{}
	}
	resp := make([]database.GetWorkspaceUniqueOwnerCountByTemplateIDsRow, 0)
	for _, templateID := range templateIds {
		count := len(workspaceOwners[templateID])
		resp = append(resp, database.GetWorkspaceUniqueOwnerCountByTemplateIDsRow{
			TemplateID:      templateID,
			UniqueOwnersSum: int64(count),
		})
	}

	return resp, nil
}

func (q *FakeQuerier) GetWorkspaces(ctx context.Context, arg database.GetWorkspacesParams) ([]database.GetWorkspacesRow, error) {
	if err := validateDatabaseType(arg); err != nil {
		return nil, err
	}

	// A nil auth filter means no auth filter.
	workspaceRows, err := q.GetAuthorizedWorkspaces(ctx, arg, nil)
	return workspaceRows, err
}

func (q *FakeQuerier) GetWorkspacesEligibleForTransition(ctx context.Context, now time.Time) ([]database.Workspace, error) {
	q.mutex.RLock()
	defer q.mutex.RUnlock()

	workspaces := []database.Workspace{}
	for _, workspace := range q.workspaces {
		build, err := q.getLatestWorkspaceBuildByWorkspaceIDNoLock(ctx, workspace.ID)
		if err != nil {
			return nil, err
		}

		if build.Transition == database.WorkspaceTransitionStart &&
			!build.Deadline.IsZero() &&
			build.Deadline.Before(now) &&
			!workspace.DormantAt.Valid {
			workspaces = append(workspaces, workspace)
			continue
		}

		if build.Transition == database.WorkspaceTransitionStop &&
			workspace.AutostartSchedule.Valid &&
			!workspace.DormantAt.Valid {
			workspaces = append(workspaces, workspace)
			continue
		}

		job, err := q.getProvisionerJobByIDNoLock(ctx, build.JobID)
		if err != nil {
			return nil, xerrors.Errorf("get provisioner job by ID: %w", err)
		}
		if codersdk.ProvisionerJobStatus(job.JobStatus) == codersdk.ProvisionerJobFailed {
			workspaces = append(workspaces, workspace)
			continue
		}

		template, err := q.getTemplateByIDNoLock(ctx, workspace.TemplateID)
		if err != nil {
			return nil, xerrors.Errorf("get template by ID: %w", err)
		}
		if !workspace.DormantAt.Valid && template.TimeTilDormant > 0 {
			workspaces = append(workspaces, workspace)
			continue
		}
		if workspace.DormantAt.Valid && template.TimeTilDormantAutoDelete > 0 {
			workspaces = append(workspaces, workspace)
			continue
		}

		user, err := q.getUserByIDNoLock(workspace.OwnerID)
		if err != nil {
			return nil, xerrors.Errorf("get user by ID: %w", err)
		}
		if user.Status == database.UserStatusSuspended && build.Transition == database.WorkspaceTransitionStart {
			workspaces = append(workspaces, workspace)
			continue
		}
	}

	return workspaces, nil
}

func (q *FakeQuerier) InsertAPIKey(_ context.Context, arg database.InsertAPIKeyParams) (database.APIKey, error) {
	if err := validateDatabaseType(arg); err != nil {
		return database.APIKey{}, err
	}

	q.mutex.Lock()
	defer q.mutex.Unlock()

	if arg.LifetimeSeconds == 0 {
		arg.LifetimeSeconds = 86400
	}

	for _, u := range q.users {
		if u.ID == arg.UserID && u.Deleted {
			return database.APIKey{}, xerrors.Errorf("refusing to create APIKey for deleted user")
		}
	}

	//nolint:gosimple
	key := database.APIKey{
		ID:              arg.ID,
		LifetimeSeconds: arg.LifetimeSeconds,
		HashedSecret:    arg.HashedSecret,
		IPAddress:       arg.IPAddress,
		UserID:          arg.UserID,
		ExpiresAt:       arg.ExpiresAt,
		CreatedAt:       arg.CreatedAt,
		UpdatedAt:       arg.UpdatedAt,
		LastUsed:        arg.LastUsed,
		LoginType:       arg.LoginType,
		Scope:           arg.Scope,
		TokenName:       arg.TokenName,
	}
	q.apiKeys = append(q.apiKeys, key)
	return key, nil
}

func (q *FakeQuerier) InsertAllUsersGroup(ctx context.Context, orgID uuid.UUID) (database.Group, error) {
	return q.InsertGroup(ctx, database.InsertGroupParams{
		ID:             orgID,
		Name:           database.EveryoneGroup,
		DisplayName:    "",
		OrganizationID: orgID,
		AvatarURL:      "",
		QuotaAllowance: 0,
	})
}

func (q *FakeQuerier) InsertAuditLog(_ context.Context, arg database.InsertAuditLogParams) (database.AuditLog, error) {
	if err := validateDatabaseType(arg); err != nil {
		return database.AuditLog{}, err
	}

	q.mutex.Lock()
	defer q.mutex.Unlock()

	alog := database.AuditLog(arg)

	q.auditLogs = append(q.auditLogs, alog)
	slices.SortFunc(q.auditLogs, func(a, b database.AuditLog) int {
		if a.Time.Before(b.Time) {
			return -1
		} else if a.Time.Equal(b.Time) {
			return 0
		}
		return 1
	})

	return alog, nil
}

func (q *FakeQuerier) InsertCustomRole(_ context.Context, arg database.InsertCustomRoleParams) (database.CustomRole, error) {
	err := validateDatabaseType(arg)
	if err != nil {
		return database.CustomRole{}, err
	}

	q.mutex.RLock()
	defer q.mutex.RUnlock()
	for i := range q.customRoles {
		if strings.EqualFold(q.customRoles[i].Name, arg.Name) &&
			q.customRoles[i].OrganizationID.UUID == arg.OrganizationID.UUID {
			return database.CustomRole{}, errUniqueConstraint
		}
	}

	role := database.CustomRole{
		ID:              uuid.New(),
		Name:            arg.Name,
		DisplayName:     arg.DisplayName,
		OrganizationID:  arg.OrganizationID,
		SitePermissions: arg.SitePermissions,
		OrgPermissions:  arg.OrgPermissions,
		UserPermissions: arg.UserPermissions,
		CreatedAt:       dbtime.Now(),
		UpdatedAt:       dbtime.Now(),
	}
	q.customRoles = append(q.customRoles, role)

	return role, nil
}

func (q *FakeQuerier) InsertDBCryptKey(_ context.Context, arg database.InsertDBCryptKeyParams) error {
	err := validateDatabaseType(arg)
	if err != nil {
		return err
	}

	for _, key := range q.dbcryptKeys {
		if key.Number == arg.Number {
			return errUniqueConstraint
		}
	}

	q.dbcryptKeys = append(q.dbcryptKeys, database.DBCryptKey{
		Number:          arg.Number,
		ActiveKeyDigest: sql.NullString{String: arg.ActiveKeyDigest, Valid: true},
		Test:            arg.Test,
	})
	return nil
}

func (q *FakeQuerier) InsertDERPMeshKey(_ context.Context, id string) error {
	q.mutex.Lock()
	defer q.mutex.Unlock()

	q.derpMeshKey = id
	return nil
}

func (q *FakeQuerier) InsertDeploymentID(_ context.Context, id string) error {
	q.mutex.Lock()
	defer q.mutex.Unlock()

	q.deploymentID = id
	return nil
}

func (q *FakeQuerier) InsertExternalAuthLink(_ context.Context, arg database.InsertExternalAuthLinkParams) (database.ExternalAuthLink, error) {
	if err := validateDatabaseType(arg); err != nil {
		return database.ExternalAuthLink{}, err
	}

	q.mutex.Lock()
	defer q.mutex.Unlock()
	// nolint:gosimple
	gitAuthLink := database.ExternalAuthLink{
		ProviderID:             arg.ProviderID,
		UserID:                 arg.UserID,
		CreatedAt:              arg.CreatedAt,
		UpdatedAt:              arg.UpdatedAt,
		OAuthAccessToken:       arg.OAuthAccessToken,
		OAuthAccessTokenKeyID:  arg.OAuthAccessTokenKeyID,
		OAuthRefreshToken:      arg.OAuthRefreshToken,
		OAuthRefreshTokenKeyID: arg.OAuthRefreshTokenKeyID,
		OAuthExpiry:            arg.OAuthExpiry,
		OAuthExtra:             arg.OAuthExtra,
	}
	q.externalAuthLinks = append(q.externalAuthLinks, gitAuthLink)
	return gitAuthLink, nil
}

func (q *FakeQuerier) InsertFile(_ context.Context, arg database.InsertFileParams) (database.File, error) {
	if err := validateDatabaseType(arg); err != nil {
		return database.File{}, err
	}

	q.mutex.Lock()
	defer q.mutex.Unlock()

	//nolint:gosimple
	file := database.File{
		ID:        arg.ID,
		Hash:      arg.Hash,
		CreatedAt: arg.CreatedAt,
		CreatedBy: arg.CreatedBy,
		Mimetype:  arg.Mimetype,
		Data:      arg.Data,
	}
	q.files = append(q.files, file)
	return file, nil
}

func (q *FakeQuerier) InsertFrobulator(_ context.Context, arg database.InsertFrobulatorParams) (database.Frobulator, error) {
	err := validateDatabaseType(arg)
	if err != nil {
		return database.Frobulator{}, err
	}

	q.mutex.Lock()
	defer q.mutex.Unlock()

	// nolint:gosimple // This is fine as it is.
	frob := database.Frobulator{
		ID:          uuid.New(),
		UserID:      arg.UserID,
		OrgID:       arg.OrgID,
		ModelNumber: arg.ModelNumber,
	}
	q.frobulators = append(q.frobulators, frob)

	return frob, nil
}

func (q *FakeQuerier) InsertGitSSHKey(_ context.Context, arg database.InsertGitSSHKeyParams) (database.GitSSHKey, error) {
	if err := validateDatabaseType(arg); err != nil {
		return database.GitSSHKey{}, err
	}

	q.mutex.Lock()
	defer q.mutex.Unlock()

	//nolint:gosimple
	gitSSHKey := database.GitSSHKey{
		UserID:     arg.UserID,
		CreatedAt:  arg.CreatedAt,
		UpdatedAt:  arg.UpdatedAt,
		PrivateKey: arg.PrivateKey,
		PublicKey:  arg.PublicKey,
	}
	q.gitSSHKey = append(q.gitSSHKey, gitSSHKey)
	return gitSSHKey, nil
}

func (q *FakeQuerier) InsertGroup(_ context.Context, arg database.InsertGroupParams) (database.Group, error) {
	if err := validateDatabaseType(arg); err != nil {
		return database.Group{}, err
	}

	q.mutex.Lock()
	defer q.mutex.Unlock()

	for _, group := range q.groups {
		if group.OrganizationID == arg.OrganizationID &&
			group.Name == arg.Name {
			return database.Group{}, errUniqueConstraint
		}
	}

	//nolint:gosimple
	group := database.Group{
		ID:             arg.ID,
		Name:           arg.Name,
		DisplayName:    arg.DisplayName,
		OrganizationID: arg.OrganizationID,
		AvatarURL:      arg.AvatarURL,
		QuotaAllowance: arg.QuotaAllowance,
		Source:         database.GroupSourceUser,
	}

	q.groups = append(q.groups, group)

	return group, nil
}

func (q *FakeQuerier) InsertGroupMember(_ context.Context, arg database.InsertGroupMemberParams) error {
	if err := validateDatabaseType(arg); err != nil {
		return err
	}

	q.mutex.Lock()
	defer q.mutex.Unlock()

	for _, member := range q.groupMembers {
		if member.GroupID == arg.GroupID &&
			member.UserID == arg.UserID {
			return errUniqueConstraint
		}
	}

	//nolint:gosimple
	q.groupMembers = append(q.groupMembers, database.GroupMemberTable{
		GroupID: arg.GroupID,
		UserID:  arg.UserID,
	})

	return nil
}

func (q *FakeQuerier) InsertLicense(
	_ context.Context, arg database.InsertLicenseParams,
) (database.License, error) {
	if err := validateDatabaseType(arg); err != nil {
		return database.License{}, err
	}

	q.mutex.Lock()
	defer q.mutex.Unlock()

	l := database.License{
		ID:         q.lastLicenseID + 1,
		UploadedAt: arg.UploadedAt,
		JWT:        arg.JWT,
		Exp:        arg.Exp,
	}
	q.lastLicenseID = l.ID
	q.licenses = append(q.licenses, l)
	return l, nil
}

func (q *FakeQuerier) InsertMissingGroups(_ context.Context, arg database.InsertMissingGroupsParams) ([]database.Group, error) {
	err := validateDatabaseType(arg)
	if err != nil {
		return nil, err
	}

	groupNameMap := make(map[string]struct{})
	for _, g := range arg.GroupNames {
		groupNameMap[g] = struct{}{}
	}

	q.mutex.Lock()
	defer q.mutex.Unlock()

	for _, g := range q.groups {
		if g.OrganizationID != arg.OrganizationID {
			continue
		}
		delete(groupNameMap, g.Name)
	}

	newGroups := make([]database.Group, 0, len(groupNameMap))
	for k := range groupNameMap {
		g := database.Group{
			ID:             uuid.New(),
			Name:           k,
			OrganizationID: arg.OrganizationID,
			AvatarURL:      "",
			QuotaAllowance: 0,
			DisplayName:    "",
			Source:         arg.Source,
		}
		q.groups = append(q.groups, g)
		newGroups = append(newGroups, g)
	}

	return newGroups, nil
}

func (q *FakeQuerier) InsertOAuth2ProviderApp(_ context.Context, arg database.InsertOAuth2ProviderAppParams) (database.OAuth2ProviderApp, error) {
	err := validateDatabaseType(arg)
	if err != nil {
		return database.OAuth2ProviderApp{}, err
	}

	q.mutex.Lock()
	defer q.mutex.Unlock()

	for _, app := range q.oauth2ProviderApps {
		if app.Name == arg.Name {
			return database.OAuth2ProviderApp{}, errUniqueConstraint
		}
	}

	//nolint:gosimple // Go wants database.OAuth2ProviderApp(arg), but we cannot be sure the structs will remain identical.
	app := database.OAuth2ProviderApp{
		ID:          arg.ID,
		CreatedAt:   arg.CreatedAt,
		UpdatedAt:   arg.UpdatedAt,
		Name:        arg.Name,
		Icon:        arg.Icon,
		CallbackURL: arg.CallbackURL,
	}
	q.oauth2ProviderApps = append(q.oauth2ProviderApps, app)

	return app, nil
}

func (q *FakeQuerier) InsertOAuth2ProviderAppCode(_ context.Context, arg database.InsertOAuth2ProviderAppCodeParams) (database.OAuth2ProviderAppCode, error) {
	err := validateDatabaseType(arg)
	if err != nil {
		return database.OAuth2ProviderAppCode{}, err
	}

	q.mutex.Lock()
	defer q.mutex.Unlock()

	for _, app := range q.oauth2ProviderApps {
		if app.ID == arg.AppID {
			code := database.OAuth2ProviderAppCode{
				ID:           arg.ID,
				CreatedAt:    arg.CreatedAt,
				ExpiresAt:    arg.ExpiresAt,
				SecretPrefix: arg.SecretPrefix,
				HashedSecret: arg.HashedSecret,
				UserID:       arg.UserID,
				AppID:        arg.AppID,
			}
			q.oauth2ProviderAppCodes = append(q.oauth2ProviderAppCodes, code)
			return code, nil
		}
	}

	return database.OAuth2ProviderAppCode{}, sql.ErrNoRows
}

func (q *FakeQuerier) InsertOAuth2ProviderAppSecret(_ context.Context, arg database.InsertOAuth2ProviderAppSecretParams) (database.OAuth2ProviderAppSecret, error) {
	err := validateDatabaseType(arg)
	if err != nil {
		return database.OAuth2ProviderAppSecret{}, err
	}

	q.mutex.Lock()
	defer q.mutex.Unlock()

	for _, app := range q.oauth2ProviderApps {
		if app.ID == arg.AppID {
			secret := database.OAuth2ProviderAppSecret{
				ID:            arg.ID,
				CreatedAt:     arg.CreatedAt,
				SecretPrefix:  arg.SecretPrefix,
				HashedSecret:  arg.HashedSecret,
				DisplaySecret: arg.DisplaySecret,
				AppID:         arg.AppID,
			}
			q.oauth2ProviderAppSecrets = append(q.oauth2ProviderAppSecrets, secret)
			return secret, nil
		}
	}

	return database.OAuth2ProviderAppSecret{}, sql.ErrNoRows
}

func (q *FakeQuerier) InsertOAuth2ProviderAppToken(_ context.Context, arg database.InsertOAuth2ProviderAppTokenParams) (database.OAuth2ProviderAppToken, error) {
	err := validateDatabaseType(arg)
	if err != nil {
		return database.OAuth2ProviderAppToken{}, err
	}

	q.mutex.Lock()
	defer q.mutex.Unlock()

	for _, secret := range q.oauth2ProviderAppSecrets {
		if secret.ID == arg.AppSecretID {
			//nolint:gosimple // Go wants database.OAuth2ProviderAppToken(arg), but we cannot be sure the structs will remain identical.
			token := database.OAuth2ProviderAppToken{
				ID:          arg.ID,
				CreatedAt:   arg.CreatedAt,
				ExpiresAt:   arg.ExpiresAt,
				HashPrefix:  arg.HashPrefix,
				RefreshHash: arg.RefreshHash,
				APIKeyID:    arg.APIKeyID,
				AppSecretID: arg.AppSecretID,
			}
			q.oauth2ProviderAppTokens = append(q.oauth2ProviderAppTokens, token)
			return token, nil
		}
	}

	return database.OAuth2ProviderAppToken{}, sql.ErrNoRows
}

func (q *FakeQuerier) InsertOrganization(_ context.Context, arg database.InsertOrganizationParams) (database.Organization, error) {
	if err := validateDatabaseType(arg); err != nil {
		return database.Organization{}, err
	}

	q.mutex.Lock()
	defer q.mutex.Unlock()

	organization := database.Organization{
		ID:          arg.ID,
		Name:        arg.Name,
		DisplayName: arg.DisplayName,
		Description: arg.Description,
		Icon:        arg.Icon,
		CreatedAt:   arg.CreatedAt,
		UpdatedAt:   arg.UpdatedAt,
		IsDefault:   len(q.organizations) == 0,
	}
	q.organizations = append(q.organizations, organization)
	return organization, nil
}

func (q *FakeQuerier) InsertOrganizationMember(_ context.Context, arg database.InsertOrganizationMemberParams) (database.OrganizationMember, error) {
	if err := validateDatabaseType(arg); err != nil {
		return database.OrganizationMember{}, err
	}

	q.mutex.Lock()
	defer q.mutex.Unlock()

	if slices.IndexFunc(q.data.organizationMembers, func(member database.OrganizationMember) bool {
		return member.OrganizationID == arg.OrganizationID && member.UserID == arg.UserID
	}) >= 0 {
		// Error pulled from a live db error
		return database.OrganizationMember{}, &pq.Error{
			Severity:   "ERROR",
			Code:       "23505",
			Message:    "duplicate key value violates unique constraint \"organization_members_pkey\"",
			Detail:     "Key (organization_id, user_id)=(f7de1f4e-5833-4410-a28d-0a105f96003f, 36052a80-4a7f-4998-a7ca-44cefa608d3e) already exists.",
			Table:      "organization_members",
			Constraint: "organization_members_pkey",
		}
	}

	//nolint:gosimple
	organizationMember := database.OrganizationMember{
		OrganizationID: arg.OrganizationID,
		UserID:         arg.UserID,
		CreatedAt:      arg.CreatedAt,
		UpdatedAt:      arg.UpdatedAt,
		Roles:          arg.Roles,
	}
	q.organizationMembers = append(q.organizationMembers, organizationMember)
	return organizationMember, nil
}

func (q *FakeQuerier) InsertProvisionerJob(_ context.Context, arg database.InsertProvisionerJobParams) (database.ProvisionerJob, error) {
	if err := validateDatabaseType(arg); err != nil {
		return database.ProvisionerJob{}, err
	}

	q.mutex.Lock()
	defer q.mutex.Unlock()

	job := database.ProvisionerJob{
		ID:             arg.ID,
		CreatedAt:      arg.CreatedAt,
		UpdatedAt:      arg.UpdatedAt,
		OrganizationID: arg.OrganizationID,
		InitiatorID:    arg.InitiatorID,
		Provisioner:    arg.Provisioner,
		StorageMethod:  arg.StorageMethod,
		FileID:         arg.FileID,
		Type:           arg.Type,
		Input:          arg.Input,
		Tags:           maps.Clone(arg.Tags),
		TraceMetadata:  arg.TraceMetadata,
	}
	job.JobStatus = provisonerJobStatus(job)
	q.provisionerJobs = append(q.provisionerJobs, job)
	return job, nil
}

func (q *FakeQuerier) InsertProvisionerJobLogs(_ context.Context, arg database.InsertProvisionerJobLogsParams) ([]database.ProvisionerJobLog, error) {
	if err := validateDatabaseType(arg); err != nil {
		return nil, err
	}

	q.mutex.Lock()
	defer q.mutex.Unlock()

	logs := make([]database.ProvisionerJobLog, 0)
	id := int64(1)
	if len(q.provisionerJobLogs) > 0 {
		id = q.provisionerJobLogs[len(q.provisionerJobLogs)-1].ID
	}
	for index, output := range arg.Output {
		id++
		logs = append(logs, database.ProvisionerJobLog{
			ID:        id,
			JobID:     arg.JobID,
			CreatedAt: arg.CreatedAt[index],
			Source:    arg.Source[index],
			Level:     arg.Level[index],
			Stage:     arg.Stage[index],
			Output:    output,
		})
	}
	q.provisionerJobLogs = append(q.provisionerJobLogs, logs...)
	return logs, nil
}

func (*FakeQuerier) InsertProvisionerJobTimings(_ context.Context, arg database.InsertProvisionerJobTimingsParams) ([]database.ProvisionerJobTiming, error) {
	err := validateDatabaseType(arg)
	if err != nil {
		return nil, err
	}

	return nil, nil
}

func (q *FakeQuerier) InsertProvisionerKey(_ context.Context, arg database.InsertProvisionerKeyParams) (database.ProvisionerKey, error) {
	err := validateDatabaseType(arg)
	if err != nil {
		return database.ProvisionerKey{}, err
	}

	q.mutex.Lock()
	defer q.mutex.Unlock()

	for _, key := range q.provisionerKeys {
		if key.ID == arg.ID || (key.OrganizationID == arg.OrganizationID && strings.EqualFold(key.Name, arg.Name)) {
			return database.ProvisionerKey{}, newUniqueConstraintError(database.UniqueProvisionerKeysOrganizationIDNameIndex)
		}
	}

	//nolint:gosimple
	provisionerKey := database.ProvisionerKey{
		ID:             arg.ID,
		CreatedAt:      arg.CreatedAt,
		OrganizationID: arg.OrganizationID,
		Name:           strings.ToLower(arg.Name),
		HashedSecret:   arg.HashedSecret,
		Tags:           arg.Tags,
	}
	q.provisionerKeys = append(q.provisionerKeys, provisionerKey)

	return provisionerKey, nil
}

func (q *FakeQuerier) InsertReplica(_ context.Context, arg database.InsertReplicaParams) (database.Replica, error) {
	if err := validateDatabaseType(arg); err != nil {
		return database.Replica{}, err
	}

	q.mutex.Lock()
	defer q.mutex.Unlock()

	replica := database.Replica{
		ID:              arg.ID,
		CreatedAt:       arg.CreatedAt,
		StartedAt:       arg.StartedAt,
		UpdatedAt:       arg.UpdatedAt,
		Hostname:        arg.Hostname,
		RegionID:        arg.RegionID,
		RelayAddress:    arg.RelayAddress,
		Version:         arg.Version,
		DatabaseLatency: arg.DatabaseLatency,
		Primary:         arg.Primary,
	}
	q.replicas = append(q.replicas, replica)
	return replica, nil
}

func (q *FakeQuerier) InsertTemplate(_ context.Context, arg database.InsertTemplateParams) error {
	if err := validateDatabaseType(arg); err != nil {
		return err
	}

	q.mutex.Lock()
	defer q.mutex.Unlock()

	//nolint:gosimple
	template := database.TemplateTable{
		ID:                           arg.ID,
		CreatedAt:                    arg.CreatedAt,
		UpdatedAt:                    arg.UpdatedAt,
		OrganizationID:               arg.OrganizationID,
		Name:                         arg.Name,
		Provisioner:                  arg.Provisioner,
		ActiveVersionID:              arg.ActiveVersionID,
		Description:                  arg.Description,
		CreatedBy:                    arg.CreatedBy,
		UserACL:                      arg.UserACL,
		GroupACL:                     arg.GroupACL,
		DisplayName:                  arg.DisplayName,
		Icon:                         arg.Icon,
		AllowUserCancelWorkspaceJobs: arg.AllowUserCancelWorkspaceJobs,
		AllowUserAutostart:           true,
		AllowUserAutostop:            true,
		MaxPortSharingLevel:          arg.MaxPortSharingLevel,
	}
	q.templates = append(q.templates, template)
	return nil
}

func (q *FakeQuerier) InsertTemplateVersion(_ context.Context, arg database.InsertTemplateVersionParams) error {
	if err := validateDatabaseType(arg); err != nil {
		return err
	}

	if len(arg.Message) > 1048576 {
		return xerrors.New("message too long")
	}

	q.mutex.Lock()
	defer q.mutex.Unlock()

	//nolint:gosimple
	version := database.TemplateVersionTable{
		ID:             arg.ID,
		TemplateID:     arg.TemplateID,
		OrganizationID: arg.OrganizationID,
		CreatedAt:      arg.CreatedAt,
		UpdatedAt:      arg.UpdatedAt,
		Name:           arg.Name,
		Message:        arg.Message,
		Readme:         arg.Readme,
		JobID:          arg.JobID,
		CreatedBy:      arg.CreatedBy,
	}
	q.templateVersions = append(q.templateVersions, version)
	return nil
}

func (q *FakeQuerier) InsertTemplateVersionParameter(_ context.Context, arg database.InsertTemplateVersionParameterParams) (database.TemplateVersionParameter, error) {
	if err := validateDatabaseType(arg); err != nil {
		return database.TemplateVersionParameter{}, err
	}

	q.mutex.Lock()
	defer q.mutex.Unlock()

	//nolint:gosimple
	param := database.TemplateVersionParameter{
		TemplateVersionID:   arg.TemplateVersionID,
		Name:                arg.Name,
		DisplayName:         arg.DisplayName,
		Description:         arg.Description,
		Type:                arg.Type,
		Mutable:             arg.Mutable,
		DefaultValue:        arg.DefaultValue,
		Icon:                arg.Icon,
		Options:             arg.Options,
		ValidationError:     arg.ValidationError,
		ValidationRegex:     arg.ValidationRegex,
		ValidationMin:       arg.ValidationMin,
		ValidationMax:       arg.ValidationMax,
		ValidationMonotonic: arg.ValidationMonotonic,
		Required:            arg.Required,
		DisplayOrder:        arg.DisplayOrder,
		Ephemeral:           arg.Ephemeral,
	}
	q.templateVersionParameters = append(q.templateVersionParameters, param)
	return param, nil
}

func (q *FakeQuerier) InsertTemplateVersionVariable(_ context.Context, arg database.InsertTemplateVersionVariableParams) (database.TemplateVersionVariable, error) {
	if err := validateDatabaseType(arg); err != nil {
		return database.TemplateVersionVariable{}, err
	}

	q.mutex.Lock()
	defer q.mutex.Unlock()

	//nolint:gosimple
	variable := database.TemplateVersionVariable{
		TemplateVersionID: arg.TemplateVersionID,
		Name:              arg.Name,
		Description:       arg.Description,
		Type:              arg.Type,
		Value:             arg.Value,
		DefaultValue:      arg.DefaultValue,
		Required:          arg.Required,
		Sensitive:         arg.Sensitive,
	}
	q.templateVersionVariables = append(q.templateVersionVariables, variable)
	return variable, nil
}

func (q *FakeQuerier) InsertTemplateVersionWorkspaceTag(_ context.Context, arg database.InsertTemplateVersionWorkspaceTagParams) (database.TemplateVersionWorkspaceTag, error) {
	err := validateDatabaseType(arg)
	if err != nil {
		return database.TemplateVersionWorkspaceTag{}, err
	}

	q.mutex.Lock()
	defer q.mutex.Unlock()

	//nolint:gosimple
	workspaceTag := database.TemplateVersionWorkspaceTag{
		TemplateVersionID: arg.TemplateVersionID,
		Key:               arg.Key,
		Value:             arg.Value,
	}
	q.templateVersionWorkspaceTags = append(q.templateVersionWorkspaceTags, workspaceTag)
	return workspaceTag, nil
}

func (q *FakeQuerier) InsertUser(_ context.Context, arg database.InsertUserParams) (database.User, error) {
	if err := validateDatabaseType(arg); err != nil {
		return database.User{}, err
	}

	// There is a common bug when using dbmem that 2 inserted users have the
	// same created_at time. This causes user order to not be deterministic,
	// which breaks some unit tests.
	// To fix this, we make sure that the created_at time is always greater
	// than the last user's created_at time.
	allUsers, _ := q.GetUsers(context.Background(), database.GetUsersParams{})
	if len(allUsers) > 0 {
		lastUser := allUsers[len(allUsers)-1]
		if arg.CreatedAt.Before(lastUser.CreatedAt) ||
			arg.CreatedAt.Equal(lastUser.CreatedAt) {
			// 1 ms is a good enough buffer.
			arg.CreatedAt = lastUser.CreatedAt.Add(time.Millisecond)
		}
	}

	q.mutex.Lock()
	defer q.mutex.Unlock()

	for _, user := range q.users {
		if user.Username == arg.Username && !user.Deleted {
			return database.User{}, errUniqueConstraint
		}
	}

	user := database.User{
		ID:             arg.ID,
		Email:          arg.Email,
		HashedPassword: arg.HashedPassword,
		CreatedAt:      arg.CreatedAt,
		UpdatedAt:      arg.UpdatedAt,
		Username:       arg.Username,
		Name:           arg.Name,
		Status:         database.UserStatusDormant,
		RBACRoles:      arg.RBACRoles,
		LoginType:      arg.LoginType,
	}
	q.users = append(q.users, user)
	return user, nil
}

func (q *FakeQuerier) InsertUserGroupsByName(_ context.Context, arg database.InsertUserGroupsByNameParams) error {
	q.mutex.Lock()
	defer q.mutex.Unlock()

	var groupIDs []uuid.UUID
	for _, group := range q.groups {
		for _, groupName := range arg.GroupNames {
			if group.Name == groupName {
				groupIDs = append(groupIDs, group.ID)
			}
		}
	}

	for _, groupID := range groupIDs {
		q.groupMembers = append(q.groupMembers, database.GroupMemberTable{
			UserID:  arg.UserID,
			GroupID: groupID,
		})
	}

	return nil
}

func (q *FakeQuerier) InsertUserLink(_ context.Context, args database.InsertUserLinkParams) (database.UserLink, error) {
	q.mutex.Lock()
	defer q.mutex.Unlock()

	if u, err := q.getUserByIDNoLock(args.UserID); err == nil && u.Deleted {
		return database.UserLink{}, deletedUserLinkError
	}

	//nolint:gosimple
	link := database.UserLink{
		UserID:                 args.UserID,
		LoginType:              args.LoginType,
		LinkedID:               args.LinkedID,
		OAuthAccessToken:       args.OAuthAccessToken,
		OAuthAccessTokenKeyID:  args.OAuthAccessTokenKeyID,
		OAuthRefreshToken:      args.OAuthRefreshToken,
		OAuthRefreshTokenKeyID: args.OAuthRefreshTokenKeyID,
		OAuthExpiry:            args.OAuthExpiry,
		DebugContext:           args.DebugContext,
	}

	q.userLinks = append(q.userLinks, link)

	return link, nil
}

func (q *FakeQuerier) InsertWorkspace(_ context.Context, arg database.InsertWorkspaceParams) (database.Workspace, error) {
	if err := validateDatabaseType(arg); err != nil {
		return database.Workspace{}, err
	}

	q.mutex.Lock()
	defer q.mutex.Unlock()

	//nolint:gosimple
	workspace := database.Workspace{
		ID:                arg.ID,
		CreatedAt:         arg.CreatedAt,
		UpdatedAt:         arg.UpdatedAt,
		OwnerID:           arg.OwnerID,
		OrganizationID:    arg.OrganizationID,
		TemplateID:        arg.TemplateID,
		Name:              arg.Name,
		AutostartSchedule: arg.AutostartSchedule,
		Ttl:               arg.Ttl,
		LastUsedAt:        arg.LastUsedAt,
		AutomaticUpdates:  arg.AutomaticUpdates,
	}
	q.workspaces = append(q.workspaces, workspace)
	return workspace, nil
}

func (q *FakeQuerier) InsertWorkspaceAgent(_ context.Context, arg database.InsertWorkspaceAgentParams) (database.WorkspaceAgent, error) {
	if err := validateDatabaseType(arg); err != nil {
		return database.WorkspaceAgent{}, err
	}

	q.mutex.Lock()
	defer q.mutex.Unlock()

	agent := database.WorkspaceAgent{
		ID:                       arg.ID,
		CreatedAt:                arg.CreatedAt,
		UpdatedAt:                arg.UpdatedAt,
		ResourceID:               arg.ResourceID,
		AuthToken:                arg.AuthToken,
		AuthInstanceID:           arg.AuthInstanceID,
		EnvironmentVariables:     arg.EnvironmentVariables,
		Name:                     arg.Name,
		Architecture:             arg.Architecture,
		OperatingSystem:          arg.OperatingSystem,
		Directory:                arg.Directory,
		InstanceMetadata:         arg.InstanceMetadata,
		ResourceMetadata:         arg.ResourceMetadata,
		ConnectionTimeoutSeconds: arg.ConnectionTimeoutSeconds,
		TroubleshootingURL:       arg.TroubleshootingURL,
		MOTDFile:                 arg.MOTDFile,
		LifecycleState:           database.WorkspaceAgentLifecycleStateCreated,
		DisplayApps:              arg.DisplayApps,
		DisplayOrder:             arg.DisplayOrder,
	}

	q.workspaceAgents = append(q.workspaceAgents, agent)
	return agent, nil
}

func (q *FakeQuerier) InsertWorkspaceAgentLogSources(_ context.Context, arg database.InsertWorkspaceAgentLogSourcesParams) ([]database.WorkspaceAgentLogSource, error) {
	err := validateDatabaseType(arg)
	if err != nil {
		return nil, err
	}

	q.mutex.Lock()
	defer q.mutex.Unlock()

	logSources := make([]database.WorkspaceAgentLogSource, 0)
	for index, source := range arg.ID {
		logSource := database.WorkspaceAgentLogSource{
			ID:               source,
			WorkspaceAgentID: arg.WorkspaceAgentID,
			CreatedAt:        arg.CreatedAt,
			DisplayName:      arg.DisplayName[index],
			Icon:             arg.Icon[index],
		}
		logSources = append(logSources, logSource)
	}
	q.workspaceAgentLogSources = append(q.workspaceAgentLogSources, logSources...)
	return logSources, nil
}

func (q *FakeQuerier) InsertWorkspaceAgentLogs(_ context.Context, arg database.InsertWorkspaceAgentLogsParams) ([]database.WorkspaceAgentLog, error) {
	if err := validateDatabaseType(arg); err != nil {
		return nil, err
	}

	q.mutex.Lock()
	defer q.mutex.Unlock()

	logs := []database.WorkspaceAgentLog{}
	id := int64(0)
	if len(q.workspaceAgentLogs) > 0 {
		id = q.workspaceAgentLogs[len(q.workspaceAgentLogs)-1].ID
	}
	outputLength := int32(0)
	for index, output := range arg.Output {
		id++
		logs = append(logs, database.WorkspaceAgentLog{
			ID:          id,
			AgentID:     arg.AgentID,
			CreatedAt:   arg.CreatedAt,
			Level:       arg.Level[index],
			LogSourceID: arg.LogSourceID,
			Output:      output,
		})
		outputLength += int32(len(output))
	}
	for index, agent := range q.workspaceAgents {
		if agent.ID != arg.AgentID {
			continue
		}
		// Greater than 1MB, same as the PostgreSQL constraint!
		if agent.LogsLength+outputLength > (1 << 20) {
			return nil, &pq.Error{
				Constraint: "max_logs_length",
				Table:      "workspace_agents",
			}
		}
		agent.LogsLength += outputLength
		q.workspaceAgents[index] = agent
		break
	}
	q.workspaceAgentLogs = append(q.workspaceAgentLogs, logs...)
	return logs, nil
}

func (q *FakeQuerier) InsertWorkspaceAgentMetadata(_ context.Context, arg database.InsertWorkspaceAgentMetadataParams) error {
	q.mutex.Lock()
	defer q.mutex.Unlock()

	//nolint:gosimple
	metadatum := database.WorkspaceAgentMetadatum{
		WorkspaceAgentID: arg.WorkspaceAgentID,
		Script:           arg.Script,
		DisplayName:      arg.DisplayName,
		Key:              arg.Key,
		Timeout:          arg.Timeout,
		Interval:         arg.Interval,
		DisplayOrder:     arg.DisplayOrder,
	}

	q.workspaceAgentMetadata = append(q.workspaceAgentMetadata, metadatum)
	return nil
}

func (q *FakeQuerier) InsertWorkspaceAgentScripts(_ context.Context, arg database.InsertWorkspaceAgentScriptsParams) ([]database.WorkspaceAgentScript, error) {
	err := validateDatabaseType(arg)
	if err != nil {
		return nil, err
	}

	q.mutex.Lock()
	defer q.mutex.Unlock()

	scripts := make([]database.WorkspaceAgentScript, 0)
	for index, source := range arg.LogSourceID {
		script := database.WorkspaceAgentScript{
			LogSourceID:      source,
			WorkspaceAgentID: arg.WorkspaceAgentID,
			LogPath:          arg.LogPath[index],
			Script:           arg.Script[index],
			Cron:             arg.Cron[index],
			StartBlocksLogin: arg.StartBlocksLogin[index],
			RunOnStart:       arg.RunOnStart[index],
			RunOnStop:        arg.RunOnStop[index],
			TimeoutSeconds:   arg.TimeoutSeconds[index],
			CreatedAt:        arg.CreatedAt,
		}
		scripts = append(scripts, script)
	}
	q.workspaceAgentScripts = append(q.workspaceAgentScripts, scripts...)
	return scripts, nil
}

func (q *FakeQuerier) InsertWorkspaceAgentStats(_ context.Context, arg database.InsertWorkspaceAgentStatsParams) error {
	err := validateDatabaseType(arg)
	if err != nil {
		return err
	}

	q.mutex.Lock()
	defer q.mutex.Unlock()

	var connectionsByProto []map[string]int64
	if err := json.Unmarshal(arg.ConnectionsByProto, &connectionsByProto); err != nil {
		return err
	}
	for i := 0; i < len(arg.ID); i++ {
		cbp, err := json.Marshal(connectionsByProto[i])
		if err != nil {
			return xerrors.Errorf("failed to marshal connections_by_proto: %w", err)
		}
		stat := database.WorkspaceAgentStat{
			ID:                          arg.ID[i],
			CreatedAt:                   arg.CreatedAt[i],
			WorkspaceID:                 arg.WorkspaceID[i],
			AgentID:                     arg.AgentID[i],
			UserID:                      arg.UserID[i],
			ConnectionsByProto:          cbp,
			ConnectionCount:             arg.ConnectionCount[i],
			RxPackets:                   arg.RxPackets[i],
			RxBytes:                     arg.RxBytes[i],
			TxPackets:                   arg.TxPackets[i],
			TxBytes:                     arg.TxBytes[i],
			TemplateID:                  arg.TemplateID[i],
			SessionCountVSCode:          arg.SessionCountVSCode[i],
			SessionCountJetBrains:       arg.SessionCountJetBrains[i],
			SessionCountReconnectingPTY: arg.SessionCountReconnectingPTY[i],
			SessionCountSSH:             arg.SessionCountSSH[i],
			ConnectionMedianLatencyMS:   arg.ConnectionMedianLatencyMS[i],
		}
		q.workspaceAgentStats = append(q.workspaceAgentStats, stat)
	}

	return nil
}

func (q *FakeQuerier) InsertWorkspaceApp(_ context.Context, arg database.InsertWorkspaceAppParams) (database.WorkspaceApp, error) {
	if err := validateDatabaseType(arg); err != nil {
		return database.WorkspaceApp{}, err
	}

	q.mutex.Lock()
	defer q.mutex.Unlock()

	if arg.SharingLevel == "" {
		arg.SharingLevel = database.AppSharingLevelOwner
	}

	// nolint:gosimple
	workspaceApp := database.WorkspaceApp{
		ID:                   arg.ID,
		AgentID:              arg.AgentID,
		CreatedAt:            arg.CreatedAt,
		Slug:                 arg.Slug,
		DisplayName:          arg.DisplayName,
		Icon:                 arg.Icon,
		Command:              arg.Command,
		Url:                  arg.Url,
		External:             arg.External,
		Subdomain:            arg.Subdomain,
		SharingLevel:         arg.SharingLevel,
		HealthcheckUrl:       arg.HealthcheckUrl,
		HealthcheckInterval:  arg.HealthcheckInterval,
		HealthcheckThreshold: arg.HealthcheckThreshold,
		Health:               arg.Health,
		Hidden:               arg.Hidden,
		DisplayOrder:         arg.DisplayOrder,
	}
	q.workspaceApps = append(q.workspaceApps, workspaceApp)
	return workspaceApp, nil
}

func (q *FakeQuerier) InsertWorkspaceAppStats(_ context.Context, arg database.InsertWorkspaceAppStatsParams) error {
	err := validateDatabaseType(arg)
	if err != nil {
		return err
	}

	q.mutex.Lock()
	defer q.mutex.Unlock()

InsertWorkspaceAppStatsLoop:
	for i := 0; i < len(arg.UserID); i++ {
		stat := database.WorkspaceAppStat{
			ID:               q.workspaceAppStatsLastInsertID + 1,
			UserID:           arg.UserID[i],
			WorkspaceID:      arg.WorkspaceID[i],
			AgentID:          arg.AgentID[i],
			AccessMethod:     arg.AccessMethod[i],
			SlugOrPort:       arg.SlugOrPort[i],
			SessionID:        arg.SessionID[i],
			SessionStartedAt: arg.SessionStartedAt[i],
			SessionEndedAt:   arg.SessionEndedAt[i],
			Requests:         arg.Requests[i],
		}
		for j, s := range q.workspaceAppStats {
			// Check unique constraint for upsert.
			if s.UserID == stat.UserID && s.AgentID == stat.AgentID && s.SessionID == stat.SessionID {
				q.workspaceAppStats[j].SessionEndedAt = stat.SessionEndedAt
				q.workspaceAppStats[j].Requests = stat.Requests
				continue InsertWorkspaceAppStatsLoop
			}
		}
		q.workspaceAppStats = append(q.workspaceAppStats, stat)
		q.workspaceAppStatsLastInsertID++
	}

	return nil
}

func (q *FakeQuerier) InsertWorkspaceBuild(_ context.Context, arg database.InsertWorkspaceBuildParams) error {
	if err := validateDatabaseType(arg); err != nil {
		return err
	}

	q.mutex.Lock()
	defer q.mutex.Unlock()

	workspaceBuild := database.WorkspaceBuild{
		ID:                arg.ID,
		CreatedAt:         arg.CreatedAt,
		UpdatedAt:         arg.UpdatedAt,
		WorkspaceID:       arg.WorkspaceID,
		TemplateVersionID: arg.TemplateVersionID,
		BuildNumber:       arg.BuildNumber,
		Transition:        arg.Transition,
		InitiatorID:       arg.InitiatorID,
		JobID:             arg.JobID,
		ProvisionerState:  arg.ProvisionerState,
		Deadline:          arg.Deadline,
		MaxDeadline:       arg.MaxDeadline,
		Reason:            arg.Reason,
	}
	q.workspaceBuilds = append(q.workspaceBuilds, workspaceBuild)
	return nil
}

func (q *FakeQuerier) InsertWorkspaceBuildParameters(_ context.Context, arg database.InsertWorkspaceBuildParametersParams) error {
	if err := validateDatabaseType(arg); err != nil {
		return err
	}

	q.mutex.Lock()
	defer q.mutex.Unlock()

	for index, name := range arg.Name {
		q.workspaceBuildParameters = append(q.workspaceBuildParameters, database.WorkspaceBuildParameter{
			WorkspaceBuildID: arg.WorkspaceBuildID,
			Name:             name,
			Value:            arg.Value[index],
		})
	}
	return nil
}

func (q *FakeQuerier) InsertWorkspaceProxy(_ context.Context, arg database.InsertWorkspaceProxyParams) (database.WorkspaceProxy, error) {
	q.mutex.Lock()
	defer q.mutex.Unlock()

	lastRegionID := int32(0)
	for _, p := range q.workspaceProxies {
		if !p.Deleted && p.Name == arg.Name {
			return database.WorkspaceProxy{}, errUniqueConstraint
		}
		if p.RegionID > lastRegionID {
			lastRegionID = p.RegionID
		}
	}

	p := database.WorkspaceProxy{
		ID:                arg.ID,
		Name:              arg.Name,
		DisplayName:       arg.DisplayName,
		Icon:              arg.Icon,
		DerpEnabled:       arg.DerpEnabled,
		DerpOnly:          arg.DerpOnly,
		TokenHashedSecret: arg.TokenHashedSecret,
		RegionID:          lastRegionID + 1,
		CreatedAt:         arg.CreatedAt,
		UpdatedAt:         arg.UpdatedAt,
		Deleted:           false,
	}
	q.workspaceProxies = append(q.workspaceProxies, p)
	return p, nil
}

func (q *FakeQuerier) InsertWorkspaceResource(_ context.Context, arg database.InsertWorkspaceResourceParams) (database.WorkspaceResource, error) {
	if err := validateDatabaseType(arg); err != nil {
		return database.WorkspaceResource{}, err
	}

	q.mutex.Lock()
	defer q.mutex.Unlock()

	//nolint:gosimple
	resource := database.WorkspaceResource{
		ID:         arg.ID,
		CreatedAt:  arg.CreatedAt,
		JobID:      arg.JobID,
		Transition: arg.Transition,
		Type:       arg.Type,
		Name:       arg.Name,
		Hide:       arg.Hide,
		Icon:       arg.Icon,
		DailyCost:  arg.DailyCost,
	}
	q.workspaceResources = append(q.workspaceResources, resource)
	return resource, nil
}

func (q *FakeQuerier) InsertWorkspaceResourceMetadata(_ context.Context, arg database.InsertWorkspaceResourceMetadataParams) ([]database.WorkspaceResourceMetadatum, error) {
	if err := validateDatabaseType(arg); err != nil {
		return nil, err
	}

	q.mutex.Lock()
	defer q.mutex.Unlock()

	metadata := make([]database.WorkspaceResourceMetadatum, 0)
	id := int64(1)
	if len(q.workspaceResourceMetadata) > 0 {
		id = q.workspaceResourceMetadata[len(q.workspaceResourceMetadata)-1].ID
	}
	for index, key := range arg.Key {
		id++
		value := arg.Value[index]
		metadata = append(metadata, database.WorkspaceResourceMetadatum{
			ID:                  id,
			WorkspaceResourceID: arg.WorkspaceResourceID,
			Key:                 key,
			Value: sql.NullString{
				String: value,
				Valid:  value != "",
			},
			Sensitive: arg.Sensitive[index],
		})
	}
	q.workspaceResourceMetadata = append(q.workspaceResourceMetadata, metadata...)
	return metadata, nil
}

func (q *FakeQuerier) ListProvisionerKeysByOrganization(_ context.Context, organizationID uuid.UUID) ([]database.ProvisionerKey, error) {
	q.mutex.RLock()
	defer q.mutex.RUnlock()

	keys := make([]database.ProvisionerKey, 0)
	for _, key := range q.provisionerKeys {
		if key.OrganizationID == organizationID {
			keys = append(keys, key)
		}
	}

	return keys, nil
}

func (q *FakeQuerier) ListWorkspaceAgentPortShares(_ context.Context, workspaceID uuid.UUID) ([]database.WorkspaceAgentPortShare, error) {
	q.mutex.Lock()
	defer q.mutex.Unlock()

	shares := []database.WorkspaceAgentPortShare{}
	for _, share := range q.workspaceAgentPortShares {
		if share.WorkspaceID == workspaceID {
			shares = append(shares, share)
		}
	}

	return shares, nil
}

func (q *FakeQuerier) OrganizationMembers(_ context.Context, arg database.OrganizationMembersParams) ([]database.OrganizationMembersRow, error) {
	if err := validateDatabaseType(arg); err != nil {
		return []database.OrganizationMembersRow{}, err
	}

	q.mutex.RLock()
	defer q.mutex.RUnlock()

	tmp := make([]database.OrganizationMembersRow, 0)
	for _, organizationMember := range q.organizationMembers {
		if arg.OrganizationID != uuid.Nil && organizationMember.OrganizationID != arg.OrganizationID {
			continue
		}

		if arg.UserID != uuid.Nil && organizationMember.UserID != arg.UserID {
			continue
		}

		organizationMember := organizationMember
		user, _ := q.getUserByIDNoLock(organizationMember.UserID)
		tmp = append(tmp, database.OrganizationMembersRow{
			OrganizationMember: organizationMember,
			Username:           user.Username,
		})
	}
	return tmp, nil
}

func (q *FakeQuerier) ReduceWorkspaceAgentShareLevelToAuthenticatedByTemplate(_ context.Context, templateID uuid.UUID) error {
	err := validateDatabaseType(templateID)
	if err != nil {
		return err
	}

	q.mutex.Lock()
	defer q.mutex.Unlock()

	for _, workspace := range q.workspaces {
		if workspace.TemplateID != templateID {
			continue
		}
		for i, share := range q.workspaceAgentPortShares {
			if share.WorkspaceID != workspace.ID {
				continue
			}
			if share.ShareLevel == database.AppSharingLevelPublic {
				share.ShareLevel = database.AppSharingLevelAuthenticated
			}
			q.workspaceAgentPortShares[i] = share
		}
	}

	return nil
}

func (q *FakeQuerier) RegisterWorkspaceProxy(_ context.Context, arg database.RegisterWorkspaceProxyParams) (database.WorkspaceProxy, error) {
	q.mutex.Lock()
	defer q.mutex.Unlock()

	for i, p := range q.workspaceProxies {
		if p.ID == arg.ID {
			p.Url = arg.Url
			p.WildcardHostname = arg.WildcardHostname
			p.DerpEnabled = arg.DerpEnabled
			p.DerpOnly = arg.DerpOnly
			p.Version = arg.Version
			p.UpdatedAt = dbtime.Now()
			q.workspaceProxies[i] = p
			return p, nil
		}
	}
	return database.WorkspaceProxy{}, sql.ErrNoRows
}

func (q *FakeQuerier) RemoveUserFromAllGroups(_ context.Context, userID uuid.UUID) error {
	q.mutex.Lock()
	defer q.mutex.Unlock()

	newMembers := q.groupMembers[:0]
	for _, member := range q.groupMembers {
		if member.UserID == userID {
			continue
		}
		newMembers = append(newMembers, member)
	}
	q.groupMembers = newMembers

	return nil
}

func (q *FakeQuerier) RevokeDBCryptKey(_ context.Context, activeKeyDigest string) error {
	q.mutex.Lock()
	defer q.mutex.Unlock()

	for i := range q.dbcryptKeys {
		key := q.dbcryptKeys[i]

		// Is the key already revoked?
		if !key.ActiveKeyDigest.Valid {
			continue
		}

		if key.ActiveKeyDigest.String != activeKeyDigest {
			continue
		}

		// Check for foreign key constraints.
		for _, ul := range q.userLinks {
			if (ul.OAuthAccessTokenKeyID.Valid && ul.OAuthAccessTokenKeyID.String == activeKeyDigest) ||
				(ul.OAuthRefreshTokenKeyID.Valid && ul.OAuthRefreshTokenKeyID.String == activeKeyDigest) {
				return errForeignKeyConstraint
			}
		}
		for _, gal := range q.externalAuthLinks {
			if (gal.OAuthAccessTokenKeyID.Valid && gal.OAuthAccessTokenKeyID.String == activeKeyDigest) ||
				(gal.OAuthRefreshTokenKeyID.Valid && gal.OAuthRefreshTokenKeyID.String == activeKeyDigest) {
				return errForeignKeyConstraint
			}
		}

		// Revoke the key.
		q.dbcryptKeys[i].RevokedAt = sql.NullTime{Time: dbtime.Now(), Valid: true}
		q.dbcryptKeys[i].RevokedKeyDigest = sql.NullString{String: key.ActiveKeyDigest.String, Valid: true}
		q.dbcryptKeys[i].ActiveKeyDigest = sql.NullString{}
		return nil
	}

	return sql.ErrNoRows
}

func (*FakeQuerier) TryAcquireLock(_ context.Context, _ int64) (bool, error) {
	return false, xerrors.New("TryAcquireLock must only be called within a transaction")
}

func (q *FakeQuerier) UnarchiveTemplateVersion(_ context.Context, arg database.UnarchiveTemplateVersionParams) error {
	err := validateDatabaseType(arg)
	if err != nil {
		return err
	}
	q.mutex.Lock()
	defer q.mutex.Unlock()

	for i, v := range q.data.templateVersions {
		if v.ID == arg.TemplateVersionID {
			v.Archived = false
			v.UpdatedAt = arg.UpdatedAt
			q.data.templateVersions[i] = v
			return nil
		}
	}

	return sql.ErrNoRows
}

func (q *FakeQuerier) UnfavoriteWorkspace(_ context.Context, arg uuid.UUID) error {
	err := validateDatabaseType(arg)
	if err != nil {
		return err
	}

	q.mutex.Lock()
	defer q.mutex.Unlock()

	for i := 0; i < len(q.workspaces); i++ {
		if q.workspaces[i].ID != arg {
			continue
		}
		q.workspaces[i].Favorite = false
		return nil
	}

	return nil
}

func (q *FakeQuerier) UpdateAPIKeyByID(_ context.Context, arg database.UpdateAPIKeyByIDParams) error {
	if err := validateDatabaseType(arg); err != nil {
		return err
	}

	q.mutex.Lock()
	defer q.mutex.Unlock()

	for index, apiKey := range q.apiKeys {
		if apiKey.ID != arg.ID {
			continue
		}
		apiKey.LastUsed = arg.LastUsed
		apiKey.ExpiresAt = arg.ExpiresAt
		apiKey.IPAddress = arg.IPAddress
		q.apiKeys[index] = apiKey
		return nil
	}
	return sql.ErrNoRows
}

func (q *FakeQuerier) UpdateCustomRole(_ context.Context, arg database.UpdateCustomRoleParams) (database.CustomRole, error) {
	err := validateDatabaseType(arg)
	if err != nil {
		return database.CustomRole{}, err
	}

	q.mutex.RLock()
	defer q.mutex.RUnlock()
	for i := range q.customRoles {
		if strings.EqualFold(q.customRoles[i].Name, arg.Name) &&
			q.customRoles[i].OrganizationID.UUID == arg.OrganizationID.UUID {
			q.customRoles[i].DisplayName = arg.DisplayName
			q.customRoles[i].OrganizationID = arg.OrganizationID
			q.customRoles[i].SitePermissions = arg.SitePermissions
			q.customRoles[i].OrgPermissions = arg.OrgPermissions
			q.customRoles[i].UserPermissions = arg.UserPermissions
			q.customRoles[i].UpdatedAt = dbtime.Now()
			return q.customRoles[i], nil
		}
	}
	return database.CustomRole{}, sql.ErrNoRows
}

func (q *FakeQuerier) UpdateExternalAuthLink(_ context.Context, arg database.UpdateExternalAuthLinkParams) (database.ExternalAuthLink, error) {
	if err := validateDatabaseType(arg); err != nil {
		return database.ExternalAuthLink{}, err
	}

	q.mutex.Lock()
	defer q.mutex.Unlock()
	for index, gitAuthLink := range q.externalAuthLinks {
		if gitAuthLink.ProviderID != arg.ProviderID {
			continue
		}
		if gitAuthLink.UserID != arg.UserID {
			continue
		}
		gitAuthLink.UpdatedAt = arg.UpdatedAt
		gitAuthLink.OAuthAccessToken = arg.OAuthAccessToken
		gitAuthLink.OAuthAccessTokenKeyID = arg.OAuthAccessTokenKeyID
		gitAuthLink.OAuthRefreshToken = arg.OAuthRefreshToken
		gitAuthLink.OAuthRefreshTokenKeyID = arg.OAuthRefreshTokenKeyID
		gitAuthLink.OAuthExpiry = arg.OAuthExpiry
		gitAuthLink.OAuthExtra = arg.OAuthExtra
		q.externalAuthLinks[index] = gitAuthLink

		return gitAuthLink, nil
	}
	return database.ExternalAuthLink{}, sql.ErrNoRows
}

func (q *FakeQuerier) UpdateGitSSHKey(_ context.Context, arg database.UpdateGitSSHKeyParams) (database.GitSSHKey, error) {
	if err := validateDatabaseType(arg); err != nil {
		return database.GitSSHKey{}, err
	}

	q.mutex.Lock()
	defer q.mutex.Unlock()

	for index, key := range q.gitSSHKey {
		if key.UserID != arg.UserID {
			continue
		}
		key.UpdatedAt = arg.UpdatedAt
		key.PrivateKey = arg.PrivateKey
		key.PublicKey = arg.PublicKey
		q.gitSSHKey[index] = key
		return key, nil
	}
	return database.GitSSHKey{}, sql.ErrNoRows
}

func (q *FakeQuerier) UpdateGroupByID(_ context.Context, arg database.UpdateGroupByIDParams) (database.Group, error) {
	if err := validateDatabaseType(arg); err != nil {
		return database.Group{}, err
	}

	q.mutex.Lock()
	defer q.mutex.Unlock()

	for i, group := range q.groups {
		if group.ID == arg.ID {
			group.DisplayName = arg.DisplayName
			group.Name = arg.Name
			group.AvatarURL = arg.AvatarURL
			group.QuotaAllowance = arg.QuotaAllowance
			q.groups[i] = group
			return group, nil
		}
	}
	return database.Group{}, sql.ErrNoRows
}

func (q *FakeQuerier) UpdateInactiveUsersToDormant(_ context.Context, params database.UpdateInactiveUsersToDormantParams) ([]database.UpdateInactiveUsersToDormantRow, error) {
	q.mutex.Lock()
	defer q.mutex.Unlock()

	var updated []database.UpdateInactiveUsersToDormantRow
	for index, user := range q.users {
		if user.Status == database.UserStatusActive && user.LastSeenAt.Before(params.LastSeenAfter) {
			q.users[index].Status = database.UserStatusDormant
			q.users[index].UpdatedAt = params.UpdatedAt
			updated = append(updated, database.UpdateInactiveUsersToDormantRow{
				ID:         user.ID,
				Email:      user.Email,
				LastSeenAt: user.LastSeenAt,
			})
		}
	}

	if len(updated) == 0 {
		return nil, sql.ErrNoRows
	}
	return updated, nil
}

func (q *FakeQuerier) UpdateMemberRoles(_ context.Context, arg database.UpdateMemberRolesParams) (database.OrganizationMember, error) {
	if err := validateDatabaseType(arg); err != nil {
		return database.OrganizationMember{}, err
	}

	q.mutex.Lock()
	defer q.mutex.Unlock()

	for i, mem := range q.organizationMembers {
		if mem.UserID == arg.UserID && mem.OrganizationID == arg.OrgID {
			uniqueRoles := make([]string, 0, len(arg.GrantedRoles))
			exist := make(map[string]struct{})
			for _, r := range arg.GrantedRoles {
				if _, ok := exist[r]; ok {
					continue
				}
				exist[r] = struct{}{}
				uniqueRoles = append(uniqueRoles, r)
			}
			sort.Strings(uniqueRoles)

			mem.Roles = uniqueRoles
			q.organizationMembers[i] = mem
			return mem, nil
		}
	}

	return database.OrganizationMember{}, sql.ErrNoRows
}

func (*FakeQuerier) UpdateNotificationTemplateMethodByID(_ context.Context, _ database.UpdateNotificationTemplateMethodByIDParams) (database.NotificationTemplate, error) {
	// Not implementing this function because it relies on state in the database which is created with migrations.
	// We could consider using code-generation to align the database state and dbmem, but it's not worth it right now.
	return database.NotificationTemplate{}, ErrUnimplemented
}

func (q *FakeQuerier) UpdateOAuth2ProviderAppByID(_ context.Context, arg database.UpdateOAuth2ProviderAppByIDParams) (database.OAuth2ProviderApp, error) {
	err := validateDatabaseType(arg)
	if err != nil {
		return database.OAuth2ProviderApp{}, err
	}

	q.mutex.Lock()
	defer q.mutex.Unlock()

	for _, app := range q.oauth2ProviderApps {
		if app.Name == arg.Name && app.ID != arg.ID {
			return database.OAuth2ProviderApp{}, errUniqueConstraint
		}
	}

	for index, app := range q.oauth2ProviderApps {
		if app.ID == arg.ID {
			newApp := database.OAuth2ProviderApp{
				ID:          arg.ID,
				CreatedAt:   app.CreatedAt,
				UpdatedAt:   arg.UpdatedAt,
				Name:        arg.Name,
				Icon:        arg.Icon,
				CallbackURL: arg.CallbackURL,
			}
			q.oauth2ProviderApps[index] = newApp
			return newApp, nil
		}
	}
	return database.OAuth2ProviderApp{}, sql.ErrNoRows
}

func (q *FakeQuerier) UpdateOAuth2ProviderAppSecretByID(_ context.Context, arg database.UpdateOAuth2ProviderAppSecretByIDParams) (database.OAuth2ProviderAppSecret, error) {
	err := validateDatabaseType(arg)
	if err != nil {
		return database.OAuth2ProviderAppSecret{}, err
	}

	q.mutex.Lock()
	defer q.mutex.Unlock()

	for index, secret := range q.oauth2ProviderAppSecrets {
		if secret.ID == arg.ID {
			newSecret := database.OAuth2ProviderAppSecret{
				ID:            arg.ID,
				CreatedAt:     secret.CreatedAt,
				SecretPrefix:  secret.SecretPrefix,
				HashedSecret:  secret.HashedSecret,
				DisplaySecret: secret.DisplaySecret,
				AppID:         secret.AppID,
				LastUsedAt:    arg.LastUsedAt,
			}
			q.oauth2ProviderAppSecrets[index] = newSecret
			return newSecret, nil
		}
	}
	return database.OAuth2ProviderAppSecret{}, sql.ErrNoRows
}

func (q *FakeQuerier) UpdateOrganization(_ context.Context, arg database.UpdateOrganizationParams) (database.Organization, error) {
	err := validateDatabaseType(arg)
	if err != nil {
		return database.Organization{}, err
	}

	q.mutex.Lock()
	defer q.mutex.Unlock()

	// Enforce the unique constraint, because the API endpoint relies on the database catching
	// non-unique names during updates.
	for _, org := range q.organizations {
		if org.Name == arg.Name && org.ID != arg.ID {
			return database.Organization{}, errUniqueConstraint
		}
	}

	for i, org := range q.organizations {
		if org.ID == arg.ID {
			org.Name = arg.Name
			org.DisplayName = arg.DisplayName
			org.Description = arg.Description
			org.Icon = arg.Icon
			q.organizations[i] = org
			return org, nil
		}
	}
	return database.Organization{}, sql.ErrNoRows
}

func (q *FakeQuerier) UpdateProvisionerDaemonLastSeenAt(_ context.Context, arg database.UpdateProvisionerDaemonLastSeenAtParams) error {
	err := validateDatabaseType(arg)
	if err != nil {
		return err
	}

	q.mutex.Lock()
	defer q.mutex.Unlock()

	for idx := range q.provisionerDaemons {
		if q.provisionerDaemons[idx].ID != arg.ID {
			continue
		}
		if q.provisionerDaemons[idx].LastSeenAt.Time.After(arg.LastSeenAt.Time) {
			continue
		}
		q.provisionerDaemons[idx].LastSeenAt = arg.LastSeenAt
		return nil
	}
	return sql.ErrNoRows
}

func (q *FakeQuerier) UpdateProvisionerJobByID(_ context.Context, arg database.UpdateProvisionerJobByIDParams) error {
	if err := validateDatabaseType(arg); err != nil {
		return err
	}

	q.mutex.Lock()
	defer q.mutex.Unlock()

	for index, job := range q.provisionerJobs {
		if arg.ID != job.ID {
			continue
		}
		job.UpdatedAt = arg.UpdatedAt
		job.JobStatus = provisonerJobStatus(job)
		q.provisionerJobs[index] = job
		return nil
	}
	return sql.ErrNoRows
}

func (q *FakeQuerier) UpdateProvisionerJobWithCancelByID(_ context.Context, arg database.UpdateProvisionerJobWithCancelByIDParams) error {
	if err := validateDatabaseType(arg); err != nil {
		return err
	}

	q.mutex.Lock()
	defer q.mutex.Unlock()

	for index, job := range q.provisionerJobs {
		if arg.ID != job.ID {
			continue
		}
		job.CanceledAt = arg.CanceledAt
		job.CompletedAt = arg.CompletedAt
		job.JobStatus = provisonerJobStatus(job)
		q.provisionerJobs[index] = job
		return nil
	}
	return sql.ErrNoRows
}

func (q *FakeQuerier) UpdateProvisionerJobWithCompleteByID(_ context.Context, arg database.UpdateProvisionerJobWithCompleteByIDParams) error {
	if err := validateDatabaseType(arg); err != nil {
		return err
	}

	q.mutex.Lock()
	defer q.mutex.Unlock()

	for index, job := range q.provisionerJobs {
		if arg.ID != job.ID {
			continue
		}
		job.UpdatedAt = arg.UpdatedAt
		job.CompletedAt = arg.CompletedAt
		job.Error = arg.Error
		job.ErrorCode = arg.ErrorCode
		job.JobStatus = provisonerJobStatus(job)
		q.provisionerJobs[index] = job
		return nil
	}
	return sql.ErrNoRows
}

func (q *FakeQuerier) UpdateReplica(_ context.Context, arg database.UpdateReplicaParams) (database.Replica, error) {
	if err := validateDatabaseType(arg); err != nil {
		return database.Replica{}, err
	}

	q.mutex.Lock()
	defer q.mutex.Unlock()

	for index, replica := range q.replicas {
		if replica.ID != arg.ID {
			continue
		}
		replica.Hostname = arg.Hostname
		replica.StartedAt = arg.StartedAt
		replica.StoppedAt = arg.StoppedAt
		replica.UpdatedAt = arg.UpdatedAt
		replica.RelayAddress = arg.RelayAddress
		replica.RegionID = arg.RegionID
		replica.Version = arg.Version
		replica.Error = arg.Error
		replica.DatabaseLatency = arg.DatabaseLatency
		replica.Primary = arg.Primary
		q.replicas[index] = replica
		return replica, nil
	}
	return database.Replica{}, sql.ErrNoRows
}

func (*FakeQuerier) UpdateTailnetPeerStatusByCoordinator(context.Context, database.UpdateTailnetPeerStatusByCoordinatorParams) error {
	return ErrUnimplemented
}

func (q *FakeQuerier) UpdateTemplateACLByID(_ context.Context, arg database.UpdateTemplateACLByIDParams) error {
	if err := validateDatabaseType(arg); err != nil {
		return err
	}

	q.mutex.Lock()
	defer q.mutex.Unlock()

	for i, template := range q.templates {
		if template.ID == arg.ID {
			template.GroupACL = arg.GroupACL
			template.UserACL = arg.UserACL

			q.templates[i] = template
			return nil
		}
	}

	return sql.ErrNoRows
}

func (q *FakeQuerier) UpdateTemplateAccessControlByID(_ context.Context, arg database.UpdateTemplateAccessControlByIDParams) error {
	if err := validateDatabaseType(arg); err != nil {
		return err
	}

	q.mutex.Lock()
	defer q.mutex.Unlock()

	for idx, tpl := range q.templates {
		if tpl.ID != arg.ID {
			continue
		}
		q.templates[idx].RequireActiveVersion = arg.RequireActiveVersion
		q.templates[idx].Deprecated = arg.Deprecated
		return nil
	}

	return sql.ErrNoRows
}

func (q *FakeQuerier) UpdateTemplateActiveVersionByID(_ context.Context, arg database.UpdateTemplateActiveVersionByIDParams) error {
	if err := validateDatabaseType(arg); err != nil {
		return err
	}

	q.mutex.Lock()
	defer q.mutex.Unlock()

	for index, template := range q.templates {
		if template.ID != arg.ID {
			continue
		}
		template.ActiveVersionID = arg.ActiveVersionID
		template.UpdatedAt = arg.UpdatedAt
		q.templates[index] = template
		return nil
	}
	return sql.ErrNoRows
}

func (q *FakeQuerier) UpdateTemplateDeletedByID(_ context.Context, arg database.UpdateTemplateDeletedByIDParams) error {
	if err := validateDatabaseType(arg); err != nil {
		return err
	}

	q.mutex.Lock()
	defer q.mutex.Unlock()

	for index, template := range q.templates {
		if template.ID != arg.ID {
			continue
		}
		template.Deleted = arg.Deleted
		template.UpdatedAt = arg.UpdatedAt
		q.templates[index] = template
		return nil
	}
	return sql.ErrNoRows
}

func (q *FakeQuerier) UpdateTemplateMetaByID(_ context.Context, arg database.UpdateTemplateMetaByIDParams) error {
	if err := validateDatabaseType(arg); err != nil {
		return err
	}

	q.mutex.Lock()
	defer q.mutex.Unlock()

	for idx, tpl := range q.templates {
		if tpl.ID != arg.ID {
			continue
		}
		tpl.UpdatedAt = dbtime.Now()
		tpl.Name = arg.Name
		tpl.DisplayName = arg.DisplayName
		tpl.Description = arg.Description
		tpl.Icon = arg.Icon
		tpl.GroupACL = arg.GroupACL
		tpl.AllowUserCancelWorkspaceJobs = arg.AllowUserCancelWorkspaceJobs
		tpl.MaxPortSharingLevel = arg.MaxPortSharingLevel
		q.templates[idx] = tpl
		return nil
	}

	return sql.ErrNoRows
}

func (q *FakeQuerier) UpdateTemplateScheduleByID(_ context.Context, arg database.UpdateTemplateScheduleByIDParams) error {
	if err := validateDatabaseType(arg); err != nil {
		return err
	}

	q.mutex.Lock()
	defer q.mutex.Unlock()

	for idx, tpl := range q.templates {
		if tpl.ID != arg.ID {
			continue
		}
		tpl.AllowUserAutostart = arg.AllowUserAutostart
		tpl.AllowUserAutostop = arg.AllowUserAutostop
		tpl.UpdatedAt = dbtime.Now()
		tpl.DefaultTTL = arg.DefaultTTL
		tpl.ActivityBump = arg.ActivityBump
		tpl.AutostopRequirementDaysOfWeek = arg.AutostopRequirementDaysOfWeek
		tpl.AutostopRequirementWeeks = arg.AutostopRequirementWeeks
		tpl.AutostartBlockDaysOfWeek = arg.AutostartBlockDaysOfWeek
		tpl.FailureTTL = arg.FailureTTL
		tpl.TimeTilDormant = arg.TimeTilDormant
		tpl.TimeTilDormantAutoDelete = arg.TimeTilDormantAutoDelete
		q.templates[idx] = tpl
		return nil
	}

	return sql.ErrNoRows
}

func (q *FakeQuerier) UpdateTemplateVersionByID(_ context.Context, arg database.UpdateTemplateVersionByIDParams) error {
	if err := validateDatabaseType(arg); err != nil {
		return err
	}

	q.mutex.Lock()
	defer q.mutex.Unlock()

	for index, templateVersion := range q.templateVersions {
		if templateVersion.ID != arg.ID {
			continue
		}
		templateVersion.TemplateID = arg.TemplateID
		templateVersion.UpdatedAt = arg.UpdatedAt
		templateVersion.Name = arg.Name
		templateVersion.Message = arg.Message
		q.templateVersions[index] = templateVersion
		return nil
	}
	return sql.ErrNoRows
}

func (q *FakeQuerier) UpdateTemplateVersionDescriptionByJobID(_ context.Context, arg database.UpdateTemplateVersionDescriptionByJobIDParams) error {
	if err := validateDatabaseType(arg); err != nil {
		return err
	}

	q.mutex.Lock()
	defer q.mutex.Unlock()

	for index, templateVersion := range q.templateVersions {
		if templateVersion.JobID != arg.JobID {
			continue
		}
		templateVersion.Readme = arg.Readme
		templateVersion.UpdatedAt = arg.UpdatedAt
		q.templateVersions[index] = templateVersion
		return nil
	}
	return sql.ErrNoRows
}

func (q *FakeQuerier) UpdateTemplateVersionExternalAuthProvidersByJobID(_ context.Context, arg database.UpdateTemplateVersionExternalAuthProvidersByJobIDParams) error {
	if err := validateDatabaseType(arg); err != nil {
		return err
	}

	q.mutex.Lock()
	defer q.mutex.Unlock()

	for index, templateVersion := range q.templateVersions {
		if templateVersion.JobID != arg.JobID {
			continue
		}
		templateVersion.ExternalAuthProviders = arg.ExternalAuthProviders
		templateVersion.UpdatedAt = arg.UpdatedAt
		q.templateVersions[index] = templateVersion
		return nil
	}
	return sql.ErrNoRows
}

func (q *FakeQuerier) UpdateTemplateWorkspacesLastUsedAt(_ context.Context, arg database.UpdateTemplateWorkspacesLastUsedAtParams) error {
	err := validateDatabaseType(arg)
	if err != nil {
		return err
	}

	q.mutex.Lock()
	defer q.mutex.Unlock()

	for i, ws := range q.workspaces {
		if ws.TemplateID != arg.TemplateID {
			continue
		}
		ws.LastUsedAt = arg.LastUsedAt
		q.workspaces[i] = ws
	}

	return nil
}

func (q *FakeQuerier) UpdateUserAppearanceSettings(_ context.Context, arg database.UpdateUserAppearanceSettingsParams) (database.User, error) {
	err := validateDatabaseType(arg)
	if err != nil {
		return database.User{}, err
	}

	q.mutex.Lock()
	defer q.mutex.Unlock()

	for index, user := range q.users {
		if user.ID != arg.ID {
			continue
		}
		user.ThemePreference = arg.ThemePreference
		q.users[index] = user
		return user, nil
	}
	return database.User{}, sql.ErrNoRows
}

func (q *FakeQuerier) UpdateUserDeletedByID(_ context.Context, id uuid.UUID) error {
	q.mutex.Lock()
	defer q.mutex.Unlock()

	for i, u := range q.users {
		if u.ID == id {
			u.Deleted = true
			q.users[i] = u
			// NOTE: In the real world, this is done by a trigger.
			q.apiKeys = slices.DeleteFunc(q.apiKeys, func(u database.APIKey) bool {
				return id == u.UserID
			})

			q.userLinks = slices.DeleteFunc(q.userLinks, func(u database.UserLink) bool {
				return id == u.UserID
			})
			return nil
		}
	}
	return sql.ErrNoRows
}

func (q *FakeQuerier) UpdateUserGithubComUserID(_ context.Context, arg database.UpdateUserGithubComUserIDParams) error {
	err := validateDatabaseType(arg)
	if err != nil {
		return err
	}

	q.mutex.Lock()
	defer q.mutex.Unlock()

	for i, user := range q.users {
		if user.ID != arg.ID {
			continue
		}
		user.GithubComUserID = arg.GithubComUserID
		q.users[i] = user
		return nil
	}
	return sql.ErrNoRows
}

func (q *FakeQuerier) UpdateUserHashedPassword(_ context.Context, arg database.UpdateUserHashedPasswordParams) error {
	if err := validateDatabaseType(arg); err != nil {
		return err
	}

	q.mutex.Lock()
	defer q.mutex.Unlock()

	for i, user := range q.users {
		if user.ID != arg.ID {
			continue
		}
		user.HashedPassword = arg.HashedPassword
		q.users[i] = user
		return nil
	}
	return sql.ErrNoRows
}

func (q *FakeQuerier) UpdateUserLastSeenAt(_ context.Context, arg database.UpdateUserLastSeenAtParams) (database.User, error) {
	if err := validateDatabaseType(arg); err != nil {
		return database.User{}, err
	}

	q.mutex.Lock()
	defer q.mutex.Unlock()

	for index, user := range q.users {
		if user.ID != arg.ID {
			continue
		}
		user.LastSeenAt = arg.LastSeenAt
		user.UpdatedAt = arg.UpdatedAt
		q.users[index] = user
		return user, nil
	}
	return database.User{}, sql.ErrNoRows
}

func (q *FakeQuerier) UpdateUserLink(_ context.Context, params database.UpdateUserLinkParams) (database.UserLink, error) {
	if err := validateDatabaseType(params); err != nil {
		return database.UserLink{}, err
	}

	q.mutex.Lock()
	defer q.mutex.Unlock()

	if u, err := q.getUserByIDNoLock(params.UserID); err == nil && u.Deleted {
		return database.UserLink{}, deletedUserLinkError
	}

	for i, link := range q.userLinks {
		if link.UserID == params.UserID && link.LoginType == params.LoginType {
			link.OAuthAccessToken = params.OAuthAccessToken
			link.OAuthAccessTokenKeyID = params.OAuthAccessTokenKeyID
			link.OAuthRefreshToken = params.OAuthRefreshToken
			link.OAuthRefreshTokenKeyID = params.OAuthRefreshTokenKeyID
			link.OAuthExpiry = params.OAuthExpiry
			link.DebugContext = params.DebugContext

			q.userLinks[i] = link
			return link, nil
		}
	}

	return database.UserLink{}, sql.ErrNoRows
}

func (q *FakeQuerier) UpdateUserLinkedID(_ context.Context, params database.UpdateUserLinkedIDParams) (database.UserLink, error) {
	if err := validateDatabaseType(params); err != nil {
		return database.UserLink{}, err
	}

	q.mutex.Lock()
	defer q.mutex.Unlock()

	for i, link := range q.userLinks {
		if link.UserID == params.UserID && link.LoginType == params.LoginType {
			link.LinkedID = params.LinkedID

			q.userLinks[i] = link
			return link, nil
		}
	}

	return database.UserLink{}, sql.ErrNoRows
}

func (q *FakeQuerier) UpdateUserLoginType(_ context.Context, arg database.UpdateUserLoginTypeParams) (database.User, error) {
	if err := validateDatabaseType(arg); err != nil {
		return database.User{}, err
	}

	q.mutex.Lock()
	defer q.mutex.Unlock()

	for i, u := range q.users {
		if u.ID == arg.UserID {
			u.LoginType = arg.NewLoginType
			if arg.NewLoginType != database.LoginTypePassword {
				u.HashedPassword = []byte{}
			}
			q.users[i] = u
			return u, nil
		}
	}
	return database.User{}, sql.ErrNoRows
}

func (q *FakeQuerier) UpdateUserNotificationPreferences(_ context.Context, arg database.UpdateUserNotificationPreferencesParams) (int64, error) {
	err := validateDatabaseType(arg)
	if err != nil {
		return 0, err
	}

	q.mutex.Lock()
	defer q.mutex.Unlock()

	var upserted int64
	for i := range arg.NotificationTemplateIds {
		var (
			found      bool
			templateID = arg.NotificationTemplateIds[i]
			disabled   = arg.Disableds[i]
		)

		for j, np := range q.notificationPreferences {
			if np.UserID != arg.UserID {
				continue
			}

			if np.NotificationTemplateID != templateID {
				continue
			}

			np.Disabled = disabled
			np.UpdatedAt = dbtime.Now()
			q.notificationPreferences[j] = np

			upserted++
			found = true
			break
		}

		if !found {
			np := database.NotificationPreference{
				Disabled:               disabled,
				UserID:                 arg.UserID,
				NotificationTemplateID: templateID,
				CreatedAt:              dbtime.Now(),
				UpdatedAt:              dbtime.Now(),
			}
			q.notificationPreferences = append(q.notificationPreferences, np)
			upserted++
		}
	}

	return upserted, nil
}

func (q *FakeQuerier) UpdateUserProfile(_ context.Context, arg database.UpdateUserProfileParams) (database.User, error) {
	if err := validateDatabaseType(arg); err != nil {
		return database.User{}, err
	}

	q.mutex.Lock()
	defer q.mutex.Unlock()

	for index, user := range q.users {
		if user.ID != arg.ID {
			continue
		}
		user.Email = arg.Email
		user.Username = arg.Username
		user.AvatarURL = arg.AvatarURL
		user.Name = arg.Name
		q.users[index] = user
		return user, nil
	}
	return database.User{}, sql.ErrNoRows
}

func (q *FakeQuerier) UpdateUserQuietHoursSchedule(_ context.Context, arg database.UpdateUserQuietHoursScheduleParams) (database.User, error) {
	if err := validateDatabaseType(arg); err != nil {
		return database.User{}, err
	}

	q.mutex.Lock()
	defer q.mutex.Unlock()

	for index, user := range q.users {
		if user.ID != arg.ID {
			continue
		}
		user.QuietHoursSchedule = arg.QuietHoursSchedule
		q.users[index] = user
		return user, nil
	}
	return database.User{}, sql.ErrNoRows
}

func (q *FakeQuerier) UpdateUserRoles(_ context.Context, arg database.UpdateUserRolesParams) (database.User, error) {
	if err := validateDatabaseType(arg); err != nil {
		return database.User{}, err
	}

	q.mutex.Lock()
	defer q.mutex.Unlock()

	for index, user := range q.users {
		if user.ID != arg.ID {
			continue
		}

		// Set new roles
		user.RBACRoles = arg.GrantedRoles
		// Remove duplicates and sort
		uniqueRoles := make([]string, 0, len(user.RBACRoles))
		exist := make(map[string]struct{})
		for _, r := range user.RBACRoles {
			if _, ok := exist[r]; ok {
				continue
			}
			exist[r] = struct{}{}
			uniqueRoles = append(uniqueRoles, r)
		}
		sort.Strings(uniqueRoles)
		user.RBACRoles = uniqueRoles

		q.users[index] = user
		return user, nil
	}
	return database.User{}, sql.ErrNoRows
}

func (q *FakeQuerier) UpdateUserStatus(_ context.Context, arg database.UpdateUserStatusParams) (database.User, error) {
	if err := validateDatabaseType(arg); err != nil {
		return database.User{}, err
	}

	q.mutex.Lock()
	defer q.mutex.Unlock()

	for index, user := range q.users {
		if user.ID != arg.ID {
			continue
		}
		user.Status = arg.Status
		user.UpdatedAt = arg.UpdatedAt
		q.users[index] = user
		return user, nil
	}
	return database.User{}, sql.ErrNoRows
}

func (q *FakeQuerier) UpdateWorkspace(_ context.Context, arg database.UpdateWorkspaceParams) (database.Workspace, error) {
	if err := validateDatabaseType(arg); err != nil {
		return database.Workspace{}, err
	}

	q.mutex.Lock()
	defer q.mutex.Unlock()

	for i, workspace := range q.workspaces {
		if workspace.Deleted || workspace.ID != arg.ID {
			continue
		}
		for _, other := range q.workspaces {
			if other.Deleted || other.ID == workspace.ID || workspace.OwnerID != other.OwnerID {
				continue
			}
			if other.Name == arg.Name {
				return database.Workspace{}, errUniqueConstraint
			}
		}

		workspace.Name = arg.Name
		q.workspaces[i] = workspace

		return workspace, nil
	}

	return database.Workspace{}, sql.ErrNoRows
}

func (q *FakeQuerier) UpdateWorkspaceAgentConnectionByID(_ context.Context, arg database.UpdateWorkspaceAgentConnectionByIDParams) error {
	if err := validateDatabaseType(arg); err != nil {
		return err
	}

	q.mutex.Lock()
	defer q.mutex.Unlock()

	for index, agent := range q.workspaceAgents {
		if agent.ID != arg.ID {
			continue
		}
		agent.FirstConnectedAt = arg.FirstConnectedAt
		agent.LastConnectedAt = arg.LastConnectedAt
		agent.DisconnectedAt = arg.DisconnectedAt
		agent.UpdatedAt = arg.UpdatedAt
		agent.LastConnectedReplicaID = arg.LastConnectedReplicaID
		q.workspaceAgents[index] = agent
		return nil
	}
	return sql.ErrNoRows
}

func (q *FakeQuerier) UpdateWorkspaceAgentLifecycleStateByID(_ context.Context, arg database.UpdateWorkspaceAgentLifecycleStateByIDParams) error {
	if err := validateDatabaseType(arg); err != nil {
		return err
	}

	q.mutex.Lock()
	defer q.mutex.Unlock()
	for i, agent := range q.workspaceAgents {
		if agent.ID == arg.ID {
			agent.LifecycleState = arg.LifecycleState
			agent.StartedAt = arg.StartedAt
			agent.ReadyAt = arg.ReadyAt
			q.workspaceAgents[i] = agent
			return nil
		}
	}
	return sql.ErrNoRows
}

func (q *FakeQuerier) UpdateWorkspaceAgentLogOverflowByID(_ context.Context, arg database.UpdateWorkspaceAgentLogOverflowByIDParams) error {
	if err := validateDatabaseType(arg); err != nil {
		return err
	}

	q.mutex.Lock()
	defer q.mutex.Unlock()
	for i, agent := range q.workspaceAgents {
		if agent.ID == arg.ID {
			agent.LogsOverflowed = arg.LogsOverflowed
			q.workspaceAgents[i] = agent
			return nil
		}
	}
	return sql.ErrNoRows
}

func (q *FakeQuerier) UpdateWorkspaceAgentMetadata(_ context.Context, arg database.UpdateWorkspaceAgentMetadataParams) error {
	q.mutex.Lock()
	defer q.mutex.Unlock()

	for i, m := range q.workspaceAgentMetadata {
		if m.WorkspaceAgentID != arg.WorkspaceAgentID {
			continue
		}
		for j := 0; j < len(arg.Key); j++ {
			if m.Key == arg.Key[j] {
				q.workspaceAgentMetadata[i].Value = arg.Value[j]
				q.workspaceAgentMetadata[i].Error = arg.Error[j]
				q.workspaceAgentMetadata[i].CollectedAt = arg.CollectedAt[j]
				return nil
			}
		}
	}

	return nil
}

func (q *FakeQuerier) UpdateWorkspaceAgentStartupByID(_ context.Context, arg database.UpdateWorkspaceAgentStartupByIDParams) error {
	if err := validateDatabaseType(arg); err != nil {
		return err
	}

	if len(arg.Subsystems) > 0 {
		seen := map[database.WorkspaceAgentSubsystem]struct{}{
			arg.Subsystems[0]: {},
		}
		for i := 1; i < len(arg.Subsystems); i++ {
			s := arg.Subsystems[i]
			if _, ok := seen[s]; ok {
				return xerrors.Errorf("duplicate subsystem %q", s)
			}
			seen[s] = struct{}{}

			if arg.Subsystems[i-1] > arg.Subsystems[i] {
				return xerrors.Errorf("subsystems not sorted: %q > %q", arg.Subsystems[i-1], arg.Subsystems[i])
			}
		}
	}

	q.mutex.Lock()
	defer q.mutex.Unlock()

	for index, agent := range q.workspaceAgents {
		if agent.ID != arg.ID {
			continue
		}

		agent.Version = arg.Version
		agent.APIVersion = arg.APIVersion
		agent.ExpandedDirectory = arg.ExpandedDirectory
		agent.Subsystems = arg.Subsystems
		q.workspaceAgents[index] = agent
		return nil
	}
	return sql.ErrNoRows
}

func (q *FakeQuerier) UpdateWorkspaceAppHealthByID(_ context.Context, arg database.UpdateWorkspaceAppHealthByIDParams) error {
	if err := validateDatabaseType(arg); err != nil {
		return err
	}

	q.mutex.Lock()
	defer q.mutex.Unlock()

	for index, app := range q.workspaceApps {
		if app.ID != arg.ID {
			continue
		}
		app.Health = arg.Health
		q.workspaceApps[index] = app
		return nil
	}
	return sql.ErrNoRows
}

func (q *FakeQuerier) UpdateWorkspaceAutomaticUpdates(_ context.Context, arg database.UpdateWorkspaceAutomaticUpdatesParams) error {
	if err := validateDatabaseType(arg); err != nil {
		return err
	}

	q.mutex.Lock()
	defer q.mutex.Unlock()

	for index, workspace := range q.workspaces {
		if workspace.ID != arg.ID {
			continue
		}
		workspace.AutomaticUpdates = arg.AutomaticUpdates
		q.workspaces[index] = workspace
		return nil
	}

	return sql.ErrNoRows
}

func (q *FakeQuerier) UpdateWorkspaceAutostart(_ context.Context, arg database.UpdateWorkspaceAutostartParams) error {
	if err := validateDatabaseType(arg); err != nil {
		return err
	}

	q.mutex.Lock()
	defer q.mutex.Unlock()

	for index, workspace := range q.workspaces {
		if workspace.ID != arg.ID {
			continue
		}
		workspace.AutostartSchedule = arg.AutostartSchedule
		q.workspaces[index] = workspace
		return nil
	}

	return sql.ErrNoRows
}

func (q *FakeQuerier) UpdateWorkspaceBuildCostByID(_ context.Context, arg database.UpdateWorkspaceBuildCostByIDParams) error {
	if err := validateDatabaseType(arg); err != nil {
		return err
	}

	q.mutex.Lock()
	defer q.mutex.Unlock()

	for index, workspaceBuild := range q.workspaceBuilds {
		if workspaceBuild.ID != arg.ID {
			continue
		}
		workspaceBuild.DailyCost = arg.DailyCost
		q.workspaceBuilds[index] = workspaceBuild
		return nil
	}
	return sql.ErrNoRows
}

func (q *FakeQuerier) UpdateWorkspaceBuildDeadlineByID(_ context.Context, arg database.UpdateWorkspaceBuildDeadlineByIDParams) error {
	err := validateDatabaseType(arg)
	if err != nil {
		return err
	}

	q.mutex.Lock()
	defer q.mutex.Unlock()

	for idx, build := range q.workspaceBuilds {
		if build.ID != arg.ID {
			continue
		}
		build.Deadline = arg.Deadline
		build.MaxDeadline = arg.MaxDeadline
		build.UpdatedAt = arg.UpdatedAt
		q.workspaceBuilds[idx] = build
		return nil
	}

	return sql.ErrNoRows
}

func (q *FakeQuerier) UpdateWorkspaceBuildProvisionerStateByID(_ context.Context, arg database.UpdateWorkspaceBuildProvisionerStateByIDParams) error {
	err := validateDatabaseType(arg)
	if err != nil {
		return err
	}

	q.mutex.Lock()
	defer q.mutex.Unlock()

	for idx, build := range q.workspaceBuilds {
		if build.ID != arg.ID {
			continue
		}
		build.ProvisionerState = arg.ProvisionerState
		build.UpdatedAt = arg.UpdatedAt
		q.workspaceBuilds[idx] = build
		return nil
	}

	return sql.ErrNoRows
}

func (q *FakeQuerier) UpdateWorkspaceDeletedByID(_ context.Context, arg database.UpdateWorkspaceDeletedByIDParams) error {
	if err := validateDatabaseType(arg); err != nil {
		return err
	}

	q.mutex.Lock()
	defer q.mutex.Unlock()

	for index, workspace := range q.workspaces {
		if workspace.ID != arg.ID {
			continue
		}
		workspace.Deleted = arg.Deleted
		q.workspaces[index] = workspace
		return nil
	}
	return sql.ErrNoRows
}

func (q *FakeQuerier) UpdateWorkspaceDormantDeletingAt(_ context.Context, arg database.UpdateWorkspaceDormantDeletingAtParams) (database.Workspace, error) {
	if err := validateDatabaseType(arg); err != nil {
		return database.Workspace{}, err
	}
	q.mutex.Lock()
	defer q.mutex.Unlock()
	for index, workspace := range q.workspaces {
		if workspace.ID != arg.ID {
			continue
		}
		workspace.DormantAt = arg.DormantAt
		if workspace.DormantAt.Time.IsZero() {
			workspace.LastUsedAt = dbtime.Now()
			workspace.DeletingAt = sql.NullTime{}
		}
		if !workspace.DormantAt.Time.IsZero() {
			var template database.TemplateTable
			for _, t := range q.templates {
				if t.ID == workspace.TemplateID {
					template = t
					break
				}
			}
			if template.ID == uuid.Nil {
				return database.Workspace{}, xerrors.Errorf("unable to find workspace template")
			}
			if template.TimeTilDormantAutoDelete > 0 {
				workspace.DeletingAt = sql.NullTime{
					Valid: true,
					Time:  workspace.DormantAt.Time.Add(time.Duration(template.TimeTilDormantAutoDelete)),
				}
			}
		}
		q.workspaces[index] = workspace
		return workspace, nil
	}
	return database.Workspace{}, sql.ErrNoRows
}

func (q *FakeQuerier) UpdateWorkspaceLastUsedAt(_ context.Context, arg database.UpdateWorkspaceLastUsedAtParams) error {
	if err := validateDatabaseType(arg); err != nil {
		return err
	}

	q.mutex.Lock()
	defer q.mutex.Unlock()

	for index, workspace := range q.workspaces {
		if workspace.ID != arg.ID {
			continue
		}
		workspace.LastUsedAt = arg.LastUsedAt
		q.workspaces[index] = workspace
		return nil
	}

	return sql.ErrNoRows
}

func (q *FakeQuerier) UpdateWorkspaceProxy(_ context.Context, arg database.UpdateWorkspaceProxyParams) (database.WorkspaceProxy, error) {
	q.mutex.Lock()
	defer q.mutex.Unlock()

	for _, p := range q.workspaceProxies {
		if p.Name == arg.Name && p.ID != arg.ID {
			return database.WorkspaceProxy{}, errUniqueConstraint
		}
	}

	for i, p := range q.workspaceProxies {
		if p.ID == arg.ID {
			p.Name = arg.Name
			p.DisplayName = arg.DisplayName
			p.Icon = arg.Icon
			if len(p.TokenHashedSecret) > 0 {
				p.TokenHashedSecret = arg.TokenHashedSecret
			}
			q.workspaceProxies[i] = p
			return p, nil
		}
	}
	return database.WorkspaceProxy{}, sql.ErrNoRows
}

func (q *FakeQuerier) UpdateWorkspaceProxyDeleted(_ context.Context, arg database.UpdateWorkspaceProxyDeletedParams) error {
	q.mutex.Lock()
	defer q.mutex.Unlock()

	for i, p := range q.workspaceProxies {
		if p.ID == arg.ID {
			p.Deleted = arg.Deleted
			p.UpdatedAt = dbtime.Now()
			q.workspaceProxies[i] = p
			return nil
		}
	}
	return sql.ErrNoRows
}

func (q *FakeQuerier) UpdateWorkspaceTTL(_ context.Context, arg database.UpdateWorkspaceTTLParams) error {
	if err := validateDatabaseType(arg); err != nil {
		return err
	}

	q.mutex.Lock()
	defer q.mutex.Unlock()

	for index, workspace := range q.workspaces {
		if workspace.ID != arg.ID {
			continue
		}
		workspace.Ttl = arg.Ttl
		q.workspaces[index] = workspace
		return nil
	}

	return sql.ErrNoRows
}

func (q *FakeQuerier) UpdateWorkspacesDormantDeletingAtByTemplateID(_ context.Context, arg database.UpdateWorkspacesDormantDeletingAtByTemplateIDParams) ([]database.Workspace, error) {
	q.mutex.Lock()
	defer q.mutex.Unlock()

	err := validateDatabaseType(arg)
	if err != nil {
		return nil, err
	}

	affectedRows := []database.Workspace{}
	for i, ws := range q.workspaces {
		if ws.TemplateID != arg.TemplateID {
			continue
		}

		if ws.DormantAt.Time.IsZero() {
			continue
		}

		if !arg.DormantAt.IsZero() {
			ws.DormantAt = sql.NullTime{
				Valid: true,
				Time:  arg.DormantAt,
			}
		}

		deletingAt := sql.NullTime{
			Valid: arg.TimeTilDormantAutodeleteMs > 0,
		}
		if arg.TimeTilDormantAutodeleteMs > 0 {
			deletingAt.Time = ws.DormantAt.Time.Add(time.Duration(arg.TimeTilDormantAutodeleteMs) * time.Millisecond)
		}
		ws.DeletingAt = deletingAt
		q.workspaces[i] = ws
		affectedRows = append(affectedRows, ws)
	}

	return affectedRows, nil
}

func (q *FakeQuerier) UpsertAnnouncementBanners(_ context.Context, data string) error {
	q.mutex.RLock()
	defer q.mutex.RUnlock()

	q.announcementBanners = []byte(data)
	return nil
}

func (q *FakeQuerier) UpsertAppSecurityKey(_ context.Context, data string) error {
	q.mutex.Lock()
	defer q.mutex.Unlock()

	q.appSecurityKey = data
	return nil
}

func (q *FakeQuerier) UpsertApplicationName(_ context.Context, data string) error {
	q.mutex.RLock()
	defer q.mutex.RUnlock()

	q.applicationName = data
	return nil
}

func (q *FakeQuerier) UpsertCoordinatorResumeTokenSigningKey(_ context.Context, value string) error {
	q.mutex.Lock()
	defer q.mutex.Unlock()

	q.coordinatorResumeTokenSigningKey = value
	return nil
}

func (q *FakeQuerier) UpsertDefaultProxy(_ context.Context, arg database.UpsertDefaultProxyParams) error {
	q.defaultProxyDisplayName = arg.DisplayName
	q.defaultProxyIconURL = arg.IconUrl
	return nil
}

func (q *FakeQuerier) UpsertHealthSettings(_ context.Context, data string) error {
	q.mutex.Lock()
	defer q.mutex.Unlock()

	q.healthSettings = []byte(data)
	return nil
}

func (q *FakeQuerier) UpsertJFrogXrayScanByWorkspaceAndAgentID(_ context.Context, arg database.UpsertJFrogXrayScanByWorkspaceAndAgentIDParams) error {
	err := validateDatabaseType(arg)
	if err != nil {
		return err
	}

	q.mutex.Lock()
	defer q.mutex.Unlock()

	for i, scan := range q.jfrogXRayScans {
		if scan.AgentID == arg.AgentID && scan.WorkspaceID == arg.WorkspaceID {
			scan.Critical = arg.Critical
			scan.High = arg.High
			scan.Medium = arg.Medium
			scan.ResultsUrl = arg.ResultsUrl
			q.jfrogXRayScans[i] = scan
			return nil
		}
	}

	//nolint:gosimple
	q.jfrogXRayScans = append(q.jfrogXRayScans, database.JfrogXrayScan{
		WorkspaceID: arg.WorkspaceID,
		AgentID:     arg.AgentID,
		Critical:    arg.Critical,
		High:        arg.High,
		Medium:      arg.Medium,
		ResultsUrl:  arg.ResultsUrl,
	})

	return nil
}

func (q *FakeQuerier) UpsertLastUpdateCheck(_ context.Context, data string) error {
	q.mutex.Lock()
	defer q.mutex.Unlock()

	q.lastUpdateCheck = []byte(data)
	return nil
}

func (q *FakeQuerier) UpsertLogoURL(_ context.Context, data string) error {
	q.mutex.Lock()
	defer q.mutex.Unlock()

	q.logoURL = data
	return nil
}

func (q *FakeQuerier) UpsertNotificationsSettings(_ context.Context, data string) error {
	q.mutex.Lock()
	defer q.mutex.Unlock()

	q.notificationsSettings = []byte(data)
	return nil
}

func (q *FakeQuerier) UpsertOAuthSigningKey(_ context.Context, value string) error {
	q.mutex.Lock()
	defer q.mutex.Unlock()

	q.oauthSigningKey = value
	return nil
}

func (q *FakeQuerier) UpsertProvisionerDaemon(_ context.Context, arg database.UpsertProvisionerDaemonParams) (database.ProvisionerDaemon, error) {
	err := validateDatabaseType(arg)
	if err != nil {
		return database.ProvisionerDaemon{}, err
	}

	q.mutex.Lock()
	defer q.mutex.Unlock()
	for _, d := range q.provisionerDaemons {
		if d.Name == arg.Name {
			if d.Tags[provisionersdk.TagScope] == provisionersdk.ScopeOrganization && arg.Tags[provisionersdk.TagOwner] != "" {
				continue
			}
			if d.Tags[provisionersdk.TagScope] == provisionersdk.ScopeUser && arg.Tags[provisionersdk.TagOwner] != d.Tags[provisionersdk.TagOwner] {
				continue
			}
			d.Provisioners = arg.Provisioners
			d.Tags = maps.Clone(arg.Tags)
			d.Version = arg.Version
			d.LastSeenAt = arg.LastSeenAt
			return d, nil
		}
	}
	d := database.ProvisionerDaemon{
		ID:             uuid.New(),
		CreatedAt:      arg.CreatedAt,
		Name:           arg.Name,
		Provisioners:   arg.Provisioners,
		Tags:           maps.Clone(arg.Tags),
		ReplicaID:      uuid.NullUUID{},
		LastSeenAt:     arg.LastSeenAt,
		Version:        arg.Version,
		APIVersion:     arg.APIVersion,
		OrganizationID: arg.OrganizationID,
	}
	q.provisionerDaemons = append(q.provisionerDaemons, d)
	return d, nil
}

func (q *FakeQuerier) UpsertRuntimeConfig(_ context.Context, arg database.UpsertRuntimeConfigParams) error {
	err := validateDatabaseType(arg)
	if err != nil {
		return err
	}

	q.mutex.Lock()
	defer q.mutex.Unlock()

	q.runtimeConfig[arg.Key] = arg.Value
	return nil
}

func (*FakeQuerier) UpsertTailnetAgent(context.Context, database.UpsertTailnetAgentParams) (database.TailnetAgent, error) {
	return database.TailnetAgent{}, ErrUnimplemented
}

func (*FakeQuerier) UpsertTailnetClient(context.Context, database.UpsertTailnetClientParams) (database.TailnetClient, error) {
	return database.TailnetClient{}, ErrUnimplemented
}

func (*FakeQuerier) UpsertTailnetClientSubscription(context.Context, database.UpsertTailnetClientSubscriptionParams) error {
	return ErrUnimplemented
}

func (*FakeQuerier) UpsertTailnetCoordinator(context.Context, uuid.UUID) (database.TailnetCoordinator, error) {
	return database.TailnetCoordinator{}, ErrUnimplemented
}

func (*FakeQuerier) UpsertTailnetPeer(_ context.Context, arg database.UpsertTailnetPeerParams) (database.TailnetPeer, error) {
	err := validateDatabaseType(arg)
	if err != nil {
		return database.TailnetPeer{}, err
	}

	return database.TailnetPeer{}, ErrUnimplemented
}

func (*FakeQuerier) UpsertTailnetTunnel(_ context.Context, arg database.UpsertTailnetTunnelParams) (database.TailnetTunnel, error) {
	err := validateDatabaseType(arg)
	if err != nil {
		return database.TailnetTunnel{}, err
	}

	return database.TailnetTunnel{}, ErrUnimplemented
}

func (q *FakeQuerier) UpsertTemplateUsageStats(ctx context.Context) error {
	q.mutex.Lock()
	defer q.mutex.Unlock()

	/*
	   WITH
	*/

	/*
		latest_start AS (
			SELECT
				-- Truncate to hour so that we always look at even ranges of data.
				date_trunc('hour', COALESCE(
					MAX(start_time) - '1 hour'::interval),
					-- Fallback when there are no template usage stats yet.
					-- App stats can exist before this, but not agent stats,
					-- limit the lookback to avoid inconsistency.
					(SELECT MIN(created_at) FROM workspace_agent_stats)
				)) AS t
			FROM
				template_usage_stats
		),
	*/

	now := time.Now()
	latestStart := time.Time{}
	for _, stat := range q.templateUsageStats {
		if stat.StartTime.After(latestStart) {
			latestStart = stat.StartTime.Add(-time.Hour)
		}
	}
	if latestStart.IsZero() {
		for _, stat := range q.workspaceAgentStats {
			if latestStart.IsZero() || stat.CreatedAt.Before(latestStart) {
				latestStart = stat.CreatedAt
			}
		}
	}
	if latestStart.IsZero() {
		return nil
	}
	latestStart = latestStart.Truncate(time.Hour)

	/*
		workspace_app_stat_buckets AS (
			SELECT
				-- Truncate the minute to the nearest half hour, this is the bucket size
				-- for the data.
				date_trunc('hour', s.minute_bucket) + trunc(date_part('minute', s.minute_bucket) / 30) * 30 * '1 minute'::interval AS time_bucket,
				w.template_id,
				was.user_id,
				-- Both app stats and agent stats track web terminal usage, but
				-- by different means. The app stats value should be more
				-- accurate so we don't want to discard it just yet.
				CASE
					WHEN was.access_method = 'terminal'
					THEN '[terminal]' -- Unique name, app names can't contain brackets.
					ELSE was.slug_or_port
				END AS app_name,
				COUNT(DISTINCT s.minute_bucket) AS app_minutes,
				-- Store each unique minute bucket for later merge between datasets.
				array_agg(DISTINCT s.minute_bucket) AS minute_buckets
			FROM
				workspace_app_stats AS was
			JOIN
				workspaces AS w
			ON
				w.id = was.workspace_id
			-- Generate a series of minute buckets for each session for computing the
			-- mintes/bucket.
			CROSS JOIN
				generate_series(
					date_trunc('minute', was.session_started_at),
					-- Subtract 1 microsecond to avoid creating an extra series.
					date_trunc('minute', was.session_ended_at - '1 microsecond'::interval),
					'1 minute'::interval
				) AS s(minute_bucket)
			WHERE
				-- s.minute_bucket >= @start_time::timestamptz
				-- AND s.minute_bucket < @end_time::timestamptz
				s.minute_bucket >= (SELECT t FROM latest_start)
				AND s.minute_bucket < NOW()
			GROUP BY
				time_bucket, w.template_id, was.user_id, was.access_method, was.slug_or_port
		),
	*/

	type workspaceAppStatGroupBy struct {
		TimeBucket   time.Time
		TemplateID   uuid.UUID
		UserID       uuid.UUID
		AccessMethod string
		SlugOrPort   string
	}
	type workspaceAppStatRow struct {
		workspaceAppStatGroupBy
		AppName       string
		AppMinutes    int
		MinuteBuckets map[time.Time]struct{}
	}
	workspaceAppStatRows := make(map[workspaceAppStatGroupBy]workspaceAppStatRow)
	for _, was := range q.workspaceAppStats {
		// Preflight: s.minute_bucket >= (SELECT t FROM latest_start)
		if was.SessionEndedAt.Before(latestStart) {
			continue
		}
		// JOIN workspaces
		w, err := q.getWorkspaceByIDNoLock(ctx, was.WorkspaceID)
		if err != nil {
			return err
		}
		// CROSS JOIN generate_series
		for t := was.SessionStartedAt.Truncate(time.Minute); t.Before(was.SessionEndedAt); t = t.Add(time.Minute) {
			// WHERE
			if t.Before(latestStart) || t.After(now) || t.Equal(now) {
				continue
			}

			bucket := t.Truncate(30 * time.Minute)
			// GROUP BY
			key := workspaceAppStatGroupBy{
				TimeBucket:   bucket,
				TemplateID:   w.TemplateID,
				UserID:       was.UserID,
				AccessMethod: was.AccessMethod,
				SlugOrPort:   was.SlugOrPort,
			}
			// SELECT
			row, ok := workspaceAppStatRows[key]
			if !ok {
				row = workspaceAppStatRow{
					workspaceAppStatGroupBy: key,
					AppName:                 was.SlugOrPort,
					AppMinutes:              0,
					MinuteBuckets:           make(map[time.Time]struct{}),
				}
				if was.AccessMethod == "terminal" {
					row.AppName = "[terminal]"
				}
			}
			row.MinuteBuckets[t] = struct{}{}
			row.AppMinutes = len(row.MinuteBuckets)
			workspaceAppStatRows[key] = row
		}
	}

	/*
		agent_stats_buckets AS (
			SELECT
				-- Truncate the minute to the nearest half hour, this is the bucket size
				-- for the data.
				date_trunc('hour', created_at) + trunc(date_part('minute', created_at) / 30) * 30 * '1 minute'::interval AS time_bucket,
				template_id,
				user_id,
				-- Store each unique minute bucket for later merge between datasets.
				array_agg(
					DISTINCT CASE
					WHEN
						session_count_ssh > 0
						-- TODO(mafredri): Enable when we have the column.
						-- OR session_count_sftp > 0
						OR session_count_reconnecting_pty > 0
						OR session_count_vscode > 0
						OR session_count_jetbrains > 0
					THEN
						date_trunc('minute', created_at)
					ELSE
						NULL
					END
				) AS minute_buckets,
				COUNT(DISTINCT CASE WHEN session_count_ssh > 0 THEN date_trunc('minute', created_at) ELSE NULL END) AS ssh_mins,
				-- TODO(mafredri): Enable when we have the column.
				-- COUNT(DISTINCT CASE WHEN session_count_sftp > 0 THEN date_trunc('minute', created_at) ELSE NULL END) AS sftp_mins,
				COUNT(DISTINCT CASE WHEN session_count_reconnecting_pty > 0 THEN date_trunc('minute', created_at) ELSE NULL END) AS reconnecting_pty_mins,
				COUNT(DISTINCT CASE WHEN session_count_vscode > 0 THEN date_trunc('minute', created_at) ELSE NULL END) AS vscode_mins,
				COUNT(DISTINCT CASE WHEN session_count_jetbrains > 0 THEN date_trunc('minute', created_at) ELSE NULL END) AS jetbrains_mins,
				-- NOTE(mafredri): The agent stats are currently very unreliable, and
				-- sometimes the connections are missing, even during active sessions.
				-- Since we can't fully rely on this, we check for "any connection
				-- during this half-hour". A better solution here would be preferable.
				MAX(connection_count) > 0 AS has_connection
			FROM
				workspace_agent_stats
			WHERE
				-- created_at >= @start_time::timestamptz
				-- AND created_at < @end_time::timestamptz
				created_at >= (SELECT t FROM latest_start)
				AND created_at < NOW()
				-- Inclusion criteria to filter out empty results.
				AND (
					session_count_ssh > 0
					-- TODO(mafredri): Enable when we have the column.
					-- OR session_count_sftp > 0
					OR session_count_reconnecting_pty > 0
					OR session_count_vscode > 0
					OR session_count_jetbrains > 0
				)
			GROUP BY
				time_bucket, template_id, user_id
		),
	*/

	type agentStatGroupBy struct {
		TimeBucket time.Time
		TemplateID uuid.UUID
		UserID     uuid.UUID
	}
	type agentStatRow struct {
		agentStatGroupBy
		MinuteBuckets                map[time.Time]struct{}
		SSHMinuteBuckets             map[time.Time]struct{}
		SSHMins                      int
		SFTPMinuteBuckets            map[time.Time]struct{}
		SFTPMins                     int
		ReconnectingPTYMinuteBuckets map[time.Time]struct{}
		ReconnectingPTYMins          int
		VSCodeMinuteBuckets          map[time.Time]struct{}
		VSCodeMins                   int
		JetBrainsMinuteBuckets       map[time.Time]struct{}
		JetBrainsMins                int
		HasConnection                bool
	}
	agentStatRows := make(map[agentStatGroupBy]agentStatRow)
	for _, was := range q.workspaceAgentStats {
		// WHERE
		if was.CreatedAt.Before(latestStart) || was.CreatedAt.After(now) || was.CreatedAt.Equal(now) {
			continue
		}
		if was.SessionCountSSH == 0 && was.SessionCountReconnectingPTY == 0 && was.SessionCountVSCode == 0 && was.SessionCountJetBrains == 0 {
			continue
		}
		// GROUP BY
		key := agentStatGroupBy{
			TimeBucket: was.CreatedAt.Truncate(30 * time.Minute),
			TemplateID: was.TemplateID,
			UserID:     was.UserID,
		}
		// SELECT
		row, ok := agentStatRows[key]
		if !ok {
			row = agentStatRow{
				agentStatGroupBy:             key,
				MinuteBuckets:                make(map[time.Time]struct{}),
				SSHMinuteBuckets:             make(map[time.Time]struct{}),
				SFTPMinuteBuckets:            make(map[time.Time]struct{}),
				ReconnectingPTYMinuteBuckets: make(map[time.Time]struct{}),
				VSCodeMinuteBuckets:          make(map[time.Time]struct{}),
				JetBrainsMinuteBuckets:       make(map[time.Time]struct{}),
			}
		}
		minute := was.CreatedAt.Truncate(time.Minute)
		row.MinuteBuckets[minute] = struct{}{}
		if was.SessionCountSSH > 0 {
			row.SSHMinuteBuckets[minute] = struct{}{}
			row.SSHMins = len(row.SSHMinuteBuckets)
		}
		// TODO(mafredri): Enable when we have the column.
		// if was.SessionCountSFTP > 0 {
		// 	row.SFTPMinuteBuckets[minute] = struct{}{}
		// 	row.SFTPMins = len(row.SFTPMinuteBuckets)
		// }
		_ = row.SFTPMinuteBuckets
		if was.SessionCountReconnectingPTY > 0 {
			row.ReconnectingPTYMinuteBuckets[minute] = struct{}{}
			row.ReconnectingPTYMins = len(row.ReconnectingPTYMinuteBuckets)
		}
		if was.SessionCountVSCode > 0 {
			row.VSCodeMinuteBuckets[minute] = struct{}{}
			row.VSCodeMins = len(row.VSCodeMinuteBuckets)
		}
		if was.SessionCountJetBrains > 0 {
			row.JetBrainsMinuteBuckets[minute] = struct{}{}
			row.JetBrainsMins = len(row.JetBrainsMinuteBuckets)
		}
		if !row.HasConnection {
			row.HasConnection = was.ConnectionCount > 0
		}
		agentStatRows[key] = row
	}

	/*
		stats AS (
			SELECT
				stats.time_bucket AS start_time,
				stats.time_bucket + '30 minutes'::interval AS end_time,
				stats.template_id,
				stats.user_id,
				-- Sum/distinct to handle zero/duplicate values due union and to unnest.
				COUNT(DISTINCT minute_bucket) AS usage_mins,
				array_agg(DISTINCT minute_bucket) AS minute_buckets,
				SUM(DISTINCT stats.ssh_mins) AS ssh_mins,
				SUM(DISTINCT stats.sftp_mins) AS sftp_mins,
				SUM(DISTINCT stats.reconnecting_pty_mins) AS reconnecting_pty_mins,
				SUM(DISTINCT stats.vscode_mins) AS vscode_mins,
				SUM(DISTINCT stats.jetbrains_mins) AS jetbrains_mins,
				-- This is what we unnested, re-nest as json.
				jsonb_object_agg(stats.app_name, stats.app_minutes) FILTER (WHERE stats.app_name IS NOT NULL) AS app_usage_mins
			FROM (
				SELECT
					time_bucket,
					template_id,
					user_id,
					0 AS ssh_mins,
					0 AS sftp_mins,
					0 AS reconnecting_pty_mins,
					0 AS vscode_mins,
					0 AS jetbrains_mins,
					app_name,
					app_minutes,
					minute_buckets
				FROM
					workspace_app_stat_buckets

				UNION ALL

				SELECT
					time_bucket,
					template_id,
					user_id,
					ssh_mins,
					-- TODO(mafredri): Enable when we have the column.
					0 AS sftp_mins,
					reconnecting_pty_mins,
					vscode_mins,
					jetbrains_mins,
					NULL AS app_name,
					NULL AS app_minutes,
					minute_buckets
				FROM
					agent_stats_buckets
				WHERE
					-- See note in the agent_stats_buckets CTE.
					has_connection
			) AS stats, unnest(minute_buckets) AS minute_bucket
			GROUP BY
				stats.time_bucket, stats.template_id, stats.user_id
		),
	*/

	type statsGroupBy struct {
		TimeBucket time.Time
		TemplateID uuid.UUID
		UserID     uuid.UUID
	}
	type statsRow struct {
		statsGroupBy
		UsageMinuteBuckets  map[time.Time]struct{}
		UsageMins           int
		SSHMins             int
		SFTPMins            int
		ReconnectingPTYMins int
		VSCodeMins          int
		JetBrainsMins       int
		AppUsageMinutes     map[string]int
	}
	statsRows := make(map[statsGroupBy]statsRow)
	for _, was := range workspaceAppStatRows {
		// GROUP BY
		key := statsGroupBy{
			TimeBucket: was.TimeBucket,
			TemplateID: was.TemplateID,
			UserID:     was.UserID,
		}
		// SELECT
		row, ok := statsRows[key]
		if !ok {
			row = statsRow{
				statsGroupBy:       key,
				UsageMinuteBuckets: make(map[time.Time]struct{}),
				AppUsageMinutes:    make(map[string]int),
			}
		}
		for t := range was.MinuteBuckets {
			row.UsageMinuteBuckets[t] = struct{}{}
		}
		row.UsageMins = len(row.UsageMinuteBuckets)
		row.AppUsageMinutes[was.AppName] = was.AppMinutes
		statsRows[key] = row
	}
	for _, was := range agentStatRows {
		// GROUP BY
		key := statsGroupBy{
			TimeBucket: was.TimeBucket,
			TemplateID: was.TemplateID,
			UserID:     was.UserID,
		}
		// SELECT
		row, ok := statsRows[key]
		if !ok {
			row = statsRow{
				statsGroupBy:       key,
				UsageMinuteBuckets: make(map[time.Time]struct{}),
				AppUsageMinutes:    make(map[string]int),
			}
		}
		for t := range was.MinuteBuckets {
			row.UsageMinuteBuckets[t] = struct{}{}
		}
		row.UsageMins = len(row.UsageMinuteBuckets)
		row.SSHMins += was.SSHMins
		row.SFTPMins += was.SFTPMins
		row.ReconnectingPTYMins += was.ReconnectingPTYMins
		row.VSCodeMins += was.VSCodeMins
		row.JetBrainsMins += was.JetBrainsMins
		statsRows[key] = row
	}

	/*
		minute_buckets AS (
			-- Create distinct minute buckets for user-activity, so we can filter out
			-- irrelevant latencies.
			SELECT DISTINCT ON (stats.start_time, stats.template_id, stats.user_id, minute_bucket)
				stats.start_time,
				stats.template_id,
				stats.user_id,
				minute_bucket
			FROM
				stats, unnest(minute_buckets) AS minute_bucket
		),
		latencies AS (
			-- Select all non-zero latencies for all the minutes that a user used the
			-- workspace in some way.
			SELECT
				mb.start_time,
				mb.template_id,
				mb.user_id,
				-- TODO(mafredri): We're doing medians on medians here, we may want to
				-- improve upon this at some point.
				PERCENTILE_CONT(0.5) WITHIN GROUP (ORDER BY was.connection_median_latency_ms)::real AS median_latency_ms
			FROM
				minute_buckets AS mb
			JOIN
				workspace_agent_stats AS was
			ON
				date_trunc('minute', was.created_at) = mb.minute_bucket
				AND was.template_id = mb.template_id
				AND was.user_id = mb.user_id
				AND was.connection_median_latency_ms >= 0
			GROUP BY
				mb.start_time, mb.template_id, mb.user_id
		)
	*/

	type latenciesGroupBy struct {
		StartTime  time.Time
		TemplateID uuid.UUID
		UserID     uuid.UUID
	}
	type latenciesRow struct {
		latenciesGroupBy
		Latencies       []float64
		MedianLatencyMS float64
	}
	latenciesRows := make(map[latenciesGroupBy]latenciesRow)
	for _, stat := range statsRows {
		for t := range stat.UsageMinuteBuckets {
			// GROUP BY
			key := latenciesGroupBy{
				StartTime:  stat.TimeBucket,
				TemplateID: stat.TemplateID,
				UserID:     stat.UserID,
			}
			// JOIN
			for _, was := range q.workspaceAgentStats {
				if !t.Equal(was.CreatedAt.Truncate(time.Minute)) {
					continue
				}
				if was.TemplateID != stat.TemplateID || was.UserID != stat.UserID {
					continue
				}
				if was.ConnectionMedianLatencyMS < 0 {
					continue
				}
				// SELECT
				row, ok := latenciesRows[key]
				if !ok {
					row = latenciesRow{
						latenciesGroupBy: key,
					}
				}
				row.Latencies = append(row.Latencies, was.ConnectionMedianLatencyMS)
				sort.Float64s(row.Latencies)
				if len(row.Latencies) == 1 {
					row.MedianLatencyMS = was.ConnectionMedianLatencyMS
				} else if len(row.Latencies)%2 == 0 {
					row.MedianLatencyMS = (row.Latencies[len(row.Latencies)/2-1] + row.Latencies[len(row.Latencies)/2]) / 2
				} else {
					row.MedianLatencyMS = row.Latencies[len(row.Latencies)/2]
				}
				latenciesRows[key] = row
			}
		}
	}

	/*
		INSERT INTO template_usage_stats AS tus (
			start_time,
			end_time,
			template_id,
			user_id,
			usage_mins,
			median_latency_ms,
			ssh_mins,
			sftp_mins,
			reconnecting_pty_mins,
			vscode_mins,
			jetbrains_mins,
			app_usage_mins
		) (
			SELECT
				stats.start_time,
				stats.end_time,
				stats.template_id,
				stats.user_id,
				stats.usage_mins,
				latencies.median_latency_ms,
				stats.ssh_mins,
				stats.sftp_mins,
				stats.reconnecting_pty_mins,
				stats.vscode_mins,
				stats.jetbrains_mins,
				stats.app_usage_mins
			FROM
				stats
			LEFT JOIN
				latencies
			ON
				-- The latencies group-by ensures there at most one row.
				latencies.start_time = stats.start_time
				AND latencies.template_id = stats.template_id
				AND latencies.user_id = stats.user_id
		)
		ON CONFLICT
			(start_time, template_id, user_id)
		DO UPDATE
		SET
			usage_mins = EXCLUDED.usage_mins,
			median_latency_ms = EXCLUDED.median_latency_ms,
			ssh_mins = EXCLUDED.ssh_mins,
			sftp_mins = EXCLUDED.sftp_mins,
			reconnecting_pty_mins = EXCLUDED.reconnecting_pty_mins,
			vscode_mins = EXCLUDED.vscode_mins,
			jetbrains_mins = EXCLUDED.jetbrains_mins,
			app_usage_mins = EXCLUDED.app_usage_mins
		WHERE
			(tus.*) IS DISTINCT FROM (EXCLUDED.*);
	*/

TemplateUsageStatsInsertLoop:
	for _, stat := range statsRows {
		// LEFT JOIN latencies
		latency, latencyOk := latenciesRows[latenciesGroupBy{
			StartTime:  stat.TimeBucket,
			TemplateID: stat.TemplateID,
			UserID:     stat.UserID,
		}]

		// SELECT
		tus := database.TemplateUsageStat{
			StartTime:           stat.TimeBucket,
			EndTime:             stat.TimeBucket.Add(30 * time.Minute),
			TemplateID:          stat.TemplateID,
			UserID:              stat.UserID,
			UsageMins:           int16(stat.UsageMins),
			MedianLatencyMs:     sql.NullFloat64{Float64: latency.MedianLatencyMS, Valid: latencyOk},
			SshMins:             int16(stat.SSHMins),
			SftpMins:            int16(stat.SFTPMins),
			ReconnectingPtyMins: int16(stat.ReconnectingPTYMins),
			VscodeMins:          int16(stat.VSCodeMins),
			JetbrainsMins:       int16(stat.JetBrainsMins),
		}
		if len(stat.AppUsageMinutes) > 0 {
			tus.AppUsageMins = make(map[string]int64, len(stat.AppUsageMinutes))
			for k, v := range stat.AppUsageMinutes {
				tus.AppUsageMins[k] = int64(v)
			}
		}

		// ON CONFLICT
		for i, existing := range q.templateUsageStats {
			if existing.StartTime.Equal(tus.StartTime) && existing.TemplateID == tus.TemplateID && existing.UserID == tus.UserID {
				q.templateUsageStats[i] = tus
				continue TemplateUsageStatsInsertLoop
			}
		}
		// INSERT INTO
		q.templateUsageStats = append(q.templateUsageStats, tus)
	}

	return nil
}

func (q *FakeQuerier) UpsertWorkspaceAgentPortShare(_ context.Context, arg database.UpsertWorkspaceAgentPortShareParams) (database.WorkspaceAgentPortShare, error) {
	err := validateDatabaseType(arg)
	if err != nil {
		return database.WorkspaceAgentPortShare{}, err
	}

	q.mutex.Lock()
	defer q.mutex.Unlock()

	for i, share := range q.workspaceAgentPortShares {
		if share.WorkspaceID == arg.WorkspaceID && share.Port == arg.Port && share.AgentName == arg.AgentName {
			share.ShareLevel = arg.ShareLevel
			share.Protocol = arg.Protocol
			q.workspaceAgentPortShares[i] = share
			return share, nil
		}
	}

	//nolint:gosimple // casts are not a simplification
	psl := database.WorkspaceAgentPortShare{
		WorkspaceID: arg.WorkspaceID,
		AgentName:   arg.AgentName,
		Port:        arg.Port,
		ShareLevel:  arg.ShareLevel,
		Protocol:    arg.Protocol,
	}
	q.workspaceAgentPortShares = append(q.workspaceAgentPortShares, psl)

	return psl, nil
}

func (q *FakeQuerier) GetAuthorizedTemplates(ctx context.Context, arg database.GetTemplatesWithFilterParams, prepared rbac.PreparedAuthorized) ([]database.Template, error) {
	if err := validateDatabaseType(arg); err != nil {
		return nil, err
	}

	q.mutex.RLock()
	defer q.mutex.RUnlock()

	// Call this to match the same function calls as the SQL implementation.
	if prepared != nil {
		_, err := prepared.CompileToSQL(ctx, rbac.ConfigWithACL())
		if err != nil {
			return nil, err
		}
	}

	var templates []database.Template
	for _, templateTable := range q.templates {
		template := q.templateWithNameNoLock(templateTable)
		if prepared != nil && prepared.Authorize(ctx, template.RBACObject()) != nil {
			continue
		}

		if template.Deleted != arg.Deleted {
			continue
		}
		if arg.OrganizationID != uuid.Nil && template.OrganizationID != arg.OrganizationID {
			continue
		}

		if arg.ExactName != "" && !strings.EqualFold(template.Name, arg.ExactName) {
			continue
		}
		if arg.Deprecated.Valid && arg.Deprecated.Bool == (template.Deprecated != "") {
			continue
		}
		if arg.FuzzyName != "" {
			if !strings.Contains(strings.ToLower(template.Name), strings.ToLower(arg.FuzzyName)) {
				continue
			}
		}

		if len(arg.IDs) > 0 {
			match := false
			for _, id := range arg.IDs {
				if template.ID == id {
					match = true
					break
				}
			}
			if !match {
				continue
			}
		}
		templates = append(templates, template)
	}
	if len(templates) > 0 {
		slices.SortFunc(templates, func(a, b database.Template) int {
			if a.Name != b.Name {
				return slice.Ascending(a.Name, b.Name)
			}
			return slice.Ascending(a.ID.String(), b.ID.String())
		})
		return templates, nil
	}

	return nil, sql.ErrNoRows
}

func (q *FakeQuerier) GetTemplateGroupRoles(_ context.Context, id uuid.UUID) ([]database.TemplateGroup, error) {
	q.mutex.RLock()
	defer q.mutex.RUnlock()

	var template database.TemplateTable
	for _, t := range q.templates {
		if t.ID == id {
			template = t
			break
		}
	}

	if template.ID == uuid.Nil {
		return nil, sql.ErrNoRows
	}

	groups := make([]database.TemplateGroup, 0, len(template.GroupACL))
	for k, v := range template.GroupACL {
		group, err := q.getGroupByIDNoLock(context.Background(), uuid.MustParse(k))
		if err != nil && !xerrors.Is(err, sql.ErrNoRows) {
			return nil, xerrors.Errorf("get group by ID: %w", err)
		}
		// We don't delete groups from the map if they
		// get deleted so just skip.
		if xerrors.Is(err, sql.ErrNoRows) {
			continue
		}

		groups = append(groups, database.TemplateGroup{
			Group:   group,
			Actions: v,
		})
	}

	return groups, nil
}

func (q *FakeQuerier) GetTemplateUserRoles(_ context.Context, id uuid.UUID) ([]database.TemplateUser, error) {
	q.mutex.RLock()
	defer q.mutex.RUnlock()

	var template database.TemplateTable
	for _, t := range q.templates {
		if t.ID == id {
			template = t
			break
		}
	}

	if template.ID == uuid.Nil {
		return nil, sql.ErrNoRows
	}

	users := make([]database.TemplateUser, 0, len(template.UserACL))
	for k, v := range template.UserACL {
		user, err := q.getUserByIDNoLock(uuid.MustParse(k))
		if err != nil && xerrors.Is(err, sql.ErrNoRows) {
			return nil, xerrors.Errorf("get user by ID: %w", err)
		}
		// We don't delete users from the map if they
		// get deleted so just skip.
		if xerrors.Is(err, sql.ErrNoRows) {
			continue
		}

		if user.Deleted || user.Status == database.UserStatusSuspended {
			continue
		}

		users = append(users, database.TemplateUser{
			User:    user,
			Actions: v,
		})
	}

	return users, nil
}

func (q *FakeQuerier) GetAuthorizedWorkspaces(ctx context.Context, arg database.GetWorkspacesParams, prepared rbac.PreparedAuthorized) ([]database.GetWorkspacesRow, error) {
	if err := validateDatabaseType(arg); err != nil {
		return nil, err
	}

	q.mutex.RLock()
	defer q.mutex.RUnlock()

	if prepared != nil {
		// Call this to match the same function calls as the SQL implementation.
		_, err := prepared.CompileToSQL(ctx, rbac.ConfigWithoutACL())
		if err != nil {
			return nil, err
		}
	}

	workspaces := make([]database.Workspace, 0)
	for _, workspace := range q.workspaces {
		if arg.OwnerID != uuid.Nil && workspace.OwnerID != arg.OwnerID {
			continue
		}

		if len(arg.HasParam) > 0 || len(arg.ParamNames) > 0 {
			build, err := q.getLatestWorkspaceBuildByWorkspaceIDNoLock(ctx, workspace.ID)
			if err != nil {
				return nil, xerrors.Errorf("get latest build: %w", err)
			}

			params := make([]database.WorkspaceBuildParameter, 0)
			for _, param := range q.workspaceBuildParameters {
				if param.WorkspaceBuildID != build.ID {
					continue
				}
				params = append(params, param)
			}

			index := slices.IndexFunc(params, func(buildParam database.WorkspaceBuildParameter) bool {
				// If hasParam matches, then we are done. This is a good match.
				if slices.ContainsFunc(arg.HasParam, func(name string) bool {
					return strings.EqualFold(buildParam.Name, name)
				}) {
					return true
				}

				// Check name + value
				match := false
				for i := range arg.ParamNames {
					matchName := arg.ParamNames[i]
					if !strings.EqualFold(matchName, buildParam.Name) {
						continue
					}

					matchValue := arg.ParamValues[i]
					if !strings.EqualFold(matchValue, buildParam.Value) {
						continue
					}
					match = true
					break
				}

				return match
			})
			if index < 0 {
				continue
			}
		}

		if arg.OrganizationID != uuid.Nil {
			if workspace.OrganizationID != arg.OrganizationID {
				continue
			}
		}

		if arg.OwnerUsername != "" {
			owner, err := q.getUserByIDNoLock(workspace.OwnerID)
			if err == nil && !strings.EqualFold(arg.OwnerUsername, owner.Username) {
				continue
			}
		}

		if arg.TemplateName != "" {
			template, err := q.getTemplateByIDNoLock(ctx, workspace.TemplateID)
			if err == nil && !strings.EqualFold(arg.TemplateName, template.Name) {
				continue
			}
		}

		if arg.UsingActive.Valid {
			build, err := q.getLatestWorkspaceBuildByWorkspaceIDNoLock(ctx, workspace.ID)
			if err != nil {
				return nil, xerrors.Errorf("get latest build: %w", err)
			}

			template, err := q.getTemplateByIDNoLock(ctx, workspace.TemplateID)
			if err != nil {
				return nil, xerrors.Errorf("get template: %w", err)
			}

			updated := build.TemplateVersionID == template.ActiveVersionID
			if arg.UsingActive.Bool != updated {
				continue
			}
		}

		if !arg.Deleted && workspace.Deleted {
			continue
		}

		if arg.Name != "" && !strings.Contains(strings.ToLower(workspace.Name), strings.ToLower(arg.Name)) {
			continue
		}

		if !arg.LastUsedBefore.IsZero() {
			if workspace.LastUsedAt.After(arg.LastUsedBefore) {
				continue
			}
		}

		if !arg.LastUsedAfter.IsZero() {
			if workspace.LastUsedAt.Before(arg.LastUsedAfter) {
				continue
			}
		}

		if arg.Status != "" {
			build, err := q.getLatestWorkspaceBuildByWorkspaceIDNoLock(ctx, workspace.ID)
			if err != nil {
				return nil, xerrors.Errorf("get latest build: %w", err)
			}

			job, err := q.getProvisionerJobByIDNoLock(ctx, build.JobID)
			if err != nil {
				return nil, xerrors.Errorf("get provisioner job: %w", err)
			}

			// This logic should match the logic in the workspace.sql file.
			var statusMatch bool
			switch database.WorkspaceStatus(arg.Status) {
			case database.WorkspaceStatusStarting:
				statusMatch = job.JobStatus == database.ProvisionerJobStatusRunning &&
					build.Transition == database.WorkspaceTransitionStart
			case database.WorkspaceStatusStopping:
				statusMatch = job.JobStatus == database.ProvisionerJobStatusRunning &&
					build.Transition == database.WorkspaceTransitionStop
			case database.WorkspaceStatusDeleting:
				statusMatch = job.JobStatus == database.ProvisionerJobStatusRunning &&
					build.Transition == database.WorkspaceTransitionDelete

			case "started":
				statusMatch = job.JobStatus == database.ProvisionerJobStatusSucceeded &&
					build.Transition == database.WorkspaceTransitionStart
			case database.WorkspaceStatusDeleted:
				statusMatch = job.JobStatus == database.ProvisionerJobStatusSucceeded &&
					build.Transition == database.WorkspaceTransitionDelete
			case database.WorkspaceStatusStopped:
				statusMatch = job.JobStatus == database.ProvisionerJobStatusSucceeded &&
					build.Transition == database.WorkspaceTransitionStop
			case database.WorkspaceStatusRunning:
				statusMatch = job.JobStatus == database.ProvisionerJobStatusSucceeded &&
					build.Transition == database.WorkspaceTransitionStart
			default:
				statusMatch = job.JobStatus == database.ProvisionerJobStatus(arg.Status)
			}
			if !statusMatch {
				continue
			}
		}

		if arg.HasAgent != "" {
			build, err := q.getLatestWorkspaceBuildByWorkspaceIDNoLock(ctx, workspace.ID)
			if err != nil {
				return nil, xerrors.Errorf("get latest build: %w", err)
			}

			job, err := q.getProvisionerJobByIDNoLock(ctx, build.JobID)
			if err != nil {
				return nil, xerrors.Errorf("get provisioner job: %w", err)
			}

			workspaceResources, err := q.getWorkspaceResourcesByJobIDNoLock(ctx, job.ID)
			if err != nil {
				return nil, xerrors.Errorf("get workspace resources: %w", err)
			}

			var workspaceResourceIDs []uuid.UUID
			for _, wr := range workspaceResources {
				workspaceResourceIDs = append(workspaceResourceIDs, wr.ID)
			}

			workspaceAgents, err := q.getWorkspaceAgentsByResourceIDsNoLock(ctx, workspaceResourceIDs)
			if err != nil {
				return nil, xerrors.Errorf("get workspace agents: %w", err)
			}

			var hasAgentMatched bool
			for _, wa := range workspaceAgents {
				if mapAgentStatus(wa, arg.AgentInactiveDisconnectTimeoutSeconds) == arg.HasAgent {
					hasAgentMatched = true
				}
			}

			if !hasAgentMatched {
				continue
			}
		}

		if arg.Dormant && !workspace.DormantAt.Valid {
			continue
		}

		if len(arg.TemplateIDs) > 0 {
			match := false
			for _, id := range arg.TemplateIDs {
				if workspace.TemplateID == id {
					match = true
					break
				}
			}
			if !match {
				continue
			}
		}

		if len(arg.WorkspaceIds) > 0 {
			match := false
			for _, id := range arg.WorkspaceIds {
				if workspace.ID == id {
					match = true
					break
				}
			}
			if !match {
				continue
			}
		}

		// If the filter exists, ensure the object is authorized.
		if prepared != nil && prepared.Authorize(ctx, workspace.RBACObject()) != nil {
			continue
		}
		workspaces = append(workspaces, workspace)
	}

	// Sort workspaces (ORDER BY)
	isRunning := func(build database.WorkspaceBuild, job database.ProvisionerJob) bool {
		return job.CompletedAt.Valid && !job.CanceledAt.Valid && !job.Error.Valid && build.Transition == database.WorkspaceTransitionStart
	}

	preloadedWorkspaceBuilds := map[uuid.UUID]database.WorkspaceBuild{}
	preloadedProvisionerJobs := map[uuid.UUID]database.ProvisionerJob{}
	preloadedUsers := map[uuid.UUID]database.User{}

	for _, w := range workspaces {
		build, err := q.getLatestWorkspaceBuildByWorkspaceIDNoLock(ctx, w.ID)
		if err == nil {
			preloadedWorkspaceBuilds[w.ID] = build
		} else if !errors.Is(err, sql.ErrNoRows) {
			return nil, xerrors.Errorf("get latest build: %w", err)
		}

		job, err := q.getProvisionerJobByIDNoLock(ctx, build.JobID)
		if err == nil {
			preloadedProvisionerJobs[w.ID] = job
		} else if !errors.Is(err, sql.ErrNoRows) {
			return nil, xerrors.Errorf("get provisioner job: %w", err)
		}

		user, err := q.getUserByIDNoLock(w.OwnerID)
		if err == nil {
			preloadedUsers[w.ID] = user
		} else if !errors.Is(err, sql.ErrNoRows) {
			return nil, xerrors.Errorf("get user: %w", err)
		}
	}

	sort.Slice(workspaces, func(i, j int) bool {
		w1 := workspaces[i]
		w2 := workspaces[j]

		// Order by: favorite first
		if arg.RequesterID == w1.OwnerID && w1.Favorite {
			return true
		}
		if arg.RequesterID == w2.OwnerID && w2.Favorite {
			return false
		}

		// Order by: running
		w1IsRunning := isRunning(preloadedWorkspaceBuilds[w1.ID], preloadedProvisionerJobs[w1.ID])
		w2IsRunning := isRunning(preloadedWorkspaceBuilds[w2.ID], preloadedProvisionerJobs[w2.ID])

		if w1IsRunning && !w2IsRunning {
			return true
		}

		if !w1IsRunning && w2IsRunning {
			return false
		}

		// Order by: usernames
		if strings.Compare(preloadedUsers[w1.ID].Username, preloadedUsers[w2.ID].Username) < 0 {
			return true
		}

		// Order by: workspace names
		return strings.Compare(w1.Name, w2.Name) < 0
	})

	beforePageCount := len(workspaces)

	if arg.Offset > 0 {
		if int(arg.Offset) > len(workspaces) {
			return q.convertToWorkspaceRowsNoLock(ctx, []database.Workspace{}, int64(beforePageCount), arg.WithSummary), nil
		}
		workspaces = workspaces[arg.Offset:]
	}
	if arg.Limit > 0 {
		if int(arg.Limit) > len(workspaces) {
			return q.convertToWorkspaceRowsNoLock(ctx, workspaces, int64(beforePageCount), arg.WithSummary), nil
		}
		workspaces = workspaces[:arg.Limit]
	}

	return q.convertToWorkspaceRowsNoLock(ctx, workspaces, int64(beforePageCount), arg.WithSummary), nil
}

func (q *FakeQuerier) GetAuthorizedUsers(ctx context.Context, arg database.GetUsersParams, prepared rbac.PreparedAuthorized) ([]database.GetUsersRow, error) {
	if err := validateDatabaseType(arg); err != nil {
		return nil, err
	}

	// Call this to match the same function calls as the SQL implementation.
	if prepared != nil {
		_, err := prepared.CompileToSQL(ctx, regosql.ConvertConfig{
			VariableConverter: regosql.UserConverter(),
		})
		if err != nil {
			return nil, err
		}
	}

	users, err := q.GetUsers(ctx, arg)
	if err != nil {
		return nil, err
	}

	q.mutex.RLock()
	defer q.mutex.RUnlock()

	filteredUsers := make([]database.GetUsersRow, 0, len(users))
	for _, user := range users {
		// If the filter exists, ensure the object is authorized.
		if prepared != nil && prepared.Authorize(ctx, user.RBACObject()) != nil {
			continue
		}

		filteredUsers = append(filteredUsers, user)
	}
	return filteredUsers, nil
}

func (q *FakeQuerier) GetAuthorizedAuditLogsOffset(ctx context.Context, arg database.GetAuditLogsOffsetParams, prepared rbac.PreparedAuthorized) ([]database.GetAuditLogsOffsetRow, error) {
	if err := validateDatabaseType(arg); err != nil {
		return nil, err
	}

	// Call this to match the same function calls as the SQL implementation.
	// It functionally does nothing for filtering.
	if prepared != nil {
		_, err := prepared.CompileToSQL(ctx, regosql.ConvertConfig{
			VariableConverter: regosql.AuditLogConverter(),
		})
		if err != nil {
			return nil, err
		}
	}

	q.mutex.RLock()
	defer q.mutex.RUnlock()

	if arg.LimitOpt == 0 {
		// Default to 100 is set in the SQL query.
		arg.LimitOpt = 100
	}

	logs := make([]database.GetAuditLogsOffsetRow, 0, arg.LimitOpt)

	// q.auditLogs are already sorted by time DESC, so no need to sort after the fact.
	for _, alog := range q.auditLogs {
		if arg.OffsetOpt > 0 {
			arg.OffsetOpt--
			continue
		}
		if arg.OrganizationID != uuid.Nil && arg.OrganizationID != alog.OrganizationID {
			continue
		}
		if arg.Action != "" && !strings.Contains(string(alog.Action), arg.Action) {
			continue
		}
		if arg.ResourceType != "" && !strings.Contains(string(alog.ResourceType), arg.ResourceType) {
			continue
		}
		if arg.ResourceID != uuid.Nil && alog.ResourceID != arg.ResourceID {
			continue
		}
		if arg.Username != "" {
			user, err := q.getUserByIDNoLock(alog.UserID)
			if err == nil && !strings.EqualFold(arg.Username, user.Username) {
				continue
			}
		}
		if arg.Email != "" {
			user, err := q.getUserByIDNoLock(alog.UserID)
			if err == nil && !strings.EqualFold(arg.Email, user.Email) {
				continue
			}
		}
		if !arg.DateFrom.IsZero() {
			if alog.Time.Before(arg.DateFrom) {
				continue
			}
		}
		if !arg.DateTo.IsZero() {
			if alog.Time.After(arg.DateTo) {
				continue
			}
		}
		if arg.BuildReason != "" {
			workspaceBuild, err := q.getWorkspaceBuildByIDNoLock(context.Background(), alog.ResourceID)
			if err == nil && !strings.EqualFold(arg.BuildReason, string(workspaceBuild.Reason)) {
				continue
			}
		}
		// If the filter exists, ensure the object is authorized.
		if prepared != nil && prepared.Authorize(ctx, alog.RBACObject()) != nil {
			continue
		}

		user, err := q.getUserByIDNoLock(alog.UserID)
		userValid := err == nil

		org, _ := q.getOrganizationByIDNoLock(alog.OrganizationID)

		cpy := alog
		logs = append(logs, database.GetAuditLogsOffsetRow{
			AuditLog:                cpy,
			OrganizationName:        org.Name,
			OrganizationDisplayName: org.DisplayName,
			OrganizationIcon:        org.Icon,
			UserUsername:            sql.NullString{String: user.Username, Valid: userValid},
			UserName:                sql.NullString{String: user.Name, Valid: userValid},
			UserEmail:               sql.NullString{String: user.Email, Valid: userValid},
			UserCreatedAt:           sql.NullTime{Time: user.CreatedAt, Valid: userValid},
			UserUpdatedAt:           sql.NullTime{Time: user.UpdatedAt, Valid: userValid},
			UserLastSeenAt:          sql.NullTime{Time: user.LastSeenAt, Valid: userValid},
			UserLoginType:           database.NullLoginType{LoginType: user.LoginType, Valid: userValid},
			UserDeleted:             sql.NullBool{Bool: user.Deleted, Valid: userValid},
			UserThemePreference:     sql.NullString{String: user.ThemePreference, Valid: userValid},
			UserQuietHoursSchedule:  sql.NullString{String: user.QuietHoursSchedule, Valid: userValid},
			UserStatus:              database.NullUserStatus{UserStatus: user.Status, Valid: userValid},
			UserRoles:               user.RBACRoles,
			Count:                   0,
		})

		if len(logs) >= int(arg.LimitOpt) {
			break
		}
	}

	count := int64(len(logs))
	for i := range logs {
		logs[i].Count = count
	}

	return logs, nil
}<|MERGE_RESOLUTION|>--- conflicted
+++ resolved
@@ -196,11 +196,8 @@
 	workspaces                    []database.Workspace
 	workspaceProxies              []database.WorkspaceProxy
 	customRoles                   []database.CustomRole
-<<<<<<< HEAD
+	runtimeConfig                 map[string]string
 	frobulators                   []database.Frobulator
-=======
-	runtimeConfig                 map[string]string
->>>>>>> d1db11ab
 	// Locks is a map of lock names. Any keys within the map are currently
 	// locked.
 	locks                            map[int64]struct{}
