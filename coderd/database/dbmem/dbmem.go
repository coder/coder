package dbmem

import (
	"bytes"
	"context"
	"database/sql"
	"encoding/json"
	"errors"
	"fmt"
	"math"
	"reflect"
	"regexp"
	"slices"
	"sort"
	"strings"
	"sync"
	"time"

	"github.com/google/uuid"
	"github.com/lib/pq"
	"golang.org/x/exp/constraints"
	"golang.org/x/exp/maps"
	"golang.org/x/xerrors"

	"github.com/coder/coder/v2/coderd/notifications/types"
	"github.com/coder/coder/v2/coderd/prebuilds"

	"github.com/coder/coder/v2/coderd/database"
	"github.com/coder/coder/v2/coderd/database/dbtime"
	"github.com/coder/coder/v2/coderd/rbac"
	"github.com/coder/coder/v2/coderd/rbac/regosql"
	"github.com/coder/coder/v2/coderd/util/slice"
	"github.com/coder/coder/v2/coderd/workspaceapps/appurl"
	"github.com/coder/coder/v2/codersdk"
	"github.com/coder/coder/v2/provisionersdk"
)

var validProxyByHostnameRegex = regexp.MustCompile(`^[a-zA-Z0-9._-]+$`)

// A full mapping of error codes from pq v1.10.9 can be found here:
// https://github.com/lib/pq/blob/2a217b94f5ccd3de31aec4152a541b9ff64bed05/error.go#L75
var (
	errForeignKeyConstraint = &pq.Error{
		Code:    "23503", // "foreign_key_violation"
		Message: "update or delete on table violates foreign key constraint",
	}
	errUniqueConstraint = &pq.Error{
		Code:    "23505", // "unique_violation"
		Message: "duplicate key value violates unique constraint",
	}
)

// New returns an in-memory fake of the database.
func New() database.Store {
	q := &FakeQuerier{
		mutex: &sync.RWMutex{},
		data: &data{
			apiKeys:                        make([]database.APIKey, 0),
			auditLogs:                      make([]database.AuditLog, 0),
			customRoles:                    make([]database.CustomRole, 0),
			dbcryptKeys:                    make([]database.DBCryptKey, 0),
			externalAuthLinks:              make([]database.ExternalAuthLink, 0),
			files:                          make([]database.File, 0),
			gitSSHKey:                      make([]database.GitSSHKey, 0),
			groups:                         make([]database.Group, 0),
			groupMembers:                   make([]database.GroupMemberTable, 0),
			licenses:                       make([]database.License, 0),
			locks:                          map[int64]struct{}{},
			notificationMessages:           make([]database.NotificationMessage, 0),
			notificationPreferences:        make([]database.NotificationPreference, 0),
			organizationMembers:            make([]database.OrganizationMember, 0),
			organizations:                  make([]database.Organization, 0),
			inboxNotifications:             make([]database.InboxNotification, 0),
			parameterSchemas:               make([]database.ParameterSchema, 0),
			presets:                        make([]database.TemplateVersionPreset, 0),
			presetParameters:               make([]database.TemplateVersionPresetParameter, 0),
			provisionerDaemons:             make([]database.ProvisionerDaemon, 0),
			provisionerJobs:                make([]database.ProvisionerJob, 0),
			provisionerJobLogs:             make([]database.ProvisionerJobLog, 0),
			provisionerKeys:                make([]database.ProvisionerKey, 0),
			runtimeConfig:                  map[string]string{},
			telemetryItems:                 make([]database.TelemetryItem, 0),
			templateVersions:               make([]database.TemplateVersionTable, 0),
			templateVersionTerraformValues: make([]database.TemplateVersionTerraformValue, 0),
			templates:                      make([]database.TemplateTable, 0),
			users:                          make([]database.User, 0),
			userConfigs:                    make([]database.UserConfig, 0),
			userStatusChanges:              make([]database.UserStatusChange, 0),
			workspaceAgents:                make([]database.WorkspaceAgent, 0),
			workspaceResources:             make([]database.WorkspaceResource, 0),
			workspaceModules:               make([]database.WorkspaceModule, 0),
			workspaceResourceMetadata:      make([]database.WorkspaceResourceMetadatum, 0),
			workspaceAgentStats:            make([]database.WorkspaceAgentStat, 0),
			workspaceAgentLogs:             make([]database.WorkspaceAgentLog, 0),
			workspaceBuilds:                make([]database.WorkspaceBuild, 0),
			workspaceApps:                  make([]database.WorkspaceApp, 0),
			workspaceAppAuditSessions:      make([]database.WorkspaceAppAuditSession, 0),
			workspaces:                     make([]database.WorkspaceTable, 0),
			workspaceProxies:               make([]database.WorkspaceProxy, 0),
		},
	}
	// Always start with a default org. Matching migration 198.
	defaultOrg, err := q.InsertOrganization(context.Background(), database.InsertOrganizationParams{
		ID:          uuid.New(),
		Name:        "coder",
		DisplayName: "Coder",
		Description: "Builtin default organization.",
		Icon:        "",
		CreatedAt:   dbtime.Now(),
		UpdatedAt:   dbtime.Now(),
	})
	if err != nil {
		panic(xerrors.Errorf("failed to create default organization: %w", err))
	}

	_, err = q.InsertAllUsersGroup(context.Background(), defaultOrg.ID)
	if err != nil {
		panic(xerrors.Errorf("failed to create default group: %w", err))
	}

	q.defaultProxyDisplayName = "Default"
	q.defaultProxyIconURL = "/emojis/1f3e1.png"

	_, err = q.InsertProvisionerKey(context.Background(), database.InsertProvisionerKeyParams{
		ID:             codersdk.ProvisionerKeyUUIDBuiltIn,
		OrganizationID: defaultOrg.ID,
		CreatedAt:      dbtime.Now(),
		HashedSecret:   []byte{},
		Name:           codersdk.ProvisionerKeyNameBuiltIn,
		Tags:           map[string]string{},
	})
	if err != nil {
		panic(xerrors.Errorf("failed to create built-in provisioner key: %w", err))
	}
	_, err = q.InsertProvisionerKey(context.Background(), database.InsertProvisionerKeyParams{
		ID:             codersdk.ProvisionerKeyUUIDUserAuth,
		OrganizationID: defaultOrg.ID,
		CreatedAt:      dbtime.Now(),
		HashedSecret:   []byte{},
		Name:           codersdk.ProvisionerKeyNameUserAuth,
		Tags:           map[string]string{},
	})
	if err != nil {
		panic(xerrors.Errorf("failed to create user-auth provisioner key: %w", err))
	}
	_, err = q.InsertProvisionerKey(context.Background(), database.InsertProvisionerKeyParams{
		ID:             codersdk.ProvisionerKeyUUIDPSK,
		OrganizationID: defaultOrg.ID,
		CreatedAt:      dbtime.Now(),
		HashedSecret:   []byte{},
		Name:           codersdk.ProvisionerKeyNamePSK,
		Tags:           map[string]string{},
	})
	if err != nil {
		panic(xerrors.Errorf("failed to create psk provisioner key: %w", err))
	}

	q.mutex.Lock()
	// We can't insert this user using the interface, because it's a system user.
	q.data.users = append(q.data.users, database.User{
		ID:             prebuilds.SystemUserID,
		Email:          "prebuilds@coder.com",
		Username:       "prebuilds",
		CreatedAt:      dbtime.Now(),
		UpdatedAt:      dbtime.Now(),
		Status:         "active",
		LoginType:      "none",
		HashedPassword: []byte{},
		IsSystem:       true,
		Deleted:        false,
	})
	q.mutex.Unlock()

	return q
}

type rwMutex interface {
	Lock()
	RLock()
	Unlock()
	RUnlock()
}

// inTxMutex is a no op, since inside a transaction we are already locked.
type inTxMutex struct{}

func (inTxMutex) Lock()    {}
func (inTxMutex) RLock()   {}
func (inTxMutex) Unlock()  {}
func (inTxMutex) RUnlock() {}

// FakeQuerier replicates database functionality to enable quick testing.  It's an exported type so that our test code
// can do type checks.
type FakeQuerier struct {
	mutex rwMutex
	*data
}

func (*FakeQuerier) Wrappers() []string {
	return []string{}
}

type fakeTx struct {
	*FakeQuerier
	locks map[int64]struct{}
}

type data struct {
	// Legacy tables
	apiKeys             []database.APIKey
	organizations       []database.Organization
	organizationMembers []database.OrganizationMember
	users               []database.User
	userLinks           []database.UserLink

	// New tables
	auditLogs                            []database.AuditLog
	cryptoKeys                           []database.CryptoKey
	dbcryptKeys                          []database.DBCryptKey
	files                                []database.File
	externalAuthLinks                    []database.ExternalAuthLink
	gitSSHKey                            []database.GitSSHKey
	groupMembers                         []database.GroupMemberTable
	groups                               []database.Group
	licenses                             []database.License
	notificationMessages                 []database.NotificationMessage
	notificationPreferences              []database.NotificationPreference
	notificationReportGeneratorLogs      []database.NotificationReportGeneratorLog
	inboxNotifications                   []database.InboxNotification
	oauth2ProviderApps                   []database.OAuth2ProviderApp
	oauth2ProviderAppSecrets             []database.OAuth2ProviderAppSecret
	oauth2ProviderAppCodes               []database.OAuth2ProviderAppCode
	oauth2ProviderAppTokens              []database.OAuth2ProviderAppToken
	parameterSchemas                     []database.ParameterSchema
	provisionerDaemons                   []database.ProvisionerDaemon
	provisionerJobLogs                   []database.ProvisionerJobLog
	provisionerJobs                      []database.ProvisionerJob
	provisionerKeys                      []database.ProvisionerKey
	replicas                             []database.Replica
	templateVersions                     []database.TemplateVersionTable
	templateVersionParameters            []database.TemplateVersionParameter
	templateVersionTerraformValues       []database.TemplateVersionTerraformValue
	templateVersionVariables             []database.TemplateVersionVariable
	templateVersionWorkspaceTags         []database.TemplateVersionWorkspaceTag
	templates                            []database.TemplateTable
	templateUsageStats                   []database.TemplateUsageStat
	userConfigs                          []database.UserConfig
	webpushSubscriptions                 []database.WebpushSubscription
	workspaceAgents                      []database.WorkspaceAgent
	workspaceAgentMetadata               []database.WorkspaceAgentMetadatum
	workspaceAgentLogs                   []database.WorkspaceAgentLog
	workspaceAgentLogSources             []database.WorkspaceAgentLogSource
	workspaceAgentPortShares             []database.WorkspaceAgentPortShare
	workspaceAgentScriptTimings          []database.WorkspaceAgentScriptTiming
	workspaceAgentScripts                []database.WorkspaceAgentScript
	workspaceAgentStats                  []database.WorkspaceAgentStat
	workspaceAgentMemoryResourceMonitors []database.WorkspaceAgentMemoryResourceMonitor
	workspaceAgentVolumeResourceMonitors []database.WorkspaceAgentVolumeResourceMonitor
	workspaceAgentDevcontainers          []database.WorkspaceAgentDevcontainer
	workspaceApps                        []database.WorkspaceApp
	workspaceAppStatuses                 []database.WorkspaceAppStatus
	workspaceAppAuditSessions            []database.WorkspaceAppAuditSession
	workspaceAppStatsLastInsertID        int64
	workspaceAppStats                    []database.WorkspaceAppStat
	workspaceBuilds                      []database.WorkspaceBuild
	workspaceBuildParameters             []database.WorkspaceBuildParameter
	workspaceResourceMetadata            []database.WorkspaceResourceMetadatum
	workspaceResources                   []database.WorkspaceResource
	workspaceModules                     []database.WorkspaceModule
	workspaces                           []database.WorkspaceTable
	workspaceProxies                     []database.WorkspaceProxy
	customRoles                          []database.CustomRole
	provisionerJobTimings                []database.ProvisionerJobTiming
	runtimeConfig                        map[string]string
	// Locks is a map of lock names. Any keys within the map are currently
	// locked.
	locks                            map[int64]struct{}
	deploymentID                     string
	derpMeshKey                      string
	lastUpdateCheck                  []byte
	announcementBanners              []byte
	healthSettings                   []byte
	notificationsSettings            []byte
	oauth2GithubDefaultEligible      *bool
	applicationName                  string
	logoURL                          string
	appSecurityKey                   string
	oauthSigningKey                  string
	coordinatorResumeTokenSigningKey string
	lastLicenseID                    int32
	defaultProxyDisplayName          string
	defaultProxyIconURL              string
	webpushVAPIDPublicKey            string
	webpushVAPIDPrivateKey           string
	userStatusChanges                []database.UserStatusChange
	telemetryItems                   []database.TelemetryItem
	presets                          []database.TemplateVersionPreset
	presetParameters                 []database.TemplateVersionPresetParameter
}

func tryPercentileCont(fs []float64, p float64) float64 {
	if len(fs) == 0 {
		return -1
	}
	sort.Float64s(fs)
	pos := p * (float64(len(fs)) - 1) / 100
	lower, upper := int(pos), int(math.Ceil(pos))
	if lower == upper {
		return fs[lower]
	}
	return fs[lower] + (fs[upper]-fs[lower])*(pos-float64(lower))
}

func tryPercentileDisc(fs []float64, p float64) float64 {
	if len(fs) == 0 {
		return -1
	}
	sort.Float64s(fs)
	return fs[max(int(math.Ceil(float64(len(fs))*p/100-1)), 0)]
}

func validateDatabaseTypeWithValid(v reflect.Value) (handled bool, err error) {
	if v.Kind() == reflect.Struct {
		return false, nil
	}

	if v.CanInterface() {
		if !strings.Contains(v.Type().PkgPath(), "coderd/database") {
			return true, nil
		}
		if valid, ok := v.Interface().(interface{ Valid() bool }); ok {
			if !valid.Valid() {
				return true, xerrors.Errorf("invalid %s: %q", v.Type().Name(), v.Interface())
			}
		}
		return true, nil
	}
	return false, nil
}

// validateDatabaseType uses reflect to check if struct properties are types
// with a Valid() bool function set. If so, call it and return an error
// if false.
//
// Note that we only check immediate values and struct fields. We do not
// recurse into nested structs.
func validateDatabaseType(args interface{}) error {
	v := reflect.ValueOf(args)

	// Note: database.Null* types don't have a Valid method, we skip them here
	// because their embedded types may have a Valid method and we don't want
	// to bother with checking both that the Valid field is true and that the
	// type it embeds validates to true. We would need to check:
	//
	//	dbNullEnum.Valid && dbNullEnum.Enum.Valid()
	if strings.HasPrefix(v.Type().Name(), "Null") {
		return nil
	}

	if ok, err := validateDatabaseTypeWithValid(v); ok {
		return err
	}
	switch v.Kind() {
	case reflect.Struct:
		var errs []string
		for i := 0; i < v.NumField(); i++ {
			field := v.Field(i)
			if ok, err := validateDatabaseTypeWithValid(field); ok && err != nil {
				errs = append(errs, fmt.Sprintf("%s.%s: %s", v.Type().Name(), v.Type().Field(i).Name, err.Error()))
			}
		}
		if len(errs) > 0 {
			return xerrors.Errorf("invalid database type fields:\n\t%s", strings.Join(errs, "\n\t"))
		}
	default:
		panic(fmt.Sprintf("unhandled type: %s", v.Type().Name()))
	}
	return nil
}

func newUniqueConstraintError(uc database.UniqueConstraint) *pq.Error {
	newErr := *errUniqueConstraint
	newErr.Constraint = string(uc)

	return &newErr
}

func (*FakeQuerier) Ping(_ context.Context) (time.Duration, error) {
	return 0, nil
}

func (*FakeQuerier) PGLocks(_ context.Context) (database.PGLocks, error) {
	return []database.PGLock{}, nil
}

func (tx *fakeTx) AcquireLock(_ context.Context, id int64) error {
	if _, ok := tx.FakeQuerier.locks[id]; ok {
		return xerrors.Errorf("cannot acquire lock %d: already held", id)
	}
	tx.FakeQuerier.locks[id] = struct{}{}
	tx.locks[id] = struct{}{}
	return nil
}

func (tx *fakeTx) TryAcquireLock(_ context.Context, id int64) (bool, error) {
	if _, ok := tx.FakeQuerier.locks[id]; ok {
		return false, nil
	}
	tx.FakeQuerier.locks[id] = struct{}{}
	tx.locks[id] = struct{}{}
	return true, nil
}

func (tx *fakeTx) releaseLocks() {
	for id := range tx.locks {
		delete(tx.FakeQuerier.locks, id)
	}
	tx.locks = map[int64]struct{}{}
}

// InTx doesn't rollback data properly for in-memory yet.
func (q *FakeQuerier) InTx(fn func(database.Store) error, opts *database.TxOptions) error {
	q.mutex.Lock()
	defer q.mutex.Unlock()
	tx := &fakeTx{
		FakeQuerier: &FakeQuerier{mutex: inTxMutex{}, data: q.data},
		locks:       map[int64]struct{}{},
	}
	defer tx.releaseLocks()

	if opts != nil {
		database.IncrementExecutionCount(opts)
	}
	return fn(tx)
}

// getUserByIDNoLock is used by other functions in the database fake.
func (q *FakeQuerier) getUserByIDNoLock(id uuid.UUID) (database.User, error) {
	for _, user := range q.users {
		if user.ID == id {
			return user, nil
		}
	}
	return database.User{}, sql.ErrNoRows
}

func convertUsers(users []database.User, count int64) []database.GetUsersRow {
	rows := make([]database.GetUsersRow, len(users))
	for i, u := range users {
		rows[i] = database.GetUsersRow{
			ID:             u.ID,
			Email:          u.Email,
			Username:       u.Username,
			Name:           u.Name,
			HashedPassword: u.HashedPassword,
			CreatedAt:      u.CreatedAt,
			UpdatedAt:      u.UpdatedAt,
			Status:         u.Status,
			RBACRoles:      u.RBACRoles,
			LoginType:      u.LoginType,
			AvatarURL:      u.AvatarURL,
			Deleted:        u.Deleted,
			LastSeenAt:     u.LastSeenAt,
			Count:          count,
			IsSystem:       u.IsSystem,
		}
	}

	return rows
}

// mapAgentStatus determines the agent status based on different timestamps like created_at, last_connected_at, disconnected_at, etc.
// The function must be in sync with: coderd/workspaceagents.go:convertWorkspaceAgent.
func mapAgentStatus(dbAgent database.WorkspaceAgent, agentInactiveDisconnectTimeoutSeconds int64) string {
	var status string
	connectionTimeout := time.Duration(dbAgent.ConnectionTimeoutSeconds) * time.Second
	switch {
	case !dbAgent.FirstConnectedAt.Valid:
		switch {
		case connectionTimeout > 0 && dbtime.Now().Sub(dbAgent.CreatedAt) > connectionTimeout:
			// If the agent took too long to connect the first time,
			// mark it as timed out.
			status = "timeout"
		default:
			// If the agent never connected, it's waiting for the compute
			// to start up.
			status = "connecting"
		}
	case dbAgent.DisconnectedAt.Time.After(dbAgent.LastConnectedAt.Time):
		// If we've disconnected after our last connection, we know the
		// agent is no longer connected.
		status = "disconnected"
	case dbtime.Now().Sub(dbAgent.LastConnectedAt.Time) > time.Duration(agentInactiveDisconnectTimeoutSeconds)*time.Second:
		// The connection died without updating the last connected.
		status = "disconnected"
	case dbAgent.LastConnectedAt.Valid:
		// The agent should be assumed connected if it's under inactivity timeouts
		// and last connected at has been properly set.
		status = "connected"
	default:
		panic("unknown agent status: " + status)
	}
	return status
}

func (q *FakeQuerier) convertToWorkspaceRowsNoLock(ctx context.Context, workspaces []database.WorkspaceTable, count int64, withSummary bool) []database.GetWorkspacesRow { //nolint:revive // withSummary flag ensures the extra technical row
	rows := make([]database.GetWorkspacesRow, 0, len(workspaces))
	for _, w := range workspaces {
		extended := q.extendWorkspace(w)

		wr := database.GetWorkspacesRow{
			ID:                w.ID,
			CreatedAt:         w.CreatedAt,
			UpdatedAt:         w.UpdatedAt,
			OwnerID:           w.OwnerID,
			OrganizationID:    w.OrganizationID,
			TemplateID:        w.TemplateID,
			Deleted:           w.Deleted,
			Name:              w.Name,
			AutostartSchedule: w.AutostartSchedule,
			Ttl:               w.Ttl,
			LastUsedAt:        w.LastUsedAt,
			DormantAt:         w.DormantAt,
			DeletingAt:        w.DeletingAt,
			AutomaticUpdates:  w.AutomaticUpdates,
			Favorite:          w.Favorite,
			NextStartAt:       w.NextStartAt,

			OwnerAvatarUrl: extended.OwnerAvatarUrl,
			OwnerUsername:  extended.OwnerUsername,

			OrganizationName:        extended.OrganizationName,
			OrganizationDisplayName: extended.OrganizationDisplayName,
			OrganizationIcon:        extended.OrganizationIcon,
			OrganizationDescription: extended.OrganizationDescription,

			TemplateName:        extended.TemplateName,
			TemplateDisplayName: extended.TemplateDisplayName,
			TemplateIcon:        extended.TemplateIcon,
			TemplateDescription: extended.TemplateDescription,

			Count: count,

			// These fields are missing!
			// Try to resolve them below
			TemplateVersionID:      uuid.UUID{},
			TemplateVersionName:    sql.NullString{},
			LatestBuildCompletedAt: sql.NullTime{},
			LatestBuildCanceledAt:  sql.NullTime{},
			LatestBuildError:       sql.NullString{},
			LatestBuildTransition:  "",
			LatestBuildStatus:      "",
		}

		if build, err := q.getLatestWorkspaceBuildByWorkspaceIDNoLock(ctx, w.ID); err == nil {
			for _, tv := range q.templateVersions {
				if tv.ID == build.TemplateVersionID {
					wr.TemplateVersionID = tv.ID
					wr.TemplateVersionName = sql.NullString{
						Valid:  true,
						String: tv.Name,
					}
					break
				}
			}

			if pj, err := q.getProvisionerJobByIDNoLock(ctx, build.JobID); err == nil {
				wr.LatestBuildStatus = pj.JobStatus
				wr.LatestBuildCanceledAt = pj.CanceledAt
				wr.LatestBuildCompletedAt = pj.CompletedAt
				wr.LatestBuildError = pj.Error
			}

			wr.LatestBuildTransition = build.Transition
		}

		rows = append(rows, wr)
	}
	if withSummary {
		rows = append(rows, database.GetWorkspacesRow{
			Name:  "**TECHNICAL_ROW**",
			Count: count,
		})
	}
	return rows
}

func (q *FakeQuerier) getWorkspaceByIDNoLock(_ context.Context, id uuid.UUID) (database.Workspace, error) {
	return q.getWorkspaceNoLock(func(w database.WorkspaceTable) bool {
		return w.ID == id
	})
}

func (q *FakeQuerier) getWorkspaceNoLock(find func(w database.WorkspaceTable) bool) (database.Workspace, error) {
	w, found := slice.Find(q.workspaces, find)
	if found {
		return q.extendWorkspace(w), nil
	}
	return database.Workspace{}, sql.ErrNoRows
}

func (q *FakeQuerier) extendWorkspace(w database.WorkspaceTable) database.Workspace {
	var extended database.Workspace
	// This is a cheeky way to copy the fields over without explicitly listing them all.
	d, _ := json.Marshal(w)
	_ = json.Unmarshal(d, &extended)

	org, _ := slice.Find(q.organizations, func(o database.Organization) bool {
		return o.ID == w.OrganizationID
	})
	extended.OrganizationName = org.Name
	extended.OrganizationDescription = org.Description
	extended.OrganizationDisplayName = org.DisplayName
	extended.OrganizationIcon = org.Icon

	tpl, _ := slice.Find(q.templates, func(t database.TemplateTable) bool {
		return t.ID == w.TemplateID
	})
	extended.TemplateName = tpl.Name
	extended.TemplateDisplayName = tpl.DisplayName
	extended.TemplateDescription = tpl.Description
	extended.TemplateIcon = tpl.Icon

	owner, _ := slice.Find(q.users, func(u database.User) bool {
		return u.ID == w.OwnerID
	})
	extended.OwnerUsername = owner.Username
	extended.OwnerAvatarUrl = owner.AvatarURL

	return extended
}

func (q *FakeQuerier) getWorkspaceByAgentIDNoLock(_ context.Context, agentID uuid.UUID) (database.Workspace, error) {
	var agent database.WorkspaceAgent
	for _, _agent := range q.workspaceAgents {
		if _agent.ID == agentID {
			agent = _agent
			break
		}
	}
	if agent.ID == uuid.Nil {
		return database.Workspace{}, sql.ErrNoRows
	}

	var resource database.WorkspaceResource
	for _, _resource := range q.workspaceResources {
		if _resource.ID == agent.ResourceID {
			resource = _resource
			break
		}
	}
	if resource.ID == uuid.Nil {
		return database.Workspace{}, sql.ErrNoRows
	}

	var build database.WorkspaceBuild
	for _, _build := range q.workspaceBuilds {
		if _build.JobID == resource.JobID {
			build = q.workspaceBuildWithUserNoLock(_build)
			break
		}
	}
	if build.ID == uuid.Nil {
		return database.Workspace{}, sql.ErrNoRows
	}

	return q.getWorkspaceNoLock(func(w database.WorkspaceTable) bool {
		return w.ID == build.WorkspaceID
	})
}

func (q *FakeQuerier) getWorkspaceBuildByIDNoLock(_ context.Context, id uuid.UUID) (database.WorkspaceBuild, error) {
	for _, build := range q.workspaceBuilds {
		if build.ID == id {
			return q.workspaceBuildWithUserNoLock(build), nil
		}
	}
	return database.WorkspaceBuild{}, sql.ErrNoRows
}

func (q *FakeQuerier) getLatestWorkspaceBuildByWorkspaceIDNoLock(_ context.Context, workspaceID uuid.UUID) (database.WorkspaceBuild, error) {
	var row database.WorkspaceBuild
	var buildNum int32 = -1
	for _, workspaceBuild := range q.workspaceBuilds {
		if workspaceBuild.WorkspaceID == workspaceID && workspaceBuild.BuildNumber > buildNum {
			row = q.workspaceBuildWithUserNoLock(workspaceBuild)
			buildNum = workspaceBuild.BuildNumber
		}
	}
	if buildNum == -1 {
		return database.WorkspaceBuild{}, sql.ErrNoRows
	}
	return row, nil
}

func (q *FakeQuerier) getTemplateByIDNoLock(_ context.Context, id uuid.UUID) (database.Template, error) {
	for _, template := range q.templates {
		if template.ID == id {
			return q.templateWithNameNoLock(template), nil
		}
	}
	return database.Template{}, sql.ErrNoRows
}

func (q *FakeQuerier) templatesWithUserNoLock(tpl []database.TemplateTable) []database.Template {
	cpy := make([]database.Template, 0, len(tpl))
	for _, t := range tpl {
		cpy = append(cpy, q.templateWithNameNoLock(t))
	}
	return cpy
}

func (q *FakeQuerier) templateWithNameNoLock(tpl database.TemplateTable) database.Template {
	var user database.User
	for _, _user := range q.users {
		if _user.ID == tpl.CreatedBy {
			user = _user
			break
		}
	}

	var org database.Organization
	for _, _org := range q.organizations {
		if _org.ID == tpl.OrganizationID {
			org = _org
			break
		}
	}

	var withNames database.Template
	// This is a cheeky way to copy the fields over without explicitly listing them all.
	d, _ := json.Marshal(tpl)
	_ = json.Unmarshal(d, &withNames)
	withNames.CreatedByUsername = user.Username
	withNames.CreatedByAvatarURL = user.AvatarURL
	withNames.OrganizationName = org.Name
	withNames.OrganizationDisplayName = org.DisplayName
	withNames.OrganizationIcon = org.Icon
	return withNames
}

func (q *FakeQuerier) templateVersionWithUserNoLock(tpl database.TemplateVersionTable) database.TemplateVersion {
	var user database.User
	for _, _user := range q.users {
		if _user.ID == tpl.CreatedBy {
			user = _user
			break
		}
	}
	var withUser database.TemplateVersion
	// This is a cheeky way to copy the fields over without explicitly listing them all.
	d, _ := json.Marshal(tpl)
	_ = json.Unmarshal(d, &withUser)
	withUser.CreatedByUsername = user.Username
	withUser.CreatedByAvatarURL = user.AvatarURL
	return withUser
}

func (q *FakeQuerier) workspaceBuildWithUserNoLock(tpl database.WorkspaceBuild) database.WorkspaceBuild {
	var user database.User
	for _, _user := range q.users {
		if _user.ID == tpl.InitiatorID {
			user = _user
			break
		}
	}
	var withUser database.WorkspaceBuild
	// This is a cheeky way to copy the fields over without explicitly listing them all.
	d, _ := json.Marshal(tpl)
	_ = json.Unmarshal(d, &withUser)
	withUser.InitiatorByUsername = user.Username
	withUser.InitiatorByAvatarUrl = user.AvatarURL
	return withUser
}

func (q *FakeQuerier) getTemplateVersionByIDNoLock(_ context.Context, templateVersionID uuid.UUID) (database.TemplateVersion, error) {
	for _, templateVersion := range q.templateVersions {
		if templateVersion.ID != templateVersionID {
			continue
		}
		return q.templateVersionWithUserNoLock(templateVersion), nil
	}
	return database.TemplateVersion{}, sql.ErrNoRows
}

func (q *FakeQuerier) getWorkspaceAgentByIDNoLock(_ context.Context, id uuid.UUID) (database.WorkspaceAgent, error) {
	// The schema sorts this by created at, so we iterate the array backwards.
	for i := len(q.workspaceAgents) - 1; i >= 0; i-- {
		agent := q.workspaceAgents[i]
		if agent.ID == id {
			return agent, nil
		}
	}
	return database.WorkspaceAgent{}, sql.ErrNoRows
}

func (q *FakeQuerier) getWorkspaceAgentsByResourceIDsNoLock(_ context.Context, resourceIDs []uuid.UUID) ([]database.WorkspaceAgent, error) {
	workspaceAgents := make([]database.WorkspaceAgent, 0)
	for _, agent := range q.workspaceAgents {
		for _, resourceID := range resourceIDs {
			if agent.ResourceID != resourceID {
				continue
			}
			workspaceAgents = append(workspaceAgents, agent)
		}
	}
	return workspaceAgents, nil
}

func (q *FakeQuerier) getWorkspaceAppByAgentIDAndSlugNoLock(_ context.Context, arg database.GetWorkspaceAppByAgentIDAndSlugParams) (database.WorkspaceApp, error) {
	for _, app := range q.workspaceApps {
		if app.AgentID != arg.AgentID {
			continue
		}
		if app.Slug != arg.Slug {
			continue
		}
		return app, nil
	}
	return database.WorkspaceApp{}, sql.ErrNoRows
}

func (q *FakeQuerier) getProvisionerJobByIDNoLock(_ context.Context, id uuid.UUID) (database.ProvisionerJob, error) {
	for _, provisionerJob := range q.provisionerJobs {
		if provisionerJob.ID != id {
			continue
		}
		// clone the Tags before returning, since maps are reference types and
		// we don't want the caller to be able to mutate the map we have inside
		// dbmem!
		provisionerJob.Tags = maps.Clone(provisionerJob.Tags)
		return provisionerJob, nil
	}
	return database.ProvisionerJob{}, sql.ErrNoRows
}

func (q *FakeQuerier) getWorkspaceResourcesByJobIDNoLock(_ context.Context, jobID uuid.UUID) ([]database.WorkspaceResource, error) {
	resources := make([]database.WorkspaceResource, 0)
	for _, resource := range q.workspaceResources {
		if resource.JobID != jobID {
			continue
		}
		resources = append(resources, resource)
	}
	return resources, nil
}

func (q *FakeQuerier) getGroupByIDNoLock(_ context.Context, id uuid.UUID) (database.Group, error) {
	for _, group := range q.groups {
		if group.ID == id {
			return group, nil
		}
	}

	return database.Group{}, sql.ErrNoRows
}

// ErrUnimplemented is returned by methods only used by the enterprise/tailnet.pgCoord.  This coordinator explicitly
// depends on  postgres triggers that announce changes on the pubsub.  Implementing support for this in the fake
// database would  strongly couple the FakeQuerier to the pubsub, which is undesirable.  Furthermore, it makes little
// sense to directly  test the pgCoord against anything other than postgres.  The FakeQuerier is designed to allow us to
// test the Coderd  API, and for that kind of test, the in-memory, AGPL tailnet coordinator is sufficient.  Therefore,
// these methods  remain unimplemented in the FakeQuerier.
var ErrUnimplemented = xerrors.New("unimplemented")

func uniqueSortedUUIDs(uuids []uuid.UUID) []uuid.UUID {
	set := make(map[uuid.UUID]struct{})
	for _, id := range uuids {
		set[id] = struct{}{}
	}
	unique := make([]uuid.UUID, 0, len(set))
	for id := range set {
		unique = append(unique, id)
	}
	slices.SortFunc(unique, func(a, b uuid.UUID) int {
		return slice.Ascending(a.String(), b.String())
	})
	return unique
}

func (q *FakeQuerier) getOrganizationMemberNoLock(orgID uuid.UUID) []database.OrganizationMember {
	var members []database.OrganizationMember
	for _, member := range q.organizationMembers {
		if member.OrganizationID == orgID {
			members = append(members, member)
		}
	}

	return members
}

var errUserDeleted = xerrors.New("user deleted")

// getGroupMemberNoLock fetches a group member by user ID and group ID.
func (q *FakeQuerier) getGroupMemberNoLock(ctx context.Context, userID, groupID uuid.UUID) (database.GroupMember, error) {
	groupName := "Everyone"
	orgID := groupID
	groupIsEveryone := q.isEveryoneGroup(groupID)
	if !groupIsEveryone {
		group, err := q.getGroupByIDNoLock(ctx, groupID)
		if err != nil {
			return database.GroupMember{}, err
		}
		groupName = group.Name
		orgID = group.OrganizationID
	}

	user, err := q.getUserByIDNoLock(userID)
	if err != nil {
		return database.GroupMember{}, err
	}
	if user.Deleted {
		return database.GroupMember{}, errUserDeleted
	}

	return database.GroupMember{
		UserID:                 user.ID,
		UserEmail:              user.Email,
		UserUsername:           user.Username,
		UserHashedPassword:     user.HashedPassword,
		UserCreatedAt:          user.CreatedAt,
		UserUpdatedAt:          user.UpdatedAt,
		UserStatus:             user.Status,
		UserRbacRoles:          user.RBACRoles,
		UserLoginType:          user.LoginType,
		UserAvatarUrl:          user.AvatarURL,
		UserDeleted:            user.Deleted,
		UserLastSeenAt:         user.LastSeenAt,
		UserQuietHoursSchedule: user.QuietHoursSchedule,
		UserName:               user.Name,
		UserGithubComUserID:    user.GithubComUserID,
		OrganizationID:         orgID,
		GroupName:              groupName,
		GroupID:                groupID,
	}, nil
}

// getEveryoneGroupMembersNoLock fetches all the users in an organization.
func (q *FakeQuerier) getEveryoneGroupMembersNoLock(ctx context.Context, orgID uuid.UUID) []database.GroupMember {
	var (
		everyone   []database.GroupMember
		orgMembers = q.getOrganizationMemberNoLock(orgID)
	)
	for _, member := range orgMembers {
		groupMember, err := q.getGroupMemberNoLock(ctx, member.UserID, orgID)
		if errors.Is(err, errUserDeleted) {
			continue
		}
		if err != nil {
			return nil
		}
		everyone = append(everyone, groupMember)
	}
	return everyone
}

// isEveryoneGroup returns true if the provided ID matches
// an organization ID.
func (q *FakeQuerier) isEveryoneGroup(id uuid.UUID) bool {
	for _, org := range q.organizations {
		if org.ID == id {
			return true
		}
	}
	return false
}

func (q *FakeQuerier) GetActiveDBCryptKeys(_ context.Context) ([]database.DBCryptKey, error) {
	q.mutex.RLock()
	defer q.mutex.RUnlock()
	ks := make([]database.DBCryptKey, 0, len(q.dbcryptKeys))
	for _, k := range q.dbcryptKeys {
		if !k.ActiveKeyDigest.Valid {
			continue
		}
		ks = append([]database.DBCryptKey{}, k)
	}
	return ks, nil
}

func maxTime(t, u time.Time) time.Time {
	if t.After(u) {
		return t
	}
	return u
}

func minTime(t, u time.Time) time.Time {
	if t.Before(u) {
		return t
	}
	return u
}

func provisionerJobStatus(j database.ProvisionerJob) database.ProvisionerJobStatus {
	if isNotNull(j.CompletedAt) {
		if j.Error.String != "" {
			return database.ProvisionerJobStatusFailed
		}
		if isNotNull(j.CanceledAt) {
			return database.ProvisionerJobStatusCanceled
		}
		return database.ProvisionerJobStatusSucceeded
	}

	if isNotNull(j.CanceledAt) {
		return database.ProvisionerJobStatusCanceling
	}
	if isNull(j.StartedAt) {
		return database.ProvisionerJobStatusPending
	}
	return database.ProvisionerJobStatusRunning
}

// isNull is only used in dbmem, so reflect is ok. Use this to make the logic
// look more similar to the postgres.
func isNull(v interface{}) bool {
	return !isNotNull(v)
}

func isNotNull(v interface{}) bool {
	return reflect.ValueOf(v).FieldByName("Valid").Bool()
}

// Took the error from the real database.
var deletedUserLinkError = &pq.Error{
	Severity: "ERROR",
	// "raise_exception" error
	Code:    "P0001",
	Message: "Cannot create user_link for deleted user",
	Where:   "PL/pgSQL function insert_user_links_fail_if_user_deleted() line 7 at RAISE",
	File:    "pl_exec.c",
	Line:    "3864",
	Routine: "exec_stmt_raise",
}

// m1 and m2 are equal iff |m1| = |m2| ^ m2 ⊆ m1
func tagsEqual(m1, m2 map[string]string) bool {
	return len(m1) == len(m2) && tagsSubset(m1, m2)
}

// m2 is a subset of m1 if each key in m1 exists in m2
// with the same value
func tagsSubset(m1, m2 map[string]string) bool {
	for k, v1 := range m1 {
		if v2, found := m2[k]; !found || v1 != v2 {
			return false
		}
	}
	return true
}

// default tags when no tag is specified for a provisioner or job
var tagsUntagged = provisionersdk.MutateTags(uuid.Nil, nil)

func least[T constraints.Ordered](a, b T) T {
	if a < b {
		return a
	}
	return b
}

func (q *FakeQuerier) getLatestWorkspaceAppByTemplateIDUserIDSlugNoLock(ctx context.Context, templateID, userID uuid.UUID, slug string) (database.WorkspaceApp, error) {
	/*
		SELECT
			app.display_name,
			app.icon,
			app.slug
		FROM
			workspace_apps AS app
		JOIN
			workspace_agents AS agent
		ON
			agent.id = app.agent_id
		JOIN
			workspace_resources AS resource
		ON
			resource.id = agent.resource_id
		JOIN
			workspace_builds AS build
		ON
			build.job_id = resource.job_id
		JOIN
			workspaces AS workspace
		ON
			workspace.id = build.workspace_id
		WHERE
			-- Requires lateral join.
			app.slug = app_usage.key
			AND workspace.owner_id = tus.user_id
			AND workspace.template_id = tus.template_id
		ORDER BY
			app.created_at DESC
		LIMIT 1
	*/

	var workspaces []database.WorkspaceTable
	for _, w := range q.workspaces {
		if w.TemplateID != templateID || w.OwnerID != userID {
			continue
		}
		workspaces = append(workspaces, w)
	}
	slices.SortFunc(workspaces, func(a, b database.WorkspaceTable) int {
		if a.CreatedAt.Before(b.CreatedAt) {
			return 1
		} else if a.CreatedAt.Equal(b.CreatedAt) {
			return 0
		}
		return -1
	})

	for _, workspace := range workspaces {
		build, err := q.getLatestWorkspaceBuildByWorkspaceIDNoLock(ctx, workspace.ID)
		if err != nil {
			continue
		}

		resources, err := q.getWorkspaceResourcesByJobIDNoLock(ctx, build.JobID)
		if err != nil {
			continue
		}
		var resourceIDs []uuid.UUID
		for _, resource := range resources {
			resourceIDs = append(resourceIDs, resource.ID)
		}

		agents, err := q.getWorkspaceAgentsByResourceIDsNoLock(ctx, resourceIDs)
		if err != nil {
			continue
		}

		for _, agent := range agents {
			app, err := q.getWorkspaceAppByAgentIDAndSlugNoLock(ctx, database.GetWorkspaceAppByAgentIDAndSlugParams{
				AgentID: agent.ID,
				Slug:    slug,
			})
			if err != nil {
				continue
			}
			return app, nil
		}
	}

	return database.WorkspaceApp{}, sql.ErrNoRows
}

// getOrganizationByIDNoLock is used by other functions in the database fake.
func (q *FakeQuerier) getOrganizationByIDNoLock(id uuid.UUID) (database.Organization, error) {
	for _, organization := range q.organizations {
		if organization.ID == id {
			return organization, nil
		}
	}
	return database.Organization{}, sql.ErrNoRows
}

func (q *FakeQuerier) getWorkspaceAgentScriptsByAgentIDsNoLock(ids []uuid.UUID) ([]database.WorkspaceAgentScript, error) {
	scripts := make([]database.WorkspaceAgentScript, 0)
	for _, script := range q.workspaceAgentScripts {
		for _, id := range ids {
			if script.WorkspaceAgentID == id {
				scripts = append(scripts, script)
				break
			}
		}
	}
	return scripts, nil
}

// getOwnerFromTags returns the lowercase owner from tags, matching SQL's COALESCE(tags ->> 'owner', ”)
func getOwnerFromTags(tags map[string]string) string {
	if owner, ok := tags["owner"]; ok {
		return strings.ToLower(owner)
	}
	return ""
}

// provisionerTagsetContains checks if daemonTags contain all key-value pairs from jobTags
func provisionerTagsetContains(daemonTags, jobTags map[string]string) bool {
	for jobKey, jobValue := range jobTags {
		if daemonValue, exists := daemonTags[jobKey]; !exists || daemonValue != jobValue {
			return false
		}
	}
	return true
}

// GetProvisionerJobsByIDsWithQueuePosition mimics the SQL logic in pure Go
func (q *FakeQuerier) getProvisionerJobsByIDsWithQueuePositionLockedTagBasedQueue(_ context.Context, jobIDs []uuid.UUID) ([]database.GetProvisionerJobsByIDsWithQueuePositionRow, error) {
	// Step 1: Filter provisionerJobs based on jobIDs
	filteredJobs := make(map[uuid.UUID]database.ProvisionerJob)
	for _, job := range q.provisionerJobs {
		for _, id := range jobIDs {
			if job.ID == id {
				filteredJobs[job.ID] = job
			}
		}
	}

	// Step 2: Identify pending jobs
	pendingJobs := make(map[uuid.UUID]database.ProvisionerJob)
	for _, job := range q.provisionerJobs {
		if job.JobStatus == "pending" {
			pendingJobs[job.ID] = job
		}
	}

	// Step 3: Identify pending jobs that have a matching provisioner
	matchedJobs := make(map[uuid.UUID]struct{})
	for _, job := range pendingJobs {
		for _, daemon := range q.provisionerDaemons {
			if provisionerTagsetContains(daemon.Tags, job.Tags) {
				matchedJobs[job.ID] = struct{}{}
				break
			}
		}
	}

	// Step 4: Rank pending jobs per provisioner
	jobRanks := make(map[uuid.UUID][]database.ProvisionerJob)
	for _, job := range pendingJobs {
		for _, daemon := range q.provisionerDaemons {
			if provisionerTagsetContains(daemon.Tags, job.Tags) {
				jobRanks[daemon.ID] = append(jobRanks[daemon.ID], job)
			}
		}
	}

	// Sort jobs per provisioner by CreatedAt
	for daemonID := range jobRanks {
		sort.Slice(jobRanks[daemonID], func(i, j int) bool {
			return jobRanks[daemonID][i].CreatedAt.Before(jobRanks[daemonID][j].CreatedAt)
		})
	}

	// Step 5: Compute queue position & max queue size across all provisioners
	jobQueueStats := make(map[uuid.UUID]database.GetProvisionerJobsByIDsWithQueuePositionRow)
	for _, jobs := range jobRanks {
		queueSize := int64(len(jobs)) // Queue size per provisioner
		for i, job := range jobs {
			queuePosition := int64(i + 1)

			// If the job already exists, update only if this queuePosition is better
			if existing, exists := jobQueueStats[job.ID]; exists {
				jobQueueStats[job.ID] = database.GetProvisionerJobsByIDsWithQueuePositionRow{
					ID:             job.ID,
					CreatedAt:      job.CreatedAt,
					ProvisionerJob: job,
					QueuePosition:  min(existing.QueuePosition, queuePosition),
					QueueSize:      max(existing.QueueSize, queueSize), // Take the maximum queue size across provisioners
				}
			} else {
				jobQueueStats[job.ID] = database.GetProvisionerJobsByIDsWithQueuePositionRow{
					ID:             job.ID,
					CreatedAt:      job.CreatedAt,
					ProvisionerJob: job,
					QueuePosition:  queuePosition,
					QueueSize:      queueSize,
				}
			}
		}
	}

	// Step 6: Compute the final results with minimal checks
	var results []database.GetProvisionerJobsByIDsWithQueuePositionRow
	for _, job := range filteredJobs {
		// If the job has a computed rank, use it
		if rank, found := jobQueueStats[job.ID]; found {
			results = append(results, rank)
		} else {
			// Otherwise, return (0,0) for non-pending jobs and unranked pending jobs
			results = append(results, database.GetProvisionerJobsByIDsWithQueuePositionRow{
				ID:             job.ID,
				CreatedAt:      job.CreatedAt,
				ProvisionerJob: job,
				QueuePosition:  0,
				QueueSize:      0,
			})
		}
	}

	// Step 7: Sort results by CreatedAt
	sort.Slice(results, func(i, j int) bool {
		return results[i].CreatedAt.Before(results[j].CreatedAt)
	})

	return results, nil
}

func (q *FakeQuerier) getProvisionerJobsByIDsWithQueuePositionLockedGlobalQueue(_ context.Context, ids []uuid.UUID) ([]database.GetProvisionerJobsByIDsWithQueuePositionRow, error) {
	//	WITH pending_jobs AS (
	//		SELECT
	//			id, created_at
	//		FROM
	//			provisioner_jobs
	//		WHERE
	//			started_at IS NULL
	//		AND
	//			canceled_at IS NULL
	//		AND
	//			completed_at IS NULL
	//		AND
	//			error IS NULL
	//	),
	type pendingJobRow struct {
		ID        uuid.UUID
		CreatedAt time.Time
	}
	pendingJobs := make([]pendingJobRow, 0)
	for _, job := range q.provisionerJobs {
		if job.StartedAt.Valid ||
			job.CanceledAt.Valid ||
			job.CompletedAt.Valid ||
			job.Error.Valid {
			continue
		}
		pendingJobs = append(pendingJobs, pendingJobRow{
			ID:        job.ID,
			CreatedAt: job.CreatedAt,
		})
	}

	//	queue_position AS (
	//		SELECT
	//			id,
	//				ROW_NUMBER() OVER (ORDER BY created_at ASC) AS queue_position
	//		FROM
	//			pending_jobs
	// 	),
	slices.SortFunc(pendingJobs, func(a, b pendingJobRow) int {
		c := a.CreatedAt.Compare(b.CreatedAt)
		return c
	})

	queuePosition := make(map[uuid.UUID]int64)
	for idx, pj := range pendingJobs {
		queuePosition[pj.ID] = int64(idx + 1)
	}

	//	queue_size AS (
	//		SELECT COUNT(*) AS count FROM pending_jobs
	//	),
	queueSize := len(pendingJobs)

	//	SELECT
	//		sqlc.embed(pj),
	//		COALESCE(qp.queue_position, 0) AS queue_position,
	//		COALESCE(qs.count, 0) AS queue_size
	// 	FROM
	//		provisioner_jobs pj
	//	LEFT JOIN
	//		queue_position qp ON pj.id = qp.id
	//	LEFT JOIN
	//		queue_size qs ON TRUE
	//	WHERE
	//		pj.id IN (...)
	jobs := make([]database.GetProvisionerJobsByIDsWithQueuePositionRow, 0)
	for _, job := range q.provisionerJobs {
		if ids != nil && !slices.Contains(ids, job.ID) {
			continue
		}
		// clone the Tags before appending, since maps are reference types and
		// we don't want the caller to be able to mutate the map we have inside
		// dbmem!
		job.Tags = maps.Clone(job.Tags)
		job := database.GetProvisionerJobsByIDsWithQueuePositionRow{
			//	sqlc.embed(pj),
			ProvisionerJob: job,
			//	COALESCE(qp.queue_position, 0) AS queue_position,
			QueuePosition: queuePosition[job.ID],
			//	COALESCE(qs.count, 0) AS queue_size
			QueueSize: int64(queueSize),
		}
		jobs = append(jobs, job)
	}

	return jobs, nil
}

func (*FakeQuerier) AcquireLock(_ context.Context, _ int64) error {
	return xerrors.New("AcquireLock must only be called within a transaction")
}

// AcquireNotificationMessages implements the *basic* business logic, but is *not* exhaustive or meant to be 1:1 with
// the real AcquireNotificationMessages query.
func (q *FakeQuerier) AcquireNotificationMessages(_ context.Context, arg database.AcquireNotificationMessagesParams) ([]database.AcquireNotificationMessagesRow, error) {
	err := validateDatabaseType(arg)
	if err != nil {
		return nil, err
	}

	q.mutex.Lock()
	defer q.mutex.Unlock()

	// Shift the first "Count" notifications off the slice (FIFO).
	sz := len(q.notificationMessages)
	if sz > int(arg.Count) {
		sz = int(arg.Count)
	}

	list := q.notificationMessages[:sz]
	q.notificationMessages = q.notificationMessages[sz:]

	var out []database.AcquireNotificationMessagesRow
	for _, nm := range list {
		acquirableStatuses := []database.NotificationMessageStatus{database.NotificationMessageStatusPending, database.NotificationMessageStatusTemporaryFailure}
		if !slices.Contains(acquirableStatuses, nm.Status) {
			continue
		}

		// Mimic mutation in database query.
		nm.UpdatedAt = sql.NullTime{Time: dbtime.Now(), Valid: true}
		nm.Status = database.NotificationMessageStatusLeased
		nm.StatusReason = sql.NullString{String: fmt.Sprintf("Enqueued by notifier %d", arg.NotifierID), Valid: true}
		nm.LeasedUntil = sql.NullTime{Time: dbtime.Now().Add(time.Second * time.Duration(arg.LeaseSeconds)), Valid: true}

		out = append(out, database.AcquireNotificationMessagesRow{
			ID:            nm.ID,
			Payload:       nm.Payload,
			Method:        nm.Method,
			TitleTemplate: "This is a title with {{.Labels.variable}}",
			BodyTemplate:  "This is a body with {{.Labels.variable}}",
			TemplateID:    nm.NotificationTemplateID,
		})
	}

	return out, nil
}

func (q *FakeQuerier) AcquireProvisionerJob(_ context.Context, arg database.AcquireProvisionerJobParams) (database.ProvisionerJob, error) {
	if err := validateDatabaseType(arg); err != nil {
		return database.ProvisionerJob{}, err
	}

	q.mutex.Lock()
	defer q.mutex.Unlock()

	for index, provisionerJob := range q.provisionerJobs {
		if provisionerJob.OrganizationID != arg.OrganizationID {
			continue
		}
		if provisionerJob.StartedAt.Valid {
			continue
		}
		found := false
		for _, provisionerType := range arg.Types {
			if provisionerJob.Provisioner != provisionerType {
				continue
			}
			found = true
			break
		}
		if !found {
			continue
		}
		tags := map[string]string{}
		if arg.ProvisionerTags != nil {
			err := json.Unmarshal(arg.ProvisionerTags, &tags)
			if err != nil {
				return provisionerJob, xerrors.Errorf("unmarshal: %w", err)
			}
		}

		// Special case for untagged provisioners: only match untagged jobs.
		// Ref: coderd/database/queries/provisionerjobs.sql:24-30
		// CASE WHEN nested.tags :: jsonb = '{"scope": "organization", "owner": ""}' :: jsonb
		//      THEN nested.tags :: jsonb = @tags :: jsonb
		if tagsEqual(provisionerJob.Tags, tagsUntagged) && !tagsEqual(provisionerJob.Tags, tags) {
			continue
		}
		// ELSE nested.tags :: jsonb <@ @tags :: jsonb
		if !tagsSubset(provisionerJob.Tags, tags) {
			continue
		}
		provisionerJob.StartedAt = arg.StartedAt
		provisionerJob.UpdatedAt = arg.StartedAt.Time
		provisionerJob.WorkerID = arg.WorkerID
		provisionerJob.JobStatus = provisionerJobStatus(provisionerJob)
		q.provisionerJobs[index] = provisionerJob
		// clone the Tags before returning, since maps are reference types and
		// we don't want the caller to be able to mutate the map we have inside
		// dbmem!
		provisionerJob.Tags = maps.Clone(provisionerJob.Tags)
		return provisionerJob, nil
	}
	return database.ProvisionerJob{}, sql.ErrNoRows
}

func (q *FakeQuerier) ActivityBumpWorkspace(ctx context.Context, arg database.ActivityBumpWorkspaceParams) error {
	err := validateDatabaseType(arg)
	if err != nil {
		return err
	}

	q.mutex.Lock()
	defer q.mutex.Unlock()

	workspace, err := q.getWorkspaceByIDNoLock(ctx, arg.WorkspaceID)
	if err != nil {
		return err
	}
	latestBuild, err := q.getLatestWorkspaceBuildByWorkspaceIDNoLock(ctx, arg.WorkspaceID)
	if err != nil {
		return err
	}

	now := dbtime.Now()
	for i := range q.workspaceBuilds {
		if q.workspaceBuilds[i].BuildNumber != latestBuild.BuildNumber {
			continue
		}
		// If the build is not active, do not bump.
		if q.workspaceBuilds[i].Transition != database.WorkspaceTransitionStart {
			return nil
		}
		// If the provisioner job is not completed, do not bump.
		pj, err := q.getProvisionerJobByIDNoLock(ctx, q.workspaceBuilds[i].JobID)
		if err != nil {
			return err
		}
		if !pj.CompletedAt.Valid {
			return nil
		}
		// Do not bump if the deadline is not set.
		if q.workspaceBuilds[i].Deadline.IsZero() {
			return nil
		}

		// Check the template default TTL.
		template, err := q.getTemplateByIDNoLock(ctx, workspace.TemplateID)
		if err != nil {
			return err
		}
		if template.ActivityBump == 0 {
			return nil
		}
		activityBump := time.Duration(template.ActivityBump)

		var ttlDur time.Duration
		if now.Add(activityBump).After(arg.NextAutostart) && arg.NextAutostart.After(now) {
			// Extend to TTL (NOT activity bump)
			add := arg.NextAutostart.Sub(now)
			if workspace.Ttl.Valid && template.AllowUserAutostop {
				add += time.Duration(workspace.Ttl.Int64)
			} else {
				add += time.Duration(template.DefaultTTL)
			}
			ttlDur = add
		} else {
			// Otherwise, default to regular activity bump duration.
			ttlDur = activityBump
		}

		// Only bump if 5% of the deadline has passed.
		ttlDur95 := ttlDur - (ttlDur / 20)
		minBumpDeadline := q.workspaceBuilds[i].Deadline.Add(-ttlDur95)
		if now.Before(minBumpDeadline) {
			return nil
		}

		// Bump.
		newDeadline := now.Add(ttlDur)
		// Never decrease deadlines from a bump
		newDeadline = maxTime(newDeadline, q.workspaceBuilds[i].Deadline)
		q.workspaceBuilds[i].UpdatedAt = now
		if !q.workspaceBuilds[i].MaxDeadline.IsZero() {
			q.workspaceBuilds[i].Deadline = minTime(newDeadline, q.workspaceBuilds[i].MaxDeadline)
		} else {
			q.workspaceBuilds[i].Deadline = newDeadline
		}
		return nil
	}

	return sql.ErrNoRows
}

// nolint:revive // It's not a control flag, it's a filter.
func (q *FakeQuerier) AllUserIDs(_ context.Context, includeSystem bool) ([]uuid.UUID, error) {
	q.mutex.RLock()
	defer q.mutex.RUnlock()
	userIDs := make([]uuid.UUID, 0, len(q.users))
	for idx := range q.users {
		if !includeSystem && q.users[idx].IsSystem {
			continue
		}

		userIDs = append(userIDs, q.users[idx].ID)
	}
	return userIDs, nil
}

func (q *FakeQuerier) ArchiveUnusedTemplateVersions(_ context.Context, arg database.ArchiveUnusedTemplateVersionsParams) ([]uuid.UUID, error) {
	err := validateDatabaseType(arg)
	if err != nil {
		return nil, err
	}
	q.mutex.Lock()
	defer q.mutex.Unlock()
	type latestBuild struct {
		Number  int32
		Version uuid.UUID
	}
	latest := make(map[uuid.UUID]latestBuild)

	for _, b := range q.workspaceBuilds {
		v, ok := latest[b.WorkspaceID]
		if ok || b.BuildNumber < v.Number {
			// Not the latest
			continue
		}
		// Ignore deleted workspaces.
		if b.Transition == database.WorkspaceTransitionDelete {
			continue
		}
		latest[b.WorkspaceID] = latestBuild{
			Number:  b.BuildNumber,
			Version: b.TemplateVersionID,
		}
	}

	usedVersions := make(map[uuid.UUID]bool)
	for _, l := range latest {
		usedVersions[l.Version] = true
	}
	for _, tpl := range q.templates {
		usedVersions[tpl.ActiveVersionID] = true
	}

	var archived []uuid.UUID
	for i, v := range q.templateVersions {
		if arg.TemplateVersionID != uuid.Nil {
			if v.ID != arg.TemplateVersionID {
				continue
			}
		}
		if v.Archived {
			continue
		}

		if _, ok := usedVersions[v.ID]; !ok {
			var job *database.ProvisionerJob
			for i, j := range q.provisionerJobs {
				if v.JobID == j.ID {
					job = &q.provisionerJobs[i]
					break
				}
			}

			if arg.JobStatus.Valid {
				if job.JobStatus != arg.JobStatus.ProvisionerJobStatus {
					continue
				}
			}

			if job.JobStatus == database.ProvisionerJobStatusRunning || job.JobStatus == database.ProvisionerJobStatusPending {
				continue
			}

			v.Archived = true
			q.templateVersions[i] = v
			archived = append(archived, v.ID)
		}
	}

	return archived, nil
}

func (q *FakeQuerier) BatchUpdateWorkspaceLastUsedAt(_ context.Context, arg database.BatchUpdateWorkspaceLastUsedAtParams) error {
	err := validateDatabaseType(arg)
	if err != nil {
		return err
	}

	q.mutex.Lock()
	defer q.mutex.Unlock()

	// temporary map to avoid O(q.workspaces*arg.workspaceIds)
	m := make(map[uuid.UUID]struct{})
	for _, id := range arg.IDs {
		m[id] = struct{}{}
	}
	n := 0
	for i := 0; i < len(q.workspaces); i++ {
		if _, found := m[q.workspaces[i].ID]; !found {
			continue
		}
		// WHERE last_used_at < @last_used_at
		if !q.workspaces[i].LastUsedAt.Before(arg.LastUsedAt) {
			continue
		}
		q.workspaces[i].LastUsedAt = arg.LastUsedAt
		n++
	}
	return nil
}

func (q *FakeQuerier) BatchUpdateWorkspaceNextStartAt(_ context.Context, arg database.BatchUpdateWorkspaceNextStartAtParams) error {
	err := validateDatabaseType(arg)
	if err != nil {
		return err
	}

	q.mutex.Lock()
	defer q.mutex.Unlock()

	for i, workspace := range q.workspaces {
		for j, workspaceID := range arg.IDs {
			if workspace.ID != workspaceID {
				continue
			}

			nextStartAt := arg.NextStartAts[j]
			if nextStartAt.IsZero() {
				q.workspaces[i].NextStartAt = sql.NullTime{}
			} else {
				q.workspaces[i].NextStartAt = sql.NullTime{Valid: true, Time: nextStartAt}
			}

			break
		}
	}

	return nil
}

func (*FakeQuerier) BulkMarkNotificationMessagesFailed(_ context.Context, arg database.BulkMarkNotificationMessagesFailedParams) (int64, error) {
	err := validateDatabaseType(arg)
	if err != nil {
		return 0, err
	}
	return int64(len(arg.IDs)), nil
}

func (*FakeQuerier) BulkMarkNotificationMessagesSent(_ context.Context, arg database.BulkMarkNotificationMessagesSentParams) (int64, error) {
	err := validateDatabaseType(arg)
	if err != nil {
		return 0, err
	}
	return int64(len(arg.IDs)), nil
}

func (q *FakeQuerier) ClaimPrebuiltWorkspace(ctx context.Context, arg database.ClaimPrebuiltWorkspaceParams) (database.ClaimPrebuiltWorkspaceRow, error) {
	return database.ClaimPrebuiltWorkspaceRow{}, ErrUnimplemented
}

func (*FakeQuerier) CleanTailnetCoordinators(_ context.Context) error {
	return ErrUnimplemented
}

func (*FakeQuerier) CleanTailnetLostPeers(context.Context) error {
	return ErrUnimplemented
}

func (*FakeQuerier) CleanTailnetTunnels(context.Context) error {
	return ErrUnimplemented
}

func (q *FakeQuerier) CountInProgressPrebuilds(ctx context.Context) ([]database.CountInProgressPrebuildsRow, error) {
	return nil, ErrUnimplemented
}

func (q *FakeQuerier) CountUnreadInboxNotificationsByUserID(_ context.Context, userID uuid.UUID) (int64, error) {
	q.mutex.RLock()
	defer q.mutex.RUnlock()

	var count int64
	for _, notification := range q.inboxNotifications {
		if notification.UserID != userID {
			continue
		}

		if notification.ReadAt.Valid {
			continue
		}

		count++
	}

	return count, nil
}

func (q *FakeQuerier) CustomRoles(_ context.Context, arg database.CustomRolesParams) ([]database.CustomRole, error) {
	q.mutex.Lock()
	defer q.mutex.Unlock()

	found := make([]database.CustomRole, 0)
	for _, role := range q.data.customRoles {
		role := role
		if len(arg.LookupRoles) > 0 {
			if !slices.ContainsFunc(arg.LookupRoles, func(pair database.NameOrganizationPair) bool {
				if pair.Name != role.Name {
					return false
				}

				if role.OrganizationID.Valid {
					// Expect org match
					return role.OrganizationID.UUID == pair.OrganizationID
				}
				// Expect no org
				return pair.OrganizationID == uuid.Nil
			}) {
				continue
			}
		}

		if arg.ExcludeOrgRoles && role.OrganizationID.Valid {
			continue
		}

		if arg.OrganizationID != uuid.Nil && role.OrganizationID.UUID != arg.OrganizationID {
			continue
		}

		found = append(found, role)
	}

	return found, nil
}

func (q *FakeQuerier) DeleteAPIKeyByID(_ context.Context, id string) error {
	q.mutex.Lock()
	defer q.mutex.Unlock()

	for index, apiKey := range q.apiKeys {
		if apiKey.ID != id {
			continue
		}
		q.apiKeys[index] = q.apiKeys[len(q.apiKeys)-1]
		q.apiKeys = q.apiKeys[:len(q.apiKeys)-1]
		return nil
	}
	return sql.ErrNoRows
}

func (q *FakeQuerier) DeleteAPIKeysByUserID(_ context.Context, userID uuid.UUID) error {
	q.mutex.Lock()
	defer q.mutex.Unlock()

	for i := len(q.apiKeys) - 1; i >= 0; i-- {
		if q.apiKeys[i].UserID == userID {
			q.apiKeys = append(q.apiKeys[:i], q.apiKeys[i+1:]...)
		}
	}

	return nil
}

func (*FakeQuerier) DeleteAllTailnetClientSubscriptions(_ context.Context, arg database.DeleteAllTailnetClientSubscriptionsParams) error {
	err := validateDatabaseType(arg)
	if err != nil {
		return err
	}

	return ErrUnimplemented
}

func (*FakeQuerier) DeleteAllTailnetTunnels(_ context.Context, arg database.DeleteAllTailnetTunnelsParams) error {
	err := validateDatabaseType(arg)
	if err != nil {
		return err
	}

	return ErrUnimplemented
}

func (q *FakeQuerier) DeleteAllWebpushSubscriptions(_ context.Context) error {
	q.mutex.Lock()
	defer q.mutex.Unlock()

	q.webpushSubscriptions = make([]database.WebpushSubscription, 0)
	return nil
}

func (q *FakeQuerier) DeleteApplicationConnectAPIKeysByUserID(_ context.Context, userID uuid.UUID) error {
	q.mutex.Lock()
	defer q.mutex.Unlock()

	for i := len(q.apiKeys) - 1; i >= 0; i-- {
		if q.apiKeys[i].UserID == userID && q.apiKeys[i].Scope == database.APIKeyScopeApplicationConnect {
			q.apiKeys = append(q.apiKeys[:i], q.apiKeys[i+1:]...)
		}
	}

	return nil
}

func (*FakeQuerier) DeleteCoordinator(context.Context, uuid.UUID) error {
	return ErrUnimplemented
}

func (q *FakeQuerier) DeleteCryptoKey(_ context.Context, arg database.DeleteCryptoKeyParams) (database.CryptoKey, error) {
	err := validateDatabaseType(arg)
	if err != nil {
		return database.CryptoKey{}, err
	}

	q.mutex.Lock()
	defer q.mutex.Unlock()

	for i, key := range q.cryptoKeys {
		if key.Feature == arg.Feature && key.Sequence == arg.Sequence {
			q.cryptoKeys[i].Secret.String = ""
			q.cryptoKeys[i].Secret.Valid = false
			q.cryptoKeys[i].SecretKeyID.String = ""
			q.cryptoKeys[i].SecretKeyID.Valid = false
			return q.cryptoKeys[i], nil
		}
	}
	return database.CryptoKey{}, sql.ErrNoRows
}

func (q *FakeQuerier) DeleteCustomRole(_ context.Context, arg database.DeleteCustomRoleParams) error {
	err := validateDatabaseType(arg)
	if err != nil {
		return err
	}

	q.mutex.RLock()
	defer q.mutex.RUnlock()

	initial := len(q.data.customRoles)
	q.data.customRoles = slices.DeleteFunc(q.data.customRoles, func(role database.CustomRole) bool {
		return role.OrganizationID.UUID == arg.OrganizationID.UUID && role.Name == arg.Name
	})
	if initial == len(q.data.customRoles) {
		return sql.ErrNoRows
	}

	// Emulate the trigger 'remove_organization_member_custom_role'
	for i, mem := range q.organizationMembers {
		if mem.OrganizationID == arg.OrganizationID.UUID {
			mem.Roles = slices.DeleteFunc(mem.Roles, func(role string) bool {
				return role == arg.Name
			})
			q.organizationMembers[i] = mem
		}
	}
	return nil
}

func (q *FakeQuerier) DeleteExternalAuthLink(_ context.Context, arg database.DeleteExternalAuthLinkParams) error {
	err := validateDatabaseType(arg)
	if err != nil {
		return err
	}

	q.mutex.Lock()
	defer q.mutex.Unlock()

	for index, key := range q.externalAuthLinks {
		if key.UserID != arg.UserID {
			continue
		}
		if key.ProviderID != arg.ProviderID {
			continue
		}
		q.externalAuthLinks[index] = q.externalAuthLinks[len(q.externalAuthLinks)-1]
		q.externalAuthLinks = q.externalAuthLinks[:len(q.externalAuthLinks)-1]
		return nil
	}
	return sql.ErrNoRows
}

func (q *FakeQuerier) DeleteGitSSHKey(_ context.Context, userID uuid.UUID) error {
	q.mutex.Lock()
	defer q.mutex.Unlock()

	for index, key := range q.gitSSHKey {
		if key.UserID != userID {
			continue
		}
		q.gitSSHKey[index] = q.gitSSHKey[len(q.gitSSHKey)-1]
		q.gitSSHKey = q.gitSSHKey[:len(q.gitSSHKey)-1]
		return nil
	}
	return sql.ErrNoRows
}

func (q *FakeQuerier) DeleteGroupByID(_ context.Context, id uuid.UUID) error {
	q.mutex.Lock()
	defer q.mutex.Unlock()

	for i, group := range q.groups {
		if group.ID == id {
			q.groups = append(q.groups[:i], q.groups[i+1:]...)
			return nil
		}
	}

	return sql.ErrNoRows
}

func (q *FakeQuerier) DeleteGroupMemberFromGroup(_ context.Context, arg database.DeleteGroupMemberFromGroupParams) error {
	q.mutex.Lock()
	defer q.mutex.Unlock()

	for i, member := range q.groupMembers {
		if member.UserID == arg.UserID && member.GroupID == arg.GroupID {
			q.groupMembers = append(q.groupMembers[:i], q.groupMembers[i+1:]...)
		}
	}
	return nil
}

func (q *FakeQuerier) DeleteLicense(_ context.Context, id int32) (int32, error) {
	q.mutex.Lock()
	defer q.mutex.Unlock()

	for index, l := range q.licenses {
		if l.ID == id {
			q.licenses[index] = q.licenses[len(q.licenses)-1]
			q.licenses = q.licenses[:len(q.licenses)-1]
			return id, nil
		}
	}
	return 0, sql.ErrNoRows
}

func (q *FakeQuerier) DeleteOAuth2ProviderAppByID(_ context.Context, id uuid.UUID) error {
	q.mutex.Lock()
	defer q.mutex.Unlock()

	index := slices.IndexFunc(q.oauth2ProviderApps, func(app database.OAuth2ProviderApp) bool {
		return app.ID == id
	})

	if index < 0 {
		return sql.ErrNoRows
	}

	q.oauth2ProviderApps[index] = q.oauth2ProviderApps[len(q.oauth2ProviderApps)-1]
	q.oauth2ProviderApps = q.oauth2ProviderApps[:len(q.oauth2ProviderApps)-1]

	// Cascade delete secrets associated with the deleted app.
	var deletedSecretIDs []uuid.UUID
	q.oauth2ProviderAppSecrets = slices.DeleteFunc(q.oauth2ProviderAppSecrets, func(secret database.OAuth2ProviderAppSecret) bool {
		matches := secret.AppID == id
		if matches {
			deletedSecretIDs = append(deletedSecretIDs, secret.ID)
		}
		return matches
	})

	// Cascade delete tokens through the deleted secrets.
	var keyIDsToDelete []string
	q.oauth2ProviderAppTokens = slices.DeleteFunc(q.oauth2ProviderAppTokens, func(token database.OAuth2ProviderAppToken) bool {
		matches := slice.Contains(deletedSecretIDs, token.AppSecretID)
		if matches {
			keyIDsToDelete = append(keyIDsToDelete, token.APIKeyID)
		}
		return matches
	})

	// Cascade delete API keys linked to the deleted tokens.
	q.apiKeys = slices.DeleteFunc(q.apiKeys, func(key database.APIKey) bool {
		return slices.Contains(keyIDsToDelete, key.ID)
	})

	return nil
}

func (q *FakeQuerier) DeleteOAuth2ProviderAppCodeByID(_ context.Context, id uuid.UUID) error {
	q.mutex.Lock()
	defer q.mutex.Unlock()

	for index, code := range q.oauth2ProviderAppCodes {
		if code.ID == id {
			q.oauth2ProviderAppCodes[index] = q.oauth2ProviderAppCodes[len(q.oauth2ProviderAppCodes)-1]
			q.oauth2ProviderAppCodes = q.oauth2ProviderAppCodes[:len(q.oauth2ProviderAppCodes)-1]
			return nil
		}
	}
	return sql.ErrNoRows
}

func (q *FakeQuerier) DeleteOAuth2ProviderAppCodesByAppAndUserID(_ context.Context, arg database.DeleteOAuth2ProviderAppCodesByAppAndUserIDParams) error {
	err := validateDatabaseType(arg)
	if err != nil {
		return err
	}

	q.mutex.Lock()
	defer q.mutex.Unlock()

	for index, code := range q.oauth2ProviderAppCodes {
		if code.AppID == arg.AppID && code.UserID == arg.UserID {
			q.oauth2ProviderAppCodes[index] = q.oauth2ProviderAppCodes[len(q.oauth2ProviderAppCodes)-1]
			q.oauth2ProviderAppCodes = q.oauth2ProviderAppCodes[:len(q.oauth2ProviderAppCodes)-1]
			return nil
		}
	}
	return sql.ErrNoRows
}

func (q *FakeQuerier) DeleteOAuth2ProviderAppSecretByID(_ context.Context, id uuid.UUID) error {
	q.mutex.Lock()
	defer q.mutex.Unlock()

	index := slices.IndexFunc(q.oauth2ProviderAppSecrets, func(secret database.OAuth2ProviderAppSecret) bool {
		return secret.ID == id
	})

	if index < 0 {
		return sql.ErrNoRows
	}

	q.oauth2ProviderAppSecrets[index] = q.oauth2ProviderAppSecrets[len(q.oauth2ProviderAppSecrets)-1]
	q.oauth2ProviderAppSecrets = q.oauth2ProviderAppSecrets[:len(q.oauth2ProviderAppSecrets)-1]

	// Cascade delete tokens created through the deleted secret.
	var keyIDsToDelete []string
	q.oauth2ProviderAppTokens = slices.DeleteFunc(q.oauth2ProviderAppTokens, func(token database.OAuth2ProviderAppToken) bool {
		matches := token.AppSecretID == id
		if matches {
			keyIDsToDelete = append(keyIDsToDelete, token.APIKeyID)
		}
		return matches
	})

	// Cascade delete API keys linked to the deleted tokens.
	q.apiKeys = slices.DeleteFunc(q.apiKeys, func(key database.APIKey) bool {
		return slices.Contains(keyIDsToDelete, key.ID)
	})

	return nil
}

func (q *FakeQuerier) DeleteOAuth2ProviderAppTokensByAppAndUserID(_ context.Context, arg database.DeleteOAuth2ProviderAppTokensByAppAndUserIDParams) error {
	err := validateDatabaseType(arg)
	if err != nil {
		return err
	}

	q.mutex.Lock()
	defer q.mutex.Unlock()

	var keyIDsToDelete []string
	q.oauth2ProviderAppTokens = slices.DeleteFunc(q.oauth2ProviderAppTokens, func(token database.OAuth2ProviderAppToken) bool {
		// Join secrets and keys to see if the token matches.
		secretIdx := slices.IndexFunc(q.oauth2ProviderAppSecrets, func(secret database.OAuth2ProviderAppSecret) bool {
			return secret.ID == token.AppSecretID
		})
		keyIdx := slices.IndexFunc(q.apiKeys, func(key database.APIKey) bool {
			return key.ID == token.APIKeyID
		})
		matches := secretIdx != -1 &&
			q.oauth2ProviderAppSecrets[secretIdx].AppID == arg.AppID &&
			keyIdx != -1 && q.apiKeys[keyIdx].UserID == arg.UserID
		if matches {
			keyIDsToDelete = append(keyIDsToDelete, token.APIKeyID)
		}
		return matches
	})

	// Cascade delete API keys linked to the deleted tokens.
	q.apiKeys = slices.DeleteFunc(q.apiKeys, func(key database.APIKey) bool {
		return slices.Contains(keyIDsToDelete, key.ID)
	})

	return nil
}

func (*FakeQuerier) DeleteOldNotificationMessages(_ context.Context) error {
	return nil
}

func (q *FakeQuerier) DeleteOldProvisionerDaemons(_ context.Context) error {
	q.mutex.Lock()
	defer q.mutex.Unlock()

	now := dbtime.Now()
	weekInterval := 7 * 24 * time.Hour
	weekAgo := now.Add(-weekInterval)

	var validDaemons []database.ProvisionerDaemon
	for _, p := range q.provisionerDaemons {
		if (p.CreatedAt.Before(weekAgo) && !p.LastSeenAt.Valid) || (p.LastSeenAt.Valid && p.LastSeenAt.Time.Before(weekAgo)) {
			continue
		}
		validDaemons = append(validDaemons, p)
	}
	q.provisionerDaemons = validDaemons
	return nil
}

func (q *FakeQuerier) DeleteOldWorkspaceAgentLogs(_ context.Context, threshold time.Time) error {
	q.mutex.Lock()
	defer q.mutex.Unlock()

	/*
		WITH
			latest_builds AS (
				SELECT
					workspace_id, max(build_number) AS max_build_number
				FROM
					workspace_builds
				GROUP BY
					workspace_id
			),
	*/
	latestBuilds := make(map[uuid.UUID]int32)
	for _, wb := range q.workspaceBuilds {
		if lastBuildNumber, found := latestBuilds[wb.WorkspaceID]; found && lastBuildNumber > wb.BuildNumber {
			continue
		}
		// not found or newer build number
		latestBuilds[wb.WorkspaceID] = wb.BuildNumber
	}

	/*
		old_agents AS (
			SELECT
				wa.id
			FROM
				workspace_agents AS wa
			JOIN
				workspace_resources AS wr
			ON
				wa.resource_id = wr.id
			JOIN
				workspace_builds AS wb
			ON
				wb.job_id = wr.job_id
			LEFT JOIN
				latest_builds
			ON
				latest_builds.workspace_id = wb.workspace_id
			AND
				latest_builds.max_build_number = wb.build_number
			WHERE
				-- Filter out the latest builds for each workspace.
				latest_builds.workspace_id IS NULL
			AND CASE
				-- If the last time the agent connected was before @threshold
				WHEN wa.last_connected_at IS NOT NULL THEN
					wa.last_connected_at < @threshold :: timestamptz
				-- The agent never connected, and was created before @threshold
				ELSE wa.created_at < @threshold :: timestamptz
			END
		)
	*/
	oldAgents := make(map[uuid.UUID]struct{})
	for _, wa := range q.workspaceAgents {
		for _, wr := range q.workspaceResources {
			if wr.ID != wa.ResourceID {
				continue
			}
			for _, wb := range q.workspaceBuilds {
				if wb.JobID != wr.JobID {
					continue
				}
				latestBuildNumber, found := latestBuilds[wb.WorkspaceID]
				if !found {
					panic("workspaceBuilds got modified somehow while q was locked! This is a bug in dbmem!")
				}
				if latestBuildNumber == wb.BuildNumber {
					continue
				}
				if wa.LastConnectedAt.Valid && wa.LastConnectedAt.Time.Before(threshold) || wa.CreatedAt.Before(threshold) {
					oldAgents[wa.ID] = struct{}{}
				}
			}
		}
	}
	/*
		DELETE FROM workspace_agent_logs WHERE agent_id IN (SELECT id FROM old_agents);
	*/
	var validLogs []database.WorkspaceAgentLog
	for _, log := range q.workspaceAgentLogs {
		if _, found := oldAgents[log.AgentID]; found {
			continue
		}
		validLogs = append(validLogs, log)
	}
	q.workspaceAgentLogs = validLogs
	return nil
}

func (q *FakeQuerier) DeleteOldWorkspaceAgentStats(_ context.Context) error {
	q.mutex.Lock()
	defer q.mutex.Unlock()

	/*
		DELETE FROM
			workspace_agent_stats
		WHERE
			created_at < (
				SELECT
					COALESCE(
						-- When generating initial template usage stats, all the
						-- raw agent stats are needed, after that only ~30 mins
						-- from last rollup is needed. Deployment stats seem to
						-- use between 15 mins and 1 hour of data. We keep a
						-- little bit more (1 day) just in case.
						MAX(start_time) - '1 days'::interval,
						-- Fall back to ~6 months ago if there are no template
						-- usage stats so that we don't delete the data before
						-- it's rolled up.
						NOW() - '180 days'::interval
					)
				FROM
					template_usage_stats
			)
			AND created_at < (
				-- Delete at most in batches of 3 days (with a batch size of 3 days, we
				-- can clear out the previous 6 months of data in ~60 iterations) whilst
				-- keeping the DB load relatively low.
				SELECT
					COALESCE(MIN(created_at) + '3 days'::interval, NOW())
				FROM
					workspace_agent_stats
			);
	*/

	now := dbtime.Now()
	var limit time.Time
	// MAX
	for _, stat := range q.templateUsageStats {
		if stat.StartTime.After(limit) {
			limit = stat.StartTime.AddDate(0, 0, -1)
		}
	}
	// COALESCE
	if limit.IsZero() {
		limit = now.AddDate(0, 0, -180)
	}

	var validStats []database.WorkspaceAgentStat
	var batchLimit time.Time
	for _, stat := range q.workspaceAgentStats {
		if batchLimit.IsZero() || stat.CreatedAt.Before(batchLimit) {
			batchLimit = stat.CreatedAt
		}
	}
	if batchLimit.IsZero() {
		batchLimit = time.Now()
	} else {
		batchLimit = batchLimit.AddDate(0, 0, 3)
	}
	for _, stat := range q.workspaceAgentStats {
		if stat.CreatedAt.Before(limit) && stat.CreatedAt.Before(batchLimit) {
			continue
		}
		validStats = append(validStats, stat)
	}
	q.workspaceAgentStats = validStats
	return nil
}

func (q *FakeQuerier) DeleteOrganizationMember(ctx context.Context, arg database.DeleteOrganizationMemberParams) error {
	err := validateDatabaseType(arg)
	if err != nil {
		return err
	}

	q.mutex.Lock()
	defer q.mutex.Unlock()

	deleted := false
	q.data.organizationMembers = slices.DeleteFunc(q.data.organizationMembers, func(member database.OrganizationMember) bool {
		match := member.OrganizationID == arg.OrganizationID && member.UserID == arg.UserID
		deleted = deleted || match
		return match
	})
	if !deleted {
		return sql.ErrNoRows
	}

	// Delete group member trigger
	q.groupMembers = slices.DeleteFunc(q.groupMembers, func(member database.GroupMemberTable) bool {
		if member.UserID != arg.UserID {
			return false
		}
		g, _ := q.getGroupByIDNoLock(ctx, member.GroupID)
		return g.OrganizationID == arg.OrganizationID
	})

	return nil
}

func (q *FakeQuerier) DeleteProvisionerKey(_ context.Context, id uuid.UUID) error {
	q.mutex.Lock()
	defer q.mutex.Unlock()

	for i, key := range q.provisionerKeys {
		if key.ID == id {
			q.provisionerKeys = append(q.provisionerKeys[:i], q.provisionerKeys[i+1:]...)
			return nil
		}
	}

	return sql.ErrNoRows
}

func (q *FakeQuerier) DeleteReplicasUpdatedBefore(_ context.Context, before time.Time) error {
	q.mutex.Lock()
	defer q.mutex.Unlock()

	for i, replica := range q.replicas {
		if replica.UpdatedAt.Before(before) {
			q.replicas = append(q.replicas[:i], q.replicas[i+1:]...)
		}
	}

	return nil
}

func (q *FakeQuerier) DeleteRuntimeConfig(_ context.Context, key string) error {
	q.mutex.Lock()
	defer q.mutex.Unlock()

	delete(q.runtimeConfig, key)
	return nil
}

func (*FakeQuerier) DeleteTailnetAgent(context.Context, database.DeleteTailnetAgentParams) (database.DeleteTailnetAgentRow, error) {
	return database.DeleteTailnetAgentRow{}, ErrUnimplemented
}

func (*FakeQuerier) DeleteTailnetClient(context.Context, database.DeleteTailnetClientParams) (database.DeleteTailnetClientRow, error) {
	return database.DeleteTailnetClientRow{}, ErrUnimplemented
}

func (*FakeQuerier) DeleteTailnetClientSubscription(context.Context, database.DeleteTailnetClientSubscriptionParams) error {
	return ErrUnimplemented
}

func (*FakeQuerier) DeleteTailnetPeer(_ context.Context, arg database.DeleteTailnetPeerParams) (database.DeleteTailnetPeerRow, error) {
	err := validateDatabaseType(arg)
	if err != nil {
		return database.DeleteTailnetPeerRow{}, err
	}

	return database.DeleteTailnetPeerRow{}, ErrUnimplemented
}

func (*FakeQuerier) DeleteTailnetTunnel(_ context.Context, arg database.DeleteTailnetTunnelParams) (database.DeleteTailnetTunnelRow, error) {
	err := validateDatabaseType(arg)
	if err != nil {
		return database.DeleteTailnetTunnelRow{}, err
	}

	return database.DeleteTailnetTunnelRow{}, ErrUnimplemented
}

func (q *FakeQuerier) DeleteWebpushSubscriptionByUserIDAndEndpoint(_ context.Context, arg database.DeleteWebpushSubscriptionByUserIDAndEndpointParams) error {
	err := validateDatabaseType(arg)
	if err != nil {
		return err
	}

	q.mutex.Lock()
	defer q.mutex.Unlock()

	for i, subscription := range q.webpushSubscriptions {
		if subscription.UserID == arg.UserID && subscription.Endpoint == arg.Endpoint {
			q.webpushSubscriptions[i] = q.webpushSubscriptions[len(q.webpushSubscriptions)-1]
			q.webpushSubscriptions = q.webpushSubscriptions[:len(q.webpushSubscriptions)-1]
			return nil
		}
	}
	return sql.ErrNoRows
}

func (q *FakeQuerier) DeleteWebpushSubscriptions(_ context.Context, ids []uuid.UUID) error {
	q.mutex.Lock()
	defer q.mutex.Unlock()
	for i, subscription := range q.webpushSubscriptions {
		if slices.Contains(ids, subscription.ID) {
			q.webpushSubscriptions[i] = q.webpushSubscriptions[len(q.webpushSubscriptions)-1]
			q.webpushSubscriptions = q.webpushSubscriptions[:len(q.webpushSubscriptions)-1]
			return nil
		}
	}
	return sql.ErrNoRows
}

func (q *FakeQuerier) DeleteWorkspaceAgentPortShare(_ context.Context, arg database.DeleteWorkspaceAgentPortShareParams) error {
	err := validateDatabaseType(arg)
	if err != nil {
		return err
	}

	q.mutex.Lock()
	defer q.mutex.Unlock()

	for i, share := range q.workspaceAgentPortShares {
		if share.WorkspaceID == arg.WorkspaceID && share.AgentName == arg.AgentName && share.Port == arg.Port {
			q.workspaceAgentPortShares = append(q.workspaceAgentPortShares[:i], q.workspaceAgentPortShares[i+1:]...)
			return nil
		}
	}

	return nil
}

func (q *FakeQuerier) DeleteWorkspaceAgentPortSharesByTemplate(_ context.Context, templateID uuid.UUID) error {
	err := validateDatabaseType(templateID)
	if err != nil {
		return err
	}

	q.mutex.Lock()
	defer q.mutex.Unlock()

	for _, workspace := range q.workspaces {
		if workspace.TemplateID != templateID {
			continue
		}
		for i, share := range q.workspaceAgentPortShares {
			if share.WorkspaceID != workspace.ID {
				continue
			}
			q.workspaceAgentPortShares = append(q.workspaceAgentPortShares[:i], q.workspaceAgentPortShares[i+1:]...)
		}
	}

	return nil
}

func (*FakeQuerier) DisableForeignKeysAndTriggers(_ context.Context) error {
	// This is a no-op in the in-memory database.
	return nil
}

func (q *FakeQuerier) EnqueueNotificationMessage(_ context.Context, arg database.EnqueueNotificationMessageParams) error {
	err := validateDatabaseType(arg)
	if err != nil {
		return err
	}

	q.mutex.Lock()
	defer q.mutex.Unlock()

	var payload types.MessagePayload
	err = json.Unmarshal(arg.Payload, &payload)
	if err != nil {
		return err
	}

	nm := database.NotificationMessage{
		ID:                     arg.ID,
		UserID:                 arg.UserID,
		Method:                 arg.Method,
		Payload:                arg.Payload,
		NotificationTemplateID: arg.NotificationTemplateID,
		Targets:                arg.Targets,
		CreatedBy:              arg.CreatedBy,
		// Default fields.
		CreatedAt: dbtime.Now(),
		Status:    database.NotificationMessageStatusPending,
	}

	q.notificationMessages = append(q.notificationMessages, nm)

	return err
}

func (q *FakeQuerier) FavoriteWorkspace(_ context.Context, arg uuid.UUID) error {
	err := validateDatabaseType(arg)
	if err != nil {
		return err
	}

	q.mutex.Lock()
	defer q.mutex.Unlock()

	for i := 0; i < len(q.workspaces); i++ {
		if q.workspaces[i].ID != arg {
			continue
		}
		q.workspaces[i].Favorite = true
		return nil
	}
	return nil
}

func (q *FakeQuerier) FetchMemoryResourceMonitorsByAgentID(_ context.Context, agentID uuid.UUID) (database.WorkspaceAgentMemoryResourceMonitor, error) {
	for _, monitor := range q.workspaceAgentMemoryResourceMonitors {
		if monitor.AgentID == agentID {
			return monitor, nil
		}
	}

	return database.WorkspaceAgentMemoryResourceMonitor{}, sql.ErrNoRows
}

func (q *FakeQuerier) FetchMemoryResourceMonitorsUpdatedAfter(_ context.Context, updatedAt time.Time) ([]database.WorkspaceAgentMemoryResourceMonitor, error) {
	q.mutex.RLock()
	defer q.mutex.RUnlock()

	monitors := []database.WorkspaceAgentMemoryResourceMonitor{}
	for _, monitor := range q.workspaceAgentMemoryResourceMonitors {
		if monitor.UpdatedAt.After(updatedAt) {
			monitors = append(monitors, monitor)
		}
	}
	return monitors, nil
}

func (q *FakeQuerier) FetchNewMessageMetadata(_ context.Context, arg database.FetchNewMessageMetadataParams) (database.FetchNewMessageMetadataRow, error) {
	err := validateDatabaseType(arg)
	if err != nil {
		return database.FetchNewMessageMetadataRow{}, err
	}

	user, err := q.getUserByIDNoLock(arg.UserID)
	if err != nil {
		return database.FetchNewMessageMetadataRow{}, xerrors.Errorf("fetch user: %w", err)
	}

	// Mimic COALESCE in query
	userName := user.Name
	if userName == "" {
		userName = user.Username
	}

	actions, err := json.Marshal([]types.TemplateAction{{URL: "http://xyz.com", Label: "XYZ"}})
	if err != nil {
		return database.FetchNewMessageMetadataRow{}, err
	}

	return database.FetchNewMessageMetadataRow{
		UserEmail:        user.Email,
		UserName:         userName,
		UserUsername:     user.Username,
		NotificationName: "Some notification",
		Actions:          actions,
		UserID:           arg.UserID,
	}, nil
}

func (q *FakeQuerier) FetchVolumesResourceMonitorsByAgentID(_ context.Context, agentID uuid.UUID) ([]database.WorkspaceAgentVolumeResourceMonitor, error) {
	monitors := []database.WorkspaceAgentVolumeResourceMonitor{}

	for _, monitor := range q.workspaceAgentVolumeResourceMonitors {
		if monitor.AgentID == agentID {
			monitors = append(monitors, monitor)
		}
	}

	return monitors, nil
}

func (q *FakeQuerier) FetchVolumesResourceMonitorsUpdatedAfter(_ context.Context, updatedAt time.Time) ([]database.WorkspaceAgentVolumeResourceMonitor, error) {
	q.mutex.RLock()
	defer q.mutex.RUnlock()

	monitors := []database.WorkspaceAgentVolumeResourceMonitor{}
	for _, monitor := range q.workspaceAgentVolumeResourceMonitors {
		if monitor.UpdatedAt.After(updatedAt) {
			monitors = append(monitors, monitor)
		}
	}
	return monitors, nil
}

func (q *FakeQuerier) GetAPIKeyByID(_ context.Context, id string) (database.APIKey, error) {
	q.mutex.RLock()
	defer q.mutex.RUnlock()

	for _, apiKey := range q.apiKeys {
		if apiKey.ID == id {
			return apiKey, nil
		}
	}
	return database.APIKey{}, sql.ErrNoRows
}

func (q *FakeQuerier) GetAPIKeyByName(_ context.Context, params database.GetAPIKeyByNameParams) (database.APIKey, error) {
	q.mutex.RLock()
	defer q.mutex.RUnlock()

	if params.TokenName == "" {
		return database.APIKey{}, sql.ErrNoRows
	}
	for _, apiKey := range q.apiKeys {
		if params.UserID == apiKey.UserID && params.TokenName == apiKey.TokenName {
			return apiKey, nil
		}
	}
	return database.APIKey{}, sql.ErrNoRows
}

func (q *FakeQuerier) GetAPIKeysByLoginType(_ context.Context, t database.LoginType) ([]database.APIKey, error) {
	if err := validateDatabaseType(t); err != nil {
		return nil, err
	}

	q.mutex.RLock()
	defer q.mutex.RUnlock()

	apiKeys := make([]database.APIKey, 0)
	for _, key := range q.apiKeys {
		if key.LoginType == t {
			apiKeys = append(apiKeys, key)
		}
	}
	return apiKeys, nil
}

func (q *FakeQuerier) GetAPIKeysByUserID(_ context.Context, params database.GetAPIKeysByUserIDParams) ([]database.APIKey, error) {
	q.mutex.RLock()
	defer q.mutex.RUnlock()

	apiKeys := make([]database.APIKey, 0)
	for _, key := range q.apiKeys {
		if key.UserID == params.UserID && key.LoginType == params.LoginType {
			apiKeys = append(apiKeys, key)
		}
	}
	return apiKeys, nil
}

func (q *FakeQuerier) GetAPIKeysLastUsedAfter(_ context.Context, after time.Time) ([]database.APIKey, error) {
	q.mutex.RLock()
	defer q.mutex.RUnlock()

	apiKeys := make([]database.APIKey, 0)
	for _, key := range q.apiKeys {
		if key.LastUsed.After(after) {
			apiKeys = append(apiKeys, key)
		}
	}
	return apiKeys, nil
}

// nolint:revive // It's not a control flag, it's a filter.
func (q *FakeQuerier) GetActiveUserCount(_ context.Context, includeSystem bool) (int64, error) {
	q.mutex.RLock()
	defer q.mutex.RUnlock()

	active := int64(0)
	for _, u := range q.users {
		if !includeSystem && u.IsSystem {
			continue
		}

		if u.Status == database.UserStatusActive && !u.Deleted {
			active++
		}
	}
	return active, nil
}

func (q *FakeQuerier) GetActiveWorkspaceBuildsByTemplateID(ctx context.Context, templateID uuid.UUID) ([]database.WorkspaceBuild, error) {
	workspaceIDs := func() []uuid.UUID {
		q.mutex.RLock()
		defer q.mutex.RUnlock()

		ids := []uuid.UUID{}
		for _, workspace := range q.workspaces {
			if workspace.TemplateID == templateID {
				ids = append(ids, workspace.ID)
			}
		}
		return ids
	}()

	builds, err := q.GetLatestWorkspaceBuildsByWorkspaceIDs(ctx, workspaceIDs)
	if err != nil {
		return nil, err
	}

	filteredBuilds := []database.WorkspaceBuild{}
	for _, build := range builds {
		if build.Transition == database.WorkspaceTransitionStart {
			filteredBuilds = append(filteredBuilds, build)
		}
	}
	return filteredBuilds, nil
}

func (*FakeQuerier) GetAllTailnetAgents(_ context.Context) ([]database.TailnetAgent, error) {
	return nil, ErrUnimplemented
}

func (*FakeQuerier) GetAllTailnetCoordinators(context.Context) ([]database.TailnetCoordinator, error) {
	return nil, ErrUnimplemented
}

func (*FakeQuerier) GetAllTailnetPeers(context.Context) ([]database.TailnetPeer, error) {
	return nil, ErrUnimplemented
}

func (*FakeQuerier) GetAllTailnetTunnels(context.Context) ([]database.TailnetTunnel, error) {
	return nil, ErrUnimplemented
}

func (q *FakeQuerier) GetAnnouncementBanners(_ context.Context) (string, error) {
	q.mutex.RLock()
	defer q.mutex.RUnlock()

	if q.announcementBanners == nil {
		return "", sql.ErrNoRows
	}

	return string(q.announcementBanners), nil
}

func (q *FakeQuerier) GetAppSecurityKey(_ context.Context) (string, error) {
	q.mutex.RLock()
	defer q.mutex.RUnlock()

	return q.appSecurityKey, nil
}

func (q *FakeQuerier) GetApplicationName(_ context.Context) (string, error) {
	q.mutex.RLock()
	defer q.mutex.RUnlock()

	if q.applicationName == "" {
		return "", sql.ErrNoRows
	}

	return q.applicationName, nil
}

func (q *FakeQuerier) GetAuditLogsOffset(ctx context.Context, arg database.GetAuditLogsOffsetParams) ([]database.GetAuditLogsOffsetRow, error) {
	return q.GetAuthorizedAuditLogsOffset(ctx, arg, nil)
}

func (q *FakeQuerier) GetAuthorizationUserRoles(_ context.Context, userID uuid.UUID) (database.GetAuthorizationUserRolesRow, error) {
	q.mutex.RLock()
	defer q.mutex.RUnlock()

	var user *database.User
	roles := make([]string, 0)
	for _, u := range q.users {
		if u.ID == userID {
			u := u
			roles = append(roles, u.RBACRoles...)
			roles = append(roles, "member")
			user = &u
			break
		}
	}

	for _, mem := range q.organizationMembers {
		if mem.UserID == userID {
			for _, orgRole := range mem.Roles {
				roles = append(roles, orgRole+":"+mem.OrganizationID.String())
			}
			roles = append(roles, "organization-member:"+mem.OrganizationID.String())
		}
	}

	var groups []string
	for _, member := range q.groupMembers {
		if member.UserID == userID {
			groups = append(groups, member.GroupID.String())
		}
	}

	if user == nil {
		return database.GetAuthorizationUserRolesRow{}, sql.ErrNoRows
	}

	return database.GetAuthorizationUserRolesRow{
		ID:       userID,
		Username: user.Username,
		Status:   user.Status,
		Roles:    roles,
		Groups:   groups,
	}, nil
}

func (q *FakeQuerier) GetCoordinatorResumeTokenSigningKey(_ context.Context) (string, error) {
	q.mutex.RLock()
	defer q.mutex.RUnlock()
	if q.coordinatorResumeTokenSigningKey == "" {
		return "", sql.ErrNoRows
	}
	return q.coordinatorResumeTokenSigningKey, nil
}

func (q *FakeQuerier) GetCryptoKeyByFeatureAndSequence(_ context.Context, arg database.GetCryptoKeyByFeatureAndSequenceParams) (database.CryptoKey, error) {
	err := validateDatabaseType(arg)
	if err != nil {
		return database.CryptoKey{}, err
	}

	q.mutex.RLock()
	defer q.mutex.RUnlock()

	for _, key := range q.cryptoKeys {
		if key.Feature == arg.Feature && key.Sequence == arg.Sequence {
			// Keys with NULL secrets are considered deleted.
			if key.Secret.Valid {
				return key, nil
			}
			return database.CryptoKey{}, sql.ErrNoRows
		}
	}

	return database.CryptoKey{}, sql.ErrNoRows
}

func (q *FakeQuerier) GetCryptoKeys(_ context.Context) ([]database.CryptoKey, error) {
	q.mutex.RLock()
	defer q.mutex.RUnlock()

	keys := make([]database.CryptoKey, 0)
	for _, key := range q.cryptoKeys {
		if key.Secret.Valid {
			keys = append(keys, key)
		}
	}
	return keys, nil
}

func (q *FakeQuerier) GetCryptoKeysByFeature(_ context.Context, feature database.CryptoKeyFeature) ([]database.CryptoKey, error) {
	q.mutex.RLock()
	defer q.mutex.RUnlock()

	keys := make([]database.CryptoKey, 0)
	for _, key := range q.cryptoKeys {
		if key.Feature == feature && key.Secret.Valid {
			keys = append(keys, key)
		}
	}
	// We want to return the highest sequence number first.
	slices.SortFunc(keys, func(i, j database.CryptoKey) int {
		return int(j.Sequence - i.Sequence)
	})
	return keys, nil
}

func (q *FakeQuerier) GetDBCryptKeys(_ context.Context) ([]database.DBCryptKey, error) {
	q.mutex.RLock()
	defer q.mutex.RUnlock()
	ks := make([]database.DBCryptKey, 0)
	ks = append(ks, q.dbcryptKeys...)
	return ks, nil
}

func (q *FakeQuerier) GetDERPMeshKey(_ context.Context) (string, error) {
	q.mutex.RLock()
	defer q.mutex.RUnlock()

	if q.derpMeshKey == "" {
		return "", sql.ErrNoRows
	}
	return q.derpMeshKey, nil
}

func (q *FakeQuerier) GetDefaultOrganization(_ context.Context) (database.Organization, error) {
	q.mutex.RLock()
	defer q.mutex.RUnlock()

	for _, org := range q.organizations {
		if org.IsDefault {
			return org, nil
		}
	}
	return database.Organization{}, sql.ErrNoRows
}

func (q *FakeQuerier) GetDefaultProxyConfig(_ context.Context) (database.GetDefaultProxyConfigRow, error) {
	return database.GetDefaultProxyConfigRow{
		DisplayName: q.defaultProxyDisplayName,
		IconUrl:     q.defaultProxyIconURL,
	}, nil
}

func (q *FakeQuerier) GetDeploymentDAUs(_ context.Context, tzOffset int32) ([]database.GetDeploymentDAUsRow, error) {
	q.mutex.RLock()
	defer q.mutex.RUnlock()

	seens := make(map[time.Time]map[uuid.UUID]struct{})

	for _, as := range q.workspaceAgentStats {
		if as.ConnectionCount == 0 {
			continue
		}
		date := as.CreatedAt.UTC().Add(time.Duration(tzOffset) * -1 * time.Hour).Truncate(time.Hour * 24)

		dateEntry := seens[date]
		if dateEntry == nil {
			dateEntry = make(map[uuid.UUID]struct{})
		}
		dateEntry[as.UserID] = struct{}{}
		seens[date] = dateEntry
	}

	seenKeys := maps.Keys(seens)
	sort.Slice(seenKeys, func(i, j int) bool {
		return seenKeys[i].Before(seenKeys[j])
	})

	var rs []database.GetDeploymentDAUsRow
	for _, key := range seenKeys {
		ids := seens[key]
		for id := range ids {
			rs = append(rs, database.GetDeploymentDAUsRow{
				Date:   key,
				UserID: id,
			})
		}
	}

	return rs, nil
}

func (q *FakeQuerier) GetDeploymentID(_ context.Context) (string, error) {
	q.mutex.RLock()
	defer q.mutex.RUnlock()

	return q.deploymentID, nil
}

func (q *FakeQuerier) GetDeploymentWorkspaceAgentStats(_ context.Context, createdAfter time.Time) (database.GetDeploymentWorkspaceAgentStatsRow, error) {
	q.mutex.RLock()
	defer q.mutex.RUnlock()

	agentStatsCreatedAfter := make([]database.WorkspaceAgentStat, 0)
	for _, agentStat := range q.workspaceAgentStats {
		if agentStat.CreatedAt.After(createdAfter) {
			agentStatsCreatedAfter = append(agentStatsCreatedAfter, agentStat)
		}
	}

	latestAgentStats := map[uuid.UUID]database.WorkspaceAgentStat{}
	for _, agentStat := range q.workspaceAgentStats {
		if agentStat.CreatedAt.After(createdAfter) {
			latestAgentStats[agentStat.AgentID] = agentStat
		}
	}

	stat := database.GetDeploymentWorkspaceAgentStatsRow{}
	for _, agentStat := range latestAgentStats {
		stat.SessionCountVSCode += agentStat.SessionCountVSCode
		stat.SessionCountJetBrains += agentStat.SessionCountJetBrains
		stat.SessionCountReconnectingPTY += agentStat.SessionCountReconnectingPTY
		stat.SessionCountSSH += agentStat.SessionCountSSH
	}

	latencies := make([]float64, 0)
	for _, agentStat := range agentStatsCreatedAfter {
		if agentStat.ConnectionMedianLatencyMS <= 0 {
			continue
		}
		stat.WorkspaceRxBytes += agentStat.RxBytes
		stat.WorkspaceTxBytes += agentStat.TxBytes
		latencies = append(latencies, agentStat.ConnectionMedianLatencyMS)
	}

	stat.WorkspaceConnectionLatency50 = tryPercentileCont(latencies, 50)
	stat.WorkspaceConnectionLatency95 = tryPercentileCont(latencies, 95)

	return stat, nil
}

func (q *FakeQuerier) GetDeploymentWorkspaceAgentUsageStats(_ context.Context, createdAt time.Time) (database.GetDeploymentWorkspaceAgentUsageStatsRow, error) {
	q.mutex.RLock()
	defer q.mutex.RUnlock()

	stat := database.GetDeploymentWorkspaceAgentUsageStatsRow{}
	sessions := make(map[uuid.UUID]database.WorkspaceAgentStat)
	agentStatsCreatedAfter := make([]database.WorkspaceAgentStat, 0)
	for _, agentStat := range q.workspaceAgentStats {
		// WHERE workspace_agent_stats.created_at > $1
		if agentStat.CreatedAt.After(createdAt) {
			agentStatsCreatedAfter = append(agentStatsCreatedAfter, agentStat)
		}
		// WHERE
		// created_at > $1
		// AND created_at < date_trunc('minute', now())  -- Exclude current partial minute
		// AND usage = true
		if agentStat.Usage &&
			(agentStat.CreatedAt.After(createdAt) || agentStat.CreatedAt.Equal(createdAt)) &&
			agentStat.CreatedAt.Before(time.Now().Truncate(time.Minute)) {
			val, ok := sessions[agentStat.AgentID]
			if !ok {
				sessions[agentStat.AgentID] = agentStat
			} else if agentStat.CreatedAt.After(val.CreatedAt) {
				sessions[agentStat.AgentID] = agentStat
			} else if agentStat.CreatedAt.Truncate(time.Minute).Equal(val.CreatedAt.Truncate(time.Minute)) {
				val.SessionCountVSCode += agentStat.SessionCountVSCode
				val.SessionCountJetBrains += agentStat.SessionCountJetBrains
				val.SessionCountReconnectingPTY += agentStat.SessionCountReconnectingPTY
				val.SessionCountSSH += agentStat.SessionCountSSH
				sessions[agentStat.AgentID] = val
			}
		}
	}

	latencies := make([]float64, 0)
	for _, agentStat := range agentStatsCreatedAfter {
		if agentStat.ConnectionMedianLatencyMS <= 0 {
			continue
		}
		stat.WorkspaceRxBytes += agentStat.RxBytes
		stat.WorkspaceTxBytes += agentStat.TxBytes
		latencies = append(latencies, agentStat.ConnectionMedianLatencyMS)
	}
	stat.WorkspaceConnectionLatency50 = tryPercentileCont(latencies, 50)
	stat.WorkspaceConnectionLatency95 = tryPercentileCont(latencies, 95)

	for _, agentStat := range sessions {
		stat.SessionCountVSCode += agentStat.SessionCountVSCode
		stat.SessionCountJetBrains += agentStat.SessionCountJetBrains
		stat.SessionCountReconnectingPTY += agentStat.SessionCountReconnectingPTY
		stat.SessionCountSSH += agentStat.SessionCountSSH
	}

	return stat, nil
}

func (q *FakeQuerier) GetDeploymentWorkspaceStats(ctx context.Context) (database.GetDeploymentWorkspaceStatsRow, error) {
	q.mutex.RLock()
	defer q.mutex.RUnlock()

	stat := database.GetDeploymentWorkspaceStatsRow{}
	for _, workspace := range q.workspaces {
		build, err := q.getLatestWorkspaceBuildByWorkspaceIDNoLock(ctx, workspace.ID)
		if err != nil {
			return stat, err
		}
		job, err := q.getProvisionerJobByIDNoLock(ctx, build.JobID)
		if err != nil {
			return stat, err
		}
		if !job.StartedAt.Valid {
			stat.PendingWorkspaces++
			continue
		}
		if job.StartedAt.Valid &&
			!job.CanceledAt.Valid &&
			time.Since(job.UpdatedAt) <= 30*time.Second &&
			!job.CompletedAt.Valid {
			stat.BuildingWorkspaces++
			continue
		}
		if job.CompletedAt.Valid &&
			!job.CanceledAt.Valid &&
			!job.Error.Valid {
			if build.Transition == database.WorkspaceTransitionStart {
				stat.RunningWorkspaces++
			}
			if build.Transition == database.WorkspaceTransitionStop {
				stat.StoppedWorkspaces++
			}
			continue
		}
		if job.CanceledAt.Valid || job.Error.Valid {
			stat.FailedWorkspaces++
			continue
		}
	}
	return stat, nil
}

func (q *FakeQuerier) GetEligibleProvisionerDaemonsByProvisionerJobIDs(_ context.Context, provisionerJobIds []uuid.UUID) ([]database.GetEligibleProvisionerDaemonsByProvisionerJobIDsRow, error) {
	q.mutex.RLock()
	defer q.mutex.RUnlock()

	results := make([]database.GetEligibleProvisionerDaemonsByProvisionerJobIDsRow, 0)
	seen := make(map[string]struct{}) // Track unique combinations

	for _, jobID := range provisionerJobIds {
		var job database.ProvisionerJob
		found := false
		for _, j := range q.provisionerJobs {
			if j.ID == jobID {
				job = j
				found = true
				break
			}
		}
		if !found {
			continue
		}

		for _, daemon := range q.provisionerDaemons {
			if daemon.OrganizationID != job.OrganizationID {
				continue
			}

			if !tagsSubset(job.Tags, daemon.Tags) {
				continue
			}

			provisionerMatches := false
			for _, p := range daemon.Provisioners {
				if p == job.Provisioner {
					provisionerMatches = true
					break
				}
			}
			if !provisionerMatches {
				continue
			}

			key := jobID.String() + "-" + daemon.ID.String()
			if _, exists := seen[key]; exists {
				continue
			}
			seen[key] = struct{}{}

			results = append(results, database.GetEligibleProvisionerDaemonsByProvisionerJobIDsRow{
				JobID:             jobID,
				ProvisionerDaemon: daemon,
			})
		}
	}

	return results, nil
}

func (q *FakeQuerier) GetExternalAuthLink(_ context.Context, arg database.GetExternalAuthLinkParams) (database.ExternalAuthLink, error) {
	if err := validateDatabaseType(arg); err != nil {
		return database.ExternalAuthLink{}, err
	}

	q.mutex.RLock()
	defer q.mutex.RUnlock()
	for _, gitAuthLink := range q.externalAuthLinks {
		if arg.UserID != gitAuthLink.UserID {
			continue
		}
		if arg.ProviderID != gitAuthLink.ProviderID {
			continue
		}
		return gitAuthLink, nil
	}
	return database.ExternalAuthLink{}, sql.ErrNoRows
}

func (q *FakeQuerier) GetExternalAuthLinksByUserID(_ context.Context, userID uuid.UUID) ([]database.ExternalAuthLink, error) {
	q.mutex.RLock()
	defer q.mutex.RUnlock()
	gals := make([]database.ExternalAuthLink, 0)
	for _, gal := range q.externalAuthLinks {
		if gal.UserID == userID {
			gals = append(gals, gal)
		}
	}
	return gals, nil
}

func (q *FakeQuerier) GetFailedWorkspaceBuildsByTemplateID(ctx context.Context, arg database.GetFailedWorkspaceBuildsByTemplateIDParams) ([]database.GetFailedWorkspaceBuildsByTemplateIDRow, error) {
	err := validateDatabaseType(arg)
	if err != nil {
		return nil, err
	}

	q.mutex.RLock()
	defer q.mutex.RUnlock()

	workspaceBuildStats := []database.GetFailedWorkspaceBuildsByTemplateIDRow{}
	for _, wb := range q.workspaceBuilds {
		job, err := q.getProvisionerJobByIDNoLock(ctx, wb.JobID)
		if err != nil {
			return nil, xerrors.Errorf("get provisioner job by ID: %w", err)
		}

		if job.JobStatus != database.ProvisionerJobStatusFailed {
			continue
		}

		if !job.CompletedAt.Valid {
			continue
		}

		if wb.CreatedAt.Before(arg.Since) {
			continue
		}

		w, err := q.getWorkspaceByIDNoLock(ctx, wb.WorkspaceID)
		if err != nil {
			return nil, xerrors.Errorf("get workspace by ID: %w", err)
		}

		t, err := q.getTemplateByIDNoLock(ctx, w.TemplateID)
		if err != nil {
			return nil, xerrors.Errorf("get template by ID: %w", err)
		}

		if t.ID != arg.TemplateID {
			continue
		}

		workspaceOwner, err := q.getUserByIDNoLock(w.OwnerID)
		if err != nil {
			return nil, xerrors.Errorf("get user by ID: %w", err)
		}

		templateVersion, err := q.getTemplateVersionByIDNoLock(ctx, wb.TemplateVersionID)
		if err != nil {
			return nil, xerrors.Errorf("get template version by ID: %w", err)
		}

		workspaceBuildStats = append(workspaceBuildStats, database.GetFailedWorkspaceBuildsByTemplateIDRow{
			WorkspaceID:            w.ID,
			WorkspaceName:          w.Name,
			WorkspaceOwnerUsername: workspaceOwner.Username,
			TemplateVersionName:    templateVersion.Name,
			WorkspaceBuildNumber:   wb.BuildNumber,
		})
	}

	sort.Slice(workspaceBuildStats, func(i, j int) bool {
		if workspaceBuildStats[i].TemplateVersionName != workspaceBuildStats[j].TemplateVersionName {
			return workspaceBuildStats[i].TemplateVersionName < workspaceBuildStats[j].TemplateVersionName
		}
		return workspaceBuildStats[i].WorkspaceBuildNumber > workspaceBuildStats[j].WorkspaceBuildNumber
	})
	return workspaceBuildStats, nil
}

func (q *FakeQuerier) GetFileByHashAndCreator(_ context.Context, arg database.GetFileByHashAndCreatorParams) (database.File, error) {
	if err := validateDatabaseType(arg); err != nil {
		return database.File{}, err
	}

	q.mutex.RLock()
	defer q.mutex.RUnlock()

	for _, file := range q.files {
		if file.Hash == arg.Hash && file.CreatedBy == arg.CreatedBy {
			return file, nil
		}
	}
	return database.File{}, sql.ErrNoRows
}

func (q *FakeQuerier) GetFileByID(_ context.Context, id uuid.UUID) (database.File, error) {
	q.mutex.RLock()
	defer q.mutex.RUnlock()

	for _, file := range q.files {
		if file.ID == id {
			return file, nil
		}
	}
	return database.File{}, sql.ErrNoRows
}

func (q *FakeQuerier) GetFileIDByTemplateVersionID(ctx context.Context, templateVersionID uuid.UUID) (uuid.UUID, error) {
	q.mutex.RLock()
	defer q.mutex.RUnlock()

	for _, v := range q.templateVersions {
		if v.ID == templateVersionID {
			jobID := v.JobID
			for _, j := range q.provisionerJobs {
				if j.ID == jobID {
					if j.StorageMethod == database.ProvisionerStorageMethodFile {
						return j.FileID, nil
					}
					// We found the right job id but it wasn't a proper match.
					break
				}
			}
			// We found the right template version but it wasn't a proper match.
			break
		}
	}

	return uuid.Nil, sql.ErrNoRows
}

func (q *FakeQuerier) GetFileTemplates(_ context.Context, id uuid.UUID) ([]database.GetFileTemplatesRow, error) {
	q.mutex.RLock()
	defer q.mutex.RUnlock()

	rows := make([]database.GetFileTemplatesRow, 0)
	var file database.File
	for _, f := range q.files {
		if f.ID == id {
			file = f
			break
		}
	}
	if file.Hash == "" {
		return rows, nil
	}

	for _, job := range q.provisionerJobs {
		if job.FileID == id {
			for _, version := range q.templateVersions {
				if version.JobID == job.ID {
					for _, template := range q.templates {
						if template.ID == version.TemplateID.UUID {
							rows = append(rows, database.GetFileTemplatesRow{
								FileID:                 file.ID,
								FileCreatedBy:          file.CreatedBy,
								TemplateID:             template.ID,
								TemplateOrganizationID: template.OrganizationID,
								TemplateCreatedBy:      template.CreatedBy,
								UserACL:                template.UserACL,
								GroupACL:               template.GroupACL,
							})
						}
					}
				}
			}
		}
	}

	return rows, nil
}

func (q *FakeQuerier) GetFilteredInboxNotificationsByUserID(_ context.Context, arg database.GetFilteredInboxNotificationsByUserIDParams) ([]database.InboxNotification, error) {
	q.mutex.RLock()
	defer q.mutex.RUnlock()

	notifications := make([]database.InboxNotification, 0)
	// TODO : after using go version >= 1.23 , we can change this one to https://pkg.go.dev/slices#Backward
	for idx := len(q.inboxNotifications) - 1; idx >= 0; idx-- {
		notification := q.inboxNotifications[idx]

		if notification.UserID == arg.UserID {
			if !arg.CreatedAtOpt.IsZero() && !notification.CreatedAt.Before(arg.CreatedAtOpt) {
				continue
			}

			templateFound := false
			for _, template := range arg.Templates {
				if notification.TemplateID == template {
					templateFound = true
				}
			}

			if len(arg.Templates) > 0 && !templateFound {
				continue
			}

			targetsFound := true
			for _, target := range arg.Targets {
				targetFound := false
				for _, insertedTarget := range notification.Targets {
					if insertedTarget == target {
						targetFound = true
						break
					}
				}

				if !targetFound {
					targetsFound = false
					break
				}
			}

			if !targetsFound {
				continue
			}

			if (arg.LimitOpt == 0 && len(notifications) == 25) ||
				(arg.LimitOpt != 0 && len(notifications) == int(arg.LimitOpt)) {
				break
			}

			notifications = append(notifications, notification)
		}
	}

	return notifications, nil
}

func (q *FakeQuerier) GetGitSSHKey(_ context.Context, userID uuid.UUID) (database.GitSSHKey, error) {
	q.mutex.RLock()
	defer q.mutex.RUnlock()

	for _, key := range q.gitSSHKey {
		if key.UserID == userID {
			return key, nil
		}
	}
	return database.GitSSHKey{}, sql.ErrNoRows
}

func (q *FakeQuerier) GetGroupByID(ctx context.Context, id uuid.UUID) (database.Group, error) {
	q.mutex.RLock()
	defer q.mutex.RUnlock()

	return q.getGroupByIDNoLock(ctx, id)
}

func (q *FakeQuerier) GetGroupByOrgAndName(_ context.Context, arg database.GetGroupByOrgAndNameParams) (database.Group, error) {
	if err := validateDatabaseType(arg); err != nil {
		return database.Group{}, err
	}

	q.mutex.RLock()
	defer q.mutex.RUnlock()

	for _, group := range q.groups {
		if group.OrganizationID == arg.OrganizationID &&
			group.Name == arg.Name {
			return group, nil
		}
	}

	return database.Group{}, sql.ErrNoRows
}

//nolint:revive // It's not a control flag, its a filter
func (q *FakeQuerier) GetGroupMembers(ctx context.Context, includeSystem bool) ([]database.GroupMember, error) {
	q.mutex.RLock()
	defer q.mutex.RUnlock()

	members := make([]database.GroupMemberTable, 0, len(q.groupMembers))
	members = append(members, q.groupMembers...)
	for _, org := range q.organizations {
		for _, user := range q.users {
			if !includeSystem && user.IsSystem {
				continue
			}
			members = append(members, database.GroupMemberTable{
				UserID:  user.ID,
				GroupID: org.ID,
			})
		}
	}

	var groupMembers []database.GroupMember
	for _, member := range members {
		groupMember, err := q.getGroupMemberNoLock(ctx, member.UserID, member.GroupID)
		if errors.Is(err, errUserDeleted) {
			continue
		}
		if err != nil {
			return nil, err
		}
		groupMembers = append(groupMembers, groupMember)
	}

	return groupMembers, nil
}

func (q *FakeQuerier) GetGroupMembersByGroupID(ctx context.Context, arg database.GetGroupMembersByGroupIDParams) ([]database.GroupMember, error) {
	q.mutex.RLock()
	defer q.mutex.RUnlock()

	if q.isEveryoneGroup(arg.GroupID) {
		return q.getEveryoneGroupMembersNoLock(ctx, arg.GroupID), nil
	}

	var groupMembers []database.GroupMember
	for _, member := range q.groupMembers {
		if member.GroupID == arg.GroupID {
			groupMember, err := q.getGroupMemberNoLock(ctx, member.UserID, member.GroupID)
			if errors.Is(err, errUserDeleted) {
				continue
			}
			if err != nil {
				return nil, err
			}
			groupMembers = append(groupMembers, groupMember)
		}
	}

	return groupMembers, nil
}

func (q *FakeQuerier) GetGroupMembersCountByGroupID(ctx context.Context, arg database.GetGroupMembersCountByGroupIDParams) (int64, error) {
	users, err := q.GetGroupMembersByGroupID(ctx, database.GetGroupMembersByGroupIDParams(arg))
	if err != nil {
		return 0, err
	}
	return int64(len(users)), nil
}

func (q *FakeQuerier) GetGroups(_ context.Context, arg database.GetGroupsParams) ([]database.GetGroupsRow, error) {
	err := validateDatabaseType(arg)
	if err != nil {
		return nil, err
	}

	q.mutex.RLock()
	defer q.mutex.RUnlock()

	userGroupIDs := make(map[uuid.UUID]struct{})
	if arg.HasMemberID != uuid.Nil {
		for _, member := range q.groupMembers {
			if member.UserID == arg.HasMemberID {
				userGroupIDs[member.GroupID] = struct{}{}
			}
		}

		// Handle the everyone group
		for _, orgMember := range q.organizationMembers {
			if orgMember.UserID == arg.HasMemberID {
				userGroupIDs[orgMember.OrganizationID] = struct{}{}
			}
		}
	}

	orgDetailsCache := make(map[uuid.UUID]struct{ name, displayName string })
	filtered := make([]database.GetGroupsRow, 0)
	for _, group := range q.groups {
		if len(arg.GroupIds) > 0 {
			if !slices.Contains(arg.GroupIds, group.ID) {
				continue
			}
		}

		if arg.OrganizationID != uuid.Nil && group.OrganizationID != arg.OrganizationID {
			continue
		}

		_, ok := userGroupIDs[group.ID]
		if arg.HasMemberID != uuid.Nil && !ok {
			continue
		}

		if len(arg.GroupNames) > 0 && !slices.Contains(arg.GroupNames, group.Name) {
			continue
		}

		orgDetails, ok := orgDetailsCache[group.ID]
		if !ok {
			for _, org := range q.organizations {
				if group.OrganizationID == org.ID {
					orgDetails = struct{ name, displayName string }{
						name: org.Name, displayName: org.DisplayName,
					}
					break
				}
			}
			orgDetailsCache[group.ID] = orgDetails
		}

		filtered = append(filtered, database.GetGroupsRow{
			Group:                   group,
			OrganizationName:        orgDetails.name,
			OrganizationDisplayName: orgDetails.displayName,
		})
	}

	return filtered, nil
}

func (q *FakeQuerier) GetHealthSettings(_ context.Context) (string, error) {
	q.mutex.RLock()
	defer q.mutex.RUnlock()

	if q.healthSettings == nil {
		return "{}", nil
	}

	return string(q.healthSettings), nil
}

func (q *FakeQuerier) GetHungProvisionerJobs(_ context.Context, hungSince time.Time) ([]database.ProvisionerJob, error) {
	q.mutex.RLock()
	defer q.mutex.RUnlock()

	hungJobs := []database.ProvisionerJob{}
	for _, provisionerJob := range q.provisionerJobs {
		if provisionerJob.StartedAt.Valid && !provisionerJob.CompletedAt.Valid && provisionerJob.UpdatedAt.Before(hungSince) {
			// clone the Tags before appending, since maps are reference types and
			// we don't want the caller to be able to mutate the map we have inside
			// dbmem!
			provisionerJob.Tags = maps.Clone(provisionerJob.Tags)
			hungJobs = append(hungJobs, provisionerJob)
		}
	}
	return hungJobs, nil
}

func (q *FakeQuerier) GetInboxNotificationByID(_ context.Context, id uuid.UUID) (database.InboxNotification, error) {
	q.mutex.RLock()
	defer q.mutex.RUnlock()

	for _, notification := range q.inboxNotifications {
		if notification.ID == id {
			return notification, nil
		}
	}

	return database.InboxNotification{}, sql.ErrNoRows
}

func (q *FakeQuerier) GetInboxNotificationsByUserID(_ context.Context, params database.GetInboxNotificationsByUserIDParams) ([]database.InboxNotification, error) {
	q.mutex.RLock()
	defer q.mutex.RUnlock()

	notifications := make([]database.InboxNotification, 0)
	for _, notification := range q.inboxNotifications {
		if notification.UserID == params.UserID {
			notifications = append(notifications, notification)
		}
	}

	return notifications, nil
}

func (q *FakeQuerier) GetLastUpdateCheck(_ context.Context) (string, error) {
	q.mutex.RLock()
	defer q.mutex.RUnlock()

	if q.lastUpdateCheck == nil {
		return "", sql.ErrNoRows
	}
	return string(q.lastUpdateCheck), nil
}

func (q *FakeQuerier) GetLatestCryptoKeyByFeature(_ context.Context, feature database.CryptoKeyFeature) (database.CryptoKey, error) {
	q.mutex.RLock()
	defer q.mutex.RUnlock()

	var latestKey database.CryptoKey
	for _, key := range q.cryptoKeys {
		if key.Feature == feature && latestKey.Sequence < key.Sequence {
			latestKey = key
		}
	}
	if latestKey.StartsAt.IsZero() {
		return database.CryptoKey{}, sql.ErrNoRows
	}
	return latestKey, nil
}

func (q *FakeQuerier) GetLatestWorkspaceAppStatusesByWorkspaceIDs(_ context.Context, ids []uuid.UUID) ([]database.WorkspaceAppStatus, error) {
	q.mutex.RLock()
	defer q.mutex.RUnlock()

	// Map to track latest status per workspace ID
	latestByWorkspace := make(map[uuid.UUID]database.WorkspaceAppStatus)

	// Find latest status for each workspace ID
	for _, appStatus := range q.workspaceAppStatuses {
		if !slices.Contains(ids, appStatus.WorkspaceID) {
			continue
		}

		current, exists := latestByWorkspace[appStatus.WorkspaceID]
		if !exists || appStatus.CreatedAt.After(current.CreatedAt) {
			latestByWorkspace[appStatus.WorkspaceID] = appStatus
		}
	}

	// Convert map to slice
	appStatuses := make([]database.WorkspaceAppStatus, 0, len(latestByWorkspace))
	for _, status := range latestByWorkspace {
		appStatuses = append(appStatuses, status)
	}

	return appStatuses, nil
}

func (q *FakeQuerier) GetLatestWorkspaceBuildByWorkspaceID(ctx context.Context, workspaceID uuid.UUID) (database.WorkspaceBuild, error) {
	q.mutex.RLock()
	defer q.mutex.RUnlock()

	return q.getLatestWorkspaceBuildByWorkspaceIDNoLock(ctx, workspaceID)
}

func (q *FakeQuerier) GetLatestWorkspaceBuilds(_ context.Context) ([]database.WorkspaceBuild, error) {
	q.mutex.RLock()
	defer q.mutex.RUnlock()

	builds := make(map[uuid.UUID]database.WorkspaceBuild)
	buildNumbers := make(map[uuid.UUID]int32)
	for _, workspaceBuild := range q.workspaceBuilds {
		id := workspaceBuild.WorkspaceID
		if workspaceBuild.BuildNumber > buildNumbers[id] {
			builds[id] = q.workspaceBuildWithUserNoLock(workspaceBuild)
			buildNumbers[id] = workspaceBuild.BuildNumber
		}
	}
	var returnBuilds []database.WorkspaceBuild
	for i, n := range buildNumbers {
		if n > 0 {
			b := builds[i]
			returnBuilds = append(returnBuilds, b)
		}
	}
	if len(returnBuilds) == 0 {
		return nil, sql.ErrNoRows
	}
	return returnBuilds, nil
}

func (q *FakeQuerier) GetLatestWorkspaceBuildsByWorkspaceIDs(_ context.Context, ids []uuid.UUID) ([]database.WorkspaceBuild, error) {
	q.mutex.RLock()
	defer q.mutex.RUnlock()

	builds := make(map[uuid.UUID]database.WorkspaceBuild)
	buildNumbers := make(map[uuid.UUID]int32)
	for _, workspaceBuild := range q.workspaceBuilds {
		for _, id := range ids {
			if id == workspaceBuild.WorkspaceID && workspaceBuild.BuildNumber > buildNumbers[id] {
				builds[id] = q.workspaceBuildWithUserNoLock(workspaceBuild)
				buildNumbers[id] = workspaceBuild.BuildNumber
			}
		}
	}
	var returnBuilds []database.WorkspaceBuild
	for i, n := range buildNumbers {
		if n > 0 {
			b := builds[i]
			returnBuilds = append(returnBuilds, b)
		}
	}
	if len(returnBuilds) == 0 {
		return nil, sql.ErrNoRows
	}
	return returnBuilds, nil
}

func (q *FakeQuerier) GetLicenseByID(_ context.Context, id int32) (database.License, error) {
	q.mutex.RLock()
	defer q.mutex.RUnlock()

	for _, license := range q.licenses {
		if license.ID == id {
			return license, nil
		}
	}
	return database.License{}, sql.ErrNoRows
}

func (q *FakeQuerier) GetLicenses(_ context.Context) ([]database.License, error) {
	q.mutex.RLock()
	defer q.mutex.RUnlock()

	results := append([]database.License{}, q.licenses...)
	sort.Slice(results, func(i, j int) bool { return results[i].ID < results[j].ID })
	return results, nil
}

func (q *FakeQuerier) GetLogoURL(_ context.Context) (string, error) {
	q.mutex.RLock()
	defer q.mutex.RUnlock()

	if q.logoURL == "" {
		return "", sql.ErrNoRows
	}

	return q.logoURL, nil
}

func (q *FakeQuerier) GetNotificationMessagesByStatus(_ context.Context, arg database.GetNotificationMessagesByStatusParams) ([]database.NotificationMessage, error) {
	err := validateDatabaseType(arg)
	if err != nil {
		return nil, err
	}

	var out []database.NotificationMessage
	for _, m := range q.notificationMessages {
		if len(out) > int(arg.Limit) {
			return out, nil
		}

		if m.Status == arg.Status {
			out = append(out, m)
		}
	}

	return out, nil
}

func (q *FakeQuerier) GetNotificationReportGeneratorLogByTemplate(_ context.Context, templateID uuid.UUID) (database.NotificationReportGeneratorLog, error) {
	err := validateDatabaseType(templateID)
	if err != nil {
		return database.NotificationReportGeneratorLog{}, err
	}

	q.mutex.RLock()
	defer q.mutex.RUnlock()

	for _, record := range q.notificationReportGeneratorLogs {
		if record.NotificationTemplateID == templateID {
			return record, nil
		}
	}
	return database.NotificationReportGeneratorLog{}, sql.ErrNoRows
}

func (*FakeQuerier) GetNotificationTemplateByID(_ context.Context, _ uuid.UUID) (database.NotificationTemplate, error) {
	// Not implementing this function because it relies on state in the database which is created with migrations.
	// We could consider using code-generation to align the database state and dbmem, but it's not worth it right now.
	return database.NotificationTemplate{}, ErrUnimplemented
}

func (*FakeQuerier) GetNotificationTemplatesByKind(_ context.Context, _ database.NotificationTemplateKind) ([]database.NotificationTemplate, error) {
	// Not implementing this function because it relies on state in the database which is created with migrations.
	// We could consider using code-generation to align the database state and dbmem, but it's not worth it right now.
	return nil, ErrUnimplemented
}

func (q *FakeQuerier) GetNotificationsSettings(_ context.Context) (string, error) {
	q.mutex.RLock()
	defer q.mutex.RUnlock()

	if q.notificationsSettings == nil {
		return "{}", nil
	}

	return string(q.notificationsSettings), nil
}

func (q *FakeQuerier) GetOAuth2GithubDefaultEligible(_ context.Context) (bool, error) {
	q.mutex.RLock()
	defer q.mutex.RUnlock()

	if q.oauth2GithubDefaultEligible == nil {
		return false, sql.ErrNoRows
	}
	return *q.oauth2GithubDefaultEligible, nil
}

func (q *FakeQuerier) GetOAuth2ProviderAppByID(_ context.Context, id uuid.UUID) (database.OAuth2ProviderApp, error) {
	q.mutex.Lock()
	defer q.mutex.Unlock()

	for _, app := range q.oauth2ProviderApps {
		if app.ID == id {
			return app, nil
		}
	}
	return database.OAuth2ProviderApp{}, sql.ErrNoRows
}

func (q *FakeQuerier) GetOAuth2ProviderAppCodeByID(_ context.Context, id uuid.UUID) (database.OAuth2ProviderAppCode, error) {
	q.mutex.Lock()
	defer q.mutex.Unlock()

	for _, code := range q.oauth2ProviderAppCodes {
		if code.ID == id {
			return code, nil
		}
	}
	return database.OAuth2ProviderAppCode{}, sql.ErrNoRows
}

func (q *FakeQuerier) GetOAuth2ProviderAppCodeByPrefix(_ context.Context, secretPrefix []byte) (database.OAuth2ProviderAppCode, error) {
	q.mutex.Lock()
	defer q.mutex.Unlock()

	for _, code := range q.oauth2ProviderAppCodes {
		if bytes.Equal(code.SecretPrefix, secretPrefix) {
			return code, nil
		}
	}
	return database.OAuth2ProviderAppCode{}, sql.ErrNoRows
}

func (q *FakeQuerier) GetOAuth2ProviderAppSecretByID(_ context.Context, id uuid.UUID) (database.OAuth2ProviderAppSecret, error) {
	q.mutex.Lock()
	defer q.mutex.Unlock()

	for _, secret := range q.oauth2ProviderAppSecrets {
		if secret.ID == id {
			return secret, nil
		}
	}
	return database.OAuth2ProviderAppSecret{}, sql.ErrNoRows
}

func (q *FakeQuerier) GetOAuth2ProviderAppSecretByPrefix(_ context.Context, secretPrefix []byte) (database.OAuth2ProviderAppSecret, error) {
	q.mutex.Lock()
	defer q.mutex.Unlock()

	for _, secret := range q.oauth2ProviderAppSecrets {
		if bytes.Equal(secret.SecretPrefix, secretPrefix) {
			return secret, nil
		}
	}
	return database.OAuth2ProviderAppSecret{}, sql.ErrNoRows
}

func (q *FakeQuerier) GetOAuth2ProviderAppSecretsByAppID(_ context.Context, appID uuid.UUID) ([]database.OAuth2ProviderAppSecret, error) {
	q.mutex.Lock()
	defer q.mutex.Unlock()

	for _, app := range q.oauth2ProviderApps {
		if app.ID == appID {
			secrets := []database.OAuth2ProviderAppSecret{}
			for _, secret := range q.oauth2ProviderAppSecrets {
				if secret.AppID == appID {
					secrets = append(secrets, secret)
				}
			}

			slices.SortFunc(secrets, func(a, b database.OAuth2ProviderAppSecret) int {
				if a.CreatedAt.Before(b.CreatedAt) {
					return -1
				} else if a.CreatedAt.Equal(b.CreatedAt) {
					return 0
				}
				return 1
			})
			return secrets, nil
		}
	}

	return []database.OAuth2ProviderAppSecret{}, sql.ErrNoRows
}

func (q *FakeQuerier) GetOAuth2ProviderAppTokenByPrefix(_ context.Context, hashPrefix []byte) (database.OAuth2ProviderAppToken, error) {
	q.mutex.Lock()
	defer q.mutex.Unlock()

	for _, token := range q.oauth2ProviderAppTokens {
		if bytes.Equal(token.HashPrefix, hashPrefix) {
			return token, nil
		}
	}
	return database.OAuth2ProviderAppToken{}, sql.ErrNoRows
}

func (q *FakeQuerier) GetOAuth2ProviderApps(_ context.Context) ([]database.OAuth2ProviderApp, error) {
	q.mutex.Lock()
	defer q.mutex.Unlock()

	slices.SortFunc(q.oauth2ProviderApps, func(a, b database.OAuth2ProviderApp) int {
		return slice.Ascending(a.Name, b.Name)
	})
	return q.oauth2ProviderApps, nil
}

func (q *FakeQuerier) GetOAuth2ProviderAppsByUserID(_ context.Context, userID uuid.UUID) ([]database.GetOAuth2ProviderAppsByUserIDRow, error) {
	q.mutex.Lock()
	defer q.mutex.Unlock()

	rows := []database.GetOAuth2ProviderAppsByUserIDRow{}
	for _, app := range q.oauth2ProviderApps {
		tokens := []database.OAuth2ProviderAppToken{}
		for _, secret := range q.oauth2ProviderAppSecrets {
			if secret.AppID == app.ID {
				for _, token := range q.oauth2ProviderAppTokens {
					if token.AppSecretID == secret.ID {
						keyIdx := slices.IndexFunc(q.apiKeys, func(key database.APIKey) bool {
							return key.ID == token.APIKeyID
						})
						if keyIdx != -1 && q.apiKeys[keyIdx].UserID == userID {
							tokens = append(tokens, token)
						}
					}
				}
			}
		}
		if len(tokens) > 0 {
			rows = append(rows, database.GetOAuth2ProviderAppsByUserIDRow{
				OAuth2ProviderApp: database.OAuth2ProviderApp{
					CallbackURL: app.CallbackURL,
					ID:          app.ID,
					Icon:        app.Icon,
					Name:        app.Name,
				},
				TokenCount: int64(len(tokens)),
			})
		}
	}
	return rows, nil
}

func (q *FakeQuerier) GetOAuthSigningKey(_ context.Context) (string, error) {
	q.mutex.RLock()
	defer q.mutex.RUnlock()

	return q.oauthSigningKey, nil
}

func (q *FakeQuerier) GetOrganizationByID(_ context.Context, id uuid.UUID) (database.Organization, error) {
	q.mutex.RLock()
	defer q.mutex.RUnlock()

	return q.getOrganizationByIDNoLock(id)
}

func (q *FakeQuerier) GetOrganizationByName(_ context.Context, params database.GetOrganizationByNameParams) (database.Organization, error) {
	q.mutex.RLock()
	defer q.mutex.RUnlock()

	for _, organization := range q.organizations {
		if organization.Name == params.Name && organization.Deleted == params.Deleted {
			return organization, nil
		}
	}
	return database.Organization{}, sql.ErrNoRows
}

func (q *FakeQuerier) GetOrganizationIDsByMemberIDs(_ context.Context, ids []uuid.UUID) ([]database.GetOrganizationIDsByMemberIDsRow, error) {
	q.mutex.RLock()
	defer q.mutex.RUnlock()

	getOrganizationIDsByMemberIDRows := make([]database.GetOrganizationIDsByMemberIDsRow, 0, len(ids))
	for _, userID := range ids {
		userOrganizationIDs := make([]uuid.UUID, 0)
		for _, membership := range q.organizationMembers {
			if membership.UserID == userID {
				userOrganizationIDs = append(userOrganizationIDs, membership.OrganizationID)
			}
		}
		getOrganizationIDsByMemberIDRows = append(getOrganizationIDsByMemberIDRows, database.GetOrganizationIDsByMemberIDsRow{
			UserID:          userID,
			OrganizationIDs: userOrganizationIDs,
		})
	}
	return getOrganizationIDsByMemberIDRows, nil
}

func (q *FakeQuerier) GetOrganizationResourceCountByID(_ context.Context, organizationID uuid.UUID) (database.GetOrganizationResourceCountByIDRow, error) {
	q.mutex.RLock()
	defer q.mutex.RUnlock()

	workspacesCount := 0
	for _, workspace := range q.workspaces {
		if workspace.OrganizationID == organizationID {
			workspacesCount++
		}
	}

	groupsCount := 0
	for _, group := range q.groups {
		if group.OrganizationID == organizationID {
			groupsCount++
		}
	}

	templatesCount := 0
	for _, template := range q.templates {
		if template.OrganizationID == organizationID {
			templatesCount++
		}
	}

	organizationMembersCount := 0
	for _, organizationMember := range q.organizationMembers {
		if organizationMember.OrganizationID == organizationID {
			organizationMembersCount++
		}
	}

	provKeyCount := 0
	for _, provKey := range q.provisionerKeys {
		if provKey.OrganizationID == organizationID {
			provKeyCount++
		}
	}

	return database.GetOrganizationResourceCountByIDRow{
		WorkspaceCount:      int64(workspacesCount),
		GroupCount:          int64(groupsCount),
		TemplateCount:       int64(templatesCount),
		MemberCount:         int64(organizationMembersCount),
		ProvisionerKeyCount: int64(provKeyCount),
	}, nil
}

func (q *FakeQuerier) GetOrganizations(_ context.Context, args database.GetOrganizationsParams) ([]database.Organization, error) {
	q.mutex.RLock()
	defer q.mutex.RUnlock()

	tmp := make([]database.Organization, 0)
	for _, org := range q.organizations {
		if len(args.IDs) > 0 {
			if !slices.Contains(args.IDs, org.ID) {
				continue
			}
		}
		if args.Name != "" && !strings.EqualFold(org.Name, args.Name) {
			continue
		}
		if args.Deleted != org.Deleted {
			continue
		}
		tmp = append(tmp, org)
	}

	return tmp, nil
}

func (q *FakeQuerier) GetOrganizationsByUserID(_ context.Context, arg database.GetOrganizationsByUserIDParams) ([]database.Organization, error) {
	q.mutex.RLock()
	defer q.mutex.RUnlock()

	organizations := make([]database.Organization, 0)
	for _, organizationMember := range q.organizationMembers {
		if organizationMember.UserID != arg.UserID {
			continue
		}
		for _, organization := range q.organizations {
			if organization.ID != organizationMember.OrganizationID {
				continue
			}

			if arg.Deleted.Valid && organization.Deleted != arg.Deleted.Bool {
				continue
			}
			organizations = append(organizations, organization)
		}
	}

	return organizations, nil
}

func (q *FakeQuerier) GetParameterSchemasByJobID(_ context.Context, jobID uuid.UUID) ([]database.ParameterSchema, error) {
	q.mutex.RLock()
	defer q.mutex.RUnlock()

	parameters := make([]database.ParameterSchema, 0)
	for _, parameterSchema := range q.parameterSchemas {
		if parameterSchema.JobID != jobID {
			continue
		}
		parameters = append(parameters, parameterSchema)
	}
	if len(parameters) == 0 {
		return nil, sql.ErrNoRows
	}
	sort.Slice(parameters, func(i, j int) bool {
		return parameters[i].Index < parameters[j].Index
	})
	return parameters, nil
}

func (*FakeQuerier) GetPrebuildMetrics(_ context.Context) ([]database.GetPrebuildMetricsRow, error) {
	return nil, ErrUnimplemented
}

func (q *FakeQuerier) GetPresetByID(ctx context.Context, presetID uuid.UUID) (database.GetPresetByIDRow, error) {
	q.mutex.RLock()
	defer q.mutex.RUnlock()

	empty := database.GetPresetByIDRow{}

	// Create an index for faster lookup
	versionMap := make(map[uuid.UUID]database.TemplateVersionTable)
	for _, tv := range q.templateVersions {
		versionMap[tv.ID] = tv
	}

	for _, preset := range q.presets {
		if preset.ID == presetID {
			tv, ok := versionMap[preset.TemplateVersionID]
			if !ok {
				return empty, xerrors.Errorf("template version %v does not exist", preset.TemplateVersionID)
			}
			return database.GetPresetByIDRow{
				ID:                  preset.ID,
				TemplateVersionID:   preset.TemplateVersionID,
				Name:                preset.Name,
				CreatedAt:           preset.CreatedAt,
				DesiredInstances:    preset.DesiredInstances,
				InvalidateAfterSecs: preset.InvalidateAfterSecs,
				TemplateID:          tv.TemplateID,
				OrganizationID:      tv.OrganizationID,
			}, nil
		}
	}

	return empty, xerrors.Errorf("preset %v does not exist", presetID)
}

func (q *FakeQuerier) GetPresetByWorkspaceBuildID(_ context.Context, workspaceBuildID uuid.UUID) (database.TemplateVersionPreset, error) {
	q.mutex.RLock()
	defer q.mutex.RUnlock()

	for _, workspaceBuild := range q.workspaceBuilds {
		if workspaceBuild.ID != workspaceBuildID {
			continue
		}
		for _, preset := range q.presets {
			if preset.TemplateVersionID == workspaceBuild.TemplateVersionID {
				return preset, nil
			}
		}
	}
	return database.TemplateVersionPreset{}, sql.ErrNoRows
}

func (q *FakeQuerier) GetPresetParametersByPresetID(_ context.Context, presetID uuid.UUID) ([]database.TemplateVersionPresetParameter, error) {
	q.mutex.RLock()
	defer q.mutex.RUnlock()

	parameters := make([]database.TemplateVersionPresetParameter, 0)
	for _, parameter := range q.presetParameters {
		if parameter.TemplateVersionPresetID != presetID {
			continue
		}
		parameters = append(parameters, parameter)
	}

	return parameters, nil
}

func (q *FakeQuerier) GetPresetParametersByTemplateVersionID(_ context.Context, templateVersionID uuid.UUID) ([]database.TemplateVersionPresetParameter, error) {
	q.mutex.RLock()
	defer q.mutex.RUnlock()

	presets := make([]database.TemplateVersionPreset, 0)
	parameters := make([]database.TemplateVersionPresetParameter, 0)
	for _, preset := range q.presets {
		if preset.TemplateVersionID != templateVersionID {
			continue
		}
		presets = append(presets, preset)
	}
	for _, parameter := range q.presetParameters {
		for _, preset := range presets {
			if parameter.TemplateVersionPresetID != preset.ID {
				continue
			}
			parameters = append(parameters, parameter)
		}
	}

	return parameters, nil
}

func (*FakeQuerier) GetPresetsBackoff(_ context.Context, _ time.Time) ([]database.GetPresetsBackoffRow, error) {
	return nil, ErrUnimplemented
}

func (q *FakeQuerier) GetPresetsByTemplateVersionID(_ context.Context, templateVersionID uuid.UUID) ([]database.TemplateVersionPreset, error) {
	q.mutex.RLock()
	defer q.mutex.RUnlock()

	presets := make([]database.TemplateVersionPreset, 0)
	for _, preset := range q.presets {
		if preset.TemplateVersionID == templateVersionID {
			presets = append(presets, preset)
		}
	}
	return presets, nil
}

func (q *FakeQuerier) GetPreviousTemplateVersion(_ context.Context, arg database.GetPreviousTemplateVersionParams) (database.TemplateVersion, error) {
	if err := validateDatabaseType(arg); err != nil {
		return database.TemplateVersion{}, err
	}

	q.mutex.RLock()
	defer q.mutex.RUnlock()

	var currentTemplateVersion database.TemplateVersion
	for _, templateVersion := range q.templateVersions {
		if templateVersion.TemplateID != arg.TemplateID {
			continue
		}
		if templateVersion.Name != arg.Name {
			continue
		}
		if templateVersion.OrganizationID != arg.OrganizationID {
			continue
		}
		currentTemplateVersion = q.templateVersionWithUserNoLock(templateVersion)
		break
	}

	previousTemplateVersions := make([]database.TemplateVersion, 0)
	for _, templateVersion := range q.templateVersions {
		if templateVersion.ID == currentTemplateVersion.ID {
			continue
		}
		if templateVersion.OrganizationID != arg.OrganizationID {
			continue
		}
		if templateVersion.TemplateID != currentTemplateVersion.TemplateID {
			continue
		}

		if templateVersion.CreatedAt.Before(currentTemplateVersion.CreatedAt) {
			previousTemplateVersions = append(previousTemplateVersions, q.templateVersionWithUserNoLock(templateVersion))
		}
	}

	if len(previousTemplateVersions) == 0 {
		return database.TemplateVersion{}, sql.ErrNoRows
	}

	sort.Slice(previousTemplateVersions, func(i, j int) bool {
		return previousTemplateVersions[i].CreatedAt.After(previousTemplateVersions[j].CreatedAt)
	})

	return previousTemplateVersions[0], nil
}

func (q *FakeQuerier) GetProvisionerDaemons(_ context.Context) ([]database.ProvisionerDaemon, error) {
	q.mutex.RLock()
	defer q.mutex.RUnlock()

	if len(q.provisionerDaemons) == 0 {
		return nil, sql.ErrNoRows
	}
	// copy the data so that the caller can't manipulate any data inside dbmem
	// after returning
	out := make([]database.ProvisionerDaemon, len(q.provisionerDaemons))
	copy(out, q.provisionerDaemons)
	for i := range out {
		// maps are reference types, so we need to clone them
		out[i].Tags = maps.Clone(out[i].Tags)
	}
	return out, nil
}

func (q *FakeQuerier) GetProvisionerDaemonsByOrganization(_ context.Context, arg database.GetProvisionerDaemonsByOrganizationParams) ([]database.ProvisionerDaemon, error) {
	q.mutex.RLock()
	defer q.mutex.RUnlock()

	daemons := make([]database.ProvisionerDaemon, 0)
	for _, daemon := range q.provisionerDaemons {
		if daemon.OrganizationID != arg.OrganizationID {
			continue
		}
		// Special case for untagged provisioners: only match untagged jobs.
		// Ref: coderd/database/queries/provisionerjobs.sql:24-30
		// CASE WHEN nested.tags :: jsonb = '{"scope": "organization", "owner": ""}' :: jsonb
		//      THEN nested.tags :: jsonb = @tags :: jsonb
		if tagsEqual(arg.WantTags, tagsUntagged) && !tagsEqual(arg.WantTags, daemon.Tags) {
			continue
		}
		// ELSE nested.tags :: jsonb <@ @tags :: jsonb
		if !tagsSubset(arg.WantTags, daemon.Tags) {
			continue
		}
		daemon.Tags = maps.Clone(daemon.Tags)
		daemons = append(daemons, daemon)
	}

	return daemons, nil
}

func (q *FakeQuerier) GetProvisionerDaemonsWithStatusByOrganization(ctx context.Context, arg database.GetProvisionerDaemonsWithStatusByOrganizationParams) ([]database.GetProvisionerDaemonsWithStatusByOrganizationRow, error) {
	err := validateDatabaseType(arg)
	if err != nil {
		return nil, err
	}

	q.mutex.RLock()
	defer q.mutex.RUnlock()

	var rows []database.GetProvisionerDaemonsWithStatusByOrganizationRow
	for _, daemon := range q.provisionerDaemons {
		if daemon.OrganizationID != arg.OrganizationID {
			continue
		}
		if len(arg.IDs) > 0 && !slices.Contains(arg.IDs, daemon.ID) {
			continue
		}

		if len(arg.Tags) > 0 {
			// Special case for untagged provisioners: only match untagged jobs.
			// Ref: coderd/database/queries/provisionerjobs.sql:24-30
			// CASE WHEN nested.tags :: jsonb = '{"scope": "organization", "owner": ""}' :: jsonb
			//      THEN nested.tags :: jsonb = @tags :: jsonb
			if tagsEqual(arg.Tags, tagsUntagged) && !tagsEqual(arg.Tags, daemon.Tags) {
				continue
			}
			// ELSE nested.tags :: jsonb <@ @tags :: jsonb
			if !tagsSubset(arg.Tags, daemon.Tags) {
				continue
			}
		}

		var status database.ProvisionerDaemonStatus
		var currentJob database.ProvisionerJob
		if !daemon.LastSeenAt.Valid || daemon.LastSeenAt.Time.Before(time.Now().Add(-time.Duration(arg.StaleIntervalMS)*time.Millisecond)) {
			status = database.ProvisionerDaemonStatusOffline
		} else {
			for _, job := range q.provisionerJobs {
				if job.WorkerID.Valid && job.WorkerID.UUID == daemon.ID && !job.CompletedAt.Valid && !job.Error.Valid {
					currentJob = job
					break
				}
			}

			if currentJob.ID != uuid.Nil {
				status = database.ProvisionerDaemonStatusBusy
			} else {
				status = database.ProvisionerDaemonStatusIdle
			}
		}
		var currentTemplate database.Template
		if currentJob.ID != uuid.Nil {
			var input codersdk.ProvisionerJobInput
			err := json.Unmarshal(currentJob.Input, &input)
			if err != nil {
				return nil, err
			}
			if input.WorkspaceBuildID != nil {
				b, err := q.getWorkspaceBuildByIDNoLock(ctx, *input.WorkspaceBuildID)
				if err != nil {
					return nil, err
				}
				input.TemplateVersionID = &b.TemplateVersionID
			}
			if input.TemplateVersionID != nil {
				v, err := q.getTemplateVersionByIDNoLock(ctx, *input.TemplateVersionID)
				if err != nil {
					return nil, err
				}
				currentTemplate, err = q.getTemplateByIDNoLock(ctx, v.TemplateID.UUID)
				if err != nil {
					return nil, err
				}
			}
		}

		var previousJob database.ProvisionerJob
		for _, job := range q.provisionerJobs {
			if !job.WorkerID.Valid || job.WorkerID.UUID != daemon.ID {
				continue
			}

			if job.StartedAt.Valid ||
				job.CanceledAt.Valid ||
				job.CompletedAt.Valid ||
				job.Error.Valid {
				if job.CompletedAt.Time.After(previousJob.CompletedAt.Time) {
					previousJob = job
				}
			}
		}
		var previousTemplate database.Template
		if previousJob.ID != uuid.Nil {
			var input codersdk.ProvisionerJobInput
			err := json.Unmarshal(previousJob.Input, &input)
			if err != nil {
				return nil, err
			}
			if input.WorkspaceBuildID != nil {
				b, err := q.getWorkspaceBuildByIDNoLock(ctx, *input.WorkspaceBuildID)
				if err != nil {
					return nil, err
				}
				input.TemplateVersionID = &b.TemplateVersionID
			}
			if input.TemplateVersionID != nil {
				v, err := q.getTemplateVersionByIDNoLock(ctx, *input.TemplateVersionID)
				if err != nil {
					return nil, err
				}
				previousTemplate, err = q.getTemplateByIDNoLock(ctx, v.TemplateID.UUID)
				if err != nil {
					return nil, err
				}
			}
		}

		// Get the provisioner key name
		var keyName string
		for _, key := range q.provisionerKeys {
			if key.ID == daemon.KeyID {
				keyName = key.Name
				break
			}
		}

		rows = append(rows, database.GetProvisionerDaemonsWithStatusByOrganizationRow{
			ProvisionerDaemon:              daemon,
			Status:                         status,
			KeyName:                        keyName,
			CurrentJobID:                   uuid.NullUUID{UUID: currentJob.ID, Valid: currentJob.ID != uuid.Nil},
			CurrentJobStatus:               database.NullProvisionerJobStatus{ProvisionerJobStatus: currentJob.JobStatus, Valid: currentJob.ID != uuid.Nil},
			CurrentJobTemplateName:         currentTemplate.Name,
			CurrentJobTemplateDisplayName:  currentTemplate.DisplayName,
			CurrentJobTemplateIcon:         currentTemplate.Icon,
			PreviousJobID:                  uuid.NullUUID{UUID: previousJob.ID, Valid: previousJob.ID != uuid.Nil},
			PreviousJobStatus:              database.NullProvisionerJobStatus{ProvisionerJobStatus: previousJob.JobStatus, Valid: previousJob.ID != uuid.Nil},
			PreviousJobTemplateName:        previousTemplate.Name,
			PreviousJobTemplateDisplayName: previousTemplate.DisplayName,
			PreviousJobTemplateIcon:        previousTemplate.Icon,
		})
	}

	slices.SortFunc(rows, func(a, b database.GetProvisionerDaemonsWithStatusByOrganizationRow) int {
		return b.ProvisionerDaemon.CreatedAt.Compare(a.ProvisionerDaemon.CreatedAt)
	})

	if arg.Limit.Valid && arg.Limit.Int32 > 0 && len(rows) > int(arg.Limit.Int32) {
		rows = rows[:arg.Limit.Int32]
	}

	return rows, nil
}

func (q *FakeQuerier) GetProvisionerJobByID(ctx context.Context, id uuid.UUID) (database.ProvisionerJob, error) {
	q.mutex.RLock()
	defer q.mutex.RUnlock()

	return q.getProvisionerJobByIDNoLock(ctx, id)
}

func (q *FakeQuerier) GetProvisionerJobTimingsByJobID(_ context.Context, jobID uuid.UUID) ([]database.ProvisionerJobTiming, error) {
	q.mutex.RLock()
	defer q.mutex.RUnlock()

	timings := make([]database.ProvisionerJobTiming, 0)
	for _, timing := range q.provisionerJobTimings {
		if timing.JobID == jobID {
			timings = append(timings, timing)
		}
	}
	if len(timings) == 0 {
		return nil, sql.ErrNoRows
	}
	sort.Slice(timings, func(i, j int) bool {
		return timings[i].StartedAt.Before(timings[j].StartedAt)
	})

	return timings, nil
}

func (q *FakeQuerier) GetProvisionerJobsByIDs(_ context.Context, ids []uuid.UUID) ([]database.ProvisionerJob, error) {
	q.mutex.RLock()
	defer q.mutex.RUnlock()

	jobs := make([]database.ProvisionerJob, 0)
	for _, job := range q.provisionerJobs {
		for _, id := range ids {
			if id == job.ID {
				// clone the Tags before appending, since maps are reference types and
				// we don't want the caller to be able to mutate the map we have inside
				// dbmem!
				job.Tags = maps.Clone(job.Tags)
				jobs = append(jobs, job)
				break
			}
		}
	}
	if len(jobs) == 0 {
		return nil, sql.ErrNoRows
	}

	return jobs, nil
}

func (q *FakeQuerier) GetProvisionerJobsByIDsWithQueuePosition(ctx context.Context, ids []uuid.UUID) ([]database.GetProvisionerJobsByIDsWithQueuePositionRow, error) {
	q.mutex.RLock()
	defer q.mutex.RUnlock()

	if ids == nil {
		ids = []uuid.UUID{}
	}
	return q.getProvisionerJobsByIDsWithQueuePositionLockedTagBasedQueue(ctx, ids)
}

func (q *FakeQuerier) GetProvisionerJobsByOrganizationAndStatusWithQueuePositionAndProvisioner(ctx context.Context, arg database.GetProvisionerJobsByOrganizationAndStatusWithQueuePositionAndProvisionerParams) ([]database.GetProvisionerJobsByOrganizationAndStatusWithQueuePositionAndProvisionerRow, error) {
	err := validateDatabaseType(arg)
	if err != nil {
		return nil, err
	}

	q.mutex.RLock()
	defer q.mutex.RUnlock()

	/*
		-- name: GetProvisionerJobsByOrganizationAndStatusWithQueuePositionAndProvisioner :many
		WITH pending_jobs AS (
			SELECT
				id, created_at
			FROM
				provisioner_jobs
			WHERE
				started_at IS NULL
			AND
				canceled_at IS NULL
			AND
				completed_at IS NULL
			AND
				error IS NULL
		),
		queue_position AS (
			SELECT
				id,
				ROW_NUMBER() OVER (ORDER BY created_at ASC) AS queue_position
			FROM
				pending_jobs
		),
		queue_size AS (
			SELECT COUNT(*) AS count FROM pending_jobs
		)
		SELECT
			sqlc.embed(pj),
			COALESCE(qp.queue_position, 0) AS queue_position,
			COALESCE(qs.count, 0) AS queue_size,
			array_agg(DISTINCT pd.id) FILTER (WHERE pd.id IS NOT NULL)::uuid[] AS available_workers
		FROM
			provisioner_jobs pj
		LEFT JOIN
			queue_position qp ON qp.id = pj.id
		LEFT JOIN
			queue_size qs ON TRUE
		LEFT JOIN
			provisioner_daemons pd ON (
				-- See AcquireProvisionerJob.
				pj.started_at IS NULL
				AND pj.organization_id = pd.organization_id
				AND pj.provisioner = ANY(pd.provisioners)
				AND provisioner_tagset_contains(pd.tags, pj.tags)
			)
		WHERE
			(sqlc.narg('organization_id')::uuid IS NULL OR pj.organization_id = @organization_id)
			AND (COALESCE(array_length(@status::provisioner_job_status[], 1), 1) > 0 OR pj.job_status = ANY(@status::provisioner_job_status[]))
		GROUP BY
			pj.id,
			qp.queue_position,
			qs.count
		ORDER BY
			pj.created_at DESC
		LIMIT
			sqlc.narg('limit')::int;
	*/
	rowsWithQueuePosition, err := q.getProvisionerJobsByIDsWithQueuePositionLockedGlobalQueue(ctx, nil)
	if err != nil {
		return nil, err
	}

	var rows []database.GetProvisionerJobsByOrganizationAndStatusWithQueuePositionAndProvisionerRow
	for _, rowQP := range rowsWithQueuePosition {
		job := rowQP.ProvisionerJob

		if job.OrganizationID != arg.OrganizationID {
			continue
		}
		if len(arg.Status) > 0 && !slices.Contains(arg.Status, job.JobStatus) {
			continue
		}
		if len(arg.IDs) > 0 && !slices.Contains(arg.IDs, job.ID) {
			continue
		}
		if len(arg.Tags) > 0 && !tagsSubset(job.Tags, arg.Tags) {
			continue
		}

		row := database.GetProvisionerJobsByOrganizationAndStatusWithQueuePositionAndProvisionerRow{
			ProvisionerJob: rowQP.ProvisionerJob,
			QueuePosition:  rowQP.QueuePosition,
			QueueSize:      rowQP.QueueSize,
		}

		// Start add metadata.
		var input codersdk.ProvisionerJobInput
		err := json.Unmarshal([]byte(job.Input), &input)
		if err != nil {
			return nil, err
		}
		templateVersionID := input.TemplateVersionID
		if input.WorkspaceBuildID != nil {
			workspaceBuild, err := q.getWorkspaceBuildByIDNoLock(ctx, *input.WorkspaceBuildID)
			if err != nil {
				return nil, err
			}
			workspace, err := q.getWorkspaceByIDNoLock(ctx, workspaceBuild.WorkspaceID)
			if err != nil {
				return nil, err
			}
			row.WorkspaceID = uuid.NullUUID{UUID: workspace.ID, Valid: true}
			row.WorkspaceName = workspace.Name
			if templateVersionID == nil {
				templateVersionID = &workspaceBuild.TemplateVersionID
			}
		}
		if templateVersionID != nil {
			templateVersion, err := q.getTemplateVersionByIDNoLock(ctx, *templateVersionID)
			if err != nil {
				return nil, err
			}
			row.TemplateVersionName = templateVersion.Name
			template, err := q.getTemplateByIDNoLock(ctx, templateVersion.TemplateID.UUID)
			if err != nil {
				return nil, err
			}
			row.TemplateID = uuid.NullUUID{UUID: template.ID, Valid: true}
			row.TemplateName = template.Name
			row.TemplateDisplayName = template.DisplayName
		}
		// End add metadata.

		if row.QueuePosition > 0 {
			var availableWorkers []database.ProvisionerDaemon
			for _, daemon := range q.provisionerDaemons {
				if daemon.OrganizationID == job.OrganizationID && slices.Contains(daemon.Provisioners, job.Provisioner) {
					if tagsEqual(job.Tags, tagsUntagged) {
						if tagsEqual(job.Tags, daemon.Tags) {
							availableWorkers = append(availableWorkers, daemon)
						}
					} else if tagsSubset(job.Tags, daemon.Tags) {
						availableWorkers = append(availableWorkers, daemon)
					}
				}
			}
			slices.SortFunc(availableWorkers, func(a, b database.ProvisionerDaemon) int {
				return a.CreatedAt.Compare(b.CreatedAt)
			})
			for _, worker := range availableWorkers {
				row.AvailableWorkers = append(row.AvailableWorkers, worker.ID)
			}
		}
		rows = append(rows, row)
	}

	slices.SortFunc(rows, func(a, b database.GetProvisionerJobsByOrganizationAndStatusWithQueuePositionAndProvisionerRow) int {
		return b.ProvisionerJob.CreatedAt.Compare(a.ProvisionerJob.CreatedAt)
	})
	if arg.Limit.Valid && arg.Limit.Int32 > 0 && len(rows) > int(arg.Limit.Int32) {
		rows = rows[:arg.Limit.Int32]
	}
	return rows, nil
}

func (q *FakeQuerier) GetProvisionerJobsCreatedAfter(_ context.Context, after time.Time) ([]database.ProvisionerJob, error) {
	q.mutex.RLock()
	defer q.mutex.RUnlock()

	jobs := make([]database.ProvisionerJob, 0)
	for _, job := range q.provisionerJobs {
		if job.CreatedAt.After(after) {
			// clone the Tags before appending, since maps are reference types and
			// we don't want the caller to be able to mutate the map we have inside
			// dbmem!
			job.Tags = maps.Clone(job.Tags)
			jobs = append(jobs, job)
		}
	}
	return jobs, nil
}

func (q *FakeQuerier) GetProvisionerKeyByHashedSecret(_ context.Context, hashedSecret []byte) (database.ProvisionerKey, error) {
	q.mutex.RLock()
	defer q.mutex.RUnlock()

	for _, key := range q.provisionerKeys {
		if bytes.Equal(key.HashedSecret, hashedSecret) {
			return key, nil
		}
	}

	return database.ProvisionerKey{}, sql.ErrNoRows
}

func (q *FakeQuerier) GetProvisionerKeyByID(_ context.Context, id uuid.UUID) (database.ProvisionerKey, error) {
	q.mutex.RLock()
	defer q.mutex.RUnlock()

	for _, key := range q.provisionerKeys {
		if key.ID == id {
			return key, nil
		}
	}

	return database.ProvisionerKey{}, sql.ErrNoRows
}

func (q *FakeQuerier) GetProvisionerKeyByName(_ context.Context, arg database.GetProvisionerKeyByNameParams) (database.ProvisionerKey, error) {
	q.mutex.RLock()
	defer q.mutex.RUnlock()

	for _, key := range q.provisionerKeys {
		if strings.EqualFold(key.Name, arg.Name) && key.OrganizationID == arg.OrganizationID {
			return key, nil
		}
	}

	return database.ProvisionerKey{}, sql.ErrNoRows
}

func (q *FakeQuerier) GetProvisionerLogsAfterID(_ context.Context, arg database.GetProvisionerLogsAfterIDParams) ([]database.ProvisionerJobLog, error) {
	if err := validateDatabaseType(arg); err != nil {
		return nil, err
	}

	q.mutex.RLock()
	defer q.mutex.RUnlock()

	logs := make([]database.ProvisionerJobLog, 0)
	for _, jobLog := range q.provisionerJobLogs {
		if jobLog.JobID != arg.JobID {
			continue
		}
		if jobLog.ID <= arg.CreatedAfter {
			continue
		}
		logs = append(logs, jobLog)
	}
	return logs, nil
}

func (q *FakeQuerier) GetQuotaAllowanceForUser(_ context.Context, params database.GetQuotaAllowanceForUserParams) (int64, error) {
	q.mutex.RLock()
	defer q.mutex.RUnlock()

	var sum int64
	for _, member := range q.groupMembers {
		if member.UserID != params.UserID {
			continue
		}
		if _, err := q.getOrganizationByIDNoLock(member.GroupID); err == nil {
			// This should never happen, but it has been reported in customer deployments.
			// The SQL handles this case, and omits `group_members` rows in the
			// Everyone group. It counts these distinctly via `organization_members` table.
			continue
		}
		for _, group := range q.groups {
			if group.ID == member.GroupID {
				sum += int64(group.QuotaAllowance)
				continue
			}
		}
	}

	// Grab the quota for the Everyone group iff the user is a member of
	// said organization.
	for _, mem := range q.organizationMembers {
		if mem.UserID != params.UserID {
			continue
		}

		group, err := q.getGroupByIDNoLock(context.Background(), mem.OrganizationID)
		if err != nil {
			return -1, xerrors.Errorf("failed to get everyone group for org %q", mem.OrganizationID.String())
		}
		if group.OrganizationID != params.OrganizationID {
			continue
		}
		sum += int64(group.QuotaAllowance)
	}

	return sum, nil
}

func (q *FakeQuerier) GetQuotaConsumedForUser(_ context.Context, params database.GetQuotaConsumedForUserParams) (int64, error) {
	q.mutex.RLock()
	defer q.mutex.RUnlock()

	var sum int64
	for _, workspace := range q.workspaces {
		if workspace.OwnerID != params.OwnerID {
			continue
		}
		if workspace.OrganizationID != params.OrganizationID {
			continue
		}
		if workspace.Deleted {
			continue
		}

		var lastBuild database.WorkspaceBuild
		for _, build := range q.workspaceBuilds {
			if build.WorkspaceID != workspace.ID {
				continue
			}
			if build.CreatedAt.After(lastBuild.CreatedAt) {
				lastBuild = build
			}
		}
		sum += int64(lastBuild.DailyCost)
	}
	return sum, nil
}

func (q *FakeQuerier) GetReplicaByID(_ context.Context, id uuid.UUID) (database.Replica, error) {
	q.mutex.RLock()
	defer q.mutex.RUnlock()

	for _, replica := range q.replicas {
		if replica.ID == id {
			return replica, nil
		}
	}

	return database.Replica{}, sql.ErrNoRows
}

func (q *FakeQuerier) GetReplicasUpdatedAfter(_ context.Context, updatedAt time.Time) ([]database.Replica, error) {
	q.mutex.RLock()
	defer q.mutex.RUnlock()
	replicas := make([]database.Replica, 0)
	for _, replica := range q.replicas {
		if replica.UpdatedAt.After(updatedAt) && !replica.StoppedAt.Valid {
			replicas = append(replicas, replica)
		}
	}
	return replicas, nil
}

func (q *FakeQuerier) GetRunningPrebuiltWorkspaces(ctx context.Context) ([]database.GetRunningPrebuiltWorkspacesRow, error) {
	return nil, ErrUnimplemented
}

func (q *FakeQuerier) GetRuntimeConfig(_ context.Context, key string) (string, error) {
	q.mutex.Lock()
	defer q.mutex.Unlock()

	val, ok := q.runtimeConfig[key]
	if !ok {
		return "", sql.ErrNoRows
	}

	return val, nil
}

func (*FakeQuerier) GetTailnetAgents(context.Context, uuid.UUID) ([]database.TailnetAgent, error) {
	return nil, ErrUnimplemented
}

func (*FakeQuerier) GetTailnetClientsForAgent(context.Context, uuid.UUID) ([]database.TailnetClient, error) {
	return nil, ErrUnimplemented
}

func (*FakeQuerier) GetTailnetPeers(context.Context, uuid.UUID) ([]database.TailnetPeer, error) {
	return nil, ErrUnimplemented
}

func (*FakeQuerier) GetTailnetTunnelPeerBindings(context.Context, uuid.UUID) ([]database.GetTailnetTunnelPeerBindingsRow, error) {
	return nil, ErrUnimplemented
}

func (*FakeQuerier) GetTailnetTunnelPeerIDs(context.Context, uuid.UUID) ([]database.GetTailnetTunnelPeerIDsRow, error) {
	return nil, ErrUnimplemented
}

func (q *FakeQuerier) GetTelemetryItem(_ context.Context, key string) (database.TelemetryItem, error) {
	q.mutex.RLock()
	defer q.mutex.RUnlock()

	for _, item := range q.telemetryItems {
		if item.Key == key {
			return item, nil
		}
	}

	return database.TelemetryItem{}, sql.ErrNoRows
}

func (q *FakeQuerier) GetTelemetryItems(_ context.Context) ([]database.TelemetryItem, error) {
	return q.telemetryItems, nil
}

func (q *FakeQuerier) GetTemplateAppInsights(ctx context.Context, arg database.GetTemplateAppInsightsParams) ([]database.GetTemplateAppInsightsRow, error) {
	err := validateDatabaseType(arg)
	if err != nil {
		return nil, err
	}

	q.mutex.RLock()
	defer q.mutex.RUnlock()

	/*
		WITH
	*/

	/*
		-- Create a list of all unique apps by template, this is used to
		-- filter out irrelevant template usage stats.
		apps AS (
			SELECT DISTINCT ON (ws.template_id, app.slug)
				ws.template_id,
				app.slug,
				app.display_name,
				app.icon
			FROM
				workspaces ws
			JOIN
				workspace_builds AS build
			ON
				build.workspace_id = ws.id
			JOIN
				workspace_resources AS resource
			ON
				resource.job_id = build.job_id
			JOIN
				workspace_agents AS agent
			ON
				agent.resource_id = resource.id
			JOIN
				workspace_apps AS app
			ON
				app.agent_id = agent.id
			WHERE
				-- Partial query parameter filter.
				CASE WHEN COALESCE(array_length(@template_ids::uuid[], 1), 0) > 0 THEN ws.template_id = ANY(@template_ids::uuid[]) ELSE TRUE END
			ORDER BY
				ws.template_id, app.slug, app.created_at DESC
		),
		-- Join apps and template usage stats to filter out irrelevant rows.
		-- Note that this way of joining will eliminate all data-points that
		-- aren't for "real" apps. That means ports are ignored (even though
		-- they're part of the dataset), as well as are "[terminal]" entries
		-- which are alternate datapoints for reconnecting pty usage.
		template_usage_stats_with_apps AS (
			SELECT
				tus.start_time,
				tus.template_id,
				tus.user_id,
				apps.slug,
				apps.display_name,
				apps.icon,
				tus.app_usage_mins
			FROM
				apps
			JOIN
				template_usage_stats AS tus
			ON
				-- Query parameter filter.
				tus.start_time >= @start_time::timestamptz
				AND tus.end_time <= @end_time::timestamptz
				AND CASE WHEN COALESCE(array_length(@template_ids::uuid[], 1), 0) > 0 THEN tus.template_id = ANY(@template_ids::uuid[]) ELSE TRUE END
				-- Primary join condition.
				AND tus.template_id = apps.template_id
				AND apps.slug IN (SELECT jsonb_object_keys(tus.app_usage_mins))
		),
		-- Group the app insights by interval, user and unique app. This
		-- allows us to deduplicate a user using the same app across
		-- multiple templates.
		app_insights AS (
			SELECT
				user_id,
				slug,
				display_name,
				icon,
				-- See motivation in GetTemplateInsights for LEAST(SUM(n), 30).
				LEAST(SUM(app_usage.value::smallint), 30) AS usage_mins
			FROM
				template_usage_stats_with_apps, jsonb_each(app_usage_mins) AS app_usage
			WHERE
				app_usage.key = slug
			GROUP BY
				start_time, user_id, slug, display_name, icon
		),
		-- Analyze the users unique app usage across all templates. Count
		-- usage across consecutive intervals as continuous usage.
		times_used AS (
			SELECT DISTINCT ON (user_id, slug, display_name, icon, uniq)
				slug,
				display_name,
				icon,
				-- Turn start_time into a unique identifier that identifies a users
				-- continuous app usage. The value of uniq is otherwise garbage.
				--
				-- Since we're aggregating per user app usage across templates,
				-- there can be duplicate start_times. To handle this, we use the
				-- dense_rank() function, otherwise row_number() would suffice.
				start_time - (
					dense_rank() OVER (
						PARTITION BY
							user_id, slug, display_name, icon
						ORDER BY
							start_time
					) * '30 minutes'::interval
				) AS uniq
			FROM
				template_usage_stats_with_apps
		),
	*/

	// Due to query optimizations, this logic is somewhat inverted from
	// the above query.
	type appInsightsGroupBy struct {
		StartTime   time.Time
		UserID      uuid.UUID
		Slug        string
		DisplayName string
		Icon        string
	}
	type appTimesUsedGroupBy struct {
		UserID      uuid.UUID
		Slug        string
		DisplayName string
		Icon        string
	}
	type appInsightsRow struct {
		appInsightsGroupBy
		TemplateIDs  []uuid.UUID
		AppUsageMins int64
	}
	appInsightRows := make(map[appInsightsGroupBy]appInsightsRow)
	appTimesUsedRows := make(map[appTimesUsedGroupBy]map[time.Time]struct{})
	// FROM
	for _, stat := range q.templateUsageStats {
		// WHERE
		if stat.StartTime.Before(arg.StartTime) || stat.EndTime.After(arg.EndTime) {
			continue
		}
		if len(arg.TemplateIDs) > 0 && !slices.Contains(arg.TemplateIDs, stat.TemplateID) {
			continue
		}

		// json_each
		for slug, appUsage := range stat.AppUsageMins {
			// FROM apps JOIN template_usage_stats
			app, _ := q.getLatestWorkspaceAppByTemplateIDUserIDSlugNoLock(ctx, stat.TemplateID, stat.UserID, slug)
			if app.Slug == "" {
				continue
			}

			// SELECT
			key := appInsightsGroupBy{
				StartTime:   stat.StartTime,
				UserID:      stat.UserID,
				Slug:        slug,
				DisplayName: app.DisplayName,
				Icon:        app.Icon,
			}
			row, ok := appInsightRows[key]
			if !ok {
				row = appInsightsRow{
					appInsightsGroupBy: key,
				}
			}
			row.TemplateIDs = append(row.TemplateIDs, stat.TemplateID)
			row.AppUsageMins = least(row.AppUsageMins+appUsage, 30)
			appInsightRows[key] = row

			// Prepare to do times_used calculation, distinct start times.
			timesUsedKey := appTimesUsedGroupBy{
				UserID:      stat.UserID,
				Slug:        slug,
				DisplayName: app.DisplayName,
				Icon:        app.Icon,
			}
			if appTimesUsedRows[timesUsedKey] == nil {
				appTimesUsedRows[timesUsedKey] = make(map[time.Time]struct{})
			}
			// This assigns a distinct time, so we don't need to
			// dense_rank() later on, we can simply do row_number().
			appTimesUsedRows[timesUsedKey][stat.StartTime] = struct{}{}
		}
	}

	appTimesUsedTempRows := make(map[appTimesUsedGroupBy][]time.Time)
	for key, times := range appTimesUsedRows {
		for t := range times {
			appTimesUsedTempRows[key] = append(appTimesUsedTempRows[key], t)
		}
	}
	for _, times := range appTimesUsedTempRows {
		slices.SortFunc(times, func(a, b time.Time) int {
			return int(a.Sub(b))
		})
	}
	for key, times := range appTimesUsedTempRows {
		uniq := make(map[time.Time]struct{})
		for i, t := range times {
			uniq[t.Add(-(30 * time.Minute * time.Duration(i)))] = struct{}{}
		}
		appTimesUsedRows[key] = uniq
	}

	/*
		-- Even though we allow identical apps to be aggregated across
		-- templates, we still want to be able to report which templates
		-- the data comes from.
		templates AS (
			SELECT
				slug,
				display_name,
				icon,
				array_agg(DISTINCT template_id)::uuid[] AS template_ids
			FROM
				template_usage_stats_with_apps
			GROUP BY
				slug, display_name, icon
		)
	*/

	type appGroupBy struct {
		Slug        string
		DisplayName string
		Icon        string
	}
	type templateRow struct {
		appGroupBy
		TemplateIDs []uuid.UUID
	}

	templateRows := make(map[appGroupBy]templateRow)
	for _, aiRow := range appInsightRows {
		key := appGroupBy{
			Slug:        aiRow.Slug,
			DisplayName: aiRow.DisplayName,
			Icon:        aiRow.Icon,
		}
		row, ok := templateRows[key]
		if !ok {
			row = templateRow{
				appGroupBy: key,
			}
		}
		row.TemplateIDs = uniqueSortedUUIDs(append(row.TemplateIDs, aiRow.TemplateIDs...))
		templateRows[key] = row
	}

	/*
		SELECT
			t.template_ids,
			COUNT(DISTINCT ai.user_id) AS active_users,
			ai.slug,
			ai.display_name,
			ai.icon,
			(SUM(ai.usage_mins) * 60)::bigint AS usage_seconds
		FROM
			app_insights AS ai
		JOIN
			templates AS t
		ON
			t.slug = ai.slug
			AND t.display_name = ai.display_name
			AND t.icon = ai.icon
		GROUP BY
			t.template_ids, ai.slug, ai.display_name, ai.icon;
	*/

	type templateAppInsightsRow struct {
		TemplateIDs   []uuid.UUID
		ActiveUserIDs []uuid.UUID
		UsageSeconds  int64
	}
	groupedRows := make(map[appGroupBy]templateAppInsightsRow)
	for _, aiRow := range appInsightRows {
		key := appGroupBy{
			Slug:        aiRow.Slug,
			DisplayName: aiRow.DisplayName,
			Icon:        aiRow.Icon,
		}
		row := groupedRows[key]
		row.ActiveUserIDs = append(row.ActiveUserIDs, aiRow.UserID)
		row.UsageSeconds += aiRow.AppUsageMins * 60
		groupedRows[key] = row
	}

	var rows []database.GetTemplateAppInsightsRow
	for key, gr := range groupedRows {
		row := database.GetTemplateAppInsightsRow{
			TemplateIDs:  templateRows[key].TemplateIDs,
			ActiveUsers:  int64(len(uniqueSortedUUIDs(gr.ActiveUserIDs))),
			Slug:         key.Slug,
			DisplayName:  key.DisplayName,
			Icon:         key.Icon,
			UsageSeconds: gr.UsageSeconds,
		}
		for tuk, uniq := range appTimesUsedRows {
			if key.Slug == tuk.Slug && key.DisplayName == tuk.DisplayName && key.Icon == tuk.Icon {
				row.TimesUsed += int64(len(uniq))
			}
		}
		rows = append(rows, row)
	}

	// NOTE(mafredri): Add sorting if we decide on how to handle PostgreSQL collations.
	// ORDER BY slug_or_port, display_name, icon, is_app
	return rows, nil
}

func (q *FakeQuerier) GetTemplateAppInsightsByTemplate(ctx context.Context, arg database.GetTemplateAppInsightsByTemplateParams) ([]database.GetTemplateAppInsightsByTemplateRow, error) {
	err := validateDatabaseType(arg)
	if err != nil {
		return nil, err
	}

	q.mutex.RLock()
	defer q.mutex.RUnlock()

	type uniqueKey struct {
		TemplateID  uuid.UUID
		DisplayName string
		Slug        string
	}

	// map (TemplateID + DisplayName + Slug) x time.Time x UserID x <usage>
	usageByTemplateAppUser := map[uniqueKey]map[time.Time]map[uuid.UUID]int64{}

	// Review agent stats in terms of usage
	for _, s := range q.workspaceAppStats {
		// (was.session_started_at >= ts.from_ AND was.session_started_at < ts.to_)
		// OR (was.session_ended_at > ts.from_ AND was.session_ended_at < ts.to_)
		// OR (was.session_started_at < ts.from_ AND was.session_ended_at >= ts.to_)
		if !(((s.SessionStartedAt.After(arg.StartTime) || s.SessionStartedAt.Equal(arg.StartTime)) && s.SessionStartedAt.Before(arg.EndTime)) ||
			(s.SessionEndedAt.After(arg.StartTime) && s.SessionEndedAt.Before(arg.EndTime)) ||
			(s.SessionStartedAt.Before(arg.StartTime) && (s.SessionEndedAt.After(arg.EndTime) || s.SessionEndedAt.Equal(arg.EndTime)))) {
			continue
		}

		w, err := q.getWorkspaceByIDNoLock(ctx, s.WorkspaceID)
		if err != nil {
			return nil, err
		}

		app, _ := q.getWorkspaceAppByAgentIDAndSlugNoLock(ctx, database.GetWorkspaceAppByAgentIDAndSlugParams{
			AgentID: s.AgentID,
			Slug:    s.SlugOrPort,
		})

		key := uniqueKey{
			TemplateID:  w.TemplateID,
			DisplayName: app.DisplayName,
			Slug:        app.Slug,
		}

		t := s.SessionStartedAt.Truncate(time.Minute)
		if t.Before(arg.StartTime) {
			t = arg.StartTime
		}
		for t.Before(s.SessionEndedAt) && t.Before(arg.EndTime) {
			if _, ok := usageByTemplateAppUser[key]; !ok {
				usageByTemplateAppUser[key] = map[time.Time]map[uuid.UUID]int64{}
			}
			if _, ok := usageByTemplateAppUser[key][t]; !ok {
				usageByTemplateAppUser[key][t] = map[uuid.UUID]int64{}
			}
			if _, ok := usageByTemplateAppUser[key][t][s.UserID]; !ok {
				usageByTemplateAppUser[key][t][s.UserID] = 60 // 1 minute
			}
			t = t.Add(1 * time.Minute)
		}
	}

	// Sort usage data
	usageKeys := make([]uniqueKey, len(usageByTemplateAppUser))
	var i int
	for key := range usageByTemplateAppUser {
		usageKeys[i] = key
		i++
	}

	slices.SortFunc(usageKeys, func(a, b uniqueKey) int {
		if a.TemplateID != b.TemplateID {
			return slice.Ascending(a.TemplateID.String(), b.TemplateID.String())
		}
		if a.DisplayName != b.DisplayName {
			return slice.Ascending(a.DisplayName, b.DisplayName)
		}
		return slice.Ascending(a.Slug, b.Slug)
	})

	// Build result
	var result []database.GetTemplateAppInsightsByTemplateRow
	for _, usageKey := range usageKeys {
		r := database.GetTemplateAppInsightsByTemplateRow{
			TemplateID:  usageKey.TemplateID,
			DisplayName: usageKey.DisplayName,
			SlugOrPort:  usageKey.Slug,
		}
		for _, mUserUsage := range usageByTemplateAppUser[usageKey] {
			r.ActiveUsers += int64(len(mUserUsage))
			for _, usage := range mUserUsage {
				r.UsageSeconds += usage
			}
		}
		result = append(result, r)
	}
	return result, nil
}

func (q *FakeQuerier) GetTemplateAverageBuildTime(ctx context.Context, arg database.GetTemplateAverageBuildTimeParams) (database.GetTemplateAverageBuildTimeRow, error) {
	if err := validateDatabaseType(arg); err != nil {
		return database.GetTemplateAverageBuildTimeRow{}, err
	}

	var emptyRow database.GetTemplateAverageBuildTimeRow
	var (
		startTimes  []float64
		stopTimes   []float64
		deleteTimes []float64
	)
	q.mutex.RLock()
	defer q.mutex.RUnlock()
	for _, wb := range q.workspaceBuilds {
		version, err := q.getTemplateVersionByIDNoLock(ctx, wb.TemplateVersionID)
		if err != nil {
			return emptyRow, err
		}
		if version.TemplateID != arg.TemplateID {
			continue
		}

		job, err := q.getProvisionerJobByIDNoLock(ctx, wb.JobID)
		if err != nil {
			return emptyRow, err
		}
		if job.CompletedAt.Valid {
			took := job.CompletedAt.Time.Sub(job.StartedAt.Time).Seconds()
			switch wb.Transition {
			case database.WorkspaceTransitionStart:
				startTimes = append(startTimes, took)
			case database.WorkspaceTransitionStop:
				stopTimes = append(stopTimes, took)
			case database.WorkspaceTransitionDelete:
				deleteTimes = append(deleteTimes, took)
			}
		}
	}

	var row database.GetTemplateAverageBuildTimeRow
	row.Delete50, row.Delete95 = tryPercentileDisc(deleteTimes, 50), tryPercentileDisc(deleteTimes, 95)
	row.Stop50, row.Stop95 = tryPercentileDisc(stopTimes, 50), tryPercentileDisc(stopTimes, 95)
	row.Start50, row.Start95 = tryPercentileDisc(startTimes, 50), tryPercentileDisc(startTimes, 95)
	return row, nil
}

func (q *FakeQuerier) GetTemplateByID(ctx context.Context, id uuid.UUID) (database.Template, error) {
	q.mutex.RLock()
	defer q.mutex.RUnlock()

	return q.getTemplateByIDNoLock(ctx, id)
}

func (q *FakeQuerier) GetTemplateByOrganizationAndName(_ context.Context, arg database.GetTemplateByOrganizationAndNameParams) (database.Template, error) {
	if err := validateDatabaseType(arg); err != nil {
		return database.Template{}, err
	}

	q.mutex.RLock()
	defer q.mutex.RUnlock()

	for _, template := range q.templates {
		if template.OrganizationID != arg.OrganizationID {
			continue
		}
		if !strings.EqualFold(template.Name, arg.Name) {
			continue
		}
		if template.Deleted != arg.Deleted {
			continue
		}
		return q.templateWithNameNoLock(template), nil
	}
	return database.Template{}, sql.ErrNoRows
}

func (q *FakeQuerier) GetTemplateDAUs(_ context.Context, arg database.GetTemplateDAUsParams) ([]database.GetTemplateDAUsRow, error) {
	q.mutex.RLock()
	defer q.mutex.RUnlock()

	seens := make(map[time.Time]map[uuid.UUID]struct{})

	for _, as := range q.workspaceAgentStats {
		if as.TemplateID != arg.TemplateID {
			continue
		}
		if as.ConnectionCount == 0 {
			continue
		}

		date := as.CreatedAt.UTC().Add(time.Duration(arg.TzOffset) * time.Hour * -1).Truncate(time.Hour * 24)

		dateEntry := seens[date]
		if dateEntry == nil {
			dateEntry = make(map[uuid.UUID]struct{})
		}
		dateEntry[as.UserID] = struct{}{}
		seens[date] = dateEntry
	}

	seenKeys := maps.Keys(seens)
	sort.Slice(seenKeys, func(i, j int) bool {
		return seenKeys[i].Before(seenKeys[j])
	})

	var rs []database.GetTemplateDAUsRow
	for _, key := range seenKeys {
		ids := seens[key]
		for id := range ids {
			rs = append(rs, database.GetTemplateDAUsRow{
				Date:   key,
				UserID: id,
			})
		}
	}

	return rs, nil
}

func (q *FakeQuerier) GetTemplateInsights(_ context.Context, arg database.GetTemplateInsightsParams) (database.GetTemplateInsightsRow, error) {
	err := validateDatabaseType(arg)
	if err != nil {
		return database.GetTemplateInsightsRow{}, err
	}

	q.mutex.RLock()
	defer q.mutex.RUnlock()

	/*
		WITH
	*/

	/*
		insights AS (
			SELECT
				user_id,
				-- See motivation in GetTemplateInsights for LEAST(SUM(n), 30).
				LEAST(SUM(usage_mins), 30) AS usage_mins,
				LEAST(SUM(ssh_mins), 30) AS ssh_mins,
				LEAST(SUM(sftp_mins), 30) AS sftp_mins,
				LEAST(SUM(reconnecting_pty_mins), 30) AS reconnecting_pty_mins,
				LEAST(SUM(vscode_mins), 30) AS vscode_mins,
				LEAST(SUM(jetbrains_mins), 30) AS jetbrains_mins
			FROM
				template_usage_stats
			WHERE
				start_time >= @start_time::timestamptz
				AND end_time <= @end_time::timestamptz
				AND CASE WHEN COALESCE(array_length(@template_ids::uuid[], 1), 0) > 0 THEN template_id = ANY(@template_ids::uuid[]) ELSE TRUE END
			GROUP BY
				start_time, user_id
		),
	*/

	type insightsGroupBy struct {
		StartTime time.Time
		UserID    uuid.UUID
	}
	type insightsRow struct {
		insightsGroupBy
		UsageMins           int16
		SSHMins             int16
		SFTPMins            int16
		ReconnectingPTYMins int16
		VSCodeMins          int16
		JetBrainsMins       int16
	}
	insights := make(map[insightsGroupBy]insightsRow)
	for _, stat := range q.templateUsageStats {
		if stat.StartTime.Before(arg.StartTime) || stat.EndTime.After(arg.EndTime) {
			continue
		}
		if len(arg.TemplateIDs) > 0 && !slices.Contains(arg.TemplateIDs, stat.TemplateID) {
			continue
		}
		key := insightsGroupBy{
			StartTime: stat.StartTime,
			UserID:    stat.UserID,
		}
		row, ok := insights[key]
		if !ok {
			row = insightsRow{
				insightsGroupBy: key,
			}
		}
		row.UsageMins = least(row.UsageMins+stat.UsageMins, 30)
		row.SSHMins = least(row.SSHMins+stat.SshMins, 30)
		row.SFTPMins = least(row.SFTPMins+stat.SftpMins, 30)
		row.ReconnectingPTYMins = least(row.ReconnectingPTYMins+stat.ReconnectingPtyMins, 30)
		row.VSCodeMins = least(row.VSCodeMins+stat.VscodeMins, 30)
		row.JetBrainsMins = least(row.JetBrainsMins+stat.JetbrainsMins, 30)
		insights[key] = row
	}

	/*
		templates AS (
			SELECT
				array_agg(DISTINCT template_id) AS template_ids,
				array_agg(DISTINCT template_id) FILTER (WHERE ssh_mins > 0) AS ssh_template_ids,
				array_agg(DISTINCT template_id) FILTER (WHERE sftp_mins > 0) AS sftp_template_ids,
				array_agg(DISTINCT template_id) FILTER (WHERE reconnecting_pty_mins > 0) AS reconnecting_pty_template_ids,
				array_agg(DISTINCT template_id) FILTER (WHERE vscode_mins > 0) AS vscode_template_ids,
				array_agg(DISTINCT template_id) FILTER (WHERE jetbrains_mins > 0) AS jetbrains_template_ids
			FROM
				template_usage_stats
			WHERE
				start_time >= @start_time::timestamptz
				AND end_time <= @end_time::timestamptz
				AND CASE WHEN COALESCE(array_length(@template_ids::uuid[], 1), 0) > 0 THEN template_id = ANY(@template_ids::uuid[]) ELSE TRUE END
		)
	*/

	type templateRow struct {
		TemplateIDs          []uuid.UUID
		SSHTemplateIDs       []uuid.UUID
		SFTPTemplateIDs      []uuid.UUID
		ReconnectingPTYIDs   []uuid.UUID
		VSCodeTemplateIDs    []uuid.UUID
		JetBrainsTemplateIDs []uuid.UUID
	}
	templates := templateRow{}
	for _, stat := range q.templateUsageStats {
		if stat.StartTime.Before(arg.StartTime) || stat.EndTime.After(arg.EndTime) {
			continue
		}
		if len(arg.TemplateIDs) > 0 && !slices.Contains(arg.TemplateIDs, stat.TemplateID) {
			continue
		}
		templates.TemplateIDs = append(templates.TemplateIDs, stat.TemplateID)
		if stat.SshMins > 0 {
			templates.SSHTemplateIDs = append(templates.SSHTemplateIDs, stat.TemplateID)
		}
		if stat.SftpMins > 0 {
			templates.SFTPTemplateIDs = append(templates.SFTPTemplateIDs, stat.TemplateID)
		}
		if stat.ReconnectingPtyMins > 0 {
			templates.ReconnectingPTYIDs = append(templates.ReconnectingPTYIDs, stat.TemplateID)
		}
		if stat.VscodeMins > 0 {
			templates.VSCodeTemplateIDs = append(templates.VSCodeTemplateIDs, stat.TemplateID)
		}
		if stat.JetbrainsMins > 0 {
			templates.JetBrainsTemplateIDs = append(templates.JetBrainsTemplateIDs, stat.TemplateID)
		}
	}

	/*
		SELECT
			COALESCE((SELECT template_ids FROM templates), '{}')::uuid[] AS template_ids, -- Includes app usage.
			COALESCE((SELECT ssh_template_ids FROM templates), '{}')::uuid[] AS ssh_template_ids,
			COALESCE((SELECT sftp_template_ids FROM templates), '{}')::uuid[] AS sftp_template_ids,
			COALESCE((SELECT reconnecting_pty_template_ids FROM templates), '{}')::uuid[] AS reconnecting_pty_template_ids,
			COALESCE((SELECT vscode_template_ids FROM templates), '{}')::uuid[] AS vscode_template_ids,
			COALESCE((SELECT jetbrains_template_ids FROM templates), '{}')::uuid[] AS jetbrains_template_ids,
			COALESCE(COUNT(DISTINCT user_id), 0)::bigint AS active_users, -- Includes app usage.
			COALESCE(SUM(usage_mins) * 60, 0)::bigint AS usage_total_seconds, -- Includes app usage.
			COALESCE(SUM(ssh_mins) * 60, 0)::bigint AS usage_ssh_seconds,
			COALESCE(SUM(sftp_mins) * 60, 0)::bigint AS usage_sftp_seconds,
			COALESCE(SUM(reconnecting_pty_mins) * 60, 0)::bigint AS usage_reconnecting_pty_seconds,
			COALESCE(SUM(vscode_mins) * 60, 0)::bigint AS usage_vscode_seconds,
			COALESCE(SUM(jetbrains_mins) * 60, 0)::bigint AS usage_jetbrains_seconds
		FROM
			insights;
	*/

	var row database.GetTemplateInsightsRow
	row.TemplateIDs = uniqueSortedUUIDs(templates.TemplateIDs)
	row.SshTemplateIds = uniqueSortedUUIDs(templates.SSHTemplateIDs)
	row.SftpTemplateIds = uniqueSortedUUIDs(templates.SFTPTemplateIDs)
	row.ReconnectingPtyTemplateIds = uniqueSortedUUIDs(templates.ReconnectingPTYIDs)
	row.VscodeTemplateIds = uniqueSortedUUIDs(templates.VSCodeTemplateIDs)
	row.JetbrainsTemplateIds = uniqueSortedUUIDs(templates.JetBrainsTemplateIDs)
	activeUserIDs := make(map[uuid.UUID]struct{})
	for _, insight := range insights {
		activeUserIDs[insight.UserID] = struct{}{}
		row.UsageTotalSeconds += int64(insight.UsageMins) * 60
		row.UsageSshSeconds += int64(insight.SSHMins) * 60
		row.UsageSftpSeconds += int64(insight.SFTPMins) * 60
		row.UsageReconnectingPtySeconds += int64(insight.ReconnectingPTYMins) * 60
		row.UsageVscodeSeconds += int64(insight.VSCodeMins) * 60
		row.UsageJetbrainsSeconds += int64(insight.JetBrainsMins) * 60
	}
	row.ActiveUsers = int64(len(activeUserIDs))

	return row, nil
}

func (q *FakeQuerier) GetTemplateInsightsByInterval(_ context.Context, arg database.GetTemplateInsightsByIntervalParams) ([]database.GetTemplateInsightsByIntervalRow, error) {
	err := validateDatabaseType(arg)
	if err != nil {
		return nil, err
	}

	q.mutex.RLock()
	defer q.mutex.RUnlock()

	/*
		WITH
			ts AS (
				SELECT
					d::timestamptz AS from_,
					CASE
						WHEN (d::timestamptz + (@interval_days::int || ' day')::interval) <= @end_time::timestamptz
						THEN (d::timestamptz + (@interval_days::int || ' day')::interval)
						ELSE @end_time::timestamptz
					END AS to_
				FROM
					-- Subtract 1 microsecond from end_time to avoid including the next interval in the results.
					generate_series(@start_time::timestamptz, (@end_time::timestamptz) - '1 microsecond'::interval, (@interval_days::int || ' day')::interval) AS d
			)

		SELECT
			ts.from_ AS start_time,
			ts.to_ AS end_time,
			array_remove(array_agg(DISTINCT tus.template_id), NULL)::uuid[] AS template_ids,
			COUNT(DISTINCT tus.user_id) AS active_users
		FROM
			ts
		LEFT JOIN
			template_usage_stats AS tus
		ON
			tus.start_time >= ts.from_
			AND tus.end_time <= ts.to_
			AND CASE WHEN COALESCE(array_length(@template_ids::uuid[], 1), 0) > 0 THEN tus.template_id = ANY(@template_ids::uuid[]) ELSE TRUE END
		GROUP BY
			ts.from_, ts.to_;
	*/

	type interval struct {
		From time.Time
		To   time.Time
	}
	var ts []interval
	for d := arg.StartTime; d.Before(arg.EndTime); d = d.AddDate(0, 0, int(arg.IntervalDays)) {
		to := d.AddDate(0, 0, int(arg.IntervalDays))
		if to.After(arg.EndTime) {
			to = arg.EndTime
		}
		ts = append(ts, interval{From: d, To: to})
	}

	type grouped struct {
		TemplateIDs map[uuid.UUID]struct{}
		UserIDs     map[uuid.UUID]struct{}
	}
	groupedByInterval := make(map[interval]grouped)
	for _, tus := range q.templateUsageStats {
		for _, t := range ts {
			if tus.StartTime.Before(t.From) || tus.EndTime.After(t.To) {
				continue
			}
			if len(arg.TemplateIDs) > 0 && !slices.Contains(arg.TemplateIDs, tus.TemplateID) {
				continue
			}
			g, ok := groupedByInterval[t]
			if !ok {
				g = grouped{
					TemplateIDs: make(map[uuid.UUID]struct{}),
					UserIDs:     make(map[uuid.UUID]struct{}),
				}
			}
			g.TemplateIDs[tus.TemplateID] = struct{}{}
			g.UserIDs[tus.UserID] = struct{}{}
			groupedByInterval[t] = g
		}
	}

	var rows []database.GetTemplateInsightsByIntervalRow
	for _, t := range ts { // Ordered by interval.
		row := database.GetTemplateInsightsByIntervalRow{
			StartTime: t.From,
			EndTime:   t.To,
		}
		row.TemplateIDs = uniqueSortedUUIDs(maps.Keys(groupedByInterval[t].TemplateIDs))
		row.ActiveUsers = int64(len(groupedByInterval[t].UserIDs))
		rows = append(rows, row)
	}

	return rows, nil
}

func (q *FakeQuerier) GetTemplateInsightsByTemplate(_ context.Context, arg database.GetTemplateInsightsByTemplateParams) ([]database.GetTemplateInsightsByTemplateRow, error) {
	err := validateDatabaseType(arg)
	if err != nil {
		return nil, err
	}

	q.mutex.RLock()
	defer q.mutex.RUnlock()

	// map time.Time x TemplateID x UserID x <usage>
	appUsageByTemplateAndUser := map[time.Time]map[uuid.UUID]map[uuid.UUID]database.GetTemplateInsightsByTemplateRow{}

	// Review agent stats in terms of usage
	templateIDSet := make(map[uuid.UUID]struct{})

	for _, s := range q.workspaceAgentStats {
		if s.CreatedAt.Before(arg.StartTime) || s.CreatedAt.Equal(arg.EndTime) || s.CreatedAt.After(arg.EndTime) {
			continue
		}
		if s.ConnectionCount == 0 {
			continue
		}

		t := s.CreatedAt.Truncate(time.Minute)
		templateIDSet[s.TemplateID] = struct{}{}

		if _, ok := appUsageByTemplateAndUser[t]; !ok {
			appUsageByTemplateAndUser[t] = make(map[uuid.UUID]map[uuid.UUID]database.GetTemplateInsightsByTemplateRow)
		}

		if _, ok := appUsageByTemplateAndUser[t][s.TemplateID]; !ok {
			appUsageByTemplateAndUser[t][s.TemplateID] = make(map[uuid.UUID]database.GetTemplateInsightsByTemplateRow)
		}

		if _, ok := appUsageByTemplateAndUser[t][s.TemplateID][s.UserID]; !ok {
			appUsageByTemplateAndUser[t][s.TemplateID][s.UserID] = database.GetTemplateInsightsByTemplateRow{}
		}

		u := appUsageByTemplateAndUser[t][s.TemplateID][s.UserID]
		if s.SessionCountJetBrains > 0 {
			u.UsageJetbrainsSeconds = 60
		}
		if s.SessionCountVSCode > 0 {
			u.UsageVscodeSeconds = 60
		}
		if s.SessionCountReconnectingPTY > 0 {
			u.UsageReconnectingPtySeconds = 60
		}
		if s.SessionCountSSH > 0 {
			u.UsageSshSeconds = 60
		}
		appUsageByTemplateAndUser[t][s.TemplateID][s.UserID] = u
	}

	// Sort used templates
	templateIDs := make([]uuid.UUID, 0, len(templateIDSet))
	for templateID := range templateIDSet {
		templateIDs = append(templateIDs, templateID)
	}
	slices.SortFunc(templateIDs, func(a, b uuid.UUID) int {
		return slice.Ascending(a.String(), b.String())
	})

	// Build result
	var result []database.GetTemplateInsightsByTemplateRow
	for _, templateID := range templateIDs {
		r := database.GetTemplateInsightsByTemplateRow{
			TemplateID: templateID,
		}

		uniqueUsers := map[uuid.UUID]struct{}{}

		for _, mTemplateUserUsage := range appUsageByTemplateAndUser {
			mUserUsage, ok := mTemplateUserUsage[templateID]
			if !ok {
				continue // template was not used in this time window
			}

			for userID, usage := range mUserUsage {
				uniqueUsers[userID] = struct{}{}

				r.UsageJetbrainsSeconds += usage.UsageJetbrainsSeconds
				r.UsageVscodeSeconds += usage.UsageVscodeSeconds
				r.UsageReconnectingPtySeconds += usage.UsageReconnectingPtySeconds
				r.UsageSshSeconds += usage.UsageSshSeconds
			}
		}

		r.ActiveUsers = int64(len(uniqueUsers))

		result = append(result, r)
	}
	return result, nil
}

func (q *FakeQuerier) GetTemplateParameterInsights(ctx context.Context, arg database.GetTemplateParameterInsightsParams) ([]database.GetTemplateParameterInsightsRow, error) {
	err := validateDatabaseType(arg)
	if err != nil {
		return nil, err
	}

	q.mutex.RLock()
	defer q.mutex.RUnlock()

	// WITH latest_workspace_builds ...
	latestWorkspaceBuilds := make(map[uuid.UUID]database.WorkspaceBuild)
	for _, wb := range q.workspaceBuilds {
		if wb.CreatedAt.Before(arg.StartTime) || wb.CreatedAt.Equal(arg.EndTime) || wb.CreatedAt.After(arg.EndTime) {
			continue
		}
		if latestWorkspaceBuilds[wb.WorkspaceID].BuildNumber < wb.BuildNumber {
			latestWorkspaceBuilds[wb.WorkspaceID] = wb
		}
	}
	if len(arg.TemplateIDs) > 0 {
		for wsID := range latestWorkspaceBuilds {
			ws, err := q.getWorkspaceByIDNoLock(ctx, wsID)
			if err != nil {
				return nil, err
			}
			if slices.Contains(arg.TemplateIDs, ws.TemplateID) {
				delete(latestWorkspaceBuilds, wsID)
			}
		}
	}
	// WITH unique_template_params ...
	num := int64(0)
	uniqueTemplateParams := make(map[string]*database.GetTemplateParameterInsightsRow)
	uniqueTemplateParamWorkspaceBuildIDs := make(map[string][]uuid.UUID)
	for _, wb := range latestWorkspaceBuilds {
		tv, err := q.getTemplateVersionByIDNoLock(ctx, wb.TemplateVersionID)
		if err != nil {
			return nil, err
		}
		for _, tvp := range q.templateVersionParameters {
			if tvp.TemplateVersionID != tv.ID {
				continue
			}
			// GROUP BY tvp.name, tvp.type, tvp.display_name, tvp.description, tvp.options
			key := fmt.Sprintf("%s:%s:%s:%s:%s", tvp.Name, tvp.Type, tvp.DisplayName, tvp.Description, tvp.Options)
			if _, ok := uniqueTemplateParams[key]; !ok {
				num++
				uniqueTemplateParams[key] = &database.GetTemplateParameterInsightsRow{
					Num:         num,
					Name:        tvp.Name,
					Type:        tvp.Type,
					DisplayName: tvp.DisplayName,
					Description: tvp.Description,
					Options:     tvp.Options,
				}
			}
			uniqueTemplateParams[key].TemplateIDs = append(uniqueTemplateParams[key].TemplateIDs, tv.TemplateID.UUID)
			uniqueTemplateParamWorkspaceBuildIDs[key] = append(uniqueTemplateParamWorkspaceBuildIDs[key], wb.ID)
		}
	}
	// SELECT ...
	counts := make(map[string]map[string]int64)
	for key, utp := range uniqueTemplateParams {
		for _, wbp := range q.workspaceBuildParameters {
			if !slices.Contains(uniqueTemplateParamWorkspaceBuildIDs[key], wbp.WorkspaceBuildID) {
				continue
			}
			if wbp.Name != utp.Name {
				continue
			}
			if counts[key] == nil {
				counts[key] = make(map[string]int64)
			}
			counts[key][wbp.Value]++
		}
	}

	var rows []database.GetTemplateParameterInsightsRow
	for key, utp := range uniqueTemplateParams {
		for value, count := range counts[key] {
			rows = append(rows, database.GetTemplateParameterInsightsRow{
				Num:         utp.Num,
				TemplateIDs: uniqueSortedUUIDs(utp.TemplateIDs),
				Name:        utp.Name,
				DisplayName: utp.DisplayName,
				Type:        utp.Type,
				Description: utp.Description,
				Options:     utp.Options,
				Value:       value,
				Count:       count,
			})
		}
	}

	// NOTE(mafredri): Add sorting if we decide on how to handle PostgreSQL collations.
	// ORDER BY utp.name, utp.type, utp.display_name, utp.description, utp.options, wbp.value
	return rows, nil
}

func (*FakeQuerier) GetTemplatePresetsWithPrebuilds(_ context.Context, _ uuid.NullUUID) ([]database.GetTemplatePresetsWithPrebuildsRow, error) {
	return nil, ErrUnimplemented
}

func (q *FakeQuerier) GetTemplateUsageStats(_ context.Context, arg database.GetTemplateUsageStatsParams) ([]database.TemplateUsageStat, error) {
	err := validateDatabaseType(arg)
	if err != nil {
		return nil, err
	}

	q.mutex.RLock()
	defer q.mutex.RUnlock()

	var stats []database.TemplateUsageStat
	for _, stat := range q.templateUsageStats {
		// Exclude all chunks that don't fall exactly within the range.
		if stat.StartTime.Before(arg.StartTime) || stat.EndTime.After(arg.EndTime) {
			continue
		}
		if len(arg.TemplateIDs) > 0 && !slices.Contains(arg.TemplateIDs, stat.TemplateID) {
			continue
		}
		stats = append(stats, stat)
	}

	if len(stats) == 0 {
		return nil, sql.ErrNoRows
	}

	return stats, nil
}

func (q *FakeQuerier) GetTemplateVersionByID(ctx context.Context, templateVersionID uuid.UUID) (database.TemplateVersion, error) {
	q.mutex.RLock()
	defer q.mutex.RUnlock()

	return q.getTemplateVersionByIDNoLock(ctx, templateVersionID)
}

func (q *FakeQuerier) GetTemplateVersionByJobID(_ context.Context, jobID uuid.UUID) (database.TemplateVersion, error) {
	q.mutex.RLock()
	defer q.mutex.RUnlock()

	for _, templateVersion := range q.templateVersions {
		if templateVersion.JobID != jobID {
			continue
		}
		return q.templateVersionWithUserNoLock(templateVersion), nil
	}
	return database.TemplateVersion{}, sql.ErrNoRows
}

func (q *FakeQuerier) GetTemplateVersionByTemplateIDAndName(_ context.Context, arg database.GetTemplateVersionByTemplateIDAndNameParams) (database.TemplateVersion, error) {
	if err := validateDatabaseType(arg); err != nil {
		return database.TemplateVersion{}, err
	}

	q.mutex.RLock()
	defer q.mutex.RUnlock()

	for _, templateVersion := range q.templateVersions {
		if templateVersion.TemplateID != arg.TemplateID {
			continue
		}
		if !strings.EqualFold(templateVersion.Name, arg.Name) {
			continue
		}
		return q.templateVersionWithUserNoLock(templateVersion), nil
	}
	return database.TemplateVersion{}, sql.ErrNoRows
}

func (q *FakeQuerier) GetTemplateVersionParameters(_ context.Context, templateVersionID uuid.UUID) ([]database.TemplateVersionParameter, error) {
	q.mutex.RLock()
	defer q.mutex.RUnlock()

	parameters := make([]database.TemplateVersionParameter, 0)
	for _, param := range q.templateVersionParameters {
		if param.TemplateVersionID != templateVersionID {
			continue
		}
		parameters = append(parameters, param)
	}
	sort.Slice(parameters, func(i, j int) bool {
		if parameters[i].DisplayOrder != parameters[j].DisplayOrder {
			return parameters[i].DisplayOrder < parameters[j].DisplayOrder
		}
		return strings.ToLower(parameters[i].Name) < strings.ToLower(parameters[j].Name)
	})
	return parameters, nil
}

func (q *FakeQuerier) GetTemplateVersionTerraformValues(ctx context.Context, templateVersionID uuid.UUID) (database.TemplateVersionTerraformValue, error) {
	q.mutex.RLock()
	defer q.mutex.RUnlock()

	for _, tvtv := range q.templateVersionTerraformValues {
		if tvtv.TemplateVersionID == templateVersionID {
			return tvtv, nil
		}
	}

	return database.TemplateVersionTerraformValue{}, sql.ErrNoRows
}

func (q *FakeQuerier) GetTemplateVersionVariables(_ context.Context, templateVersionID uuid.UUID) ([]database.TemplateVersionVariable, error) {
	q.mutex.RLock()
	defer q.mutex.RUnlock()

	variables := make([]database.TemplateVersionVariable, 0)
	for _, variable := range q.templateVersionVariables {
		if variable.TemplateVersionID != templateVersionID {
			continue
		}
		variables = append(variables, variable)
	}
	return variables, nil
}

func (q *FakeQuerier) GetTemplateVersionWorkspaceTags(_ context.Context, templateVersionID uuid.UUID) ([]database.TemplateVersionWorkspaceTag, error) {
	q.mutex.RLock()
	defer q.mutex.RUnlock()

	workspaceTags := make([]database.TemplateVersionWorkspaceTag, 0)
	for _, workspaceTag := range q.templateVersionWorkspaceTags {
		if workspaceTag.TemplateVersionID != templateVersionID {
			continue
		}
		workspaceTags = append(workspaceTags, workspaceTag)
	}

	sort.Slice(workspaceTags, func(i, j int) bool {
		return workspaceTags[i].Key < workspaceTags[j].Key
	})
	return workspaceTags, nil
}

func (q *FakeQuerier) GetTemplateVersionsByIDs(_ context.Context, ids []uuid.UUID) ([]database.TemplateVersion, error) {
	q.mutex.RLock()
	defer q.mutex.RUnlock()

	versions := make([]database.TemplateVersion, 0)
	for _, version := range q.templateVersions {
		for _, id := range ids {
			if id == version.ID {
				versions = append(versions, q.templateVersionWithUserNoLock(version))
				break
			}
		}
	}
	if len(versions) == 0 {
		return nil, sql.ErrNoRows
	}

	return versions, nil
}

func (q *FakeQuerier) GetTemplateVersionsByTemplateID(_ context.Context, arg database.GetTemplateVersionsByTemplateIDParams) (version []database.TemplateVersion, err error) {
	if err := validateDatabaseType(arg); err != nil {
		return version, err
	}

	q.mutex.RLock()
	defer q.mutex.RUnlock()

	for _, templateVersion := range q.templateVersions {
		if templateVersion.TemplateID.UUID != arg.TemplateID {
			continue
		}
		if arg.Archived.Valid && arg.Archived.Bool != templateVersion.Archived {
			continue
		}
		version = append(version, q.templateVersionWithUserNoLock(templateVersion))
	}

	// Database orders by created_at
	slices.SortFunc(version, func(a, b database.TemplateVersion) int {
		if a.CreatedAt.Equal(b.CreatedAt) {
			// Technically the postgres database also orders by uuid. So match
			// that behavior
			return slice.Ascending(a.ID.String(), b.ID.String())
		}
		if a.CreatedAt.Before(b.CreatedAt) {
			return -1
		}
		return 1
	})

	if arg.AfterID != uuid.Nil {
		found := false
		for i, v := range version {
			if v.ID == arg.AfterID {
				// We want to return all users after index i.
				version = version[i+1:]
				found = true
				break
			}
		}

		// If no users after the time, then we return an empty list.
		if !found {
			return nil, sql.ErrNoRows
		}
	}

	if arg.OffsetOpt > 0 {
		if int(arg.OffsetOpt) > len(version)-1 {
			return nil, sql.ErrNoRows
		}
		version = version[arg.OffsetOpt:]
	}

	if arg.LimitOpt > 0 {
		if int(arg.LimitOpt) > len(version) {
			// #nosec G115 - Safe conversion as version slice length is expected to be within int32 range
			arg.LimitOpt = int32(len(version))
		}
		version = version[:arg.LimitOpt]
	}

	if len(version) == 0 {
		return nil, sql.ErrNoRows
	}

	return version, nil
}

func (q *FakeQuerier) GetTemplateVersionsCreatedAfter(_ context.Context, after time.Time) ([]database.TemplateVersion, error) {
	q.mutex.RLock()
	defer q.mutex.RUnlock()

	versions := make([]database.TemplateVersion, 0)
	for _, version := range q.templateVersions {
		if version.CreatedAt.After(after) {
			versions = append(versions, q.templateVersionWithUserNoLock(version))
		}
	}
	return versions, nil
}

func (q *FakeQuerier) GetTemplates(_ context.Context) ([]database.Template, error) {
	q.mutex.RLock()
	defer q.mutex.RUnlock()

	templates := slices.Clone(q.templates)
	slices.SortFunc(templates, func(a, b database.TemplateTable) int {
		if a.Name != b.Name {
			return slice.Ascending(a.Name, b.Name)
		}
		return slice.Ascending(a.ID.String(), b.ID.String())
	})

	return q.templatesWithUserNoLock(templates), nil
}

func (q *FakeQuerier) GetTemplatesWithFilter(ctx context.Context, arg database.GetTemplatesWithFilterParams) ([]database.Template, error) {
	if err := validateDatabaseType(arg); err != nil {
		return nil, err
	}

	return q.GetAuthorizedTemplates(ctx, arg, nil)
}

func (q *FakeQuerier) GetUnexpiredLicenses(_ context.Context) ([]database.License, error) {
	q.mutex.RLock()
	defer q.mutex.RUnlock()

	now := time.Now()
	var results []database.License
	for _, l := range q.licenses {
		if l.Exp.After(now) {
			results = append(results, l)
		}
	}
	sort.Slice(results, func(i, j int) bool { return results[i].ID < results[j].ID })
	return results, nil
}

func (q *FakeQuerier) GetUserActivityInsights(_ context.Context, arg database.GetUserActivityInsightsParams) ([]database.GetUserActivityInsightsRow, error) {
	err := validateDatabaseType(arg)
	if err != nil {
		return nil, err
	}

	q.mutex.RLock()
	defer q.mutex.RUnlock()

	/*
		WITH
	*/
	/*
		deployment_stats AS (
			SELECT
				start_time,
				user_id,
				array_agg(template_id) AS template_ids,
				-- See motivation in GetTemplateInsights for LEAST(SUM(n), 30).
				LEAST(SUM(usage_mins), 30) AS usage_mins
			FROM
				template_usage_stats
			WHERE
				start_time >= @start_time::timestamptz
				AND end_time <= @end_time::timestamptz
				AND CASE WHEN COALESCE(array_length(@template_ids::uuid[], 1), 0) > 0 THEN template_id = ANY(@template_ids::uuid[]) ELSE TRUE END
			GROUP BY
				start_time, user_id
		),
	*/

	type deploymentStatsGroupBy struct {
		StartTime time.Time
		UserID    uuid.UUID
	}
	type deploymentStatsRow struct {
		deploymentStatsGroupBy
		TemplateIDs []uuid.UUID
		UsageMins   int16
	}
	deploymentStatsRows := make(map[deploymentStatsGroupBy]deploymentStatsRow)
	for _, stat := range q.templateUsageStats {
		if stat.StartTime.Before(arg.StartTime) || stat.EndTime.After(arg.EndTime) {
			continue
		}
		if len(arg.TemplateIDs) > 0 && !slices.Contains(arg.TemplateIDs, stat.TemplateID) {
			continue
		}
		key := deploymentStatsGroupBy{
			StartTime: stat.StartTime,
			UserID:    stat.UserID,
		}
		row, ok := deploymentStatsRows[key]
		if !ok {
			row = deploymentStatsRow{
				deploymentStatsGroupBy: key,
			}
		}
		row.TemplateIDs = append(row.TemplateIDs, stat.TemplateID)
		row.UsageMins = least(row.UsageMins+stat.UsageMins, 30)
		deploymentStatsRows[key] = row
	}

	/*
		template_ids AS (
			SELECT
				user_id,
				array_agg(DISTINCT template_id) AS ids
			FROM
				deployment_stats, unnest(template_ids) template_id
			GROUP BY
				user_id
		)
	*/

	type templateIDsRow struct {
		UserID      uuid.UUID
		TemplateIDs []uuid.UUID
	}
	templateIDs := make(map[uuid.UUID]templateIDsRow)
	for _, dsRow := range deploymentStatsRows {
		row, ok := templateIDs[dsRow.UserID]
		if !ok {
			row = templateIDsRow{
				UserID: row.UserID,
			}
		}
		row.TemplateIDs = uniqueSortedUUIDs(append(row.TemplateIDs, dsRow.TemplateIDs...))
		templateIDs[dsRow.UserID] = row
	}

	/*
		SELECT
			ds.user_id,
			u.username,
			u.avatar_url,
			t.ids::uuid[] AS template_ids,
			(SUM(ds.usage_mins) * 60)::bigint AS usage_seconds
		FROM
			deployment_stats ds
		JOIN
			users u
		ON
			u.id = ds.user_id
		JOIN
			template_ids t
		ON
			ds.user_id = t.user_id
		GROUP BY
			ds.user_id, u.username, u.avatar_url, t.ids
		ORDER BY
			ds.user_id ASC;
	*/

	var rows []database.GetUserActivityInsightsRow
	groupedRows := make(map[uuid.UUID]database.GetUserActivityInsightsRow)
	for _, dsRow := range deploymentStatsRows {
		row, ok := groupedRows[dsRow.UserID]
		if !ok {
			user, err := q.getUserByIDNoLock(dsRow.UserID)
			if err != nil {
				return nil, err
			}
			row = database.GetUserActivityInsightsRow{
				UserID:      user.ID,
				Username:    user.Username,
				AvatarURL:   user.AvatarURL,
				TemplateIDs: templateIDs[user.ID].TemplateIDs,
			}
		}
		row.UsageSeconds += int64(dsRow.UsageMins) * 60
		groupedRows[dsRow.UserID] = row
	}
	for _, row := range groupedRows {
		rows = append(rows, row)
	}
	if len(rows) == 0 {
		return nil, sql.ErrNoRows
	}
	slices.SortFunc(rows, func(a, b database.GetUserActivityInsightsRow) int {
		return slice.Ascending(a.UserID.String(), b.UserID.String())
	})

	return rows, nil
}

func (q *FakeQuerier) GetUserByEmailOrUsername(_ context.Context, arg database.GetUserByEmailOrUsernameParams) (database.User, error) {
	if err := validateDatabaseType(arg); err != nil {
		return database.User{}, err
	}

	q.mutex.RLock()
	defer q.mutex.RUnlock()

	for _, user := range q.users {
		if !user.Deleted && (strings.EqualFold(user.Email, arg.Email) || strings.EqualFold(user.Username, arg.Username)) {
			return user, nil
		}
	}
	return database.User{}, sql.ErrNoRows
}

func (q *FakeQuerier) GetUserByID(_ context.Context, id uuid.UUID) (database.User, error) {
	q.mutex.RLock()
	defer q.mutex.RUnlock()

	return q.getUserByIDNoLock(id)
}

// nolint:revive // It's not a control flag, it's a filter.
func (q *FakeQuerier) GetUserCount(_ context.Context, includeSystem bool) (int64, error) {
	q.mutex.RLock()
	defer q.mutex.RUnlock()

	existing := int64(0)
	for _, u := range q.users {
		if !includeSystem && u.IsSystem {
			continue
		}
		if !u.Deleted {
			existing++
		}

		if !includeSystem && u.IsSystem {
			continue
		}
	}
	return existing, nil
}

func (q *FakeQuerier) GetUserLatencyInsights(_ context.Context, arg database.GetUserLatencyInsightsParams) ([]database.GetUserLatencyInsightsRow, error) {
	err := validateDatabaseType(arg)
	if err != nil {
		return nil, err
	}

	q.mutex.RLock()
	defer q.mutex.RUnlock()

	/*
		SELECT
			tus.user_id,
			u.username,
			u.avatar_url,
			array_agg(DISTINCT tus.template_id)::uuid[] AS template_ids,
			COALESCE((PERCENTILE_CONT(0.5) WITHIN GROUP (ORDER BY tus.median_latency_ms)), -1)::float AS workspace_connection_latency_50,
			COALESCE((PERCENTILE_CONT(0.95) WITHIN GROUP (ORDER BY tus.median_latency_ms)), -1)::float AS workspace_connection_latency_95
		FROM
			template_usage_stats tus
		JOIN
			users u
		ON
			u.id = tus.user_id
		WHERE
			tus.start_time >= @start_time::timestamptz
			AND tus.end_time <= @end_time::timestamptz
			AND CASE WHEN COALESCE(array_length(@template_ids::uuid[], 1), 0) > 0 THEN tus.template_id = ANY(@template_ids::uuid[]) ELSE TRUE END
		GROUP BY
			tus.user_id, u.username, u.avatar_url
		ORDER BY
			tus.user_id ASC;
	*/

	latenciesByUserID := make(map[uuid.UUID][]float64)
	seenTemplatesByUserID := make(map[uuid.UUID][]uuid.UUID)
	for _, stat := range q.templateUsageStats {
		if stat.StartTime.Before(arg.StartTime) || stat.EndTime.After(arg.EndTime) {
			continue
		}
		if len(arg.TemplateIDs) > 0 && !slices.Contains(arg.TemplateIDs, stat.TemplateID) {
			continue
		}

		if stat.MedianLatencyMs.Valid {
			latenciesByUserID[stat.UserID] = append(latenciesByUserID[stat.UserID], stat.MedianLatencyMs.Float64)
		}
		seenTemplatesByUserID[stat.UserID] = uniqueSortedUUIDs(append(seenTemplatesByUserID[stat.UserID], stat.TemplateID))
	}

	var rows []database.GetUserLatencyInsightsRow
	for userID, latencies := range latenciesByUserID {
		user, err := q.getUserByIDNoLock(userID)
		if err != nil {
			return nil, err
		}
		row := database.GetUserLatencyInsightsRow{
			UserID:                       userID,
			Username:                     user.Username,
			AvatarURL:                    user.AvatarURL,
			TemplateIDs:                  seenTemplatesByUserID[userID],
			WorkspaceConnectionLatency50: tryPercentileCont(latencies, 50),
			WorkspaceConnectionLatency95: tryPercentileCont(latencies, 95),
		}
		rows = append(rows, row)
	}
	slices.SortFunc(rows, func(a, b database.GetUserLatencyInsightsRow) int {
		return slice.Ascending(a.UserID.String(), b.UserID.String())
	})

	return rows, nil
}

func (q *FakeQuerier) GetUserLinkByLinkedID(_ context.Context, id string) (database.UserLink, error) {
	q.mutex.RLock()
	defer q.mutex.RUnlock()

	for _, link := range q.userLinks {
		user, err := q.getUserByIDNoLock(link.UserID)
		if err == nil && user.Deleted {
			continue
		}
		if link.LinkedID == id {
			return link, nil
		}
	}
	return database.UserLink{}, sql.ErrNoRows
}

func (q *FakeQuerier) GetUserLinkByUserIDLoginType(_ context.Context, params database.GetUserLinkByUserIDLoginTypeParams) (database.UserLink, error) {
	if err := validateDatabaseType(params); err != nil {
		return database.UserLink{}, err
	}

	q.mutex.RLock()
	defer q.mutex.RUnlock()

	for _, link := range q.userLinks {
		if link.UserID == params.UserID && link.LoginType == params.LoginType {
			return link, nil
		}
	}
	return database.UserLink{}, sql.ErrNoRows
}

func (q *FakeQuerier) GetUserLinksByUserID(_ context.Context, userID uuid.UUID) ([]database.UserLink, error) {
	q.mutex.RLock()
	defer q.mutex.RUnlock()
	uls := make([]database.UserLink, 0)
	for _, ul := range q.userLinks {
		if ul.UserID == userID {
			uls = append(uls, ul)
		}
	}
	return uls, nil
}

func (q *FakeQuerier) GetUserNotificationPreferences(_ context.Context, userID uuid.UUID) ([]database.NotificationPreference, error) {
	q.mutex.RLock()
	defer q.mutex.RUnlock()

	out := make([]database.NotificationPreference, 0, len(q.notificationPreferences))
	for _, np := range q.notificationPreferences {
		if np.UserID != userID {
			continue
		}

		out = append(out, np)
	}

	return out, nil
}

func (q *FakeQuerier) GetUserStatusCounts(_ context.Context, arg database.GetUserStatusCountsParams) ([]database.GetUserStatusCountsRow, error) {
	q.mutex.RLock()
	defer q.mutex.RUnlock()

	err := validateDatabaseType(arg)
	if err != nil {
		return nil, err
	}

	result := make([]database.GetUserStatusCountsRow, 0)
	for _, change := range q.userStatusChanges {
		if change.ChangedAt.Before(arg.StartTime) || change.ChangedAt.After(arg.EndTime) {
			continue
		}
		date := time.Date(change.ChangedAt.Year(), change.ChangedAt.Month(), change.ChangedAt.Day(), 0, 0, 0, 0, time.UTC)
		if !slices.ContainsFunc(result, func(r database.GetUserStatusCountsRow) bool {
			return r.Status == change.NewStatus && r.Date.Equal(date)
		}) {
			result = append(result, database.GetUserStatusCountsRow{
				Status: change.NewStatus,
				Date:   date,
				Count:  1,
			})
		} else {
			for i, r := range result {
				if r.Status == change.NewStatus && r.Date.Equal(date) {
					result[i].Count++
					break
				}
			}
		}
	}

	return result, nil
}

func (q *FakeQuerier) GetUserTerminalFont(ctx context.Context, userID uuid.UUID) (string, error) {
	q.mutex.RLock()
	defer q.mutex.RUnlock()

	for _, uc := range q.userConfigs {
		if uc.UserID != userID || uc.Key != "terminal_font" {
			continue
		}
		return uc.Value, nil
	}

	return "", sql.ErrNoRows
}

func (q *FakeQuerier) GetUserThemePreference(_ context.Context, userID uuid.UUID) (string, error) {
	q.mutex.RLock()
	defer q.mutex.RUnlock()

	for _, uc := range q.userConfigs {
		if uc.UserID != userID || uc.Key != "theme_preference" {
			continue
		}
		return uc.Value, nil
	}

	return "", sql.ErrNoRows
}

func (q *FakeQuerier) GetUserWorkspaceBuildParameters(_ context.Context, params database.GetUserWorkspaceBuildParametersParams) ([]database.GetUserWorkspaceBuildParametersRow, error) {
	q.mutex.RLock()
	defer q.mutex.RUnlock()

	userWorkspaceIDs := make(map[uuid.UUID]struct{})
	for _, ws := range q.workspaces {
		if ws.OwnerID != params.OwnerID {
			continue
		}
		if ws.TemplateID != params.TemplateID {
			continue
		}
		userWorkspaceIDs[ws.ID] = struct{}{}
	}

	userWorkspaceBuilds := make(map[uuid.UUID]struct{})
	for _, wb := range q.workspaceBuilds {
		if _, ok := userWorkspaceIDs[wb.WorkspaceID]; !ok {
			continue
		}
		userWorkspaceBuilds[wb.ID] = struct{}{}
	}

	templateVersions := make(map[uuid.UUID]struct{})
	for _, tv := range q.templateVersions {
		if tv.TemplateID.UUID != params.TemplateID {
			continue
		}
		templateVersions[tv.ID] = struct{}{}
	}

	tvps := make(map[string]struct{})
	for _, tvp := range q.templateVersionParameters {
		if _, ok := templateVersions[tvp.TemplateVersionID]; !ok {
			continue
		}

		if _, ok := tvps[tvp.Name]; !ok && !tvp.Ephemeral {
			tvps[tvp.Name] = struct{}{}
		}
	}

	userWorkspaceBuildParameters := make(map[string]database.GetUserWorkspaceBuildParametersRow)
	for _, wbp := range q.workspaceBuildParameters {
		if _, ok := userWorkspaceBuilds[wbp.WorkspaceBuildID]; !ok {
			continue
		}
		if _, ok := tvps[wbp.Name]; !ok {
			continue
		}
		userWorkspaceBuildParameters[wbp.Name] = database.GetUserWorkspaceBuildParametersRow{
			Name:  wbp.Name,
			Value: wbp.Value,
		}
	}

	return maps.Values(userWorkspaceBuildParameters), nil
}

func (q *FakeQuerier) GetUsers(_ context.Context, params database.GetUsersParams) ([]database.GetUsersRow, error) {
	if err := validateDatabaseType(params); err != nil {
		return nil, err
	}

	q.mutex.RLock()
	defer q.mutex.RUnlock()

	// Avoid side-effect of sorting.
	users := make([]database.User, len(q.users))
	copy(users, q.users)

	// Database orders by username
	slices.SortFunc(users, func(a, b database.User) int {
		return slice.Ascending(strings.ToLower(a.Username), strings.ToLower(b.Username))
	})

	// Filter out deleted since they should never be returned..
	tmp := make([]database.User, 0, len(users))
	for _, user := range users {
		if !user.Deleted {
			tmp = append(tmp, user)
		}
	}
	users = tmp

	if params.AfterID != uuid.Nil {
		found := false
		for i, v := range users {
			if v.ID == params.AfterID {
				// We want to return all users after index i.
				users = users[i+1:]
				found = true
				break
			}
		}

		// If no users after the time, then we return an empty list.
		if !found {
			return []database.GetUsersRow{}, nil
		}
	}

	if params.Search != "" {
		tmp := make([]database.User, 0, len(users))
		for i, user := range users {
			if strings.Contains(strings.ToLower(user.Email), strings.ToLower(params.Search)) {
				tmp = append(tmp, users[i])
			} else if strings.Contains(strings.ToLower(user.Username), strings.ToLower(params.Search)) {
				tmp = append(tmp, users[i])
			}
		}
		users = tmp
	}

	if len(params.Status) > 0 {
		usersFilteredByStatus := make([]database.User, 0, len(users))
		for i, user := range users {
			if slice.ContainsCompare(params.Status, user.Status, func(a, b database.UserStatus) bool {
				return strings.EqualFold(string(a), string(b))
			}) {
				usersFilteredByStatus = append(usersFilteredByStatus, users[i])
			}
		}
		users = usersFilteredByStatus
	}

	if len(params.RbacRole) > 0 && !slice.Contains(params.RbacRole, rbac.RoleMember().String()) {
		usersFilteredByRole := make([]database.User, 0, len(users))
		for i, user := range users {
			if slice.OverlapCompare(params.RbacRole, user.RBACRoles, strings.EqualFold) {
				usersFilteredByRole = append(usersFilteredByRole, users[i])
			}
		}
		users = usersFilteredByRole
	}

	if len(params.LoginType) > 0 {
		usersFilteredByLoginType := make([]database.User, 0, len(users))
		for i, user := range users {
			if slice.ContainsCompare(params.LoginType, user.LoginType, func(a, b database.LoginType) bool {
				return strings.EqualFold(string(a), string(b))
			}) {
				usersFilteredByLoginType = append(usersFilteredByLoginType, users[i])
			}
		}
		users = usersFilteredByLoginType
	}

	if !params.CreatedBefore.IsZero() {
		usersFilteredByCreatedAt := make([]database.User, 0, len(users))
		for i, user := range users {
			if user.CreatedAt.Before(params.CreatedBefore) {
				usersFilteredByCreatedAt = append(usersFilteredByCreatedAt, users[i])
			}
		}
		users = usersFilteredByCreatedAt
	}

	if !params.CreatedAfter.IsZero() {
		usersFilteredByCreatedAt := make([]database.User, 0, len(users))
		for i, user := range users {
			if user.CreatedAt.After(params.CreatedAfter) {
				usersFilteredByCreatedAt = append(usersFilteredByCreatedAt, users[i])
			}
		}
		users = usersFilteredByCreatedAt
	}

	if !params.LastSeenBefore.IsZero() {
		usersFilteredByLastSeen := make([]database.User, 0, len(users))
		for i, user := range users {
			if user.LastSeenAt.Before(params.LastSeenBefore) {
				usersFilteredByLastSeen = append(usersFilteredByLastSeen, users[i])
			}
		}
		users = usersFilteredByLastSeen
	}

	if !params.LastSeenAfter.IsZero() {
		usersFilteredByLastSeen := make([]database.User, 0, len(users))
		for i, user := range users {
			if user.LastSeenAt.After(params.LastSeenAfter) {
				usersFilteredByLastSeen = append(usersFilteredByLastSeen, users[i])
			}
		}
		users = usersFilteredByLastSeen
	}

	if !params.IncludeSystem {
		users = slices.DeleteFunc(users, func(u database.User) bool {
			return u.IsSystem
		})
	}

	if params.GithubComUserID != 0 {
		usersFilteredByGithubComUserID := make([]database.User, 0, len(users))
		for i, user := range users {
			if user.GithubComUserID.Int64 == params.GithubComUserID {
				usersFilteredByGithubComUserID = append(usersFilteredByGithubComUserID, users[i])
			}
		}
		users = usersFilteredByGithubComUserID
	}

	beforePageCount := len(users)

	if params.OffsetOpt > 0 {
		if int(params.OffsetOpt) > len(users)-1 {
			return []database.GetUsersRow{}, nil
		}
		users = users[params.OffsetOpt:]
	}

	if params.LimitOpt > 0 {
		if int(params.LimitOpt) > len(users) {
			// #nosec G115 - Safe conversion as users slice length is expected to be within int32 range
			params.LimitOpt = int32(len(users))
		}
		users = users[:params.LimitOpt]
	}

	return convertUsers(users, int64(beforePageCount)), nil
}

func (q *FakeQuerier) GetUsersByIDs(_ context.Context, ids []uuid.UUID) ([]database.User, error) {
	q.mutex.RLock()
	defer q.mutex.RUnlock()

	users := make([]database.User, 0)
	for _, user := range q.users {
		for _, id := range ids {
			if user.ID != id {
				continue
			}
			users = append(users, user)
		}
	}
	return users, nil
}

func (q *FakeQuerier) GetWebpushSubscriptionsByUserID(_ context.Context, userID uuid.UUID) ([]database.WebpushSubscription, error) {
	q.mutex.RLock()
	defer q.mutex.RUnlock()

	out := make([]database.WebpushSubscription, 0)
	for _, subscription := range q.webpushSubscriptions {
		if subscription.UserID == userID {
			out = append(out, subscription)
		}
	}

	return out, nil
}

func (q *FakeQuerier) GetWebpushVAPIDKeys(_ context.Context) (database.GetWebpushVAPIDKeysRow, error) {
	q.mutex.RLock()
	defer q.mutex.RUnlock()

	if q.webpushVAPIDPublicKey == "" && q.webpushVAPIDPrivateKey == "" {
		return database.GetWebpushVAPIDKeysRow{}, sql.ErrNoRows
	}

	return database.GetWebpushVAPIDKeysRow{
		VapidPublicKey:  q.webpushVAPIDPublicKey,
		VapidPrivateKey: q.webpushVAPIDPrivateKey,
	}, nil
}

func (q *FakeQuerier) GetWorkspaceAgentAndLatestBuildByAuthToken(_ context.Context, authToken uuid.UUID) (database.GetWorkspaceAgentAndLatestBuildByAuthTokenRow, error) {
	q.mutex.RLock()
	defer q.mutex.RUnlock()
	rows := []database.GetWorkspaceAgentAndLatestBuildByAuthTokenRow{}
	// We want to return the latest build number for each workspace
	latestBuildNumber := make(map[uuid.UUID]int32)

	for _, agt := range q.workspaceAgents {
		// get the related workspace and user
		for _, res := range q.workspaceResources {
			if agt.ResourceID != res.ID {
				continue
			}
			for _, build := range q.workspaceBuilds {
				if build.JobID != res.JobID {
					continue
				}
				for _, ws := range q.workspaces {
					if build.WorkspaceID != ws.ID {
						continue
					}
					if ws.Deleted {
						continue
					}
					row := database.GetWorkspaceAgentAndLatestBuildByAuthTokenRow{
						WorkspaceTable: database.WorkspaceTable{
							ID:         ws.ID,
							TemplateID: ws.TemplateID,
						},
						WorkspaceAgent: agt,
						WorkspaceBuild: build,
					}
					usr, err := q.getUserByIDNoLock(ws.OwnerID)
					if err != nil {
						return database.GetWorkspaceAgentAndLatestBuildByAuthTokenRow{}, sql.ErrNoRows
					}
					row.WorkspaceTable.OwnerID = usr.ID

					// Keep track of the latest build number
					rows = append(rows, row)
					if build.BuildNumber > latestBuildNumber[ws.ID] {
						latestBuildNumber[ws.ID] = build.BuildNumber
					}
				}
			}
		}
	}

	for i := range rows {
		if rows[i].WorkspaceAgent.AuthToken != authToken {
			continue
		}

		if rows[i].WorkspaceBuild.BuildNumber != latestBuildNumber[rows[i].WorkspaceTable.ID] {
			continue
		}

		return rows[i], nil
	}

	return database.GetWorkspaceAgentAndLatestBuildByAuthTokenRow{}, sql.ErrNoRows
}

func (q *FakeQuerier) GetWorkspaceAgentByID(ctx context.Context, id uuid.UUID) (database.WorkspaceAgent, error) {
	q.mutex.RLock()
	defer q.mutex.RUnlock()

	return q.getWorkspaceAgentByIDNoLock(ctx, id)
}

func (q *FakeQuerier) GetWorkspaceAgentByInstanceID(_ context.Context, instanceID string) (database.WorkspaceAgent, error) {
	q.mutex.RLock()
	defer q.mutex.RUnlock()

	// The schema sorts this by created at, so we iterate the array backwards.
	for i := len(q.workspaceAgents) - 1; i >= 0; i-- {
		agent := q.workspaceAgents[i]
		if agent.AuthInstanceID.Valid && agent.AuthInstanceID.String == instanceID {
			return agent, nil
		}
	}
	return database.WorkspaceAgent{}, sql.ErrNoRows
}

func (q *FakeQuerier) GetWorkspaceAgentDevcontainersByAgentID(_ context.Context, workspaceAgentID uuid.UUID) ([]database.WorkspaceAgentDevcontainer, error) {
	q.mutex.RLock()
	defer q.mutex.RUnlock()

	devcontainers := make([]database.WorkspaceAgentDevcontainer, 0)
	for _, dc := range q.workspaceAgentDevcontainers {
		if dc.WorkspaceAgentID == workspaceAgentID {
			devcontainers = append(devcontainers, dc)
		}
	}
	if len(devcontainers) == 0 {
		return nil, sql.ErrNoRows
	}
	return devcontainers, nil
}

func (q *FakeQuerier) GetWorkspaceAgentLifecycleStateByID(ctx context.Context, id uuid.UUID) (database.GetWorkspaceAgentLifecycleStateByIDRow, error) {
	q.mutex.RLock()
	defer q.mutex.RUnlock()

	agent, err := q.getWorkspaceAgentByIDNoLock(ctx, id)
	if err != nil {
		return database.GetWorkspaceAgentLifecycleStateByIDRow{}, err
	}
	return database.GetWorkspaceAgentLifecycleStateByIDRow{
		LifecycleState: agent.LifecycleState,
		StartedAt:      agent.StartedAt,
		ReadyAt:        agent.ReadyAt,
	}, nil
}

func (q *FakeQuerier) GetWorkspaceAgentLogSourcesByAgentIDs(_ context.Context, ids []uuid.UUID) ([]database.WorkspaceAgentLogSource, error) {
	q.mutex.RLock()
	defer q.mutex.RUnlock()

	logSources := make([]database.WorkspaceAgentLogSource, 0)
	for _, logSource := range q.workspaceAgentLogSources {
		for _, id := range ids {
			if logSource.WorkspaceAgentID == id {
				logSources = append(logSources, logSource)
				break
			}
		}
	}
	return logSources, nil
}

func (q *FakeQuerier) GetWorkspaceAgentLogsAfter(_ context.Context, arg database.GetWorkspaceAgentLogsAfterParams) ([]database.WorkspaceAgentLog, error) {
	if err := validateDatabaseType(arg); err != nil {
		return nil, err
	}

	q.mutex.RLock()
	defer q.mutex.RUnlock()

	logs := []database.WorkspaceAgentLog{}
	for _, log := range q.workspaceAgentLogs {
		if log.AgentID != arg.AgentID {
			continue
		}
		if arg.CreatedAfter != 0 && log.ID <= arg.CreatedAfter {
			continue
		}
		logs = append(logs, log)
	}
	return logs, nil
}

func (q *FakeQuerier) GetWorkspaceAgentMetadata(_ context.Context, arg database.GetWorkspaceAgentMetadataParams) ([]database.WorkspaceAgentMetadatum, error) {
	if err := validateDatabaseType(arg); err != nil {
		return nil, err
	}

	q.mutex.RLock()
	defer q.mutex.RUnlock()

	metadata := make([]database.WorkspaceAgentMetadatum, 0)
	for _, m := range q.workspaceAgentMetadata {
		if m.WorkspaceAgentID == arg.WorkspaceAgentID {
			if len(arg.Keys) > 0 && !slices.Contains(arg.Keys, m.Key) {
				continue
			}
			metadata = append(metadata, m)
		}
	}
	return metadata, nil
}

func (q *FakeQuerier) GetWorkspaceAgentPortShare(_ context.Context, arg database.GetWorkspaceAgentPortShareParams) (database.WorkspaceAgentPortShare, error) {
	err := validateDatabaseType(arg)
	if err != nil {
		return database.WorkspaceAgentPortShare{}, err
	}

	q.mutex.RLock()
	defer q.mutex.RUnlock()

	for _, share := range q.workspaceAgentPortShares {
		if share.WorkspaceID == arg.WorkspaceID && share.AgentName == arg.AgentName && share.Port == arg.Port {
			return share, nil
		}
	}

	return database.WorkspaceAgentPortShare{}, sql.ErrNoRows
}

func (q *FakeQuerier) GetWorkspaceAgentScriptTimingsByBuildID(ctx context.Context, id uuid.UUID) ([]database.GetWorkspaceAgentScriptTimingsByBuildIDRow, error) {
	q.mutex.RLock()
	defer q.mutex.RUnlock()

	build, err := q.getWorkspaceBuildByIDNoLock(ctx, id)
	if err != nil {
		return nil, xerrors.Errorf("get build: %w", err)
	}

	resources, err := q.getWorkspaceResourcesByJobIDNoLock(ctx, build.JobID)
	if err != nil {
		return nil, xerrors.Errorf("get resources: %w", err)
	}
	resourceIDs := make([]uuid.UUID, 0, len(resources))
	for _, res := range resources {
		resourceIDs = append(resourceIDs, res.ID)
	}

	agents, err := q.getWorkspaceAgentsByResourceIDsNoLock(ctx, resourceIDs)
	if err != nil {
		return nil, xerrors.Errorf("get agents: %w", err)
	}
	agentIDs := make([]uuid.UUID, 0, len(agents))
	for _, agent := range agents {
		agentIDs = append(agentIDs, agent.ID)
	}

	scripts, err := q.getWorkspaceAgentScriptsByAgentIDsNoLock(agentIDs)
	if err != nil {
		return nil, xerrors.Errorf("get scripts: %w", err)
	}
	scriptIDs := make([]uuid.UUID, 0, len(scripts))
	for _, script := range scripts {
		scriptIDs = append(scriptIDs, script.ID)
	}

	rows := []database.GetWorkspaceAgentScriptTimingsByBuildIDRow{}
	for _, t := range q.workspaceAgentScriptTimings {
		if !slice.Contains(scriptIDs, t.ScriptID) {
			continue
		}

		var script database.WorkspaceAgentScript
		for _, s := range scripts {
			if s.ID == t.ScriptID {
				script = s
				break
			}
		}
		if script.ID == uuid.Nil {
			return nil, xerrors.Errorf("script with ID %s not found", t.ScriptID)
		}

		var agent database.WorkspaceAgent
		for _, a := range agents {
			if a.ID == script.WorkspaceAgentID {
				agent = a
				break
			}
		}
		if agent.ID == uuid.Nil {
			return nil, xerrors.Errorf("agent with ID %s not found", t.ScriptID)
		}

		rows = append(rows, database.GetWorkspaceAgentScriptTimingsByBuildIDRow{
			ScriptID:           t.ScriptID,
			StartedAt:          t.StartedAt,
			EndedAt:            t.EndedAt,
			ExitCode:           t.ExitCode,
			Stage:              t.Stage,
			Status:             t.Status,
			DisplayName:        script.DisplayName,
			WorkspaceAgentID:   agent.ID,
			WorkspaceAgentName: agent.Name,
		})
	}

	// We want to only return the first script run for each Script ID.
	slices.SortFunc(rows, func(a, b database.GetWorkspaceAgentScriptTimingsByBuildIDRow) int {
		return a.StartedAt.Compare(b.StartedAt)
	})
	rows = slices.CompactFunc(rows, func(e1, e2 database.GetWorkspaceAgentScriptTimingsByBuildIDRow) bool {
		return e1.ScriptID == e2.ScriptID
	})

	return rows, nil
}

func (q *FakeQuerier) GetWorkspaceAgentScriptsByAgentIDs(_ context.Context, ids []uuid.UUID) ([]database.WorkspaceAgentScript, error) {
	q.mutex.RLock()
	defer q.mutex.RUnlock()

	return q.getWorkspaceAgentScriptsByAgentIDsNoLock(ids)
}

func (q *FakeQuerier) GetWorkspaceAgentStats(_ context.Context, createdAfter time.Time) ([]database.GetWorkspaceAgentStatsRow, error) {
	q.mutex.RLock()
	defer q.mutex.RUnlock()

	agentStatsCreatedAfter := make([]database.WorkspaceAgentStat, 0)
	for _, agentStat := range q.workspaceAgentStats {
		if agentStat.CreatedAt.After(createdAfter) || agentStat.CreatedAt.Equal(createdAfter) {
			agentStatsCreatedAfter = append(agentStatsCreatedAfter, agentStat)
		}
	}

	latestAgentStats := map[uuid.UUID]database.WorkspaceAgentStat{}
	for _, agentStat := range q.workspaceAgentStats {
		if agentStat.CreatedAt.After(createdAfter) || agentStat.CreatedAt.Equal(createdAfter) {
			latestAgentStats[agentStat.AgentID] = agentStat
		}
	}

	statByAgent := map[uuid.UUID]database.GetWorkspaceAgentStatsRow{}
	for agentID, agentStat := range latestAgentStats {
		stat := statByAgent[agentID]
		stat.AgentID = agentStat.AgentID
		stat.TemplateID = agentStat.TemplateID
		stat.UserID = agentStat.UserID
		stat.WorkspaceID = agentStat.WorkspaceID
		stat.SessionCountVSCode += agentStat.SessionCountVSCode
		stat.SessionCountJetBrains += agentStat.SessionCountJetBrains
		stat.SessionCountReconnectingPTY += agentStat.SessionCountReconnectingPTY
		stat.SessionCountSSH += agentStat.SessionCountSSH
		statByAgent[stat.AgentID] = stat
	}

	latenciesByAgent := map[uuid.UUID][]float64{}
	minimumDateByAgent := map[uuid.UUID]time.Time{}
	for _, agentStat := range agentStatsCreatedAfter {
		if agentStat.ConnectionMedianLatencyMS <= 0 {
			continue
		}
		stat := statByAgent[agentStat.AgentID]
		minimumDate := minimumDateByAgent[agentStat.AgentID]
		if agentStat.CreatedAt.Before(minimumDate) || minimumDate.IsZero() {
			minimumDateByAgent[agentStat.AgentID] = agentStat.CreatedAt
		}
		stat.WorkspaceRxBytes += agentStat.RxBytes
		stat.WorkspaceTxBytes += agentStat.TxBytes
		statByAgent[agentStat.AgentID] = stat
		latenciesByAgent[agentStat.AgentID] = append(latenciesByAgent[agentStat.AgentID], agentStat.ConnectionMedianLatencyMS)
	}

	for _, stat := range statByAgent {
		stat.AggregatedFrom = minimumDateByAgent[stat.AgentID]
		statByAgent[stat.AgentID] = stat

		latencies, ok := latenciesByAgent[stat.AgentID]
		if !ok {
			continue
		}
		stat.WorkspaceConnectionLatency50 = tryPercentileCont(latencies, 50)
		stat.WorkspaceConnectionLatency95 = tryPercentileCont(latencies, 95)
		statByAgent[stat.AgentID] = stat
	}

	stats := make([]database.GetWorkspaceAgentStatsRow, 0, len(statByAgent))
	for _, agent := range statByAgent {
		stats = append(stats, agent)
	}
	return stats, nil
}

func (q *FakeQuerier) GetWorkspaceAgentStatsAndLabels(ctx context.Context, createdAfter time.Time) ([]database.GetWorkspaceAgentStatsAndLabelsRow, error) {
	q.mutex.RLock()
	defer q.mutex.RUnlock()

	agentStatsCreatedAfter := make([]database.WorkspaceAgentStat, 0)
	latestAgentStats := map[uuid.UUID]database.WorkspaceAgentStat{}

	for _, agentStat := range q.workspaceAgentStats {
		if agentStat.CreatedAt.After(createdAfter) {
			agentStatsCreatedAfter = append(agentStatsCreatedAfter, agentStat)
			latestAgentStats[agentStat.AgentID] = agentStat
		}
	}

	statByAgent := map[uuid.UUID]database.GetWorkspaceAgentStatsAndLabelsRow{}

	// Session and connection metrics
	for _, agentStat := range latestAgentStats {
		stat := statByAgent[agentStat.AgentID]
		stat.SessionCountVSCode += agentStat.SessionCountVSCode
		stat.SessionCountJetBrains += agentStat.SessionCountJetBrains
		stat.SessionCountReconnectingPTY += agentStat.SessionCountReconnectingPTY
		stat.SessionCountSSH += agentStat.SessionCountSSH
		stat.ConnectionCount += agentStat.ConnectionCount
		if agentStat.ConnectionMedianLatencyMS >= 0 && stat.ConnectionMedianLatencyMS < agentStat.ConnectionMedianLatencyMS {
			stat.ConnectionMedianLatencyMS = agentStat.ConnectionMedianLatencyMS
		}
		statByAgent[agentStat.AgentID] = stat
	}

	// Tx, Rx metrics
	for _, agentStat := range agentStatsCreatedAfter {
		stat := statByAgent[agentStat.AgentID]
		stat.RxBytes += agentStat.RxBytes
		stat.TxBytes += agentStat.TxBytes
		statByAgent[agentStat.AgentID] = stat
	}

	// Labels
	for _, agentStat := range agentStatsCreatedAfter {
		stat := statByAgent[agentStat.AgentID]

		user, err := q.getUserByIDNoLock(agentStat.UserID)
		if err != nil {
			return nil, err
		}

		stat.Username = user.Username

		workspace, err := q.getWorkspaceByIDNoLock(ctx, agentStat.WorkspaceID)
		if err != nil {
			return nil, err
		}
		stat.WorkspaceName = workspace.Name

		agent, err := q.getWorkspaceAgentByIDNoLock(ctx, agentStat.AgentID)
		if err != nil {
			return nil, err
		}
		stat.AgentName = agent.Name

		statByAgent[agentStat.AgentID] = stat
	}

	stats := make([]database.GetWorkspaceAgentStatsAndLabelsRow, 0, len(statByAgent))
	for _, agent := range statByAgent {
		stats = append(stats, agent)
	}
	return stats, nil
}

func (q *FakeQuerier) GetWorkspaceAgentUsageStats(_ context.Context, createdAt time.Time) ([]database.GetWorkspaceAgentUsageStatsRow, error) {
	q.mutex.RLock()
	defer q.mutex.RUnlock()

	type agentStatsKey struct {
		UserID      uuid.UUID
		AgentID     uuid.UUID
		WorkspaceID uuid.UUID
		TemplateID  uuid.UUID
	}

	type minuteStatsKey struct {
		agentStatsKey
		MinuteBucket time.Time
	}

	latestAgentStats := map[agentStatsKey]database.GetWorkspaceAgentUsageStatsRow{}
	latestAgentLatencies := map[agentStatsKey][]float64{}
	for _, agentStat := range q.workspaceAgentStats {
		key := agentStatsKey{
			UserID:      agentStat.UserID,
			AgentID:     agentStat.AgentID,
			WorkspaceID: agentStat.WorkspaceID,
			TemplateID:  agentStat.TemplateID,
		}
		if agentStat.CreatedAt.After(createdAt) {
			val, ok := latestAgentStats[key]
			if ok {
				val.WorkspaceRxBytes += agentStat.RxBytes
				val.WorkspaceTxBytes += agentStat.TxBytes
				latestAgentStats[key] = val
			} else {
				latestAgentStats[key] = database.GetWorkspaceAgentUsageStatsRow{
					UserID:           agentStat.UserID,
					AgentID:          agentStat.AgentID,
					WorkspaceID:      agentStat.WorkspaceID,
					TemplateID:       agentStat.TemplateID,
					AggregatedFrom:   createdAt,
					WorkspaceRxBytes: agentStat.RxBytes,
					WorkspaceTxBytes: agentStat.TxBytes,
				}
			}

			latencies, ok := latestAgentLatencies[key]
			if !ok {
				latestAgentLatencies[key] = []float64{agentStat.ConnectionMedianLatencyMS}
			} else {
				latestAgentLatencies[key] = append(latencies, agentStat.ConnectionMedianLatencyMS)
			}
		}
	}

	for key, latencies := range latestAgentLatencies {
		val, ok := latestAgentStats[key]
		if ok {
			val.WorkspaceConnectionLatency50 = tryPercentileCont(latencies, 50)
			val.WorkspaceConnectionLatency95 = tryPercentileCont(latencies, 95)
		}
		latestAgentStats[key] = val
	}

	type bucketRow struct {
		database.GetWorkspaceAgentUsageStatsRow
		MinuteBucket time.Time
	}

	minuteBuckets := make(map[minuteStatsKey]bucketRow)
	for _, agentStat := range q.workspaceAgentStats {
		if agentStat.Usage &&
			(agentStat.CreatedAt.After(createdAt) || agentStat.CreatedAt.Equal(createdAt)) &&
			agentStat.CreatedAt.Before(time.Now().Truncate(time.Minute)) {
			key := minuteStatsKey{
				agentStatsKey: agentStatsKey{
					UserID:      agentStat.UserID,
					AgentID:     agentStat.AgentID,
					WorkspaceID: agentStat.WorkspaceID,
					TemplateID:  agentStat.TemplateID,
				},
				MinuteBucket: agentStat.CreatedAt.Truncate(time.Minute),
			}
			val, ok := minuteBuckets[key]
			if ok {
				val.SessionCountVSCode += agentStat.SessionCountVSCode
				val.SessionCountJetBrains += agentStat.SessionCountJetBrains
				val.SessionCountReconnectingPTY += agentStat.SessionCountReconnectingPTY
				val.SessionCountSSH += agentStat.SessionCountSSH
				minuteBuckets[key] = val
			} else {
				minuteBuckets[key] = bucketRow{
					GetWorkspaceAgentUsageStatsRow: database.GetWorkspaceAgentUsageStatsRow{
						UserID:                      agentStat.UserID,
						AgentID:                     agentStat.AgentID,
						WorkspaceID:                 agentStat.WorkspaceID,
						TemplateID:                  agentStat.TemplateID,
						SessionCountVSCode:          agentStat.SessionCountVSCode,
						SessionCountSSH:             agentStat.SessionCountSSH,
						SessionCountJetBrains:       agentStat.SessionCountJetBrains,
						SessionCountReconnectingPTY: agentStat.SessionCountReconnectingPTY,
					},
					MinuteBucket: agentStat.CreatedAt.Truncate(time.Minute),
				}
			}
		}
	}

	// Get the latest minute bucket for each agent.
	latestBuckets := make(map[uuid.UUID]bucketRow)
	for key, bucket := range minuteBuckets {
		latest, ok := latestBuckets[key.AgentID]
		if !ok || key.MinuteBucket.After(latest.MinuteBucket) {
			latestBuckets[key.AgentID] = bucket
		}
	}

	for key, stat := range latestAgentStats {
		bucket, ok := latestBuckets[stat.AgentID]
		if ok {
			stat.SessionCountVSCode = bucket.SessionCountVSCode
			stat.SessionCountJetBrains = bucket.SessionCountJetBrains
			stat.SessionCountReconnectingPTY = bucket.SessionCountReconnectingPTY
			stat.SessionCountSSH = bucket.SessionCountSSH
		}
		latestAgentStats[key] = stat
	}
	return maps.Values(latestAgentStats), nil
}

func (q *FakeQuerier) GetWorkspaceAgentUsageStatsAndLabels(_ context.Context, createdAt time.Time) ([]database.GetWorkspaceAgentUsageStatsAndLabelsRow, error) {
	q.mutex.RLock()
	defer q.mutex.RUnlock()

	type statsKey struct {
		AgentID     uuid.UUID
		UserID      uuid.UUID
		WorkspaceID uuid.UUID
	}

	latestAgentStats := map[statsKey]database.WorkspaceAgentStat{}
	maxConnMedianLatency := 0.0
	for _, agentStat := range q.workspaceAgentStats {
		key := statsKey{
			AgentID:     agentStat.AgentID,
			UserID:      agentStat.UserID,
			WorkspaceID: agentStat.WorkspaceID,
		}
		// WHERE workspace_agent_stats.created_at > $1
		// GROUP BY user_id, agent_id, workspace_id
		if agentStat.CreatedAt.After(createdAt) {
			val, ok := latestAgentStats[key]
			if !ok {
				val = agentStat
				val.SessionCountJetBrains = 0
				val.SessionCountReconnectingPTY = 0
				val.SessionCountSSH = 0
				val.SessionCountVSCode = 0
			} else {
				val.RxBytes += agentStat.RxBytes
				val.TxBytes += agentStat.TxBytes
			}
			if agentStat.ConnectionMedianLatencyMS > maxConnMedianLatency {
				val.ConnectionMedianLatencyMS = agentStat.ConnectionMedianLatencyMS
			}
			latestAgentStats[key] = val
		}
		// WHERE usage = true AND created_at > now() - '1 minute'::interval
		// GROUP BY user_id, agent_id, workspace_id
		if agentStat.Usage && agentStat.CreatedAt.After(dbtime.Now().Add(-time.Minute)) {
			val, ok := latestAgentStats[key]
			if !ok {
				latestAgentStats[key] = agentStat
			} else {
				val.SessionCountVSCode += agentStat.SessionCountVSCode
				val.SessionCountJetBrains += agentStat.SessionCountJetBrains
				val.SessionCountReconnectingPTY += agentStat.SessionCountReconnectingPTY
				val.SessionCountSSH += agentStat.SessionCountSSH
				val.ConnectionCount += agentStat.ConnectionCount
				latestAgentStats[key] = val
			}
		}
	}

	stats := make([]database.GetWorkspaceAgentUsageStatsAndLabelsRow, 0, len(latestAgentStats))
	for key, agentStat := range latestAgentStats {
		user, err := q.getUserByIDNoLock(key.UserID)
		if err != nil {
			return nil, err
		}
		workspace, err := q.getWorkspaceByIDNoLock(context.Background(), key.WorkspaceID)
		if err != nil {
			return nil, err
		}
		agent, err := q.getWorkspaceAgentByIDNoLock(context.Background(), key.AgentID)
		if err != nil {
			return nil, err
		}
		stats = append(stats, database.GetWorkspaceAgentUsageStatsAndLabelsRow{
			Username:                    user.Username,
			AgentName:                   agent.Name,
			WorkspaceName:               workspace.Name,
			RxBytes:                     agentStat.RxBytes,
			TxBytes:                     agentStat.TxBytes,
			SessionCountVSCode:          agentStat.SessionCountVSCode,
			SessionCountSSH:             agentStat.SessionCountSSH,
			SessionCountJetBrains:       agentStat.SessionCountJetBrains,
			SessionCountReconnectingPTY: agentStat.SessionCountReconnectingPTY,
			ConnectionCount:             agentStat.ConnectionCount,
			ConnectionMedianLatencyMS:   agentStat.ConnectionMedianLatencyMS,
		})
	}
	return stats, nil
}

func (q *FakeQuerier) GetWorkspaceAgentsByResourceIDs(ctx context.Context, resourceIDs []uuid.UUID) ([]database.WorkspaceAgent, error) {
	q.mutex.RLock()
	defer q.mutex.RUnlock()

	return q.getWorkspaceAgentsByResourceIDsNoLock(ctx, resourceIDs)
}

func (q *FakeQuerier) GetWorkspaceAgentsCreatedAfter(_ context.Context, after time.Time) ([]database.WorkspaceAgent, error) {
	q.mutex.RLock()
	defer q.mutex.RUnlock()

	workspaceAgents := make([]database.WorkspaceAgent, 0)
	for _, agent := range q.workspaceAgents {
		if agent.CreatedAt.After(after) {
			workspaceAgents = append(workspaceAgents, agent)
		}
	}
	return workspaceAgents, nil
}

func (q *FakeQuerier) GetWorkspaceAgentsInLatestBuildByWorkspaceID(ctx context.Context, workspaceID uuid.UUID) ([]database.WorkspaceAgent, error) {
	q.mutex.RLock()
	defer q.mutex.RUnlock()

	// Get latest build for workspace.
	workspaceBuild, err := q.getLatestWorkspaceBuildByWorkspaceIDNoLock(ctx, workspaceID)
	if err != nil {
		return nil, xerrors.Errorf("get latest workspace build: %w", err)
	}

	// Get resources for build.
	resources, err := q.getWorkspaceResourcesByJobIDNoLock(ctx, workspaceBuild.JobID)
	if err != nil {
		return nil, xerrors.Errorf("get workspace resources: %w", err)
	}
	if len(resources) == 0 {
		return []database.WorkspaceAgent{}, nil
	}

	resourceIDs := make([]uuid.UUID, len(resources))
	for i, resource := range resources {
		resourceIDs[i] = resource.ID
	}

	agents, err := q.getWorkspaceAgentsByResourceIDsNoLock(ctx, resourceIDs)
	if err != nil {
		return nil, xerrors.Errorf("get workspace agents: %w", err)
	}

	return agents, nil
}

func (q *FakeQuerier) GetWorkspaceAppByAgentIDAndSlug(ctx context.Context, arg database.GetWorkspaceAppByAgentIDAndSlugParams) (database.WorkspaceApp, error) {
	if err := validateDatabaseType(arg); err != nil {
		return database.WorkspaceApp{}, err
	}

	q.mutex.RLock()
	defer q.mutex.RUnlock()

	return q.getWorkspaceAppByAgentIDAndSlugNoLock(ctx, arg)
}

func (q *FakeQuerier) GetWorkspaceAppStatusesByAppIDs(_ context.Context, ids []uuid.UUID) ([]database.WorkspaceAppStatus, error) {
	q.mutex.RLock()
	defer q.mutex.RUnlock()

	statuses := make([]database.WorkspaceAppStatus, 0)
	for _, status := range q.workspaceAppStatuses {
		for _, id := range ids {
			if status.AppID == id {
				statuses = append(statuses, status)
			}
		}
	}
	return statuses, nil
}

func (q *FakeQuerier) GetWorkspaceAppsByAgentID(_ context.Context, id uuid.UUID) ([]database.WorkspaceApp, error) {
	q.mutex.RLock()
	defer q.mutex.RUnlock()

	apps := make([]database.WorkspaceApp, 0)
	for _, app := range q.workspaceApps {
		if app.AgentID == id {
			apps = append(apps, app)
		}
	}
	return apps, nil
}

func (q *FakeQuerier) GetWorkspaceAppsByAgentIDs(_ context.Context, ids []uuid.UUID) ([]database.WorkspaceApp, error) {
	q.mutex.RLock()
	defer q.mutex.RUnlock()

	apps := make([]database.WorkspaceApp, 0)
	for _, app := range q.workspaceApps {
		for _, id := range ids {
			if app.AgentID == id {
				apps = append(apps, app)
				break
			}
		}
	}
	return apps, nil
}

func (q *FakeQuerier) GetWorkspaceAppsCreatedAfter(_ context.Context, after time.Time) ([]database.WorkspaceApp, error) {
	q.mutex.RLock()
	defer q.mutex.RUnlock()

	apps := make([]database.WorkspaceApp, 0)
	for _, app := range q.workspaceApps {
		if app.CreatedAt.After(after) {
			apps = append(apps, app)
		}
	}
	return apps, nil
}

func (q *FakeQuerier) GetWorkspaceBuildByID(ctx context.Context, id uuid.UUID) (database.WorkspaceBuild, error) {
	q.mutex.RLock()
	defer q.mutex.RUnlock()

	return q.getWorkspaceBuildByIDNoLock(ctx, id)
}

func (q *FakeQuerier) GetWorkspaceBuildByJobID(_ context.Context, jobID uuid.UUID) (database.WorkspaceBuild, error) {
	q.mutex.RLock()
	defer q.mutex.RUnlock()

	for _, build := range q.workspaceBuilds {
		if build.JobID == jobID {
			return q.workspaceBuildWithUserNoLock(build), nil
		}
	}
	return database.WorkspaceBuild{}, sql.ErrNoRows
}

func (q *FakeQuerier) GetWorkspaceBuildByWorkspaceIDAndBuildNumber(_ context.Context, arg database.GetWorkspaceBuildByWorkspaceIDAndBuildNumberParams) (database.WorkspaceBuild, error) {
	if err := validateDatabaseType(arg); err != nil {
		return database.WorkspaceBuild{}, err
	}

	q.mutex.RLock()
	defer q.mutex.RUnlock()

	for _, workspaceBuild := range q.workspaceBuilds {
		if workspaceBuild.WorkspaceID != arg.WorkspaceID {
			continue
		}
		if workspaceBuild.BuildNumber != arg.BuildNumber {
			continue
		}
		return q.workspaceBuildWithUserNoLock(workspaceBuild), nil
	}
	return database.WorkspaceBuild{}, sql.ErrNoRows
}

func (q *FakeQuerier) GetWorkspaceBuildParameters(_ context.Context, workspaceBuildID uuid.UUID) ([]database.WorkspaceBuildParameter, error) {
	q.mutex.RLock()
	defer q.mutex.RUnlock()

	params := make([]database.WorkspaceBuildParameter, 0)
	for _, param := range q.workspaceBuildParameters {
		if param.WorkspaceBuildID != workspaceBuildID {
			continue
		}
		params = append(params, param)
	}
	return params, nil
}

func (q *FakeQuerier) GetWorkspaceBuildStatsByTemplates(ctx context.Context, since time.Time) ([]database.GetWorkspaceBuildStatsByTemplatesRow, error) {
	q.mutex.RLock()
	defer q.mutex.RUnlock()

	templateStats := map[uuid.UUID]database.GetWorkspaceBuildStatsByTemplatesRow{}
	for _, wb := range q.workspaceBuilds {
		job, err := q.getProvisionerJobByIDNoLock(ctx, wb.JobID)
		if err != nil {
			return nil, xerrors.Errorf("get provisioner job by ID: %w", err)
		}

		if !job.CompletedAt.Valid {
			continue
		}

		if wb.CreatedAt.Before(since) {
			continue
		}

		w, err := q.getWorkspaceByIDNoLock(ctx, wb.WorkspaceID)
		if err != nil {
			return nil, xerrors.Errorf("get workspace by ID: %w", err)
		}

		if _, ok := templateStats[w.TemplateID]; !ok {
			t, err := q.getTemplateByIDNoLock(ctx, w.TemplateID)
			if err != nil {
				return nil, xerrors.Errorf("get template by ID: %w", err)
			}

			templateStats[w.TemplateID] = database.GetWorkspaceBuildStatsByTemplatesRow{
				TemplateID:             w.TemplateID,
				TemplateName:           t.Name,
				TemplateDisplayName:    t.DisplayName,
				TemplateOrganizationID: w.OrganizationID,
			}
		}

		s := templateStats[w.TemplateID]
		s.TotalBuilds++
		if job.JobStatus == database.ProvisionerJobStatusFailed {
			s.FailedBuilds++
		}
		templateStats[w.TemplateID] = s
	}

	rows := make([]database.GetWorkspaceBuildStatsByTemplatesRow, 0, len(templateStats))
	for _, ts := range templateStats {
		rows = append(rows, ts)
	}

	sort.Slice(rows, func(i, j int) bool {
		return rows[i].TemplateName < rows[j].TemplateName
	})
	return rows, nil
}

func (q *FakeQuerier) GetWorkspaceBuildsByWorkspaceID(_ context.Context,
	params database.GetWorkspaceBuildsByWorkspaceIDParams,
) ([]database.WorkspaceBuild, error) {
	if err := validateDatabaseType(params); err != nil {
		return nil, err
	}

	q.mutex.RLock()
	defer q.mutex.RUnlock()

	history := make([]database.WorkspaceBuild, 0)
	for _, workspaceBuild := range q.workspaceBuilds {
		if workspaceBuild.CreatedAt.Before(params.Since) {
			continue
		}
		if workspaceBuild.WorkspaceID == params.WorkspaceID {
			history = append(history, q.workspaceBuildWithUserNoLock(workspaceBuild))
		}
	}

	// Order by build_number
	slices.SortFunc(history, func(a, b database.WorkspaceBuild) int {
		return slice.Descending(a.BuildNumber, b.BuildNumber)
	})

	if params.AfterID != uuid.Nil {
		found := false
		for i, v := range history {
			if v.ID == params.AfterID {
				// We want to return all builds after index i.
				history = history[i+1:]
				found = true
				break
			}
		}

		// If no builds after the time, then we return an empty list.
		if !found {
			return nil, sql.ErrNoRows
		}
	}

	if params.OffsetOpt > 0 {
		if int(params.OffsetOpt) > len(history)-1 {
			return nil, sql.ErrNoRows
		}
		history = history[params.OffsetOpt:]
	}

	if params.LimitOpt > 0 {
		if int(params.LimitOpt) > len(history) {
			// #nosec G115 - Safe conversion as history slice length is expected to be within int32 range
			params.LimitOpt = int32(len(history))
		}
		history = history[:params.LimitOpt]
	}

	if len(history) == 0 {
		return nil, sql.ErrNoRows
	}
	return history, nil
}

func (q *FakeQuerier) GetWorkspaceBuildsCreatedAfter(_ context.Context, after time.Time) ([]database.WorkspaceBuild, error) {
	q.mutex.RLock()
	defer q.mutex.RUnlock()

	workspaceBuilds := make([]database.WorkspaceBuild, 0)
	for _, workspaceBuild := range q.workspaceBuilds {
		if workspaceBuild.CreatedAt.After(after) {
			workspaceBuilds = append(workspaceBuilds, q.workspaceBuildWithUserNoLock(workspaceBuild))
		}
	}
	return workspaceBuilds, nil
}

func (q *FakeQuerier) GetWorkspaceByAgentID(ctx context.Context, agentID uuid.UUID) (database.Workspace, error) {
	q.mutex.RLock()
	defer q.mutex.RUnlock()

	w, err := q.getWorkspaceByAgentIDNoLock(ctx, agentID)
	if err != nil {
		return database.Workspace{}, err
	}

	return w, nil
}

func (q *FakeQuerier) GetWorkspaceByID(ctx context.Context, id uuid.UUID) (database.Workspace, error) {
	q.mutex.RLock()
	defer q.mutex.RUnlock()

	return q.getWorkspaceByIDNoLock(ctx, id)
}

func (q *FakeQuerier) GetWorkspaceByOwnerIDAndName(_ context.Context, arg database.GetWorkspaceByOwnerIDAndNameParams) (database.Workspace, error) {
	if err := validateDatabaseType(arg); err != nil {
		return database.Workspace{}, err
	}

	q.mutex.RLock()
	defer q.mutex.RUnlock()

	var found *database.WorkspaceTable
	for _, workspace := range q.workspaces {
		workspace := workspace
		if workspace.OwnerID != arg.OwnerID {
			continue
		}
		if !strings.EqualFold(workspace.Name, arg.Name) {
			continue
		}
		if workspace.Deleted != arg.Deleted {
			continue
		}

		// Return the most recent workspace with the given name
		if found == nil || workspace.CreatedAt.After(found.CreatedAt) {
			found = &workspace
		}
	}
	if found != nil {
		return q.extendWorkspace(*found), nil
	}
	return database.Workspace{}, sql.ErrNoRows
}

func (q *FakeQuerier) GetWorkspaceByWorkspaceAppID(_ context.Context, workspaceAppID uuid.UUID) (database.Workspace, error) {
	if err := validateDatabaseType(workspaceAppID); err != nil {
		return database.Workspace{}, err
	}

	q.mutex.RLock()
	defer q.mutex.RUnlock()

	for _, workspaceApp := range q.workspaceApps {
		workspaceApp := workspaceApp
		if workspaceApp.ID == workspaceAppID {
			return q.getWorkspaceByAgentIDNoLock(context.Background(), workspaceApp.AgentID)
		}
	}
	return database.Workspace{}, sql.ErrNoRows
}

func (q *FakeQuerier) GetWorkspaceModulesByJobID(_ context.Context, jobID uuid.UUID) ([]database.WorkspaceModule, error) {
	q.mutex.RLock()
	defer q.mutex.RUnlock()

	modules := make([]database.WorkspaceModule, 0)
	for _, module := range q.workspaceModules {
		if module.JobID == jobID {
			modules = append(modules, module)
		}
	}
	return modules, nil
}

func (q *FakeQuerier) GetWorkspaceModulesCreatedAfter(_ context.Context, createdAt time.Time) ([]database.WorkspaceModule, error) {
	q.mutex.RLock()
	defer q.mutex.RUnlock()

	modules := make([]database.WorkspaceModule, 0)
	for _, module := range q.workspaceModules {
		if module.CreatedAt.After(createdAt) {
			modules = append(modules, module)
		}
	}
	return modules, nil
}

func (q *FakeQuerier) GetWorkspaceProxies(_ context.Context) ([]database.WorkspaceProxy, error) {
	q.mutex.RLock()
	defer q.mutex.RUnlock()

	cpy := make([]database.WorkspaceProxy, 0, len(q.workspaceProxies))

	for _, p := range q.workspaceProxies {
		if !p.Deleted {
			cpy = append(cpy, p)
		}
	}
	return cpy, nil
}

func (q *FakeQuerier) GetWorkspaceProxyByHostname(_ context.Context, params database.GetWorkspaceProxyByHostnameParams) (database.WorkspaceProxy, error) {
	q.mutex.RLock()
	defer q.mutex.RUnlock()

	// Return zero rows if this is called with a non-sanitized hostname. The SQL
	// version of this query does the same thing.
	if !validProxyByHostnameRegex.MatchString(params.Hostname) {
		return database.WorkspaceProxy{}, sql.ErrNoRows
	}

	// This regex matches the SQL version.
	accessURLRegex := regexp.MustCompile(`[^:]*://` + regexp.QuoteMeta(params.Hostname) + `([:/]?.)*`)

	for _, proxy := range q.workspaceProxies {
		if proxy.Deleted {
			continue
		}
		if params.AllowAccessUrl && accessURLRegex.MatchString(proxy.Url) {
			return proxy, nil
		}

		// Compile the app hostname regex. This is slow sadly.
		if params.AllowWildcardHostname {
			wildcardRegexp, err := appurl.CompileHostnamePattern(proxy.WildcardHostname)
			if err != nil {
				return database.WorkspaceProxy{}, xerrors.Errorf("compile hostname pattern %q for proxy %q (%s): %w", proxy.WildcardHostname, proxy.Name, proxy.ID.String(), err)
			}
			if _, ok := appurl.ExecuteHostnamePattern(wildcardRegexp, params.Hostname); ok {
				return proxy, nil
			}
		}
	}

	return database.WorkspaceProxy{}, sql.ErrNoRows
}

func (q *FakeQuerier) GetWorkspaceProxyByID(_ context.Context, id uuid.UUID) (database.WorkspaceProxy, error) {
	q.mutex.RLock()
	defer q.mutex.RUnlock()

	for _, proxy := range q.workspaceProxies {
		if proxy.ID == id {
			return proxy, nil
		}
	}
	return database.WorkspaceProxy{}, sql.ErrNoRows
}

func (q *FakeQuerier) GetWorkspaceProxyByName(_ context.Context, name string) (database.WorkspaceProxy, error) {
	q.mutex.Lock()
	defer q.mutex.Unlock()

	for _, proxy := range q.workspaceProxies {
		if proxy.Deleted {
			continue
		}
		if proxy.Name == name {
			return proxy, nil
		}
	}
	return database.WorkspaceProxy{}, sql.ErrNoRows
}

func (q *FakeQuerier) GetWorkspaceResourceByID(_ context.Context, id uuid.UUID) (database.WorkspaceResource, error) {
	q.mutex.RLock()
	defer q.mutex.RUnlock()

	for _, resource := range q.workspaceResources {
		if resource.ID == id {
			return resource, nil
		}
	}
	return database.WorkspaceResource{}, sql.ErrNoRows
}

func (q *FakeQuerier) GetWorkspaceResourceMetadataByResourceIDs(_ context.Context, ids []uuid.UUID) ([]database.WorkspaceResourceMetadatum, error) {
	q.mutex.RLock()
	defer q.mutex.RUnlock()

	metadata := make([]database.WorkspaceResourceMetadatum, 0)
	for _, metadatum := range q.workspaceResourceMetadata {
		for _, id := range ids {
			if metadatum.WorkspaceResourceID == id {
				metadata = append(metadata, metadatum)
			}
		}
	}
	return metadata, nil
}

func (q *FakeQuerier) GetWorkspaceResourceMetadataCreatedAfter(ctx context.Context, after time.Time) ([]database.WorkspaceResourceMetadatum, error) {
	resources, err := q.GetWorkspaceResourcesCreatedAfter(ctx, after)
	if err != nil {
		return nil, err
	}
	resourceIDs := map[uuid.UUID]struct{}{}
	for _, resource := range resources {
		resourceIDs[resource.ID] = struct{}{}
	}

	q.mutex.RLock()
	defer q.mutex.RUnlock()

	metadata := make([]database.WorkspaceResourceMetadatum, 0)
	for _, m := range q.workspaceResourceMetadata {
		_, ok := resourceIDs[m.WorkspaceResourceID]
		if !ok {
			continue
		}
		metadata = append(metadata, m)
	}
	return metadata, nil
}

func (q *FakeQuerier) GetWorkspaceResourcesByJobID(ctx context.Context, jobID uuid.UUID) ([]database.WorkspaceResource, error) {
	q.mutex.RLock()
	defer q.mutex.RUnlock()

	return q.getWorkspaceResourcesByJobIDNoLock(ctx, jobID)
}

func (q *FakeQuerier) GetWorkspaceResourcesByJobIDs(_ context.Context, jobIDs []uuid.UUID) ([]database.WorkspaceResource, error) {
	q.mutex.RLock()
	defer q.mutex.RUnlock()

	resources := make([]database.WorkspaceResource, 0)
	for _, resource := range q.workspaceResources {
		for _, jobID := range jobIDs {
			if resource.JobID != jobID {
				continue
			}
			resources = append(resources, resource)
		}
	}
	return resources, nil
}

func (q *FakeQuerier) GetWorkspaceResourcesCreatedAfter(_ context.Context, after time.Time) ([]database.WorkspaceResource, error) {
	q.mutex.RLock()
	defer q.mutex.RUnlock()

	resources := make([]database.WorkspaceResource, 0)
	for _, resource := range q.workspaceResources {
		if resource.CreatedAt.After(after) {
			resources = append(resources, resource)
		}
	}
	return resources, nil
}

func (q *FakeQuerier) GetWorkspaceUniqueOwnerCountByTemplateIDs(_ context.Context, templateIds []uuid.UUID) ([]database.GetWorkspaceUniqueOwnerCountByTemplateIDsRow, error) {
	q.mutex.RLock()
	defer q.mutex.RUnlock()

	workspaceOwners := make(map[uuid.UUID]map[uuid.UUID]struct{})
	for _, workspace := range q.workspaces {
		if workspace.Deleted {
			continue
		}
		if !slices.Contains(templateIds, workspace.TemplateID) {
			continue
		}
		_, ok := workspaceOwners[workspace.TemplateID]
		if !ok {
			workspaceOwners[workspace.TemplateID] = make(map[uuid.UUID]struct{})
		}
		workspaceOwners[workspace.TemplateID][workspace.OwnerID] = struct{}{}
	}
	resp := make([]database.GetWorkspaceUniqueOwnerCountByTemplateIDsRow, 0)
	for _, templateID := range templateIds {
		count := len(workspaceOwners[templateID])
		resp = append(resp, database.GetWorkspaceUniqueOwnerCountByTemplateIDsRow{
			TemplateID:      templateID,
			UniqueOwnersSum: int64(count),
		})
	}

	return resp, nil
}

func (q *FakeQuerier) GetWorkspaces(ctx context.Context, arg database.GetWorkspacesParams) ([]database.GetWorkspacesRow, error) {
	if err := validateDatabaseType(arg); err != nil {
		return nil, err
	}

	// A nil auth filter means no auth filter.
	workspaceRows, err := q.GetAuthorizedWorkspaces(ctx, arg, nil)
	return workspaceRows, err
}

func (q *FakeQuerier) GetWorkspacesAndAgentsByOwnerID(ctx context.Context, ownerID uuid.UUID) ([]database.GetWorkspacesAndAgentsByOwnerIDRow, error) {
	// No auth filter.
	return q.GetAuthorizedWorkspacesAndAgentsByOwnerID(ctx, ownerID, nil)
}

func (q *FakeQuerier) GetWorkspacesByTemplateID(_ context.Context, templateID uuid.UUID) ([]database.WorkspaceTable, error) {
	q.mutex.RLock()
	defer q.mutex.RUnlock()

	workspaces := []database.WorkspaceTable{}
	for _, workspace := range q.workspaces {
		if workspace.TemplateID == templateID {
			workspaces = append(workspaces, workspace)
		}
	}

	return workspaces, nil
}

func (q *FakeQuerier) GetWorkspacesEligibleForTransition(ctx context.Context, now time.Time) ([]database.GetWorkspacesEligibleForTransitionRow, error) {
	q.mutex.RLock()
	defer q.mutex.RUnlock()

	workspaces := []database.GetWorkspacesEligibleForTransitionRow{}
	for _, workspace := range q.workspaces {
		build, err := q.getLatestWorkspaceBuildByWorkspaceIDNoLock(ctx, workspace.ID)
		if err != nil {
			return nil, xerrors.Errorf("get workspace build by ID: %w", err)
		}

		user, err := q.getUserByIDNoLock(workspace.OwnerID)
		if err != nil {
			return nil, xerrors.Errorf("get user by ID: %w", err)
		}

		job, err := q.getProvisionerJobByIDNoLock(ctx, build.JobID)
		if err != nil {
			return nil, xerrors.Errorf("get provisioner job by ID: %w", err)
		}

		template, err := q.getTemplateByIDNoLock(ctx, workspace.TemplateID)
		if err != nil {
			return nil, xerrors.Errorf("get template by ID: %w", err)
		}

		if workspace.Deleted {
			continue
		}

		if job.JobStatus != database.ProvisionerJobStatusFailed &&
			!workspace.DormantAt.Valid &&
			build.Transition == database.WorkspaceTransitionStart &&
			(user.Status == database.UserStatusSuspended || (!build.Deadline.IsZero() && build.Deadline.Before(now))) {
			workspaces = append(workspaces, database.GetWorkspacesEligibleForTransitionRow{
				ID:   workspace.ID,
				Name: workspace.Name,
			})
			continue
		}

		if user.Status == database.UserStatusActive &&
			job.JobStatus != database.ProvisionerJobStatusFailed &&
			build.Transition == database.WorkspaceTransitionStop &&
			workspace.AutostartSchedule.Valid &&
			// We do not know if workspace with a zero next start is eligible
			// for autostart, so we accept this false-positive. This can occur
			// when a coder version is upgraded and next_start_at has yet to
			// be set.
			(workspace.NextStartAt.Time.IsZero() ||
				!now.Before(workspace.NextStartAt.Time)) {
			workspaces = append(workspaces, database.GetWorkspacesEligibleForTransitionRow{
				ID:   workspace.ID,
				Name: workspace.Name,
			})
			continue
		}

		if !workspace.DormantAt.Valid &&
			template.TimeTilDormant > 0 &&
			now.Sub(workspace.LastUsedAt) >= time.Duration(template.TimeTilDormant) {
			workspaces = append(workspaces, database.GetWorkspacesEligibleForTransitionRow{
				ID:   workspace.ID,
				Name: workspace.Name,
			})
			continue
		}

		if workspace.DormantAt.Valid &&
			workspace.DeletingAt.Valid &&
			workspace.DeletingAt.Time.Before(now) &&
			template.TimeTilDormantAutoDelete > 0 {
			if build.Transition == database.WorkspaceTransitionDelete &&
				job.JobStatus == database.ProvisionerJobStatusFailed {
				if job.CanceledAt.Valid && now.Sub(job.CanceledAt.Time) <= 24*time.Hour {
					continue
				}

				if job.CompletedAt.Valid && now.Sub(job.CompletedAt.Time) <= 24*time.Hour {
					continue
				}
			}

			workspaces = append(workspaces, database.GetWorkspacesEligibleForTransitionRow{
				ID:   workspace.ID,
				Name: workspace.Name,
			})
			continue
		}

		if template.FailureTTL > 0 &&
			build.Transition == database.WorkspaceTransitionStart &&
			job.JobStatus == database.ProvisionerJobStatusFailed &&
			job.CompletedAt.Valid &&
			now.Sub(job.CompletedAt.Time) > time.Duration(template.FailureTTL) {
			workspaces = append(workspaces, database.GetWorkspacesEligibleForTransitionRow{
				ID:   workspace.ID,
				Name: workspace.Name,
			})
			continue
		}
	}

	return workspaces, nil
}

func (q *FakeQuerier) InsertAPIKey(_ context.Context, arg database.InsertAPIKeyParams) (database.APIKey, error) {
	if err := validateDatabaseType(arg); err != nil {
		return database.APIKey{}, err
	}

	q.mutex.Lock()
	defer q.mutex.Unlock()

	if arg.LifetimeSeconds == 0 {
		arg.LifetimeSeconds = 86400
	}

	for _, u := range q.users {
		if u.ID == arg.UserID && u.Deleted {
			return database.APIKey{}, xerrors.Errorf("refusing to create APIKey for deleted user")
		}
	}

	//nolint:gosimple
	key := database.APIKey{
		ID:              arg.ID,
		LifetimeSeconds: arg.LifetimeSeconds,
		HashedSecret:    arg.HashedSecret,
		IPAddress:       arg.IPAddress,
		UserID:          arg.UserID,
		ExpiresAt:       arg.ExpiresAt,
		CreatedAt:       arg.CreatedAt,
		UpdatedAt:       arg.UpdatedAt,
		LastUsed:        arg.LastUsed,
		LoginType:       arg.LoginType,
		Scope:           arg.Scope,
		TokenName:       arg.TokenName,
	}
	q.apiKeys = append(q.apiKeys, key)
	return key, nil
}

func (q *FakeQuerier) InsertAllUsersGroup(ctx context.Context, orgID uuid.UUID) (database.Group, error) {
	return q.InsertGroup(ctx, database.InsertGroupParams{
		ID:             orgID,
		Name:           database.EveryoneGroup,
		DisplayName:    "",
		OrganizationID: orgID,
		AvatarURL:      "",
		QuotaAllowance: 0,
	})
}

func (q *FakeQuerier) InsertAuditLog(_ context.Context, arg database.InsertAuditLogParams) (database.AuditLog, error) {
	if err := validateDatabaseType(arg); err != nil {
		return database.AuditLog{}, err
	}

	q.mutex.Lock()
	defer q.mutex.Unlock()

	alog := database.AuditLog(arg)

	q.auditLogs = append(q.auditLogs, alog)
	slices.SortFunc(q.auditLogs, func(a, b database.AuditLog) int {
		if a.Time.Before(b.Time) {
			return -1
		} else if a.Time.Equal(b.Time) {
			return 0
		}
		return 1
	})

	return alog, nil
}

func (q *FakeQuerier) InsertCryptoKey(_ context.Context, arg database.InsertCryptoKeyParams) (database.CryptoKey, error) {
	err := validateDatabaseType(arg)
	if err != nil {
		return database.CryptoKey{}, err
	}

	q.mutex.Lock()
	defer q.mutex.Unlock()

	key := database.CryptoKey{
		Feature:     arg.Feature,
		Sequence:    arg.Sequence,
		Secret:      arg.Secret,
		SecretKeyID: arg.SecretKeyID,
		StartsAt:    arg.StartsAt,
	}

	q.cryptoKeys = append(q.cryptoKeys, key)

	return key, nil
}

func (q *FakeQuerier) InsertCustomRole(_ context.Context, arg database.InsertCustomRoleParams) (database.CustomRole, error) {
	err := validateDatabaseType(arg)
	if err != nil {
		return database.CustomRole{}, err
	}

	q.mutex.RLock()
	defer q.mutex.RUnlock()
	for i := range q.customRoles {
		if strings.EqualFold(q.customRoles[i].Name, arg.Name) &&
			q.customRoles[i].OrganizationID.UUID == arg.OrganizationID.UUID {
			return database.CustomRole{}, errUniqueConstraint
		}
	}

	role := database.CustomRole{
		ID:              uuid.New(),
		Name:            arg.Name,
		DisplayName:     arg.DisplayName,
		OrganizationID:  arg.OrganizationID,
		SitePermissions: arg.SitePermissions,
		OrgPermissions:  arg.OrgPermissions,
		UserPermissions: arg.UserPermissions,
		CreatedAt:       dbtime.Now(),
		UpdatedAt:       dbtime.Now(),
	}
	q.customRoles = append(q.customRoles, role)

	return role, nil
}

func (q *FakeQuerier) InsertDBCryptKey(_ context.Context, arg database.InsertDBCryptKeyParams) error {
	err := validateDatabaseType(arg)
	if err != nil {
		return err
	}

	for _, key := range q.dbcryptKeys {
		if key.Number == arg.Number {
			return errUniqueConstraint
		}
	}

	q.dbcryptKeys = append(q.dbcryptKeys, database.DBCryptKey{
		Number:          arg.Number,
		ActiveKeyDigest: sql.NullString{String: arg.ActiveKeyDigest, Valid: true},
		Test:            arg.Test,
	})
	return nil
}

func (q *FakeQuerier) InsertDERPMeshKey(_ context.Context, id string) error {
	q.mutex.Lock()
	defer q.mutex.Unlock()

	q.derpMeshKey = id
	return nil
}

func (q *FakeQuerier) InsertDeploymentID(_ context.Context, id string) error {
	q.mutex.Lock()
	defer q.mutex.Unlock()

	q.deploymentID = id
	return nil
}

func (q *FakeQuerier) InsertExternalAuthLink(_ context.Context, arg database.InsertExternalAuthLinkParams) (database.ExternalAuthLink, error) {
	if err := validateDatabaseType(arg); err != nil {
		return database.ExternalAuthLink{}, err
	}

	q.mutex.Lock()
	defer q.mutex.Unlock()
	// nolint:gosimple
	gitAuthLink := database.ExternalAuthLink{
		ProviderID:             arg.ProviderID,
		UserID:                 arg.UserID,
		CreatedAt:              arg.CreatedAt,
		UpdatedAt:              arg.UpdatedAt,
		OAuthAccessToken:       arg.OAuthAccessToken,
		OAuthAccessTokenKeyID:  arg.OAuthAccessTokenKeyID,
		OAuthRefreshToken:      arg.OAuthRefreshToken,
		OAuthRefreshTokenKeyID: arg.OAuthRefreshTokenKeyID,
		OAuthExpiry:            arg.OAuthExpiry,
		OAuthExtra:             arg.OAuthExtra,
	}
	q.externalAuthLinks = append(q.externalAuthLinks, gitAuthLink)
	return gitAuthLink, nil
}

func (q *FakeQuerier) InsertFile(_ context.Context, arg database.InsertFileParams) (database.File, error) {
	if err := validateDatabaseType(arg); err != nil {
		return database.File{}, err
	}

	q.mutex.Lock()
	defer q.mutex.Unlock()

	//nolint:gosimple
	file := database.File{
		ID:        arg.ID,
		Hash:      arg.Hash,
		CreatedAt: arg.CreatedAt,
		CreatedBy: arg.CreatedBy,
		Mimetype:  arg.Mimetype,
		Data:      arg.Data,
	}
	q.files = append(q.files, file)
	return file, nil
}

func (q *FakeQuerier) InsertGitSSHKey(_ context.Context, arg database.InsertGitSSHKeyParams) (database.GitSSHKey, error) {
	if err := validateDatabaseType(arg); err != nil {
		return database.GitSSHKey{}, err
	}

	q.mutex.Lock()
	defer q.mutex.Unlock()

	//nolint:gosimple
	gitSSHKey := database.GitSSHKey{
		UserID:     arg.UserID,
		CreatedAt:  arg.CreatedAt,
		UpdatedAt:  arg.UpdatedAt,
		PrivateKey: arg.PrivateKey,
		PublicKey:  arg.PublicKey,
	}
	q.gitSSHKey = append(q.gitSSHKey, gitSSHKey)
	return gitSSHKey, nil
}

func (q *FakeQuerier) InsertGroup(_ context.Context, arg database.InsertGroupParams) (database.Group, error) {
	if err := validateDatabaseType(arg); err != nil {
		return database.Group{}, err
	}

	q.mutex.Lock()
	defer q.mutex.Unlock()

	for _, group := range q.groups {
		if group.OrganizationID == arg.OrganizationID &&
			group.Name == arg.Name {
			return database.Group{}, errUniqueConstraint
		}
	}

	//nolint:gosimple
	group := database.Group{
		ID:             arg.ID,
		Name:           arg.Name,
		DisplayName:    arg.DisplayName,
		OrganizationID: arg.OrganizationID,
		AvatarURL:      arg.AvatarURL,
		QuotaAllowance: arg.QuotaAllowance,
		Source:         database.GroupSourceUser,
	}

	q.groups = append(q.groups, group)

	return group, nil
}

func (q *FakeQuerier) InsertGroupMember(_ context.Context, arg database.InsertGroupMemberParams) error {
	if err := validateDatabaseType(arg); err != nil {
		return err
	}

	q.mutex.Lock()
	defer q.mutex.Unlock()

	for _, member := range q.groupMembers {
		if member.GroupID == arg.GroupID &&
			member.UserID == arg.UserID {
			return errUniqueConstraint
		}
	}

	//nolint:gosimple
	q.groupMembers = append(q.groupMembers, database.GroupMemberTable{
		GroupID: arg.GroupID,
		UserID:  arg.UserID,
	})

	return nil
}

func (q *FakeQuerier) InsertInboxNotification(_ context.Context, arg database.InsertInboxNotificationParams) (database.InboxNotification, error) {
	if err := validateDatabaseType(arg); err != nil {
		return database.InboxNotification{}, err
	}

	q.mutex.Lock()
	defer q.mutex.Unlock()

	notification := database.InboxNotification{
		ID:         arg.ID,
		UserID:     arg.UserID,
		TemplateID: arg.TemplateID,
		Targets:    arg.Targets,
		Title:      arg.Title,
		Content:    arg.Content,
		Icon:       arg.Icon,
		Actions:    arg.Actions,
		CreatedAt:  arg.CreatedAt,
	}

	q.inboxNotifications = append(q.inboxNotifications, notification)
	return notification, nil
}

func (q *FakeQuerier) InsertLicense(
	_ context.Context, arg database.InsertLicenseParams,
) (database.License, error) {
	if err := validateDatabaseType(arg); err != nil {
		return database.License{}, err
	}

	q.mutex.Lock()
	defer q.mutex.Unlock()

	l := database.License{
		ID:         q.lastLicenseID + 1,
		UploadedAt: arg.UploadedAt,
		JWT:        arg.JWT,
		Exp:        arg.Exp,
	}
	q.lastLicenseID = l.ID
	q.licenses = append(q.licenses, l)
	return l, nil
}

func (q *FakeQuerier) InsertMemoryResourceMonitor(_ context.Context, arg database.InsertMemoryResourceMonitorParams) (database.WorkspaceAgentMemoryResourceMonitor, error) {
	err := validateDatabaseType(arg)
	if err != nil {
		return database.WorkspaceAgentMemoryResourceMonitor{}, err
	}

	q.mutex.Lock()
	defer q.mutex.Unlock()

	//nolint:unconvert // The structs field-order differs so this is needed.
	monitor := database.WorkspaceAgentMemoryResourceMonitor(database.WorkspaceAgentMemoryResourceMonitor{
		AgentID:        arg.AgentID,
		Enabled:        arg.Enabled,
		State:          arg.State,
		Threshold:      arg.Threshold,
		CreatedAt:      arg.CreatedAt,
		UpdatedAt:      arg.UpdatedAt,
		DebouncedUntil: arg.DebouncedUntil,
	})

	q.workspaceAgentMemoryResourceMonitors = append(q.workspaceAgentMemoryResourceMonitors, monitor)
	return monitor, nil
}

func (q *FakeQuerier) InsertMissingGroups(_ context.Context, arg database.InsertMissingGroupsParams) ([]database.Group, error) {
	err := validateDatabaseType(arg)
	if err != nil {
		return nil, err
	}

	groupNameMap := make(map[string]struct{})
	for _, g := range arg.GroupNames {
		groupNameMap[g] = struct{}{}
	}

	q.mutex.Lock()
	defer q.mutex.Unlock()

	for _, g := range q.groups {
		if g.OrganizationID != arg.OrganizationID {
			continue
		}
		delete(groupNameMap, g.Name)
	}

	newGroups := make([]database.Group, 0, len(groupNameMap))
	for k := range groupNameMap {
		g := database.Group{
			ID:             uuid.New(),
			Name:           k,
			OrganizationID: arg.OrganizationID,
			AvatarURL:      "",
			QuotaAllowance: 0,
			DisplayName:    "",
			Source:         arg.Source,
		}
		q.groups = append(q.groups, g)
		newGroups = append(newGroups, g)
	}

	return newGroups, nil
}

func (q *FakeQuerier) InsertOAuth2ProviderApp(_ context.Context, arg database.InsertOAuth2ProviderAppParams) (database.OAuth2ProviderApp, error) {
	err := validateDatabaseType(arg)
	if err != nil {
		return database.OAuth2ProviderApp{}, err
	}

	q.mutex.Lock()
	defer q.mutex.Unlock()

	for _, app := range q.oauth2ProviderApps {
		if app.Name == arg.Name {
			return database.OAuth2ProviderApp{}, errUniqueConstraint
		}
	}

	//nolint:gosimple // Go wants database.OAuth2ProviderApp(arg), but we cannot be sure the structs will remain identical.
	app := database.OAuth2ProviderApp{
		ID:          arg.ID,
		CreatedAt:   arg.CreatedAt,
		UpdatedAt:   arg.UpdatedAt,
		Name:        arg.Name,
		Icon:        arg.Icon,
		CallbackURL: arg.CallbackURL,
	}
	q.oauth2ProviderApps = append(q.oauth2ProviderApps, app)

	return app, nil
}

func (q *FakeQuerier) InsertOAuth2ProviderAppCode(_ context.Context, arg database.InsertOAuth2ProviderAppCodeParams) (database.OAuth2ProviderAppCode, error) {
	err := validateDatabaseType(arg)
	if err != nil {
		return database.OAuth2ProviderAppCode{}, err
	}

	q.mutex.Lock()
	defer q.mutex.Unlock()

	for _, app := range q.oauth2ProviderApps {
		if app.ID == arg.AppID {
			code := database.OAuth2ProviderAppCode{
				ID:           arg.ID,
				CreatedAt:    arg.CreatedAt,
				ExpiresAt:    arg.ExpiresAt,
				SecretPrefix: arg.SecretPrefix,
				HashedSecret: arg.HashedSecret,
				UserID:       arg.UserID,
				AppID:        arg.AppID,
			}
			q.oauth2ProviderAppCodes = append(q.oauth2ProviderAppCodes, code)
			return code, nil
		}
	}

	return database.OAuth2ProviderAppCode{}, sql.ErrNoRows
}

func (q *FakeQuerier) InsertOAuth2ProviderAppSecret(_ context.Context, arg database.InsertOAuth2ProviderAppSecretParams) (database.OAuth2ProviderAppSecret, error) {
	err := validateDatabaseType(arg)
	if err != nil {
		return database.OAuth2ProviderAppSecret{}, err
	}

	q.mutex.Lock()
	defer q.mutex.Unlock()

	for _, app := range q.oauth2ProviderApps {
		if app.ID == arg.AppID {
			secret := database.OAuth2ProviderAppSecret{
				ID:            arg.ID,
				CreatedAt:     arg.CreatedAt,
				SecretPrefix:  arg.SecretPrefix,
				HashedSecret:  arg.HashedSecret,
				DisplaySecret: arg.DisplaySecret,
				AppID:         arg.AppID,
			}
			q.oauth2ProviderAppSecrets = append(q.oauth2ProviderAppSecrets, secret)
			return secret, nil
		}
	}

	return database.OAuth2ProviderAppSecret{}, sql.ErrNoRows
}

func (q *FakeQuerier) InsertOAuth2ProviderAppToken(_ context.Context, arg database.InsertOAuth2ProviderAppTokenParams) (database.OAuth2ProviderAppToken, error) {
	err := validateDatabaseType(arg)
	if err != nil {
		return database.OAuth2ProviderAppToken{}, err
	}

	q.mutex.Lock()
	defer q.mutex.Unlock()

	for _, secret := range q.oauth2ProviderAppSecrets {
		if secret.ID == arg.AppSecretID {
			//nolint:gosimple // Go wants database.OAuth2ProviderAppToken(arg), but we cannot be sure the structs will remain identical.
			token := database.OAuth2ProviderAppToken{
				ID:          arg.ID,
				CreatedAt:   arg.CreatedAt,
				ExpiresAt:   arg.ExpiresAt,
				HashPrefix:  arg.HashPrefix,
				RefreshHash: arg.RefreshHash,
				APIKeyID:    arg.APIKeyID,
				AppSecretID: arg.AppSecretID,
			}
			q.oauth2ProviderAppTokens = append(q.oauth2ProviderAppTokens, token)
			return token, nil
		}
	}

	return database.OAuth2ProviderAppToken{}, sql.ErrNoRows
}

func (q *FakeQuerier) InsertOrganization(_ context.Context, arg database.InsertOrganizationParams) (database.Organization, error) {
	if err := validateDatabaseType(arg); err != nil {
		return database.Organization{}, err
	}

	q.mutex.Lock()
	defer q.mutex.Unlock()

	organization := database.Organization{
		ID:          arg.ID,
		Name:        arg.Name,
		DisplayName: arg.DisplayName,
		Description: arg.Description,
		Icon:        arg.Icon,
		CreatedAt:   arg.CreatedAt,
		UpdatedAt:   arg.UpdatedAt,
		IsDefault:   len(q.organizations) == 0,
	}
	q.organizations = append(q.organizations, organization)
	return organization, nil
}

func (q *FakeQuerier) InsertOrganizationMember(_ context.Context, arg database.InsertOrganizationMemberParams) (database.OrganizationMember, error) {
	if err := validateDatabaseType(arg); err != nil {
		return database.OrganizationMember{}, err
	}

	q.mutex.Lock()
	defer q.mutex.Unlock()

	if slices.IndexFunc(q.data.organizationMembers, func(member database.OrganizationMember) bool {
		return member.OrganizationID == arg.OrganizationID && member.UserID == arg.UserID
	}) >= 0 {
		// Error pulled from a live db error
		return database.OrganizationMember{}, &pq.Error{
			Severity:   "ERROR",
			Code:       "23505",
			Message:    "duplicate key value violates unique constraint \"organization_members_pkey\"",
			Detail:     "Key (organization_id, user_id)=(f7de1f4e-5833-4410-a28d-0a105f96003f, 36052a80-4a7f-4998-a7ca-44cefa608d3e) already exists.",
			Table:      "organization_members",
			Constraint: "organization_members_pkey",
		}
	}

	//nolint:gosimple
	organizationMember := database.OrganizationMember{
		OrganizationID: arg.OrganizationID,
		UserID:         arg.UserID,
		CreatedAt:      arg.CreatedAt,
		UpdatedAt:      arg.UpdatedAt,
		Roles:          arg.Roles,
	}
	q.organizationMembers = append(q.organizationMembers, organizationMember)
	return organizationMember, nil
}

func (q *FakeQuerier) InsertPreset(_ context.Context, arg database.InsertPresetParams) (database.TemplateVersionPreset, error) {
	err := validateDatabaseType(arg)
	if err != nil {
		return database.TemplateVersionPreset{}, err
	}

	q.mutex.Lock()
	defer q.mutex.Unlock()

	//nolint:gosimple // arg needs to keep its type for interface reasons and that type is not appropriate for preset below.
	preset := database.TemplateVersionPreset{
		ID:                uuid.New(),
		TemplateVersionID: arg.TemplateVersionID,
		Name:              arg.Name,
		CreatedAt:         arg.CreatedAt,
		DesiredInstances:  arg.DesiredInstances,
		InvalidateAfterSecs: sql.NullInt32{
			Int32: 0,
			Valid: true,
		},
	}
	q.presets = append(q.presets, preset)
	return preset, nil
}

func (q *FakeQuerier) InsertPresetParameters(_ context.Context, arg database.InsertPresetParametersParams) ([]database.TemplateVersionPresetParameter, error) {
	err := validateDatabaseType(arg)
	if err != nil {
		return nil, err
	}

	q.mutex.Lock()
	defer q.mutex.Unlock()

	presetParameters := make([]database.TemplateVersionPresetParameter, 0, len(arg.Names))
	for i, v := range arg.Names {
		presetParameter := database.TemplateVersionPresetParameter{
			ID:                      uuid.New(),
			TemplateVersionPresetID: arg.TemplateVersionPresetID,
			Name:                    v,
			Value:                   arg.Values[i],
		}
		presetParameters = append(presetParameters, presetParameter)
		q.presetParameters = append(q.presetParameters, presetParameter)
	}

	return presetParameters, nil
}

func (q *FakeQuerier) InsertProvisionerJob(_ context.Context, arg database.InsertProvisionerJobParams) (database.ProvisionerJob, error) {
	if err := validateDatabaseType(arg); err != nil {
		return database.ProvisionerJob{}, err
	}

	q.mutex.Lock()
	defer q.mutex.Unlock()

	job := database.ProvisionerJob{
		ID:             arg.ID,
		CreatedAt:      arg.CreatedAt,
		UpdatedAt:      arg.UpdatedAt,
		OrganizationID: arg.OrganizationID,
		InitiatorID:    arg.InitiatorID,
		Provisioner:    arg.Provisioner,
		StorageMethod:  arg.StorageMethod,
		FileID:         arg.FileID,
		Type:           arg.Type,
		Input:          arg.Input,
		Tags:           maps.Clone(arg.Tags),
		TraceMetadata:  arg.TraceMetadata,
	}
	job.JobStatus = provisionerJobStatus(job)
	q.provisionerJobs = append(q.provisionerJobs, job)
	return job, nil
}

func (q *FakeQuerier) InsertProvisionerJobLogs(_ context.Context, arg database.InsertProvisionerJobLogsParams) ([]database.ProvisionerJobLog, error) {
	if err := validateDatabaseType(arg); err != nil {
		return nil, err
	}

	q.mutex.Lock()
	defer q.mutex.Unlock()

	logs := make([]database.ProvisionerJobLog, 0)
	id := int64(1)
	if len(q.provisionerJobLogs) > 0 {
		id = q.provisionerJobLogs[len(q.provisionerJobLogs)-1].ID
	}
	for index, output := range arg.Output {
		id++
		logs = append(logs, database.ProvisionerJobLog{
			ID:        id,
			JobID:     arg.JobID,
			CreatedAt: arg.CreatedAt[index],
			Source:    arg.Source[index],
			Level:     arg.Level[index],
			Stage:     arg.Stage[index],
			Output:    output,
		})
	}
	q.provisionerJobLogs = append(q.provisionerJobLogs, logs...)
	return logs, nil
}

func (q *FakeQuerier) InsertProvisionerJobTimings(_ context.Context, arg database.InsertProvisionerJobTimingsParams) ([]database.ProvisionerJobTiming, error) {
	err := validateDatabaseType(arg)
	if err != nil {
		return nil, err
	}

	q.mutex.Lock()
	defer q.mutex.Unlock()

	insertedTimings := make([]database.ProvisionerJobTiming, 0, len(arg.StartedAt))
	for i := range arg.StartedAt {
		timing := database.ProvisionerJobTiming{
			JobID:     arg.JobID,
			StartedAt: arg.StartedAt[i],
			EndedAt:   arg.EndedAt[i],
			Stage:     arg.Stage[i],
			Source:    arg.Source[i],
			Action:    arg.Action[i],
			Resource:  arg.Resource[i],
		}
		q.provisionerJobTimings = append(q.provisionerJobTimings, timing)
		insertedTimings = append(insertedTimings, timing)
	}

	return insertedTimings, nil
}

func (q *FakeQuerier) InsertProvisionerKey(_ context.Context, arg database.InsertProvisionerKeyParams) (database.ProvisionerKey, error) {
	err := validateDatabaseType(arg)
	if err != nil {
		return database.ProvisionerKey{}, err
	}

	q.mutex.Lock()
	defer q.mutex.Unlock()

	for _, key := range q.provisionerKeys {
		if key.ID == arg.ID || (key.OrganizationID == arg.OrganizationID && strings.EqualFold(key.Name, arg.Name)) {
			return database.ProvisionerKey{}, newUniqueConstraintError(database.UniqueProvisionerKeysOrganizationIDNameIndex)
		}
	}

	//nolint:gosimple
	provisionerKey := database.ProvisionerKey{
		ID:             arg.ID,
		CreatedAt:      arg.CreatedAt,
		OrganizationID: arg.OrganizationID,
		Name:           strings.ToLower(arg.Name),
		HashedSecret:   arg.HashedSecret,
		Tags:           arg.Tags,
	}
	q.provisionerKeys = append(q.provisionerKeys, provisionerKey)

	return provisionerKey, nil
}

func (q *FakeQuerier) InsertReplica(_ context.Context, arg database.InsertReplicaParams) (database.Replica, error) {
	if err := validateDatabaseType(arg); err != nil {
		return database.Replica{}, err
	}

	q.mutex.Lock()
	defer q.mutex.Unlock()

	replica := database.Replica{
		ID:              arg.ID,
		CreatedAt:       arg.CreatedAt,
		StartedAt:       arg.StartedAt,
		UpdatedAt:       arg.UpdatedAt,
		Hostname:        arg.Hostname,
		RegionID:        arg.RegionID,
		RelayAddress:    arg.RelayAddress,
		Version:         arg.Version,
		DatabaseLatency: arg.DatabaseLatency,
		Primary:         arg.Primary,
	}
	q.replicas = append(q.replicas, replica)
	return replica, nil
}

func (q *FakeQuerier) InsertTelemetryItemIfNotExists(_ context.Context, arg database.InsertTelemetryItemIfNotExistsParams) error {
	err := validateDatabaseType(arg)
	if err != nil {
		return err
	}

	q.mutex.Lock()
	defer q.mutex.Unlock()

	for _, item := range q.telemetryItems {
		if item.Key == arg.Key {
			return nil
		}
	}

	q.telemetryItems = append(q.telemetryItems, database.TelemetryItem{
		Key:       arg.Key,
		Value:     arg.Value,
		CreatedAt: time.Now(),
		UpdatedAt: time.Now(),
	})
	return nil
}

func (q *FakeQuerier) InsertTemplate(_ context.Context, arg database.InsertTemplateParams) error {
	if err := validateDatabaseType(arg); err != nil {
		return err
	}

	q.mutex.Lock()
	defer q.mutex.Unlock()

	//nolint:gosimple
	template := database.TemplateTable{
		ID:                           arg.ID,
		CreatedAt:                    arg.CreatedAt,
		UpdatedAt:                    arg.UpdatedAt,
		OrganizationID:               arg.OrganizationID,
		Name:                         arg.Name,
		Provisioner:                  arg.Provisioner,
		ActiveVersionID:              arg.ActiveVersionID,
		Description:                  arg.Description,
		CreatedBy:                    arg.CreatedBy,
		UserACL:                      arg.UserACL,
		GroupACL:                     arg.GroupACL,
		DisplayName:                  arg.DisplayName,
		Icon:                         arg.Icon,
		AllowUserCancelWorkspaceJobs: arg.AllowUserCancelWorkspaceJobs,
		AllowUserAutostart:           true,
		AllowUserAutostop:            true,
		MaxPortSharingLevel:          arg.MaxPortSharingLevel,
	}
	q.templates = append(q.templates, template)
	return nil
}

func (q *FakeQuerier) InsertTemplateVersion(_ context.Context, arg database.InsertTemplateVersionParams) error {
	if err := validateDatabaseType(arg); err != nil {
		return err
	}

	if len(arg.Message) > 1048576 {
		return xerrors.New("message too long")
	}

	q.mutex.Lock()
	defer q.mutex.Unlock()

	//nolint:gosimple
	version := database.TemplateVersionTable{
		ID:              arg.ID,
		TemplateID:      arg.TemplateID,
		OrganizationID:  arg.OrganizationID,
		CreatedAt:       arg.CreatedAt,
		UpdatedAt:       arg.UpdatedAt,
		Name:            arg.Name,
		Message:         arg.Message,
		Readme:          arg.Readme,
		JobID:           arg.JobID,
		CreatedBy:       arg.CreatedBy,
		SourceExampleID: arg.SourceExampleID,
	}
	q.templateVersions = append(q.templateVersions, version)
	return nil
}

func (q *FakeQuerier) InsertTemplateVersionParameter(_ context.Context, arg database.InsertTemplateVersionParameterParams) (database.TemplateVersionParameter, error) {
	if err := validateDatabaseType(arg); err != nil {
		return database.TemplateVersionParameter{}, err
	}

	q.mutex.Lock()
	defer q.mutex.Unlock()

	//nolint:gosimple
	param := database.TemplateVersionParameter{
		TemplateVersionID:   arg.TemplateVersionID,
		Name:                arg.Name,
		DisplayName:         arg.DisplayName,
		Description:         arg.Description,
		Type:                arg.Type,
		Mutable:             arg.Mutable,
		DefaultValue:        arg.DefaultValue,
		Icon:                arg.Icon,
		Options:             arg.Options,
		ValidationError:     arg.ValidationError,
		ValidationRegex:     arg.ValidationRegex,
		ValidationMin:       arg.ValidationMin,
		ValidationMax:       arg.ValidationMax,
		ValidationMonotonic: arg.ValidationMonotonic,
		Required:            arg.Required,
		DisplayOrder:        arg.DisplayOrder,
		Ephemeral:           arg.Ephemeral,
	}
	q.templateVersionParameters = append(q.templateVersionParameters, param)
	return param, nil
}

func (q *FakeQuerier) InsertTemplateVersionTerraformValuesByJobID(_ context.Context, arg database.InsertTemplateVersionTerraformValuesByJobIDParams) error {
	err := validateDatabaseType(arg)
	if err != nil {
		return err
	}

	q.mutex.Lock()
	defer q.mutex.Unlock()

	// Find the template version by the job_id
	templateVersion, ok := slice.Find(q.templateVersions, func(v database.TemplateVersionTable) bool {
		return v.JobID == arg.JobID
	})
	if !ok {
		return sql.ErrNoRows
	}

	if !json.Valid(arg.CachedPlan) {
		return xerrors.Errorf("cached plan must be valid json, received %q", string(arg.CachedPlan))
	}

	// Insert the new row
	row := database.TemplateVersionTerraformValue{
		TemplateVersionID: templateVersion.ID,
		CachedPlan:        arg.CachedPlan,
		UpdatedAt:         arg.UpdatedAt,
	}
	q.templateVersionTerraformValues = append(q.templateVersionTerraformValues, row)
	return nil
}

func (q *FakeQuerier) InsertTemplateVersionVariable(_ context.Context, arg database.InsertTemplateVersionVariableParams) (database.TemplateVersionVariable, error) {
	if err := validateDatabaseType(arg); err != nil {
		return database.TemplateVersionVariable{}, err
	}

	q.mutex.Lock()
	defer q.mutex.Unlock()

	//nolint:gosimple
	variable := database.TemplateVersionVariable{
		TemplateVersionID: arg.TemplateVersionID,
		Name:              arg.Name,
		Description:       arg.Description,
		Type:              arg.Type,
		Value:             arg.Value,
		DefaultValue:      arg.DefaultValue,
		Required:          arg.Required,
		Sensitive:         arg.Sensitive,
	}
	q.templateVersionVariables = append(q.templateVersionVariables, variable)
	return variable, nil
}

func (q *FakeQuerier) InsertTemplateVersionWorkspaceTag(_ context.Context, arg database.InsertTemplateVersionWorkspaceTagParams) (database.TemplateVersionWorkspaceTag, error) {
	err := validateDatabaseType(arg)
	if err != nil {
		return database.TemplateVersionWorkspaceTag{}, err
	}

	q.mutex.Lock()
	defer q.mutex.Unlock()

	//nolint:gosimple
	workspaceTag := database.TemplateVersionWorkspaceTag{
		TemplateVersionID: arg.TemplateVersionID,
		Key:               arg.Key,
		Value:             arg.Value,
	}
	q.templateVersionWorkspaceTags = append(q.templateVersionWorkspaceTags, workspaceTag)
	return workspaceTag, nil
}

func (q *FakeQuerier) InsertUser(_ context.Context, arg database.InsertUserParams) (database.User, error) {
	if err := validateDatabaseType(arg); err != nil {
		return database.User{}, err
	}

	q.mutex.Lock()
	defer q.mutex.Unlock()

	for _, user := range q.users {
		if user.Username == arg.Username && !user.Deleted {
			return database.User{}, errUniqueConstraint
		}
	}

	status := database.UserStatusDormant
	if arg.Status != "" {
		status = database.UserStatus(arg.Status)
	}

	user := database.User{
		ID:             arg.ID,
		Email:          arg.Email,
		HashedPassword: arg.HashedPassword,
		CreatedAt:      arg.CreatedAt,
		UpdatedAt:      arg.UpdatedAt,
		Username:       arg.Username,
		Name:           arg.Name,
		Status:         status,
		RBACRoles:      arg.RBACRoles,
		LoginType:      arg.LoginType,
		IsSystem:       false,
	}
	q.users = append(q.users, user)
	sort.Slice(q.users, func(i, j int) bool {
		return q.users[i].CreatedAt.Before(q.users[j].CreatedAt)
	})

	q.userStatusChanges = append(q.userStatusChanges, database.UserStatusChange{
		UserID:    user.ID,
		NewStatus: user.Status,
		ChangedAt: user.UpdatedAt,
	})
	return user, nil
}

func (q *FakeQuerier) InsertUserGroupsByID(_ context.Context, arg database.InsertUserGroupsByIDParams) ([]uuid.UUID, error) {
	err := validateDatabaseType(arg)
	if err != nil {
		return nil, err
	}

	q.mutex.Lock()
	defer q.mutex.Unlock()

	var groupIDs []uuid.UUID
	for _, group := range q.groups {
		for _, groupID := range arg.GroupIds {
			if group.ID == groupID {
				q.groupMembers = append(q.groupMembers, database.GroupMemberTable{
					UserID:  arg.UserID,
					GroupID: groupID,
				})
				groupIDs = append(groupIDs, group.ID)
			}
		}
	}

	return groupIDs, nil
}

func (q *FakeQuerier) InsertUserGroupsByName(_ context.Context, arg database.InsertUserGroupsByNameParams) error {
	err := validateDatabaseType(arg)
	if err != nil {
		return err
	}

	q.mutex.Lock()
	defer q.mutex.Unlock()

	var groupIDs []uuid.UUID
	for _, group := range q.groups {
		for _, groupName := range arg.GroupNames {
			if group.Name == groupName {
				groupIDs = append(groupIDs, group.ID)
			}
		}
	}

	for _, groupID := range groupIDs {
		q.groupMembers = append(q.groupMembers, database.GroupMemberTable{
			UserID:  arg.UserID,
			GroupID: groupID,
		})
	}

	return nil
}

func (q *FakeQuerier) InsertUserLink(_ context.Context, args database.InsertUserLinkParams) (database.UserLink, error) {
	q.mutex.Lock()
	defer q.mutex.Unlock()

	if u, err := q.getUserByIDNoLock(args.UserID); err == nil && u.Deleted {
		return database.UserLink{}, deletedUserLinkError
	}

	//nolint:gosimple
	link := database.UserLink{
		UserID:                 args.UserID,
		LoginType:              args.LoginType,
		LinkedID:               args.LinkedID,
		OAuthAccessToken:       args.OAuthAccessToken,
		OAuthAccessTokenKeyID:  args.OAuthAccessTokenKeyID,
		OAuthRefreshToken:      args.OAuthRefreshToken,
		OAuthRefreshTokenKeyID: args.OAuthRefreshTokenKeyID,
		OAuthExpiry:            args.OAuthExpiry,
		Claims:                 args.Claims,
	}

	q.userLinks = append(q.userLinks, link)

	return link, nil
}

func (q *FakeQuerier) InsertVolumeResourceMonitor(_ context.Context, arg database.InsertVolumeResourceMonitorParams) (database.WorkspaceAgentVolumeResourceMonitor, error) {
	err := validateDatabaseType(arg)
	if err != nil {
		return database.WorkspaceAgentVolumeResourceMonitor{}, err
	}

	q.mutex.Lock()
	defer q.mutex.Unlock()

	monitor := database.WorkspaceAgentVolumeResourceMonitor{
		AgentID:        arg.AgentID,
		Path:           arg.Path,
		Enabled:        arg.Enabled,
		State:          arg.State,
		Threshold:      arg.Threshold,
		CreatedAt:      arg.CreatedAt,
		UpdatedAt:      arg.UpdatedAt,
		DebouncedUntil: arg.DebouncedUntil,
	}

	q.workspaceAgentVolumeResourceMonitors = append(q.workspaceAgentVolumeResourceMonitors, monitor)
	return monitor, nil
}

func (q *FakeQuerier) InsertWebpushSubscription(_ context.Context, arg database.InsertWebpushSubscriptionParams) (database.WebpushSubscription, error) {
	err := validateDatabaseType(arg)
	if err != nil {
		return database.WebpushSubscription{}, err
	}

	q.mutex.Lock()
	defer q.mutex.Unlock()

	newSub := database.WebpushSubscription{
		ID:                uuid.New(),
		UserID:            arg.UserID,
		CreatedAt:         arg.CreatedAt,
		Endpoint:          arg.Endpoint,
		EndpointP256dhKey: arg.EndpointP256dhKey,
		EndpointAuthKey:   arg.EndpointAuthKey,
	}
	q.webpushSubscriptions = append(q.webpushSubscriptions, newSub)
	return newSub, nil
}

func (q *FakeQuerier) InsertWorkspace(_ context.Context, arg database.InsertWorkspaceParams) (database.WorkspaceTable, error) {
	if err := validateDatabaseType(arg); err != nil {
		return database.WorkspaceTable{}, err
	}

	q.mutex.Lock()
	defer q.mutex.Unlock()

	//nolint:gosimple
	workspace := database.WorkspaceTable{
		ID:                arg.ID,
		CreatedAt:         arg.CreatedAt,
		UpdatedAt:         arg.UpdatedAt,
		OwnerID:           arg.OwnerID,
		OrganizationID:    arg.OrganizationID,
		TemplateID:        arg.TemplateID,
		Name:              arg.Name,
		AutostartSchedule: arg.AutostartSchedule,
		Ttl:               arg.Ttl,
		LastUsedAt:        arg.LastUsedAt,
		AutomaticUpdates:  arg.AutomaticUpdates,
		NextStartAt:       arg.NextStartAt,
	}
	q.workspaces = append(q.workspaces, workspace)
	return workspace, nil
}

func (q *FakeQuerier) InsertWorkspaceAgent(_ context.Context, arg database.InsertWorkspaceAgentParams) (database.WorkspaceAgent, error) {
	if err := validateDatabaseType(arg); err != nil {
		return database.WorkspaceAgent{}, err
	}

	q.mutex.Lock()
	defer q.mutex.Unlock()

	agent := database.WorkspaceAgent{
		ID:                       arg.ID,
		CreatedAt:                arg.CreatedAt,
		UpdatedAt:                arg.UpdatedAt,
		ResourceID:               arg.ResourceID,
		AuthToken:                arg.AuthToken,
		AuthInstanceID:           arg.AuthInstanceID,
		EnvironmentVariables:     arg.EnvironmentVariables,
		Name:                     arg.Name,
		Architecture:             arg.Architecture,
		OperatingSystem:          arg.OperatingSystem,
		Directory:                arg.Directory,
		InstanceMetadata:         arg.InstanceMetadata,
		ResourceMetadata:         arg.ResourceMetadata,
		ConnectionTimeoutSeconds: arg.ConnectionTimeoutSeconds,
		TroubleshootingURL:       arg.TroubleshootingURL,
		MOTDFile:                 arg.MOTDFile,
		LifecycleState:           database.WorkspaceAgentLifecycleStateCreated,
		DisplayApps:              arg.DisplayApps,
		DisplayOrder:             arg.DisplayOrder,
	}

	q.workspaceAgents = append(q.workspaceAgents, agent)
	return agent, nil
}

func (q *FakeQuerier) InsertWorkspaceAgentDevcontainers(_ context.Context, arg database.InsertWorkspaceAgentDevcontainersParams) ([]database.WorkspaceAgentDevcontainer, error) {
	err := validateDatabaseType(arg)
	if err != nil {
		return nil, err
	}

	q.mutex.Lock()
	defer q.mutex.Unlock()

	for _, agent := range q.workspaceAgents {
		if agent.ID == arg.WorkspaceAgentID {
			var devcontainers []database.WorkspaceAgentDevcontainer
			for i, id := range arg.ID {
				devcontainers = append(devcontainers, database.WorkspaceAgentDevcontainer{
					WorkspaceAgentID: arg.WorkspaceAgentID,
					CreatedAt:        arg.CreatedAt,
					ID:               id,
					Name:             arg.Name[i],
					WorkspaceFolder:  arg.WorkspaceFolder[i],
					ConfigPath:       arg.ConfigPath[i],
				})
			}
			q.workspaceAgentDevcontainers = append(q.workspaceAgentDevcontainers, devcontainers...)
			return devcontainers, nil
		}
	}

	return nil, errForeignKeyConstraint
}

func (q *FakeQuerier) InsertWorkspaceAgentLogSources(_ context.Context, arg database.InsertWorkspaceAgentLogSourcesParams) ([]database.WorkspaceAgentLogSource, error) {
	err := validateDatabaseType(arg)
	if err != nil {
		return nil, err
	}

	q.mutex.Lock()
	defer q.mutex.Unlock()

	logSources := make([]database.WorkspaceAgentLogSource, 0)
	for index, source := range arg.ID {
		logSource := database.WorkspaceAgentLogSource{
			ID:               source,
			WorkspaceAgentID: arg.WorkspaceAgentID,
			CreatedAt:        arg.CreatedAt,
			DisplayName:      arg.DisplayName[index],
			Icon:             arg.Icon[index],
		}
		logSources = append(logSources, logSource)
	}
	q.workspaceAgentLogSources = append(q.workspaceAgentLogSources, logSources...)
	return logSources, nil
}

func (q *FakeQuerier) InsertWorkspaceAgentLogs(_ context.Context, arg database.InsertWorkspaceAgentLogsParams) ([]database.WorkspaceAgentLog, error) {
	if err := validateDatabaseType(arg); err != nil {
		return nil, err
	}

	q.mutex.Lock()
	defer q.mutex.Unlock()

	logs := []database.WorkspaceAgentLog{}
	id := int64(0)
	if len(q.workspaceAgentLogs) > 0 {
		id = q.workspaceAgentLogs[len(q.workspaceAgentLogs)-1].ID
	}
	outputLength := int32(0)
	for index, output := range arg.Output {
		id++
		logs = append(logs, database.WorkspaceAgentLog{
			ID:          id,
			AgentID:     arg.AgentID,
			CreatedAt:   arg.CreatedAt,
			Level:       arg.Level[index],
			LogSourceID: arg.LogSourceID,
			Output:      output,
		})
		// #nosec G115 - Safe conversion as log output length is expected to be within int32 range
		outputLength += int32(len(output))
	}
	for index, agent := range q.workspaceAgents {
		if agent.ID != arg.AgentID {
			continue
		}
		// Greater than 1MB, same as the PostgreSQL constraint!
		if agent.LogsLength+outputLength > (1 << 20) {
			return nil, &pq.Error{
				Constraint: "max_logs_length",
				Table:      "workspace_agents",
			}
		}
		agent.LogsLength += outputLength
		q.workspaceAgents[index] = agent
		break
	}
	q.workspaceAgentLogs = append(q.workspaceAgentLogs, logs...)
	return logs, nil
}

func (q *FakeQuerier) InsertWorkspaceAgentMetadata(_ context.Context, arg database.InsertWorkspaceAgentMetadataParams) error {
	q.mutex.Lock()
	defer q.mutex.Unlock()

	//nolint:gosimple
	metadatum := database.WorkspaceAgentMetadatum{
		WorkspaceAgentID: arg.WorkspaceAgentID,
		Script:           arg.Script,
		DisplayName:      arg.DisplayName,
		Key:              arg.Key,
		Timeout:          arg.Timeout,
		Interval:         arg.Interval,
		DisplayOrder:     arg.DisplayOrder,
	}

	q.workspaceAgentMetadata = append(q.workspaceAgentMetadata, metadatum)
	return nil
}

func (q *FakeQuerier) InsertWorkspaceAgentScriptTimings(_ context.Context, arg database.InsertWorkspaceAgentScriptTimingsParams) (database.WorkspaceAgentScriptTiming, error) {
	err := validateDatabaseType(arg)
	if err != nil {
		return database.WorkspaceAgentScriptTiming{}, err
	}

	q.mutex.Lock()
	defer q.mutex.Unlock()

	timing := database.WorkspaceAgentScriptTiming(arg)
	q.workspaceAgentScriptTimings = append(q.workspaceAgentScriptTimings, timing)

	return timing, nil
}

func (q *FakeQuerier) InsertWorkspaceAgentScripts(_ context.Context, arg database.InsertWorkspaceAgentScriptsParams) ([]database.WorkspaceAgentScript, error) {
	err := validateDatabaseType(arg)
	if err != nil {
		return nil, err
	}

	q.mutex.Lock()
	defer q.mutex.Unlock()

	scripts := make([]database.WorkspaceAgentScript, 0)
	for index, source := range arg.LogSourceID {
		script := database.WorkspaceAgentScript{
			LogSourceID:      source,
			WorkspaceAgentID: arg.WorkspaceAgentID,
			ID:               arg.ID[index],
			LogPath:          arg.LogPath[index],
			Script:           arg.Script[index],
			Cron:             arg.Cron[index],
			StartBlocksLogin: arg.StartBlocksLogin[index],
			RunOnStart:       arg.RunOnStart[index],
			RunOnStop:        arg.RunOnStop[index],
			TimeoutSeconds:   arg.TimeoutSeconds[index],
			CreatedAt:        arg.CreatedAt,
		}
		scripts = append(scripts, script)
	}
	q.workspaceAgentScripts = append(q.workspaceAgentScripts, scripts...)
	return scripts, nil
}

func (q *FakeQuerier) InsertWorkspaceAgentStats(_ context.Context, arg database.InsertWorkspaceAgentStatsParams) error {
	err := validateDatabaseType(arg)
	if err != nil {
		return err
	}

	q.mutex.Lock()
	defer q.mutex.Unlock()

	var connectionsByProto []map[string]int64
	if err := json.Unmarshal(arg.ConnectionsByProto, &connectionsByProto); err != nil {
		return err
	}
	for i := 0; i < len(arg.ID); i++ {
		cbp, err := json.Marshal(connectionsByProto[i])
		if err != nil {
			return xerrors.Errorf("failed to marshal connections_by_proto: %w", err)
		}
		stat := database.WorkspaceAgentStat{
			ID:                          arg.ID[i],
			CreatedAt:                   arg.CreatedAt[i],
			WorkspaceID:                 arg.WorkspaceID[i],
			AgentID:                     arg.AgentID[i],
			UserID:                      arg.UserID[i],
			ConnectionsByProto:          cbp,
			ConnectionCount:             arg.ConnectionCount[i],
			RxPackets:                   arg.RxPackets[i],
			RxBytes:                     arg.RxBytes[i],
			TxPackets:                   arg.TxPackets[i],
			TxBytes:                     arg.TxBytes[i],
			TemplateID:                  arg.TemplateID[i],
			SessionCountVSCode:          arg.SessionCountVSCode[i],
			SessionCountJetBrains:       arg.SessionCountJetBrains[i],
			SessionCountReconnectingPTY: arg.SessionCountReconnectingPTY[i],
			SessionCountSSH:             arg.SessionCountSSH[i],
			ConnectionMedianLatencyMS:   arg.ConnectionMedianLatencyMS[i],
			Usage:                       arg.Usage[i],
		}
		q.workspaceAgentStats = append(q.workspaceAgentStats, stat)
	}

	return nil
}

func (q *FakeQuerier) InsertWorkspaceApp(_ context.Context, arg database.InsertWorkspaceAppParams) (database.WorkspaceApp, error) {
	if err := validateDatabaseType(arg); err != nil {
		return database.WorkspaceApp{}, err
	}

	q.mutex.Lock()
	defer q.mutex.Unlock()

	if arg.SharingLevel == "" {
		arg.SharingLevel = database.AppSharingLevelOwner
	}

<<<<<<< HEAD
	if arg.CORSBehavior == "" {
		arg.CORSBehavior = database.AppCorsBehaviorSimple
=======
	if arg.OpenIn == "" {
		arg.OpenIn = database.WorkspaceAppOpenInSlimWindow
>>>>>>> 1da27a1e
	}

	// nolint:gosimple
	workspaceApp := database.WorkspaceApp{
		ID:                   arg.ID,
		AgentID:              arg.AgentID,
		CreatedAt:            arg.CreatedAt,
		Slug:                 arg.Slug,
		DisplayName:          arg.DisplayName,
		Icon:                 arg.Icon,
		Command:              arg.Command,
		Url:                  arg.Url,
		External:             arg.External,
		Subdomain:            arg.Subdomain,
		SharingLevel:         arg.SharingLevel,
		HealthcheckUrl:       arg.HealthcheckUrl,
		HealthcheckInterval:  arg.HealthcheckInterval,
		HealthcheckThreshold: arg.HealthcheckThreshold,
		Health:               arg.Health,
		Hidden:               arg.Hidden,
		DisplayOrder:         arg.DisplayOrder,
<<<<<<< HEAD
		CORSBehavior:         arg.CORSBehavior,
=======
		OpenIn:               arg.OpenIn,
>>>>>>> 1da27a1e
	}
	q.workspaceApps = append(q.workspaceApps, workspaceApp)
	return workspaceApp, nil
}

func (q *FakeQuerier) InsertWorkspaceAppStats(_ context.Context, arg database.InsertWorkspaceAppStatsParams) error {
	err := validateDatabaseType(arg)
	if err != nil {
		return err
	}

	q.mutex.Lock()
	defer q.mutex.Unlock()

InsertWorkspaceAppStatsLoop:
	for i := 0; i < len(arg.UserID); i++ {
		stat := database.WorkspaceAppStat{
			ID:               q.workspaceAppStatsLastInsertID + 1,
			UserID:           arg.UserID[i],
			WorkspaceID:      arg.WorkspaceID[i],
			AgentID:          arg.AgentID[i],
			AccessMethod:     arg.AccessMethod[i],
			SlugOrPort:       arg.SlugOrPort[i],
			SessionID:        arg.SessionID[i],
			SessionStartedAt: arg.SessionStartedAt[i],
			SessionEndedAt:   arg.SessionEndedAt[i],
			Requests:         arg.Requests[i],
		}
		for j, s := range q.workspaceAppStats {
			// Check unique constraint for upsert.
			if s.UserID == stat.UserID && s.AgentID == stat.AgentID && s.SessionID == stat.SessionID {
				q.workspaceAppStats[j].SessionEndedAt = stat.SessionEndedAt
				q.workspaceAppStats[j].Requests = stat.Requests
				continue InsertWorkspaceAppStatsLoop
			}
		}
		q.workspaceAppStats = append(q.workspaceAppStats, stat)
		q.workspaceAppStatsLastInsertID++
	}

	return nil
}

func (q *FakeQuerier) InsertWorkspaceAppStatus(_ context.Context, arg database.InsertWorkspaceAppStatusParams) (database.WorkspaceAppStatus, error) {
	err := validateDatabaseType(arg)
	if err != nil {
		return database.WorkspaceAppStatus{}, err
	}

	q.mutex.Lock()
	defer q.mutex.Unlock()

	status := database.WorkspaceAppStatus{
		ID:          arg.ID,
		CreatedAt:   arg.CreatedAt,
		WorkspaceID: arg.WorkspaceID,
		AgentID:     arg.AgentID,
		AppID:       arg.AppID,
		State:       arg.State,
		Message:     arg.Message,
		Uri:         arg.Uri,
	}
	q.workspaceAppStatuses = append(q.workspaceAppStatuses, status)
	return status, nil
}

func (q *FakeQuerier) InsertWorkspaceBuild(_ context.Context, arg database.InsertWorkspaceBuildParams) error {
	if err := validateDatabaseType(arg); err != nil {
		return err
	}

	q.mutex.Lock()
	defer q.mutex.Unlock()

	workspaceBuild := database.WorkspaceBuild{
		ID:                      arg.ID,
		CreatedAt:               arg.CreatedAt,
		UpdatedAt:               arg.UpdatedAt,
		WorkspaceID:             arg.WorkspaceID,
		TemplateVersionID:       arg.TemplateVersionID,
		BuildNumber:             arg.BuildNumber,
		Transition:              arg.Transition,
		InitiatorID:             arg.InitiatorID,
		JobID:                   arg.JobID,
		ProvisionerState:        arg.ProvisionerState,
		Deadline:                arg.Deadline,
		MaxDeadline:             arg.MaxDeadline,
		Reason:                  arg.Reason,
		TemplateVersionPresetID: arg.TemplateVersionPresetID,
	}
	q.workspaceBuilds = append(q.workspaceBuilds, workspaceBuild)
	return nil
}

func (q *FakeQuerier) InsertWorkspaceBuildParameters(_ context.Context, arg database.InsertWorkspaceBuildParametersParams) error {
	if err := validateDatabaseType(arg); err != nil {
		return err
	}

	q.mutex.Lock()
	defer q.mutex.Unlock()

	for index, name := range arg.Name {
		q.workspaceBuildParameters = append(q.workspaceBuildParameters, database.WorkspaceBuildParameter{
			WorkspaceBuildID: arg.WorkspaceBuildID,
			Name:             name,
			Value:            arg.Value[index],
		})
	}
	return nil
}

func (q *FakeQuerier) InsertWorkspaceModule(_ context.Context, arg database.InsertWorkspaceModuleParams) (database.WorkspaceModule, error) {
	err := validateDatabaseType(arg)
	if err != nil {
		return database.WorkspaceModule{}, err
	}

	q.mutex.Lock()
	defer q.mutex.Unlock()

	workspaceModule := database.WorkspaceModule(arg)
	q.workspaceModules = append(q.workspaceModules, workspaceModule)
	return workspaceModule, nil
}

func (q *FakeQuerier) InsertWorkspaceProxy(_ context.Context, arg database.InsertWorkspaceProxyParams) (database.WorkspaceProxy, error) {
	q.mutex.Lock()
	defer q.mutex.Unlock()

	lastRegionID := int32(0)
	for _, p := range q.workspaceProxies {
		if !p.Deleted && p.Name == arg.Name {
			return database.WorkspaceProxy{}, errUniqueConstraint
		}
		if p.RegionID > lastRegionID {
			lastRegionID = p.RegionID
		}
	}

	p := database.WorkspaceProxy{
		ID:                arg.ID,
		Name:              arg.Name,
		DisplayName:       arg.DisplayName,
		Icon:              arg.Icon,
		DerpEnabled:       arg.DerpEnabled,
		DerpOnly:          arg.DerpOnly,
		TokenHashedSecret: arg.TokenHashedSecret,
		RegionID:          lastRegionID + 1,
		CreatedAt:         arg.CreatedAt,
		UpdatedAt:         arg.UpdatedAt,
		Deleted:           false,
	}
	q.workspaceProxies = append(q.workspaceProxies, p)
	return p, nil
}

func (q *FakeQuerier) InsertWorkspaceResource(_ context.Context, arg database.InsertWorkspaceResourceParams) (database.WorkspaceResource, error) {
	if err := validateDatabaseType(arg); err != nil {
		return database.WorkspaceResource{}, err
	}

	q.mutex.Lock()
	defer q.mutex.Unlock()

	//nolint:gosimple
	resource := database.WorkspaceResource{
		ID:         arg.ID,
		CreatedAt:  arg.CreatedAt,
		JobID:      arg.JobID,
		Transition: arg.Transition,
		Type:       arg.Type,
		Name:       arg.Name,
		Hide:       arg.Hide,
		Icon:       arg.Icon,
		DailyCost:  arg.DailyCost,
		ModulePath: arg.ModulePath,
	}
	q.workspaceResources = append(q.workspaceResources, resource)
	return resource, nil
}

func (q *FakeQuerier) InsertWorkspaceResourceMetadata(_ context.Context, arg database.InsertWorkspaceResourceMetadataParams) ([]database.WorkspaceResourceMetadatum, error) {
	if err := validateDatabaseType(arg); err != nil {
		return nil, err
	}

	q.mutex.Lock()
	defer q.mutex.Unlock()

	metadata := make([]database.WorkspaceResourceMetadatum, 0)
	id := int64(1)
	if len(q.workspaceResourceMetadata) > 0 {
		id = q.workspaceResourceMetadata[len(q.workspaceResourceMetadata)-1].ID
	}
	for index, key := range arg.Key {
		id++
		value := arg.Value[index]
		metadata = append(metadata, database.WorkspaceResourceMetadatum{
			ID:                  id,
			WorkspaceResourceID: arg.WorkspaceResourceID,
			Key:                 key,
			Value: sql.NullString{
				String: value,
				Valid:  value != "",
			},
			Sensitive: arg.Sensitive[index],
		})
	}
	q.workspaceResourceMetadata = append(q.workspaceResourceMetadata, metadata...)
	return metadata, nil
}

func (q *FakeQuerier) ListProvisionerKeysByOrganization(_ context.Context, organizationID uuid.UUID) ([]database.ProvisionerKey, error) {
	q.mutex.RLock()
	defer q.mutex.RUnlock()

	keys := make([]database.ProvisionerKey, 0)
	for _, key := range q.provisionerKeys {
		if key.OrganizationID == organizationID {
			keys = append(keys, key)
		}
	}

	return keys, nil
}

func (q *FakeQuerier) ListProvisionerKeysByOrganizationExcludeReserved(_ context.Context, organizationID uuid.UUID) ([]database.ProvisionerKey, error) {
	q.mutex.RLock()
	defer q.mutex.RUnlock()

	keys := make([]database.ProvisionerKey, 0)
	for _, key := range q.provisionerKeys {
		if key.ID.String() == codersdk.ProvisionerKeyIDBuiltIn ||
			key.ID.String() == codersdk.ProvisionerKeyIDUserAuth ||
			key.ID.String() == codersdk.ProvisionerKeyIDPSK {
			continue
		}
		if key.OrganizationID == organizationID {
			keys = append(keys, key)
		}
	}

	return keys, nil
}

func (q *FakeQuerier) ListWorkspaceAgentPortShares(_ context.Context, workspaceID uuid.UUID) ([]database.WorkspaceAgentPortShare, error) {
	q.mutex.Lock()
	defer q.mutex.Unlock()

	shares := []database.WorkspaceAgentPortShare{}
	for _, share := range q.workspaceAgentPortShares {
		if share.WorkspaceID == workspaceID {
			shares = append(shares, share)
		}
	}

	return shares, nil
}

func (q *FakeQuerier) MarkAllInboxNotificationsAsRead(_ context.Context, arg database.MarkAllInboxNotificationsAsReadParams) error {
	err := validateDatabaseType(arg)
	if err != nil {
		return err
	}

	for idx, notif := range q.inboxNotifications {
		if notif.UserID == arg.UserID && !notif.ReadAt.Valid {
			q.inboxNotifications[idx].ReadAt = arg.ReadAt
		}
	}

	return nil
}

// nolint:forcetypeassert
func (q *FakeQuerier) OIDCClaimFieldValues(_ context.Context, args database.OIDCClaimFieldValuesParams) ([]string, error) {
	orgMembers := q.getOrganizationMemberNoLock(args.OrganizationID)

	var values []string
	for _, link := range q.userLinks {
		if args.OrganizationID != uuid.Nil {
			inOrg := slices.ContainsFunc(orgMembers, func(organizationMember database.OrganizationMember) bool {
				return organizationMember.UserID == link.UserID
			})
			if !inOrg {
				continue
			}
		}

		if link.LoginType != database.LoginTypeOIDC {
			continue
		}

		if len(link.Claims.MergedClaims) == 0 {
			continue
		}

		value, ok := link.Claims.MergedClaims[args.ClaimField]
		if !ok {
			continue
		}
		switch value := value.(type) {
		case string:
			values = append(values, value)
		case []string:
			values = append(values, value...)
		case []any:
			for _, v := range value {
				if sv, ok := v.(string); ok {
					values = append(values, sv)
				}
			}
		default:
			continue
		}
	}

	return slice.Unique(values), nil
}

func (q *FakeQuerier) OIDCClaimFields(_ context.Context, organizationID uuid.UUID) ([]string, error) {
	orgMembers := q.getOrganizationMemberNoLock(organizationID)

	var fields []string
	for _, link := range q.userLinks {
		if organizationID != uuid.Nil {
			inOrg := slices.ContainsFunc(orgMembers, func(organizationMember database.OrganizationMember) bool {
				return organizationMember.UserID == link.UserID
			})
			if !inOrg {
				continue
			}
		}

		if link.LoginType != database.LoginTypeOIDC {
			continue
		}

		for k := range link.Claims.MergedClaims {
			fields = append(fields, k)
		}
	}

	return slice.Unique(fields), nil
}

func (q *FakeQuerier) OrganizationMembers(_ context.Context, arg database.OrganizationMembersParams) ([]database.OrganizationMembersRow, error) {
	if err := validateDatabaseType(arg); err != nil {
		return []database.OrganizationMembersRow{}, err
	}

	q.mutex.RLock()
	defer q.mutex.RUnlock()

	tmp := make([]database.OrganizationMembersRow, 0)
	for _, organizationMember := range q.organizationMembers {
		if arg.OrganizationID != uuid.Nil && organizationMember.OrganizationID != arg.OrganizationID {
			continue
		}

		if arg.UserID != uuid.Nil && organizationMember.UserID != arg.UserID {
			continue
		}

		organizationMember := organizationMember
		user, _ := q.getUserByIDNoLock(organizationMember.UserID)
		tmp = append(tmp, database.OrganizationMembersRow{
			OrganizationMember: organizationMember,
			Username:           user.Username,
			AvatarURL:          user.AvatarURL,
			Name:               user.Name,
			Email:              user.Email,
			GlobalRoles:        user.RBACRoles,
		})
	}
	return tmp, nil
}

func (q *FakeQuerier) PaginatedOrganizationMembers(_ context.Context, arg database.PaginatedOrganizationMembersParams) ([]database.PaginatedOrganizationMembersRow, error) {
	err := validateDatabaseType(arg)
	if err != nil {
		return nil, err
	}

	q.mutex.RLock()
	defer q.mutex.RUnlock()

	// All of the members in the organization
	orgMembers := make([]database.OrganizationMember, 0)
	for _, mem := range q.organizationMembers {
		if mem.OrganizationID != arg.OrganizationID {
			continue
		}

		orgMembers = append(orgMembers, mem)
	}

	selectedMembers := make([]database.PaginatedOrganizationMembersRow, 0)

	skippedMembers := 0
	for _, organizationMember := range orgMembers {
		if skippedMembers < int(arg.OffsetOpt) {
			skippedMembers++
			continue
		}

		// if the limit is set to 0 we treat that as returning all of the org members
		if int(arg.LimitOpt) != 0 && len(selectedMembers) >= int(arg.LimitOpt) {
			break
		}

		user, _ := q.getUserByIDNoLock(organizationMember.UserID)
		selectedMembers = append(selectedMembers, database.PaginatedOrganizationMembersRow{
			OrganizationMember: organizationMember,
			Username:           user.Username,
			AvatarURL:          user.AvatarURL,
			Name:               user.Name,
			Email:              user.Email,
			GlobalRoles:        user.RBACRoles,
			Count:              int64(len(orgMembers)),
		})
	}
	return selectedMembers, nil
}

func (q *FakeQuerier) ReduceWorkspaceAgentShareLevelToAuthenticatedByTemplate(_ context.Context, templateID uuid.UUID) error {
	err := validateDatabaseType(templateID)
	if err != nil {
		return err
	}

	q.mutex.Lock()
	defer q.mutex.Unlock()

	for _, workspace := range q.workspaces {
		if workspace.TemplateID != templateID {
			continue
		}
		for i, share := range q.workspaceAgentPortShares {
			if share.WorkspaceID != workspace.ID {
				continue
			}
			if share.ShareLevel == database.AppSharingLevelPublic {
				share.ShareLevel = database.AppSharingLevelAuthenticated
			}
			q.workspaceAgentPortShares[i] = share
		}
	}

	return nil
}

func (q *FakeQuerier) RegisterWorkspaceProxy(_ context.Context, arg database.RegisterWorkspaceProxyParams) (database.WorkspaceProxy, error) {
	q.mutex.Lock()
	defer q.mutex.Unlock()

	for i, p := range q.workspaceProxies {
		if p.ID == arg.ID {
			p.Url = arg.Url
			p.WildcardHostname = arg.WildcardHostname
			p.DerpEnabled = arg.DerpEnabled
			p.DerpOnly = arg.DerpOnly
			p.Version = arg.Version
			p.UpdatedAt = dbtime.Now()
			q.workspaceProxies[i] = p
			return p, nil
		}
	}
	return database.WorkspaceProxy{}, sql.ErrNoRows
}

func (q *FakeQuerier) RemoveUserFromAllGroups(_ context.Context, userID uuid.UUID) error {
	q.mutex.Lock()
	defer q.mutex.Unlock()

	newMembers := q.groupMembers[:0]
	for _, member := range q.groupMembers {
		if member.UserID == userID {
			continue
		}
		newMembers = append(newMembers, member)
	}
	q.groupMembers = newMembers

	return nil
}

func (q *FakeQuerier) RemoveUserFromGroups(_ context.Context, arg database.RemoveUserFromGroupsParams) ([]uuid.UUID, error) {
	err := validateDatabaseType(arg)
	if err != nil {
		return nil, err
	}

	q.mutex.Lock()
	defer q.mutex.Unlock()

	removed := make([]uuid.UUID, 0)
	q.data.groupMembers = slices.DeleteFunc(q.data.groupMembers, func(groupMember database.GroupMemberTable) bool {
		// Delete all group members that match the arguments.
		if groupMember.UserID != arg.UserID {
			// Not the right user, ignore.
			return false
		}

		if !slices.Contains(arg.GroupIds, groupMember.GroupID) {
			return false
		}

		removed = append(removed, groupMember.GroupID)
		return true
	})

	return removed, nil
}

func (q *FakeQuerier) RevokeDBCryptKey(_ context.Context, activeKeyDigest string) error {
	q.mutex.Lock()
	defer q.mutex.Unlock()

	for i := range q.dbcryptKeys {
		key := q.dbcryptKeys[i]

		// Is the key already revoked?
		if !key.ActiveKeyDigest.Valid {
			continue
		}

		if key.ActiveKeyDigest.String != activeKeyDigest {
			continue
		}

		// Check for foreign key constraints.
		for _, ul := range q.userLinks {
			if (ul.OAuthAccessTokenKeyID.Valid && ul.OAuthAccessTokenKeyID.String == activeKeyDigest) ||
				(ul.OAuthRefreshTokenKeyID.Valid && ul.OAuthRefreshTokenKeyID.String == activeKeyDigest) {
				return errForeignKeyConstraint
			}
		}
		for _, gal := range q.externalAuthLinks {
			if (gal.OAuthAccessTokenKeyID.Valid && gal.OAuthAccessTokenKeyID.String == activeKeyDigest) ||
				(gal.OAuthRefreshTokenKeyID.Valid && gal.OAuthRefreshTokenKeyID.String == activeKeyDigest) {
				return errForeignKeyConstraint
			}
		}

		// Revoke the key.
		q.dbcryptKeys[i].RevokedAt = sql.NullTime{Time: dbtime.Now(), Valid: true}
		q.dbcryptKeys[i].RevokedKeyDigest = sql.NullString{String: key.ActiveKeyDigest.String, Valid: true}
		q.dbcryptKeys[i].ActiveKeyDigest = sql.NullString{}
		return nil
	}

	return sql.ErrNoRows
}

func (*FakeQuerier) TryAcquireLock(_ context.Context, _ int64) (bool, error) {
	return false, xerrors.New("TryAcquireLock must only be called within a transaction")
}

func (q *FakeQuerier) UnarchiveTemplateVersion(_ context.Context, arg database.UnarchiveTemplateVersionParams) error {
	err := validateDatabaseType(arg)
	if err != nil {
		return err
	}
	q.mutex.Lock()
	defer q.mutex.Unlock()

	for i, v := range q.data.templateVersions {
		if v.ID == arg.TemplateVersionID {
			v.Archived = false
			v.UpdatedAt = arg.UpdatedAt
			q.data.templateVersions[i] = v
			return nil
		}
	}

	return sql.ErrNoRows
}

func (q *FakeQuerier) UnfavoriteWorkspace(_ context.Context, arg uuid.UUID) error {
	err := validateDatabaseType(arg)
	if err != nil {
		return err
	}

	q.mutex.Lock()
	defer q.mutex.Unlock()

	for i := 0; i < len(q.workspaces); i++ {
		if q.workspaces[i].ID != arg {
			continue
		}
		q.workspaces[i].Favorite = false
		return nil
	}

	return nil
}

func (q *FakeQuerier) UpdateAPIKeyByID(_ context.Context, arg database.UpdateAPIKeyByIDParams) error {
	if err := validateDatabaseType(arg); err != nil {
		return err
	}

	q.mutex.Lock()
	defer q.mutex.Unlock()

	for index, apiKey := range q.apiKeys {
		if apiKey.ID != arg.ID {
			continue
		}
		apiKey.LastUsed = arg.LastUsed
		apiKey.ExpiresAt = arg.ExpiresAt
		apiKey.IPAddress = arg.IPAddress
		q.apiKeys[index] = apiKey
		return nil
	}
	return sql.ErrNoRows
}

func (q *FakeQuerier) UpdateCryptoKeyDeletesAt(_ context.Context, arg database.UpdateCryptoKeyDeletesAtParams) (database.CryptoKey, error) {
	err := validateDatabaseType(arg)
	if err != nil {
		return database.CryptoKey{}, err
	}
	q.mutex.Lock()
	defer q.mutex.Unlock()

	for i, key := range q.cryptoKeys {
		if key.Feature == arg.Feature && key.Sequence == arg.Sequence {
			key.DeletesAt = arg.DeletesAt
			q.cryptoKeys[i] = key
			return key, nil
		}
	}

	return database.CryptoKey{}, sql.ErrNoRows
}

func (q *FakeQuerier) UpdateCustomRole(_ context.Context, arg database.UpdateCustomRoleParams) (database.CustomRole, error) {
	err := validateDatabaseType(arg)
	if err != nil {
		return database.CustomRole{}, err
	}

	q.mutex.RLock()
	defer q.mutex.RUnlock()
	for i := range q.customRoles {
		if strings.EqualFold(q.customRoles[i].Name, arg.Name) &&
			q.customRoles[i].OrganizationID.UUID == arg.OrganizationID.UUID {
			q.customRoles[i].DisplayName = arg.DisplayName
			q.customRoles[i].OrganizationID = arg.OrganizationID
			q.customRoles[i].SitePermissions = arg.SitePermissions
			q.customRoles[i].OrgPermissions = arg.OrgPermissions
			q.customRoles[i].UserPermissions = arg.UserPermissions
			q.customRoles[i].UpdatedAt = dbtime.Now()
			return q.customRoles[i], nil
		}
	}
	return database.CustomRole{}, sql.ErrNoRows
}

func (q *FakeQuerier) UpdateExternalAuthLink(_ context.Context, arg database.UpdateExternalAuthLinkParams) (database.ExternalAuthLink, error) {
	if err := validateDatabaseType(arg); err != nil {
		return database.ExternalAuthLink{}, err
	}

	q.mutex.Lock()
	defer q.mutex.Unlock()
	for index, gitAuthLink := range q.externalAuthLinks {
		if gitAuthLink.ProviderID != arg.ProviderID {
			continue
		}
		if gitAuthLink.UserID != arg.UserID {
			continue
		}
		gitAuthLink.UpdatedAt = arg.UpdatedAt
		gitAuthLink.OAuthAccessToken = arg.OAuthAccessToken
		gitAuthLink.OAuthAccessTokenKeyID = arg.OAuthAccessTokenKeyID
		gitAuthLink.OAuthRefreshToken = arg.OAuthRefreshToken
		gitAuthLink.OAuthRefreshTokenKeyID = arg.OAuthRefreshTokenKeyID
		gitAuthLink.OAuthExpiry = arg.OAuthExpiry
		gitAuthLink.OAuthExtra = arg.OAuthExtra
		q.externalAuthLinks[index] = gitAuthLink

		return gitAuthLink, nil
	}
	return database.ExternalAuthLink{}, sql.ErrNoRows
}

func (q *FakeQuerier) UpdateExternalAuthLinkRefreshToken(_ context.Context, arg database.UpdateExternalAuthLinkRefreshTokenParams) error {
	if err := validateDatabaseType(arg); err != nil {
		return err
	}

	q.mutex.Lock()
	defer q.mutex.Unlock()
	for index, gitAuthLink := range q.externalAuthLinks {
		if gitAuthLink.ProviderID != arg.ProviderID {
			continue
		}
		if gitAuthLink.UserID != arg.UserID {
			continue
		}
		gitAuthLink.UpdatedAt = arg.UpdatedAt
		gitAuthLink.OAuthRefreshToken = arg.OAuthRefreshToken
		q.externalAuthLinks[index] = gitAuthLink

		return nil
	}
	return sql.ErrNoRows
}

func (q *FakeQuerier) UpdateGitSSHKey(_ context.Context, arg database.UpdateGitSSHKeyParams) (database.GitSSHKey, error) {
	if err := validateDatabaseType(arg); err != nil {
		return database.GitSSHKey{}, err
	}

	q.mutex.Lock()
	defer q.mutex.Unlock()

	for index, key := range q.gitSSHKey {
		if key.UserID != arg.UserID {
			continue
		}
		key.UpdatedAt = arg.UpdatedAt
		key.PrivateKey = arg.PrivateKey
		key.PublicKey = arg.PublicKey
		q.gitSSHKey[index] = key
		return key, nil
	}
	return database.GitSSHKey{}, sql.ErrNoRows
}

func (q *FakeQuerier) UpdateGroupByID(_ context.Context, arg database.UpdateGroupByIDParams) (database.Group, error) {
	if err := validateDatabaseType(arg); err != nil {
		return database.Group{}, err
	}

	q.mutex.Lock()
	defer q.mutex.Unlock()

	for i, group := range q.groups {
		if group.ID == arg.ID {
			group.DisplayName = arg.DisplayName
			group.Name = arg.Name
			group.AvatarURL = arg.AvatarURL
			group.QuotaAllowance = arg.QuotaAllowance
			q.groups[i] = group
			return group, nil
		}
	}
	return database.Group{}, sql.ErrNoRows
}

func (q *FakeQuerier) UpdateInactiveUsersToDormant(_ context.Context, params database.UpdateInactiveUsersToDormantParams) ([]database.UpdateInactiveUsersToDormantRow, error) {
	q.mutex.Lock()
	defer q.mutex.Unlock()

	var updated []database.UpdateInactiveUsersToDormantRow
	for index, user := range q.users {
		if user.Status == database.UserStatusActive && user.LastSeenAt.Before(params.LastSeenAfter) && !user.IsSystem {
			q.users[index].Status = database.UserStatusDormant
			q.users[index].UpdatedAt = params.UpdatedAt
			updated = append(updated, database.UpdateInactiveUsersToDormantRow{
				ID:         user.ID,
				Email:      user.Email,
				Username:   user.Username,
				LastSeenAt: user.LastSeenAt,
			})
			q.userStatusChanges = append(q.userStatusChanges, database.UserStatusChange{
				UserID:    user.ID,
				NewStatus: database.UserStatusDormant,
				ChangedAt: params.UpdatedAt,
			})
		}
	}

	if len(updated) == 0 {
		return nil, sql.ErrNoRows
	}

	return updated, nil
}

func (q *FakeQuerier) UpdateInboxNotificationReadStatus(_ context.Context, arg database.UpdateInboxNotificationReadStatusParams) error {
	err := validateDatabaseType(arg)
	if err != nil {
		return err
	}

	q.mutex.Lock()
	defer q.mutex.Unlock()

	for i := range q.inboxNotifications {
		if q.inboxNotifications[i].ID == arg.ID {
			q.inboxNotifications[i].ReadAt = arg.ReadAt
		}
	}

	return nil
}

func (q *FakeQuerier) UpdateMemberRoles(_ context.Context, arg database.UpdateMemberRolesParams) (database.OrganizationMember, error) {
	if err := validateDatabaseType(arg); err != nil {
		return database.OrganizationMember{}, err
	}

	q.mutex.Lock()
	defer q.mutex.Unlock()

	for i, mem := range q.organizationMembers {
		if mem.UserID == arg.UserID && mem.OrganizationID == arg.OrgID {
			uniqueRoles := make([]string, 0, len(arg.GrantedRoles))
			exist := make(map[string]struct{})
			for _, r := range arg.GrantedRoles {
				if _, ok := exist[r]; ok {
					continue
				}
				exist[r] = struct{}{}
				uniqueRoles = append(uniqueRoles, r)
			}
			sort.Strings(uniqueRoles)

			mem.Roles = uniqueRoles
			q.organizationMembers[i] = mem
			return mem, nil
		}
	}

	return database.OrganizationMember{}, sql.ErrNoRows
}

func (q *FakeQuerier) UpdateMemoryResourceMonitor(_ context.Context, arg database.UpdateMemoryResourceMonitorParams) error {
	err := validateDatabaseType(arg)
	if err != nil {
		return err
	}

	q.mutex.Lock()
	defer q.mutex.Unlock()

	for i, monitor := range q.workspaceAgentMemoryResourceMonitors {
		if monitor.AgentID != arg.AgentID {
			continue
		}

		monitor.State = arg.State
		monitor.UpdatedAt = arg.UpdatedAt
		monitor.DebouncedUntil = arg.DebouncedUntil
		q.workspaceAgentMemoryResourceMonitors[i] = monitor
		return nil
	}

	return nil
}

func (*FakeQuerier) UpdateNotificationTemplateMethodByID(_ context.Context, _ database.UpdateNotificationTemplateMethodByIDParams) (database.NotificationTemplate, error) {
	// Not implementing this function because it relies on state in the database which is created with migrations.
	// We could consider using code-generation to align the database state and dbmem, but it's not worth it right now.
	return database.NotificationTemplate{}, ErrUnimplemented
}

func (q *FakeQuerier) UpdateOAuth2ProviderAppByID(_ context.Context, arg database.UpdateOAuth2ProviderAppByIDParams) (database.OAuth2ProviderApp, error) {
	err := validateDatabaseType(arg)
	if err != nil {
		return database.OAuth2ProviderApp{}, err
	}

	q.mutex.Lock()
	defer q.mutex.Unlock()

	for _, app := range q.oauth2ProviderApps {
		if app.Name == arg.Name && app.ID != arg.ID {
			return database.OAuth2ProviderApp{}, errUniqueConstraint
		}
	}

	for index, app := range q.oauth2ProviderApps {
		if app.ID == arg.ID {
			newApp := database.OAuth2ProviderApp{
				ID:          arg.ID,
				CreatedAt:   app.CreatedAt,
				UpdatedAt:   arg.UpdatedAt,
				Name:        arg.Name,
				Icon:        arg.Icon,
				CallbackURL: arg.CallbackURL,
			}
			q.oauth2ProviderApps[index] = newApp
			return newApp, nil
		}
	}
	return database.OAuth2ProviderApp{}, sql.ErrNoRows
}

func (q *FakeQuerier) UpdateOAuth2ProviderAppSecretByID(_ context.Context, arg database.UpdateOAuth2ProviderAppSecretByIDParams) (database.OAuth2ProviderAppSecret, error) {
	err := validateDatabaseType(arg)
	if err != nil {
		return database.OAuth2ProviderAppSecret{}, err
	}

	q.mutex.Lock()
	defer q.mutex.Unlock()

	for index, secret := range q.oauth2ProviderAppSecrets {
		if secret.ID == arg.ID {
			newSecret := database.OAuth2ProviderAppSecret{
				ID:            arg.ID,
				CreatedAt:     secret.CreatedAt,
				SecretPrefix:  secret.SecretPrefix,
				HashedSecret:  secret.HashedSecret,
				DisplaySecret: secret.DisplaySecret,
				AppID:         secret.AppID,
				LastUsedAt:    arg.LastUsedAt,
			}
			q.oauth2ProviderAppSecrets[index] = newSecret
			return newSecret, nil
		}
	}
	return database.OAuth2ProviderAppSecret{}, sql.ErrNoRows
}

func (q *FakeQuerier) UpdateOrganization(_ context.Context, arg database.UpdateOrganizationParams) (database.Organization, error) {
	err := validateDatabaseType(arg)
	if err != nil {
		return database.Organization{}, err
	}

	q.mutex.Lock()
	defer q.mutex.Unlock()

	// Enforce the unique constraint, because the API endpoint relies on the database catching
	// non-unique names during updates.
	for _, org := range q.organizations {
		if org.Name == arg.Name && org.ID != arg.ID {
			return database.Organization{}, errUniqueConstraint
		}
	}

	for i, org := range q.organizations {
		if org.ID == arg.ID {
			org.Name = arg.Name
			org.DisplayName = arg.DisplayName
			org.Description = arg.Description
			org.Icon = arg.Icon
			q.organizations[i] = org
			return org, nil
		}
	}
	return database.Organization{}, sql.ErrNoRows
}

func (q *FakeQuerier) UpdateOrganizationDeletedByID(_ context.Context, arg database.UpdateOrganizationDeletedByIDParams) error {
	if err := validateDatabaseType(arg); err != nil {
		return err
	}

	q.mutex.Lock()
	defer q.mutex.Unlock()

	for index, organization := range q.organizations {
		if organization.ID != arg.ID || organization.IsDefault {
			continue
		}
		organization.Deleted = true
		organization.UpdatedAt = arg.UpdatedAt
		q.organizations[index] = organization
		return nil
	}
	return sql.ErrNoRows
}

func (q *FakeQuerier) UpdateProvisionerDaemonLastSeenAt(_ context.Context, arg database.UpdateProvisionerDaemonLastSeenAtParams) error {
	err := validateDatabaseType(arg)
	if err != nil {
		return err
	}

	q.mutex.Lock()
	defer q.mutex.Unlock()

	for idx := range q.provisionerDaemons {
		if q.provisionerDaemons[idx].ID != arg.ID {
			continue
		}
		if q.provisionerDaemons[idx].LastSeenAt.Time.After(arg.LastSeenAt.Time) {
			continue
		}
		q.provisionerDaemons[idx].LastSeenAt = arg.LastSeenAt
		return nil
	}
	return sql.ErrNoRows
}

func (q *FakeQuerier) UpdateProvisionerJobByID(_ context.Context, arg database.UpdateProvisionerJobByIDParams) error {
	if err := validateDatabaseType(arg); err != nil {
		return err
	}

	q.mutex.Lock()
	defer q.mutex.Unlock()

	for index, job := range q.provisionerJobs {
		if arg.ID != job.ID {
			continue
		}
		job.UpdatedAt = arg.UpdatedAt
		job.JobStatus = provisionerJobStatus(job)
		q.provisionerJobs[index] = job
		return nil
	}
	return sql.ErrNoRows
}

func (q *FakeQuerier) UpdateProvisionerJobWithCancelByID(_ context.Context, arg database.UpdateProvisionerJobWithCancelByIDParams) error {
	if err := validateDatabaseType(arg); err != nil {
		return err
	}

	q.mutex.Lock()
	defer q.mutex.Unlock()

	for index, job := range q.provisionerJobs {
		if arg.ID != job.ID {
			continue
		}
		job.CanceledAt = arg.CanceledAt
		job.CompletedAt = arg.CompletedAt
		job.JobStatus = provisionerJobStatus(job)
		q.provisionerJobs[index] = job
		return nil
	}
	return sql.ErrNoRows
}

func (q *FakeQuerier) UpdateProvisionerJobWithCompleteByID(_ context.Context, arg database.UpdateProvisionerJobWithCompleteByIDParams) error {
	if err := validateDatabaseType(arg); err != nil {
		return err
	}

	q.mutex.Lock()
	defer q.mutex.Unlock()

	for index, job := range q.provisionerJobs {
		if arg.ID != job.ID {
			continue
		}
		job.UpdatedAt = arg.UpdatedAt
		job.CompletedAt = arg.CompletedAt
		job.Error = arg.Error
		job.ErrorCode = arg.ErrorCode
		job.JobStatus = provisionerJobStatus(job)
		q.provisionerJobs[index] = job
		return nil
	}
	return sql.ErrNoRows
}

func (q *FakeQuerier) UpdateReplica(_ context.Context, arg database.UpdateReplicaParams) (database.Replica, error) {
	if err := validateDatabaseType(arg); err != nil {
		return database.Replica{}, err
	}

	q.mutex.Lock()
	defer q.mutex.Unlock()

	for index, replica := range q.replicas {
		if replica.ID != arg.ID {
			continue
		}
		replica.Hostname = arg.Hostname
		replica.StartedAt = arg.StartedAt
		replica.StoppedAt = arg.StoppedAt
		replica.UpdatedAt = arg.UpdatedAt
		replica.RelayAddress = arg.RelayAddress
		replica.RegionID = arg.RegionID
		replica.Version = arg.Version
		replica.Error = arg.Error
		replica.DatabaseLatency = arg.DatabaseLatency
		replica.Primary = arg.Primary
		q.replicas[index] = replica
		return replica, nil
	}
	return database.Replica{}, sql.ErrNoRows
}

func (*FakeQuerier) UpdateTailnetPeerStatusByCoordinator(context.Context, database.UpdateTailnetPeerStatusByCoordinatorParams) error {
	return ErrUnimplemented
}

func (q *FakeQuerier) UpdateTemplateACLByID(_ context.Context, arg database.UpdateTemplateACLByIDParams) error {
	if err := validateDatabaseType(arg); err != nil {
		return err
	}

	q.mutex.Lock()
	defer q.mutex.Unlock()

	for i, template := range q.templates {
		if template.ID == arg.ID {
			template.GroupACL = arg.GroupACL
			template.UserACL = arg.UserACL

			q.templates[i] = template
			return nil
		}
	}

	return sql.ErrNoRows
}

func (q *FakeQuerier) UpdateTemplateAccessControlByID(_ context.Context, arg database.UpdateTemplateAccessControlByIDParams) error {
	if err := validateDatabaseType(arg); err != nil {
		return err
	}

	q.mutex.Lock()
	defer q.mutex.Unlock()

	for idx, tpl := range q.templates {
		if tpl.ID != arg.ID {
			continue
		}
		q.templates[idx].RequireActiveVersion = arg.RequireActiveVersion
		q.templates[idx].Deprecated = arg.Deprecated
		return nil
	}

	return sql.ErrNoRows
}

func (q *FakeQuerier) UpdateTemplateActiveVersionByID(_ context.Context, arg database.UpdateTemplateActiveVersionByIDParams) error {
	if err := validateDatabaseType(arg); err != nil {
		return err
	}

	q.mutex.Lock()
	defer q.mutex.Unlock()

	for index, template := range q.templates {
		if template.ID != arg.ID {
			continue
		}
		template.ActiveVersionID = arg.ActiveVersionID
		template.UpdatedAt = arg.UpdatedAt
		q.templates[index] = template
		return nil
	}
	return sql.ErrNoRows
}

func (q *FakeQuerier) UpdateTemplateDeletedByID(_ context.Context, arg database.UpdateTemplateDeletedByIDParams) error {
	if err := validateDatabaseType(arg); err != nil {
		return err
	}

	q.mutex.Lock()
	defer q.mutex.Unlock()

	for index, template := range q.templates {
		if template.ID != arg.ID {
			continue
		}
		template.Deleted = arg.Deleted
		template.UpdatedAt = arg.UpdatedAt
		q.templates[index] = template
		return nil
	}
	return sql.ErrNoRows
}

func (q *FakeQuerier) UpdateTemplateMetaByID(_ context.Context, arg database.UpdateTemplateMetaByIDParams) error {
	if err := validateDatabaseType(arg); err != nil {
		return err
	}

	q.mutex.Lock()
	defer q.mutex.Unlock()

	for idx, tpl := range q.templates {
		if tpl.ID != arg.ID {
			continue
		}
		tpl.UpdatedAt = dbtime.Now()
		tpl.Name = arg.Name
		tpl.DisplayName = arg.DisplayName
		tpl.Description = arg.Description
		tpl.Icon = arg.Icon
		tpl.GroupACL = arg.GroupACL
		tpl.AllowUserCancelWorkspaceJobs = arg.AllowUserCancelWorkspaceJobs
		tpl.MaxPortSharingLevel = arg.MaxPortSharingLevel
		q.templates[idx] = tpl
		return nil
	}

	return sql.ErrNoRows
}

func (q *FakeQuerier) UpdateTemplateScheduleByID(_ context.Context, arg database.UpdateTemplateScheduleByIDParams) error {
	if err := validateDatabaseType(arg); err != nil {
		return err
	}

	q.mutex.Lock()
	defer q.mutex.Unlock()

	for idx, tpl := range q.templates {
		if tpl.ID != arg.ID {
			continue
		}
		tpl.AllowUserAutostart = arg.AllowUserAutostart
		tpl.AllowUserAutostop = arg.AllowUserAutostop
		tpl.UpdatedAt = dbtime.Now()
		tpl.DefaultTTL = arg.DefaultTTL
		tpl.ActivityBump = arg.ActivityBump
		tpl.AutostopRequirementDaysOfWeek = arg.AutostopRequirementDaysOfWeek
		tpl.AutostopRequirementWeeks = arg.AutostopRequirementWeeks
		tpl.AutostartBlockDaysOfWeek = arg.AutostartBlockDaysOfWeek
		tpl.FailureTTL = arg.FailureTTL
		tpl.TimeTilDormant = arg.TimeTilDormant
		tpl.TimeTilDormantAutoDelete = arg.TimeTilDormantAutoDelete
		q.templates[idx] = tpl
		return nil
	}

	return sql.ErrNoRows
}

func (q *FakeQuerier) UpdateTemplateVersionByID(_ context.Context, arg database.UpdateTemplateVersionByIDParams) error {
	if err := validateDatabaseType(arg); err != nil {
		return err
	}

	q.mutex.Lock()
	defer q.mutex.Unlock()

	for index, templateVersion := range q.templateVersions {
		if templateVersion.ID != arg.ID {
			continue
		}
		templateVersion.TemplateID = arg.TemplateID
		templateVersion.UpdatedAt = arg.UpdatedAt
		templateVersion.Name = arg.Name
		templateVersion.Message = arg.Message
		q.templateVersions[index] = templateVersion
		return nil
	}
	return sql.ErrNoRows
}

func (q *FakeQuerier) UpdateTemplateVersionDescriptionByJobID(_ context.Context, arg database.UpdateTemplateVersionDescriptionByJobIDParams) error {
	if err := validateDatabaseType(arg); err != nil {
		return err
	}

	q.mutex.Lock()
	defer q.mutex.Unlock()

	for index, templateVersion := range q.templateVersions {
		if templateVersion.JobID != arg.JobID {
			continue
		}
		templateVersion.Readme = arg.Readme
		templateVersion.UpdatedAt = arg.UpdatedAt
		q.templateVersions[index] = templateVersion
		return nil
	}
	return sql.ErrNoRows
}

func (q *FakeQuerier) UpdateTemplateVersionExternalAuthProvidersByJobID(_ context.Context, arg database.UpdateTemplateVersionExternalAuthProvidersByJobIDParams) error {
	if err := validateDatabaseType(arg); err != nil {
		return err
	}

	q.mutex.Lock()
	defer q.mutex.Unlock()

	for index, templateVersion := range q.templateVersions {
		if templateVersion.JobID != arg.JobID {
			continue
		}
		templateVersion.ExternalAuthProviders = arg.ExternalAuthProviders
		templateVersion.UpdatedAt = arg.UpdatedAt
		q.templateVersions[index] = templateVersion
		return nil
	}
	return sql.ErrNoRows
}

func (q *FakeQuerier) UpdateTemplateWorkspacesLastUsedAt(_ context.Context, arg database.UpdateTemplateWorkspacesLastUsedAtParams) error {
	err := validateDatabaseType(arg)
	if err != nil {
		return err
	}

	q.mutex.Lock()
	defer q.mutex.Unlock()

	for i, ws := range q.workspaces {
		if ws.TemplateID != arg.TemplateID {
			continue
		}
		ws.LastUsedAt = arg.LastUsedAt
		q.workspaces[i] = ws
	}

	return nil
}

func (q *FakeQuerier) UpdateUserDeletedByID(_ context.Context, id uuid.UUID) error {
	q.mutex.Lock()
	defer q.mutex.Unlock()

	for i, u := range q.users {
		if u.ID == id {
			u.Deleted = true
			q.users[i] = u
			// NOTE: In the real world, this is done by a trigger.
			q.apiKeys = slices.DeleteFunc(q.apiKeys, func(u database.APIKey) bool {
				return id == u.UserID
			})

			q.userLinks = slices.DeleteFunc(q.userLinks, func(u database.UserLink) bool {
				return id == u.UserID
			})
			return nil
		}
	}
	return sql.ErrNoRows
}

func (q *FakeQuerier) UpdateUserGithubComUserID(_ context.Context, arg database.UpdateUserGithubComUserIDParams) error {
	err := validateDatabaseType(arg)
	if err != nil {
		return err
	}

	q.mutex.Lock()
	defer q.mutex.Unlock()

	for i, user := range q.users {
		if user.ID != arg.ID {
			continue
		}
		user.GithubComUserID = arg.GithubComUserID
		q.users[i] = user
		return nil
	}
	return sql.ErrNoRows
}

func (q *FakeQuerier) UpdateUserHashedOneTimePasscode(_ context.Context, arg database.UpdateUserHashedOneTimePasscodeParams) error {
	err := validateDatabaseType(arg)
	if err != nil {
		return err
	}

	q.mutex.Lock()
	defer q.mutex.Unlock()

	for i, user := range q.users {
		if user.ID != arg.ID {
			continue
		}
		user.HashedOneTimePasscode = arg.HashedOneTimePasscode
		user.OneTimePasscodeExpiresAt = arg.OneTimePasscodeExpiresAt
		q.users[i] = user
	}
	return nil
}

func (q *FakeQuerier) UpdateUserHashedPassword(_ context.Context, arg database.UpdateUserHashedPasswordParams) error {
	if err := validateDatabaseType(arg); err != nil {
		return err
	}

	q.mutex.Lock()
	defer q.mutex.Unlock()

	for i, user := range q.users {
		if user.ID != arg.ID {
			continue
		}
		user.HashedPassword = arg.HashedPassword
		user.HashedOneTimePasscode = nil
		user.OneTimePasscodeExpiresAt = sql.NullTime{}
		q.users[i] = user
		return nil
	}
	return sql.ErrNoRows
}

func (q *FakeQuerier) UpdateUserLastSeenAt(_ context.Context, arg database.UpdateUserLastSeenAtParams) (database.User, error) {
	if err := validateDatabaseType(arg); err != nil {
		return database.User{}, err
	}

	q.mutex.Lock()
	defer q.mutex.Unlock()

	for index, user := range q.users {
		if user.ID != arg.ID {
			continue
		}
		user.LastSeenAt = arg.LastSeenAt
		user.UpdatedAt = arg.UpdatedAt
		q.users[index] = user
		return user, nil
	}
	return database.User{}, sql.ErrNoRows
}

func (q *FakeQuerier) UpdateUserLink(_ context.Context, params database.UpdateUserLinkParams) (database.UserLink, error) {
	if err := validateDatabaseType(params); err != nil {
		return database.UserLink{}, err
	}

	q.mutex.Lock()
	defer q.mutex.Unlock()

	if u, err := q.getUserByIDNoLock(params.UserID); err == nil && u.Deleted {
		return database.UserLink{}, deletedUserLinkError
	}

	for i, link := range q.userLinks {
		if link.UserID == params.UserID && link.LoginType == params.LoginType {
			link.OAuthAccessToken = params.OAuthAccessToken
			link.OAuthAccessTokenKeyID = params.OAuthAccessTokenKeyID
			link.OAuthRefreshToken = params.OAuthRefreshToken
			link.OAuthRefreshTokenKeyID = params.OAuthRefreshTokenKeyID
			link.OAuthExpiry = params.OAuthExpiry
			link.Claims = params.Claims

			q.userLinks[i] = link
			return link, nil
		}
	}

	return database.UserLink{}, sql.ErrNoRows
}

func (q *FakeQuerier) UpdateUserLinkedID(_ context.Context, params database.UpdateUserLinkedIDParams) (database.UserLink, error) {
	if err := validateDatabaseType(params); err != nil {
		return database.UserLink{}, err
	}

	q.mutex.Lock()
	defer q.mutex.Unlock()

	for i, link := range q.userLinks {
		if link.UserID == params.UserID && link.LoginType == params.LoginType {
			link.LinkedID = params.LinkedID

			q.userLinks[i] = link
			return link, nil
		}
	}

	return database.UserLink{}, sql.ErrNoRows
}

func (q *FakeQuerier) UpdateUserLoginType(_ context.Context, arg database.UpdateUserLoginTypeParams) (database.User, error) {
	if err := validateDatabaseType(arg); err != nil {
		return database.User{}, err
	}

	q.mutex.Lock()
	defer q.mutex.Unlock()

	for i, u := range q.users {
		if u.ID == arg.UserID {
			u.LoginType = arg.NewLoginType
			if arg.NewLoginType != database.LoginTypePassword {
				u.HashedPassword = []byte{}
			}
			q.users[i] = u
			return u, nil
		}
	}
	return database.User{}, sql.ErrNoRows
}

func (q *FakeQuerier) UpdateUserNotificationPreferences(_ context.Context, arg database.UpdateUserNotificationPreferencesParams) (int64, error) {
	err := validateDatabaseType(arg)
	if err != nil {
		return 0, err
	}

	q.mutex.Lock()
	defer q.mutex.Unlock()

	var upserted int64
	for i := range arg.NotificationTemplateIds {
		var (
			found      bool
			templateID = arg.NotificationTemplateIds[i]
			disabled   = arg.Disableds[i]
		)

		for j, np := range q.notificationPreferences {
			if np.UserID != arg.UserID {
				continue
			}

			if np.NotificationTemplateID != templateID {
				continue
			}

			np.Disabled = disabled
			np.UpdatedAt = dbtime.Now()
			q.notificationPreferences[j] = np

			upserted++
			found = true
			break
		}

		if !found {
			np := database.NotificationPreference{
				Disabled:               disabled,
				UserID:                 arg.UserID,
				NotificationTemplateID: templateID,
				CreatedAt:              dbtime.Now(),
				UpdatedAt:              dbtime.Now(),
			}
			q.notificationPreferences = append(q.notificationPreferences, np)
			upserted++
		}
	}

	return upserted, nil
}

func (q *FakeQuerier) UpdateUserProfile(_ context.Context, arg database.UpdateUserProfileParams) (database.User, error) {
	if err := validateDatabaseType(arg); err != nil {
		return database.User{}, err
	}

	q.mutex.Lock()
	defer q.mutex.Unlock()

	for index, user := range q.users {
		if user.ID != arg.ID {
			continue
		}
		user.Email = arg.Email
		user.Username = arg.Username
		user.AvatarURL = arg.AvatarURL
		user.Name = arg.Name
		q.users[index] = user
		return user, nil
	}
	return database.User{}, sql.ErrNoRows
}

func (q *FakeQuerier) UpdateUserQuietHoursSchedule(_ context.Context, arg database.UpdateUserQuietHoursScheduleParams) (database.User, error) {
	if err := validateDatabaseType(arg); err != nil {
		return database.User{}, err
	}

	q.mutex.Lock()
	defer q.mutex.Unlock()

	for index, user := range q.users {
		if user.ID != arg.ID {
			continue
		}
		user.QuietHoursSchedule = arg.QuietHoursSchedule
		q.users[index] = user
		return user, nil
	}
	return database.User{}, sql.ErrNoRows
}

func (q *FakeQuerier) UpdateUserRoles(_ context.Context, arg database.UpdateUserRolesParams) (database.User, error) {
	if err := validateDatabaseType(arg); err != nil {
		return database.User{}, err
	}

	q.mutex.Lock()
	defer q.mutex.Unlock()

	for index, user := range q.users {
		if user.ID != arg.ID {
			continue
		}

		// Set new roles
		user.RBACRoles = slice.Unique(arg.GrantedRoles)
		// Remove duplicates and sort
		uniqueRoles := make([]string, 0, len(user.RBACRoles))
		exist := make(map[string]struct{})
		for _, r := range user.RBACRoles {
			if _, ok := exist[r]; ok {
				continue
			}
			exist[r] = struct{}{}
			uniqueRoles = append(uniqueRoles, r)
		}
		sort.Strings(uniqueRoles)
		user.RBACRoles = uniqueRoles

		q.users[index] = user
		return user, nil
	}
	return database.User{}, sql.ErrNoRows
}

func (q *FakeQuerier) UpdateUserStatus(_ context.Context, arg database.UpdateUserStatusParams) (database.User, error) {
	if err := validateDatabaseType(arg); err != nil {
		return database.User{}, err
	}

	q.mutex.Lock()
	defer q.mutex.Unlock()

	for index, user := range q.users {
		if user.ID != arg.ID {
			continue
		}
		user.Status = arg.Status
		user.UpdatedAt = arg.UpdatedAt
		q.users[index] = user

		q.userStatusChanges = append(q.userStatusChanges, database.UserStatusChange{
			UserID:    user.ID,
			NewStatus: user.Status,
			ChangedAt: user.UpdatedAt,
		})
		return user, nil
	}
	return database.User{}, sql.ErrNoRows
}

func (q *FakeQuerier) UpdateUserTerminalFont(ctx context.Context, arg database.UpdateUserTerminalFontParams) (database.UserConfig, error) {
	err := validateDatabaseType(arg)
	if err != nil {
		return database.UserConfig{}, err
	}

	q.mutex.Lock()
	defer q.mutex.Unlock()

	for i, uc := range q.userConfigs {
		if uc.UserID != arg.UserID || uc.Key != "terminal_font" {
			continue
		}
		uc.Value = arg.TerminalFont
		q.userConfigs[i] = uc
		return uc, nil
	}

	uc := database.UserConfig{
		UserID: arg.UserID,
		Key:    "terminal_font",
		Value:  arg.TerminalFont,
	}
	q.userConfigs = append(q.userConfigs, uc)
	return uc, nil
}

func (q *FakeQuerier) UpdateUserThemePreference(_ context.Context, arg database.UpdateUserThemePreferenceParams) (database.UserConfig, error) {
	err := validateDatabaseType(arg)
	if err != nil {
		return database.UserConfig{}, err
	}

	q.mutex.Lock()
	defer q.mutex.Unlock()

	for i, uc := range q.userConfigs {
		if uc.UserID != arg.UserID || uc.Key != "theme_preference" {
			continue
		}
		uc.Value = arg.ThemePreference
		q.userConfigs[i] = uc
		return uc, nil
	}

	uc := database.UserConfig{
		UserID: arg.UserID,
		Key:    "theme_preference",
		Value:  arg.ThemePreference,
	}
	q.userConfigs = append(q.userConfigs, uc)
	return uc, nil
}

func (q *FakeQuerier) UpdateVolumeResourceMonitor(_ context.Context, arg database.UpdateVolumeResourceMonitorParams) error {
	err := validateDatabaseType(arg)
	if err != nil {
		return err
	}

	q.mutex.Lock()
	defer q.mutex.Unlock()

	for i, monitor := range q.workspaceAgentVolumeResourceMonitors {
		if monitor.AgentID != arg.AgentID || monitor.Path != arg.Path {
			continue
		}

		monitor.State = arg.State
		monitor.UpdatedAt = arg.UpdatedAt
		monitor.DebouncedUntil = arg.DebouncedUntil
		q.workspaceAgentVolumeResourceMonitors[i] = monitor
		return nil
	}

	return nil
}

func (q *FakeQuerier) UpdateWorkspace(_ context.Context, arg database.UpdateWorkspaceParams) (database.WorkspaceTable, error) {
	if err := validateDatabaseType(arg); err != nil {
		return database.WorkspaceTable{}, err
	}

	q.mutex.Lock()
	defer q.mutex.Unlock()

	for i, workspace := range q.workspaces {
		if workspace.Deleted || workspace.ID != arg.ID {
			continue
		}
		for _, other := range q.workspaces {
			if other.Deleted || other.ID == workspace.ID || workspace.OwnerID != other.OwnerID {
				continue
			}
			if other.Name == arg.Name {
				return database.WorkspaceTable{}, errUniqueConstraint
			}
		}

		workspace.Name = arg.Name
		q.workspaces[i] = workspace

		return workspace, nil
	}

	return database.WorkspaceTable{}, sql.ErrNoRows
}

func (q *FakeQuerier) UpdateWorkspaceAgentConnectionByID(_ context.Context, arg database.UpdateWorkspaceAgentConnectionByIDParams) error {
	if err := validateDatabaseType(arg); err != nil {
		return err
	}

	q.mutex.Lock()
	defer q.mutex.Unlock()

	for index, agent := range q.workspaceAgents {
		if agent.ID != arg.ID {
			continue
		}
		agent.FirstConnectedAt = arg.FirstConnectedAt
		agent.LastConnectedAt = arg.LastConnectedAt
		agent.DisconnectedAt = arg.DisconnectedAt
		agent.UpdatedAt = arg.UpdatedAt
		agent.LastConnectedReplicaID = arg.LastConnectedReplicaID
		q.workspaceAgents[index] = agent
		return nil
	}
	return sql.ErrNoRows
}

func (q *FakeQuerier) UpdateWorkspaceAgentLifecycleStateByID(_ context.Context, arg database.UpdateWorkspaceAgentLifecycleStateByIDParams) error {
	if err := validateDatabaseType(arg); err != nil {
		return err
	}

	q.mutex.Lock()
	defer q.mutex.Unlock()
	for i, agent := range q.workspaceAgents {
		if agent.ID == arg.ID {
			agent.LifecycleState = arg.LifecycleState
			agent.StartedAt = arg.StartedAt
			agent.ReadyAt = arg.ReadyAt
			q.workspaceAgents[i] = agent
			return nil
		}
	}
	return sql.ErrNoRows
}

func (q *FakeQuerier) UpdateWorkspaceAgentLogOverflowByID(_ context.Context, arg database.UpdateWorkspaceAgentLogOverflowByIDParams) error {
	if err := validateDatabaseType(arg); err != nil {
		return err
	}

	q.mutex.Lock()
	defer q.mutex.Unlock()
	for i, agent := range q.workspaceAgents {
		if agent.ID == arg.ID {
			agent.LogsOverflowed = arg.LogsOverflowed
			q.workspaceAgents[i] = agent
			return nil
		}
	}
	return sql.ErrNoRows
}

func (q *FakeQuerier) UpdateWorkspaceAgentMetadata(_ context.Context, arg database.UpdateWorkspaceAgentMetadataParams) error {
	q.mutex.Lock()
	defer q.mutex.Unlock()

	for i, m := range q.workspaceAgentMetadata {
		if m.WorkspaceAgentID != arg.WorkspaceAgentID {
			continue
		}
		for j := 0; j < len(arg.Key); j++ {
			if m.Key == arg.Key[j] {
				q.workspaceAgentMetadata[i].Value = arg.Value[j]
				q.workspaceAgentMetadata[i].Error = arg.Error[j]
				q.workspaceAgentMetadata[i].CollectedAt = arg.CollectedAt[j]
				return nil
			}
		}
	}

	return nil
}

func (q *FakeQuerier) UpdateWorkspaceAgentStartupByID(_ context.Context, arg database.UpdateWorkspaceAgentStartupByIDParams) error {
	if err := validateDatabaseType(arg); err != nil {
		return err
	}

	if len(arg.Subsystems) > 0 {
		seen := map[database.WorkspaceAgentSubsystem]struct{}{
			arg.Subsystems[0]: {},
		}
		for i := 1; i < len(arg.Subsystems); i++ {
			s := arg.Subsystems[i]
			if _, ok := seen[s]; ok {
				return xerrors.Errorf("duplicate subsystem %q", s)
			}
			seen[s] = struct{}{}

			if arg.Subsystems[i-1] > arg.Subsystems[i] {
				return xerrors.Errorf("subsystems not sorted: %q > %q", arg.Subsystems[i-1], arg.Subsystems[i])
			}
		}
	}

	q.mutex.Lock()
	defer q.mutex.Unlock()

	for index, agent := range q.workspaceAgents {
		if agent.ID != arg.ID {
			continue
		}

		agent.Version = arg.Version
		agent.APIVersion = arg.APIVersion
		agent.ExpandedDirectory = arg.ExpandedDirectory
		agent.Subsystems = arg.Subsystems
		q.workspaceAgents[index] = agent
		return nil
	}
	return sql.ErrNoRows
}

func (q *FakeQuerier) UpdateWorkspaceAppHealthByID(_ context.Context, arg database.UpdateWorkspaceAppHealthByIDParams) error {
	if err := validateDatabaseType(arg); err != nil {
		return err
	}

	q.mutex.Lock()
	defer q.mutex.Unlock()

	for index, app := range q.workspaceApps {
		if app.ID != arg.ID {
			continue
		}
		app.Health = arg.Health
		q.workspaceApps[index] = app
		return nil
	}
	return sql.ErrNoRows
}

func (q *FakeQuerier) UpdateWorkspaceAutomaticUpdates(_ context.Context, arg database.UpdateWorkspaceAutomaticUpdatesParams) error {
	if err := validateDatabaseType(arg); err != nil {
		return err
	}

	q.mutex.Lock()
	defer q.mutex.Unlock()

	for index, workspace := range q.workspaces {
		if workspace.ID != arg.ID {
			continue
		}
		workspace.AutomaticUpdates = arg.AutomaticUpdates
		q.workspaces[index] = workspace
		return nil
	}

	return sql.ErrNoRows
}

func (q *FakeQuerier) UpdateWorkspaceAutostart(_ context.Context, arg database.UpdateWorkspaceAutostartParams) error {
	if err := validateDatabaseType(arg); err != nil {
		return err
	}

	q.mutex.Lock()
	defer q.mutex.Unlock()

	for index, workspace := range q.workspaces {
		if workspace.ID != arg.ID {
			continue
		}
		workspace.AutostartSchedule = arg.AutostartSchedule
		workspace.NextStartAt = arg.NextStartAt
		q.workspaces[index] = workspace
		return nil
	}

	return sql.ErrNoRows
}

func (q *FakeQuerier) UpdateWorkspaceBuildCostByID(_ context.Context, arg database.UpdateWorkspaceBuildCostByIDParams) error {
	if err := validateDatabaseType(arg); err != nil {
		return err
	}

	q.mutex.Lock()
	defer q.mutex.Unlock()

	for index, workspaceBuild := range q.workspaceBuilds {
		if workspaceBuild.ID != arg.ID {
			continue
		}
		workspaceBuild.DailyCost = arg.DailyCost
		q.workspaceBuilds[index] = workspaceBuild
		return nil
	}
	return sql.ErrNoRows
}

func (q *FakeQuerier) UpdateWorkspaceBuildDeadlineByID(_ context.Context, arg database.UpdateWorkspaceBuildDeadlineByIDParams) error {
	err := validateDatabaseType(arg)
	if err != nil {
		return err
	}

	q.mutex.Lock()
	defer q.mutex.Unlock()

	for idx, build := range q.workspaceBuilds {
		if build.ID != arg.ID {
			continue
		}
		build.Deadline = arg.Deadline
		build.MaxDeadline = arg.MaxDeadline
		build.UpdatedAt = arg.UpdatedAt
		q.workspaceBuilds[idx] = build
		return nil
	}

	return sql.ErrNoRows
}

func (q *FakeQuerier) UpdateWorkspaceBuildProvisionerStateByID(_ context.Context, arg database.UpdateWorkspaceBuildProvisionerStateByIDParams) error {
	err := validateDatabaseType(arg)
	if err != nil {
		return err
	}

	q.mutex.Lock()
	defer q.mutex.Unlock()

	for idx, build := range q.workspaceBuilds {
		if build.ID != arg.ID {
			continue
		}
		build.ProvisionerState = arg.ProvisionerState
		build.UpdatedAt = arg.UpdatedAt
		q.workspaceBuilds[idx] = build
		return nil
	}

	return sql.ErrNoRows
}

func (q *FakeQuerier) UpdateWorkspaceDeletedByID(_ context.Context, arg database.UpdateWorkspaceDeletedByIDParams) error {
	if err := validateDatabaseType(arg); err != nil {
		return err
	}

	q.mutex.Lock()
	defer q.mutex.Unlock()

	for index, workspace := range q.workspaces {
		if workspace.ID != arg.ID {
			continue
		}
		workspace.Deleted = arg.Deleted
		q.workspaces[index] = workspace
		return nil
	}
	return sql.ErrNoRows
}

func (q *FakeQuerier) UpdateWorkspaceDormantDeletingAt(_ context.Context, arg database.UpdateWorkspaceDormantDeletingAtParams) (database.WorkspaceTable, error) {
	if err := validateDatabaseType(arg); err != nil {
		return database.WorkspaceTable{}, err
	}
	q.mutex.Lock()
	defer q.mutex.Unlock()
	for index, workspace := range q.workspaces {
		if workspace.ID != arg.ID {
			continue
		}
		workspace.DormantAt = arg.DormantAt
		if workspace.DormantAt.Time.IsZero() {
			workspace.LastUsedAt = dbtime.Now()
			workspace.DeletingAt = sql.NullTime{}
		}
		if !workspace.DormantAt.Time.IsZero() {
			var template database.TemplateTable
			for _, t := range q.templates {
				if t.ID == workspace.TemplateID {
					template = t
					break
				}
			}
			if template.ID == uuid.Nil {
				return database.WorkspaceTable{}, xerrors.Errorf("unable to find workspace template")
			}
			if template.TimeTilDormantAutoDelete > 0 {
				workspace.DeletingAt = sql.NullTime{
					Valid: true,
					Time:  workspace.DormantAt.Time.Add(time.Duration(template.TimeTilDormantAutoDelete)),
				}
			}
		}
		q.workspaces[index] = workspace
		return workspace, nil
	}
	return database.WorkspaceTable{}, sql.ErrNoRows
}

func (q *FakeQuerier) UpdateWorkspaceLastUsedAt(_ context.Context, arg database.UpdateWorkspaceLastUsedAtParams) error {
	if err := validateDatabaseType(arg); err != nil {
		return err
	}

	q.mutex.Lock()
	defer q.mutex.Unlock()

	for index, workspace := range q.workspaces {
		if workspace.ID != arg.ID {
			continue
		}
		workspace.LastUsedAt = arg.LastUsedAt
		q.workspaces[index] = workspace
		return nil
	}

	return sql.ErrNoRows
}

func (q *FakeQuerier) UpdateWorkspaceNextStartAt(_ context.Context, arg database.UpdateWorkspaceNextStartAtParams) error {
	err := validateDatabaseType(arg)
	if err != nil {
		return err
	}

	q.mutex.Lock()
	defer q.mutex.Unlock()

	for index, workspace := range q.workspaces {
		if workspace.ID != arg.ID {
			continue
		}

		workspace.NextStartAt = arg.NextStartAt
		q.workspaces[index] = workspace

		return nil
	}

	return sql.ErrNoRows
}

func (q *FakeQuerier) UpdateWorkspaceProxy(_ context.Context, arg database.UpdateWorkspaceProxyParams) (database.WorkspaceProxy, error) {
	q.mutex.Lock()
	defer q.mutex.Unlock()

	for _, p := range q.workspaceProxies {
		if p.Name == arg.Name && p.ID != arg.ID {
			return database.WorkspaceProxy{}, errUniqueConstraint
		}
	}

	for i, p := range q.workspaceProxies {
		if p.ID == arg.ID {
			p.Name = arg.Name
			p.DisplayName = arg.DisplayName
			p.Icon = arg.Icon
			if len(p.TokenHashedSecret) > 0 {
				p.TokenHashedSecret = arg.TokenHashedSecret
			}
			q.workspaceProxies[i] = p
			return p, nil
		}
	}
	return database.WorkspaceProxy{}, sql.ErrNoRows
}

func (q *FakeQuerier) UpdateWorkspaceProxyDeleted(_ context.Context, arg database.UpdateWorkspaceProxyDeletedParams) error {
	q.mutex.Lock()
	defer q.mutex.Unlock()

	for i, p := range q.workspaceProxies {
		if p.ID == arg.ID {
			p.Deleted = arg.Deleted
			p.UpdatedAt = dbtime.Now()
			q.workspaceProxies[i] = p
			return nil
		}
	}
	return sql.ErrNoRows
}

func (q *FakeQuerier) UpdateWorkspaceTTL(_ context.Context, arg database.UpdateWorkspaceTTLParams) error {
	if err := validateDatabaseType(arg); err != nil {
		return err
	}

	q.mutex.Lock()
	defer q.mutex.Unlock()

	for index, workspace := range q.workspaces {
		if workspace.ID != arg.ID {
			continue
		}
		workspace.Ttl = arg.Ttl
		q.workspaces[index] = workspace
		return nil
	}

	return sql.ErrNoRows
}

func (q *FakeQuerier) UpdateWorkspacesDormantDeletingAtByTemplateID(_ context.Context, arg database.UpdateWorkspacesDormantDeletingAtByTemplateIDParams) ([]database.WorkspaceTable, error) {
	q.mutex.Lock()
	defer q.mutex.Unlock()

	err := validateDatabaseType(arg)
	if err != nil {
		return nil, err
	}

	affectedRows := []database.WorkspaceTable{}
	for i, ws := range q.workspaces {
		if ws.TemplateID != arg.TemplateID {
			continue
		}

		if ws.DormantAt.Time.IsZero() {
			continue
		}

		if !arg.DormantAt.IsZero() {
			ws.DormantAt = sql.NullTime{
				Valid: true,
				Time:  arg.DormantAt,
			}
		}

		deletingAt := sql.NullTime{
			Valid: arg.TimeTilDormantAutodeleteMs > 0,
		}
		if arg.TimeTilDormantAutodeleteMs > 0 {
			deletingAt.Time = ws.DormantAt.Time.Add(time.Duration(arg.TimeTilDormantAutodeleteMs) * time.Millisecond)
		}
		ws.DeletingAt = deletingAt
		q.workspaces[i] = ws
		affectedRows = append(affectedRows, ws)
	}

	return affectedRows, nil
}

func (q *FakeQuerier) UpdateWorkspacesTTLByTemplateID(_ context.Context, arg database.UpdateWorkspacesTTLByTemplateIDParams) error {
	err := validateDatabaseType(arg)
	if err != nil {
		return err
	}

	q.mutex.Lock()
	defer q.mutex.Unlock()

	for i, ws := range q.workspaces {
		if ws.TemplateID != arg.TemplateID {
			continue
		}

		q.workspaces[i].Ttl = arg.Ttl
	}

	return nil
}

func (q *FakeQuerier) UpsertAnnouncementBanners(_ context.Context, data string) error {
	q.mutex.RLock()
	defer q.mutex.RUnlock()

	q.announcementBanners = []byte(data)
	return nil
}

func (q *FakeQuerier) UpsertAppSecurityKey(_ context.Context, data string) error {
	q.mutex.Lock()
	defer q.mutex.Unlock()

	q.appSecurityKey = data
	return nil
}

func (q *FakeQuerier) UpsertApplicationName(_ context.Context, data string) error {
	q.mutex.RLock()
	defer q.mutex.RUnlock()

	q.applicationName = data
	return nil
}

func (q *FakeQuerier) UpsertCoordinatorResumeTokenSigningKey(_ context.Context, value string) error {
	q.mutex.Lock()
	defer q.mutex.Unlock()

	q.coordinatorResumeTokenSigningKey = value
	return nil
}

func (q *FakeQuerier) UpsertDefaultProxy(_ context.Context, arg database.UpsertDefaultProxyParams) error {
	q.defaultProxyDisplayName = arg.DisplayName
	q.defaultProxyIconURL = arg.IconUrl
	return nil
}

func (q *FakeQuerier) UpsertHealthSettings(_ context.Context, data string) error {
	q.mutex.Lock()
	defer q.mutex.Unlock()

	q.healthSettings = []byte(data)
	return nil
}

func (q *FakeQuerier) UpsertLastUpdateCheck(_ context.Context, data string) error {
	q.mutex.Lock()
	defer q.mutex.Unlock()

	q.lastUpdateCheck = []byte(data)
	return nil
}

func (q *FakeQuerier) UpsertLogoURL(_ context.Context, data string) error {
	q.mutex.Lock()
	defer q.mutex.Unlock()

	q.logoURL = data
	return nil
}

func (q *FakeQuerier) UpsertNotificationReportGeneratorLog(_ context.Context, arg database.UpsertNotificationReportGeneratorLogParams) error {
	err := validateDatabaseType(arg)
	if err != nil {
		return err
	}

	q.mutex.Lock()
	defer q.mutex.Unlock()

	for i, record := range q.notificationReportGeneratorLogs {
		if arg.NotificationTemplateID == record.NotificationTemplateID {
			q.notificationReportGeneratorLogs[i].LastGeneratedAt = arg.LastGeneratedAt
			return nil
		}
	}

	q.notificationReportGeneratorLogs = append(q.notificationReportGeneratorLogs, database.NotificationReportGeneratorLog(arg))
	return nil
}

func (q *FakeQuerier) UpsertNotificationsSettings(_ context.Context, data string) error {
	q.mutex.Lock()
	defer q.mutex.Unlock()

	q.notificationsSettings = []byte(data)
	return nil
}

func (q *FakeQuerier) UpsertOAuth2GithubDefaultEligible(_ context.Context, eligible bool) error {
	q.mutex.Lock()
	defer q.mutex.Unlock()

	q.oauth2GithubDefaultEligible = &eligible
	return nil
}

func (q *FakeQuerier) UpsertOAuthSigningKey(_ context.Context, value string) error {
	q.mutex.Lock()
	defer q.mutex.Unlock()

	q.oauthSigningKey = value
	return nil
}

func (q *FakeQuerier) UpsertProvisionerDaemon(_ context.Context, arg database.UpsertProvisionerDaemonParams) (database.ProvisionerDaemon, error) {
	if err := validateDatabaseType(arg); err != nil {
		return database.ProvisionerDaemon{}, err
	}

	q.mutex.Lock()
	defer q.mutex.Unlock()

	// Look for existing daemon using the same composite key as SQL
	for i, d := range q.provisionerDaemons {
		if d.OrganizationID == arg.OrganizationID &&
			d.Name == arg.Name &&
			getOwnerFromTags(d.Tags) == getOwnerFromTags(arg.Tags) {
			d.Provisioners = arg.Provisioners
			d.Tags = maps.Clone(arg.Tags)
			d.LastSeenAt = arg.LastSeenAt
			d.Version = arg.Version
			d.APIVersion = arg.APIVersion
			d.OrganizationID = arg.OrganizationID
			d.KeyID = arg.KeyID
			q.provisionerDaemons[i] = d
			return d, nil
		}
	}
	d := database.ProvisionerDaemon{
		ID:             uuid.New(),
		CreatedAt:      arg.CreatedAt,
		Name:           arg.Name,
		Provisioners:   arg.Provisioners,
		Tags:           maps.Clone(arg.Tags),
		LastSeenAt:     arg.LastSeenAt,
		Version:        arg.Version,
		APIVersion:     arg.APIVersion,
		OrganizationID: arg.OrganizationID,
		KeyID:          arg.KeyID,
	}
	q.provisionerDaemons = append(q.provisionerDaemons, d)
	return d, nil
}

func (q *FakeQuerier) UpsertRuntimeConfig(_ context.Context, arg database.UpsertRuntimeConfigParams) error {
	err := validateDatabaseType(arg)
	if err != nil {
		return err
	}

	q.mutex.Lock()
	defer q.mutex.Unlock()

	q.runtimeConfig[arg.Key] = arg.Value
	return nil
}

func (*FakeQuerier) UpsertTailnetAgent(context.Context, database.UpsertTailnetAgentParams) (database.TailnetAgent, error) {
	return database.TailnetAgent{}, ErrUnimplemented
}

func (*FakeQuerier) UpsertTailnetClient(context.Context, database.UpsertTailnetClientParams) (database.TailnetClient, error) {
	return database.TailnetClient{}, ErrUnimplemented
}

func (*FakeQuerier) UpsertTailnetClientSubscription(context.Context, database.UpsertTailnetClientSubscriptionParams) error {
	return ErrUnimplemented
}

func (*FakeQuerier) UpsertTailnetCoordinator(context.Context, uuid.UUID) (database.TailnetCoordinator, error) {
	return database.TailnetCoordinator{}, ErrUnimplemented
}

func (*FakeQuerier) UpsertTailnetPeer(_ context.Context, arg database.UpsertTailnetPeerParams) (database.TailnetPeer, error) {
	err := validateDatabaseType(arg)
	if err != nil {
		return database.TailnetPeer{}, err
	}

	return database.TailnetPeer{}, ErrUnimplemented
}

func (*FakeQuerier) UpsertTailnetTunnel(_ context.Context, arg database.UpsertTailnetTunnelParams) (database.TailnetTunnel, error) {
	err := validateDatabaseType(arg)
	if err != nil {
		return database.TailnetTunnel{}, err
	}

	return database.TailnetTunnel{}, ErrUnimplemented
}

func (q *FakeQuerier) UpsertTelemetryItem(_ context.Context, arg database.UpsertTelemetryItemParams) error {
	err := validateDatabaseType(arg)
	if err != nil {
		return err
	}

	q.mutex.Lock()
	defer q.mutex.Unlock()

	for i, item := range q.telemetryItems {
		if item.Key == arg.Key {
			q.telemetryItems[i].Value = arg.Value
			q.telemetryItems[i].UpdatedAt = time.Now()
			return nil
		}
	}

	q.telemetryItems = append(q.telemetryItems, database.TelemetryItem{
		Key:       arg.Key,
		Value:     arg.Value,
		CreatedAt: time.Now(),
		UpdatedAt: time.Now(),
	})

	return nil
}

func (q *FakeQuerier) UpsertTemplateUsageStats(ctx context.Context) error {
	q.mutex.Lock()
	defer q.mutex.Unlock()

	/*
	   WITH
	*/

	/*
		latest_start AS (
			SELECT
				-- Truncate to hour so that we always look at even ranges of data.
				date_trunc('hour', COALESCE(
					MAX(start_time) - '1 hour'::interval),
					-- Fallback when there are no template usage stats yet.
					-- App stats can exist before this, but not agent stats,
					-- limit the lookback to avoid inconsistency.
					(SELECT MIN(created_at) FROM workspace_agent_stats)
				)) AS t
			FROM
				template_usage_stats
		),
	*/

	now := time.Now()
	latestStart := time.Time{}
	for _, stat := range q.templateUsageStats {
		if stat.StartTime.After(latestStart) {
			latestStart = stat.StartTime.Add(-time.Hour)
		}
	}
	if latestStart.IsZero() {
		for _, stat := range q.workspaceAgentStats {
			if latestStart.IsZero() || stat.CreatedAt.Before(latestStart) {
				latestStart = stat.CreatedAt
			}
		}
	}
	if latestStart.IsZero() {
		return nil
	}
	latestStart = latestStart.Truncate(time.Hour)

	/*
		workspace_app_stat_buckets AS (
			SELECT
				-- Truncate the minute to the nearest half hour, this is the bucket size
				-- for the data.
				date_trunc('hour', s.minute_bucket) + trunc(date_part('minute', s.minute_bucket) / 30) * 30 * '1 minute'::interval AS time_bucket,
				w.template_id,
				was.user_id,
				-- Both app stats and agent stats track web terminal usage, but
				-- by different means. The app stats value should be more
				-- accurate so we don't want to discard it just yet.
				CASE
					WHEN was.access_method = 'terminal'
					THEN '[terminal]' -- Unique name, app names can't contain brackets.
					ELSE was.slug_or_port
				END AS app_name,
				COUNT(DISTINCT s.minute_bucket) AS app_minutes,
				-- Store each unique minute bucket for later merge between datasets.
				array_agg(DISTINCT s.minute_bucket) AS minute_buckets
			FROM
				workspace_app_stats AS was
			JOIN
				workspaces AS w
			ON
				w.id = was.workspace_id
			-- Generate a series of minute buckets for each session for computing the
			-- mintes/bucket.
			CROSS JOIN
				generate_series(
					date_trunc('minute', was.session_started_at),
					-- Subtract 1 microsecond to avoid creating an extra series.
					date_trunc('minute', was.session_ended_at - '1 microsecond'::interval),
					'1 minute'::interval
				) AS s(minute_bucket)
			WHERE
				-- s.minute_bucket >= @start_time::timestamptz
				-- AND s.minute_bucket < @end_time::timestamptz
				s.minute_bucket >= (SELECT t FROM latest_start)
				AND s.minute_bucket < NOW()
			GROUP BY
				time_bucket, w.template_id, was.user_id, was.access_method, was.slug_or_port
		),
	*/

	type workspaceAppStatGroupBy struct {
		TimeBucket   time.Time
		TemplateID   uuid.UUID
		UserID       uuid.UUID
		AccessMethod string
		SlugOrPort   string
	}
	type workspaceAppStatRow struct {
		workspaceAppStatGroupBy
		AppName       string
		AppMinutes    int
		MinuteBuckets map[time.Time]struct{}
	}
	workspaceAppStatRows := make(map[workspaceAppStatGroupBy]workspaceAppStatRow)
	for _, was := range q.workspaceAppStats {
		// Preflight: s.minute_bucket >= (SELECT t FROM latest_start)
		if was.SessionEndedAt.Before(latestStart) {
			continue
		}
		// JOIN workspaces
		w, err := q.getWorkspaceByIDNoLock(ctx, was.WorkspaceID)
		if err != nil {
			return err
		}
		// CROSS JOIN generate_series
		for t := was.SessionStartedAt.Truncate(time.Minute); t.Before(was.SessionEndedAt); t = t.Add(time.Minute) {
			// WHERE
			if t.Before(latestStart) || t.After(now) || t.Equal(now) {
				continue
			}

			bucket := t.Truncate(30 * time.Minute)
			// GROUP BY
			key := workspaceAppStatGroupBy{
				TimeBucket:   bucket,
				TemplateID:   w.TemplateID,
				UserID:       was.UserID,
				AccessMethod: was.AccessMethod,
				SlugOrPort:   was.SlugOrPort,
			}
			// SELECT
			row, ok := workspaceAppStatRows[key]
			if !ok {
				row = workspaceAppStatRow{
					workspaceAppStatGroupBy: key,
					AppName:                 was.SlugOrPort,
					AppMinutes:              0,
					MinuteBuckets:           make(map[time.Time]struct{}),
				}
				if was.AccessMethod == "terminal" {
					row.AppName = "[terminal]"
				}
			}
			row.MinuteBuckets[t] = struct{}{}
			row.AppMinutes = len(row.MinuteBuckets)
			workspaceAppStatRows[key] = row
		}
	}

	/*
		agent_stats_buckets AS (
			SELECT
				-- Truncate the minute to the nearest half hour, this is the bucket size
				-- for the data.
				date_trunc('hour', created_at) + trunc(date_part('minute', created_at) / 30) * 30 * '1 minute'::interval AS time_bucket,
				template_id,
				user_id,
				-- Store each unique minute bucket for later merge between datasets.
				array_agg(
					DISTINCT CASE
					WHEN
						session_count_ssh > 0
						-- TODO(mafredri): Enable when we have the column.
						-- OR session_count_sftp > 0
						OR session_count_reconnecting_pty > 0
						OR session_count_vscode > 0
						OR session_count_jetbrains > 0
					THEN
						date_trunc('minute', created_at)
					ELSE
						NULL
					END
				) AS minute_buckets,
				COUNT(DISTINCT CASE WHEN session_count_ssh > 0 THEN date_trunc('minute', created_at) ELSE NULL END) AS ssh_mins,
				-- TODO(mafredri): Enable when we have the column.
				-- COUNT(DISTINCT CASE WHEN session_count_sftp > 0 THEN date_trunc('minute', created_at) ELSE NULL END) AS sftp_mins,
				COUNT(DISTINCT CASE WHEN session_count_reconnecting_pty > 0 THEN date_trunc('minute', created_at) ELSE NULL END) AS reconnecting_pty_mins,
				COUNT(DISTINCT CASE WHEN session_count_vscode > 0 THEN date_trunc('minute', created_at) ELSE NULL END) AS vscode_mins,
				COUNT(DISTINCT CASE WHEN session_count_jetbrains > 0 THEN date_trunc('minute', created_at) ELSE NULL END) AS jetbrains_mins,
				-- NOTE(mafredri): The agent stats are currently very unreliable, and
				-- sometimes the connections are missing, even during active sessions.
				-- Since we can't fully rely on this, we check for "any connection
				-- during this half-hour". A better solution here would be preferable.
				MAX(connection_count) > 0 AS has_connection
			FROM
				workspace_agent_stats
			WHERE
				-- created_at >= @start_time::timestamptz
				-- AND created_at < @end_time::timestamptz
				created_at >= (SELECT t FROM latest_start)
				AND created_at < NOW()
				-- Inclusion criteria to filter out empty results.
				AND (
					session_count_ssh > 0
					-- TODO(mafredri): Enable when we have the column.
					-- OR session_count_sftp > 0
					OR session_count_reconnecting_pty > 0
					OR session_count_vscode > 0
					OR session_count_jetbrains > 0
				)
			GROUP BY
				time_bucket, template_id, user_id
		),
	*/

	type agentStatGroupBy struct {
		TimeBucket time.Time
		TemplateID uuid.UUID
		UserID     uuid.UUID
	}
	type agentStatRow struct {
		agentStatGroupBy
		MinuteBuckets                map[time.Time]struct{}
		SSHMinuteBuckets             map[time.Time]struct{}
		SSHMins                      int
		SFTPMinuteBuckets            map[time.Time]struct{}
		SFTPMins                     int
		ReconnectingPTYMinuteBuckets map[time.Time]struct{}
		ReconnectingPTYMins          int
		VSCodeMinuteBuckets          map[time.Time]struct{}
		VSCodeMins                   int
		JetBrainsMinuteBuckets       map[time.Time]struct{}
		JetBrainsMins                int
		HasConnection                bool
	}
	agentStatRows := make(map[agentStatGroupBy]agentStatRow)
	for _, was := range q.workspaceAgentStats {
		// WHERE
		if was.CreatedAt.Before(latestStart) || was.CreatedAt.After(now) || was.CreatedAt.Equal(now) {
			continue
		}
		if was.SessionCountSSH == 0 && was.SessionCountReconnectingPTY == 0 && was.SessionCountVSCode == 0 && was.SessionCountJetBrains == 0 {
			continue
		}
		// GROUP BY
		key := agentStatGroupBy{
			TimeBucket: was.CreatedAt.Truncate(30 * time.Minute),
			TemplateID: was.TemplateID,
			UserID:     was.UserID,
		}
		// SELECT
		row, ok := agentStatRows[key]
		if !ok {
			row = agentStatRow{
				agentStatGroupBy:             key,
				MinuteBuckets:                make(map[time.Time]struct{}),
				SSHMinuteBuckets:             make(map[time.Time]struct{}),
				SFTPMinuteBuckets:            make(map[time.Time]struct{}),
				ReconnectingPTYMinuteBuckets: make(map[time.Time]struct{}),
				VSCodeMinuteBuckets:          make(map[time.Time]struct{}),
				JetBrainsMinuteBuckets:       make(map[time.Time]struct{}),
			}
		}
		minute := was.CreatedAt.Truncate(time.Minute)
		row.MinuteBuckets[minute] = struct{}{}
		if was.SessionCountSSH > 0 {
			row.SSHMinuteBuckets[minute] = struct{}{}
			row.SSHMins = len(row.SSHMinuteBuckets)
		}
		// TODO(mafredri): Enable when we have the column.
		// if was.SessionCountSFTP > 0 {
		// 	row.SFTPMinuteBuckets[minute] = struct{}{}
		// 	row.SFTPMins = len(row.SFTPMinuteBuckets)
		// }
		_ = row.SFTPMinuteBuckets
		if was.SessionCountReconnectingPTY > 0 {
			row.ReconnectingPTYMinuteBuckets[minute] = struct{}{}
			row.ReconnectingPTYMins = len(row.ReconnectingPTYMinuteBuckets)
		}
		if was.SessionCountVSCode > 0 {
			row.VSCodeMinuteBuckets[minute] = struct{}{}
			row.VSCodeMins = len(row.VSCodeMinuteBuckets)
		}
		if was.SessionCountJetBrains > 0 {
			row.JetBrainsMinuteBuckets[minute] = struct{}{}
			row.JetBrainsMins = len(row.JetBrainsMinuteBuckets)
		}
		if !row.HasConnection {
			row.HasConnection = was.ConnectionCount > 0
		}
		agentStatRows[key] = row
	}

	/*
		stats AS (
			SELECT
				stats.time_bucket AS start_time,
				stats.time_bucket + '30 minutes'::interval AS end_time,
				stats.template_id,
				stats.user_id,
				-- Sum/distinct to handle zero/duplicate values due union and to unnest.
				COUNT(DISTINCT minute_bucket) AS usage_mins,
				array_agg(DISTINCT minute_bucket) AS minute_buckets,
				SUM(DISTINCT stats.ssh_mins) AS ssh_mins,
				SUM(DISTINCT stats.sftp_mins) AS sftp_mins,
				SUM(DISTINCT stats.reconnecting_pty_mins) AS reconnecting_pty_mins,
				SUM(DISTINCT stats.vscode_mins) AS vscode_mins,
				SUM(DISTINCT stats.jetbrains_mins) AS jetbrains_mins,
				-- This is what we unnested, re-nest as json.
				jsonb_object_agg(stats.app_name, stats.app_minutes) FILTER (WHERE stats.app_name IS NOT NULL) AS app_usage_mins
			FROM (
				SELECT
					time_bucket,
					template_id,
					user_id,
					0 AS ssh_mins,
					0 AS sftp_mins,
					0 AS reconnecting_pty_mins,
					0 AS vscode_mins,
					0 AS jetbrains_mins,
					app_name,
					app_minutes,
					minute_buckets
				FROM
					workspace_app_stat_buckets

				UNION ALL

				SELECT
					time_bucket,
					template_id,
					user_id,
					ssh_mins,
					-- TODO(mafredri): Enable when we have the column.
					0 AS sftp_mins,
					reconnecting_pty_mins,
					vscode_mins,
					jetbrains_mins,
					NULL AS app_name,
					NULL AS app_minutes,
					minute_buckets
				FROM
					agent_stats_buckets
				WHERE
					-- See note in the agent_stats_buckets CTE.
					has_connection
			) AS stats, unnest(minute_buckets) AS minute_bucket
			GROUP BY
				stats.time_bucket, stats.template_id, stats.user_id
		),
	*/

	type statsGroupBy struct {
		TimeBucket time.Time
		TemplateID uuid.UUID
		UserID     uuid.UUID
	}
	type statsRow struct {
		statsGroupBy
		UsageMinuteBuckets  map[time.Time]struct{}
		UsageMins           int
		SSHMins             int
		SFTPMins            int
		ReconnectingPTYMins int
		VSCodeMins          int
		JetBrainsMins       int
		AppUsageMinutes     map[string]int
	}
	statsRows := make(map[statsGroupBy]statsRow)
	for _, was := range workspaceAppStatRows {
		// GROUP BY
		key := statsGroupBy{
			TimeBucket: was.TimeBucket,
			TemplateID: was.TemplateID,
			UserID:     was.UserID,
		}
		// SELECT
		row, ok := statsRows[key]
		if !ok {
			row = statsRow{
				statsGroupBy:       key,
				UsageMinuteBuckets: make(map[time.Time]struct{}),
				AppUsageMinutes:    make(map[string]int),
			}
		}
		for t := range was.MinuteBuckets {
			row.UsageMinuteBuckets[t] = struct{}{}
		}
		row.UsageMins = len(row.UsageMinuteBuckets)
		row.AppUsageMinutes[was.AppName] = was.AppMinutes
		statsRows[key] = row
	}
	for _, was := range agentStatRows {
		// GROUP BY
		key := statsGroupBy{
			TimeBucket: was.TimeBucket,
			TemplateID: was.TemplateID,
			UserID:     was.UserID,
		}
		// SELECT
		row, ok := statsRows[key]
		if !ok {
			row = statsRow{
				statsGroupBy:       key,
				UsageMinuteBuckets: make(map[time.Time]struct{}),
				AppUsageMinutes:    make(map[string]int),
			}
		}
		for t := range was.MinuteBuckets {
			row.UsageMinuteBuckets[t] = struct{}{}
		}
		row.UsageMins = len(row.UsageMinuteBuckets)
		row.SSHMins += was.SSHMins
		row.SFTPMins += was.SFTPMins
		row.ReconnectingPTYMins += was.ReconnectingPTYMins
		row.VSCodeMins += was.VSCodeMins
		row.JetBrainsMins += was.JetBrainsMins
		statsRows[key] = row
	}

	/*
		minute_buckets AS (
			-- Create distinct minute buckets for user-activity, so we can filter out
			-- irrelevant latencies.
			SELECT DISTINCT ON (stats.start_time, stats.template_id, stats.user_id, minute_bucket)
				stats.start_time,
				stats.template_id,
				stats.user_id,
				minute_bucket
			FROM
				stats, unnest(minute_buckets) AS minute_bucket
		),
		latencies AS (
			-- Select all non-zero latencies for all the minutes that a user used the
			-- workspace in some way.
			SELECT
				mb.start_time,
				mb.template_id,
				mb.user_id,
				-- TODO(mafredri): We're doing medians on medians here, we may want to
				-- improve upon this at some point.
				PERCENTILE_CONT(0.5) WITHIN GROUP (ORDER BY was.connection_median_latency_ms)::real AS median_latency_ms
			FROM
				minute_buckets AS mb
			JOIN
				workspace_agent_stats AS was
			ON
				date_trunc('minute', was.created_at) = mb.minute_bucket
				AND was.template_id = mb.template_id
				AND was.user_id = mb.user_id
				AND was.connection_median_latency_ms >= 0
			GROUP BY
				mb.start_time, mb.template_id, mb.user_id
		)
	*/

	type latenciesGroupBy struct {
		StartTime  time.Time
		TemplateID uuid.UUID
		UserID     uuid.UUID
	}
	type latenciesRow struct {
		latenciesGroupBy
		Latencies       []float64
		MedianLatencyMS float64
	}
	latenciesRows := make(map[latenciesGroupBy]latenciesRow)
	for _, stat := range statsRows {
		for t := range stat.UsageMinuteBuckets {
			// GROUP BY
			key := latenciesGroupBy{
				StartTime:  stat.TimeBucket,
				TemplateID: stat.TemplateID,
				UserID:     stat.UserID,
			}
			// JOIN
			for _, was := range q.workspaceAgentStats {
				if !t.Equal(was.CreatedAt.Truncate(time.Minute)) {
					continue
				}
				if was.TemplateID != stat.TemplateID || was.UserID != stat.UserID {
					continue
				}
				if was.ConnectionMedianLatencyMS < 0 {
					continue
				}
				// SELECT
				row, ok := latenciesRows[key]
				if !ok {
					row = latenciesRow{
						latenciesGroupBy: key,
					}
				}
				row.Latencies = append(row.Latencies, was.ConnectionMedianLatencyMS)
				sort.Float64s(row.Latencies)
				if len(row.Latencies) == 1 {
					row.MedianLatencyMS = was.ConnectionMedianLatencyMS
				} else if len(row.Latencies)%2 == 0 {
					row.MedianLatencyMS = (row.Latencies[len(row.Latencies)/2-1] + row.Latencies[len(row.Latencies)/2]) / 2
				} else {
					row.MedianLatencyMS = row.Latencies[len(row.Latencies)/2]
				}
				latenciesRows[key] = row
			}
		}
	}

	/*
		INSERT INTO template_usage_stats AS tus (
			start_time,
			end_time,
			template_id,
			user_id,
			usage_mins,
			median_latency_ms,
			ssh_mins,
			sftp_mins,
			reconnecting_pty_mins,
			vscode_mins,
			jetbrains_mins,
			app_usage_mins
		) (
			SELECT
				stats.start_time,
				stats.end_time,
				stats.template_id,
				stats.user_id,
				stats.usage_mins,
				latencies.median_latency_ms,
				stats.ssh_mins,
				stats.sftp_mins,
				stats.reconnecting_pty_mins,
				stats.vscode_mins,
				stats.jetbrains_mins,
				stats.app_usage_mins
			FROM
				stats
			LEFT JOIN
				latencies
			ON
				-- The latencies group-by ensures there at most one row.
				latencies.start_time = stats.start_time
				AND latencies.template_id = stats.template_id
				AND latencies.user_id = stats.user_id
		)
		ON CONFLICT
			(start_time, template_id, user_id)
		DO UPDATE
		SET
			usage_mins = EXCLUDED.usage_mins,
			median_latency_ms = EXCLUDED.median_latency_ms,
			ssh_mins = EXCLUDED.ssh_mins,
			sftp_mins = EXCLUDED.sftp_mins,
			reconnecting_pty_mins = EXCLUDED.reconnecting_pty_mins,
			vscode_mins = EXCLUDED.vscode_mins,
			jetbrains_mins = EXCLUDED.jetbrains_mins,
			app_usage_mins = EXCLUDED.app_usage_mins
		WHERE
			(tus.*) IS DISTINCT FROM (EXCLUDED.*);
	*/

TemplateUsageStatsInsertLoop:
	for _, stat := range statsRows {
		// LEFT JOIN latencies
		latency, latencyOk := latenciesRows[latenciesGroupBy{
			StartTime:  stat.TimeBucket,
			TemplateID: stat.TemplateID,
			UserID:     stat.UserID,
		}]

		// SELECT
		tus := database.TemplateUsageStat{
			StartTime:  stat.TimeBucket,
			EndTime:    stat.TimeBucket.Add(30 * time.Minute),
			TemplateID: stat.TemplateID,
			UserID:     stat.UserID,
			// #nosec G115 - Safe conversion for usage minutes which are expected to be within int16 range
			UsageMins:       int16(stat.UsageMins),
			MedianLatencyMs: sql.NullFloat64{Float64: latency.MedianLatencyMS, Valid: latencyOk},
			// #nosec G115 - Safe conversion for SSH minutes which are expected to be within int16 range
			SshMins: int16(stat.SSHMins),
			// #nosec G115 - Safe conversion for SFTP minutes which are expected to be within int16 range
			SftpMins: int16(stat.SFTPMins),
			// #nosec G115 - Safe conversion for ReconnectingPTY minutes which are expected to be within int16 range
			ReconnectingPtyMins: int16(stat.ReconnectingPTYMins),
			// #nosec G115 - Safe conversion for VSCode minutes which are expected to be within int16 range
			VscodeMins: int16(stat.VSCodeMins),
			// #nosec G115 - Safe conversion for JetBrains minutes which are expected to be within int16 range
			JetbrainsMins: int16(stat.JetBrainsMins),
		}
		if len(stat.AppUsageMinutes) > 0 {
			tus.AppUsageMins = make(map[string]int64, len(stat.AppUsageMinutes))
			for k, v := range stat.AppUsageMinutes {
				tus.AppUsageMins[k] = int64(v)
			}
		}

		// ON CONFLICT
		for i, existing := range q.templateUsageStats {
			if existing.StartTime.Equal(tus.StartTime) && existing.TemplateID == tus.TemplateID && existing.UserID == tus.UserID {
				q.templateUsageStats[i] = tus
				continue TemplateUsageStatsInsertLoop
			}
		}
		// INSERT INTO
		q.templateUsageStats = append(q.templateUsageStats, tus)
	}

	return nil
}

func (q *FakeQuerier) UpsertWebpushVAPIDKeys(_ context.Context, arg database.UpsertWebpushVAPIDKeysParams) error {
	err := validateDatabaseType(arg)
	if err != nil {
		return err
	}

	q.mutex.Lock()
	defer q.mutex.Unlock()

	q.webpushVAPIDPublicKey = arg.VapidPublicKey
	q.webpushVAPIDPrivateKey = arg.VapidPrivateKey
	return nil
}

func (q *FakeQuerier) UpsertWorkspaceAgentPortShare(_ context.Context, arg database.UpsertWorkspaceAgentPortShareParams) (database.WorkspaceAgentPortShare, error) {
	err := validateDatabaseType(arg)
	if err != nil {
		return database.WorkspaceAgentPortShare{}, err
	}

	q.mutex.Lock()
	defer q.mutex.Unlock()

	for i, share := range q.workspaceAgentPortShares {
		if share.WorkspaceID == arg.WorkspaceID && share.Port == arg.Port && share.AgentName == arg.AgentName {
			share.ShareLevel = arg.ShareLevel
			share.Protocol = arg.Protocol
			q.workspaceAgentPortShares[i] = share
			return share, nil
		}
	}

	//nolint:gosimple // casts are not a simplification
	psl := database.WorkspaceAgentPortShare{
		WorkspaceID: arg.WorkspaceID,
		AgentName:   arg.AgentName,
		Port:        arg.Port,
		ShareLevel:  arg.ShareLevel,
		Protocol:    arg.Protocol,
	}
	q.workspaceAgentPortShares = append(q.workspaceAgentPortShares, psl)

	return psl, nil
}

func (q *FakeQuerier) UpsertWorkspaceAppAuditSession(_ context.Context, arg database.UpsertWorkspaceAppAuditSessionParams) (bool, error) {
	err := validateDatabaseType(arg)
	if err != nil {
		return false, err
	}

	q.mutex.Lock()
	defer q.mutex.Unlock()

	for i, s := range q.workspaceAppAuditSessions {
		if s.AgentID != arg.AgentID {
			continue
		}
		if s.AppID != arg.AppID {
			continue
		}
		if s.UserID != arg.UserID {
			continue
		}
		if s.Ip != arg.Ip {
			continue
		}
		if s.UserAgent != arg.UserAgent {
			continue
		}
		if s.SlugOrPort != arg.SlugOrPort {
			continue
		}
		if s.StatusCode != arg.StatusCode {
			continue
		}

		staleTime := dbtime.Now().Add(-(time.Duration(arg.StaleIntervalMS) * time.Millisecond))
		fresh := s.UpdatedAt.After(staleTime)

		q.workspaceAppAuditSessions[i].UpdatedAt = arg.UpdatedAt
		if !fresh {
			q.workspaceAppAuditSessions[i].ID = arg.ID
			q.workspaceAppAuditSessions[i].StartedAt = arg.StartedAt
			return true, nil
		}
		return false, nil
	}

	q.workspaceAppAuditSessions = append(q.workspaceAppAuditSessions, database.WorkspaceAppAuditSession{
		AgentID:    arg.AgentID,
		AppID:      arg.AppID,
		UserID:     arg.UserID,
		Ip:         arg.Ip,
		UserAgent:  arg.UserAgent,
		SlugOrPort: arg.SlugOrPort,
		StatusCode: arg.StatusCode,
		StartedAt:  arg.StartedAt,
		UpdatedAt:  arg.UpdatedAt,
	})
	return true, nil
}

func (q *FakeQuerier) GetAuthorizedTemplates(ctx context.Context, arg database.GetTemplatesWithFilterParams, prepared rbac.PreparedAuthorized) ([]database.Template, error) {
	if err := validateDatabaseType(arg); err != nil {
		return nil, err
	}

	q.mutex.RLock()
	defer q.mutex.RUnlock()

	// Call this to match the same function calls as the SQL implementation.
	if prepared != nil {
		_, err := prepared.CompileToSQL(ctx, rbac.ConfigWithACL())
		if err != nil {
			return nil, err
		}
	}

	var templates []database.Template
	for _, templateTable := range q.templates {
		template := q.templateWithNameNoLock(templateTable)
		if prepared != nil && prepared.Authorize(ctx, template.RBACObject()) != nil {
			continue
		}

		if template.Deleted != arg.Deleted {
			continue
		}
		if arg.OrganizationID != uuid.Nil && template.OrganizationID != arg.OrganizationID {
			continue
		}

		if arg.ExactName != "" && !strings.EqualFold(template.Name, arg.ExactName) {
			continue
		}
		if arg.Deprecated.Valid && arg.Deprecated.Bool == (template.Deprecated != "") {
			continue
		}
		if arg.FuzzyName != "" {
			if !strings.Contains(strings.ToLower(template.Name), strings.ToLower(arg.FuzzyName)) {
				continue
			}
		}

		if len(arg.IDs) > 0 {
			match := false
			for _, id := range arg.IDs {
				if template.ID == id {
					match = true
					break
				}
			}
			if !match {
				continue
			}
		}
		templates = append(templates, template)
	}
	if len(templates) > 0 {
		slices.SortFunc(templates, func(a, b database.Template) int {
			if a.Name != b.Name {
				return slice.Ascending(a.Name, b.Name)
			}
			return slice.Ascending(a.ID.String(), b.ID.String())
		})
		return templates, nil
	}

	return nil, sql.ErrNoRows
}

func (q *FakeQuerier) GetTemplateGroupRoles(_ context.Context, id uuid.UUID) ([]database.TemplateGroup, error) {
	q.mutex.RLock()
	defer q.mutex.RUnlock()

	var template database.TemplateTable
	for _, t := range q.templates {
		if t.ID == id {
			template = t
			break
		}
	}

	if template.ID == uuid.Nil {
		return nil, sql.ErrNoRows
	}

	groups := make([]database.TemplateGroup, 0, len(template.GroupACL))
	for k, v := range template.GroupACL {
		group, err := q.getGroupByIDNoLock(context.Background(), uuid.MustParse(k))
		if err != nil && !xerrors.Is(err, sql.ErrNoRows) {
			return nil, xerrors.Errorf("get group by ID: %w", err)
		}
		// We don't delete groups from the map if they
		// get deleted so just skip.
		if xerrors.Is(err, sql.ErrNoRows) {
			continue
		}

		groups = append(groups, database.TemplateGroup{
			Group:   group,
			Actions: v,
		})
	}

	return groups, nil
}

func (q *FakeQuerier) GetTemplateUserRoles(_ context.Context, id uuid.UUID) ([]database.TemplateUser, error) {
	q.mutex.RLock()
	defer q.mutex.RUnlock()

	var template database.TemplateTable
	for _, t := range q.templates {
		if t.ID == id {
			template = t
			break
		}
	}

	if template.ID == uuid.Nil {
		return nil, sql.ErrNoRows
	}

	users := make([]database.TemplateUser, 0, len(template.UserACL))
	for k, v := range template.UserACL {
		user, err := q.getUserByIDNoLock(uuid.MustParse(k))
		if err != nil && xerrors.Is(err, sql.ErrNoRows) {
			return nil, xerrors.Errorf("get user by ID: %w", err)
		}
		// We don't delete users from the map if they
		// get deleted so just skip.
		if xerrors.Is(err, sql.ErrNoRows) {
			continue
		}

		if user.Deleted || user.Status == database.UserStatusSuspended {
			continue
		}

		users = append(users, database.TemplateUser{
			User:    user,
			Actions: v,
		})
	}

	return users, nil
}

func (q *FakeQuerier) GetAuthorizedWorkspaces(ctx context.Context, arg database.GetWorkspacesParams, prepared rbac.PreparedAuthorized) ([]database.GetWorkspacesRow, error) {
	if err := validateDatabaseType(arg); err != nil {
		return nil, err
	}

	q.mutex.RLock()
	defer q.mutex.RUnlock()

	if prepared != nil {
		// Call this to match the same function calls as the SQL implementation.
		_, err := prepared.CompileToSQL(ctx, rbac.ConfigWithoutACL())
		if err != nil {
			return nil, err
		}
	}

	workspaces := make([]database.WorkspaceTable, 0)
	for _, workspace := range q.workspaces {
		if arg.OwnerID != uuid.Nil && workspace.OwnerID != arg.OwnerID {
			continue
		}

		if len(arg.HasParam) > 0 || len(arg.ParamNames) > 0 {
			build, err := q.getLatestWorkspaceBuildByWorkspaceIDNoLock(ctx, workspace.ID)
			if err != nil {
				return nil, xerrors.Errorf("get latest build: %w", err)
			}

			params := make([]database.WorkspaceBuildParameter, 0)
			for _, param := range q.workspaceBuildParameters {
				if param.WorkspaceBuildID != build.ID {
					continue
				}
				params = append(params, param)
			}

			index := slices.IndexFunc(params, func(buildParam database.WorkspaceBuildParameter) bool {
				// If hasParam matches, then we are done. This is a good match.
				if slices.ContainsFunc(arg.HasParam, func(name string) bool {
					return strings.EqualFold(buildParam.Name, name)
				}) {
					return true
				}

				// Check name + value
				match := false
				for i := range arg.ParamNames {
					matchName := arg.ParamNames[i]
					if !strings.EqualFold(matchName, buildParam.Name) {
						continue
					}

					matchValue := arg.ParamValues[i]
					if !strings.EqualFold(matchValue, buildParam.Value) {
						continue
					}
					match = true
					break
				}

				return match
			})
			if index < 0 {
				continue
			}
		}

		if arg.OrganizationID != uuid.Nil {
			if workspace.OrganizationID != arg.OrganizationID {
				continue
			}
		}

		if arg.OwnerUsername != "" {
			owner, err := q.getUserByIDNoLock(workspace.OwnerID)
			if err == nil && !strings.EqualFold(arg.OwnerUsername, owner.Username) {
				continue
			}
		}

		if arg.TemplateName != "" {
			template, err := q.getTemplateByIDNoLock(ctx, workspace.TemplateID)
			if err == nil && !strings.EqualFold(arg.TemplateName, template.Name) {
				continue
			}
		}

		if arg.UsingActive.Valid {
			build, err := q.getLatestWorkspaceBuildByWorkspaceIDNoLock(ctx, workspace.ID)
			if err != nil {
				return nil, xerrors.Errorf("get latest build: %w", err)
			}

			template, err := q.getTemplateByIDNoLock(ctx, workspace.TemplateID)
			if err != nil {
				return nil, xerrors.Errorf("get template: %w", err)
			}

			updated := build.TemplateVersionID == template.ActiveVersionID
			if arg.UsingActive.Bool != updated {
				continue
			}
		}

		if !arg.Deleted && workspace.Deleted {
			continue
		}

		if arg.Name != "" && !strings.Contains(strings.ToLower(workspace.Name), strings.ToLower(arg.Name)) {
			continue
		}

		if !arg.LastUsedBefore.IsZero() {
			if workspace.LastUsedAt.After(arg.LastUsedBefore) {
				continue
			}
		}

		if !arg.LastUsedAfter.IsZero() {
			if workspace.LastUsedAt.Before(arg.LastUsedAfter) {
				continue
			}
		}

		if arg.Status != "" {
			build, err := q.getLatestWorkspaceBuildByWorkspaceIDNoLock(ctx, workspace.ID)
			if err != nil {
				return nil, xerrors.Errorf("get latest build: %w", err)
			}

			job, err := q.getProvisionerJobByIDNoLock(ctx, build.JobID)
			if err != nil {
				return nil, xerrors.Errorf("get provisioner job: %w", err)
			}

			// This logic should match the logic in the workspace.sql file.
			var statusMatch bool
			switch database.WorkspaceStatus(arg.Status) {
			case database.WorkspaceStatusStarting:
				statusMatch = job.JobStatus == database.ProvisionerJobStatusRunning &&
					build.Transition == database.WorkspaceTransitionStart
			case database.WorkspaceStatusStopping:
				statusMatch = job.JobStatus == database.ProvisionerJobStatusRunning &&
					build.Transition == database.WorkspaceTransitionStop
			case database.WorkspaceStatusDeleting:
				statusMatch = job.JobStatus == database.ProvisionerJobStatusRunning &&
					build.Transition == database.WorkspaceTransitionDelete

			case "started":
				statusMatch = job.JobStatus == database.ProvisionerJobStatusSucceeded &&
					build.Transition == database.WorkspaceTransitionStart
			case database.WorkspaceStatusDeleted:
				statusMatch = job.JobStatus == database.ProvisionerJobStatusSucceeded &&
					build.Transition == database.WorkspaceTransitionDelete
			case database.WorkspaceStatusStopped:
				statusMatch = job.JobStatus == database.ProvisionerJobStatusSucceeded &&
					build.Transition == database.WorkspaceTransitionStop
			case database.WorkspaceStatusRunning:
				statusMatch = job.JobStatus == database.ProvisionerJobStatusSucceeded &&
					build.Transition == database.WorkspaceTransitionStart
			default:
				statusMatch = job.JobStatus == database.ProvisionerJobStatus(arg.Status)
			}
			if !statusMatch {
				continue
			}
		}

		if arg.HasAgent != "" {
			build, err := q.getLatestWorkspaceBuildByWorkspaceIDNoLock(ctx, workspace.ID)
			if err != nil {
				return nil, xerrors.Errorf("get latest build: %w", err)
			}

			job, err := q.getProvisionerJobByIDNoLock(ctx, build.JobID)
			if err != nil {
				return nil, xerrors.Errorf("get provisioner job: %w", err)
			}

			workspaceResources, err := q.getWorkspaceResourcesByJobIDNoLock(ctx, job.ID)
			if err != nil {
				return nil, xerrors.Errorf("get workspace resources: %w", err)
			}

			var workspaceResourceIDs []uuid.UUID
			for _, wr := range workspaceResources {
				workspaceResourceIDs = append(workspaceResourceIDs, wr.ID)
			}

			workspaceAgents, err := q.getWorkspaceAgentsByResourceIDsNoLock(ctx, workspaceResourceIDs)
			if err != nil {
				return nil, xerrors.Errorf("get workspace agents: %w", err)
			}

			var hasAgentMatched bool
			for _, wa := range workspaceAgents {
				if mapAgentStatus(wa, arg.AgentInactiveDisconnectTimeoutSeconds) == arg.HasAgent {
					hasAgentMatched = true
				}
			}

			if !hasAgentMatched {
				continue
			}
		}

		if arg.Dormant && !workspace.DormantAt.Valid {
			continue
		}

		if len(arg.TemplateIDs) > 0 {
			match := false
			for _, id := range arg.TemplateIDs {
				if workspace.TemplateID == id {
					match = true
					break
				}
			}
			if !match {
				continue
			}
		}

		if len(arg.WorkspaceIds) > 0 {
			match := false
			for _, id := range arg.WorkspaceIds {
				if workspace.ID == id {
					match = true
					break
				}
			}
			if !match {
				continue
			}
		}

		// If the filter exists, ensure the object is authorized.
		if prepared != nil && prepared.Authorize(ctx, workspace.RBACObject()) != nil {
			continue
		}
		workspaces = append(workspaces, workspace)
	}

	// Sort workspaces (ORDER BY)
	isRunning := func(build database.WorkspaceBuild, job database.ProvisionerJob) bool {
		return job.CompletedAt.Valid && !job.CanceledAt.Valid && !job.Error.Valid && build.Transition == database.WorkspaceTransitionStart
	}

	preloadedWorkspaceBuilds := map[uuid.UUID]database.WorkspaceBuild{}
	preloadedProvisionerJobs := map[uuid.UUID]database.ProvisionerJob{}
	preloadedUsers := map[uuid.UUID]database.User{}

	for _, w := range workspaces {
		build, err := q.getLatestWorkspaceBuildByWorkspaceIDNoLock(ctx, w.ID)
		if err == nil {
			preloadedWorkspaceBuilds[w.ID] = build
		} else if !errors.Is(err, sql.ErrNoRows) {
			return nil, xerrors.Errorf("get latest build: %w", err)
		}

		job, err := q.getProvisionerJobByIDNoLock(ctx, build.JobID)
		if err == nil {
			preloadedProvisionerJobs[w.ID] = job
		} else if !errors.Is(err, sql.ErrNoRows) {
			return nil, xerrors.Errorf("get provisioner job: %w", err)
		}

		user, err := q.getUserByIDNoLock(w.OwnerID)
		if err == nil {
			preloadedUsers[w.ID] = user
		} else if !errors.Is(err, sql.ErrNoRows) {
			return nil, xerrors.Errorf("get user: %w", err)
		}
	}

	sort.Slice(workspaces, func(i, j int) bool {
		w1 := workspaces[i]
		w2 := workspaces[j]

		// Order by: favorite first
		if arg.RequesterID == w1.OwnerID && w1.Favorite {
			return true
		}
		if arg.RequesterID == w2.OwnerID && w2.Favorite {
			return false
		}

		// Order by: running
		w1IsRunning := isRunning(preloadedWorkspaceBuilds[w1.ID], preloadedProvisionerJobs[w1.ID])
		w2IsRunning := isRunning(preloadedWorkspaceBuilds[w2.ID], preloadedProvisionerJobs[w2.ID])

		if w1IsRunning && !w2IsRunning {
			return true
		}

		if !w1IsRunning && w2IsRunning {
			return false
		}

		// Order by: usernames
		if strings.Compare(preloadedUsers[w1.ID].Username, preloadedUsers[w2.ID].Username) < 0 {
			return true
		}

		// Order by: workspace names
		return strings.Compare(w1.Name, w2.Name) < 0
	})

	beforePageCount := len(workspaces)

	if arg.Offset > 0 {
		if int(arg.Offset) > len(workspaces) {
			return q.convertToWorkspaceRowsNoLock(ctx, []database.WorkspaceTable{}, int64(beforePageCount), arg.WithSummary), nil
		}
		workspaces = workspaces[arg.Offset:]
	}
	if arg.Limit > 0 {
		if int(arg.Limit) > len(workspaces) {
			return q.convertToWorkspaceRowsNoLock(ctx, workspaces, int64(beforePageCount), arg.WithSummary), nil
		}
		workspaces = workspaces[:arg.Limit]
	}

	return q.convertToWorkspaceRowsNoLock(ctx, workspaces, int64(beforePageCount), arg.WithSummary), nil
}

func (q *FakeQuerier) GetAuthorizedWorkspacesAndAgentsByOwnerID(ctx context.Context, ownerID uuid.UUID, prepared rbac.PreparedAuthorized) ([]database.GetWorkspacesAndAgentsByOwnerIDRow, error) {
	q.mutex.RLock()
	defer q.mutex.RUnlock()

	if prepared != nil {
		// Call this to match the same function calls as the SQL implementation.
		_, err := prepared.CompileToSQL(ctx, rbac.ConfigWithoutACL())
		if err != nil {
			return nil, err
		}
	}
	workspaces := make([]database.WorkspaceTable, 0)
	for _, workspace := range q.workspaces {
		if workspace.OwnerID == ownerID && !workspace.Deleted {
			workspaces = append(workspaces, workspace)
		}
	}

	out := make([]database.GetWorkspacesAndAgentsByOwnerIDRow, 0, len(workspaces))
	for _, w := range workspaces {
		// these always exist
		build, err := q.getLatestWorkspaceBuildByWorkspaceIDNoLock(ctx, w.ID)
		if err != nil {
			return nil, xerrors.Errorf("get latest build: %w", err)
		}

		job, err := q.getProvisionerJobByIDNoLock(ctx, build.JobID)
		if err != nil {
			return nil, xerrors.Errorf("get provisioner job: %w", err)
		}

		outAgents := make([]database.AgentIDNamePair, 0)
		resources, err := q.getWorkspaceResourcesByJobIDNoLock(ctx, job.ID)
		if err != nil {
			return nil, xerrors.Errorf("get workspace resources: %w", err)
		}
		if len(resources) > 0 {
			agents, err := q.getWorkspaceAgentsByResourceIDsNoLock(ctx, []uuid.UUID{resources[0].ID})
			if err != nil {
				return nil, xerrors.Errorf("get workspace agents: %w", err)
			}
			for _, a := range agents {
				outAgents = append(outAgents, database.AgentIDNamePair{
					ID:   a.ID,
					Name: a.Name,
				})
			}
		}

		out = append(out, database.GetWorkspacesAndAgentsByOwnerIDRow{
			ID:         w.ID,
			Name:       w.Name,
			JobStatus:  job.JobStatus,
			Transition: build.Transition,
			Agents:     outAgents,
		})
	}

	return out, nil
}

func (q *FakeQuerier) GetAuthorizedUsers(ctx context.Context, arg database.GetUsersParams, prepared rbac.PreparedAuthorized) ([]database.GetUsersRow, error) {
	if err := validateDatabaseType(arg); err != nil {
		return nil, err
	}

	// Call this to match the same function calls as the SQL implementation.
	if prepared != nil {
		_, err := prepared.CompileToSQL(ctx, regosql.ConvertConfig{
			VariableConverter: regosql.UserConverter(),
		})
		if err != nil {
			return nil, err
		}
	}

	users, err := q.GetUsers(ctx, arg)
	if err != nil {
		return nil, err
	}

	q.mutex.RLock()
	defer q.mutex.RUnlock()

	filteredUsers := make([]database.GetUsersRow, 0, len(users))
	for _, user := range users {
		// If the filter exists, ensure the object is authorized.
		if prepared != nil && prepared.Authorize(ctx, user.RBACObject()) != nil {
			continue
		}

		filteredUsers = append(filteredUsers, user)
	}
	return filteredUsers, nil
}

func (q *FakeQuerier) GetAuthorizedAuditLogsOffset(ctx context.Context, arg database.GetAuditLogsOffsetParams, prepared rbac.PreparedAuthorized) ([]database.GetAuditLogsOffsetRow, error) {
	if err := validateDatabaseType(arg); err != nil {
		return nil, err
	}

	// Call this to match the same function calls as the SQL implementation.
	// It functionally does nothing for filtering.
	if prepared != nil {
		_, err := prepared.CompileToSQL(ctx, regosql.ConvertConfig{
			VariableConverter: regosql.AuditLogConverter(),
		})
		if err != nil {
			return nil, err
		}
	}

	q.mutex.RLock()
	defer q.mutex.RUnlock()

	if arg.LimitOpt == 0 {
		// Default to 100 is set in the SQL query.
		arg.LimitOpt = 100
	}

	logs := make([]database.GetAuditLogsOffsetRow, 0, arg.LimitOpt)

	// q.auditLogs are already sorted by time DESC, so no need to sort after the fact.
	for _, alog := range q.auditLogs {
		if arg.OffsetOpt > 0 {
			arg.OffsetOpt--
			continue
		}
		if arg.RequestID != uuid.Nil && arg.RequestID != alog.RequestID {
			continue
		}
		if arg.OrganizationID != uuid.Nil && arg.OrganizationID != alog.OrganizationID {
			continue
		}
		if arg.Action != "" && string(alog.Action) != arg.Action {
			continue
		}
		if arg.ResourceType != "" && !strings.Contains(string(alog.ResourceType), arg.ResourceType) {
			continue
		}
		if arg.ResourceID != uuid.Nil && alog.ResourceID != arg.ResourceID {
			continue
		}
		if arg.Username != "" {
			user, err := q.getUserByIDNoLock(alog.UserID)
			if err == nil && !strings.EqualFold(arg.Username, user.Username) {
				continue
			}
		}
		if arg.Email != "" {
			user, err := q.getUserByIDNoLock(alog.UserID)
			if err == nil && !strings.EqualFold(arg.Email, user.Email) {
				continue
			}
		}
		if !arg.DateFrom.IsZero() {
			if alog.Time.Before(arg.DateFrom) {
				continue
			}
		}
		if !arg.DateTo.IsZero() {
			if alog.Time.After(arg.DateTo) {
				continue
			}
		}
		if arg.BuildReason != "" {
			workspaceBuild, err := q.getWorkspaceBuildByIDNoLock(context.Background(), alog.ResourceID)
			if err == nil && !strings.EqualFold(arg.BuildReason, string(workspaceBuild.Reason)) {
				continue
			}
		}
		// If the filter exists, ensure the object is authorized.
		if prepared != nil && prepared.Authorize(ctx, alog.RBACObject()) != nil {
			continue
		}

		user, err := q.getUserByIDNoLock(alog.UserID)
		userValid := err == nil

		org, _ := q.getOrganizationByIDNoLock(alog.OrganizationID)

		cpy := alog
		logs = append(logs, database.GetAuditLogsOffsetRow{
			AuditLog:                cpy,
			OrganizationName:        org.Name,
			OrganizationDisplayName: org.DisplayName,
			OrganizationIcon:        org.Icon,
			UserUsername:            sql.NullString{String: user.Username, Valid: userValid},
			UserName:                sql.NullString{String: user.Name, Valid: userValid},
			UserEmail:               sql.NullString{String: user.Email, Valid: userValid},
			UserCreatedAt:           sql.NullTime{Time: user.CreatedAt, Valid: userValid},
			UserUpdatedAt:           sql.NullTime{Time: user.UpdatedAt, Valid: userValid},
			UserLastSeenAt:          sql.NullTime{Time: user.LastSeenAt, Valid: userValid},
			UserLoginType:           database.NullLoginType{LoginType: user.LoginType, Valid: userValid},
			UserDeleted:             sql.NullBool{Bool: user.Deleted, Valid: userValid},
			UserQuietHoursSchedule:  sql.NullString{String: user.QuietHoursSchedule, Valid: userValid},
			UserStatus:              database.NullUserStatus{UserStatus: user.Status, Valid: userValid},
			UserRoles:               user.RBACRoles,
			Count:                   0,
		})

		if len(logs) >= int(arg.LimitOpt) {
			break
		}
	}

	count := int64(len(logs))
	for i := range logs {
		logs[i].Count = count
	}

	return logs, nil
}<|MERGE_RESOLUTION|>--- conflicted
+++ resolved
@@ -9697,13 +9697,12 @@
 		arg.SharingLevel = database.AppSharingLevelOwner
 	}
 
-<<<<<<< HEAD
+	if arg.OpenIn == "" {
+		arg.OpenIn = database.WorkspaceAppOpenInSlimWindow
+	}
+
 	if arg.CORSBehavior == "" {
 		arg.CORSBehavior = database.AppCorsBehaviorSimple
-=======
-	if arg.OpenIn == "" {
-		arg.OpenIn = database.WorkspaceAppOpenInSlimWindow
->>>>>>> 1da27a1e
 	}
 
 	// nolint:gosimple
@@ -9725,11 +9724,8 @@
 		Health:               arg.Health,
 		Hidden:               arg.Hidden,
 		DisplayOrder:         arg.DisplayOrder,
-<<<<<<< HEAD
+		OpenIn:               arg.OpenIn,
 		CORSBehavior:         arg.CORSBehavior,
-=======
-		OpenIn:               arg.OpenIn,
->>>>>>> 1da27a1e
 	}
 	q.workspaceApps = append(q.workspaceApps, workspaceApp)
 	return workspaceApp, nil
