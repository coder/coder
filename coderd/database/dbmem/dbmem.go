package dbmem

import (
	"context"
	"database/sql"
	"encoding/json"
	"errors"
	"fmt"
	"reflect"
	"regexp"
	"sort"
	"strings"
	"sync"
	"time"

	"github.com/google/uuid"
	"github.com/lib/pq"
	"golang.org/x/exp/maps"
	"golang.org/x/exp/slices"
	"golang.org/x/xerrors"

	"github.com/coder/coder/v2/coderd/database"
	"github.com/coder/coder/v2/coderd/database/dbtime"
	"github.com/coder/coder/v2/coderd/httpapi"
	"github.com/coder/coder/v2/coderd/rbac"
	"github.com/coder/coder/v2/coderd/rbac/regosql"
	"github.com/coder/coder/v2/coderd/util/slice"
	"github.com/coder/coder/v2/codersdk"
	"github.com/coder/coder/v2/provisionersdk"
)

var validProxyByHostnameRegex = regexp.MustCompile(`^[a-zA-Z0-9._-]+$`)

var errForeignKeyConstraint = &pq.Error{
	Code:    "23503",
	Message: "update or delete on table violates foreign key constraint",
}

var errDuplicateKey = &pq.Error{
	Code:    "23505",
	Message: "duplicate key value violates unique constraint",
}

// New returns an in-memory fake of the database.
func New() database.Store {
	q := &FakeQuerier{
		mutex: &sync.RWMutex{},
		data: &data{
			apiKeys:                   make([]database.APIKey, 0),
			organizationMembers:       make([]database.OrganizationMember, 0),
			organizations:             make([]database.Organization, 0),
			users:                     make([]database.User, 0),
			dbcryptKeys:               make([]database.DBCryptKey, 0),
			externalAuthLinks:         make([]database.ExternalAuthLink, 0),
			groups:                    make([]database.Group, 0),
			groupMembers:              make([]database.GroupMember, 0),
			auditLogs:                 make([]database.AuditLog, 0),
			files:                     make([]database.File, 0),
			gitSSHKey:                 make([]database.GitSSHKey, 0),
			parameterSchemas:          make([]database.ParameterSchema, 0),
			provisionerDaemons:        make([]database.ProvisionerDaemon, 0),
			workspaceAgents:           make([]database.WorkspaceAgent, 0),
			provisionerJobLogs:        make([]database.ProvisionerJobLog, 0),
			workspaceResources:        make([]database.WorkspaceResource, 0),
			workspaceResourceMetadata: make([]database.WorkspaceResourceMetadatum, 0),
			provisionerJobs:           make([]database.ProvisionerJob, 0),
			templateVersions:          make([]database.TemplateVersionTable, 0),
			templates:                 make([]database.TemplateTable, 0),
			workspaceAgentStats:       make([]database.WorkspaceAgentStat, 0),
			workspaceAgentLogs:        make([]database.WorkspaceAgentLog, 0),
			workspaceBuilds:           make([]database.WorkspaceBuildTable, 0),
			workspaceApps:             make([]database.WorkspaceApp, 0),
			workspaces:                make([]database.Workspace, 0),
			licenses:                  make([]database.License, 0),
			workspaceProxies:          make([]database.WorkspaceProxy, 0),
			locks:                     map[int64]struct{}{},
		},
	}
	q.defaultProxyDisplayName = "Default"
	q.defaultProxyIconURL = "/emojis/1f3e1.png"
	return q
}

type rwMutex interface {
	Lock()
	RLock()
	Unlock()
	RUnlock()
}

// inTxMutex is a no op, since inside a transaction we are already locked.
type inTxMutex struct{}

func (inTxMutex) Lock()    {}
func (inTxMutex) RLock()   {}
func (inTxMutex) Unlock()  {}
func (inTxMutex) RUnlock() {}

// FakeQuerier replicates database functionality to enable quick testing.  It's an exported type so that our test code
// can do type checks.
type FakeQuerier struct {
	mutex rwMutex
	*data
}

func (*FakeQuerier) Wrappers() []string {
	return []string{}
}

type fakeTx struct {
	*FakeQuerier
	locks map[int64]struct{}
}

type data struct {
	// Legacy tables
	apiKeys             []database.APIKey
	organizations       []database.Organization
	organizationMembers []database.OrganizationMember
	users               []database.User
	userLinks           []database.UserLink

	// New tables
	workspaceAgentStats           []database.WorkspaceAgentStat
	auditLogs                     []database.AuditLog
	dbcryptKeys                   []database.DBCryptKey
	files                         []database.File
	externalAuthLinks             []database.ExternalAuthLink
	gitSSHKey                     []database.GitSSHKey
	groupMembers                  []database.GroupMember
	groups                        []database.Group
	licenses                      []database.License
	oauth2ProviderApps            []database.OAuth2ProviderApp
	oauth2ProviderAppSecrets      []database.OAuth2ProviderAppSecret
	parameterSchemas              []database.ParameterSchema
	provisionerDaemons            []database.ProvisionerDaemon
	provisionerJobLogs            []database.ProvisionerJobLog
	provisionerJobs               []database.ProvisionerJob
	replicas                      []database.Replica
	templateVersions              []database.TemplateVersionTable
	templateVersionParameters     []database.TemplateVersionParameter
	templateVersionVariables      []database.TemplateVersionVariable
	templates                     []database.TemplateTable
	workspaceAgents               []database.WorkspaceAgent
	workspaceAgentMetadata        []database.WorkspaceAgentMetadatum
	workspaceAgentLogs            []database.WorkspaceAgentLog
	workspaceAgentLogSources      []database.WorkspaceAgentLogSource
	workspaceAgentScripts         []database.WorkspaceAgentScript
	workspaceApps                 []database.WorkspaceApp
	workspaceAppStatsLastInsertID int64
	workspaceAppStats             []database.WorkspaceAppStat
	workspaceBuilds               []database.WorkspaceBuildTable
	workspaceBuildParameters      []database.WorkspaceBuildParameter
	workspaceResourceMetadata     []database.WorkspaceResourceMetadatum
	workspaceResources            []database.WorkspaceResource
	workspaces                    []database.Workspace
	workspaceProxies              []database.WorkspaceProxy
	// Locks is a map of lock names. Any keys within the map are currently
	// locked.
	locks                   map[int64]struct{}
	deploymentID            string
	derpMeshKey             string
	lastUpdateCheck         []byte
	serviceBanner           []byte
	healthSettings          []byte
	applicationName         string
	logoURL                 string
	appSecurityKey          string
	oauthSigningKey         string
	lastLicenseID           int32
	defaultProxyDisplayName string
	defaultProxyIconURL     string
}

func validateDatabaseTypeWithValid(v reflect.Value) (handled bool, err error) {
	if v.Kind() == reflect.Struct {
		return false, nil
	}

	if v.CanInterface() {
		if !strings.Contains(v.Type().PkgPath(), "coderd/database") {
			return true, nil
		}
		if valid, ok := v.Interface().(interface{ Valid() bool }); ok {
			if !valid.Valid() {
				return true, xerrors.Errorf("invalid %s: %q", v.Type().Name(), v.Interface())
			}
		}
		return true, nil
	}
	return false, nil
}

// validateDatabaseType uses reflect to check if struct properties are types
// with a Valid() bool function set. If so, call it and return an error
// if false.
//
// Note that we only check immediate values and struct fields. We do not
// recurse into nested structs.
func validateDatabaseType(args interface{}) error {
	v := reflect.ValueOf(args)

	// Note: database.Null* types don't have a Valid method, we skip them here
	// because their embedded types may have a Valid method and we don't want
	// to bother with checking both that the Valid field is true and that the
	// type it embeds validates to true. We would need to check:
	//
	//	dbNullEnum.Valid && dbNullEnum.Enum.Valid()
	if strings.HasPrefix(v.Type().Name(), "Null") {
		return nil
	}

	if ok, err := validateDatabaseTypeWithValid(v); ok {
		return err
	}
	switch v.Kind() {
	case reflect.Struct:
		var errs []string
		for i := 0; i < v.NumField(); i++ {
			field := v.Field(i)
			if ok, err := validateDatabaseTypeWithValid(field); ok && err != nil {
				errs = append(errs, fmt.Sprintf("%s.%s: %s", v.Type().Name(), v.Type().Field(i).Name, err.Error()))
			}
		}
		if len(errs) > 0 {
			return xerrors.Errorf("invalid database type fields:\n\t%s", strings.Join(errs, "\n\t"))
		}
	default:
		panic(fmt.Sprintf("unhandled type: %s", v.Type().Name()))
	}
	return nil
}

func (*FakeQuerier) Ping(_ context.Context) (time.Duration, error) {
	return 0, nil
}

func (tx *fakeTx) AcquireLock(_ context.Context, id int64) error {
	if _, ok := tx.FakeQuerier.locks[id]; ok {
		return xerrors.Errorf("cannot acquire lock %d: already held", id)
	}
	tx.FakeQuerier.locks[id] = struct{}{}
	tx.locks[id] = struct{}{}
	return nil
}

func (tx *fakeTx) TryAcquireLock(_ context.Context, id int64) (bool, error) {
	if _, ok := tx.FakeQuerier.locks[id]; ok {
		return false, nil
	}
	tx.FakeQuerier.locks[id] = struct{}{}
	tx.locks[id] = struct{}{}
	return true, nil
}

func (tx *fakeTx) releaseLocks() {
	for id := range tx.locks {
		delete(tx.FakeQuerier.locks, id)
	}
	tx.locks = map[int64]struct{}{}
}

// InTx doesn't rollback data properly for in-memory yet.
func (q *FakeQuerier) InTx(fn func(database.Store) error, _ *sql.TxOptions) error {
	q.mutex.Lock()
	defer q.mutex.Unlock()
	tx := &fakeTx{
		FakeQuerier: &FakeQuerier{mutex: inTxMutex{}, data: q.data},
		locks:       map[int64]struct{}{},
	}
	defer tx.releaseLocks()

	return fn(tx)
}

// getUserByIDNoLock is used by other functions in the database fake.
func (q *FakeQuerier) getUserByIDNoLock(id uuid.UUID) (database.User, error) {
	for _, user := range q.users {
		if user.ID == id {
			return user, nil
		}
	}
	return database.User{}, sql.ErrNoRows
}

func convertUsers(users []database.User, count int64) []database.GetUsersRow {
	rows := make([]database.GetUsersRow, len(users))
	for i, u := range users {
		rows[i] = database.GetUsersRow{
			ID:             u.ID,
			Email:          u.Email,
			Username:       u.Username,
			HashedPassword: u.HashedPassword,
			CreatedAt:      u.CreatedAt,
			UpdatedAt:      u.UpdatedAt,
			Status:         u.Status,
			RBACRoles:      u.RBACRoles,
			LoginType:      u.LoginType,
			AvatarURL:      u.AvatarURL,
			Deleted:        u.Deleted,
			LastSeenAt:     u.LastSeenAt,
			Count:          count,
		}
	}

	return rows
}

// mapAgentStatus determines the agent status based on different timestamps like created_at, last_connected_at, disconnected_at, etc.
// The function must be in sync with: coderd/workspaceagents.go:convertWorkspaceAgent.
func mapAgentStatus(dbAgent database.WorkspaceAgent, agentInactiveDisconnectTimeoutSeconds int64) string {
	var status string
	connectionTimeout := time.Duration(dbAgent.ConnectionTimeoutSeconds) * time.Second
	switch {
	case !dbAgent.FirstConnectedAt.Valid:
		switch {
		case connectionTimeout > 0 && dbtime.Now().Sub(dbAgent.CreatedAt) > connectionTimeout:
			// If the agent took too long to connect the first time,
			// mark it as timed out.
			status = "timeout"
		default:
			// If the agent never connected, it's waiting for the compute
			// to start up.
			status = "connecting"
		}
	case dbAgent.DisconnectedAt.Time.After(dbAgent.LastConnectedAt.Time):
		// If we've disconnected after our last connection, we know the
		// agent is no longer connected.
		status = "disconnected"
	case dbtime.Now().Sub(dbAgent.LastConnectedAt.Time) > time.Duration(agentInactiveDisconnectTimeoutSeconds)*time.Second:
		// The connection died without updating the last connected.
		status = "disconnected"
	case dbAgent.LastConnectedAt.Valid:
		// The agent should be assumed connected if it's under inactivity timeouts
		// and last connected at has been properly set.
		status = "connected"
	default:
		panic("unknown agent status: " + status)
	}
	return status
}

func (q *FakeQuerier) convertToWorkspaceRowsNoLock(ctx context.Context, workspaces []database.Workspace, count int64) []database.GetWorkspacesRow {
	rows := make([]database.GetWorkspacesRow, 0, len(workspaces))
	for _, w := range workspaces {
		wr := database.GetWorkspacesRow{
			ID:                w.ID,
			CreatedAt:         w.CreatedAt,
			UpdatedAt:         w.UpdatedAt,
			OwnerID:           w.OwnerID,
			OrganizationID:    w.OrganizationID,
			TemplateID:        w.TemplateID,
			Deleted:           w.Deleted,
			Name:              w.Name,
			AutostartSchedule: w.AutostartSchedule,
			Ttl:               w.Ttl,
			LastUsedAt:        w.LastUsedAt,
			DormantAt:         w.DormantAt,
			DeletingAt:        w.DeletingAt,
			Count:             count,
			AutomaticUpdates:  w.AutomaticUpdates,
		}

		for _, t := range q.templates {
			if t.ID == w.TemplateID {
				wr.TemplateName = t.Name
				break
			}
		}

		if build, err := q.getLatestWorkspaceBuildByWorkspaceIDNoLock(ctx, w.ID); err == nil {
			for _, tv := range q.templateVersions {
				if tv.ID == build.TemplateVersionID {
					wr.TemplateVersionID = tv.ID
					wr.TemplateVersionName = sql.NullString{
						Valid:  true,
						String: tv.Name,
					}
					break
				}
			}
		}

		rows = append(rows, wr)
	}
	return rows
}

func (q *FakeQuerier) getWorkspaceByIDNoLock(_ context.Context, id uuid.UUID) (database.Workspace, error) {
	for _, workspace := range q.workspaces {
		if workspace.ID == id {
			return workspace, nil
		}
	}
	return database.Workspace{}, sql.ErrNoRows
}

func (q *FakeQuerier) getWorkspaceByAgentIDNoLock(_ context.Context, agentID uuid.UUID) (database.Workspace, error) {
	var agent database.WorkspaceAgent
	for _, _agent := range q.workspaceAgents {
		if _agent.ID == agentID {
			agent = _agent
			break
		}
	}
	if agent.ID == uuid.Nil {
		return database.Workspace{}, sql.ErrNoRows
	}

	var resource database.WorkspaceResource
	for _, _resource := range q.workspaceResources {
		if _resource.ID == agent.ResourceID {
			resource = _resource
			break
		}
	}
	if resource.ID == uuid.Nil {
		return database.Workspace{}, sql.ErrNoRows
	}

	var build database.WorkspaceBuild
	for _, _build := range q.workspaceBuilds {
		if _build.JobID == resource.JobID {
			build = q.workspaceBuildWithUserNoLock(_build)
			break
		}
	}
	if build.ID == uuid.Nil {
		return database.Workspace{}, sql.ErrNoRows
	}

	for _, workspace := range q.workspaces {
		if workspace.ID == build.WorkspaceID {
			return workspace, nil
		}
	}

	return database.Workspace{}, sql.ErrNoRows
}

func (q *FakeQuerier) getWorkspaceBuildByIDNoLock(_ context.Context, id uuid.UUID) (database.WorkspaceBuild, error) {
	for _, build := range q.workspaceBuilds {
		if build.ID == id {
			return q.workspaceBuildWithUserNoLock(build), nil
		}
	}
	return database.WorkspaceBuild{}, sql.ErrNoRows
}

func (q *FakeQuerier) getLatestWorkspaceBuildByWorkspaceIDNoLock(_ context.Context, workspaceID uuid.UUID) (database.WorkspaceBuild, error) {
	var row database.WorkspaceBuild
	var buildNum int32 = -1
	for _, workspaceBuild := range q.workspaceBuilds {
		if workspaceBuild.WorkspaceID == workspaceID && workspaceBuild.BuildNumber > buildNum {
			row = q.workspaceBuildWithUserNoLock(workspaceBuild)
			buildNum = workspaceBuild.BuildNumber
		}
	}
	if buildNum == -1 {
		return database.WorkspaceBuild{}, sql.ErrNoRows
	}
	return row, nil
}

func (q *FakeQuerier) getTemplateByIDNoLock(_ context.Context, id uuid.UUID) (database.Template, error) {
	for _, template := range q.templates {
		if template.ID == id {
			return q.templateWithUserNoLock(template), nil
		}
	}
	return database.Template{}, sql.ErrNoRows
}

func (q *FakeQuerier) templatesWithUserNoLock(tpl []database.TemplateTable) []database.Template {
	cpy := make([]database.Template, 0, len(tpl))
	for _, t := range tpl {
		cpy = append(cpy, q.templateWithUserNoLock(t))
	}
	return cpy
}

func (q *FakeQuerier) templateWithUserNoLock(tpl database.TemplateTable) database.Template {
	var user database.User
	for _, _user := range q.users {
		if _user.ID == tpl.CreatedBy {
			user = _user
			break
		}
	}
	var withUser database.Template
	// This is a cheeky way to copy the fields over without explicitly listing them all.
	d, _ := json.Marshal(tpl)
	_ = json.Unmarshal(d, &withUser)
	withUser.CreatedByUsername = user.Username
	withUser.CreatedByAvatarURL = user.AvatarURL
	return withUser
}

func (q *FakeQuerier) templateVersionWithUserNoLock(tpl database.TemplateVersionTable) database.TemplateVersion {
	var user database.User
	for _, _user := range q.users {
		if _user.ID == tpl.CreatedBy {
			user = _user
			break
		}
	}
	var withUser database.TemplateVersion
	// This is a cheeky way to copy the fields over without explicitly listing them all.
	d, _ := json.Marshal(tpl)
	_ = json.Unmarshal(d, &withUser)
	withUser.CreatedByUsername = user.Username
	withUser.CreatedByAvatarURL = user.AvatarURL
	return withUser
}

func (q *FakeQuerier) workspaceBuildWithUserNoLock(tpl database.WorkspaceBuildTable) database.WorkspaceBuild {
	var user database.User
	for _, _user := range q.users {
		if _user.ID == tpl.InitiatorID {
			user = _user
			break
		}
	}
	var withUser database.WorkspaceBuild
	// This is a cheeky way to copy the fields over without explicitly listing them all.
	d, _ := json.Marshal(tpl)
	_ = json.Unmarshal(d, &withUser)
	withUser.InitiatorByUsername = user.Username
	withUser.InitiatorByAvatarUrl = user.AvatarURL
	return withUser
}

func (q *FakeQuerier) getTemplateVersionByIDNoLock(_ context.Context, templateVersionID uuid.UUID) (database.TemplateVersion, error) {
	for _, templateVersion := range q.templateVersions {
		if templateVersion.ID != templateVersionID {
			continue
		}
		return q.templateVersionWithUserNoLock(templateVersion), nil
	}
	return database.TemplateVersion{}, sql.ErrNoRows
}

func (q *FakeQuerier) getWorkspaceAgentByIDNoLock(_ context.Context, id uuid.UUID) (database.WorkspaceAgent, error) {
	// The schema sorts this by created at, so we iterate the array backwards.
	for i := len(q.workspaceAgents) - 1; i >= 0; i-- {
		agent := q.workspaceAgents[i]
		if agent.ID == id {
			return agent, nil
		}
	}
	return database.WorkspaceAgent{}, sql.ErrNoRows
}

func (q *FakeQuerier) getWorkspaceAgentsByResourceIDsNoLock(_ context.Context, resourceIDs []uuid.UUID) ([]database.WorkspaceAgent, error) {
	workspaceAgents := make([]database.WorkspaceAgent, 0)
	for _, agent := range q.workspaceAgents {
		for _, resourceID := range resourceIDs {
			if agent.ResourceID != resourceID {
				continue
			}
			workspaceAgents = append(workspaceAgents, agent)
		}
	}
	return workspaceAgents, nil
}

func (q *FakeQuerier) getWorkspaceAppByAgentIDAndSlugNoLock(_ context.Context, arg database.GetWorkspaceAppByAgentIDAndSlugParams) (database.WorkspaceApp, error) {
	for _, app := range q.workspaceApps {
		if app.AgentID != arg.AgentID {
			continue
		}
		if app.Slug != arg.Slug {
			continue
		}
		return app, nil
	}
	return database.WorkspaceApp{}, sql.ErrNoRows
}

func (q *FakeQuerier) getProvisionerJobByIDNoLock(_ context.Context, id uuid.UUID) (database.ProvisionerJob, error) {
	for _, provisionerJob := range q.provisionerJobs {
		if provisionerJob.ID != id {
			continue
		}
		// clone the Tags before returning, since maps are reference types and
		// we don't want the caller to be able to mutate the map we have inside
		// dbmem!
		provisionerJob.Tags = maps.Clone(provisionerJob.Tags)
		return provisionerJob, nil
	}
	return database.ProvisionerJob{}, sql.ErrNoRows
}

func (q *FakeQuerier) getWorkspaceResourcesByJobIDNoLock(_ context.Context, jobID uuid.UUID) ([]database.WorkspaceResource, error) {
	resources := make([]database.WorkspaceResource, 0)
	for _, resource := range q.workspaceResources {
		if resource.JobID != jobID {
			continue
		}
		resources = append(resources, resource)
	}
	return resources, nil
}

func (q *FakeQuerier) getGroupByIDNoLock(_ context.Context, id uuid.UUID) (database.Group, error) {
	for _, group := range q.groups {
		if group.ID == id {
			return group, nil
		}
	}

	return database.Group{}, sql.ErrNoRows
}

// ErrUnimplemented is returned by methods only used by the enterprise/tailnet.pgCoord.  This coordinator explicitly
// depends on  postgres triggers that announce changes on the pubsub.  Implementing support for this in the fake
// database would  strongly couple the FakeQuerier to the pubsub, which is undesirable.  Furthermore, it makes little
// sense to directly  test the pgCoord against anything other than postgres.  The FakeQuerier is designed to allow us to
// test the Coderd  API, and for that kind of test, the in-memory, AGPL tailnet coordinator is sufficient.  Therefore,
// these methods  remain unimplemented in the FakeQuerier.
var ErrUnimplemented = xerrors.New("unimplemented")

func uniqueSortedUUIDs(uuids []uuid.UUID) []uuid.UUID {
	set := make(map[uuid.UUID]struct{})
	for _, id := range uuids {
		set[id] = struct{}{}
	}
	unique := make([]uuid.UUID, 0, len(set))
	for id := range set {
		unique = append(unique, id)
	}
	slices.SortFunc(unique, func(a, b uuid.UUID) int {
		return slice.Ascending(a.String(), b.String())
	})
	return unique
}

func (q *FakeQuerier) getOrganizationMemberNoLock(orgID uuid.UUID) []database.OrganizationMember {
	var members []database.OrganizationMember
	for _, member := range q.organizationMembers {
		if member.OrganizationID == orgID {
			members = append(members, member)
		}
	}

	return members
}

// getEveryoneGroupMembersNoLock fetches all the users in an organization.
func (q *FakeQuerier) getEveryoneGroupMembersNoLock(orgID uuid.UUID) []database.User {
	var (
		everyone   []database.User
		orgMembers = q.getOrganizationMemberNoLock(orgID)
	)
	for _, member := range orgMembers {
		user, err := q.getUserByIDNoLock(member.UserID)
		if err != nil {
			return nil
		}
		everyone = append(everyone, user)
	}
	return everyone
}

// isEveryoneGroup returns true if the provided ID matches
// an organization ID.
func (q *FakeQuerier) isEveryoneGroup(id uuid.UUID) bool {
	for _, org := range q.organizations {
		if org.ID == id {
			return true
		}
	}
	return false
}

func (q *FakeQuerier) GetActiveDBCryptKeys(_ context.Context) ([]database.DBCryptKey, error) {
	q.mutex.RLock()
	defer q.mutex.RUnlock()
	ks := make([]database.DBCryptKey, 0, len(q.dbcryptKeys))
	for _, k := range q.dbcryptKeys {
		if !k.ActiveKeyDigest.Valid {
			continue
		}
		ks = append([]database.DBCryptKey{}, k)
	}
	return ks, nil
}

func maxTime(t, u time.Time) time.Time {
	if t.After(u) {
		return t
	}
	return u
}

func minTime(t, u time.Time) time.Time {
	if t.Before(u) {
		return t
	}
	return u
}

func provisonerJobStatus(j database.ProvisionerJob) database.ProvisionerJobStatus {
	if isNotNull(j.CompletedAt) {
		if j.Error.String != "" {
			return database.ProvisionerJobStatusFailed
		}
		if isNotNull(j.CanceledAt) {
			return database.ProvisionerJobStatusCanceled
		}
		return database.ProvisionerJobStatusSucceeded
	}

	if isNotNull(j.CanceledAt) {
		return database.ProvisionerJobStatusCanceling
	}
	if isNull(j.StartedAt) {
		return database.ProvisionerJobStatusPending
	}
	return database.ProvisionerJobStatusRunning
}

// isNull is only used in dbmem, so reflect is ok. Use this to make the logic
// look more similar to the postgres.
func isNull(v interface{}) bool {
	return !isNotNull(v)
}

func isNotNull(v interface{}) bool {
	return reflect.ValueOf(v).FieldByName("Valid").Bool()
}

func (*FakeQuerier) AcquireLock(_ context.Context, _ int64) error {
	return xerrors.New("AcquireLock must only be called within a transaction")
}

func (q *FakeQuerier) AcquireProvisionerJob(_ context.Context, arg database.AcquireProvisionerJobParams) (database.ProvisionerJob, error) {
	if err := validateDatabaseType(arg); err != nil {
		return database.ProvisionerJob{}, err
	}

	q.mutex.Lock()
	defer q.mutex.Unlock()

	for index, provisionerJob := range q.provisionerJobs {
		if provisionerJob.StartedAt.Valid {
			continue
		}
		found := false
		for _, provisionerType := range arg.Types {
			if provisionerJob.Provisioner != provisionerType {
				continue
			}
			found = true
			break
		}
		if !found {
			continue
		}
		tags := map[string]string{}
		if arg.Tags != nil {
			err := json.Unmarshal(arg.Tags, &tags)
			if err != nil {
				return provisionerJob, xerrors.Errorf("unmarshal: %w", err)
			}
		}

		missing := false
		for key, value := range provisionerJob.Tags {
			provided, found := tags[key]
			if !found {
				missing = true
				break
			}
			if provided != value {
				missing = true
				break
			}
		}
		if missing {
			continue
		}
		provisionerJob.StartedAt = arg.StartedAt
		provisionerJob.UpdatedAt = arg.StartedAt.Time
		provisionerJob.WorkerID = arg.WorkerID
		provisionerJob.JobStatus = provisonerJobStatus(provisionerJob)
		q.provisionerJobs[index] = provisionerJob
		// clone the Tags before returning, since maps are reference types and
		// we don't want the caller to be able to mutate the map we have inside
		// dbmem!
		provisionerJob.Tags = maps.Clone(provisionerJob.Tags)
		return provisionerJob, nil
	}
	return database.ProvisionerJob{}, sql.ErrNoRows
}

func (q *FakeQuerier) ActivityBumpWorkspace(ctx context.Context, arg database.ActivityBumpWorkspaceParams) error {
	err := validateDatabaseType(arg)
	if err != nil {
		return err
	}

	q.mutex.Lock()
	defer q.mutex.Unlock()

	workspace, err := q.getWorkspaceByIDNoLock(ctx, arg.WorkspaceID)
	if err != nil {
		return err
	}
	latestBuild, err := q.getLatestWorkspaceBuildByWorkspaceIDNoLock(ctx, arg.WorkspaceID)
	if err != nil {
		return err
	}

	now := dbtime.Now()
	for i := range q.workspaceBuilds {
		if q.workspaceBuilds[i].BuildNumber != latestBuild.BuildNumber {
			continue
		}
		// If the build is not active, do not bump.
		if q.workspaceBuilds[i].Transition != database.WorkspaceTransitionStart {
			return nil
		}
		// If the provisioner job is not completed, do not bump.
		pj, err := q.getProvisionerJobByIDNoLock(ctx, q.workspaceBuilds[i].JobID)
		if err != nil {
			return err
		}
		if !pj.CompletedAt.Valid {
			return nil
		}
		// Do not bump if the deadline is not set.
		if q.workspaceBuilds[i].Deadline.IsZero() {
			return nil
		}

		// Check the template default TTL.
		template, err := q.getTemplateByIDNoLock(ctx, workspace.TemplateID)
		if err != nil {
			return err
		}

		var ttlDur time.Duration
		if now.Add(time.Hour).After(arg.NextAutostart) && arg.NextAutostart.After(now) {
			// Extend to TTL
			add := arg.NextAutostart.Sub(now)
			if workspace.Ttl.Valid && template.AllowUserAutostop {
				add += time.Duration(workspace.Ttl.Int64)
			} else {
				add += time.Duration(template.DefaultTTL)
			}
			ttlDur = add
		} else {
			ttlDur = time.Hour
		}

		// Only bump if 5% of the deadline has passed.
		ttlDur95 := ttlDur - (ttlDur / 20)
		minBumpDeadline := q.workspaceBuilds[i].Deadline.Add(-ttlDur95)
		if now.Before(minBumpDeadline) {
			return nil
		}

		// Bump.
		newDeadline := now.Add(ttlDur)
		// Never decrease deadlines from a bump
		newDeadline = maxTime(newDeadline, q.workspaceBuilds[i].Deadline)
		q.workspaceBuilds[i].UpdatedAt = now
		if !q.workspaceBuilds[i].MaxDeadline.IsZero() {
			q.workspaceBuilds[i].Deadline = minTime(newDeadline, q.workspaceBuilds[i].MaxDeadline)
		} else {
			q.workspaceBuilds[i].Deadline = newDeadline
		}
		return nil
	}

	return sql.ErrNoRows
}

func (q *FakeQuerier) AllUserIDs(_ context.Context) ([]uuid.UUID, error) {
	q.mutex.RLock()
	defer q.mutex.RUnlock()
	userIDs := make([]uuid.UUID, 0, len(q.users))
	for idx := range q.users {
		userIDs = append(userIDs, q.users[idx].ID)
	}
	return userIDs, nil
}

func (q *FakeQuerier) ArchiveUnusedTemplateVersions(_ context.Context, arg database.ArchiveUnusedTemplateVersionsParams) ([]uuid.UUID, error) {
	err := validateDatabaseType(arg)
	if err != nil {
		return nil, err
	}
	q.mutex.Lock()
	defer q.mutex.Unlock()
	type latestBuild struct {
		Number  int32
		Version uuid.UUID
	}
	latest := make(map[uuid.UUID]latestBuild)

	for _, b := range q.workspaceBuilds {
		v, ok := latest[b.WorkspaceID]
		if ok || b.BuildNumber < v.Number {
			// Not the latest
			continue
		}
		// Ignore deleted workspaces.
		if b.Transition == database.WorkspaceTransitionDelete {
			continue
		}
		latest[b.WorkspaceID] = latestBuild{
			Number:  b.BuildNumber,
			Version: b.TemplateVersionID,
		}
	}

	usedVersions := make(map[uuid.UUID]bool)
	for _, l := range latest {
		usedVersions[l.Version] = true
	}
	for _, tpl := range q.templates {
		usedVersions[tpl.ActiveVersionID] = true
	}

	var archived []uuid.UUID
	for i, v := range q.templateVersions {
		if arg.TemplateVersionID != uuid.Nil {
			if v.ID != arg.TemplateVersionID {
				continue
			}
		}
		if v.Archived {
			continue
		}

		if _, ok := usedVersions[v.ID]; !ok {
			var job *database.ProvisionerJob
			for i, j := range q.provisionerJobs {
				if v.JobID == j.ID {
					job = &q.provisionerJobs[i]
					break
				}
			}

			if arg.JobStatus.Valid {
				if job.JobStatus != arg.JobStatus.ProvisionerJobStatus {
					continue
				}
			}

			if job.JobStatus == database.ProvisionerJobStatusRunning || job.JobStatus == database.ProvisionerJobStatusPending {
				continue
			}

			v.Archived = true
			q.templateVersions[i] = v
			archived = append(archived, v.ID)
		}
	}

	return archived, nil
}

func (*FakeQuerier) CleanTailnetCoordinators(_ context.Context) error {
	return ErrUnimplemented
}

func (*FakeQuerier) CleanTailnetLostPeers(context.Context) error {
	return ErrUnimplemented
}

func (*FakeQuerier) CleanTailnetTunnels(context.Context) error {
	return ErrUnimplemented
}

func (q *FakeQuerier) DeleteAPIKeyByID(_ context.Context, id string) error {
	q.mutex.Lock()
	defer q.mutex.Unlock()

	for index, apiKey := range q.apiKeys {
		if apiKey.ID != id {
			continue
		}
		q.apiKeys[index] = q.apiKeys[len(q.apiKeys)-1]
		q.apiKeys = q.apiKeys[:len(q.apiKeys)-1]
		return nil
	}
	return sql.ErrNoRows
}

func (q *FakeQuerier) DeleteAPIKeysByUserID(_ context.Context, userID uuid.UUID) error {
	q.mutex.Lock()
	defer q.mutex.Unlock()

	for i := len(q.apiKeys) - 1; i >= 0; i-- {
		if q.apiKeys[i].UserID == userID {
			q.apiKeys = append(q.apiKeys[:i], q.apiKeys[i+1:]...)
		}
	}

	return nil
}

func (*FakeQuerier) DeleteAllTailnetClientSubscriptions(_ context.Context, arg database.DeleteAllTailnetClientSubscriptionsParams) error {
	err := validateDatabaseType(arg)
	if err != nil {
		return err
	}

	return ErrUnimplemented
}

func (*FakeQuerier) DeleteAllTailnetTunnels(_ context.Context, arg database.DeleteAllTailnetTunnelsParams) error {
	err := validateDatabaseType(arg)
	if err != nil {
		return err
	}

	return ErrUnimplemented
}

func (q *FakeQuerier) DeleteApplicationConnectAPIKeysByUserID(_ context.Context, userID uuid.UUID) error {
	q.mutex.Lock()
	defer q.mutex.Unlock()

	for i := len(q.apiKeys) - 1; i >= 0; i-- {
		if q.apiKeys[i].UserID == userID && q.apiKeys[i].Scope == database.APIKeyScopeApplicationConnect {
			q.apiKeys = append(q.apiKeys[:i], q.apiKeys[i+1:]...)
		}
	}

	return nil
}

func (*FakeQuerier) DeleteCoordinator(context.Context, uuid.UUID) error {
	return ErrUnimplemented
}

func (q *FakeQuerier) DeleteExternalAuthLink(_ context.Context, arg database.DeleteExternalAuthLinkParams) error {
	err := validateDatabaseType(arg)
	if err != nil {
		return err
	}

	q.mutex.Lock()
	defer q.mutex.Unlock()

	for index, key := range q.externalAuthLinks {
		if key.UserID != arg.UserID {
			continue
		}
		if key.ProviderID != arg.ProviderID {
			continue
		}
		q.externalAuthLinks[index] = q.externalAuthLinks[len(q.externalAuthLinks)-1]
		q.externalAuthLinks = q.externalAuthLinks[:len(q.externalAuthLinks)-1]
		return nil
	}
	return sql.ErrNoRows
}

func (q *FakeQuerier) DeleteGitSSHKey(_ context.Context, userID uuid.UUID) error {
	q.mutex.Lock()
	defer q.mutex.Unlock()

	for index, key := range q.gitSSHKey {
		if key.UserID != userID {
			continue
		}
		q.gitSSHKey[index] = q.gitSSHKey[len(q.gitSSHKey)-1]
		q.gitSSHKey = q.gitSSHKey[:len(q.gitSSHKey)-1]
		return nil
	}
	return sql.ErrNoRows
}

func (q *FakeQuerier) DeleteGroupByID(_ context.Context, id uuid.UUID) error {
	q.mutex.Lock()
	defer q.mutex.Unlock()

	for i, group := range q.groups {
		if group.ID == id {
			q.groups = append(q.groups[:i], q.groups[i+1:]...)
			return nil
		}
	}

	return sql.ErrNoRows
}

func (q *FakeQuerier) DeleteGroupMemberFromGroup(_ context.Context, arg database.DeleteGroupMemberFromGroupParams) error {
	q.mutex.Lock()
	defer q.mutex.Unlock()

	for i, member := range q.groupMembers {
		if member.UserID == arg.UserID && member.GroupID == arg.GroupID {
			q.groupMembers = append(q.groupMembers[:i], q.groupMembers[i+1:]...)
		}
	}
	return nil
}

func (q *FakeQuerier) DeleteGroupMembersByOrgAndUser(_ context.Context, arg database.DeleteGroupMembersByOrgAndUserParams) error {
	q.mutex.Lock()
	defer q.mutex.Unlock()

	newMembers := q.groupMembers[:0]
	for _, member := range q.groupMembers {
		if member.UserID != arg.UserID {
			// Do not delete the other members
			newMembers = append(newMembers, member)
		} else if member.UserID == arg.UserID {
			// We only want to delete from groups in the organization in the args.
			for _, group := range q.groups {
				// Find the group that the member is apartof.
				if group.ID == member.GroupID {
					// Only add back the member if the organization ID does not match
					// the arg organization ID. Since the arg is saying which
					// org to delete.
					if group.OrganizationID != arg.OrganizationID {
						newMembers = append(newMembers, member)
					}
					break
				}
			}
		}
	}
	q.groupMembers = newMembers

	return nil
}

func (q *FakeQuerier) DeleteLicense(_ context.Context, id int32) (int32, error) {
	q.mutex.Lock()
	defer q.mutex.Unlock()

	for index, l := range q.licenses {
		if l.ID == id {
			q.licenses[index] = q.licenses[len(q.licenses)-1]
			q.licenses = q.licenses[:len(q.licenses)-1]
			return id, nil
		}
	}
	return 0, sql.ErrNoRows
}

func (q *FakeQuerier) DeleteOAuth2ProviderAppByID(_ context.Context, id uuid.UUID) error {
	q.mutex.Lock()
	defer q.mutex.Unlock()

	for index, app := range q.oauth2ProviderApps {
		if app.ID == id {
			q.oauth2ProviderApps[index] = q.oauth2ProviderApps[len(q.oauth2ProviderApps)-1]
			q.oauth2ProviderApps = q.oauth2ProviderApps[:len(q.oauth2ProviderApps)-1]

			secrets := []database.OAuth2ProviderAppSecret{}
			for _, secret := range q.oauth2ProviderAppSecrets {
				if secret.AppID != id {
					secrets = append(secrets, secret)
				}
			}
			q.oauth2ProviderAppSecrets = secrets

			return nil
		}
	}
	return sql.ErrNoRows
}

func (q *FakeQuerier) DeleteOAuth2ProviderAppSecretByID(_ context.Context, id uuid.UUID) error {
	q.mutex.Lock()
	defer q.mutex.Unlock()

	for index, secret := range q.oauth2ProviderAppSecrets {
		if secret.ID == id {
			q.oauth2ProviderAppSecrets[index] = q.oauth2ProviderAppSecrets[len(q.oauth2ProviderAppSecrets)-1]
			q.oauth2ProviderAppSecrets = q.oauth2ProviderAppSecrets[:len(q.oauth2ProviderAppSecrets)-1]
			return nil
		}
	}
	return sql.ErrNoRows
}

func (q *FakeQuerier) DeleteOldProvisionerDaemons(_ context.Context) error {
	q.mutex.Lock()
	defer q.mutex.Unlock()

	now := dbtime.Now()
	weekInterval := 7 * 24 * time.Hour
	weekAgo := now.Add(-weekInterval)

	var validDaemons []database.ProvisionerDaemon
	for _, p := range q.provisionerDaemons {
		if (p.CreatedAt.Before(weekAgo) && !p.LastSeenAt.Valid) || (p.LastSeenAt.Valid && p.LastSeenAt.Time.Before(weekAgo)) {
			continue
		}
		validDaemons = append(validDaemons, p)
	}
	q.provisionerDaemons = validDaemons
	return nil
}

func (q *FakeQuerier) DeleteOldWorkspaceAgentLogs(_ context.Context) error {
	q.mutex.Lock()
	defer q.mutex.Unlock()

	now := dbtime.Now()
	weekInterval := 7 * 24 * time.Hour
	weekAgo := now.Add(-weekInterval)

	var validLogs []database.WorkspaceAgentLog
	for _, log := range q.workspaceAgentLogs {
		var toBeDeleted bool
		for _, agent := range q.workspaceAgents {
			if agent.ID == log.AgentID && agent.LastConnectedAt.Valid && agent.LastConnectedAt.Time.Before(weekAgo) {
				toBeDeleted = true
				break
			}
		}

		if !toBeDeleted {
			validLogs = append(validLogs, log)
		}
	}
	q.workspaceAgentLogs = validLogs
	return nil
}

func (q *FakeQuerier) DeleteOldWorkspaceAgentStats(_ context.Context) error {
	q.mutex.Lock()
	defer q.mutex.Unlock()

	now := dbtime.Now()
	sixMonthInterval := 6 * 30 * 24 * time.Hour
	sixMonthsAgo := now.Add(-sixMonthInterval)

	var validStats []database.WorkspaceAgentStat
	for _, stat := range q.workspaceAgentStats {
		if stat.CreatedAt.Before(sixMonthsAgo) {
			continue
		}
		validStats = append(validStats, stat)
	}
	q.workspaceAgentStats = validStats
	return nil
}

func (q *FakeQuerier) DeleteReplicasUpdatedBefore(_ context.Context, before time.Time) error {
	q.mutex.Lock()
	defer q.mutex.Unlock()

	for i, replica := range q.replicas {
		if replica.UpdatedAt.Before(before) {
			q.replicas = append(q.replicas[:i], q.replicas[i+1:]...)
		}
	}

	return nil
}

func (*FakeQuerier) DeleteTailnetAgent(context.Context, database.DeleteTailnetAgentParams) (database.DeleteTailnetAgentRow, error) {
	return database.DeleteTailnetAgentRow{}, ErrUnimplemented
}

func (*FakeQuerier) DeleteTailnetClient(context.Context, database.DeleteTailnetClientParams) (database.DeleteTailnetClientRow, error) {
	return database.DeleteTailnetClientRow{}, ErrUnimplemented
}

func (*FakeQuerier) DeleteTailnetClientSubscription(context.Context, database.DeleteTailnetClientSubscriptionParams) error {
	return ErrUnimplemented
}

func (*FakeQuerier) DeleteTailnetPeer(_ context.Context, arg database.DeleteTailnetPeerParams) (database.DeleteTailnetPeerRow, error) {
	err := validateDatabaseType(arg)
	if err != nil {
		return database.DeleteTailnetPeerRow{}, err
	}

	return database.DeleteTailnetPeerRow{}, ErrUnimplemented
}

func (*FakeQuerier) DeleteTailnetTunnel(_ context.Context, arg database.DeleteTailnetTunnelParams) (database.DeleteTailnetTunnelRow, error) {
	err := validateDatabaseType(arg)
	if err != nil {
		return database.DeleteTailnetTunnelRow{}, err
	}

	return database.DeleteTailnetTunnelRow{}, ErrUnimplemented
}

func (q *FakeQuerier) GetAPIKeyByID(_ context.Context, id string) (database.APIKey, error) {
	q.mutex.RLock()
	defer q.mutex.RUnlock()

	for _, apiKey := range q.apiKeys {
		if apiKey.ID == id {
			return apiKey, nil
		}
	}
	return database.APIKey{}, sql.ErrNoRows
}

func (q *FakeQuerier) GetAPIKeyByName(_ context.Context, params database.GetAPIKeyByNameParams) (database.APIKey, error) {
	q.mutex.RLock()
	defer q.mutex.RUnlock()

	if params.TokenName == "" {
		return database.APIKey{}, sql.ErrNoRows
	}
	for _, apiKey := range q.apiKeys {
		if params.UserID == apiKey.UserID && params.TokenName == apiKey.TokenName {
			return apiKey, nil
		}
	}
	return database.APIKey{}, sql.ErrNoRows
}

func (q *FakeQuerier) GetAPIKeysByLoginType(_ context.Context, t database.LoginType) ([]database.APIKey, error) {
	if err := validateDatabaseType(t); err != nil {
		return nil, err
	}

	q.mutex.RLock()
	defer q.mutex.RUnlock()

	apiKeys := make([]database.APIKey, 0)
	for _, key := range q.apiKeys {
		if key.LoginType == t {
			apiKeys = append(apiKeys, key)
		}
	}
	return apiKeys, nil
}

func (q *FakeQuerier) GetAPIKeysByUserID(_ context.Context, params database.GetAPIKeysByUserIDParams) ([]database.APIKey, error) {
	q.mutex.RLock()
	defer q.mutex.RUnlock()

	apiKeys := make([]database.APIKey, 0)
	for _, key := range q.apiKeys {
		if key.UserID == params.UserID && key.LoginType == params.LoginType {
			apiKeys = append(apiKeys, key)
		}
	}
	return apiKeys, nil
}

func (q *FakeQuerier) GetAPIKeysLastUsedAfter(_ context.Context, after time.Time) ([]database.APIKey, error) {
	q.mutex.RLock()
	defer q.mutex.RUnlock()

	apiKeys := make([]database.APIKey, 0)
	for _, key := range q.apiKeys {
		if key.LastUsed.After(after) {
			apiKeys = append(apiKeys, key)
		}
	}
	return apiKeys, nil
}

func (q *FakeQuerier) GetActiveUserCount(_ context.Context) (int64, error) {
	q.mutex.RLock()
	defer q.mutex.RUnlock()

	active := int64(0)
	for _, u := range q.users {
		if u.Status == database.UserStatusActive && !u.Deleted {
			active++
		}
	}
	return active, nil
}

func (q *FakeQuerier) GetActiveWorkspaceBuildsByTemplateID(ctx context.Context, templateID uuid.UUID) ([]database.WorkspaceBuild, error) {
	workspaceIDs := func() []uuid.UUID {
		q.mutex.RLock()
		defer q.mutex.RUnlock()

		ids := []uuid.UUID{}
		for _, workspace := range q.workspaces {
			if workspace.TemplateID == templateID {
				ids = append(ids, workspace.ID)
			}
		}
		return ids
	}()

	builds, err := q.GetLatestWorkspaceBuildsByWorkspaceIDs(ctx, workspaceIDs)
	if err != nil {
		return nil, err
	}

	filteredBuilds := []database.WorkspaceBuild{}
	for _, build := range builds {
		if build.Transition == database.WorkspaceTransitionStart {
			filteredBuilds = append(filteredBuilds, build)
		}
	}
	return filteredBuilds, nil
}

func (*FakeQuerier) GetAllTailnetAgents(_ context.Context) ([]database.TailnetAgent, error) {
	return nil, ErrUnimplemented
}

func (*FakeQuerier) GetAllTailnetCoordinators(context.Context) ([]database.TailnetCoordinator, error) {
	return nil, ErrUnimplemented
}

func (*FakeQuerier) GetAllTailnetPeers(context.Context) ([]database.TailnetPeer, error) {
	return nil, ErrUnimplemented
}

func (*FakeQuerier) GetAllTailnetTunnels(context.Context) ([]database.TailnetTunnel, error) {
	return nil, ErrUnimplemented
}

func (q *FakeQuerier) GetAppSecurityKey(_ context.Context) (string, error) {
	q.mutex.RLock()
	defer q.mutex.RUnlock()

	return q.appSecurityKey, nil
}

func (q *FakeQuerier) GetApplicationName(_ context.Context) (string, error) {
	q.mutex.RLock()
	defer q.mutex.RUnlock()

	if q.applicationName == "" {
		return "", sql.ErrNoRows
	}

	return q.applicationName, nil
}

func (q *FakeQuerier) GetAuditLogsOffset(_ context.Context, arg database.GetAuditLogsOffsetParams) ([]database.GetAuditLogsOffsetRow, error) {
	if err := validateDatabaseType(arg); err != nil {
		return nil, err
	}

	q.mutex.RLock()
	defer q.mutex.RUnlock()

	logs := make([]database.GetAuditLogsOffsetRow, 0, arg.Limit)

	// q.auditLogs are already sorted by time DESC, so no need to sort after the fact.
	for _, alog := range q.auditLogs {
		if arg.Offset > 0 {
			arg.Offset--
			continue
		}
		if arg.Action != "" && !strings.Contains(string(alog.Action), arg.Action) {
			continue
		}
		if arg.ResourceType != "" && !strings.Contains(string(alog.ResourceType), arg.ResourceType) {
			continue
		}
		if arg.ResourceID != uuid.Nil && alog.ResourceID != arg.ResourceID {
			continue
		}
		if arg.Username != "" {
			user, err := q.getUserByIDNoLock(alog.UserID)
			if err == nil && !strings.EqualFold(arg.Username, user.Username) {
				continue
			}
		}
		if arg.Email != "" {
			user, err := q.getUserByIDNoLock(alog.UserID)
			if err == nil && !strings.EqualFold(arg.Email, user.Email) {
				continue
			}
		}
		if !arg.DateFrom.IsZero() {
			if alog.Time.Before(arg.DateFrom) {
				continue
			}
		}
		if !arg.DateTo.IsZero() {
			if alog.Time.After(arg.DateTo) {
				continue
			}
		}
		if arg.BuildReason != "" {
			workspaceBuild, err := q.getWorkspaceBuildByIDNoLock(context.Background(), alog.ResourceID)
			if err == nil && !strings.EqualFold(arg.BuildReason, string(workspaceBuild.Reason)) {
				continue
			}
		}

		user, err := q.getUserByIDNoLock(alog.UserID)
		userValid := err == nil

		logs = append(logs, database.GetAuditLogsOffsetRow{
			ID:               alog.ID,
			RequestID:        alog.RequestID,
			OrganizationID:   alog.OrganizationID,
			Ip:               alog.Ip,
			UserAgent:        alog.UserAgent,
			ResourceType:     alog.ResourceType,
			ResourceID:       alog.ResourceID,
			ResourceTarget:   alog.ResourceTarget,
			ResourceIcon:     alog.ResourceIcon,
			Action:           alog.Action,
			Diff:             alog.Diff,
			StatusCode:       alog.StatusCode,
			AdditionalFields: alog.AdditionalFields,
			UserID:           alog.UserID,
			UserUsername:     sql.NullString{String: user.Username, Valid: userValid},
			UserEmail:        sql.NullString{String: user.Email, Valid: userValid},
			UserCreatedAt:    sql.NullTime{Time: user.CreatedAt, Valid: userValid},
			UserStatus:       database.NullUserStatus{UserStatus: user.Status, Valid: userValid},
			UserRoles:        user.RBACRoles,
			Count:            0,
		})

		if len(logs) >= int(arg.Limit) {
			break
		}
	}

	count := int64(len(logs))
	for i := range logs {
		logs[i].Count = count
	}

	return logs, nil
}

func (q *FakeQuerier) GetAuthorizationUserRoles(_ context.Context, userID uuid.UUID) (database.GetAuthorizationUserRolesRow, error) {
	q.mutex.RLock()
	defer q.mutex.RUnlock()

	var user *database.User
	roles := make([]string, 0)
	for _, u := range q.users {
		if u.ID == userID {
			u := u
			roles = append(roles, u.RBACRoles...)
			roles = append(roles, "member")
			user = &u
			break
		}
	}

	for _, mem := range q.organizationMembers {
		if mem.UserID == userID {
			roles = append(roles, mem.Roles...)
			roles = append(roles, "organization-member:"+mem.OrganizationID.String())
		}
	}

	var groups []string
	for _, member := range q.groupMembers {
		if member.UserID == userID {
			groups = append(groups, member.GroupID.String())
		}
	}

	if user == nil {
		return database.GetAuthorizationUserRolesRow{}, sql.ErrNoRows
	}

	return database.GetAuthorizationUserRolesRow{
		ID:       userID,
		Username: user.Username,
		Status:   user.Status,
		Roles:    roles,
		Groups:   groups,
	}, nil
}

func (q *FakeQuerier) GetDBCryptKeys(_ context.Context) ([]database.DBCryptKey, error) {
	q.mutex.RLock()
	defer q.mutex.RUnlock()
	ks := make([]database.DBCryptKey, 0)
	ks = append(ks, q.dbcryptKeys...)
	return ks, nil
}

func (q *FakeQuerier) GetDERPMeshKey(_ context.Context) (string, error) {
	q.mutex.RLock()
	defer q.mutex.RUnlock()

	return q.derpMeshKey, nil
}

func (q *FakeQuerier) GetDefaultProxyConfig(_ context.Context) (database.GetDefaultProxyConfigRow, error) {
	return database.GetDefaultProxyConfigRow{
		DisplayName: q.defaultProxyDisplayName,
		IconUrl:     q.defaultProxyIconURL,
	}, nil
}

func (q *FakeQuerier) GetDeploymentDAUs(_ context.Context, tzOffset int32) ([]database.GetDeploymentDAUsRow, error) {
	q.mutex.RLock()
	defer q.mutex.RUnlock()

	seens := make(map[time.Time]map[uuid.UUID]struct{})

	for _, as := range q.workspaceAgentStats {
		if as.ConnectionCount == 0 {
			continue
		}
		date := as.CreatedAt.UTC().Add(time.Duration(tzOffset) * -1 * time.Hour).Truncate(time.Hour * 24)

		dateEntry := seens[date]
		if dateEntry == nil {
			dateEntry = make(map[uuid.UUID]struct{})
		}
		dateEntry[as.UserID] = struct{}{}
		seens[date] = dateEntry
	}

	seenKeys := maps.Keys(seens)
	sort.Slice(seenKeys, func(i, j int) bool {
		return seenKeys[i].Before(seenKeys[j])
	})

	var rs []database.GetDeploymentDAUsRow
	for _, key := range seenKeys {
		ids := seens[key]
		for id := range ids {
			rs = append(rs, database.GetDeploymentDAUsRow{
				Date:   key,
				UserID: id,
			})
		}
	}

	return rs, nil
}

func (q *FakeQuerier) GetDeploymentID(_ context.Context) (string, error) {
	q.mutex.RLock()
	defer q.mutex.RUnlock()

	return q.deploymentID, nil
}

func (q *FakeQuerier) GetDeploymentWorkspaceAgentStats(_ context.Context, createdAfter time.Time) (database.GetDeploymentWorkspaceAgentStatsRow, error) {
	q.mutex.RLock()
	defer q.mutex.RUnlock()

	agentStatsCreatedAfter := make([]database.WorkspaceAgentStat, 0)
	for _, agentStat := range q.workspaceAgentStats {
		if agentStat.CreatedAt.After(createdAfter) {
			agentStatsCreatedAfter = append(agentStatsCreatedAfter, agentStat)
		}
	}

	latestAgentStats := map[uuid.UUID]database.WorkspaceAgentStat{}
	for _, agentStat := range q.workspaceAgentStats {
		if agentStat.CreatedAt.After(createdAfter) {
			latestAgentStats[agentStat.AgentID] = agentStat
		}
	}

	stat := database.GetDeploymentWorkspaceAgentStatsRow{}
	for _, agentStat := range latestAgentStats {
		stat.SessionCountVSCode += agentStat.SessionCountVSCode
		stat.SessionCountJetBrains += agentStat.SessionCountJetBrains
		stat.SessionCountReconnectingPTY += agentStat.SessionCountReconnectingPTY
		stat.SessionCountSSH += agentStat.SessionCountSSH
	}

	latencies := make([]float64, 0)
	for _, agentStat := range agentStatsCreatedAfter {
		if agentStat.ConnectionMedianLatencyMS <= 0 {
			continue
		}
		stat.WorkspaceRxBytes += agentStat.RxBytes
		stat.WorkspaceTxBytes += agentStat.TxBytes
		latencies = append(latencies, agentStat.ConnectionMedianLatencyMS)
	}

	tryPercentile := func(fs []float64, p float64) float64 {
		if len(fs) == 0 {
			return -1
		}
		sort.Float64s(fs)
		return fs[int(float64(len(fs))*p/100)]
	}

	stat.WorkspaceConnectionLatency50 = tryPercentile(latencies, 50)
	stat.WorkspaceConnectionLatency95 = tryPercentile(latencies, 95)

	return stat, nil
}

func (q *FakeQuerier) GetDeploymentWorkspaceStats(ctx context.Context) (database.GetDeploymentWorkspaceStatsRow, error) {
	q.mutex.RLock()
	defer q.mutex.RUnlock()

	stat := database.GetDeploymentWorkspaceStatsRow{}
	for _, workspace := range q.workspaces {
		build, err := q.getLatestWorkspaceBuildByWorkspaceIDNoLock(ctx, workspace.ID)
		if err != nil {
			return stat, err
		}
		job, err := q.getProvisionerJobByIDNoLock(ctx, build.JobID)
		if err != nil {
			return stat, err
		}
		if !job.StartedAt.Valid {
			stat.PendingWorkspaces++
			continue
		}
		if job.StartedAt.Valid &&
			!job.CanceledAt.Valid &&
			time.Since(job.UpdatedAt) <= 30*time.Second &&
			!job.CompletedAt.Valid {
			stat.BuildingWorkspaces++
			continue
		}
		if job.CompletedAt.Valid &&
			!job.CanceledAt.Valid &&
			!job.Error.Valid {
			if build.Transition == database.WorkspaceTransitionStart {
				stat.RunningWorkspaces++
			}
			if build.Transition == database.WorkspaceTransitionStop {
				stat.StoppedWorkspaces++
			}
			continue
		}
		if job.CanceledAt.Valid || job.Error.Valid {
			stat.FailedWorkspaces++
			continue
		}
	}
	return stat, nil
}

func (q *FakeQuerier) GetExternalAuthLink(_ context.Context, arg database.GetExternalAuthLinkParams) (database.ExternalAuthLink, error) {
	if err := validateDatabaseType(arg); err != nil {
		return database.ExternalAuthLink{}, err
	}

	q.mutex.RLock()
	defer q.mutex.RUnlock()
	for _, gitAuthLink := range q.externalAuthLinks {
		if arg.UserID != gitAuthLink.UserID {
			continue
		}
		if arg.ProviderID != gitAuthLink.ProviderID {
			continue
		}
		return gitAuthLink, nil
	}
	return database.ExternalAuthLink{}, sql.ErrNoRows
}

func (q *FakeQuerier) GetExternalAuthLinksByUserID(_ context.Context, userID uuid.UUID) ([]database.ExternalAuthLink, error) {
	q.mutex.RLock()
	defer q.mutex.RUnlock()
	gals := make([]database.ExternalAuthLink, 0)
	for _, gal := range q.externalAuthLinks {
		if gal.UserID == userID {
			gals = append(gals, gal)
		}
	}
	return gals, nil
}

func (q *FakeQuerier) GetFileByHashAndCreator(_ context.Context, arg database.GetFileByHashAndCreatorParams) (database.File, error) {
	if err := validateDatabaseType(arg); err != nil {
		return database.File{}, err
	}

	q.mutex.RLock()
	defer q.mutex.RUnlock()

	for _, file := range q.files {
		if file.Hash == arg.Hash && file.CreatedBy == arg.CreatedBy {
			return file, nil
		}
	}
	return database.File{}, sql.ErrNoRows
}

func (q *FakeQuerier) GetFileByID(_ context.Context, id uuid.UUID) (database.File, error) {
	q.mutex.RLock()
	defer q.mutex.RUnlock()

	for _, file := range q.files {
		if file.ID == id {
			return file, nil
		}
	}
	return database.File{}, sql.ErrNoRows
}

func (q *FakeQuerier) GetFileTemplates(_ context.Context, id uuid.UUID) ([]database.GetFileTemplatesRow, error) {
	q.mutex.RLock()
	defer q.mutex.RUnlock()

	rows := make([]database.GetFileTemplatesRow, 0)
	var file database.File
	for _, f := range q.files {
		if f.ID == id {
			file = f
			break
		}
	}
	if file.Hash == "" {
		return rows, nil
	}

	for _, job := range q.provisionerJobs {
		if job.FileID == id {
			for _, version := range q.templateVersions {
				if version.JobID == job.ID {
					for _, template := range q.templates {
						if template.ID == version.TemplateID.UUID {
							rows = append(rows, database.GetFileTemplatesRow{
								FileID:                 file.ID,
								FileCreatedBy:          file.CreatedBy,
								TemplateID:             template.ID,
								TemplateOrganizationID: template.OrganizationID,
								TemplateCreatedBy:      template.CreatedBy,
								UserACL:                template.UserACL,
								GroupACL:               template.GroupACL,
							})
						}
					}
				}
			}
		}
	}

	return rows, nil
}

func (q *FakeQuerier) GetGitSSHKey(_ context.Context, userID uuid.UUID) (database.GitSSHKey, error) {
	q.mutex.RLock()
	defer q.mutex.RUnlock()

	for _, key := range q.gitSSHKey {
		if key.UserID == userID {
			return key, nil
		}
	}
	return database.GitSSHKey{}, sql.ErrNoRows
}

func (q *FakeQuerier) GetGroupByID(ctx context.Context, id uuid.UUID) (database.Group, error) {
	q.mutex.RLock()
	defer q.mutex.RUnlock()

	return q.getGroupByIDNoLock(ctx, id)
}

func (q *FakeQuerier) GetGroupByOrgAndName(_ context.Context, arg database.GetGroupByOrgAndNameParams) (database.Group, error) {
	if err := validateDatabaseType(arg); err != nil {
		return database.Group{}, err
	}

	q.mutex.RLock()
	defer q.mutex.RUnlock()

	for _, group := range q.groups {
		if group.OrganizationID == arg.OrganizationID &&
			group.Name == arg.Name {
			return group, nil
		}
	}

	return database.Group{}, sql.ErrNoRows
}

func (q *FakeQuerier) GetGroupMembers(_ context.Context, id uuid.UUID) ([]database.User, error) {
	q.mutex.RLock()
	defer q.mutex.RUnlock()

	if q.isEveryoneGroup(id) {
		return q.getEveryoneGroupMembersNoLock(id), nil
	}

	var members []database.GroupMember
	for _, member := range q.groupMembers {
		if member.GroupID == id {
			members = append(members, member)
		}
	}

	users := make([]database.User, 0, len(members))

	for _, member := range members {
		for _, user := range q.users {
			if user.ID == member.UserID && !user.Deleted {
				users = append(users, user)
				break
			}
		}
	}

	return users, nil
}

func (q *FakeQuerier) GetGroupsByOrganizationID(_ context.Context, id uuid.UUID) ([]database.Group, error) {
	q.mutex.RLock()
	defer q.mutex.RUnlock()

	groups := make([]database.Group, 0, len(q.groups))
	for _, group := range q.groups {
		if group.OrganizationID == id {
			groups = append(groups, group)
		}
	}

	return groups, nil
}

func (q *FakeQuerier) GetHealthSettings(_ context.Context) (string, error) {
	q.mutex.RLock()
	defer q.mutex.RUnlock()

	if q.healthSettings == nil {
		return "{}", nil
	}

	return string(q.healthSettings), nil
}

func (q *FakeQuerier) GetHungProvisionerJobs(_ context.Context, hungSince time.Time) ([]database.ProvisionerJob, error) {
	q.mutex.RLock()
	defer q.mutex.RUnlock()

	hungJobs := []database.ProvisionerJob{}
	for _, provisionerJob := range q.provisionerJobs {
		if provisionerJob.StartedAt.Valid && !provisionerJob.CompletedAt.Valid && provisionerJob.UpdatedAt.Before(hungSince) {
			// clone the Tags before appending, since maps are reference types and
			// we don't want the caller to be able to mutate the map we have inside
			// dbmem!
			provisionerJob.Tags = maps.Clone(provisionerJob.Tags)
			hungJobs = append(hungJobs, provisionerJob)
		}
	}
	return hungJobs, nil
}

func (q *FakeQuerier) GetLastUpdateCheck(_ context.Context) (string, error) {
	q.mutex.RLock()
	defer q.mutex.RUnlock()

	if q.lastUpdateCheck == nil {
		return "", sql.ErrNoRows
	}
	return string(q.lastUpdateCheck), nil
}

func (q *FakeQuerier) GetLatestWorkspaceBuildByWorkspaceID(ctx context.Context, workspaceID uuid.UUID) (database.WorkspaceBuild, error) {
	q.mutex.RLock()
	defer q.mutex.RUnlock()

	return q.getLatestWorkspaceBuildByWorkspaceIDNoLock(ctx, workspaceID)
}

func (q *FakeQuerier) GetLatestWorkspaceBuilds(_ context.Context) ([]database.WorkspaceBuild, error) {
	q.mutex.RLock()
	defer q.mutex.RUnlock()

	builds := make(map[uuid.UUID]database.WorkspaceBuild)
	buildNumbers := make(map[uuid.UUID]int32)
	for _, workspaceBuild := range q.workspaceBuilds {
		id := workspaceBuild.WorkspaceID
		if workspaceBuild.BuildNumber > buildNumbers[id] {
			builds[id] = q.workspaceBuildWithUserNoLock(workspaceBuild)
			buildNumbers[id] = workspaceBuild.BuildNumber
		}
	}
	var returnBuilds []database.WorkspaceBuild
	for i, n := range buildNumbers {
		if n > 0 {
			b := builds[i]
			returnBuilds = append(returnBuilds, b)
		}
	}
	if len(returnBuilds) == 0 {
		return nil, sql.ErrNoRows
	}
	return returnBuilds, nil
}

func (q *FakeQuerier) GetLatestWorkspaceBuildsByWorkspaceIDs(_ context.Context, ids []uuid.UUID) ([]database.WorkspaceBuild, error) {
	q.mutex.RLock()
	defer q.mutex.RUnlock()

	builds := make(map[uuid.UUID]database.WorkspaceBuild)
	buildNumbers := make(map[uuid.UUID]int32)
	for _, workspaceBuild := range q.workspaceBuilds {
		for _, id := range ids {
			if id == workspaceBuild.WorkspaceID && workspaceBuild.BuildNumber > buildNumbers[id] {
				builds[id] = q.workspaceBuildWithUserNoLock(workspaceBuild)
				buildNumbers[id] = workspaceBuild.BuildNumber
			}
		}
	}
	var returnBuilds []database.WorkspaceBuild
	for i, n := range buildNumbers {
		if n > 0 {
			b := builds[i]
			returnBuilds = append(returnBuilds, b)
		}
	}
	if len(returnBuilds) == 0 {
		return nil, sql.ErrNoRows
	}
	return returnBuilds, nil
}

func (q *FakeQuerier) GetLicenseByID(_ context.Context, id int32) (database.License, error) {
	q.mutex.RLock()
	defer q.mutex.RUnlock()

	for _, license := range q.licenses {
		if license.ID == id {
			return license, nil
		}
	}
	return database.License{}, sql.ErrNoRows
}

func (q *FakeQuerier) GetLicenses(_ context.Context) ([]database.License, error) {
	q.mutex.RLock()
	defer q.mutex.RUnlock()

	results := append([]database.License{}, q.licenses...)
	sort.Slice(results, func(i, j int) bool { return results[i].ID < results[j].ID })
	return results, nil
}

func (q *FakeQuerier) GetLogoURL(_ context.Context) (string, error) {
	q.mutex.RLock()
	defer q.mutex.RUnlock()

	if q.logoURL == "" {
		return "", sql.ErrNoRows
	}

	return q.logoURL, nil
}

func (q *FakeQuerier) GetOAuth2ProviderAppByID(_ context.Context, id uuid.UUID) (database.OAuth2ProviderApp, error) {
	q.mutex.Lock()
	defer q.mutex.Unlock()

	for _, app := range q.oauth2ProviderApps {
		if app.ID == id {
			return app, nil
		}
	}
	return database.OAuth2ProviderApp{}, sql.ErrNoRows
}

func (q *FakeQuerier) GetOAuth2ProviderAppSecretByID(_ context.Context, id uuid.UUID) (database.OAuth2ProviderAppSecret, error) {
	q.mutex.Lock()
	defer q.mutex.Unlock()

	for _, secret := range q.oauth2ProviderAppSecrets {
		if secret.ID == id {
			return secret, nil
		}
	}
	return database.OAuth2ProviderAppSecret{}, sql.ErrNoRows
}

func (q *FakeQuerier) GetOAuth2ProviderAppSecretsByAppID(_ context.Context, appID uuid.UUID) ([]database.OAuth2ProviderAppSecret, error) {
	q.mutex.Lock()
	defer q.mutex.Unlock()

	for _, app := range q.oauth2ProviderApps {
		if app.ID == appID {
			secrets := []database.OAuth2ProviderAppSecret{}
			for _, secret := range q.oauth2ProviderAppSecrets {
				if secret.AppID == appID {
					secrets = append(secrets, secret)
				}
			}

			slices.SortFunc(secrets, func(a, b database.OAuth2ProviderAppSecret) int {
				if a.CreatedAt.Before(b.CreatedAt) {
					return -1
				} else if a.CreatedAt.Equal(b.CreatedAt) {
					return 0
				}
				return 1
			})
			return secrets, nil
		}
	}

	return []database.OAuth2ProviderAppSecret{}, sql.ErrNoRows
}

func (q *FakeQuerier) GetOAuth2ProviderApps(_ context.Context) ([]database.OAuth2ProviderApp, error) {
	q.mutex.Lock()
	defer q.mutex.Unlock()

	slices.SortFunc(q.oauth2ProviderApps, func(a, b database.OAuth2ProviderApp) int {
		return slice.Ascending(a.Name, b.Name)
	})
	return q.oauth2ProviderApps, nil
}

func (q *FakeQuerier) GetOAuthSigningKey(_ context.Context) (string, error) {
	q.mutex.RLock()
	defer q.mutex.RUnlock()

	return q.oauthSigningKey, nil
}

func (q *FakeQuerier) GetOrganizationByID(_ context.Context, id uuid.UUID) (database.Organization, error) {
	q.mutex.RLock()
	defer q.mutex.RUnlock()

	for _, organization := range q.organizations {
		if organization.ID == id {
			return organization, nil
		}
	}
	return database.Organization{}, sql.ErrNoRows
}

func (q *FakeQuerier) GetOrganizationByName(_ context.Context, name string) (database.Organization, error) {
	q.mutex.RLock()
	defer q.mutex.RUnlock()

	for _, organization := range q.organizations {
		if organization.Name == name {
			return organization, nil
		}
	}
	return database.Organization{}, sql.ErrNoRows
}

func (q *FakeQuerier) GetOrganizationIDsByMemberIDs(_ context.Context, ids []uuid.UUID) ([]database.GetOrganizationIDsByMemberIDsRow, error) {
	q.mutex.RLock()
	defer q.mutex.RUnlock()

	getOrganizationIDsByMemberIDRows := make([]database.GetOrganizationIDsByMemberIDsRow, 0, len(ids))
	for _, userID := range ids {
		userOrganizationIDs := make([]uuid.UUID, 0)
		for _, membership := range q.organizationMembers {
			if membership.UserID == userID {
				userOrganizationIDs = append(userOrganizationIDs, membership.OrganizationID)
			}
		}
		getOrganizationIDsByMemberIDRows = append(getOrganizationIDsByMemberIDRows, database.GetOrganizationIDsByMemberIDsRow{
			UserID:          userID,
			OrganizationIDs: userOrganizationIDs,
		})
	}
	if len(getOrganizationIDsByMemberIDRows) == 0 {
		return nil, sql.ErrNoRows
	}
	return getOrganizationIDsByMemberIDRows, nil
}

func (q *FakeQuerier) GetOrganizationMemberByUserID(_ context.Context, arg database.GetOrganizationMemberByUserIDParams) (database.OrganizationMember, error) {
	if err := validateDatabaseType(arg); err != nil {
		return database.OrganizationMember{}, err
	}

	q.mutex.RLock()
	defer q.mutex.RUnlock()

	for _, organizationMember := range q.organizationMembers {
		if organizationMember.OrganizationID != arg.OrganizationID {
			continue
		}
		if organizationMember.UserID != arg.UserID {
			continue
		}
		return organizationMember, nil
	}
	return database.OrganizationMember{}, sql.ErrNoRows
}

func (q *FakeQuerier) GetOrganizationMembershipsByUserID(_ context.Context, userID uuid.UUID) ([]database.OrganizationMember, error) {
	q.mutex.RLock()
	defer q.mutex.RUnlock()

	var memberships []database.OrganizationMember
	for _, organizationMember := range q.organizationMembers {
		mem := organizationMember
		if mem.UserID != userID {
			continue
		}
		memberships = append(memberships, mem)
	}
	return memberships, nil
}

func (q *FakeQuerier) GetOrganizations(_ context.Context) ([]database.Organization, error) {
	q.mutex.RLock()
	defer q.mutex.RUnlock()

	if len(q.organizations) == 0 {
		return nil, sql.ErrNoRows
	}
	return q.organizations, nil
}

func (q *FakeQuerier) GetOrganizationsByUserID(_ context.Context, userID uuid.UUID) ([]database.Organization, error) {
	q.mutex.RLock()
	defer q.mutex.RUnlock()

	organizations := make([]database.Organization, 0)
	for _, organizationMember := range q.organizationMembers {
		if organizationMember.UserID != userID {
			continue
		}
		for _, organization := range q.organizations {
			if organization.ID != organizationMember.OrganizationID {
				continue
			}
			organizations = append(organizations, organization)
		}
	}
	if len(organizations) == 0 {
		return nil, sql.ErrNoRows
	}
	return organizations, nil
}

func (q *FakeQuerier) GetParameterSchemasByJobID(_ context.Context, jobID uuid.UUID) ([]database.ParameterSchema, error) {
	q.mutex.RLock()
	defer q.mutex.RUnlock()

	parameters := make([]database.ParameterSchema, 0)
	for _, parameterSchema := range q.parameterSchemas {
		if parameterSchema.JobID != jobID {
			continue
		}
		parameters = append(parameters, parameterSchema)
	}
	if len(parameters) == 0 {
		return nil, sql.ErrNoRows
	}
	sort.Slice(parameters, func(i, j int) bool {
		return parameters[i].Index < parameters[j].Index
	})
	return parameters, nil
}

func (q *FakeQuerier) GetPreviousTemplateVersion(_ context.Context, arg database.GetPreviousTemplateVersionParams) (database.TemplateVersion, error) {
	if err := validateDatabaseType(arg); err != nil {
		return database.TemplateVersion{}, err
	}

	q.mutex.RLock()
	defer q.mutex.RUnlock()

	var currentTemplateVersion database.TemplateVersion
	for _, templateVersion := range q.templateVersions {
		if templateVersion.TemplateID != arg.TemplateID {
			continue
		}
		if templateVersion.Name != arg.Name {
			continue
		}
		if templateVersion.OrganizationID != arg.OrganizationID {
			continue
		}
		currentTemplateVersion = q.templateVersionWithUserNoLock(templateVersion)
		break
	}

	previousTemplateVersions := make([]database.TemplateVersion, 0)
	for _, templateVersion := range q.templateVersions {
		if templateVersion.ID == currentTemplateVersion.ID {
			continue
		}
		if templateVersion.OrganizationID != arg.OrganizationID {
			continue
		}
		if templateVersion.TemplateID != currentTemplateVersion.TemplateID {
			continue
		}

		if templateVersion.CreatedAt.Before(currentTemplateVersion.CreatedAt) {
			previousTemplateVersions = append(previousTemplateVersions, q.templateVersionWithUserNoLock(templateVersion))
		}
	}

	if len(previousTemplateVersions) == 0 {
		return database.TemplateVersion{}, sql.ErrNoRows
	}

	sort.Slice(previousTemplateVersions, func(i, j int) bool {
		return previousTemplateVersions[i].CreatedAt.After(previousTemplateVersions[j].CreatedAt)
	})

	return previousTemplateVersions[0], nil
}

func (q *FakeQuerier) GetProvisionerDaemons(_ context.Context) ([]database.ProvisionerDaemon, error) {
	q.mutex.RLock()
	defer q.mutex.RUnlock()

	if len(q.provisionerDaemons) == 0 {
		return nil, sql.ErrNoRows
	}
	// copy the data so that the caller can't manipulate any data inside dbmem
	// after returning
	out := make([]database.ProvisionerDaemon, len(q.provisionerDaemons))
	copy(out, q.provisionerDaemons)
	for i := range out {
		// maps are reference types, so we need to clone them
		out[i].Tags = maps.Clone(out[i].Tags)
	}
	return out, nil
}

func (q *FakeQuerier) GetProvisionerJobByID(ctx context.Context, id uuid.UUID) (database.ProvisionerJob, error) {
	q.mutex.RLock()
	defer q.mutex.RUnlock()

	return q.getProvisionerJobByIDNoLock(ctx, id)
}

func (q *FakeQuerier) GetProvisionerJobsByIDs(_ context.Context, ids []uuid.UUID) ([]database.ProvisionerJob, error) {
	q.mutex.RLock()
	defer q.mutex.RUnlock()

	jobs := make([]database.ProvisionerJob, 0)
	for _, job := range q.provisionerJobs {
		for _, id := range ids {
			if id == job.ID {
				// clone the Tags before appending, since maps are reference types and
				// we don't want the caller to be able to mutate the map we have inside
				// dbmem!
				job.Tags = maps.Clone(job.Tags)
				jobs = append(jobs, job)
				break
			}
		}
	}
	if len(jobs) == 0 {
		return nil, sql.ErrNoRows
	}

	return jobs, nil
}

func (q *FakeQuerier) GetProvisionerJobsByIDsWithQueuePosition(_ context.Context, ids []uuid.UUID) ([]database.GetProvisionerJobsByIDsWithQueuePositionRow, error) {
	q.mutex.RLock()
	defer q.mutex.RUnlock()

	jobs := make([]database.GetProvisionerJobsByIDsWithQueuePositionRow, 0)
	queuePosition := int64(1)
	for _, job := range q.provisionerJobs {
		for _, id := range ids {
			if id == job.ID {
				// clone the Tags before appending, since maps are reference types and
				// we don't want the caller to be able to mutate the map we have inside
				// dbmem!
				job.Tags = maps.Clone(job.Tags)
				job := database.GetProvisionerJobsByIDsWithQueuePositionRow{
					ProvisionerJob: job,
				}
				if !job.ProvisionerJob.StartedAt.Valid {
					job.QueuePosition = queuePosition
				}
				jobs = append(jobs, job)
				break
			}
		}
		if !job.StartedAt.Valid {
			queuePosition++
		}
	}
	for _, job := range jobs {
		if !job.ProvisionerJob.StartedAt.Valid {
			// Set it to the max position!
			job.QueueSize = queuePosition
		}
	}
	return jobs, nil
}

func (q *FakeQuerier) GetProvisionerJobsCreatedAfter(_ context.Context, after time.Time) ([]database.ProvisionerJob, error) {
	q.mutex.RLock()
	defer q.mutex.RUnlock()

	jobs := make([]database.ProvisionerJob, 0)
	for _, job := range q.provisionerJobs {
		if job.CreatedAt.After(after) {
			// clone the Tags before appending, since maps are reference types and
			// we don't want the caller to be able to mutate the map we have inside
			// dbmem!
			job.Tags = maps.Clone(job.Tags)
			jobs = append(jobs, job)
		}
	}
	return jobs, nil
}

func (q *FakeQuerier) GetProvisionerLogsAfterID(_ context.Context, arg database.GetProvisionerLogsAfterIDParams) ([]database.ProvisionerJobLog, error) {
	if err := validateDatabaseType(arg); err != nil {
		return nil, err
	}

	q.mutex.RLock()
	defer q.mutex.RUnlock()

	logs := make([]database.ProvisionerJobLog, 0)
	for _, jobLog := range q.provisionerJobLogs {
		if jobLog.JobID != arg.JobID {
			continue
		}
		if jobLog.ID <= arg.CreatedAfter {
			continue
		}
		logs = append(logs, jobLog)
	}
	return logs, nil
}

func (q *FakeQuerier) GetQuotaAllowanceForUser(_ context.Context, userID uuid.UUID) (int64, error) {
	q.mutex.RLock()
	defer q.mutex.RUnlock()

	var sum int64
	for _, member := range q.groupMembers {
		if member.UserID != userID {
			continue
		}
		for _, group := range q.groups {
			if group.ID == member.GroupID {
				sum += int64(group.QuotaAllowance)
				continue
			}
		}
	}
	// Grab the quota for the Everyone group.
	for _, group := range q.groups {
		if group.ID == group.OrganizationID {
			sum += int64(group.QuotaAllowance)
			break
		}
	}
	return sum, nil
}

func (q *FakeQuerier) GetQuotaConsumedForUser(_ context.Context, userID uuid.UUID) (int64, error) {
	q.mutex.RLock()
	defer q.mutex.RUnlock()

	var sum int64
	for _, workspace := range q.workspaces {
		if workspace.OwnerID != userID {
			continue
		}
		if workspace.Deleted {
			continue
		}

		var lastBuild database.WorkspaceBuildTable
		for _, build := range q.workspaceBuilds {
			if build.WorkspaceID != workspace.ID {
				continue
			}
			if build.CreatedAt.After(lastBuild.CreatedAt) {
				lastBuild = build
			}
		}
		sum += int64(lastBuild.DailyCost)
	}
	return sum, nil
}

func (q *FakeQuerier) GetReplicaByID(_ context.Context, id uuid.UUID) (database.Replica, error) {
	q.mutex.RLock()
	defer q.mutex.RUnlock()

	for _, replica := range q.replicas {
		if replica.ID == id {
			return replica, nil
		}
	}

	return database.Replica{}, sql.ErrNoRows
}

func (q *FakeQuerier) GetReplicasUpdatedAfter(_ context.Context, updatedAt time.Time) ([]database.Replica, error) {
	q.mutex.RLock()
	defer q.mutex.RUnlock()
	replicas := make([]database.Replica, 0)
	for _, replica := range q.replicas {
		if replica.UpdatedAt.After(updatedAt) && !replica.StoppedAt.Valid {
			replicas = append(replicas, replica)
		}
	}
	return replicas, nil
}

func (q *FakeQuerier) GetServiceBanner(_ context.Context) (string, error) {
	q.mutex.RLock()
	defer q.mutex.RUnlock()

	if q.serviceBanner == nil {
		return "", sql.ErrNoRows
	}

	return string(q.serviceBanner), nil
}

func (*FakeQuerier) GetTailnetAgents(context.Context, uuid.UUID) ([]database.TailnetAgent, error) {
	return nil, ErrUnimplemented
}

func (*FakeQuerier) GetTailnetClientsForAgent(context.Context, uuid.UUID) ([]database.TailnetClient, error) {
	return nil, ErrUnimplemented
}

func (*FakeQuerier) GetTailnetPeers(context.Context, uuid.UUID) ([]database.TailnetPeer, error) {
	return nil, ErrUnimplemented
}

func (*FakeQuerier) GetTailnetTunnelPeerBindings(context.Context, uuid.UUID) ([]database.GetTailnetTunnelPeerBindingsRow, error) {
	return nil, ErrUnimplemented
}

func (*FakeQuerier) GetTailnetTunnelPeerIDs(context.Context, uuid.UUID) ([]database.GetTailnetTunnelPeerIDsRow, error) {
	return nil, ErrUnimplemented
}

func (q *FakeQuerier) GetTemplateAppInsights(ctx context.Context, arg database.GetTemplateAppInsightsParams) ([]database.GetTemplateAppInsightsRow, error) {
	err := validateDatabaseType(arg)
	if err != nil {
		return nil, err
	}

	q.mutex.RLock()
	defer q.mutex.RUnlock()

	type appKey struct {
		AccessMethod string
		SlugOrPort   string
		Slug         string
		DisplayName  string
		Icon         string
	}
	type uniqueKey struct {
		TemplateID uuid.UUID
		UserID     uuid.UUID
		AgentID    uuid.UUID
		AppKey     appKey
	}

	appUsageIntervalsByUserAgentApp := make(map[uniqueKey]map[time.Time]int64)
	for _, s := range q.workspaceAppStats {
		// (was.session_started_at >= ts.from_ AND was.session_started_at < ts.to_)
		// OR (was.session_ended_at > ts.from_ AND was.session_ended_at < ts.to_)
		// OR (was.session_started_at < ts.from_ AND was.session_ended_at >= ts.to_)
		if !(((s.SessionStartedAt.After(arg.StartTime) || s.SessionStartedAt.Equal(arg.StartTime)) && s.SessionStartedAt.Before(arg.EndTime)) ||
			(s.SessionEndedAt.After(arg.StartTime) && s.SessionEndedAt.Before(arg.EndTime)) ||
			(s.SessionStartedAt.Before(arg.StartTime) && (s.SessionEndedAt.After(arg.EndTime) || s.SessionEndedAt.Equal(arg.EndTime)))) {
			continue
		}

		w, err := q.getWorkspaceByIDNoLock(ctx, s.WorkspaceID)
		if err != nil {
			return nil, err
		}

		if len(arg.TemplateIDs) > 0 && !slices.Contains(arg.TemplateIDs, w.TemplateID) {
			continue
		}

		app, _ := q.getWorkspaceAppByAgentIDAndSlugNoLock(ctx, database.GetWorkspaceAppByAgentIDAndSlugParams{
			AgentID: s.AgentID,
			Slug:    s.SlugOrPort,
		})

		key := uniqueKey{
			TemplateID: w.TemplateID,
			UserID:     s.UserID,
			AgentID:    s.AgentID,
			AppKey: appKey{
				AccessMethod: s.AccessMethod,
				SlugOrPort:   s.SlugOrPort,
				Slug:         app.Slug,
				DisplayName:  app.DisplayName,
				Icon:         app.Icon,
			},
		}
		if appUsageIntervalsByUserAgentApp[key] == nil {
			appUsageIntervalsByUserAgentApp[key] = make(map[time.Time]int64)
		}

		t := s.SessionStartedAt.Truncate(5 * time.Minute)
		if t.Before(arg.StartTime) {
			t = arg.StartTime
		}
		for t.Before(s.SessionEndedAt) && t.Before(arg.EndTime) {
			appUsageIntervalsByUserAgentApp[key][t] = 60 // 1 minute.
			t = t.Add(1 * time.Minute)
		}
	}

	appUsageTemplateIDs := make(map[appKey]map[uuid.UUID]struct{})
	appUsageUserIDs := make(map[appKey]map[uuid.UUID]struct{})
	appUsage := make(map[appKey]int64)
	for uniqueKey, usage := range appUsageIntervalsByUserAgentApp {
		for _, seconds := range usage {
			if appUsageTemplateIDs[uniqueKey.AppKey] == nil {
				appUsageTemplateIDs[uniqueKey.AppKey] = make(map[uuid.UUID]struct{})
			}
			appUsageTemplateIDs[uniqueKey.AppKey][uniqueKey.TemplateID] = struct{}{}
			if appUsageUserIDs[uniqueKey.AppKey] == nil {
				appUsageUserIDs[uniqueKey.AppKey] = make(map[uuid.UUID]struct{})
			}
			appUsageUserIDs[uniqueKey.AppKey][uniqueKey.UserID] = struct{}{}
			appUsage[uniqueKey.AppKey] += seconds
		}
	}

	var rows []database.GetTemplateAppInsightsRow
	for appKey, usage := range appUsage {
		templateIDs := make([]uuid.UUID, 0, len(appUsageTemplateIDs[appKey]))
		for templateID := range appUsageTemplateIDs[appKey] {
			templateIDs = append(templateIDs, templateID)
		}
		slices.SortFunc(templateIDs, func(a, b uuid.UUID) int {
			return slice.Ascending(a.String(), b.String())
		})
		activeUserIDs := make([]uuid.UUID, 0, len(appUsageUserIDs[appKey]))
		for userID := range appUsageUserIDs[appKey] {
			activeUserIDs = append(activeUserIDs, userID)
		}
		slices.SortFunc(activeUserIDs, func(a, b uuid.UUID) int {
			return slice.Ascending(a.String(), b.String())
		})

		rows = append(rows, database.GetTemplateAppInsightsRow{
			TemplateIDs:   templateIDs,
			ActiveUserIDs: activeUserIDs,
			AccessMethod:  appKey.AccessMethod,
			SlugOrPort:    appKey.SlugOrPort,
			DisplayName:   sql.NullString{String: appKey.DisplayName, Valid: appKey.DisplayName != ""},
			Icon:          sql.NullString{String: appKey.Icon, Valid: appKey.Icon != ""},
			IsApp:         appKey.Slug != "",
			UsageSeconds:  usage,
		})
	}

	// NOTE(mafredri): Add sorting if we decide on how to handle PostgreSQL collations.
	// ORDER BY access_method, slug_or_port, display_name, icon, is_app
	return rows, nil
}

func (q *FakeQuerier) GetTemplateAppInsightsByTemplate(ctx context.Context, arg database.GetTemplateAppInsightsByTemplateParams) ([]database.GetTemplateAppInsightsByTemplateRow, error) {
	err := validateDatabaseType(arg)
	if err != nil {
		return nil, err
	}

	q.mutex.RLock()
	defer q.mutex.RUnlock()

	type uniqueKey struct {
		TemplateID  uuid.UUID
		DisplayName string
		Slug        string
	}

	// map (TemplateID + DisplayName + Slug) x time.Time x UserID x <usage>
	usageByTemplateAppUser := map[uniqueKey]map[time.Time]map[uuid.UUID]int64{}

	// Review agent stats in terms of usage
	for _, s := range q.workspaceAppStats {
		// (was.session_started_at >= ts.from_ AND was.session_started_at < ts.to_)
		// OR (was.session_ended_at > ts.from_ AND was.session_ended_at < ts.to_)
		// OR (was.session_started_at < ts.from_ AND was.session_ended_at >= ts.to_)
		if !(((s.SessionStartedAt.After(arg.StartTime) || s.SessionStartedAt.Equal(arg.StartTime)) && s.SessionStartedAt.Before(arg.EndTime)) ||
			(s.SessionEndedAt.After(arg.StartTime) && s.SessionEndedAt.Before(arg.EndTime)) ||
			(s.SessionStartedAt.Before(arg.StartTime) && (s.SessionEndedAt.After(arg.EndTime) || s.SessionEndedAt.Equal(arg.EndTime)))) {
			continue
		}

		w, err := q.getWorkspaceByIDNoLock(ctx, s.WorkspaceID)
		if err != nil {
			return nil, err
		}

		app, _ := q.getWorkspaceAppByAgentIDAndSlugNoLock(ctx, database.GetWorkspaceAppByAgentIDAndSlugParams{
			AgentID: s.AgentID,
			Slug:    s.SlugOrPort,
		})

		key := uniqueKey{
			TemplateID:  w.TemplateID,
			DisplayName: app.DisplayName,
			Slug:        app.Slug,
		}

		t := s.SessionStartedAt.Truncate(time.Minute)
		if t.Before(arg.StartTime) {
			t = arg.StartTime
		}
		for t.Before(s.SessionEndedAt) && t.Before(arg.EndTime) {
			if _, ok := usageByTemplateAppUser[key]; !ok {
				usageByTemplateAppUser[key] = map[time.Time]map[uuid.UUID]int64{}
			}
			if _, ok := usageByTemplateAppUser[key][t]; !ok {
				usageByTemplateAppUser[key][t] = map[uuid.UUID]int64{}
			}
			if _, ok := usageByTemplateAppUser[key][t][s.UserID]; !ok {
				usageByTemplateAppUser[key][t][s.UserID] = 60 // 1 minute
			}
			t = t.Add(1 * time.Minute)
		}
	}

	// Sort usage data
	usageKeys := make([]uniqueKey, len(usageByTemplateAppUser))
	var i int
	for key := range usageByTemplateAppUser {
		usageKeys[i] = key
		i++
	}

	slices.SortFunc(usageKeys, func(a, b uniqueKey) int {
		if a.TemplateID != b.TemplateID {
			return slice.Ascending(a.TemplateID.String(), b.TemplateID.String())
		}
		if a.DisplayName != b.DisplayName {
			return slice.Ascending(a.DisplayName, b.DisplayName)
		}
		return slice.Ascending(a.Slug, b.Slug)
	})

	// Build result
	var result []database.GetTemplateAppInsightsByTemplateRow
	for _, usageKey := range usageKeys {
		r := database.GetTemplateAppInsightsByTemplateRow{
			TemplateID:  usageKey.TemplateID,
			DisplayName: sql.NullString{String: usageKey.DisplayName, Valid: true},
			SlugOrPort:  usageKey.Slug,
		}
		for _, mUserUsage := range usageByTemplateAppUser[usageKey] {
			r.ActiveUsers += int64(len(mUserUsage))
			for _, usage := range mUserUsage {
				r.UsageSeconds += usage
			}
		}
		result = append(result, r)
	}
	return result, nil
}

func (q *FakeQuerier) GetTemplateAverageBuildTime(ctx context.Context, arg database.GetTemplateAverageBuildTimeParams) (database.GetTemplateAverageBuildTimeRow, error) {
	if err := validateDatabaseType(arg); err != nil {
		return database.GetTemplateAverageBuildTimeRow{}, err
	}

	var emptyRow database.GetTemplateAverageBuildTimeRow
	var (
		startTimes  []float64
		stopTimes   []float64
		deleteTimes []float64
	)
	q.mutex.RLock()
	defer q.mutex.RUnlock()
	for _, wb := range q.workspaceBuilds {
		version, err := q.getTemplateVersionByIDNoLock(ctx, wb.TemplateVersionID)
		if err != nil {
			return emptyRow, err
		}
		if version.TemplateID != arg.TemplateID {
			continue
		}

		job, err := q.getProvisionerJobByIDNoLock(ctx, wb.JobID)
		if err != nil {
			return emptyRow, err
		}
		if job.CompletedAt.Valid {
			took := job.CompletedAt.Time.Sub(job.StartedAt.Time).Seconds()
			switch wb.Transition {
			case database.WorkspaceTransitionStart:
				startTimes = append(startTimes, took)
			case database.WorkspaceTransitionStop:
				stopTimes = append(stopTimes, took)
			case database.WorkspaceTransitionDelete:
				deleteTimes = append(deleteTimes, took)
			}
		}
	}

	tryPercentile := func(fs []float64, p float64) float64 {
		if len(fs) == 0 {
			return -1
		}
		sort.Float64s(fs)
		return fs[int(float64(len(fs))*p/100)]
	}

	var row database.GetTemplateAverageBuildTimeRow
	row.Delete50, row.Delete95 = tryPercentile(deleteTimes, 50), tryPercentile(deleteTimes, 95)
	row.Stop50, row.Stop95 = tryPercentile(stopTimes, 50), tryPercentile(stopTimes, 95)
	row.Start50, row.Start95 = tryPercentile(startTimes, 50), tryPercentile(startTimes, 95)
	return row, nil
}

func (q *FakeQuerier) GetTemplateByID(ctx context.Context, id uuid.UUID) (database.Template, error) {
	q.mutex.RLock()
	defer q.mutex.RUnlock()

	return q.getTemplateByIDNoLock(ctx, id)
}

func (q *FakeQuerier) GetTemplateByOrganizationAndName(_ context.Context, arg database.GetTemplateByOrganizationAndNameParams) (database.Template, error) {
	if err := validateDatabaseType(arg); err != nil {
		return database.Template{}, err
	}

	q.mutex.RLock()
	defer q.mutex.RUnlock()

	for _, template := range q.templates {
		if template.OrganizationID != arg.OrganizationID {
			continue
		}
		if !strings.EqualFold(template.Name, arg.Name) {
			continue
		}
		if template.Deleted != arg.Deleted {
			continue
		}
		return q.templateWithUserNoLock(template), nil
	}
	return database.Template{}, sql.ErrNoRows
}

func (q *FakeQuerier) GetTemplateDAUs(_ context.Context, arg database.GetTemplateDAUsParams) ([]database.GetTemplateDAUsRow, error) {
	q.mutex.RLock()
	defer q.mutex.RUnlock()

	seens := make(map[time.Time]map[uuid.UUID]struct{})

	for _, as := range q.workspaceAgentStats {
		if as.TemplateID != arg.TemplateID {
			continue
		}
		if as.ConnectionCount == 0 {
			continue
		}

		date := as.CreatedAt.UTC().Add(time.Duration(arg.TzOffset) * time.Hour * -1).Truncate(time.Hour * 24)

		dateEntry := seens[date]
		if dateEntry == nil {
			dateEntry = make(map[uuid.UUID]struct{})
		}
		dateEntry[as.UserID] = struct{}{}
		seens[date] = dateEntry
	}

	seenKeys := maps.Keys(seens)
	sort.Slice(seenKeys, func(i, j int) bool {
		return seenKeys[i].Before(seenKeys[j])
	})

	var rs []database.GetTemplateDAUsRow
	for _, key := range seenKeys {
		ids := seens[key]
		for id := range ids {
			rs = append(rs, database.GetTemplateDAUsRow{
				Date:   key,
				UserID: id,
			})
		}
	}

	return rs, nil
}

func (q *FakeQuerier) GetTemplateInsights(_ context.Context, arg database.GetTemplateInsightsParams) (database.GetTemplateInsightsRow, error) {
	err := validateDatabaseType(arg)
	if err != nil {
		return database.GetTemplateInsightsRow{}, err
	}

	templateIDSet := make(map[uuid.UUID]struct{})
	appUsageIntervalsByUser := make(map[uuid.UUID]map[time.Time]*database.GetTemplateInsightsRow)

	q.mutex.RLock()
	defer q.mutex.RUnlock()

	for _, s := range q.workspaceAgentStats {
		if s.CreatedAt.Before(arg.StartTime) || s.CreatedAt.Equal(arg.EndTime) || s.CreatedAt.After(arg.EndTime) {
			continue
		}
		if len(arg.TemplateIDs) > 0 && !slices.Contains(arg.TemplateIDs, s.TemplateID) {
			continue
		}
		if s.ConnectionCount == 0 {
			continue
		}

		templateIDSet[s.TemplateID] = struct{}{}
		if appUsageIntervalsByUser[s.UserID] == nil {
			appUsageIntervalsByUser[s.UserID] = make(map[time.Time]*database.GetTemplateInsightsRow)
		}
		t := s.CreatedAt.Truncate(time.Minute)
		if _, ok := appUsageIntervalsByUser[s.UserID][t]; !ok {
			appUsageIntervalsByUser[s.UserID][t] = &database.GetTemplateInsightsRow{}
		}

		if s.SessionCountJetBrains > 0 {
			appUsageIntervalsByUser[s.UserID][t].UsageJetbrainsSeconds = 60
		}
		if s.SessionCountVSCode > 0 {
			appUsageIntervalsByUser[s.UserID][t].UsageVscodeSeconds = 60
		}
		if s.SessionCountReconnectingPTY > 0 {
			appUsageIntervalsByUser[s.UserID][t].UsageReconnectingPtySeconds = 60
		}
		if s.SessionCountSSH > 0 {
			appUsageIntervalsByUser[s.UserID][t].UsageSshSeconds = 60
		}
	}

	templateIDs := make([]uuid.UUID, 0, len(templateIDSet))
	for templateID := range templateIDSet {
		templateIDs = append(templateIDs, templateID)
	}
	slices.SortFunc(templateIDs, func(a, b uuid.UUID) int {
		return slice.Ascending(a.String(), b.String())
	})
	activeUserIDs := make([]uuid.UUID, 0, len(appUsageIntervalsByUser))
	for userID := range appUsageIntervalsByUser {
		activeUserIDs = append(activeUserIDs, userID)
	}

	result := database.GetTemplateInsightsRow{
		TemplateIDs:   templateIDs,
		ActiveUserIDs: activeUserIDs,
	}
	for _, intervals := range appUsageIntervalsByUser {
		for _, interval := range intervals {
			result.UsageJetbrainsSeconds += interval.UsageJetbrainsSeconds
			result.UsageVscodeSeconds += interval.UsageVscodeSeconds
			result.UsageReconnectingPtySeconds += interval.UsageReconnectingPtySeconds
			result.UsageSshSeconds += interval.UsageSshSeconds
		}
	}
	return result, nil
}

func (q *FakeQuerier) GetTemplateInsightsByInterval(ctx context.Context, arg database.GetTemplateInsightsByIntervalParams) ([]database.GetTemplateInsightsByIntervalRow, error) {
	err := validateDatabaseType(arg)
	if err != nil {
		return nil, err
	}

	q.mutex.RLock()
	defer q.mutex.RUnlock()

	type statByInterval struct {
		startTime, endTime time.Time
		userSet            map[uuid.UUID]struct{}
		templateIDSet      map[uuid.UUID]struct{}
	}

	statsByInterval := []statByInterval{{arg.StartTime, arg.StartTime.AddDate(0, 0, int(arg.IntervalDays)), make(map[uuid.UUID]struct{}), make(map[uuid.UUID]struct{})}}
	for statsByInterval[len(statsByInterval)-1].endTime.Before(arg.EndTime) {
		statsByInterval = append(statsByInterval, statByInterval{statsByInterval[len(statsByInterval)-1].endTime, statsByInterval[len(statsByInterval)-1].endTime.AddDate(0, 0, int(arg.IntervalDays)), make(map[uuid.UUID]struct{}), make(map[uuid.UUID]struct{})})
	}
	if statsByInterval[len(statsByInterval)-1].endTime.After(arg.EndTime) {
		statsByInterval[len(statsByInterval)-1].endTime = arg.EndTime
	}

	for _, s := range q.workspaceAgentStats {
		if s.CreatedAt.Before(arg.StartTime) || s.CreatedAt.Equal(arg.EndTime) || s.CreatedAt.After(arg.EndTime) {
			continue
		}
		if len(arg.TemplateIDs) > 0 && !slices.Contains(arg.TemplateIDs, s.TemplateID) {
			continue
		}
		if s.ConnectionCount == 0 {
			continue
		}

		for _, ds := range statsByInterval {
			if s.CreatedAt.Before(ds.startTime) || s.CreatedAt.Equal(ds.endTime) || s.CreatedAt.After(ds.endTime) {
				continue
			}
			ds.userSet[s.UserID] = struct{}{}
			ds.templateIDSet[s.TemplateID] = struct{}{}
		}
	}

	for _, s := range q.workspaceAppStats {
		w, err := q.getWorkspaceByIDNoLock(ctx, s.WorkspaceID)
		if err != nil {
			return nil, err
		}

		if len(arg.TemplateIDs) > 0 && !slices.Contains(arg.TemplateIDs, w.TemplateID) {
			continue
		}

		for _, ds := range statsByInterval {
			// (was.session_started_at >= ts.from_ AND was.session_started_at < ts.to_)
			// OR (was.session_ended_at > ts.from_ AND was.session_ended_at < ts.to_)
			// OR (was.session_started_at < ts.from_ AND was.session_ended_at >= ts.to_)
			if !(((s.SessionStartedAt.After(ds.startTime) || s.SessionStartedAt.Equal(ds.startTime)) && s.SessionStartedAt.Before(ds.endTime)) ||
				(s.SessionEndedAt.After(ds.startTime) && s.SessionEndedAt.Before(ds.endTime)) ||
				(s.SessionStartedAt.Before(ds.startTime) && (s.SessionEndedAt.After(ds.endTime) || s.SessionEndedAt.Equal(ds.endTime)))) {
				continue
			}

			ds.userSet[s.UserID] = struct{}{}
			ds.templateIDSet[w.TemplateID] = struct{}{}
		}
	}

	var result []database.GetTemplateInsightsByIntervalRow
	for _, ds := range statsByInterval {
		templateIDs := make([]uuid.UUID, 0, len(ds.templateIDSet))
		for templateID := range ds.templateIDSet {
			templateIDs = append(templateIDs, templateID)
		}
		slices.SortFunc(templateIDs, func(a, b uuid.UUID) int {
			return slice.Ascending(a.String(), b.String())
		})
		result = append(result, database.GetTemplateInsightsByIntervalRow{
			StartTime:   ds.startTime,
			EndTime:     ds.endTime,
			TemplateIDs: templateIDs,
			ActiveUsers: int64(len(ds.userSet)),
		})
	}
	return result, nil
}

func (q *FakeQuerier) GetTemplateInsightsByTemplate(_ context.Context, arg database.GetTemplateInsightsByTemplateParams) ([]database.GetTemplateInsightsByTemplateRow, error) {
	err := validateDatabaseType(arg)
	if err != nil {
		return nil, err
	}

	q.mutex.RLock()
	defer q.mutex.RUnlock()

	// map time.Time x TemplateID x UserID x <usage>
	appUsageByTemplateAndUser := map[time.Time]map[uuid.UUID]map[uuid.UUID]database.GetTemplateInsightsByTemplateRow{}

	// Review agent stats in terms of usage
	templateIDSet := make(map[uuid.UUID]struct{})

	for _, s := range q.workspaceAgentStats {
		if s.CreatedAt.Before(arg.StartTime) || s.CreatedAt.Equal(arg.EndTime) || s.CreatedAt.After(arg.EndTime) {
			continue
		}
		if s.ConnectionCount == 0 {
			continue
		}

		t := s.CreatedAt.Truncate(time.Minute)
		templateIDSet[s.TemplateID] = struct{}{}

		if _, ok := appUsageByTemplateAndUser[t]; !ok {
			appUsageByTemplateAndUser[t] = make(map[uuid.UUID]map[uuid.UUID]database.GetTemplateInsightsByTemplateRow)
		}

		if _, ok := appUsageByTemplateAndUser[t][s.TemplateID]; !ok {
			appUsageByTemplateAndUser[t][s.TemplateID] = make(map[uuid.UUID]database.GetTemplateInsightsByTemplateRow)
		}

		if _, ok := appUsageByTemplateAndUser[t][s.TemplateID][s.UserID]; !ok {
			appUsageByTemplateAndUser[t][s.TemplateID][s.UserID] = database.GetTemplateInsightsByTemplateRow{}
		}

		u := appUsageByTemplateAndUser[t][s.TemplateID][s.UserID]
		if s.SessionCountJetBrains > 0 {
			u.UsageJetbrainsSeconds = 60
		}
		if s.SessionCountVSCode > 0 {
			u.UsageVscodeSeconds = 60
		}
		if s.SessionCountReconnectingPTY > 0 {
			u.UsageReconnectingPtySeconds = 60
		}
		if s.SessionCountSSH > 0 {
			u.UsageSshSeconds = 60
		}
		appUsageByTemplateAndUser[t][s.TemplateID][s.UserID] = u
	}

	// Sort used templates
	templateIDs := make([]uuid.UUID, 0, len(templateIDSet))
	for templateID := range templateIDSet {
		templateIDs = append(templateIDs, templateID)
	}
	slices.SortFunc(templateIDs, func(a, b uuid.UUID) int {
		return slice.Ascending(a.String(), b.String())
	})

	// Build result
	var result []database.GetTemplateInsightsByTemplateRow
	for _, templateID := range templateIDs {
		r := database.GetTemplateInsightsByTemplateRow{
			TemplateID: templateID,
		}

		uniqueUsers := map[uuid.UUID]struct{}{}

		for _, mTemplateUserUsage := range appUsageByTemplateAndUser {
			mUserUsage, ok := mTemplateUserUsage[templateID]
			if !ok {
				continue // template was not used in this time window
			}

			for userID, usage := range mUserUsage {
				uniqueUsers[userID] = struct{}{}

				r.UsageJetbrainsSeconds += usage.UsageJetbrainsSeconds
				r.UsageVscodeSeconds += usage.UsageVscodeSeconds
				r.UsageReconnectingPtySeconds += usage.UsageReconnectingPtySeconds
				r.UsageSshSeconds += usage.UsageSshSeconds
			}
		}

		r.ActiveUsers = int64(len(uniqueUsers))

		result = append(result, r)
	}
	return result, nil
}

func (q *FakeQuerier) GetTemplateParameterInsights(ctx context.Context, arg database.GetTemplateParameterInsightsParams) ([]database.GetTemplateParameterInsightsRow, error) {
	err := validateDatabaseType(arg)
	if err != nil {
		return nil, err
	}

	q.mutex.RLock()
	defer q.mutex.RUnlock()

	// WITH latest_workspace_builds ...
	latestWorkspaceBuilds := make(map[uuid.UUID]database.WorkspaceBuildTable)
	for _, wb := range q.workspaceBuilds {
		if wb.CreatedAt.Before(arg.StartTime) || wb.CreatedAt.Equal(arg.EndTime) || wb.CreatedAt.After(arg.EndTime) {
			continue
		}
		if latestWorkspaceBuilds[wb.WorkspaceID].BuildNumber < wb.BuildNumber {
			latestWorkspaceBuilds[wb.WorkspaceID] = wb
		}
	}
	if len(arg.TemplateIDs) > 0 {
		for wsID := range latestWorkspaceBuilds {
			ws, err := q.getWorkspaceByIDNoLock(ctx, wsID)
			if err != nil {
				return nil, err
			}
			if slices.Contains(arg.TemplateIDs, ws.TemplateID) {
				delete(latestWorkspaceBuilds, wsID)
			}
		}
	}
	// WITH unique_template_params ...
	num := int64(0)
	uniqueTemplateParams := make(map[string]*database.GetTemplateParameterInsightsRow)
	uniqueTemplateParamWorkspaceBuildIDs := make(map[string][]uuid.UUID)
	for _, wb := range latestWorkspaceBuilds {
		tv, err := q.getTemplateVersionByIDNoLock(ctx, wb.TemplateVersionID)
		if err != nil {
			return nil, err
		}
		for _, tvp := range q.templateVersionParameters {
			if tvp.TemplateVersionID != tv.ID {
				continue
			}
			// GROUP BY tvp.name, tvp.type, tvp.display_name, tvp.description, tvp.options
			key := fmt.Sprintf("%s:%s:%s:%s:%s", tvp.Name, tvp.Type, tvp.DisplayName, tvp.Description, tvp.Options)
			if _, ok := uniqueTemplateParams[key]; !ok {
				num++
				uniqueTemplateParams[key] = &database.GetTemplateParameterInsightsRow{
					Num:         num,
					Name:        tvp.Name,
					Type:        tvp.Type,
					DisplayName: tvp.DisplayName,
					Description: tvp.Description,
					Options:     tvp.Options,
				}
			}
			uniqueTemplateParams[key].TemplateIDs = append(uniqueTemplateParams[key].TemplateIDs, tv.TemplateID.UUID)
			uniqueTemplateParamWorkspaceBuildIDs[key] = append(uniqueTemplateParamWorkspaceBuildIDs[key], wb.ID)
		}
	}
	// SELECT ...
	counts := make(map[string]map[string]int64)
	for key, utp := range uniqueTemplateParams {
		for _, wbp := range q.workspaceBuildParameters {
			if !slices.Contains(uniqueTemplateParamWorkspaceBuildIDs[key], wbp.WorkspaceBuildID) {
				continue
			}
			if wbp.Name != utp.Name {
				continue
			}
			if counts[key] == nil {
				counts[key] = make(map[string]int64)
			}
			counts[key][wbp.Value]++
		}
	}

	var rows []database.GetTemplateParameterInsightsRow
	for key, utp := range uniqueTemplateParams {
		for value, count := range counts[key] {
			rows = append(rows, database.GetTemplateParameterInsightsRow{
				Num:         utp.Num,
				TemplateIDs: uniqueSortedUUIDs(utp.TemplateIDs),
				Name:        utp.Name,
				DisplayName: utp.DisplayName,
				Type:        utp.Type,
				Description: utp.Description,
				Options:     utp.Options,
				Value:       value,
				Count:       count,
			})
		}
	}

	// NOTE(mafredri): Add sorting if we decide on how to handle PostgreSQL collations.
	// ORDER BY utp.name, utp.type, utp.display_name, utp.description, utp.options, wbp.value
	return rows, nil
}

func (q *FakeQuerier) GetTemplateVersionByID(ctx context.Context, templateVersionID uuid.UUID) (database.TemplateVersion, error) {
	q.mutex.RLock()
	defer q.mutex.RUnlock()

	return q.getTemplateVersionByIDNoLock(ctx, templateVersionID)
}

func (q *FakeQuerier) GetTemplateVersionByJobID(_ context.Context, jobID uuid.UUID) (database.TemplateVersion, error) {
	q.mutex.RLock()
	defer q.mutex.RUnlock()

	for _, templateVersion := range q.templateVersions {
		if templateVersion.JobID != jobID {
			continue
		}
		return q.templateVersionWithUserNoLock(templateVersion), nil
	}
	return database.TemplateVersion{}, sql.ErrNoRows
}

func (q *FakeQuerier) GetTemplateVersionByTemplateIDAndName(_ context.Context, arg database.GetTemplateVersionByTemplateIDAndNameParams) (database.TemplateVersion, error) {
	if err := validateDatabaseType(arg); err != nil {
		return database.TemplateVersion{}, err
	}

	q.mutex.RLock()
	defer q.mutex.RUnlock()

	for _, templateVersion := range q.templateVersions {
		if templateVersion.TemplateID != arg.TemplateID {
			continue
		}
		if !strings.EqualFold(templateVersion.Name, arg.Name) {
			continue
		}
		return q.templateVersionWithUserNoLock(templateVersion), nil
	}
	return database.TemplateVersion{}, sql.ErrNoRows
}

func (q *FakeQuerier) GetTemplateVersionParameters(_ context.Context, templateVersionID uuid.UUID) ([]database.TemplateVersionParameter, error) {
	q.mutex.RLock()
	defer q.mutex.RUnlock()

	parameters := make([]database.TemplateVersionParameter, 0)
	for _, param := range q.templateVersionParameters {
		if param.TemplateVersionID != templateVersionID {
			continue
		}
		parameters = append(parameters, param)
	}
	sort.Slice(parameters, func(i, j int) bool {
		if parameters[i].DisplayOrder != parameters[j].DisplayOrder {
			return parameters[i].DisplayOrder < parameters[j].DisplayOrder
		}
		return strings.ToLower(parameters[i].Name) < strings.ToLower(parameters[j].Name)
	})
	return parameters, nil
}

func (q *FakeQuerier) GetTemplateVersionVariables(_ context.Context, templateVersionID uuid.UUID) ([]database.TemplateVersionVariable, error) {
	q.mutex.RLock()
	defer q.mutex.RUnlock()

	variables := make([]database.TemplateVersionVariable, 0)
	for _, variable := range q.templateVersionVariables {
		if variable.TemplateVersionID != templateVersionID {
			continue
		}
		variables = append(variables, variable)
	}
	return variables, nil
}

func (q *FakeQuerier) GetTemplateVersionsByIDs(_ context.Context, ids []uuid.UUID) ([]database.TemplateVersion, error) {
	q.mutex.RLock()
	defer q.mutex.RUnlock()

	versions := make([]database.TemplateVersion, 0)
	for _, version := range q.templateVersions {
		for _, id := range ids {
			if id == version.ID {
				versions = append(versions, q.templateVersionWithUserNoLock(version))
				break
			}
		}
	}
	if len(versions) == 0 {
		return nil, sql.ErrNoRows
	}

	return versions, nil
}

func (q *FakeQuerier) GetTemplateVersionsByTemplateID(_ context.Context, arg database.GetTemplateVersionsByTemplateIDParams) (version []database.TemplateVersion, err error) {
	if err := validateDatabaseType(arg); err != nil {
		return version, err
	}

	q.mutex.RLock()
	defer q.mutex.RUnlock()

	for _, templateVersion := range q.templateVersions {
		if templateVersion.TemplateID.UUID != arg.TemplateID {
			continue
		}
		if arg.Archived.Valid && arg.Archived.Bool != templateVersion.Archived {
			continue
		}
		version = append(version, q.templateVersionWithUserNoLock(templateVersion))
	}

	// Database orders by created_at
	slices.SortFunc(version, func(a, b database.TemplateVersion) int {
		if a.CreatedAt.Equal(b.CreatedAt) {
			// Technically the postgres database also orders by uuid. So match
			// that behavior
			return slice.Ascending(a.ID.String(), b.ID.String())
		}
		if a.CreatedAt.Before(b.CreatedAt) {
			return -1
		}
		return 1
	})

	if arg.AfterID != uuid.Nil {
		found := false
		for i, v := range version {
			if v.ID == arg.AfterID {
				// We want to return all users after index i.
				version = version[i+1:]
				found = true
				break
			}
		}

		// If no users after the time, then we return an empty list.
		if !found {
			return nil, sql.ErrNoRows
		}
	}

	if arg.OffsetOpt > 0 {
		if int(arg.OffsetOpt) > len(version)-1 {
			return nil, sql.ErrNoRows
		}
		version = version[arg.OffsetOpt:]
	}

	if arg.LimitOpt > 0 {
		if int(arg.LimitOpt) > len(version) {
			arg.LimitOpt = int32(len(version))
		}
		version = version[:arg.LimitOpt]
	}

	if len(version) == 0 {
		return nil, sql.ErrNoRows
	}

	return version, nil
}

func (q *FakeQuerier) GetTemplateVersionsCreatedAfter(_ context.Context, after time.Time) ([]database.TemplateVersion, error) {
	q.mutex.RLock()
	defer q.mutex.RUnlock()

	versions := make([]database.TemplateVersion, 0)
	for _, version := range q.templateVersions {
		if version.CreatedAt.After(after) {
			versions = append(versions, q.templateVersionWithUserNoLock(version))
		}
	}
	return versions, nil
}

func (q *FakeQuerier) GetTemplates(_ context.Context) ([]database.Template, error) {
	q.mutex.RLock()
	defer q.mutex.RUnlock()

	templates := slices.Clone(q.templates)
	slices.SortFunc(templates, func(a, b database.TemplateTable) int {
		if a.Name != b.Name {
			return slice.Ascending(a.Name, b.Name)
		}
		return slice.Ascending(a.ID.String(), b.ID.String())
	})

	return q.templatesWithUserNoLock(templates), nil
}

func (q *FakeQuerier) GetTemplatesWithFilter(ctx context.Context, arg database.GetTemplatesWithFilterParams) ([]database.Template, error) {
	if err := validateDatabaseType(arg); err != nil {
		return nil, err
	}

	return q.GetAuthorizedTemplates(ctx, arg, nil)
}

func (q *FakeQuerier) GetUnexpiredLicenses(_ context.Context) ([]database.License, error) {
	q.mutex.RLock()
	defer q.mutex.RUnlock()

	now := time.Now()
	var results []database.License
	for _, l := range q.licenses {
		if l.Exp.After(now) {
			results = append(results, l)
		}
	}
	sort.Slice(results, func(i, j int) bool { return results[i].ID < results[j].ID })
	return results, nil
}

func (q *FakeQuerier) GetUserActivityInsights(ctx context.Context, arg database.GetUserActivityInsightsParams) ([]database.GetUserActivityInsightsRow, error) {
	err := validateDatabaseType(arg)
	if err != nil {
		return nil, err
	}

	q.mutex.RLock()
	defer q.mutex.RUnlock()

	type uniqueKey struct {
		TemplateID uuid.UUID
		UserID     uuid.UUID
	}

	combinedStats := make(map[uniqueKey]map[time.Time]int64)

	// Get application stats
	for _, s := range q.workspaceAppStats {
		if !(((s.SessionStartedAt.After(arg.StartTime) || s.SessionStartedAt.Equal(arg.StartTime)) && s.SessionStartedAt.Before(arg.EndTime)) ||
			(s.SessionEndedAt.After(arg.StartTime) && s.SessionEndedAt.Before(arg.EndTime)) ||
			(s.SessionStartedAt.Before(arg.StartTime) && (s.SessionEndedAt.After(arg.EndTime) || s.SessionEndedAt.Equal(arg.EndTime)))) {
			continue
		}

		w, err := q.getWorkspaceByIDNoLock(ctx, s.WorkspaceID)
		if err != nil {
			return nil, err
		}

		if len(arg.TemplateIDs) > 0 && !slices.Contains(arg.TemplateIDs, w.TemplateID) {
			continue
		}

		key := uniqueKey{
			TemplateID: w.TemplateID,
			UserID:     s.UserID,
		}
		if combinedStats[key] == nil {
			combinedStats[key] = make(map[time.Time]int64)
		}

		t := s.SessionStartedAt.Truncate(time.Minute)
		if t.Before(arg.StartTime) {
			t = arg.StartTime
		}
		for t.Before(s.SessionEndedAt) && t.Before(arg.EndTime) {
			combinedStats[key][t] = 60
			t = t.Add(1 * time.Minute)
		}
	}

	// Get session stats
	for _, s := range q.workspaceAgentStats {
		if s.CreatedAt.Before(arg.StartTime) || s.CreatedAt.Equal(arg.EndTime) || s.CreatedAt.After(arg.EndTime) {
			continue
		}
		if len(arg.TemplateIDs) > 0 && !slices.Contains(arg.TemplateIDs, s.TemplateID) {
			continue
		}
		if s.ConnectionCount == 0 {
			continue
		}

		key := uniqueKey{
			TemplateID: s.TemplateID,
			UserID:     s.UserID,
		}

		if combinedStats[key] == nil {
			combinedStats[key] = make(map[time.Time]int64)
		}

		if s.SessionCountJetBrains > 0 || s.SessionCountVSCode > 0 || s.SessionCountReconnectingPTY > 0 || s.SessionCountSSH > 0 {
			t := s.CreatedAt.Truncate(time.Minute)
			combinedStats[key][t] = 60
		}
	}

	// Use temporary maps for aggregation purposes
	mUserIDTemplateIDs := map[uuid.UUID]map[uuid.UUID]struct{}{}
	mUserIDUsageSeconds := map[uuid.UUID]int64{}

	for key, times := range combinedStats {
		if mUserIDTemplateIDs[key.UserID] == nil {
			mUserIDTemplateIDs[key.UserID] = make(map[uuid.UUID]struct{})
			mUserIDUsageSeconds[key.UserID] = 0
		}

		if _, ok := mUserIDTemplateIDs[key.UserID][key.TemplateID]; !ok {
			mUserIDTemplateIDs[key.UserID][key.TemplateID] = struct{}{}
		}

		for _, t := range times {
			mUserIDUsageSeconds[key.UserID] += t
		}
	}

	userIDs := make([]uuid.UUID, 0, len(mUserIDUsageSeconds))
	for userID := range mUserIDUsageSeconds {
		userIDs = append(userIDs, userID)
	}
	sort.Slice(userIDs, func(i, j int) bool {
		return userIDs[i].String() < userIDs[j].String()
	})

	// Finally, select stats
	var rows []database.GetUserActivityInsightsRow

	for _, userID := range userIDs {
		user, err := q.getUserByIDNoLock(userID)
		if err != nil {
			return nil, err
		}

		tids := mUserIDTemplateIDs[userID]
		templateIDs := make([]uuid.UUID, 0, len(tids))
		for key := range tids {
			templateIDs = append(templateIDs, key)
		}
		sort.Slice(templateIDs, func(i, j int) bool {
			return templateIDs[i].String() < templateIDs[j].String()
		})

		row := database.GetUserActivityInsightsRow{
			UserID:       user.ID,
			Username:     user.Username,
			AvatarURL:    user.AvatarURL,
			TemplateIDs:  templateIDs,
			UsageSeconds: mUserIDUsageSeconds[userID],
		}

		rows = append(rows, row)
	}
	return rows, nil
}

func (q *FakeQuerier) GetUserByEmailOrUsername(_ context.Context, arg database.GetUserByEmailOrUsernameParams) (database.User, error) {
	if err := validateDatabaseType(arg); err != nil {
		return database.User{}, err
	}

	q.mutex.RLock()
	defer q.mutex.RUnlock()

	for _, user := range q.users {
		if !user.Deleted && (strings.EqualFold(user.Email, arg.Email) || strings.EqualFold(user.Username, arg.Username)) {
			return user, nil
		}
	}
	return database.User{}, sql.ErrNoRows
}

func (q *FakeQuerier) GetUserByID(_ context.Context, id uuid.UUID) (database.User, error) {
	q.mutex.RLock()
	defer q.mutex.RUnlock()

	return q.getUserByIDNoLock(id)
}

func (q *FakeQuerier) GetUserCount(_ context.Context) (int64, error) {
	q.mutex.RLock()
	defer q.mutex.RUnlock()

	existing := int64(0)
	for _, u := range q.users {
		if !u.Deleted {
			existing++
		}
	}
	return existing, nil
}

func (q *FakeQuerier) GetUserLatencyInsights(_ context.Context, arg database.GetUserLatencyInsightsParams) ([]database.GetUserLatencyInsightsRow, error) {
	err := validateDatabaseType(arg)
	if err != nil {
		return nil, err
	}

	q.mutex.RLock()
	defer q.mutex.RUnlock()

	latenciesByUserID := make(map[uuid.UUID][]float64)
	seenTemplatesByUserID := make(map[uuid.UUID]map[uuid.UUID]struct{})
	for _, s := range q.workspaceAgentStats {
		if len(arg.TemplateIDs) > 0 && !slices.Contains(arg.TemplateIDs, s.TemplateID) {
			continue
		}
		if !arg.StartTime.Equal(s.CreatedAt) && (s.CreatedAt.Before(arg.StartTime) || s.CreatedAt.After(arg.EndTime)) {
			continue
		}
		if s.ConnectionCount == 0 {
			continue
		}
		if s.ConnectionMedianLatencyMS <= 0 {
			continue
		}

		latenciesByUserID[s.UserID] = append(latenciesByUserID[s.UserID], s.ConnectionMedianLatencyMS)
		if seenTemplatesByUserID[s.UserID] == nil {
			seenTemplatesByUserID[s.UserID] = make(map[uuid.UUID]struct{})
		}
		seenTemplatesByUserID[s.UserID][s.TemplateID] = struct{}{}
	}

	tryPercentile := func(fs []float64, p float64) float64 {
		if len(fs) == 0 {
			return -1
		}
		sort.Float64s(fs)
		return fs[int(float64(len(fs))*p/100)]
	}

	var rows []database.GetUserLatencyInsightsRow
	for userID, latencies := range latenciesByUserID {
		sort.Float64s(latencies)
		templateIDSet := seenTemplatesByUserID[userID]
		templateIDs := make([]uuid.UUID, 0, len(templateIDSet))
		for templateID := range templateIDSet {
			templateIDs = append(templateIDs, templateID)
		}
		slices.SortFunc(templateIDs, func(a, b uuid.UUID) int {
			return slice.Ascending(a.String(), b.String())
		})
		user, err := q.getUserByIDNoLock(userID)
		if err != nil {
			return nil, err
		}
		row := database.GetUserLatencyInsightsRow{
			UserID:                       userID,
			Username:                     user.Username,
			AvatarURL:                    user.AvatarURL,
			TemplateIDs:                  templateIDs,
			WorkspaceConnectionLatency50: tryPercentile(latencies, 50),
			WorkspaceConnectionLatency95: tryPercentile(latencies, 95),
		}
		rows = append(rows, row)
	}
	slices.SortFunc(rows, func(a, b database.GetUserLatencyInsightsRow) int {
		return slice.Ascending(a.UserID.String(), b.UserID.String())
	})

	return rows, nil
}

func (q *FakeQuerier) GetUserLinkByLinkedID(_ context.Context, id string) (database.UserLink, error) {
	q.mutex.RLock()
	defer q.mutex.RUnlock()

	for _, link := range q.userLinks {
		if link.LinkedID == id {
			return link, nil
		}
	}
	return database.UserLink{}, sql.ErrNoRows
}

func (q *FakeQuerier) GetUserLinkByUserIDLoginType(_ context.Context, params database.GetUserLinkByUserIDLoginTypeParams) (database.UserLink, error) {
	if err := validateDatabaseType(params); err != nil {
		return database.UserLink{}, err
	}

	q.mutex.RLock()
	defer q.mutex.RUnlock()

	for _, link := range q.userLinks {
		if link.UserID == params.UserID && link.LoginType == params.LoginType {
			return link, nil
		}
	}
	return database.UserLink{}, sql.ErrNoRows
}

func (q *FakeQuerier) GetUserLinksByUserID(_ context.Context, userID uuid.UUID) ([]database.UserLink, error) {
	q.mutex.RLock()
	defer q.mutex.RUnlock()
	uls := make([]database.UserLink, 0)
	for _, ul := range q.userLinks {
		if ul.UserID == userID {
			uls = append(uls, ul)
		}
	}
	return uls, nil
}

func (q *FakeQuerier) GetUsers(_ context.Context, params database.GetUsersParams) ([]database.GetUsersRow, error) {
	if err := validateDatabaseType(params); err != nil {
		return nil, err
	}

	q.mutex.RLock()
	defer q.mutex.RUnlock()

	// Avoid side-effect of sorting.
	users := make([]database.User, len(q.users))
	copy(users, q.users)

	// Database orders by username
	slices.SortFunc(users, func(a, b database.User) int {
		return slice.Ascending(strings.ToLower(a.Username), strings.ToLower(b.Username))
	})

	// Filter out deleted since they should never be returned..
	tmp := make([]database.User, 0, len(users))
	for _, user := range users {
		if !user.Deleted {
			tmp = append(tmp, user)
		}
	}
	users = tmp

	if params.AfterID != uuid.Nil {
		found := false
		for i, v := range users {
			if v.ID == params.AfterID {
				// We want to return all users after index i.
				users = users[i+1:]
				found = true
				break
			}
		}

		// If no users after the time, then we return an empty list.
		if !found {
			return []database.GetUsersRow{}, nil
		}
	}

	if params.Search != "" {
		tmp := make([]database.User, 0, len(users))
		for i, user := range users {
			if strings.Contains(strings.ToLower(user.Email), strings.ToLower(params.Search)) {
				tmp = append(tmp, users[i])
			} else if strings.Contains(strings.ToLower(user.Username), strings.ToLower(params.Search)) {
				tmp = append(tmp, users[i])
			}
		}
		users = tmp
	}

	if len(params.Status) > 0 {
		usersFilteredByStatus := make([]database.User, 0, len(users))
		for i, user := range users {
			if slice.ContainsCompare(params.Status, user.Status, func(a, b database.UserStatus) bool {
				return strings.EqualFold(string(a), string(b))
			}) {
				usersFilteredByStatus = append(usersFilteredByStatus, users[i])
			}
		}
		users = usersFilteredByStatus
	}

	if len(params.RbacRole) > 0 && !slice.Contains(params.RbacRole, rbac.RoleMember()) {
		usersFilteredByRole := make([]database.User, 0, len(users))
		for i, user := range users {
			if slice.OverlapCompare(params.RbacRole, user.RBACRoles, strings.EqualFold) {
				usersFilteredByRole = append(usersFilteredByRole, users[i])
			}
		}
		users = usersFilteredByRole
	}

	if !params.LastSeenBefore.IsZero() {
		usersFilteredByLastSeen := make([]database.User, 0, len(users))
		for i, user := range users {
			if user.LastSeenAt.Before(params.LastSeenBefore) {
				usersFilteredByLastSeen = append(usersFilteredByLastSeen, users[i])
			}
		}
		users = usersFilteredByLastSeen
	}

	if !params.LastSeenAfter.IsZero() {
		usersFilteredByLastSeen := make([]database.User, 0, len(users))
		for i, user := range users {
			if user.LastSeenAt.After(params.LastSeenAfter) {
				usersFilteredByLastSeen = append(usersFilteredByLastSeen, users[i])
			}
		}
		users = usersFilteredByLastSeen
	}

	beforePageCount := len(users)

	if params.OffsetOpt > 0 {
		if int(params.OffsetOpt) > len(users)-1 {
			return []database.GetUsersRow{}, nil
		}
		users = users[params.OffsetOpt:]
	}

	if params.LimitOpt > 0 {
		if int(params.LimitOpt) > len(users) {
			params.LimitOpt = int32(len(users))
		}
		users = users[:params.LimitOpt]
	}

	return convertUsers(users, int64(beforePageCount)), nil
}

func (q *FakeQuerier) GetUsersByIDs(_ context.Context, ids []uuid.UUID) ([]database.User, error) {
	q.mutex.RLock()
	defer q.mutex.RUnlock()

	users := make([]database.User, 0)
	for _, user := range q.users {
		for _, id := range ids {
			if user.ID != id {
				continue
			}
			users = append(users, user)
		}
	}
	return users, nil
}

func (q *FakeQuerier) GetWorkspaceAgentAndOwnerByAuthToken(_ context.Context, authToken uuid.UUID) (database.GetWorkspaceAgentAndOwnerByAuthTokenRow, error) {
	q.mutex.RLock()
	defer q.mutex.RUnlock()

	// map of build number -> row
	rows := make(map[int32]database.GetWorkspaceAgentAndOwnerByAuthTokenRow)

	// We want to return the latest build number
	var latestBuildNumber int32

	for _, agt := range q.workspaceAgents {
		if agt.AuthToken != authToken {
			continue
		}
		// get the related workspace and user
		for _, res := range q.workspaceResources {
			if agt.ResourceID != res.ID {
				continue
			}
			for _, build := range q.workspaceBuilds {
				if build.JobID != res.JobID {
					continue
				}
				for _, ws := range q.workspaces {
					if build.WorkspaceID != ws.ID {
						continue
					}
					if ws.Deleted {
						continue
					}
					var row database.GetWorkspaceAgentAndOwnerByAuthTokenRow
					row.WorkspaceID = ws.ID
					usr, err := q.getUserByIDNoLock(ws.OwnerID)
					if err != nil {
						return database.GetWorkspaceAgentAndOwnerByAuthTokenRow{}, sql.ErrNoRows
					}
					row.OwnerID = usr.ID
					row.OwnerRoles = append(usr.RBACRoles, "member")
					// We also need to get org roles for the user
					row.OwnerName = usr.Username
					row.WorkspaceAgent = agt
					for _, mem := range q.organizationMembers {
						if mem.UserID == usr.ID {
							row.OwnerRoles = append(row.OwnerRoles, fmt.Sprintf("organization-member:%s", mem.OrganizationID.String()))
						}
					}
					// And group memberships
					for _, groupMem := range q.groupMembers {
						if groupMem.UserID == usr.ID {
							row.OwnerGroups = append(row.OwnerGroups, groupMem.GroupID.String())
						}
					}

					// Keep track of the latest build number
					rows[build.BuildNumber] = row
					if build.BuildNumber > latestBuildNumber {
						latestBuildNumber = build.BuildNumber
					}
				}
			}
		}
	}

	if len(rows) == 0 {
		return database.GetWorkspaceAgentAndOwnerByAuthTokenRow{}, sql.ErrNoRows
	}

	// Return the row related to the latest build
	return rows[latestBuildNumber], nil
}

func (q *FakeQuerier) GetWorkspaceAgentByID(ctx context.Context, id uuid.UUID) (database.WorkspaceAgent, error) {
	q.mutex.RLock()
	defer q.mutex.RUnlock()

	return q.getWorkspaceAgentByIDNoLock(ctx, id)
}

func (q *FakeQuerier) GetWorkspaceAgentByInstanceID(_ context.Context, instanceID string) (database.WorkspaceAgent, error) {
	q.mutex.RLock()
	defer q.mutex.RUnlock()

	// The schema sorts this by created at, so we iterate the array backwards.
	for i := len(q.workspaceAgents) - 1; i >= 0; i-- {
		agent := q.workspaceAgents[i]
		if agent.AuthInstanceID.Valid && agent.AuthInstanceID.String == instanceID {
			return agent, nil
		}
	}
	return database.WorkspaceAgent{}, sql.ErrNoRows
}

func (q *FakeQuerier) GetWorkspaceAgentLifecycleStateByID(ctx context.Context, id uuid.UUID) (database.GetWorkspaceAgentLifecycleStateByIDRow, error) {
	q.mutex.RLock()
	defer q.mutex.RUnlock()

	agent, err := q.getWorkspaceAgentByIDNoLock(ctx, id)
	if err != nil {
		return database.GetWorkspaceAgentLifecycleStateByIDRow{}, err
	}
	return database.GetWorkspaceAgentLifecycleStateByIDRow{
		LifecycleState: agent.LifecycleState,
		StartedAt:      agent.StartedAt,
		ReadyAt:        agent.ReadyAt,
	}, nil
}

func (q *FakeQuerier) GetWorkspaceAgentLogSourcesByAgentIDs(_ context.Context, ids []uuid.UUID) ([]database.WorkspaceAgentLogSource, error) {
	q.mutex.RLock()
	defer q.mutex.RUnlock()

	logSources := make([]database.WorkspaceAgentLogSource, 0)
	for _, logSource := range q.workspaceAgentLogSources {
		for _, id := range ids {
			if logSource.WorkspaceAgentID == id {
				logSources = append(logSources, logSource)
				break
			}
		}
	}
	return logSources, nil
}

func (q *FakeQuerier) GetWorkspaceAgentLogsAfter(_ context.Context, arg database.GetWorkspaceAgentLogsAfterParams) ([]database.WorkspaceAgentLog, error) {
	if err := validateDatabaseType(arg); err != nil {
		return nil, err
	}

	q.mutex.RLock()
	defer q.mutex.RUnlock()

	logs := []database.WorkspaceAgentLog{}
	for _, log := range q.workspaceAgentLogs {
		if log.AgentID != arg.AgentID {
			continue
		}
		if arg.CreatedAfter != 0 && log.ID <= arg.CreatedAfter {
			continue
		}
		logs = append(logs, log)
	}
	return logs, nil
}

func (q *FakeQuerier) GetWorkspaceAgentMetadata(_ context.Context, arg database.GetWorkspaceAgentMetadataParams) ([]database.WorkspaceAgentMetadatum, error) {
	if err := validateDatabaseType(arg); err != nil {
		return nil, err
	}

	q.mutex.RLock()
	defer q.mutex.RUnlock()

	metadata := make([]database.WorkspaceAgentMetadatum, 0)
	for _, m := range q.workspaceAgentMetadata {
		if m.WorkspaceAgentID == arg.WorkspaceAgentID {
			if len(arg.Keys) > 0 && !slices.Contains(arg.Keys, m.Key) {
				continue
			}
			metadata = append(metadata, m)
		}
	}
	return metadata, nil
}

func (q *FakeQuerier) GetWorkspaceAgentScriptsByAgentIDs(_ context.Context, ids []uuid.UUID) ([]database.WorkspaceAgentScript, error) {
	q.mutex.RLock()
	defer q.mutex.RUnlock()

	scripts := make([]database.WorkspaceAgentScript, 0)
	for _, script := range q.workspaceAgentScripts {
		for _, id := range ids {
			if script.WorkspaceAgentID == id {
				scripts = append(scripts, script)
				break
			}
		}
	}
	return scripts, nil
}

func (q *FakeQuerier) GetWorkspaceAgentStats(_ context.Context, createdAfter time.Time) ([]database.GetWorkspaceAgentStatsRow, error) {
	q.mutex.RLock()
	defer q.mutex.RUnlock()

	agentStatsCreatedAfter := make([]database.WorkspaceAgentStat, 0)
	for _, agentStat := range q.workspaceAgentStats {
		if agentStat.CreatedAt.After(createdAfter) || agentStat.CreatedAt.Equal(createdAfter) {
			agentStatsCreatedAfter = append(agentStatsCreatedAfter, agentStat)
		}
	}

	latestAgentStats := map[uuid.UUID]database.WorkspaceAgentStat{}
	for _, agentStat := range q.workspaceAgentStats {
		if agentStat.CreatedAt.After(createdAfter) || agentStat.CreatedAt.Equal(createdAfter) {
			latestAgentStats[agentStat.AgentID] = agentStat
		}
	}

	statByAgent := map[uuid.UUID]database.GetWorkspaceAgentStatsRow{}
	for agentID, agentStat := range latestAgentStats {
		stat := statByAgent[agentID]
		stat.AgentID = agentStat.AgentID
		stat.TemplateID = agentStat.TemplateID
		stat.UserID = agentStat.UserID
		stat.WorkspaceID = agentStat.WorkspaceID
		stat.SessionCountVSCode += agentStat.SessionCountVSCode
		stat.SessionCountJetBrains += agentStat.SessionCountJetBrains
		stat.SessionCountReconnectingPTY += agentStat.SessionCountReconnectingPTY
		stat.SessionCountSSH += agentStat.SessionCountSSH
		statByAgent[stat.AgentID] = stat
	}

	latenciesByAgent := map[uuid.UUID][]float64{}
	minimumDateByAgent := map[uuid.UUID]time.Time{}
	for _, agentStat := range agentStatsCreatedAfter {
		if agentStat.ConnectionMedianLatencyMS <= 0 {
			continue
		}
		stat := statByAgent[agentStat.AgentID]
		minimumDate := minimumDateByAgent[agentStat.AgentID]
		if agentStat.CreatedAt.Before(minimumDate) || minimumDate.IsZero() {
			minimumDateByAgent[agentStat.AgentID] = agentStat.CreatedAt
		}
		stat.WorkspaceRxBytes += agentStat.RxBytes
		stat.WorkspaceTxBytes += agentStat.TxBytes
		statByAgent[agentStat.AgentID] = stat
		latenciesByAgent[agentStat.AgentID] = append(latenciesByAgent[agentStat.AgentID], agentStat.ConnectionMedianLatencyMS)
	}

	tryPercentile := func(fs []float64, p float64) float64 {
		if len(fs) == 0 {
			return -1
		}
		sort.Float64s(fs)
		return fs[int(float64(len(fs))*p/100)]
	}

	for _, stat := range statByAgent {
		stat.AggregatedFrom = minimumDateByAgent[stat.AgentID]
		statByAgent[stat.AgentID] = stat

		latencies, ok := latenciesByAgent[stat.AgentID]
		if !ok {
			continue
		}
		stat.WorkspaceConnectionLatency50 = tryPercentile(latencies, 50)
		stat.WorkspaceConnectionLatency95 = tryPercentile(latencies, 95)
		statByAgent[stat.AgentID] = stat
	}

	stats := make([]database.GetWorkspaceAgentStatsRow, 0, len(statByAgent))
	for _, agent := range statByAgent {
		stats = append(stats, agent)
	}
	return stats, nil
}

func (q *FakeQuerier) GetWorkspaceAgentStatsAndLabels(ctx context.Context, createdAfter time.Time) ([]database.GetWorkspaceAgentStatsAndLabelsRow, error) {
	q.mutex.RLock()
	defer q.mutex.RUnlock()

	agentStatsCreatedAfter := make([]database.WorkspaceAgentStat, 0)
	latestAgentStats := map[uuid.UUID]database.WorkspaceAgentStat{}

	for _, agentStat := range q.workspaceAgentStats {
		if agentStat.CreatedAt.After(createdAfter) {
			agentStatsCreatedAfter = append(agentStatsCreatedAfter, agentStat)
			latestAgentStats[agentStat.AgentID] = agentStat
		}
	}

	statByAgent := map[uuid.UUID]database.GetWorkspaceAgentStatsAndLabelsRow{}

	// Session and connection metrics
	for _, agentStat := range latestAgentStats {
		stat := statByAgent[agentStat.AgentID]
		stat.SessionCountVSCode += agentStat.SessionCountVSCode
		stat.SessionCountJetBrains += agentStat.SessionCountJetBrains
		stat.SessionCountReconnectingPTY += agentStat.SessionCountReconnectingPTY
		stat.SessionCountSSH += agentStat.SessionCountSSH
		stat.ConnectionCount += agentStat.ConnectionCount
		if agentStat.ConnectionMedianLatencyMS >= 0 && stat.ConnectionMedianLatencyMS < agentStat.ConnectionMedianLatencyMS {
			stat.ConnectionMedianLatencyMS = agentStat.ConnectionMedianLatencyMS
		}
		statByAgent[agentStat.AgentID] = stat
	}

	// Tx, Rx metrics
	for _, agentStat := range agentStatsCreatedAfter {
		stat := statByAgent[agentStat.AgentID]
		stat.RxBytes += agentStat.RxBytes
		stat.TxBytes += agentStat.TxBytes
		statByAgent[agentStat.AgentID] = stat
	}

	// Labels
	for _, agentStat := range agentStatsCreatedAfter {
		stat := statByAgent[agentStat.AgentID]

		user, err := q.getUserByIDNoLock(agentStat.UserID)
		if err != nil {
			return nil, err
		}

		stat.Username = user.Username

		workspace, err := q.getWorkspaceByIDNoLock(ctx, agentStat.WorkspaceID)
		if err != nil {
			return nil, err
		}
		stat.WorkspaceName = workspace.Name

		agent, err := q.getWorkspaceAgentByIDNoLock(ctx, agentStat.AgentID)
		if err != nil {
			return nil, err
		}
		stat.AgentName = agent.Name

		statByAgent[agentStat.AgentID] = stat
	}

	stats := make([]database.GetWorkspaceAgentStatsAndLabelsRow, 0, len(statByAgent))
	for _, agent := range statByAgent {
		stats = append(stats, agent)
	}
	return stats, nil
}

func (q *FakeQuerier) GetWorkspaceAgentsByResourceIDs(ctx context.Context, resourceIDs []uuid.UUID) ([]database.WorkspaceAgent, error) {
	q.mutex.RLock()
	defer q.mutex.RUnlock()

	return q.getWorkspaceAgentsByResourceIDsNoLock(ctx, resourceIDs)
}

func (q *FakeQuerier) GetWorkspaceAgentsCreatedAfter(_ context.Context, after time.Time) ([]database.WorkspaceAgent, error) {
	q.mutex.RLock()
	defer q.mutex.RUnlock()

	workspaceAgents := make([]database.WorkspaceAgent, 0)
	for _, agent := range q.workspaceAgents {
		if agent.CreatedAt.After(after) {
			workspaceAgents = append(workspaceAgents, agent)
		}
	}
	return workspaceAgents, nil
}

func (q *FakeQuerier) GetWorkspaceAgentsInLatestBuildByWorkspaceID(ctx context.Context, workspaceID uuid.UUID) ([]database.WorkspaceAgent, error) {
	q.mutex.RLock()
	defer q.mutex.RUnlock()

	// Get latest build for workspace.
	workspaceBuild, err := q.getLatestWorkspaceBuildByWorkspaceIDNoLock(ctx, workspaceID)
	if err != nil {
		return nil, xerrors.Errorf("get latest workspace build: %w", err)
	}

	// Get resources for build.
	resources, err := q.getWorkspaceResourcesByJobIDNoLock(ctx, workspaceBuild.JobID)
	if err != nil {
		return nil, xerrors.Errorf("get workspace resources: %w", err)
	}
	if len(resources) == 0 {
		return []database.WorkspaceAgent{}, nil
	}

	resourceIDs := make([]uuid.UUID, len(resources))
	for i, resource := range resources {
		resourceIDs[i] = resource.ID
	}

	agents, err := q.getWorkspaceAgentsByResourceIDsNoLock(ctx, resourceIDs)
	if err != nil {
		return nil, xerrors.Errorf("get workspace agents: %w", err)
	}

	return agents, nil
}

func (q *FakeQuerier) GetWorkspaceAppByAgentIDAndSlug(ctx context.Context, arg database.GetWorkspaceAppByAgentIDAndSlugParams) (database.WorkspaceApp, error) {
	if err := validateDatabaseType(arg); err != nil {
		return database.WorkspaceApp{}, err
	}

	q.mutex.RLock()
	defer q.mutex.RUnlock()

	return q.getWorkspaceAppByAgentIDAndSlugNoLock(ctx, arg)
}

func (q *FakeQuerier) GetWorkspaceAppsByAgentID(_ context.Context, id uuid.UUID) ([]database.WorkspaceApp, error) {
	q.mutex.RLock()
	defer q.mutex.RUnlock()

	apps := make([]database.WorkspaceApp, 0)
	for _, app := range q.workspaceApps {
		if app.AgentID == id {
			apps = append(apps, app)
		}
	}
	return apps, nil
}

func (q *FakeQuerier) GetWorkspaceAppsByAgentIDs(_ context.Context, ids []uuid.UUID) ([]database.WorkspaceApp, error) {
	q.mutex.RLock()
	defer q.mutex.RUnlock()

	apps := make([]database.WorkspaceApp, 0)
	for _, app := range q.workspaceApps {
		for _, id := range ids {
			if app.AgentID == id {
				apps = append(apps, app)
				break
			}
		}
	}
	return apps, nil
}

func (q *FakeQuerier) GetWorkspaceAppsCreatedAfter(_ context.Context, after time.Time) ([]database.WorkspaceApp, error) {
	q.mutex.RLock()
	defer q.mutex.RUnlock()

	apps := make([]database.WorkspaceApp, 0)
	for _, app := range q.workspaceApps {
		if app.CreatedAt.After(after) {
			apps = append(apps, app)
		}
	}
	return apps, nil
}

func (q *FakeQuerier) GetWorkspaceBuildByID(ctx context.Context, id uuid.UUID) (database.WorkspaceBuild, error) {
	q.mutex.RLock()
	defer q.mutex.RUnlock()

	return q.getWorkspaceBuildByIDNoLock(ctx, id)
}

func (q *FakeQuerier) GetWorkspaceBuildByJobID(_ context.Context, jobID uuid.UUID) (database.WorkspaceBuild, error) {
	q.mutex.RLock()
	defer q.mutex.RUnlock()

	for _, build := range q.workspaceBuilds {
		if build.JobID == jobID {
			return q.workspaceBuildWithUserNoLock(build), nil
		}
	}
	return database.WorkspaceBuild{}, sql.ErrNoRows
}

func (q *FakeQuerier) GetWorkspaceBuildByWorkspaceIDAndBuildNumber(_ context.Context, arg database.GetWorkspaceBuildByWorkspaceIDAndBuildNumberParams) (database.WorkspaceBuild, error) {
	if err := validateDatabaseType(arg); err != nil {
		return database.WorkspaceBuild{}, err
	}

	q.mutex.RLock()
	defer q.mutex.RUnlock()

	for _, workspaceBuild := range q.workspaceBuilds {
		if workspaceBuild.WorkspaceID != arg.WorkspaceID {
			continue
		}
		if workspaceBuild.BuildNumber != arg.BuildNumber {
			continue
		}
		return q.workspaceBuildWithUserNoLock(workspaceBuild), nil
	}
	return database.WorkspaceBuild{}, sql.ErrNoRows
}

func (q *FakeQuerier) GetWorkspaceBuildParameters(_ context.Context, workspaceBuildID uuid.UUID) ([]database.WorkspaceBuildParameter, error) {
	q.mutex.RLock()
	defer q.mutex.RUnlock()

	params := make([]database.WorkspaceBuildParameter, 0)
	for _, param := range q.workspaceBuildParameters {
		if param.WorkspaceBuildID != workspaceBuildID {
			continue
		}
		params = append(params, param)
	}
	return params, nil
}

func (q *FakeQuerier) GetWorkspaceBuildsByWorkspaceID(_ context.Context,
	params database.GetWorkspaceBuildsByWorkspaceIDParams,
) ([]database.WorkspaceBuild, error) {
	if err := validateDatabaseType(params); err != nil {
		return nil, err
	}

	q.mutex.RLock()
	defer q.mutex.RUnlock()

	history := make([]database.WorkspaceBuild, 0)
	for _, workspaceBuild := range q.workspaceBuilds {
		if workspaceBuild.CreatedAt.Before(params.Since) {
			continue
		}
		if workspaceBuild.WorkspaceID == params.WorkspaceID {
			history = append(history, q.workspaceBuildWithUserNoLock(workspaceBuild))
		}
	}

	// Order by build_number
	slices.SortFunc(history, func(a, b database.WorkspaceBuild) int {
		return slice.Descending(a.BuildNumber, b.BuildNumber)
	})

	if params.AfterID != uuid.Nil {
		found := false
		for i, v := range history {
			if v.ID == params.AfterID {
				// We want to return all builds after index i.
				history = history[i+1:]
				found = true
				break
			}
		}

		// If no builds after the time, then we return an empty list.
		if !found {
			return nil, sql.ErrNoRows
		}
	}

	if params.OffsetOpt > 0 {
		if int(params.OffsetOpt) > len(history)-1 {
			return nil, sql.ErrNoRows
		}
		history = history[params.OffsetOpt:]
	}

	if params.LimitOpt > 0 {
		if int(params.LimitOpt) > len(history) {
			params.LimitOpt = int32(len(history))
		}
		history = history[:params.LimitOpt]
	}

	if len(history) == 0 {
		return nil, sql.ErrNoRows
	}
	return history, nil
}

func (q *FakeQuerier) GetWorkspaceBuildsCreatedAfter(_ context.Context, after time.Time) ([]database.WorkspaceBuild, error) {
	q.mutex.RLock()
	defer q.mutex.RUnlock()

	workspaceBuilds := make([]database.WorkspaceBuild, 0)
	for _, workspaceBuild := range q.workspaceBuilds {
		if workspaceBuild.CreatedAt.After(after) {
			workspaceBuilds = append(workspaceBuilds, q.workspaceBuildWithUserNoLock(workspaceBuild))
		}
	}
	return workspaceBuilds, nil
}

func (q *FakeQuerier) GetWorkspaceByAgentID(ctx context.Context, agentID uuid.UUID) (database.GetWorkspaceByAgentIDRow, error) {
	q.mutex.RLock()
	defer q.mutex.RUnlock()

	w, err := q.getWorkspaceByAgentIDNoLock(ctx, agentID)
	if err != nil {
		return database.GetWorkspaceByAgentIDRow{}, err
	}

	tpl, err := q.getTemplateByIDNoLock(ctx, w.TemplateID)
	if err != nil {
		return database.GetWorkspaceByAgentIDRow{}, err
	}

	return database.GetWorkspaceByAgentIDRow{
		Workspace:    w,
		TemplateName: tpl.Name,
	}, nil
}

func (q *FakeQuerier) GetWorkspaceByID(ctx context.Context, id uuid.UUID) (database.Workspace, error) {
	q.mutex.RLock()
	defer q.mutex.RUnlock()

	return q.getWorkspaceByIDNoLock(ctx, id)
}

func (q *FakeQuerier) GetWorkspaceByOwnerIDAndName(_ context.Context, arg database.GetWorkspaceByOwnerIDAndNameParams) (database.Workspace, error) {
	if err := validateDatabaseType(arg); err != nil {
		return database.Workspace{}, err
	}

	q.mutex.RLock()
	defer q.mutex.RUnlock()

	var found *database.Workspace
	for _, workspace := range q.workspaces {
		workspace := workspace
		if workspace.OwnerID != arg.OwnerID {
			continue
		}
		if !strings.EqualFold(workspace.Name, arg.Name) {
			continue
		}
		if workspace.Deleted != arg.Deleted {
			continue
		}

		// Return the most recent workspace with the given name
		if found == nil || workspace.CreatedAt.After(found.CreatedAt) {
			found = &workspace
		}
	}
	if found != nil {
		return *found, nil
	}
	return database.Workspace{}, sql.ErrNoRows
}

func (q *FakeQuerier) GetWorkspaceByWorkspaceAppID(_ context.Context, workspaceAppID uuid.UUID) (database.Workspace, error) {
	if err := validateDatabaseType(workspaceAppID); err != nil {
		return database.Workspace{}, err
	}

	q.mutex.RLock()
	defer q.mutex.RUnlock()

	for _, workspaceApp := range q.workspaceApps {
		workspaceApp := workspaceApp
		if workspaceApp.ID == workspaceAppID {
			return q.getWorkspaceByAgentIDNoLock(context.Background(), workspaceApp.AgentID)
		}
	}
	return database.Workspace{}, sql.ErrNoRows
}

func (q *FakeQuerier) GetWorkspaceProxies(_ context.Context) ([]database.WorkspaceProxy, error) {
	q.mutex.RLock()
	defer q.mutex.RUnlock()

	cpy := make([]database.WorkspaceProxy, 0, len(q.workspaceProxies))

	for _, p := range q.workspaceProxies {
		if !p.Deleted {
			cpy = append(cpy, p)
		}
	}
	return cpy, nil
}

func (q *FakeQuerier) GetWorkspaceProxyByHostname(_ context.Context, params database.GetWorkspaceProxyByHostnameParams) (database.WorkspaceProxy, error) {
	q.mutex.RLock()
	defer q.mutex.RUnlock()

	// Return zero rows if this is called with a non-sanitized hostname. The SQL
	// version of this query does the same thing.
	if !validProxyByHostnameRegex.MatchString(params.Hostname) {
		return database.WorkspaceProxy{}, sql.ErrNoRows
	}

	// This regex matches the SQL version.
	accessURLRegex := regexp.MustCompile(`[^:]*://` + regexp.QuoteMeta(params.Hostname) + `([:/]?.)*`)

	for _, proxy := range q.workspaceProxies {
		if proxy.Deleted {
			continue
		}
		if params.AllowAccessUrl && accessURLRegex.MatchString(proxy.Url) {
			return proxy, nil
		}

		// Compile the app hostname regex. This is slow sadly.
		if params.AllowWildcardHostname {
			wildcardRegexp, err := httpapi.CompileHostnamePattern(proxy.WildcardHostname)
			if err != nil {
				return database.WorkspaceProxy{}, xerrors.Errorf("compile hostname pattern %q for proxy %q (%s): %w", proxy.WildcardHostname, proxy.Name, proxy.ID.String(), err)
			}
			if _, ok := httpapi.ExecuteHostnamePattern(wildcardRegexp, params.Hostname); ok {
				return proxy, nil
			}
		}
	}

	return database.WorkspaceProxy{}, sql.ErrNoRows
}

func (q *FakeQuerier) GetWorkspaceProxyByID(_ context.Context, id uuid.UUID) (database.WorkspaceProxy, error) {
	q.mutex.RLock()
	defer q.mutex.RUnlock()

	for _, proxy := range q.workspaceProxies {
		if proxy.ID == id {
			return proxy, nil
		}
	}
	return database.WorkspaceProxy{}, sql.ErrNoRows
}

func (q *FakeQuerier) GetWorkspaceProxyByName(_ context.Context, name string) (database.WorkspaceProxy, error) {
	q.mutex.Lock()
	defer q.mutex.Unlock()

	for _, proxy := range q.workspaceProxies {
		if proxy.Deleted {
			continue
		}
		if proxy.Name == name {
			return proxy, nil
		}
	}
	return database.WorkspaceProxy{}, sql.ErrNoRows
}

func (q *FakeQuerier) GetWorkspaceResourceByID(_ context.Context, id uuid.UUID) (database.WorkspaceResource, error) {
	q.mutex.RLock()
	defer q.mutex.RUnlock()

	for _, resource := range q.workspaceResources {
		if resource.ID == id {
			return resource, nil
		}
	}
	return database.WorkspaceResource{}, sql.ErrNoRows
}

func (q *FakeQuerier) GetWorkspaceResourceMetadataByResourceIDs(_ context.Context, ids []uuid.UUID) ([]database.WorkspaceResourceMetadatum, error) {
	q.mutex.RLock()
	defer q.mutex.RUnlock()

	metadata := make([]database.WorkspaceResourceMetadatum, 0)
	for _, metadatum := range q.workspaceResourceMetadata {
		for _, id := range ids {
			if metadatum.WorkspaceResourceID == id {
				metadata = append(metadata, metadatum)
			}
		}
	}
	return metadata, nil
}

func (q *FakeQuerier) GetWorkspaceResourceMetadataCreatedAfter(ctx context.Context, after time.Time) ([]database.WorkspaceResourceMetadatum, error) {
	resources, err := q.GetWorkspaceResourcesCreatedAfter(ctx, after)
	if err != nil {
		return nil, err
	}
	resourceIDs := map[uuid.UUID]struct{}{}
	for _, resource := range resources {
		resourceIDs[resource.ID] = struct{}{}
	}

	q.mutex.RLock()
	defer q.mutex.RUnlock()

	metadata := make([]database.WorkspaceResourceMetadatum, 0)
	for _, m := range q.workspaceResourceMetadata {
		_, ok := resourceIDs[m.WorkspaceResourceID]
		if !ok {
			continue
		}
		metadata = append(metadata, m)
	}
	return metadata, nil
}

func (q *FakeQuerier) GetWorkspaceResourcesByJobID(ctx context.Context, jobID uuid.UUID) ([]database.WorkspaceResource, error) {
	q.mutex.RLock()
	defer q.mutex.RUnlock()

	return q.getWorkspaceResourcesByJobIDNoLock(ctx, jobID)
}

func (q *FakeQuerier) GetWorkspaceResourcesByJobIDs(_ context.Context, jobIDs []uuid.UUID) ([]database.WorkspaceResource, error) {
	q.mutex.RLock()
	defer q.mutex.RUnlock()

	resources := make([]database.WorkspaceResource, 0)
	for _, resource := range q.workspaceResources {
		for _, jobID := range jobIDs {
			if resource.JobID != jobID {
				continue
			}
			resources = append(resources, resource)
		}
	}
	return resources, nil
}

func (q *FakeQuerier) GetWorkspaceResourcesCreatedAfter(_ context.Context, after time.Time) ([]database.WorkspaceResource, error) {
	q.mutex.RLock()
	defer q.mutex.RUnlock()

	resources := make([]database.WorkspaceResource, 0)
	for _, resource := range q.workspaceResources {
		if resource.CreatedAt.After(after) {
			resources = append(resources, resource)
		}
	}
	return resources, nil
}

func (q *FakeQuerier) GetWorkspaceUniqueOwnerCountByTemplateIDs(_ context.Context, templateIds []uuid.UUID) ([]database.GetWorkspaceUniqueOwnerCountByTemplateIDsRow, error) {
	q.mutex.RLock()
	defer q.mutex.RUnlock()

	workspaceOwners := make(map[uuid.UUID]map[uuid.UUID]struct{})
	for _, workspace := range q.workspaces {
		if workspace.Deleted {
			continue
		}
		if !slices.Contains(templateIds, workspace.TemplateID) {
			continue
		}
		_, ok := workspaceOwners[workspace.TemplateID]
		if !ok {
			workspaceOwners[workspace.TemplateID] = make(map[uuid.UUID]struct{})
		}
		workspaceOwners[workspace.TemplateID][workspace.OwnerID] = struct{}{}
	}
	resp := make([]database.GetWorkspaceUniqueOwnerCountByTemplateIDsRow, 0)
	for _, templateID := range templateIds {
		count := len(workspaceOwners[templateID])
		resp = append(resp, database.GetWorkspaceUniqueOwnerCountByTemplateIDsRow{
			TemplateID:      templateID,
			UniqueOwnersSum: int64(count),
		})
	}

	return resp, nil
}

func (q *FakeQuerier) GetWorkspaces(ctx context.Context, arg database.GetWorkspacesParams) ([]database.GetWorkspacesRow, error) {
	if err := validateDatabaseType(arg); err != nil {
		return nil, err
	}

	// A nil auth filter means no auth filter.
	workspaceRows, err := q.GetAuthorizedWorkspaces(ctx, arg, nil)
	return workspaceRows, err
}

func (q *FakeQuerier) GetWorkspacesEligibleForTransition(ctx context.Context, now time.Time) ([]database.Workspace, error) {
	q.mutex.RLock()
	defer q.mutex.RUnlock()

	workspaces := []database.Workspace{}
	for _, workspace := range q.workspaces {
		build, err := q.getLatestWorkspaceBuildByWorkspaceIDNoLock(ctx, workspace.ID)
		if err != nil {
			return nil, err
		}

		if build.Transition == database.WorkspaceTransitionStart &&
			!build.Deadline.IsZero() &&
			build.Deadline.Before(now) &&
			!workspace.DormantAt.Valid {
			workspaces = append(workspaces, workspace)
			continue
		}

		if build.Transition == database.WorkspaceTransitionStop &&
			workspace.AutostartSchedule.Valid &&
			!workspace.DormantAt.Valid {
			workspaces = append(workspaces, workspace)
			continue
		}

		job, err := q.getProvisionerJobByIDNoLock(ctx, build.JobID)
		if err != nil {
			return nil, xerrors.Errorf("get provisioner job by ID: %w", err)
		}
		if codersdk.ProvisionerJobStatus(job.JobStatus) == codersdk.ProvisionerJobFailed {
			workspaces = append(workspaces, workspace)
			continue
		}

		template, err := q.getTemplateByIDNoLock(ctx, workspace.TemplateID)
		if err != nil {
			return nil, xerrors.Errorf("get template by ID: %w", err)
		}
		if !workspace.DormantAt.Valid && template.TimeTilDormant > 0 {
			workspaces = append(workspaces, workspace)
			continue
		}
		if workspace.DormantAt.Valid && template.TimeTilDormantAutoDelete > 0 {
			workspaces = append(workspaces, workspace)
			continue
		}
	}

	return workspaces, nil
}

func (q *FakeQuerier) InsertAPIKey(_ context.Context, arg database.InsertAPIKeyParams) (database.APIKey, error) {
	if err := validateDatabaseType(arg); err != nil {
		return database.APIKey{}, err
	}

	q.mutex.Lock()
	defer q.mutex.Unlock()

	if arg.LifetimeSeconds == 0 {
		arg.LifetimeSeconds = 86400
	}

	for _, u := range q.users {
		if u.ID == arg.UserID && u.Deleted {
			return database.APIKey{}, xerrors.Errorf("refusing to create APIKey for deleted user")
		}
	}

	//nolint:gosimple
	key := database.APIKey{
		ID:              arg.ID,
		LifetimeSeconds: arg.LifetimeSeconds,
		HashedSecret:    arg.HashedSecret,
		IPAddress:       arg.IPAddress,
		UserID:          arg.UserID,
		ExpiresAt:       arg.ExpiresAt,
		CreatedAt:       arg.CreatedAt,
		UpdatedAt:       arg.UpdatedAt,
		LastUsed:        arg.LastUsed,
		LoginType:       arg.LoginType,
		Scope:           arg.Scope,
		TokenName:       arg.TokenName,
	}
	q.apiKeys = append(q.apiKeys, key)
	return key, nil
}

func (q *FakeQuerier) InsertAllUsersGroup(ctx context.Context, orgID uuid.UUID) (database.Group, error) {
	return q.InsertGroup(ctx, database.InsertGroupParams{
		ID:             orgID,
		Name:           database.EveryoneGroup,
		DisplayName:    "",
		OrganizationID: orgID,
		AvatarURL:      "",
		QuotaAllowance: 0,
	})
}

func (q *FakeQuerier) InsertAuditLog(_ context.Context, arg database.InsertAuditLogParams) (database.AuditLog, error) {
	if err := validateDatabaseType(arg); err != nil {
		return database.AuditLog{}, err
	}

	q.mutex.Lock()
	defer q.mutex.Unlock()

	alog := database.AuditLog(arg)

	q.auditLogs = append(q.auditLogs, alog)
	slices.SortFunc(q.auditLogs, func(a, b database.AuditLog) int {
		if a.Time.Before(b.Time) {
			return -1
		} else if a.Time.Equal(b.Time) {
			return 0
		}
		return 1
	})

	return alog, nil
}

func (q *FakeQuerier) InsertDBCryptKey(_ context.Context, arg database.InsertDBCryptKeyParams) error {
	err := validateDatabaseType(arg)
	if err != nil {
		return err
	}

	for _, key := range q.dbcryptKeys {
		if key.Number == arg.Number {
			return errDuplicateKey
		}
	}

	q.dbcryptKeys = append(q.dbcryptKeys, database.DBCryptKey{
		Number:          arg.Number,
		ActiveKeyDigest: sql.NullString{String: arg.ActiveKeyDigest, Valid: true},
		Test:            arg.Test,
	})
	return nil
}

func (q *FakeQuerier) InsertDERPMeshKey(_ context.Context, id string) error {
	q.mutex.Lock()
	defer q.mutex.Unlock()

	q.derpMeshKey = id
	return nil
}

func (q *FakeQuerier) InsertDeploymentID(_ context.Context, id string) error {
	q.mutex.Lock()
	defer q.mutex.Unlock()

	q.deploymentID = id
	return nil
}

func (q *FakeQuerier) InsertExternalAuthLink(_ context.Context, arg database.InsertExternalAuthLinkParams) (database.ExternalAuthLink, error) {
	if err := validateDatabaseType(arg); err != nil {
		return database.ExternalAuthLink{}, err
	}

	q.mutex.Lock()
	defer q.mutex.Unlock()
	// nolint:gosimple
	gitAuthLink := database.ExternalAuthLink{
		ProviderID:             arg.ProviderID,
		UserID:                 arg.UserID,
		CreatedAt:              arg.CreatedAt,
		UpdatedAt:              arg.UpdatedAt,
		OAuthAccessToken:       arg.OAuthAccessToken,
		OAuthAccessTokenKeyID:  arg.OAuthAccessTokenKeyID,
		OAuthRefreshToken:      arg.OAuthRefreshToken,
		OAuthRefreshTokenKeyID: arg.OAuthRefreshTokenKeyID,
		OAuthExpiry:            arg.OAuthExpiry,
		OAuthExtra:             arg.OAuthExtra,
	}
	q.externalAuthLinks = append(q.externalAuthLinks, gitAuthLink)
	return gitAuthLink, nil
}

func (q *FakeQuerier) InsertFile(_ context.Context, arg database.InsertFileParams) (database.File, error) {
	if err := validateDatabaseType(arg); err != nil {
		return database.File{}, err
	}

	q.mutex.Lock()
	defer q.mutex.Unlock()

	//nolint:gosimple
	file := database.File{
		ID:        arg.ID,
		Hash:      arg.Hash,
		CreatedAt: arg.CreatedAt,
		CreatedBy: arg.CreatedBy,
		Mimetype:  arg.Mimetype,
		Data:      arg.Data,
	}
	q.files = append(q.files, file)
	return file, nil
}

func (q *FakeQuerier) InsertGitSSHKey(_ context.Context, arg database.InsertGitSSHKeyParams) (database.GitSSHKey, error) {
	if err := validateDatabaseType(arg); err != nil {
		return database.GitSSHKey{}, err
	}

	q.mutex.Lock()
	defer q.mutex.Unlock()

	//nolint:gosimple
	gitSSHKey := database.GitSSHKey{
		UserID:     arg.UserID,
		CreatedAt:  arg.CreatedAt,
		UpdatedAt:  arg.UpdatedAt,
		PrivateKey: arg.PrivateKey,
		PublicKey:  arg.PublicKey,
	}
	q.gitSSHKey = append(q.gitSSHKey, gitSSHKey)
	return gitSSHKey, nil
}

func (q *FakeQuerier) InsertGroup(_ context.Context, arg database.InsertGroupParams) (database.Group, error) {
	if err := validateDatabaseType(arg); err != nil {
		return database.Group{}, err
	}

	q.mutex.Lock()
	defer q.mutex.Unlock()

	for _, group := range q.groups {
		if group.OrganizationID == arg.OrganizationID &&
			group.Name == arg.Name {
			return database.Group{}, errDuplicateKey
		}
	}

	//nolint:gosimple
	group := database.Group{
		ID:             arg.ID,
		Name:           arg.Name,
		DisplayName:    arg.DisplayName,
		OrganizationID: arg.OrganizationID,
		AvatarURL:      arg.AvatarURL,
		QuotaAllowance: arg.QuotaAllowance,
		Source:         database.GroupSourceUser,
	}

	q.groups = append(q.groups, group)

	return group, nil
}

func (q *FakeQuerier) InsertGroupMember(_ context.Context, arg database.InsertGroupMemberParams) error {
	if err := validateDatabaseType(arg); err != nil {
		return err
	}

	q.mutex.Lock()
	defer q.mutex.Unlock()

	for _, member := range q.groupMembers {
		if member.GroupID == arg.GroupID &&
			member.UserID == arg.UserID {
			return errDuplicateKey
		}
	}

	//nolint:gosimple
	q.groupMembers = append(q.groupMembers, database.GroupMember{
		GroupID: arg.GroupID,
		UserID:  arg.UserID,
	})

	return nil
}

func (q *FakeQuerier) InsertLicense(
	_ context.Context, arg database.InsertLicenseParams,
) (database.License, error) {
	if err := validateDatabaseType(arg); err != nil {
		return database.License{}, err
	}

	q.mutex.Lock()
	defer q.mutex.Unlock()

	l := database.License{
		ID:         q.lastLicenseID + 1,
		UploadedAt: arg.UploadedAt,
		JWT:        arg.JWT,
		Exp:        arg.Exp,
	}
	q.lastLicenseID = l.ID
	q.licenses = append(q.licenses, l)
	return l, nil
}

func (q *FakeQuerier) InsertMissingGroups(_ context.Context, arg database.InsertMissingGroupsParams) ([]database.Group, error) {
	err := validateDatabaseType(arg)
	if err != nil {
		return nil, err
	}

	groupNameMap := make(map[string]struct{})
	for _, g := range arg.GroupNames {
		groupNameMap[g] = struct{}{}
	}

	q.mutex.Lock()
	defer q.mutex.Unlock()

	for _, g := range q.groups {
		if g.OrganizationID != arg.OrganizationID {
			continue
		}
		delete(groupNameMap, g.Name)
	}

	newGroups := make([]database.Group, 0, len(groupNameMap))
	for k := range groupNameMap {
		g := database.Group{
			ID:             uuid.New(),
			Name:           k,
			OrganizationID: arg.OrganizationID,
			AvatarURL:      "",
			QuotaAllowance: 0,
			DisplayName:    "",
			Source:         arg.Source,
		}
		q.groups = append(q.groups, g)
		newGroups = append(newGroups, g)
	}

	return newGroups, nil
}

func (q *FakeQuerier) InsertOAuth2ProviderApp(_ context.Context, arg database.InsertOAuth2ProviderAppParams) (database.OAuth2ProviderApp, error) {
	err := validateDatabaseType(arg)
	if err != nil {
		return database.OAuth2ProviderApp{}, err
	}

	q.mutex.Lock()
	defer q.mutex.Unlock()

	for _, app := range q.oauth2ProviderApps {
		if app.Name == arg.Name {
			return database.OAuth2ProviderApp{}, errDuplicateKey
		}
	}

	//nolint:gosimple // Go wants database.OAuth2ProviderApp(arg), but we cannot be sure the structs will remain identical.
	app := database.OAuth2ProviderApp{
		ID:          arg.ID,
		CreatedAt:   arg.CreatedAt,
		UpdatedAt:   arg.UpdatedAt,
		Name:        arg.Name,
		Icon:        arg.Icon,
		CallbackURL: arg.CallbackURL,
	}
	q.oauth2ProviderApps = append(q.oauth2ProviderApps, app)

	return app, nil
}

func (q *FakeQuerier) InsertOAuth2ProviderAppSecret(_ context.Context, arg database.InsertOAuth2ProviderAppSecretParams) (database.OAuth2ProviderAppSecret, error) {
	err := validateDatabaseType(arg)
	if err != nil {
		return database.OAuth2ProviderAppSecret{}, err
	}

	q.mutex.Lock()
	defer q.mutex.Unlock()

	for _, app := range q.oauth2ProviderApps {
		if app.ID == arg.AppID {
			secret := database.OAuth2ProviderAppSecret{
				ID:            arg.ID,
				CreatedAt:     arg.CreatedAt,
				HashedSecret:  arg.HashedSecret,
				DisplaySecret: arg.DisplaySecret,
				AppID:         arg.AppID,
			}
			q.oauth2ProviderAppSecrets = append(q.oauth2ProviderAppSecrets, secret)
			return secret, nil
		}
	}

	return database.OAuth2ProviderAppSecret{}, sql.ErrNoRows
}

func (q *FakeQuerier) InsertOrganization(_ context.Context, arg database.InsertOrganizationParams) (database.Organization, error) {
	if err := validateDatabaseType(arg); err != nil {
		return database.Organization{}, err
	}

	q.mutex.Lock()
	defer q.mutex.Unlock()

	organization := database.Organization{
		ID:        arg.ID,
		Name:      arg.Name,
		CreatedAt: arg.CreatedAt,
		UpdatedAt: arg.UpdatedAt,
	}
	q.organizations = append(q.organizations, organization)
	return organization, nil
}

func (q *FakeQuerier) InsertOrganizationMember(_ context.Context, arg database.InsertOrganizationMemberParams) (database.OrganizationMember, error) {
	if err := validateDatabaseType(arg); err != nil {
		return database.OrganizationMember{}, err
	}

	q.mutex.Lock()
	defer q.mutex.Unlock()

	//nolint:gosimple
	organizationMember := database.OrganizationMember{
		OrganizationID: arg.OrganizationID,
		UserID:         arg.UserID,
		CreatedAt:      arg.CreatedAt,
		UpdatedAt:      arg.UpdatedAt,
		Roles:          arg.Roles,
	}
	q.organizationMembers = append(q.organizationMembers, organizationMember)
	return organizationMember, nil
}

func (q *FakeQuerier) InsertProvisionerJob(_ context.Context, arg database.InsertProvisionerJobParams) (database.ProvisionerJob, error) {
	if err := validateDatabaseType(arg); err != nil {
		return database.ProvisionerJob{}, err
	}

	q.mutex.Lock()
	defer q.mutex.Unlock()

	job := database.ProvisionerJob{
		ID:             arg.ID,
		CreatedAt:      arg.CreatedAt,
		UpdatedAt:      arg.UpdatedAt,
		OrganizationID: arg.OrganizationID,
		InitiatorID:    arg.InitiatorID,
		Provisioner:    arg.Provisioner,
		StorageMethod:  arg.StorageMethod,
		FileID:         arg.FileID,
		Type:           arg.Type,
		Input:          arg.Input,
		Tags:           maps.Clone(arg.Tags),
		TraceMetadata:  arg.TraceMetadata,
	}
	job.JobStatus = provisonerJobStatus(job)
	q.provisionerJobs = append(q.provisionerJobs, job)
	return job, nil
}

func (q *FakeQuerier) InsertProvisionerJobLogs(_ context.Context, arg database.InsertProvisionerJobLogsParams) ([]database.ProvisionerJobLog, error) {
	if err := validateDatabaseType(arg); err != nil {
		return nil, err
	}

	q.mutex.Lock()
	defer q.mutex.Unlock()

	logs := make([]database.ProvisionerJobLog, 0)
	id := int64(1)
	if len(q.provisionerJobLogs) > 0 {
		id = q.provisionerJobLogs[len(q.provisionerJobLogs)-1].ID
	}
	for index, output := range arg.Output {
		id++
		logs = append(logs, database.ProvisionerJobLog{
			ID:        id,
			JobID:     arg.JobID,
			CreatedAt: arg.CreatedAt[index],
			Source:    arg.Source[index],
			Level:     arg.Level[index],
			Stage:     arg.Stage[index],
			Output:    output,
		})
	}
	q.provisionerJobLogs = append(q.provisionerJobLogs, logs...)
	return logs, nil
}

func (q *FakeQuerier) InsertReplica(_ context.Context, arg database.InsertReplicaParams) (database.Replica, error) {
	if err := validateDatabaseType(arg); err != nil {
		return database.Replica{}, err
	}

	q.mutex.Lock()
	defer q.mutex.Unlock()

	replica := database.Replica{
		ID:              arg.ID,
		CreatedAt:       arg.CreatedAt,
		StartedAt:       arg.StartedAt,
		UpdatedAt:       arg.UpdatedAt,
		Hostname:        arg.Hostname,
		RegionID:        arg.RegionID,
		RelayAddress:    arg.RelayAddress,
		Version:         arg.Version,
		DatabaseLatency: arg.DatabaseLatency,
		Primary:         arg.Primary,
	}
	q.replicas = append(q.replicas, replica)
	return replica, nil
}

func (q *FakeQuerier) InsertTemplate(_ context.Context, arg database.InsertTemplateParams) error {
	if err := validateDatabaseType(arg); err != nil {
		return err
	}

	q.mutex.Lock()
	defer q.mutex.Unlock()

	//nolint:gosimple
	template := database.TemplateTable{
		ID:                           arg.ID,
		CreatedAt:                    arg.CreatedAt,
		UpdatedAt:                    arg.UpdatedAt,
		OrganizationID:               arg.OrganizationID,
		Name:                         arg.Name,
		Provisioner:                  arg.Provisioner,
		ActiveVersionID:              arg.ActiveVersionID,
		Description:                  arg.Description,
		CreatedBy:                    arg.CreatedBy,
		UserACL:                      arg.UserACL,
		GroupACL:                     arg.GroupACL,
		DisplayName:                  arg.DisplayName,
		Icon:                         arg.Icon,
		AllowUserCancelWorkspaceJobs: arg.AllowUserCancelWorkspaceJobs,
		AllowUserAutostart:           true,
		AllowUserAutostop:            true,
	}
	q.templates = append(q.templates, template)
	return nil
}

func (q *FakeQuerier) InsertTemplateVersion(_ context.Context, arg database.InsertTemplateVersionParams) error {
	if err := validateDatabaseType(arg); err != nil {
		return err
	}

	if len(arg.Message) > 1048576 {
		return xerrors.New("message too long")
	}

	q.mutex.Lock()
	defer q.mutex.Unlock()

	//nolint:gosimple
	version := database.TemplateVersionTable{
		ID:             arg.ID,
		TemplateID:     arg.TemplateID,
		OrganizationID: arg.OrganizationID,
		CreatedAt:      arg.CreatedAt,
		UpdatedAt:      arg.UpdatedAt,
		Name:           arg.Name,
		Message:        arg.Message,
		Readme:         arg.Readme,
		JobID:          arg.JobID,
		CreatedBy:      arg.CreatedBy,
	}
	q.templateVersions = append(q.templateVersions, version)
	return nil
}

func (q *FakeQuerier) InsertTemplateVersionParameter(_ context.Context, arg database.InsertTemplateVersionParameterParams) (database.TemplateVersionParameter, error) {
	if err := validateDatabaseType(arg); err != nil {
		return database.TemplateVersionParameter{}, err
	}

	q.mutex.Lock()
	defer q.mutex.Unlock()

	//nolint:gosimple
	param := database.TemplateVersionParameter{
		TemplateVersionID:   arg.TemplateVersionID,
		Name:                arg.Name,
		DisplayName:         arg.DisplayName,
		Description:         arg.Description,
		Type:                arg.Type,
		Mutable:             arg.Mutable,
		DefaultValue:        arg.DefaultValue,
		Icon:                arg.Icon,
		Options:             arg.Options,
		ValidationError:     arg.ValidationError,
		ValidationRegex:     arg.ValidationRegex,
		ValidationMin:       arg.ValidationMin,
		ValidationMax:       arg.ValidationMax,
		ValidationMonotonic: arg.ValidationMonotonic,
		Required:            arg.Required,
		DisplayOrder:        arg.DisplayOrder,
		Ephemeral:           arg.Ephemeral,
	}
	q.templateVersionParameters = append(q.templateVersionParameters, param)
	return param, nil
}

func (q *FakeQuerier) InsertTemplateVersionVariable(_ context.Context, arg database.InsertTemplateVersionVariableParams) (database.TemplateVersionVariable, error) {
	if err := validateDatabaseType(arg); err != nil {
		return database.TemplateVersionVariable{}, err
	}

	q.mutex.Lock()
	defer q.mutex.Unlock()

	//nolint:gosimple
	variable := database.TemplateVersionVariable{
		TemplateVersionID: arg.TemplateVersionID,
		Name:              arg.Name,
		Description:       arg.Description,
		Type:              arg.Type,
		Value:             arg.Value,
		DefaultValue:      arg.DefaultValue,
		Required:          arg.Required,
		Sensitive:         arg.Sensitive,
	}
	q.templateVersionVariables = append(q.templateVersionVariables, variable)
	return variable, nil
}

func (q *FakeQuerier) InsertUser(_ context.Context, arg database.InsertUserParams) (database.User, error) {
	if err := validateDatabaseType(arg); err != nil {
		return database.User{}, err
	}

	// There is a common bug when using dbmem that 2 inserted users have the
	// same created_at time. This causes user order to not be deterministic,
	// which breaks some unit tests.
	// To fix this, we make sure that the created_at time is always greater
	// than the last user's created_at time.
	allUsers, _ := q.GetUsers(context.Background(), database.GetUsersParams{})
	if len(allUsers) > 0 {
		lastUser := allUsers[len(allUsers)-1]
		if arg.CreatedAt.Before(lastUser.CreatedAt) ||
			arg.CreatedAt.Equal(lastUser.CreatedAt) {
			// 1 ms is a good enough buffer.
			arg.CreatedAt = lastUser.CreatedAt.Add(time.Millisecond)
		}
	}

	q.mutex.Lock()
	defer q.mutex.Unlock()

	for _, user := range q.users {
		if user.Username == arg.Username && !user.Deleted {
			return database.User{}, errDuplicateKey
		}
	}

	user := database.User{
		ID:             arg.ID,
		Email:          arg.Email,
		HashedPassword: arg.HashedPassword,
		CreatedAt:      arg.CreatedAt,
		UpdatedAt:      arg.UpdatedAt,
		Username:       arg.Username,
		Status:         database.UserStatusDormant,
		RBACRoles:      arg.RBACRoles,
		LoginType:      arg.LoginType,
	}
	q.users = append(q.users, user)
	return user, nil
}

func (q *FakeQuerier) InsertUserGroupsByName(_ context.Context, arg database.InsertUserGroupsByNameParams) error {
	q.mutex.Lock()
	defer q.mutex.Unlock()

	var groupIDs []uuid.UUID
	for _, group := range q.groups {
		for _, groupName := range arg.GroupNames {
			if group.Name == groupName {
				groupIDs = append(groupIDs, group.ID)
			}
		}
	}

	for _, groupID := range groupIDs {
		q.groupMembers = append(q.groupMembers, database.GroupMember{
			UserID:  arg.UserID,
			GroupID: groupID,
		})
	}

	return nil
}

func (q *FakeQuerier) InsertUserLink(_ context.Context, args database.InsertUserLinkParams) (database.UserLink, error) {
	q.mutex.Lock()
	defer q.mutex.Unlock()

	//nolint:gosimple
	link := database.UserLink{
		UserID:                 args.UserID,
		LoginType:              args.LoginType,
		LinkedID:               args.LinkedID,
		OAuthAccessToken:       args.OAuthAccessToken,
		OAuthAccessTokenKeyID:  args.OAuthAccessTokenKeyID,
		OAuthRefreshToken:      args.OAuthRefreshToken,
		OAuthRefreshTokenKeyID: args.OAuthRefreshTokenKeyID,
		OAuthExpiry:            args.OAuthExpiry,
		DebugContext:           args.DebugContext,
	}

	q.userLinks = append(q.userLinks, link)

	return link, nil
}

func (q *FakeQuerier) InsertWorkspace(_ context.Context, arg database.InsertWorkspaceParams) (database.Workspace, error) {
	if err := validateDatabaseType(arg); err != nil {
		return database.Workspace{}, err
	}

	q.mutex.Lock()
	defer q.mutex.Unlock()

	//nolint:gosimple
	workspace := database.Workspace{
		ID:                arg.ID,
		CreatedAt:         arg.CreatedAt,
		UpdatedAt:         arg.UpdatedAt,
		OwnerID:           arg.OwnerID,
		OrganizationID:    arg.OrganizationID,
		TemplateID:        arg.TemplateID,
		Name:              arg.Name,
		AutostartSchedule: arg.AutostartSchedule,
		Ttl:               arg.Ttl,
		LastUsedAt:        arg.LastUsedAt,
		AutomaticUpdates:  arg.AutomaticUpdates,
	}
	q.workspaces = append(q.workspaces, workspace)
	return workspace, nil
}

func (q *FakeQuerier) InsertWorkspaceAgent(_ context.Context, arg database.InsertWorkspaceAgentParams) (database.WorkspaceAgent, error) {
	if err := validateDatabaseType(arg); err != nil {
		return database.WorkspaceAgent{}, err
	}

	q.mutex.Lock()
	defer q.mutex.Unlock()

	agent := database.WorkspaceAgent{
		ID:                       arg.ID,
		CreatedAt:                arg.CreatedAt,
		UpdatedAt:                arg.UpdatedAt,
		ResourceID:               arg.ResourceID,
		AuthToken:                arg.AuthToken,
		AuthInstanceID:           arg.AuthInstanceID,
		EnvironmentVariables:     arg.EnvironmentVariables,
		Name:                     arg.Name,
		Architecture:             arg.Architecture,
		OperatingSystem:          arg.OperatingSystem,
		Directory:                arg.Directory,
		InstanceMetadata:         arg.InstanceMetadata,
		ResourceMetadata:         arg.ResourceMetadata,
		ConnectionTimeoutSeconds: arg.ConnectionTimeoutSeconds,
		TroubleshootingURL:       arg.TroubleshootingURL,
		MOTDFile:                 arg.MOTDFile,
		LifecycleState:           database.WorkspaceAgentLifecycleStateCreated,
		DisplayApps:              arg.DisplayApps,
	}

	q.workspaceAgents = append(q.workspaceAgents, agent)
	return agent, nil
}

func (q *FakeQuerier) InsertWorkspaceAgentLogSources(_ context.Context, arg database.InsertWorkspaceAgentLogSourcesParams) ([]database.WorkspaceAgentLogSource, error) {
	err := validateDatabaseType(arg)
	if err != nil {
		return nil, err
	}

	q.mutex.Lock()
	defer q.mutex.Unlock()

	logSources := make([]database.WorkspaceAgentLogSource, 0)
	for index, source := range arg.ID {
		logSource := database.WorkspaceAgentLogSource{
			ID:               source,
			WorkspaceAgentID: arg.WorkspaceAgentID,
			CreatedAt:        arg.CreatedAt,
			DisplayName:      arg.DisplayName[index],
			Icon:             arg.Icon[index],
		}
		logSources = append(logSources, logSource)
	}
	q.workspaceAgentLogSources = append(q.workspaceAgentLogSources, logSources...)
	return logSources, nil
}

func (q *FakeQuerier) InsertWorkspaceAgentLogs(_ context.Context, arg database.InsertWorkspaceAgentLogsParams) ([]database.WorkspaceAgentLog, error) {
	if err := validateDatabaseType(arg); err != nil {
		return nil, err
	}

	q.mutex.Lock()
	defer q.mutex.Unlock()

	logs := []database.WorkspaceAgentLog{}
	id := int64(0)
	if len(q.workspaceAgentLogs) > 0 {
		id = q.workspaceAgentLogs[len(q.workspaceAgentLogs)-1].ID
	}
	outputLength := int32(0)
	for index, output := range arg.Output {
		id++
		logs = append(logs, database.WorkspaceAgentLog{
			ID:          id,
			AgentID:     arg.AgentID,
			CreatedAt:   arg.CreatedAt,
			Level:       arg.Level[index],
			LogSourceID: arg.LogSourceID,
			Output:      output,
		})
		outputLength += int32(len(output))
	}
	for index, agent := range q.workspaceAgents {
		if agent.ID != arg.AgentID {
			continue
		}
		// Greater than 1MB, same as the PostgreSQL constraint!
		if agent.LogsLength+outputLength > (1 << 20) {
			return nil, &pq.Error{
				Constraint: "max_logs_length",
				Table:      "workspace_agents",
			}
		}
		agent.LogsLength += outputLength
		q.workspaceAgents[index] = agent
		break
	}
	q.workspaceAgentLogs = append(q.workspaceAgentLogs, logs...)
	return logs, nil
}

func (q *FakeQuerier) InsertWorkspaceAgentMetadata(_ context.Context, arg database.InsertWorkspaceAgentMetadataParams) error {
	q.mutex.Lock()
	defer q.mutex.Unlock()

	//nolint:gosimple
	metadatum := database.WorkspaceAgentMetadatum{
		WorkspaceAgentID: arg.WorkspaceAgentID,
		Script:           arg.Script,
		DisplayName:      arg.DisplayName,
		Key:              arg.Key,
		Timeout:          arg.Timeout,
		Interval:         arg.Interval,
	}

	q.workspaceAgentMetadata = append(q.workspaceAgentMetadata, metadatum)
	return nil
}

func (q *FakeQuerier) InsertWorkspaceAgentScripts(_ context.Context, arg database.InsertWorkspaceAgentScriptsParams) ([]database.WorkspaceAgentScript, error) {
	err := validateDatabaseType(arg)
	if err != nil {
		return nil, err
	}

	q.mutex.Lock()
	defer q.mutex.Unlock()

	scripts := make([]database.WorkspaceAgentScript, 0)
	for index, source := range arg.LogSourceID {
		script := database.WorkspaceAgentScript{
			LogSourceID:      source,
			WorkspaceAgentID: arg.WorkspaceAgentID,
			LogPath:          arg.LogPath[index],
			Script:           arg.Script[index],
			Cron:             arg.Cron[index],
			StartBlocksLogin: arg.StartBlocksLogin[index],
			RunOnStart:       arg.RunOnStart[index],
			RunOnStop:        arg.RunOnStop[index],
			TimeoutSeconds:   arg.TimeoutSeconds[index],
			CreatedAt:        arg.CreatedAt,
		}
		scripts = append(scripts, script)
	}
	q.workspaceAgentScripts = append(q.workspaceAgentScripts, scripts...)
	return scripts, nil
}

func (q *FakeQuerier) InsertWorkspaceAgentStat(_ context.Context, p database.InsertWorkspaceAgentStatParams) (database.WorkspaceAgentStat, error) {
	if err := validateDatabaseType(p); err != nil {
		return database.WorkspaceAgentStat{}, err
	}

	q.mutex.Lock()
	defer q.mutex.Unlock()

	stat := database.WorkspaceAgentStat{
		ID:                          p.ID,
		CreatedAt:                   p.CreatedAt,
		WorkspaceID:                 p.WorkspaceID,
		AgentID:                     p.AgentID,
		UserID:                      p.UserID,
		ConnectionsByProto:          p.ConnectionsByProto,
		ConnectionCount:             p.ConnectionCount,
		RxPackets:                   p.RxPackets,
		RxBytes:                     p.RxBytes,
		TxPackets:                   p.TxPackets,
		TxBytes:                     p.TxBytes,
		TemplateID:                  p.TemplateID,
		SessionCountVSCode:          p.SessionCountVSCode,
		SessionCountJetBrains:       p.SessionCountJetBrains,
		SessionCountReconnectingPTY: p.SessionCountReconnectingPTY,
		SessionCountSSH:             p.SessionCountSSH,
		ConnectionMedianLatencyMS:   p.ConnectionMedianLatencyMS,
	}
	q.workspaceAgentStats = append(q.workspaceAgentStats, stat)
	return stat, nil
}

func (q *FakeQuerier) InsertWorkspaceAgentStats(_ context.Context, arg database.InsertWorkspaceAgentStatsParams) error {
	err := validateDatabaseType(arg)
	if err != nil {
		return err
	}

	q.mutex.Lock()
	defer q.mutex.Unlock()

	var connectionsByProto []map[string]int64
	if err := json.Unmarshal(arg.ConnectionsByProto, &connectionsByProto); err != nil {
		return err
	}
	for i := 0; i < len(arg.ID); i++ {
		cbp, err := json.Marshal(connectionsByProto[i])
		if err != nil {
			return xerrors.Errorf("failed to marshal connections_by_proto: %w", err)
		}
		stat := database.WorkspaceAgentStat{
			ID:                          arg.ID[i],
			CreatedAt:                   arg.CreatedAt[i],
			WorkspaceID:                 arg.WorkspaceID[i],
			AgentID:                     arg.AgentID[i],
			UserID:                      arg.UserID[i],
			ConnectionsByProto:          cbp,
			ConnectionCount:             arg.ConnectionCount[i],
			RxPackets:                   arg.RxPackets[i],
			RxBytes:                     arg.RxBytes[i],
			TxPackets:                   arg.TxPackets[i],
			TxBytes:                     arg.TxBytes[i],
			TemplateID:                  arg.TemplateID[i],
			SessionCountVSCode:          arg.SessionCountVSCode[i],
			SessionCountJetBrains:       arg.SessionCountJetBrains[i],
			SessionCountReconnectingPTY: arg.SessionCountReconnectingPTY[i],
			SessionCountSSH:             arg.SessionCountSSH[i],
			ConnectionMedianLatencyMS:   arg.ConnectionMedianLatencyMS[i],
		}
		q.workspaceAgentStats = append(q.workspaceAgentStats, stat)
	}

	return nil
}

func (q *FakeQuerier) InsertWorkspaceApp(_ context.Context, arg database.InsertWorkspaceAppParams) (database.WorkspaceApp, error) {
	if err := validateDatabaseType(arg); err != nil {
		return database.WorkspaceApp{}, err
	}

	q.mutex.Lock()
	defer q.mutex.Unlock()

	if arg.SharingLevel == "" {
		arg.SharingLevel = database.AppSharingLevelOwner
	}

	// nolint:gosimple
	workspaceApp := database.WorkspaceApp{
		ID:                   arg.ID,
		AgentID:              arg.AgentID,
		CreatedAt:            arg.CreatedAt,
		Slug:                 arg.Slug,
		DisplayName:          arg.DisplayName,
		Icon:                 arg.Icon,
		Command:              arg.Command,
		Url:                  arg.Url,
		External:             arg.External,
		Subdomain:            arg.Subdomain,
		SharingLevel:         arg.SharingLevel,
		HealthcheckUrl:       arg.HealthcheckUrl,
		HealthcheckInterval:  arg.HealthcheckInterval,
		HealthcheckThreshold: arg.HealthcheckThreshold,
		Health:               arg.Health,
	}
	q.workspaceApps = append(q.workspaceApps, workspaceApp)
	return workspaceApp, nil
}

func (q *FakeQuerier) InsertWorkspaceAppStats(_ context.Context, arg database.InsertWorkspaceAppStatsParams) error {
	err := validateDatabaseType(arg)
	if err != nil {
		return err
	}

	q.mutex.Lock()
	defer q.mutex.Unlock()

InsertWorkspaceAppStatsLoop:
	for i := 0; i < len(arg.UserID); i++ {
		stat := database.WorkspaceAppStat{
			ID:               q.workspaceAppStatsLastInsertID + 1,
			UserID:           arg.UserID[i],
			WorkspaceID:      arg.WorkspaceID[i],
			AgentID:          arg.AgentID[i],
			AccessMethod:     arg.AccessMethod[i],
			SlugOrPort:       arg.SlugOrPort[i],
			SessionID:        arg.SessionID[i],
			SessionStartedAt: arg.SessionStartedAt[i],
			SessionEndedAt:   arg.SessionEndedAt[i],
			Requests:         arg.Requests[i],
		}
		for j, s := range q.workspaceAppStats {
			// Check unique constraint for upsert.
			if s.UserID == stat.UserID && s.AgentID == stat.AgentID && s.SessionID == stat.SessionID {
				q.workspaceAppStats[j].SessionEndedAt = stat.SessionEndedAt
				q.workspaceAppStats[j].Requests = stat.Requests
				continue InsertWorkspaceAppStatsLoop
			}
		}
		q.workspaceAppStats = append(q.workspaceAppStats, stat)
		q.workspaceAppStatsLastInsertID++
	}

	return nil
}

func (q *FakeQuerier) InsertWorkspaceBuild(_ context.Context, arg database.InsertWorkspaceBuildParams) error {
	if err := validateDatabaseType(arg); err != nil {
		return err
	}

	q.mutex.Lock()
	defer q.mutex.Unlock()

	workspaceBuild := database.WorkspaceBuildTable{
		ID:                arg.ID,
		CreatedAt:         arg.CreatedAt,
		UpdatedAt:         arg.UpdatedAt,
		WorkspaceID:       arg.WorkspaceID,
		TemplateVersionID: arg.TemplateVersionID,
		BuildNumber:       arg.BuildNumber,
		Transition:        arg.Transition,
		InitiatorID:       arg.InitiatorID,
		JobID:             arg.JobID,
		ProvisionerState:  arg.ProvisionerState,
		Deadline:          arg.Deadline,
		MaxDeadline:       arg.MaxDeadline,
		Reason:            arg.Reason,
	}
	q.workspaceBuilds = append(q.workspaceBuilds, workspaceBuild)
	return nil
}

func (q *FakeQuerier) InsertWorkspaceBuildParameters(_ context.Context, arg database.InsertWorkspaceBuildParametersParams) error {
	if err := validateDatabaseType(arg); err != nil {
		return err
	}

	q.mutex.Lock()
	defer q.mutex.Unlock()

	for index, name := range arg.Name {
		q.workspaceBuildParameters = append(q.workspaceBuildParameters, database.WorkspaceBuildParameter{
			WorkspaceBuildID: arg.WorkspaceBuildID,
			Name:             name,
			Value:            arg.Value[index],
		})
	}
	return nil
}

func (q *FakeQuerier) InsertWorkspaceProxy(_ context.Context, arg database.InsertWorkspaceProxyParams) (database.WorkspaceProxy, error) {
	q.mutex.Lock()
	defer q.mutex.Unlock()

	lastRegionID := int32(0)
	for _, p := range q.workspaceProxies {
		if !p.Deleted && p.Name == arg.Name {
			return database.WorkspaceProxy{}, errDuplicateKey
		}
		if p.RegionID > lastRegionID {
			lastRegionID = p.RegionID
		}
	}

	p := database.WorkspaceProxy{
		ID:                arg.ID,
		Name:              arg.Name,
		DisplayName:       arg.DisplayName,
		Icon:              arg.Icon,
		DerpEnabled:       arg.DerpEnabled,
		DerpOnly:          arg.DerpOnly,
		TokenHashedSecret: arg.TokenHashedSecret,
		RegionID:          lastRegionID + 1,
		CreatedAt:         arg.CreatedAt,
		UpdatedAt:         arg.UpdatedAt,
		Deleted:           false,
	}
	q.workspaceProxies = append(q.workspaceProxies, p)
	return p, nil
}

func (q *FakeQuerier) InsertWorkspaceResource(_ context.Context, arg database.InsertWorkspaceResourceParams) (database.WorkspaceResource, error) {
	if err := validateDatabaseType(arg); err != nil {
		return database.WorkspaceResource{}, err
	}

	q.mutex.Lock()
	defer q.mutex.Unlock()

	//nolint:gosimple
	resource := database.WorkspaceResource{
		ID:         arg.ID,
		CreatedAt:  arg.CreatedAt,
		JobID:      arg.JobID,
		Transition: arg.Transition,
		Type:       arg.Type,
		Name:       arg.Name,
		Hide:       arg.Hide,
		Icon:       arg.Icon,
		DailyCost:  arg.DailyCost,
	}
	q.workspaceResources = append(q.workspaceResources, resource)
	return resource, nil
}

func (q *FakeQuerier) InsertWorkspaceResourceMetadata(_ context.Context, arg database.InsertWorkspaceResourceMetadataParams) ([]database.WorkspaceResourceMetadatum, error) {
	if err := validateDatabaseType(arg); err != nil {
		return nil, err
	}

	q.mutex.Lock()
	defer q.mutex.Unlock()

	metadata := make([]database.WorkspaceResourceMetadatum, 0)
	id := int64(1)
	if len(q.workspaceResourceMetadata) > 0 {
		id = q.workspaceResourceMetadata[len(q.workspaceResourceMetadata)-1].ID
	}
	for index, key := range arg.Key {
		id++
		value := arg.Value[index]
		metadata = append(metadata, database.WorkspaceResourceMetadatum{
			ID:                  id,
			WorkspaceResourceID: arg.WorkspaceResourceID,
			Key:                 key,
			Value: sql.NullString{
				String: value,
				Valid:  value != "",
			},
			Sensitive: arg.Sensitive[index],
		})
	}
	q.workspaceResourceMetadata = append(q.workspaceResourceMetadata, metadata...)
	return metadata, nil
}

func (q *FakeQuerier) RegisterWorkspaceProxy(_ context.Context, arg database.RegisterWorkspaceProxyParams) (database.WorkspaceProxy, error) {
	q.mutex.Lock()
	defer q.mutex.Unlock()

	for i, p := range q.workspaceProxies {
		if p.ID == arg.ID {
			p.Url = arg.Url
			p.WildcardHostname = arg.WildcardHostname
			p.DerpEnabled = arg.DerpEnabled
			p.DerpOnly = arg.DerpOnly
			p.Version = arg.Version
			p.UpdatedAt = dbtime.Now()
			q.workspaceProxies[i] = p
			return p, nil
		}
	}
	return database.WorkspaceProxy{}, sql.ErrNoRows
}

func (q *FakeQuerier) RevokeDBCryptKey(_ context.Context, activeKeyDigest string) error {
	q.mutex.Lock()
	defer q.mutex.Unlock()

	for i := range q.dbcryptKeys {
		key := q.dbcryptKeys[i]

		// Is the key already revoked?
		if !key.ActiveKeyDigest.Valid {
			continue
		}

		if key.ActiveKeyDigest.String != activeKeyDigest {
			continue
		}

		// Check for foreign key constraints.
		for _, ul := range q.userLinks {
			if (ul.OAuthAccessTokenKeyID.Valid && ul.OAuthAccessTokenKeyID.String == activeKeyDigest) ||
				(ul.OAuthRefreshTokenKeyID.Valid && ul.OAuthRefreshTokenKeyID.String == activeKeyDigest) {
				return errForeignKeyConstraint
			}
		}
		for _, gal := range q.externalAuthLinks {
			if (gal.OAuthAccessTokenKeyID.Valid && gal.OAuthAccessTokenKeyID.String == activeKeyDigest) ||
				(gal.OAuthRefreshTokenKeyID.Valid && gal.OAuthRefreshTokenKeyID.String == activeKeyDigest) {
				return errForeignKeyConstraint
			}
		}

		// Revoke the key.
		q.dbcryptKeys[i].RevokedAt = sql.NullTime{Time: dbtime.Now(), Valid: true}
		q.dbcryptKeys[i].RevokedKeyDigest = sql.NullString{String: key.ActiveKeyDigest.String, Valid: true}
		q.dbcryptKeys[i].ActiveKeyDigest = sql.NullString{}
		return nil
	}

	return sql.ErrNoRows
}

func (*FakeQuerier) TryAcquireLock(_ context.Context, _ int64) (bool, error) {
	return false, xerrors.New("TryAcquireLock must only be called within a transaction")
}

func (q *FakeQuerier) UnarchiveTemplateVersion(_ context.Context, arg database.UnarchiveTemplateVersionParams) error {
	err := validateDatabaseType(arg)
	if err != nil {
		return err
	}
	q.mutex.Lock()
	defer q.mutex.Unlock()

	for i, v := range q.data.templateVersions {
		if v.ID == arg.TemplateVersionID {
			v.Archived = false
			v.UpdatedAt = arg.UpdatedAt
			q.data.templateVersions[i] = v
			return nil
		}
	}

	return sql.ErrNoRows
}

func (q *FakeQuerier) UpdateAPIKeyByID(_ context.Context, arg database.UpdateAPIKeyByIDParams) error {
	if err := validateDatabaseType(arg); err != nil {
		return err
	}

	q.mutex.Lock()
	defer q.mutex.Unlock()

	for index, apiKey := range q.apiKeys {
		if apiKey.ID != arg.ID {
			continue
		}
		apiKey.LastUsed = arg.LastUsed
		apiKey.ExpiresAt = arg.ExpiresAt
		apiKey.IPAddress = arg.IPAddress
		q.apiKeys[index] = apiKey
		return nil
	}
	return sql.ErrNoRows
}

func (q *FakeQuerier) UpdateExternalAuthLink(_ context.Context, arg database.UpdateExternalAuthLinkParams) (database.ExternalAuthLink, error) {
	if err := validateDatabaseType(arg); err != nil {
		return database.ExternalAuthLink{}, err
	}

	q.mutex.Lock()
	defer q.mutex.Unlock()
	for index, gitAuthLink := range q.externalAuthLinks {
		if gitAuthLink.ProviderID != arg.ProviderID {
			continue
		}
		if gitAuthLink.UserID != arg.UserID {
			continue
		}
		gitAuthLink.UpdatedAt = arg.UpdatedAt
		gitAuthLink.OAuthAccessToken = arg.OAuthAccessToken
		gitAuthLink.OAuthAccessTokenKeyID = arg.OAuthAccessTokenKeyID
		gitAuthLink.OAuthRefreshToken = arg.OAuthRefreshToken
		gitAuthLink.OAuthRefreshTokenKeyID = arg.OAuthRefreshTokenKeyID
		gitAuthLink.OAuthExpiry = arg.OAuthExpiry
		gitAuthLink.OAuthExtra = arg.OAuthExtra
		q.externalAuthLinks[index] = gitAuthLink

		return gitAuthLink, nil
	}
	return database.ExternalAuthLink{}, sql.ErrNoRows
}

func (q *FakeQuerier) UpdateGitSSHKey(_ context.Context, arg database.UpdateGitSSHKeyParams) (database.GitSSHKey, error) {
	if err := validateDatabaseType(arg); err != nil {
		return database.GitSSHKey{}, err
	}

	q.mutex.Lock()
	defer q.mutex.Unlock()

	for index, key := range q.gitSSHKey {
		if key.UserID != arg.UserID {
			continue
		}
		key.UpdatedAt = arg.UpdatedAt
		key.PrivateKey = arg.PrivateKey
		key.PublicKey = arg.PublicKey
		q.gitSSHKey[index] = key
		return key, nil
	}
	return database.GitSSHKey{}, sql.ErrNoRows
}

func (q *FakeQuerier) UpdateGroupByID(_ context.Context, arg database.UpdateGroupByIDParams) (database.Group, error) {
	if err := validateDatabaseType(arg); err != nil {
		return database.Group{}, err
	}

	q.mutex.Lock()
	defer q.mutex.Unlock()

	for i, group := range q.groups {
		if group.ID == arg.ID {
			group.DisplayName = arg.DisplayName
			group.Name = arg.Name
			group.AvatarURL = arg.AvatarURL
			group.QuotaAllowance = arg.QuotaAllowance
			q.groups[i] = group
			return group, nil
		}
	}
	return database.Group{}, sql.ErrNoRows
}

func (q *FakeQuerier) UpdateInactiveUsersToDormant(_ context.Context, params database.UpdateInactiveUsersToDormantParams) ([]database.UpdateInactiveUsersToDormantRow, error) {
	q.mutex.Lock()
	defer q.mutex.Unlock()

	var updated []database.UpdateInactiveUsersToDormantRow
	for index, user := range q.users {
		if user.Status == database.UserStatusActive && user.LastSeenAt.Before(params.LastSeenAfter) {
			q.users[index].Status = database.UserStatusDormant
			q.users[index].UpdatedAt = params.UpdatedAt
			updated = append(updated, database.UpdateInactiveUsersToDormantRow{
				ID:         user.ID,
				Email:      user.Email,
				LastSeenAt: user.LastSeenAt,
			})
		}
	}

	if len(updated) == 0 {
		return nil, sql.ErrNoRows
	}
	return updated, nil
}

func (q *FakeQuerier) UpdateMemberRoles(_ context.Context, arg database.UpdateMemberRolesParams) (database.OrganizationMember, error) {
	if err := validateDatabaseType(arg); err != nil {
		return database.OrganizationMember{}, err
	}

	q.mutex.Lock()
	defer q.mutex.Unlock()

	for i, mem := range q.organizationMembers {
		if mem.UserID == arg.UserID && mem.OrganizationID == arg.OrgID {
			uniqueRoles := make([]string, 0, len(arg.GrantedRoles))
			exist := make(map[string]struct{})
			for _, r := range arg.GrantedRoles {
				if _, ok := exist[r]; ok {
					continue
				}
				exist[r] = struct{}{}
				uniqueRoles = append(uniqueRoles, r)
			}
			sort.Strings(uniqueRoles)

			mem.Roles = uniqueRoles
			q.organizationMembers[i] = mem
			return mem, nil
		}
	}

	return database.OrganizationMember{}, sql.ErrNoRows
}

<<<<<<< HEAD
func (q *FakeQuerier) UpdateOAuth2ProviderAppByID(_ context.Context, arg database.UpdateOAuth2ProviderAppByIDParams) (database.OAuth2ProviderApp, error) {
	err := validateDatabaseType(arg)
	if err != nil {
		return database.OAuth2ProviderApp{}, err
=======
func (q *FakeQuerier) UpdateProvisionerDaemonLastSeenAt(_ context.Context, arg database.UpdateProvisionerDaemonLastSeenAtParams) error {
	err := validateDatabaseType(arg)
	if err != nil {
		return err
>>>>>>> e84d8935
	}

	q.mutex.Lock()
	defer q.mutex.Unlock()

<<<<<<< HEAD
	for _, app := range q.oauth2ProviderApps {
		if app.Name == arg.Name && app.ID != arg.ID {
			return database.OAuth2ProviderApp{}, errDuplicateKey
		}
	}

	for index, app := range q.oauth2ProviderApps {
		if app.ID == arg.ID {
			newApp := database.OAuth2ProviderApp{
				ID:          arg.ID,
				CreatedAt:   app.CreatedAt,
				UpdatedAt:   arg.UpdatedAt,
				Name:        arg.Name,
				Icon:        arg.Icon,
				CallbackURL: arg.CallbackURL,
			}
			q.oauth2ProviderApps[index] = newApp
			return newApp, nil
		}
	}
	return database.OAuth2ProviderApp{}, sql.ErrNoRows
}

func (q *FakeQuerier) UpdateOAuth2ProviderAppSecretByID(_ context.Context, arg database.UpdateOAuth2ProviderAppSecretByIDParams) (database.OAuth2ProviderAppSecret, error) {
	err := validateDatabaseType(arg)
	if err != nil {
		return database.OAuth2ProviderAppSecret{}, err
	}

	q.mutex.Lock()
	defer q.mutex.Unlock()

	for index, secret := range q.oauth2ProviderAppSecrets {
		if secret.ID == arg.ID {
			newSecret := database.OAuth2ProviderAppSecret{
				ID:            arg.ID,
				CreatedAt:     secret.CreatedAt,
				HashedSecret:  secret.HashedSecret,
				DisplaySecret: secret.DisplaySecret,
				AppID:         secret.AppID,
				LastUsedAt:    arg.LastUsedAt,
			}
			q.oauth2ProviderAppSecrets[index] = newSecret
			return newSecret, nil
		}
	}
	return database.OAuth2ProviderAppSecret{}, sql.ErrNoRows
=======
	for idx := range q.provisionerDaemons {
		if q.provisionerDaemons[idx].ID != arg.ID {
			continue
		}
		if q.provisionerDaemons[idx].LastSeenAt.Time.After(arg.LastSeenAt.Time) {
			continue
		}
		q.provisionerDaemons[idx].LastSeenAt = arg.LastSeenAt
		return nil
	}
	return sql.ErrNoRows
>>>>>>> e84d8935
}

func (q *FakeQuerier) UpdateProvisionerJobByID(_ context.Context, arg database.UpdateProvisionerJobByIDParams) error {
	if err := validateDatabaseType(arg); err != nil {
		return err
	}

	q.mutex.Lock()
	defer q.mutex.Unlock()

	for index, job := range q.provisionerJobs {
		if arg.ID != job.ID {
			continue
		}
		job.UpdatedAt = arg.UpdatedAt
		job.JobStatus = provisonerJobStatus(job)
		q.provisionerJobs[index] = job
		return nil
	}
	return sql.ErrNoRows
}

func (q *FakeQuerier) UpdateProvisionerJobWithCancelByID(_ context.Context, arg database.UpdateProvisionerJobWithCancelByIDParams) error {
	if err := validateDatabaseType(arg); err != nil {
		return err
	}

	q.mutex.Lock()
	defer q.mutex.Unlock()

	for index, job := range q.provisionerJobs {
		if arg.ID != job.ID {
			continue
		}
		job.CanceledAt = arg.CanceledAt
		job.CompletedAt = arg.CompletedAt
		job.JobStatus = provisonerJobStatus(job)
		q.provisionerJobs[index] = job
		return nil
	}
	return sql.ErrNoRows
}

func (q *FakeQuerier) UpdateProvisionerJobWithCompleteByID(_ context.Context, arg database.UpdateProvisionerJobWithCompleteByIDParams) error {
	if err := validateDatabaseType(arg); err != nil {
		return err
	}

	q.mutex.Lock()
	defer q.mutex.Unlock()

	for index, job := range q.provisionerJobs {
		if arg.ID != job.ID {
			continue
		}
		job.UpdatedAt = arg.UpdatedAt
		job.CompletedAt = arg.CompletedAt
		job.Error = arg.Error
		job.ErrorCode = arg.ErrorCode
		job.JobStatus = provisonerJobStatus(job)
		q.provisionerJobs[index] = job
		return nil
	}
	return sql.ErrNoRows
}

func (q *FakeQuerier) UpdateReplica(_ context.Context, arg database.UpdateReplicaParams) (database.Replica, error) {
	if err := validateDatabaseType(arg); err != nil {
		return database.Replica{}, err
	}

	q.mutex.Lock()
	defer q.mutex.Unlock()

	for index, replica := range q.replicas {
		if replica.ID != arg.ID {
			continue
		}
		replica.Hostname = arg.Hostname
		replica.StartedAt = arg.StartedAt
		replica.StoppedAt = arg.StoppedAt
		replica.UpdatedAt = arg.UpdatedAt
		replica.RelayAddress = arg.RelayAddress
		replica.RegionID = arg.RegionID
		replica.Version = arg.Version
		replica.Error = arg.Error
		replica.DatabaseLatency = arg.DatabaseLatency
		replica.Primary = arg.Primary
		q.replicas[index] = replica
		return replica, nil
	}
	return database.Replica{}, sql.ErrNoRows
}

func (q *FakeQuerier) UpdateTemplateACLByID(_ context.Context, arg database.UpdateTemplateACLByIDParams) error {
	if err := validateDatabaseType(arg); err != nil {
		return err
	}

	q.mutex.Lock()
	defer q.mutex.Unlock()

	for i, template := range q.templates {
		if template.ID == arg.ID {
			template.GroupACL = arg.GroupACL
			template.UserACL = arg.UserACL

			q.templates[i] = template
			return nil
		}
	}

	return sql.ErrNoRows
}

func (q *FakeQuerier) UpdateTemplateAccessControlByID(_ context.Context, arg database.UpdateTemplateAccessControlByIDParams) error {
	if err := validateDatabaseType(arg); err != nil {
		return err
	}

	q.mutex.Lock()
	defer q.mutex.Unlock()

	for idx, tpl := range q.templates {
		if tpl.ID != arg.ID {
			continue
		}
		q.templates[idx].RequireActiveVersion = arg.RequireActiveVersion
		q.templates[idx].Deprecated = arg.Deprecated
		return nil
	}

	return sql.ErrNoRows
}

func (q *FakeQuerier) UpdateTemplateActiveVersionByID(_ context.Context, arg database.UpdateTemplateActiveVersionByIDParams) error {
	if err := validateDatabaseType(arg); err != nil {
		return err
	}

	q.mutex.Lock()
	defer q.mutex.Unlock()

	for index, template := range q.templates {
		if template.ID != arg.ID {
			continue
		}
		template.ActiveVersionID = arg.ActiveVersionID
		template.UpdatedAt = arg.UpdatedAt
		q.templates[index] = template
		return nil
	}
	return sql.ErrNoRows
}

func (q *FakeQuerier) UpdateTemplateDeletedByID(_ context.Context, arg database.UpdateTemplateDeletedByIDParams) error {
	if err := validateDatabaseType(arg); err != nil {
		return err
	}

	q.mutex.Lock()
	defer q.mutex.Unlock()

	for index, template := range q.templates {
		if template.ID != arg.ID {
			continue
		}
		template.Deleted = arg.Deleted
		template.UpdatedAt = arg.UpdatedAt
		q.templates[index] = template
		return nil
	}
	return sql.ErrNoRows
}

func (q *FakeQuerier) UpdateTemplateMetaByID(_ context.Context, arg database.UpdateTemplateMetaByIDParams) error {
	if err := validateDatabaseType(arg); err != nil {
		return err
	}

	q.mutex.Lock()
	defer q.mutex.Unlock()

	for idx, tpl := range q.templates {
		if tpl.ID != arg.ID {
			continue
		}
		tpl.UpdatedAt = dbtime.Now()
		tpl.Name = arg.Name
		tpl.DisplayName = arg.DisplayName
		tpl.Description = arg.Description
		tpl.Icon = arg.Icon
		q.templates[idx] = tpl
		return nil
	}

	return sql.ErrNoRows
}

func (q *FakeQuerier) UpdateTemplateScheduleByID(_ context.Context, arg database.UpdateTemplateScheduleByIDParams) error {
	if err := validateDatabaseType(arg); err != nil {
		return err
	}

	q.mutex.Lock()
	defer q.mutex.Unlock()

	for idx, tpl := range q.templates {
		if tpl.ID != arg.ID {
			continue
		}
		tpl.AllowUserAutostart = arg.AllowUserAutostart
		tpl.AllowUserAutostop = arg.AllowUserAutostop
		tpl.UpdatedAt = dbtime.Now()
		tpl.DefaultTTL = arg.DefaultTTL
		tpl.UseMaxTtl = arg.UseMaxTtl
		tpl.MaxTTL = arg.MaxTTL
		tpl.AutostopRequirementDaysOfWeek = arg.AutostopRequirementDaysOfWeek
		tpl.AutostopRequirementWeeks = arg.AutostopRequirementWeeks
		tpl.AutostartBlockDaysOfWeek = arg.AutostartBlockDaysOfWeek
		tpl.FailureTTL = arg.FailureTTL
		tpl.TimeTilDormant = arg.TimeTilDormant
		tpl.TimeTilDormantAutoDelete = arg.TimeTilDormantAutoDelete
		q.templates[idx] = tpl
		return nil
	}

	return sql.ErrNoRows
}

func (q *FakeQuerier) UpdateTemplateVersionByID(_ context.Context, arg database.UpdateTemplateVersionByIDParams) error {
	if err := validateDatabaseType(arg); err != nil {
		return err
	}

	q.mutex.Lock()
	defer q.mutex.Unlock()

	for index, templateVersion := range q.templateVersions {
		if templateVersion.ID != arg.ID {
			continue
		}
		templateVersion.TemplateID = arg.TemplateID
		templateVersion.UpdatedAt = arg.UpdatedAt
		templateVersion.Name = arg.Name
		templateVersion.Message = arg.Message
		q.templateVersions[index] = templateVersion
		return nil
	}
	return sql.ErrNoRows
}

func (q *FakeQuerier) UpdateTemplateVersionDescriptionByJobID(_ context.Context, arg database.UpdateTemplateVersionDescriptionByJobIDParams) error {
	if err := validateDatabaseType(arg); err != nil {
		return err
	}

	q.mutex.Lock()
	defer q.mutex.Unlock()

	for index, templateVersion := range q.templateVersions {
		if templateVersion.JobID != arg.JobID {
			continue
		}
		templateVersion.Readme = arg.Readme
		templateVersion.UpdatedAt = arg.UpdatedAt
		q.templateVersions[index] = templateVersion
		return nil
	}
	return sql.ErrNoRows
}

func (q *FakeQuerier) UpdateTemplateVersionExternalAuthProvidersByJobID(_ context.Context, arg database.UpdateTemplateVersionExternalAuthProvidersByJobIDParams) error {
	if err := validateDatabaseType(arg); err != nil {
		return err
	}

	q.mutex.Lock()
	defer q.mutex.Unlock()

	for index, templateVersion := range q.templateVersions {
		if templateVersion.JobID != arg.JobID {
			continue
		}
		templateVersion.ExternalAuthProviders = arg.ExternalAuthProviders
		templateVersion.UpdatedAt = arg.UpdatedAt
		q.templateVersions[index] = templateVersion
		return nil
	}
	return sql.ErrNoRows
}

func (q *FakeQuerier) UpdateTemplateWorkspacesLastUsedAt(_ context.Context, arg database.UpdateTemplateWorkspacesLastUsedAtParams) error {
	err := validateDatabaseType(arg)
	if err != nil {
		return err
	}

	q.mutex.Lock()
	defer q.mutex.Unlock()

	for i, ws := range q.workspaces {
		if ws.TemplateID != arg.TemplateID {
			continue
		}
		ws.LastUsedAt = arg.LastUsedAt
		q.workspaces[i] = ws
	}

	return nil
}

func (q *FakeQuerier) UpdateUserAppearanceSettings(_ context.Context, arg database.UpdateUserAppearanceSettingsParams) (database.User, error) {
	err := validateDatabaseType(arg)
	if err != nil {
		return database.User{}, err
	}

	q.mutex.Lock()
	defer q.mutex.Unlock()

	for index, user := range q.users {
		if user.ID != arg.ID {
			continue
		}
		user.ThemePreference = arg.ThemePreference
		q.users[index] = user
		return user, nil
	}
	return database.User{}, sql.ErrNoRows
}

func (q *FakeQuerier) UpdateUserDeletedByID(_ context.Context, params database.UpdateUserDeletedByIDParams) error {
	if err := validateDatabaseType(params); err != nil {
		return err
	}

	q.mutex.Lock()
	defer q.mutex.Unlock()

	for i, u := range q.users {
		if u.ID == params.ID {
			u.Deleted = params.Deleted
			q.users[i] = u
			// NOTE: In the real world, this is done by a trigger.
			i := 0
			for {
				if i >= len(q.apiKeys) {
					break
				}
				k := q.apiKeys[i]
				if k.UserID == u.ID {
					q.apiKeys[i] = q.apiKeys[len(q.apiKeys)-1]
					q.apiKeys = q.apiKeys[:len(q.apiKeys)-1]
					// We removed an element, so decrement
					i--
				}
				i++
			}
			return nil
		}
	}
	return sql.ErrNoRows
}

func (q *FakeQuerier) UpdateUserHashedPassword(_ context.Context, arg database.UpdateUserHashedPasswordParams) error {
	if err := validateDatabaseType(arg); err != nil {
		return err
	}

	q.mutex.Lock()
	defer q.mutex.Unlock()

	for i, user := range q.users {
		if user.ID != arg.ID {
			continue
		}
		user.HashedPassword = arg.HashedPassword
		q.users[i] = user
		return nil
	}
	return sql.ErrNoRows
}

func (q *FakeQuerier) UpdateUserLastSeenAt(_ context.Context, arg database.UpdateUserLastSeenAtParams) (database.User, error) {
	if err := validateDatabaseType(arg); err != nil {
		return database.User{}, err
	}

	q.mutex.Lock()
	defer q.mutex.Unlock()

	for index, user := range q.users {
		if user.ID != arg.ID {
			continue
		}
		user.LastSeenAt = arg.LastSeenAt
		user.UpdatedAt = arg.UpdatedAt
		q.users[index] = user
		return user, nil
	}
	return database.User{}, sql.ErrNoRows
}

func (q *FakeQuerier) UpdateUserLink(_ context.Context, params database.UpdateUserLinkParams) (database.UserLink, error) {
	if err := validateDatabaseType(params); err != nil {
		return database.UserLink{}, err
	}

	q.mutex.Lock()
	defer q.mutex.Unlock()

	for i, link := range q.userLinks {
		if link.UserID == params.UserID && link.LoginType == params.LoginType {
			link.OAuthAccessToken = params.OAuthAccessToken
			link.OAuthAccessTokenKeyID = params.OAuthAccessTokenKeyID
			link.OAuthRefreshToken = params.OAuthRefreshToken
			link.OAuthRefreshTokenKeyID = params.OAuthRefreshTokenKeyID
			link.OAuthExpiry = params.OAuthExpiry
			link.DebugContext = params.DebugContext

			q.userLinks[i] = link
			return link, nil
		}
	}

	return database.UserLink{}, sql.ErrNoRows
}

func (q *FakeQuerier) UpdateUserLinkedID(_ context.Context, params database.UpdateUserLinkedIDParams) (database.UserLink, error) {
	if err := validateDatabaseType(params); err != nil {
		return database.UserLink{}, err
	}

	q.mutex.Lock()
	defer q.mutex.Unlock()

	for i, link := range q.userLinks {
		if link.UserID == params.UserID && link.LoginType == params.LoginType {
			link.LinkedID = params.LinkedID

			q.userLinks[i] = link
			return link, nil
		}
	}

	return database.UserLink{}, sql.ErrNoRows
}

func (q *FakeQuerier) UpdateUserLoginType(_ context.Context, arg database.UpdateUserLoginTypeParams) (database.User, error) {
	if err := validateDatabaseType(arg); err != nil {
		return database.User{}, err
	}

	q.mutex.Lock()
	defer q.mutex.Unlock()

	for i, u := range q.users {
		if u.ID == arg.UserID {
			u.LoginType = arg.NewLoginType
			if arg.NewLoginType != database.LoginTypePassword {
				u.HashedPassword = []byte{}
			}
			q.users[i] = u
			return u, nil
		}
	}
	return database.User{}, sql.ErrNoRows
}

func (q *FakeQuerier) UpdateUserProfile(_ context.Context, arg database.UpdateUserProfileParams) (database.User, error) {
	if err := validateDatabaseType(arg); err != nil {
		return database.User{}, err
	}

	q.mutex.Lock()
	defer q.mutex.Unlock()

	for index, user := range q.users {
		if user.ID != arg.ID {
			continue
		}
		user.Email = arg.Email
		user.Username = arg.Username
		user.AvatarURL = arg.AvatarURL
		q.users[index] = user
		return user, nil
	}
	return database.User{}, sql.ErrNoRows
}

func (q *FakeQuerier) UpdateUserQuietHoursSchedule(_ context.Context, arg database.UpdateUserQuietHoursScheduleParams) (database.User, error) {
	if err := validateDatabaseType(arg); err != nil {
		return database.User{}, err
	}

	q.mutex.Lock()
	defer q.mutex.Unlock()

	for index, user := range q.users {
		if user.ID != arg.ID {
			continue
		}
		user.QuietHoursSchedule = arg.QuietHoursSchedule
		q.users[index] = user
		return user, nil
	}
	return database.User{}, sql.ErrNoRows
}

func (q *FakeQuerier) UpdateUserRoles(_ context.Context, arg database.UpdateUserRolesParams) (database.User, error) {
	if err := validateDatabaseType(arg); err != nil {
		return database.User{}, err
	}

	q.mutex.Lock()
	defer q.mutex.Unlock()

	for index, user := range q.users {
		if user.ID != arg.ID {
			continue
		}

		// Set new roles
		user.RBACRoles = arg.GrantedRoles
		// Remove duplicates and sort
		uniqueRoles := make([]string, 0, len(user.RBACRoles))
		exist := make(map[string]struct{})
		for _, r := range user.RBACRoles {
			if _, ok := exist[r]; ok {
				continue
			}
			exist[r] = struct{}{}
			uniqueRoles = append(uniqueRoles, r)
		}
		sort.Strings(uniqueRoles)
		user.RBACRoles = uniqueRoles

		q.users[index] = user
		return user, nil
	}
	return database.User{}, sql.ErrNoRows
}

func (q *FakeQuerier) UpdateUserStatus(_ context.Context, arg database.UpdateUserStatusParams) (database.User, error) {
	if err := validateDatabaseType(arg); err != nil {
		return database.User{}, err
	}

	q.mutex.Lock()
	defer q.mutex.Unlock()

	for index, user := range q.users {
		if user.ID != arg.ID {
			continue
		}
		user.Status = arg.Status
		user.UpdatedAt = arg.UpdatedAt
		q.users[index] = user
		return user, nil
	}
	return database.User{}, sql.ErrNoRows
}

func (q *FakeQuerier) UpdateWorkspace(_ context.Context, arg database.UpdateWorkspaceParams) (database.Workspace, error) {
	if err := validateDatabaseType(arg); err != nil {
		return database.Workspace{}, err
	}

	q.mutex.Lock()
	defer q.mutex.Unlock()

	for i, workspace := range q.workspaces {
		if workspace.Deleted || workspace.ID != arg.ID {
			continue
		}
		for _, other := range q.workspaces {
			if other.Deleted || other.ID == workspace.ID || workspace.OwnerID != other.OwnerID {
				continue
			}
			if other.Name == arg.Name {
				return database.Workspace{}, errDuplicateKey
			}
		}

		workspace.Name = arg.Name
		q.workspaces[i] = workspace

		return workspace, nil
	}

	return database.Workspace{}, sql.ErrNoRows
}

func (q *FakeQuerier) UpdateWorkspaceAgentConnectionByID(_ context.Context, arg database.UpdateWorkspaceAgentConnectionByIDParams) error {
	if err := validateDatabaseType(arg); err != nil {
		return err
	}

	q.mutex.Lock()
	defer q.mutex.Unlock()

	for index, agent := range q.workspaceAgents {
		if agent.ID != arg.ID {
			continue
		}
		agent.FirstConnectedAt = arg.FirstConnectedAt
		agent.LastConnectedAt = arg.LastConnectedAt
		agent.DisconnectedAt = arg.DisconnectedAt
		agent.UpdatedAt = arg.UpdatedAt
		q.workspaceAgents[index] = agent
		return nil
	}
	return sql.ErrNoRows
}

func (q *FakeQuerier) UpdateWorkspaceAgentLifecycleStateByID(_ context.Context, arg database.UpdateWorkspaceAgentLifecycleStateByIDParams) error {
	if err := validateDatabaseType(arg); err != nil {
		return err
	}

	q.mutex.Lock()
	defer q.mutex.Unlock()
	for i, agent := range q.workspaceAgents {
		if agent.ID == arg.ID {
			agent.LifecycleState = arg.LifecycleState
			agent.StartedAt = arg.StartedAt
			agent.ReadyAt = arg.ReadyAt
			q.workspaceAgents[i] = agent
			return nil
		}
	}
	return sql.ErrNoRows
}

func (q *FakeQuerier) UpdateWorkspaceAgentLogOverflowByID(_ context.Context, arg database.UpdateWorkspaceAgentLogOverflowByIDParams) error {
	if err := validateDatabaseType(arg); err != nil {
		return err
	}

	q.mutex.Lock()
	defer q.mutex.Unlock()
	for i, agent := range q.workspaceAgents {
		if agent.ID == arg.ID {
			agent.LogsOverflowed = arg.LogsOverflowed
			q.workspaceAgents[i] = agent
			return nil
		}
	}
	return sql.ErrNoRows
}

func (q *FakeQuerier) UpdateWorkspaceAgentMetadata(_ context.Context, arg database.UpdateWorkspaceAgentMetadataParams) error {
	q.mutex.Lock()
	defer q.mutex.Unlock()

	for i, m := range q.workspaceAgentMetadata {
		if m.WorkspaceAgentID != arg.WorkspaceAgentID {
			continue
		}
		for j := 0; j < len(arg.Key); j++ {
			if m.Key == arg.Key[j] {
				q.workspaceAgentMetadata[i].Value = arg.Value[j]
				q.workspaceAgentMetadata[i].Error = arg.Error[j]
				q.workspaceAgentMetadata[i].CollectedAt = arg.CollectedAt[j]
				return nil
			}
		}
	}

	return nil
}

func (q *FakeQuerier) UpdateWorkspaceAgentStartupByID(_ context.Context, arg database.UpdateWorkspaceAgentStartupByIDParams) error {
	if err := validateDatabaseType(arg); err != nil {
		return err
	}

	if len(arg.Subsystems) > 0 {
		seen := map[database.WorkspaceAgentSubsystem]struct{}{
			arg.Subsystems[0]: {},
		}
		for i := 1; i < len(arg.Subsystems); i++ {
			s := arg.Subsystems[i]
			if _, ok := seen[s]; ok {
				return xerrors.Errorf("duplicate subsystem %q", s)
			}
			seen[s] = struct{}{}

			if arg.Subsystems[i-1] > arg.Subsystems[i] {
				return xerrors.Errorf("subsystems not sorted: %q > %q", arg.Subsystems[i-1], arg.Subsystems[i])
			}
		}
	}

	q.mutex.Lock()
	defer q.mutex.Unlock()

	for index, agent := range q.workspaceAgents {
		if agent.ID != arg.ID {
			continue
		}

		agent.Version = arg.Version
		agent.APIVersion = arg.APIVersion
		agent.ExpandedDirectory = arg.ExpandedDirectory
		agent.Subsystems = arg.Subsystems
		q.workspaceAgents[index] = agent
		return nil
	}
	return sql.ErrNoRows
}

func (q *FakeQuerier) UpdateWorkspaceAppHealthByID(_ context.Context, arg database.UpdateWorkspaceAppHealthByIDParams) error {
	if err := validateDatabaseType(arg); err != nil {
		return err
	}

	q.mutex.Lock()
	defer q.mutex.Unlock()

	for index, app := range q.workspaceApps {
		if app.ID != arg.ID {
			continue
		}
		app.Health = arg.Health
		q.workspaceApps[index] = app
		return nil
	}
	return sql.ErrNoRows
}

func (q *FakeQuerier) UpdateWorkspaceAutomaticUpdates(_ context.Context, arg database.UpdateWorkspaceAutomaticUpdatesParams) error {
	if err := validateDatabaseType(arg); err != nil {
		return err
	}

	q.mutex.Lock()
	defer q.mutex.Unlock()

	for index, workspace := range q.workspaces {
		if workspace.ID != arg.ID {
			continue
		}
		workspace.AutomaticUpdates = arg.AutomaticUpdates
		q.workspaces[index] = workspace
		return nil
	}

	return sql.ErrNoRows
}

func (q *FakeQuerier) UpdateWorkspaceAutostart(_ context.Context, arg database.UpdateWorkspaceAutostartParams) error {
	if err := validateDatabaseType(arg); err != nil {
		return err
	}

	q.mutex.Lock()
	defer q.mutex.Unlock()

	for index, workspace := range q.workspaces {
		if workspace.ID != arg.ID {
			continue
		}
		workspace.AutostartSchedule = arg.AutostartSchedule
		q.workspaces[index] = workspace
		return nil
	}

	return sql.ErrNoRows
}

func (q *FakeQuerier) UpdateWorkspaceBuildCostByID(_ context.Context, arg database.UpdateWorkspaceBuildCostByIDParams) error {
	if err := validateDatabaseType(arg); err != nil {
		return err
	}

	q.mutex.Lock()
	defer q.mutex.Unlock()

	for index, workspaceBuild := range q.workspaceBuilds {
		if workspaceBuild.ID != arg.ID {
			continue
		}
		workspaceBuild.DailyCost = arg.DailyCost
		q.workspaceBuilds[index] = workspaceBuild
		return nil
	}
	return sql.ErrNoRows
}

func (q *FakeQuerier) UpdateWorkspaceBuildDeadlineByID(_ context.Context, arg database.UpdateWorkspaceBuildDeadlineByIDParams) error {
	err := validateDatabaseType(arg)
	if err != nil {
		return err
	}

	q.mutex.Lock()
	defer q.mutex.Unlock()

	for idx, build := range q.workspaceBuilds {
		if build.ID != arg.ID {
			continue
		}
		build.Deadline = arg.Deadline
		build.MaxDeadline = arg.MaxDeadline
		build.UpdatedAt = arg.UpdatedAt
		q.workspaceBuilds[idx] = build
		return nil
	}

	return sql.ErrNoRows
}

func (q *FakeQuerier) UpdateWorkspaceBuildProvisionerStateByID(_ context.Context, arg database.UpdateWorkspaceBuildProvisionerStateByIDParams) error {
	err := validateDatabaseType(arg)
	if err != nil {
		return err
	}

	q.mutex.Lock()
	defer q.mutex.Unlock()

	for idx, build := range q.workspaceBuilds {
		if build.ID != arg.ID {
			continue
		}
		build.ProvisionerState = arg.ProvisionerState
		build.UpdatedAt = arg.UpdatedAt
		q.workspaceBuilds[idx] = build
		return nil
	}

	return sql.ErrNoRows
}

func (q *FakeQuerier) UpdateWorkspaceDeletedByID(_ context.Context, arg database.UpdateWorkspaceDeletedByIDParams) error {
	if err := validateDatabaseType(arg); err != nil {
		return err
	}

	q.mutex.Lock()
	defer q.mutex.Unlock()

	for index, workspace := range q.workspaces {
		if workspace.ID != arg.ID {
			continue
		}
		workspace.Deleted = arg.Deleted
		q.workspaces[index] = workspace
		return nil
	}
	return sql.ErrNoRows
}

func (q *FakeQuerier) UpdateWorkspaceDormantDeletingAt(_ context.Context, arg database.UpdateWorkspaceDormantDeletingAtParams) (database.Workspace, error) {
	if err := validateDatabaseType(arg); err != nil {
		return database.Workspace{}, err
	}
	q.mutex.Lock()
	defer q.mutex.Unlock()
	for index, workspace := range q.workspaces {
		if workspace.ID != arg.ID {
			continue
		}
		workspace.DormantAt = arg.DormantAt
		if workspace.DormantAt.Time.IsZero() {
			workspace.LastUsedAt = dbtime.Now()
			workspace.DeletingAt = sql.NullTime{}
		}
		if !workspace.DormantAt.Time.IsZero() {
			var template database.TemplateTable
			for _, t := range q.templates {
				if t.ID == workspace.TemplateID {
					template = t
					break
				}
			}
			if template.ID == uuid.Nil {
				return database.Workspace{}, xerrors.Errorf("unable to find workspace template")
			}
			if template.TimeTilDormantAutoDelete > 0 {
				workspace.DeletingAt = sql.NullTime{
					Valid: true,
					Time:  workspace.DormantAt.Time.Add(time.Duration(template.TimeTilDormantAutoDelete)),
				}
			}
		}
		q.workspaces[index] = workspace
		return workspace, nil
	}
	return database.Workspace{}, sql.ErrNoRows
}

func (q *FakeQuerier) UpdateWorkspaceLastUsedAt(_ context.Context, arg database.UpdateWorkspaceLastUsedAtParams) error {
	if err := validateDatabaseType(arg); err != nil {
		return err
	}

	q.mutex.Lock()
	defer q.mutex.Unlock()

	for index, workspace := range q.workspaces {
		if workspace.ID != arg.ID {
			continue
		}
		workspace.LastUsedAt = arg.LastUsedAt
		q.workspaces[index] = workspace
		return nil
	}

	return sql.ErrNoRows
}

func (q *FakeQuerier) UpdateWorkspaceProxy(_ context.Context, arg database.UpdateWorkspaceProxyParams) (database.WorkspaceProxy, error) {
	q.mutex.Lock()
	defer q.mutex.Unlock()

	for _, p := range q.workspaceProxies {
		if p.Name == arg.Name && p.ID != arg.ID {
			return database.WorkspaceProxy{}, errDuplicateKey
		}
	}

	for i, p := range q.workspaceProxies {
		if p.ID == arg.ID {
			p.Name = arg.Name
			p.DisplayName = arg.DisplayName
			p.Icon = arg.Icon
			if len(p.TokenHashedSecret) > 0 {
				p.TokenHashedSecret = arg.TokenHashedSecret
			}
			q.workspaceProxies[i] = p
			return p, nil
		}
	}
	return database.WorkspaceProxy{}, sql.ErrNoRows
}

func (q *FakeQuerier) UpdateWorkspaceProxyDeleted(_ context.Context, arg database.UpdateWorkspaceProxyDeletedParams) error {
	q.mutex.Lock()
	defer q.mutex.Unlock()

	for i, p := range q.workspaceProxies {
		if p.ID == arg.ID {
			p.Deleted = arg.Deleted
			p.UpdatedAt = dbtime.Now()
			q.workspaceProxies[i] = p
			return nil
		}
	}
	return sql.ErrNoRows
}

func (q *FakeQuerier) UpdateWorkspaceTTL(_ context.Context, arg database.UpdateWorkspaceTTLParams) error {
	if err := validateDatabaseType(arg); err != nil {
		return err
	}

	q.mutex.Lock()
	defer q.mutex.Unlock()

	for index, workspace := range q.workspaces {
		if workspace.ID != arg.ID {
			continue
		}
		workspace.Ttl = arg.Ttl
		q.workspaces[index] = workspace
		return nil
	}

	return sql.ErrNoRows
}

func (q *FakeQuerier) UpdateWorkspacesDormantDeletingAtByTemplateID(_ context.Context, arg database.UpdateWorkspacesDormantDeletingAtByTemplateIDParams) error {
	q.mutex.Lock()
	defer q.mutex.Unlock()

	err := validateDatabaseType(arg)
	if err != nil {
		return err
	}

	for i, ws := range q.workspaces {
		if ws.TemplateID != arg.TemplateID {
			continue
		}

		if ws.DormantAt.Time.IsZero() {
			continue
		}

		if !arg.DormantAt.IsZero() {
			ws.DormantAt = sql.NullTime{
				Valid: true,
				Time:  arg.DormantAt,
			}
		}

		deletingAt := sql.NullTime{
			Valid: arg.TimeTilDormantAutodeleteMs > 0,
		}
		if arg.TimeTilDormantAutodeleteMs > 0 {
			deletingAt.Time = ws.DormantAt.Time.Add(time.Duration(arg.TimeTilDormantAutodeleteMs) * time.Millisecond)
		}
		ws.DeletingAt = deletingAt
		q.workspaces[i] = ws
	}

	return nil
}

func (q *FakeQuerier) UpsertAppSecurityKey(_ context.Context, data string) error {
	q.mutex.Lock()
	defer q.mutex.Unlock()

	q.appSecurityKey = data
	return nil
}

func (q *FakeQuerier) UpsertApplicationName(_ context.Context, data string) error {
	q.mutex.RLock()
	defer q.mutex.RUnlock()

	q.applicationName = data
	return nil
}

func (q *FakeQuerier) UpsertDefaultProxy(_ context.Context, arg database.UpsertDefaultProxyParams) error {
	q.defaultProxyDisplayName = arg.DisplayName
	q.defaultProxyIconURL = arg.IconUrl
	return nil
}

func (q *FakeQuerier) UpsertHealthSettings(_ context.Context, data string) error {
	q.mutex.RLock()
	defer q.mutex.RUnlock()

	q.healthSettings = []byte(data)
	return nil
}

func (q *FakeQuerier) UpsertLastUpdateCheck(_ context.Context, data string) error {
	q.mutex.Lock()
	defer q.mutex.Unlock()

	q.lastUpdateCheck = []byte(data)
	return nil
}

func (q *FakeQuerier) UpsertLogoURL(_ context.Context, data string) error {
	q.mutex.RLock()
	defer q.mutex.RUnlock()

	q.logoURL = data
	return nil
}

func (q *FakeQuerier) UpsertOAuthSigningKey(_ context.Context, value string) error {
	q.mutex.Lock()
	defer q.mutex.Unlock()

	q.oauthSigningKey = value
	return nil
}

func (q *FakeQuerier) UpsertProvisionerDaemon(_ context.Context, arg database.UpsertProvisionerDaemonParams) (database.ProvisionerDaemon, error) {
	err := validateDatabaseType(arg)
	if err != nil {
		return database.ProvisionerDaemon{}, err
	}

	q.mutex.Lock()
	defer q.mutex.Unlock()
	for _, d := range q.provisionerDaemons {
		if d.Name == arg.Name {
			if d.Tags[provisionersdk.TagScope] == provisionersdk.ScopeOrganization && arg.Tags[provisionersdk.TagOwner] != "" {
				continue
			}
			if d.Tags[provisionersdk.TagScope] == provisionersdk.ScopeUser && arg.Tags[provisionersdk.TagOwner] != d.Tags[provisionersdk.TagOwner] {
				continue
			}
			d.Provisioners = arg.Provisioners
			d.Tags = maps.Clone(arg.Tags)
			d.Version = arg.Version
			d.LastSeenAt = arg.LastSeenAt
			return d, nil
		}
	}
	d := database.ProvisionerDaemon{
		ID:           uuid.New(),
		CreatedAt:    arg.CreatedAt,
		Name:         arg.Name,
		Provisioners: arg.Provisioners,
		Tags:         maps.Clone(arg.Tags),
		ReplicaID:    uuid.NullUUID{},
		LastSeenAt:   arg.LastSeenAt,
		Version:      arg.Version,
	}
	q.provisionerDaemons = append(q.provisionerDaemons, d)
	return d, nil
}

func (q *FakeQuerier) UpsertServiceBanner(_ context.Context, data string) error {
	q.mutex.RLock()
	defer q.mutex.RUnlock()

	q.serviceBanner = []byte(data)
	return nil
}

func (*FakeQuerier) UpsertTailnetAgent(context.Context, database.UpsertTailnetAgentParams) (database.TailnetAgent, error) {
	return database.TailnetAgent{}, ErrUnimplemented
}

func (*FakeQuerier) UpsertTailnetClient(context.Context, database.UpsertTailnetClientParams) (database.TailnetClient, error) {
	return database.TailnetClient{}, ErrUnimplemented
}

func (*FakeQuerier) UpsertTailnetClientSubscription(context.Context, database.UpsertTailnetClientSubscriptionParams) error {
	return ErrUnimplemented
}

func (*FakeQuerier) UpsertTailnetCoordinator(context.Context, uuid.UUID) (database.TailnetCoordinator, error) {
	return database.TailnetCoordinator{}, ErrUnimplemented
}

func (*FakeQuerier) UpsertTailnetPeer(_ context.Context, arg database.UpsertTailnetPeerParams) (database.TailnetPeer, error) {
	err := validateDatabaseType(arg)
	if err != nil {
		return database.TailnetPeer{}, err
	}

	return database.TailnetPeer{}, ErrUnimplemented
}

func (*FakeQuerier) UpsertTailnetTunnel(_ context.Context, arg database.UpsertTailnetTunnelParams) (database.TailnetTunnel, error) {
	err := validateDatabaseType(arg)
	if err != nil {
		return database.TailnetTunnel{}, err
	}

	return database.TailnetTunnel{}, ErrUnimplemented
}

func (q *FakeQuerier) GetAuthorizedTemplates(ctx context.Context, arg database.GetTemplatesWithFilterParams, prepared rbac.PreparedAuthorized) ([]database.Template, error) {
	if err := validateDatabaseType(arg); err != nil {
		return nil, err
	}

	q.mutex.RLock()
	defer q.mutex.RUnlock()

	// Call this to match the same function calls as the SQL implementation.
	if prepared != nil {
		_, err := prepared.CompileToSQL(ctx, rbac.ConfigWithACL())
		if err != nil {
			return nil, err
		}
	}

	var templates []database.Template
	for _, templateTable := range q.templates {
		template := q.templateWithUserNoLock(templateTable)
		if prepared != nil && prepared.Authorize(ctx, template.RBACObject()) != nil {
			continue
		}

		if template.Deleted != arg.Deleted {
			continue
		}
		if arg.OrganizationID != uuid.Nil && template.OrganizationID != arg.OrganizationID {
			continue
		}

		if arg.ExactName != "" && !strings.EqualFold(template.Name, arg.ExactName) {
			continue
		}
		if arg.Deprecated.Valid && arg.Deprecated.Bool == (template.Deprecated != "") {
			continue
		}

		if len(arg.IDs) > 0 {
			match := false
			for _, id := range arg.IDs {
				if template.ID == id {
					match = true
					break
				}
			}
			if !match {
				continue
			}
		}
		templates = append(templates, template)
	}
	if len(templates) > 0 {
		slices.SortFunc(templates, func(a, b database.Template) int {
			if a.Name != b.Name {
				return slice.Ascending(a.Name, b.Name)
			}
			return slice.Ascending(a.ID.String(), b.ID.String())
		})
		return templates, nil
	}

	return nil, sql.ErrNoRows
}

func (q *FakeQuerier) GetTemplateGroupRoles(_ context.Context, id uuid.UUID) ([]database.TemplateGroup, error) {
	q.mutex.RLock()
	defer q.mutex.RUnlock()

	var template database.TemplateTable
	for _, t := range q.templates {
		if t.ID == id {
			template = t
			break
		}
	}

	if template.ID == uuid.Nil {
		return nil, sql.ErrNoRows
	}

	groups := make([]database.TemplateGroup, 0, len(template.GroupACL))
	for k, v := range template.GroupACL {
		group, err := q.getGroupByIDNoLock(context.Background(), uuid.MustParse(k))
		if err != nil && !xerrors.Is(err, sql.ErrNoRows) {
			return nil, xerrors.Errorf("get group by ID: %w", err)
		}
		// We don't delete groups from the map if they
		// get deleted so just skip.
		if xerrors.Is(err, sql.ErrNoRows) {
			continue
		}

		groups = append(groups, database.TemplateGroup{
			Group:   group,
			Actions: v,
		})
	}

	return groups, nil
}

func (q *FakeQuerier) GetTemplateUserRoles(_ context.Context, id uuid.UUID) ([]database.TemplateUser, error) {
	q.mutex.RLock()
	defer q.mutex.RUnlock()

	var template database.TemplateTable
	for _, t := range q.templates {
		if t.ID == id {
			template = t
			break
		}
	}

	if template.ID == uuid.Nil {
		return nil, sql.ErrNoRows
	}

	users := make([]database.TemplateUser, 0, len(template.UserACL))
	for k, v := range template.UserACL {
		user, err := q.getUserByIDNoLock(uuid.MustParse(k))
		if err != nil && xerrors.Is(err, sql.ErrNoRows) {
			return nil, xerrors.Errorf("get user by ID: %w", err)
		}
		// We don't delete users from the map if they
		// get deleted so just skip.
		if xerrors.Is(err, sql.ErrNoRows) {
			continue
		}

		if user.Deleted || user.Status == database.UserStatusSuspended {
			continue
		}

		users = append(users, database.TemplateUser{
			User:    user,
			Actions: v,
		})
	}

	return users, nil
}

func (q *FakeQuerier) GetAuthorizedWorkspaces(ctx context.Context, arg database.GetWorkspacesParams, prepared rbac.PreparedAuthorized) ([]database.GetWorkspacesRow, error) {
	if err := validateDatabaseType(arg); err != nil {
		return nil, err
	}

	q.mutex.RLock()
	defer q.mutex.RUnlock()

	if prepared != nil {
		// Call this to match the same function calls as the SQL implementation.
		_, err := prepared.CompileToSQL(ctx, rbac.ConfigWithoutACL())
		if err != nil {
			return nil, err
		}
	}

	workspaces := make([]database.Workspace, 0)
	for _, workspace := range q.workspaces {
		if arg.OwnerID != uuid.Nil && workspace.OwnerID != arg.OwnerID {
			continue
		}

		if arg.OwnerUsername != "" {
			owner, err := q.getUserByIDNoLock(workspace.OwnerID)
			if err == nil && !strings.EqualFold(arg.OwnerUsername, owner.Username) {
				continue
			}
		}

		if arg.TemplateName != "" {
			template, err := q.getTemplateByIDNoLock(ctx, workspace.TemplateID)
			if err == nil && !strings.EqualFold(arg.TemplateName, template.Name) {
				continue
			}
		}

		if !arg.Deleted && workspace.Deleted {
			continue
		}

		if arg.Name != "" && !strings.Contains(strings.ToLower(workspace.Name), strings.ToLower(arg.Name)) {
			continue
		}

		if !arg.LastUsedBefore.IsZero() {
			if workspace.LastUsedAt.After(arg.LastUsedBefore) {
				continue
			}
		}

		if !arg.LastUsedAfter.IsZero() {
			if workspace.LastUsedAt.Before(arg.LastUsedAfter) {
				continue
			}
		}

		if arg.Status != "" {
			build, err := q.getLatestWorkspaceBuildByWorkspaceIDNoLock(ctx, workspace.ID)
			if err != nil {
				return nil, xerrors.Errorf("get latest build: %w", err)
			}

			job, err := q.getProvisionerJobByIDNoLock(ctx, build.JobID)
			if err != nil {
				return nil, xerrors.Errorf("get provisioner job: %w", err)
			}

			// This logic should match the logic in the workspace.sql file.
			var statusMatch bool
			switch database.WorkspaceStatus(arg.Status) {
			case database.WorkspaceStatusStarting:
				statusMatch = job.JobStatus == database.ProvisionerJobStatusRunning &&
					build.Transition == database.WorkspaceTransitionStart
			case database.WorkspaceStatusStopping:
				statusMatch = job.JobStatus == database.ProvisionerJobStatusRunning &&
					build.Transition == database.WorkspaceTransitionStop
			case database.WorkspaceStatusDeleting:
				statusMatch = job.JobStatus == database.ProvisionerJobStatusRunning &&
					build.Transition == database.WorkspaceTransitionDelete

			case "started":
				statusMatch = job.JobStatus == database.ProvisionerJobStatusSucceeded &&
					build.Transition == database.WorkspaceTransitionStart
			case database.WorkspaceStatusDeleted:
				statusMatch = job.JobStatus == database.ProvisionerJobStatusSucceeded &&
					build.Transition == database.WorkspaceTransitionDelete
			case database.WorkspaceStatusStopped:
				statusMatch = job.JobStatus == database.ProvisionerJobStatusSucceeded &&
					build.Transition == database.WorkspaceTransitionStop
			case database.WorkspaceStatusRunning:
				statusMatch = job.JobStatus == database.ProvisionerJobStatusSucceeded &&
					build.Transition == database.WorkspaceTransitionStart
			default:
				statusMatch = job.JobStatus == database.ProvisionerJobStatus(arg.Status)
			}
			if !statusMatch {
				continue
			}
		}

		if arg.HasAgent != "" {
			build, err := q.getLatestWorkspaceBuildByWorkspaceIDNoLock(ctx, workspace.ID)
			if err != nil {
				return nil, xerrors.Errorf("get latest build: %w", err)
			}

			job, err := q.getProvisionerJobByIDNoLock(ctx, build.JobID)
			if err != nil {
				return nil, xerrors.Errorf("get provisioner job: %w", err)
			}

			workspaceResources, err := q.getWorkspaceResourcesByJobIDNoLock(ctx, job.ID)
			if err != nil {
				return nil, xerrors.Errorf("get workspace resources: %w", err)
			}

			var workspaceResourceIDs []uuid.UUID
			for _, wr := range workspaceResources {
				workspaceResourceIDs = append(workspaceResourceIDs, wr.ID)
			}

			workspaceAgents, err := q.getWorkspaceAgentsByResourceIDsNoLock(ctx, workspaceResourceIDs)
			if err != nil {
				return nil, xerrors.Errorf("get workspace agents: %w", err)
			}

			var hasAgentMatched bool
			for _, wa := range workspaceAgents {
				if mapAgentStatus(wa, arg.AgentInactiveDisconnectTimeoutSeconds) == arg.HasAgent {
					hasAgentMatched = true
				}
			}

			if !hasAgentMatched {
				continue
			}
		}

		if arg.Dormant && !workspace.DormantAt.Valid {
			continue
		}

		if len(arg.TemplateIDs) > 0 {
			match := false
			for _, id := range arg.TemplateIDs {
				if workspace.TemplateID == id {
					match = true
					break
				}
			}
			if !match {
				continue
			}
		}

		// If the filter exists, ensure the object is authorized.
		if prepared != nil && prepared.Authorize(ctx, workspace.RBACObject()) != nil {
			continue
		}
		workspaces = append(workspaces, workspace)
	}

	// Sort workspaces (ORDER BY)
	isRunning := func(build database.WorkspaceBuild, job database.ProvisionerJob) bool {
		return job.CompletedAt.Valid && !job.CanceledAt.Valid && !job.Error.Valid && build.Transition == database.WorkspaceTransitionStart
	}

	preloadedWorkspaceBuilds := map[uuid.UUID]database.WorkspaceBuild{}
	preloadedProvisionerJobs := map[uuid.UUID]database.ProvisionerJob{}
	preloadedUsers := map[uuid.UUID]database.User{}

	for _, w := range workspaces {
		build, err := q.getLatestWorkspaceBuildByWorkspaceIDNoLock(ctx, w.ID)
		if err == nil {
			preloadedWorkspaceBuilds[w.ID] = build
		} else if !errors.Is(err, sql.ErrNoRows) {
			return nil, xerrors.Errorf("get latest build: %w", err)
		}

		job, err := q.getProvisionerJobByIDNoLock(ctx, build.JobID)
		if err == nil {
			preloadedProvisionerJobs[w.ID] = job
		} else if !errors.Is(err, sql.ErrNoRows) {
			return nil, xerrors.Errorf("get provisioner job: %w", err)
		}

		user, err := q.getUserByIDNoLock(w.OwnerID)
		if err == nil {
			preloadedUsers[w.ID] = user
		} else if !errors.Is(err, sql.ErrNoRows) {
			return nil, xerrors.Errorf("get user: %w", err)
		}
	}

	sort.Slice(workspaces, func(i, j int) bool {
		w1 := workspaces[i]
		w2 := workspaces[j]

		// Order by: running first
		w1IsRunning := isRunning(preloadedWorkspaceBuilds[w1.ID], preloadedProvisionerJobs[w1.ID])
		w2IsRunning := isRunning(preloadedWorkspaceBuilds[w2.ID], preloadedProvisionerJobs[w2.ID])

		if w1IsRunning && !w2IsRunning {
			return true
		}

		if !w1IsRunning && w2IsRunning {
			return false
		}

		// Order by: usernames
		if w1.ID != w2.ID {
			return sort.StringsAreSorted([]string{preloadedUsers[w1.ID].Username, preloadedUsers[w2.ID].Username})
		}

		// Order by: workspace names
		return sort.StringsAreSorted([]string{w1.Name, w2.Name})
	})

	beforePageCount := len(workspaces)

	if arg.Offset > 0 {
		if int(arg.Offset) > len(workspaces) {
			return []database.GetWorkspacesRow{}, nil
		}
		workspaces = workspaces[arg.Offset:]
	}
	if arg.Limit > 0 {
		if int(arg.Limit) > len(workspaces) {
			return q.convertToWorkspaceRowsNoLock(ctx, workspaces, int64(beforePageCount)), nil
		}
		workspaces = workspaces[:arg.Limit]
	}

	return q.convertToWorkspaceRowsNoLock(ctx, workspaces, int64(beforePageCount)), nil
}

func (q *FakeQuerier) GetAuthorizedUsers(ctx context.Context, arg database.GetUsersParams, prepared rbac.PreparedAuthorized) ([]database.GetUsersRow, error) {
	if err := validateDatabaseType(arg); err != nil {
		return nil, err
	}

	// Call this to match the same function calls as the SQL implementation.
	if prepared != nil {
		_, err := prepared.CompileToSQL(ctx, regosql.ConvertConfig{
			VariableConverter: regosql.UserConverter(),
		})
		if err != nil {
			return nil, err
		}
	}

	users, err := q.GetUsers(ctx, arg)
	if err != nil {
		return nil, err
	}

	q.mutex.RLock()
	defer q.mutex.RUnlock()

	filteredUsers := make([]database.GetUsersRow, 0, len(users))
	for _, user := range users {
		// If the filter exists, ensure the object is authorized.
		if prepared != nil && prepared.Authorize(ctx, user.RBACObject()) != nil {
			continue
		}

		filteredUsers = append(filteredUsers, user)
	}
	return filteredUsers, nil
}<|MERGE_RESOLUTION|>--- conflicted
+++ resolved
@@ -6101,23 +6101,15 @@
 	return database.OrganizationMember{}, sql.ErrNoRows
 }
 
-<<<<<<< HEAD
 func (q *FakeQuerier) UpdateOAuth2ProviderAppByID(_ context.Context, arg database.UpdateOAuth2ProviderAppByIDParams) (database.OAuth2ProviderApp, error) {
 	err := validateDatabaseType(arg)
 	if err != nil {
 		return database.OAuth2ProviderApp{}, err
-=======
-func (q *FakeQuerier) UpdateProvisionerDaemonLastSeenAt(_ context.Context, arg database.UpdateProvisionerDaemonLastSeenAtParams) error {
-	err := validateDatabaseType(arg)
-	if err != nil {
-		return err
->>>>>>> e84d8935
-	}
-
-	q.mutex.Lock()
-	defer q.mutex.Unlock()
-
-<<<<<<< HEAD
+	}
+
+	q.mutex.Lock()
+	defer q.mutex.Unlock()
+
 	for _, app := range q.oauth2ProviderApps {
 		if app.Name == arg.Name && app.ID != arg.ID {
 			return database.OAuth2ProviderApp{}, errDuplicateKey
@@ -6165,7 +6157,17 @@
 		}
 	}
 	return database.OAuth2ProviderAppSecret{}, sql.ErrNoRows
-=======
+}
+
+func (q *FakeQuerier) UpdateProvisionerDaemonLastSeenAt(_ context.Context, arg database.UpdateProvisionerDaemonLastSeenAtParams) error {
+	err := validateDatabaseType(arg)
+	if err != nil {
+		return err
+	}
+
+	q.mutex.Lock()
+	defer q.mutex.Unlock()
+
 	for idx := range q.provisionerDaemons {
 		if q.provisionerDaemons[idx].ID != arg.ID {
 			continue
@@ -6177,7 +6179,6 @@
 		return nil
 	}
 	return sql.ErrNoRows
->>>>>>> e84d8935
 }
 
 func (q *FakeQuerier) UpdateProvisionerJobByID(_ context.Context, arg database.UpdateProvisionerJobByIDParams) error {
