package dbmem

import (
	"bytes"
	"context"
	"database/sql"
	"encoding/json"
	"errors"
	"fmt"
	"reflect"
	"regexp"
	"sort"
	"strings"
	"sync"
	"time"

	"github.com/google/uuid"
	"github.com/lib/pq"
	"golang.org/x/exp/constraints"
	"golang.org/x/exp/maps"
	"golang.org/x/exp/slices"
	"golang.org/x/xerrors"

	"github.com/coder/coder/v2/coderd/notifications/types"

	"github.com/coder/coder/v2/coderd/database"
	"github.com/coder/coder/v2/coderd/database/dbtime"
	"github.com/coder/coder/v2/coderd/rbac"
	"github.com/coder/coder/v2/coderd/rbac/regosql"
	"github.com/coder/coder/v2/coderd/util/slice"
	"github.com/coder/coder/v2/coderd/workspaceapps/appurl"
	"github.com/coder/coder/v2/codersdk"
	"github.com/coder/coder/v2/provisionersdk"
)

var validProxyByHostnameRegex = regexp.MustCompile(`^[a-zA-Z0-9._-]+$`)

// A full mapping of error codes from pq v1.10.9 can be found here:
// https://github.com/lib/pq/blob/2a217b94f5ccd3de31aec4152a541b9ff64bed05/error.go#L75
var (
	errForeignKeyConstraint = &pq.Error{
		Code:    "23503", // "foreign_key_violation"
		Message: "update or delete on table violates foreign key constraint",
	}
	errUniqueConstraint = &pq.Error{
		Code:    "23505", // "unique_violation"
		Message: "duplicate key value violates unique constraint",
	}
)

// New returns an in-memory fake of the database.
func New() database.Store {
	q := &FakeQuerier{
		mutex: &sync.RWMutex{},
		data: &data{
			apiKeys:                   make([]database.APIKey, 0),
			organizationMembers:       make([]database.OrganizationMember, 0),
			organizations:             make([]database.Organization, 0),
			users:                     make([]database.User, 0),
			dbcryptKeys:               make([]database.DBCryptKey, 0),
			externalAuthLinks:         make([]database.ExternalAuthLink, 0),
			groups:                    make([]database.Group, 0),
			groupMembers:              make([]database.GroupMemberTable, 0),
			auditLogs:                 make([]database.AuditLog, 0),
			files:                     make([]database.File, 0),
			gitSSHKey:                 make([]database.GitSSHKey, 0),
			notificationMessages:      make([]database.NotificationMessage, 0),
			notificationPreferences:   make([]database.NotificationPreference, 0),
			parameterSchemas:          make([]database.ParameterSchema, 0),
			provisionerDaemons:        make([]database.ProvisionerDaemon, 0),
			provisionerKeys:           make([]database.ProvisionerKey, 0),
			workspaceAgents:           make([]database.WorkspaceAgent, 0),
			provisionerJobLogs:        make([]database.ProvisionerJobLog, 0),
			workspaceResources:        make([]database.WorkspaceResource, 0),
			workspaceResourceMetadata: make([]database.WorkspaceResourceMetadatum, 0),
			provisionerJobs:           make([]database.ProvisionerJob, 0),
			templateVersions:          make([]database.TemplateVersionTable, 0),
			templates:                 make([]database.TemplateTable, 0),
			workspaceAgentStats:       make([]database.WorkspaceAgentStat, 0),
			workspaceAgentLogs:        make([]database.WorkspaceAgentLog, 0),
			workspaceBuilds:           make([]database.WorkspaceBuild, 0),
			workspaceApps:             make([]database.WorkspaceApp, 0),
			workspaces:                make([]database.Workspace, 0),
			licenses:                  make([]database.License, 0),
			workspaceProxies:          make([]database.WorkspaceProxy, 0),
			customRoles:               make([]database.CustomRole, 0),
			locks:                     map[int64]struct{}{},
			runtimeConfig:             map[string]string{},
		},
	}
	// Always start with a default org. Matching migration 198.
	defaultOrg, err := q.InsertOrganization(context.Background(), database.InsertOrganizationParams{
		ID:          uuid.New(),
		Name:        "first-organization",
		DisplayName: "first-organization",
		Description: "Builtin default organization.",
		Icon:        "",
		CreatedAt:   dbtime.Now(),
		UpdatedAt:   dbtime.Now(),
	})
	if err != nil {
		panic(xerrors.Errorf("failed to create default organization: %w", err))
	}

	_, err = q.InsertAllUsersGroup(context.Background(), defaultOrg.ID)
	if err != nil {
		panic(xerrors.Errorf("failed to create default group: %w", err))
	}

	q.defaultProxyDisplayName = "Default"
	q.defaultProxyIconURL = "/emojis/1f3e1.png"

	_, err = q.InsertProvisionerKey(context.Background(), database.InsertProvisionerKeyParams{
		ID:             uuid.MustParse(codersdk.ProvisionerKeyIDBuiltIn),
		OrganizationID: defaultOrg.ID,
		CreatedAt:      dbtime.Now(),
		HashedSecret:   []byte{},
		Name:           codersdk.ProvisionerKeyNameBuiltIn,
		Tags:           map[string]string{},
	})
	if err != nil {
		panic(xerrors.Errorf("failed to create built-in provisioner key: %w", err))
	}
	_, err = q.InsertProvisionerKey(context.Background(), database.InsertProvisionerKeyParams{
		ID:             uuid.MustParse(codersdk.ProvisionerKeyIDUserAuth),
		OrganizationID: defaultOrg.ID,
		CreatedAt:      dbtime.Now(),
		HashedSecret:   []byte{},
		Name:           codersdk.ProvisionerKeyNameUserAuth,
		Tags:           map[string]string{},
	})
	if err != nil {
		panic(xerrors.Errorf("failed to create user-auth provisioner key: %w", err))
	}
	_, err = q.InsertProvisionerKey(context.Background(), database.InsertProvisionerKeyParams{
		ID:             uuid.MustParse(codersdk.ProvisionerKeyIDPSK),
		OrganizationID: defaultOrg.ID,
		CreatedAt:      dbtime.Now(),
		HashedSecret:   []byte{},
		Name:           codersdk.ProvisionerKeyNamePSK,
		Tags:           map[string]string{},
	})
	if err != nil {
		panic(xerrors.Errorf("failed to create psk provisioner key: %w", err))
	}

	return q
}

type rwMutex interface {
	Lock()
	RLock()
	Unlock()
	RUnlock()
}

// inTxMutex is a no op, since inside a transaction we are already locked.
type inTxMutex struct{}

func (inTxMutex) Lock()    {}
func (inTxMutex) RLock()   {}
func (inTxMutex) Unlock()  {}
func (inTxMutex) RUnlock() {}

// FakeQuerier replicates database functionality to enable quick testing.  It's an exported type so that our test code
// can do type checks.
type FakeQuerier struct {
	mutex rwMutex
	*data
}

func (*FakeQuerier) Wrappers() []string {
	return []string{}
}

type fakeTx struct {
	*FakeQuerier
	locks map[int64]struct{}
}

type data struct {
	// Legacy tables
	apiKeys             []database.APIKey
	organizations       []database.Organization
	organizationMembers []database.OrganizationMember
	users               []database.User
	userLinks           []database.UserLink

	// New tables
<<<<<<< HEAD
	workspaceAgentStats             []database.WorkspaceAgentStat
	auditLogs                       []database.AuditLog
	dbcryptKeys                     []database.DBCryptKey
	files                           []database.File
	externalAuthLinks               []database.ExternalAuthLink
	notificationReportGeneratorLogs []database.NotificationReportGeneratorLog
	gitSSHKey                       []database.GitSSHKey
	groupMembers                    []database.GroupMemberTable
	groups                          []database.Group
	jfrogXRayScans                  []database.JfrogXrayScan
	licenses                        []database.License
	notificationMessages            []database.NotificationMessage
	notificationPreferences         []database.NotificationPreference
	oauth2ProviderApps              []database.OAuth2ProviderApp
	oauth2ProviderAppSecrets        []database.OAuth2ProviderAppSecret
	oauth2ProviderAppCodes          []database.OAuth2ProviderAppCode
	oauth2ProviderAppTokens         []database.OAuth2ProviderAppToken
	parameterSchemas                []database.ParameterSchema
	provisionerDaemons              []database.ProvisionerDaemon
	provisionerJobLogs              []database.ProvisionerJobLog
	provisionerJobs                 []database.ProvisionerJob
	provisionerKeys                 []database.ProvisionerKey
	replicas                        []database.Replica
	templateVersions                []database.TemplateVersionTable
	templateVersionParameters       []database.TemplateVersionParameter
	templateVersionVariables        []database.TemplateVersionVariable
	templateVersionWorkspaceTags    []database.TemplateVersionWorkspaceTag
	templates                       []database.TemplateTable
	templateUsageStats              []database.TemplateUsageStat
	workspaceAgents                 []database.WorkspaceAgent
	workspaceAgentMetadata          []database.WorkspaceAgentMetadatum
	workspaceAgentLogs              []database.WorkspaceAgentLog
	workspaceAgentLogSources        []database.WorkspaceAgentLogSource
	workspaceAgentScripts           []database.WorkspaceAgentScript
	workspaceAgentPortShares        []database.WorkspaceAgentPortShare
	workspaceApps                   []database.WorkspaceApp
	workspaceAppStatsLastInsertID   int64
	workspaceAppStats               []database.WorkspaceAppStat
	workspaceBuilds                 []database.WorkspaceBuild
	workspaceBuildParameters        []database.WorkspaceBuildParameter
	workspaceResourceMetadata       []database.WorkspaceResourceMetadatum
	workspaceResources              []database.WorkspaceResource
	workspaces                      []database.Workspace
	workspaceProxies                []database.WorkspaceProxy
	customRoles                     []database.CustomRole
	runtimeConfig                   map[string]string
=======
	workspaceAgentStats           []database.WorkspaceAgentStat
	auditLogs                     []database.AuditLog
	dbcryptKeys                   []database.DBCryptKey
	files                         []database.File
	externalAuthLinks             []database.ExternalAuthLink
	gitSSHKey                     []database.GitSSHKey
	groupMembers                  []database.GroupMemberTable
	groups                        []database.Group
	jfrogXRayScans                []database.JfrogXrayScan
	licenses                      []database.License
	notificationMessages          []database.NotificationMessage
	notificationPreferences       []database.NotificationPreference
	oauth2ProviderApps            []database.OAuth2ProviderApp
	oauth2ProviderAppSecrets      []database.OAuth2ProviderAppSecret
	oauth2ProviderAppCodes        []database.OAuth2ProviderAppCode
	oauth2ProviderAppTokens       []database.OAuth2ProviderAppToken
	parameterSchemas              []database.ParameterSchema
	provisionerDaemons            []database.ProvisionerDaemon
	provisionerJobLogs            []database.ProvisionerJobLog
	provisionerJobs               []database.ProvisionerJob
	provisionerKeys               []database.ProvisionerKey
	replicas                      []database.Replica
	templateVersions              []database.TemplateVersionTable
	templateVersionParameters     []database.TemplateVersionParameter
	templateVersionVariables      []database.TemplateVersionVariable
	templateVersionWorkspaceTags  []database.TemplateVersionWorkspaceTag
	templates                     []database.TemplateTable
	templateUsageStats            []database.TemplateUsageStat
	workspaceAgents               []database.WorkspaceAgent
	workspaceAgentMetadata        []database.WorkspaceAgentMetadatum
	workspaceAgentLogs            []database.WorkspaceAgentLog
	workspaceAgentLogSources      []database.WorkspaceAgentLogSource
	workspaceAgentScripts         []database.WorkspaceAgentScript
	workspaceAgentPortShares      []database.WorkspaceAgentPortShare
	workspaceApps                 []database.WorkspaceApp
	workspaceAppStatsLastInsertID int64
	workspaceAppStats             []database.WorkspaceAppStat
	workspaceBuilds               []database.WorkspaceBuild
	workspaceBuildParameters      []database.WorkspaceBuildParameter
	workspaceResourceMetadata     []database.WorkspaceResourceMetadatum
	workspaceResources            []database.WorkspaceResource
	workspaces                    []database.Workspace
	workspaceProxies              []database.WorkspaceProxy
	customRoles                   []database.CustomRole
	provisionerJobTimings         []database.ProvisionerJobTiming
	runtimeConfig                 map[string]string
>>>>>>> 6ff9a058
	// Locks is a map of lock names. Any keys within the map are currently
	// locked.
	locks                            map[int64]struct{}
	deploymentID                     string
	derpMeshKey                      string
	lastUpdateCheck                  []byte
	announcementBanners              []byte
	healthSettings                   []byte
	notificationsSettings            []byte
	applicationName                  string
	logoURL                          string
	appSecurityKey                   string
	oauthSigningKey                  string
	coordinatorResumeTokenSigningKey string
	lastLicenseID                    int32
	defaultProxyDisplayName          string
	defaultProxyIconURL              string
}

func validateDatabaseTypeWithValid(v reflect.Value) (handled bool, err error) {
	if v.Kind() == reflect.Struct {
		return false, nil
	}

	if v.CanInterface() {
		if !strings.Contains(v.Type().PkgPath(), "coderd/database") {
			return true, nil
		}
		if valid, ok := v.Interface().(interface{ Valid() bool }); ok {
			if !valid.Valid() {
				return true, xerrors.Errorf("invalid %s: %q", v.Type().Name(), v.Interface())
			}
		}
		return true, nil
	}
	return false, nil
}

// validateDatabaseType uses reflect to check if struct properties are types
// with a Valid() bool function set. If so, call it and return an error
// if false.
//
// Note that we only check immediate values and struct fields. We do not
// recurse into nested structs.
func validateDatabaseType(args interface{}) error {
	v := reflect.ValueOf(args)

	// Note: database.Null* types don't have a Valid method, we skip them here
	// because their embedded types may have a Valid method and we don't want
	// to bother with checking both that the Valid field is true and that the
	// type it embeds validates to true. We would need to check:
	//
	//	dbNullEnum.Valid && dbNullEnum.Enum.Valid()
	if strings.HasPrefix(v.Type().Name(), "Null") {
		return nil
	}

	if ok, err := validateDatabaseTypeWithValid(v); ok {
		return err
	}
	switch v.Kind() {
	case reflect.Struct:
		var errs []string
		for i := 0; i < v.NumField(); i++ {
			field := v.Field(i)
			if ok, err := validateDatabaseTypeWithValid(field); ok && err != nil {
				errs = append(errs, fmt.Sprintf("%s.%s: %s", v.Type().Name(), v.Type().Field(i).Name, err.Error()))
			}
		}
		if len(errs) > 0 {
			return xerrors.Errorf("invalid database type fields:\n\t%s", strings.Join(errs, "\n\t"))
		}
	default:
		panic(fmt.Sprintf("unhandled type: %s", v.Type().Name()))
	}
	return nil
}

func newUniqueConstraintError(uc database.UniqueConstraint) *pq.Error {
	newErr := *errUniqueConstraint
	newErr.Constraint = string(uc)

	return &newErr
}

func (*FakeQuerier) Ping(_ context.Context) (time.Duration, error) {
	return 0, nil
}

func (tx *fakeTx) AcquireLock(_ context.Context, id int64) error {
	if _, ok := tx.FakeQuerier.locks[id]; ok {
		return xerrors.Errorf("cannot acquire lock %d: already held", id)
	}
	tx.FakeQuerier.locks[id] = struct{}{}
	tx.locks[id] = struct{}{}
	return nil
}

func (tx *fakeTx) TryAcquireLock(_ context.Context, id int64) (bool, error) {
	if _, ok := tx.FakeQuerier.locks[id]; ok {
		return false, nil
	}
	tx.FakeQuerier.locks[id] = struct{}{}
	tx.locks[id] = struct{}{}
	return true, nil
}

func (tx *fakeTx) releaseLocks() {
	for id := range tx.locks {
		delete(tx.FakeQuerier.locks, id)
	}
	tx.locks = map[int64]struct{}{}
}

// InTx doesn't rollback data properly for in-memory yet.
func (q *FakeQuerier) InTx(fn func(database.Store) error, _ *sql.TxOptions) error {
	q.mutex.Lock()
	defer q.mutex.Unlock()
	tx := &fakeTx{
		FakeQuerier: &FakeQuerier{mutex: inTxMutex{}, data: q.data},
		locks:       map[int64]struct{}{},
	}
	defer tx.releaseLocks()

	return fn(tx)
}

// getUserByIDNoLock is used by other functions in the database fake.
func (q *FakeQuerier) getUserByIDNoLock(id uuid.UUID) (database.User, error) {
	for _, user := range q.users {
		if user.ID == id {
			return user, nil
		}
	}
	return database.User{}, sql.ErrNoRows
}

func convertUsers(users []database.User, count int64) []database.GetUsersRow {
	rows := make([]database.GetUsersRow, len(users))
	for i, u := range users {
		rows[i] = database.GetUsersRow{
			ID:             u.ID,
			Email:          u.Email,
			Username:       u.Username,
			Name:           u.Name,
			HashedPassword: u.HashedPassword,
			CreatedAt:      u.CreatedAt,
			UpdatedAt:      u.UpdatedAt,
			Status:         u.Status,
			RBACRoles:      u.RBACRoles,
			LoginType:      u.LoginType,
			AvatarURL:      u.AvatarURL,
			Deleted:        u.Deleted,
			LastSeenAt:     u.LastSeenAt,
			Count:          count,
		}
	}

	return rows
}

// mapAgentStatus determines the agent status based on different timestamps like created_at, last_connected_at, disconnected_at, etc.
// The function must be in sync with: coderd/workspaceagents.go:convertWorkspaceAgent.
func mapAgentStatus(dbAgent database.WorkspaceAgent, agentInactiveDisconnectTimeoutSeconds int64) string {
	var status string
	connectionTimeout := time.Duration(dbAgent.ConnectionTimeoutSeconds) * time.Second
	switch {
	case !dbAgent.FirstConnectedAt.Valid:
		switch {
		case connectionTimeout > 0 && dbtime.Now().Sub(dbAgent.CreatedAt) > connectionTimeout:
			// If the agent took too long to connect the first time,
			// mark it as timed out.
			status = "timeout"
		default:
			// If the agent never connected, it's waiting for the compute
			// to start up.
			status = "connecting"
		}
	case dbAgent.DisconnectedAt.Time.After(dbAgent.LastConnectedAt.Time):
		// If we've disconnected after our last connection, we know the
		// agent is no longer connected.
		status = "disconnected"
	case dbtime.Now().Sub(dbAgent.LastConnectedAt.Time) > time.Duration(agentInactiveDisconnectTimeoutSeconds)*time.Second:
		// The connection died without updating the last connected.
		status = "disconnected"
	case dbAgent.LastConnectedAt.Valid:
		// The agent should be assumed connected if it's under inactivity timeouts
		// and last connected at has been properly set.
		status = "connected"
	default:
		panic("unknown agent status: " + status)
	}
	return status
}

func (q *FakeQuerier) convertToWorkspaceRowsNoLock(ctx context.Context, workspaces []database.Workspace, count int64, withSummary bool) []database.GetWorkspacesRow { //nolint:revive // withSummary flag ensures the extra technical row
	rows := make([]database.GetWorkspacesRow, 0, len(workspaces))
	for _, w := range workspaces {
		wr := database.GetWorkspacesRow{
			ID:                w.ID,
			CreatedAt:         w.CreatedAt,
			UpdatedAt:         w.UpdatedAt,
			OwnerID:           w.OwnerID,
			OrganizationID:    w.OrganizationID,
			TemplateID:        w.TemplateID,
			Deleted:           w.Deleted,
			Name:              w.Name,
			AutostartSchedule: w.AutostartSchedule,
			Ttl:               w.Ttl,
			LastUsedAt:        w.LastUsedAt,
			DormantAt:         w.DormantAt,
			DeletingAt:        w.DeletingAt,
			Count:             count,
			AutomaticUpdates:  w.AutomaticUpdates,
			Favorite:          w.Favorite,
		}

		for _, t := range q.templates {
			if t.ID == w.TemplateID {
				wr.TemplateName = t.Name
				break
			}
		}

		if build, err := q.getLatestWorkspaceBuildByWorkspaceIDNoLock(ctx, w.ID); err == nil {
			for _, tv := range q.templateVersions {
				if tv.ID == build.TemplateVersionID {
					wr.TemplateVersionID = tv.ID
					wr.TemplateVersionName = sql.NullString{
						Valid:  true,
						String: tv.Name,
					}
					break
				}
			}

			if pj, err := q.getProvisionerJobByIDNoLock(ctx, build.JobID); err == nil {
				wr.LatestBuildStatus = pj.JobStatus
			}

			wr.LatestBuildTransition = build.Transition
		}

		if u, err := q.getUserByIDNoLock(w.OwnerID); err == nil {
			wr.Username = u.Username
		}

		rows = append(rows, wr)
	}
	if withSummary {
		rows = append(rows, database.GetWorkspacesRow{
			Name:  "**TECHNICAL_ROW**",
			Count: count,
		})
	}
	return rows
}

func (q *FakeQuerier) getWorkspaceByIDNoLock(_ context.Context, id uuid.UUID) (database.Workspace, error) {
	for _, workspace := range q.workspaces {
		if workspace.ID == id {
			return workspace, nil
		}
	}
	return database.Workspace{}, sql.ErrNoRows
}

func (q *FakeQuerier) getWorkspaceByAgentIDNoLock(_ context.Context, agentID uuid.UUID) (database.Workspace, error) {
	var agent database.WorkspaceAgent
	for _, _agent := range q.workspaceAgents {
		if _agent.ID == agentID {
			agent = _agent
			break
		}
	}
	if agent.ID == uuid.Nil {
		return database.Workspace{}, sql.ErrNoRows
	}

	var resource database.WorkspaceResource
	for _, _resource := range q.workspaceResources {
		if _resource.ID == agent.ResourceID {
			resource = _resource
			break
		}
	}
	if resource.ID == uuid.Nil {
		return database.Workspace{}, sql.ErrNoRows
	}

	var build database.WorkspaceBuild
	for _, _build := range q.workspaceBuilds {
		if _build.JobID == resource.JobID {
			build = q.workspaceBuildWithUserNoLock(_build)
			break
		}
	}
	if build.ID == uuid.Nil {
		return database.Workspace{}, sql.ErrNoRows
	}

	for _, workspace := range q.workspaces {
		if workspace.ID == build.WorkspaceID {
			return workspace, nil
		}
	}

	return database.Workspace{}, sql.ErrNoRows
}

func (q *FakeQuerier) getWorkspaceBuildByIDNoLock(_ context.Context, id uuid.UUID) (database.WorkspaceBuild, error) {
	for _, build := range q.workspaceBuilds {
		if build.ID == id {
			return q.workspaceBuildWithUserNoLock(build), nil
		}
	}
	return database.WorkspaceBuild{}, sql.ErrNoRows
}

func (q *FakeQuerier) getLatestWorkspaceBuildByWorkspaceIDNoLock(_ context.Context, workspaceID uuid.UUID) (database.WorkspaceBuild, error) {
	var row database.WorkspaceBuild
	var buildNum int32 = -1
	for _, workspaceBuild := range q.workspaceBuilds {
		if workspaceBuild.WorkspaceID == workspaceID && workspaceBuild.BuildNumber > buildNum {
			row = q.workspaceBuildWithUserNoLock(workspaceBuild)
			buildNum = workspaceBuild.BuildNumber
		}
	}
	if buildNum == -1 {
		return database.WorkspaceBuild{}, sql.ErrNoRows
	}
	return row, nil
}

func (q *FakeQuerier) getTemplateByIDNoLock(_ context.Context, id uuid.UUID) (database.Template, error) {
	for _, template := range q.templates {
		if template.ID == id {
			return q.templateWithNameNoLock(template), nil
		}
	}
	return database.Template{}, sql.ErrNoRows
}

func (q *FakeQuerier) templatesWithUserNoLock(tpl []database.TemplateTable) []database.Template {
	cpy := make([]database.Template, 0, len(tpl))
	for _, t := range tpl {
		cpy = append(cpy, q.templateWithNameNoLock(t))
	}
	return cpy
}

func (q *FakeQuerier) templateWithNameNoLock(tpl database.TemplateTable) database.Template {
	var user database.User
	for _, _user := range q.users {
		if _user.ID == tpl.CreatedBy {
			user = _user
			break
		}
	}

	var org database.Organization
	for _, _org := range q.organizations {
		if _org.ID == tpl.OrganizationID {
			org = _org
			break
		}
	}

	var withNames database.Template
	// This is a cheeky way to copy the fields over without explicitly listing them all.
	d, _ := json.Marshal(tpl)
	_ = json.Unmarshal(d, &withNames)
	withNames.CreatedByUsername = user.Username
	withNames.CreatedByAvatarURL = user.AvatarURL
	withNames.OrganizationName = org.Name
	withNames.OrganizationDisplayName = org.DisplayName
	withNames.OrganizationIcon = org.Icon
	return withNames
}

func (q *FakeQuerier) templateVersionWithUserNoLock(tpl database.TemplateVersionTable) database.TemplateVersion {
	var user database.User
	for _, _user := range q.users {
		if _user.ID == tpl.CreatedBy {
			user = _user
			break
		}
	}
	var withUser database.TemplateVersion
	// This is a cheeky way to copy the fields over without explicitly listing them all.
	d, _ := json.Marshal(tpl)
	_ = json.Unmarshal(d, &withUser)
	withUser.CreatedByUsername = user.Username
	withUser.CreatedByAvatarURL = user.AvatarURL
	return withUser
}

func (q *FakeQuerier) workspaceBuildWithUserNoLock(tpl database.WorkspaceBuild) database.WorkspaceBuild {
	var user database.User
	for _, _user := range q.users {
		if _user.ID == tpl.InitiatorID {
			user = _user
			break
		}
	}
	var withUser database.WorkspaceBuild
	// This is a cheeky way to copy the fields over without explicitly listing them all.
	d, _ := json.Marshal(tpl)
	_ = json.Unmarshal(d, &withUser)
	withUser.InitiatorByUsername = user.Username
	withUser.InitiatorByAvatarUrl = user.AvatarURL
	return withUser
}

func (q *FakeQuerier) getTemplateVersionByIDNoLock(_ context.Context, templateVersionID uuid.UUID) (database.TemplateVersion, error) {
	for _, templateVersion := range q.templateVersions {
		if templateVersion.ID != templateVersionID {
			continue
		}
		return q.templateVersionWithUserNoLock(templateVersion), nil
	}
	return database.TemplateVersion{}, sql.ErrNoRows
}

func (q *FakeQuerier) getWorkspaceAgentByIDNoLock(_ context.Context, id uuid.UUID) (database.WorkspaceAgent, error) {
	// The schema sorts this by created at, so we iterate the array backwards.
	for i := len(q.workspaceAgents) - 1; i >= 0; i-- {
		agent := q.workspaceAgents[i]
		if agent.ID == id {
			return agent, nil
		}
	}
	return database.WorkspaceAgent{}, sql.ErrNoRows
}

func (q *FakeQuerier) getWorkspaceAgentsByResourceIDsNoLock(_ context.Context, resourceIDs []uuid.UUID) ([]database.WorkspaceAgent, error) {
	workspaceAgents := make([]database.WorkspaceAgent, 0)
	for _, agent := range q.workspaceAgents {
		for _, resourceID := range resourceIDs {
			if agent.ResourceID != resourceID {
				continue
			}
			workspaceAgents = append(workspaceAgents, agent)
		}
	}
	return workspaceAgents, nil
}

func (q *FakeQuerier) getWorkspaceAppByAgentIDAndSlugNoLock(_ context.Context, arg database.GetWorkspaceAppByAgentIDAndSlugParams) (database.WorkspaceApp, error) {
	for _, app := range q.workspaceApps {
		if app.AgentID != arg.AgentID {
			continue
		}
		if app.Slug != arg.Slug {
			continue
		}
		return app, nil
	}
	return database.WorkspaceApp{}, sql.ErrNoRows
}

func (q *FakeQuerier) getProvisionerJobByIDNoLock(_ context.Context, id uuid.UUID) (database.ProvisionerJob, error) {
	for _, provisionerJob := range q.provisionerJobs {
		if provisionerJob.ID != id {
			continue
		}
		// clone the Tags before returning, since maps are reference types and
		// we don't want the caller to be able to mutate the map we have inside
		// dbmem!
		provisionerJob.Tags = maps.Clone(provisionerJob.Tags)
		return provisionerJob, nil
	}
	return database.ProvisionerJob{}, sql.ErrNoRows
}

func (q *FakeQuerier) getWorkspaceResourcesByJobIDNoLock(_ context.Context, jobID uuid.UUID) ([]database.WorkspaceResource, error) {
	resources := make([]database.WorkspaceResource, 0)
	for _, resource := range q.workspaceResources {
		if resource.JobID != jobID {
			continue
		}
		resources = append(resources, resource)
	}
	return resources, nil
}

func (q *FakeQuerier) getGroupByIDNoLock(_ context.Context, id uuid.UUID) (database.Group, error) {
	for _, group := range q.groups {
		if group.ID == id {
			return group, nil
		}
	}

	return database.Group{}, sql.ErrNoRows
}

// ErrUnimplemented is returned by methods only used by the enterprise/tailnet.pgCoord.  This coordinator explicitly
// depends on  postgres triggers that announce changes on the pubsub.  Implementing support for this in the fake
// database would  strongly couple the FakeQuerier to the pubsub, which is undesirable.  Furthermore, it makes little
// sense to directly  test the pgCoord against anything other than postgres.  The FakeQuerier is designed to allow us to
// test the Coderd  API, and for that kind of test, the in-memory, AGPL tailnet coordinator is sufficient.  Therefore,
// these methods  remain unimplemented in the FakeQuerier.
var ErrUnimplemented = xerrors.New("unimplemented")

func uniqueSortedUUIDs(uuids []uuid.UUID) []uuid.UUID {
	set := make(map[uuid.UUID]struct{})
	for _, id := range uuids {
		set[id] = struct{}{}
	}
	unique := make([]uuid.UUID, 0, len(set))
	for id := range set {
		unique = append(unique, id)
	}
	slices.SortFunc(unique, func(a, b uuid.UUID) int {
		return slice.Ascending(a.String(), b.String())
	})
	return unique
}

func (q *FakeQuerier) getOrganizationMemberNoLock(orgID uuid.UUID) []database.OrganizationMember {
	var members []database.OrganizationMember
	for _, member := range q.organizationMembers {
		if member.OrganizationID == orgID {
			members = append(members, member)
		}
	}

	return members
}

var errUserDeleted = xerrors.New("user deleted")

// getGroupMemberNoLock fetches a group member by user ID and group ID.
func (q *FakeQuerier) getGroupMemberNoLock(ctx context.Context, userID, groupID uuid.UUID) (database.GroupMember, error) {
	groupName := "Everyone"
	orgID := groupID
	groupIsEveryone := q.isEveryoneGroup(groupID)
	if !groupIsEveryone {
		group, err := q.getGroupByIDNoLock(ctx, groupID)
		if err != nil {
			return database.GroupMember{}, err
		}
		groupName = group.Name
		orgID = group.OrganizationID
	}

	user, err := q.getUserByIDNoLock(userID)
	if err != nil {
		return database.GroupMember{}, err
	}
	if user.Deleted {
		return database.GroupMember{}, errUserDeleted
	}

	return database.GroupMember{
		UserID:                 user.ID,
		UserEmail:              user.Email,
		UserUsername:           user.Username,
		UserHashedPassword:     user.HashedPassword,
		UserCreatedAt:          user.CreatedAt,
		UserUpdatedAt:          user.UpdatedAt,
		UserStatus:             user.Status,
		UserRbacRoles:          user.RBACRoles,
		UserLoginType:          user.LoginType,
		UserAvatarUrl:          user.AvatarURL,
		UserDeleted:            user.Deleted,
		UserLastSeenAt:         user.LastSeenAt,
		UserQuietHoursSchedule: user.QuietHoursSchedule,
		UserThemePreference:    user.ThemePreference,
		UserName:               user.Name,
		UserGithubComUserID:    user.GithubComUserID,
		OrganizationID:         orgID,
		GroupName:              groupName,
		GroupID:                groupID,
	}, nil
}

// getEveryoneGroupMembersNoLock fetches all the users in an organization.
func (q *FakeQuerier) getEveryoneGroupMembersNoLock(ctx context.Context, orgID uuid.UUID) []database.GroupMember {
	var (
		everyone   []database.GroupMember
		orgMembers = q.getOrganizationMemberNoLock(orgID)
	)
	for _, member := range orgMembers {
		groupMember, err := q.getGroupMemberNoLock(ctx, member.UserID, orgID)
		if errors.Is(err, errUserDeleted) {
			continue
		}
		if err != nil {
			return nil
		}
		everyone = append(everyone, groupMember)
	}
	return everyone
}

// isEveryoneGroup returns true if the provided ID matches
// an organization ID.
func (q *FakeQuerier) isEveryoneGroup(id uuid.UUID) bool {
	for _, org := range q.organizations {
		if org.ID == id {
			return true
		}
	}
	return false
}

func (q *FakeQuerier) GetActiveDBCryptKeys(_ context.Context) ([]database.DBCryptKey, error) {
	q.mutex.RLock()
	defer q.mutex.RUnlock()
	ks := make([]database.DBCryptKey, 0, len(q.dbcryptKeys))
	for _, k := range q.dbcryptKeys {
		if !k.ActiveKeyDigest.Valid {
			continue
		}
		ks = append([]database.DBCryptKey{}, k)
	}
	return ks, nil
}

func maxTime(t, u time.Time) time.Time {
	if t.After(u) {
		return t
	}
	return u
}

func minTime(t, u time.Time) time.Time {
	if t.Before(u) {
		return t
	}
	return u
}

func provisonerJobStatus(j database.ProvisionerJob) database.ProvisionerJobStatus {
	if isNotNull(j.CompletedAt) {
		if j.Error.String != "" {
			return database.ProvisionerJobStatusFailed
		}
		if isNotNull(j.CanceledAt) {
			return database.ProvisionerJobStatusCanceled
		}
		return database.ProvisionerJobStatusSucceeded
	}

	if isNotNull(j.CanceledAt) {
		return database.ProvisionerJobStatusCanceling
	}
	if isNull(j.StartedAt) {
		return database.ProvisionerJobStatusPending
	}
	return database.ProvisionerJobStatusRunning
}

// isNull is only used in dbmem, so reflect is ok. Use this to make the logic
// look more similar to the postgres.
func isNull(v interface{}) bool {
	return !isNotNull(v)
}

func isNotNull(v interface{}) bool {
	return reflect.ValueOf(v).FieldByName("Valid").Bool()
}

// Took the error from the real database.
var deletedUserLinkError = &pq.Error{
	Severity: "ERROR",
	// "raise_exception" error
	Code:    "P0001",
	Message: "Cannot create user_link for deleted user",
	Where:   "PL/pgSQL function insert_user_links_fail_if_user_deleted() line 7 at RAISE",
	File:    "pl_exec.c",
	Line:    "3864",
	Routine: "exec_stmt_raise",
}

// m1 and m2 are equal iff |m1| = |m2| ^ m2 ⊆ m1
func tagsEqual(m1, m2 map[string]string) bool {
	return len(m1) == len(m2) && tagsSubset(m1, m2)
}

// m2 is a subset of m1 if each key in m1 exists in m2
// with the same value
func tagsSubset(m1, m2 map[string]string) bool {
	for k, v1 := range m1 {
		if v2, found := m2[k]; !found || v1 != v2 {
			return false
		}
	}
	return true
}

// default tags when no tag is specified for a provisioner or job
var tagsUntagged = provisionersdk.MutateTags(uuid.Nil, nil)

func least[T constraints.Ordered](a, b T) T {
	if a < b {
		return a
	}
	return b
}

func (q *FakeQuerier) getLatestWorkspaceAppByTemplateIDUserIDSlugNoLock(ctx context.Context, templateID, userID uuid.UUID, slug string) (database.WorkspaceApp, error) {
	/*
		SELECT
			app.display_name,
			app.icon,
			app.slug
		FROM
			workspace_apps AS app
		JOIN
			workspace_agents AS agent
		ON
			agent.id = app.agent_id
		JOIN
			workspace_resources AS resource
		ON
			resource.id = agent.resource_id
		JOIN
			workspace_builds AS build
		ON
			build.job_id = resource.job_id
		JOIN
			workspaces AS workspace
		ON
			workspace.id = build.workspace_id
		WHERE
			-- Requires lateral join.
			app.slug = app_usage.key
			AND workspace.owner_id = tus.user_id
			AND workspace.template_id = tus.template_id
		ORDER BY
			app.created_at DESC
		LIMIT 1
	*/

	var workspaces []database.Workspace
	for _, w := range q.workspaces {
		if w.TemplateID != templateID || w.OwnerID != userID {
			continue
		}
		workspaces = append(workspaces, w)
	}
	slices.SortFunc(workspaces, func(a, b database.Workspace) int {
		if a.CreatedAt.Before(b.CreatedAt) {
			return 1
		} else if a.CreatedAt.Equal(b.CreatedAt) {
			return 0
		}
		return -1
	})

	for _, workspace := range workspaces {
		build, err := q.getLatestWorkspaceBuildByWorkspaceIDNoLock(ctx, workspace.ID)
		if err != nil {
			continue
		}

		resources, err := q.getWorkspaceResourcesByJobIDNoLock(ctx, build.JobID)
		if err != nil {
			continue
		}
		var resourceIDs []uuid.UUID
		for _, resource := range resources {
			resourceIDs = append(resourceIDs, resource.ID)
		}

		agents, err := q.getWorkspaceAgentsByResourceIDsNoLock(ctx, resourceIDs)
		if err != nil {
			continue
		}

		for _, agent := range agents {
			app, err := q.getWorkspaceAppByAgentIDAndSlugNoLock(ctx, database.GetWorkspaceAppByAgentIDAndSlugParams{
				AgentID: agent.ID,
				Slug:    slug,
			})
			if err != nil {
				continue
			}
			return app, nil
		}
	}

	return database.WorkspaceApp{}, sql.ErrNoRows
}

// getOrganizationByIDNoLock is used by other functions in the database fake.
func (q *FakeQuerier) getOrganizationByIDNoLock(id uuid.UUID) (database.Organization, error) {
	for _, organization := range q.organizations {
		if organization.ID == id {
			return organization, nil
		}
	}
	return database.Organization{}, sql.ErrNoRows
}

func (*FakeQuerier) AcquireLock(_ context.Context, _ int64) error {
	return xerrors.New("AcquireLock must only be called within a transaction")
}

// AcquireNotificationMessages implements the *basic* business logic, but is *not* exhaustive or meant to be 1:1 with
// the real AcquireNotificationMessages query.
func (q *FakeQuerier) AcquireNotificationMessages(_ context.Context, arg database.AcquireNotificationMessagesParams) ([]database.AcquireNotificationMessagesRow, error) {
	err := validateDatabaseType(arg)
	if err != nil {
		return nil, err
	}

	q.mutex.Lock()
	defer q.mutex.Unlock()

	// Shift the first "Count" notifications off the slice (FIFO).
	sz := len(q.notificationMessages)
	if sz > int(arg.Count) {
		sz = int(arg.Count)
	}

	list := q.notificationMessages[:sz]
	q.notificationMessages = q.notificationMessages[sz:]

	var out []database.AcquireNotificationMessagesRow
	for _, nm := range list {
		acquirableStatuses := []database.NotificationMessageStatus{database.NotificationMessageStatusPending, database.NotificationMessageStatusTemporaryFailure}
		if !slices.Contains(acquirableStatuses, nm.Status) {
			continue
		}

		// Mimic mutation in database query.
		nm.UpdatedAt = sql.NullTime{Time: dbtime.Now(), Valid: true}
		nm.Status = database.NotificationMessageStatusLeased
		nm.StatusReason = sql.NullString{String: fmt.Sprintf("Enqueued by notifier %d", arg.NotifierID), Valid: true}
		nm.LeasedUntil = sql.NullTime{Time: dbtime.Now().Add(time.Second * time.Duration(arg.LeaseSeconds)), Valid: true}

		out = append(out, database.AcquireNotificationMessagesRow{
			ID:            nm.ID,
			Payload:       nm.Payload,
			Method:        nm.Method,
			TitleTemplate: "This is a title with {{.Labels.variable}}",
			BodyTemplate:  "This is a body with {{.Labels.variable}}",
			TemplateID:    nm.NotificationTemplateID,
		})
	}

	return out, nil
}

func (q *FakeQuerier) AcquireProvisionerJob(_ context.Context, arg database.AcquireProvisionerJobParams) (database.ProvisionerJob, error) {
	if err := validateDatabaseType(arg); err != nil {
		return database.ProvisionerJob{}, err
	}

	q.mutex.Lock()
	defer q.mutex.Unlock()

	for index, provisionerJob := range q.provisionerJobs {
		if provisionerJob.OrganizationID != arg.OrganizationID {
			continue
		}
		if provisionerJob.StartedAt.Valid {
			continue
		}
		found := false
		for _, provisionerType := range arg.Types {
			if provisionerJob.Provisioner != provisionerType {
				continue
			}
			found = true
			break
		}
		if !found {
			continue
		}
		tags := map[string]string{}
		if arg.Tags != nil {
			err := json.Unmarshal(arg.Tags, &tags)
			if err != nil {
				return provisionerJob, xerrors.Errorf("unmarshal: %w", err)
			}
		}

		// Special case for untagged provisioners: only match untagged jobs.
		// Ref: coderd/database/queries/provisionerjobs.sql:24-30
		// CASE WHEN nested.tags :: jsonb = '{"scope": "organization", "owner": ""}' :: jsonb
		//      THEN nested.tags :: jsonb = @tags :: jsonb
		if tagsEqual(provisionerJob.Tags, tagsUntagged) && !tagsEqual(provisionerJob.Tags, tags) {
			continue
		}
		// ELSE nested.tags :: jsonb <@ @tags :: jsonb
		if !tagsSubset(provisionerJob.Tags, tags) {
			continue
		}
		provisionerJob.StartedAt = arg.StartedAt
		provisionerJob.UpdatedAt = arg.StartedAt.Time
		provisionerJob.WorkerID = arg.WorkerID
		provisionerJob.JobStatus = provisonerJobStatus(provisionerJob)
		q.provisionerJobs[index] = provisionerJob
		// clone the Tags before returning, since maps are reference types and
		// we don't want the caller to be able to mutate the map we have inside
		// dbmem!
		provisionerJob.Tags = maps.Clone(provisionerJob.Tags)
		return provisionerJob, nil
	}
	return database.ProvisionerJob{}, sql.ErrNoRows
}

func (q *FakeQuerier) ActivityBumpWorkspace(ctx context.Context, arg database.ActivityBumpWorkspaceParams) error {
	err := validateDatabaseType(arg)
	if err != nil {
		return err
	}

	q.mutex.Lock()
	defer q.mutex.Unlock()

	workspace, err := q.getWorkspaceByIDNoLock(ctx, arg.WorkspaceID)
	if err != nil {
		return err
	}
	latestBuild, err := q.getLatestWorkspaceBuildByWorkspaceIDNoLock(ctx, arg.WorkspaceID)
	if err != nil {
		return err
	}

	now := dbtime.Now()
	for i := range q.workspaceBuilds {
		if q.workspaceBuilds[i].BuildNumber != latestBuild.BuildNumber {
			continue
		}
		// If the build is not active, do not bump.
		if q.workspaceBuilds[i].Transition != database.WorkspaceTransitionStart {
			return nil
		}
		// If the provisioner job is not completed, do not bump.
		pj, err := q.getProvisionerJobByIDNoLock(ctx, q.workspaceBuilds[i].JobID)
		if err != nil {
			return err
		}
		if !pj.CompletedAt.Valid {
			return nil
		}
		// Do not bump if the deadline is not set.
		if q.workspaceBuilds[i].Deadline.IsZero() {
			return nil
		}

		// Check the template default TTL.
		template, err := q.getTemplateByIDNoLock(ctx, workspace.TemplateID)
		if err != nil {
			return err
		}
		if template.ActivityBump == 0 {
			return nil
		}
		activityBump := time.Duration(template.ActivityBump)

		var ttlDur time.Duration
		if now.Add(activityBump).After(arg.NextAutostart) && arg.NextAutostart.After(now) {
			// Extend to TTL (NOT activity bump)
			add := arg.NextAutostart.Sub(now)
			if workspace.Ttl.Valid && template.AllowUserAutostop {
				add += time.Duration(workspace.Ttl.Int64)
			} else {
				add += time.Duration(template.DefaultTTL)
			}
			ttlDur = add
		} else {
			// Otherwise, default to regular activity bump duration.
			ttlDur = activityBump
		}

		// Only bump if 5% of the deadline has passed.
		ttlDur95 := ttlDur - (ttlDur / 20)
		minBumpDeadline := q.workspaceBuilds[i].Deadline.Add(-ttlDur95)
		if now.Before(minBumpDeadline) {
			return nil
		}

		// Bump.
		newDeadline := now.Add(ttlDur)
		// Never decrease deadlines from a bump
		newDeadline = maxTime(newDeadline, q.workspaceBuilds[i].Deadline)
		q.workspaceBuilds[i].UpdatedAt = now
		if !q.workspaceBuilds[i].MaxDeadline.IsZero() {
			q.workspaceBuilds[i].Deadline = minTime(newDeadline, q.workspaceBuilds[i].MaxDeadline)
		} else {
			q.workspaceBuilds[i].Deadline = newDeadline
		}
		return nil
	}

	return sql.ErrNoRows
}

func (q *FakeQuerier) AllUserIDs(_ context.Context) ([]uuid.UUID, error) {
	q.mutex.RLock()
	defer q.mutex.RUnlock()
	userIDs := make([]uuid.UUID, 0, len(q.users))
	for idx := range q.users {
		userIDs = append(userIDs, q.users[idx].ID)
	}
	return userIDs, nil
}

func (q *FakeQuerier) ArchiveUnusedTemplateVersions(_ context.Context, arg database.ArchiveUnusedTemplateVersionsParams) ([]uuid.UUID, error) {
	err := validateDatabaseType(arg)
	if err != nil {
		return nil, err
	}
	q.mutex.Lock()
	defer q.mutex.Unlock()
	type latestBuild struct {
		Number  int32
		Version uuid.UUID
	}
	latest := make(map[uuid.UUID]latestBuild)

	for _, b := range q.workspaceBuilds {
		v, ok := latest[b.WorkspaceID]
		if ok || b.BuildNumber < v.Number {
			// Not the latest
			continue
		}
		// Ignore deleted workspaces.
		if b.Transition == database.WorkspaceTransitionDelete {
			continue
		}
		latest[b.WorkspaceID] = latestBuild{
			Number:  b.BuildNumber,
			Version: b.TemplateVersionID,
		}
	}

	usedVersions := make(map[uuid.UUID]bool)
	for _, l := range latest {
		usedVersions[l.Version] = true
	}
	for _, tpl := range q.templates {
		usedVersions[tpl.ActiveVersionID] = true
	}

	var archived []uuid.UUID
	for i, v := range q.templateVersions {
		if arg.TemplateVersionID != uuid.Nil {
			if v.ID != arg.TemplateVersionID {
				continue
			}
		}
		if v.Archived {
			continue
		}

		if _, ok := usedVersions[v.ID]; !ok {
			var job *database.ProvisionerJob
			for i, j := range q.provisionerJobs {
				if v.JobID == j.ID {
					job = &q.provisionerJobs[i]
					break
				}
			}

			if arg.JobStatus.Valid {
				if job.JobStatus != arg.JobStatus.ProvisionerJobStatus {
					continue
				}
			}

			if job.JobStatus == database.ProvisionerJobStatusRunning || job.JobStatus == database.ProvisionerJobStatusPending {
				continue
			}

			v.Archived = true
			q.templateVersions[i] = v
			archived = append(archived, v.ID)
		}
	}

	return archived, nil
}

func (q *FakeQuerier) BatchUpdateWorkspaceLastUsedAt(_ context.Context, arg database.BatchUpdateWorkspaceLastUsedAtParams) error {
	err := validateDatabaseType(arg)
	if err != nil {
		return err
	}

	q.mutex.Lock()
	defer q.mutex.Unlock()

	// temporary map to avoid O(q.workspaces*arg.workspaceIds)
	m := make(map[uuid.UUID]struct{})
	for _, id := range arg.IDs {
		m[id] = struct{}{}
	}
	n := 0
	for i := 0; i < len(q.workspaces); i++ {
		if _, found := m[q.workspaces[i].ID]; !found {
			continue
		}
		// WHERE last_used_at < @last_used_at
		if !q.workspaces[i].LastUsedAt.Before(arg.LastUsedAt) {
			continue
		}
		q.workspaces[i].LastUsedAt = arg.LastUsedAt
		n++
	}
	return nil
}

func (*FakeQuerier) BulkMarkNotificationMessagesFailed(_ context.Context, arg database.BulkMarkNotificationMessagesFailedParams) (int64, error) {
	err := validateDatabaseType(arg)
	if err != nil {
		return 0, err
	}
	return int64(len(arg.IDs)), nil
}

func (*FakeQuerier) BulkMarkNotificationMessagesSent(_ context.Context, arg database.BulkMarkNotificationMessagesSentParams) (int64, error) {
	err := validateDatabaseType(arg)
	if err != nil {
		return 0, err
	}
	return int64(len(arg.IDs)), nil
}

func (*FakeQuerier) CleanTailnetCoordinators(_ context.Context) error {
	return ErrUnimplemented
}

func (*FakeQuerier) CleanTailnetLostPeers(context.Context) error {
	return ErrUnimplemented
}

func (*FakeQuerier) CleanTailnetTunnels(context.Context) error {
	return ErrUnimplemented
}

func (q *FakeQuerier) CustomRoles(_ context.Context, arg database.CustomRolesParams) ([]database.CustomRole, error) {
	q.mutex.Lock()
	defer q.mutex.Unlock()

	found := make([]database.CustomRole, 0)
	for _, role := range q.data.customRoles {
		role := role
		if len(arg.LookupRoles) > 0 {
			if !slices.ContainsFunc(arg.LookupRoles, func(pair database.NameOrganizationPair) bool {
				if pair.Name != role.Name {
					return false
				}

				if role.OrganizationID.Valid {
					// Expect org match
					return role.OrganizationID.UUID == pair.OrganizationID
				}
				// Expect no org
				return pair.OrganizationID == uuid.Nil
			}) {
				continue
			}
		}

		if arg.ExcludeOrgRoles && role.OrganizationID.Valid {
			continue
		}

		if arg.OrganizationID != uuid.Nil && role.OrganizationID.UUID != arg.OrganizationID {
			continue
		}

		found = append(found, role)
	}

	return found, nil
}

func (q *FakeQuerier) DeleteAPIKeyByID(_ context.Context, id string) error {
	q.mutex.Lock()
	defer q.mutex.Unlock()

	for index, apiKey := range q.apiKeys {
		if apiKey.ID != id {
			continue
		}
		q.apiKeys[index] = q.apiKeys[len(q.apiKeys)-1]
		q.apiKeys = q.apiKeys[:len(q.apiKeys)-1]
		return nil
	}
	return sql.ErrNoRows
}

func (q *FakeQuerier) DeleteAPIKeysByUserID(_ context.Context, userID uuid.UUID) error {
	q.mutex.Lock()
	defer q.mutex.Unlock()

	for i := len(q.apiKeys) - 1; i >= 0; i-- {
		if q.apiKeys[i].UserID == userID {
			q.apiKeys = append(q.apiKeys[:i], q.apiKeys[i+1:]...)
		}
	}

	return nil
}

func (*FakeQuerier) DeleteAllTailnetClientSubscriptions(_ context.Context, arg database.DeleteAllTailnetClientSubscriptionsParams) error {
	err := validateDatabaseType(arg)
	if err != nil {
		return err
	}

	return ErrUnimplemented
}

func (*FakeQuerier) DeleteAllTailnetTunnels(_ context.Context, arg database.DeleteAllTailnetTunnelsParams) error {
	err := validateDatabaseType(arg)
	if err != nil {
		return err
	}

	return ErrUnimplemented
}

func (q *FakeQuerier) DeleteApplicationConnectAPIKeysByUserID(_ context.Context, userID uuid.UUID) error {
	q.mutex.Lock()
	defer q.mutex.Unlock()

	for i := len(q.apiKeys) - 1; i >= 0; i-- {
		if q.apiKeys[i].UserID == userID && q.apiKeys[i].Scope == database.APIKeyScopeApplicationConnect {
			q.apiKeys = append(q.apiKeys[:i], q.apiKeys[i+1:]...)
		}
	}

	return nil
}

func (*FakeQuerier) DeleteCoordinator(context.Context, uuid.UUID) error {
	return ErrUnimplemented
}

func (q *FakeQuerier) DeleteCustomRole(_ context.Context, arg database.DeleteCustomRoleParams) error {
	err := validateDatabaseType(arg)
	if err != nil {
		return err
	}

	q.mutex.RLock()
	defer q.mutex.RUnlock()

	initial := len(q.data.customRoles)
	q.data.customRoles = slices.DeleteFunc(q.data.customRoles, func(role database.CustomRole) bool {
		return role.OrganizationID.UUID == arg.OrganizationID.UUID && role.Name == arg.Name
	})
	if initial == len(q.data.customRoles) {
		return sql.ErrNoRows
	}

	// Emulate the trigger 'remove_organization_member_custom_role'
	for i, mem := range q.organizationMembers {
		if mem.OrganizationID == arg.OrganizationID.UUID {
			mem.Roles = slices.DeleteFunc(mem.Roles, func(role string) bool {
				return role == arg.Name
			})
			q.organizationMembers[i] = mem
		}
	}
	return nil
}

func (q *FakeQuerier) DeleteExternalAuthLink(_ context.Context, arg database.DeleteExternalAuthLinkParams) error {
	err := validateDatabaseType(arg)
	if err != nil {
		return err
	}

	q.mutex.Lock()
	defer q.mutex.Unlock()

	for index, key := range q.externalAuthLinks {
		if key.UserID != arg.UserID {
			continue
		}
		if key.ProviderID != arg.ProviderID {
			continue
		}
		q.externalAuthLinks[index] = q.externalAuthLinks[len(q.externalAuthLinks)-1]
		q.externalAuthLinks = q.externalAuthLinks[:len(q.externalAuthLinks)-1]
		return nil
	}
	return sql.ErrNoRows
}

func (q *FakeQuerier) DeleteGitSSHKey(_ context.Context, userID uuid.UUID) error {
	q.mutex.Lock()
	defer q.mutex.Unlock()

	for index, key := range q.gitSSHKey {
		if key.UserID != userID {
			continue
		}
		q.gitSSHKey[index] = q.gitSSHKey[len(q.gitSSHKey)-1]
		q.gitSSHKey = q.gitSSHKey[:len(q.gitSSHKey)-1]
		return nil
	}
	return sql.ErrNoRows
}

func (q *FakeQuerier) DeleteGroupByID(_ context.Context, id uuid.UUID) error {
	q.mutex.Lock()
	defer q.mutex.Unlock()

	for i, group := range q.groups {
		if group.ID == id {
			q.groups = append(q.groups[:i], q.groups[i+1:]...)
			return nil
		}
	}

	return sql.ErrNoRows
}

func (q *FakeQuerier) DeleteGroupMemberFromGroup(_ context.Context, arg database.DeleteGroupMemberFromGroupParams) error {
	q.mutex.Lock()
	defer q.mutex.Unlock()

	for i, member := range q.groupMembers {
		if member.UserID == arg.UserID && member.GroupID == arg.GroupID {
			q.groupMembers = append(q.groupMembers[:i], q.groupMembers[i+1:]...)
		}
	}
	return nil
}

func (q *FakeQuerier) DeleteLicense(_ context.Context, id int32) (int32, error) {
	q.mutex.Lock()
	defer q.mutex.Unlock()

	for index, l := range q.licenses {
		if l.ID == id {
			q.licenses[index] = q.licenses[len(q.licenses)-1]
			q.licenses = q.licenses[:len(q.licenses)-1]
			return id, nil
		}
	}
	return 0, sql.ErrNoRows
}

func (q *FakeQuerier) DeleteOAuth2ProviderAppByID(_ context.Context, id uuid.UUID) error {
	q.mutex.Lock()
	defer q.mutex.Unlock()

	index := slices.IndexFunc(q.oauth2ProviderApps, func(app database.OAuth2ProviderApp) bool {
		return app.ID == id
	})

	if index < 0 {
		return sql.ErrNoRows
	}

	q.oauth2ProviderApps[index] = q.oauth2ProviderApps[len(q.oauth2ProviderApps)-1]
	q.oauth2ProviderApps = q.oauth2ProviderApps[:len(q.oauth2ProviderApps)-1]

	// Cascade delete secrets associated with the deleted app.
	var deletedSecretIDs []uuid.UUID
	q.oauth2ProviderAppSecrets = slices.DeleteFunc(q.oauth2ProviderAppSecrets, func(secret database.OAuth2ProviderAppSecret) bool {
		matches := secret.AppID == id
		if matches {
			deletedSecretIDs = append(deletedSecretIDs, secret.ID)
		}
		return matches
	})

	// Cascade delete tokens through the deleted secrets.
	var keyIDsToDelete []string
	q.oauth2ProviderAppTokens = slices.DeleteFunc(q.oauth2ProviderAppTokens, func(token database.OAuth2ProviderAppToken) bool {
		matches := slice.Contains(deletedSecretIDs, token.AppSecretID)
		if matches {
			keyIDsToDelete = append(keyIDsToDelete, token.APIKeyID)
		}
		return matches
	})

	// Cascade delete API keys linked to the deleted tokens.
	q.apiKeys = slices.DeleteFunc(q.apiKeys, func(key database.APIKey) bool {
		return slices.Contains(keyIDsToDelete, key.ID)
	})

	return nil
}

func (q *FakeQuerier) DeleteOAuth2ProviderAppCodeByID(_ context.Context, id uuid.UUID) error {
	q.mutex.Lock()
	defer q.mutex.Unlock()

	for index, code := range q.oauth2ProviderAppCodes {
		if code.ID == id {
			q.oauth2ProviderAppCodes[index] = q.oauth2ProviderAppCodes[len(q.oauth2ProviderAppCodes)-1]
			q.oauth2ProviderAppCodes = q.oauth2ProviderAppCodes[:len(q.oauth2ProviderAppCodes)-1]
			return nil
		}
	}
	return sql.ErrNoRows
}

func (q *FakeQuerier) DeleteOAuth2ProviderAppCodesByAppAndUserID(_ context.Context, arg database.DeleteOAuth2ProviderAppCodesByAppAndUserIDParams) error {
	err := validateDatabaseType(arg)
	if err != nil {
		return err
	}

	q.mutex.Lock()
	defer q.mutex.Unlock()

	for index, code := range q.oauth2ProviderAppCodes {
		if code.AppID == arg.AppID && code.UserID == arg.UserID {
			q.oauth2ProviderAppCodes[index] = q.oauth2ProviderAppCodes[len(q.oauth2ProviderAppCodes)-1]
			q.oauth2ProviderAppCodes = q.oauth2ProviderAppCodes[:len(q.oauth2ProviderAppCodes)-1]
			return nil
		}
	}
	return sql.ErrNoRows
}

func (q *FakeQuerier) DeleteOAuth2ProviderAppSecretByID(_ context.Context, id uuid.UUID) error {
	q.mutex.Lock()
	defer q.mutex.Unlock()

	index := slices.IndexFunc(q.oauth2ProviderAppSecrets, func(secret database.OAuth2ProviderAppSecret) bool {
		return secret.ID == id
	})

	if index < 0 {
		return sql.ErrNoRows
	}

	q.oauth2ProviderAppSecrets[index] = q.oauth2ProviderAppSecrets[len(q.oauth2ProviderAppSecrets)-1]
	q.oauth2ProviderAppSecrets = q.oauth2ProviderAppSecrets[:len(q.oauth2ProviderAppSecrets)-1]

	// Cascade delete tokens created through the deleted secret.
	var keyIDsToDelete []string
	q.oauth2ProviderAppTokens = slices.DeleteFunc(q.oauth2ProviderAppTokens, func(token database.OAuth2ProviderAppToken) bool {
		matches := token.AppSecretID == id
		if matches {
			keyIDsToDelete = append(keyIDsToDelete, token.APIKeyID)
		}
		return matches
	})

	// Cascade delete API keys linked to the deleted tokens.
	q.apiKeys = slices.DeleteFunc(q.apiKeys, func(key database.APIKey) bool {
		return slices.Contains(keyIDsToDelete, key.ID)
	})

	return nil
}

func (q *FakeQuerier) DeleteOAuth2ProviderAppTokensByAppAndUserID(_ context.Context, arg database.DeleteOAuth2ProviderAppTokensByAppAndUserIDParams) error {
	err := validateDatabaseType(arg)
	if err != nil {
		return err
	}

	q.mutex.Lock()
	defer q.mutex.Unlock()

	var keyIDsToDelete []string
	q.oauth2ProviderAppTokens = slices.DeleteFunc(q.oauth2ProviderAppTokens, func(token database.OAuth2ProviderAppToken) bool {
		// Join secrets and keys to see if the token matches.
		secretIdx := slices.IndexFunc(q.oauth2ProviderAppSecrets, func(secret database.OAuth2ProviderAppSecret) bool {
			return secret.ID == token.AppSecretID
		})
		keyIdx := slices.IndexFunc(q.apiKeys, func(key database.APIKey) bool {
			return key.ID == token.APIKeyID
		})
		matches := secretIdx != -1 &&
			q.oauth2ProviderAppSecrets[secretIdx].AppID == arg.AppID &&
			keyIdx != -1 && q.apiKeys[keyIdx].UserID == arg.UserID
		if matches {
			keyIDsToDelete = append(keyIDsToDelete, token.APIKeyID)
		}
		return matches
	})

	// Cascade delete API keys linked to the deleted tokens.
	q.apiKeys = slices.DeleteFunc(q.apiKeys, func(key database.APIKey) bool {
		return slices.Contains(keyIDsToDelete, key.ID)
	})

	return nil
}

func (*FakeQuerier) DeleteOldNotificationMessages(_ context.Context) error {
	return nil
}

func (q *FakeQuerier) DeleteOldProvisionerDaemons(_ context.Context) error {
	q.mutex.Lock()
	defer q.mutex.Unlock()

	now := dbtime.Now()
	weekInterval := 7 * 24 * time.Hour
	weekAgo := now.Add(-weekInterval)

	var validDaemons []database.ProvisionerDaemon
	for _, p := range q.provisionerDaemons {
		if (p.CreatedAt.Before(weekAgo) && !p.LastSeenAt.Valid) || (p.LastSeenAt.Valid && p.LastSeenAt.Time.Before(weekAgo)) {
			continue
		}
		validDaemons = append(validDaemons, p)
	}
	q.provisionerDaemons = validDaemons
	return nil
}

func (q *FakeQuerier) DeleteOldWorkspaceAgentLogs(_ context.Context, threshold time.Time) error {
	q.mutex.Lock()
	defer q.mutex.Unlock()

	/*
		WITH
			latest_builds AS (
				SELECT
					workspace_id, max(build_number) AS max_build_number
				FROM
					workspace_builds
				GROUP BY
					workspace_id
			),
	*/
	latestBuilds := make(map[uuid.UUID]int32)
	for _, wb := range q.workspaceBuilds {
		if lastBuildNumber, found := latestBuilds[wb.WorkspaceID]; found && lastBuildNumber > wb.BuildNumber {
			continue
		}
		// not found or newer build number
		latestBuilds[wb.WorkspaceID] = wb.BuildNumber
	}

	/*
		old_agents AS (
			SELECT
				wa.id
			FROM
				workspace_agents AS wa
			JOIN
				workspace_resources AS wr
			ON
				wa.resource_id = wr.id
			JOIN
				workspace_builds AS wb
			ON
				wb.job_id = wr.job_id
			LEFT JOIN
				latest_builds
			ON
				latest_builds.workspace_id = wb.workspace_id
			AND
				latest_builds.max_build_number = wb.build_number
			WHERE
				-- Filter out the latest builds for each workspace.
				latest_builds.workspace_id IS NULL
			AND CASE
				-- If the last time the agent connected was before @threshold
				WHEN wa.last_connected_at IS NOT NULL THEN
					wa.last_connected_at < @threshold :: timestamptz
				-- The agent never connected, and was created before @threshold
				ELSE wa.created_at < @threshold :: timestamptz
			END
		)
	*/
	oldAgents := make(map[uuid.UUID]struct{})
	for _, wa := range q.workspaceAgents {
		for _, wr := range q.workspaceResources {
			if wr.ID != wa.ResourceID {
				continue
			}
			for _, wb := range q.workspaceBuilds {
				if wb.JobID != wr.JobID {
					continue
				}
				latestBuildNumber, found := latestBuilds[wb.WorkspaceID]
				if !found {
					panic("workspaceBuilds got modified somehow while q was locked! This is a bug in dbmem!")
				}
				if latestBuildNumber == wb.BuildNumber {
					continue
				}
				if wa.LastConnectedAt.Valid && wa.LastConnectedAt.Time.Before(threshold) || wa.CreatedAt.Before(threshold) {
					oldAgents[wa.ID] = struct{}{}
				}
			}
		}
	}
	/*
		DELETE FROM workspace_agent_logs WHERE agent_id IN (SELECT id FROM old_agents);
	*/
	var validLogs []database.WorkspaceAgentLog
	for _, log := range q.workspaceAgentLogs {
		if _, found := oldAgents[log.AgentID]; found {
			continue
		}
		validLogs = append(validLogs, log)
	}
	q.workspaceAgentLogs = validLogs
	return nil
}

func (q *FakeQuerier) DeleteOldWorkspaceAgentStats(_ context.Context) error {
	q.mutex.Lock()
	defer q.mutex.Unlock()

	/*
		DELETE FROM
			workspace_agent_stats
		WHERE
			created_at < (
				SELECT
					COALESCE(
						-- When generating initial template usage stats, all the
						-- raw agent stats are needed, after that only ~30 mins
						-- from last rollup is needed. Deployment stats seem to
						-- use between 15 mins and 1 hour of data. We keep a
						-- little bit more (1 day) just in case.
						MAX(start_time) - '1 days'::interval,
						-- Fall back to ~6 months ago if there are no template
						-- usage stats so that we don't delete the data before
						-- it's rolled up.
						NOW() - '180 days'::interval
					)
				FROM
					template_usage_stats
			)
			AND created_at < (
				-- Delete at most in batches of 3 days (with a batch size of 3 days, we
				-- can clear out the previous 6 months of data in ~60 iterations) whilst
				-- keeping the DB load relatively low.
				SELECT
					COALESCE(MIN(created_at) + '3 days'::interval, NOW())
				FROM
					workspace_agent_stats
			);
	*/

	now := dbtime.Now()
	var limit time.Time
	// MAX
	for _, stat := range q.templateUsageStats {
		if stat.StartTime.After(limit) {
			limit = stat.StartTime.AddDate(0, 0, -1)
		}
	}
	// COALESCE
	if limit.IsZero() {
		limit = now.AddDate(0, 0, -180)
	}

	var validStats []database.WorkspaceAgentStat
	var batchLimit time.Time
	for _, stat := range q.workspaceAgentStats {
		if batchLimit.IsZero() || stat.CreatedAt.Before(batchLimit) {
			batchLimit = stat.CreatedAt
		}
	}
	if batchLimit.IsZero() {
		batchLimit = time.Now()
	} else {
		batchLimit = batchLimit.AddDate(0, 0, 3)
	}
	for _, stat := range q.workspaceAgentStats {
		if stat.CreatedAt.Before(limit) && stat.CreatedAt.Before(batchLimit) {
			continue
		}
		validStats = append(validStats, stat)
	}
	q.workspaceAgentStats = validStats
	return nil
}

func (q *FakeQuerier) DeleteOrganization(_ context.Context, id uuid.UUID) error {
	q.mutex.Lock()
	defer q.mutex.Unlock()

	for i, org := range q.organizations {
		if org.ID == id && !org.IsDefault {
			q.organizations = append(q.organizations[:i], q.organizations[i+1:]...)
			return nil
		}
	}
	return sql.ErrNoRows
}

func (q *FakeQuerier) DeleteOrganizationMember(_ context.Context, arg database.DeleteOrganizationMemberParams) error {
	err := validateDatabaseType(arg)
	if err != nil {
		return err
	}

	q.mutex.Lock()
	defer q.mutex.Unlock()

	deleted := slices.DeleteFunc(q.data.organizationMembers, func(member database.OrganizationMember) bool {
		return member.OrganizationID == arg.OrganizationID && member.UserID == arg.UserID
	})
	if len(deleted) == 0 {
		return sql.ErrNoRows
	}
	return nil
}

func (q *FakeQuerier) DeleteProvisionerKey(_ context.Context, id uuid.UUID) error {
	q.mutex.Lock()
	defer q.mutex.Unlock()

	for i, key := range q.provisionerKeys {
		if key.ID == id {
			q.provisionerKeys = append(q.provisionerKeys[:i], q.provisionerKeys[i+1:]...)
			return nil
		}
	}

	return sql.ErrNoRows
}

func (q *FakeQuerier) DeleteReplicasUpdatedBefore(_ context.Context, before time.Time) error {
	q.mutex.Lock()
	defer q.mutex.Unlock()

	for i, replica := range q.replicas {
		if replica.UpdatedAt.Before(before) {
			q.replicas = append(q.replicas[:i], q.replicas[i+1:]...)
		}
	}

	return nil
}

func (q *FakeQuerier) DeleteRuntimeConfig(_ context.Context, key string) error {
	q.mutex.Lock()
	defer q.mutex.Unlock()

	delete(q.runtimeConfig, key)
	return nil
}

func (*FakeQuerier) DeleteTailnetAgent(context.Context, database.DeleteTailnetAgentParams) (database.DeleteTailnetAgentRow, error) {
	return database.DeleteTailnetAgentRow{}, ErrUnimplemented
}

func (*FakeQuerier) DeleteTailnetClient(context.Context, database.DeleteTailnetClientParams) (database.DeleteTailnetClientRow, error) {
	return database.DeleteTailnetClientRow{}, ErrUnimplemented
}

func (*FakeQuerier) DeleteTailnetClientSubscription(context.Context, database.DeleteTailnetClientSubscriptionParams) error {
	return ErrUnimplemented
}

func (*FakeQuerier) DeleteTailnetPeer(_ context.Context, arg database.DeleteTailnetPeerParams) (database.DeleteTailnetPeerRow, error) {
	err := validateDatabaseType(arg)
	if err != nil {
		return database.DeleteTailnetPeerRow{}, err
	}

	return database.DeleteTailnetPeerRow{}, ErrUnimplemented
}

func (*FakeQuerier) DeleteTailnetTunnel(_ context.Context, arg database.DeleteTailnetTunnelParams) (database.DeleteTailnetTunnelRow, error) {
	err := validateDatabaseType(arg)
	if err != nil {
		return database.DeleteTailnetTunnelRow{}, err
	}

	return database.DeleteTailnetTunnelRow{}, ErrUnimplemented
}

func (q *FakeQuerier) DeleteWorkspaceAgentPortShare(_ context.Context, arg database.DeleteWorkspaceAgentPortShareParams) error {
	err := validateDatabaseType(arg)
	if err != nil {
		return err
	}

	q.mutex.Lock()
	defer q.mutex.Unlock()

	for i, share := range q.workspaceAgentPortShares {
		if share.WorkspaceID == arg.WorkspaceID && share.AgentName == arg.AgentName && share.Port == arg.Port {
			q.workspaceAgentPortShares = append(q.workspaceAgentPortShares[:i], q.workspaceAgentPortShares[i+1:]...)
			return nil
		}
	}

	return nil
}

func (q *FakeQuerier) DeleteWorkspaceAgentPortSharesByTemplate(_ context.Context, templateID uuid.UUID) error {
	err := validateDatabaseType(templateID)
	if err != nil {
		return err
	}

	q.mutex.Lock()
	defer q.mutex.Unlock()

	for _, workspace := range q.workspaces {
		if workspace.TemplateID != templateID {
			continue
		}
		for i, share := range q.workspaceAgentPortShares {
			if share.WorkspaceID != workspace.ID {
				continue
			}
			q.workspaceAgentPortShares = append(q.workspaceAgentPortShares[:i], q.workspaceAgentPortShares[i+1:]...)
		}
	}

	return nil
}

func (q *FakeQuerier) EnqueueNotificationMessage(_ context.Context, arg database.EnqueueNotificationMessageParams) error {
	err := validateDatabaseType(arg)
	if err != nil {
		return err
	}

	q.mutex.Lock()
	defer q.mutex.Unlock()

	var payload types.MessagePayload
	err = json.Unmarshal(arg.Payload, &payload)
	if err != nil {
		return err
	}

	nm := database.NotificationMessage{
		ID:                     arg.ID,
		UserID:                 arg.UserID,
		Method:                 arg.Method,
		Payload:                arg.Payload,
		NotificationTemplateID: arg.NotificationTemplateID,
		Targets:                arg.Targets,
		CreatedBy:              arg.CreatedBy,
		// Default fields.
		CreatedAt: dbtime.Now(),
		Status:    database.NotificationMessageStatusPending,
	}

	q.notificationMessages = append(q.notificationMessages, nm)

	return err
}

func (q *FakeQuerier) FavoriteWorkspace(_ context.Context, arg uuid.UUID) error {
	err := validateDatabaseType(arg)
	if err != nil {
		return err
	}

	q.mutex.Lock()
	defer q.mutex.Unlock()

	for i := 0; i < len(q.workspaces); i++ {
		if q.workspaces[i].ID != arg {
			continue
		}
		q.workspaces[i].Favorite = true
		return nil
	}
	return nil
}

func (q *FakeQuerier) FetchNewMessageMetadata(_ context.Context, arg database.FetchNewMessageMetadataParams) (database.FetchNewMessageMetadataRow, error) {
	err := validateDatabaseType(arg)
	if err != nil {
		return database.FetchNewMessageMetadataRow{}, err
	}

	user, err := q.getUserByIDNoLock(arg.UserID)
	if err != nil {
		return database.FetchNewMessageMetadataRow{}, xerrors.Errorf("fetch user: %w", err)
	}

	// Mimic COALESCE in query
	userName := user.Name
	if userName == "" {
		userName = user.Username
	}

	actions, err := json.Marshal([]types.TemplateAction{{URL: "http://xyz.com", Label: "XYZ"}})
	if err != nil {
		return database.FetchNewMessageMetadataRow{}, err
	}

	return database.FetchNewMessageMetadataRow{
		UserEmail:        user.Email,
		UserName:         userName,
		UserUsername:     user.Username,
		NotificationName: "Some notification",
		Actions:          actions,
		UserID:           arg.UserID,
	}, nil
}

func (q *FakeQuerier) GetAPIKeyByID(_ context.Context, id string) (database.APIKey, error) {
	q.mutex.RLock()
	defer q.mutex.RUnlock()

	for _, apiKey := range q.apiKeys {
		if apiKey.ID == id {
			return apiKey, nil
		}
	}
	return database.APIKey{}, sql.ErrNoRows
}

func (q *FakeQuerier) GetAPIKeyByName(_ context.Context, params database.GetAPIKeyByNameParams) (database.APIKey, error) {
	q.mutex.RLock()
	defer q.mutex.RUnlock()

	if params.TokenName == "" {
		return database.APIKey{}, sql.ErrNoRows
	}
	for _, apiKey := range q.apiKeys {
		if params.UserID == apiKey.UserID && params.TokenName == apiKey.TokenName {
			return apiKey, nil
		}
	}
	return database.APIKey{}, sql.ErrNoRows
}

func (q *FakeQuerier) GetAPIKeysByLoginType(_ context.Context, t database.LoginType) ([]database.APIKey, error) {
	if err := validateDatabaseType(t); err != nil {
		return nil, err
	}

	q.mutex.RLock()
	defer q.mutex.RUnlock()

	apiKeys := make([]database.APIKey, 0)
	for _, key := range q.apiKeys {
		if key.LoginType == t {
			apiKeys = append(apiKeys, key)
		}
	}
	return apiKeys, nil
}

func (q *FakeQuerier) GetAPIKeysByUserID(_ context.Context, params database.GetAPIKeysByUserIDParams) ([]database.APIKey, error) {
	q.mutex.RLock()
	defer q.mutex.RUnlock()

	apiKeys := make([]database.APIKey, 0)
	for _, key := range q.apiKeys {
		if key.UserID == params.UserID && key.LoginType == params.LoginType {
			apiKeys = append(apiKeys, key)
		}
	}
	return apiKeys, nil
}

func (q *FakeQuerier) GetAPIKeysLastUsedAfter(_ context.Context, after time.Time) ([]database.APIKey, error) {
	q.mutex.RLock()
	defer q.mutex.RUnlock()

	apiKeys := make([]database.APIKey, 0)
	for _, key := range q.apiKeys {
		if key.LastUsed.After(after) {
			apiKeys = append(apiKeys, key)
		}
	}
	return apiKeys, nil
}

func (q *FakeQuerier) GetActiveUserCount(_ context.Context) (int64, error) {
	q.mutex.RLock()
	defer q.mutex.RUnlock()

	active := int64(0)
	for _, u := range q.users {
		if u.Status == database.UserStatusActive && !u.Deleted {
			active++
		}
	}
	return active, nil
}

func (q *FakeQuerier) GetActiveWorkspaceBuildsByTemplateID(ctx context.Context, templateID uuid.UUID) ([]database.WorkspaceBuild, error) {
	workspaceIDs := func() []uuid.UUID {
		q.mutex.RLock()
		defer q.mutex.RUnlock()

		ids := []uuid.UUID{}
		for _, workspace := range q.workspaces {
			if workspace.TemplateID == templateID {
				ids = append(ids, workspace.ID)
			}
		}
		return ids
	}()

	builds, err := q.GetLatestWorkspaceBuildsByWorkspaceIDs(ctx, workspaceIDs)
	if err != nil {
		return nil, err
	}

	filteredBuilds := []database.WorkspaceBuild{}
	for _, build := range builds {
		if build.Transition == database.WorkspaceTransitionStart {
			filteredBuilds = append(filteredBuilds, build)
		}
	}
	return filteredBuilds, nil
}

func (*FakeQuerier) GetAllTailnetAgents(_ context.Context) ([]database.TailnetAgent, error) {
	return nil, ErrUnimplemented
}

func (*FakeQuerier) GetAllTailnetCoordinators(context.Context) ([]database.TailnetCoordinator, error) {
	return nil, ErrUnimplemented
}

func (*FakeQuerier) GetAllTailnetPeers(context.Context) ([]database.TailnetPeer, error) {
	return nil, ErrUnimplemented
}

func (*FakeQuerier) GetAllTailnetTunnels(context.Context) ([]database.TailnetTunnel, error) {
	return nil, ErrUnimplemented
}

func (q *FakeQuerier) GetAnnouncementBanners(_ context.Context) (string, error) {
	q.mutex.RLock()
	defer q.mutex.RUnlock()

	if q.announcementBanners == nil {
		return "", sql.ErrNoRows
	}

	return string(q.announcementBanners), nil
}

func (q *FakeQuerier) GetAppSecurityKey(_ context.Context) (string, error) {
	q.mutex.RLock()
	defer q.mutex.RUnlock()

	return q.appSecurityKey, nil
}

func (q *FakeQuerier) GetApplicationName(_ context.Context) (string, error) {
	q.mutex.RLock()
	defer q.mutex.RUnlock()

	if q.applicationName == "" {
		return "", sql.ErrNoRows
	}

	return q.applicationName, nil
}

func (q *FakeQuerier) GetAuditLogsOffset(ctx context.Context, arg database.GetAuditLogsOffsetParams) ([]database.GetAuditLogsOffsetRow, error) {
	return q.GetAuthorizedAuditLogsOffset(ctx, arg, nil)
}

func (q *FakeQuerier) GetAuthorizationUserRoles(_ context.Context, userID uuid.UUID) (database.GetAuthorizationUserRolesRow, error) {
	q.mutex.RLock()
	defer q.mutex.RUnlock()

	var user *database.User
	roles := make([]string, 0)
	for _, u := range q.users {
		if u.ID == userID {
			u := u
			roles = append(roles, u.RBACRoles...)
			roles = append(roles, "member")
			user = &u
			break
		}
	}

	for _, mem := range q.organizationMembers {
		if mem.UserID == userID {
			for _, orgRole := range mem.Roles {
				roles = append(roles, orgRole+":"+mem.OrganizationID.String())
			}
			roles = append(roles, "organization-member:"+mem.OrganizationID.String())
		}
	}

	var groups []string
	for _, member := range q.groupMembers {
		if member.UserID == userID {
			groups = append(groups, member.GroupID.String())
		}
	}

	if user == nil {
		return database.GetAuthorizationUserRolesRow{}, sql.ErrNoRows
	}

	return database.GetAuthorizationUserRolesRow{
		ID:       userID,
		Username: user.Username,
		Status:   user.Status,
		Roles:    roles,
		Groups:   groups,
	}, nil
}

func (q *FakeQuerier) GetCoordinatorResumeTokenSigningKey(_ context.Context) (string, error) {
	q.mutex.RLock()
	defer q.mutex.RUnlock()
	if q.coordinatorResumeTokenSigningKey == "" {
		return "", sql.ErrNoRows
	}
	return q.coordinatorResumeTokenSigningKey, nil
}

func (q *FakeQuerier) GetDBCryptKeys(_ context.Context) ([]database.DBCryptKey, error) {
	q.mutex.RLock()
	defer q.mutex.RUnlock()
	ks := make([]database.DBCryptKey, 0)
	ks = append(ks, q.dbcryptKeys...)
	return ks, nil
}

func (q *FakeQuerier) GetDERPMeshKey(_ context.Context) (string, error) {
	q.mutex.RLock()
	defer q.mutex.RUnlock()

	if q.derpMeshKey == "" {
		return "", sql.ErrNoRows
	}
	return q.derpMeshKey, nil
}

func (q *FakeQuerier) GetDefaultOrganization(_ context.Context) (database.Organization, error) {
	q.mutex.RLock()
	defer q.mutex.RUnlock()

	for _, org := range q.organizations {
		if org.IsDefault {
			return org, nil
		}
	}
	return database.Organization{}, sql.ErrNoRows
}

func (q *FakeQuerier) GetDefaultProxyConfig(_ context.Context) (database.GetDefaultProxyConfigRow, error) {
	return database.GetDefaultProxyConfigRow{
		DisplayName: q.defaultProxyDisplayName,
		IconUrl:     q.defaultProxyIconURL,
	}, nil
}

func (q *FakeQuerier) GetDeploymentDAUs(_ context.Context, tzOffset int32) ([]database.GetDeploymentDAUsRow, error) {
	q.mutex.RLock()
	defer q.mutex.RUnlock()

	seens := make(map[time.Time]map[uuid.UUID]struct{})

	for _, as := range q.workspaceAgentStats {
		if as.ConnectionCount == 0 {
			continue
		}
		date := as.CreatedAt.UTC().Add(time.Duration(tzOffset) * -1 * time.Hour).Truncate(time.Hour * 24)

		dateEntry := seens[date]
		if dateEntry == nil {
			dateEntry = make(map[uuid.UUID]struct{})
		}
		dateEntry[as.UserID] = struct{}{}
		seens[date] = dateEntry
	}

	seenKeys := maps.Keys(seens)
	sort.Slice(seenKeys, func(i, j int) bool {
		return seenKeys[i].Before(seenKeys[j])
	})

	var rs []database.GetDeploymentDAUsRow
	for _, key := range seenKeys {
		ids := seens[key]
		for id := range ids {
			rs = append(rs, database.GetDeploymentDAUsRow{
				Date:   key,
				UserID: id,
			})
		}
	}

	return rs, nil
}

func (q *FakeQuerier) GetDeploymentID(_ context.Context) (string, error) {
	q.mutex.RLock()
	defer q.mutex.RUnlock()

	return q.deploymentID, nil
}

func (q *FakeQuerier) GetDeploymentWorkspaceAgentStats(_ context.Context, createdAfter time.Time) (database.GetDeploymentWorkspaceAgentStatsRow, error) {
	q.mutex.RLock()
	defer q.mutex.RUnlock()

	agentStatsCreatedAfter := make([]database.WorkspaceAgentStat, 0)
	for _, agentStat := range q.workspaceAgentStats {
		if agentStat.CreatedAt.After(createdAfter) {
			agentStatsCreatedAfter = append(agentStatsCreatedAfter, agentStat)
		}
	}

	latestAgentStats := map[uuid.UUID]database.WorkspaceAgentStat{}
	for _, agentStat := range q.workspaceAgentStats {
		if agentStat.CreatedAt.After(createdAfter) {
			latestAgentStats[agentStat.AgentID] = agentStat
		}
	}

	stat := database.GetDeploymentWorkspaceAgentStatsRow{}
	for _, agentStat := range latestAgentStats {
		stat.SessionCountVSCode += agentStat.SessionCountVSCode
		stat.SessionCountJetBrains += agentStat.SessionCountJetBrains
		stat.SessionCountReconnectingPTY += agentStat.SessionCountReconnectingPTY
		stat.SessionCountSSH += agentStat.SessionCountSSH
	}

	latencies := make([]float64, 0)
	for _, agentStat := range agentStatsCreatedAfter {
		if agentStat.ConnectionMedianLatencyMS <= 0 {
			continue
		}
		stat.WorkspaceRxBytes += agentStat.RxBytes
		stat.WorkspaceTxBytes += agentStat.TxBytes
		latencies = append(latencies, agentStat.ConnectionMedianLatencyMS)
	}

	tryPercentile := func(fs []float64, p float64) float64 {
		if len(fs) == 0 {
			return -1
		}
		sort.Float64s(fs)
		return fs[int(float64(len(fs))*p/100)]
	}

	stat.WorkspaceConnectionLatency50 = tryPercentile(latencies, 50)
	stat.WorkspaceConnectionLatency95 = tryPercentile(latencies, 95)

	return stat, nil
}

func (q *FakeQuerier) GetDeploymentWorkspaceStats(ctx context.Context) (database.GetDeploymentWorkspaceStatsRow, error) {
	q.mutex.RLock()
	defer q.mutex.RUnlock()

	stat := database.GetDeploymentWorkspaceStatsRow{}
	for _, workspace := range q.workspaces {
		build, err := q.getLatestWorkspaceBuildByWorkspaceIDNoLock(ctx, workspace.ID)
		if err != nil {
			return stat, err
		}
		job, err := q.getProvisionerJobByIDNoLock(ctx, build.JobID)
		if err != nil {
			return stat, err
		}
		if !job.StartedAt.Valid {
			stat.PendingWorkspaces++
			continue
		}
		if job.StartedAt.Valid &&
			!job.CanceledAt.Valid &&
			time.Since(job.UpdatedAt) <= 30*time.Second &&
			!job.CompletedAt.Valid {
			stat.BuildingWorkspaces++
			continue
		}
		if job.CompletedAt.Valid &&
			!job.CanceledAt.Valid &&
			!job.Error.Valid {
			if build.Transition == database.WorkspaceTransitionStart {
				stat.RunningWorkspaces++
			}
			if build.Transition == database.WorkspaceTransitionStop {
				stat.StoppedWorkspaces++
			}
			continue
		}
		if job.CanceledAt.Valid || job.Error.Valid {
			stat.FailedWorkspaces++
			continue
		}
	}
	return stat, nil
}

func (q *FakeQuerier) GetExternalAuthLink(_ context.Context, arg database.GetExternalAuthLinkParams) (database.ExternalAuthLink, error) {
	if err := validateDatabaseType(arg); err != nil {
		return database.ExternalAuthLink{}, err
	}

	q.mutex.RLock()
	defer q.mutex.RUnlock()
	for _, gitAuthLink := range q.externalAuthLinks {
		if arg.UserID != gitAuthLink.UserID {
			continue
		}
		if arg.ProviderID != gitAuthLink.ProviderID {
			continue
		}
		return gitAuthLink, nil
	}
	return database.ExternalAuthLink{}, sql.ErrNoRows
}

func (q *FakeQuerier) GetExternalAuthLinksByUserID(_ context.Context, userID uuid.UUID) ([]database.ExternalAuthLink, error) {
	q.mutex.RLock()
	defer q.mutex.RUnlock()
	gals := make([]database.ExternalAuthLink, 0)
	for _, gal := range q.externalAuthLinks {
		if gal.UserID == userID {
			gals = append(gals, gal)
		}
	}
	return gals, nil
}

func (q *FakeQuerier) GetFailedWorkspaceBuildsByTemplateID(ctx context.Context, arg database.GetFailedWorkspaceBuildsByTemplateIDParams) ([]database.GetFailedWorkspaceBuildsByTemplateIDRow, error) {
	err := validateDatabaseType(arg)
	if err != nil {
		return nil, err
	}

	q.mutex.RLock()
	defer q.mutex.RUnlock()

	workspaceBuildStats := []database.GetFailedWorkspaceBuildsByTemplateIDRow{}
	for _, wb := range q.workspaceBuilds {
		job, err := q.getProvisionerJobByIDNoLock(ctx, wb.JobID)
		if err != nil {
			return nil, xerrors.Errorf("get provisioner job by ID: %w", err)
		}

		if job.JobStatus != database.ProvisionerJobStatusFailed {
			continue
		}

		if !job.CompletedAt.Valid {
			continue
		}

		if wb.CreatedAt.Before(arg.Since) {
			continue
		}

		w, err := q.getWorkspaceByIDNoLock(ctx, wb.WorkspaceID)
		if err != nil {
			return nil, xerrors.Errorf("get workspace by ID: %w", err)
		}

		t, err := q.getTemplateByIDNoLock(ctx, w.TemplateID)
		if err != nil {
			return nil, xerrors.Errorf("get template by ID: %w", err)
		}

		if t.ID != arg.TemplateID {
			continue
		}

		workspaceOwner, err := q.getUserByIDNoLock(w.OwnerID)
		if err != nil {
			return nil, xerrors.Errorf("get user by ID: %w", err)
		}

		templateVersion, err := q.getTemplateVersionByIDNoLock(ctx, wb.TemplateVersionID)
		if err != nil {
			return nil, xerrors.Errorf("get template version by ID: %w", err)
		}

		workspaceBuildStats = append(workspaceBuildStats, database.GetFailedWorkspaceBuildsByTemplateIDRow{
			WorkspaceName:          w.Name,
			WorkspaceOwnerUsername: workspaceOwner.Username,
			TemplateVersionName:    templateVersion.Name,
			WorkspaceBuildNumber:   wb.BuildNumber,
		})
	}

	sort.Slice(workspaceBuildStats, func(i, j int) bool {
		if workspaceBuildStats[i].TemplateVersionName != workspaceBuildStats[j].TemplateVersionName {
			return workspaceBuildStats[i].TemplateVersionName < workspaceBuildStats[j].TemplateVersionName
		}
		return workspaceBuildStats[i].WorkspaceBuildNumber > workspaceBuildStats[j].WorkspaceBuildNumber
	})
	return workspaceBuildStats, nil
}

func (q *FakeQuerier) GetFileByHashAndCreator(_ context.Context, arg database.GetFileByHashAndCreatorParams) (database.File, error) {
	if err := validateDatabaseType(arg); err != nil {
		return database.File{}, err
	}

	q.mutex.RLock()
	defer q.mutex.RUnlock()

	for _, file := range q.files {
		if file.Hash == arg.Hash && file.CreatedBy == arg.CreatedBy {
			return file, nil
		}
	}
	return database.File{}, sql.ErrNoRows
}

func (q *FakeQuerier) GetFileByID(_ context.Context, id uuid.UUID) (database.File, error) {
	q.mutex.RLock()
	defer q.mutex.RUnlock()

	for _, file := range q.files {
		if file.ID == id {
			return file, nil
		}
	}
	return database.File{}, sql.ErrNoRows
}

func (q *FakeQuerier) GetFileTemplates(_ context.Context, id uuid.UUID) ([]database.GetFileTemplatesRow, error) {
	q.mutex.RLock()
	defer q.mutex.RUnlock()

	rows := make([]database.GetFileTemplatesRow, 0)
	var file database.File
	for _, f := range q.files {
		if f.ID == id {
			file = f
			break
		}
	}
	if file.Hash == "" {
		return rows, nil
	}

	for _, job := range q.provisionerJobs {
		if job.FileID == id {
			for _, version := range q.templateVersions {
				if version.JobID == job.ID {
					for _, template := range q.templates {
						if template.ID == version.TemplateID.UUID {
							rows = append(rows, database.GetFileTemplatesRow{
								FileID:                 file.ID,
								FileCreatedBy:          file.CreatedBy,
								TemplateID:             template.ID,
								TemplateOrganizationID: template.OrganizationID,
								TemplateCreatedBy:      template.CreatedBy,
								UserACL:                template.UserACL,
								GroupACL:               template.GroupACL,
							})
						}
					}
				}
			}
		}
	}

	return rows, nil
}

func (q *FakeQuerier) GetGitSSHKey(_ context.Context, userID uuid.UUID) (database.GitSSHKey, error) {
	q.mutex.RLock()
	defer q.mutex.RUnlock()

	for _, key := range q.gitSSHKey {
		if key.UserID == userID {
			return key, nil
		}
	}
	return database.GitSSHKey{}, sql.ErrNoRows
}

func (q *FakeQuerier) GetGroupByID(ctx context.Context, id uuid.UUID) (database.Group, error) {
	q.mutex.RLock()
	defer q.mutex.RUnlock()

	return q.getGroupByIDNoLock(ctx, id)
}

func (q *FakeQuerier) GetGroupByOrgAndName(_ context.Context, arg database.GetGroupByOrgAndNameParams) (database.Group, error) {
	if err := validateDatabaseType(arg); err != nil {
		return database.Group{}, err
	}

	q.mutex.RLock()
	defer q.mutex.RUnlock()

	for _, group := range q.groups {
		if group.OrganizationID == arg.OrganizationID &&
			group.Name == arg.Name {
			return group, nil
		}
	}

	return database.Group{}, sql.ErrNoRows
}

func (q *FakeQuerier) GetGroupMembers(ctx context.Context) ([]database.GroupMember, error) {
	q.mutex.RLock()
	defer q.mutex.RUnlock()

	members := make([]database.GroupMemberTable, 0, len(q.groupMembers))
	members = append(members, q.groupMembers...)
	for _, org := range q.organizations {
		for _, user := range q.users {
			members = append(members, database.GroupMemberTable{
				UserID:  user.ID,
				GroupID: org.ID,
			})
		}
	}

	var groupMembers []database.GroupMember
	for _, member := range members {
		groupMember, err := q.getGroupMemberNoLock(ctx, member.UserID, member.GroupID)
		if errors.Is(err, errUserDeleted) {
			continue
		}
		if err != nil {
			return nil, err
		}
		groupMembers = append(groupMembers, groupMember)
	}

	return groupMembers, nil
}

func (q *FakeQuerier) GetGroupMembersByGroupID(ctx context.Context, id uuid.UUID) ([]database.GroupMember, error) {
	q.mutex.RLock()
	defer q.mutex.RUnlock()

	if q.isEveryoneGroup(id) {
		return q.getEveryoneGroupMembersNoLock(ctx, id), nil
	}

	var groupMembers []database.GroupMember
	for _, member := range q.groupMembers {
		if member.GroupID == id {
			groupMember, err := q.getGroupMemberNoLock(ctx, member.UserID, member.GroupID)
			if errors.Is(err, errUserDeleted) {
				continue
			}
			if err != nil {
				return nil, err
			}
			groupMembers = append(groupMembers, groupMember)
		}
	}

	return groupMembers, nil
}

func (q *FakeQuerier) GetGroupMembersCountByGroupID(ctx context.Context, groupID uuid.UUID) (int64, error) {
	users, err := q.GetGroupMembersByGroupID(ctx, groupID)
	if err != nil {
		return 0, err
	}
	return int64(len(users)), nil
}

func (q *FakeQuerier) GetGroups(_ context.Context, arg database.GetGroupsParams) ([]database.GetGroupsRow, error) {
	err := validateDatabaseType(arg)
	if err != nil {
		return nil, err
	}

	q.mutex.RLock()
	defer q.mutex.RUnlock()

	userGroupIDs := make(map[uuid.UUID]struct{})
	if arg.HasMemberID != uuid.Nil {
		for _, member := range q.groupMembers {
			if member.UserID == arg.HasMemberID {
				userGroupIDs[member.GroupID] = struct{}{}
			}
		}

		// Handle the everyone group
		for _, orgMember := range q.organizationMembers {
			if orgMember.UserID == arg.HasMemberID {
				userGroupIDs[orgMember.OrganizationID] = struct{}{}
			}
		}
	}

	orgDetailsCache := make(map[uuid.UUID]struct{ name, displayName string })
	filtered := make([]database.GetGroupsRow, 0)
	for _, group := range q.groups {
		if len(arg.GroupIds) > 0 {
			if !slices.Contains(arg.GroupIds, group.ID) {
				continue
			}
		}

		if arg.OrganizationID != uuid.Nil && group.OrganizationID != arg.OrganizationID {
			continue
		}

		_, ok := userGroupIDs[group.ID]
		if arg.HasMemberID != uuid.Nil && !ok {
			continue
		}

		if len(arg.GroupNames) > 0 && !slices.Contains(arg.GroupNames, group.Name) {
			continue
		}

		orgDetails, ok := orgDetailsCache[group.ID]
		if !ok {
			for _, org := range q.organizations {
				if group.OrganizationID == org.ID {
					orgDetails = struct{ name, displayName string }{
						name: org.Name, displayName: org.DisplayName,
					}
					break
				}
			}
			orgDetailsCache[group.ID] = orgDetails
		}

		filtered = append(filtered, database.GetGroupsRow{
			Group:                   group,
			OrganizationName:        orgDetails.name,
			OrganizationDisplayName: orgDetails.displayName,
		})
	}

	return filtered, nil
}

func (q *FakeQuerier) GetHealthSettings(_ context.Context) (string, error) {
	q.mutex.RLock()
	defer q.mutex.RUnlock()

	if q.healthSettings == nil {
		return "{}", nil
	}

	return string(q.healthSettings), nil
}

func (q *FakeQuerier) GetHungProvisionerJobs(_ context.Context, hungSince time.Time) ([]database.ProvisionerJob, error) {
	q.mutex.RLock()
	defer q.mutex.RUnlock()

	hungJobs := []database.ProvisionerJob{}
	for _, provisionerJob := range q.provisionerJobs {
		if provisionerJob.StartedAt.Valid && !provisionerJob.CompletedAt.Valid && provisionerJob.UpdatedAt.Before(hungSince) {
			// clone the Tags before appending, since maps are reference types and
			// we don't want the caller to be able to mutate the map we have inside
			// dbmem!
			provisionerJob.Tags = maps.Clone(provisionerJob.Tags)
			hungJobs = append(hungJobs, provisionerJob)
		}
	}
	return hungJobs, nil
}

func (q *FakeQuerier) GetJFrogXrayScanByWorkspaceAndAgentID(_ context.Context, arg database.GetJFrogXrayScanByWorkspaceAndAgentIDParams) (database.JfrogXrayScan, error) {
	err := validateDatabaseType(arg)
	if err != nil {
		return database.JfrogXrayScan{}, err
	}

	q.mutex.RLock()
	defer q.mutex.RUnlock()

	for _, scan := range q.jfrogXRayScans {
		if scan.AgentID == arg.AgentID && scan.WorkspaceID == arg.WorkspaceID {
			return scan, nil
		}
	}

	return database.JfrogXrayScan{}, sql.ErrNoRows
}

func (q *FakeQuerier) GetLastUpdateCheck(_ context.Context) (string, error) {
	q.mutex.RLock()
	defer q.mutex.RUnlock()

	if q.lastUpdateCheck == nil {
		return "", sql.ErrNoRows
	}
	return string(q.lastUpdateCheck), nil
}

func (q *FakeQuerier) GetLatestWorkspaceBuildByWorkspaceID(ctx context.Context, workspaceID uuid.UUID) (database.WorkspaceBuild, error) {
	q.mutex.RLock()
	defer q.mutex.RUnlock()

	return q.getLatestWorkspaceBuildByWorkspaceIDNoLock(ctx, workspaceID)
}

func (q *FakeQuerier) GetLatestWorkspaceBuilds(_ context.Context) ([]database.WorkspaceBuild, error) {
	q.mutex.RLock()
	defer q.mutex.RUnlock()

	builds := make(map[uuid.UUID]database.WorkspaceBuild)
	buildNumbers := make(map[uuid.UUID]int32)
	for _, workspaceBuild := range q.workspaceBuilds {
		id := workspaceBuild.WorkspaceID
		if workspaceBuild.BuildNumber > buildNumbers[id] {
			builds[id] = q.workspaceBuildWithUserNoLock(workspaceBuild)
			buildNumbers[id] = workspaceBuild.BuildNumber
		}
	}
	var returnBuilds []database.WorkspaceBuild
	for i, n := range buildNumbers {
		if n > 0 {
			b := builds[i]
			returnBuilds = append(returnBuilds, b)
		}
	}
	if len(returnBuilds) == 0 {
		return nil, sql.ErrNoRows
	}
	return returnBuilds, nil
}

func (q *FakeQuerier) GetLatestWorkspaceBuildsByWorkspaceIDs(_ context.Context, ids []uuid.UUID) ([]database.WorkspaceBuild, error) {
	q.mutex.RLock()
	defer q.mutex.RUnlock()

	builds := make(map[uuid.UUID]database.WorkspaceBuild)
	buildNumbers := make(map[uuid.UUID]int32)
	for _, workspaceBuild := range q.workspaceBuilds {
		for _, id := range ids {
			if id == workspaceBuild.WorkspaceID && workspaceBuild.BuildNumber > buildNumbers[id] {
				builds[id] = q.workspaceBuildWithUserNoLock(workspaceBuild)
				buildNumbers[id] = workspaceBuild.BuildNumber
			}
		}
	}
	var returnBuilds []database.WorkspaceBuild
	for i, n := range buildNumbers {
		if n > 0 {
			b := builds[i]
			returnBuilds = append(returnBuilds, b)
		}
	}
	if len(returnBuilds) == 0 {
		return nil, sql.ErrNoRows
	}
	return returnBuilds, nil
}

func (q *FakeQuerier) GetLicenseByID(_ context.Context, id int32) (database.License, error) {
	q.mutex.RLock()
	defer q.mutex.RUnlock()

	for _, license := range q.licenses {
		if license.ID == id {
			return license, nil
		}
	}
	return database.License{}, sql.ErrNoRows
}

func (q *FakeQuerier) GetLicenses(_ context.Context) ([]database.License, error) {
	q.mutex.RLock()
	defer q.mutex.RUnlock()

	results := append([]database.License{}, q.licenses...)
	sort.Slice(results, func(i, j int) bool { return results[i].ID < results[j].ID })
	return results, nil
}

func (q *FakeQuerier) GetLogoURL(_ context.Context) (string, error) {
	q.mutex.RLock()
	defer q.mutex.RUnlock()

	if q.logoURL == "" {
		return "", sql.ErrNoRows
	}

	return q.logoURL, nil
}

func (q *FakeQuerier) GetNotificationMessagesByStatus(_ context.Context, arg database.GetNotificationMessagesByStatusParams) ([]database.NotificationMessage, error) {
	err := validateDatabaseType(arg)
	if err != nil {
		return nil, err
	}

	var out []database.NotificationMessage
	for _, m := range q.notificationMessages {
		if len(out) > int(arg.Limit) {
			return out, nil
		}

		if m.Status == arg.Status {
			out = append(out, m)
		}
	}

	return out, nil
}

func (q *FakeQuerier) GetNotificationReportGeneratorLogByTemplate(_ context.Context, templateID uuid.UUID) (database.NotificationReportGeneratorLog, error) {
	err := validateDatabaseType(templateID)
	if err != nil {
		return database.NotificationReportGeneratorLog{}, err
	}

	q.mutex.RLock()
	defer q.mutex.RUnlock()

	for _, record := range q.notificationReportGeneratorLogs {
		if record.NotificationTemplateID == templateID {
			return record, nil
		}
	}
	return database.NotificationReportGeneratorLog{}, sql.ErrNoRows
}

func (*FakeQuerier) GetNotificationTemplateByID(_ context.Context, _ uuid.UUID) (database.NotificationTemplate, error) {
	// Not implementing this function because it relies on state in the database which is created with migrations.
	// We could consider using code-generation to align the database state and dbmem, but it's not worth it right now.
	return database.NotificationTemplate{}, ErrUnimplemented
}

func (*FakeQuerier) GetNotificationTemplatesByKind(_ context.Context, _ database.NotificationTemplateKind) ([]database.NotificationTemplate, error) {
	// Not implementing this function because it relies on state in the database which is created with migrations.
	// We could consider using code-generation to align the database state and dbmem, but it's not worth it right now.
	return nil, ErrUnimplemented
}

func (q *FakeQuerier) GetNotificationsSettings(_ context.Context) (string, error) {
	q.mutex.RLock()
	defer q.mutex.RUnlock()

	if q.notificationsSettings == nil {
		return "{}", nil
	}

	return string(q.notificationsSettings), nil
}

func (q *FakeQuerier) GetOAuth2ProviderAppByID(_ context.Context, id uuid.UUID) (database.OAuth2ProviderApp, error) {
	q.mutex.Lock()
	defer q.mutex.Unlock()

	for _, app := range q.oauth2ProviderApps {
		if app.ID == id {
			return app, nil
		}
	}
	return database.OAuth2ProviderApp{}, sql.ErrNoRows
}

func (q *FakeQuerier) GetOAuth2ProviderAppCodeByID(_ context.Context, id uuid.UUID) (database.OAuth2ProviderAppCode, error) {
	q.mutex.Lock()
	defer q.mutex.Unlock()

	for _, code := range q.oauth2ProviderAppCodes {
		if code.ID == id {
			return code, nil
		}
	}
	return database.OAuth2ProviderAppCode{}, sql.ErrNoRows
}

func (q *FakeQuerier) GetOAuth2ProviderAppCodeByPrefix(_ context.Context, secretPrefix []byte) (database.OAuth2ProviderAppCode, error) {
	q.mutex.Lock()
	defer q.mutex.Unlock()

	for _, code := range q.oauth2ProviderAppCodes {
		if bytes.Equal(code.SecretPrefix, secretPrefix) {
			return code, nil
		}
	}
	return database.OAuth2ProviderAppCode{}, sql.ErrNoRows
}

func (q *FakeQuerier) GetOAuth2ProviderAppSecretByID(_ context.Context, id uuid.UUID) (database.OAuth2ProviderAppSecret, error) {
	q.mutex.Lock()
	defer q.mutex.Unlock()

	for _, secret := range q.oauth2ProviderAppSecrets {
		if secret.ID == id {
			return secret, nil
		}
	}
	return database.OAuth2ProviderAppSecret{}, sql.ErrNoRows
}

func (q *FakeQuerier) GetOAuth2ProviderAppSecretByPrefix(_ context.Context, secretPrefix []byte) (database.OAuth2ProviderAppSecret, error) {
	q.mutex.Lock()
	defer q.mutex.Unlock()

	for _, secret := range q.oauth2ProviderAppSecrets {
		if bytes.Equal(secret.SecretPrefix, secretPrefix) {
			return secret, nil
		}
	}
	return database.OAuth2ProviderAppSecret{}, sql.ErrNoRows
}

func (q *FakeQuerier) GetOAuth2ProviderAppSecretsByAppID(_ context.Context, appID uuid.UUID) ([]database.OAuth2ProviderAppSecret, error) {
	q.mutex.Lock()
	defer q.mutex.Unlock()

	for _, app := range q.oauth2ProviderApps {
		if app.ID == appID {
			secrets := []database.OAuth2ProviderAppSecret{}
			for _, secret := range q.oauth2ProviderAppSecrets {
				if secret.AppID == appID {
					secrets = append(secrets, secret)
				}
			}

			slices.SortFunc(secrets, func(a, b database.OAuth2ProviderAppSecret) int {
				if a.CreatedAt.Before(b.CreatedAt) {
					return -1
				} else if a.CreatedAt.Equal(b.CreatedAt) {
					return 0
				}
				return 1
			})
			return secrets, nil
		}
	}

	return []database.OAuth2ProviderAppSecret{}, sql.ErrNoRows
}

func (q *FakeQuerier) GetOAuth2ProviderAppTokenByPrefix(_ context.Context, hashPrefix []byte) (database.OAuth2ProviderAppToken, error) {
	q.mutex.Lock()
	defer q.mutex.Unlock()

	for _, token := range q.oauth2ProviderAppTokens {
		if bytes.Equal(token.HashPrefix, hashPrefix) {
			return token, nil
		}
	}
	return database.OAuth2ProviderAppToken{}, sql.ErrNoRows
}

func (q *FakeQuerier) GetOAuth2ProviderApps(_ context.Context) ([]database.OAuth2ProviderApp, error) {
	q.mutex.Lock()
	defer q.mutex.Unlock()

	slices.SortFunc(q.oauth2ProviderApps, func(a, b database.OAuth2ProviderApp) int {
		return slice.Ascending(a.Name, b.Name)
	})
	return q.oauth2ProviderApps, nil
}

func (q *FakeQuerier) GetOAuth2ProviderAppsByUserID(_ context.Context, userID uuid.UUID) ([]database.GetOAuth2ProviderAppsByUserIDRow, error) {
	q.mutex.Lock()
	defer q.mutex.Unlock()

	rows := []database.GetOAuth2ProviderAppsByUserIDRow{}
	for _, app := range q.oauth2ProviderApps {
		tokens := []database.OAuth2ProviderAppToken{}
		for _, secret := range q.oauth2ProviderAppSecrets {
			if secret.AppID == app.ID {
				for _, token := range q.oauth2ProviderAppTokens {
					if token.AppSecretID == secret.ID {
						keyIdx := slices.IndexFunc(q.apiKeys, func(key database.APIKey) bool {
							return key.ID == token.APIKeyID
						})
						if keyIdx != -1 && q.apiKeys[keyIdx].UserID == userID {
							tokens = append(tokens, token)
						}
					}
				}
			}
		}
		if len(tokens) > 0 {
			rows = append(rows, database.GetOAuth2ProviderAppsByUserIDRow{
				OAuth2ProviderApp: database.OAuth2ProviderApp{
					CallbackURL: app.CallbackURL,
					ID:          app.ID,
					Icon:        app.Icon,
					Name:        app.Name,
				},
				TokenCount: int64(len(tokens)),
			})
		}
	}
	return rows, nil
}

func (q *FakeQuerier) GetOAuthSigningKey(_ context.Context) (string, error) {
	q.mutex.RLock()
	defer q.mutex.RUnlock()

	return q.oauthSigningKey, nil
}

func (q *FakeQuerier) GetOrganizationByID(_ context.Context, id uuid.UUID) (database.Organization, error) {
	q.mutex.RLock()
	defer q.mutex.RUnlock()

	return q.getOrganizationByIDNoLock(id)
}

func (q *FakeQuerier) GetOrganizationByName(_ context.Context, name string) (database.Organization, error) {
	q.mutex.RLock()
	defer q.mutex.RUnlock()

	for _, organization := range q.organizations {
		if organization.Name == name {
			return organization, nil
		}
	}
	return database.Organization{}, sql.ErrNoRows
}

func (q *FakeQuerier) GetOrganizationIDsByMemberIDs(_ context.Context, ids []uuid.UUID) ([]database.GetOrganizationIDsByMemberIDsRow, error) {
	q.mutex.RLock()
	defer q.mutex.RUnlock()

	getOrganizationIDsByMemberIDRows := make([]database.GetOrganizationIDsByMemberIDsRow, 0, len(ids))
	for _, userID := range ids {
		userOrganizationIDs := make([]uuid.UUID, 0)
		for _, membership := range q.organizationMembers {
			if membership.UserID == userID {
				userOrganizationIDs = append(userOrganizationIDs, membership.OrganizationID)
			}
		}
		getOrganizationIDsByMemberIDRows = append(getOrganizationIDsByMemberIDRows, database.GetOrganizationIDsByMemberIDsRow{
			UserID:          userID,
			OrganizationIDs: userOrganizationIDs,
		})
	}
	return getOrganizationIDsByMemberIDRows, nil
}

func (q *FakeQuerier) GetOrganizations(_ context.Context, args database.GetOrganizationsParams) ([]database.Organization, error) {
	q.mutex.RLock()
	defer q.mutex.RUnlock()

	tmp := make([]database.Organization, 0)
	for _, org := range q.organizations {
		if len(args.IDs) > 0 {
			if !slices.Contains(args.IDs, org.ID) {
				continue
			}
		}
		if args.Name != "" && !strings.EqualFold(org.Name, args.Name) {
			continue
		}
		tmp = append(tmp, org)
	}

	return tmp, nil
}

func (q *FakeQuerier) GetOrganizationsByUserID(_ context.Context, userID uuid.UUID) ([]database.Organization, error) {
	q.mutex.RLock()
	defer q.mutex.RUnlock()

	organizations := make([]database.Organization, 0)
	for _, organizationMember := range q.organizationMembers {
		if organizationMember.UserID != userID {
			continue
		}
		for _, organization := range q.organizations {
			if organization.ID != organizationMember.OrganizationID {
				continue
			}
			organizations = append(organizations, organization)
		}
	}

	return organizations, nil
}

func (q *FakeQuerier) GetParameterSchemasByJobID(_ context.Context, jobID uuid.UUID) ([]database.ParameterSchema, error) {
	q.mutex.RLock()
	defer q.mutex.RUnlock()

	parameters := make([]database.ParameterSchema, 0)
	for _, parameterSchema := range q.parameterSchemas {
		if parameterSchema.JobID != jobID {
			continue
		}
		parameters = append(parameters, parameterSchema)
	}
	if len(parameters) == 0 {
		return nil, sql.ErrNoRows
	}
	sort.Slice(parameters, func(i, j int) bool {
		return parameters[i].Index < parameters[j].Index
	})
	return parameters, nil
}

func (q *FakeQuerier) GetPreviousTemplateVersion(_ context.Context, arg database.GetPreviousTemplateVersionParams) (database.TemplateVersion, error) {
	if err := validateDatabaseType(arg); err != nil {
		return database.TemplateVersion{}, err
	}

	q.mutex.RLock()
	defer q.mutex.RUnlock()

	var currentTemplateVersion database.TemplateVersion
	for _, templateVersion := range q.templateVersions {
		if templateVersion.TemplateID != arg.TemplateID {
			continue
		}
		if templateVersion.Name != arg.Name {
			continue
		}
		if templateVersion.OrganizationID != arg.OrganizationID {
			continue
		}
		currentTemplateVersion = q.templateVersionWithUserNoLock(templateVersion)
		break
	}

	previousTemplateVersions := make([]database.TemplateVersion, 0)
	for _, templateVersion := range q.templateVersions {
		if templateVersion.ID == currentTemplateVersion.ID {
			continue
		}
		if templateVersion.OrganizationID != arg.OrganizationID {
			continue
		}
		if templateVersion.TemplateID != currentTemplateVersion.TemplateID {
			continue
		}

		if templateVersion.CreatedAt.Before(currentTemplateVersion.CreatedAt) {
			previousTemplateVersions = append(previousTemplateVersions, q.templateVersionWithUserNoLock(templateVersion))
		}
	}

	if len(previousTemplateVersions) == 0 {
		return database.TemplateVersion{}, sql.ErrNoRows
	}

	sort.Slice(previousTemplateVersions, func(i, j int) bool {
		return previousTemplateVersions[i].CreatedAt.After(previousTemplateVersions[j].CreatedAt)
	})

	return previousTemplateVersions[0], nil
}

func (q *FakeQuerier) GetProvisionerDaemons(_ context.Context) ([]database.ProvisionerDaemon, error) {
	q.mutex.RLock()
	defer q.mutex.RUnlock()

	if len(q.provisionerDaemons) == 0 {
		return nil, sql.ErrNoRows
	}
	// copy the data so that the caller can't manipulate any data inside dbmem
	// after returning
	out := make([]database.ProvisionerDaemon, len(q.provisionerDaemons))
	copy(out, q.provisionerDaemons)
	for i := range out {
		// maps are reference types, so we need to clone them
		out[i].Tags = maps.Clone(out[i].Tags)
	}
	return out, nil
}

func (q *FakeQuerier) GetProvisionerDaemonsByOrganization(_ context.Context, organizationID uuid.UUID) ([]database.ProvisionerDaemon, error) {
	q.mutex.RLock()
	defer q.mutex.RUnlock()

	daemons := make([]database.ProvisionerDaemon, 0)
	for _, daemon := range q.provisionerDaemons {
		if daemon.OrganizationID == organizationID {
			daemon.Tags = maps.Clone(daemon.Tags)
			daemons = append(daemons, daemon)
		}
	}

	return daemons, nil
}

func (q *FakeQuerier) GetProvisionerJobByID(ctx context.Context, id uuid.UUID) (database.ProvisionerJob, error) {
	q.mutex.RLock()
	defer q.mutex.RUnlock()

	return q.getProvisionerJobByIDNoLock(ctx, id)
}

func (q *FakeQuerier) GetProvisionerJobTimingsByJobID(_ context.Context, jobID uuid.UUID) ([]database.ProvisionerJobTiming, error) {
	q.mutex.RLock()
	defer q.mutex.RUnlock()

	timings := make([]database.ProvisionerJobTiming, 0)
	for _, timing := range q.provisionerJobTimings {
		if timing.JobID == jobID {
			timings = append(timings, timing)
		}
	}
	if len(timings) == 0 {
		return nil, sql.ErrNoRows
	}
	sort.Slice(timings, func(i, j int) bool {
		return timings[i].StartedAt.Before(timings[j].StartedAt)
	})

	return timings, nil
}

func (q *FakeQuerier) GetProvisionerJobsByIDs(_ context.Context, ids []uuid.UUID) ([]database.ProvisionerJob, error) {
	q.mutex.RLock()
	defer q.mutex.RUnlock()

	jobs := make([]database.ProvisionerJob, 0)
	for _, job := range q.provisionerJobs {
		for _, id := range ids {
			if id == job.ID {
				// clone the Tags before appending, since maps are reference types and
				// we don't want the caller to be able to mutate the map we have inside
				// dbmem!
				job.Tags = maps.Clone(job.Tags)
				jobs = append(jobs, job)
				break
			}
		}
	}
	if len(jobs) == 0 {
		return nil, sql.ErrNoRows
	}

	return jobs, nil
}

func (q *FakeQuerier) GetProvisionerJobsByIDsWithQueuePosition(_ context.Context, ids []uuid.UUID) ([]database.GetProvisionerJobsByIDsWithQueuePositionRow, error) {
	q.mutex.RLock()
	defer q.mutex.RUnlock()

	jobs := make([]database.GetProvisionerJobsByIDsWithQueuePositionRow, 0)
	queuePosition := int64(1)
	for _, job := range q.provisionerJobs {
		for _, id := range ids {
			if id == job.ID {
				// clone the Tags before appending, since maps are reference types and
				// we don't want the caller to be able to mutate the map we have inside
				// dbmem!
				job.Tags = maps.Clone(job.Tags)
				job := database.GetProvisionerJobsByIDsWithQueuePositionRow{
					ProvisionerJob: job,
				}
				if !job.ProvisionerJob.StartedAt.Valid {
					job.QueuePosition = queuePosition
				}
				jobs = append(jobs, job)
				break
			}
		}
		if !job.StartedAt.Valid {
			queuePosition++
		}
	}
	for _, job := range jobs {
		if !job.ProvisionerJob.StartedAt.Valid {
			// Set it to the max position!
			job.QueueSize = queuePosition
		}
	}
	return jobs, nil
}

func (q *FakeQuerier) GetProvisionerJobsCreatedAfter(_ context.Context, after time.Time) ([]database.ProvisionerJob, error) {
	q.mutex.RLock()
	defer q.mutex.RUnlock()

	jobs := make([]database.ProvisionerJob, 0)
	for _, job := range q.provisionerJobs {
		if job.CreatedAt.After(after) {
			// clone the Tags before appending, since maps are reference types and
			// we don't want the caller to be able to mutate the map we have inside
			// dbmem!
			job.Tags = maps.Clone(job.Tags)
			jobs = append(jobs, job)
		}
	}
	return jobs, nil
}

func (q *FakeQuerier) GetProvisionerKeyByHashedSecret(_ context.Context, hashedSecret []byte) (database.ProvisionerKey, error) {
	q.mutex.RLock()
	defer q.mutex.RUnlock()

	for _, key := range q.provisionerKeys {
		if bytes.Equal(key.HashedSecret, hashedSecret) {
			return key, nil
		}
	}

	return database.ProvisionerKey{}, sql.ErrNoRows
}

func (q *FakeQuerier) GetProvisionerKeyByID(_ context.Context, id uuid.UUID) (database.ProvisionerKey, error) {
	q.mutex.RLock()
	defer q.mutex.RUnlock()

	for _, key := range q.provisionerKeys {
		if key.ID == id {
			return key, nil
		}
	}

	return database.ProvisionerKey{}, sql.ErrNoRows
}

func (q *FakeQuerier) GetProvisionerKeyByName(_ context.Context, arg database.GetProvisionerKeyByNameParams) (database.ProvisionerKey, error) {
	q.mutex.RLock()
	defer q.mutex.RUnlock()

	for _, key := range q.provisionerKeys {
		if strings.EqualFold(key.Name, arg.Name) && key.OrganizationID == arg.OrganizationID {
			return key, nil
		}
	}

	return database.ProvisionerKey{}, sql.ErrNoRows
}

func (q *FakeQuerier) GetProvisionerLogsAfterID(_ context.Context, arg database.GetProvisionerLogsAfterIDParams) ([]database.ProvisionerJobLog, error) {
	if err := validateDatabaseType(arg); err != nil {
		return nil, err
	}

	q.mutex.RLock()
	defer q.mutex.RUnlock()

	logs := make([]database.ProvisionerJobLog, 0)
	for _, jobLog := range q.provisionerJobLogs {
		if jobLog.JobID != arg.JobID {
			continue
		}
		if jobLog.ID <= arg.CreatedAfter {
			continue
		}
		logs = append(logs, jobLog)
	}
	return logs, nil
}

func (q *FakeQuerier) GetQuotaAllowanceForUser(_ context.Context, params database.GetQuotaAllowanceForUserParams) (int64, error) {
	q.mutex.RLock()
	defer q.mutex.RUnlock()

	var sum int64
	for _, member := range q.groupMembers {
		if member.UserID != params.UserID {
			continue
		}
		if _, err := q.getOrganizationByIDNoLock(member.GroupID); err == nil {
			// This should never happen, but it has been reported in customer deployments.
			// The SQL handles this case, and omits `group_members` rows in the
			// Everyone group. It counts these distinctly via `organization_members` table.
			continue
		}
		for _, group := range q.groups {
			if group.ID == member.GroupID {
				sum += int64(group.QuotaAllowance)
				continue
			}
		}
	}

	// Grab the quota for the Everyone group iff the user is a member of
	// said organization.
	for _, mem := range q.organizationMembers {
		if mem.UserID != params.UserID {
			continue
		}

		group, err := q.getGroupByIDNoLock(context.Background(), mem.OrganizationID)
		if err != nil {
			return -1, xerrors.Errorf("failed to get everyone group for org %q", mem.OrganizationID.String())
		}
		if group.OrganizationID != params.OrganizationID {
			continue
		}
		sum += int64(group.QuotaAllowance)
	}

	return sum, nil
}

func (q *FakeQuerier) GetQuotaConsumedForUser(_ context.Context, params database.GetQuotaConsumedForUserParams) (int64, error) {
	q.mutex.RLock()
	defer q.mutex.RUnlock()

	var sum int64
	for _, workspace := range q.workspaces {
		if workspace.OwnerID != params.OwnerID {
			continue
		}
		if workspace.OrganizationID != params.OrganizationID {
			continue
		}
		if workspace.Deleted {
			continue
		}

		var lastBuild database.WorkspaceBuild
		for _, build := range q.workspaceBuilds {
			if build.WorkspaceID != workspace.ID {
				continue
			}
			if build.CreatedAt.After(lastBuild.CreatedAt) {
				lastBuild = build
			}
		}
		sum += int64(lastBuild.DailyCost)
	}
	return sum, nil
}

func (q *FakeQuerier) GetReplicaByID(_ context.Context, id uuid.UUID) (database.Replica, error) {
	q.mutex.RLock()
	defer q.mutex.RUnlock()

	for _, replica := range q.replicas {
		if replica.ID == id {
			return replica, nil
		}
	}

	return database.Replica{}, sql.ErrNoRows
}

func (q *FakeQuerier) GetReplicasUpdatedAfter(_ context.Context, updatedAt time.Time) ([]database.Replica, error) {
	q.mutex.RLock()
	defer q.mutex.RUnlock()
	replicas := make([]database.Replica, 0)
	for _, replica := range q.replicas {
		if replica.UpdatedAt.After(updatedAt) && !replica.StoppedAt.Valid {
			replicas = append(replicas, replica)
		}
	}
	return replicas, nil
}

func (q *FakeQuerier) GetRuntimeConfig(_ context.Context, key string) (string, error) {
	q.mutex.Lock()
	defer q.mutex.Unlock()

	val, ok := q.runtimeConfig[key]
	if !ok {
		return "", sql.ErrNoRows
	}

	return val, nil
}

func (*FakeQuerier) GetTailnetAgents(context.Context, uuid.UUID) ([]database.TailnetAgent, error) {
	return nil, ErrUnimplemented
}

func (*FakeQuerier) GetTailnetClientsForAgent(context.Context, uuid.UUID) ([]database.TailnetClient, error) {
	return nil, ErrUnimplemented
}

func (*FakeQuerier) GetTailnetPeers(context.Context, uuid.UUID) ([]database.TailnetPeer, error) {
	return nil, ErrUnimplemented
}

func (*FakeQuerier) GetTailnetTunnelPeerBindings(context.Context, uuid.UUID) ([]database.GetTailnetTunnelPeerBindingsRow, error) {
	return nil, ErrUnimplemented
}

func (*FakeQuerier) GetTailnetTunnelPeerIDs(context.Context, uuid.UUID) ([]database.GetTailnetTunnelPeerIDsRow, error) {
	return nil, ErrUnimplemented
}

func (q *FakeQuerier) GetTemplateAppInsights(ctx context.Context, arg database.GetTemplateAppInsightsParams) ([]database.GetTemplateAppInsightsRow, error) {
	err := validateDatabaseType(arg)
	if err != nil {
		return nil, err
	}

	q.mutex.RLock()
	defer q.mutex.RUnlock()

	/*
		WITH
	*/

	/*
		-- Create a list of all unique apps by template, this is used to
		-- filter out irrelevant template usage stats.
		apps AS (
			SELECT DISTINCT ON (ws.template_id, app.slug)
				ws.template_id,
				app.slug,
				app.display_name,
				app.icon
			FROM
				workspaces ws
			JOIN
				workspace_builds AS build
			ON
				build.workspace_id = ws.id
			JOIN
				workspace_resources AS resource
			ON
				resource.job_id = build.job_id
			JOIN
				workspace_agents AS agent
			ON
				agent.resource_id = resource.id
			JOIN
				workspace_apps AS app
			ON
				app.agent_id = agent.id
			WHERE
				-- Partial query parameter filter.
				CASE WHEN COALESCE(array_length(@template_ids::uuid[], 1), 0) > 0 THEN ws.template_id = ANY(@template_ids::uuid[]) ELSE TRUE END
			ORDER BY
				ws.template_id, app.slug, app.created_at DESC
		),
		-- Join apps and template usage stats to filter out irrelevant rows.
		-- Note that this way of joining will eliminate all data-points that
		-- aren't for "real" apps. That means ports are ignored (even though
		-- they're part of the dataset), as well as are "[terminal]" entries
		-- which are alternate datapoints for reconnecting pty usage.
		template_usage_stats_with_apps AS (
			SELECT
				tus.start_time,
				tus.template_id,
				tus.user_id,
				apps.slug,
				apps.display_name,
				apps.icon,
				tus.app_usage_mins
			FROM
				apps
			JOIN
				template_usage_stats AS tus
			ON
				-- Query parameter filter.
				tus.start_time >= @start_time::timestamptz
				AND tus.end_time <= @end_time::timestamptz
				AND CASE WHEN COALESCE(array_length(@template_ids::uuid[], 1), 0) > 0 THEN tus.template_id = ANY(@template_ids::uuid[]) ELSE TRUE END
				-- Primary join condition.
				AND tus.template_id = apps.template_id
				AND apps.slug IN (SELECT jsonb_object_keys(tus.app_usage_mins))
		),
		-- Group the app insights by interval, user and unique app. This
		-- allows us to deduplicate a user using the same app across
		-- multiple templates.
		app_insights AS (
			SELECT
				user_id,
				slug,
				display_name,
				icon,
				-- See motivation in GetTemplateInsights for LEAST(SUM(n), 30).
				LEAST(SUM(app_usage.value::smallint), 30) AS usage_mins
			FROM
				template_usage_stats_with_apps, jsonb_each(app_usage_mins) AS app_usage
			WHERE
				app_usage.key = slug
			GROUP BY
				start_time, user_id, slug, display_name, icon
		),
		-- Analyze the users unique app usage across all templates. Count
		-- usage across consecutive intervals as continuous usage.
		times_used AS (
			SELECT DISTINCT ON (user_id, slug, display_name, icon, uniq)
				slug,
				display_name,
				icon,
				-- Turn start_time into a unique identifier that identifies a users
				-- continuous app usage. The value of uniq is otherwise garbage.
				--
				-- Since we're aggregating per user app usage across templates,
				-- there can be duplicate start_times. To handle this, we use the
				-- dense_rank() function, otherwise row_number() would suffice.
				start_time - (
					dense_rank() OVER (
						PARTITION BY
							user_id, slug, display_name, icon
						ORDER BY
							start_time
					) * '30 minutes'::interval
				) AS uniq
			FROM
				template_usage_stats_with_apps
		),
	*/

	// Due to query optimizations, this logic is somewhat inverted from
	// the above query.
	type appInsightsGroupBy struct {
		StartTime   time.Time
		UserID      uuid.UUID
		Slug        string
		DisplayName string
		Icon        string
	}
	type appTimesUsedGroupBy struct {
		UserID      uuid.UUID
		Slug        string
		DisplayName string
		Icon        string
	}
	type appInsightsRow struct {
		appInsightsGroupBy
		TemplateIDs  []uuid.UUID
		AppUsageMins int64
	}
	appInsightRows := make(map[appInsightsGroupBy]appInsightsRow)
	appTimesUsedRows := make(map[appTimesUsedGroupBy]map[time.Time]struct{})
	// FROM
	for _, stat := range q.templateUsageStats {
		// WHERE
		if stat.StartTime.Before(arg.StartTime) || stat.EndTime.After(arg.EndTime) {
			continue
		}
		if len(arg.TemplateIDs) > 0 && !slices.Contains(arg.TemplateIDs, stat.TemplateID) {
			continue
		}

		// json_each
		for slug, appUsage := range stat.AppUsageMins {
			// FROM apps JOIN template_usage_stats
			app, _ := q.getLatestWorkspaceAppByTemplateIDUserIDSlugNoLock(ctx, stat.TemplateID, stat.UserID, slug)
			if app.Slug == "" {
				continue
			}

			// SELECT
			key := appInsightsGroupBy{
				StartTime:   stat.StartTime,
				UserID:      stat.UserID,
				Slug:        slug,
				DisplayName: app.DisplayName,
				Icon:        app.Icon,
			}
			row, ok := appInsightRows[key]
			if !ok {
				row = appInsightsRow{
					appInsightsGroupBy: key,
				}
			}
			row.TemplateIDs = append(row.TemplateIDs, stat.TemplateID)
			row.AppUsageMins = least(row.AppUsageMins+appUsage, 30)
			appInsightRows[key] = row

			// Prepare to do times_used calculation, distinct start times.
			timesUsedKey := appTimesUsedGroupBy{
				UserID:      stat.UserID,
				Slug:        slug,
				DisplayName: app.DisplayName,
				Icon:        app.Icon,
			}
			if appTimesUsedRows[timesUsedKey] == nil {
				appTimesUsedRows[timesUsedKey] = make(map[time.Time]struct{})
			}
			// This assigns a distinct time, so we don't need to
			// dense_rank() later on, we can simply do row_number().
			appTimesUsedRows[timesUsedKey][stat.StartTime] = struct{}{}
		}
	}

	appTimesUsedTempRows := make(map[appTimesUsedGroupBy][]time.Time)
	for key, times := range appTimesUsedRows {
		for t := range times {
			appTimesUsedTempRows[key] = append(appTimesUsedTempRows[key], t)
		}
	}
	for _, times := range appTimesUsedTempRows {
		slices.SortFunc(times, func(a, b time.Time) int {
			return int(a.Sub(b))
		})
	}
	for key, times := range appTimesUsedTempRows {
		uniq := make(map[time.Time]struct{})
		for i, t := range times {
			uniq[t.Add(-(30 * time.Minute * time.Duration(i)))] = struct{}{}
		}
		appTimesUsedRows[key] = uniq
	}

	/*
		-- Even though we allow identical apps to be aggregated across
		-- templates, we still want to be able to report which templates
		-- the data comes from.
		templates AS (
			SELECT
				slug,
				display_name,
				icon,
				array_agg(DISTINCT template_id)::uuid[] AS template_ids
			FROM
				template_usage_stats_with_apps
			GROUP BY
				slug, display_name, icon
		)
	*/

	type appGroupBy struct {
		Slug        string
		DisplayName string
		Icon        string
	}
	type templateRow struct {
		appGroupBy
		TemplateIDs []uuid.UUID
	}

	templateRows := make(map[appGroupBy]templateRow)
	for _, aiRow := range appInsightRows {
		key := appGroupBy{
			Slug:        aiRow.Slug,
			DisplayName: aiRow.DisplayName,
			Icon:        aiRow.Icon,
		}
		row, ok := templateRows[key]
		if !ok {
			row = templateRow{
				appGroupBy: key,
			}
		}
		row.TemplateIDs = uniqueSortedUUIDs(append(row.TemplateIDs, aiRow.TemplateIDs...))
		templateRows[key] = row
	}

	/*
		SELECT
			t.template_ids,
			COUNT(DISTINCT ai.user_id) AS active_users,
			ai.slug,
			ai.display_name,
			ai.icon,
			(SUM(ai.usage_mins) * 60)::bigint AS usage_seconds
		FROM
			app_insights AS ai
		JOIN
			templates AS t
		ON
			t.slug = ai.slug
			AND t.display_name = ai.display_name
			AND t.icon = ai.icon
		GROUP BY
			t.template_ids, ai.slug, ai.display_name, ai.icon;
	*/

	type templateAppInsightsRow struct {
		TemplateIDs   []uuid.UUID
		ActiveUserIDs []uuid.UUID
		UsageSeconds  int64
	}
	groupedRows := make(map[appGroupBy]templateAppInsightsRow)
	for _, aiRow := range appInsightRows {
		key := appGroupBy{
			Slug:        aiRow.Slug,
			DisplayName: aiRow.DisplayName,
			Icon:        aiRow.Icon,
		}
		row := groupedRows[key]
		row.ActiveUserIDs = append(row.ActiveUserIDs, aiRow.UserID)
		row.UsageSeconds += aiRow.AppUsageMins * 60
		groupedRows[key] = row
	}

	var rows []database.GetTemplateAppInsightsRow
	for key, gr := range groupedRows {
		row := database.GetTemplateAppInsightsRow{
			TemplateIDs:  templateRows[key].TemplateIDs,
			ActiveUsers:  int64(len(uniqueSortedUUIDs(gr.ActiveUserIDs))),
			Slug:         key.Slug,
			DisplayName:  key.DisplayName,
			Icon:         key.Icon,
			UsageSeconds: gr.UsageSeconds,
		}
		for tuk, uniq := range appTimesUsedRows {
			if key.Slug == tuk.Slug && key.DisplayName == tuk.DisplayName && key.Icon == tuk.Icon {
				row.TimesUsed += int64(len(uniq))
			}
		}
		rows = append(rows, row)
	}

	// NOTE(mafredri): Add sorting if we decide on how to handle PostgreSQL collations.
	// ORDER BY slug_or_port, display_name, icon, is_app
	return rows, nil
}

func (q *FakeQuerier) GetTemplateAppInsightsByTemplate(ctx context.Context, arg database.GetTemplateAppInsightsByTemplateParams) ([]database.GetTemplateAppInsightsByTemplateRow, error) {
	err := validateDatabaseType(arg)
	if err != nil {
		return nil, err
	}

	q.mutex.RLock()
	defer q.mutex.RUnlock()

	type uniqueKey struct {
		TemplateID  uuid.UUID
		DisplayName string
		Slug        string
	}

	// map (TemplateID + DisplayName + Slug) x time.Time x UserID x <usage>
	usageByTemplateAppUser := map[uniqueKey]map[time.Time]map[uuid.UUID]int64{}

	// Review agent stats in terms of usage
	for _, s := range q.workspaceAppStats {
		// (was.session_started_at >= ts.from_ AND was.session_started_at < ts.to_)
		// OR (was.session_ended_at > ts.from_ AND was.session_ended_at < ts.to_)
		// OR (was.session_started_at < ts.from_ AND was.session_ended_at >= ts.to_)
		if !(((s.SessionStartedAt.After(arg.StartTime) || s.SessionStartedAt.Equal(arg.StartTime)) && s.SessionStartedAt.Before(arg.EndTime)) ||
			(s.SessionEndedAt.After(arg.StartTime) && s.SessionEndedAt.Before(arg.EndTime)) ||
			(s.SessionStartedAt.Before(arg.StartTime) && (s.SessionEndedAt.After(arg.EndTime) || s.SessionEndedAt.Equal(arg.EndTime)))) {
			continue
		}

		w, err := q.getWorkspaceByIDNoLock(ctx, s.WorkspaceID)
		if err != nil {
			return nil, err
		}

		app, _ := q.getWorkspaceAppByAgentIDAndSlugNoLock(ctx, database.GetWorkspaceAppByAgentIDAndSlugParams{
			AgentID: s.AgentID,
			Slug:    s.SlugOrPort,
		})

		key := uniqueKey{
			TemplateID:  w.TemplateID,
			DisplayName: app.DisplayName,
			Slug:        app.Slug,
		}

		t := s.SessionStartedAt.Truncate(time.Minute)
		if t.Before(arg.StartTime) {
			t = arg.StartTime
		}
		for t.Before(s.SessionEndedAt) && t.Before(arg.EndTime) {
			if _, ok := usageByTemplateAppUser[key]; !ok {
				usageByTemplateAppUser[key] = map[time.Time]map[uuid.UUID]int64{}
			}
			if _, ok := usageByTemplateAppUser[key][t]; !ok {
				usageByTemplateAppUser[key][t] = map[uuid.UUID]int64{}
			}
			if _, ok := usageByTemplateAppUser[key][t][s.UserID]; !ok {
				usageByTemplateAppUser[key][t][s.UserID] = 60 // 1 minute
			}
			t = t.Add(1 * time.Minute)
		}
	}

	// Sort usage data
	usageKeys := make([]uniqueKey, len(usageByTemplateAppUser))
	var i int
	for key := range usageByTemplateAppUser {
		usageKeys[i] = key
		i++
	}

	slices.SortFunc(usageKeys, func(a, b uniqueKey) int {
		if a.TemplateID != b.TemplateID {
			return slice.Ascending(a.TemplateID.String(), b.TemplateID.String())
		}
		if a.DisplayName != b.DisplayName {
			return slice.Ascending(a.DisplayName, b.DisplayName)
		}
		return slice.Ascending(a.Slug, b.Slug)
	})

	// Build result
	var result []database.GetTemplateAppInsightsByTemplateRow
	for _, usageKey := range usageKeys {
		r := database.GetTemplateAppInsightsByTemplateRow{
			TemplateID:  usageKey.TemplateID,
			DisplayName: usageKey.DisplayName,
			SlugOrPort:  usageKey.Slug,
		}
		for _, mUserUsage := range usageByTemplateAppUser[usageKey] {
			r.ActiveUsers += int64(len(mUserUsage))
			for _, usage := range mUserUsage {
				r.UsageSeconds += usage
			}
		}
		result = append(result, r)
	}
	return result, nil
}

func (q *FakeQuerier) GetTemplateAverageBuildTime(ctx context.Context, arg database.GetTemplateAverageBuildTimeParams) (database.GetTemplateAverageBuildTimeRow, error) {
	if err := validateDatabaseType(arg); err != nil {
		return database.GetTemplateAverageBuildTimeRow{}, err
	}

	var emptyRow database.GetTemplateAverageBuildTimeRow
	var (
		startTimes  []float64
		stopTimes   []float64
		deleteTimes []float64
	)
	q.mutex.RLock()
	defer q.mutex.RUnlock()
	for _, wb := range q.workspaceBuilds {
		version, err := q.getTemplateVersionByIDNoLock(ctx, wb.TemplateVersionID)
		if err != nil {
			return emptyRow, err
		}
		if version.TemplateID != arg.TemplateID {
			continue
		}

		job, err := q.getProvisionerJobByIDNoLock(ctx, wb.JobID)
		if err != nil {
			return emptyRow, err
		}
		if job.CompletedAt.Valid {
			took := job.CompletedAt.Time.Sub(job.StartedAt.Time).Seconds()
			switch wb.Transition {
			case database.WorkspaceTransitionStart:
				startTimes = append(startTimes, took)
			case database.WorkspaceTransitionStop:
				stopTimes = append(stopTimes, took)
			case database.WorkspaceTransitionDelete:
				deleteTimes = append(deleteTimes, took)
			}
		}
	}

	tryPercentile := func(fs []float64, p float64) float64 {
		if len(fs) == 0 {
			return -1
		}
		sort.Float64s(fs)
		return fs[int(float64(len(fs))*p/100)]
	}

	var row database.GetTemplateAverageBuildTimeRow
	row.Delete50, row.Delete95 = tryPercentile(deleteTimes, 50), tryPercentile(deleteTimes, 95)
	row.Stop50, row.Stop95 = tryPercentile(stopTimes, 50), tryPercentile(stopTimes, 95)
	row.Start50, row.Start95 = tryPercentile(startTimes, 50), tryPercentile(startTimes, 95)
	return row, nil
}

func (q *FakeQuerier) GetTemplateByID(ctx context.Context, id uuid.UUID) (database.Template, error) {
	q.mutex.RLock()
	defer q.mutex.RUnlock()

	return q.getTemplateByIDNoLock(ctx, id)
}

func (q *FakeQuerier) GetTemplateByOrganizationAndName(_ context.Context, arg database.GetTemplateByOrganizationAndNameParams) (database.Template, error) {
	if err := validateDatabaseType(arg); err != nil {
		return database.Template{}, err
	}

	q.mutex.RLock()
	defer q.mutex.RUnlock()

	for _, template := range q.templates {
		if template.OrganizationID != arg.OrganizationID {
			continue
		}
		if !strings.EqualFold(template.Name, arg.Name) {
			continue
		}
		if template.Deleted != arg.Deleted {
			continue
		}
		return q.templateWithNameNoLock(template), nil
	}
	return database.Template{}, sql.ErrNoRows
}

func (q *FakeQuerier) GetTemplateDAUs(_ context.Context, arg database.GetTemplateDAUsParams) ([]database.GetTemplateDAUsRow, error) {
	q.mutex.RLock()
	defer q.mutex.RUnlock()

	seens := make(map[time.Time]map[uuid.UUID]struct{})

	for _, as := range q.workspaceAgentStats {
		if as.TemplateID != arg.TemplateID {
			continue
		}
		if as.ConnectionCount == 0 {
			continue
		}

		date := as.CreatedAt.UTC().Add(time.Duration(arg.TzOffset) * time.Hour * -1).Truncate(time.Hour * 24)

		dateEntry := seens[date]
		if dateEntry == nil {
			dateEntry = make(map[uuid.UUID]struct{})
		}
		dateEntry[as.UserID] = struct{}{}
		seens[date] = dateEntry
	}

	seenKeys := maps.Keys(seens)
	sort.Slice(seenKeys, func(i, j int) bool {
		return seenKeys[i].Before(seenKeys[j])
	})

	var rs []database.GetTemplateDAUsRow
	for _, key := range seenKeys {
		ids := seens[key]
		for id := range ids {
			rs = append(rs, database.GetTemplateDAUsRow{
				Date:   key,
				UserID: id,
			})
		}
	}

	return rs, nil
}

func (q *FakeQuerier) GetTemplateInsights(_ context.Context, arg database.GetTemplateInsightsParams) (database.GetTemplateInsightsRow, error) {
	err := validateDatabaseType(arg)
	if err != nil {
		return database.GetTemplateInsightsRow{}, err
	}

	q.mutex.RLock()
	defer q.mutex.RUnlock()

	/*
		WITH
	*/

	/*
		insights AS (
			SELECT
				user_id,
				-- See motivation in GetTemplateInsights for LEAST(SUM(n), 30).
				LEAST(SUM(usage_mins), 30) AS usage_mins,
				LEAST(SUM(ssh_mins), 30) AS ssh_mins,
				LEAST(SUM(sftp_mins), 30) AS sftp_mins,
				LEAST(SUM(reconnecting_pty_mins), 30) AS reconnecting_pty_mins,
				LEAST(SUM(vscode_mins), 30) AS vscode_mins,
				LEAST(SUM(jetbrains_mins), 30) AS jetbrains_mins
			FROM
				template_usage_stats
			WHERE
				start_time >= @start_time::timestamptz
				AND end_time <= @end_time::timestamptz
				AND CASE WHEN COALESCE(array_length(@template_ids::uuid[], 1), 0) > 0 THEN template_id = ANY(@template_ids::uuid[]) ELSE TRUE END
			GROUP BY
				start_time, user_id
		),
	*/

	type insightsGroupBy struct {
		StartTime time.Time
		UserID    uuid.UUID
	}
	type insightsRow struct {
		insightsGroupBy
		UsageMins           int16
		SSHMins             int16
		SFTPMins            int16
		ReconnectingPTYMins int16
		VSCodeMins          int16
		JetBrainsMins       int16
	}
	insights := make(map[insightsGroupBy]insightsRow)
	for _, stat := range q.templateUsageStats {
		if stat.StartTime.Before(arg.StartTime) || stat.EndTime.After(arg.EndTime) {
			continue
		}
		if len(arg.TemplateIDs) > 0 && !slices.Contains(arg.TemplateIDs, stat.TemplateID) {
			continue
		}
		key := insightsGroupBy{
			StartTime: stat.StartTime,
			UserID:    stat.UserID,
		}
		row, ok := insights[key]
		if !ok {
			row = insightsRow{
				insightsGroupBy: key,
			}
		}
		row.UsageMins = least(row.UsageMins+stat.UsageMins, 30)
		row.SSHMins = least(row.SSHMins+stat.SshMins, 30)
		row.SFTPMins = least(row.SFTPMins+stat.SftpMins, 30)
		row.ReconnectingPTYMins = least(row.ReconnectingPTYMins+stat.ReconnectingPtyMins, 30)
		row.VSCodeMins = least(row.VSCodeMins+stat.VscodeMins, 30)
		row.JetBrainsMins = least(row.JetBrainsMins+stat.JetbrainsMins, 30)
		insights[key] = row
	}

	/*
		templates AS (
			SELECT
				array_agg(DISTINCT template_id) AS template_ids,
				array_agg(DISTINCT template_id) FILTER (WHERE ssh_mins > 0) AS ssh_template_ids,
				array_agg(DISTINCT template_id) FILTER (WHERE sftp_mins > 0) AS sftp_template_ids,
				array_agg(DISTINCT template_id) FILTER (WHERE reconnecting_pty_mins > 0) AS reconnecting_pty_template_ids,
				array_agg(DISTINCT template_id) FILTER (WHERE vscode_mins > 0) AS vscode_template_ids,
				array_agg(DISTINCT template_id) FILTER (WHERE jetbrains_mins > 0) AS jetbrains_template_ids
			FROM
				template_usage_stats
			WHERE
				start_time >= @start_time::timestamptz
				AND end_time <= @end_time::timestamptz
				AND CASE WHEN COALESCE(array_length(@template_ids::uuid[], 1), 0) > 0 THEN template_id = ANY(@template_ids::uuid[]) ELSE TRUE END
		)
	*/

	type templateRow struct {
		TemplateIDs          []uuid.UUID
		SSHTemplateIDs       []uuid.UUID
		SFTPTemplateIDs      []uuid.UUID
		ReconnectingPTYIDs   []uuid.UUID
		VSCodeTemplateIDs    []uuid.UUID
		JetBrainsTemplateIDs []uuid.UUID
	}
	templates := templateRow{}
	for _, stat := range q.templateUsageStats {
		if stat.StartTime.Before(arg.StartTime) || stat.EndTime.After(arg.EndTime) {
			continue
		}
		if len(arg.TemplateIDs) > 0 && !slices.Contains(arg.TemplateIDs, stat.TemplateID) {
			continue
		}
		templates.TemplateIDs = append(templates.TemplateIDs, stat.TemplateID)
		if stat.SshMins > 0 {
			templates.SSHTemplateIDs = append(templates.SSHTemplateIDs, stat.TemplateID)
		}
		if stat.SftpMins > 0 {
			templates.SFTPTemplateIDs = append(templates.SFTPTemplateIDs, stat.TemplateID)
		}
		if stat.ReconnectingPtyMins > 0 {
			templates.ReconnectingPTYIDs = append(templates.ReconnectingPTYIDs, stat.TemplateID)
		}
		if stat.VscodeMins > 0 {
			templates.VSCodeTemplateIDs = append(templates.VSCodeTemplateIDs, stat.TemplateID)
		}
		if stat.JetbrainsMins > 0 {
			templates.JetBrainsTemplateIDs = append(templates.JetBrainsTemplateIDs, stat.TemplateID)
		}
	}

	/*
		SELECT
			COALESCE((SELECT template_ids FROM templates), '{}')::uuid[] AS template_ids, -- Includes app usage.
			COALESCE((SELECT ssh_template_ids FROM templates), '{}')::uuid[] AS ssh_template_ids,
			COALESCE((SELECT sftp_template_ids FROM templates), '{}')::uuid[] AS sftp_template_ids,
			COALESCE((SELECT reconnecting_pty_template_ids FROM templates), '{}')::uuid[] AS reconnecting_pty_template_ids,
			COALESCE((SELECT vscode_template_ids FROM templates), '{}')::uuid[] AS vscode_template_ids,
			COALESCE((SELECT jetbrains_template_ids FROM templates), '{}')::uuid[] AS jetbrains_template_ids,
			COALESCE(COUNT(DISTINCT user_id), 0)::bigint AS active_users, -- Includes app usage.
			COALESCE(SUM(usage_mins) * 60, 0)::bigint AS usage_total_seconds, -- Includes app usage.
			COALESCE(SUM(ssh_mins) * 60, 0)::bigint AS usage_ssh_seconds,
			COALESCE(SUM(sftp_mins) * 60, 0)::bigint AS usage_sftp_seconds,
			COALESCE(SUM(reconnecting_pty_mins) * 60, 0)::bigint AS usage_reconnecting_pty_seconds,
			COALESCE(SUM(vscode_mins) * 60, 0)::bigint AS usage_vscode_seconds,
			COALESCE(SUM(jetbrains_mins) * 60, 0)::bigint AS usage_jetbrains_seconds
		FROM
			insights;
	*/

	var row database.GetTemplateInsightsRow
	row.TemplateIDs = uniqueSortedUUIDs(templates.TemplateIDs)
	row.SshTemplateIds = uniqueSortedUUIDs(templates.SSHTemplateIDs)
	row.SftpTemplateIds = uniqueSortedUUIDs(templates.SFTPTemplateIDs)
	row.ReconnectingPtyTemplateIds = uniqueSortedUUIDs(templates.ReconnectingPTYIDs)
	row.VscodeTemplateIds = uniqueSortedUUIDs(templates.VSCodeTemplateIDs)
	row.JetbrainsTemplateIds = uniqueSortedUUIDs(templates.JetBrainsTemplateIDs)
	activeUserIDs := make(map[uuid.UUID]struct{})
	for _, insight := range insights {
		activeUserIDs[insight.UserID] = struct{}{}
		row.UsageTotalSeconds += int64(insight.UsageMins) * 60
		row.UsageSshSeconds += int64(insight.SSHMins) * 60
		row.UsageSftpSeconds += int64(insight.SFTPMins) * 60
		row.UsageReconnectingPtySeconds += int64(insight.ReconnectingPTYMins) * 60
		row.UsageVscodeSeconds += int64(insight.VSCodeMins) * 60
		row.UsageJetbrainsSeconds += int64(insight.JetBrainsMins) * 60
	}
	row.ActiveUsers = int64(len(activeUserIDs))

	return row, nil
}

func (q *FakeQuerier) GetTemplateInsightsByInterval(_ context.Context, arg database.GetTemplateInsightsByIntervalParams) ([]database.GetTemplateInsightsByIntervalRow, error) {
	err := validateDatabaseType(arg)
	if err != nil {
		return nil, err
	}

	q.mutex.RLock()
	defer q.mutex.RUnlock()

	/*
		WITH
			ts AS (
				SELECT
					d::timestamptz AS from_,
					CASE
						WHEN (d::timestamptz + (@interval_days::int || ' day')::interval) <= @end_time::timestamptz
						THEN (d::timestamptz + (@interval_days::int || ' day')::interval)
						ELSE @end_time::timestamptz
					END AS to_
				FROM
					-- Subtract 1 microsecond from end_time to avoid including the next interval in the results.
					generate_series(@start_time::timestamptz, (@end_time::timestamptz) - '1 microsecond'::interval, (@interval_days::int || ' day')::interval) AS d
			)

		SELECT
			ts.from_ AS start_time,
			ts.to_ AS end_time,
			array_remove(array_agg(DISTINCT tus.template_id), NULL)::uuid[] AS template_ids,
			COUNT(DISTINCT tus.user_id) AS active_users
		FROM
			ts
		LEFT JOIN
			template_usage_stats AS tus
		ON
			tus.start_time >= ts.from_
			AND tus.end_time <= ts.to_
			AND CASE WHEN COALESCE(array_length(@template_ids::uuid[], 1), 0) > 0 THEN tus.template_id = ANY(@template_ids::uuid[]) ELSE TRUE END
		GROUP BY
			ts.from_, ts.to_;
	*/

	type interval struct {
		From time.Time
		To   time.Time
	}
	var ts []interval
	for d := arg.StartTime; d.Before(arg.EndTime); d = d.AddDate(0, 0, int(arg.IntervalDays)) {
		to := d.AddDate(0, 0, int(arg.IntervalDays))
		if to.After(arg.EndTime) {
			to = arg.EndTime
		}
		ts = append(ts, interval{From: d, To: to})
	}

	type grouped struct {
		TemplateIDs map[uuid.UUID]struct{}
		UserIDs     map[uuid.UUID]struct{}
	}
	groupedByInterval := make(map[interval]grouped)
	for _, tus := range q.templateUsageStats {
		for _, t := range ts {
			if tus.StartTime.Before(t.From) || tus.EndTime.After(t.To) {
				continue
			}
			if len(arg.TemplateIDs) > 0 && !slices.Contains(arg.TemplateIDs, tus.TemplateID) {
				continue
			}
			g, ok := groupedByInterval[t]
			if !ok {
				g = grouped{
					TemplateIDs: make(map[uuid.UUID]struct{}),
					UserIDs:     make(map[uuid.UUID]struct{}),
				}
			}
			g.TemplateIDs[tus.TemplateID] = struct{}{}
			g.UserIDs[tus.UserID] = struct{}{}
			groupedByInterval[t] = g
		}
	}

	var rows []database.GetTemplateInsightsByIntervalRow
	for _, t := range ts { // Ordered by interval.
		row := database.GetTemplateInsightsByIntervalRow{
			StartTime: t.From,
			EndTime:   t.To,
		}
		row.TemplateIDs = uniqueSortedUUIDs(maps.Keys(groupedByInterval[t].TemplateIDs))
		row.ActiveUsers = int64(len(groupedByInterval[t].UserIDs))
		rows = append(rows, row)
	}

	return rows, nil
}

func (q *FakeQuerier) GetTemplateInsightsByTemplate(_ context.Context, arg database.GetTemplateInsightsByTemplateParams) ([]database.GetTemplateInsightsByTemplateRow, error) {
	err := validateDatabaseType(arg)
	if err != nil {
		return nil, err
	}

	q.mutex.RLock()
	defer q.mutex.RUnlock()

	// map time.Time x TemplateID x UserID x <usage>
	appUsageByTemplateAndUser := map[time.Time]map[uuid.UUID]map[uuid.UUID]database.GetTemplateInsightsByTemplateRow{}

	// Review agent stats in terms of usage
	templateIDSet := make(map[uuid.UUID]struct{})

	for _, s := range q.workspaceAgentStats {
		if s.CreatedAt.Before(arg.StartTime) || s.CreatedAt.Equal(arg.EndTime) || s.CreatedAt.After(arg.EndTime) {
			continue
		}
		if s.ConnectionCount == 0 {
			continue
		}

		t := s.CreatedAt.Truncate(time.Minute)
		templateIDSet[s.TemplateID] = struct{}{}

		if _, ok := appUsageByTemplateAndUser[t]; !ok {
			appUsageByTemplateAndUser[t] = make(map[uuid.UUID]map[uuid.UUID]database.GetTemplateInsightsByTemplateRow)
		}

		if _, ok := appUsageByTemplateAndUser[t][s.TemplateID]; !ok {
			appUsageByTemplateAndUser[t][s.TemplateID] = make(map[uuid.UUID]database.GetTemplateInsightsByTemplateRow)
		}

		if _, ok := appUsageByTemplateAndUser[t][s.TemplateID][s.UserID]; !ok {
			appUsageByTemplateAndUser[t][s.TemplateID][s.UserID] = database.GetTemplateInsightsByTemplateRow{}
		}

		u := appUsageByTemplateAndUser[t][s.TemplateID][s.UserID]
		if s.SessionCountJetBrains > 0 {
			u.UsageJetbrainsSeconds = 60
		}
		if s.SessionCountVSCode > 0 {
			u.UsageVscodeSeconds = 60
		}
		if s.SessionCountReconnectingPTY > 0 {
			u.UsageReconnectingPtySeconds = 60
		}
		if s.SessionCountSSH > 0 {
			u.UsageSshSeconds = 60
		}
		appUsageByTemplateAndUser[t][s.TemplateID][s.UserID] = u
	}

	// Sort used templates
	templateIDs := make([]uuid.UUID, 0, len(templateIDSet))
	for templateID := range templateIDSet {
		templateIDs = append(templateIDs, templateID)
	}
	slices.SortFunc(templateIDs, func(a, b uuid.UUID) int {
		return slice.Ascending(a.String(), b.String())
	})

	// Build result
	var result []database.GetTemplateInsightsByTemplateRow
	for _, templateID := range templateIDs {
		r := database.GetTemplateInsightsByTemplateRow{
			TemplateID: templateID,
		}

		uniqueUsers := map[uuid.UUID]struct{}{}

		for _, mTemplateUserUsage := range appUsageByTemplateAndUser {
			mUserUsage, ok := mTemplateUserUsage[templateID]
			if !ok {
				continue // template was not used in this time window
			}

			for userID, usage := range mUserUsage {
				uniqueUsers[userID] = struct{}{}

				r.UsageJetbrainsSeconds += usage.UsageJetbrainsSeconds
				r.UsageVscodeSeconds += usage.UsageVscodeSeconds
				r.UsageReconnectingPtySeconds += usage.UsageReconnectingPtySeconds
				r.UsageSshSeconds += usage.UsageSshSeconds
			}
		}

		r.ActiveUsers = int64(len(uniqueUsers))

		result = append(result, r)
	}
	return result, nil
}

func (q *FakeQuerier) GetTemplateParameterInsights(ctx context.Context, arg database.GetTemplateParameterInsightsParams) ([]database.GetTemplateParameterInsightsRow, error) {
	err := validateDatabaseType(arg)
	if err != nil {
		return nil, err
	}

	q.mutex.RLock()
	defer q.mutex.RUnlock()

	// WITH latest_workspace_builds ...
	latestWorkspaceBuilds := make(map[uuid.UUID]database.WorkspaceBuild)
	for _, wb := range q.workspaceBuilds {
		if wb.CreatedAt.Before(arg.StartTime) || wb.CreatedAt.Equal(arg.EndTime) || wb.CreatedAt.After(arg.EndTime) {
			continue
		}
		if latestWorkspaceBuilds[wb.WorkspaceID].BuildNumber < wb.BuildNumber {
			latestWorkspaceBuilds[wb.WorkspaceID] = wb
		}
	}
	if len(arg.TemplateIDs) > 0 {
		for wsID := range latestWorkspaceBuilds {
			ws, err := q.getWorkspaceByIDNoLock(ctx, wsID)
			if err != nil {
				return nil, err
			}
			if slices.Contains(arg.TemplateIDs, ws.TemplateID) {
				delete(latestWorkspaceBuilds, wsID)
			}
		}
	}
	// WITH unique_template_params ...
	num := int64(0)
	uniqueTemplateParams := make(map[string]*database.GetTemplateParameterInsightsRow)
	uniqueTemplateParamWorkspaceBuildIDs := make(map[string][]uuid.UUID)
	for _, wb := range latestWorkspaceBuilds {
		tv, err := q.getTemplateVersionByIDNoLock(ctx, wb.TemplateVersionID)
		if err != nil {
			return nil, err
		}
		for _, tvp := range q.templateVersionParameters {
			if tvp.TemplateVersionID != tv.ID {
				continue
			}
			// GROUP BY tvp.name, tvp.type, tvp.display_name, tvp.description, tvp.options
			key := fmt.Sprintf("%s:%s:%s:%s:%s", tvp.Name, tvp.Type, tvp.DisplayName, tvp.Description, tvp.Options)
			if _, ok := uniqueTemplateParams[key]; !ok {
				num++
				uniqueTemplateParams[key] = &database.GetTemplateParameterInsightsRow{
					Num:         num,
					Name:        tvp.Name,
					Type:        tvp.Type,
					DisplayName: tvp.DisplayName,
					Description: tvp.Description,
					Options:     tvp.Options,
				}
			}
			uniqueTemplateParams[key].TemplateIDs = append(uniqueTemplateParams[key].TemplateIDs, tv.TemplateID.UUID)
			uniqueTemplateParamWorkspaceBuildIDs[key] = append(uniqueTemplateParamWorkspaceBuildIDs[key], wb.ID)
		}
	}
	// SELECT ...
	counts := make(map[string]map[string]int64)
	for key, utp := range uniqueTemplateParams {
		for _, wbp := range q.workspaceBuildParameters {
			if !slices.Contains(uniqueTemplateParamWorkspaceBuildIDs[key], wbp.WorkspaceBuildID) {
				continue
			}
			if wbp.Name != utp.Name {
				continue
			}
			if counts[key] == nil {
				counts[key] = make(map[string]int64)
			}
			counts[key][wbp.Value]++
		}
	}

	var rows []database.GetTemplateParameterInsightsRow
	for key, utp := range uniqueTemplateParams {
		for value, count := range counts[key] {
			rows = append(rows, database.GetTemplateParameterInsightsRow{
				Num:         utp.Num,
				TemplateIDs: uniqueSortedUUIDs(utp.TemplateIDs),
				Name:        utp.Name,
				DisplayName: utp.DisplayName,
				Type:        utp.Type,
				Description: utp.Description,
				Options:     utp.Options,
				Value:       value,
				Count:       count,
			})
		}
	}

	// NOTE(mafredri): Add sorting if we decide on how to handle PostgreSQL collations.
	// ORDER BY utp.name, utp.type, utp.display_name, utp.description, utp.options, wbp.value
	return rows, nil
}

func (q *FakeQuerier) GetTemplateUsageStats(_ context.Context, arg database.GetTemplateUsageStatsParams) ([]database.TemplateUsageStat, error) {
	err := validateDatabaseType(arg)
	if err != nil {
		return nil, err
	}

	q.mutex.RLock()
	defer q.mutex.RUnlock()

	var stats []database.TemplateUsageStat
	for _, stat := range q.templateUsageStats {
		// Exclude all chunks that don't fall exactly within the range.
		if stat.StartTime.Before(arg.StartTime) || stat.EndTime.After(arg.EndTime) {
			continue
		}
		if len(arg.TemplateIDs) > 0 && !slices.Contains(arg.TemplateIDs, stat.TemplateID) {
			continue
		}
		stats = append(stats, stat)
	}

	if len(stats) == 0 {
		return nil, sql.ErrNoRows
	}

	return stats, nil
}

func (q *FakeQuerier) GetTemplateVersionByID(ctx context.Context, templateVersionID uuid.UUID) (database.TemplateVersion, error) {
	q.mutex.RLock()
	defer q.mutex.RUnlock()

	return q.getTemplateVersionByIDNoLock(ctx, templateVersionID)
}

func (q *FakeQuerier) GetTemplateVersionByJobID(_ context.Context, jobID uuid.UUID) (database.TemplateVersion, error) {
	q.mutex.RLock()
	defer q.mutex.RUnlock()

	for _, templateVersion := range q.templateVersions {
		if templateVersion.JobID != jobID {
			continue
		}
		return q.templateVersionWithUserNoLock(templateVersion), nil
	}
	return database.TemplateVersion{}, sql.ErrNoRows
}

func (q *FakeQuerier) GetTemplateVersionByTemplateIDAndName(_ context.Context, arg database.GetTemplateVersionByTemplateIDAndNameParams) (database.TemplateVersion, error) {
	if err := validateDatabaseType(arg); err != nil {
		return database.TemplateVersion{}, err
	}

	q.mutex.RLock()
	defer q.mutex.RUnlock()

	for _, templateVersion := range q.templateVersions {
		if templateVersion.TemplateID != arg.TemplateID {
			continue
		}
		if !strings.EqualFold(templateVersion.Name, arg.Name) {
			continue
		}
		return q.templateVersionWithUserNoLock(templateVersion), nil
	}
	return database.TemplateVersion{}, sql.ErrNoRows
}

func (q *FakeQuerier) GetTemplateVersionParameters(_ context.Context, templateVersionID uuid.UUID) ([]database.TemplateVersionParameter, error) {
	q.mutex.RLock()
	defer q.mutex.RUnlock()

	parameters := make([]database.TemplateVersionParameter, 0)
	for _, param := range q.templateVersionParameters {
		if param.TemplateVersionID != templateVersionID {
			continue
		}
		parameters = append(parameters, param)
	}
	sort.Slice(parameters, func(i, j int) bool {
		if parameters[i].DisplayOrder != parameters[j].DisplayOrder {
			return parameters[i].DisplayOrder < parameters[j].DisplayOrder
		}
		return strings.ToLower(parameters[i].Name) < strings.ToLower(parameters[j].Name)
	})
	return parameters, nil
}

func (q *FakeQuerier) GetTemplateVersionVariables(_ context.Context, templateVersionID uuid.UUID) ([]database.TemplateVersionVariable, error) {
	q.mutex.RLock()
	defer q.mutex.RUnlock()

	variables := make([]database.TemplateVersionVariable, 0)
	for _, variable := range q.templateVersionVariables {
		if variable.TemplateVersionID != templateVersionID {
			continue
		}
		variables = append(variables, variable)
	}
	return variables, nil
}

func (q *FakeQuerier) GetTemplateVersionWorkspaceTags(_ context.Context, templateVersionID uuid.UUID) ([]database.TemplateVersionWorkspaceTag, error) {
	q.mutex.RLock()
	defer q.mutex.RUnlock()

	workspaceTags := make([]database.TemplateVersionWorkspaceTag, 0)
	for _, workspaceTag := range q.templateVersionWorkspaceTags {
		if workspaceTag.TemplateVersionID != templateVersionID {
			continue
		}
		workspaceTags = append(workspaceTags, workspaceTag)
	}

	sort.Slice(workspaceTags, func(i, j int) bool {
		return workspaceTags[i].Key < workspaceTags[j].Key
	})
	return workspaceTags, nil
}

func (q *FakeQuerier) GetTemplateVersionsByIDs(_ context.Context, ids []uuid.UUID) ([]database.TemplateVersion, error) {
	q.mutex.RLock()
	defer q.mutex.RUnlock()

	versions := make([]database.TemplateVersion, 0)
	for _, version := range q.templateVersions {
		for _, id := range ids {
			if id == version.ID {
				versions = append(versions, q.templateVersionWithUserNoLock(version))
				break
			}
		}
	}
	if len(versions) == 0 {
		return nil, sql.ErrNoRows
	}

	return versions, nil
}

func (q *FakeQuerier) GetTemplateVersionsByTemplateID(_ context.Context, arg database.GetTemplateVersionsByTemplateIDParams) (version []database.TemplateVersion, err error) {
	if err := validateDatabaseType(arg); err != nil {
		return version, err
	}

	q.mutex.RLock()
	defer q.mutex.RUnlock()

	for _, templateVersion := range q.templateVersions {
		if templateVersion.TemplateID.UUID != arg.TemplateID {
			continue
		}
		if arg.Archived.Valid && arg.Archived.Bool != templateVersion.Archived {
			continue
		}
		version = append(version, q.templateVersionWithUserNoLock(templateVersion))
	}

	// Database orders by created_at
	slices.SortFunc(version, func(a, b database.TemplateVersion) int {
		if a.CreatedAt.Equal(b.CreatedAt) {
			// Technically the postgres database also orders by uuid. So match
			// that behavior
			return slice.Ascending(a.ID.String(), b.ID.String())
		}
		if a.CreatedAt.Before(b.CreatedAt) {
			return -1
		}
		return 1
	})

	if arg.AfterID != uuid.Nil {
		found := false
		for i, v := range version {
			if v.ID == arg.AfterID {
				// We want to return all users after index i.
				version = version[i+1:]
				found = true
				break
			}
		}

		// If no users after the time, then we return an empty list.
		if !found {
			return nil, sql.ErrNoRows
		}
	}

	if arg.OffsetOpt > 0 {
		if int(arg.OffsetOpt) > len(version)-1 {
			return nil, sql.ErrNoRows
		}
		version = version[arg.OffsetOpt:]
	}

	if arg.LimitOpt > 0 {
		if int(arg.LimitOpt) > len(version) {
			arg.LimitOpt = int32(len(version))
		}
		version = version[:arg.LimitOpt]
	}

	if len(version) == 0 {
		return nil, sql.ErrNoRows
	}

	return version, nil
}

func (q *FakeQuerier) GetTemplateVersionsCreatedAfter(_ context.Context, after time.Time) ([]database.TemplateVersion, error) {
	q.mutex.RLock()
	defer q.mutex.RUnlock()

	versions := make([]database.TemplateVersion, 0)
	for _, version := range q.templateVersions {
		if version.CreatedAt.After(after) {
			versions = append(versions, q.templateVersionWithUserNoLock(version))
		}
	}
	return versions, nil
}

func (q *FakeQuerier) GetTemplates(_ context.Context) ([]database.Template, error) {
	q.mutex.RLock()
	defer q.mutex.RUnlock()

	templates := slices.Clone(q.templates)
	slices.SortFunc(templates, func(a, b database.TemplateTable) int {
		if a.Name != b.Name {
			return slice.Ascending(a.Name, b.Name)
		}
		return slice.Ascending(a.ID.String(), b.ID.String())
	})

	return q.templatesWithUserNoLock(templates), nil
}

func (q *FakeQuerier) GetTemplatesWithFilter(ctx context.Context, arg database.GetTemplatesWithFilterParams) ([]database.Template, error) {
	if err := validateDatabaseType(arg); err != nil {
		return nil, err
	}

	return q.GetAuthorizedTemplates(ctx, arg, nil)
}

func (q *FakeQuerier) GetUnexpiredLicenses(_ context.Context) ([]database.License, error) {
	q.mutex.RLock()
	defer q.mutex.RUnlock()

	now := time.Now()
	var results []database.License
	for _, l := range q.licenses {
		if l.Exp.After(now) {
			results = append(results, l)
		}
	}
	sort.Slice(results, func(i, j int) bool { return results[i].ID < results[j].ID })
	return results, nil
}

func (q *FakeQuerier) GetUserActivityInsights(_ context.Context, arg database.GetUserActivityInsightsParams) ([]database.GetUserActivityInsightsRow, error) {
	err := validateDatabaseType(arg)
	if err != nil {
		return nil, err
	}

	q.mutex.RLock()
	defer q.mutex.RUnlock()

	/*
		WITH
	*/
	/*
		deployment_stats AS (
			SELECT
				start_time,
				user_id,
				array_agg(template_id) AS template_ids,
				-- See motivation in GetTemplateInsights for LEAST(SUM(n), 30).
				LEAST(SUM(usage_mins), 30) AS usage_mins
			FROM
				template_usage_stats
			WHERE
				start_time >= @start_time::timestamptz
				AND end_time <= @end_time::timestamptz
				AND CASE WHEN COALESCE(array_length(@template_ids::uuid[], 1), 0) > 0 THEN template_id = ANY(@template_ids::uuid[]) ELSE TRUE END
			GROUP BY
				start_time, user_id
		),
	*/

	type deploymentStatsGroupBy struct {
		StartTime time.Time
		UserID    uuid.UUID
	}
	type deploymentStatsRow struct {
		deploymentStatsGroupBy
		TemplateIDs []uuid.UUID
		UsageMins   int16
	}
	deploymentStatsRows := make(map[deploymentStatsGroupBy]deploymentStatsRow)
	for _, stat := range q.templateUsageStats {
		if stat.StartTime.Before(arg.StartTime) || stat.EndTime.After(arg.EndTime) {
			continue
		}
		if len(arg.TemplateIDs) > 0 && !slices.Contains(arg.TemplateIDs, stat.TemplateID) {
			continue
		}
		key := deploymentStatsGroupBy{
			StartTime: stat.StartTime,
			UserID:    stat.UserID,
		}
		row, ok := deploymentStatsRows[key]
		if !ok {
			row = deploymentStatsRow{
				deploymentStatsGroupBy: key,
			}
		}
		row.TemplateIDs = append(row.TemplateIDs, stat.TemplateID)
		row.UsageMins = least(row.UsageMins+stat.UsageMins, 30)
		deploymentStatsRows[key] = row
	}

	/*
		template_ids AS (
			SELECT
				user_id,
				array_agg(DISTINCT template_id) AS ids
			FROM
				deployment_stats, unnest(template_ids) template_id
			GROUP BY
				user_id
		)
	*/

	type templateIDsRow struct {
		UserID      uuid.UUID
		TemplateIDs []uuid.UUID
	}
	templateIDs := make(map[uuid.UUID]templateIDsRow)
	for _, dsRow := range deploymentStatsRows {
		row, ok := templateIDs[dsRow.UserID]
		if !ok {
			row = templateIDsRow{
				UserID: row.UserID,
			}
		}
		row.TemplateIDs = uniqueSortedUUIDs(append(row.TemplateIDs, dsRow.TemplateIDs...))
		templateIDs[dsRow.UserID] = row
	}

	/*
		SELECT
			ds.user_id,
			u.username,
			u.avatar_url,
			t.ids::uuid[] AS template_ids,
			(SUM(ds.usage_mins) * 60)::bigint AS usage_seconds
		FROM
			deployment_stats ds
		JOIN
			users u
		ON
			u.id = ds.user_id
		JOIN
			template_ids t
		ON
			ds.user_id = t.user_id
		GROUP BY
			ds.user_id, u.username, u.avatar_url, t.ids
		ORDER BY
			ds.user_id ASC;
	*/

	var rows []database.GetUserActivityInsightsRow
	groupedRows := make(map[uuid.UUID]database.GetUserActivityInsightsRow)
	for _, dsRow := range deploymentStatsRows {
		row, ok := groupedRows[dsRow.UserID]
		if !ok {
			user, err := q.getUserByIDNoLock(dsRow.UserID)
			if err != nil {
				return nil, err
			}
			row = database.GetUserActivityInsightsRow{
				UserID:      user.ID,
				Username:    user.Username,
				AvatarURL:   user.AvatarURL,
				TemplateIDs: templateIDs[user.ID].TemplateIDs,
			}
		}
		row.UsageSeconds += int64(dsRow.UsageMins) * 60
		groupedRows[dsRow.UserID] = row
	}
	for _, row := range groupedRows {
		rows = append(rows, row)
	}
	if len(rows) == 0 {
		return nil, sql.ErrNoRows
	}
	slices.SortFunc(rows, func(a, b database.GetUserActivityInsightsRow) int {
		return slice.Ascending(a.UserID.String(), b.UserID.String())
	})

	return rows, nil
}

func (q *FakeQuerier) GetUserByEmailOrUsername(_ context.Context, arg database.GetUserByEmailOrUsernameParams) (database.User, error) {
	if err := validateDatabaseType(arg); err != nil {
		return database.User{}, err
	}

	q.mutex.RLock()
	defer q.mutex.RUnlock()

	for _, user := range q.users {
		if !user.Deleted && (strings.EqualFold(user.Email, arg.Email) || strings.EqualFold(user.Username, arg.Username)) {
			return user, nil
		}
	}
	return database.User{}, sql.ErrNoRows
}

func (q *FakeQuerier) GetUserByID(_ context.Context, id uuid.UUID) (database.User, error) {
	q.mutex.RLock()
	defer q.mutex.RUnlock()

	return q.getUserByIDNoLock(id)
}

func (q *FakeQuerier) GetUserCount(_ context.Context) (int64, error) {
	q.mutex.RLock()
	defer q.mutex.RUnlock()

	existing := int64(0)
	for _, u := range q.users {
		if !u.Deleted {
			existing++
		}
	}
	return existing, nil
}

func (q *FakeQuerier) GetUserLatencyInsights(_ context.Context, arg database.GetUserLatencyInsightsParams) ([]database.GetUserLatencyInsightsRow, error) {
	err := validateDatabaseType(arg)
	if err != nil {
		return nil, err
	}

	q.mutex.RLock()
	defer q.mutex.RUnlock()

	/*
		SELECT
			tus.user_id,
			u.username,
			u.avatar_url,
			array_agg(DISTINCT tus.template_id)::uuid[] AS template_ids,
			COALESCE((PERCENTILE_CONT(0.5) WITHIN GROUP (ORDER BY tus.median_latency_ms)), -1)::float AS workspace_connection_latency_50,
			COALESCE((PERCENTILE_CONT(0.95) WITHIN GROUP (ORDER BY tus.median_latency_ms)), -1)::float AS workspace_connection_latency_95
		FROM
			template_usage_stats tus
		JOIN
			users u
		ON
			u.id = tus.user_id
		WHERE
			tus.start_time >= @start_time::timestamptz
			AND tus.end_time <= @end_time::timestamptz
			AND CASE WHEN COALESCE(array_length(@template_ids::uuid[], 1), 0) > 0 THEN tus.template_id = ANY(@template_ids::uuid[]) ELSE TRUE END
		GROUP BY
			tus.user_id, u.username, u.avatar_url
		ORDER BY
			tus.user_id ASC;
	*/

	latenciesByUserID := make(map[uuid.UUID][]float64)
	seenTemplatesByUserID := make(map[uuid.UUID][]uuid.UUID)
	for _, stat := range q.templateUsageStats {
		if stat.StartTime.Before(arg.StartTime) || stat.EndTime.After(arg.EndTime) {
			continue
		}
		if len(arg.TemplateIDs) > 0 && !slices.Contains(arg.TemplateIDs, stat.TemplateID) {
			continue
		}

		if stat.MedianLatencyMs.Valid {
			latenciesByUserID[stat.UserID] = append(latenciesByUserID[stat.UserID], stat.MedianLatencyMs.Float64)
		}
		seenTemplatesByUserID[stat.UserID] = uniqueSortedUUIDs(append(seenTemplatesByUserID[stat.UserID], stat.TemplateID))
	}

	tryPercentile := func(fs []float64, p float64) float64 {
		if len(fs) == 0 {
			return -1
		}
		sort.Float64s(fs)
		return fs[int(float64(len(fs))*p/100)]
	}

	var rows []database.GetUserLatencyInsightsRow
	for userID, latencies := range latenciesByUserID {
		user, err := q.getUserByIDNoLock(userID)
		if err != nil {
			return nil, err
		}
		row := database.GetUserLatencyInsightsRow{
			UserID:                       userID,
			Username:                     user.Username,
			AvatarURL:                    user.AvatarURL,
			TemplateIDs:                  seenTemplatesByUserID[userID],
			WorkspaceConnectionLatency50: tryPercentile(latencies, 50),
			WorkspaceConnectionLatency95: tryPercentile(latencies, 95),
		}
		rows = append(rows, row)
	}
	slices.SortFunc(rows, func(a, b database.GetUserLatencyInsightsRow) int {
		return slice.Ascending(a.UserID.String(), b.UserID.String())
	})

	return rows, nil
}

func (q *FakeQuerier) GetUserLinkByLinkedID(_ context.Context, id string) (database.UserLink, error) {
	q.mutex.RLock()
	defer q.mutex.RUnlock()

	for _, link := range q.userLinks {
		user, err := q.getUserByIDNoLock(link.UserID)
		if err == nil && user.Deleted {
			continue
		}
		if link.LinkedID == id {
			return link, nil
		}
	}
	return database.UserLink{}, sql.ErrNoRows
}

func (q *FakeQuerier) GetUserLinkByUserIDLoginType(_ context.Context, params database.GetUserLinkByUserIDLoginTypeParams) (database.UserLink, error) {
	if err := validateDatabaseType(params); err != nil {
		return database.UserLink{}, err
	}

	q.mutex.RLock()
	defer q.mutex.RUnlock()

	for _, link := range q.userLinks {
		if link.UserID == params.UserID && link.LoginType == params.LoginType {
			return link, nil
		}
	}
	return database.UserLink{}, sql.ErrNoRows
}

func (q *FakeQuerier) GetUserLinksByUserID(_ context.Context, userID uuid.UUID) ([]database.UserLink, error) {
	q.mutex.RLock()
	defer q.mutex.RUnlock()
	uls := make([]database.UserLink, 0)
	for _, ul := range q.userLinks {
		if ul.UserID == userID {
			uls = append(uls, ul)
		}
	}
	return uls, nil
}

func (q *FakeQuerier) GetUserNotificationPreferences(_ context.Context, userID uuid.UUID) ([]database.NotificationPreference, error) {
	q.mutex.RLock()
	defer q.mutex.RUnlock()

	out := make([]database.NotificationPreference, 0, len(q.notificationPreferences))
	for _, np := range q.notificationPreferences {
		if np.UserID != userID {
			continue
		}

		out = append(out, np)
	}

	return out, nil
}

func (q *FakeQuerier) GetUserWorkspaceBuildParameters(_ context.Context, params database.GetUserWorkspaceBuildParametersParams) ([]database.GetUserWorkspaceBuildParametersRow, error) {
	q.mutex.RLock()
	defer q.mutex.RUnlock()

	userWorkspaceIDs := make(map[uuid.UUID]struct{})
	for _, ws := range q.workspaces {
		if ws.OwnerID != params.OwnerID {
			continue
		}
		if ws.TemplateID != params.TemplateID {
			continue
		}
		userWorkspaceIDs[ws.ID] = struct{}{}
	}

	userWorkspaceBuilds := make(map[uuid.UUID]struct{})
	for _, wb := range q.workspaceBuilds {
		if _, ok := userWorkspaceIDs[wb.WorkspaceID]; !ok {
			continue
		}
		userWorkspaceBuilds[wb.ID] = struct{}{}
	}

	templateVersions := make(map[uuid.UUID]struct{})
	for _, tv := range q.templateVersions {
		if tv.TemplateID.UUID != params.TemplateID {
			continue
		}
		templateVersions[tv.ID] = struct{}{}
	}

	tvps := make(map[string]struct{})
	for _, tvp := range q.templateVersionParameters {
		if _, ok := templateVersions[tvp.TemplateVersionID]; !ok {
			continue
		}

		if _, ok := tvps[tvp.Name]; !ok && !tvp.Ephemeral {
			tvps[tvp.Name] = struct{}{}
		}
	}

	userWorkspaceBuildParameters := make(map[string]database.GetUserWorkspaceBuildParametersRow)
	for _, wbp := range q.workspaceBuildParameters {
		if _, ok := userWorkspaceBuilds[wbp.WorkspaceBuildID]; !ok {
			continue
		}
		if _, ok := tvps[wbp.Name]; !ok {
			continue
		}
		userWorkspaceBuildParameters[wbp.Name] = database.GetUserWorkspaceBuildParametersRow{
			Name:  wbp.Name,
			Value: wbp.Value,
		}
	}

	return maps.Values(userWorkspaceBuildParameters), nil
}

func (q *FakeQuerier) GetUsers(_ context.Context, params database.GetUsersParams) ([]database.GetUsersRow, error) {
	if err := validateDatabaseType(params); err != nil {
		return nil, err
	}

	q.mutex.RLock()
	defer q.mutex.RUnlock()

	// Avoid side-effect of sorting.
	users := make([]database.User, len(q.users))
	copy(users, q.users)

	// Database orders by username
	slices.SortFunc(users, func(a, b database.User) int {
		return slice.Ascending(strings.ToLower(a.Username), strings.ToLower(b.Username))
	})

	// Filter out deleted since they should never be returned..
	tmp := make([]database.User, 0, len(users))
	for _, user := range users {
		if !user.Deleted {
			tmp = append(tmp, user)
		}
	}
	users = tmp

	if params.AfterID != uuid.Nil {
		found := false
		for i, v := range users {
			if v.ID == params.AfterID {
				// We want to return all users after index i.
				users = users[i+1:]
				found = true
				break
			}
		}

		// If no users after the time, then we return an empty list.
		if !found {
			return []database.GetUsersRow{}, nil
		}
	}

	if params.Search != "" {
		tmp := make([]database.User, 0, len(users))
		for i, user := range users {
			if strings.Contains(strings.ToLower(user.Email), strings.ToLower(params.Search)) {
				tmp = append(tmp, users[i])
			} else if strings.Contains(strings.ToLower(user.Username), strings.ToLower(params.Search)) {
				tmp = append(tmp, users[i])
			}
		}
		users = tmp
	}

	if len(params.Status) > 0 {
		usersFilteredByStatus := make([]database.User, 0, len(users))
		for i, user := range users {
			if slice.ContainsCompare(params.Status, user.Status, func(a, b database.UserStatus) bool {
				return strings.EqualFold(string(a), string(b))
			}) {
				usersFilteredByStatus = append(usersFilteredByStatus, users[i])
			}
		}
		users = usersFilteredByStatus
	}

	if len(params.RbacRole) > 0 && !slice.Contains(params.RbacRole, rbac.RoleMember().String()) {
		usersFilteredByRole := make([]database.User, 0, len(users))
		for i, user := range users {
			if slice.OverlapCompare(params.RbacRole, user.RBACRoles, strings.EqualFold) {
				usersFilteredByRole = append(usersFilteredByRole, users[i])
			}
		}
		users = usersFilteredByRole
	}

	if !params.LastSeenBefore.IsZero() {
		usersFilteredByLastSeen := make([]database.User, 0, len(users))
		for i, user := range users {
			if user.LastSeenAt.Before(params.LastSeenBefore) {
				usersFilteredByLastSeen = append(usersFilteredByLastSeen, users[i])
			}
		}
		users = usersFilteredByLastSeen
	}

	if !params.LastSeenAfter.IsZero() {
		usersFilteredByLastSeen := make([]database.User, 0, len(users))
		for i, user := range users {
			if user.LastSeenAt.After(params.LastSeenAfter) {
				usersFilteredByLastSeen = append(usersFilteredByLastSeen, users[i])
			}
		}
		users = usersFilteredByLastSeen
	}

	beforePageCount := len(users)

	if params.OffsetOpt > 0 {
		if int(params.OffsetOpt) > len(users)-1 {
			return []database.GetUsersRow{}, nil
		}
		users = users[params.OffsetOpt:]
	}

	if params.LimitOpt > 0 {
		if int(params.LimitOpt) > len(users) {
			params.LimitOpt = int32(len(users))
		}
		users = users[:params.LimitOpt]
	}

	return convertUsers(users, int64(beforePageCount)), nil
}

func (q *FakeQuerier) GetUsersByIDs(_ context.Context, ids []uuid.UUID) ([]database.User, error) {
	q.mutex.RLock()
	defer q.mutex.RUnlock()

	users := make([]database.User, 0)
	for _, user := range q.users {
		for _, id := range ids {
			if user.ID != id {
				continue
			}
			users = append(users, user)
		}
	}
	return users, nil
}

func (q *FakeQuerier) GetWorkspaceAgentAndLatestBuildByAuthToken(_ context.Context, authToken uuid.UUID) (database.GetWorkspaceAgentAndLatestBuildByAuthTokenRow, error) {
	q.mutex.RLock()
	defer q.mutex.RUnlock()
	rows := []database.GetWorkspaceAgentAndLatestBuildByAuthTokenRow{}
	// We want to return the latest build number for each workspace
	latestBuildNumber := make(map[uuid.UUID]int32)

	for _, agt := range q.workspaceAgents {
		// get the related workspace and user
		for _, res := range q.workspaceResources {
			if agt.ResourceID != res.ID {
				continue
			}
			for _, build := range q.workspaceBuilds {
				if build.JobID != res.JobID {
					continue
				}
				for _, ws := range q.workspaces {
					if build.WorkspaceID != ws.ID {
						continue
					}
					if ws.Deleted {
						continue
					}
					row := database.GetWorkspaceAgentAndLatestBuildByAuthTokenRow{
						Workspace: database.Workspace{
							ID:         ws.ID,
							TemplateID: ws.TemplateID,
						},
						WorkspaceAgent: agt,
						WorkspaceBuild: build,
					}
					usr, err := q.getUserByIDNoLock(ws.OwnerID)
					if err != nil {
						return database.GetWorkspaceAgentAndLatestBuildByAuthTokenRow{}, sql.ErrNoRows
					}
					row.Workspace.OwnerID = usr.ID

					// Keep track of the latest build number
					rows = append(rows, row)
					if build.BuildNumber > latestBuildNumber[ws.ID] {
						latestBuildNumber[ws.ID] = build.BuildNumber
					}
				}
			}
		}
	}

	for i := range rows {
		if rows[i].WorkspaceAgent.AuthToken != authToken {
			continue
		}

		if rows[i].WorkspaceBuild.BuildNumber != latestBuildNumber[rows[i].Workspace.ID] {
			continue
		}

		return rows[i], nil
	}

	return database.GetWorkspaceAgentAndLatestBuildByAuthTokenRow{}, sql.ErrNoRows
}

func (q *FakeQuerier) GetWorkspaceAgentByID(ctx context.Context, id uuid.UUID) (database.WorkspaceAgent, error) {
	q.mutex.RLock()
	defer q.mutex.RUnlock()

	return q.getWorkspaceAgentByIDNoLock(ctx, id)
}

func (q *FakeQuerier) GetWorkspaceAgentByInstanceID(_ context.Context, instanceID string) (database.WorkspaceAgent, error) {
	q.mutex.RLock()
	defer q.mutex.RUnlock()

	// The schema sorts this by created at, so we iterate the array backwards.
	for i := len(q.workspaceAgents) - 1; i >= 0; i-- {
		agent := q.workspaceAgents[i]
		if agent.AuthInstanceID.Valid && agent.AuthInstanceID.String == instanceID {
			return agent, nil
		}
	}
	return database.WorkspaceAgent{}, sql.ErrNoRows
}

func (q *FakeQuerier) GetWorkspaceAgentLifecycleStateByID(ctx context.Context, id uuid.UUID) (database.GetWorkspaceAgentLifecycleStateByIDRow, error) {
	q.mutex.RLock()
	defer q.mutex.RUnlock()

	agent, err := q.getWorkspaceAgentByIDNoLock(ctx, id)
	if err != nil {
		return database.GetWorkspaceAgentLifecycleStateByIDRow{}, err
	}
	return database.GetWorkspaceAgentLifecycleStateByIDRow{
		LifecycleState: agent.LifecycleState,
		StartedAt:      agent.StartedAt,
		ReadyAt:        agent.ReadyAt,
	}, nil
}

func (q *FakeQuerier) GetWorkspaceAgentLogSourcesByAgentIDs(_ context.Context, ids []uuid.UUID) ([]database.WorkspaceAgentLogSource, error) {
	q.mutex.RLock()
	defer q.mutex.RUnlock()

	logSources := make([]database.WorkspaceAgentLogSource, 0)
	for _, logSource := range q.workspaceAgentLogSources {
		for _, id := range ids {
			if logSource.WorkspaceAgentID == id {
				logSources = append(logSources, logSource)
				break
			}
		}
	}
	return logSources, nil
}

func (q *FakeQuerier) GetWorkspaceAgentLogsAfter(_ context.Context, arg database.GetWorkspaceAgentLogsAfterParams) ([]database.WorkspaceAgentLog, error) {
	if err := validateDatabaseType(arg); err != nil {
		return nil, err
	}

	q.mutex.RLock()
	defer q.mutex.RUnlock()

	logs := []database.WorkspaceAgentLog{}
	for _, log := range q.workspaceAgentLogs {
		if log.AgentID != arg.AgentID {
			continue
		}
		if arg.CreatedAfter != 0 && log.ID <= arg.CreatedAfter {
			continue
		}
		logs = append(logs, log)
	}
	return logs, nil
}

func (q *FakeQuerier) GetWorkspaceAgentMetadata(_ context.Context, arg database.GetWorkspaceAgentMetadataParams) ([]database.WorkspaceAgentMetadatum, error) {
	if err := validateDatabaseType(arg); err != nil {
		return nil, err
	}

	q.mutex.RLock()
	defer q.mutex.RUnlock()

	metadata := make([]database.WorkspaceAgentMetadatum, 0)
	for _, m := range q.workspaceAgentMetadata {
		if m.WorkspaceAgentID == arg.WorkspaceAgentID {
			if len(arg.Keys) > 0 && !slices.Contains(arg.Keys, m.Key) {
				continue
			}
			metadata = append(metadata, m)
		}
	}
	return metadata, nil
}

func (q *FakeQuerier) GetWorkspaceAgentPortShare(_ context.Context, arg database.GetWorkspaceAgentPortShareParams) (database.WorkspaceAgentPortShare, error) {
	err := validateDatabaseType(arg)
	if err != nil {
		return database.WorkspaceAgentPortShare{}, err
	}

	q.mutex.RLock()
	defer q.mutex.RUnlock()

	for _, share := range q.workspaceAgentPortShares {
		if share.WorkspaceID == arg.WorkspaceID && share.AgentName == arg.AgentName && share.Port == arg.Port {
			return share, nil
		}
	}

	return database.WorkspaceAgentPortShare{}, sql.ErrNoRows
}

func (q *FakeQuerier) GetWorkspaceAgentScriptsByAgentIDs(_ context.Context, ids []uuid.UUID) ([]database.WorkspaceAgentScript, error) {
	q.mutex.RLock()
	defer q.mutex.RUnlock()

	scripts := make([]database.WorkspaceAgentScript, 0)
	for _, script := range q.workspaceAgentScripts {
		for _, id := range ids {
			if script.WorkspaceAgentID == id {
				scripts = append(scripts, script)
				break
			}
		}
	}
	return scripts, nil
}

func (q *FakeQuerier) GetWorkspaceAgentStats(_ context.Context, createdAfter time.Time) ([]database.GetWorkspaceAgentStatsRow, error) {
	q.mutex.RLock()
	defer q.mutex.RUnlock()

	agentStatsCreatedAfter := make([]database.WorkspaceAgentStat, 0)
	for _, agentStat := range q.workspaceAgentStats {
		if agentStat.CreatedAt.After(createdAfter) || agentStat.CreatedAt.Equal(createdAfter) {
			agentStatsCreatedAfter = append(agentStatsCreatedAfter, agentStat)
		}
	}

	latestAgentStats := map[uuid.UUID]database.WorkspaceAgentStat{}
	for _, agentStat := range q.workspaceAgentStats {
		if agentStat.CreatedAt.After(createdAfter) || agentStat.CreatedAt.Equal(createdAfter) {
			latestAgentStats[agentStat.AgentID] = agentStat
		}
	}

	statByAgent := map[uuid.UUID]database.GetWorkspaceAgentStatsRow{}
	for agentID, agentStat := range latestAgentStats {
		stat := statByAgent[agentID]
		stat.AgentID = agentStat.AgentID
		stat.TemplateID = agentStat.TemplateID
		stat.UserID = agentStat.UserID
		stat.WorkspaceID = agentStat.WorkspaceID
		stat.SessionCountVSCode += agentStat.SessionCountVSCode
		stat.SessionCountJetBrains += agentStat.SessionCountJetBrains
		stat.SessionCountReconnectingPTY += agentStat.SessionCountReconnectingPTY
		stat.SessionCountSSH += agentStat.SessionCountSSH
		statByAgent[stat.AgentID] = stat
	}

	latenciesByAgent := map[uuid.UUID][]float64{}
	minimumDateByAgent := map[uuid.UUID]time.Time{}
	for _, agentStat := range agentStatsCreatedAfter {
		if agentStat.ConnectionMedianLatencyMS <= 0 {
			continue
		}
		stat := statByAgent[agentStat.AgentID]
		minimumDate := minimumDateByAgent[agentStat.AgentID]
		if agentStat.CreatedAt.Before(minimumDate) || minimumDate.IsZero() {
			minimumDateByAgent[agentStat.AgentID] = agentStat.CreatedAt
		}
		stat.WorkspaceRxBytes += agentStat.RxBytes
		stat.WorkspaceTxBytes += agentStat.TxBytes
		statByAgent[agentStat.AgentID] = stat
		latenciesByAgent[agentStat.AgentID] = append(latenciesByAgent[agentStat.AgentID], agentStat.ConnectionMedianLatencyMS)
	}

	tryPercentile := func(fs []float64, p float64) float64 {
		if len(fs) == 0 {
			return -1
		}
		sort.Float64s(fs)
		return fs[int(float64(len(fs))*p/100)]
	}

	for _, stat := range statByAgent {
		stat.AggregatedFrom = minimumDateByAgent[stat.AgentID]
		statByAgent[stat.AgentID] = stat

		latencies, ok := latenciesByAgent[stat.AgentID]
		if !ok {
			continue
		}
		stat.WorkspaceConnectionLatency50 = tryPercentile(latencies, 50)
		stat.WorkspaceConnectionLatency95 = tryPercentile(latencies, 95)
		statByAgent[stat.AgentID] = stat
	}

	stats := make([]database.GetWorkspaceAgentStatsRow, 0, len(statByAgent))
	for _, agent := range statByAgent {
		stats = append(stats, agent)
	}
	return stats, nil
}

func (q *FakeQuerier) GetWorkspaceAgentStatsAndLabels(ctx context.Context, createdAfter time.Time) ([]database.GetWorkspaceAgentStatsAndLabelsRow, error) {
	q.mutex.RLock()
	defer q.mutex.RUnlock()

	agentStatsCreatedAfter := make([]database.WorkspaceAgentStat, 0)
	latestAgentStats := map[uuid.UUID]database.WorkspaceAgentStat{}

	for _, agentStat := range q.workspaceAgentStats {
		if agentStat.CreatedAt.After(createdAfter) {
			agentStatsCreatedAfter = append(agentStatsCreatedAfter, agentStat)
			latestAgentStats[agentStat.AgentID] = agentStat
		}
	}

	statByAgent := map[uuid.UUID]database.GetWorkspaceAgentStatsAndLabelsRow{}

	// Session and connection metrics
	for _, agentStat := range latestAgentStats {
		stat := statByAgent[agentStat.AgentID]
		stat.SessionCountVSCode += agentStat.SessionCountVSCode
		stat.SessionCountJetBrains += agentStat.SessionCountJetBrains
		stat.SessionCountReconnectingPTY += agentStat.SessionCountReconnectingPTY
		stat.SessionCountSSH += agentStat.SessionCountSSH
		stat.ConnectionCount += agentStat.ConnectionCount
		if agentStat.ConnectionMedianLatencyMS >= 0 && stat.ConnectionMedianLatencyMS < agentStat.ConnectionMedianLatencyMS {
			stat.ConnectionMedianLatencyMS = agentStat.ConnectionMedianLatencyMS
		}
		statByAgent[agentStat.AgentID] = stat
	}

	// Tx, Rx metrics
	for _, agentStat := range agentStatsCreatedAfter {
		stat := statByAgent[agentStat.AgentID]
		stat.RxBytes += agentStat.RxBytes
		stat.TxBytes += agentStat.TxBytes
		statByAgent[agentStat.AgentID] = stat
	}

	// Labels
	for _, agentStat := range agentStatsCreatedAfter {
		stat := statByAgent[agentStat.AgentID]

		user, err := q.getUserByIDNoLock(agentStat.UserID)
		if err != nil {
			return nil, err
		}

		stat.Username = user.Username

		workspace, err := q.getWorkspaceByIDNoLock(ctx, agentStat.WorkspaceID)
		if err != nil {
			return nil, err
		}
		stat.WorkspaceName = workspace.Name

		agent, err := q.getWorkspaceAgentByIDNoLock(ctx, agentStat.AgentID)
		if err != nil {
			return nil, err
		}
		stat.AgentName = agent.Name

		statByAgent[agentStat.AgentID] = stat
	}

	stats := make([]database.GetWorkspaceAgentStatsAndLabelsRow, 0, len(statByAgent))
	for _, agent := range statByAgent {
		stats = append(stats, agent)
	}
	return stats, nil
}

func (q *FakeQuerier) GetWorkspaceAgentsByResourceIDs(ctx context.Context, resourceIDs []uuid.UUID) ([]database.WorkspaceAgent, error) {
	q.mutex.RLock()
	defer q.mutex.RUnlock()

	return q.getWorkspaceAgentsByResourceIDsNoLock(ctx, resourceIDs)
}

func (q *FakeQuerier) GetWorkspaceAgentsCreatedAfter(_ context.Context, after time.Time) ([]database.WorkspaceAgent, error) {
	q.mutex.RLock()
	defer q.mutex.RUnlock()

	workspaceAgents := make([]database.WorkspaceAgent, 0)
	for _, agent := range q.workspaceAgents {
		if agent.CreatedAt.After(after) {
			workspaceAgents = append(workspaceAgents, agent)
		}
	}
	return workspaceAgents, nil
}

func (q *FakeQuerier) GetWorkspaceAgentsInLatestBuildByWorkspaceID(ctx context.Context, workspaceID uuid.UUID) ([]database.WorkspaceAgent, error) {
	q.mutex.RLock()
	defer q.mutex.RUnlock()

	// Get latest build for workspace.
	workspaceBuild, err := q.getLatestWorkspaceBuildByWorkspaceIDNoLock(ctx, workspaceID)
	if err != nil {
		return nil, xerrors.Errorf("get latest workspace build: %w", err)
	}

	// Get resources for build.
	resources, err := q.getWorkspaceResourcesByJobIDNoLock(ctx, workspaceBuild.JobID)
	if err != nil {
		return nil, xerrors.Errorf("get workspace resources: %w", err)
	}
	if len(resources) == 0 {
		return []database.WorkspaceAgent{}, nil
	}

	resourceIDs := make([]uuid.UUID, len(resources))
	for i, resource := range resources {
		resourceIDs[i] = resource.ID
	}

	agents, err := q.getWorkspaceAgentsByResourceIDsNoLock(ctx, resourceIDs)
	if err != nil {
		return nil, xerrors.Errorf("get workspace agents: %w", err)
	}

	return agents, nil
}

func (q *FakeQuerier) GetWorkspaceAppByAgentIDAndSlug(ctx context.Context, arg database.GetWorkspaceAppByAgentIDAndSlugParams) (database.WorkspaceApp, error) {
	if err := validateDatabaseType(arg); err != nil {
		return database.WorkspaceApp{}, err
	}

	q.mutex.RLock()
	defer q.mutex.RUnlock()

	return q.getWorkspaceAppByAgentIDAndSlugNoLock(ctx, arg)
}

func (q *FakeQuerier) GetWorkspaceAppsByAgentID(_ context.Context, id uuid.UUID) ([]database.WorkspaceApp, error) {
	q.mutex.RLock()
	defer q.mutex.RUnlock()

	apps := make([]database.WorkspaceApp, 0)
	for _, app := range q.workspaceApps {
		if app.AgentID == id {
			apps = append(apps, app)
		}
	}
	return apps, nil
}

func (q *FakeQuerier) GetWorkspaceAppsByAgentIDs(_ context.Context, ids []uuid.UUID) ([]database.WorkspaceApp, error) {
	q.mutex.RLock()
	defer q.mutex.RUnlock()

	apps := make([]database.WorkspaceApp, 0)
	for _, app := range q.workspaceApps {
		for _, id := range ids {
			if app.AgentID == id {
				apps = append(apps, app)
				break
			}
		}
	}
	return apps, nil
}

func (q *FakeQuerier) GetWorkspaceAppsCreatedAfter(_ context.Context, after time.Time) ([]database.WorkspaceApp, error) {
	q.mutex.RLock()
	defer q.mutex.RUnlock()

	apps := make([]database.WorkspaceApp, 0)
	for _, app := range q.workspaceApps {
		if app.CreatedAt.After(after) {
			apps = append(apps, app)
		}
	}
	return apps, nil
}

func (q *FakeQuerier) GetWorkspaceBuildByID(ctx context.Context, id uuid.UUID) (database.WorkspaceBuild, error) {
	q.mutex.RLock()
	defer q.mutex.RUnlock()

	return q.getWorkspaceBuildByIDNoLock(ctx, id)
}

func (q *FakeQuerier) GetWorkspaceBuildByJobID(_ context.Context, jobID uuid.UUID) (database.WorkspaceBuild, error) {
	q.mutex.RLock()
	defer q.mutex.RUnlock()

	for _, build := range q.workspaceBuilds {
		if build.JobID == jobID {
			return q.workspaceBuildWithUserNoLock(build), nil
		}
	}
	return database.WorkspaceBuild{}, sql.ErrNoRows
}

func (q *FakeQuerier) GetWorkspaceBuildByWorkspaceIDAndBuildNumber(_ context.Context, arg database.GetWorkspaceBuildByWorkspaceIDAndBuildNumberParams) (database.WorkspaceBuild, error) {
	if err := validateDatabaseType(arg); err != nil {
		return database.WorkspaceBuild{}, err
	}

	q.mutex.RLock()
	defer q.mutex.RUnlock()

	for _, workspaceBuild := range q.workspaceBuilds {
		if workspaceBuild.WorkspaceID != arg.WorkspaceID {
			continue
		}
		if workspaceBuild.BuildNumber != arg.BuildNumber {
			continue
		}
		return q.workspaceBuildWithUserNoLock(workspaceBuild), nil
	}
	return database.WorkspaceBuild{}, sql.ErrNoRows
}

func (q *FakeQuerier) GetWorkspaceBuildParameters(_ context.Context, workspaceBuildID uuid.UUID) ([]database.WorkspaceBuildParameter, error) {
	q.mutex.RLock()
	defer q.mutex.RUnlock()

	params := make([]database.WorkspaceBuildParameter, 0)
	for _, param := range q.workspaceBuildParameters {
		if param.WorkspaceBuildID != workspaceBuildID {
			continue
		}
		params = append(params, param)
	}
	return params, nil
}

func (q *FakeQuerier) GetWorkspaceBuildStatsByTemplates(ctx context.Context, since time.Time) ([]database.GetWorkspaceBuildStatsByTemplatesRow, error) {
	q.mutex.RLock()
	defer q.mutex.RUnlock()

	templateStats := map[uuid.UUID]database.GetWorkspaceBuildStatsByTemplatesRow{}
	for _, wb := range q.workspaceBuilds {
		job, err := q.getProvisionerJobByIDNoLock(ctx, wb.JobID)
		if err != nil {
			return nil, xerrors.Errorf("get provisioner job by ID: %w", err)
		}

		if !job.CompletedAt.Valid {
			continue
		}

		if wb.CreatedAt.Before(since) {
			continue
		}

		w, err := q.getWorkspaceByIDNoLock(ctx, wb.WorkspaceID)
		if err != nil {
			return nil, xerrors.Errorf("get workspace by ID: %w", err)
		}

		if _, ok := templateStats[w.TemplateID]; !ok {
			t, err := q.getTemplateByIDNoLock(ctx, w.TemplateID)
			if err != nil {
				return nil, xerrors.Errorf("get template by ID: %w", err)
			}

			templateStats[w.TemplateID] = database.GetWorkspaceBuildStatsByTemplatesRow{
				TemplateID:             w.TemplateID,
				TemplateName:           t.Name,
				TemplateDisplayName:    t.DisplayName,
				TemplateOrganizationID: w.OrganizationID,
			}
		}

		s := templateStats[w.TemplateID]
		s.TotalBuilds++
		if job.JobStatus == database.ProvisionerJobStatusFailed {
			s.FailedBuilds++
		}
		templateStats[w.TemplateID] = s
	}

	rows := make([]database.GetWorkspaceBuildStatsByTemplatesRow, 0, len(templateStats))
	for _, ts := range templateStats {
		rows = append(rows, ts)
	}

	sort.Slice(rows, func(i, j int) bool {
		return rows[i].TemplateName < rows[j].TemplateName
	})
	return rows, nil
}

func (q *FakeQuerier) GetWorkspaceBuildsByWorkspaceID(_ context.Context,
	params database.GetWorkspaceBuildsByWorkspaceIDParams,
) ([]database.WorkspaceBuild, error) {
	if err := validateDatabaseType(params); err != nil {
		return nil, err
	}

	q.mutex.RLock()
	defer q.mutex.RUnlock()

	history := make([]database.WorkspaceBuild, 0)
	for _, workspaceBuild := range q.workspaceBuilds {
		if workspaceBuild.CreatedAt.Before(params.Since) {
			continue
		}
		if workspaceBuild.WorkspaceID == params.WorkspaceID {
			history = append(history, q.workspaceBuildWithUserNoLock(workspaceBuild))
		}
	}

	// Order by build_number
	slices.SortFunc(history, func(a, b database.WorkspaceBuild) int {
		return slice.Descending(a.BuildNumber, b.BuildNumber)
	})

	if params.AfterID != uuid.Nil {
		found := false
		for i, v := range history {
			if v.ID == params.AfterID {
				// We want to return all builds after index i.
				history = history[i+1:]
				found = true
				break
			}
		}

		// If no builds after the time, then we return an empty list.
		if !found {
			return nil, sql.ErrNoRows
		}
	}

	if params.OffsetOpt > 0 {
		if int(params.OffsetOpt) > len(history)-1 {
			return nil, sql.ErrNoRows
		}
		history = history[params.OffsetOpt:]
	}

	if params.LimitOpt > 0 {
		if int(params.LimitOpt) > len(history) {
			params.LimitOpt = int32(len(history))
		}
		history = history[:params.LimitOpt]
	}

	if len(history) == 0 {
		return nil, sql.ErrNoRows
	}
	return history, nil
}

func (q *FakeQuerier) GetWorkspaceBuildsCreatedAfter(_ context.Context, after time.Time) ([]database.WorkspaceBuild, error) {
	q.mutex.RLock()
	defer q.mutex.RUnlock()

	workspaceBuilds := make([]database.WorkspaceBuild, 0)
	for _, workspaceBuild := range q.workspaceBuilds {
		if workspaceBuild.CreatedAt.After(after) {
			workspaceBuilds = append(workspaceBuilds, q.workspaceBuildWithUserNoLock(workspaceBuild))
		}
	}
	return workspaceBuilds, nil
}

func (q *FakeQuerier) GetWorkspaceByAgentID(ctx context.Context, agentID uuid.UUID) (database.GetWorkspaceByAgentIDRow, error) {
	q.mutex.RLock()
	defer q.mutex.RUnlock()

	w, err := q.getWorkspaceByAgentIDNoLock(ctx, agentID)
	if err != nil {
		return database.GetWorkspaceByAgentIDRow{}, err
	}

	tpl, err := q.getTemplateByIDNoLock(ctx, w.TemplateID)
	if err != nil {
		return database.GetWorkspaceByAgentIDRow{}, err
	}

	return database.GetWorkspaceByAgentIDRow{
		Workspace:    w,
		TemplateName: tpl.Name,
	}, nil
}

func (q *FakeQuerier) GetWorkspaceByID(ctx context.Context, id uuid.UUID) (database.Workspace, error) {
	q.mutex.RLock()
	defer q.mutex.RUnlock()

	return q.getWorkspaceByIDNoLock(ctx, id)
}

func (q *FakeQuerier) GetWorkspaceByOwnerIDAndName(_ context.Context, arg database.GetWorkspaceByOwnerIDAndNameParams) (database.Workspace, error) {
	if err := validateDatabaseType(arg); err != nil {
		return database.Workspace{}, err
	}

	q.mutex.RLock()
	defer q.mutex.RUnlock()

	var found *database.Workspace
	for _, workspace := range q.workspaces {
		workspace := workspace
		if workspace.OwnerID != arg.OwnerID {
			continue
		}
		if !strings.EqualFold(workspace.Name, arg.Name) {
			continue
		}
		if workspace.Deleted != arg.Deleted {
			continue
		}

		// Return the most recent workspace with the given name
		if found == nil || workspace.CreatedAt.After(found.CreatedAt) {
			found = &workspace
		}
	}
	if found != nil {
		return *found, nil
	}
	return database.Workspace{}, sql.ErrNoRows
}

func (q *FakeQuerier) GetWorkspaceByWorkspaceAppID(_ context.Context, workspaceAppID uuid.UUID) (database.Workspace, error) {
	if err := validateDatabaseType(workspaceAppID); err != nil {
		return database.Workspace{}, err
	}

	q.mutex.RLock()
	defer q.mutex.RUnlock()

	for _, workspaceApp := range q.workspaceApps {
		workspaceApp := workspaceApp
		if workspaceApp.ID == workspaceAppID {
			return q.getWorkspaceByAgentIDNoLock(context.Background(), workspaceApp.AgentID)
		}
	}
	return database.Workspace{}, sql.ErrNoRows
}

func (q *FakeQuerier) GetWorkspaceProxies(_ context.Context) ([]database.WorkspaceProxy, error) {
	q.mutex.RLock()
	defer q.mutex.RUnlock()

	cpy := make([]database.WorkspaceProxy, 0, len(q.workspaceProxies))

	for _, p := range q.workspaceProxies {
		if !p.Deleted {
			cpy = append(cpy, p)
		}
	}
	return cpy, nil
}

func (q *FakeQuerier) GetWorkspaceProxyByHostname(_ context.Context, params database.GetWorkspaceProxyByHostnameParams) (database.WorkspaceProxy, error) {
	q.mutex.RLock()
	defer q.mutex.RUnlock()

	// Return zero rows if this is called with a non-sanitized hostname. The SQL
	// version of this query does the same thing.
	if !validProxyByHostnameRegex.MatchString(params.Hostname) {
		return database.WorkspaceProxy{}, sql.ErrNoRows
	}

	// This regex matches the SQL version.
	accessURLRegex := regexp.MustCompile(`[^:]*://` + regexp.QuoteMeta(params.Hostname) + `([:/]?.)*`)

	for _, proxy := range q.workspaceProxies {
		if proxy.Deleted {
			continue
		}
		if params.AllowAccessUrl && accessURLRegex.MatchString(proxy.Url) {
			return proxy, nil
		}

		// Compile the app hostname regex. This is slow sadly.
		if params.AllowWildcardHostname {
			wildcardRegexp, err := appurl.CompileHostnamePattern(proxy.WildcardHostname)
			if err != nil {
				return database.WorkspaceProxy{}, xerrors.Errorf("compile hostname pattern %q for proxy %q (%s): %w", proxy.WildcardHostname, proxy.Name, proxy.ID.String(), err)
			}
			if _, ok := appurl.ExecuteHostnamePattern(wildcardRegexp, params.Hostname); ok {
				return proxy, nil
			}
		}
	}

	return database.WorkspaceProxy{}, sql.ErrNoRows
}

func (q *FakeQuerier) GetWorkspaceProxyByID(_ context.Context, id uuid.UUID) (database.WorkspaceProxy, error) {
	q.mutex.RLock()
	defer q.mutex.RUnlock()

	for _, proxy := range q.workspaceProxies {
		if proxy.ID == id {
			return proxy, nil
		}
	}
	return database.WorkspaceProxy{}, sql.ErrNoRows
}

func (q *FakeQuerier) GetWorkspaceProxyByName(_ context.Context, name string) (database.WorkspaceProxy, error) {
	q.mutex.Lock()
	defer q.mutex.Unlock()

	for _, proxy := range q.workspaceProxies {
		if proxy.Deleted {
			continue
		}
		if proxy.Name == name {
			return proxy, nil
		}
	}
	return database.WorkspaceProxy{}, sql.ErrNoRows
}

func (q *FakeQuerier) GetWorkspaceResourceByID(_ context.Context, id uuid.UUID) (database.WorkspaceResource, error) {
	q.mutex.RLock()
	defer q.mutex.RUnlock()

	for _, resource := range q.workspaceResources {
		if resource.ID == id {
			return resource, nil
		}
	}
	return database.WorkspaceResource{}, sql.ErrNoRows
}

func (q *FakeQuerier) GetWorkspaceResourceMetadataByResourceIDs(_ context.Context, ids []uuid.UUID) ([]database.WorkspaceResourceMetadatum, error) {
	q.mutex.RLock()
	defer q.mutex.RUnlock()

	metadata := make([]database.WorkspaceResourceMetadatum, 0)
	for _, metadatum := range q.workspaceResourceMetadata {
		for _, id := range ids {
			if metadatum.WorkspaceResourceID == id {
				metadata = append(metadata, metadatum)
			}
		}
	}
	return metadata, nil
}

func (q *FakeQuerier) GetWorkspaceResourceMetadataCreatedAfter(ctx context.Context, after time.Time) ([]database.WorkspaceResourceMetadatum, error) {
	resources, err := q.GetWorkspaceResourcesCreatedAfter(ctx, after)
	if err != nil {
		return nil, err
	}
	resourceIDs := map[uuid.UUID]struct{}{}
	for _, resource := range resources {
		resourceIDs[resource.ID] = struct{}{}
	}

	q.mutex.RLock()
	defer q.mutex.RUnlock()

	metadata := make([]database.WorkspaceResourceMetadatum, 0)
	for _, m := range q.workspaceResourceMetadata {
		_, ok := resourceIDs[m.WorkspaceResourceID]
		if !ok {
			continue
		}
		metadata = append(metadata, m)
	}
	return metadata, nil
}

func (q *FakeQuerier) GetWorkspaceResourcesByJobID(ctx context.Context, jobID uuid.UUID) ([]database.WorkspaceResource, error) {
	q.mutex.RLock()
	defer q.mutex.RUnlock()

	return q.getWorkspaceResourcesByJobIDNoLock(ctx, jobID)
}

func (q *FakeQuerier) GetWorkspaceResourcesByJobIDs(_ context.Context, jobIDs []uuid.UUID) ([]database.WorkspaceResource, error) {
	q.mutex.RLock()
	defer q.mutex.RUnlock()

	resources := make([]database.WorkspaceResource, 0)
	for _, resource := range q.workspaceResources {
		for _, jobID := range jobIDs {
			if resource.JobID != jobID {
				continue
			}
			resources = append(resources, resource)
		}
	}
	return resources, nil
}

func (q *FakeQuerier) GetWorkspaceResourcesCreatedAfter(_ context.Context, after time.Time) ([]database.WorkspaceResource, error) {
	q.mutex.RLock()
	defer q.mutex.RUnlock()

	resources := make([]database.WorkspaceResource, 0)
	for _, resource := range q.workspaceResources {
		if resource.CreatedAt.After(after) {
			resources = append(resources, resource)
		}
	}
	return resources, nil
}

func (q *FakeQuerier) GetWorkspaceUniqueOwnerCountByTemplateIDs(_ context.Context, templateIds []uuid.UUID) ([]database.GetWorkspaceUniqueOwnerCountByTemplateIDsRow, error) {
	q.mutex.RLock()
	defer q.mutex.RUnlock()

	workspaceOwners := make(map[uuid.UUID]map[uuid.UUID]struct{})
	for _, workspace := range q.workspaces {
		if workspace.Deleted {
			continue
		}
		if !slices.Contains(templateIds, workspace.TemplateID) {
			continue
		}
		_, ok := workspaceOwners[workspace.TemplateID]
		if !ok {
			workspaceOwners[workspace.TemplateID] = make(map[uuid.UUID]struct{})
		}
		workspaceOwners[workspace.TemplateID][workspace.OwnerID] = struct{}{}
	}
	resp := make([]database.GetWorkspaceUniqueOwnerCountByTemplateIDsRow, 0)
	for _, templateID := range templateIds {
		count := len(workspaceOwners[templateID])
		resp = append(resp, database.GetWorkspaceUniqueOwnerCountByTemplateIDsRow{
			TemplateID:      templateID,
			UniqueOwnersSum: int64(count),
		})
	}

	return resp, nil
}

func (q *FakeQuerier) GetWorkspaces(ctx context.Context, arg database.GetWorkspacesParams) ([]database.GetWorkspacesRow, error) {
	if err := validateDatabaseType(arg); err != nil {
		return nil, err
	}

	// A nil auth filter means no auth filter.
	workspaceRows, err := q.GetAuthorizedWorkspaces(ctx, arg, nil)
	return workspaceRows, err
}

func (q *FakeQuerier) GetWorkspacesEligibleForTransition(ctx context.Context, now time.Time) ([]database.Workspace, error) {
	q.mutex.RLock()
	defer q.mutex.RUnlock()

	workspaces := []database.Workspace{}
	for _, workspace := range q.workspaces {
		build, err := q.getLatestWorkspaceBuildByWorkspaceIDNoLock(ctx, workspace.ID)
		if err != nil {
			return nil, err
		}

		if build.Transition == database.WorkspaceTransitionStart &&
			!build.Deadline.IsZero() &&
			build.Deadline.Before(now) &&
			!workspace.DormantAt.Valid {
			workspaces = append(workspaces, workspace)
			continue
		}

		if build.Transition == database.WorkspaceTransitionStop &&
			workspace.AutostartSchedule.Valid &&
			!workspace.DormantAt.Valid {
			workspaces = append(workspaces, workspace)
			continue
		}

		job, err := q.getProvisionerJobByIDNoLock(ctx, build.JobID)
		if err != nil {
			return nil, xerrors.Errorf("get provisioner job by ID: %w", err)
		}
		if codersdk.ProvisionerJobStatus(job.JobStatus) == codersdk.ProvisionerJobFailed {
			workspaces = append(workspaces, workspace)
			continue
		}

		template, err := q.getTemplateByIDNoLock(ctx, workspace.TemplateID)
		if err != nil {
			return nil, xerrors.Errorf("get template by ID: %w", err)
		}
		if !workspace.DormantAt.Valid && template.TimeTilDormant > 0 {
			workspaces = append(workspaces, workspace)
			continue
		}
		if workspace.DormantAt.Valid && template.TimeTilDormantAutoDelete > 0 {
			workspaces = append(workspaces, workspace)
			continue
		}

		user, err := q.getUserByIDNoLock(workspace.OwnerID)
		if err != nil {
			return nil, xerrors.Errorf("get user by ID: %w", err)
		}
		if user.Status == database.UserStatusSuspended && build.Transition == database.WorkspaceTransitionStart {
			workspaces = append(workspaces, workspace)
			continue
		}
	}

	return workspaces, nil
}

func (q *FakeQuerier) InsertAPIKey(_ context.Context, arg database.InsertAPIKeyParams) (database.APIKey, error) {
	if err := validateDatabaseType(arg); err != nil {
		return database.APIKey{}, err
	}

	q.mutex.Lock()
	defer q.mutex.Unlock()

	if arg.LifetimeSeconds == 0 {
		arg.LifetimeSeconds = 86400
	}

	for _, u := range q.users {
		if u.ID == arg.UserID && u.Deleted {
			return database.APIKey{}, xerrors.Errorf("refusing to create APIKey for deleted user")
		}
	}

	//nolint:gosimple
	key := database.APIKey{
		ID:              arg.ID,
		LifetimeSeconds: arg.LifetimeSeconds,
		HashedSecret:    arg.HashedSecret,
		IPAddress:       arg.IPAddress,
		UserID:          arg.UserID,
		ExpiresAt:       arg.ExpiresAt,
		CreatedAt:       arg.CreatedAt,
		UpdatedAt:       arg.UpdatedAt,
		LastUsed:        arg.LastUsed,
		LoginType:       arg.LoginType,
		Scope:           arg.Scope,
		TokenName:       arg.TokenName,
	}
	q.apiKeys = append(q.apiKeys, key)
	return key, nil
}

func (q *FakeQuerier) InsertAllUsersGroup(ctx context.Context, orgID uuid.UUID) (database.Group, error) {
	return q.InsertGroup(ctx, database.InsertGroupParams{
		ID:             orgID,
		Name:           database.EveryoneGroup,
		DisplayName:    "",
		OrganizationID: orgID,
		AvatarURL:      "",
		QuotaAllowance: 0,
	})
}

func (q *FakeQuerier) InsertAuditLog(_ context.Context, arg database.InsertAuditLogParams) (database.AuditLog, error) {
	if err := validateDatabaseType(arg); err != nil {
		return database.AuditLog{}, err
	}

	q.mutex.Lock()
	defer q.mutex.Unlock()

	alog := database.AuditLog(arg)

	q.auditLogs = append(q.auditLogs, alog)
	slices.SortFunc(q.auditLogs, func(a, b database.AuditLog) int {
		if a.Time.Before(b.Time) {
			return -1
		} else if a.Time.Equal(b.Time) {
			return 0
		}
		return 1
	})

	return alog, nil
}

func (q *FakeQuerier) InsertCustomRole(_ context.Context, arg database.InsertCustomRoleParams) (database.CustomRole, error) {
	err := validateDatabaseType(arg)
	if err != nil {
		return database.CustomRole{}, err
	}

	q.mutex.RLock()
	defer q.mutex.RUnlock()
	for i := range q.customRoles {
		if strings.EqualFold(q.customRoles[i].Name, arg.Name) &&
			q.customRoles[i].OrganizationID.UUID == arg.OrganizationID.UUID {
			return database.CustomRole{}, errUniqueConstraint
		}
	}

	role := database.CustomRole{
		ID:              uuid.New(),
		Name:            arg.Name,
		DisplayName:     arg.DisplayName,
		OrganizationID:  arg.OrganizationID,
		SitePermissions: arg.SitePermissions,
		OrgPermissions:  arg.OrgPermissions,
		UserPermissions: arg.UserPermissions,
		CreatedAt:       dbtime.Now(),
		UpdatedAt:       dbtime.Now(),
	}
	q.customRoles = append(q.customRoles, role)

	return role, nil
}

func (q *FakeQuerier) InsertDBCryptKey(_ context.Context, arg database.InsertDBCryptKeyParams) error {
	err := validateDatabaseType(arg)
	if err != nil {
		return err
	}

	for _, key := range q.dbcryptKeys {
		if key.Number == arg.Number {
			return errUniqueConstraint
		}
	}

	q.dbcryptKeys = append(q.dbcryptKeys, database.DBCryptKey{
		Number:          arg.Number,
		ActiveKeyDigest: sql.NullString{String: arg.ActiveKeyDigest, Valid: true},
		Test:            arg.Test,
	})
	return nil
}

func (q *FakeQuerier) InsertDERPMeshKey(_ context.Context, id string) error {
	q.mutex.Lock()
	defer q.mutex.Unlock()

	q.derpMeshKey = id
	return nil
}

func (q *FakeQuerier) InsertDeploymentID(_ context.Context, id string) error {
	q.mutex.Lock()
	defer q.mutex.Unlock()

	q.deploymentID = id
	return nil
}

func (q *FakeQuerier) InsertExternalAuthLink(_ context.Context, arg database.InsertExternalAuthLinkParams) (database.ExternalAuthLink, error) {
	if err := validateDatabaseType(arg); err != nil {
		return database.ExternalAuthLink{}, err
	}

	q.mutex.Lock()
	defer q.mutex.Unlock()
	// nolint:gosimple
	gitAuthLink := database.ExternalAuthLink{
		ProviderID:             arg.ProviderID,
		UserID:                 arg.UserID,
		CreatedAt:              arg.CreatedAt,
		UpdatedAt:              arg.UpdatedAt,
		OAuthAccessToken:       arg.OAuthAccessToken,
		OAuthAccessTokenKeyID:  arg.OAuthAccessTokenKeyID,
		OAuthRefreshToken:      arg.OAuthRefreshToken,
		OAuthRefreshTokenKeyID: arg.OAuthRefreshTokenKeyID,
		OAuthExpiry:            arg.OAuthExpiry,
		OAuthExtra:             arg.OAuthExtra,
	}
	q.externalAuthLinks = append(q.externalAuthLinks, gitAuthLink)
	return gitAuthLink, nil
}

func (q *FakeQuerier) InsertFile(_ context.Context, arg database.InsertFileParams) (database.File, error) {
	if err := validateDatabaseType(arg); err != nil {
		return database.File{}, err
	}

	q.mutex.Lock()
	defer q.mutex.Unlock()

	//nolint:gosimple
	file := database.File{
		ID:        arg.ID,
		Hash:      arg.Hash,
		CreatedAt: arg.CreatedAt,
		CreatedBy: arg.CreatedBy,
		Mimetype:  arg.Mimetype,
		Data:      arg.Data,
	}
	q.files = append(q.files, file)
	return file, nil
}

func (q *FakeQuerier) InsertGitSSHKey(_ context.Context, arg database.InsertGitSSHKeyParams) (database.GitSSHKey, error) {
	if err := validateDatabaseType(arg); err != nil {
		return database.GitSSHKey{}, err
	}

	q.mutex.Lock()
	defer q.mutex.Unlock()

	//nolint:gosimple
	gitSSHKey := database.GitSSHKey{
		UserID:     arg.UserID,
		CreatedAt:  arg.CreatedAt,
		UpdatedAt:  arg.UpdatedAt,
		PrivateKey: arg.PrivateKey,
		PublicKey:  arg.PublicKey,
	}
	q.gitSSHKey = append(q.gitSSHKey, gitSSHKey)
	return gitSSHKey, nil
}

func (q *FakeQuerier) InsertGroup(_ context.Context, arg database.InsertGroupParams) (database.Group, error) {
	if err := validateDatabaseType(arg); err != nil {
		return database.Group{}, err
	}

	q.mutex.Lock()
	defer q.mutex.Unlock()

	for _, group := range q.groups {
		if group.OrganizationID == arg.OrganizationID &&
			group.Name == arg.Name {
			return database.Group{}, errUniqueConstraint
		}
	}

	//nolint:gosimple
	group := database.Group{
		ID:             arg.ID,
		Name:           arg.Name,
		DisplayName:    arg.DisplayName,
		OrganizationID: arg.OrganizationID,
		AvatarURL:      arg.AvatarURL,
		QuotaAllowance: arg.QuotaAllowance,
		Source:         database.GroupSourceUser,
	}

	q.groups = append(q.groups, group)

	return group, nil
}

func (q *FakeQuerier) InsertGroupMember(_ context.Context, arg database.InsertGroupMemberParams) error {
	if err := validateDatabaseType(arg); err != nil {
		return err
	}

	q.mutex.Lock()
	defer q.mutex.Unlock()

	for _, member := range q.groupMembers {
		if member.GroupID == arg.GroupID &&
			member.UserID == arg.UserID {
			return errUniqueConstraint
		}
	}

	//nolint:gosimple
	q.groupMembers = append(q.groupMembers, database.GroupMemberTable{
		GroupID: arg.GroupID,
		UserID:  arg.UserID,
	})

	return nil
}

func (q *FakeQuerier) InsertLicense(
	_ context.Context, arg database.InsertLicenseParams,
) (database.License, error) {
	if err := validateDatabaseType(arg); err != nil {
		return database.License{}, err
	}

	q.mutex.Lock()
	defer q.mutex.Unlock()

	l := database.License{
		ID:         q.lastLicenseID + 1,
		UploadedAt: arg.UploadedAt,
		JWT:        arg.JWT,
		Exp:        arg.Exp,
	}
	q.lastLicenseID = l.ID
	q.licenses = append(q.licenses, l)
	return l, nil
}

func (q *FakeQuerier) InsertMissingGroups(_ context.Context, arg database.InsertMissingGroupsParams) ([]database.Group, error) {
	err := validateDatabaseType(arg)
	if err != nil {
		return nil, err
	}

	groupNameMap := make(map[string]struct{})
	for _, g := range arg.GroupNames {
		groupNameMap[g] = struct{}{}
	}

	q.mutex.Lock()
	defer q.mutex.Unlock()

	for _, g := range q.groups {
		if g.OrganizationID != arg.OrganizationID {
			continue
		}
		delete(groupNameMap, g.Name)
	}

	newGroups := make([]database.Group, 0, len(groupNameMap))
	for k := range groupNameMap {
		g := database.Group{
			ID:             uuid.New(),
			Name:           k,
			OrganizationID: arg.OrganizationID,
			AvatarURL:      "",
			QuotaAllowance: 0,
			DisplayName:    "",
			Source:         arg.Source,
		}
		q.groups = append(q.groups, g)
		newGroups = append(newGroups, g)
	}

	return newGroups, nil
}

func (q *FakeQuerier) InsertOAuth2ProviderApp(_ context.Context, arg database.InsertOAuth2ProviderAppParams) (database.OAuth2ProviderApp, error) {
	err := validateDatabaseType(arg)
	if err != nil {
		return database.OAuth2ProviderApp{}, err
	}

	q.mutex.Lock()
	defer q.mutex.Unlock()

	for _, app := range q.oauth2ProviderApps {
		if app.Name == arg.Name {
			return database.OAuth2ProviderApp{}, errUniqueConstraint
		}
	}

	//nolint:gosimple // Go wants database.OAuth2ProviderApp(arg), but we cannot be sure the structs will remain identical.
	app := database.OAuth2ProviderApp{
		ID:          arg.ID,
		CreatedAt:   arg.CreatedAt,
		UpdatedAt:   arg.UpdatedAt,
		Name:        arg.Name,
		Icon:        arg.Icon,
		CallbackURL: arg.CallbackURL,
	}
	q.oauth2ProviderApps = append(q.oauth2ProviderApps, app)

	return app, nil
}

func (q *FakeQuerier) InsertOAuth2ProviderAppCode(_ context.Context, arg database.InsertOAuth2ProviderAppCodeParams) (database.OAuth2ProviderAppCode, error) {
	err := validateDatabaseType(arg)
	if err != nil {
		return database.OAuth2ProviderAppCode{}, err
	}

	q.mutex.Lock()
	defer q.mutex.Unlock()

	for _, app := range q.oauth2ProviderApps {
		if app.ID == arg.AppID {
			code := database.OAuth2ProviderAppCode{
				ID:           arg.ID,
				CreatedAt:    arg.CreatedAt,
				ExpiresAt:    arg.ExpiresAt,
				SecretPrefix: arg.SecretPrefix,
				HashedSecret: arg.HashedSecret,
				UserID:       arg.UserID,
				AppID:        arg.AppID,
			}
			q.oauth2ProviderAppCodes = append(q.oauth2ProviderAppCodes, code)
			return code, nil
		}
	}

	return database.OAuth2ProviderAppCode{}, sql.ErrNoRows
}

func (q *FakeQuerier) InsertOAuth2ProviderAppSecret(_ context.Context, arg database.InsertOAuth2ProviderAppSecretParams) (database.OAuth2ProviderAppSecret, error) {
	err := validateDatabaseType(arg)
	if err != nil {
		return database.OAuth2ProviderAppSecret{}, err
	}

	q.mutex.Lock()
	defer q.mutex.Unlock()

	for _, app := range q.oauth2ProviderApps {
		if app.ID == arg.AppID {
			secret := database.OAuth2ProviderAppSecret{
				ID:            arg.ID,
				CreatedAt:     arg.CreatedAt,
				SecretPrefix:  arg.SecretPrefix,
				HashedSecret:  arg.HashedSecret,
				DisplaySecret: arg.DisplaySecret,
				AppID:         arg.AppID,
			}
			q.oauth2ProviderAppSecrets = append(q.oauth2ProviderAppSecrets, secret)
			return secret, nil
		}
	}

	return database.OAuth2ProviderAppSecret{}, sql.ErrNoRows
}

func (q *FakeQuerier) InsertOAuth2ProviderAppToken(_ context.Context, arg database.InsertOAuth2ProviderAppTokenParams) (database.OAuth2ProviderAppToken, error) {
	err := validateDatabaseType(arg)
	if err != nil {
		return database.OAuth2ProviderAppToken{}, err
	}

	q.mutex.Lock()
	defer q.mutex.Unlock()

	for _, secret := range q.oauth2ProviderAppSecrets {
		if secret.ID == arg.AppSecretID {
			//nolint:gosimple // Go wants database.OAuth2ProviderAppToken(arg), but we cannot be sure the structs will remain identical.
			token := database.OAuth2ProviderAppToken{
				ID:          arg.ID,
				CreatedAt:   arg.CreatedAt,
				ExpiresAt:   arg.ExpiresAt,
				HashPrefix:  arg.HashPrefix,
				RefreshHash: arg.RefreshHash,
				APIKeyID:    arg.APIKeyID,
				AppSecretID: arg.AppSecretID,
			}
			q.oauth2ProviderAppTokens = append(q.oauth2ProviderAppTokens, token)
			return token, nil
		}
	}

	return database.OAuth2ProviderAppToken{}, sql.ErrNoRows
}

func (q *FakeQuerier) InsertOrganization(_ context.Context, arg database.InsertOrganizationParams) (database.Organization, error) {
	if err := validateDatabaseType(arg); err != nil {
		return database.Organization{}, err
	}

	q.mutex.Lock()
	defer q.mutex.Unlock()

	organization := database.Organization{
		ID:          arg.ID,
		Name:        arg.Name,
		DisplayName: arg.DisplayName,
		Description: arg.Description,
		Icon:        arg.Icon,
		CreatedAt:   arg.CreatedAt,
		UpdatedAt:   arg.UpdatedAt,
		IsDefault:   len(q.organizations) == 0,
	}
	q.organizations = append(q.organizations, organization)
	return organization, nil
}

func (q *FakeQuerier) InsertOrganizationMember(_ context.Context, arg database.InsertOrganizationMemberParams) (database.OrganizationMember, error) {
	if err := validateDatabaseType(arg); err != nil {
		return database.OrganizationMember{}, err
	}

	q.mutex.Lock()
	defer q.mutex.Unlock()

	if slices.IndexFunc(q.data.organizationMembers, func(member database.OrganizationMember) bool {
		return member.OrganizationID == arg.OrganizationID && member.UserID == arg.UserID
	}) >= 0 {
		// Error pulled from a live db error
		return database.OrganizationMember{}, &pq.Error{
			Severity:   "ERROR",
			Code:       "23505",
			Message:    "duplicate key value violates unique constraint \"organization_members_pkey\"",
			Detail:     "Key (organization_id, user_id)=(f7de1f4e-5833-4410-a28d-0a105f96003f, 36052a80-4a7f-4998-a7ca-44cefa608d3e) already exists.",
			Table:      "organization_members",
			Constraint: "organization_members_pkey",
		}
	}

	//nolint:gosimple
	organizationMember := database.OrganizationMember{
		OrganizationID: arg.OrganizationID,
		UserID:         arg.UserID,
		CreatedAt:      arg.CreatedAt,
		UpdatedAt:      arg.UpdatedAt,
		Roles:          arg.Roles,
	}
	q.organizationMembers = append(q.organizationMembers, organizationMember)
	return organizationMember, nil
}

func (q *FakeQuerier) InsertProvisionerJob(_ context.Context, arg database.InsertProvisionerJobParams) (database.ProvisionerJob, error) {
	if err := validateDatabaseType(arg); err != nil {
		return database.ProvisionerJob{}, err
	}

	q.mutex.Lock()
	defer q.mutex.Unlock()

	job := database.ProvisionerJob{
		ID:             arg.ID,
		CreatedAt:      arg.CreatedAt,
		UpdatedAt:      arg.UpdatedAt,
		OrganizationID: arg.OrganizationID,
		InitiatorID:    arg.InitiatorID,
		Provisioner:    arg.Provisioner,
		StorageMethod:  arg.StorageMethod,
		FileID:         arg.FileID,
		Type:           arg.Type,
		Input:          arg.Input,
		Tags:           maps.Clone(arg.Tags),
		TraceMetadata:  arg.TraceMetadata,
	}
	job.JobStatus = provisonerJobStatus(job)
	q.provisionerJobs = append(q.provisionerJobs, job)
	return job, nil
}

func (q *FakeQuerier) InsertProvisionerJobLogs(_ context.Context, arg database.InsertProvisionerJobLogsParams) ([]database.ProvisionerJobLog, error) {
	if err := validateDatabaseType(arg); err != nil {
		return nil, err
	}

	q.mutex.Lock()
	defer q.mutex.Unlock()

	logs := make([]database.ProvisionerJobLog, 0)
	id := int64(1)
	if len(q.provisionerJobLogs) > 0 {
		id = q.provisionerJobLogs[len(q.provisionerJobLogs)-1].ID
	}
	for index, output := range arg.Output {
		id++
		logs = append(logs, database.ProvisionerJobLog{
			ID:        id,
			JobID:     arg.JobID,
			CreatedAt: arg.CreatedAt[index],
			Source:    arg.Source[index],
			Level:     arg.Level[index],
			Stage:     arg.Stage[index],
			Output:    output,
		})
	}
	q.provisionerJobLogs = append(q.provisionerJobLogs, logs...)
	return logs, nil
}

func (q *FakeQuerier) InsertProvisionerJobTimings(_ context.Context, arg database.InsertProvisionerJobTimingsParams) ([]database.ProvisionerJobTiming, error) {
	err := validateDatabaseType(arg)
	if err != nil {
		return nil, err
	}

	q.mutex.Lock()
	defer q.mutex.Unlock()

	insertedTimings := make([]database.ProvisionerJobTiming, 0, len(arg.StartedAt))
	for i := range arg.StartedAt {
		timing := database.ProvisionerJobTiming{
			JobID:     arg.JobID,
			StartedAt: arg.StartedAt[i],
			EndedAt:   arg.EndedAt[i],
			Stage:     arg.Stage[i],
			Source:    arg.Source[i],
			Action:    arg.Action[i],
			Resource:  arg.Resource[i],
		}
		q.provisionerJobTimings = append(q.provisionerJobTimings, timing)
		insertedTimings = append(insertedTimings, timing)
	}

	return insertedTimings, nil
}

func (q *FakeQuerier) InsertProvisionerKey(_ context.Context, arg database.InsertProvisionerKeyParams) (database.ProvisionerKey, error) {
	err := validateDatabaseType(arg)
	if err != nil {
		return database.ProvisionerKey{}, err
	}

	q.mutex.Lock()
	defer q.mutex.Unlock()

	for _, key := range q.provisionerKeys {
		if key.ID == arg.ID || (key.OrganizationID == arg.OrganizationID && strings.EqualFold(key.Name, arg.Name)) {
			return database.ProvisionerKey{}, newUniqueConstraintError(database.UniqueProvisionerKeysOrganizationIDNameIndex)
		}
	}

	//nolint:gosimple
	provisionerKey := database.ProvisionerKey{
		ID:             arg.ID,
		CreatedAt:      arg.CreatedAt,
		OrganizationID: arg.OrganizationID,
		Name:           strings.ToLower(arg.Name),
		HashedSecret:   arg.HashedSecret,
		Tags:           arg.Tags,
	}
	q.provisionerKeys = append(q.provisionerKeys, provisionerKey)

	return provisionerKey, nil
}

func (q *FakeQuerier) InsertReplica(_ context.Context, arg database.InsertReplicaParams) (database.Replica, error) {
	if err := validateDatabaseType(arg); err != nil {
		return database.Replica{}, err
	}

	q.mutex.Lock()
	defer q.mutex.Unlock()

	replica := database.Replica{
		ID:              arg.ID,
		CreatedAt:       arg.CreatedAt,
		StartedAt:       arg.StartedAt,
		UpdatedAt:       arg.UpdatedAt,
		Hostname:        arg.Hostname,
		RegionID:        arg.RegionID,
		RelayAddress:    arg.RelayAddress,
		Version:         arg.Version,
		DatabaseLatency: arg.DatabaseLatency,
		Primary:         arg.Primary,
	}
	q.replicas = append(q.replicas, replica)
	return replica, nil
}

func (q *FakeQuerier) InsertTemplate(_ context.Context, arg database.InsertTemplateParams) error {
	if err := validateDatabaseType(arg); err != nil {
		return err
	}

	q.mutex.Lock()
	defer q.mutex.Unlock()

	//nolint:gosimple
	template := database.TemplateTable{
		ID:                           arg.ID,
		CreatedAt:                    arg.CreatedAt,
		UpdatedAt:                    arg.UpdatedAt,
		OrganizationID:               arg.OrganizationID,
		Name:                         arg.Name,
		Provisioner:                  arg.Provisioner,
		ActiveVersionID:              arg.ActiveVersionID,
		Description:                  arg.Description,
		CreatedBy:                    arg.CreatedBy,
		UserACL:                      arg.UserACL,
		GroupACL:                     arg.GroupACL,
		DisplayName:                  arg.DisplayName,
		Icon:                         arg.Icon,
		AllowUserCancelWorkspaceJobs: arg.AllowUserCancelWorkspaceJobs,
		AllowUserAutostart:           true,
		AllowUserAutostop:            true,
		MaxPortSharingLevel:          arg.MaxPortSharingLevel,
	}
	q.templates = append(q.templates, template)
	return nil
}

func (q *FakeQuerier) InsertTemplateVersion(_ context.Context, arg database.InsertTemplateVersionParams) error {
	if err := validateDatabaseType(arg); err != nil {
		return err
	}

	if len(arg.Message) > 1048576 {
		return xerrors.New("message too long")
	}

	q.mutex.Lock()
	defer q.mutex.Unlock()

	//nolint:gosimple
	version := database.TemplateVersionTable{
		ID:             arg.ID,
		TemplateID:     arg.TemplateID,
		OrganizationID: arg.OrganizationID,
		CreatedAt:      arg.CreatedAt,
		UpdatedAt:      arg.UpdatedAt,
		Name:           arg.Name,
		Message:        arg.Message,
		Readme:         arg.Readme,
		JobID:          arg.JobID,
		CreatedBy:      arg.CreatedBy,
	}
	q.templateVersions = append(q.templateVersions, version)
	return nil
}

func (q *FakeQuerier) InsertTemplateVersionParameter(_ context.Context, arg database.InsertTemplateVersionParameterParams) (database.TemplateVersionParameter, error) {
	if err := validateDatabaseType(arg); err != nil {
		return database.TemplateVersionParameter{}, err
	}

	q.mutex.Lock()
	defer q.mutex.Unlock()

	//nolint:gosimple
	param := database.TemplateVersionParameter{
		TemplateVersionID:   arg.TemplateVersionID,
		Name:                arg.Name,
		DisplayName:         arg.DisplayName,
		Description:         arg.Description,
		Type:                arg.Type,
		Mutable:             arg.Mutable,
		DefaultValue:        arg.DefaultValue,
		Icon:                arg.Icon,
		Options:             arg.Options,
		ValidationError:     arg.ValidationError,
		ValidationRegex:     arg.ValidationRegex,
		ValidationMin:       arg.ValidationMin,
		ValidationMax:       arg.ValidationMax,
		ValidationMonotonic: arg.ValidationMonotonic,
		Required:            arg.Required,
		DisplayOrder:        arg.DisplayOrder,
		Ephemeral:           arg.Ephemeral,
	}
	q.templateVersionParameters = append(q.templateVersionParameters, param)
	return param, nil
}

func (q *FakeQuerier) InsertTemplateVersionVariable(_ context.Context, arg database.InsertTemplateVersionVariableParams) (database.TemplateVersionVariable, error) {
	if err := validateDatabaseType(arg); err != nil {
		return database.TemplateVersionVariable{}, err
	}

	q.mutex.Lock()
	defer q.mutex.Unlock()

	//nolint:gosimple
	variable := database.TemplateVersionVariable{
		TemplateVersionID: arg.TemplateVersionID,
		Name:              arg.Name,
		Description:       arg.Description,
		Type:              arg.Type,
		Value:             arg.Value,
		DefaultValue:      arg.DefaultValue,
		Required:          arg.Required,
		Sensitive:         arg.Sensitive,
	}
	q.templateVersionVariables = append(q.templateVersionVariables, variable)
	return variable, nil
}

func (q *FakeQuerier) InsertTemplateVersionWorkspaceTag(_ context.Context, arg database.InsertTemplateVersionWorkspaceTagParams) (database.TemplateVersionWorkspaceTag, error) {
	err := validateDatabaseType(arg)
	if err != nil {
		return database.TemplateVersionWorkspaceTag{}, err
	}

	q.mutex.Lock()
	defer q.mutex.Unlock()

	//nolint:gosimple
	workspaceTag := database.TemplateVersionWorkspaceTag{
		TemplateVersionID: arg.TemplateVersionID,
		Key:               arg.Key,
		Value:             arg.Value,
	}
	q.templateVersionWorkspaceTags = append(q.templateVersionWorkspaceTags, workspaceTag)
	return workspaceTag, nil
}

func (q *FakeQuerier) InsertUser(_ context.Context, arg database.InsertUserParams) (database.User, error) {
	if err := validateDatabaseType(arg); err != nil {
		return database.User{}, err
	}

	// There is a common bug when using dbmem that 2 inserted users have the
	// same created_at time. This causes user order to not be deterministic,
	// which breaks some unit tests.
	// To fix this, we make sure that the created_at time is always greater
	// than the last user's created_at time.
	allUsers, _ := q.GetUsers(context.Background(), database.GetUsersParams{})
	if len(allUsers) > 0 {
		lastUser := allUsers[len(allUsers)-1]
		if arg.CreatedAt.Before(lastUser.CreatedAt) ||
			arg.CreatedAt.Equal(lastUser.CreatedAt) {
			// 1 ms is a good enough buffer.
			arg.CreatedAt = lastUser.CreatedAt.Add(time.Millisecond)
		}
	}

	q.mutex.Lock()
	defer q.mutex.Unlock()

	for _, user := range q.users {
		if user.Username == arg.Username && !user.Deleted {
			return database.User{}, errUniqueConstraint
		}
	}

	user := database.User{
		ID:             arg.ID,
		Email:          arg.Email,
		HashedPassword: arg.HashedPassword,
		CreatedAt:      arg.CreatedAt,
		UpdatedAt:      arg.UpdatedAt,
		Username:       arg.Username,
		Name:           arg.Name,
		Status:         database.UserStatusDormant,
		RBACRoles:      arg.RBACRoles,
		LoginType:      arg.LoginType,
	}
	q.users = append(q.users, user)
	return user, nil
}

func (q *FakeQuerier) InsertUserGroupsByID(_ context.Context, arg database.InsertUserGroupsByIDParams) ([]uuid.UUID, error) {
	err := validateDatabaseType(arg)
	if err != nil {
		return nil, err
	}

	q.mutex.Lock()
	defer q.mutex.Unlock()

	var groupIDs []uuid.UUID
	for _, group := range q.groups {
		for _, groupID := range arg.GroupIds {
			if group.ID == groupID {
				q.groupMembers = append(q.groupMembers, database.GroupMemberTable{
					UserID:  arg.UserID,
					GroupID: groupID,
				})
				groupIDs = append(groupIDs, group.ID)
			}
		}
	}

	return groupIDs, nil
}

func (q *FakeQuerier) InsertUserGroupsByName(_ context.Context, arg database.InsertUserGroupsByNameParams) error {
	err := validateDatabaseType(arg)
	if err != nil {
		return err
	}

	q.mutex.Lock()
	defer q.mutex.Unlock()

	var groupIDs []uuid.UUID
	for _, group := range q.groups {
		for _, groupName := range arg.GroupNames {
			if group.Name == groupName {
				groupIDs = append(groupIDs, group.ID)
			}
		}
	}

	for _, groupID := range groupIDs {
		q.groupMembers = append(q.groupMembers, database.GroupMemberTable{
			UserID:  arg.UserID,
			GroupID: groupID,
		})
	}

	return nil
}

func (q *FakeQuerier) InsertUserLink(_ context.Context, args database.InsertUserLinkParams) (database.UserLink, error) {
	q.mutex.Lock()
	defer q.mutex.Unlock()

	if u, err := q.getUserByIDNoLock(args.UserID); err == nil && u.Deleted {
		return database.UserLink{}, deletedUserLinkError
	}

	//nolint:gosimple
	link := database.UserLink{
		UserID:                 args.UserID,
		LoginType:              args.LoginType,
		LinkedID:               args.LinkedID,
		OAuthAccessToken:       args.OAuthAccessToken,
		OAuthAccessTokenKeyID:  args.OAuthAccessTokenKeyID,
		OAuthRefreshToken:      args.OAuthRefreshToken,
		OAuthRefreshTokenKeyID: args.OAuthRefreshTokenKeyID,
		OAuthExpiry:            args.OAuthExpiry,
		DebugContext:           args.DebugContext,
	}

	q.userLinks = append(q.userLinks, link)

	return link, nil
}

func (q *FakeQuerier) InsertWorkspace(_ context.Context, arg database.InsertWorkspaceParams) (database.Workspace, error) {
	if err := validateDatabaseType(arg); err != nil {
		return database.Workspace{}, err
	}

	q.mutex.Lock()
	defer q.mutex.Unlock()

	//nolint:gosimple
	workspace := database.Workspace{
		ID:                arg.ID,
		CreatedAt:         arg.CreatedAt,
		UpdatedAt:         arg.UpdatedAt,
		OwnerID:           arg.OwnerID,
		OrganizationID:    arg.OrganizationID,
		TemplateID:        arg.TemplateID,
		Name:              arg.Name,
		AutostartSchedule: arg.AutostartSchedule,
		Ttl:               arg.Ttl,
		LastUsedAt:        arg.LastUsedAt,
		AutomaticUpdates:  arg.AutomaticUpdates,
	}
	q.workspaces = append(q.workspaces, workspace)
	return workspace, nil
}

func (q *FakeQuerier) InsertWorkspaceAgent(_ context.Context, arg database.InsertWorkspaceAgentParams) (database.WorkspaceAgent, error) {
	if err := validateDatabaseType(arg); err != nil {
		return database.WorkspaceAgent{}, err
	}

	q.mutex.Lock()
	defer q.mutex.Unlock()

	agent := database.WorkspaceAgent{
		ID:                       arg.ID,
		CreatedAt:                arg.CreatedAt,
		UpdatedAt:                arg.UpdatedAt,
		ResourceID:               arg.ResourceID,
		AuthToken:                arg.AuthToken,
		AuthInstanceID:           arg.AuthInstanceID,
		EnvironmentVariables:     arg.EnvironmentVariables,
		Name:                     arg.Name,
		Architecture:             arg.Architecture,
		OperatingSystem:          arg.OperatingSystem,
		Directory:                arg.Directory,
		InstanceMetadata:         arg.InstanceMetadata,
		ResourceMetadata:         arg.ResourceMetadata,
		ConnectionTimeoutSeconds: arg.ConnectionTimeoutSeconds,
		TroubleshootingURL:       arg.TroubleshootingURL,
		MOTDFile:                 arg.MOTDFile,
		LifecycleState:           database.WorkspaceAgentLifecycleStateCreated,
		DisplayApps:              arg.DisplayApps,
		DisplayOrder:             arg.DisplayOrder,
	}

	q.workspaceAgents = append(q.workspaceAgents, agent)
	return agent, nil
}

func (q *FakeQuerier) InsertWorkspaceAgentLogSources(_ context.Context, arg database.InsertWorkspaceAgentLogSourcesParams) ([]database.WorkspaceAgentLogSource, error) {
	err := validateDatabaseType(arg)
	if err != nil {
		return nil, err
	}

	q.mutex.Lock()
	defer q.mutex.Unlock()

	logSources := make([]database.WorkspaceAgentLogSource, 0)
	for index, source := range arg.ID {
		logSource := database.WorkspaceAgentLogSource{
			ID:               source,
			WorkspaceAgentID: arg.WorkspaceAgentID,
			CreatedAt:        arg.CreatedAt,
			DisplayName:      arg.DisplayName[index],
			Icon:             arg.Icon[index],
		}
		logSources = append(logSources, logSource)
	}
	q.workspaceAgentLogSources = append(q.workspaceAgentLogSources, logSources...)
	return logSources, nil
}

func (q *FakeQuerier) InsertWorkspaceAgentLogs(_ context.Context, arg database.InsertWorkspaceAgentLogsParams) ([]database.WorkspaceAgentLog, error) {
	if err := validateDatabaseType(arg); err != nil {
		return nil, err
	}

	q.mutex.Lock()
	defer q.mutex.Unlock()

	logs := []database.WorkspaceAgentLog{}
	id := int64(0)
	if len(q.workspaceAgentLogs) > 0 {
		id = q.workspaceAgentLogs[len(q.workspaceAgentLogs)-1].ID
	}
	outputLength := int32(0)
	for index, output := range arg.Output {
		id++
		logs = append(logs, database.WorkspaceAgentLog{
			ID:          id,
			AgentID:     arg.AgentID,
			CreatedAt:   arg.CreatedAt,
			Level:       arg.Level[index],
			LogSourceID: arg.LogSourceID,
			Output:      output,
		})
		outputLength += int32(len(output))
	}
	for index, agent := range q.workspaceAgents {
		if agent.ID != arg.AgentID {
			continue
		}
		// Greater than 1MB, same as the PostgreSQL constraint!
		if agent.LogsLength+outputLength > (1 << 20) {
			return nil, &pq.Error{
				Constraint: "max_logs_length",
				Table:      "workspace_agents",
			}
		}
		agent.LogsLength += outputLength
		q.workspaceAgents[index] = agent
		break
	}
	q.workspaceAgentLogs = append(q.workspaceAgentLogs, logs...)
	return logs, nil
}

func (q *FakeQuerier) InsertWorkspaceAgentMetadata(_ context.Context, arg database.InsertWorkspaceAgentMetadataParams) error {
	q.mutex.Lock()
	defer q.mutex.Unlock()

	//nolint:gosimple
	metadatum := database.WorkspaceAgentMetadatum{
		WorkspaceAgentID: arg.WorkspaceAgentID,
		Script:           arg.Script,
		DisplayName:      arg.DisplayName,
		Key:              arg.Key,
		Timeout:          arg.Timeout,
		Interval:         arg.Interval,
		DisplayOrder:     arg.DisplayOrder,
	}

	q.workspaceAgentMetadata = append(q.workspaceAgentMetadata, metadatum)
	return nil
}

func (q *FakeQuerier) InsertWorkspaceAgentScripts(_ context.Context, arg database.InsertWorkspaceAgentScriptsParams) ([]database.WorkspaceAgentScript, error) {
	err := validateDatabaseType(arg)
	if err != nil {
		return nil, err
	}

	q.mutex.Lock()
	defer q.mutex.Unlock()

	scripts := make([]database.WorkspaceAgentScript, 0)
	for index, source := range arg.LogSourceID {
		script := database.WorkspaceAgentScript{
			LogSourceID:      source,
			WorkspaceAgentID: arg.WorkspaceAgentID,
			LogPath:          arg.LogPath[index],
			Script:           arg.Script[index],
			Cron:             arg.Cron[index],
			StartBlocksLogin: arg.StartBlocksLogin[index],
			RunOnStart:       arg.RunOnStart[index],
			RunOnStop:        arg.RunOnStop[index],
			TimeoutSeconds:   arg.TimeoutSeconds[index],
			CreatedAt:        arg.CreatedAt,
		}
		scripts = append(scripts, script)
	}
	q.workspaceAgentScripts = append(q.workspaceAgentScripts, scripts...)
	return scripts, nil
}

func (q *FakeQuerier) InsertWorkspaceAgentStats(_ context.Context, arg database.InsertWorkspaceAgentStatsParams) error {
	err := validateDatabaseType(arg)
	if err != nil {
		return err
	}

	q.mutex.Lock()
	defer q.mutex.Unlock()

	var connectionsByProto []map[string]int64
	if err := json.Unmarshal(arg.ConnectionsByProto, &connectionsByProto); err != nil {
		return err
	}
	for i := 0; i < len(arg.ID); i++ {
		cbp, err := json.Marshal(connectionsByProto[i])
		if err != nil {
			return xerrors.Errorf("failed to marshal connections_by_proto: %w", err)
		}
		stat := database.WorkspaceAgentStat{
			ID:                          arg.ID[i],
			CreatedAt:                   arg.CreatedAt[i],
			WorkspaceID:                 arg.WorkspaceID[i],
			AgentID:                     arg.AgentID[i],
			UserID:                      arg.UserID[i],
			ConnectionsByProto:          cbp,
			ConnectionCount:             arg.ConnectionCount[i],
			RxPackets:                   arg.RxPackets[i],
			RxBytes:                     arg.RxBytes[i],
			TxPackets:                   arg.TxPackets[i],
			TxBytes:                     arg.TxBytes[i],
			TemplateID:                  arg.TemplateID[i],
			SessionCountVSCode:          arg.SessionCountVSCode[i],
			SessionCountJetBrains:       arg.SessionCountJetBrains[i],
			SessionCountReconnectingPTY: arg.SessionCountReconnectingPTY[i],
			SessionCountSSH:             arg.SessionCountSSH[i],
			ConnectionMedianLatencyMS:   arg.ConnectionMedianLatencyMS[i],
		}
		q.workspaceAgentStats = append(q.workspaceAgentStats, stat)
	}

	return nil
}

func (q *FakeQuerier) InsertWorkspaceApp(_ context.Context, arg database.InsertWorkspaceAppParams) (database.WorkspaceApp, error) {
	if err := validateDatabaseType(arg); err != nil {
		return database.WorkspaceApp{}, err
	}

	q.mutex.Lock()
	defer q.mutex.Unlock()

	if arg.SharingLevel == "" {
		arg.SharingLevel = database.AppSharingLevelOwner
	}

	// nolint:gosimple
	workspaceApp := database.WorkspaceApp{
		ID:                   arg.ID,
		AgentID:              arg.AgentID,
		CreatedAt:            arg.CreatedAt,
		Slug:                 arg.Slug,
		DisplayName:          arg.DisplayName,
		Icon:                 arg.Icon,
		Command:              arg.Command,
		Url:                  arg.Url,
		External:             arg.External,
		Subdomain:            arg.Subdomain,
		SharingLevel:         arg.SharingLevel,
		HealthcheckUrl:       arg.HealthcheckUrl,
		HealthcheckInterval:  arg.HealthcheckInterval,
		HealthcheckThreshold: arg.HealthcheckThreshold,
		Health:               arg.Health,
		Hidden:               arg.Hidden,
		DisplayOrder:         arg.DisplayOrder,
	}
	q.workspaceApps = append(q.workspaceApps, workspaceApp)
	return workspaceApp, nil
}

func (q *FakeQuerier) InsertWorkspaceAppStats(_ context.Context, arg database.InsertWorkspaceAppStatsParams) error {
	err := validateDatabaseType(arg)
	if err != nil {
		return err
	}

	q.mutex.Lock()
	defer q.mutex.Unlock()

InsertWorkspaceAppStatsLoop:
	for i := 0; i < len(arg.UserID); i++ {
		stat := database.WorkspaceAppStat{
			ID:               q.workspaceAppStatsLastInsertID + 1,
			UserID:           arg.UserID[i],
			WorkspaceID:      arg.WorkspaceID[i],
			AgentID:          arg.AgentID[i],
			AccessMethod:     arg.AccessMethod[i],
			SlugOrPort:       arg.SlugOrPort[i],
			SessionID:        arg.SessionID[i],
			SessionStartedAt: arg.SessionStartedAt[i],
			SessionEndedAt:   arg.SessionEndedAt[i],
			Requests:         arg.Requests[i],
		}
		for j, s := range q.workspaceAppStats {
			// Check unique constraint for upsert.
			if s.UserID == stat.UserID && s.AgentID == stat.AgentID && s.SessionID == stat.SessionID {
				q.workspaceAppStats[j].SessionEndedAt = stat.SessionEndedAt
				q.workspaceAppStats[j].Requests = stat.Requests
				continue InsertWorkspaceAppStatsLoop
			}
		}
		q.workspaceAppStats = append(q.workspaceAppStats, stat)
		q.workspaceAppStatsLastInsertID++
	}

	return nil
}

func (q *FakeQuerier) InsertWorkspaceBuild(_ context.Context, arg database.InsertWorkspaceBuildParams) error {
	if err := validateDatabaseType(arg); err != nil {
		return err
	}

	q.mutex.Lock()
	defer q.mutex.Unlock()

	workspaceBuild := database.WorkspaceBuild{
		ID:                arg.ID,
		CreatedAt:         arg.CreatedAt,
		UpdatedAt:         arg.UpdatedAt,
		WorkspaceID:       arg.WorkspaceID,
		TemplateVersionID: arg.TemplateVersionID,
		BuildNumber:       arg.BuildNumber,
		Transition:        arg.Transition,
		InitiatorID:       arg.InitiatorID,
		JobID:             arg.JobID,
		ProvisionerState:  arg.ProvisionerState,
		Deadline:          arg.Deadline,
		MaxDeadline:       arg.MaxDeadline,
		Reason:            arg.Reason,
	}
	q.workspaceBuilds = append(q.workspaceBuilds, workspaceBuild)
	return nil
}

func (q *FakeQuerier) InsertWorkspaceBuildParameters(_ context.Context, arg database.InsertWorkspaceBuildParametersParams) error {
	if err := validateDatabaseType(arg); err != nil {
		return err
	}

	q.mutex.Lock()
	defer q.mutex.Unlock()

	for index, name := range arg.Name {
		q.workspaceBuildParameters = append(q.workspaceBuildParameters, database.WorkspaceBuildParameter{
			WorkspaceBuildID: arg.WorkspaceBuildID,
			Name:             name,
			Value:            arg.Value[index],
		})
	}
	return nil
}

func (q *FakeQuerier) InsertWorkspaceProxy(_ context.Context, arg database.InsertWorkspaceProxyParams) (database.WorkspaceProxy, error) {
	q.mutex.Lock()
	defer q.mutex.Unlock()

	lastRegionID := int32(0)
	for _, p := range q.workspaceProxies {
		if !p.Deleted && p.Name == arg.Name {
			return database.WorkspaceProxy{}, errUniqueConstraint
		}
		if p.RegionID > lastRegionID {
			lastRegionID = p.RegionID
		}
	}

	p := database.WorkspaceProxy{
		ID:                arg.ID,
		Name:              arg.Name,
		DisplayName:       arg.DisplayName,
		Icon:              arg.Icon,
		DerpEnabled:       arg.DerpEnabled,
		DerpOnly:          arg.DerpOnly,
		TokenHashedSecret: arg.TokenHashedSecret,
		RegionID:          lastRegionID + 1,
		CreatedAt:         arg.CreatedAt,
		UpdatedAt:         arg.UpdatedAt,
		Deleted:           false,
	}
	q.workspaceProxies = append(q.workspaceProxies, p)
	return p, nil
}

func (q *FakeQuerier) InsertWorkspaceResource(_ context.Context, arg database.InsertWorkspaceResourceParams) (database.WorkspaceResource, error) {
	if err := validateDatabaseType(arg); err != nil {
		return database.WorkspaceResource{}, err
	}

	q.mutex.Lock()
	defer q.mutex.Unlock()

	//nolint:gosimple
	resource := database.WorkspaceResource{
		ID:         arg.ID,
		CreatedAt:  arg.CreatedAt,
		JobID:      arg.JobID,
		Transition: arg.Transition,
		Type:       arg.Type,
		Name:       arg.Name,
		Hide:       arg.Hide,
		Icon:       arg.Icon,
		DailyCost:  arg.DailyCost,
	}
	q.workspaceResources = append(q.workspaceResources, resource)
	return resource, nil
}

func (q *FakeQuerier) InsertWorkspaceResourceMetadata(_ context.Context, arg database.InsertWorkspaceResourceMetadataParams) ([]database.WorkspaceResourceMetadatum, error) {
	if err := validateDatabaseType(arg); err != nil {
		return nil, err
	}

	q.mutex.Lock()
	defer q.mutex.Unlock()

	metadata := make([]database.WorkspaceResourceMetadatum, 0)
	id := int64(1)
	if len(q.workspaceResourceMetadata) > 0 {
		id = q.workspaceResourceMetadata[len(q.workspaceResourceMetadata)-1].ID
	}
	for index, key := range arg.Key {
		id++
		value := arg.Value[index]
		metadata = append(metadata, database.WorkspaceResourceMetadatum{
			ID:                  id,
			WorkspaceResourceID: arg.WorkspaceResourceID,
			Key:                 key,
			Value: sql.NullString{
				String: value,
				Valid:  value != "",
			},
			Sensitive: arg.Sensitive[index],
		})
	}
	q.workspaceResourceMetadata = append(q.workspaceResourceMetadata, metadata...)
	return metadata, nil
}

func (q *FakeQuerier) ListProvisionerKeysByOrganization(_ context.Context, organizationID uuid.UUID) ([]database.ProvisionerKey, error) {
	q.mutex.RLock()
	defer q.mutex.RUnlock()

	keys := make([]database.ProvisionerKey, 0)
	for _, key := range q.provisionerKeys {
		if key.OrganizationID == organizationID {
			keys = append(keys, key)
		}
	}

	return keys, nil
}

func (q *FakeQuerier) ListProvisionerKeysByOrganizationExcludeReserved(_ context.Context, organizationID uuid.UUID) ([]database.ProvisionerKey, error) {
	q.mutex.RLock()
	defer q.mutex.RUnlock()

	keys := make([]database.ProvisionerKey, 0)
	for _, key := range q.provisionerKeys {
		if key.ID.String() == codersdk.ProvisionerKeyIDBuiltIn ||
			key.ID.String() == codersdk.ProvisionerKeyIDUserAuth ||
			key.ID.String() == codersdk.ProvisionerKeyIDPSK {
			continue
		}
		if key.OrganizationID == organizationID {
			keys = append(keys, key)
		}
	}

	return keys, nil
}

func (q *FakeQuerier) ListWorkspaceAgentPortShares(_ context.Context, workspaceID uuid.UUID) ([]database.WorkspaceAgentPortShare, error) {
	q.mutex.Lock()
	defer q.mutex.Unlock()

	shares := []database.WorkspaceAgentPortShare{}
	for _, share := range q.workspaceAgentPortShares {
		if share.WorkspaceID == workspaceID {
			shares = append(shares, share)
		}
	}

	return shares, nil
}

func (q *FakeQuerier) OrganizationMembers(_ context.Context, arg database.OrganizationMembersParams) ([]database.OrganizationMembersRow, error) {
	if err := validateDatabaseType(arg); err != nil {
		return []database.OrganizationMembersRow{}, err
	}

	q.mutex.RLock()
	defer q.mutex.RUnlock()

	tmp := make([]database.OrganizationMembersRow, 0)
	for _, organizationMember := range q.organizationMembers {
		if arg.OrganizationID != uuid.Nil && organizationMember.OrganizationID != arg.OrganizationID {
			continue
		}

		if arg.UserID != uuid.Nil && organizationMember.UserID != arg.UserID {
			continue
		}

		organizationMember := organizationMember
		user, _ := q.getUserByIDNoLock(organizationMember.UserID)
		tmp = append(tmp, database.OrganizationMembersRow{
			OrganizationMember: organizationMember,
			Username:           user.Username,
		})
	}
	return tmp, nil
}

func (q *FakeQuerier) ReduceWorkspaceAgentShareLevelToAuthenticatedByTemplate(_ context.Context, templateID uuid.UUID) error {
	err := validateDatabaseType(templateID)
	if err != nil {
		return err
	}

	q.mutex.Lock()
	defer q.mutex.Unlock()

	for _, workspace := range q.workspaces {
		if workspace.TemplateID != templateID {
			continue
		}
		for i, share := range q.workspaceAgentPortShares {
			if share.WorkspaceID != workspace.ID {
				continue
			}
			if share.ShareLevel == database.AppSharingLevelPublic {
				share.ShareLevel = database.AppSharingLevelAuthenticated
			}
			q.workspaceAgentPortShares[i] = share
		}
	}

	return nil
}

func (q *FakeQuerier) RegisterWorkspaceProxy(_ context.Context, arg database.RegisterWorkspaceProxyParams) (database.WorkspaceProxy, error) {
	q.mutex.Lock()
	defer q.mutex.Unlock()

	for i, p := range q.workspaceProxies {
		if p.ID == arg.ID {
			p.Url = arg.Url
			p.WildcardHostname = arg.WildcardHostname
			p.DerpEnabled = arg.DerpEnabled
			p.DerpOnly = arg.DerpOnly
			p.Version = arg.Version
			p.UpdatedAt = dbtime.Now()
			q.workspaceProxies[i] = p
			return p, nil
		}
	}
	return database.WorkspaceProxy{}, sql.ErrNoRows
}

func (q *FakeQuerier) RemoveUserFromAllGroups(_ context.Context, userID uuid.UUID) error {
	q.mutex.Lock()
	defer q.mutex.Unlock()

	newMembers := q.groupMembers[:0]
	for _, member := range q.groupMembers {
		if member.UserID == userID {
			continue
		}
		newMembers = append(newMembers, member)
	}
	q.groupMembers = newMembers

	return nil
}

func (q *FakeQuerier) RemoveUserFromGroups(_ context.Context, arg database.RemoveUserFromGroupsParams) ([]uuid.UUID, error) {
	err := validateDatabaseType(arg)
	if err != nil {
		return nil, err
	}

	q.mutex.Lock()
	defer q.mutex.Unlock()

	removed := make([]uuid.UUID, 0)
	q.data.groupMembers = slices.DeleteFunc(q.data.groupMembers, func(groupMember database.GroupMemberTable) bool {
		// Delete all group members that match the arguments.
		if groupMember.UserID != arg.UserID {
			// Not the right user, ignore.
			return false
		}

		if !slices.Contains(arg.GroupIds, groupMember.GroupID) {
			return false
		}

		removed = append(removed, groupMember.GroupID)
		return true
	})

	return removed, nil
}

func (q *FakeQuerier) RevokeDBCryptKey(_ context.Context, activeKeyDigest string) error {
	q.mutex.Lock()
	defer q.mutex.Unlock()

	for i := range q.dbcryptKeys {
		key := q.dbcryptKeys[i]

		// Is the key already revoked?
		if !key.ActiveKeyDigest.Valid {
			continue
		}

		if key.ActiveKeyDigest.String != activeKeyDigest {
			continue
		}

		// Check for foreign key constraints.
		for _, ul := range q.userLinks {
			if (ul.OAuthAccessTokenKeyID.Valid && ul.OAuthAccessTokenKeyID.String == activeKeyDigest) ||
				(ul.OAuthRefreshTokenKeyID.Valid && ul.OAuthRefreshTokenKeyID.String == activeKeyDigest) {
				return errForeignKeyConstraint
			}
		}
		for _, gal := range q.externalAuthLinks {
			if (gal.OAuthAccessTokenKeyID.Valid && gal.OAuthAccessTokenKeyID.String == activeKeyDigest) ||
				(gal.OAuthRefreshTokenKeyID.Valid && gal.OAuthRefreshTokenKeyID.String == activeKeyDigest) {
				return errForeignKeyConstraint
			}
		}

		// Revoke the key.
		q.dbcryptKeys[i].RevokedAt = sql.NullTime{Time: dbtime.Now(), Valid: true}
		q.dbcryptKeys[i].RevokedKeyDigest = sql.NullString{String: key.ActiveKeyDigest.String, Valid: true}
		q.dbcryptKeys[i].ActiveKeyDigest = sql.NullString{}
		return nil
	}

	return sql.ErrNoRows
}

func (*FakeQuerier) TryAcquireLock(_ context.Context, _ int64) (bool, error) {
	return false, xerrors.New("TryAcquireLock must only be called within a transaction")
}

func (q *FakeQuerier) UnarchiveTemplateVersion(_ context.Context, arg database.UnarchiveTemplateVersionParams) error {
	err := validateDatabaseType(arg)
	if err != nil {
		return err
	}
	q.mutex.Lock()
	defer q.mutex.Unlock()

	for i, v := range q.data.templateVersions {
		if v.ID == arg.TemplateVersionID {
			v.Archived = false
			v.UpdatedAt = arg.UpdatedAt
			q.data.templateVersions[i] = v
			return nil
		}
	}

	return sql.ErrNoRows
}

func (q *FakeQuerier) UnfavoriteWorkspace(_ context.Context, arg uuid.UUID) error {
	err := validateDatabaseType(arg)
	if err != nil {
		return err
	}

	q.mutex.Lock()
	defer q.mutex.Unlock()

	for i := 0; i < len(q.workspaces); i++ {
		if q.workspaces[i].ID != arg {
			continue
		}
		q.workspaces[i].Favorite = false
		return nil
	}

	return nil
}

func (q *FakeQuerier) UpdateAPIKeyByID(_ context.Context, arg database.UpdateAPIKeyByIDParams) error {
	if err := validateDatabaseType(arg); err != nil {
		return err
	}

	q.mutex.Lock()
	defer q.mutex.Unlock()

	for index, apiKey := range q.apiKeys {
		if apiKey.ID != arg.ID {
			continue
		}
		apiKey.LastUsed = arg.LastUsed
		apiKey.ExpiresAt = arg.ExpiresAt
		apiKey.IPAddress = arg.IPAddress
		q.apiKeys[index] = apiKey
		return nil
	}
	return sql.ErrNoRows
}

func (q *FakeQuerier) UpdateCustomRole(_ context.Context, arg database.UpdateCustomRoleParams) (database.CustomRole, error) {
	err := validateDatabaseType(arg)
	if err != nil {
		return database.CustomRole{}, err
	}

	q.mutex.RLock()
	defer q.mutex.RUnlock()
	for i := range q.customRoles {
		if strings.EqualFold(q.customRoles[i].Name, arg.Name) &&
			q.customRoles[i].OrganizationID.UUID == arg.OrganizationID.UUID {
			q.customRoles[i].DisplayName = arg.DisplayName
			q.customRoles[i].OrganizationID = arg.OrganizationID
			q.customRoles[i].SitePermissions = arg.SitePermissions
			q.customRoles[i].OrgPermissions = arg.OrgPermissions
			q.customRoles[i].UserPermissions = arg.UserPermissions
			q.customRoles[i].UpdatedAt = dbtime.Now()
			return q.customRoles[i], nil
		}
	}
	return database.CustomRole{}, sql.ErrNoRows
}

func (q *FakeQuerier) UpdateExternalAuthLink(_ context.Context, arg database.UpdateExternalAuthLinkParams) (database.ExternalAuthLink, error) {
	if err := validateDatabaseType(arg); err != nil {
		return database.ExternalAuthLink{}, err
	}

	q.mutex.Lock()
	defer q.mutex.Unlock()
	for index, gitAuthLink := range q.externalAuthLinks {
		if gitAuthLink.ProviderID != arg.ProviderID {
			continue
		}
		if gitAuthLink.UserID != arg.UserID {
			continue
		}
		gitAuthLink.UpdatedAt = arg.UpdatedAt
		gitAuthLink.OAuthAccessToken = arg.OAuthAccessToken
		gitAuthLink.OAuthAccessTokenKeyID = arg.OAuthAccessTokenKeyID
		gitAuthLink.OAuthRefreshToken = arg.OAuthRefreshToken
		gitAuthLink.OAuthRefreshTokenKeyID = arg.OAuthRefreshTokenKeyID
		gitAuthLink.OAuthExpiry = arg.OAuthExpiry
		gitAuthLink.OAuthExtra = arg.OAuthExtra
		q.externalAuthLinks[index] = gitAuthLink

		return gitAuthLink, nil
	}
	return database.ExternalAuthLink{}, sql.ErrNoRows
}

func (q *FakeQuerier) UpdateGitSSHKey(_ context.Context, arg database.UpdateGitSSHKeyParams) (database.GitSSHKey, error) {
	if err := validateDatabaseType(arg); err != nil {
		return database.GitSSHKey{}, err
	}

	q.mutex.Lock()
	defer q.mutex.Unlock()

	for index, key := range q.gitSSHKey {
		if key.UserID != arg.UserID {
			continue
		}
		key.UpdatedAt = arg.UpdatedAt
		key.PrivateKey = arg.PrivateKey
		key.PublicKey = arg.PublicKey
		q.gitSSHKey[index] = key
		return key, nil
	}
	return database.GitSSHKey{}, sql.ErrNoRows
}

func (q *FakeQuerier) UpdateGroupByID(_ context.Context, arg database.UpdateGroupByIDParams) (database.Group, error) {
	if err := validateDatabaseType(arg); err != nil {
		return database.Group{}, err
	}

	q.mutex.Lock()
	defer q.mutex.Unlock()

	for i, group := range q.groups {
		if group.ID == arg.ID {
			group.DisplayName = arg.DisplayName
			group.Name = arg.Name
			group.AvatarURL = arg.AvatarURL
			group.QuotaAllowance = arg.QuotaAllowance
			q.groups[i] = group
			return group, nil
		}
	}
	return database.Group{}, sql.ErrNoRows
}

func (q *FakeQuerier) UpdateInactiveUsersToDormant(_ context.Context, params database.UpdateInactiveUsersToDormantParams) ([]database.UpdateInactiveUsersToDormantRow, error) {
	q.mutex.Lock()
	defer q.mutex.Unlock()

	var updated []database.UpdateInactiveUsersToDormantRow
	for index, user := range q.users {
		if user.Status == database.UserStatusActive && user.LastSeenAt.Before(params.LastSeenAfter) {
			q.users[index].Status = database.UserStatusDormant
			q.users[index].UpdatedAt = params.UpdatedAt
			updated = append(updated, database.UpdateInactiveUsersToDormantRow{
				ID:         user.ID,
				Email:      user.Email,
				LastSeenAt: user.LastSeenAt,
			})
		}
	}

	if len(updated) == 0 {
		return nil, sql.ErrNoRows
	}
	return updated, nil
}

func (q *FakeQuerier) UpdateMemberRoles(_ context.Context, arg database.UpdateMemberRolesParams) (database.OrganizationMember, error) {
	if err := validateDatabaseType(arg); err != nil {
		return database.OrganizationMember{}, err
	}

	q.mutex.Lock()
	defer q.mutex.Unlock()

	for i, mem := range q.organizationMembers {
		if mem.UserID == arg.UserID && mem.OrganizationID == arg.OrgID {
			uniqueRoles := make([]string, 0, len(arg.GrantedRoles))
			exist := make(map[string]struct{})
			for _, r := range arg.GrantedRoles {
				if _, ok := exist[r]; ok {
					continue
				}
				exist[r] = struct{}{}
				uniqueRoles = append(uniqueRoles, r)
			}
			sort.Strings(uniqueRoles)

			mem.Roles = uniqueRoles
			q.organizationMembers[i] = mem
			return mem, nil
		}
	}

	return database.OrganizationMember{}, sql.ErrNoRows
}

func (*FakeQuerier) UpdateNotificationTemplateMethodByID(_ context.Context, _ database.UpdateNotificationTemplateMethodByIDParams) (database.NotificationTemplate, error) {
	// Not implementing this function because it relies on state in the database which is created with migrations.
	// We could consider using code-generation to align the database state and dbmem, but it's not worth it right now.
	return database.NotificationTemplate{}, ErrUnimplemented
}

func (q *FakeQuerier) UpdateOAuth2ProviderAppByID(_ context.Context, arg database.UpdateOAuth2ProviderAppByIDParams) (database.OAuth2ProviderApp, error) {
	err := validateDatabaseType(arg)
	if err != nil {
		return database.OAuth2ProviderApp{}, err
	}

	q.mutex.Lock()
	defer q.mutex.Unlock()

	for _, app := range q.oauth2ProviderApps {
		if app.Name == arg.Name && app.ID != arg.ID {
			return database.OAuth2ProviderApp{}, errUniqueConstraint
		}
	}

	for index, app := range q.oauth2ProviderApps {
		if app.ID == arg.ID {
			newApp := database.OAuth2ProviderApp{
				ID:          arg.ID,
				CreatedAt:   app.CreatedAt,
				UpdatedAt:   arg.UpdatedAt,
				Name:        arg.Name,
				Icon:        arg.Icon,
				CallbackURL: arg.CallbackURL,
			}
			q.oauth2ProviderApps[index] = newApp
			return newApp, nil
		}
	}
	return database.OAuth2ProviderApp{}, sql.ErrNoRows
}

func (q *FakeQuerier) UpdateOAuth2ProviderAppSecretByID(_ context.Context, arg database.UpdateOAuth2ProviderAppSecretByIDParams) (database.OAuth2ProviderAppSecret, error) {
	err := validateDatabaseType(arg)
	if err != nil {
		return database.OAuth2ProviderAppSecret{}, err
	}

	q.mutex.Lock()
	defer q.mutex.Unlock()

	for index, secret := range q.oauth2ProviderAppSecrets {
		if secret.ID == arg.ID {
			newSecret := database.OAuth2ProviderAppSecret{
				ID:            arg.ID,
				CreatedAt:     secret.CreatedAt,
				SecretPrefix:  secret.SecretPrefix,
				HashedSecret:  secret.HashedSecret,
				DisplaySecret: secret.DisplaySecret,
				AppID:         secret.AppID,
				LastUsedAt:    arg.LastUsedAt,
			}
			q.oauth2ProviderAppSecrets[index] = newSecret
			return newSecret, nil
		}
	}
	return database.OAuth2ProviderAppSecret{}, sql.ErrNoRows
}

func (q *FakeQuerier) UpdateOrganization(_ context.Context, arg database.UpdateOrganizationParams) (database.Organization, error) {
	err := validateDatabaseType(arg)
	if err != nil {
		return database.Organization{}, err
	}

	q.mutex.Lock()
	defer q.mutex.Unlock()

	// Enforce the unique constraint, because the API endpoint relies on the database catching
	// non-unique names during updates.
	for _, org := range q.organizations {
		if org.Name == arg.Name && org.ID != arg.ID {
			return database.Organization{}, errUniqueConstraint
		}
	}

	for i, org := range q.organizations {
		if org.ID == arg.ID {
			org.Name = arg.Name
			org.DisplayName = arg.DisplayName
			org.Description = arg.Description
			org.Icon = arg.Icon
			q.organizations[i] = org
			return org, nil
		}
	}
	return database.Organization{}, sql.ErrNoRows
}

func (q *FakeQuerier) UpdateProvisionerDaemonLastSeenAt(_ context.Context, arg database.UpdateProvisionerDaemonLastSeenAtParams) error {
	err := validateDatabaseType(arg)
	if err != nil {
		return err
	}

	q.mutex.Lock()
	defer q.mutex.Unlock()

	for idx := range q.provisionerDaemons {
		if q.provisionerDaemons[idx].ID != arg.ID {
			continue
		}
		if q.provisionerDaemons[idx].LastSeenAt.Time.After(arg.LastSeenAt.Time) {
			continue
		}
		q.provisionerDaemons[idx].LastSeenAt = arg.LastSeenAt
		return nil
	}
	return sql.ErrNoRows
}

func (q *FakeQuerier) UpdateProvisionerJobByID(_ context.Context, arg database.UpdateProvisionerJobByIDParams) error {
	if err := validateDatabaseType(arg); err != nil {
		return err
	}

	q.mutex.Lock()
	defer q.mutex.Unlock()

	for index, job := range q.provisionerJobs {
		if arg.ID != job.ID {
			continue
		}
		job.UpdatedAt = arg.UpdatedAt
		job.JobStatus = provisonerJobStatus(job)
		q.provisionerJobs[index] = job
		return nil
	}
	return sql.ErrNoRows
}

func (q *FakeQuerier) UpdateProvisionerJobWithCancelByID(_ context.Context, arg database.UpdateProvisionerJobWithCancelByIDParams) error {
	if err := validateDatabaseType(arg); err != nil {
		return err
	}

	q.mutex.Lock()
	defer q.mutex.Unlock()

	for index, job := range q.provisionerJobs {
		if arg.ID != job.ID {
			continue
		}
		job.CanceledAt = arg.CanceledAt
		job.CompletedAt = arg.CompletedAt
		job.JobStatus = provisonerJobStatus(job)
		q.provisionerJobs[index] = job
		return nil
	}
	return sql.ErrNoRows
}

func (q *FakeQuerier) UpdateProvisionerJobWithCompleteByID(_ context.Context, arg database.UpdateProvisionerJobWithCompleteByIDParams) error {
	if err := validateDatabaseType(arg); err != nil {
		return err
	}

	q.mutex.Lock()
	defer q.mutex.Unlock()

	for index, job := range q.provisionerJobs {
		if arg.ID != job.ID {
			continue
		}
		job.UpdatedAt = arg.UpdatedAt
		job.CompletedAt = arg.CompletedAt
		job.Error = arg.Error
		job.ErrorCode = arg.ErrorCode
		job.JobStatus = provisonerJobStatus(job)
		q.provisionerJobs[index] = job
		return nil
	}
	return sql.ErrNoRows
}

func (q *FakeQuerier) UpdateReplica(_ context.Context, arg database.UpdateReplicaParams) (database.Replica, error) {
	if err := validateDatabaseType(arg); err != nil {
		return database.Replica{}, err
	}

	q.mutex.Lock()
	defer q.mutex.Unlock()

	for index, replica := range q.replicas {
		if replica.ID != arg.ID {
			continue
		}
		replica.Hostname = arg.Hostname
		replica.StartedAt = arg.StartedAt
		replica.StoppedAt = arg.StoppedAt
		replica.UpdatedAt = arg.UpdatedAt
		replica.RelayAddress = arg.RelayAddress
		replica.RegionID = arg.RegionID
		replica.Version = arg.Version
		replica.Error = arg.Error
		replica.DatabaseLatency = arg.DatabaseLatency
		replica.Primary = arg.Primary
		q.replicas[index] = replica
		return replica, nil
	}
	return database.Replica{}, sql.ErrNoRows
}

func (*FakeQuerier) UpdateTailnetPeerStatusByCoordinator(context.Context, database.UpdateTailnetPeerStatusByCoordinatorParams) error {
	return ErrUnimplemented
}

func (q *FakeQuerier) UpdateTemplateACLByID(_ context.Context, arg database.UpdateTemplateACLByIDParams) error {
	if err := validateDatabaseType(arg); err != nil {
		return err
	}

	q.mutex.Lock()
	defer q.mutex.Unlock()

	for i, template := range q.templates {
		if template.ID == arg.ID {
			template.GroupACL = arg.GroupACL
			template.UserACL = arg.UserACL

			q.templates[i] = template
			return nil
		}
	}

	return sql.ErrNoRows
}

func (q *FakeQuerier) UpdateTemplateAccessControlByID(_ context.Context, arg database.UpdateTemplateAccessControlByIDParams) error {
	if err := validateDatabaseType(arg); err != nil {
		return err
	}

	q.mutex.Lock()
	defer q.mutex.Unlock()

	for idx, tpl := range q.templates {
		if tpl.ID != arg.ID {
			continue
		}
		q.templates[idx].RequireActiveVersion = arg.RequireActiveVersion
		q.templates[idx].Deprecated = arg.Deprecated
		return nil
	}

	return sql.ErrNoRows
}

func (q *FakeQuerier) UpdateTemplateActiveVersionByID(_ context.Context, arg database.UpdateTemplateActiveVersionByIDParams) error {
	if err := validateDatabaseType(arg); err != nil {
		return err
	}

	q.mutex.Lock()
	defer q.mutex.Unlock()

	for index, template := range q.templates {
		if template.ID != arg.ID {
			continue
		}
		template.ActiveVersionID = arg.ActiveVersionID
		template.UpdatedAt = arg.UpdatedAt
		q.templates[index] = template
		return nil
	}
	return sql.ErrNoRows
}

func (q *FakeQuerier) UpdateTemplateDeletedByID(_ context.Context, arg database.UpdateTemplateDeletedByIDParams) error {
	if err := validateDatabaseType(arg); err != nil {
		return err
	}

	q.mutex.Lock()
	defer q.mutex.Unlock()

	for index, template := range q.templates {
		if template.ID != arg.ID {
			continue
		}
		template.Deleted = arg.Deleted
		template.UpdatedAt = arg.UpdatedAt
		q.templates[index] = template
		return nil
	}
	return sql.ErrNoRows
}

func (q *FakeQuerier) UpdateTemplateMetaByID(_ context.Context, arg database.UpdateTemplateMetaByIDParams) error {
	if err := validateDatabaseType(arg); err != nil {
		return err
	}

	q.mutex.Lock()
	defer q.mutex.Unlock()

	for idx, tpl := range q.templates {
		if tpl.ID != arg.ID {
			continue
		}
		tpl.UpdatedAt = dbtime.Now()
		tpl.Name = arg.Name
		tpl.DisplayName = arg.DisplayName
		tpl.Description = arg.Description
		tpl.Icon = arg.Icon
		tpl.GroupACL = arg.GroupACL
		tpl.AllowUserCancelWorkspaceJobs = arg.AllowUserCancelWorkspaceJobs
		tpl.MaxPortSharingLevel = arg.MaxPortSharingLevel
		q.templates[idx] = tpl
		return nil
	}

	return sql.ErrNoRows
}

func (q *FakeQuerier) UpdateTemplateScheduleByID(_ context.Context, arg database.UpdateTemplateScheduleByIDParams) error {
	if err := validateDatabaseType(arg); err != nil {
		return err
	}

	q.mutex.Lock()
	defer q.mutex.Unlock()

	for idx, tpl := range q.templates {
		if tpl.ID != arg.ID {
			continue
		}
		tpl.AllowUserAutostart = arg.AllowUserAutostart
		tpl.AllowUserAutostop = arg.AllowUserAutostop
		tpl.UpdatedAt = dbtime.Now()
		tpl.DefaultTTL = arg.DefaultTTL
		tpl.ActivityBump = arg.ActivityBump
		tpl.AutostopRequirementDaysOfWeek = arg.AutostopRequirementDaysOfWeek
		tpl.AutostopRequirementWeeks = arg.AutostopRequirementWeeks
		tpl.AutostartBlockDaysOfWeek = arg.AutostartBlockDaysOfWeek
		tpl.FailureTTL = arg.FailureTTL
		tpl.TimeTilDormant = arg.TimeTilDormant
		tpl.TimeTilDormantAutoDelete = arg.TimeTilDormantAutoDelete
		q.templates[idx] = tpl
		return nil
	}

	return sql.ErrNoRows
}

func (q *FakeQuerier) UpdateTemplateVersionByID(_ context.Context, arg database.UpdateTemplateVersionByIDParams) error {
	if err := validateDatabaseType(arg); err != nil {
		return err
	}

	q.mutex.Lock()
	defer q.mutex.Unlock()

	for index, templateVersion := range q.templateVersions {
		if templateVersion.ID != arg.ID {
			continue
		}
		templateVersion.TemplateID = arg.TemplateID
		templateVersion.UpdatedAt = arg.UpdatedAt
		templateVersion.Name = arg.Name
		templateVersion.Message = arg.Message
		q.templateVersions[index] = templateVersion
		return nil
	}
	return sql.ErrNoRows
}

func (q *FakeQuerier) UpdateTemplateVersionDescriptionByJobID(_ context.Context, arg database.UpdateTemplateVersionDescriptionByJobIDParams) error {
	if err := validateDatabaseType(arg); err != nil {
		return err
	}

	q.mutex.Lock()
	defer q.mutex.Unlock()

	for index, templateVersion := range q.templateVersions {
		if templateVersion.JobID != arg.JobID {
			continue
		}
		templateVersion.Readme = arg.Readme
		templateVersion.UpdatedAt = arg.UpdatedAt
		q.templateVersions[index] = templateVersion
		return nil
	}
	return sql.ErrNoRows
}

func (q *FakeQuerier) UpdateTemplateVersionExternalAuthProvidersByJobID(_ context.Context, arg database.UpdateTemplateVersionExternalAuthProvidersByJobIDParams) error {
	if err := validateDatabaseType(arg); err != nil {
		return err
	}

	q.mutex.Lock()
	defer q.mutex.Unlock()

	for index, templateVersion := range q.templateVersions {
		if templateVersion.JobID != arg.JobID {
			continue
		}
		templateVersion.ExternalAuthProviders = arg.ExternalAuthProviders
		templateVersion.UpdatedAt = arg.UpdatedAt
		q.templateVersions[index] = templateVersion
		return nil
	}
	return sql.ErrNoRows
}

func (q *FakeQuerier) UpdateTemplateWorkspacesLastUsedAt(_ context.Context, arg database.UpdateTemplateWorkspacesLastUsedAtParams) error {
	err := validateDatabaseType(arg)
	if err != nil {
		return err
	}

	q.mutex.Lock()
	defer q.mutex.Unlock()

	for i, ws := range q.workspaces {
		if ws.TemplateID != arg.TemplateID {
			continue
		}
		ws.LastUsedAt = arg.LastUsedAt
		q.workspaces[i] = ws
	}

	return nil
}

func (q *FakeQuerier) UpdateUserAppearanceSettings(_ context.Context, arg database.UpdateUserAppearanceSettingsParams) (database.User, error) {
	err := validateDatabaseType(arg)
	if err != nil {
		return database.User{}, err
	}

	q.mutex.Lock()
	defer q.mutex.Unlock()

	for index, user := range q.users {
		if user.ID != arg.ID {
			continue
		}
		user.ThemePreference = arg.ThemePreference
		q.users[index] = user
		return user, nil
	}
	return database.User{}, sql.ErrNoRows
}

func (q *FakeQuerier) UpdateUserDeletedByID(_ context.Context, id uuid.UUID) error {
	q.mutex.Lock()
	defer q.mutex.Unlock()

	for i, u := range q.users {
		if u.ID == id {
			u.Deleted = true
			q.users[i] = u
			// NOTE: In the real world, this is done by a trigger.
			q.apiKeys = slices.DeleteFunc(q.apiKeys, func(u database.APIKey) bool {
				return id == u.UserID
			})

			q.userLinks = slices.DeleteFunc(q.userLinks, func(u database.UserLink) bool {
				return id == u.UserID
			})
			return nil
		}
	}
	return sql.ErrNoRows
}

func (q *FakeQuerier) UpdateUserGithubComUserID(_ context.Context, arg database.UpdateUserGithubComUserIDParams) error {
	err := validateDatabaseType(arg)
	if err != nil {
		return err
	}

	q.mutex.Lock()
	defer q.mutex.Unlock()

	for i, user := range q.users {
		if user.ID != arg.ID {
			continue
		}
		user.GithubComUserID = arg.GithubComUserID
		q.users[i] = user
		return nil
	}
	return sql.ErrNoRows
}

func (q *FakeQuerier) UpdateUserHashedPassword(_ context.Context, arg database.UpdateUserHashedPasswordParams) error {
	if err := validateDatabaseType(arg); err != nil {
		return err
	}

	q.mutex.Lock()
	defer q.mutex.Unlock()

	for i, user := range q.users {
		if user.ID != arg.ID {
			continue
		}
		user.HashedPassword = arg.HashedPassword
		q.users[i] = user
		return nil
	}
	return sql.ErrNoRows
}

func (q *FakeQuerier) UpdateUserLastSeenAt(_ context.Context, arg database.UpdateUserLastSeenAtParams) (database.User, error) {
	if err := validateDatabaseType(arg); err != nil {
		return database.User{}, err
	}

	q.mutex.Lock()
	defer q.mutex.Unlock()

	for index, user := range q.users {
		if user.ID != arg.ID {
			continue
		}
		user.LastSeenAt = arg.LastSeenAt
		user.UpdatedAt = arg.UpdatedAt
		q.users[index] = user
		return user, nil
	}
	return database.User{}, sql.ErrNoRows
}

func (q *FakeQuerier) UpdateUserLink(_ context.Context, params database.UpdateUserLinkParams) (database.UserLink, error) {
	if err := validateDatabaseType(params); err != nil {
		return database.UserLink{}, err
	}

	q.mutex.Lock()
	defer q.mutex.Unlock()

	if u, err := q.getUserByIDNoLock(params.UserID); err == nil && u.Deleted {
		return database.UserLink{}, deletedUserLinkError
	}

	for i, link := range q.userLinks {
		if link.UserID == params.UserID && link.LoginType == params.LoginType {
			link.OAuthAccessToken = params.OAuthAccessToken
			link.OAuthAccessTokenKeyID = params.OAuthAccessTokenKeyID
			link.OAuthRefreshToken = params.OAuthRefreshToken
			link.OAuthRefreshTokenKeyID = params.OAuthRefreshTokenKeyID
			link.OAuthExpiry = params.OAuthExpiry
			link.DebugContext = params.DebugContext

			q.userLinks[i] = link
			return link, nil
		}
	}

	return database.UserLink{}, sql.ErrNoRows
}

func (q *FakeQuerier) UpdateUserLinkedID(_ context.Context, params database.UpdateUserLinkedIDParams) (database.UserLink, error) {
	if err := validateDatabaseType(params); err != nil {
		return database.UserLink{}, err
	}

	q.mutex.Lock()
	defer q.mutex.Unlock()

	for i, link := range q.userLinks {
		if link.UserID == params.UserID && link.LoginType == params.LoginType {
			link.LinkedID = params.LinkedID

			q.userLinks[i] = link
			return link, nil
		}
	}

	return database.UserLink{}, sql.ErrNoRows
}

func (q *FakeQuerier) UpdateUserLoginType(_ context.Context, arg database.UpdateUserLoginTypeParams) (database.User, error) {
	if err := validateDatabaseType(arg); err != nil {
		return database.User{}, err
	}

	q.mutex.Lock()
	defer q.mutex.Unlock()

	for i, u := range q.users {
		if u.ID == arg.UserID {
			u.LoginType = arg.NewLoginType
			if arg.NewLoginType != database.LoginTypePassword {
				u.HashedPassword = []byte{}
			}
			q.users[i] = u
			return u, nil
		}
	}
	return database.User{}, sql.ErrNoRows
}

func (q *FakeQuerier) UpdateUserNotificationPreferences(_ context.Context, arg database.UpdateUserNotificationPreferencesParams) (int64, error) {
	err := validateDatabaseType(arg)
	if err != nil {
		return 0, err
	}

	q.mutex.Lock()
	defer q.mutex.Unlock()

	var upserted int64
	for i := range arg.NotificationTemplateIds {
		var (
			found      bool
			templateID = arg.NotificationTemplateIds[i]
			disabled   = arg.Disableds[i]
		)

		for j, np := range q.notificationPreferences {
			if np.UserID != arg.UserID {
				continue
			}

			if np.NotificationTemplateID != templateID {
				continue
			}

			np.Disabled = disabled
			np.UpdatedAt = dbtime.Now()
			q.notificationPreferences[j] = np

			upserted++
			found = true
			break
		}

		if !found {
			np := database.NotificationPreference{
				Disabled:               disabled,
				UserID:                 arg.UserID,
				NotificationTemplateID: templateID,
				CreatedAt:              dbtime.Now(),
				UpdatedAt:              dbtime.Now(),
			}
			q.notificationPreferences = append(q.notificationPreferences, np)
			upserted++
		}
	}

	return upserted, nil
}

func (q *FakeQuerier) UpdateUserProfile(_ context.Context, arg database.UpdateUserProfileParams) (database.User, error) {
	if err := validateDatabaseType(arg); err != nil {
		return database.User{}, err
	}

	q.mutex.Lock()
	defer q.mutex.Unlock()

	for index, user := range q.users {
		if user.ID != arg.ID {
			continue
		}
		user.Email = arg.Email
		user.Username = arg.Username
		user.AvatarURL = arg.AvatarURL
		user.Name = arg.Name
		q.users[index] = user
		return user, nil
	}
	return database.User{}, sql.ErrNoRows
}

func (q *FakeQuerier) UpdateUserQuietHoursSchedule(_ context.Context, arg database.UpdateUserQuietHoursScheduleParams) (database.User, error) {
	if err := validateDatabaseType(arg); err != nil {
		return database.User{}, err
	}

	q.mutex.Lock()
	defer q.mutex.Unlock()

	for index, user := range q.users {
		if user.ID != arg.ID {
			continue
		}
		user.QuietHoursSchedule = arg.QuietHoursSchedule
		q.users[index] = user
		return user, nil
	}
	return database.User{}, sql.ErrNoRows
}

func (q *FakeQuerier) UpdateUserRoles(_ context.Context, arg database.UpdateUserRolesParams) (database.User, error) {
	if err := validateDatabaseType(arg); err != nil {
		return database.User{}, err
	}

	q.mutex.Lock()
	defer q.mutex.Unlock()

	for index, user := range q.users {
		if user.ID != arg.ID {
			continue
		}

		// Set new roles
		user.RBACRoles = slice.Unique(arg.GrantedRoles)
		// Remove duplicates and sort
		uniqueRoles := make([]string, 0, len(user.RBACRoles))
		exist := make(map[string]struct{})
		for _, r := range user.RBACRoles {
			if _, ok := exist[r]; ok {
				continue
			}
			exist[r] = struct{}{}
			uniqueRoles = append(uniqueRoles, r)
		}
		sort.Strings(uniqueRoles)
		user.RBACRoles = uniqueRoles

		q.users[index] = user
		return user, nil
	}
	return database.User{}, sql.ErrNoRows
}

func (q *FakeQuerier) UpdateUserStatus(_ context.Context, arg database.UpdateUserStatusParams) (database.User, error) {
	if err := validateDatabaseType(arg); err != nil {
		return database.User{}, err
	}

	q.mutex.Lock()
	defer q.mutex.Unlock()

	for index, user := range q.users {
		if user.ID != arg.ID {
			continue
		}
		user.Status = arg.Status
		user.UpdatedAt = arg.UpdatedAt
		q.users[index] = user
		return user, nil
	}
	return database.User{}, sql.ErrNoRows
}

func (q *FakeQuerier) UpdateWorkspace(_ context.Context, arg database.UpdateWorkspaceParams) (database.Workspace, error) {
	if err := validateDatabaseType(arg); err != nil {
		return database.Workspace{}, err
	}

	q.mutex.Lock()
	defer q.mutex.Unlock()

	for i, workspace := range q.workspaces {
		if workspace.Deleted || workspace.ID != arg.ID {
			continue
		}
		for _, other := range q.workspaces {
			if other.Deleted || other.ID == workspace.ID || workspace.OwnerID != other.OwnerID {
				continue
			}
			if other.Name == arg.Name {
				return database.Workspace{}, errUniqueConstraint
			}
		}

		workspace.Name = arg.Name
		q.workspaces[i] = workspace

		return workspace, nil
	}

	return database.Workspace{}, sql.ErrNoRows
}

func (q *FakeQuerier) UpdateWorkspaceAgentConnectionByID(_ context.Context, arg database.UpdateWorkspaceAgentConnectionByIDParams) error {
	if err := validateDatabaseType(arg); err != nil {
		return err
	}

	q.mutex.Lock()
	defer q.mutex.Unlock()

	for index, agent := range q.workspaceAgents {
		if agent.ID != arg.ID {
			continue
		}
		agent.FirstConnectedAt = arg.FirstConnectedAt
		agent.LastConnectedAt = arg.LastConnectedAt
		agent.DisconnectedAt = arg.DisconnectedAt
		agent.UpdatedAt = arg.UpdatedAt
		agent.LastConnectedReplicaID = arg.LastConnectedReplicaID
		q.workspaceAgents[index] = agent
		return nil
	}
	return sql.ErrNoRows
}

func (q *FakeQuerier) UpdateWorkspaceAgentLifecycleStateByID(_ context.Context, arg database.UpdateWorkspaceAgentLifecycleStateByIDParams) error {
	if err := validateDatabaseType(arg); err != nil {
		return err
	}

	q.mutex.Lock()
	defer q.mutex.Unlock()
	for i, agent := range q.workspaceAgents {
		if agent.ID == arg.ID {
			agent.LifecycleState = arg.LifecycleState
			agent.StartedAt = arg.StartedAt
			agent.ReadyAt = arg.ReadyAt
			q.workspaceAgents[i] = agent
			return nil
		}
	}
	return sql.ErrNoRows
}

func (q *FakeQuerier) UpdateWorkspaceAgentLogOverflowByID(_ context.Context, arg database.UpdateWorkspaceAgentLogOverflowByIDParams) error {
	if err := validateDatabaseType(arg); err != nil {
		return err
	}

	q.mutex.Lock()
	defer q.mutex.Unlock()
	for i, agent := range q.workspaceAgents {
		if agent.ID == arg.ID {
			agent.LogsOverflowed = arg.LogsOverflowed
			q.workspaceAgents[i] = agent
			return nil
		}
	}
	return sql.ErrNoRows
}

func (q *FakeQuerier) UpdateWorkspaceAgentMetadata(_ context.Context, arg database.UpdateWorkspaceAgentMetadataParams) error {
	q.mutex.Lock()
	defer q.mutex.Unlock()

	for i, m := range q.workspaceAgentMetadata {
		if m.WorkspaceAgentID != arg.WorkspaceAgentID {
			continue
		}
		for j := 0; j < len(arg.Key); j++ {
			if m.Key == arg.Key[j] {
				q.workspaceAgentMetadata[i].Value = arg.Value[j]
				q.workspaceAgentMetadata[i].Error = arg.Error[j]
				q.workspaceAgentMetadata[i].CollectedAt = arg.CollectedAt[j]
				return nil
			}
		}
	}

	return nil
}

func (q *FakeQuerier) UpdateWorkspaceAgentStartupByID(_ context.Context, arg database.UpdateWorkspaceAgentStartupByIDParams) error {
	if err := validateDatabaseType(arg); err != nil {
		return err
	}

	if len(arg.Subsystems) > 0 {
		seen := map[database.WorkspaceAgentSubsystem]struct{}{
			arg.Subsystems[0]: {},
		}
		for i := 1; i < len(arg.Subsystems); i++ {
			s := arg.Subsystems[i]
			if _, ok := seen[s]; ok {
				return xerrors.Errorf("duplicate subsystem %q", s)
			}
			seen[s] = struct{}{}

			if arg.Subsystems[i-1] > arg.Subsystems[i] {
				return xerrors.Errorf("subsystems not sorted: %q > %q", arg.Subsystems[i-1], arg.Subsystems[i])
			}
		}
	}

	q.mutex.Lock()
	defer q.mutex.Unlock()

	for index, agent := range q.workspaceAgents {
		if agent.ID != arg.ID {
			continue
		}

		agent.Version = arg.Version
		agent.APIVersion = arg.APIVersion
		agent.ExpandedDirectory = arg.ExpandedDirectory
		agent.Subsystems = arg.Subsystems
		q.workspaceAgents[index] = agent
		return nil
	}
	return sql.ErrNoRows
}

func (q *FakeQuerier) UpdateWorkspaceAppHealthByID(_ context.Context, arg database.UpdateWorkspaceAppHealthByIDParams) error {
	if err := validateDatabaseType(arg); err != nil {
		return err
	}

	q.mutex.Lock()
	defer q.mutex.Unlock()

	for index, app := range q.workspaceApps {
		if app.ID != arg.ID {
			continue
		}
		app.Health = arg.Health
		q.workspaceApps[index] = app
		return nil
	}
	return sql.ErrNoRows
}

func (q *FakeQuerier) UpdateWorkspaceAutomaticUpdates(_ context.Context, arg database.UpdateWorkspaceAutomaticUpdatesParams) error {
	if err := validateDatabaseType(arg); err != nil {
		return err
	}

	q.mutex.Lock()
	defer q.mutex.Unlock()

	for index, workspace := range q.workspaces {
		if workspace.ID != arg.ID {
			continue
		}
		workspace.AutomaticUpdates = arg.AutomaticUpdates
		q.workspaces[index] = workspace
		return nil
	}

	return sql.ErrNoRows
}

func (q *FakeQuerier) UpdateWorkspaceAutostart(_ context.Context, arg database.UpdateWorkspaceAutostartParams) error {
	if err := validateDatabaseType(arg); err != nil {
		return err
	}

	q.mutex.Lock()
	defer q.mutex.Unlock()

	for index, workspace := range q.workspaces {
		if workspace.ID != arg.ID {
			continue
		}
		workspace.AutostartSchedule = arg.AutostartSchedule
		q.workspaces[index] = workspace
		return nil
	}

	return sql.ErrNoRows
}

func (q *FakeQuerier) UpdateWorkspaceBuildCostByID(_ context.Context, arg database.UpdateWorkspaceBuildCostByIDParams) error {
	if err := validateDatabaseType(arg); err != nil {
		return err
	}

	q.mutex.Lock()
	defer q.mutex.Unlock()

	for index, workspaceBuild := range q.workspaceBuilds {
		if workspaceBuild.ID != arg.ID {
			continue
		}
		workspaceBuild.DailyCost = arg.DailyCost
		q.workspaceBuilds[index] = workspaceBuild
		return nil
	}
	return sql.ErrNoRows
}

func (q *FakeQuerier) UpdateWorkspaceBuildDeadlineByID(_ context.Context, arg database.UpdateWorkspaceBuildDeadlineByIDParams) error {
	err := validateDatabaseType(arg)
	if err != nil {
		return err
	}

	q.mutex.Lock()
	defer q.mutex.Unlock()

	for idx, build := range q.workspaceBuilds {
		if build.ID != arg.ID {
			continue
		}
		build.Deadline = arg.Deadline
		build.MaxDeadline = arg.MaxDeadline
		build.UpdatedAt = arg.UpdatedAt
		q.workspaceBuilds[idx] = build
		return nil
	}

	return sql.ErrNoRows
}

func (q *FakeQuerier) UpdateWorkspaceBuildProvisionerStateByID(_ context.Context, arg database.UpdateWorkspaceBuildProvisionerStateByIDParams) error {
	err := validateDatabaseType(arg)
	if err != nil {
		return err
	}

	q.mutex.Lock()
	defer q.mutex.Unlock()

	for idx, build := range q.workspaceBuilds {
		if build.ID != arg.ID {
			continue
		}
		build.ProvisionerState = arg.ProvisionerState
		build.UpdatedAt = arg.UpdatedAt
		q.workspaceBuilds[idx] = build
		return nil
	}

	return sql.ErrNoRows
}

func (q *FakeQuerier) UpdateWorkspaceDeletedByID(_ context.Context, arg database.UpdateWorkspaceDeletedByIDParams) error {
	if err := validateDatabaseType(arg); err != nil {
		return err
	}

	q.mutex.Lock()
	defer q.mutex.Unlock()

	for index, workspace := range q.workspaces {
		if workspace.ID != arg.ID {
			continue
		}
		workspace.Deleted = arg.Deleted
		q.workspaces[index] = workspace
		return nil
	}
	return sql.ErrNoRows
}

func (q *FakeQuerier) UpdateWorkspaceDormantDeletingAt(_ context.Context, arg database.UpdateWorkspaceDormantDeletingAtParams) (database.Workspace, error) {
	if err := validateDatabaseType(arg); err != nil {
		return database.Workspace{}, err
	}
	q.mutex.Lock()
	defer q.mutex.Unlock()
	for index, workspace := range q.workspaces {
		if workspace.ID != arg.ID {
			continue
		}
		workspace.DormantAt = arg.DormantAt
		if workspace.DormantAt.Time.IsZero() {
			workspace.LastUsedAt = dbtime.Now()
			workspace.DeletingAt = sql.NullTime{}
		}
		if !workspace.DormantAt.Time.IsZero() {
			var template database.TemplateTable
			for _, t := range q.templates {
				if t.ID == workspace.TemplateID {
					template = t
					break
				}
			}
			if template.ID == uuid.Nil {
				return database.Workspace{}, xerrors.Errorf("unable to find workspace template")
			}
			if template.TimeTilDormantAutoDelete > 0 {
				workspace.DeletingAt = sql.NullTime{
					Valid: true,
					Time:  workspace.DormantAt.Time.Add(time.Duration(template.TimeTilDormantAutoDelete)),
				}
			}
		}
		q.workspaces[index] = workspace
		return workspace, nil
	}
	return database.Workspace{}, sql.ErrNoRows
}

func (q *FakeQuerier) UpdateWorkspaceLastUsedAt(_ context.Context, arg database.UpdateWorkspaceLastUsedAtParams) error {
	if err := validateDatabaseType(arg); err != nil {
		return err
	}

	q.mutex.Lock()
	defer q.mutex.Unlock()

	for index, workspace := range q.workspaces {
		if workspace.ID != arg.ID {
			continue
		}
		workspace.LastUsedAt = arg.LastUsedAt
		q.workspaces[index] = workspace
		return nil
	}

	return sql.ErrNoRows
}

func (q *FakeQuerier) UpdateWorkspaceProxy(_ context.Context, arg database.UpdateWorkspaceProxyParams) (database.WorkspaceProxy, error) {
	q.mutex.Lock()
	defer q.mutex.Unlock()

	for _, p := range q.workspaceProxies {
		if p.Name == arg.Name && p.ID != arg.ID {
			return database.WorkspaceProxy{}, errUniqueConstraint
		}
	}

	for i, p := range q.workspaceProxies {
		if p.ID == arg.ID {
			p.Name = arg.Name
			p.DisplayName = arg.DisplayName
			p.Icon = arg.Icon
			if len(p.TokenHashedSecret) > 0 {
				p.TokenHashedSecret = arg.TokenHashedSecret
			}
			q.workspaceProxies[i] = p
			return p, nil
		}
	}
	return database.WorkspaceProxy{}, sql.ErrNoRows
}

func (q *FakeQuerier) UpdateWorkspaceProxyDeleted(_ context.Context, arg database.UpdateWorkspaceProxyDeletedParams) error {
	q.mutex.Lock()
	defer q.mutex.Unlock()

	for i, p := range q.workspaceProxies {
		if p.ID == arg.ID {
			p.Deleted = arg.Deleted
			p.UpdatedAt = dbtime.Now()
			q.workspaceProxies[i] = p
			return nil
		}
	}
	return sql.ErrNoRows
}

func (q *FakeQuerier) UpdateWorkspaceTTL(_ context.Context, arg database.UpdateWorkspaceTTLParams) error {
	if err := validateDatabaseType(arg); err != nil {
		return err
	}

	q.mutex.Lock()
	defer q.mutex.Unlock()

	for index, workspace := range q.workspaces {
		if workspace.ID != arg.ID {
			continue
		}
		workspace.Ttl = arg.Ttl
		q.workspaces[index] = workspace
		return nil
	}

	return sql.ErrNoRows
}

func (q *FakeQuerier) UpdateWorkspacesDormantDeletingAtByTemplateID(_ context.Context, arg database.UpdateWorkspacesDormantDeletingAtByTemplateIDParams) ([]database.Workspace, error) {
	q.mutex.Lock()
	defer q.mutex.Unlock()

	err := validateDatabaseType(arg)
	if err != nil {
		return nil, err
	}

	affectedRows := []database.Workspace{}
	for i, ws := range q.workspaces {
		if ws.TemplateID != arg.TemplateID {
			continue
		}

		if ws.DormantAt.Time.IsZero() {
			continue
		}

		if !arg.DormantAt.IsZero() {
			ws.DormantAt = sql.NullTime{
				Valid: true,
				Time:  arg.DormantAt,
			}
		}

		deletingAt := sql.NullTime{
			Valid: arg.TimeTilDormantAutodeleteMs > 0,
		}
		if arg.TimeTilDormantAutodeleteMs > 0 {
			deletingAt.Time = ws.DormantAt.Time.Add(time.Duration(arg.TimeTilDormantAutodeleteMs) * time.Millisecond)
		}
		ws.DeletingAt = deletingAt
		q.workspaces[i] = ws
		affectedRows = append(affectedRows, ws)
	}

	return affectedRows, nil
}

func (q *FakeQuerier) UpsertAnnouncementBanners(_ context.Context, data string) error {
	q.mutex.RLock()
	defer q.mutex.RUnlock()

	q.announcementBanners = []byte(data)
	return nil
}

func (q *FakeQuerier) UpsertAppSecurityKey(_ context.Context, data string) error {
	q.mutex.Lock()
	defer q.mutex.Unlock()

	q.appSecurityKey = data
	return nil
}

func (q *FakeQuerier) UpsertApplicationName(_ context.Context, data string) error {
	q.mutex.RLock()
	defer q.mutex.RUnlock()

	q.applicationName = data
	return nil
}

func (q *FakeQuerier) UpsertCoordinatorResumeTokenSigningKey(_ context.Context, value string) error {
	q.mutex.Lock()
	defer q.mutex.Unlock()

	q.coordinatorResumeTokenSigningKey = value
	return nil
}

func (q *FakeQuerier) UpsertDefaultProxy(_ context.Context, arg database.UpsertDefaultProxyParams) error {
	q.defaultProxyDisplayName = arg.DisplayName
	q.defaultProxyIconURL = arg.IconUrl
	return nil
}

func (q *FakeQuerier) UpsertHealthSettings(_ context.Context, data string) error {
	q.mutex.Lock()
	defer q.mutex.Unlock()

	q.healthSettings = []byte(data)
	return nil
}

func (q *FakeQuerier) UpsertJFrogXrayScanByWorkspaceAndAgentID(_ context.Context, arg database.UpsertJFrogXrayScanByWorkspaceAndAgentIDParams) error {
	err := validateDatabaseType(arg)
	if err != nil {
		return err
	}

	q.mutex.Lock()
	defer q.mutex.Unlock()

	for i, scan := range q.jfrogXRayScans {
		if scan.AgentID == arg.AgentID && scan.WorkspaceID == arg.WorkspaceID {
			scan.Critical = arg.Critical
			scan.High = arg.High
			scan.Medium = arg.Medium
			scan.ResultsUrl = arg.ResultsUrl
			q.jfrogXRayScans[i] = scan
			return nil
		}
	}

	//nolint:gosimple
	q.jfrogXRayScans = append(q.jfrogXRayScans, database.JfrogXrayScan{
		WorkspaceID: arg.WorkspaceID,
		AgentID:     arg.AgentID,
		Critical:    arg.Critical,
		High:        arg.High,
		Medium:      arg.Medium,
		ResultsUrl:  arg.ResultsUrl,
	})

	return nil
}

func (q *FakeQuerier) UpsertLastUpdateCheck(_ context.Context, data string) error {
	q.mutex.Lock()
	defer q.mutex.Unlock()

	q.lastUpdateCheck = []byte(data)
	return nil
}

func (q *FakeQuerier) UpsertLogoURL(_ context.Context, data string) error {
	q.mutex.Lock()
	defer q.mutex.Unlock()

	q.logoURL = data
	return nil
}

func (q *FakeQuerier) UpsertNotificationReportGeneratorLog(_ context.Context, arg database.UpsertNotificationReportGeneratorLogParams) error {
	err := validateDatabaseType(arg)
	if err != nil {
		return err
	}

	q.mutex.Lock()
	defer q.mutex.Unlock()

	for i, record := range q.notificationReportGeneratorLogs {
		if arg.NotificationTemplateID == record.NotificationTemplateID {
			q.notificationReportGeneratorLogs[i].LastGeneratedAt = arg.LastGeneratedAt
			return nil
		}
	}

	q.notificationReportGeneratorLogs = append(q.notificationReportGeneratorLogs, database.NotificationReportGeneratorLog(arg))
	return nil
}

func (q *FakeQuerier) UpsertNotificationsSettings(_ context.Context, data string) error {
	q.mutex.Lock()
	defer q.mutex.Unlock()

	q.notificationsSettings = []byte(data)
	return nil
}

func (q *FakeQuerier) UpsertOAuthSigningKey(_ context.Context, value string) error {
	q.mutex.Lock()
	defer q.mutex.Unlock()

	q.oauthSigningKey = value
	return nil
}

func (q *FakeQuerier) UpsertProvisionerDaemon(_ context.Context, arg database.UpsertProvisionerDaemonParams) (database.ProvisionerDaemon, error) {
	err := validateDatabaseType(arg)
	if err != nil {
		return database.ProvisionerDaemon{}, err
	}

	q.mutex.Lock()
	defer q.mutex.Unlock()
	for _, d := range q.provisionerDaemons {
		if d.Name == arg.Name {
			if d.Tags[provisionersdk.TagScope] == provisionersdk.ScopeOrganization && arg.Tags[provisionersdk.TagOwner] != "" {
				continue
			}
			if d.Tags[provisionersdk.TagScope] == provisionersdk.ScopeUser && arg.Tags[provisionersdk.TagOwner] != d.Tags[provisionersdk.TagOwner] {
				continue
			}
			d.Provisioners = arg.Provisioners
			d.Tags = maps.Clone(arg.Tags)
			d.Version = arg.Version
			d.LastSeenAt = arg.LastSeenAt
			return d, nil
		}
	}
	d := database.ProvisionerDaemon{
		ID:             uuid.New(),
		CreatedAt:      arg.CreatedAt,
		Name:           arg.Name,
		Provisioners:   arg.Provisioners,
		Tags:           maps.Clone(arg.Tags),
		ReplicaID:      uuid.NullUUID{},
		LastSeenAt:     arg.LastSeenAt,
		Version:        arg.Version,
		APIVersion:     arg.APIVersion,
		OrganizationID: arg.OrganizationID,
		KeyID:          arg.KeyID,
	}
	q.provisionerDaemons = append(q.provisionerDaemons, d)
	return d, nil
}

func (q *FakeQuerier) UpsertRuntimeConfig(_ context.Context, arg database.UpsertRuntimeConfigParams) error {
	err := validateDatabaseType(arg)
	if err != nil {
		return err
	}

	q.mutex.Lock()
	defer q.mutex.Unlock()

	q.runtimeConfig[arg.Key] = arg.Value
	return nil
}

func (*FakeQuerier) UpsertTailnetAgent(context.Context, database.UpsertTailnetAgentParams) (database.TailnetAgent, error) {
	return database.TailnetAgent{}, ErrUnimplemented
}

func (*FakeQuerier) UpsertTailnetClient(context.Context, database.UpsertTailnetClientParams) (database.TailnetClient, error) {
	return database.TailnetClient{}, ErrUnimplemented
}

func (*FakeQuerier) UpsertTailnetClientSubscription(context.Context, database.UpsertTailnetClientSubscriptionParams) error {
	return ErrUnimplemented
}

func (*FakeQuerier) UpsertTailnetCoordinator(context.Context, uuid.UUID) (database.TailnetCoordinator, error) {
	return database.TailnetCoordinator{}, ErrUnimplemented
}

func (*FakeQuerier) UpsertTailnetPeer(_ context.Context, arg database.UpsertTailnetPeerParams) (database.TailnetPeer, error) {
	err := validateDatabaseType(arg)
	if err != nil {
		return database.TailnetPeer{}, err
	}

	return database.TailnetPeer{}, ErrUnimplemented
}

func (*FakeQuerier) UpsertTailnetTunnel(_ context.Context, arg database.UpsertTailnetTunnelParams) (database.TailnetTunnel, error) {
	err := validateDatabaseType(arg)
	if err != nil {
		return database.TailnetTunnel{}, err
	}

	return database.TailnetTunnel{}, ErrUnimplemented
}

func (q *FakeQuerier) UpsertTemplateUsageStats(ctx context.Context) error {
	q.mutex.Lock()
	defer q.mutex.Unlock()

	/*
	   WITH
	*/

	/*
		latest_start AS (
			SELECT
				-- Truncate to hour so that we always look at even ranges of data.
				date_trunc('hour', COALESCE(
					MAX(start_time) - '1 hour'::interval),
					-- Fallback when there are no template usage stats yet.
					-- App stats can exist before this, but not agent stats,
					-- limit the lookback to avoid inconsistency.
					(SELECT MIN(created_at) FROM workspace_agent_stats)
				)) AS t
			FROM
				template_usage_stats
		),
	*/

	now := time.Now()
	latestStart := time.Time{}
	for _, stat := range q.templateUsageStats {
		if stat.StartTime.After(latestStart) {
			latestStart = stat.StartTime.Add(-time.Hour)
		}
	}
	if latestStart.IsZero() {
		for _, stat := range q.workspaceAgentStats {
			if latestStart.IsZero() || stat.CreatedAt.Before(latestStart) {
				latestStart = stat.CreatedAt
			}
		}
	}
	if latestStart.IsZero() {
		return nil
	}
	latestStart = latestStart.Truncate(time.Hour)

	/*
		workspace_app_stat_buckets AS (
			SELECT
				-- Truncate the minute to the nearest half hour, this is the bucket size
				-- for the data.
				date_trunc('hour', s.minute_bucket) + trunc(date_part('minute', s.minute_bucket) / 30) * 30 * '1 minute'::interval AS time_bucket,
				w.template_id,
				was.user_id,
				-- Both app stats and agent stats track web terminal usage, but
				-- by different means. The app stats value should be more
				-- accurate so we don't want to discard it just yet.
				CASE
					WHEN was.access_method = 'terminal'
					THEN '[terminal]' -- Unique name, app names can't contain brackets.
					ELSE was.slug_or_port
				END AS app_name,
				COUNT(DISTINCT s.minute_bucket) AS app_minutes,
				-- Store each unique minute bucket for later merge between datasets.
				array_agg(DISTINCT s.minute_bucket) AS minute_buckets
			FROM
				workspace_app_stats AS was
			JOIN
				workspaces AS w
			ON
				w.id = was.workspace_id
			-- Generate a series of minute buckets for each session for computing the
			-- mintes/bucket.
			CROSS JOIN
				generate_series(
					date_trunc('minute', was.session_started_at),
					-- Subtract 1 microsecond to avoid creating an extra series.
					date_trunc('minute', was.session_ended_at - '1 microsecond'::interval),
					'1 minute'::interval
				) AS s(minute_bucket)
			WHERE
				-- s.minute_bucket >= @start_time::timestamptz
				-- AND s.minute_bucket < @end_time::timestamptz
				s.minute_bucket >= (SELECT t FROM latest_start)
				AND s.minute_bucket < NOW()
			GROUP BY
				time_bucket, w.template_id, was.user_id, was.access_method, was.slug_or_port
		),
	*/

	type workspaceAppStatGroupBy struct {
		TimeBucket   time.Time
		TemplateID   uuid.UUID
		UserID       uuid.UUID
		AccessMethod string
		SlugOrPort   string
	}
	type workspaceAppStatRow struct {
		workspaceAppStatGroupBy
		AppName       string
		AppMinutes    int
		MinuteBuckets map[time.Time]struct{}
	}
	workspaceAppStatRows := make(map[workspaceAppStatGroupBy]workspaceAppStatRow)
	for _, was := range q.workspaceAppStats {
		// Preflight: s.minute_bucket >= (SELECT t FROM latest_start)
		if was.SessionEndedAt.Before(latestStart) {
			continue
		}
		// JOIN workspaces
		w, err := q.getWorkspaceByIDNoLock(ctx, was.WorkspaceID)
		if err != nil {
			return err
		}
		// CROSS JOIN generate_series
		for t := was.SessionStartedAt.Truncate(time.Minute); t.Before(was.SessionEndedAt); t = t.Add(time.Minute) {
			// WHERE
			if t.Before(latestStart) || t.After(now) || t.Equal(now) {
				continue
			}

			bucket := t.Truncate(30 * time.Minute)
			// GROUP BY
			key := workspaceAppStatGroupBy{
				TimeBucket:   bucket,
				TemplateID:   w.TemplateID,
				UserID:       was.UserID,
				AccessMethod: was.AccessMethod,
				SlugOrPort:   was.SlugOrPort,
			}
			// SELECT
			row, ok := workspaceAppStatRows[key]
			if !ok {
				row = workspaceAppStatRow{
					workspaceAppStatGroupBy: key,
					AppName:                 was.SlugOrPort,
					AppMinutes:              0,
					MinuteBuckets:           make(map[time.Time]struct{}),
				}
				if was.AccessMethod == "terminal" {
					row.AppName = "[terminal]"
				}
			}
			row.MinuteBuckets[t] = struct{}{}
			row.AppMinutes = len(row.MinuteBuckets)
			workspaceAppStatRows[key] = row
		}
	}

	/*
		agent_stats_buckets AS (
			SELECT
				-- Truncate the minute to the nearest half hour, this is the bucket size
				-- for the data.
				date_trunc('hour', created_at) + trunc(date_part('minute', created_at) / 30) * 30 * '1 minute'::interval AS time_bucket,
				template_id,
				user_id,
				-- Store each unique minute bucket for later merge between datasets.
				array_agg(
					DISTINCT CASE
					WHEN
						session_count_ssh > 0
						-- TODO(mafredri): Enable when we have the column.
						-- OR session_count_sftp > 0
						OR session_count_reconnecting_pty > 0
						OR session_count_vscode > 0
						OR session_count_jetbrains > 0
					THEN
						date_trunc('minute', created_at)
					ELSE
						NULL
					END
				) AS minute_buckets,
				COUNT(DISTINCT CASE WHEN session_count_ssh > 0 THEN date_trunc('minute', created_at) ELSE NULL END) AS ssh_mins,
				-- TODO(mafredri): Enable when we have the column.
				-- COUNT(DISTINCT CASE WHEN session_count_sftp > 0 THEN date_trunc('minute', created_at) ELSE NULL END) AS sftp_mins,
				COUNT(DISTINCT CASE WHEN session_count_reconnecting_pty > 0 THEN date_trunc('minute', created_at) ELSE NULL END) AS reconnecting_pty_mins,
				COUNT(DISTINCT CASE WHEN session_count_vscode > 0 THEN date_trunc('minute', created_at) ELSE NULL END) AS vscode_mins,
				COUNT(DISTINCT CASE WHEN session_count_jetbrains > 0 THEN date_trunc('minute', created_at) ELSE NULL END) AS jetbrains_mins,
				-- NOTE(mafredri): The agent stats are currently very unreliable, and
				-- sometimes the connections are missing, even during active sessions.
				-- Since we can't fully rely on this, we check for "any connection
				-- during this half-hour". A better solution here would be preferable.
				MAX(connection_count) > 0 AS has_connection
			FROM
				workspace_agent_stats
			WHERE
				-- created_at >= @start_time::timestamptz
				-- AND created_at < @end_time::timestamptz
				created_at >= (SELECT t FROM latest_start)
				AND created_at < NOW()
				-- Inclusion criteria to filter out empty results.
				AND (
					session_count_ssh > 0
					-- TODO(mafredri): Enable when we have the column.
					-- OR session_count_sftp > 0
					OR session_count_reconnecting_pty > 0
					OR session_count_vscode > 0
					OR session_count_jetbrains > 0
				)
			GROUP BY
				time_bucket, template_id, user_id
		),
	*/

	type agentStatGroupBy struct {
		TimeBucket time.Time
		TemplateID uuid.UUID
		UserID     uuid.UUID
	}
	type agentStatRow struct {
		agentStatGroupBy
		MinuteBuckets                map[time.Time]struct{}
		SSHMinuteBuckets             map[time.Time]struct{}
		SSHMins                      int
		SFTPMinuteBuckets            map[time.Time]struct{}
		SFTPMins                     int
		ReconnectingPTYMinuteBuckets map[time.Time]struct{}
		ReconnectingPTYMins          int
		VSCodeMinuteBuckets          map[time.Time]struct{}
		VSCodeMins                   int
		JetBrainsMinuteBuckets       map[time.Time]struct{}
		JetBrainsMins                int
		HasConnection                bool
	}
	agentStatRows := make(map[agentStatGroupBy]agentStatRow)
	for _, was := range q.workspaceAgentStats {
		// WHERE
		if was.CreatedAt.Before(latestStart) || was.CreatedAt.After(now) || was.CreatedAt.Equal(now) {
			continue
		}
		if was.SessionCountSSH == 0 && was.SessionCountReconnectingPTY == 0 && was.SessionCountVSCode == 0 && was.SessionCountJetBrains == 0 {
			continue
		}
		// GROUP BY
		key := agentStatGroupBy{
			TimeBucket: was.CreatedAt.Truncate(30 * time.Minute),
			TemplateID: was.TemplateID,
			UserID:     was.UserID,
		}
		// SELECT
		row, ok := agentStatRows[key]
		if !ok {
			row = agentStatRow{
				agentStatGroupBy:             key,
				MinuteBuckets:                make(map[time.Time]struct{}),
				SSHMinuteBuckets:             make(map[time.Time]struct{}),
				SFTPMinuteBuckets:            make(map[time.Time]struct{}),
				ReconnectingPTYMinuteBuckets: make(map[time.Time]struct{}),
				VSCodeMinuteBuckets:          make(map[time.Time]struct{}),
				JetBrainsMinuteBuckets:       make(map[time.Time]struct{}),
			}
		}
		minute := was.CreatedAt.Truncate(time.Minute)
		row.MinuteBuckets[minute] = struct{}{}
		if was.SessionCountSSH > 0 {
			row.SSHMinuteBuckets[minute] = struct{}{}
			row.SSHMins = len(row.SSHMinuteBuckets)
		}
		// TODO(mafredri): Enable when we have the column.
		// if was.SessionCountSFTP > 0 {
		// 	row.SFTPMinuteBuckets[minute] = struct{}{}
		// 	row.SFTPMins = len(row.SFTPMinuteBuckets)
		// }
		_ = row.SFTPMinuteBuckets
		if was.SessionCountReconnectingPTY > 0 {
			row.ReconnectingPTYMinuteBuckets[minute] = struct{}{}
			row.ReconnectingPTYMins = len(row.ReconnectingPTYMinuteBuckets)
		}
		if was.SessionCountVSCode > 0 {
			row.VSCodeMinuteBuckets[minute] = struct{}{}
			row.VSCodeMins = len(row.VSCodeMinuteBuckets)
		}
		if was.SessionCountJetBrains > 0 {
			row.JetBrainsMinuteBuckets[minute] = struct{}{}
			row.JetBrainsMins = len(row.JetBrainsMinuteBuckets)
		}
		if !row.HasConnection {
			row.HasConnection = was.ConnectionCount > 0
		}
		agentStatRows[key] = row
	}

	/*
		stats AS (
			SELECT
				stats.time_bucket AS start_time,
				stats.time_bucket + '30 minutes'::interval AS end_time,
				stats.template_id,
				stats.user_id,
				-- Sum/distinct to handle zero/duplicate values due union and to unnest.
				COUNT(DISTINCT minute_bucket) AS usage_mins,
				array_agg(DISTINCT minute_bucket) AS minute_buckets,
				SUM(DISTINCT stats.ssh_mins) AS ssh_mins,
				SUM(DISTINCT stats.sftp_mins) AS sftp_mins,
				SUM(DISTINCT stats.reconnecting_pty_mins) AS reconnecting_pty_mins,
				SUM(DISTINCT stats.vscode_mins) AS vscode_mins,
				SUM(DISTINCT stats.jetbrains_mins) AS jetbrains_mins,
				-- This is what we unnested, re-nest as json.
				jsonb_object_agg(stats.app_name, stats.app_minutes) FILTER (WHERE stats.app_name IS NOT NULL) AS app_usage_mins
			FROM (
				SELECT
					time_bucket,
					template_id,
					user_id,
					0 AS ssh_mins,
					0 AS sftp_mins,
					0 AS reconnecting_pty_mins,
					0 AS vscode_mins,
					0 AS jetbrains_mins,
					app_name,
					app_minutes,
					minute_buckets
				FROM
					workspace_app_stat_buckets

				UNION ALL

				SELECT
					time_bucket,
					template_id,
					user_id,
					ssh_mins,
					-- TODO(mafredri): Enable when we have the column.
					0 AS sftp_mins,
					reconnecting_pty_mins,
					vscode_mins,
					jetbrains_mins,
					NULL AS app_name,
					NULL AS app_minutes,
					minute_buckets
				FROM
					agent_stats_buckets
				WHERE
					-- See note in the agent_stats_buckets CTE.
					has_connection
			) AS stats, unnest(minute_buckets) AS minute_bucket
			GROUP BY
				stats.time_bucket, stats.template_id, stats.user_id
		),
	*/

	type statsGroupBy struct {
		TimeBucket time.Time
		TemplateID uuid.UUID
		UserID     uuid.UUID
	}
	type statsRow struct {
		statsGroupBy
		UsageMinuteBuckets  map[time.Time]struct{}
		UsageMins           int
		SSHMins             int
		SFTPMins            int
		ReconnectingPTYMins int
		VSCodeMins          int
		JetBrainsMins       int
		AppUsageMinutes     map[string]int
	}
	statsRows := make(map[statsGroupBy]statsRow)
	for _, was := range workspaceAppStatRows {
		// GROUP BY
		key := statsGroupBy{
			TimeBucket: was.TimeBucket,
			TemplateID: was.TemplateID,
			UserID:     was.UserID,
		}
		// SELECT
		row, ok := statsRows[key]
		if !ok {
			row = statsRow{
				statsGroupBy:       key,
				UsageMinuteBuckets: make(map[time.Time]struct{}),
				AppUsageMinutes:    make(map[string]int),
			}
		}
		for t := range was.MinuteBuckets {
			row.UsageMinuteBuckets[t] = struct{}{}
		}
		row.UsageMins = len(row.UsageMinuteBuckets)
		row.AppUsageMinutes[was.AppName] = was.AppMinutes
		statsRows[key] = row
	}
	for _, was := range agentStatRows {
		// GROUP BY
		key := statsGroupBy{
			TimeBucket: was.TimeBucket,
			TemplateID: was.TemplateID,
			UserID:     was.UserID,
		}
		// SELECT
		row, ok := statsRows[key]
		if !ok {
			row = statsRow{
				statsGroupBy:       key,
				UsageMinuteBuckets: make(map[time.Time]struct{}),
				AppUsageMinutes:    make(map[string]int),
			}
		}
		for t := range was.MinuteBuckets {
			row.UsageMinuteBuckets[t] = struct{}{}
		}
		row.UsageMins = len(row.UsageMinuteBuckets)
		row.SSHMins += was.SSHMins
		row.SFTPMins += was.SFTPMins
		row.ReconnectingPTYMins += was.ReconnectingPTYMins
		row.VSCodeMins += was.VSCodeMins
		row.JetBrainsMins += was.JetBrainsMins
		statsRows[key] = row
	}

	/*
		minute_buckets AS (
			-- Create distinct minute buckets for user-activity, so we can filter out
			-- irrelevant latencies.
			SELECT DISTINCT ON (stats.start_time, stats.template_id, stats.user_id, minute_bucket)
				stats.start_time,
				stats.template_id,
				stats.user_id,
				minute_bucket
			FROM
				stats, unnest(minute_buckets) AS minute_bucket
		),
		latencies AS (
			-- Select all non-zero latencies for all the minutes that a user used the
			-- workspace in some way.
			SELECT
				mb.start_time,
				mb.template_id,
				mb.user_id,
				-- TODO(mafredri): We're doing medians on medians here, we may want to
				-- improve upon this at some point.
				PERCENTILE_CONT(0.5) WITHIN GROUP (ORDER BY was.connection_median_latency_ms)::real AS median_latency_ms
			FROM
				minute_buckets AS mb
			JOIN
				workspace_agent_stats AS was
			ON
				date_trunc('minute', was.created_at) = mb.minute_bucket
				AND was.template_id = mb.template_id
				AND was.user_id = mb.user_id
				AND was.connection_median_latency_ms >= 0
			GROUP BY
				mb.start_time, mb.template_id, mb.user_id
		)
	*/

	type latenciesGroupBy struct {
		StartTime  time.Time
		TemplateID uuid.UUID
		UserID     uuid.UUID
	}
	type latenciesRow struct {
		latenciesGroupBy
		Latencies       []float64
		MedianLatencyMS float64
	}
	latenciesRows := make(map[latenciesGroupBy]latenciesRow)
	for _, stat := range statsRows {
		for t := range stat.UsageMinuteBuckets {
			// GROUP BY
			key := latenciesGroupBy{
				StartTime:  stat.TimeBucket,
				TemplateID: stat.TemplateID,
				UserID:     stat.UserID,
			}
			// JOIN
			for _, was := range q.workspaceAgentStats {
				if !t.Equal(was.CreatedAt.Truncate(time.Minute)) {
					continue
				}
				if was.TemplateID != stat.TemplateID || was.UserID != stat.UserID {
					continue
				}
				if was.ConnectionMedianLatencyMS < 0 {
					continue
				}
				// SELECT
				row, ok := latenciesRows[key]
				if !ok {
					row = latenciesRow{
						latenciesGroupBy: key,
					}
				}
				row.Latencies = append(row.Latencies, was.ConnectionMedianLatencyMS)
				sort.Float64s(row.Latencies)
				if len(row.Latencies) == 1 {
					row.MedianLatencyMS = was.ConnectionMedianLatencyMS
				} else if len(row.Latencies)%2 == 0 {
					row.MedianLatencyMS = (row.Latencies[len(row.Latencies)/2-1] + row.Latencies[len(row.Latencies)/2]) / 2
				} else {
					row.MedianLatencyMS = row.Latencies[len(row.Latencies)/2]
				}
				latenciesRows[key] = row
			}
		}
	}

	/*
		INSERT INTO template_usage_stats AS tus (
			start_time,
			end_time,
			template_id,
			user_id,
			usage_mins,
			median_latency_ms,
			ssh_mins,
			sftp_mins,
			reconnecting_pty_mins,
			vscode_mins,
			jetbrains_mins,
			app_usage_mins
		) (
			SELECT
				stats.start_time,
				stats.end_time,
				stats.template_id,
				stats.user_id,
				stats.usage_mins,
				latencies.median_latency_ms,
				stats.ssh_mins,
				stats.sftp_mins,
				stats.reconnecting_pty_mins,
				stats.vscode_mins,
				stats.jetbrains_mins,
				stats.app_usage_mins
			FROM
				stats
			LEFT JOIN
				latencies
			ON
				-- The latencies group-by ensures there at most one row.
				latencies.start_time = stats.start_time
				AND latencies.template_id = stats.template_id
				AND latencies.user_id = stats.user_id
		)
		ON CONFLICT
			(start_time, template_id, user_id)
		DO UPDATE
		SET
			usage_mins = EXCLUDED.usage_mins,
			median_latency_ms = EXCLUDED.median_latency_ms,
			ssh_mins = EXCLUDED.ssh_mins,
			sftp_mins = EXCLUDED.sftp_mins,
			reconnecting_pty_mins = EXCLUDED.reconnecting_pty_mins,
			vscode_mins = EXCLUDED.vscode_mins,
			jetbrains_mins = EXCLUDED.jetbrains_mins,
			app_usage_mins = EXCLUDED.app_usage_mins
		WHERE
			(tus.*) IS DISTINCT FROM (EXCLUDED.*);
	*/

TemplateUsageStatsInsertLoop:
	for _, stat := range statsRows {
		// LEFT JOIN latencies
		latency, latencyOk := latenciesRows[latenciesGroupBy{
			StartTime:  stat.TimeBucket,
			TemplateID: stat.TemplateID,
			UserID:     stat.UserID,
		}]

		// SELECT
		tus := database.TemplateUsageStat{
			StartTime:           stat.TimeBucket,
			EndTime:             stat.TimeBucket.Add(30 * time.Minute),
			TemplateID:          stat.TemplateID,
			UserID:              stat.UserID,
			UsageMins:           int16(stat.UsageMins),
			MedianLatencyMs:     sql.NullFloat64{Float64: latency.MedianLatencyMS, Valid: latencyOk},
			SshMins:             int16(stat.SSHMins),
			SftpMins:            int16(stat.SFTPMins),
			ReconnectingPtyMins: int16(stat.ReconnectingPTYMins),
			VscodeMins:          int16(stat.VSCodeMins),
			JetbrainsMins:       int16(stat.JetBrainsMins),
		}
		if len(stat.AppUsageMinutes) > 0 {
			tus.AppUsageMins = make(map[string]int64, len(stat.AppUsageMinutes))
			for k, v := range stat.AppUsageMinutes {
				tus.AppUsageMins[k] = int64(v)
			}
		}

		// ON CONFLICT
		for i, existing := range q.templateUsageStats {
			if existing.StartTime.Equal(tus.StartTime) && existing.TemplateID == tus.TemplateID && existing.UserID == tus.UserID {
				q.templateUsageStats[i] = tus
				continue TemplateUsageStatsInsertLoop
			}
		}
		// INSERT INTO
		q.templateUsageStats = append(q.templateUsageStats, tus)
	}

	return nil
}

func (q *FakeQuerier) UpsertWorkspaceAgentPortShare(_ context.Context, arg database.UpsertWorkspaceAgentPortShareParams) (database.WorkspaceAgentPortShare, error) {
	err := validateDatabaseType(arg)
	if err != nil {
		return database.WorkspaceAgentPortShare{}, err
	}

	q.mutex.Lock()
	defer q.mutex.Unlock()

	for i, share := range q.workspaceAgentPortShares {
		if share.WorkspaceID == arg.WorkspaceID && share.Port == arg.Port && share.AgentName == arg.AgentName {
			share.ShareLevel = arg.ShareLevel
			share.Protocol = arg.Protocol
			q.workspaceAgentPortShares[i] = share
			return share, nil
		}
	}

	//nolint:gosimple // casts are not a simplification
	psl := database.WorkspaceAgentPortShare{
		WorkspaceID: arg.WorkspaceID,
		AgentName:   arg.AgentName,
		Port:        arg.Port,
		ShareLevel:  arg.ShareLevel,
		Protocol:    arg.Protocol,
	}
	q.workspaceAgentPortShares = append(q.workspaceAgentPortShares, psl)

	return psl, nil
}

func (q *FakeQuerier) GetAuthorizedTemplates(ctx context.Context, arg database.GetTemplatesWithFilterParams, prepared rbac.PreparedAuthorized) ([]database.Template, error) {
	if err := validateDatabaseType(arg); err != nil {
		return nil, err
	}

	q.mutex.RLock()
	defer q.mutex.RUnlock()

	// Call this to match the same function calls as the SQL implementation.
	if prepared != nil {
		_, err := prepared.CompileToSQL(ctx, rbac.ConfigWithACL())
		if err != nil {
			return nil, err
		}
	}

	var templates []database.Template
	for _, templateTable := range q.templates {
		template := q.templateWithNameNoLock(templateTable)
		if prepared != nil && prepared.Authorize(ctx, template.RBACObject()) != nil {
			continue
		}

		if template.Deleted != arg.Deleted {
			continue
		}
		if arg.OrganizationID != uuid.Nil && template.OrganizationID != arg.OrganizationID {
			continue
		}

		if arg.ExactName != "" && !strings.EqualFold(template.Name, arg.ExactName) {
			continue
		}
		if arg.Deprecated.Valid && arg.Deprecated.Bool == (template.Deprecated != "") {
			continue
		}
		if arg.FuzzyName != "" {
			if !strings.Contains(strings.ToLower(template.Name), strings.ToLower(arg.FuzzyName)) {
				continue
			}
		}

		if len(arg.IDs) > 0 {
			match := false
			for _, id := range arg.IDs {
				if template.ID == id {
					match = true
					break
				}
			}
			if !match {
				continue
			}
		}
		templates = append(templates, template)
	}
	if len(templates) > 0 {
		slices.SortFunc(templates, func(a, b database.Template) int {
			if a.Name != b.Name {
				return slice.Ascending(a.Name, b.Name)
			}
			return slice.Ascending(a.ID.String(), b.ID.String())
		})
		return templates, nil
	}

	return nil, sql.ErrNoRows
}

func (q *FakeQuerier) GetTemplateGroupRoles(_ context.Context, id uuid.UUID) ([]database.TemplateGroup, error) {
	q.mutex.RLock()
	defer q.mutex.RUnlock()

	var template database.TemplateTable
	for _, t := range q.templates {
		if t.ID == id {
			template = t
			break
		}
	}

	if template.ID == uuid.Nil {
		return nil, sql.ErrNoRows
	}

	groups := make([]database.TemplateGroup, 0, len(template.GroupACL))
	for k, v := range template.GroupACL {
		group, err := q.getGroupByIDNoLock(context.Background(), uuid.MustParse(k))
		if err != nil && !xerrors.Is(err, sql.ErrNoRows) {
			return nil, xerrors.Errorf("get group by ID: %w", err)
		}
		// We don't delete groups from the map if they
		// get deleted so just skip.
		if xerrors.Is(err, sql.ErrNoRows) {
			continue
		}

		groups = append(groups, database.TemplateGroup{
			Group:   group,
			Actions: v,
		})
	}

	return groups, nil
}

func (q *FakeQuerier) GetTemplateUserRoles(_ context.Context, id uuid.UUID) ([]database.TemplateUser, error) {
	q.mutex.RLock()
	defer q.mutex.RUnlock()

	var template database.TemplateTable
	for _, t := range q.templates {
		if t.ID == id {
			template = t
			break
		}
	}

	if template.ID == uuid.Nil {
		return nil, sql.ErrNoRows
	}

	users := make([]database.TemplateUser, 0, len(template.UserACL))
	for k, v := range template.UserACL {
		user, err := q.getUserByIDNoLock(uuid.MustParse(k))
		if err != nil && xerrors.Is(err, sql.ErrNoRows) {
			return nil, xerrors.Errorf("get user by ID: %w", err)
		}
		// We don't delete users from the map if they
		// get deleted so just skip.
		if xerrors.Is(err, sql.ErrNoRows) {
			continue
		}

		if user.Deleted || user.Status == database.UserStatusSuspended {
			continue
		}

		users = append(users, database.TemplateUser{
			User:    user,
			Actions: v,
		})
	}

	return users, nil
}

func (q *FakeQuerier) GetAuthorizedWorkspaces(ctx context.Context, arg database.GetWorkspacesParams, prepared rbac.PreparedAuthorized) ([]database.GetWorkspacesRow, error) {
	if err := validateDatabaseType(arg); err != nil {
		return nil, err
	}

	q.mutex.RLock()
	defer q.mutex.RUnlock()

	if prepared != nil {
		// Call this to match the same function calls as the SQL implementation.
		_, err := prepared.CompileToSQL(ctx, rbac.ConfigWithoutACL())
		if err != nil {
			return nil, err
		}
	}

	workspaces := make([]database.Workspace, 0)
	for _, workspace := range q.workspaces {
		if arg.OwnerID != uuid.Nil && workspace.OwnerID != arg.OwnerID {
			continue
		}

		if len(arg.HasParam) > 0 || len(arg.ParamNames) > 0 {
			build, err := q.getLatestWorkspaceBuildByWorkspaceIDNoLock(ctx, workspace.ID)
			if err != nil {
				return nil, xerrors.Errorf("get latest build: %w", err)
			}

			params := make([]database.WorkspaceBuildParameter, 0)
			for _, param := range q.workspaceBuildParameters {
				if param.WorkspaceBuildID != build.ID {
					continue
				}
				params = append(params, param)
			}

			index := slices.IndexFunc(params, func(buildParam database.WorkspaceBuildParameter) bool {
				// If hasParam matches, then we are done. This is a good match.
				if slices.ContainsFunc(arg.HasParam, func(name string) bool {
					return strings.EqualFold(buildParam.Name, name)
				}) {
					return true
				}

				// Check name + value
				match := false
				for i := range arg.ParamNames {
					matchName := arg.ParamNames[i]
					if !strings.EqualFold(matchName, buildParam.Name) {
						continue
					}

					matchValue := arg.ParamValues[i]
					if !strings.EqualFold(matchValue, buildParam.Value) {
						continue
					}
					match = true
					break
				}

				return match
			})
			if index < 0 {
				continue
			}
		}

		if arg.OrganizationID != uuid.Nil {
			if workspace.OrganizationID != arg.OrganizationID {
				continue
			}
		}

		if arg.OwnerUsername != "" {
			owner, err := q.getUserByIDNoLock(workspace.OwnerID)
			if err == nil && !strings.EqualFold(arg.OwnerUsername, owner.Username) {
				continue
			}
		}

		if arg.TemplateName != "" {
			template, err := q.getTemplateByIDNoLock(ctx, workspace.TemplateID)
			if err == nil && !strings.EqualFold(arg.TemplateName, template.Name) {
				continue
			}
		}

		if arg.UsingActive.Valid {
			build, err := q.getLatestWorkspaceBuildByWorkspaceIDNoLock(ctx, workspace.ID)
			if err != nil {
				return nil, xerrors.Errorf("get latest build: %w", err)
			}

			template, err := q.getTemplateByIDNoLock(ctx, workspace.TemplateID)
			if err != nil {
				return nil, xerrors.Errorf("get template: %w", err)
			}

			updated := build.TemplateVersionID == template.ActiveVersionID
			if arg.UsingActive.Bool != updated {
				continue
			}
		}

		if !arg.Deleted && workspace.Deleted {
			continue
		}

		if arg.Name != "" && !strings.Contains(strings.ToLower(workspace.Name), strings.ToLower(arg.Name)) {
			continue
		}

		if !arg.LastUsedBefore.IsZero() {
			if workspace.LastUsedAt.After(arg.LastUsedBefore) {
				continue
			}
		}

		if !arg.LastUsedAfter.IsZero() {
			if workspace.LastUsedAt.Before(arg.LastUsedAfter) {
				continue
			}
		}

		if arg.Status != "" {
			build, err := q.getLatestWorkspaceBuildByWorkspaceIDNoLock(ctx, workspace.ID)
			if err != nil {
				return nil, xerrors.Errorf("get latest build: %w", err)
			}

			job, err := q.getProvisionerJobByIDNoLock(ctx, build.JobID)
			if err != nil {
				return nil, xerrors.Errorf("get provisioner job: %w", err)
			}

			// This logic should match the logic in the workspace.sql file.
			var statusMatch bool
			switch database.WorkspaceStatus(arg.Status) {
			case database.WorkspaceStatusStarting:
				statusMatch = job.JobStatus == database.ProvisionerJobStatusRunning &&
					build.Transition == database.WorkspaceTransitionStart
			case database.WorkspaceStatusStopping:
				statusMatch = job.JobStatus == database.ProvisionerJobStatusRunning &&
					build.Transition == database.WorkspaceTransitionStop
			case database.WorkspaceStatusDeleting:
				statusMatch = job.JobStatus == database.ProvisionerJobStatusRunning &&
					build.Transition == database.WorkspaceTransitionDelete

			case "started":
				statusMatch = job.JobStatus == database.ProvisionerJobStatusSucceeded &&
					build.Transition == database.WorkspaceTransitionStart
			case database.WorkspaceStatusDeleted:
				statusMatch = job.JobStatus == database.ProvisionerJobStatusSucceeded &&
					build.Transition == database.WorkspaceTransitionDelete
			case database.WorkspaceStatusStopped:
				statusMatch = job.JobStatus == database.ProvisionerJobStatusSucceeded &&
					build.Transition == database.WorkspaceTransitionStop
			case database.WorkspaceStatusRunning:
				statusMatch = job.JobStatus == database.ProvisionerJobStatusSucceeded &&
					build.Transition == database.WorkspaceTransitionStart
			default:
				statusMatch = job.JobStatus == database.ProvisionerJobStatus(arg.Status)
			}
			if !statusMatch {
				continue
			}
		}

		if arg.HasAgent != "" {
			build, err := q.getLatestWorkspaceBuildByWorkspaceIDNoLock(ctx, workspace.ID)
			if err != nil {
				return nil, xerrors.Errorf("get latest build: %w", err)
			}

			job, err := q.getProvisionerJobByIDNoLock(ctx, build.JobID)
			if err != nil {
				return nil, xerrors.Errorf("get provisioner job: %w", err)
			}

			workspaceResources, err := q.getWorkspaceResourcesByJobIDNoLock(ctx, job.ID)
			if err != nil {
				return nil, xerrors.Errorf("get workspace resources: %w", err)
			}

			var workspaceResourceIDs []uuid.UUID
			for _, wr := range workspaceResources {
				workspaceResourceIDs = append(workspaceResourceIDs, wr.ID)
			}

			workspaceAgents, err := q.getWorkspaceAgentsByResourceIDsNoLock(ctx, workspaceResourceIDs)
			if err != nil {
				return nil, xerrors.Errorf("get workspace agents: %w", err)
			}

			var hasAgentMatched bool
			for _, wa := range workspaceAgents {
				if mapAgentStatus(wa, arg.AgentInactiveDisconnectTimeoutSeconds) == arg.HasAgent {
					hasAgentMatched = true
				}
			}

			if !hasAgentMatched {
				continue
			}
		}

		if arg.Dormant && !workspace.DormantAt.Valid {
			continue
		}

		if len(arg.TemplateIDs) > 0 {
			match := false
			for _, id := range arg.TemplateIDs {
				if workspace.TemplateID == id {
					match = true
					break
				}
			}
			if !match {
				continue
			}
		}

		if len(arg.WorkspaceIds) > 0 {
			match := false
			for _, id := range arg.WorkspaceIds {
				if workspace.ID == id {
					match = true
					break
				}
			}
			if !match {
				continue
			}
		}

		// If the filter exists, ensure the object is authorized.
		if prepared != nil && prepared.Authorize(ctx, workspace.RBACObject()) != nil {
			continue
		}
		workspaces = append(workspaces, workspace)
	}

	// Sort workspaces (ORDER BY)
	isRunning := func(build database.WorkspaceBuild, job database.ProvisionerJob) bool {
		return job.CompletedAt.Valid && !job.CanceledAt.Valid && !job.Error.Valid && build.Transition == database.WorkspaceTransitionStart
	}

	preloadedWorkspaceBuilds := map[uuid.UUID]database.WorkspaceBuild{}
	preloadedProvisionerJobs := map[uuid.UUID]database.ProvisionerJob{}
	preloadedUsers := map[uuid.UUID]database.User{}

	for _, w := range workspaces {
		build, err := q.getLatestWorkspaceBuildByWorkspaceIDNoLock(ctx, w.ID)
		if err == nil {
			preloadedWorkspaceBuilds[w.ID] = build
		} else if !errors.Is(err, sql.ErrNoRows) {
			return nil, xerrors.Errorf("get latest build: %w", err)
		}

		job, err := q.getProvisionerJobByIDNoLock(ctx, build.JobID)
		if err == nil {
			preloadedProvisionerJobs[w.ID] = job
		} else if !errors.Is(err, sql.ErrNoRows) {
			return nil, xerrors.Errorf("get provisioner job: %w", err)
		}

		user, err := q.getUserByIDNoLock(w.OwnerID)
		if err == nil {
			preloadedUsers[w.ID] = user
		} else if !errors.Is(err, sql.ErrNoRows) {
			return nil, xerrors.Errorf("get user: %w", err)
		}
	}

	sort.Slice(workspaces, func(i, j int) bool {
		w1 := workspaces[i]
		w2 := workspaces[j]

		// Order by: favorite first
		if arg.RequesterID == w1.OwnerID && w1.Favorite {
			return true
		}
		if arg.RequesterID == w2.OwnerID && w2.Favorite {
			return false
		}

		// Order by: running
		w1IsRunning := isRunning(preloadedWorkspaceBuilds[w1.ID], preloadedProvisionerJobs[w1.ID])
		w2IsRunning := isRunning(preloadedWorkspaceBuilds[w2.ID], preloadedProvisionerJobs[w2.ID])

		if w1IsRunning && !w2IsRunning {
			return true
		}

		if !w1IsRunning && w2IsRunning {
			return false
		}

		// Order by: usernames
		if strings.Compare(preloadedUsers[w1.ID].Username, preloadedUsers[w2.ID].Username) < 0 {
			return true
		}

		// Order by: workspace names
		return strings.Compare(w1.Name, w2.Name) < 0
	})

	beforePageCount := len(workspaces)

	if arg.Offset > 0 {
		if int(arg.Offset) > len(workspaces) {
			return q.convertToWorkspaceRowsNoLock(ctx, []database.Workspace{}, int64(beforePageCount), arg.WithSummary), nil
		}
		workspaces = workspaces[arg.Offset:]
	}
	if arg.Limit > 0 {
		if int(arg.Limit) > len(workspaces) {
			return q.convertToWorkspaceRowsNoLock(ctx, workspaces, int64(beforePageCount), arg.WithSummary), nil
		}
		workspaces = workspaces[:arg.Limit]
	}

	return q.convertToWorkspaceRowsNoLock(ctx, workspaces, int64(beforePageCount), arg.WithSummary), nil
}

func (q *FakeQuerier) GetAuthorizedUsers(ctx context.Context, arg database.GetUsersParams, prepared rbac.PreparedAuthorized) ([]database.GetUsersRow, error) {
	if err := validateDatabaseType(arg); err != nil {
		return nil, err
	}

	// Call this to match the same function calls as the SQL implementation.
	if prepared != nil {
		_, err := prepared.CompileToSQL(ctx, regosql.ConvertConfig{
			VariableConverter: regosql.UserConverter(),
		})
		if err != nil {
			return nil, err
		}
	}

	users, err := q.GetUsers(ctx, arg)
	if err != nil {
		return nil, err
	}

	q.mutex.RLock()
	defer q.mutex.RUnlock()

	filteredUsers := make([]database.GetUsersRow, 0, len(users))
	for _, user := range users {
		// If the filter exists, ensure the object is authorized.
		if prepared != nil && prepared.Authorize(ctx, user.RBACObject()) != nil {
			continue
		}

		filteredUsers = append(filteredUsers, user)
	}
	return filteredUsers, nil
}

func (q *FakeQuerier) GetAuthorizedAuditLogsOffset(ctx context.Context, arg database.GetAuditLogsOffsetParams, prepared rbac.PreparedAuthorized) ([]database.GetAuditLogsOffsetRow, error) {
	if err := validateDatabaseType(arg); err != nil {
		return nil, err
	}

	// Call this to match the same function calls as the SQL implementation.
	// It functionally does nothing for filtering.
	if prepared != nil {
		_, err := prepared.CompileToSQL(ctx, regosql.ConvertConfig{
			VariableConverter: regosql.AuditLogConverter(),
		})
		if err != nil {
			return nil, err
		}
	}

	q.mutex.RLock()
	defer q.mutex.RUnlock()

	if arg.LimitOpt == 0 {
		// Default to 100 is set in the SQL query.
		arg.LimitOpt = 100
	}

	logs := make([]database.GetAuditLogsOffsetRow, 0, arg.LimitOpt)

	// q.auditLogs are already sorted by time DESC, so no need to sort after the fact.
	for _, alog := range q.auditLogs {
		if arg.OffsetOpt > 0 {
			arg.OffsetOpt--
			continue
		}
		if arg.OrganizationID != uuid.Nil && arg.OrganizationID != alog.OrganizationID {
			continue
		}
		if arg.Action != "" && !strings.Contains(string(alog.Action), arg.Action) {
			continue
		}
		if arg.ResourceType != "" && !strings.Contains(string(alog.ResourceType), arg.ResourceType) {
			continue
		}
		if arg.ResourceID != uuid.Nil && alog.ResourceID != arg.ResourceID {
			continue
		}
		if arg.Username != "" {
			user, err := q.getUserByIDNoLock(alog.UserID)
			if err == nil && !strings.EqualFold(arg.Username, user.Username) {
				continue
			}
		}
		if arg.Email != "" {
			user, err := q.getUserByIDNoLock(alog.UserID)
			if err == nil && !strings.EqualFold(arg.Email, user.Email) {
				continue
			}
		}
		if !arg.DateFrom.IsZero() {
			if alog.Time.Before(arg.DateFrom) {
				continue
			}
		}
		if !arg.DateTo.IsZero() {
			if alog.Time.After(arg.DateTo) {
				continue
			}
		}
		if arg.BuildReason != "" {
			workspaceBuild, err := q.getWorkspaceBuildByIDNoLock(context.Background(), alog.ResourceID)
			if err == nil && !strings.EqualFold(arg.BuildReason, string(workspaceBuild.Reason)) {
				continue
			}
		}
		// If the filter exists, ensure the object is authorized.
		if prepared != nil && prepared.Authorize(ctx, alog.RBACObject()) != nil {
			continue
		}

		user, err := q.getUserByIDNoLock(alog.UserID)
		userValid := err == nil

		org, _ := q.getOrganizationByIDNoLock(alog.OrganizationID)

		cpy := alog
		logs = append(logs, database.GetAuditLogsOffsetRow{
			AuditLog:                cpy,
			OrganizationName:        org.Name,
			OrganizationDisplayName: org.DisplayName,
			OrganizationIcon:        org.Icon,
			UserUsername:            sql.NullString{String: user.Username, Valid: userValid},
			UserName:                sql.NullString{String: user.Name, Valid: userValid},
			UserEmail:               sql.NullString{String: user.Email, Valid: userValid},
			UserCreatedAt:           sql.NullTime{Time: user.CreatedAt, Valid: userValid},
			UserUpdatedAt:           sql.NullTime{Time: user.UpdatedAt, Valid: userValid},
			UserLastSeenAt:          sql.NullTime{Time: user.LastSeenAt, Valid: userValid},
			UserLoginType:           database.NullLoginType{LoginType: user.LoginType, Valid: userValid},
			UserDeleted:             sql.NullBool{Bool: user.Deleted, Valid: userValid},
			UserThemePreference:     sql.NullString{String: user.ThemePreference, Valid: userValid},
			UserQuietHoursSchedule:  sql.NullString{String: user.QuietHoursSchedule, Valid: userValid},
			UserStatus:              database.NullUserStatus{UserStatus: user.Status, Valid: userValid},
			UserRoles:               user.RBACRoles,
			Count:                   0,
		})

		if len(logs) >= int(arg.LimitOpt) {
			break
		}
	}

	count := int64(len(logs))
	for i := range logs {
		logs[i].Count = count
	}

	return logs, nil
}<|MERGE_RESOLUTION|>--- conflicted
+++ resolved
@@ -187,13 +187,11 @@
 	userLinks           []database.UserLink
 
 	// New tables
-<<<<<<< HEAD
 	workspaceAgentStats             []database.WorkspaceAgentStat
 	auditLogs                       []database.AuditLog
 	dbcryptKeys                     []database.DBCryptKey
 	files                           []database.File
 	externalAuthLinks               []database.ExternalAuthLink
-	notificationReportGeneratorLogs []database.NotificationReportGeneratorLog
 	gitSSHKey                       []database.GitSSHKey
 	groupMembers                    []database.GroupMemberTable
 	groups                          []database.Group
@@ -201,6 +199,7 @@
 	licenses                        []database.License
 	notificationMessages            []database.NotificationMessage
 	notificationPreferences         []database.NotificationPreference
+	notificationReportGeneratorLogs []database.NotificationReportGeneratorLog
 	oauth2ProviderApps              []database.OAuth2ProviderApp
 	oauth2ProviderAppSecrets        []database.OAuth2ProviderAppSecret
 	oauth2ProviderAppCodes          []database.OAuth2ProviderAppCode
@@ -233,55 +232,8 @@
 	workspaces                      []database.Workspace
 	workspaceProxies                []database.WorkspaceProxy
 	customRoles                     []database.CustomRole
+	provisionerJobTimings           []database.ProvisionerJobTiming
 	runtimeConfig                   map[string]string
-=======
-	workspaceAgentStats           []database.WorkspaceAgentStat
-	auditLogs                     []database.AuditLog
-	dbcryptKeys                   []database.DBCryptKey
-	files                         []database.File
-	externalAuthLinks             []database.ExternalAuthLink
-	gitSSHKey                     []database.GitSSHKey
-	groupMembers                  []database.GroupMemberTable
-	groups                        []database.Group
-	jfrogXRayScans                []database.JfrogXrayScan
-	licenses                      []database.License
-	notificationMessages          []database.NotificationMessage
-	notificationPreferences       []database.NotificationPreference
-	oauth2ProviderApps            []database.OAuth2ProviderApp
-	oauth2ProviderAppSecrets      []database.OAuth2ProviderAppSecret
-	oauth2ProviderAppCodes        []database.OAuth2ProviderAppCode
-	oauth2ProviderAppTokens       []database.OAuth2ProviderAppToken
-	parameterSchemas              []database.ParameterSchema
-	provisionerDaemons            []database.ProvisionerDaemon
-	provisionerJobLogs            []database.ProvisionerJobLog
-	provisionerJobs               []database.ProvisionerJob
-	provisionerKeys               []database.ProvisionerKey
-	replicas                      []database.Replica
-	templateVersions              []database.TemplateVersionTable
-	templateVersionParameters     []database.TemplateVersionParameter
-	templateVersionVariables      []database.TemplateVersionVariable
-	templateVersionWorkspaceTags  []database.TemplateVersionWorkspaceTag
-	templates                     []database.TemplateTable
-	templateUsageStats            []database.TemplateUsageStat
-	workspaceAgents               []database.WorkspaceAgent
-	workspaceAgentMetadata        []database.WorkspaceAgentMetadatum
-	workspaceAgentLogs            []database.WorkspaceAgentLog
-	workspaceAgentLogSources      []database.WorkspaceAgentLogSource
-	workspaceAgentScripts         []database.WorkspaceAgentScript
-	workspaceAgentPortShares      []database.WorkspaceAgentPortShare
-	workspaceApps                 []database.WorkspaceApp
-	workspaceAppStatsLastInsertID int64
-	workspaceAppStats             []database.WorkspaceAppStat
-	workspaceBuilds               []database.WorkspaceBuild
-	workspaceBuildParameters      []database.WorkspaceBuildParameter
-	workspaceResourceMetadata     []database.WorkspaceResourceMetadatum
-	workspaceResources            []database.WorkspaceResource
-	workspaces                    []database.Workspace
-	workspaceProxies              []database.WorkspaceProxy
-	customRoles                   []database.CustomRole
-	provisionerJobTimings         []database.ProvisionerJobTiming
-	runtimeConfig                 map[string]string
->>>>>>> 6ff9a058
 	// Locks is a map of lock names. Any keys within the map are currently
 	// locked.
 	locks                            map[int64]struct{}
