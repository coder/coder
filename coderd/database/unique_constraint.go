--- conflicted
+++ resolved
@@ -6,31 +6,6 @@
 
 // UniqueConstraint enums.
 const (
-<<<<<<< HEAD
-	UniqueFilesHashCreatedByKey                             UniqueConstraint = "files_hash_created_by_key"                                // ALTER TABLE ONLY files ADD CONSTRAINT files_hash_created_by_key UNIQUE (hash, created_by);
-	UniqueGitAuthLinksProviderIDUserIDKey                   UniqueConstraint = "git_auth_links_provider_id_user_id_key"                   // ALTER TABLE ONLY git_auth_links ADD CONSTRAINT git_auth_links_provider_id_user_id_key UNIQUE (provider_id, user_id);
-	UniqueGroupMembersUserIDGroupIDKey                      UniqueConstraint = "group_members_user_id_group_id_key"                       // ALTER TABLE ONLY group_members ADD CONSTRAINT group_members_user_id_group_id_key UNIQUE (user_id, group_id);
-	UniqueGroupsNameOrganizationIDKey                       UniqueConstraint = "groups_name_organization_id_key"                          // ALTER TABLE ONLY groups ADD CONSTRAINT groups_name_organization_id_key UNIQUE (name, organization_id);
-	UniqueLicensesJWTKey                                    UniqueConstraint = "licenses_jwt_key"                                         // ALTER TABLE ONLY licenses ADD CONSTRAINT licenses_jwt_key UNIQUE (jwt);
-	UniqueParameterSchemasJobIDNameKey                      UniqueConstraint = "parameter_schemas_job_id_name_key"                        // ALTER TABLE ONLY parameter_schemas ADD CONSTRAINT parameter_schemas_job_id_name_key UNIQUE (job_id, name);
-	UniqueParameterValuesScopeIDNameKey                     UniqueConstraint = "parameter_values_scope_id_name_key"                       // ALTER TABLE ONLY parameter_values ADD CONSTRAINT parameter_values_scope_id_name_key UNIQUE (scope_id, name);
-	UniqueProvisionerDaemonsNameKey                         UniqueConstraint = "provisioner_daemons_name_key"                             // ALTER TABLE ONLY provisioner_daemons ADD CONSTRAINT provisioner_daemons_name_key UNIQUE (name);
-	UniqueSiteConfigsKeyKey                                 UniqueConstraint = "site_configs_key_key"                                     // ALTER TABLE ONLY site_configs ADD CONSTRAINT site_configs_key_key UNIQUE (key);
-	UniqueTemplateVersionParametersTemplateVersionIDNameKey UniqueConstraint = "template_version_parameters_template_version_id_name_key" // ALTER TABLE ONLY template_version_parameters ADD CONSTRAINT template_version_parameters_template_version_id_name_key UNIQUE (template_version_id, name);
-	UniqueTemplateVersionsTemplateIDNameKey                 UniqueConstraint = "template_versions_template_id_name_key"                   // ALTER TABLE ONLY template_versions ADD CONSTRAINT template_versions_template_id_name_key UNIQUE (template_id, name);
-	UniqueWorkspaceAppsAgentIDNameKey                       UniqueConstraint = "workspace_apps_agent_id_name_key"                         // ALTER TABLE ONLY workspace_apps ADD CONSTRAINT workspace_apps_agent_id_name_key UNIQUE (agent_id, name);
-	UniqueWorkspaceBuildParametersWorkspaceBuildIDNameKey   UniqueConstraint = "workspace_build_parameters_workspace_build_id_name_key"   // ALTER TABLE ONLY workspace_build_parameters ADD CONSTRAINT workspace_build_parameters_workspace_build_id_name_key UNIQUE (workspace_build_id, name);
-	UniqueWorkspaceBuildsJobIDKey                           UniqueConstraint = "workspace_builds_job_id_key"                              // ALTER TABLE ONLY workspace_builds ADD CONSTRAINT workspace_builds_job_id_key UNIQUE (job_id);
-	UniqueWorkspaceBuildsWorkspaceIDBuildNumberKey          UniqueConstraint = "workspace_builds_workspace_id_build_number_key"           // ALTER TABLE ONLY workspace_builds ADD CONSTRAINT workspace_builds_workspace_id_build_number_key UNIQUE (workspace_id, build_number);
-	UniqueIndexOrganizationName                             UniqueConstraint = "idx_organization_name"                                    // CREATE UNIQUE INDEX idx_organization_name ON organizations USING btree (name);
-	UniqueIndexOrganizationNameLower                        UniqueConstraint = "idx_organization_name_lower"                              // CREATE UNIQUE INDEX idx_organization_name_lower ON organizations USING btree (lower(name));
-	UniqueIndexUsersEmail                                   UniqueConstraint = "idx_users_email"                                          // CREATE UNIQUE INDEX idx_users_email ON users USING btree (email) WHERE (deleted = false);
-	UniqueIndexUsersUsername                                UniqueConstraint = "idx_users_username"                                       // CREATE UNIQUE INDEX idx_users_username ON users USING btree (username) WHERE (deleted = false);
-	UniqueTemplatesOrganizationIDNameIndex                  UniqueConstraint = "templates_organization_id_name_idx"                       // CREATE UNIQUE INDEX templates_organization_id_name_idx ON templates USING btree (organization_id, lower((name)::text)) WHERE (deleted = false);
-	UniqueUsersEmailLowerIndex                              UniqueConstraint = "users_email_lower_idx"                                    // CREATE UNIQUE INDEX users_email_lower_idx ON users USING btree (lower(email)) WHERE (deleted = false);
-	UniqueUsersUsernameLowerIndex                           UniqueConstraint = "users_username_lower_idx"                                 // CREATE UNIQUE INDEX users_username_lower_idx ON users USING btree (lower(username)) WHERE (deleted = false);
-	UniqueWorkspacesOwnerIDLowerIndex                       UniqueConstraint = "workspaces_owner_id_lower_idx"                            // CREATE UNIQUE INDEX workspaces_owner_id_lower_idx ON workspaces USING btree (owner_id, lower((name)::text)) WHERE (deleted = false);
-=======
 	UniqueFilesHashCreatedByKey                    UniqueConstraint = "files_hash_created_by_key"                      // ALTER TABLE ONLY files ADD CONSTRAINT files_hash_created_by_key UNIQUE (hash, created_by);
 	UniqueGitAuthLinksProviderIDUserIDKey          UniqueConstraint = "git_auth_links_provider_id_user_id_key"         // ALTER TABLE ONLY git_auth_links ADD CONSTRAINT git_auth_links_provider_id_user_id_key UNIQUE (provider_id, user_id);
 	UniqueGroupMembersUserIDGroupIDKey             UniqueConstraint = "group_members_user_id_group_id_key"             // ALTER TABLE ONLY group_members ADD CONSTRAINT group_members_user_id_group_id_key UNIQUE (user_id, group_id);
@@ -52,5 +27,4 @@
 	UniqueUsersEmailLowerIndex                     UniqueConstraint = "users_email_lower_idx"                          // CREATE UNIQUE INDEX users_email_lower_idx ON users USING btree (lower(email)) WHERE (deleted = false);
 	UniqueUsersUsernameLowerIndex                  UniqueConstraint = "users_username_lower_idx"                       // CREATE UNIQUE INDEX users_username_lower_idx ON users USING btree (lower(username)) WHERE (deleted = false);
 	UniqueWorkspacesOwnerIDLowerIndex              UniqueConstraint = "workspaces_owner_id_lower_idx"                  // CREATE UNIQUE INDEX workspaces_owner_id_lower_idx ON workspaces USING btree (owner_id, lower((name)::text)) WHERE (deleted = false);
->>>>>>> e740aebf
 )