// Code generated by sqlc. DO NOT EDIT.
// versions:
//   sqlc v1.13.0

package database

import (
	"context"

	"github.com/google/uuid"
)

type querier interface {
	// Acquires the lock for a single job that isn't started, completed,
	// canceled, and that matches an array of provisioner types.
	//
	// SKIP LOCKED is used to jump over locked rows. This prevents
	// multiple provisioners from acquiring the same jobs. See:
	// https://www.postgresql.org/docs/9.5/sql-select.html#SQL-FOR-UPDATE-SHARE
	AcquireProvisionerJob(ctx context.Context, arg AcquireProvisionerJobParams) (ProvisionerJob, error)
	DeleteGitSSHKey(ctx context.Context, userID uuid.UUID) error
	DeleteParameterValueByID(ctx context.Context, id uuid.UUID) error
	GetAPIKeyByID(ctx context.Context, id string) (APIKey, error)
<<<<<<< HEAD
	GetAllUserRoles(ctx context.Context, userID uuid.UUID) (GetAllUserRolesRow, error)
=======
	// GetAuditLogsBefore retrieves `limit` number of audit logs before the provided
	// ID.
	GetAuditLogsBefore(ctx context.Context, arg GetAuditLogsBeforeParams) ([]AuditLog, error)
>>>>>>> e530ab28
	GetFileByHash(ctx context.Context, hash string) (File, error)
	GetGitSSHKey(ctx context.Context, userID uuid.UUID) (GitSSHKey, error)
	GetOrganizationByID(ctx context.Context, id uuid.UUID) (Organization, error)
	GetOrganizationByName(ctx context.Context, name string) (Organization, error)
	GetOrganizationIDsByMemberIDs(ctx context.Context, ids []uuid.UUID) ([]GetOrganizationIDsByMemberIDsRow, error)
	GetOrganizationMemberByUserID(ctx context.Context, arg GetOrganizationMemberByUserIDParams) (OrganizationMember, error)
	GetOrganizationMembershipsByUserID(ctx context.Context, userID uuid.UUID) ([]OrganizationMember, error)
	GetOrganizations(ctx context.Context) ([]Organization, error)
	GetOrganizationsByUserID(ctx context.Context, userID uuid.UUID) ([]Organization, error)
	GetParameterSchemasByJobID(ctx context.Context, jobID uuid.UUID) ([]ParameterSchema, error)
	GetParameterValueByScopeAndName(ctx context.Context, arg GetParameterValueByScopeAndNameParams) (ParameterValue, error)
	GetParameterValuesByScope(ctx context.Context, arg GetParameterValuesByScopeParams) ([]ParameterValue, error)
	GetProvisionerDaemonByID(ctx context.Context, id uuid.UUID) (ProvisionerDaemon, error)
	GetProvisionerDaemons(ctx context.Context) ([]ProvisionerDaemon, error)
	GetProvisionerJobByID(ctx context.Context, id uuid.UUID) (ProvisionerJob, error)
	GetProvisionerJobsByIDs(ctx context.Context, ids []uuid.UUID) ([]ProvisionerJob, error)
	GetProvisionerLogsByIDBetween(ctx context.Context, arg GetProvisionerLogsByIDBetweenParams) ([]ProvisionerJobLog, error)
	GetTemplateByID(ctx context.Context, id uuid.UUID) (Template, error)
	GetTemplateByOrganizationAndName(ctx context.Context, arg GetTemplateByOrganizationAndNameParams) (Template, error)
	GetTemplateVersionByID(ctx context.Context, id uuid.UUID) (TemplateVersion, error)
	GetTemplateVersionByJobID(ctx context.Context, jobID uuid.UUID) (TemplateVersion, error)
	GetTemplateVersionByTemplateIDAndName(ctx context.Context, arg GetTemplateVersionByTemplateIDAndNameParams) (TemplateVersion, error)
	GetTemplateVersionsByTemplateID(ctx context.Context, dollar_1 uuid.UUID) ([]TemplateVersion, error)
	GetTemplatesByIDs(ctx context.Context, ids []uuid.UUID) ([]Template, error)
	GetTemplatesByOrganization(ctx context.Context, arg GetTemplatesByOrganizationParams) ([]Template, error)
	GetUserByEmailOrUsername(ctx context.Context, arg GetUserByEmailOrUsernameParams) (User, error)
	GetUserByID(ctx context.Context, id uuid.UUID) (User, error)
	GetUserCount(ctx context.Context) (int64, error)
	GetUsers(ctx context.Context, arg GetUsersParams) ([]User, error)
	GetWorkspaceAgentByAuthToken(ctx context.Context, authToken uuid.UUID) (WorkspaceAgent, error)
	GetWorkspaceAgentByID(ctx context.Context, id uuid.UUID) (WorkspaceAgent, error)
	GetWorkspaceAgentByInstanceID(ctx context.Context, authInstanceID string) (WorkspaceAgent, error)
	GetWorkspaceAgentsByResourceIDs(ctx context.Context, ids []uuid.UUID) ([]WorkspaceAgent, error)
	GetWorkspaceBuildByID(ctx context.Context, id uuid.UUID) (WorkspaceBuild, error)
	GetWorkspaceBuildByJobID(ctx context.Context, jobID uuid.UUID) (WorkspaceBuild, error)
	GetWorkspaceBuildByWorkspaceID(ctx context.Context, workspaceID uuid.UUID) ([]WorkspaceBuild, error)
	GetWorkspaceBuildByWorkspaceIDAndName(ctx context.Context, arg GetWorkspaceBuildByWorkspaceIDAndNameParams) (WorkspaceBuild, error)
	GetWorkspaceBuildByWorkspaceIDWithoutAfter(ctx context.Context, workspaceID uuid.UUID) (WorkspaceBuild, error)
	GetWorkspaceBuildsByWorkspaceIDsWithoutAfter(ctx context.Context, ids []uuid.UUID) ([]WorkspaceBuild, error)
	GetWorkspaceByID(ctx context.Context, id uuid.UUID) (Workspace, error)
	GetWorkspaceByOwnerIDAndName(ctx context.Context, arg GetWorkspaceByOwnerIDAndNameParams) (Workspace, error)
	GetWorkspaceOwnerCountsByTemplateIDs(ctx context.Context, ids []uuid.UUID) ([]GetWorkspaceOwnerCountsByTemplateIDsRow, error)
	GetWorkspaceResourceByID(ctx context.Context, id uuid.UUID) (WorkspaceResource, error)
	GetWorkspaceResourcesByJobID(ctx context.Context, jobID uuid.UUID) ([]WorkspaceResource, error)
	GetWorkspacesByOrganizationID(ctx context.Context, arg GetWorkspacesByOrganizationIDParams) ([]Workspace, error)
	GetWorkspacesByOwnerID(ctx context.Context, arg GetWorkspacesByOwnerIDParams) ([]Workspace, error)
	GetWorkspacesByTemplateID(ctx context.Context, arg GetWorkspacesByTemplateIDParams) ([]Workspace, error)
	InsertAPIKey(ctx context.Context, arg InsertAPIKeyParams) (APIKey, error)
	InsertAuditLog(ctx context.Context, arg InsertAuditLogParams) (AuditLog, error)
	InsertFile(ctx context.Context, arg InsertFileParams) (File, error)
	InsertGitSSHKey(ctx context.Context, arg InsertGitSSHKeyParams) (GitSSHKey, error)
	InsertOrganization(ctx context.Context, arg InsertOrganizationParams) (Organization, error)
	InsertOrganizationMember(ctx context.Context, arg InsertOrganizationMemberParams) (OrganizationMember, error)
	InsertParameterSchema(ctx context.Context, arg InsertParameterSchemaParams) (ParameterSchema, error)
	InsertParameterValue(ctx context.Context, arg InsertParameterValueParams) (ParameterValue, error)
	InsertProvisionerDaemon(ctx context.Context, arg InsertProvisionerDaemonParams) (ProvisionerDaemon, error)
	InsertProvisionerJob(ctx context.Context, arg InsertProvisionerJobParams) (ProvisionerJob, error)
	InsertProvisionerJobLogs(ctx context.Context, arg InsertProvisionerJobLogsParams) ([]ProvisionerJobLog, error)
	InsertTemplate(ctx context.Context, arg InsertTemplateParams) (Template, error)
	InsertTemplateVersion(ctx context.Context, arg InsertTemplateVersionParams) (TemplateVersion, error)
	InsertUser(ctx context.Context, arg InsertUserParams) (User, error)
	InsertWorkspace(ctx context.Context, arg InsertWorkspaceParams) (Workspace, error)
	InsertWorkspaceAgent(ctx context.Context, arg InsertWorkspaceAgentParams) (WorkspaceAgent, error)
	InsertWorkspaceBuild(ctx context.Context, arg InsertWorkspaceBuildParams) (WorkspaceBuild, error)
	InsertWorkspaceResource(ctx context.Context, arg InsertWorkspaceResourceParams) (WorkspaceResource, error)
	UpdateAPIKeyByID(ctx context.Context, arg UpdateAPIKeyByIDParams) error
	UpdateGitSSHKey(ctx context.Context, arg UpdateGitSSHKeyParams) error
	UpdateMemberRoles(ctx context.Context, arg UpdateMemberRolesParams) (OrganizationMember, error)
	UpdateProvisionerDaemonByID(ctx context.Context, arg UpdateProvisionerDaemonByIDParams) error
	UpdateProvisionerJobByID(ctx context.Context, arg UpdateProvisionerJobByIDParams) error
	UpdateProvisionerJobWithCancelByID(ctx context.Context, arg UpdateProvisionerJobWithCancelByIDParams) error
	UpdateProvisionerJobWithCompleteByID(ctx context.Context, arg UpdateProvisionerJobWithCompleteByIDParams) error
	UpdateTemplateActiveVersionByID(ctx context.Context, arg UpdateTemplateActiveVersionByIDParams) error
	UpdateTemplateDeletedByID(ctx context.Context, arg UpdateTemplateDeletedByIDParams) error
	UpdateTemplateVersionByID(ctx context.Context, arg UpdateTemplateVersionByIDParams) error
	UpdateUserProfile(ctx context.Context, arg UpdateUserProfileParams) (User, error)
	UpdateUserRoles(ctx context.Context, arg UpdateUserRolesParams) (User, error)
	UpdateUserStatus(ctx context.Context, arg UpdateUserStatusParams) (User, error)
	UpdateWorkspaceAgentConnectionByID(ctx context.Context, arg UpdateWorkspaceAgentConnectionByIDParams) error
	UpdateWorkspaceAutostart(ctx context.Context, arg UpdateWorkspaceAutostartParams) error
	UpdateWorkspaceAutostop(ctx context.Context, arg UpdateWorkspaceAutostopParams) error
	UpdateWorkspaceBuildByID(ctx context.Context, arg UpdateWorkspaceBuildByIDParams) error
	UpdateWorkspaceDeletedByID(ctx context.Context, arg UpdateWorkspaceDeletedByIDParams) error
}

var _ querier = (*sqlQuerier)(nil)<|MERGE_RESOLUTION|>--- conflicted
+++ resolved
@@ -21,13 +21,10 @@
 	DeleteGitSSHKey(ctx context.Context, userID uuid.UUID) error
 	DeleteParameterValueByID(ctx context.Context, id uuid.UUID) error
 	GetAPIKeyByID(ctx context.Context, id string) (APIKey, error)
-<<<<<<< HEAD
-	GetAllUserRoles(ctx context.Context, userID uuid.UUID) (GetAllUserRolesRow, error)
-=======
 	// GetAuditLogsBefore retrieves `limit` number of audit logs before the provided
 	// ID.
 	GetAuditLogsBefore(ctx context.Context, arg GetAuditLogsBeforeParams) ([]AuditLog, error)
->>>>>>> e530ab28
+	GetAllUserRoles(ctx context.Context, userID uuid.UUID) (GetAllUserRolesRow, error)
 	GetFileByHash(ctx context.Context, hash string) (File, error)
 	GetGitSSHKey(ctx context.Context, userID uuid.UUID) (GitSSHKey, error)
 	GetOrganizationByID(ctx context.Context, id uuid.UUID) (Organization, error)
