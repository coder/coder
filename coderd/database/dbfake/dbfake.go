package dbfake

import (
	"context"
	"database/sql"
	"encoding/json"
	"testing"

	"github.com/google/uuid"
	"github.com/sqlc-dev/pqtype"
	"github.com/stretchr/testify/require"

	"github.com/coder/coder/v2/coderd/database"
	"github.com/coder/coder/v2/coderd/database/dbauthz"
	"github.com/coder/coder/v2/coderd/database/dbgen"
	"github.com/coder/coder/v2/coderd/database/dbtime"
	"github.com/coder/coder/v2/coderd/database/pubsub"
	"github.com/coder/coder/v2/coderd/provisionerdserver"
	"github.com/coder/coder/v2/coderd/rbac"
	"github.com/coder/coder/v2/coderd/telemetry"
	"github.com/coder/coder/v2/codersdk"
	sdkproto "github.com/coder/coder/v2/provisionersdk/proto"
)

var sysCtx = dbauthz.As(context.Background(), rbac.Subject{
	ID:     "owner",
	Roles:  rbac.Roles(must(rbac.RoleNames{rbac.RoleOwner()}.Expand())),
	Groups: []string{},
	Scope:  rbac.ExpandableScope(rbac.ScopeAll),
})

type WorkspaceBuilder struct {
	t          testing.TB
	db         database.Store
	seed       database.Workspace
	resources  []*sdkproto.Resource
	agentToken string
}

type WorkspaceResponse struct {
	Workspace       database.Workspace
	TemplateVersion database.TemplateVersion
	Build           database.WorkspaceBuild
	AgentToken      string
}

func Workspace(t testing.TB, db database.Store) WorkspaceBuilder {
	return WorkspaceBuilder{t: t, db: db}
}

func (b WorkspaceBuilder) Seed(seed database.Workspace) WorkspaceBuilder {
	//nolint: revive // returns modified struct
	b.seed = seed
	return b
}

func (b WorkspaceBuilder) WithAgent(mutations ...func([]*sdkproto.Agent) []*sdkproto.Agent) WorkspaceBuilder {
	//nolint: revive // returns modified struct
	b.agentToken = uuid.NewString()
	agents := []*sdkproto.Agent{{
		Id: uuid.NewString(),
		Auth: &sdkproto.Agent_Token{
			Token: b.agentToken,
		},
	}}
	for _, m := range mutations {
		agents = m(agents)
	}
	b.resources = append(b.resources, &sdkproto.Resource{
		Name:   "example",
		Type:   "aws_instance",
		Agents: agents,
	})
	return b
}

func (b WorkspaceBuilder) Do() WorkspaceResponse {
	b.t.Helper()

	var r WorkspaceResponse

	// This intentionally fulfills the minimum requirements of the schema.
	// Tests can provide a custom template ID if necessary.
	if b.seed.TemplateID == uuid.Nil {
		version := TemplateVersion(b.t, b.db).Seed(database.TemplateVersion{
			OrganizationID: b.seed.OrganizationID,
			CreatedBy:      b.seed.OwnerID,
		}).Do()

		b.seed.TemplateID = version.TemplateID.UUID
		r.TemplateVersion = version
	}
	r.Workspace = dbgen.Workspace(b.t, b.db, b.seed)
	if b.agentToken != "" {
		r.AgentToken = b.agentToken
<<<<<<< HEAD
		r.Build = NewWorkspaceBuildBuilder(b.t, b.db, r.Workspace).
			Seed(database.WorkspaceBuild{
				TemplateVersionID: r.TemplateVersion.ID,
			}).
=======
		r.Build = WorkspaceBuild(b.t, b.db, r.Workspace).
>>>>>>> 5b2f4361
			Resource(b.resources...).
			Do()
	}
	return r
}

type WorkspaceBuildBuilder struct {
	t         testing.TB
	db        database.Store
	ps        pubsub.Pubsub
	ws        database.Workspace
	seed      database.WorkspaceBuild
	resources []*sdkproto.Resource
	params    []database.WorkspaceBuildParameter
}

func WorkspaceBuild(t testing.TB, db database.Store, ws database.Workspace) WorkspaceBuildBuilder {
	return WorkspaceBuildBuilder{t: t, db: db, ws: ws}
}

func (b WorkspaceBuildBuilder) Pubsub(ps pubsub.Pubsub) WorkspaceBuildBuilder {
	// nolint: revive // returns modified struct
	b.ps = ps
	return b
}

func (b WorkspaceBuildBuilder) Seed(seed database.WorkspaceBuild) WorkspaceBuildBuilder {
	//nolint: revive // returns modified struct
	b.seed = seed
	return b
}

func (b WorkspaceBuildBuilder) Resource(resource ...*sdkproto.Resource) WorkspaceBuildBuilder {
	//nolint: revive // returns modified struct
	b.resources = append(b.resources, resource...)
	return b
}

func (b WorkspaceBuildBuilder) Params(params ...database.WorkspaceBuildParameter) WorkspaceBuildBuilder {
	b.params = params
	return b
}

func (b WorkspaceBuildBuilder) Do() database.WorkspaceBuild {
	b.t.Helper()
	jobID := uuid.New()
	b.seed.ID = uuid.New()
	b.seed.JobID = jobID
	b.seed.WorkspaceID = b.ws.ID

	// Create a provisioner job for the build!
	payload, err := json.Marshal(provisionerdserver.WorkspaceProvisionJob{
		WorkspaceBuildID: b.seed.ID,
	})
	require.NoError(b.t, err)
	job, err := b.db.InsertProvisionerJob(sysCtx, database.InsertProvisionerJobParams{
		ID:             jobID,
		CreatedAt:      dbtime.Now(),
		UpdatedAt:      dbtime.Now(),
		OrganizationID: b.ws.OrganizationID,
		InitiatorID:    b.ws.OwnerID,
		Provisioner:    database.ProvisionerTypeEcho,
		StorageMethod:  database.ProvisionerStorageMethodFile,
		FileID:         uuid.New(),
		Type:           database.ProvisionerJobTypeWorkspaceBuild,
		Input:          payload,
		Tags:           nil,
		TraceMetadata:  pqtype.NullRawMessage{},
	})
	require.NoError(b.t, err, "insert job")
	err = b.db.UpdateProvisionerJobWithCompleteByID(sysCtx, database.UpdateProvisionerJobWithCompleteByIDParams{
		ID:        job.ID,
		UpdatedAt: dbtime.Now(),
		Error:     sql.NullString{},
		ErrorCode: sql.NullString{},
		CompletedAt: sql.NullTime{
			Time:  dbtime.Now(),
			Valid: true,
		},
	})
	require.NoError(b.t, err, "complete job")

	// This intentionally fulfills the minimum requirements of the schema.
	// Tests can provide a custom version ID if necessary.
	if b.seed.TemplateVersionID == uuid.Nil {
<<<<<<< HEAD
		version := TemplateVersion(b.t, b.db).
			Resources(b.resources...).
			Pubsub(b.ps).
			Do()
		b.seed.TemplateVersionID = version.ID
=======
		jobID := uuid.New()
		templateVersion := dbgen.TemplateVersion(b.t, b.db, database.TemplateVersion{
			JobID:          jobID,
			OrganizationID: b.ws.OrganizationID,
			CreatedBy:      b.ws.OwnerID,
			TemplateID: uuid.NullUUID{
				UUID:  b.ws.TemplateID,
				Valid: true,
			},
		})
		payload, _ := json.Marshal(provisionerdserver.TemplateVersionImportJob{
			TemplateVersionID: templateVersion.ID,
		})
		dbgen.ProvisionerJob(b.t, b.db, nil, database.ProvisionerJob{
			ID:             jobID,
			OrganizationID: b.ws.OrganizationID,
			Input:          payload,
			Type:           database.ProvisionerJobTypeTemplateVersionImport,
			CompletedAt: sql.NullTime{
				Time:  dbtime.Now(),
				Valid: true,
			},
		})
		ProvisionerJobResources(b.t, b.db, jobID, b.seed.Transition, b.resources...).Do()
		b.seed.TemplateVersionID = templateVersion.ID
>>>>>>> 5b2f4361
	}

	build := dbgen.WorkspaceBuild(b.t, b.db, b.seed)
	ProvisionerJobResources(b.t, b.db, job.ID, b.seed.Transition, b.resources...).Do()
	if b.ps != nil {
		err = b.ps.Publish(codersdk.WorkspaceNotifyChannel(build.WorkspaceID), []byte{})
		require.NoError(b.t, err)
	}

	for i := range b.params {
		b.params[i].WorkspaceBuildID = build.ID
	}
	_ = dbgen.WorkspaceBuildParameters(b.t, b.db, b.params)
	return build
}

type ProvisionerJobResourcesBuilder struct {
	t          testing.TB
	db         database.Store
	jobID      uuid.UUID
	transition database.WorkspaceTransition
	resources  []*sdkproto.Resource
}

// ProvisionerJobResources inserts a series of resources into a provisioner job.
func ProvisionerJobResources(
	t testing.TB, db database.Store, jobID uuid.UUID, transition database.WorkspaceTransition, resources ...*sdkproto.Resource,
) ProvisionerJobResourcesBuilder {
	return ProvisionerJobResourcesBuilder{
		t:          t,
		db:         db,
		jobID:      jobID,
		transition: transition,
		resources:  resources,
	}
}

func (b ProvisionerJobResourcesBuilder) Do() {
	b.t.Helper()
	transition := b.transition
	if transition == "" {
		// Default to start!
		transition = database.WorkspaceTransitionStart
	}
	for _, resource := range b.resources {
		//nolint:gocritic // This is only used by tests.
		err := provisionerdserver.InsertWorkspaceResource(sysCtx, b.db, b.jobID, transition, resource, &telemetry.Snapshot{})
		require.NoError(b.t, err)
	}
}

type TemplateVersionBuilder struct {
	t         testing.TB
	db        database.Store
	seed      database.TemplateVersion
	ps        pubsub.Pubsub
	resources []*sdkproto.Resource
	params    []database.TemplateVersionParameter
	template  database.Template
	promote   bool
}

func TemplateVersion(t testing.TB, db database.Store) TemplateVersionBuilder {
	return TemplateVersionBuilder{
		t:       t,
		db:      db,
		promote: true,
	}
}

func (t TemplateVersionBuilder) Seed(v database.TemplateVersion) TemplateVersionBuilder {
	// nolint: revive // returns modified struct
	t.seed = v
	return t
}

func (t TemplateVersionBuilder) Pubsub(ps pubsub.Pubsub) TemplateVersionBuilder {
	// nolint: revive // returns modified struct
	t.ps = ps
	return t
}

func (t TemplateVersionBuilder) Resources(rs ...*sdkproto.Resource) TemplateVersionBuilder {
	// nolint: revive // returns modified struct
	t.resources = rs
	return t
}

func (t TemplateVersionBuilder) Params(ps ...database.TemplateVersionParameter) TemplateVersionBuilder {
	// nolint: revive // returns modified struct
	t.params = ps
	return t
}

func (t TemplateVersionBuilder) Do() database.TemplateVersion {
	t.t.Helper()

	t.seed.OrganizationID = dbgen.TakeFirst(t.seed.OrganizationID, uuid.New())
	t.seed.ID = dbgen.TakeFirst(t.seed.ID, uuid.New())
	t.seed.CreatedBy = dbgen.TakeFirst(t.seed.CreatedBy, uuid.New())

	if t.seed.TemplateID.UUID == uuid.Nil {
		template := dbgen.Template(t.t, t.db, database.Template{
			ActiveVersionID: t.seed.ID,
			OrganizationID:  t.seed.OrganizationID,
			CreatedBy:       t.seed.CreatedBy,
		})
		t.seed.TemplateID = uuid.NullUUID{
			Valid: true,
			UUID:  template.ID,
		}
	}

	version := dbgen.TemplateVersion(t.t, t.db, t.seed)

	if t.template.ID != uuid.Nil {
		// Always make this version the active version. We can easily
		// add a conditional to the builder to opt out of this when
		// necessary.
		err := t.db.UpdateTemplateActiveVersionByID(sysCtx, database.UpdateTemplateActiveVersionByIDParams{
			ID:              t.template.ID,
			ActiveVersionID: t.seed.ID,
			UpdatedAt:       dbtime.Now(),
		})
		require.NoError(t.t, err)
	}

	payload, err := json.Marshal(provisionerdserver.TemplateVersionImportJob{
		TemplateVersionID: t.seed.ID,
	})
	require.NoError(t.t, err)

	job := dbgen.ProvisionerJob(t.t, t.db, t.ps, database.ProvisionerJob{
		ID:             version.JobID,
		OrganizationID: t.seed.OrganizationID,
		InitiatorID:    t.seed.CreatedBy,
		Type:           database.ProvisionerJobTypeTemplateVersionImport,
		Input:          payload,
	})

	t.seed.JobID = job.ID

	NewProvisionerJobResourcesBuilder(t.t, t.db, job.ID, "", t.resources...).Do()

	for i, param := range t.params {
		param.TemplateVersionID = version.ID
		t.params[i] = dbgen.TemplateVersionParameter(t.t, t.db, param)
	}

	return version
}

func must[V any](v V, err error) V {
	if err != nil {
		panic(err)
	}
	return v
}<|MERGE_RESOLUTION|>--- conflicted
+++ resolved
@@ -93,14 +93,7 @@
 	r.Workspace = dbgen.Workspace(b.t, b.db, b.seed)
 	if b.agentToken != "" {
 		r.AgentToken = b.agentToken
-<<<<<<< HEAD
-		r.Build = NewWorkspaceBuildBuilder(b.t, b.db, r.Workspace).
-			Seed(database.WorkspaceBuild{
-				TemplateVersionID: r.TemplateVersion.ID,
-			}).
-=======
 		r.Build = WorkspaceBuild(b.t, b.db, r.Workspace).
->>>>>>> 5b2f4361
 			Resource(b.resources...).
 			Do()
 	}
@@ -186,39 +179,11 @@
 	// This intentionally fulfills the minimum requirements of the schema.
 	// Tests can provide a custom version ID if necessary.
 	if b.seed.TemplateVersionID == uuid.Nil {
-<<<<<<< HEAD
 		version := TemplateVersion(b.t, b.db).
 			Resources(b.resources...).
 			Pubsub(b.ps).
 			Do()
 		b.seed.TemplateVersionID = version.ID
-=======
-		jobID := uuid.New()
-		templateVersion := dbgen.TemplateVersion(b.t, b.db, database.TemplateVersion{
-			JobID:          jobID,
-			OrganizationID: b.ws.OrganizationID,
-			CreatedBy:      b.ws.OwnerID,
-			TemplateID: uuid.NullUUID{
-				UUID:  b.ws.TemplateID,
-				Valid: true,
-			},
-		})
-		payload, _ := json.Marshal(provisionerdserver.TemplateVersionImportJob{
-			TemplateVersionID: templateVersion.ID,
-		})
-		dbgen.ProvisionerJob(b.t, b.db, nil, database.ProvisionerJob{
-			ID:             jobID,
-			OrganizationID: b.ws.OrganizationID,
-			Input:          payload,
-			Type:           database.ProvisionerJobTypeTemplateVersionImport,
-			CompletedAt: sql.NullTime{
-				Time:  dbtime.Now(),
-				Valid: true,
-			},
-		})
-		ProvisionerJobResources(b.t, b.db, jobID, b.seed.Transition, b.resources...).Do()
-		b.seed.TemplateVersionID = templateVersion.ID
->>>>>>> 5b2f4361
 	}
 
 	build := dbgen.WorkspaceBuild(b.t, b.db, b.seed)
@@ -361,7 +326,7 @@
 
 	t.seed.JobID = job.ID
 
-	NewProvisionerJobResourcesBuilder(t.t, t.db, job.ID, "", t.resources...).Do()
+	ProvisionerJobResources(t.t, t.db, job.ID, "", t.resources...).Do()
 
 	for i, param := range t.params {
 		param.TemplateVersionID = version.ID
