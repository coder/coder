--- conflicted
+++ resolved
@@ -4974,8 +4974,7 @@
 	return database.User{}, sql.ErrNoRows
 }
 
-<<<<<<< HEAD
-func (q *fakeQuerier) UpdateUserQuietHoursSchedule(_ context.Context, arg database.UpdateUserQuietHoursScheduleParams) (database.User, error) {
+func (q *FakeQuerier) UpdateUserQuietHoursSchedule(_ context.Context, arg database.UpdateUserQuietHoursScheduleParams) (database.User, error) {
 	if err := validateDatabaseType(arg); err != nil {
 		return database.User{}, err
 	}
@@ -4994,10 +4993,7 @@
 	return database.User{}, sql.ErrNoRows
 }
 
-func (q *fakeQuerier) UpdateUserRoles(_ context.Context, arg database.UpdateUserRolesParams) (database.User, error) {
-=======
 func (q *FakeQuerier) UpdateUserRoles(_ context.Context, arg database.UpdateUserRolesParams) (database.User, error) {
->>>>>>> 19f58350
 	if err := validateDatabaseType(arg); err != nil {
 		return database.User{}, err
 	}
@@ -5384,31 +5380,7 @@
 	return sql.ErrNoRows
 }
 
-<<<<<<< HEAD
-func (q *fakeQuerier) UpsertAppSecurityKey(_ context.Context, data string) error {
-=======
-func (q *FakeQuerier) UpdateWorkspaceTTLToBeWithinTemplateMax(_ context.Context, arg database.UpdateWorkspaceTTLToBeWithinTemplateMaxParams) error {
-	if err := validateDatabaseType(arg); err != nil {
-		return err
-	}
-
-	q.mutex.Lock()
-	defer q.mutex.Unlock()
-
-	for index, workspace := range q.workspaces {
-		if workspace.TemplateID != arg.TemplateID || !workspace.Ttl.Valid || workspace.Ttl.Int64 < arg.TemplateMaxTTL {
-			continue
-		}
-
-		workspace.Ttl = sql.NullInt64{Int64: arg.TemplateMaxTTL, Valid: true}
-		q.workspaces[index] = workspace
-	}
-
-	return nil
-}
-
 func (q *FakeQuerier) UpsertAppSecurityKey(_ context.Context, data string) error {
->>>>>>> 19f58350
 	q.mutex.Lock()
 	defer q.mutex.Unlock()
 
