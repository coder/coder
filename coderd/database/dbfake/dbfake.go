package dbfake

import (
	"context"
	"database/sql"
	"encoding/json"
	"errors"
	"fmt"
	"reflect"
	"regexp"
	"sort"
	"strings"
	"sync"
	"time"

	"github.com/google/uuid"
	"github.com/lib/pq"
	"golang.org/x/exp/maps"
	"golang.org/x/exp/slices"
	"golang.org/x/xerrors"

	"github.com/coder/coder/v2/coderd/database"
	"github.com/coder/coder/v2/coderd/database/dbtime"
	"github.com/coder/coder/v2/coderd/httpapi"
	"github.com/coder/coder/v2/coderd/rbac"
	"github.com/coder/coder/v2/coderd/rbac/regosql"
	"github.com/coder/coder/v2/coderd/util/slice"
	"github.com/coder/coder/v2/codersdk"
)

var validProxyByHostnameRegex = regexp.MustCompile(`^[a-zA-Z0-9._-]+$`)

var errForeignKeyConstraint = &pq.Error{
	Code:    "23503",
	Message: "update or delete on table violates foreign key constraint",
}

var errDuplicateKey = &pq.Error{
	Code:    "23505",
	Message: "duplicate key value violates unique constraint",
}

// New returns an in-memory fake of the database.
func New() database.Store {
	q := &FakeQuerier{
		mutex: &sync.RWMutex{},
		data: &data{
			apiKeys:                   make([]database.APIKey, 0),
			organizationMembers:       make([]database.OrganizationMember, 0),
			organizations:             make([]database.Organization, 0),
			users:                     make([]database.User, 0),
			dbcryptKeys:               make([]database.DBCryptKey, 0),
			externalAuthLinks:         make([]database.ExternalAuthLink, 0),
			groups:                    make([]database.Group, 0),
			groupMembers:              make([]database.GroupMember, 0),
			auditLogs:                 make([]database.AuditLog, 0),
			files:                     make([]database.File, 0),
			gitSSHKey:                 make([]database.GitSSHKey, 0),
			parameterSchemas:          make([]database.ParameterSchema, 0),
			provisionerDaemons:        make([]database.ProvisionerDaemon, 0),
			workspaceAgents:           make([]database.WorkspaceAgent, 0),
			provisionerJobLogs:        make([]database.ProvisionerJobLog, 0),
			workspaceResources:        make([]database.WorkspaceResource, 0),
			workspaceResourceMetadata: make([]database.WorkspaceResourceMetadatum, 0),
			provisionerJobs:           make([]database.ProvisionerJob, 0),
			templateVersions:          make([]database.TemplateVersionTable, 0),
			templates:                 make([]database.TemplateTable, 0),
			workspaceAgentStats:       make([]database.WorkspaceAgentStat, 0),
			workspaceAgentLogs:        make([]database.WorkspaceAgentLog, 0),
			workspaceBuilds:           make([]database.WorkspaceBuildTable, 0),
			workspaceApps:             make([]database.WorkspaceApp, 0),
			workspaces:                make([]database.Workspace, 0),
			licenses:                  make([]database.License, 0),
			workspaceProxies:          make([]database.WorkspaceProxy, 0),
			locks:                     map[int64]struct{}{},
		},
	}
	q.defaultProxyDisplayName = "Default"
	q.defaultProxyIconURL = "/emojis/1f3e1.png"
	return q
}

type rwMutex interface {
	Lock()
	RLock()
	Unlock()
	RUnlock()
}

// inTxMutex is a no op, since inside a transaction we are already locked.
type inTxMutex struct{}

func (inTxMutex) Lock()    {}
func (inTxMutex) RLock()   {}
func (inTxMutex) Unlock()  {}
func (inTxMutex) RUnlock() {}

// FakeQuerier replicates database functionality to enable quick testing.  It's an exported type so that our test code
// can do type checks.
type FakeQuerier struct {
	mutex rwMutex
	*data
}

func (*FakeQuerier) Wrappers() []string {
	return []string{}
}

type fakeTx struct {
	*FakeQuerier
	locks map[int64]struct{}
}

type data struct {
	// Legacy tables
	apiKeys             []database.APIKey
	organizations       []database.Organization
	organizationMembers []database.OrganizationMember
	users               []database.User
	userLinks           []database.UserLink

	// New tables
	workspaceAgentStats           []database.WorkspaceAgentStat
	auditLogs                     []database.AuditLog
	dbcryptKeys                   []database.DBCryptKey
	files                         []database.File
	externalAuthLinks             []database.ExternalAuthLink
	gitSSHKey                     []database.GitSSHKey
	groupMembers                  []database.GroupMember
	groups                        []database.Group
	licenses                      []database.License
	parameterSchemas              []database.ParameterSchema
	provisionerDaemons            []database.ProvisionerDaemon
	provisionerJobLogs            []database.ProvisionerJobLog
	provisionerJobs               []database.ProvisionerJob
	replicas                      []database.Replica
	templateVersions              []database.TemplateVersionTable
	templateVersionParameters     []database.TemplateVersionParameter
	templateVersionVariables      []database.TemplateVersionVariable
	templates                     []database.TemplateTable
	workspaceAgents               []database.WorkspaceAgent
	workspaceAgentMetadata        []database.WorkspaceAgentMetadatum
	workspaceAgentLogs            []database.WorkspaceAgentLog
	workspaceAgentLogSources      []database.WorkspaceAgentLogSource
	workspaceAgentScripts         []database.WorkspaceAgentScript
	workspaceApps                 []database.WorkspaceApp
	workspaceAppStatsLastInsertID int64
	workspaceAppStats             []database.WorkspaceAppStat
	workspaceBuilds               []database.WorkspaceBuildTable
	workspaceBuildParameters      []database.WorkspaceBuildParameter
	workspaceResourceMetadata     []database.WorkspaceResourceMetadatum
	workspaceResources            []database.WorkspaceResource
	workspaces                    []database.Workspace
	workspaceProxies              []database.WorkspaceProxy
	// Locks is a map of lock names. Any keys within the map are currently
	// locked.
	locks                   map[int64]struct{}
	deploymentID            string
	derpMeshKey             string
	lastUpdateCheck         []byte
	serviceBanner           []byte
	applicationName         string
	logoURL                 string
	appSecurityKey          string
	oauthSigningKey         string
	lastLicenseID           int32
	defaultProxyDisplayName string
	defaultProxyIconURL     string
}

func validateDatabaseTypeWithValid(v reflect.Value) (handled bool, err error) {
	if v.Kind() == reflect.Struct {
		return false, nil
	}

	if v.CanInterface() {
		if !strings.Contains(v.Type().PkgPath(), "coderd/database") {
			return true, nil
		}
		if valid, ok := v.Interface().(interface{ Valid() bool }); ok {
			if !valid.Valid() {
				return true, xerrors.Errorf("invalid %s: %q", v.Type().Name(), v.Interface())
			}
		}
		return true, nil
	}
	return false, nil
}

// validateDatabaseType uses reflect to check if struct properties are types
// with a Valid() bool function set. If so, call it and return an error
// if false.
//
// Note that we only check immediate values and struct fields. We do not
// recurse into nested structs.
func validateDatabaseType(args interface{}) error {
	v := reflect.ValueOf(args)

	// Note: database.Null* types don't have a Valid method, we skip them here
	// because their embedded types may have a Valid method and we don't want
	// to bother with checking both that the Valid field is true and that the
	// type it embeds validates to true. We would need to check:
	//
	//	dbNullEnum.Valid && dbNullEnum.Enum.Valid()
	if strings.HasPrefix(v.Type().Name(), "Null") {
		return nil
	}

	if ok, err := validateDatabaseTypeWithValid(v); ok {
		return err
	}
	switch v.Kind() {
	case reflect.Struct:
		var errs []string
		for i := 0; i < v.NumField(); i++ {
			field := v.Field(i)
			if ok, err := validateDatabaseTypeWithValid(field); ok && err != nil {
				errs = append(errs, fmt.Sprintf("%s.%s: %s", v.Type().Name(), v.Type().Field(i).Name, err.Error()))
			}
		}
		if len(errs) > 0 {
			return xerrors.Errorf("invalid database type fields:\n\t%s", strings.Join(errs, "\n\t"))
		}
	default:
		panic(fmt.Sprintf("unhandled type: %s", v.Type().Name()))
	}
	return nil
}

func (*FakeQuerier) Ping(_ context.Context) (time.Duration, error) {
	return 0, nil
}

func (tx *fakeTx) AcquireLock(_ context.Context, id int64) error {
	if _, ok := tx.FakeQuerier.locks[id]; ok {
		return xerrors.Errorf("cannot acquire lock %d: already held", id)
	}
	tx.FakeQuerier.locks[id] = struct{}{}
	tx.locks[id] = struct{}{}
	return nil
}

func (tx *fakeTx) TryAcquireLock(_ context.Context, id int64) (bool, error) {
	if _, ok := tx.FakeQuerier.locks[id]; ok {
		return false, nil
	}
	tx.FakeQuerier.locks[id] = struct{}{}
	tx.locks[id] = struct{}{}
	return true, nil
}

func (tx *fakeTx) releaseLocks() {
	for id := range tx.locks {
		delete(tx.FakeQuerier.locks, id)
	}
	tx.locks = map[int64]struct{}{}
}

// InTx doesn't rollback data properly for in-memory yet.
func (q *FakeQuerier) InTx(fn func(database.Store) error, _ *sql.TxOptions) error {
	q.mutex.Lock()
	defer q.mutex.Unlock()
	tx := &fakeTx{
		FakeQuerier: &FakeQuerier{mutex: inTxMutex{}, data: q.data},
		locks:       map[int64]struct{}{},
	}
	defer tx.releaseLocks()

	return fn(tx)
}

// getUserByIDNoLock is used by other functions in the database fake.
func (q *FakeQuerier) getUserByIDNoLock(id uuid.UUID) (database.User, error) {
	for _, user := range q.users {
		if user.ID == id {
			return user, nil
		}
	}
	return database.User{}, sql.ErrNoRows
}

func convertUsers(users []database.User, count int64) []database.GetUsersRow {
	rows := make([]database.GetUsersRow, len(users))
	for i, u := range users {
		rows[i] = database.GetUsersRow{
			ID:             u.ID,
			Email:          u.Email,
			Username:       u.Username,
			HashedPassword: u.HashedPassword,
			CreatedAt:      u.CreatedAt,
			UpdatedAt:      u.UpdatedAt,
			Status:         u.Status,
			RBACRoles:      u.RBACRoles,
			LoginType:      u.LoginType,
			AvatarURL:      u.AvatarURL,
			Deleted:        u.Deleted,
			LastSeenAt:     u.LastSeenAt,
			Count:          count,
		}
	}

	return rows
}

// mapAgentStatus determines the agent status based on different timestamps like created_at, last_connected_at, disconnected_at, etc.
// The function must be in sync with: coderd/workspaceagents.go:convertWorkspaceAgent.
func mapAgentStatus(dbAgent database.WorkspaceAgent, agentInactiveDisconnectTimeoutSeconds int64) string {
	var status string
	connectionTimeout := time.Duration(dbAgent.ConnectionTimeoutSeconds) * time.Second
	switch {
	case !dbAgent.FirstConnectedAt.Valid:
		switch {
		case connectionTimeout > 0 && dbtime.Now().Sub(dbAgent.CreatedAt) > connectionTimeout:
			// If the agent took too long to connect the first time,
			// mark it as timed out.
			status = "timeout"
		default:
			// If the agent never connected, it's waiting for the compute
			// to start up.
			status = "connecting"
		}
	case dbAgent.DisconnectedAt.Time.After(dbAgent.LastConnectedAt.Time):
		// If we've disconnected after our last connection, we know the
		// agent is no longer connected.
		status = "disconnected"
	case dbtime.Now().Sub(dbAgent.LastConnectedAt.Time) > time.Duration(agentInactiveDisconnectTimeoutSeconds)*time.Second:
		// The connection died without updating the last connected.
		status = "disconnected"
	case dbAgent.LastConnectedAt.Valid:
		// The agent should be assumed connected if it's under inactivity timeouts
		// and last connected at has been properly set.
		status = "connected"
	default:
		panic("unknown agent status: " + status)
	}
	return status
}

func (q *FakeQuerier) convertToWorkspaceRowsNoLock(ctx context.Context, workspaces []database.Workspace, count int64) []database.GetWorkspacesRow {
	rows := make([]database.GetWorkspacesRow, 0, len(workspaces))
	for _, w := range workspaces {
		wr := database.GetWorkspacesRow{
			ID:                w.ID,
			CreatedAt:         w.CreatedAt,
			UpdatedAt:         w.UpdatedAt,
			OwnerID:           w.OwnerID,
			OrganizationID:    w.OrganizationID,
			TemplateID:        w.TemplateID,
			Deleted:           w.Deleted,
			Name:              w.Name,
			AutostartSchedule: w.AutostartSchedule,
			Ttl:               w.Ttl,
			LastUsedAt:        w.LastUsedAt,
			DormantAt:         w.DormantAt,
			DeletingAt:        w.DeletingAt,
			Count:             count,
			AutomaticUpdates:  w.AutomaticUpdates,
		}

		for _, t := range q.templates {
			if t.ID == w.TemplateID {
				wr.TemplateName = t.Name
				break
			}
		}

		if build, err := q.getLatestWorkspaceBuildByWorkspaceIDNoLock(ctx, w.ID); err == nil {
			for _, tv := range q.templateVersions {
				if tv.ID == build.TemplateVersionID {
					wr.TemplateVersionID = tv.ID
					wr.TemplateVersionName = sql.NullString{
						Valid:  true,
						String: tv.Name,
					}
					break
				}
			}
		}

		rows = append(rows, wr)
	}
	return rows
}

func (q *FakeQuerier) getWorkspaceByIDNoLock(_ context.Context, id uuid.UUID) (database.Workspace, error) {
	for _, workspace := range q.workspaces {
		if workspace.ID == id {
			return workspace, nil
		}
	}
	return database.Workspace{}, sql.ErrNoRows
}

func (q *FakeQuerier) getWorkspaceByAgentIDNoLock(_ context.Context, agentID uuid.UUID) (database.Workspace, error) {
	var agent database.WorkspaceAgent
	for _, _agent := range q.workspaceAgents {
		if _agent.ID == agentID {
			agent = _agent
			break
		}
	}
	if agent.ID == uuid.Nil {
		return database.Workspace{}, sql.ErrNoRows
	}

	var resource database.WorkspaceResource
	for _, _resource := range q.workspaceResources {
		if _resource.ID == agent.ResourceID {
			resource = _resource
			break
		}
	}
	if resource.ID == uuid.Nil {
		return database.Workspace{}, sql.ErrNoRows
	}

	var build database.WorkspaceBuild
	for _, _build := range q.workspaceBuilds {
		if _build.JobID == resource.JobID {
			build = q.workspaceBuildWithUserNoLock(_build)
			break
		}
	}
	if build.ID == uuid.Nil {
		return database.Workspace{}, sql.ErrNoRows
	}

	for _, workspace := range q.workspaces {
		if workspace.ID == build.WorkspaceID {
			return workspace, nil
		}
	}

	return database.Workspace{}, sql.ErrNoRows
}

func (q *FakeQuerier) getWorkspaceBuildByIDNoLock(_ context.Context, id uuid.UUID) (database.WorkspaceBuild, error) {
	for _, build := range q.workspaceBuilds {
		if build.ID == id {
			return q.workspaceBuildWithUserNoLock(build), nil
		}
	}
	return database.WorkspaceBuild{}, sql.ErrNoRows
}

func (q *FakeQuerier) getLatestWorkspaceBuildByWorkspaceIDNoLock(_ context.Context, workspaceID uuid.UUID) (database.WorkspaceBuild, error) {
	var row database.WorkspaceBuild
	var buildNum int32 = -1
	for _, workspaceBuild := range q.workspaceBuilds {
		if workspaceBuild.WorkspaceID == workspaceID && workspaceBuild.BuildNumber > buildNum {
			row = q.workspaceBuildWithUserNoLock(workspaceBuild)
			buildNum = workspaceBuild.BuildNumber
		}
	}
	if buildNum == -1 {
		return database.WorkspaceBuild{}, sql.ErrNoRows
	}
	return row, nil
}

func (q *FakeQuerier) getTemplateByIDNoLock(_ context.Context, id uuid.UUID) (database.Template, error) {
	for _, template := range q.templates {
		if template.ID == id {
			return q.templateWithUserNoLock(template), nil
		}
	}
	return database.Template{}, sql.ErrNoRows
}

func (q *FakeQuerier) templatesWithUserNoLock(tpl []database.TemplateTable) []database.Template {
	cpy := make([]database.Template, 0, len(tpl))
	for _, t := range tpl {
		cpy = append(cpy, q.templateWithUserNoLock(t))
	}
	return cpy
}

func (q *FakeQuerier) templateWithUserNoLock(tpl database.TemplateTable) database.Template {
	var user database.User
	for _, _user := range q.users {
		if _user.ID == tpl.CreatedBy {
			user = _user
			break
		}
	}
	var withUser database.Template
	// This is a cheeky way to copy the fields over without explicitly listing them all.
	d, _ := json.Marshal(tpl)
	_ = json.Unmarshal(d, &withUser)
	withUser.CreatedByUsername = user.Username
	withUser.CreatedByAvatarURL = user.AvatarURL
	return withUser
}

func (q *FakeQuerier) templateVersionWithUserNoLock(tpl database.TemplateVersionTable) database.TemplateVersion {
	var user database.User
	for _, _user := range q.users {
		if _user.ID == tpl.CreatedBy {
			user = _user
			break
		}
	}
	var withUser database.TemplateVersion
	// This is a cheeky way to copy the fields over without explicitly listing them all.
	d, _ := json.Marshal(tpl)
	_ = json.Unmarshal(d, &withUser)
	withUser.CreatedByUsername = user.Username
	withUser.CreatedByAvatarURL = user.AvatarURL
	return withUser
}

func (q *FakeQuerier) workspaceBuildWithUserNoLock(tpl database.WorkspaceBuildTable) database.WorkspaceBuild {
	var user database.User
	for _, _user := range q.users {
		if _user.ID == tpl.InitiatorID {
			user = _user
			break
		}
	}
	var withUser database.WorkspaceBuild
	// This is a cheeky way to copy the fields over without explicitly listing them all.
	d, _ := json.Marshal(tpl)
	_ = json.Unmarshal(d, &withUser)
	withUser.InitiatorByUsername = user.Username
	withUser.InitiatorByAvatarUrl = user.AvatarURL
	return withUser
}

func (q *FakeQuerier) getTemplateVersionByIDNoLock(_ context.Context, templateVersionID uuid.UUID) (database.TemplateVersion, error) {
	for _, templateVersion := range q.templateVersions {
		if templateVersion.ID != templateVersionID {
			continue
		}
		return q.templateVersionWithUserNoLock(templateVersion), nil
	}
	return database.TemplateVersion{}, sql.ErrNoRows
}

func (q *FakeQuerier) getWorkspaceAgentByIDNoLock(_ context.Context, id uuid.UUID) (database.WorkspaceAgent, error) {
	// The schema sorts this by created at, so we iterate the array backwards.
	for i := len(q.workspaceAgents) - 1; i >= 0; i-- {
		agent := q.workspaceAgents[i]
		if agent.ID == id {
			return agent, nil
		}
	}
	return database.WorkspaceAgent{}, sql.ErrNoRows
}

func (q *FakeQuerier) getWorkspaceAgentsByResourceIDsNoLock(_ context.Context, resourceIDs []uuid.UUID) ([]database.WorkspaceAgent, error) {
	workspaceAgents := make([]database.WorkspaceAgent, 0)
	for _, agent := range q.workspaceAgents {
		for _, resourceID := range resourceIDs {
			if agent.ResourceID != resourceID {
				continue
			}
			workspaceAgents = append(workspaceAgents, agent)
		}
	}
	return workspaceAgents, nil
}

func (q *FakeQuerier) getWorkspaceAppByAgentIDAndSlugNoLock(_ context.Context, arg database.GetWorkspaceAppByAgentIDAndSlugParams) (database.WorkspaceApp, error) {
	for _, app := range q.workspaceApps {
		if app.AgentID != arg.AgentID {
			continue
		}
		if app.Slug != arg.Slug {
			continue
		}
		return app, nil
	}
	return database.WorkspaceApp{}, sql.ErrNoRows
}

func (q *FakeQuerier) getProvisionerJobByIDNoLock(_ context.Context, id uuid.UUID) (database.ProvisionerJob, error) {
	for _, provisionerJob := range q.provisionerJobs {
		if provisionerJob.ID != id {
			continue
		}
		return provisionerJob, nil
	}
	return database.ProvisionerJob{}, sql.ErrNoRows
}

func (q *FakeQuerier) getWorkspaceResourcesByJobIDNoLock(_ context.Context, jobID uuid.UUID) ([]database.WorkspaceResource, error) {
	resources := make([]database.WorkspaceResource, 0)
	for _, resource := range q.workspaceResources {
		if resource.JobID != jobID {
			continue
		}
		resources = append(resources, resource)
	}
	return resources, nil
}

func (q *FakeQuerier) getGroupByIDNoLock(_ context.Context, id uuid.UUID) (database.Group, error) {
	for _, group := range q.groups {
		if group.ID == id {
			return group, nil
		}
	}

	return database.Group{}, sql.ErrNoRows
}

// ErrUnimplemented is returned by methods only used by the enterprise/tailnet.pgCoord.  This coordinator explicitly
// depends on  postgres triggers that announce changes on the pubsub.  Implementing support for this in the fake
// database would  strongly couple the FakeQuerier to the pubsub, which is undesirable.  Furthermore, it makes little
// sense to directly  test the pgCoord against anything other than postgres.  The FakeQuerier is designed to allow us to
// test the Coderd  API, and for that kind of test, the in-memory, AGPL tailnet coordinator is sufficient.  Therefore,
// these methods  remain unimplemented in the FakeQuerier.
var ErrUnimplemented = xerrors.New("unimplemented")

func uniqueSortedUUIDs(uuids []uuid.UUID) []uuid.UUID {
	set := make(map[uuid.UUID]struct{})
	for _, id := range uuids {
		set[id] = struct{}{}
	}
	unique := make([]uuid.UUID, 0, len(set))
	for id := range set {
		unique = append(unique, id)
	}
	slices.SortFunc(unique, func(a, b uuid.UUID) int {
		return slice.Ascending(a.String(), b.String())
	})
	return unique
}

func (q *FakeQuerier) getOrganizationMemberNoLock(orgID uuid.UUID) []database.OrganizationMember {
	var members []database.OrganizationMember
	for _, member := range q.organizationMembers {
		if member.OrganizationID == orgID {
			members = append(members, member)
		}
	}

	return members
}

// getEveryoneGroupMembersNoLock fetches all the users in an organization.
func (q *FakeQuerier) getEveryoneGroupMembersNoLock(orgID uuid.UUID) []database.User {
	var (
		everyone   []database.User
		orgMembers = q.getOrganizationMemberNoLock(orgID)
	)
	for _, member := range orgMembers {
		user, err := q.getUserByIDNoLock(member.UserID)
		if err != nil {
			return nil
		}
		everyone = append(everyone, user)
	}
	return everyone
}

// isEveryoneGroup returns true if the provided ID matches
// an organization ID.
func (q *FakeQuerier) isEveryoneGroup(id uuid.UUID) bool {
	for _, org := range q.organizations {
		if org.ID == id {
			return true
		}
	}
	return false
}

func (q *FakeQuerier) GetActiveDBCryptKeys(_ context.Context) ([]database.DBCryptKey, error) {
	q.mutex.RLock()
	defer q.mutex.RUnlock()
	ks := make([]database.DBCryptKey, 0, len(q.dbcryptKeys))
	for _, k := range q.dbcryptKeys {
		if !k.ActiveKeyDigest.Valid {
			continue
		}
		ks = append([]database.DBCryptKey{}, k)
	}
	return ks, nil
}

func minTime(t, u time.Time) time.Time {
	if t.Before(u) {
		return t
	}
	return u
}

func provisonerJobStatus(j database.ProvisionerJob) database.ProvisionerJobStatus {
	if isNotNull(j.CompletedAt) {
		if j.Error.String != "" {
			return database.ProvisionerJobStatusFailed
		}
		if isNotNull(j.CanceledAt) {
			return database.ProvisionerJobStatusCanceled
		}
		return database.ProvisionerJobStatusSucceeded
	}

	if isNotNull(j.CanceledAt) {
		return database.ProvisionerJobStatusCanceling
	}
	if isNull(j.StartedAt) {
		return database.ProvisionerJobStatusPending
	}
	return database.ProvisionerJobStatusRunning
}

// isNull is only used in dbfake, so reflect is ok. Use this to make the logic
// look more similar to the postgres.
func isNull(v interface{}) bool {
	return !isNotNull(v)
}

func isNotNull(v interface{}) bool {
	return reflect.ValueOf(v).FieldByName("Valid").Bool()
}

func (*FakeQuerier) AcquireLock(_ context.Context, _ int64) error {
	return xerrors.New("AcquireLock must only be called within a transaction")
}

func (q *FakeQuerier) AcquireProvisionerJob(_ context.Context, arg database.AcquireProvisionerJobParams) (database.ProvisionerJob, error) {
	if err := validateDatabaseType(arg); err != nil {
		return database.ProvisionerJob{}, err
	}

	q.mutex.Lock()
	defer q.mutex.Unlock()

	for index, provisionerJob := range q.provisionerJobs {
		if provisionerJob.StartedAt.Valid {
			continue
		}
		found := false
		for _, provisionerType := range arg.Types {
			if provisionerJob.Provisioner != provisionerType {
				continue
			}
			found = true
			break
		}
		if !found {
			continue
		}
		tags := map[string]string{}
		if arg.Tags != nil {
			err := json.Unmarshal(arg.Tags, &tags)
			if err != nil {
				return provisionerJob, xerrors.Errorf("unmarshal: %w", err)
			}
		}

		missing := false
		for key, value := range provisionerJob.Tags {
			provided, found := tags[key]
			if !found {
				missing = true
				break
			}
			if provided != value {
				missing = true
				break
			}
		}
		if missing {
			continue
		}
		provisionerJob.StartedAt = arg.StartedAt
		provisionerJob.UpdatedAt = arg.StartedAt.Time
		provisionerJob.WorkerID = arg.WorkerID
		provisionerJob.JobStatus = provisonerJobStatus(provisionerJob)
		q.provisionerJobs[index] = provisionerJob
		return provisionerJob, nil
	}
	return database.ProvisionerJob{}, sql.ErrNoRows
}

func (q *FakeQuerier) ActivityBumpWorkspace(ctx context.Context, workspaceID uuid.UUID) error {
	err := validateDatabaseType(workspaceID)
	if err != nil {
		return err
	}

	q.mutex.Lock()
	defer q.mutex.Unlock()

	workspace, err := q.getWorkspaceByIDNoLock(ctx, workspaceID)
	if err != nil {
		return err
	}
	latestBuild, err := q.getLatestWorkspaceBuildByWorkspaceIDNoLock(ctx, workspaceID)
	if err != nil {
		return err
	}

	now := dbtime.Now()
	for i := range q.workspaceBuilds {
		if q.workspaceBuilds[i].BuildNumber != latestBuild.BuildNumber {
			continue
		}
		// If the build is not active, do not bump.
		if q.workspaceBuilds[i].Transition != database.WorkspaceTransitionStart {
			return nil
		}
		// If the provisioner job is not completed, do not bump.
		pj, err := q.getProvisionerJobByIDNoLock(ctx, q.workspaceBuilds[i].JobID)
		if err != nil {
			return err
		}
		if !pj.CompletedAt.Valid {
			return nil
		}
		// Do not bump if the deadline is not set.
		if q.workspaceBuilds[i].Deadline.IsZero() {
			return nil
		}

		// Only bump if 5% of the deadline has passed.
		ttlDur := time.Duration(workspace.Ttl.Int64)
		ttlDur95 := ttlDur - (ttlDur / 20)
		minBumpDeadline := q.workspaceBuilds[i].Deadline.Add(-ttlDur95)
		if now.Before(minBumpDeadline) {
			return nil
		}

		// Bump.
		newDeadline := now.Add(ttlDur)
		q.workspaceBuilds[i].UpdatedAt = now
		if !q.workspaceBuilds[i].MaxDeadline.IsZero() {
			q.workspaceBuilds[i].Deadline = minTime(newDeadline, q.workspaceBuilds[i].MaxDeadline)
		} else {
			q.workspaceBuilds[i].Deadline = newDeadline
		}
		return nil
	}

	return sql.ErrNoRows
}

func (q *FakeQuerier) AllUserIDs(_ context.Context) ([]uuid.UUID, error) {
	q.mutex.RLock()
	defer q.mutex.RUnlock()
	userIDs := make([]uuid.UUID, 0, len(q.users))
	for idx := range q.users {
		userIDs[idx] = q.users[idx].ID
	}
	return userIDs, nil
}

func (q *FakeQuerier) ArchiveUnusedTemplateVersions(_ context.Context, arg database.ArchiveUnusedTemplateVersionsParams) ([]uuid.UUID, error) {
	err := validateDatabaseType(arg)
	if err != nil {
		return nil, err
	}
	q.mutex.Lock()
	defer q.mutex.Unlock()
	type latestBuild struct {
		Number  int32
		Version uuid.UUID
	}
	latest := make(map[uuid.UUID]latestBuild)

	for _, b := range q.workspaceBuilds {
		v, ok := latest[b.WorkspaceID]
		if ok || b.BuildNumber < v.Number {
			// Not the latest
			continue
		}
		// Ignore deleted workspaces.
		if b.Transition == database.WorkspaceTransitionDelete {
			continue
		}
		latest[b.WorkspaceID] = latestBuild{
			Number:  b.BuildNumber,
			Version: b.TemplateVersionID,
		}
	}

	usedVersions := make(map[uuid.UUID]bool)
	for _, l := range latest {
		usedVersions[l.Version] = true
	}
	for _, tpl := range q.templates {
		usedVersions[tpl.ActiveVersionID] = true
	}

	var archived []uuid.UUID
	for i, v := range q.templateVersions {
		if arg.TemplateVersionID != uuid.Nil {
			if v.ID != arg.TemplateVersionID {
				continue
			}
		}
		if v.Archived {
			continue
		}

		if _, ok := usedVersions[v.ID]; !ok {
			var job *database.ProvisionerJob
			for i, j := range q.provisionerJobs {
				if v.JobID == j.ID {
					job = &q.provisionerJobs[i]
					break
				}
			}

			if arg.JobStatus.Valid {
				if job.JobStatus != arg.JobStatus.ProvisionerJobStatus {
					continue
				}
			}

			if job.JobStatus == database.ProvisionerJobStatusRunning || job.JobStatus == database.ProvisionerJobStatusPending {
				continue
			}

			v.Archived = true
			q.templateVersions[i] = v
			archived = append(archived, v.ID)
		}
	}

	return archived, nil
}

func (*FakeQuerier) CleanTailnetCoordinators(_ context.Context) error {
	return ErrUnimplemented
}

func (q *FakeQuerier) DeleteAPIKeyByID(_ context.Context, id string) error {
	q.mutex.Lock()
	defer q.mutex.Unlock()

	for index, apiKey := range q.apiKeys {
		if apiKey.ID != id {
			continue
		}
		q.apiKeys[index] = q.apiKeys[len(q.apiKeys)-1]
		q.apiKeys = q.apiKeys[:len(q.apiKeys)-1]
		return nil
	}
	return sql.ErrNoRows
}

func (q *FakeQuerier) DeleteAPIKeysByUserID(_ context.Context, userID uuid.UUID) error {
	q.mutex.Lock()
	defer q.mutex.Unlock()

	for i := len(q.apiKeys) - 1; i >= 0; i-- {
		if q.apiKeys[i].UserID == userID {
			q.apiKeys = append(q.apiKeys[:i], q.apiKeys[i+1:]...)
		}
	}

	return nil
}

func (*FakeQuerier) DeleteAllTailnetClientSubscriptions(_ context.Context, arg database.DeleteAllTailnetClientSubscriptionsParams) error {
	err := validateDatabaseType(arg)
	if err != nil {
		return err
	}

	return ErrUnimplemented
}

func (q *FakeQuerier) DeleteApplicationConnectAPIKeysByUserID(_ context.Context, userID uuid.UUID) error {
	q.mutex.Lock()
	defer q.mutex.Unlock()

	for i := len(q.apiKeys) - 1; i >= 0; i-- {
		if q.apiKeys[i].UserID == userID && q.apiKeys[i].Scope == database.APIKeyScopeApplicationConnect {
			q.apiKeys = append(q.apiKeys[:i], q.apiKeys[i+1:]...)
		}
	}

	return nil
}

func (*FakeQuerier) DeleteCoordinator(context.Context, uuid.UUID) error {
	return ErrUnimplemented
}

func (q *FakeQuerier) DeleteGitSSHKey(_ context.Context, userID uuid.UUID) error {
	q.mutex.Lock()
	defer q.mutex.Unlock()

	for index, key := range q.gitSSHKey {
		if key.UserID != userID {
			continue
		}
		q.gitSSHKey[index] = q.gitSSHKey[len(q.gitSSHKey)-1]
		q.gitSSHKey = q.gitSSHKey[:len(q.gitSSHKey)-1]
		return nil
	}
	return sql.ErrNoRows
}

func (q *FakeQuerier) DeleteGroupByID(_ context.Context, id uuid.UUID) error {
	q.mutex.Lock()
	defer q.mutex.Unlock()

	for i, group := range q.groups {
		if group.ID == id {
			q.groups = append(q.groups[:i], q.groups[i+1:]...)
			return nil
		}
	}

	return sql.ErrNoRows
}

func (q *FakeQuerier) DeleteGroupMemberFromGroup(_ context.Context, arg database.DeleteGroupMemberFromGroupParams) error {
	q.mutex.Lock()
	defer q.mutex.Unlock()

	for i, member := range q.groupMembers {
		if member.UserID == arg.UserID && member.GroupID == arg.GroupID {
			q.groupMembers = append(q.groupMembers[:i], q.groupMembers[i+1:]...)
		}
	}
	return nil
}

func (q *FakeQuerier) DeleteGroupMembersByOrgAndUser(_ context.Context, arg database.DeleteGroupMembersByOrgAndUserParams) error {
	q.mutex.Lock()
	defer q.mutex.Unlock()

	newMembers := q.groupMembers[:0]
	for _, member := range q.groupMembers {
		if member.UserID != arg.UserID {
			// Do not delete the other members
			newMembers = append(newMembers, member)
		} else if member.UserID == arg.UserID {
			// We only want to delete from groups in the organization in the args.
			for _, group := range q.groups {
				// Find the group that the member is apartof.
				if group.ID == member.GroupID {
					// Only add back the member if the organization ID does not match
					// the arg organization ID. Since the arg is saying which
					// org to delete.
					if group.OrganizationID != arg.OrganizationID {
						newMembers = append(newMembers, member)
					}
					break
				}
			}
		}
	}
	q.groupMembers = newMembers

	return nil
}

func (q *FakeQuerier) DeleteLicense(_ context.Context, id int32) (int32, error) {
	q.mutex.Lock()
	defer q.mutex.Unlock()

	for index, l := range q.licenses {
		if l.ID == id {
			q.licenses[index] = q.licenses[len(q.licenses)-1]
			q.licenses = q.licenses[:len(q.licenses)-1]
			return id, nil
		}
	}
	return 0, sql.ErrNoRows
}

func (*FakeQuerier) DeleteOldWorkspaceAgentLogs(_ context.Context) error {
	// noop
	return nil
}

func (*FakeQuerier) DeleteOldWorkspaceAgentStats(_ context.Context) error {
	// no-op
	return nil
}

func (q *FakeQuerier) DeleteReplicasUpdatedBefore(_ context.Context, before time.Time) error {
	q.mutex.Lock()
	defer q.mutex.Unlock()

	for i, replica := range q.replicas {
		if replica.UpdatedAt.Before(before) {
			q.replicas = append(q.replicas[:i], q.replicas[i+1:]...)
		}
	}

	return nil
}

func (*FakeQuerier) DeleteTailnetAgent(context.Context, database.DeleteTailnetAgentParams) (database.DeleteTailnetAgentRow, error) {
	return database.DeleteTailnetAgentRow{}, ErrUnimplemented
}

func (*FakeQuerier) DeleteTailnetClient(context.Context, database.DeleteTailnetClientParams) (database.DeleteTailnetClientRow, error) {
	return database.DeleteTailnetClientRow{}, ErrUnimplemented
}

func (*FakeQuerier) DeleteTailnetClientSubscription(context.Context, database.DeleteTailnetClientSubscriptionParams) error {
	return ErrUnimplemented
}

func (q *FakeQuerier) GetAPIKeyByID(_ context.Context, id string) (database.APIKey, error) {
	q.mutex.RLock()
	defer q.mutex.RUnlock()

	for _, apiKey := range q.apiKeys {
		if apiKey.ID == id {
			return apiKey, nil
		}
	}
	return database.APIKey{}, sql.ErrNoRows
}

func (q *FakeQuerier) GetAPIKeyByName(_ context.Context, params database.GetAPIKeyByNameParams) (database.APIKey, error) {
	q.mutex.RLock()
	defer q.mutex.RUnlock()

	if params.TokenName == "" {
		return database.APIKey{}, sql.ErrNoRows
	}
	for _, apiKey := range q.apiKeys {
		if params.UserID == apiKey.UserID && params.TokenName == apiKey.TokenName {
			return apiKey, nil
		}
	}
	return database.APIKey{}, sql.ErrNoRows
}

func (q *FakeQuerier) GetAPIKeysByLoginType(_ context.Context, t database.LoginType) ([]database.APIKey, error) {
	if err := validateDatabaseType(t); err != nil {
		return nil, err
	}

	q.mutex.RLock()
	defer q.mutex.RUnlock()

	apiKeys := make([]database.APIKey, 0)
	for _, key := range q.apiKeys {
		if key.LoginType == t {
			apiKeys = append(apiKeys, key)
		}
	}
	return apiKeys, nil
}

func (q *FakeQuerier) GetAPIKeysByUserID(_ context.Context, params database.GetAPIKeysByUserIDParams) ([]database.APIKey, error) {
	q.mutex.RLock()
	defer q.mutex.RUnlock()

	apiKeys := make([]database.APIKey, 0)
	for _, key := range q.apiKeys {
		if key.UserID == params.UserID && key.LoginType == params.LoginType {
			apiKeys = append(apiKeys, key)
		}
	}
	return apiKeys, nil
}

func (q *FakeQuerier) GetAPIKeysLastUsedAfter(_ context.Context, after time.Time) ([]database.APIKey, error) {
	q.mutex.RLock()
	defer q.mutex.RUnlock()

	apiKeys := make([]database.APIKey, 0)
	for _, key := range q.apiKeys {
		if key.LastUsed.After(after) {
			apiKeys = append(apiKeys, key)
		}
	}
	return apiKeys, nil
}

func (q *FakeQuerier) GetActiveUserCount(_ context.Context) (int64, error) {
	q.mutex.RLock()
	defer q.mutex.RUnlock()

	active := int64(0)
	for _, u := range q.users {
		if u.Status == database.UserStatusActive && !u.Deleted {
			active++
		}
	}
	return active, nil
}

func (q *FakeQuerier) GetActiveWorkspaceBuildsByTemplateID(ctx context.Context, templateID uuid.UUID) ([]database.WorkspaceBuild, error) {
	workspaceIDs := func() []uuid.UUID {
		q.mutex.RLock()
		defer q.mutex.RUnlock()

		ids := []uuid.UUID{}
		for _, workspace := range q.workspaces {
			if workspace.TemplateID == templateID {
				ids = append(ids, workspace.ID)
			}
		}
		return ids
	}()

	builds, err := q.GetLatestWorkspaceBuildsByWorkspaceIDs(ctx, workspaceIDs)
	if err != nil {
		return nil, err
	}

	filteredBuilds := []database.WorkspaceBuild{}
	for _, build := range builds {
		if build.Transition == database.WorkspaceTransitionStart {
			filteredBuilds = append(filteredBuilds, build)
		}
	}
	return filteredBuilds, nil
}

func (*FakeQuerier) GetAllTailnetAgents(_ context.Context) ([]database.TailnetAgent, error) {
	return nil, ErrUnimplemented
}

func (*FakeQuerier) GetAllTailnetClients(_ context.Context) ([]database.GetAllTailnetClientsRow, error) {
	return nil, ErrUnimplemented
}

func (q *FakeQuerier) GetAppSecurityKey(_ context.Context) (string, error) {
	q.mutex.RLock()
	defer q.mutex.RUnlock()

	return q.appSecurityKey, nil
}

func (q *FakeQuerier) GetApplicationName(_ context.Context) (string, error) {
	q.mutex.RLock()
	defer q.mutex.RUnlock()

	if q.applicationName == "" {
		return "", sql.ErrNoRows
	}

	return q.applicationName, nil
}

func (q *FakeQuerier) GetAuditLogsOffset(_ context.Context, arg database.GetAuditLogsOffsetParams) ([]database.GetAuditLogsOffsetRow, error) {
	if err := validateDatabaseType(arg); err != nil {
		return nil, err
	}

	q.mutex.RLock()
	defer q.mutex.RUnlock()

	logs := make([]database.GetAuditLogsOffsetRow, 0, arg.Limit)

	// q.auditLogs are already sorted by time DESC, so no need to sort after the fact.
	for _, alog := range q.auditLogs {
		if arg.Offset > 0 {
			arg.Offset--
			continue
		}
		if arg.Action != "" && !strings.Contains(string(alog.Action), arg.Action) {
			continue
		}
		if arg.ResourceType != "" && !strings.Contains(string(alog.ResourceType), arg.ResourceType) {
			continue
		}
		if arg.ResourceID != uuid.Nil && alog.ResourceID != arg.ResourceID {
			continue
		}
		if arg.Username != "" {
			user, err := q.getUserByIDNoLock(alog.UserID)
			if err == nil && !strings.EqualFold(arg.Username, user.Username) {
				continue
			}
		}
		if arg.Email != "" {
			user, err := q.getUserByIDNoLock(alog.UserID)
			if err == nil && !strings.EqualFold(arg.Email, user.Email) {
				continue
			}
		}
		if !arg.DateFrom.IsZero() {
			if alog.Time.Before(arg.DateFrom) {
				continue
			}
		}
		if !arg.DateTo.IsZero() {
			if alog.Time.After(arg.DateTo) {
				continue
			}
		}
		if arg.BuildReason != "" {
			workspaceBuild, err := q.getWorkspaceBuildByIDNoLock(context.Background(), alog.ResourceID)
			if err == nil && !strings.EqualFold(arg.BuildReason, string(workspaceBuild.Reason)) {
				continue
			}
		}

		user, err := q.getUserByIDNoLock(alog.UserID)
		userValid := err == nil

		logs = append(logs, database.GetAuditLogsOffsetRow{
			ID:               alog.ID,
			RequestID:        alog.RequestID,
			OrganizationID:   alog.OrganizationID,
			Ip:               alog.Ip,
			UserAgent:        alog.UserAgent,
			ResourceType:     alog.ResourceType,
			ResourceID:       alog.ResourceID,
			ResourceTarget:   alog.ResourceTarget,
			ResourceIcon:     alog.ResourceIcon,
			Action:           alog.Action,
			Diff:             alog.Diff,
			StatusCode:       alog.StatusCode,
			AdditionalFields: alog.AdditionalFields,
			UserID:           alog.UserID,
			UserUsername:     sql.NullString{String: user.Username, Valid: userValid},
			UserEmail:        sql.NullString{String: user.Email, Valid: userValid},
			UserCreatedAt:    sql.NullTime{Time: user.CreatedAt, Valid: userValid},
			UserStatus:       database.NullUserStatus{UserStatus: user.Status, Valid: userValid},
			UserRoles:        user.RBACRoles,
			Count:            0,
		})

		if len(logs) >= int(arg.Limit) {
			break
		}
	}

	count := int64(len(logs))
	for i := range logs {
		logs[i].Count = count
	}

	return logs, nil
}

func (q *FakeQuerier) GetAuthorizationUserRoles(_ context.Context, userID uuid.UUID) (database.GetAuthorizationUserRolesRow, error) {
	q.mutex.RLock()
	defer q.mutex.RUnlock()

	var user *database.User
	roles := make([]string, 0)
	for _, u := range q.users {
		if u.ID == userID {
			u := u
			roles = append(roles, u.RBACRoles...)
			roles = append(roles, "member")
			user = &u
			break
		}
	}

	for _, mem := range q.organizationMembers {
		if mem.UserID == userID {
			roles = append(roles, mem.Roles...)
			roles = append(roles, "organization-member:"+mem.OrganizationID.String())
		}
	}

	var groups []string
	for _, member := range q.groupMembers {
		if member.UserID == userID {
			groups = append(groups, member.GroupID.String())
		}
	}

	if user == nil {
		return database.GetAuthorizationUserRolesRow{}, sql.ErrNoRows
	}

	return database.GetAuthorizationUserRolesRow{
		ID:       userID,
		Username: user.Username,
		Status:   user.Status,
		Roles:    roles,
		Groups:   groups,
	}, nil
}

func (q *FakeQuerier) GetDBCryptKeys(_ context.Context) ([]database.DBCryptKey, error) {
	q.mutex.RLock()
	defer q.mutex.RUnlock()
	ks := make([]database.DBCryptKey, 0)
	ks = append(ks, q.dbcryptKeys...)
	return ks, nil
}

func (q *FakeQuerier) GetDERPMeshKey(_ context.Context) (string, error) {
	q.mutex.RLock()
	defer q.mutex.RUnlock()

	return q.derpMeshKey, nil
}

func (q *FakeQuerier) GetDefaultProxyConfig(_ context.Context) (database.GetDefaultProxyConfigRow, error) {
	return database.GetDefaultProxyConfigRow{
		DisplayName: q.defaultProxyDisplayName,
		IconUrl:     q.defaultProxyIconURL,
	}, nil
}

func (q *FakeQuerier) GetDeploymentDAUs(_ context.Context, tzOffset int32) ([]database.GetDeploymentDAUsRow, error) {
	q.mutex.RLock()
	defer q.mutex.RUnlock()

	seens := make(map[time.Time]map[uuid.UUID]struct{})

	for _, as := range q.workspaceAgentStats {
		if as.ConnectionCount == 0 {
			continue
		}
		date := as.CreatedAt.UTC().Add(time.Duration(tzOffset) * -1 * time.Hour).Truncate(time.Hour * 24)

		dateEntry := seens[date]
		if dateEntry == nil {
			dateEntry = make(map[uuid.UUID]struct{})
		}
		dateEntry[as.UserID] = struct{}{}
		seens[date] = dateEntry
	}

	seenKeys := maps.Keys(seens)
	sort.Slice(seenKeys, func(i, j int) bool {
		return seenKeys[i].Before(seenKeys[j])
	})

	var rs []database.GetDeploymentDAUsRow
	for _, key := range seenKeys {
		ids := seens[key]
		for id := range ids {
			rs = append(rs, database.GetDeploymentDAUsRow{
				Date:   key,
				UserID: id,
			})
		}
	}

	return rs, nil
}

func (q *FakeQuerier) GetDeploymentID(_ context.Context) (string, error) {
	q.mutex.RLock()
	defer q.mutex.RUnlock()

	return q.deploymentID, nil
}

func (q *FakeQuerier) GetDeploymentWorkspaceAgentStats(_ context.Context, createdAfter time.Time) (database.GetDeploymentWorkspaceAgentStatsRow, error) {
	q.mutex.RLock()
	defer q.mutex.RUnlock()

	agentStatsCreatedAfter := make([]database.WorkspaceAgentStat, 0)
	for _, agentStat := range q.workspaceAgentStats {
		if agentStat.CreatedAt.After(createdAfter) {
			agentStatsCreatedAfter = append(agentStatsCreatedAfter, agentStat)
		}
	}

	latestAgentStats := map[uuid.UUID]database.WorkspaceAgentStat{}
	for _, agentStat := range q.workspaceAgentStats {
		if agentStat.CreatedAt.After(createdAfter) {
			latestAgentStats[agentStat.AgentID] = agentStat
		}
	}

	stat := database.GetDeploymentWorkspaceAgentStatsRow{}
	for _, agentStat := range latestAgentStats {
		stat.SessionCountVSCode += agentStat.SessionCountVSCode
		stat.SessionCountJetBrains += agentStat.SessionCountJetBrains
		stat.SessionCountReconnectingPTY += agentStat.SessionCountReconnectingPTY
		stat.SessionCountSSH += agentStat.SessionCountSSH
	}

	latencies := make([]float64, 0)
	for _, agentStat := range agentStatsCreatedAfter {
		if agentStat.ConnectionMedianLatencyMS <= 0 {
			continue
		}
		stat.WorkspaceRxBytes += agentStat.RxBytes
		stat.WorkspaceTxBytes += agentStat.TxBytes
		latencies = append(latencies, agentStat.ConnectionMedianLatencyMS)
	}

	tryPercentile := func(fs []float64, p float64) float64 {
		if len(fs) == 0 {
			return -1
		}
		sort.Float64s(fs)
		return fs[int(float64(len(fs))*p/100)]
	}

	stat.WorkspaceConnectionLatency50 = tryPercentile(latencies, 50)
	stat.WorkspaceConnectionLatency95 = tryPercentile(latencies, 95)

	return stat, nil
}

func (q *FakeQuerier) GetDeploymentWorkspaceStats(ctx context.Context) (database.GetDeploymentWorkspaceStatsRow, error) {
	q.mutex.RLock()
	defer q.mutex.RUnlock()

	stat := database.GetDeploymentWorkspaceStatsRow{}
	for _, workspace := range q.workspaces {
		build, err := q.getLatestWorkspaceBuildByWorkspaceIDNoLock(ctx, workspace.ID)
		if err != nil {
			return stat, err
		}
		job, err := q.getProvisionerJobByIDNoLock(ctx, build.JobID)
		if err != nil {
			return stat, err
		}
		if !job.StartedAt.Valid {
			stat.PendingWorkspaces++
			continue
		}
		if job.StartedAt.Valid &&
			!job.CanceledAt.Valid &&
			time.Since(job.UpdatedAt) <= 30*time.Second &&
			!job.CompletedAt.Valid {
			stat.BuildingWorkspaces++
			continue
		}
		if job.CompletedAt.Valid &&
			!job.CanceledAt.Valid &&
			!job.Error.Valid {
			if build.Transition == database.WorkspaceTransitionStart {
				stat.RunningWorkspaces++
			}
			if build.Transition == database.WorkspaceTransitionStop {
				stat.StoppedWorkspaces++
			}
			continue
		}
		if job.CanceledAt.Valid || job.Error.Valid {
			stat.FailedWorkspaces++
			continue
		}
	}
	return stat, nil
}

func (q *FakeQuerier) GetExternalAuthLink(_ context.Context, arg database.GetExternalAuthLinkParams) (database.ExternalAuthLink, error) {
	if err := validateDatabaseType(arg); err != nil {
		return database.ExternalAuthLink{}, err
	}

	q.mutex.RLock()
	defer q.mutex.RUnlock()
	for _, gitAuthLink := range q.externalAuthLinks {
		if arg.UserID != gitAuthLink.UserID {
			continue
		}
		if arg.ProviderID != gitAuthLink.ProviderID {
			continue
		}
		return gitAuthLink, nil
	}
	return database.ExternalAuthLink{}, sql.ErrNoRows
}

func (q *FakeQuerier) GetExternalAuthLinksByUserID(_ context.Context, userID uuid.UUID) ([]database.ExternalAuthLink, error) {
	q.mutex.RLock()
	defer q.mutex.RUnlock()
	gals := make([]database.ExternalAuthLink, 0)
	for _, gal := range q.externalAuthLinks {
		if gal.UserID == userID {
			gals = append(gals, gal)
		}
	}
	return gals, nil
}

func (q *FakeQuerier) GetFileByHashAndCreator(_ context.Context, arg database.GetFileByHashAndCreatorParams) (database.File, error) {
	if err := validateDatabaseType(arg); err != nil {
		return database.File{}, err
	}

	q.mutex.RLock()
	defer q.mutex.RUnlock()

	for _, file := range q.files {
		if file.Hash == arg.Hash && file.CreatedBy == arg.CreatedBy {
			return file, nil
		}
	}
	return database.File{}, sql.ErrNoRows
}

func (q *FakeQuerier) GetFileByID(_ context.Context, id uuid.UUID) (database.File, error) {
	q.mutex.RLock()
	defer q.mutex.RUnlock()

	for _, file := range q.files {
		if file.ID == id {
			return file, nil
		}
	}
	return database.File{}, sql.ErrNoRows
}

func (q *FakeQuerier) GetFileTemplates(_ context.Context, id uuid.UUID) ([]database.GetFileTemplatesRow, error) {
	q.mutex.RLock()
	defer q.mutex.RUnlock()

	rows := make([]database.GetFileTemplatesRow, 0)
	var file database.File
	for _, f := range q.files {
		if f.ID == id {
			file = f
			break
		}
	}
	if file.Hash == "" {
		return rows, nil
	}

	for _, job := range q.provisionerJobs {
		if job.FileID == id {
			for _, version := range q.templateVersions {
				if version.JobID == job.ID {
					for _, template := range q.templates {
						if template.ID == version.TemplateID.UUID {
							rows = append(rows, database.GetFileTemplatesRow{
								FileID:                 file.ID,
								FileCreatedBy:          file.CreatedBy,
								TemplateID:             template.ID,
								TemplateOrganizationID: template.OrganizationID,
								TemplateCreatedBy:      template.CreatedBy,
								UserACL:                template.UserACL,
								GroupACL:               template.GroupACL,
							})
						}
					}
				}
			}
		}
	}

	return rows, nil
}

func (q *FakeQuerier) GetGitSSHKey(_ context.Context, userID uuid.UUID) (database.GitSSHKey, error) {
	q.mutex.RLock()
	defer q.mutex.RUnlock()

	for _, key := range q.gitSSHKey {
		if key.UserID == userID {
			return key, nil
		}
	}
	return database.GitSSHKey{}, sql.ErrNoRows
}

func (q *FakeQuerier) GetGroupByID(ctx context.Context, id uuid.UUID) (database.Group, error) {
	q.mutex.RLock()
	defer q.mutex.RUnlock()

	return q.getGroupByIDNoLock(ctx, id)
}

func (q *FakeQuerier) GetGroupByOrgAndName(_ context.Context, arg database.GetGroupByOrgAndNameParams) (database.Group, error) {
	if err := validateDatabaseType(arg); err != nil {
		return database.Group{}, err
	}

	q.mutex.RLock()
	defer q.mutex.RUnlock()

	for _, group := range q.groups {
		if group.OrganizationID == arg.OrganizationID &&
			group.Name == arg.Name {
			return group, nil
		}
	}

	return database.Group{}, sql.ErrNoRows
}

func (q *FakeQuerier) GetGroupMembers(_ context.Context, id uuid.UUID) ([]database.User, error) {
	q.mutex.RLock()
	defer q.mutex.RUnlock()

	if q.isEveryoneGroup(id) {
		return q.getEveryoneGroupMembersNoLock(id), nil
	}

	var members []database.GroupMember
	for _, member := range q.groupMembers {
		if member.GroupID == id {
			members = append(members, member)
		}
	}

	users := make([]database.User, 0, len(members))

	for _, member := range members {
		for _, user := range q.users {
			if user.ID == member.UserID && user.Status == database.UserStatusActive && !user.Deleted {
				users = append(users, user)
				break
			}
		}
	}

	return users, nil
}

func (q *FakeQuerier) GetGroupsByOrganizationID(_ context.Context, id uuid.UUID) ([]database.Group, error) {
	q.mutex.RLock()
	defer q.mutex.RUnlock()

	groups := make([]database.Group, 0, len(q.groups))
	for _, group := range q.groups {
		if group.OrganizationID == id {
			groups = append(groups, group)
		}
	}

	return groups, nil
}

func (q *FakeQuerier) GetHungProvisionerJobs(_ context.Context, hungSince time.Time) ([]database.ProvisionerJob, error) {
	q.mutex.RLock()
	defer q.mutex.RUnlock()

	hungJobs := []database.ProvisionerJob{}
	for _, provisionerJob := range q.provisionerJobs {
		if provisionerJob.StartedAt.Valid && !provisionerJob.CompletedAt.Valid && provisionerJob.UpdatedAt.Before(hungSince) {
			hungJobs = append(hungJobs, provisionerJob)
		}
	}
	return hungJobs, nil
}

func (q *FakeQuerier) GetLastUpdateCheck(_ context.Context) (string, error) {
	q.mutex.RLock()
	defer q.mutex.RUnlock()

	if q.lastUpdateCheck == nil {
		return "", sql.ErrNoRows
	}
	return string(q.lastUpdateCheck), nil
}

func (q *FakeQuerier) GetLatestWorkspaceBuildByWorkspaceID(ctx context.Context, workspaceID uuid.UUID) (database.WorkspaceBuild, error) {
	q.mutex.RLock()
	defer q.mutex.RUnlock()

	return q.getLatestWorkspaceBuildByWorkspaceIDNoLock(ctx, workspaceID)
}

func (q *FakeQuerier) GetLatestWorkspaceBuilds(_ context.Context) ([]database.WorkspaceBuild, error) {
	q.mutex.RLock()
	defer q.mutex.RUnlock()

	builds := make(map[uuid.UUID]database.WorkspaceBuild)
	buildNumbers := make(map[uuid.UUID]int32)
	for _, workspaceBuild := range q.workspaceBuilds {
		id := workspaceBuild.WorkspaceID
		if workspaceBuild.BuildNumber > buildNumbers[id] {
			builds[id] = q.workspaceBuildWithUserNoLock(workspaceBuild)
			buildNumbers[id] = workspaceBuild.BuildNumber
		}
	}
	var returnBuilds []database.WorkspaceBuild
	for i, n := range buildNumbers {
		if n > 0 {
			b := builds[i]
			returnBuilds = append(returnBuilds, b)
		}
	}
	if len(returnBuilds) == 0 {
		return nil, sql.ErrNoRows
	}
	return returnBuilds, nil
}

func (q *FakeQuerier) GetLatestWorkspaceBuildsByWorkspaceIDs(_ context.Context, ids []uuid.UUID) ([]database.WorkspaceBuild, error) {
	q.mutex.RLock()
	defer q.mutex.RUnlock()

	builds := make(map[uuid.UUID]database.WorkspaceBuild)
	buildNumbers := make(map[uuid.UUID]int32)
	for _, workspaceBuild := range q.workspaceBuilds {
		for _, id := range ids {
			if id == workspaceBuild.WorkspaceID && workspaceBuild.BuildNumber > buildNumbers[id] {
				builds[id] = q.workspaceBuildWithUserNoLock(workspaceBuild)
				buildNumbers[id] = workspaceBuild.BuildNumber
			}
		}
	}
	var returnBuilds []database.WorkspaceBuild
	for i, n := range buildNumbers {
		if n > 0 {
			b := builds[i]
			returnBuilds = append(returnBuilds, b)
		}
	}
	if len(returnBuilds) == 0 {
		return nil, sql.ErrNoRows
	}
	return returnBuilds, nil
}

func (q *FakeQuerier) GetLicenseByID(_ context.Context, id int32) (database.License, error) {
	q.mutex.RLock()
	defer q.mutex.RUnlock()

	for _, license := range q.licenses {
		if license.ID == id {
			return license, nil
		}
	}
	return database.License{}, sql.ErrNoRows
}

func (q *FakeQuerier) GetLicenses(_ context.Context) ([]database.License, error) {
	q.mutex.RLock()
	defer q.mutex.RUnlock()

	results := append([]database.License{}, q.licenses...)
	sort.Slice(results, func(i, j int) bool { return results[i].ID < results[j].ID })
	return results, nil
}

func (q *FakeQuerier) GetLogoURL(_ context.Context) (string, error) {
	q.mutex.RLock()
	defer q.mutex.RUnlock()

	if q.logoURL == "" {
		return "", sql.ErrNoRows
	}

	return q.logoURL, nil
}

func (q *FakeQuerier) GetOAuthSigningKey(_ context.Context) (string, error) {
	q.mutex.RLock()
	defer q.mutex.RUnlock()

	return q.oauthSigningKey, nil
}

func (q *FakeQuerier) GetOrganizationByID(_ context.Context, id uuid.UUID) (database.Organization, error) {
	q.mutex.RLock()
	defer q.mutex.RUnlock()

	for _, organization := range q.organizations {
		if organization.ID == id {
			return organization, nil
		}
	}
	return database.Organization{}, sql.ErrNoRows
}

func (q *FakeQuerier) GetOrganizationByName(_ context.Context, name string) (database.Organization, error) {
	q.mutex.RLock()
	defer q.mutex.RUnlock()

	for _, organization := range q.organizations {
		if organization.Name == name {
			return organization, nil
		}
	}
	return database.Organization{}, sql.ErrNoRows
}

func (q *FakeQuerier) GetOrganizationIDsByMemberIDs(_ context.Context, ids []uuid.UUID) ([]database.GetOrganizationIDsByMemberIDsRow, error) {
	q.mutex.RLock()
	defer q.mutex.RUnlock()

	getOrganizationIDsByMemberIDRows := make([]database.GetOrganizationIDsByMemberIDsRow, 0, len(ids))
	for _, userID := range ids {
		userOrganizationIDs := make([]uuid.UUID, 0)
		for _, membership := range q.organizationMembers {
			if membership.UserID == userID {
				userOrganizationIDs = append(userOrganizationIDs, membership.OrganizationID)
			}
		}
		getOrganizationIDsByMemberIDRows = append(getOrganizationIDsByMemberIDRows, database.GetOrganizationIDsByMemberIDsRow{
			UserID:          userID,
			OrganizationIDs: userOrganizationIDs,
		})
	}
	if len(getOrganizationIDsByMemberIDRows) == 0 {
		return nil, sql.ErrNoRows
	}
	return getOrganizationIDsByMemberIDRows, nil
}

func (q *FakeQuerier) GetOrganizationMemberByUserID(_ context.Context, arg database.GetOrganizationMemberByUserIDParams) (database.OrganizationMember, error) {
	if err := validateDatabaseType(arg); err != nil {
		return database.OrganizationMember{}, err
	}

	q.mutex.RLock()
	defer q.mutex.RUnlock()

	for _, organizationMember := range q.organizationMembers {
		if organizationMember.OrganizationID != arg.OrganizationID {
			continue
		}
		if organizationMember.UserID != arg.UserID {
			continue
		}
		return organizationMember, nil
	}
	return database.OrganizationMember{}, sql.ErrNoRows
}

func (q *FakeQuerier) GetOrganizationMembershipsByUserID(_ context.Context, userID uuid.UUID) ([]database.OrganizationMember, error) {
	q.mutex.RLock()
	defer q.mutex.RUnlock()

	var memberships []database.OrganizationMember
	for _, organizationMember := range q.organizationMembers {
		mem := organizationMember
		if mem.UserID != userID {
			continue
		}
		memberships = append(memberships, mem)
	}
	return memberships, nil
}

func (q *FakeQuerier) GetOrganizations(_ context.Context) ([]database.Organization, error) {
	q.mutex.RLock()
	defer q.mutex.RUnlock()

	if len(q.organizations) == 0 {
		return nil, sql.ErrNoRows
	}
	return q.organizations, nil
}

func (q *FakeQuerier) GetOrganizationsByUserID(_ context.Context, userID uuid.UUID) ([]database.Organization, error) {
	q.mutex.RLock()
	defer q.mutex.RUnlock()

	organizations := make([]database.Organization, 0)
	for _, organizationMember := range q.organizationMembers {
		if organizationMember.UserID != userID {
			continue
		}
		for _, organization := range q.organizations {
			if organization.ID != organizationMember.OrganizationID {
				continue
			}
			organizations = append(organizations, organization)
		}
	}
	if len(organizations) == 0 {
		return nil, sql.ErrNoRows
	}
	return organizations, nil
}

func (q *FakeQuerier) GetParameterSchemasByJobID(_ context.Context, jobID uuid.UUID) ([]database.ParameterSchema, error) {
	q.mutex.RLock()
	defer q.mutex.RUnlock()

	parameters := make([]database.ParameterSchema, 0)
	for _, parameterSchema := range q.parameterSchemas {
		if parameterSchema.JobID != jobID {
			continue
		}
		parameters = append(parameters, parameterSchema)
	}
	if len(parameters) == 0 {
		return nil, sql.ErrNoRows
	}
	sort.Slice(parameters, func(i, j int) bool {
		return parameters[i].Index < parameters[j].Index
	})
	return parameters, nil
}

func (q *FakeQuerier) GetPreviousTemplateVersion(_ context.Context, arg database.GetPreviousTemplateVersionParams) (database.TemplateVersion, error) {
	if err := validateDatabaseType(arg); err != nil {
		return database.TemplateVersion{}, err
	}

	q.mutex.RLock()
	defer q.mutex.RUnlock()

	var currentTemplateVersion database.TemplateVersion
	for _, templateVersion := range q.templateVersions {
		if templateVersion.TemplateID != arg.TemplateID {
			continue
		}
		if templateVersion.Name != arg.Name {
			continue
		}
		if templateVersion.OrganizationID != arg.OrganizationID {
			continue
		}
		currentTemplateVersion = q.templateVersionWithUserNoLock(templateVersion)
		break
	}

	previousTemplateVersions := make([]database.TemplateVersion, 0)
	for _, templateVersion := range q.templateVersions {
		if templateVersion.ID == currentTemplateVersion.ID {
			continue
		}
		if templateVersion.OrganizationID != arg.OrganizationID {
			continue
		}
		if templateVersion.TemplateID != currentTemplateVersion.TemplateID {
			continue
		}

		if templateVersion.CreatedAt.Before(currentTemplateVersion.CreatedAt) {
			previousTemplateVersions = append(previousTemplateVersions, q.templateVersionWithUserNoLock(templateVersion))
		}
	}

	if len(previousTemplateVersions) == 0 {
		return database.TemplateVersion{}, sql.ErrNoRows
	}

	sort.Slice(previousTemplateVersions, func(i, j int) bool {
		return previousTemplateVersions[i].CreatedAt.After(previousTemplateVersions[j].CreatedAt)
	})

	return previousTemplateVersions[0], nil
}

func (q *FakeQuerier) GetProvisionerDaemons(_ context.Context) ([]database.ProvisionerDaemon, error) {
	q.mutex.RLock()
	defer q.mutex.RUnlock()

	if len(q.provisionerDaemons) == 0 {
		return nil, sql.ErrNoRows
	}
	return q.provisionerDaemons, nil
}

func (q *FakeQuerier) GetProvisionerJobByID(ctx context.Context, id uuid.UUID) (database.ProvisionerJob, error) {
	q.mutex.RLock()
	defer q.mutex.RUnlock()

	return q.getProvisionerJobByIDNoLock(ctx, id)
}

func (q *FakeQuerier) GetProvisionerJobsByIDs(_ context.Context, ids []uuid.UUID) ([]database.ProvisionerJob, error) {
	q.mutex.RLock()
	defer q.mutex.RUnlock()

	jobs := make([]database.ProvisionerJob, 0)
	for _, job := range q.provisionerJobs {
		for _, id := range ids {
			if id == job.ID {
				jobs = append(jobs, job)
				break
			}
		}
	}
	if len(jobs) == 0 {
		return nil, sql.ErrNoRows
	}

	return jobs, nil
}

func (q *FakeQuerier) GetProvisionerJobsByIDsWithQueuePosition(_ context.Context, ids []uuid.UUID) ([]database.GetProvisionerJobsByIDsWithQueuePositionRow, error) {
	q.mutex.RLock()
	defer q.mutex.RUnlock()

	jobs := make([]database.GetProvisionerJobsByIDsWithQueuePositionRow, 0)
	queuePosition := int64(1)
	for _, job := range q.provisionerJobs {
		for _, id := range ids {
			if id == job.ID {
				job := database.GetProvisionerJobsByIDsWithQueuePositionRow{
					ProvisionerJob: job,
				}
				if !job.ProvisionerJob.StartedAt.Valid {
					job.QueuePosition = queuePosition
				}
				jobs = append(jobs, job)
				break
			}
		}
		if !job.StartedAt.Valid {
			queuePosition++
		}
	}
	for _, job := range jobs {
		if !job.ProvisionerJob.StartedAt.Valid {
			// Set it to the max position!
			job.QueueSize = queuePosition
		}
	}
	return jobs, nil
}

func (q *FakeQuerier) GetProvisionerJobsCreatedAfter(_ context.Context, after time.Time) ([]database.ProvisionerJob, error) {
	q.mutex.RLock()
	defer q.mutex.RUnlock()

	jobs := make([]database.ProvisionerJob, 0)
	for _, job := range q.provisionerJobs {
		if job.CreatedAt.After(after) {
			jobs = append(jobs, job)
		}
	}
	return jobs, nil
}

func (q *FakeQuerier) GetProvisionerLogsAfterID(_ context.Context, arg database.GetProvisionerLogsAfterIDParams) ([]database.ProvisionerJobLog, error) {
	if err := validateDatabaseType(arg); err != nil {
		return nil, err
	}

	q.mutex.RLock()
	defer q.mutex.RUnlock()

	logs := make([]database.ProvisionerJobLog, 0)
	for _, jobLog := range q.provisionerJobLogs {
		if jobLog.JobID != arg.JobID {
			continue
		}
		if jobLog.ID <= arg.CreatedAfter {
			continue
		}
		logs = append(logs, jobLog)
	}
	return logs, nil
}

func (q *FakeQuerier) GetQuotaAllowanceForUser(_ context.Context, userID uuid.UUID) (int64, error) {
	q.mutex.RLock()
	defer q.mutex.RUnlock()

	var sum int64
	for _, member := range q.groupMembers {
		if member.UserID != userID {
			continue
		}
		for _, group := range q.groups {
			if group.ID == member.GroupID {
				sum += int64(group.QuotaAllowance)
				continue
			}
		}
	}
	// Grab the quota for the Everyone group.
	for _, group := range q.groups {
		if group.ID == group.OrganizationID {
			sum += int64(group.QuotaAllowance)
			break
		}
	}
	return sum, nil
}

func (q *FakeQuerier) GetQuotaConsumedForUser(_ context.Context, userID uuid.UUID) (int64, error) {
	q.mutex.RLock()
	defer q.mutex.RUnlock()

	var sum int64
	for _, workspace := range q.workspaces {
		if workspace.OwnerID != userID {
			continue
		}
		if workspace.Deleted {
			continue
		}

		var lastBuild database.WorkspaceBuildTable
		for _, build := range q.workspaceBuilds {
			if build.WorkspaceID != workspace.ID {
				continue
			}
			if build.CreatedAt.After(lastBuild.CreatedAt) {
				lastBuild = build
			}
		}
		sum += int64(lastBuild.DailyCost)
	}
	return sum, nil
}

func (q *FakeQuerier) GetReplicaByID(_ context.Context, id uuid.UUID) (database.Replica, error) {
	q.mutex.RLock()
	defer q.mutex.RUnlock()

	for _, replica := range q.replicas {
		if replica.ID == id {
			return replica, nil
		}
	}

	return database.Replica{}, sql.ErrNoRows
}

func (q *FakeQuerier) GetReplicasUpdatedAfter(_ context.Context, updatedAt time.Time) ([]database.Replica, error) {
	q.mutex.RLock()
	defer q.mutex.RUnlock()
	replicas := make([]database.Replica, 0)
	for _, replica := range q.replicas {
		if replica.UpdatedAt.After(updatedAt) && !replica.StoppedAt.Valid {
			replicas = append(replicas, replica)
		}
	}
	return replicas, nil
}

func (q *FakeQuerier) GetServiceBanner(_ context.Context) (string, error) {
	q.mutex.RLock()
	defer q.mutex.RUnlock()

	if q.serviceBanner == nil {
		return "", sql.ErrNoRows
	}

	return string(q.serviceBanner), nil
}

func (*FakeQuerier) GetTailnetAgents(context.Context, uuid.UUID) ([]database.TailnetAgent, error) {
	return nil, ErrUnimplemented
}

func (*FakeQuerier) GetTailnetClientsForAgent(context.Context, uuid.UUID) ([]database.TailnetClient, error) {
	return nil, ErrUnimplemented
}

func (q *FakeQuerier) GetTemplateAppInsights(ctx context.Context, arg database.GetTemplateAppInsightsParams) ([]database.GetTemplateAppInsightsRow, error) {
	err := validateDatabaseType(arg)
	if err != nil {
		return nil, err
	}

	q.mutex.RLock()
	defer q.mutex.RUnlock()

	type appKey struct {
		AccessMethod string
		SlugOrPort   string
		Slug         string
		DisplayName  string
		Icon         string
	}
	type uniqueKey struct {
		TemplateID uuid.UUID
		UserID     uuid.UUID
		AgentID    uuid.UUID
		AppKey     appKey
	}

	appUsageIntervalsByUserAgentApp := make(map[uniqueKey]map[time.Time]int64)
	for _, s := range q.workspaceAppStats {
		// (was.session_started_at >= ts.from_ AND was.session_started_at < ts.to_)
		// OR (was.session_ended_at > ts.from_ AND was.session_ended_at < ts.to_)
		// OR (was.session_started_at < ts.from_ AND was.session_ended_at >= ts.to_)
		if !(((s.SessionStartedAt.After(arg.StartTime) || s.SessionStartedAt.Equal(arg.StartTime)) && s.SessionStartedAt.Before(arg.EndTime)) ||
			(s.SessionEndedAt.After(arg.StartTime) && s.SessionEndedAt.Before(arg.EndTime)) ||
			(s.SessionStartedAt.Before(arg.StartTime) && (s.SessionEndedAt.After(arg.EndTime) || s.SessionEndedAt.Equal(arg.EndTime)))) {
			continue
		}

		w, err := q.getWorkspaceByIDNoLock(ctx, s.WorkspaceID)
		if err != nil {
			return nil, err
		}

		if len(arg.TemplateIDs) > 0 && !slices.Contains(arg.TemplateIDs, w.TemplateID) {
			continue
		}

		app, _ := q.getWorkspaceAppByAgentIDAndSlugNoLock(ctx, database.GetWorkspaceAppByAgentIDAndSlugParams{
			AgentID: s.AgentID,
			Slug:    s.SlugOrPort,
		})

		key := uniqueKey{
			TemplateID: w.TemplateID,
			UserID:     s.UserID,
			AgentID:    s.AgentID,
			AppKey: appKey{
				AccessMethod: s.AccessMethod,
				SlugOrPort:   s.SlugOrPort,
				Slug:         app.Slug,
				DisplayName:  app.DisplayName,
				Icon:         app.Icon,
			},
		}
		if appUsageIntervalsByUserAgentApp[key] == nil {
			appUsageIntervalsByUserAgentApp[key] = make(map[time.Time]int64)
		}

		t := s.SessionStartedAt.Truncate(5 * time.Minute)
		if t.Before(arg.StartTime) {
			t = arg.StartTime
		}
		for t.Before(s.SessionEndedAt) && t.Before(arg.EndTime) {
			appUsageIntervalsByUserAgentApp[key][t] = 60 // 1 minute.
			t = t.Add(1 * time.Minute)
		}
	}

	appUsageTemplateIDs := make(map[appKey]map[uuid.UUID]struct{})
	appUsageUserIDs := make(map[appKey]map[uuid.UUID]struct{})
	appUsage := make(map[appKey]int64)
	for uniqueKey, usage := range appUsageIntervalsByUserAgentApp {
		for _, seconds := range usage {
			if appUsageTemplateIDs[uniqueKey.AppKey] == nil {
				appUsageTemplateIDs[uniqueKey.AppKey] = make(map[uuid.UUID]struct{})
			}
			appUsageTemplateIDs[uniqueKey.AppKey][uniqueKey.TemplateID] = struct{}{}
			if appUsageUserIDs[uniqueKey.AppKey] == nil {
				appUsageUserIDs[uniqueKey.AppKey] = make(map[uuid.UUID]struct{})
			}
			appUsageUserIDs[uniqueKey.AppKey][uniqueKey.UserID] = struct{}{}
			appUsage[uniqueKey.AppKey] += seconds
		}
	}

	var rows []database.GetTemplateAppInsightsRow
	for appKey, usage := range appUsage {
		templateIDs := make([]uuid.UUID, 0, len(appUsageTemplateIDs[appKey]))
		for templateID := range appUsageTemplateIDs[appKey] {
			templateIDs = append(templateIDs, templateID)
		}
		slices.SortFunc(templateIDs, func(a, b uuid.UUID) int {
			return slice.Ascending(a.String(), b.String())
		})
		activeUserIDs := make([]uuid.UUID, 0, len(appUsageUserIDs[appKey]))
		for userID := range appUsageUserIDs[appKey] {
			activeUserIDs = append(activeUserIDs, userID)
		}
		slices.SortFunc(activeUserIDs, func(a, b uuid.UUID) int {
			return slice.Ascending(a.String(), b.String())
		})

		rows = append(rows, database.GetTemplateAppInsightsRow{
			TemplateIDs:   templateIDs,
			ActiveUserIDs: activeUserIDs,
			AccessMethod:  appKey.AccessMethod,
			SlugOrPort:    appKey.SlugOrPort,
			DisplayName:   sql.NullString{String: appKey.DisplayName, Valid: appKey.DisplayName != ""},
			Icon:          sql.NullString{String: appKey.Icon, Valid: appKey.Icon != ""},
			IsApp:         appKey.Slug != "",
			UsageSeconds:  usage,
		})
	}

	// NOTE(mafredri): Add sorting if we decide on how to handle PostgreSQL collations.
	// ORDER BY access_method, slug_or_port, display_name, icon, is_app
	return rows, nil
}

func (q *FakeQuerier) GetTemplateAverageBuildTime(ctx context.Context, arg database.GetTemplateAverageBuildTimeParams) (database.GetTemplateAverageBuildTimeRow, error) {
	if err := validateDatabaseType(arg); err != nil {
		return database.GetTemplateAverageBuildTimeRow{}, err
	}

	var emptyRow database.GetTemplateAverageBuildTimeRow
	var (
		startTimes  []float64
		stopTimes   []float64
		deleteTimes []float64
	)
	q.mutex.RLock()
	defer q.mutex.RUnlock()
	for _, wb := range q.workspaceBuilds {
		version, err := q.getTemplateVersionByIDNoLock(ctx, wb.TemplateVersionID)
		if err != nil {
			return emptyRow, err
		}
		if version.TemplateID != arg.TemplateID {
			continue
		}

		job, err := q.getProvisionerJobByIDNoLock(ctx, wb.JobID)
		if err != nil {
			return emptyRow, err
		}
		if job.CompletedAt.Valid {
			took := job.CompletedAt.Time.Sub(job.StartedAt.Time).Seconds()
			switch wb.Transition {
			case database.WorkspaceTransitionStart:
				startTimes = append(startTimes, took)
			case database.WorkspaceTransitionStop:
				stopTimes = append(stopTimes, took)
			case database.WorkspaceTransitionDelete:
				deleteTimes = append(deleteTimes, took)
			}
		}
	}

	tryPercentile := func(fs []float64, p float64) float64 {
		if len(fs) == 0 {
			return -1
		}
		sort.Float64s(fs)
		return fs[int(float64(len(fs))*p/100)]
	}

	var row database.GetTemplateAverageBuildTimeRow
	row.Delete50, row.Delete95 = tryPercentile(deleteTimes, 50), tryPercentile(deleteTimes, 95)
	row.Stop50, row.Stop95 = tryPercentile(stopTimes, 50), tryPercentile(stopTimes, 95)
	row.Start50, row.Start95 = tryPercentile(startTimes, 50), tryPercentile(startTimes, 95)
	return row, nil
}

func (q *FakeQuerier) GetTemplateByID(ctx context.Context, id uuid.UUID) (database.Template, error) {
	q.mutex.RLock()
	defer q.mutex.RUnlock()

	return q.getTemplateByIDNoLock(ctx, id)
}

func (q *FakeQuerier) GetTemplateByOrganizationAndName(_ context.Context, arg database.GetTemplateByOrganizationAndNameParams) (database.Template, error) {
	if err := validateDatabaseType(arg); err != nil {
		return database.Template{}, err
	}

	q.mutex.RLock()
	defer q.mutex.RUnlock()

	for _, template := range q.templates {
		if template.OrganizationID != arg.OrganizationID {
			continue
		}
		if !strings.EqualFold(template.Name, arg.Name) {
			continue
		}
		if template.Deleted != arg.Deleted {
			continue
		}
		return q.templateWithUserNoLock(template), nil
	}
	return database.Template{}, sql.ErrNoRows
}

func (q *FakeQuerier) GetTemplateDAUs(_ context.Context, arg database.GetTemplateDAUsParams) ([]database.GetTemplateDAUsRow, error) {
	q.mutex.RLock()
	defer q.mutex.RUnlock()

	seens := make(map[time.Time]map[uuid.UUID]struct{})

	for _, as := range q.workspaceAgentStats {
		if as.TemplateID != arg.TemplateID {
			continue
		}
		if as.ConnectionCount == 0 {
			continue
		}

		date := as.CreatedAt.UTC().Add(time.Duration(arg.TzOffset) * time.Hour * -1).Truncate(time.Hour * 24)

		dateEntry := seens[date]
		if dateEntry == nil {
			dateEntry = make(map[uuid.UUID]struct{})
		}
		dateEntry[as.UserID] = struct{}{}
		seens[date] = dateEntry
	}

	seenKeys := maps.Keys(seens)
	sort.Slice(seenKeys, func(i, j int) bool {
		return seenKeys[i].Before(seenKeys[j])
	})

	var rs []database.GetTemplateDAUsRow
	for _, key := range seenKeys {
		ids := seens[key]
		for id := range ids {
			rs = append(rs, database.GetTemplateDAUsRow{
				Date:   key,
				UserID: id,
			})
		}
	}

	return rs, nil
}

func (q *FakeQuerier) GetTemplateInsights(_ context.Context, arg database.GetTemplateInsightsParams) (database.GetTemplateInsightsRow, error) {
	err := validateDatabaseType(arg)
	if err != nil {
		return database.GetTemplateInsightsRow{}, err
	}

	templateIDSet := make(map[uuid.UUID]struct{})
	appUsageIntervalsByUser := make(map[uuid.UUID]map[time.Time]*database.GetTemplateInsightsRow)
	for _, s := range q.workspaceAgentStats {
		if s.CreatedAt.Before(arg.StartTime) || s.CreatedAt.Equal(arg.EndTime) || s.CreatedAt.After(arg.EndTime) {
			continue
		}
		if len(arg.TemplateIDs) > 0 && !slices.Contains(arg.TemplateIDs, s.TemplateID) {
			continue
		}
		if s.ConnectionCount == 0 {
			continue
		}

		templateIDSet[s.TemplateID] = struct{}{}
		if appUsageIntervalsByUser[s.UserID] == nil {
			appUsageIntervalsByUser[s.UserID] = make(map[time.Time]*database.GetTemplateInsightsRow)
		}
		t := s.CreatedAt.Truncate(time.Minute)
		if _, ok := appUsageIntervalsByUser[s.UserID][t]; !ok {
			appUsageIntervalsByUser[s.UserID][t] = &database.GetTemplateInsightsRow{}
		}

		if s.SessionCountJetBrains > 0 {
			appUsageIntervalsByUser[s.UserID][t].UsageJetbrainsSeconds = 60
		}
		if s.SessionCountVSCode > 0 {
			appUsageIntervalsByUser[s.UserID][t].UsageVscodeSeconds = 60
		}
		if s.SessionCountReconnectingPTY > 0 {
			appUsageIntervalsByUser[s.UserID][t].UsageReconnectingPtySeconds = 60
		}
		if s.SessionCountSSH > 0 {
			appUsageIntervalsByUser[s.UserID][t].UsageSshSeconds = 60
		}
	}

	templateIDs := make([]uuid.UUID, 0, len(templateIDSet))
	for templateID := range templateIDSet {
		templateIDs = append(templateIDs, templateID)
	}
	slices.SortFunc(templateIDs, func(a, b uuid.UUID) int {
		return slice.Ascending(a.String(), b.String())
	})
	activeUserIDs := make([]uuid.UUID, 0, len(appUsageIntervalsByUser))
	for userID := range appUsageIntervalsByUser {
		activeUserIDs = append(activeUserIDs, userID)
	}

	result := database.GetTemplateInsightsRow{
		TemplateIDs:   templateIDs,
		ActiveUserIDs: activeUserIDs,
	}
	for _, intervals := range appUsageIntervalsByUser {
		for _, interval := range intervals {
			result.UsageJetbrainsSeconds += interval.UsageJetbrainsSeconds
			result.UsageVscodeSeconds += interval.UsageVscodeSeconds
			result.UsageReconnectingPtySeconds += interval.UsageReconnectingPtySeconds
			result.UsageSshSeconds += interval.UsageSshSeconds
		}
	}
	return result, nil
}

func (q *FakeQuerier) GetTemplateInsightsByInterval(ctx context.Context, arg database.GetTemplateInsightsByIntervalParams) ([]database.GetTemplateInsightsByIntervalRow, error) {
	err := validateDatabaseType(arg)
	if err != nil {
		return nil, err
	}

	q.mutex.RLock()
	defer q.mutex.RUnlock()

	type statByInterval struct {
		startTime, endTime time.Time
		userSet            map[uuid.UUID]struct{}
		templateIDSet      map[uuid.UUID]struct{}
	}

	statsByInterval := []statByInterval{{arg.StartTime, arg.StartTime.AddDate(0, 0, int(arg.IntervalDays)), make(map[uuid.UUID]struct{}), make(map[uuid.UUID]struct{})}}
	for statsByInterval[len(statsByInterval)-1].endTime.Before(arg.EndTime) {
		statsByInterval = append(statsByInterval, statByInterval{statsByInterval[len(statsByInterval)-1].endTime, statsByInterval[len(statsByInterval)-1].endTime.AddDate(0, 0, int(arg.IntervalDays)), make(map[uuid.UUID]struct{}), make(map[uuid.UUID]struct{})})
	}
	if statsByInterval[len(statsByInterval)-1].endTime.After(arg.EndTime) {
		statsByInterval[len(statsByInterval)-1].endTime = arg.EndTime
	}

	for _, s := range q.workspaceAgentStats {
		if s.CreatedAt.Before(arg.StartTime) || s.CreatedAt.Equal(arg.EndTime) || s.CreatedAt.After(arg.EndTime) {
			continue
		}
		if len(arg.TemplateIDs) > 0 && !slices.Contains(arg.TemplateIDs, s.TemplateID) {
			continue
		}
		if s.ConnectionCount == 0 {
			continue
		}

		for _, ds := range statsByInterval {
			if s.CreatedAt.Before(ds.startTime) || s.CreatedAt.Equal(ds.endTime) || s.CreatedAt.After(ds.endTime) {
				continue
			}
			ds.userSet[s.UserID] = struct{}{}
			ds.templateIDSet[s.TemplateID] = struct{}{}
		}
	}

	for _, s := range q.workspaceAppStats {
		w, err := q.getWorkspaceByIDNoLock(ctx, s.WorkspaceID)
		if err != nil {
			return nil, err
		}

		if len(arg.TemplateIDs) > 0 && !slices.Contains(arg.TemplateIDs, w.TemplateID) {
			continue
		}

		for _, ds := range statsByInterval {
			// (was.session_started_at >= ts.from_ AND was.session_started_at < ts.to_)
			// OR (was.session_ended_at > ts.from_ AND was.session_ended_at < ts.to_)
			// OR (was.session_started_at < ts.from_ AND was.session_ended_at >= ts.to_)
			if !(((s.SessionStartedAt.After(ds.startTime) || s.SessionStartedAt.Equal(ds.startTime)) && s.SessionStartedAt.Before(ds.endTime)) ||
				(s.SessionEndedAt.After(ds.startTime) && s.SessionEndedAt.Before(ds.endTime)) ||
				(s.SessionStartedAt.Before(ds.startTime) && (s.SessionEndedAt.After(ds.endTime) || s.SessionEndedAt.Equal(ds.endTime)))) {
				continue
			}

			ds.userSet[s.UserID] = struct{}{}
			ds.templateIDSet[w.TemplateID] = struct{}{}
		}
	}

	var result []database.GetTemplateInsightsByIntervalRow
	for _, ds := range statsByInterval {
		templateIDs := make([]uuid.UUID, 0, len(ds.templateIDSet))
		for templateID := range ds.templateIDSet {
			templateIDs = append(templateIDs, templateID)
		}
		slices.SortFunc(templateIDs, func(a, b uuid.UUID) int {
			return slice.Ascending(a.String(), b.String())
		})
		result = append(result, database.GetTemplateInsightsByIntervalRow{
			StartTime:   ds.startTime,
			EndTime:     ds.endTime,
			TemplateIDs: templateIDs,
			ActiveUsers: int64(len(ds.userSet)),
		})
	}
	return result, nil
}

func (q *FakeQuerier) GetTemplateParameterInsights(ctx context.Context, arg database.GetTemplateParameterInsightsParams) ([]database.GetTemplateParameterInsightsRow, error) {
	err := validateDatabaseType(arg)
	if err != nil {
		return nil, err
	}

	q.mutex.RLock()
	defer q.mutex.RUnlock()

	// WITH latest_workspace_builds ...
	latestWorkspaceBuilds := make(map[uuid.UUID]database.WorkspaceBuildTable)
	for _, wb := range q.workspaceBuilds {
		if wb.CreatedAt.Before(arg.StartTime) || wb.CreatedAt.Equal(arg.EndTime) || wb.CreatedAt.After(arg.EndTime) {
			continue
		}
		if latestWorkspaceBuilds[wb.WorkspaceID].BuildNumber < wb.BuildNumber {
			latestWorkspaceBuilds[wb.WorkspaceID] = wb
		}
	}
	if len(arg.TemplateIDs) > 0 {
		for wsID := range latestWorkspaceBuilds {
			ws, err := q.getWorkspaceByIDNoLock(ctx, wsID)
			if err != nil {
				return nil, err
			}
			if slices.Contains(arg.TemplateIDs, ws.TemplateID) {
				delete(latestWorkspaceBuilds, wsID)
			}
		}
	}
	// WITH unique_template_params ...
	num := int64(0)
	uniqueTemplateParams := make(map[string]*database.GetTemplateParameterInsightsRow)
	uniqueTemplateParamWorkspaceBuildIDs := make(map[string][]uuid.UUID)
	for _, wb := range latestWorkspaceBuilds {
		tv, err := q.getTemplateVersionByIDNoLock(ctx, wb.TemplateVersionID)
		if err != nil {
			return nil, err
		}
		for _, tvp := range q.templateVersionParameters {
			if tvp.TemplateVersionID != tv.ID {
				continue
			}
			// GROUP BY tvp.name, tvp.type, tvp.display_name, tvp.description, tvp.options
			key := fmt.Sprintf("%s:%s:%s:%s:%s", tvp.Name, tvp.Type, tvp.DisplayName, tvp.Description, tvp.Options)
			if _, ok := uniqueTemplateParams[key]; !ok {
				num++
				uniqueTemplateParams[key] = &database.GetTemplateParameterInsightsRow{
					Num:         num,
					Name:        tvp.Name,
					Type:        tvp.Type,
					DisplayName: tvp.DisplayName,
					Description: tvp.Description,
					Options:     tvp.Options,
				}
			}
			uniqueTemplateParams[key].TemplateIDs = append(uniqueTemplateParams[key].TemplateIDs, tv.TemplateID.UUID)
			uniqueTemplateParamWorkspaceBuildIDs[key] = append(uniqueTemplateParamWorkspaceBuildIDs[key], wb.ID)
		}
	}
	// SELECT ...
	counts := make(map[string]map[string]int64)
	for key, utp := range uniqueTemplateParams {
		for _, wbp := range q.workspaceBuildParameters {
			if !slices.Contains(uniqueTemplateParamWorkspaceBuildIDs[key], wbp.WorkspaceBuildID) {
				continue
			}
			if wbp.Name != utp.Name {
				continue
			}
			if counts[key] == nil {
				counts[key] = make(map[string]int64)
			}
			counts[key][wbp.Value]++
		}
	}

	var rows []database.GetTemplateParameterInsightsRow
	for key, utp := range uniqueTemplateParams {
		for value, count := range counts[key] {
			rows = append(rows, database.GetTemplateParameterInsightsRow{
				Num:         utp.Num,
				TemplateIDs: uniqueSortedUUIDs(utp.TemplateIDs),
				Name:        utp.Name,
				DisplayName: utp.DisplayName,
				Type:        utp.Type,
				Description: utp.Description,
				Options:     utp.Options,
				Value:       value,
				Count:       count,
			})
		}
	}

	// NOTE(mafredri): Add sorting if we decide on how to handle PostgreSQL collations.
	// ORDER BY utp.name, utp.type, utp.display_name, utp.description, utp.options, wbp.value
	return rows, nil
}

func (q *FakeQuerier) GetTemplateVersionByID(ctx context.Context, templateVersionID uuid.UUID) (database.TemplateVersion, error) {
	q.mutex.RLock()
	defer q.mutex.RUnlock()

	return q.getTemplateVersionByIDNoLock(ctx, templateVersionID)
}

func (q *FakeQuerier) GetTemplateVersionByJobID(_ context.Context, jobID uuid.UUID) (database.TemplateVersion, error) {
	q.mutex.RLock()
	defer q.mutex.RUnlock()

	for _, templateVersion := range q.templateVersions {
		if templateVersion.JobID != jobID {
			continue
		}
		return q.templateVersionWithUserNoLock(templateVersion), nil
	}
	return database.TemplateVersion{}, sql.ErrNoRows
}

func (q *FakeQuerier) GetTemplateVersionByTemplateIDAndName(_ context.Context, arg database.GetTemplateVersionByTemplateIDAndNameParams) (database.TemplateVersion, error) {
	if err := validateDatabaseType(arg); err != nil {
		return database.TemplateVersion{}, err
	}

	q.mutex.RLock()
	defer q.mutex.RUnlock()

	for _, templateVersion := range q.templateVersions {
		if templateVersion.TemplateID != arg.TemplateID {
			continue
		}
		if !strings.EqualFold(templateVersion.Name, arg.Name) {
			continue
		}
		return q.templateVersionWithUserNoLock(templateVersion), nil
	}
	return database.TemplateVersion{}, sql.ErrNoRows
}

func (q *FakeQuerier) GetTemplateVersionParameters(_ context.Context, templateVersionID uuid.UUID) ([]database.TemplateVersionParameter, error) {
	q.mutex.RLock()
	defer q.mutex.RUnlock()

	parameters := make([]database.TemplateVersionParameter, 0)
	for _, param := range q.templateVersionParameters {
		if param.TemplateVersionID != templateVersionID {
			continue
		}
		parameters = append(parameters, param)
	}
	sort.Slice(parameters, func(i, j int) bool {
		if parameters[i].DisplayOrder != parameters[j].DisplayOrder {
			return parameters[i].DisplayOrder < parameters[j].DisplayOrder
		}
		return strings.ToLower(parameters[i].Name) < strings.ToLower(parameters[j].Name)
	})
	return parameters, nil
}

func (q *FakeQuerier) GetTemplateVersionVariables(_ context.Context, templateVersionID uuid.UUID) ([]database.TemplateVersionVariable, error) {
	q.mutex.RLock()
	defer q.mutex.RUnlock()

	variables := make([]database.TemplateVersionVariable, 0)
	for _, variable := range q.templateVersionVariables {
		if variable.TemplateVersionID != templateVersionID {
			continue
		}
		variables = append(variables, variable)
	}
	return variables, nil
}

func (q *FakeQuerier) GetTemplateVersionsByIDs(_ context.Context, ids []uuid.UUID) ([]database.TemplateVersion, error) {
	q.mutex.RLock()
	defer q.mutex.RUnlock()

	versions := make([]database.TemplateVersion, 0)
	for _, version := range q.templateVersions {
		for _, id := range ids {
			if id == version.ID {
				versions = append(versions, q.templateVersionWithUserNoLock(version))
				break
			}
		}
	}
	if len(versions) == 0 {
		return nil, sql.ErrNoRows
	}

	return versions, nil
}

func (q *FakeQuerier) GetTemplateVersionsByTemplateID(_ context.Context, arg database.GetTemplateVersionsByTemplateIDParams) (version []database.TemplateVersion, err error) {
	if err := validateDatabaseType(arg); err != nil {
		return version, err
	}

	q.mutex.RLock()
	defer q.mutex.RUnlock()

	for _, templateVersion := range q.templateVersions {
		if templateVersion.TemplateID.UUID != arg.TemplateID {
			continue
		}
		if arg.Archived.Valid && arg.Archived.Bool != templateVersion.Archived {
			continue
		}
		version = append(version, q.templateVersionWithUserNoLock(templateVersion))
	}

	// Database orders by created_at
	slices.SortFunc(version, func(a, b database.TemplateVersion) int {
		if a.CreatedAt.Equal(b.CreatedAt) {
			// Technically the postgres database also orders by uuid. So match
			// that behavior
			return slice.Ascending(a.ID.String(), b.ID.String())
		}
		if a.CreatedAt.Before(b.CreatedAt) {
			return -1
		}
		return 1
	})

	if arg.AfterID != uuid.Nil {
		found := false
		for i, v := range version {
			if v.ID == arg.AfterID {
				// We want to return all users after index i.
				version = version[i+1:]
				found = true
				break
			}
		}

		// If no users after the time, then we return an empty list.
		if !found {
			return nil, sql.ErrNoRows
		}
	}

	if arg.OffsetOpt > 0 {
		if int(arg.OffsetOpt) > len(version)-1 {
			return nil, sql.ErrNoRows
		}
		version = version[arg.OffsetOpt:]
	}

	if arg.LimitOpt > 0 {
		if int(arg.LimitOpt) > len(version) {
			arg.LimitOpt = int32(len(version))
		}
		version = version[:arg.LimitOpt]
	}

	if len(version) == 0 {
		return nil, sql.ErrNoRows
	}

	return version, nil
}

func (q *FakeQuerier) GetTemplateVersionsCreatedAfter(_ context.Context, after time.Time) ([]database.TemplateVersion, error) {
	q.mutex.RLock()
	defer q.mutex.RUnlock()

	versions := make([]database.TemplateVersion, 0)
	for _, version := range q.templateVersions {
		if version.CreatedAt.After(after) {
			versions = append(versions, q.templateVersionWithUserNoLock(version))
		}
	}
	return versions, nil
}

func (q *FakeQuerier) GetTemplates(_ context.Context) ([]database.Template, error) {
	q.mutex.RLock()
	defer q.mutex.RUnlock()

	templates := slices.Clone(q.templates)
	slices.SortFunc(templates, func(a, b database.TemplateTable) int {
		if a.Name != b.Name {
			return slice.Ascending(a.Name, b.Name)
		}
		return slice.Ascending(a.ID.String(), b.ID.String())
	})

	return q.templatesWithUserNoLock(templates), nil
}

func (q *FakeQuerier) GetTemplatesWithFilter(ctx context.Context, arg database.GetTemplatesWithFilterParams) ([]database.Template, error) {
	if err := validateDatabaseType(arg); err != nil {
		return nil, err
	}

	return q.GetAuthorizedTemplates(ctx, arg, nil)
}

func (q *FakeQuerier) GetUnexpiredLicenses(_ context.Context) ([]database.License, error) {
	q.mutex.RLock()
	defer q.mutex.RUnlock()

	now := time.Now()
	var results []database.License
	for _, l := range q.licenses {
		if l.Exp.After(now) {
			results = append(results, l)
		}
	}
	sort.Slice(results, func(i, j int) bool { return results[i].ID < results[j].ID })
	return results, nil
}

func (q *FakeQuerier) GetUserActivityInsights(ctx context.Context, arg database.GetUserActivityInsightsParams) ([]database.GetUserActivityInsightsRow, error) {
	err := validateDatabaseType(arg)
	if err != nil {
		return nil, err
	}

	q.mutex.RLock()
	defer q.mutex.RUnlock()

	type uniqueKey struct {
		TemplateID uuid.UUID
		UserID     uuid.UUID
	}

	combinedStats := make(map[uniqueKey]map[time.Time]int64)

	// Get application stats
	for _, s := range q.workspaceAppStats {
		if !(((s.SessionStartedAt.After(arg.StartTime) || s.SessionStartedAt.Equal(arg.StartTime)) && s.SessionStartedAt.Before(arg.EndTime)) ||
			(s.SessionEndedAt.After(arg.StartTime) && s.SessionEndedAt.Before(arg.EndTime)) ||
			(s.SessionStartedAt.Before(arg.StartTime) && (s.SessionEndedAt.After(arg.EndTime) || s.SessionEndedAt.Equal(arg.EndTime)))) {
			continue
		}

		w, err := q.getWorkspaceByIDNoLock(ctx, s.WorkspaceID)
		if err != nil {
			return nil, err
		}

		if len(arg.TemplateIDs) > 0 && !slices.Contains(arg.TemplateIDs, w.TemplateID) {
			continue
		}

		key := uniqueKey{
			TemplateID: w.TemplateID,
			UserID:     s.UserID,
		}
		if combinedStats[key] == nil {
			combinedStats[key] = make(map[time.Time]int64)
		}

		t := s.SessionStartedAt.Truncate(time.Minute)
		if t.Before(arg.StartTime) {
			t = arg.StartTime
		}
		for t.Before(s.SessionEndedAt) && t.Before(arg.EndTime) {
			combinedStats[key][t] = 60
			t = t.Add(1 * time.Minute)
		}
	}

	// Get session stats
	for _, s := range q.workspaceAgentStats {
		if s.CreatedAt.Before(arg.StartTime) || s.CreatedAt.Equal(arg.EndTime) || s.CreatedAt.After(arg.EndTime) {
			continue
		}
		if len(arg.TemplateIDs) > 0 && !slices.Contains(arg.TemplateIDs, s.TemplateID) {
			continue
		}
		if s.ConnectionCount == 0 {
			continue
		}

		key := uniqueKey{
			TemplateID: s.TemplateID,
			UserID:     s.UserID,
		}

		if combinedStats[key] == nil {
			combinedStats[key] = make(map[time.Time]int64)
		}

		if s.SessionCountJetBrains > 0 || s.SessionCountVSCode > 0 || s.SessionCountReconnectingPTY > 0 || s.SessionCountSSH > 0 {
			t := s.CreatedAt.Truncate(time.Minute)
			combinedStats[key][t] = 60
		}
	}

	// Use temporary maps for aggregation purposes
	mUserIDTemplateIDs := map[uuid.UUID]map[uuid.UUID]struct{}{}
	mUserIDUsageSeconds := map[uuid.UUID]int64{}

	for key, times := range combinedStats {
		if mUserIDTemplateIDs[key.UserID] == nil {
			mUserIDTemplateIDs[key.UserID] = make(map[uuid.UUID]struct{})
			mUserIDUsageSeconds[key.UserID] = 0
		}

		if _, ok := mUserIDTemplateIDs[key.UserID][key.TemplateID]; !ok {
			mUserIDTemplateIDs[key.UserID][key.TemplateID] = struct{}{}
		}

		for _, t := range times {
			mUserIDUsageSeconds[key.UserID] += t
		}
	}

	userIDs := make([]uuid.UUID, 0, len(mUserIDUsageSeconds))
	for userID := range mUserIDUsageSeconds {
		userIDs = append(userIDs, userID)
	}
	sort.Slice(userIDs, func(i, j int) bool {
		return userIDs[i].String() < userIDs[j].String()
	})

	// Finally, select stats
	var rows []database.GetUserActivityInsightsRow

	for _, userID := range userIDs {
		user, err := q.getUserByIDNoLock(userID)
		if err != nil {
			return nil, err
		}

		tids := mUserIDTemplateIDs[userID]
		templateIDs := make([]uuid.UUID, 0, len(tids))
		for key := range tids {
			templateIDs = append(templateIDs, key)
		}
		sort.Slice(templateIDs, func(i, j int) bool {
			return templateIDs[i].String() < templateIDs[j].String()
		})

		row := database.GetUserActivityInsightsRow{
			UserID:       user.ID,
			Username:     user.Username,
			AvatarURL:    user.AvatarURL,
			TemplateIDs:  templateIDs,
			UsageSeconds: mUserIDUsageSeconds[userID],
		}

		rows = append(rows, row)
	}
	return rows, nil
}

func (q *FakeQuerier) GetUserByEmailOrUsername(_ context.Context, arg database.GetUserByEmailOrUsernameParams) (database.User, error) {
	if err := validateDatabaseType(arg); err != nil {
		return database.User{}, err
	}

	q.mutex.RLock()
	defer q.mutex.RUnlock()

	for _, user := range q.users {
		if !user.Deleted && (strings.EqualFold(user.Email, arg.Email) || strings.EqualFold(user.Username, arg.Username)) {
			return user, nil
		}
	}
	return database.User{}, sql.ErrNoRows
}

func (q *FakeQuerier) GetUserByID(_ context.Context, id uuid.UUID) (database.User, error) {
	q.mutex.RLock()
	defer q.mutex.RUnlock()

	return q.getUserByIDNoLock(id)
}

func (q *FakeQuerier) GetUserCount(_ context.Context) (int64, error) {
	q.mutex.RLock()
	defer q.mutex.RUnlock()

	existing := int64(0)
	for _, u := range q.users {
		if !u.Deleted {
			existing++
		}
	}
	return existing, nil
}

func (q *FakeQuerier) GetUserLatencyInsights(_ context.Context, arg database.GetUserLatencyInsightsParams) ([]database.GetUserLatencyInsightsRow, error) {
	err := validateDatabaseType(arg)
	if err != nil {
		return nil, err
	}

	q.mutex.RLock()
	defer q.mutex.RUnlock()

	latenciesByUserID := make(map[uuid.UUID][]float64)
	seenTemplatesByUserID := make(map[uuid.UUID]map[uuid.UUID]struct{})
	for _, s := range q.workspaceAgentStats {
		if len(arg.TemplateIDs) > 0 && !slices.Contains(arg.TemplateIDs, s.TemplateID) {
			continue
		}
		if !arg.StartTime.Equal(s.CreatedAt) && (s.CreatedAt.Before(arg.StartTime) || s.CreatedAt.After(arg.EndTime)) {
			continue
		}
		if s.ConnectionCount == 0 {
			continue
		}
		if s.ConnectionMedianLatencyMS <= 0 {
			continue
		}

		latenciesByUserID[s.UserID] = append(latenciesByUserID[s.UserID], s.ConnectionMedianLatencyMS)
		if seenTemplatesByUserID[s.UserID] == nil {
			seenTemplatesByUserID[s.UserID] = make(map[uuid.UUID]struct{})
		}
		seenTemplatesByUserID[s.UserID][s.TemplateID] = struct{}{}
	}

	tryPercentile := func(fs []float64, p float64) float64 {
		if len(fs) == 0 {
			return -1
		}
		sort.Float64s(fs)
		return fs[int(float64(len(fs))*p/100)]
	}

	var rows []database.GetUserLatencyInsightsRow
	for userID, latencies := range latenciesByUserID {
		sort.Float64s(latencies)
		templateIDSet := seenTemplatesByUserID[userID]
		templateIDs := make([]uuid.UUID, 0, len(templateIDSet))
		for templateID := range templateIDSet {
			templateIDs = append(templateIDs, templateID)
		}
		slices.SortFunc(templateIDs, func(a, b uuid.UUID) int {
			return slice.Ascending(a.String(), b.String())
		})
		user, err := q.getUserByIDNoLock(userID)
		if err != nil {
			return nil, err
		}
		row := database.GetUserLatencyInsightsRow{
			UserID:                       userID,
			Username:                     user.Username,
			AvatarURL:                    user.AvatarURL,
			TemplateIDs:                  templateIDs,
			WorkspaceConnectionLatency50: tryPercentile(latencies, 50),
			WorkspaceConnectionLatency95: tryPercentile(latencies, 95),
		}
		rows = append(rows, row)
	}
	slices.SortFunc(rows, func(a, b database.GetUserLatencyInsightsRow) int {
		return slice.Ascending(a.UserID.String(), b.UserID.String())
	})

	return rows, nil
}

func (q *FakeQuerier) GetUserLinkByLinkedID(_ context.Context, id string) (database.UserLink, error) {
	q.mutex.RLock()
	defer q.mutex.RUnlock()

	for _, link := range q.userLinks {
		if link.LinkedID == id {
			return link, nil
		}
	}
	return database.UserLink{}, sql.ErrNoRows
}

func (q *FakeQuerier) GetUserLinkByUserIDLoginType(_ context.Context, params database.GetUserLinkByUserIDLoginTypeParams) (database.UserLink, error) {
	if err := validateDatabaseType(params); err != nil {
		return database.UserLink{}, err
	}

	q.mutex.RLock()
	defer q.mutex.RUnlock()

	for _, link := range q.userLinks {
		if link.UserID == params.UserID && link.LoginType == params.LoginType {
			return link, nil
		}
	}
	return database.UserLink{}, sql.ErrNoRows
}

func (q *FakeQuerier) GetUserLinksByUserID(_ context.Context, userID uuid.UUID) ([]database.UserLink, error) {
	q.mutex.RLock()
	defer q.mutex.RUnlock()
	uls := make([]database.UserLink, 0)
	for _, ul := range q.userLinks {
		if ul.UserID == userID {
			uls = append(uls, ul)
		}
	}
	return uls, nil
}

func (q *FakeQuerier) GetUsers(_ context.Context, params database.GetUsersParams) ([]database.GetUsersRow, error) {
	if err := validateDatabaseType(params); err != nil {
		return nil, err
	}

	q.mutex.RLock()
	defer q.mutex.RUnlock()

	// Avoid side-effect of sorting.
	users := make([]database.User, len(q.users))
	copy(users, q.users)

	// Database orders by username
	slices.SortFunc(users, func(a, b database.User) int {
		return slice.Ascending(strings.ToLower(a.Username), strings.ToLower(b.Username))
	})

	// Filter out deleted since they should never be returned..
	tmp := make([]database.User, 0, len(users))
	for _, user := range users {
		if !user.Deleted {
			tmp = append(tmp, user)
		}
	}
	users = tmp

	if params.AfterID != uuid.Nil {
		found := false
		for i, v := range users {
			if v.ID == params.AfterID {
				// We want to return all users after index i.
				users = users[i+1:]
				found = true
				break
			}
		}

		// If no users after the time, then we return an empty list.
		if !found {
			return []database.GetUsersRow{}, nil
		}
	}

	if params.Search != "" {
		tmp := make([]database.User, 0, len(users))
		for i, user := range users {
			if strings.Contains(strings.ToLower(user.Email), strings.ToLower(params.Search)) {
				tmp = append(tmp, users[i])
			} else if strings.Contains(strings.ToLower(user.Username), strings.ToLower(params.Search)) {
				tmp = append(tmp, users[i])
			}
		}
		users = tmp
	}

	if len(params.Status) > 0 {
		usersFilteredByStatus := make([]database.User, 0, len(users))
		for i, user := range users {
			if slice.ContainsCompare(params.Status, user.Status, func(a, b database.UserStatus) bool {
				return strings.EqualFold(string(a), string(b))
			}) {
				usersFilteredByStatus = append(usersFilteredByStatus, users[i])
			}
		}
		users = usersFilteredByStatus
	}

	if len(params.RbacRole) > 0 && !slice.Contains(params.RbacRole, rbac.RoleMember()) {
		usersFilteredByRole := make([]database.User, 0, len(users))
		for i, user := range users {
			if slice.OverlapCompare(params.RbacRole, user.RBACRoles, strings.EqualFold) {
				usersFilteredByRole = append(usersFilteredByRole, users[i])
			}
		}
		users = usersFilteredByRole
	}

	if !params.LastSeenBefore.IsZero() {
		usersFilteredByLastSeen := make([]database.User, 0, len(users))
		for i, user := range users {
			if user.LastSeenAt.Before(params.LastSeenBefore) {
				usersFilteredByLastSeen = append(usersFilteredByLastSeen, users[i])
			}
		}
		users = usersFilteredByLastSeen
	}

	if !params.LastSeenAfter.IsZero() {
		usersFilteredByLastSeen := make([]database.User, 0, len(users))
		for i, user := range users {
			if user.LastSeenAt.After(params.LastSeenAfter) {
				usersFilteredByLastSeen = append(usersFilteredByLastSeen, users[i])
			}
		}
		users = usersFilteredByLastSeen
	}

	beforePageCount := len(users)

	if params.OffsetOpt > 0 {
		if int(params.OffsetOpt) > len(users)-1 {
			return []database.GetUsersRow{}, nil
		}
		users = users[params.OffsetOpt:]
	}

	if params.LimitOpt > 0 {
		if int(params.LimitOpt) > len(users) {
			params.LimitOpt = int32(len(users))
		}
		users = users[:params.LimitOpt]
	}

	return convertUsers(users, int64(beforePageCount)), nil
}

func (q *FakeQuerier) GetUsersByIDs(_ context.Context, ids []uuid.UUID) ([]database.User, error) {
	q.mutex.RLock()
	defer q.mutex.RUnlock()

	users := make([]database.User, 0)
	for _, user := range q.users {
		for _, id := range ids {
			if user.ID != id {
				continue
			}
			users = append(users, user)
		}
	}
	return users, nil
}

func (q *FakeQuerier) GetWorkspaceAgentAndOwnerByAuthToken(_ context.Context, authToken uuid.UUID) (database.GetWorkspaceAgentAndOwnerByAuthTokenRow, error) {
	q.mutex.RLock()
	defer q.mutex.RUnlock()

	// map of build number -> row
	rows := make(map[int32]database.GetWorkspaceAgentAndOwnerByAuthTokenRow)

	// We want to return the latest build number
	var latestBuildNumber int32

	for _, agt := range q.workspaceAgents {
		if agt.AuthToken != authToken {
			continue
		}
		// get the related workspace and user
		for _, res := range q.workspaceResources {
			if agt.ResourceID != res.ID {
				continue
			}
			for _, build := range q.workspaceBuilds {
				if build.JobID != res.JobID {
					continue
				}
				for _, ws := range q.workspaces {
					if build.WorkspaceID != ws.ID {
						continue
					}
					var row database.GetWorkspaceAgentAndOwnerByAuthTokenRow
					row.WorkspaceID = ws.ID
					usr, err := q.getUserByIDNoLock(ws.OwnerID)
					if err != nil {
						return database.GetWorkspaceAgentAndOwnerByAuthTokenRow{}, sql.ErrNoRows
					}
					row.OwnerID = usr.ID
					row.OwnerRoles = append(usr.RBACRoles, "member")
					// We also need to get org roles for the user
					row.OwnerName = usr.Username
					row.WorkspaceAgent = agt
					for _, mem := range q.organizationMembers {
						if mem.UserID == usr.ID {
							row.OwnerRoles = append(row.OwnerRoles, fmt.Sprintf("organization-member:%s", mem.OrganizationID.String()))
						}
					}
					// And group memberships
					for _, groupMem := range q.groupMembers {
						if groupMem.UserID == usr.ID {
							row.OwnerGroups = append(row.OwnerGroups, groupMem.GroupID.String())
						}
					}

					// Keep track of the latest build number
					rows[build.BuildNumber] = row
					if build.BuildNumber > latestBuildNumber {
						latestBuildNumber = build.BuildNumber
					}
				}
			}
		}
	}

	if len(rows) == 0 {
		return database.GetWorkspaceAgentAndOwnerByAuthTokenRow{}, sql.ErrNoRows
	}

	// Return the row related to the latest build
	return rows[latestBuildNumber], nil
}

func (q *FakeQuerier) GetWorkspaceAgentByID(ctx context.Context, id uuid.UUID) (database.WorkspaceAgent, error) {
	q.mutex.RLock()
	defer q.mutex.RUnlock()

	return q.getWorkspaceAgentByIDNoLock(ctx, id)
}

func (q *FakeQuerier) GetWorkspaceAgentByInstanceID(_ context.Context, instanceID string) (database.WorkspaceAgent, error) {
	q.mutex.RLock()
	defer q.mutex.RUnlock()

	// The schema sorts this by created at, so we iterate the array backwards.
	for i := len(q.workspaceAgents) - 1; i >= 0; i-- {
		agent := q.workspaceAgents[i]
		if agent.AuthInstanceID.Valid && agent.AuthInstanceID.String == instanceID {
			return agent, nil
		}
	}
	return database.WorkspaceAgent{}, sql.ErrNoRows
}

func (q *FakeQuerier) GetWorkspaceAgentLifecycleStateByID(ctx context.Context, id uuid.UUID) (database.GetWorkspaceAgentLifecycleStateByIDRow, error) {
	q.mutex.RLock()
	defer q.mutex.RUnlock()

	agent, err := q.getWorkspaceAgentByIDNoLock(ctx, id)
	if err != nil {
		return database.GetWorkspaceAgentLifecycleStateByIDRow{}, err
	}
	return database.GetWorkspaceAgentLifecycleStateByIDRow{
		LifecycleState: agent.LifecycleState,
		StartedAt:      agent.StartedAt,
		ReadyAt:        agent.ReadyAt,
	}, nil
}

func (q *FakeQuerier) GetWorkspaceAgentLogSourcesByAgentIDs(_ context.Context, ids []uuid.UUID) ([]database.WorkspaceAgentLogSource, error) {
	q.mutex.RLock()
	defer q.mutex.RUnlock()

	logSources := make([]database.WorkspaceAgentLogSource, 0)
	for _, logSource := range q.workspaceAgentLogSources {
		for _, id := range ids {
			if logSource.WorkspaceAgentID == id {
				logSources = append(logSources, logSource)
				break
			}
		}
	}
	return logSources, nil
}

func (q *FakeQuerier) GetWorkspaceAgentLogsAfter(_ context.Context, arg database.GetWorkspaceAgentLogsAfterParams) ([]database.WorkspaceAgentLog, error) {
	if err := validateDatabaseType(arg); err != nil {
		return nil, err
	}

	q.mutex.RLock()
	defer q.mutex.RUnlock()

	logs := []database.WorkspaceAgentLog{}
	for _, log := range q.workspaceAgentLogs {
		if log.AgentID != arg.AgentID {
			continue
		}
		if arg.CreatedAfter != 0 && log.ID <= arg.CreatedAfter {
			continue
		}
		logs = append(logs, log)
	}
	return logs, nil
}

func (q *FakeQuerier) GetWorkspaceAgentMetadata(_ context.Context, workspaceAgentID uuid.UUID) ([]database.WorkspaceAgentMetadatum, error) {
	q.mutex.RLock()
	defer q.mutex.RUnlock()

	metadata := make([]database.WorkspaceAgentMetadatum, 0)
	for _, m := range q.workspaceAgentMetadata {
		if m.WorkspaceAgentID == workspaceAgentID {
			metadata = append(metadata, m)
		}
	}
	return metadata, nil
}

func (q *FakeQuerier) GetWorkspaceAgentScriptsByAgentIDs(_ context.Context, ids []uuid.UUID) ([]database.WorkspaceAgentScript, error) {
	q.mutex.RLock()
	defer q.mutex.RUnlock()

	scripts := make([]database.WorkspaceAgentScript, 0)
	for _, script := range q.workspaceAgentScripts {
		for _, id := range ids {
			if script.WorkspaceAgentID == id {
				scripts = append(scripts, script)
				break
			}
		}
	}
	return scripts, nil
}

func (q *FakeQuerier) GetWorkspaceAgentStats(_ context.Context, createdAfter time.Time) ([]database.GetWorkspaceAgentStatsRow, error) {
	q.mutex.RLock()
	defer q.mutex.RUnlock()

	agentStatsCreatedAfter := make([]database.WorkspaceAgentStat, 0)
	for _, agentStat := range q.workspaceAgentStats {
		if agentStat.CreatedAt.After(createdAfter) || agentStat.CreatedAt.Equal(createdAfter) {
			agentStatsCreatedAfter = append(agentStatsCreatedAfter, agentStat)
		}
	}

	latestAgentStats := map[uuid.UUID]database.WorkspaceAgentStat{}
	for _, agentStat := range q.workspaceAgentStats {
		if agentStat.CreatedAt.After(createdAfter) || agentStat.CreatedAt.Equal(createdAfter) {
			latestAgentStats[agentStat.AgentID] = agentStat
		}
	}

	statByAgent := map[uuid.UUID]database.GetWorkspaceAgentStatsRow{}
	for agentID, agentStat := range latestAgentStats {
		stat := statByAgent[agentID]
		stat.AgentID = agentStat.AgentID
		stat.TemplateID = agentStat.TemplateID
		stat.UserID = agentStat.UserID
		stat.WorkspaceID = agentStat.WorkspaceID
		stat.SessionCountVSCode += agentStat.SessionCountVSCode
		stat.SessionCountJetBrains += agentStat.SessionCountJetBrains
		stat.SessionCountReconnectingPTY += agentStat.SessionCountReconnectingPTY
		stat.SessionCountSSH += agentStat.SessionCountSSH
		statByAgent[stat.AgentID] = stat
	}

	latenciesByAgent := map[uuid.UUID][]float64{}
	minimumDateByAgent := map[uuid.UUID]time.Time{}
	for _, agentStat := range agentStatsCreatedAfter {
		if agentStat.ConnectionMedianLatencyMS <= 0 {
			continue
		}
		stat := statByAgent[agentStat.AgentID]
		minimumDate := minimumDateByAgent[agentStat.AgentID]
		if agentStat.CreatedAt.Before(minimumDate) || minimumDate.IsZero() {
			minimumDateByAgent[agentStat.AgentID] = agentStat.CreatedAt
		}
		stat.WorkspaceRxBytes += agentStat.RxBytes
		stat.WorkspaceTxBytes += agentStat.TxBytes
		statByAgent[agentStat.AgentID] = stat
		latenciesByAgent[agentStat.AgentID] = append(latenciesByAgent[agentStat.AgentID], agentStat.ConnectionMedianLatencyMS)
	}

	tryPercentile := func(fs []float64, p float64) float64 {
		if len(fs) == 0 {
			return -1
		}
		sort.Float64s(fs)
		return fs[int(float64(len(fs))*p/100)]
	}

	for _, stat := range statByAgent {
		stat.AggregatedFrom = minimumDateByAgent[stat.AgentID]
		statByAgent[stat.AgentID] = stat

		latencies, ok := latenciesByAgent[stat.AgentID]
		if !ok {
			continue
		}
		stat.WorkspaceConnectionLatency50 = tryPercentile(latencies, 50)
		stat.WorkspaceConnectionLatency95 = tryPercentile(latencies, 95)
		statByAgent[stat.AgentID] = stat
	}

	stats := make([]database.GetWorkspaceAgentStatsRow, 0, len(statByAgent))
	for _, agent := range statByAgent {
		stats = append(stats, agent)
	}
	return stats, nil
}

func (q *FakeQuerier) GetWorkspaceAgentStatsAndLabels(ctx context.Context, createdAfter time.Time) ([]database.GetWorkspaceAgentStatsAndLabelsRow, error) {
	q.mutex.RLock()
	defer q.mutex.RUnlock()

	agentStatsCreatedAfter := make([]database.WorkspaceAgentStat, 0)
	latestAgentStats := map[uuid.UUID]database.WorkspaceAgentStat{}

	for _, agentStat := range q.workspaceAgentStats {
		if agentStat.CreatedAt.After(createdAfter) {
			agentStatsCreatedAfter = append(agentStatsCreatedAfter, agentStat)
			latestAgentStats[agentStat.AgentID] = agentStat
		}
	}

	statByAgent := map[uuid.UUID]database.GetWorkspaceAgentStatsAndLabelsRow{}

	// Session and connection metrics
	for _, agentStat := range latestAgentStats {
		stat := statByAgent[agentStat.AgentID]
		stat.SessionCountVSCode += agentStat.SessionCountVSCode
		stat.SessionCountJetBrains += agentStat.SessionCountJetBrains
		stat.SessionCountReconnectingPTY += agentStat.SessionCountReconnectingPTY
		stat.SessionCountSSH += agentStat.SessionCountSSH
		stat.ConnectionCount += agentStat.ConnectionCount
		if agentStat.ConnectionMedianLatencyMS >= 0 && stat.ConnectionMedianLatencyMS < agentStat.ConnectionMedianLatencyMS {
			stat.ConnectionMedianLatencyMS = agentStat.ConnectionMedianLatencyMS
		}
		statByAgent[agentStat.AgentID] = stat
	}

	// Tx, Rx metrics
	for _, agentStat := range agentStatsCreatedAfter {
		stat := statByAgent[agentStat.AgentID]
		stat.RxBytes += agentStat.RxBytes
		stat.TxBytes += agentStat.TxBytes
		statByAgent[agentStat.AgentID] = stat
	}

	// Labels
	for _, agentStat := range agentStatsCreatedAfter {
		stat := statByAgent[agentStat.AgentID]

		user, err := q.getUserByIDNoLock(agentStat.UserID)
		if err != nil {
			return nil, err
		}

		stat.Username = user.Username

		workspace, err := q.getWorkspaceByIDNoLock(ctx, agentStat.WorkspaceID)
		if err != nil {
			return nil, err
		}
		stat.WorkspaceName = workspace.Name

		agent, err := q.getWorkspaceAgentByIDNoLock(ctx, agentStat.AgentID)
		if err != nil {
			return nil, err
		}
		stat.AgentName = agent.Name

		statByAgent[agentStat.AgentID] = stat
	}

	stats := make([]database.GetWorkspaceAgentStatsAndLabelsRow, 0, len(statByAgent))
	for _, agent := range statByAgent {
		stats = append(stats, agent)
	}
	return stats, nil
}

func (q *FakeQuerier) GetWorkspaceAgentsByResourceIDs(ctx context.Context, resourceIDs []uuid.UUID) ([]database.WorkspaceAgent, error) {
	q.mutex.RLock()
	defer q.mutex.RUnlock()

	return q.getWorkspaceAgentsByResourceIDsNoLock(ctx, resourceIDs)
}

func (q *FakeQuerier) GetWorkspaceAgentsCreatedAfter(_ context.Context, after time.Time) ([]database.WorkspaceAgent, error) {
	q.mutex.RLock()
	defer q.mutex.RUnlock()

	workspaceAgents := make([]database.WorkspaceAgent, 0)
	for _, agent := range q.workspaceAgents {
		if agent.CreatedAt.After(after) {
			workspaceAgents = append(workspaceAgents, agent)
		}
	}
	return workspaceAgents, nil
}

func (q *FakeQuerier) GetWorkspaceAgentsInLatestBuildByWorkspaceID(ctx context.Context, workspaceID uuid.UUID) ([]database.WorkspaceAgent, error) {
	q.mutex.RLock()
	defer q.mutex.RUnlock()

	// Get latest build for workspace.
	workspaceBuild, err := q.getLatestWorkspaceBuildByWorkspaceIDNoLock(ctx, workspaceID)
	if err != nil {
		return nil, xerrors.Errorf("get latest workspace build: %w", err)
	}

	// Get resources for build.
	resources, err := q.getWorkspaceResourcesByJobIDNoLock(ctx, workspaceBuild.JobID)
	if err != nil {
		return nil, xerrors.Errorf("get workspace resources: %w", err)
	}
	if len(resources) == 0 {
		return []database.WorkspaceAgent{}, nil
	}

	resourceIDs := make([]uuid.UUID, len(resources))
	for i, resource := range resources {
		resourceIDs[i] = resource.ID
	}

	agents, err := q.getWorkspaceAgentsByResourceIDsNoLock(ctx, resourceIDs)
	if err != nil {
		return nil, xerrors.Errorf("get workspace agents: %w", err)
	}

	return agents, nil
}

func (q *FakeQuerier) GetWorkspaceAppByAgentIDAndSlug(ctx context.Context, arg database.GetWorkspaceAppByAgentIDAndSlugParams) (database.WorkspaceApp, error) {
	if err := validateDatabaseType(arg); err != nil {
		return database.WorkspaceApp{}, err
	}

	q.mutex.RLock()
	defer q.mutex.RUnlock()

	return q.getWorkspaceAppByAgentIDAndSlugNoLock(ctx, arg)
}

func (q *FakeQuerier) GetWorkspaceAppsByAgentID(_ context.Context, id uuid.UUID) ([]database.WorkspaceApp, error) {
	q.mutex.RLock()
	defer q.mutex.RUnlock()

	apps := make([]database.WorkspaceApp, 0)
	for _, app := range q.workspaceApps {
		if app.AgentID == id {
			apps = append(apps, app)
		}
	}
	return apps, nil
}

func (q *FakeQuerier) GetWorkspaceAppsByAgentIDs(_ context.Context, ids []uuid.UUID) ([]database.WorkspaceApp, error) {
	q.mutex.RLock()
	defer q.mutex.RUnlock()

	apps := make([]database.WorkspaceApp, 0)
	for _, app := range q.workspaceApps {
		for _, id := range ids {
			if app.AgentID == id {
				apps = append(apps, app)
				break
			}
		}
	}
	return apps, nil
}

func (q *FakeQuerier) GetWorkspaceAppsCreatedAfter(_ context.Context, after time.Time) ([]database.WorkspaceApp, error) {
	q.mutex.RLock()
	defer q.mutex.RUnlock()

	apps := make([]database.WorkspaceApp, 0)
	for _, app := range q.workspaceApps {
		if app.CreatedAt.After(after) {
			apps = append(apps, app)
		}
	}
	return apps, nil
}

func (q *FakeQuerier) GetWorkspaceBuildByID(ctx context.Context, id uuid.UUID) (database.WorkspaceBuild, error) {
	q.mutex.RLock()
	defer q.mutex.RUnlock()

	return q.getWorkspaceBuildByIDNoLock(ctx, id)
}

func (q *FakeQuerier) GetWorkspaceBuildByJobID(_ context.Context, jobID uuid.UUID) (database.WorkspaceBuild, error) {
	q.mutex.RLock()
	defer q.mutex.RUnlock()

	for _, build := range q.workspaceBuilds {
		if build.JobID == jobID {
			return q.workspaceBuildWithUserNoLock(build), nil
		}
	}
	return database.WorkspaceBuild{}, sql.ErrNoRows
}

func (q *FakeQuerier) GetWorkspaceBuildByWorkspaceIDAndBuildNumber(_ context.Context, arg database.GetWorkspaceBuildByWorkspaceIDAndBuildNumberParams) (database.WorkspaceBuild, error) {
	if err := validateDatabaseType(arg); err != nil {
		return database.WorkspaceBuild{}, err
	}

	q.mutex.RLock()
	defer q.mutex.RUnlock()

	for _, workspaceBuild := range q.workspaceBuilds {
		if workspaceBuild.WorkspaceID != arg.WorkspaceID {
			continue
		}
		if workspaceBuild.BuildNumber != arg.BuildNumber {
			continue
		}
		return q.workspaceBuildWithUserNoLock(workspaceBuild), nil
	}
	return database.WorkspaceBuild{}, sql.ErrNoRows
}

func (q *FakeQuerier) GetWorkspaceBuildParameters(_ context.Context, workspaceBuildID uuid.UUID) ([]database.WorkspaceBuildParameter, error) {
	q.mutex.RLock()
	defer q.mutex.RUnlock()

	params := make([]database.WorkspaceBuildParameter, 0)
	for _, param := range q.workspaceBuildParameters {
		if param.WorkspaceBuildID != workspaceBuildID {
			continue
		}
		params = append(params, param)
	}
	return params, nil
}

func (q *FakeQuerier) GetWorkspaceBuildsByWorkspaceID(_ context.Context,
	params database.GetWorkspaceBuildsByWorkspaceIDParams,
) ([]database.WorkspaceBuild, error) {
	if err := validateDatabaseType(params); err != nil {
		return nil, err
	}

	q.mutex.RLock()
	defer q.mutex.RUnlock()

	history := make([]database.WorkspaceBuild, 0)
	for _, workspaceBuild := range q.workspaceBuilds {
		if workspaceBuild.CreatedAt.Before(params.Since) {
			continue
		}
		if workspaceBuild.WorkspaceID == params.WorkspaceID {
			history = append(history, q.workspaceBuildWithUserNoLock(workspaceBuild))
		}
	}

	// Order by build_number
	slices.SortFunc(history, func(a, b database.WorkspaceBuild) int {
		return slice.Descending(a.BuildNumber, b.BuildNumber)
	})

	if params.AfterID != uuid.Nil {
		found := false
		for i, v := range history {
			if v.ID == params.AfterID {
				// We want to return all builds after index i.
				history = history[i+1:]
				found = true
				break
			}
		}

		// If no builds after the time, then we return an empty list.
		if !found {
			return nil, sql.ErrNoRows
		}
	}

	if params.OffsetOpt > 0 {
		if int(params.OffsetOpt) > len(history)-1 {
			return nil, sql.ErrNoRows
		}
		history = history[params.OffsetOpt:]
	}

	if params.LimitOpt > 0 {
		if int(params.LimitOpt) > len(history) {
			params.LimitOpt = int32(len(history))
		}
		history = history[:params.LimitOpt]
	}

	if len(history) == 0 {
		return nil, sql.ErrNoRows
	}
	return history, nil
}

func (q *FakeQuerier) GetWorkspaceBuildsCreatedAfter(_ context.Context, after time.Time) ([]database.WorkspaceBuild, error) {
	q.mutex.RLock()
	defer q.mutex.RUnlock()

	workspaceBuilds := make([]database.WorkspaceBuild, 0)
	for _, workspaceBuild := range q.workspaceBuilds {
		if workspaceBuild.CreatedAt.After(after) {
			workspaceBuilds = append(workspaceBuilds, q.workspaceBuildWithUserNoLock(workspaceBuild))
		}
	}
	return workspaceBuilds, nil
}

func (q *FakeQuerier) GetWorkspaceByAgentID(ctx context.Context, agentID uuid.UUID) (database.Workspace, error) {
	q.mutex.RLock()
	defer q.mutex.RUnlock()

	return q.getWorkspaceByAgentIDNoLock(ctx, agentID)
}

func (q *FakeQuerier) GetWorkspaceByID(ctx context.Context, id uuid.UUID) (database.Workspace, error) {
	q.mutex.RLock()
	defer q.mutex.RUnlock()

	return q.getWorkspaceByIDNoLock(ctx, id)
}

func (q *FakeQuerier) GetWorkspaceByOwnerIDAndName(_ context.Context, arg database.GetWorkspaceByOwnerIDAndNameParams) (database.Workspace, error) {
	if err := validateDatabaseType(arg); err != nil {
		return database.Workspace{}, err
	}

	q.mutex.RLock()
	defer q.mutex.RUnlock()

	var found *database.Workspace
	for _, workspace := range q.workspaces {
		workspace := workspace
		if workspace.OwnerID != arg.OwnerID {
			continue
		}
		if !strings.EqualFold(workspace.Name, arg.Name) {
			continue
		}
		if workspace.Deleted != arg.Deleted {
			continue
		}

		// Return the most recent workspace with the given name
		if found == nil || workspace.CreatedAt.After(found.CreatedAt) {
			found = &workspace
		}
	}
	if found != nil {
		return *found, nil
	}
	return database.Workspace{}, sql.ErrNoRows
}

func (q *FakeQuerier) GetWorkspaceByWorkspaceAppID(_ context.Context, workspaceAppID uuid.UUID) (database.Workspace, error) {
	if err := validateDatabaseType(workspaceAppID); err != nil {
		return database.Workspace{}, err
	}

	q.mutex.RLock()
	defer q.mutex.RUnlock()

	for _, workspaceApp := range q.workspaceApps {
		workspaceApp := workspaceApp
		if workspaceApp.ID == workspaceAppID {
			return q.getWorkspaceByAgentIDNoLock(context.Background(), workspaceApp.AgentID)
		}
	}
	return database.Workspace{}, sql.ErrNoRows
}

func (q *FakeQuerier) GetWorkspaceProxies(_ context.Context) ([]database.WorkspaceProxy, error) {
	q.mutex.RLock()
	defer q.mutex.RUnlock()

	cpy := make([]database.WorkspaceProxy, 0, len(q.workspaceProxies))

	for _, p := range q.workspaceProxies {
		if !p.Deleted {
			cpy = append(cpy, p)
		}
	}
	return cpy, nil
}

func (q *FakeQuerier) GetWorkspaceProxyByHostname(_ context.Context, params database.GetWorkspaceProxyByHostnameParams) (database.WorkspaceProxy, error) {
	q.mutex.RLock()
	defer q.mutex.RUnlock()

	// Return zero rows if this is called with a non-sanitized hostname. The SQL
	// version of this query does the same thing.
	if !validProxyByHostnameRegex.MatchString(params.Hostname) {
		return database.WorkspaceProxy{}, sql.ErrNoRows
	}

	// This regex matches the SQL version.
	accessURLRegex := regexp.MustCompile(`[^:]*://` + regexp.QuoteMeta(params.Hostname) + `([:/]?.)*`)

	for _, proxy := range q.workspaceProxies {
		if proxy.Deleted {
			continue
		}
		if params.AllowAccessUrl && accessURLRegex.MatchString(proxy.Url) {
			return proxy, nil
		}

		// Compile the app hostname regex. This is slow sadly.
		if params.AllowWildcardHostname {
			wildcardRegexp, err := httpapi.CompileHostnamePattern(proxy.WildcardHostname)
			if err != nil {
				return database.WorkspaceProxy{}, xerrors.Errorf("compile hostname pattern %q for proxy %q (%s): %w", proxy.WildcardHostname, proxy.Name, proxy.ID.String(), err)
			}
			if _, ok := httpapi.ExecuteHostnamePattern(wildcardRegexp, params.Hostname); ok {
				return proxy, nil
			}
		}
	}

	return database.WorkspaceProxy{}, sql.ErrNoRows
}

func (q *FakeQuerier) GetWorkspaceProxyByID(_ context.Context, id uuid.UUID) (database.WorkspaceProxy, error) {
	q.mutex.RLock()
	defer q.mutex.RUnlock()

	for _, proxy := range q.workspaceProxies {
		if proxy.ID == id {
			return proxy, nil
		}
	}
	return database.WorkspaceProxy{}, sql.ErrNoRows
}

func (q *FakeQuerier) GetWorkspaceProxyByName(_ context.Context, name string) (database.WorkspaceProxy, error) {
	q.mutex.Lock()
	defer q.mutex.Unlock()

	for _, proxy := range q.workspaceProxies {
		if proxy.Deleted {
			continue
		}
		if proxy.Name == name {
			return proxy, nil
		}
	}
	return database.WorkspaceProxy{}, sql.ErrNoRows
}

func (q *FakeQuerier) GetWorkspaceResourceByID(_ context.Context, id uuid.UUID) (database.WorkspaceResource, error) {
	q.mutex.RLock()
	defer q.mutex.RUnlock()

	for _, resource := range q.workspaceResources {
		if resource.ID == id {
			return resource, nil
		}
	}
	return database.WorkspaceResource{}, sql.ErrNoRows
}

func (q *FakeQuerier) GetWorkspaceResourceMetadataByResourceIDs(_ context.Context, ids []uuid.UUID) ([]database.WorkspaceResourceMetadatum, error) {
	q.mutex.RLock()
	defer q.mutex.RUnlock()

	metadata := make([]database.WorkspaceResourceMetadatum, 0)
	for _, metadatum := range q.workspaceResourceMetadata {
		for _, id := range ids {
			if metadatum.WorkspaceResourceID == id {
				metadata = append(metadata, metadatum)
			}
		}
	}
	return metadata, nil
}

func (q *FakeQuerier) GetWorkspaceResourceMetadataCreatedAfter(ctx context.Context, after time.Time) ([]database.WorkspaceResourceMetadatum, error) {
	resources, err := q.GetWorkspaceResourcesCreatedAfter(ctx, after)
	if err != nil {
		return nil, err
	}
	resourceIDs := map[uuid.UUID]struct{}{}
	for _, resource := range resources {
		resourceIDs[resource.ID] = struct{}{}
	}

	q.mutex.RLock()
	defer q.mutex.RUnlock()

	metadata := make([]database.WorkspaceResourceMetadatum, 0)
	for _, m := range q.workspaceResourceMetadata {
		_, ok := resourceIDs[m.WorkspaceResourceID]
		if !ok {
			continue
		}
		metadata = append(metadata, m)
	}
	return metadata, nil
}

func (q *FakeQuerier) GetWorkspaceResourcesByJobID(ctx context.Context, jobID uuid.UUID) ([]database.WorkspaceResource, error) {
	q.mutex.RLock()
	defer q.mutex.RUnlock()

	return q.getWorkspaceResourcesByJobIDNoLock(ctx, jobID)
}

func (q *FakeQuerier) GetWorkspaceResourcesByJobIDs(_ context.Context, jobIDs []uuid.UUID) ([]database.WorkspaceResource, error) {
	q.mutex.RLock()
	defer q.mutex.RUnlock()

	resources := make([]database.WorkspaceResource, 0)
	for _, resource := range q.workspaceResources {
		for _, jobID := range jobIDs {
			if resource.JobID != jobID {
				continue
			}
			resources = append(resources, resource)
		}
	}
	return resources, nil
}

func (q *FakeQuerier) GetWorkspaceResourcesCreatedAfter(_ context.Context, after time.Time) ([]database.WorkspaceResource, error) {
	q.mutex.RLock()
	defer q.mutex.RUnlock()

	resources := make([]database.WorkspaceResource, 0)
	for _, resource := range q.workspaceResources {
		if resource.CreatedAt.After(after) {
			resources = append(resources, resource)
		}
	}
	return resources, nil
}

func (q *FakeQuerier) GetWorkspaces(ctx context.Context, arg database.GetWorkspacesParams) ([]database.GetWorkspacesRow, error) {
	if err := validateDatabaseType(arg); err != nil {
		return nil, err
	}

	// A nil auth filter means no auth filter.
	workspaceRows, err := q.GetAuthorizedWorkspaces(ctx, arg, nil)
	return workspaceRows, err
}

func (q *FakeQuerier) GetWorkspacesEligibleForTransition(ctx context.Context) ([]database.Workspace, error) {
	q.mutex.RLock()
	defer q.mutex.RUnlock()

	workspaces := []database.Workspace{}
	for _, workspace := range q.workspaces {
		build, err := q.getLatestWorkspaceBuildByWorkspaceIDNoLock(ctx, workspace.ID)
		if err != nil {
			return nil, err
		}

		// Refer to the SQL version of this query for comments.

		// Case 1:
		if build.Transition == database.WorkspaceTransitionStart && !build.Deadline.IsZero() {
			workspaces = append(workspaces, workspace)
			continue
		}

		// Case 2:
		if build.Transition == database.WorkspaceTransitionStop && workspace.AutostartSchedule.Valid {
			workspaces = append(workspaces, workspace)
			continue
		}

		// Case 3:
		job, err := q.getProvisionerJobByIDNoLock(ctx, build.JobID)
		if err != nil {
			return nil, xerrors.Errorf("get provisioner job by ID: %w", err)
		}
<<<<<<< HEAD
		if db2sdk.ProvisionerJobStatus(job) == codersdk.ProvisionerJobFailed && build.Transition == database.WorkspaceTransitionStart {
=======
		if codersdk.ProvisionerJobStatus(job.JobStatus) == codersdk.ProvisionerJobFailed {
>>>>>>> 2a4ac2a5
			workspaces = append(workspaces, workspace)
			continue
		}

		template, err := q.getTemplateByIDNoLock(ctx, workspace.TemplateID)
		if err != nil {
			return nil, xerrors.Errorf("get template by ID: %w", err)
		}

		// Case 4:
		if template.TimeTilDormant > 0 && !workspace.DormantAt.Valid {
			workspaces = append(workspaces, workspace)
			continue
		}

		// Case 5:
		if template.TimeTilDormantAutoDelete > 0 && workspace.DormantAt.Valid {
			workspaces = append(workspaces, workspace)
			continue
		}
	}

	return workspaces, nil
}

func (q *FakeQuerier) InsertAPIKey(_ context.Context, arg database.InsertAPIKeyParams) (database.APIKey, error) {
	if err := validateDatabaseType(arg); err != nil {
		return database.APIKey{}, err
	}

	q.mutex.Lock()
	defer q.mutex.Unlock()

	if arg.LifetimeSeconds == 0 {
		arg.LifetimeSeconds = 86400
	}

	for _, u := range q.users {
		if u.ID == arg.UserID && u.Deleted {
			return database.APIKey{}, xerrors.Errorf("refusing to create APIKey for deleted user")
		}
	}

	//nolint:gosimple
	key := database.APIKey{
		ID:              arg.ID,
		LifetimeSeconds: arg.LifetimeSeconds,
		HashedSecret:    arg.HashedSecret,
		IPAddress:       arg.IPAddress,
		UserID:          arg.UserID,
		ExpiresAt:       arg.ExpiresAt,
		CreatedAt:       arg.CreatedAt,
		UpdatedAt:       arg.UpdatedAt,
		LastUsed:        arg.LastUsed,
		LoginType:       arg.LoginType,
		Scope:           arg.Scope,
		TokenName:       arg.TokenName,
	}
	q.apiKeys = append(q.apiKeys, key)
	return key, nil
}

func (q *FakeQuerier) InsertAllUsersGroup(ctx context.Context, orgID uuid.UUID) (database.Group, error) {
	return q.InsertGroup(ctx, database.InsertGroupParams{
		ID:             orgID,
		Name:           database.EveryoneGroup,
		DisplayName:    "",
		OrganizationID: orgID,
		AvatarURL:      "",
		QuotaAllowance: 0,
	})
}

func (q *FakeQuerier) InsertAuditLog(_ context.Context, arg database.InsertAuditLogParams) (database.AuditLog, error) {
	if err := validateDatabaseType(arg); err != nil {
		return database.AuditLog{}, err
	}

	q.mutex.Lock()
	defer q.mutex.Unlock()

	alog := database.AuditLog(arg)

	q.auditLogs = append(q.auditLogs, alog)
	slices.SortFunc(q.auditLogs, func(a, b database.AuditLog) int {
		if a.Time.Before(b.Time) {
			return -1
		} else if a.Time.Equal(b.Time) {
			return 0
		} else {
			return 1
		}
	})

	return alog, nil
}

func (q *FakeQuerier) InsertDBCryptKey(_ context.Context, arg database.InsertDBCryptKeyParams) error {
	err := validateDatabaseType(arg)
	if err != nil {
		return err
	}

	for _, key := range q.dbcryptKeys {
		if key.Number == arg.Number {
			return errDuplicateKey
		}
	}

	q.dbcryptKeys = append(q.dbcryptKeys, database.DBCryptKey{
		Number:          arg.Number,
		ActiveKeyDigest: sql.NullString{String: arg.ActiveKeyDigest, Valid: true},
		Test:            arg.Test,
	})
	return nil
}

func (q *FakeQuerier) InsertDERPMeshKey(_ context.Context, id string) error {
	q.mutex.Lock()
	defer q.mutex.Unlock()

	q.derpMeshKey = id
	return nil
}

func (q *FakeQuerier) InsertDeploymentID(_ context.Context, id string) error {
	q.mutex.Lock()
	defer q.mutex.Unlock()

	q.deploymentID = id
	return nil
}

func (q *FakeQuerier) InsertExternalAuthLink(_ context.Context, arg database.InsertExternalAuthLinkParams) (database.ExternalAuthLink, error) {
	if err := validateDatabaseType(arg); err != nil {
		return database.ExternalAuthLink{}, err
	}

	q.mutex.Lock()
	defer q.mutex.Unlock()
	// nolint:gosimple
	gitAuthLink := database.ExternalAuthLink{
		ProviderID:             arg.ProviderID,
		UserID:                 arg.UserID,
		CreatedAt:              arg.CreatedAt,
		UpdatedAt:              arg.UpdatedAt,
		OAuthAccessToken:       arg.OAuthAccessToken,
		OAuthAccessTokenKeyID:  arg.OAuthAccessTokenKeyID,
		OAuthRefreshToken:      arg.OAuthRefreshToken,
		OAuthRefreshTokenKeyID: arg.OAuthRefreshTokenKeyID,
		OAuthExpiry:            arg.OAuthExpiry,
		OAuthExtra:             arg.OAuthExtra,
	}
	q.externalAuthLinks = append(q.externalAuthLinks, gitAuthLink)
	return gitAuthLink, nil
}

func (q *FakeQuerier) InsertFile(_ context.Context, arg database.InsertFileParams) (database.File, error) {
	if err := validateDatabaseType(arg); err != nil {
		return database.File{}, err
	}

	q.mutex.Lock()
	defer q.mutex.Unlock()

	//nolint:gosimple
	file := database.File{
		ID:        arg.ID,
		Hash:      arg.Hash,
		CreatedAt: arg.CreatedAt,
		CreatedBy: arg.CreatedBy,
		Mimetype:  arg.Mimetype,
		Data:      arg.Data,
	}
	q.files = append(q.files, file)
	return file, nil
}

func (q *FakeQuerier) InsertGitSSHKey(_ context.Context, arg database.InsertGitSSHKeyParams) (database.GitSSHKey, error) {
	if err := validateDatabaseType(arg); err != nil {
		return database.GitSSHKey{}, err
	}

	q.mutex.Lock()
	defer q.mutex.Unlock()

	//nolint:gosimple
	gitSSHKey := database.GitSSHKey{
		UserID:     arg.UserID,
		CreatedAt:  arg.CreatedAt,
		UpdatedAt:  arg.UpdatedAt,
		PrivateKey: arg.PrivateKey,
		PublicKey:  arg.PublicKey,
	}
	q.gitSSHKey = append(q.gitSSHKey, gitSSHKey)
	return gitSSHKey, nil
}

func (q *FakeQuerier) InsertGroup(_ context.Context, arg database.InsertGroupParams) (database.Group, error) {
	if err := validateDatabaseType(arg); err != nil {
		return database.Group{}, err
	}

	q.mutex.Lock()
	defer q.mutex.Unlock()

	for _, group := range q.groups {
		if group.OrganizationID == arg.OrganizationID &&
			group.Name == arg.Name {
			return database.Group{}, errDuplicateKey
		}
	}

	//nolint:gosimple
	group := database.Group{
		ID:             arg.ID,
		Name:           arg.Name,
		DisplayName:    arg.DisplayName,
		OrganizationID: arg.OrganizationID,
		AvatarURL:      arg.AvatarURL,
		QuotaAllowance: arg.QuotaAllowance,
		Source:         database.GroupSourceUser,
	}

	q.groups = append(q.groups, group)

	return group, nil
}

func (q *FakeQuerier) InsertGroupMember(_ context.Context, arg database.InsertGroupMemberParams) error {
	if err := validateDatabaseType(arg); err != nil {
		return err
	}

	q.mutex.Lock()
	defer q.mutex.Unlock()

	for _, member := range q.groupMembers {
		if member.GroupID == arg.GroupID &&
			member.UserID == arg.UserID {
			return errDuplicateKey
		}
	}

	//nolint:gosimple
	q.groupMembers = append(q.groupMembers, database.GroupMember{
		GroupID: arg.GroupID,
		UserID:  arg.UserID,
	})

	return nil
}

func (q *FakeQuerier) InsertLicense(
	_ context.Context, arg database.InsertLicenseParams,
) (database.License, error) {
	if err := validateDatabaseType(arg); err != nil {
		return database.License{}, err
	}

	q.mutex.Lock()
	defer q.mutex.Unlock()

	l := database.License{
		ID:         q.lastLicenseID + 1,
		UploadedAt: arg.UploadedAt,
		JWT:        arg.JWT,
		Exp:        arg.Exp,
	}
	q.lastLicenseID = l.ID
	q.licenses = append(q.licenses, l)
	return l, nil
}

func (q *FakeQuerier) InsertMissingGroups(_ context.Context, arg database.InsertMissingGroupsParams) ([]database.Group, error) {
	err := validateDatabaseType(arg)
	if err != nil {
		return nil, err
	}

	groupNameMap := make(map[string]struct{})
	for _, g := range arg.GroupNames {
		groupNameMap[g] = struct{}{}
	}

	q.mutex.Lock()
	defer q.mutex.Unlock()

	for _, g := range q.groups {
		if g.OrganizationID != arg.OrganizationID {
			continue
		}
		delete(groupNameMap, g.Name)
	}

	newGroups := make([]database.Group, 0, len(groupNameMap))
	for k := range groupNameMap {
		g := database.Group{
			ID:             uuid.New(),
			Name:           k,
			OrganizationID: arg.OrganizationID,
			AvatarURL:      "",
			QuotaAllowance: 0,
			DisplayName:    "",
			Source:         arg.Source,
		}
		q.groups = append(q.groups, g)
		newGroups = append(newGroups, g)
	}

	return newGroups, nil
}

func (q *FakeQuerier) InsertOrganization(_ context.Context, arg database.InsertOrganizationParams) (database.Organization, error) {
	if err := validateDatabaseType(arg); err != nil {
		return database.Organization{}, err
	}

	q.mutex.Lock()
	defer q.mutex.Unlock()

	organization := database.Organization{
		ID:        arg.ID,
		Name:      arg.Name,
		CreatedAt: arg.CreatedAt,
		UpdatedAt: arg.UpdatedAt,
	}
	q.organizations = append(q.organizations, organization)
	return organization, nil
}

func (q *FakeQuerier) InsertOrganizationMember(_ context.Context, arg database.InsertOrganizationMemberParams) (database.OrganizationMember, error) {
	if err := validateDatabaseType(arg); err != nil {
		return database.OrganizationMember{}, err
	}

	q.mutex.Lock()
	defer q.mutex.Unlock()

	//nolint:gosimple
	organizationMember := database.OrganizationMember{
		OrganizationID: arg.OrganizationID,
		UserID:         arg.UserID,
		CreatedAt:      arg.CreatedAt,
		UpdatedAt:      arg.UpdatedAt,
		Roles:          arg.Roles,
	}
	q.organizationMembers = append(q.organizationMembers, organizationMember)
	return organizationMember, nil
}

func (q *FakeQuerier) InsertProvisionerDaemon(_ context.Context, arg database.InsertProvisionerDaemonParams) (database.ProvisionerDaemon, error) {
	if err := validateDatabaseType(arg); err != nil {
		return database.ProvisionerDaemon{}, err
	}

	q.mutex.Lock()
	defer q.mutex.Unlock()

	daemon := database.ProvisionerDaemon{
		ID:           arg.ID,
		CreatedAt:    arg.CreatedAt,
		Name:         arg.Name,
		Provisioners: arg.Provisioners,
		Tags:         arg.Tags,
	}
	q.provisionerDaemons = append(q.provisionerDaemons, daemon)
	return daemon, nil
}

func (q *FakeQuerier) InsertProvisionerJob(_ context.Context, arg database.InsertProvisionerJobParams) (database.ProvisionerJob, error) {
	if err := validateDatabaseType(arg); err != nil {
		return database.ProvisionerJob{}, err
	}

	q.mutex.Lock()
	defer q.mutex.Unlock()

	job := database.ProvisionerJob{
		ID:             arg.ID,
		CreatedAt:      arg.CreatedAt,
		UpdatedAt:      arg.UpdatedAt,
		OrganizationID: arg.OrganizationID,
		InitiatorID:    arg.InitiatorID,
		Provisioner:    arg.Provisioner,
		StorageMethod:  arg.StorageMethod,
		FileID:         arg.FileID,
		Type:           arg.Type,
		Input:          arg.Input,
		Tags:           arg.Tags,
	}
	job.JobStatus = provisonerJobStatus(job)
	q.provisionerJobs = append(q.provisionerJobs, job)
	return job, nil
}

func (q *FakeQuerier) InsertProvisionerJobLogs(_ context.Context, arg database.InsertProvisionerJobLogsParams) ([]database.ProvisionerJobLog, error) {
	if err := validateDatabaseType(arg); err != nil {
		return nil, err
	}

	q.mutex.Lock()
	defer q.mutex.Unlock()

	logs := make([]database.ProvisionerJobLog, 0)
	id := int64(1)
	if len(q.provisionerJobLogs) > 0 {
		id = q.provisionerJobLogs[len(q.provisionerJobLogs)-1].ID
	}
	for index, output := range arg.Output {
		id++
		logs = append(logs, database.ProvisionerJobLog{
			ID:        id,
			JobID:     arg.JobID,
			CreatedAt: arg.CreatedAt[index],
			Source:    arg.Source[index],
			Level:     arg.Level[index],
			Stage:     arg.Stage[index],
			Output:    output,
		})
	}
	q.provisionerJobLogs = append(q.provisionerJobLogs, logs...)
	return logs, nil
}

func (q *FakeQuerier) InsertReplica(_ context.Context, arg database.InsertReplicaParams) (database.Replica, error) {
	if err := validateDatabaseType(arg); err != nil {
		return database.Replica{}, err
	}

	q.mutex.Lock()
	defer q.mutex.Unlock()

	replica := database.Replica{
		ID:              arg.ID,
		CreatedAt:       arg.CreatedAt,
		StartedAt:       arg.StartedAt,
		UpdatedAt:       arg.UpdatedAt,
		Hostname:        arg.Hostname,
		RegionID:        arg.RegionID,
		RelayAddress:    arg.RelayAddress,
		Version:         arg.Version,
		DatabaseLatency: arg.DatabaseLatency,
		Primary:         arg.Primary,
	}
	q.replicas = append(q.replicas, replica)
	return replica, nil
}

func (q *FakeQuerier) InsertTemplate(_ context.Context, arg database.InsertTemplateParams) error {
	if err := validateDatabaseType(arg); err != nil {
		return err
	}

	q.mutex.Lock()
	defer q.mutex.Unlock()

	//nolint:gosimple
	template := database.TemplateTable{
		ID:                           arg.ID,
		CreatedAt:                    arg.CreatedAt,
		UpdatedAt:                    arg.UpdatedAt,
		OrganizationID:               arg.OrganizationID,
		Name:                         arg.Name,
		Provisioner:                  arg.Provisioner,
		ActiveVersionID:              arg.ActiveVersionID,
		Description:                  arg.Description,
		CreatedBy:                    arg.CreatedBy,
		UserACL:                      arg.UserACL,
		GroupACL:                     arg.GroupACL,
		DisplayName:                  arg.DisplayName,
		Icon:                         arg.Icon,
		AllowUserCancelWorkspaceJobs: arg.AllowUserCancelWorkspaceJobs,
		AllowUserAutostart:           true,
		AllowUserAutostop:            true,
	}
	q.templates = append(q.templates, template)
	return nil
}

func (q *FakeQuerier) InsertTemplateVersion(_ context.Context, arg database.InsertTemplateVersionParams) error {
	if err := validateDatabaseType(arg); err != nil {
		return err
	}

	if len(arg.Message) > 1048576 {
		return xerrors.New("message too long")
	}

	q.mutex.Lock()
	defer q.mutex.Unlock()

	//nolint:gosimple
	version := database.TemplateVersionTable{
		ID:             arg.ID,
		TemplateID:     arg.TemplateID,
		OrganizationID: arg.OrganizationID,
		CreatedAt:      arg.CreatedAt,
		UpdatedAt:      arg.UpdatedAt,
		Name:           arg.Name,
		Message:        arg.Message,
		Readme:         arg.Readme,
		JobID:          arg.JobID,
		CreatedBy:      arg.CreatedBy,
	}
	q.templateVersions = append(q.templateVersions, version)
	return nil
}

func (q *FakeQuerier) InsertTemplateVersionParameter(_ context.Context, arg database.InsertTemplateVersionParameterParams) (database.TemplateVersionParameter, error) {
	if err := validateDatabaseType(arg); err != nil {
		return database.TemplateVersionParameter{}, err
	}

	q.mutex.Lock()
	defer q.mutex.Unlock()

	//nolint:gosimple
	param := database.TemplateVersionParameter{
		TemplateVersionID:   arg.TemplateVersionID,
		Name:                arg.Name,
		DisplayName:         arg.DisplayName,
		Description:         arg.Description,
		Type:                arg.Type,
		Mutable:             arg.Mutable,
		DefaultValue:        arg.DefaultValue,
		Icon:                arg.Icon,
		Options:             arg.Options,
		ValidationError:     arg.ValidationError,
		ValidationRegex:     arg.ValidationRegex,
		ValidationMin:       arg.ValidationMin,
		ValidationMax:       arg.ValidationMax,
		ValidationMonotonic: arg.ValidationMonotonic,
		Required:            arg.Required,
		DisplayOrder:        arg.DisplayOrder,
		Ephemeral:           arg.Ephemeral,
	}
	q.templateVersionParameters = append(q.templateVersionParameters, param)
	return param, nil
}

func (q *FakeQuerier) InsertTemplateVersionVariable(_ context.Context, arg database.InsertTemplateVersionVariableParams) (database.TemplateVersionVariable, error) {
	if err := validateDatabaseType(arg); err != nil {
		return database.TemplateVersionVariable{}, err
	}

	q.mutex.Lock()
	defer q.mutex.Unlock()

	//nolint:gosimple
	variable := database.TemplateVersionVariable{
		TemplateVersionID: arg.TemplateVersionID,
		Name:              arg.Name,
		Description:       arg.Description,
		Type:              arg.Type,
		Value:             arg.Value,
		DefaultValue:      arg.DefaultValue,
		Required:          arg.Required,
		Sensitive:         arg.Sensitive,
	}
	q.templateVersionVariables = append(q.templateVersionVariables, variable)
	return variable, nil
}

func (q *FakeQuerier) InsertUser(_ context.Context, arg database.InsertUserParams) (database.User, error) {
	if err := validateDatabaseType(arg); err != nil {
		return database.User{}, err
	}

	// There is a common bug when using dbfake that 2 inserted users have the
	// same created_at time. This causes user order to not be deterministic,
	// which breaks some unit tests.
	// To fix this, we make sure that the created_at time is always greater
	// than the last user's created_at time.
	allUsers, _ := q.GetUsers(context.Background(), database.GetUsersParams{})
	if len(allUsers) > 0 {
		lastUser := allUsers[len(allUsers)-1]
		if arg.CreatedAt.Before(lastUser.CreatedAt) ||
			arg.CreatedAt.Equal(lastUser.CreatedAt) {
			// 1 ms is a good enough buffer.
			arg.CreatedAt = lastUser.CreatedAt.Add(time.Millisecond)
		}
	}

	q.mutex.Lock()
	defer q.mutex.Unlock()

	for _, user := range q.users {
		if user.Username == arg.Username && !user.Deleted {
			return database.User{}, errDuplicateKey
		}
	}

	user := database.User{
		ID:             arg.ID,
		Email:          arg.Email,
		HashedPassword: arg.HashedPassword,
		CreatedAt:      arg.CreatedAt,
		UpdatedAt:      arg.UpdatedAt,
		Username:       arg.Username,
		Status:         database.UserStatusDormant,
		RBACRoles:      arg.RBACRoles,
		LoginType:      arg.LoginType,
	}
	q.users = append(q.users, user)
	return user, nil
}

func (q *FakeQuerier) InsertUserGroupsByName(_ context.Context, arg database.InsertUserGroupsByNameParams) error {
	q.mutex.Lock()
	defer q.mutex.Unlock()

	var groupIDs []uuid.UUID
	for _, group := range q.groups {
		for _, groupName := range arg.GroupNames {
			if group.Name == groupName {
				groupIDs = append(groupIDs, group.ID)
			}
		}
	}

	for _, groupID := range groupIDs {
		q.groupMembers = append(q.groupMembers, database.GroupMember{
			UserID:  arg.UserID,
			GroupID: groupID,
		})
	}

	return nil
}

func (q *FakeQuerier) InsertUserLink(_ context.Context, args database.InsertUserLinkParams) (database.UserLink, error) {
	q.mutex.Lock()
	defer q.mutex.Unlock()

	//nolint:gosimple
	link := database.UserLink{
		UserID:                 args.UserID,
		LoginType:              args.LoginType,
		LinkedID:               args.LinkedID,
		OAuthAccessToken:       args.OAuthAccessToken,
		OAuthAccessTokenKeyID:  args.OAuthAccessTokenKeyID,
		OAuthRefreshToken:      args.OAuthRefreshToken,
		OAuthRefreshTokenKeyID: args.OAuthRefreshTokenKeyID,
		OAuthExpiry:            args.OAuthExpiry,
	}

	q.userLinks = append(q.userLinks, link)

	return link, nil
}

func (q *FakeQuerier) InsertWorkspace(_ context.Context, arg database.InsertWorkspaceParams) (database.Workspace, error) {
	if err := validateDatabaseType(arg); err != nil {
		return database.Workspace{}, err
	}

	q.mutex.Lock()
	defer q.mutex.Unlock()

	//nolint:gosimple
	workspace := database.Workspace{
		ID:                arg.ID,
		CreatedAt:         arg.CreatedAt,
		UpdatedAt:         arg.UpdatedAt,
		OwnerID:           arg.OwnerID,
		OrganizationID:    arg.OrganizationID,
		TemplateID:        arg.TemplateID,
		Name:              arg.Name,
		AutostartSchedule: arg.AutostartSchedule,
		Ttl:               arg.Ttl,
		LastUsedAt:        arg.LastUsedAt,
		AutomaticUpdates:  arg.AutomaticUpdates,
	}
	q.workspaces = append(q.workspaces, workspace)
	return workspace, nil
}

func (q *FakeQuerier) InsertWorkspaceAgent(_ context.Context, arg database.InsertWorkspaceAgentParams) (database.WorkspaceAgent, error) {
	if err := validateDatabaseType(arg); err != nil {
		return database.WorkspaceAgent{}, err
	}

	q.mutex.Lock()
	defer q.mutex.Unlock()

	agent := database.WorkspaceAgent{
		ID:                       arg.ID,
		CreatedAt:                arg.CreatedAt,
		UpdatedAt:                arg.UpdatedAt,
		ResourceID:               arg.ResourceID,
		AuthToken:                arg.AuthToken,
		AuthInstanceID:           arg.AuthInstanceID,
		EnvironmentVariables:     arg.EnvironmentVariables,
		Name:                     arg.Name,
		Architecture:             arg.Architecture,
		OperatingSystem:          arg.OperatingSystem,
		Directory:                arg.Directory,
		InstanceMetadata:         arg.InstanceMetadata,
		ResourceMetadata:         arg.ResourceMetadata,
		ConnectionTimeoutSeconds: arg.ConnectionTimeoutSeconds,
		TroubleshootingURL:       arg.TroubleshootingURL,
		MOTDFile:                 arg.MOTDFile,
		LifecycleState:           database.WorkspaceAgentLifecycleStateCreated,
		DisplayApps:              arg.DisplayApps,
	}

	q.workspaceAgents = append(q.workspaceAgents, agent)
	return agent, nil
}

func (q *FakeQuerier) InsertWorkspaceAgentLogSources(_ context.Context, arg database.InsertWorkspaceAgentLogSourcesParams) ([]database.WorkspaceAgentLogSource, error) {
	err := validateDatabaseType(arg)
	if err != nil {
		return nil, err
	}

	q.mutex.Lock()
	defer q.mutex.Unlock()

	logSources := make([]database.WorkspaceAgentLogSource, 0)
	for index, source := range arg.ID {
		logSource := database.WorkspaceAgentLogSource{
			ID:               source,
			WorkspaceAgentID: arg.WorkspaceAgentID,
			CreatedAt:        arg.CreatedAt,
			DisplayName:      arg.DisplayName[index],
			Icon:             arg.Icon[index],
		}
		logSources = append(logSources, logSource)
	}
	q.workspaceAgentLogSources = append(q.workspaceAgentLogSources, logSources...)
	return logSources, nil
}

func (q *FakeQuerier) InsertWorkspaceAgentLogs(_ context.Context, arg database.InsertWorkspaceAgentLogsParams) ([]database.WorkspaceAgentLog, error) {
	if err := validateDatabaseType(arg); err != nil {
		return nil, err
	}

	q.mutex.Lock()
	defer q.mutex.Unlock()

	logs := []database.WorkspaceAgentLog{}
	id := int64(0)
	if len(q.workspaceAgentLogs) > 0 {
		id = q.workspaceAgentLogs[len(q.workspaceAgentLogs)-1].ID
	}
	outputLength := int32(0)
	for index, output := range arg.Output {
		id++
		logs = append(logs, database.WorkspaceAgentLog{
			ID:          id,
			AgentID:     arg.AgentID,
			CreatedAt:   arg.CreatedAt,
			Level:       arg.Level[index],
			LogSourceID: arg.LogSourceID,
			Output:      output,
		})
		outputLength += int32(len(output))
	}
	for index, agent := range q.workspaceAgents {
		if agent.ID != arg.AgentID {
			continue
		}
		// Greater than 1MB, same as the PostgreSQL constraint!
		if agent.LogsLength+outputLength > (1 << 20) {
			return nil, &pq.Error{
				Constraint: "max_logs_length",
				Table:      "workspace_agents",
			}
		}
		agent.LogsLength += outputLength
		q.workspaceAgents[index] = agent
		break
	}
	q.workspaceAgentLogs = append(q.workspaceAgentLogs, logs...)
	return logs, nil
}

func (q *FakeQuerier) InsertWorkspaceAgentMetadata(_ context.Context, arg database.InsertWorkspaceAgentMetadataParams) error {
	q.mutex.Lock()
	defer q.mutex.Unlock()

	//nolint:gosimple
	metadatum := database.WorkspaceAgentMetadatum{
		WorkspaceAgentID: arg.WorkspaceAgentID,
		Script:           arg.Script,
		DisplayName:      arg.DisplayName,
		Key:              arg.Key,
		Timeout:          arg.Timeout,
		Interval:         arg.Interval,
	}

	q.workspaceAgentMetadata = append(q.workspaceAgentMetadata, metadatum)
	return nil
}

func (q *FakeQuerier) InsertWorkspaceAgentScripts(_ context.Context, arg database.InsertWorkspaceAgentScriptsParams) ([]database.WorkspaceAgentScript, error) {
	err := validateDatabaseType(arg)
	if err != nil {
		return nil, err
	}

	q.mutex.Lock()
	defer q.mutex.Unlock()

	scripts := make([]database.WorkspaceAgentScript, 0)
	for index, source := range arg.LogSourceID {
		script := database.WorkspaceAgentScript{
			LogSourceID:      source,
			WorkspaceAgentID: arg.WorkspaceAgentID,
			LogPath:          arg.LogPath[index],
			Script:           arg.Script[index],
			Cron:             arg.Cron[index],
			StartBlocksLogin: arg.StartBlocksLogin[index],
			RunOnStart:       arg.RunOnStart[index],
			RunOnStop:        arg.RunOnStop[index],
			TimeoutSeconds:   arg.TimeoutSeconds[index],
			CreatedAt:        arg.CreatedAt,
		}
		scripts = append(scripts, script)
	}
	q.workspaceAgentScripts = append(q.workspaceAgentScripts, scripts...)
	return scripts, nil
}

func (q *FakeQuerier) InsertWorkspaceAgentStat(_ context.Context, p database.InsertWorkspaceAgentStatParams) (database.WorkspaceAgentStat, error) {
	if err := validateDatabaseType(p); err != nil {
		return database.WorkspaceAgentStat{}, err
	}

	q.mutex.Lock()
	defer q.mutex.Unlock()

	stat := database.WorkspaceAgentStat{
		ID:                          p.ID,
		CreatedAt:                   p.CreatedAt,
		WorkspaceID:                 p.WorkspaceID,
		AgentID:                     p.AgentID,
		UserID:                      p.UserID,
		ConnectionsByProto:          p.ConnectionsByProto,
		ConnectionCount:             p.ConnectionCount,
		RxPackets:                   p.RxPackets,
		RxBytes:                     p.RxBytes,
		TxPackets:                   p.TxPackets,
		TxBytes:                     p.TxBytes,
		TemplateID:                  p.TemplateID,
		SessionCountVSCode:          p.SessionCountVSCode,
		SessionCountJetBrains:       p.SessionCountJetBrains,
		SessionCountReconnectingPTY: p.SessionCountReconnectingPTY,
		SessionCountSSH:             p.SessionCountSSH,
		ConnectionMedianLatencyMS:   p.ConnectionMedianLatencyMS,
	}
	q.workspaceAgentStats = append(q.workspaceAgentStats, stat)
	return stat, nil
}

func (q *FakeQuerier) InsertWorkspaceAgentStats(_ context.Context, arg database.InsertWorkspaceAgentStatsParams) error {
	err := validateDatabaseType(arg)
	if err != nil {
		return err
	}

	q.mutex.Lock()
	defer q.mutex.Unlock()

	var connectionsByProto []map[string]int64
	if err := json.Unmarshal(arg.ConnectionsByProto, &connectionsByProto); err != nil {
		return err
	}
	for i := 0; i < len(arg.ID); i++ {
		cbp, err := json.Marshal(connectionsByProto[i])
		if err != nil {
			return xerrors.Errorf("failed to marshal connections_by_proto: %w", err)
		}
		stat := database.WorkspaceAgentStat{
			ID:                          arg.ID[i],
			CreatedAt:                   arg.CreatedAt[i],
			WorkspaceID:                 arg.WorkspaceID[i],
			AgentID:                     arg.AgentID[i],
			UserID:                      arg.UserID[i],
			ConnectionsByProto:          cbp,
			ConnectionCount:             arg.ConnectionCount[i],
			RxPackets:                   arg.RxPackets[i],
			RxBytes:                     arg.RxBytes[i],
			TxPackets:                   arg.TxPackets[i],
			TxBytes:                     arg.TxBytes[i],
			TemplateID:                  arg.TemplateID[i],
			SessionCountVSCode:          arg.SessionCountVSCode[i],
			SessionCountJetBrains:       arg.SessionCountJetBrains[i],
			SessionCountReconnectingPTY: arg.SessionCountReconnectingPTY[i],
			SessionCountSSH:             arg.SessionCountSSH[i],
			ConnectionMedianLatencyMS:   arg.ConnectionMedianLatencyMS[i],
		}
		q.workspaceAgentStats = append(q.workspaceAgentStats, stat)
	}

	return nil
}

func (q *FakeQuerier) InsertWorkspaceApp(_ context.Context, arg database.InsertWorkspaceAppParams) (database.WorkspaceApp, error) {
	if err := validateDatabaseType(arg); err != nil {
		return database.WorkspaceApp{}, err
	}

	q.mutex.Lock()
	defer q.mutex.Unlock()

	if arg.SharingLevel == "" {
		arg.SharingLevel = database.AppSharingLevelOwner
	}

	// nolint:gosimple
	workspaceApp := database.WorkspaceApp{
		ID:                   arg.ID,
		AgentID:              arg.AgentID,
		CreatedAt:            arg.CreatedAt,
		Slug:                 arg.Slug,
		DisplayName:          arg.DisplayName,
		Icon:                 arg.Icon,
		Command:              arg.Command,
		Url:                  arg.Url,
		External:             arg.External,
		Subdomain:            arg.Subdomain,
		SharingLevel:         arg.SharingLevel,
		HealthcheckUrl:       arg.HealthcheckUrl,
		HealthcheckInterval:  arg.HealthcheckInterval,
		HealthcheckThreshold: arg.HealthcheckThreshold,
		Health:               arg.Health,
	}
	q.workspaceApps = append(q.workspaceApps, workspaceApp)
	return workspaceApp, nil
}

func (q *FakeQuerier) InsertWorkspaceAppStats(_ context.Context, arg database.InsertWorkspaceAppStatsParams) error {
	err := validateDatabaseType(arg)
	if err != nil {
		return err
	}

	q.mutex.Lock()
	defer q.mutex.Unlock()

InsertWorkspaceAppStatsLoop:
	for i := 0; i < len(arg.UserID); i++ {
		stat := database.WorkspaceAppStat{
			ID:               q.workspaceAppStatsLastInsertID + 1,
			UserID:           arg.UserID[i],
			WorkspaceID:      arg.WorkspaceID[i],
			AgentID:          arg.AgentID[i],
			AccessMethod:     arg.AccessMethod[i],
			SlugOrPort:       arg.SlugOrPort[i],
			SessionID:        arg.SessionID[i],
			SessionStartedAt: arg.SessionStartedAt[i],
			SessionEndedAt:   arg.SessionEndedAt[i],
			Requests:         arg.Requests[i],
		}
		for j, s := range q.workspaceAppStats {
			// Check unique constraint for upsert.
			if s.UserID == stat.UserID && s.AgentID == stat.AgentID && s.SessionID == stat.SessionID {
				q.workspaceAppStats[j].SessionEndedAt = stat.SessionEndedAt
				q.workspaceAppStats[j].Requests = stat.Requests
				continue InsertWorkspaceAppStatsLoop
			}
		}
		q.workspaceAppStats = append(q.workspaceAppStats, stat)
		q.workspaceAppStatsLastInsertID++
	}

	return nil
}

func (q *FakeQuerier) InsertWorkspaceBuild(_ context.Context, arg database.InsertWorkspaceBuildParams) error {
	if err := validateDatabaseType(arg); err != nil {
		return err
	}

	q.mutex.Lock()
	defer q.mutex.Unlock()

	workspaceBuild := database.WorkspaceBuildTable{
		ID:                arg.ID,
		CreatedAt:         arg.CreatedAt,
		UpdatedAt:         arg.UpdatedAt,
		WorkspaceID:       arg.WorkspaceID,
		TemplateVersionID: arg.TemplateVersionID,
		BuildNumber:       arg.BuildNumber,
		Transition:        arg.Transition,
		InitiatorID:       arg.InitiatorID,
		JobID:             arg.JobID,
		ProvisionerState:  arg.ProvisionerState,
		Deadline:          arg.Deadline,
		MaxDeadline:       arg.MaxDeadline,
		Reason:            arg.Reason,
	}
	q.workspaceBuilds = append(q.workspaceBuilds, workspaceBuild)
	return nil
}

func (q *FakeQuerier) InsertWorkspaceBuildParameters(_ context.Context, arg database.InsertWorkspaceBuildParametersParams) error {
	if err := validateDatabaseType(arg); err != nil {
		return err
	}

	q.mutex.Lock()
	defer q.mutex.Unlock()

	for index, name := range arg.Name {
		q.workspaceBuildParameters = append(q.workspaceBuildParameters, database.WorkspaceBuildParameter{
			WorkspaceBuildID: arg.WorkspaceBuildID,
			Name:             name,
			Value:            arg.Value[index],
		})
	}
	return nil
}

func (q *FakeQuerier) InsertWorkspaceProxy(_ context.Context, arg database.InsertWorkspaceProxyParams) (database.WorkspaceProxy, error) {
	q.mutex.Lock()
	defer q.mutex.Unlock()

	lastRegionID := int32(0)
	for _, p := range q.workspaceProxies {
		if !p.Deleted && p.Name == arg.Name {
			return database.WorkspaceProxy{}, errDuplicateKey
		}
		if p.RegionID > lastRegionID {
			lastRegionID = p.RegionID
		}
	}

	p := database.WorkspaceProxy{
		ID:                arg.ID,
		Name:              arg.Name,
		DisplayName:       arg.DisplayName,
		Icon:              arg.Icon,
		DerpEnabled:       arg.DerpEnabled,
		DerpOnly:          arg.DerpOnly,
		TokenHashedSecret: arg.TokenHashedSecret,
		RegionID:          lastRegionID + 1,
		CreatedAt:         arg.CreatedAt,
		UpdatedAt:         arg.UpdatedAt,
		Deleted:           false,
	}
	q.workspaceProxies = append(q.workspaceProxies, p)
	return p, nil
}

func (q *FakeQuerier) InsertWorkspaceResource(_ context.Context, arg database.InsertWorkspaceResourceParams) (database.WorkspaceResource, error) {
	if err := validateDatabaseType(arg); err != nil {
		return database.WorkspaceResource{}, err
	}

	q.mutex.Lock()
	defer q.mutex.Unlock()

	//nolint:gosimple
	resource := database.WorkspaceResource{
		ID:         arg.ID,
		CreatedAt:  arg.CreatedAt,
		JobID:      arg.JobID,
		Transition: arg.Transition,
		Type:       arg.Type,
		Name:       arg.Name,
		Hide:       arg.Hide,
		Icon:       arg.Icon,
		DailyCost:  arg.DailyCost,
	}
	q.workspaceResources = append(q.workspaceResources, resource)
	return resource, nil
}

func (q *FakeQuerier) InsertWorkspaceResourceMetadata(_ context.Context, arg database.InsertWorkspaceResourceMetadataParams) ([]database.WorkspaceResourceMetadatum, error) {
	if err := validateDatabaseType(arg); err != nil {
		return nil, err
	}

	q.mutex.Lock()
	defer q.mutex.Unlock()

	metadata := make([]database.WorkspaceResourceMetadatum, 0)
	id := int64(1)
	if len(q.workspaceResourceMetadata) > 0 {
		id = q.workspaceResourceMetadata[len(q.workspaceResourceMetadata)-1].ID
	}
	for index, key := range arg.Key {
		id++
		value := arg.Value[index]
		metadata = append(metadata, database.WorkspaceResourceMetadatum{
			ID:                  id,
			WorkspaceResourceID: arg.WorkspaceResourceID,
			Key:                 key,
			Value: sql.NullString{
				String: value,
				Valid:  value != "",
			},
			Sensitive: arg.Sensitive[index],
		})
	}
	q.workspaceResourceMetadata = append(q.workspaceResourceMetadata, metadata...)
	return metadata, nil
}

func (q *FakeQuerier) RegisterWorkspaceProxy(_ context.Context, arg database.RegisterWorkspaceProxyParams) (database.WorkspaceProxy, error) {
	q.mutex.Lock()
	defer q.mutex.Unlock()

	for i, p := range q.workspaceProxies {
		if p.ID == arg.ID {
			p.Url = arg.Url
			p.WildcardHostname = arg.WildcardHostname
			p.DerpEnabled = arg.DerpEnabled
			p.DerpOnly = arg.DerpOnly
			p.UpdatedAt = dbtime.Now()
			q.workspaceProxies[i] = p
			return p, nil
		}
	}
	return database.WorkspaceProxy{}, sql.ErrNoRows
}

func (q *FakeQuerier) RevokeDBCryptKey(_ context.Context, activeKeyDigest string) error {
	q.mutex.Lock()
	defer q.mutex.Unlock()

	for i := range q.dbcryptKeys {
		key := q.dbcryptKeys[i]

		// Is the key already revoked?
		if !key.ActiveKeyDigest.Valid {
			continue
		}

		if key.ActiveKeyDigest.String != activeKeyDigest {
			continue
		}

		// Check for foreign key constraints.
		for _, ul := range q.userLinks {
			if (ul.OAuthAccessTokenKeyID.Valid && ul.OAuthAccessTokenKeyID.String == activeKeyDigest) ||
				(ul.OAuthRefreshTokenKeyID.Valid && ul.OAuthRefreshTokenKeyID.String == activeKeyDigest) {
				return errForeignKeyConstraint
			}
		}
		for _, gal := range q.externalAuthLinks {
			if (gal.OAuthAccessTokenKeyID.Valid && gal.OAuthAccessTokenKeyID.String == activeKeyDigest) ||
				(gal.OAuthRefreshTokenKeyID.Valid && gal.OAuthRefreshTokenKeyID.String == activeKeyDigest) {
				return errForeignKeyConstraint
			}
		}

		// Revoke the key.
		q.dbcryptKeys[i].RevokedAt = sql.NullTime{Time: dbtime.Now(), Valid: true}
		q.dbcryptKeys[i].RevokedKeyDigest = sql.NullString{String: key.ActiveKeyDigest.String, Valid: true}
		q.dbcryptKeys[i].ActiveKeyDigest = sql.NullString{}
		return nil
	}

	return sql.ErrNoRows
}

func (*FakeQuerier) TryAcquireLock(_ context.Context, _ int64) (bool, error) {
	return false, xerrors.New("TryAcquireLock must only be called within a transaction")
}

func (q *FakeQuerier) UnarchiveTemplateVersion(_ context.Context, arg database.UnarchiveTemplateVersionParams) error {
	err := validateDatabaseType(arg)
	if err != nil {
		return err
	}
	q.mutex.Lock()
	defer q.mutex.Unlock()

	for i, v := range q.data.templateVersions {
		if v.ID == arg.TemplateVersionID {
			v.Archived = false
			v.UpdatedAt = arg.UpdatedAt
			q.data.templateVersions[i] = v
			return nil
		}
	}

	return sql.ErrNoRows
}

func (q *FakeQuerier) UpdateAPIKeyByID(_ context.Context, arg database.UpdateAPIKeyByIDParams) error {
	if err := validateDatabaseType(arg); err != nil {
		return err
	}

	q.mutex.Lock()
	defer q.mutex.Unlock()

	for index, apiKey := range q.apiKeys {
		if apiKey.ID != arg.ID {
			continue
		}
		apiKey.LastUsed = arg.LastUsed
		apiKey.ExpiresAt = arg.ExpiresAt
		apiKey.IPAddress = arg.IPAddress
		q.apiKeys[index] = apiKey
		return nil
	}
	return sql.ErrNoRows
}

func (q *FakeQuerier) UpdateExternalAuthLink(_ context.Context, arg database.UpdateExternalAuthLinkParams) (database.ExternalAuthLink, error) {
	if err := validateDatabaseType(arg); err != nil {
		return database.ExternalAuthLink{}, err
	}

	q.mutex.Lock()
	defer q.mutex.Unlock()
	for index, gitAuthLink := range q.externalAuthLinks {
		if gitAuthLink.ProviderID != arg.ProviderID {
			continue
		}
		if gitAuthLink.UserID != arg.UserID {
			continue
		}
		gitAuthLink.UpdatedAt = arg.UpdatedAt
		gitAuthLink.OAuthAccessToken = arg.OAuthAccessToken
		gitAuthLink.OAuthAccessTokenKeyID = arg.OAuthAccessTokenKeyID
		gitAuthLink.OAuthRefreshToken = arg.OAuthRefreshToken
		gitAuthLink.OAuthRefreshTokenKeyID = arg.OAuthRefreshTokenKeyID
		gitAuthLink.OAuthExpiry = arg.OAuthExpiry
		gitAuthLink.OAuthExtra = arg.OAuthExtra
		q.externalAuthLinks[index] = gitAuthLink

		return gitAuthLink, nil
	}
	return database.ExternalAuthLink{}, sql.ErrNoRows
}

func (q *FakeQuerier) UpdateGitSSHKey(_ context.Context, arg database.UpdateGitSSHKeyParams) (database.GitSSHKey, error) {
	if err := validateDatabaseType(arg); err != nil {
		return database.GitSSHKey{}, err
	}

	q.mutex.Lock()
	defer q.mutex.Unlock()

	for index, key := range q.gitSSHKey {
		if key.UserID != arg.UserID {
			continue
		}
		key.UpdatedAt = arg.UpdatedAt
		key.PrivateKey = arg.PrivateKey
		key.PublicKey = arg.PublicKey
		q.gitSSHKey[index] = key
		return key, nil
	}
	return database.GitSSHKey{}, sql.ErrNoRows
}

func (q *FakeQuerier) UpdateGroupByID(_ context.Context, arg database.UpdateGroupByIDParams) (database.Group, error) {
	if err := validateDatabaseType(arg); err != nil {
		return database.Group{}, err
	}

	q.mutex.Lock()
	defer q.mutex.Unlock()

	for i, group := range q.groups {
		if group.ID == arg.ID {
			group.DisplayName = arg.DisplayName
			group.Name = arg.Name
			group.AvatarURL = arg.AvatarURL
			group.QuotaAllowance = arg.QuotaAllowance
			q.groups[i] = group
			return group, nil
		}
	}
	return database.Group{}, sql.ErrNoRows
}

func (q *FakeQuerier) UpdateInactiveUsersToDormant(_ context.Context, params database.UpdateInactiveUsersToDormantParams) ([]database.UpdateInactiveUsersToDormantRow, error) {
	q.mutex.Lock()
	defer q.mutex.Unlock()

	var updated []database.UpdateInactiveUsersToDormantRow
	for index, user := range q.users {
		if user.Status == database.UserStatusActive && user.LastSeenAt.Before(params.LastSeenAfter) {
			q.users[index].Status = database.UserStatusDormant
			q.users[index].UpdatedAt = params.UpdatedAt
			updated = append(updated, database.UpdateInactiveUsersToDormantRow{
				ID:         user.ID,
				Email:      user.Email,
				LastSeenAt: user.LastSeenAt,
			})
		}
	}

	if len(updated) == 0 {
		return nil, sql.ErrNoRows
	}
	return updated, nil
}

func (q *FakeQuerier) UpdateMemberRoles(_ context.Context, arg database.UpdateMemberRolesParams) (database.OrganizationMember, error) {
	if err := validateDatabaseType(arg); err != nil {
		return database.OrganizationMember{}, err
	}

	q.mutex.Lock()
	defer q.mutex.Unlock()

	for i, mem := range q.organizationMembers {
		if mem.UserID == arg.UserID && mem.OrganizationID == arg.OrgID {
			uniqueRoles := make([]string, 0, len(arg.GrantedRoles))
			exist := make(map[string]struct{})
			for _, r := range arg.GrantedRoles {
				if _, ok := exist[r]; ok {
					continue
				}
				exist[r] = struct{}{}
				uniqueRoles = append(uniqueRoles, r)
			}
			sort.Strings(uniqueRoles)

			mem.Roles = uniqueRoles
			q.organizationMembers[i] = mem
			return mem, nil
		}
	}

	return database.OrganizationMember{}, sql.ErrNoRows
}

func (q *FakeQuerier) UpdateProvisionerJobByID(_ context.Context, arg database.UpdateProvisionerJobByIDParams) error {
	if err := validateDatabaseType(arg); err != nil {
		return err
	}

	q.mutex.Lock()
	defer q.mutex.Unlock()

	for index, job := range q.provisionerJobs {
		if arg.ID != job.ID {
			continue
		}
		job.UpdatedAt = arg.UpdatedAt
		job.JobStatus = provisonerJobStatus(job)
		q.provisionerJobs[index] = job
		return nil
	}
	return sql.ErrNoRows
}

func (q *FakeQuerier) UpdateProvisionerJobWithCancelByID(_ context.Context, arg database.UpdateProvisionerJobWithCancelByIDParams) error {
	if err := validateDatabaseType(arg); err != nil {
		return err
	}

	q.mutex.Lock()
	defer q.mutex.Unlock()

	for index, job := range q.provisionerJobs {
		if arg.ID != job.ID {
			continue
		}
		job.CanceledAt = arg.CanceledAt
		job.CompletedAt = arg.CompletedAt
		job.JobStatus = provisonerJobStatus(job)
		q.provisionerJobs[index] = job
		return nil
	}
	return sql.ErrNoRows
}

func (q *FakeQuerier) UpdateProvisionerJobWithCompleteByID(_ context.Context, arg database.UpdateProvisionerJobWithCompleteByIDParams) error {
	if err := validateDatabaseType(arg); err != nil {
		return err
	}

	q.mutex.Lock()
	defer q.mutex.Unlock()

	for index, job := range q.provisionerJobs {
		if arg.ID != job.ID {
			continue
		}
		job.UpdatedAt = arg.UpdatedAt
		job.CompletedAt = arg.CompletedAt
		job.Error = arg.Error
		job.ErrorCode = arg.ErrorCode
		job.JobStatus = provisonerJobStatus(job)
		q.provisionerJobs[index] = job
		return nil
	}
	return sql.ErrNoRows
}

func (q *FakeQuerier) UpdateReplica(_ context.Context, arg database.UpdateReplicaParams) (database.Replica, error) {
	if err := validateDatabaseType(arg); err != nil {
		return database.Replica{}, err
	}

	q.mutex.Lock()
	defer q.mutex.Unlock()

	for index, replica := range q.replicas {
		if replica.ID != arg.ID {
			continue
		}
		replica.Hostname = arg.Hostname
		replica.StartedAt = arg.StartedAt
		replica.StoppedAt = arg.StoppedAt
		replica.UpdatedAt = arg.UpdatedAt
		replica.RelayAddress = arg.RelayAddress
		replica.RegionID = arg.RegionID
		replica.Version = arg.Version
		replica.Error = arg.Error
		replica.DatabaseLatency = arg.DatabaseLatency
		replica.Primary = arg.Primary
		q.replicas[index] = replica
		return replica, nil
	}
	return database.Replica{}, sql.ErrNoRows
}

func (q *FakeQuerier) UpdateTemplateACLByID(_ context.Context, arg database.UpdateTemplateACLByIDParams) error {
	if err := validateDatabaseType(arg); err != nil {
		return err
	}

	q.mutex.Lock()
	defer q.mutex.Unlock()

	for i, template := range q.templates {
		if template.ID == arg.ID {
			template.GroupACL = arg.GroupACL
			template.UserACL = arg.UserACL

			q.templates[i] = template
			return nil
		}
	}

	return sql.ErrNoRows
}

func (q *FakeQuerier) UpdateTemplateActiveVersionByID(_ context.Context, arg database.UpdateTemplateActiveVersionByIDParams) error {
	if err := validateDatabaseType(arg); err != nil {
		return err
	}

	q.mutex.Lock()
	defer q.mutex.Unlock()

	for index, template := range q.templates {
		if template.ID != arg.ID {
			continue
		}
		template.ActiveVersionID = arg.ActiveVersionID
		template.UpdatedAt = arg.UpdatedAt
		q.templates[index] = template
		return nil
	}
	return sql.ErrNoRows
}

func (q *FakeQuerier) UpdateTemplateDeletedByID(_ context.Context, arg database.UpdateTemplateDeletedByIDParams) error {
	if err := validateDatabaseType(arg); err != nil {
		return err
	}

	q.mutex.Lock()
	defer q.mutex.Unlock()

	for index, template := range q.templates {
		if template.ID != arg.ID {
			continue
		}
		template.Deleted = arg.Deleted
		template.UpdatedAt = arg.UpdatedAt
		q.templates[index] = template
		return nil
	}
	return sql.ErrNoRows
}

func (q *FakeQuerier) UpdateTemplateMetaByID(_ context.Context, arg database.UpdateTemplateMetaByIDParams) error {
	if err := validateDatabaseType(arg); err != nil {
		return err
	}

	q.mutex.Lock()
	defer q.mutex.Unlock()

	for idx, tpl := range q.templates {
		if tpl.ID != arg.ID {
			continue
		}
		tpl.UpdatedAt = dbtime.Now()
		tpl.Name = arg.Name
		tpl.DisplayName = arg.DisplayName
		tpl.Description = arg.Description
		tpl.Icon = arg.Icon
		q.templates[idx] = tpl
		return nil
	}

	return sql.ErrNoRows
}

func (q *FakeQuerier) UpdateTemplateScheduleByID(_ context.Context, arg database.UpdateTemplateScheduleByIDParams) error {
	if err := validateDatabaseType(arg); err != nil {
		return err
	}

	q.mutex.Lock()
	defer q.mutex.Unlock()

	for idx, tpl := range q.templates {
		if tpl.ID != arg.ID {
			continue
		}
		tpl.AllowUserAutostart = arg.AllowUserAutostart
		tpl.AllowUserAutostop = arg.AllowUserAutostop
		tpl.UpdatedAt = dbtime.Now()
		tpl.DefaultTTL = arg.DefaultTTL
		tpl.MaxTTL = arg.MaxTTL
		tpl.AutostopRequirementDaysOfWeek = arg.AutostopRequirementDaysOfWeek
		tpl.AutostopRequirementWeeks = arg.AutostopRequirementWeeks
		tpl.FailureTTL = arg.FailureTTL
		tpl.TimeTilDormant = arg.TimeTilDormant
		tpl.TimeTilDormantAutoDelete = arg.TimeTilDormantAutoDelete
		q.templates[idx] = tpl
		return nil
	}

	return sql.ErrNoRows
}

func (q *FakeQuerier) UpdateTemplateVersionByID(_ context.Context, arg database.UpdateTemplateVersionByIDParams) error {
	if err := validateDatabaseType(arg); err != nil {
		return err
	}

	q.mutex.Lock()
	defer q.mutex.Unlock()

	for index, templateVersion := range q.templateVersions {
		if templateVersion.ID != arg.ID {
			continue
		}
		templateVersion.TemplateID = arg.TemplateID
		templateVersion.UpdatedAt = arg.UpdatedAt
		templateVersion.Name = arg.Name
		templateVersion.Message = arg.Message
		q.templateVersions[index] = templateVersion
		return nil
	}
	return sql.ErrNoRows
}

func (q *FakeQuerier) UpdateTemplateVersionDescriptionByJobID(_ context.Context, arg database.UpdateTemplateVersionDescriptionByJobIDParams) error {
	if err := validateDatabaseType(arg); err != nil {
		return err
	}

	q.mutex.Lock()
	defer q.mutex.Unlock()

	for index, templateVersion := range q.templateVersions {
		if templateVersion.JobID != arg.JobID {
			continue
		}
		templateVersion.Readme = arg.Readme
		templateVersion.UpdatedAt = arg.UpdatedAt
		q.templateVersions[index] = templateVersion
		return nil
	}
	return sql.ErrNoRows
}

func (q *FakeQuerier) UpdateTemplateVersionExternalAuthProvidersByJobID(_ context.Context, arg database.UpdateTemplateVersionExternalAuthProvidersByJobIDParams) error {
	if err := validateDatabaseType(arg); err != nil {
		return err
	}

	q.mutex.Lock()
	defer q.mutex.Unlock()

	for index, templateVersion := range q.templateVersions {
		if templateVersion.JobID != arg.JobID {
			continue
		}
		templateVersion.ExternalAuthProviders = arg.ExternalAuthProviders
		templateVersion.UpdatedAt = arg.UpdatedAt
		q.templateVersions[index] = templateVersion
		return nil
	}
	return sql.ErrNoRows
}

func (q *FakeQuerier) UpdateTemplateWorkspacesLastUsedAt(_ context.Context, arg database.UpdateTemplateWorkspacesLastUsedAtParams) error {
	err := validateDatabaseType(arg)
	if err != nil {
		return err
	}

	q.mutex.Lock()
	defer q.mutex.Unlock()

	for i, ws := range q.workspaces {
		if ws.TemplateID != arg.TemplateID {
			continue
		}
		ws.LastUsedAt = arg.LastUsedAt
		q.workspaces[i] = ws
	}

	return nil
}

func (q *FakeQuerier) UpdateUserDeletedByID(_ context.Context, params database.UpdateUserDeletedByIDParams) error {
	if err := validateDatabaseType(params); err != nil {
		return err
	}

	q.mutex.Lock()
	defer q.mutex.Unlock()

	for i, u := range q.users {
		if u.ID == params.ID {
			u.Deleted = params.Deleted
			q.users[i] = u
			// NOTE: In the real world, this is done by a trigger.
			i := 0
			for {
				if i >= len(q.apiKeys) {
					break
				}
				k := q.apiKeys[i]
				if k.UserID == u.ID {
					q.apiKeys[i] = q.apiKeys[len(q.apiKeys)-1]
					q.apiKeys = q.apiKeys[:len(q.apiKeys)-1]
					// We removed an element, so decrement
					i--
				}
				i++
			}
			return nil
		}
	}
	return sql.ErrNoRows
}

func (q *FakeQuerier) UpdateUserHashedPassword(_ context.Context, arg database.UpdateUserHashedPasswordParams) error {
	if err := validateDatabaseType(arg); err != nil {
		return err
	}

	q.mutex.Lock()
	defer q.mutex.Unlock()

	for i, user := range q.users {
		if user.ID != arg.ID {
			continue
		}
		user.HashedPassword = arg.HashedPassword
		q.users[i] = user
		return nil
	}
	return sql.ErrNoRows
}

func (q *FakeQuerier) UpdateUserLastSeenAt(_ context.Context, arg database.UpdateUserLastSeenAtParams) (database.User, error) {
	if err := validateDatabaseType(arg); err != nil {
		return database.User{}, err
	}

	q.mutex.Lock()
	defer q.mutex.Unlock()

	for index, user := range q.users {
		if user.ID != arg.ID {
			continue
		}
		user.LastSeenAt = arg.LastSeenAt
		user.UpdatedAt = arg.UpdatedAt
		q.users[index] = user
		return user, nil
	}
	return database.User{}, sql.ErrNoRows
}

func (q *FakeQuerier) UpdateUserLink(_ context.Context, params database.UpdateUserLinkParams) (database.UserLink, error) {
	if err := validateDatabaseType(params); err != nil {
		return database.UserLink{}, err
	}

	q.mutex.Lock()
	defer q.mutex.Unlock()

	for i, link := range q.userLinks {
		if link.UserID == params.UserID && link.LoginType == params.LoginType {
			link.OAuthAccessToken = params.OAuthAccessToken
			link.OAuthAccessTokenKeyID = params.OAuthAccessTokenKeyID
			link.OAuthRefreshToken = params.OAuthRefreshToken
			link.OAuthRefreshTokenKeyID = params.OAuthRefreshTokenKeyID
			link.OAuthExpiry = params.OAuthExpiry

			q.userLinks[i] = link
			return link, nil
		}
	}

	return database.UserLink{}, sql.ErrNoRows
}

func (q *FakeQuerier) UpdateUserLinkedID(_ context.Context, params database.UpdateUserLinkedIDParams) (database.UserLink, error) {
	if err := validateDatabaseType(params); err != nil {
		return database.UserLink{}, err
	}

	q.mutex.Lock()
	defer q.mutex.Unlock()

	for i, link := range q.userLinks {
		if link.UserID == params.UserID && link.LoginType == params.LoginType {
			link.LinkedID = params.LinkedID

			q.userLinks[i] = link
			return link, nil
		}
	}

	return database.UserLink{}, sql.ErrNoRows
}

func (q *FakeQuerier) UpdateUserLoginType(_ context.Context, arg database.UpdateUserLoginTypeParams) (database.User, error) {
	if err := validateDatabaseType(arg); err != nil {
		return database.User{}, err
	}

	q.mutex.Lock()
	defer q.mutex.Unlock()

	for i, u := range q.users {
		if u.ID == arg.UserID {
			u.LoginType = arg.NewLoginType
			if arg.NewLoginType != database.LoginTypePassword {
				u.HashedPassword = []byte{}
			}
			q.users[i] = u
			return u, nil
		}
	}
	return database.User{}, sql.ErrNoRows
}

func (q *FakeQuerier) UpdateUserProfile(_ context.Context, arg database.UpdateUserProfileParams) (database.User, error) {
	if err := validateDatabaseType(arg); err != nil {
		return database.User{}, err
	}

	q.mutex.Lock()
	defer q.mutex.Unlock()

	for index, user := range q.users {
		if user.ID != arg.ID {
			continue
		}
		user.Email = arg.Email
		user.Username = arg.Username
		user.AvatarURL = arg.AvatarURL
		q.users[index] = user
		return user, nil
	}
	return database.User{}, sql.ErrNoRows
}

func (q *FakeQuerier) UpdateUserQuietHoursSchedule(_ context.Context, arg database.UpdateUserQuietHoursScheduleParams) (database.User, error) {
	if err := validateDatabaseType(arg); err != nil {
		return database.User{}, err
	}

	q.mutex.Lock()
	defer q.mutex.Unlock()

	for index, user := range q.users {
		if user.ID != arg.ID {
			continue
		}
		user.QuietHoursSchedule = arg.QuietHoursSchedule
		q.users[index] = user
		return user, nil
	}
	return database.User{}, sql.ErrNoRows
}

func (q *FakeQuerier) UpdateUserRoles(_ context.Context, arg database.UpdateUserRolesParams) (database.User, error) {
	if err := validateDatabaseType(arg); err != nil {
		return database.User{}, err
	}

	q.mutex.Lock()
	defer q.mutex.Unlock()

	for index, user := range q.users {
		if user.ID != arg.ID {
			continue
		}

		// Set new roles
		user.RBACRoles = arg.GrantedRoles
		// Remove duplicates and sort
		uniqueRoles := make([]string, 0, len(user.RBACRoles))
		exist := make(map[string]struct{})
		for _, r := range user.RBACRoles {
			if _, ok := exist[r]; ok {
				continue
			}
			exist[r] = struct{}{}
			uniqueRoles = append(uniqueRoles, r)
		}
		sort.Strings(uniqueRoles)
		user.RBACRoles = uniqueRoles

		q.users[index] = user
		return user, nil
	}
	return database.User{}, sql.ErrNoRows
}

func (q *FakeQuerier) UpdateUserStatus(_ context.Context, arg database.UpdateUserStatusParams) (database.User, error) {
	if err := validateDatabaseType(arg); err != nil {
		return database.User{}, err
	}

	q.mutex.Lock()
	defer q.mutex.Unlock()

	for index, user := range q.users {
		if user.ID != arg.ID {
			continue
		}
		user.Status = arg.Status
		user.UpdatedAt = arg.UpdatedAt
		q.users[index] = user
		return user, nil
	}
	return database.User{}, sql.ErrNoRows
}

func (q *FakeQuerier) UpdateWorkspace(_ context.Context, arg database.UpdateWorkspaceParams) (database.Workspace, error) {
	if err := validateDatabaseType(arg); err != nil {
		return database.Workspace{}, err
	}

	q.mutex.Lock()
	defer q.mutex.Unlock()

	for i, workspace := range q.workspaces {
		if workspace.Deleted || workspace.ID != arg.ID {
			continue
		}
		for _, other := range q.workspaces {
			if other.Deleted || other.ID == workspace.ID || workspace.OwnerID != other.OwnerID {
				continue
			}
			if other.Name == arg.Name {
				return database.Workspace{}, errDuplicateKey
			}
		}

		workspace.Name = arg.Name
		q.workspaces[i] = workspace

		return workspace, nil
	}

	return database.Workspace{}, sql.ErrNoRows
}

func (q *FakeQuerier) UpdateWorkspaceAgentConnectionByID(_ context.Context, arg database.UpdateWorkspaceAgentConnectionByIDParams) error {
	if err := validateDatabaseType(arg); err != nil {
		return err
	}

	q.mutex.Lock()
	defer q.mutex.Unlock()

	for index, agent := range q.workspaceAgents {
		if agent.ID != arg.ID {
			continue
		}
		agent.FirstConnectedAt = arg.FirstConnectedAt
		agent.LastConnectedAt = arg.LastConnectedAt
		agent.DisconnectedAt = arg.DisconnectedAt
		agent.UpdatedAt = arg.UpdatedAt
		q.workspaceAgents[index] = agent
		return nil
	}
	return sql.ErrNoRows
}

func (q *FakeQuerier) UpdateWorkspaceAgentLifecycleStateByID(_ context.Context, arg database.UpdateWorkspaceAgentLifecycleStateByIDParams) error {
	if err := validateDatabaseType(arg); err != nil {
		return err
	}

	q.mutex.Lock()
	defer q.mutex.Unlock()
	for i, agent := range q.workspaceAgents {
		if agent.ID == arg.ID {
			agent.LifecycleState = arg.LifecycleState
			agent.StartedAt = arg.StartedAt
			agent.ReadyAt = arg.ReadyAt
			q.workspaceAgents[i] = agent
			return nil
		}
	}
	return sql.ErrNoRows
}

func (q *FakeQuerier) UpdateWorkspaceAgentLogOverflowByID(_ context.Context, arg database.UpdateWorkspaceAgentLogOverflowByIDParams) error {
	if err := validateDatabaseType(arg); err != nil {
		return err
	}

	q.mutex.Lock()
	defer q.mutex.Unlock()
	for i, agent := range q.workspaceAgents {
		if agent.ID == arg.ID {
			agent.LogsOverflowed = arg.LogsOverflowed
			q.workspaceAgents[i] = agent
			return nil
		}
	}
	return sql.ErrNoRows
}

func (q *FakeQuerier) UpdateWorkspaceAgentMetadata(_ context.Context, arg database.UpdateWorkspaceAgentMetadataParams) error {
	q.mutex.Lock()
	defer q.mutex.Unlock()

	//nolint:gosimple
	updated := database.WorkspaceAgentMetadatum{
		WorkspaceAgentID: arg.WorkspaceAgentID,
		Key:              arg.Key,
		Value:            arg.Value,
		Error:            arg.Error,
		CollectedAt:      arg.CollectedAt,
	}

	for i, m := range q.workspaceAgentMetadata {
		if m.WorkspaceAgentID == arg.WorkspaceAgentID && m.Key == arg.Key {
			q.workspaceAgentMetadata[i] = updated
			return nil
		}
	}

	return nil
}

func (q *FakeQuerier) UpdateWorkspaceAgentStartupByID(_ context.Context, arg database.UpdateWorkspaceAgentStartupByIDParams) error {
	if err := validateDatabaseType(arg); err != nil {
		return err
	}

	if len(arg.Subsystems) > 0 {
		seen := map[database.WorkspaceAgentSubsystem]struct{}{
			arg.Subsystems[0]: {},
		}
		for i := 1; i < len(arg.Subsystems); i++ {
			s := arg.Subsystems[i]
			if _, ok := seen[s]; ok {
				return xerrors.Errorf("duplicate subsystem %q", s)
			}
			seen[s] = struct{}{}

			if arg.Subsystems[i-1] > arg.Subsystems[i] {
				return xerrors.Errorf("subsystems not sorted: %q > %q", arg.Subsystems[i-1], arg.Subsystems[i])
			}
		}
	}

	q.mutex.Lock()
	defer q.mutex.Unlock()

	for index, agent := range q.workspaceAgents {
		if agent.ID != arg.ID {
			continue
		}

		agent.Version = arg.Version
		agent.ExpandedDirectory = arg.ExpandedDirectory
		agent.Subsystems = arg.Subsystems
		q.workspaceAgents[index] = agent
		return nil
	}
	return sql.ErrNoRows
}

func (q *FakeQuerier) UpdateWorkspaceAppHealthByID(_ context.Context, arg database.UpdateWorkspaceAppHealthByIDParams) error {
	if err := validateDatabaseType(arg); err != nil {
		return err
	}

	q.mutex.Lock()
	defer q.mutex.Unlock()

	for index, app := range q.workspaceApps {
		if app.ID != arg.ID {
			continue
		}
		app.Health = arg.Health
		q.workspaceApps[index] = app
		return nil
	}
	return sql.ErrNoRows
}

func (q *FakeQuerier) UpdateWorkspaceAutomaticUpdates(_ context.Context, arg database.UpdateWorkspaceAutomaticUpdatesParams) error {
	if err := validateDatabaseType(arg); err != nil {
		return err
	}

	q.mutex.Lock()
	defer q.mutex.Unlock()

	for index, workspace := range q.workspaces {
		if workspace.ID != arg.ID {
			continue
		}
		workspace.AutomaticUpdates = arg.AutomaticUpdates
		q.workspaces[index] = workspace
		return nil
	}

	return sql.ErrNoRows
}

func (q *FakeQuerier) UpdateWorkspaceAutostart(_ context.Context, arg database.UpdateWorkspaceAutostartParams) error {
	if err := validateDatabaseType(arg); err != nil {
		return err
	}

	q.mutex.Lock()
	defer q.mutex.Unlock()

	for index, workspace := range q.workspaces {
		if workspace.ID != arg.ID {
			continue
		}
		workspace.AutostartSchedule = arg.AutostartSchedule
		q.workspaces[index] = workspace
		return nil
	}

	return sql.ErrNoRows
}

func (q *FakeQuerier) UpdateWorkspaceBuildCostByID(_ context.Context, arg database.UpdateWorkspaceBuildCostByIDParams) error {
	if err := validateDatabaseType(arg); err != nil {
		return err
	}

	q.mutex.Lock()
	defer q.mutex.Unlock()

	for index, workspaceBuild := range q.workspaceBuilds {
		if workspaceBuild.ID != arg.ID {
			continue
		}
		workspaceBuild.DailyCost = arg.DailyCost
		q.workspaceBuilds[index] = workspaceBuild
		return nil
	}
	return sql.ErrNoRows
}

func (q *FakeQuerier) UpdateWorkspaceBuildDeadlineByID(_ context.Context, arg database.UpdateWorkspaceBuildDeadlineByIDParams) error {
	err := validateDatabaseType(arg)
	if err != nil {
		return err
	}

	q.mutex.Lock()
	defer q.mutex.Unlock()

	for idx, build := range q.workspaceBuilds {
		if build.ID != arg.ID {
			continue
		}
		build.Deadline = arg.Deadline
		build.MaxDeadline = arg.MaxDeadline
		build.UpdatedAt = arg.UpdatedAt
		q.workspaceBuilds[idx] = build
		return nil
	}

	return sql.ErrNoRows
}

func (q *FakeQuerier) UpdateWorkspaceBuildProvisionerStateByID(_ context.Context, arg database.UpdateWorkspaceBuildProvisionerStateByIDParams) error {
	err := validateDatabaseType(arg)
	if err != nil {
		return err
	}

	q.mutex.Lock()
	defer q.mutex.Unlock()

	for idx, build := range q.workspaceBuilds {
		if build.ID != arg.ID {
			continue
		}
		build.ProvisionerState = arg.ProvisionerState
		build.UpdatedAt = arg.UpdatedAt
		q.workspaceBuilds[idx] = build
		return nil
	}

	return sql.ErrNoRows
}

func (q *FakeQuerier) UpdateWorkspaceDeletedByID(_ context.Context, arg database.UpdateWorkspaceDeletedByIDParams) error {
	if err := validateDatabaseType(arg); err != nil {
		return err
	}

	q.mutex.Lock()
	defer q.mutex.Unlock()

	for index, workspace := range q.workspaces {
		if workspace.ID != arg.ID {
			continue
		}
		workspace.Deleted = arg.Deleted
		q.workspaces[index] = workspace
		return nil
	}
	return sql.ErrNoRows
}

func (q *FakeQuerier) UpdateWorkspaceDormantDeletingAt(_ context.Context, arg database.UpdateWorkspaceDormantDeletingAtParams) (database.Workspace, error) {
	if err := validateDatabaseType(arg); err != nil {
		return database.Workspace{}, err
	}
	q.mutex.Lock()
	defer q.mutex.Unlock()
	for index, workspace := range q.workspaces {
		if workspace.ID != arg.ID {
			continue
		}
		workspace.DormantAt = arg.DormantAt
		if workspace.DormantAt.Time.IsZero() {
			workspace.LastUsedAt = dbtime.Now()
			workspace.DeletingAt = sql.NullTime{}
		}
		if !workspace.DormantAt.Time.IsZero() {
			var template database.TemplateTable
			for _, t := range q.templates {
				if t.ID == workspace.TemplateID {
					template = t
					break
				}
			}
			if template.ID == uuid.Nil {
				return database.Workspace{}, xerrors.Errorf("unable to find workspace template")
			}
			if template.TimeTilDormantAutoDelete > 0 {
				workspace.DeletingAt = sql.NullTime{
					Valid: true,
					Time:  workspace.DormantAt.Time.Add(time.Duration(template.TimeTilDormantAutoDelete)),
				}
			}
		}
		q.workspaces[index] = workspace
		return workspace, nil
	}
	return database.Workspace{}, sql.ErrNoRows
}

func (q *FakeQuerier) UpdateWorkspaceLastUsedAt(_ context.Context, arg database.UpdateWorkspaceLastUsedAtParams) error {
	if err := validateDatabaseType(arg); err != nil {
		return err
	}

	q.mutex.Lock()
	defer q.mutex.Unlock()

	for index, workspace := range q.workspaces {
		if workspace.ID != arg.ID {
			continue
		}
		workspace.LastUsedAt = arg.LastUsedAt
		q.workspaces[index] = workspace
		return nil
	}

	return sql.ErrNoRows
}

func (q *FakeQuerier) UpdateWorkspaceProxy(_ context.Context, arg database.UpdateWorkspaceProxyParams) (database.WorkspaceProxy, error) {
	q.mutex.Lock()
	defer q.mutex.Unlock()

	for _, p := range q.workspaceProxies {
		if p.Name == arg.Name && p.ID != arg.ID {
			return database.WorkspaceProxy{}, errDuplicateKey
		}
	}

	for i, p := range q.workspaceProxies {
		if p.ID == arg.ID {
			p.Name = arg.Name
			p.DisplayName = arg.DisplayName
			p.Icon = arg.Icon
			if len(p.TokenHashedSecret) > 0 {
				p.TokenHashedSecret = arg.TokenHashedSecret
			}
			q.workspaceProxies[i] = p
			return p, nil
		}
	}
	return database.WorkspaceProxy{}, sql.ErrNoRows
}

func (q *FakeQuerier) UpdateWorkspaceProxyDeleted(_ context.Context, arg database.UpdateWorkspaceProxyDeletedParams) error {
	q.mutex.Lock()
	defer q.mutex.Unlock()

	for i, p := range q.workspaceProxies {
		if p.ID == arg.ID {
			p.Deleted = arg.Deleted
			p.UpdatedAt = dbtime.Now()
			q.workspaceProxies[i] = p
			return nil
		}
	}
	return sql.ErrNoRows
}

func (q *FakeQuerier) UpdateWorkspaceTTL(_ context.Context, arg database.UpdateWorkspaceTTLParams) error {
	if err := validateDatabaseType(arg); err != nil {
		return err
	}

	q.mutex.Lock()
	defer q.mutex.Unlock()

	for index, workspace := range q.workspaces {
		if workspace.ID != arg.ID {
			continue
		}
		workspace.Ttl = arg.Ttl
		q.workspaces[index] = workspace
		return nil
	}

	return sql.ErrNoRows
}

func (q *FakeQuerier) UpdateWorkspacesDormantDeletingAtByTemplateID(_ context.Context, arg database.UpdateWorkspacesDormantDeletingAtByTemplateIDParams) error {
	q.mutex.Lock()
	defer q.mutex.Unlock()

	err := validateDatabaseType(arg)
	if err != nil {
		return err
	}

	for i, ws := range q.workspaces {
		if ws.TemplateID != arg.TemplateID {
			continue
		}

		if ws.DormantAt.Time.IsZero() {
			continue
		}

		if !arg.DormantAt.IsZero() {
			ws.DormantAt = sql.NullTime{
				Valid: true,
				Time:  arg.DormantAt,
			}
		}

		deletingAt := sql.NullTime{
			Valid: arg.TimeTilDormantAutodeleteMs > 0,
		}
		if arg.TimeTilDormantAutodeleteMs > 0 {
			deletingAt.Time = ws.DormantAt.Time.Add(time.Duration(arg.TimeTilDormantAutodeleteMs) * time.Millisecond)
		}
		ws.DeletingAt = deletingAt
		q.workspaces[i] = ws
	}

	return nil
}

func (q *FakeQuerier) UpsertAppSecurityKey(_ context.Context, data string) error {
	q.mutex.Lock()
	defer q.mutex.Unlock()

	q.appSecurityKey = data
	return nil
}

func (q *FakeQuerier) UpsertApplicationName(_ context.Context, data string) error {
	q.mutex.RLock()
	defer q.mutex.RUnlock()

	q.applicationName = data
	return nil
}

func (q *FakeQuerier) UpsertDefaultProxy(_ context.Context, arg database.UpsertDefaultProxyParams) error {
	q.defaultProxyDisplayName = arg.DisplayName
	q.defaultProxyIconURL = arg.IconUrl
	return nil
}

func (q *FakeQuerier) UpsertLastUpdateCheck(_ context.Context, data string) error {
	q.mutex.Lock()
	defer q.mutex.Unlock()

	q.lastUpdateCheck = []byte(data)
	return nil
}

func (q *FakeQuerier) UpsertLogoURL(_ context.Context, data string) error {
	q.mutex.RLock()
	defer q.mutex.RUnlock()

	q.logoURL = data
	return nil
}

func (q *FakeQuerier) UpsertOAuthSigningKey(_ context.Context, value string) error {
	q.mutex.Lock()
	defer q.mutex.Unlock()

	q.oauthSigningKey = value
	return nil
}

func (q *FakeQuerier) UpsertServiceBanner(_ context.Context, data string) error {
	q.mutex.RLock()
	defer q.mutex.RUnlock()

	q.serviceBanner = []byte(data)
	return nil
}

func (*FakeQuerier) UpsertTailnetAgent(context.Context, database.UpsertTailnetAgentParams) (database.TailnetAgent, error) {
	return database.TailnetAgent{}, ErrUnimplemented
}

func (*FakeQuerier) UpsertTailnetClient(context.Context, database.UpsertTailnetClientParams) (database.TailnetClient, error) {
	return database.TailnetClient{}, ErrUnimplemented
}

func (*FakeQuerier) UpsertTailnetClientSubscription(context.Context, database.UpsertTailnetClientSubscriptionParams) error {
	return ErrUnimplemented
}

func (*FakeQuerier) UpsertTailnetCoordinator(context.Context, uuid.UUID) (database.TailnetCoordinator, error) {
	return database.TailnetCoordinator{}, ErrUnimplemented
}

func (q *FakeQuerier) GetAuthorizedTemplates(ctx context.Context, arg database.GetTemplatesWithFilterParams, prepared rbac.PreparedAuthorized) ([]database.Template, error) {
	if err := validateDatabaseType(arg); err != nil {
		return nil, err
	}

	q.mutex.RLock()
	defer q.mutex.RUnlock()

	// Call this to match the same function calls as the SQL implementation.
	if prepared != nil {
		_, err := prepared.CompileToSQL(ctx, rbac.ConfigWithACL())
		if err != nil {
			return nil, err
		}
	}

	var templates []database.Template
	for _, templateTable := range q.templates {
		template := q.templateWithUserNoLock(templateTable)
		if prepared != nil && prepared.Authorize(ctx, template.RBACObject()) != nil {
			continue
		}

		if template.Deleted != arg.Deleted {
			continue
		}
		if arg.OrganizationID != uuid.Nil && template.OrganizationID != arg.OrganizationID {
			continue
		}

		if arg.ExactName != "" && !strings.EqualFold(template.Name, arg.ExactName) {
			continue
		}

		if len(arg.IDs) > 0 {
			match := false
			for _, id := range arg.IDs {
				if template.ID == id {
					match = true
					break
				}
			}
			if !match {
				continue
			}
		}
		templates = append(templates, template)
	}
	if len(templates) > 0 {
		slices.SortFunc(templates, func(a, b database.Template) int {
			if a.Name != b.Name {
				return slice.Ascending(a.Name, b.Name)
			}
			return slice.Ascending(a.ID.String(), b.ID.String())
		})
		return templates, nil
	}

	return nil, sql.ErrNoRows
}

func (q *FakeQuerier) GetTemplateGroupRoles(_ context.Context, id uuid.UUID) ([]database.TemplateGroup, error) {
	q.mutex.RLock()
	defer q.mutex.RUnlock()

	var template database.TemplateTable
	for _, t := range q.templates {
		if t.ID == id {
			template = t
			break
		}
	}

	if template.ID == uuid.Nil {
		return nil, sql.ErrNoRows
	}

	groups := make([]database.TemplateGroup, 0, len(template.GroupACL))
	for k, v := range template.GroupACL {
		group, err := q.getGroupByIDNoLock(context.Background(), uuid.MustParse(k))
		if err != nil && !xerrors.Is(err, sql.ErrNoRows) {
			return nil, xerrors.Errorf("get group by ID: %w", err)
		}
		// We don't delete groups from the map if they
		// get deleted so just skip.
		if xerrors.Is(err, sql.ErrNoRows) {
			continue
		}

		groups = append(groups, database.TemplateGroup{
			Group:   group,
			Actions: v,
		})
	}

	return groups, nil
}

func (q *FakeQuerier) GetTemplateUserRoles(_ context.Context, id uuid.UUID) ([]database.TemplateUser, error) {
	q.mutex.RLock()
	defer q.mutex.RUnlock()

	var template database.TemplateTable
	for _, t := range q.templates {
		if t.ID == id {
			template = t
			break
		}
	}

	if template.ID == uuid.Nil {
		return nil, sql.ErrNoRows
	}

	users := make([]database.TemplateUser, 0, len(template.UserACL))
	for k, v := range template.UserACL {
		user, err := q.getUserByIDNoLock(uuid.MustParse(k))
		if err != nil && xerrors.Is(err, sql.ErrNoRows) {
			return nil, xerrors.Errorf("get user by ID: %w", err)
		}
		// We don't delete users from the map if they
		// get deleted so just skip.
		if xerrors.Is(err, sql.ErrNoRows) {
			continue
		}

		if user.Deleted || user.Status == database.UserStatusSuspended {
			continue
		}

		users = append(users, database.TemplateUser{
			User:    user,
			Actions: v,
		})
	}

	return users, nil
}

func (q *FakeQuerier) GetAuthorizedWorkspaces(ctx context.Context, arg database.GetWorkspacesParams, prepared rbac.PreparedAuthorized) ([]database.GetWorkspacesRow, error) {
	if err := validateDatabaseType(arg); err != nil {
		return nil, err
	}

	q.mutex.RLock()
	defer q.mutex.RUnlock()

	if prepared != nil {
		// Call this to match the same function calls as the SQL implementation.
		_, err := prepared.CompileToSQL(ctx, rbac.ConfigWithoutACL())
		if err != nil {
			return nil, err
		}
	}

	workspaces := make([]database.Workspace, 0)
	for _, workspace := range q.workspaces {
		if arg.OwnerID != uuid.Nil && workspace.OwnerID != arg.OwnerID {
			continue
		}

		if arg.OwnerUsername != "" {
			owner, err := q.getUserByIDNoLock(workspace.OwnerID)
			if err == nil && !strings.EqualFold(arg.OwnerUsername, owner.Username) {
				continue
			}
		}

		if arg.TemplateName != "" {
			template, err := q.getTemplateByIDNoLock(ctx, workspace.TemplateID)
			if err == nil && !strings.EqualFold(arg.TemplateName, template.Name) {
				continue
			}
		}

		if !arg.Deleted && workspace.Deleted {
			continue
		}

		if arg.Name != "" && !strings.Contains(strings.ToLower(workspace.Name), strings.ToLower(arg.Name)) {
			continue
		}

		if !arg.LastUsedBefore.IsZero() {
			if workspace.LastUsedAt.After(arg.LastUsedBefore) {
				continue
			}
		}

		if !arg.LastUsedAfter.IsZero() {
			if workspace.LastUsedAt.Before(arg.LastUsedAfter) {
				continue
			}
		}

		if arg.Status != "" {
			build, err := q.getLatestWorkspaceBuildByWorkspaceIDNoLock(ctx, workspace.ID)
			if err != nil {
				return nil, xerrors.Errorf("get latest build: %w", err)
			}

			job, err := q.getProvisionerJobByIDNoLock(ctx, build.JobID)
			if err != nil {
				return nil, xerrors.Errorf("get provisioner job: %w", err)
			}

			// This logic should match the logic in the workspace.sql file.
			var statusMatch bool
			switch database.WorkspaceStatus(arg.Status) {
			case database.WorkspaceStatusStarting:
				statusMatch = job.JobStatus == database.ProvisionerJobStatusRunning &&
					build.Transition == database.WorkspaceTransitionStart
			case database.WorkspaceStatusStopping:
				statusMatch = job.JobStatus == database.ProvisionerJobStatusRunning &&
					build.Transition == database.WorkspaceTransitionStop
			case database.WorkspaceStatusDeleting:
				statusMatch = job.JobStatus == database.ProvisionerJobStatusRunning &&
					build.Transition == database.WorkspaceTransitionDelete

			case "started":
				statusMatch = job.JobStatus == database.ProvisionerJobStatusSucceeded &&
					build.Transition == database.WorkspaceTransitionStart
			case database.WorkspaceStatusDeleted:
				statusMatch = job.JobStatus == database.ProvisionerJobStatusSucceeded &&
					build.Transition == database.WorkspaceTransitionDelete
			case database.WorkspaceStatusStopped:
				statusMatch = job.JobStatus == database.ProvisionerJobStatusSucceeded &&
					build.Transition == database.WorkspaceTransitionStop
			case database.WorkspaceStatusRunning:
				statusMatch = job.JobStatus == database.ProvisionerJobStatusSucceeded &&
					build.Transition == database.WorkspaceTransitionStart
			default:
				statusMatch = job.JobStatus == database.ProvisionerJobStatus(arg.Status)
			}
			if !statusMatch {
				continue
			}
		}

		if arg.HasAgent != "" {
			build, err := q.getLatestWorkspaceBuildByWorkspaceIDNoLock(ctx, workspace.ID)
			if err != nil {
				return nil, xerrors.Errorf("get latest build: %w", err)
			}

			job, err := q.getProvisionerJobByIDNoLock(ctx, build.JobID)
			if err != nil {
				return nil, xerrors.Errorf("get provisioner job: %w", err)
			}

			workspaceResources, err := q.getWorkspaceResourcesByJobIDNoLock(ctx, job.ID)
			if err != nil {
				return nil, xerrors.Errorf("get workspace resources: %w", err)
			}

			var workspaceResourceIDs []uuid.UUID
			for _, wr := range workspaceResources {
				workspaceResourceIDs = append(workspaceResourceIDs, wr.ID)
			}

			workspaceAgents, err := q.getWorkspaceAgentsByResourceIDsNoLock(ctx, workspaceResourceIDs)
			if err != nil {
				return nil, xerrors.Errorf("get workspace agents: %w", err)
			}

			var hasAgentMatched bool
			for _, wa := range workspaceAgents {
				if mapAgentStatus(wa, arg.AgentInactiveDisconnectTimeoutSeconds) == arg.HasAgent {
					hasAgentMatched = true
				}
			}

			if !hasAgentMatched {
				continue
			}
		}

		// We omit locked workspaces by default.
		if arg.IsDormant == "" && workspace.DormantAt.Valid {
			continue
		}

		if arg.IsDormant != "" && !workspace.DormantAt.Valid {
			continue
		}

		if len(arg.TemplateIDs) > 0 {
			match := false
			for _, id := range arg.TemplateIDs {
				if workspace.TemplateID == id {
					match = true
					break
				}
			}
			if !match {
				continue
			}
		}

		// If the filter exists, ensure the object is authorized.
		if prepared != nil && prepared.Authorize(ctx, workspace.RBACObject()) != nil {
			continue
		}
		workspaces = append(workspaces, workspace)
	}

	// Sort workspaces (ORDER BY)
	isRunning := func(build database.WorkspaceBuild, job database.ProvisionerJob) bool {
		return job.CompletedAt.Valid && !job.CanceledAt.Valid && !job.Error.Valid && build.Transition == database.WorkspaceTransitionStart
	}

	preloadedWorkspaceBuilds := map[uuid.UUID]database.WorkspaceBuild{}
	preloadedProvisionerJobs := map[uuid.UUID]database.ProvisionerJob{}
	preloadedUsers := map[uuid.UUID]database.User{}

	for _, w := range workspaces {
		build, err := q.getLatestWorkspaceBuildByWorkspaceIDNoLock(ctx, w.ID)
		if err == nil {
			preloadedWorkspaceBuilds[w.ID] = build
		} else if !errors.Is(err, sql.ErrNoRows) {
			return nil, xerrors.Errorf("get latest build: %w", err)
		}

		job, err := q.getProvisionerJobByIDNoLock(ctx, build.JobID)
		if err == nil {
			preloadedProvisionerJobs[w.ID] = job
		} else if !errors.Is(err, sql.ErrNoRows) {
			return nil, xerrors.Errorf("get provisioner job: %w", err)
		}

		user, err := q.getUserByIDNoLock(w.OwnerID)
		if err == nil {
			preloadedUsers[w.ID] = user
		} else if !errors.Is(err, sql.ErrNoRows) {
			return nil, xerrors.Errorf("get user: %w", err)
		}
	}

	sort.Slice(workspaces, func(i, j int) bool {
		w1 := workspaces[i]
		w2 := workspaces[j]

		// Order by: running first
		w1IsRunning := isRunning(preloadedWorkspaceBuilds[w1.ID], preloadedProvisionerJobs[w1.ID])
		w2IsRunning := isRunning(preloadedWorkspaceBuilds[w2.ID], preloadedProvisionerJobs[w2.ID])

		if w1IsRunning && !w2IsRunning {
			return true
		}

		if !w1IsRunning && w2IsRunning {
			return false
		}

		// Order by: usernames
		if w1.ID != w2.ID {
			return sort.StringsAreSorted([]string{preloadedUsers[w1.ID].Username, preloadedUsers[w2.ID].Username})
		}

		// Order by: workspace names
		return sort.StringsAreSorted([]string{w1.Name, w2.Name})
	})

	beforePageCount := len(workspaces)

	if arg.Offset > 0 {
		if int(arg.Offset) > len(workspaces) {
			return []database.GetWorkspacesRow{}, nil
		}
		workspaces = workspaces[arg.Offset:]
	}
	if arg.Limit > 0 {
		if int(arg.Limit) > len(workspaces) {
			return q.convertToWorkspaceRowsNoLock(ctx, workspaces, int64(beforePageCount)), nil
		}
		workspaces = workspaces[:arg.Limit]
	}

	return q.convertToWorkspaceRowsNoLock(ctx, workspaces, int64(beforePageCount)), nil
}

func (q *FakeQuerier) GetAuthorizedUsers(ctx context.Context, arg database.GetUsersParams, prepared rbac.PreparedAuthorized) ([]database.GetUsersRow, error) {
	if err := validateDatabaseType(arg); err != nil {
		return nil, err
	}

	// Call this to match the same function calls as the SQL implementation.
	if prepared != nil {
		_, err := prepared.CompileToSQL(ctx, regosql.ConvertConfig{
			VariableConverter: regosql.UserConverter(),
		})
		if err != nil {
			return nil, err
		}
	}

	users, err := q.GetUsers(ctx, arg)
	if err != nil {
		return nil, err
	}

	q.mutex.RLock()
	defer q.mutex.RUnlock()

	filteredUsers := make([]database.GetUsersRow, 0, len(users))
	for _, user := range users {
		// If the filter exists, ensure the object is authorized.
		if prepared != nil && prepared.Authorize(ctx, user.RBACObject()) != nil {
			continue
		}

		filteredUsers = append(filteredUsers, user)
	}
	return filteredUsers, nil
}<|MERGE_RESOLUTION|>--- conflicted
+++ resolved
@@ -4178,11 +4178,7 @@
 		if err != nil {
 			return nil, xerrors.Errorf("get provisioner job by ID: %w", err)
 		}
-<<<<<<< HEAD
-		if db2sdk.ProvisionerJobStatus(job) == codersdk.ProvisionerJobFailed && build.Transition == database.WorkspaceTransitionStart {
-=======
-		if codersdk.ProvisionerJobStatus(job.JobStatus) == codersdk.ProvisionerJobFailed {
->>>>>>> 2a4ac2a5
+		if codersdk.ProvisionerJobStatus(job.JobStatus) == codersdk.ProvisionerJobFailed && build.Transition == database.WorkspaceTransitionStart {
 			workspaces = append(workspaces, workspace)
 			continue
 		}
