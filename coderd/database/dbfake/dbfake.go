--- conflicted
+++ resolved
@@ -4281,6 +4281,8 @@
 		tpl.UpdatedAt = database.Now()
 		tpl.DefaultTTL = arg.DefaultTTL
 		tpl.MaxTTL = arg.MaxTTL
+		tpl.RestartRequirementDaysOfWeek = arg.RestartRequirementDaysOfWeek
+		tpl.RestartRequirementWeeks = arg.RestartRequirementWeeks
 		tpl.FailureTTL = arg.FailureTTL
 		tpl.InactivityTTL = arg.InactivityTTL
 		tpl.LockedTTL = arg.LockedTTL
@@ -4509,6 +4511,25 @@
 	return database.User{}, sql.ErrNoRows
 }
 
+func (q *FakeQuerier) UpdateUserQuietHoursSchedule(_ context.Context, arg database.UpdateUserQuietHoursScheduleParams) (database.User, error) {
+	if err := validateDatabaseType(arg); err != nil {
+		return database.User{}, err
+	}
+
+	q.mutex.Lock()
+	defer q.mutex.Unlock()
+
+	for index, user := range q.users {
+		if user.ID != arg.ID {
+			continue
+		}
+		user.QuietHoursSchedule = arg.QuietHoursSchedule
+		q.users[index] = user
+		return user, nil
+	}
+	return database.User{}, sql.ErrNoRows
+}
+
 func (q *FakeQuerier) UpdateUserRoles(_ context.Context, arg database.UpdateUserRolesParams) (database.User, error) {
 	if err := validateDatabaseType(arg); err != nil {
 		return database.User{}, err
@@ -4769,24 +4790,9 @@
 		if workspaceBuild.ID != arg.ID {
 			continue
 		}
-<<<<<<< HEAD
-		tpl.AllowUserAutostart = arg.AllowUserAutostart
-		tpl.AllowUserAutostop = arg.AllowUserAutostop
-		tpl.UpdatedAt = database.Now()
-		tpl.DefaultTTL = arg.DefaultTTL
-		tpl.MaxTTL = arg.MaxTTL
-		tpl.RestartRequirementDaysOfWeek = arg.RestartRequirementDaysOfWeek
-		tpl.RestartRequirementWeeks = arg.RestartRequirementWeeks
-		tpl.FailureTTL = arg.FailureTTL
-		tpl.InactivityTTL = arg.InactivityTTL
-		tpl.LockedTTL = arg.LockedTTL
-		q.templates[idx] = tpl
-		return tpl.DeepCopy(), nil
-=======
 		workspaceBuild.DailyCost = arg.DailyCost
 		q.workspaceBuilds[index] = workspaceBuild
 		return workspaceBuild, nil
->>>>>>> 616e1d7e
 	}
 	return database.WorkspaceBuild{}, sql.ErrNoRows
 }
@@ -4911,26 +4917,6 @@
 	return sql.ErrNoRows
 }
 
-func (q *FakeQuerier) UpdateWorkspaceTTLToBeWithinTemplateMax(_ context.Context, arg database.UpdateWorkspaceTTLToBeWithinTemplateMaxParams) error {
-	if err := validateDatabaseType(arg); err != nil {
-		return err
-	}
-
-	q.mutex.Lock()
-	defer q.mutex.Unlock()
-
-	for index, workspace := range q.workspaces {
-		if workspace.TemplateID != arg.TemplateID || !workspace.Ttl.Valid || workspace.Ttl.Int64 < arg.TemplateMaxTTL {
-			continue
-		}
-
-		workspace.Ttl = sql.NullInt64{Int64: arg.TemplateMaxTTL, Valid: true}
-		q.workspaces[index] = workspace
-	}
-
-	return nil
-}
-
 func (q *FakeQuerier) UpsertAppSecurityKey(_ context.Context, data string) error {
 	q.mutex.Lock()
 	defer q.mutex.Unlock()
@@ -4969,35 +4955,9 @@
 	return nil
 }
 
-<<<<<<< HEAD
-func (q *FakeQuerier) UpdateUserQuietHoursSchedule(_ context.Context, arg database.UpdateUserQuietHoursScheduleParams) (database.User, error) {
-	if err := validateDatabaseType(arg); err != nil {
-		return database.User{}, err
-	}
-
-	q.mutex.Lock()
-	defer q.mutex.Unlock()
-
-	for index, user := range q.users {
-		if user.ID != arg.ID {
-			continue
-		}
-		user.QuietHoursSchedule = arg.QuietHoursSchedule
-		q.users[index] = user
-		return user, nil
-	}
-	return database.User{}, sql.ErrNoRows
-}
-
-func (q *FakeQuerier) UpdateUserRoles(_ context.Context, arg database.UpdateUserRolesParams) (database.User, error) {
-	if err := validateDatabaseType(arg); err != nil {
-		return database.User{}, err
-	}
-=======
 func (q *FakeQuerier) UpsertServiceBanner(_ context.Context, data string) error {
 	q.mutex.RLock()
 	defer q.mutex.RUnlock()
->>>>>>> 616e1d7e
 
 	q.serviceBanner = []byte(data)
 	return nil
@@ -5406,33 +5366,6 @@
 	return q.convertToWorkspaceRowsNoLock(ctx, workspaces, int64(beforePageCount)), nil
 }
 
-<<<<<<< HEAD
-func (q *FakeQuerier) UpsertAppSecurityKey(_ context.Context, data string) error {
-	q.mutex.Lock()
-	defer q.mutex.Unlock()
-
-	q.appSecurityKey = data
-	return nil
-}
-
-func (q *FakeQuerier) UpsertDefaultProxy(_ context.Context, arg database.UpsertDefaultProxyParams) error {
-	q.defaultProxyDisplayName = arg.DisplayName
-	q.defaultProxyIconURL = arg.IconUrl
-	return nil
-}
-
-func (q *FakeQuerier) UpsertLastUpdateCheck(_ context.Context, data string) error {
-	q.mutex.Lock()
-	defer q.mutex.Unlock()
-
-	q.lastUpdateCheck = []byte(data)
-	return nil
-}
-
-func (q *FakeQuerier) UpsertLogoURL(_ context.Context, data string) error {
-	q.mutex.RLock()
-	defer q.mutex.RUnlock()
-=======
 func (q *FakeQuerier) GetAuthorizedUserCount(ctx context.Context, params database.GetFilteredUserCountParams, prepared rbac.PreparedAuthorized) (int64, error) {
 	if err := validateDatabaseType(params); err != nil {
 		return 0, err
@@ -5450,7 +5383,6 @@
 	}
 
 	users := make([]database.User, 0, len(q.users))
->>>>>>> 616e1d7e
 
 	for _, user := range q.users {
 		// If the filter exists, ensure the object is authorized.
