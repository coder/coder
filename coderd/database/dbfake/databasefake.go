--- conflicted
+++ resolved
@@ -3606,7 +3606,6 @@
 	return sql.ErrNoRows
 }
 
-<<<<<<< HEAD
 func (q *fakeQuerier) GetDeploymentWorkspaceStats(ctx context.Context) (database.GetDeploymentWorkspaceStatsRow, error) {
 	q.mutex.RLock()
 	defer q.mutex.RUnlock()
@@ -3649,7 +3648,8 @@
 		}
 	}
 	return stat, nil
-=======
+}
+
 func (q *fakeQuerier) UpdateWorkspaceTTLToBeWithinTemplateMax(_ context.Context, arg database.UpdateWorkspaceTTLToBeWithinTemplateMaxParams) error {
 	if err := validateDatabaseType(arg); err != nil {
 		return err
@@ -3668,7 +3668,6 @@
 	}
 
 	return nil
->>>>>>> 4c204fc3
 }
 
 func (q *fakeQuerier) UpdateWorkspaceBuildByID(_ context.Context, arg database.UpdateWorkspaceBuildByIDParams) (database.WorkspaceBuild, error) {
