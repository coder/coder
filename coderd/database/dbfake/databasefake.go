--- conflicted
+++ resolved
@@ -3860,15 +3860,6 @@
 	return l, nil
 }
 
-<<<<<<< HEAD
-func (q *fakeQuerier) GetLicense(_ context.Context, id int32) (database.License, error) {
-	q.mutex.RLock()
-	defer q.mutex.RUnlock()
-
-	for _, l := range q.licenses {
-		if l.ID == id {
-			return l, nil
-=======
 func (q *fakeQuerier) GetLicenseByID(_ context.Context, id int32) (database.License, error) {
 	q.mutex.RLock()
 	defer q.mutex.RUnlock()
@@ -3876,7 +3867,6 @@
 	for _, license := range q.licenses {
 		if license.ID == id {
 			return license, nil
->>>>>>> 860e2829
 		}
 	}
 	return database.License{}, sql.ErrNoRows
