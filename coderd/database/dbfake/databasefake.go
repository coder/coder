--- conflicted
+++ resolved
@@ -124,11 +124,8 @@
 	templateVersionVariables  []database.TemplateVersionVariable
 	templates                 []database.Template
 	workspaceAgents           []database.WorkspaceAgent
-<<<<<<< HEAD
 	workspaceAgentMetadata    []database.WorkspaceAgentMetadatum
-=======
 	workspaceAgentLogs        []database.WorkspaceAgentStartupLog
->>>>>>> 98227453
 	workspaceApps             []database.WorkspaceApp
 	workspaceBuilds           []database.WorkspaceBuild
 	workspaceBuildParameters  []database.WorkspaceBuildParameter
