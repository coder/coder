package prometheusmetrics

import (
	"context"
	"database/sql"
	"errors"
	"fmt"
	"strconv"
	"strings"
	"sync/atomic"
	"time"

	"github.com/google/uuid"
	"github.com/prometheus/client_golang/prometheus"
	"tailscale.com/tailcfg"

	"cdr.dev/slog"

	"github.com/coder/coder/coderd/database"
	"github.com/coder/coder/coderd/database/db2sdk"
	"github.com/coder/coder/coderd/database/dbauthz"
	"github.com/coder/coder/tailnet"
)

const (
	agentNameLabel     = "agent_name"
	usernameLabel      = "username"
	workspaceNameLabel = "workspace_name"
)

// ActiveUsers tracks the number of users that have authenticated within the past hour.
func ActiveUsers(ctx context.Context, registerer prometheus.Registerer, db database.Store, duration time.Duration) (func(), error) {
	if duration == 0 {
		duration = 5 * time.Minute
	}

	gauge := prometheus.NewGauge(prometheus.GaugeOpts{
		Namespace: "coderd",
		Subsystem: "api",
		Name:      "active_users_duration_hour",
		Help:      "The number of users that have been active within the last hour.",
	})
	err := registerer.Register(gauge)
	if err != nil {
		return nil, err
	}

	ctx, cancelFunc := context.WithCancel(ctx)
	done := make(chan struct{})
	ticker := time.NewTicker(duration)
	go func() {
		defer close(done)
		defer ticker.Stop()
		for {
			select {
			case <-ctx.Done():
				return
			case <-ticker.C:
			}

			apiKeys, err := db.GetAPIKeysLastUsedAfter(ctx, database.Now().Add(-1*time.Hour))
			if err != nil {
				continue
			}
			distinctUsers := map[uuid.UUID]struct{}{}
			for _, apiKey := range apiKeys {
				distinctUsers[apiKey.UserID] = struct{}{}
			}
			gauge.Set(float64(len(distinctUsers)))
		}
	}()
	return func() {
		cancelFunc()
		<-done
	}, nil
}

// Workspaces tracks the total number of workspaces with labels on status.
func Workspaces(ctx context.Context, registerer prometheus.Registerer, db database.Store, duration time.Duration) (func(), error) {
	if duration == 0 {
		duration = 5 * time.Minute
	}

	gauge := prometheus.NewGaugeVec(prometheus.GaugeOpts{
		Namespace: "coderd",
		Subsystem: "api",
		Name:      "workspace_latest_build_total",
		Help:      "The latest workspace builds with a status.",
	}, []string{"status"})
	err := registerer.Register(gauge)
	if err != nil {
		return nil, err
	}
	// This exists so the prometheus metric exports immediately when set.
	// It helps with tests so they don't have to wait for a tick.
	gauge.WithLabelValues("pending").Set(0)

	ctx, cancelFunc := context.WithCancel(ctx)
	done := make(chan struct{})

	// Use time.Nanosecond to force an initial tick. It will be reset to the
	// correct duration after executing once.
	ticker := time.NewTicker(time.Nanosecond)
	doTick := func() {
		defer ticker.Reset(duration)

		builds, err := db.GetLatestWorkspaceBuilds(ctx)
		if err != nil {
			return
		}
		jobIDs := make([]uuid.UUID, 0, len(builds))
		for _, build := range builds {
			jobIDs = append(jobIDs, build.JobID)
		}
		jobs, err := db.GetProvisionerJobsByIDs(ctx, jobIDs)
		if err != nil {
			return
		}

		gauge.Reset()
		for _, job := range jobs {
			status := db2sdk.ProvisionerJobStatus(job)
			gauge.WithLabelValues(string(status)).Add(1)
		}
	}

	go func() {
		defer close(done)
		defer ticker.Stop()
		for {
			select {
			case <-ctx.Done():
				return
			case <-ticker.C:
				doTick()
			}
		}
	}()
	return func() {
		cancelFunc()
		<-done
	}, nil
}

// Agents tracks the total number of workspaces with labels on status.
func Agents(ctx context.Context, logger slog.Logger, registerer prometheus.Registerer, db database.Store, coordinator *atomic.Pointer[tailnet.Coordinator], derpMap *tailcfg.DERPMap, agentInactiveDisconnectTimeout, duration time.Duration) (func(), error) {
	if duration == 0 {
		duration = 1 * time.Minute
	}

	agentsGauge := NewCachedGaugeVec(prometheus.NewGaugeVec(prometheus.GaugeOpts{
		Namespace: "coderd",
		Subsystem: "agents",
		Name:      "up",
		Help:      "The number of active agents per workspace.",
	}, []string{usernameLabel, workspaceNameLabel, "template_name", "template_version"}))
	err := registerer.Register(agentsGauge)
	if err != nil {
		return nil, err
	}

	agentsConnectionsGauge := NewCachedGaugeVec(prometheus.NewGaugeVec(prometheus.GaugeOpts{
		Namespace: "coderd",
		Subsystem: "agents",
		Name:      "connections",
		Help:      "Agent connections with statuses.",
	}, []string{agentNameLabel, usernameLabel, workspaceNameLabel, "status", "lifecycle_state", "tailnet_node"}))
	err = registerer.Register(agentsConnectionsGauge)
	if err != nil {
		return nil, err
	}

	agentsConnectionLatenciesGauge := NewCachedGaugeVec(prometheus.NewGaugeVec(prometheus.GaugeOpts{
		Namespace: "coderd",
		Subsystem: "agents",
		Name:      "connection_latencies_seconds",
		Help:      "Agent connection latencies in seconds.",
	}, []string{agentNameLabel, usernameLabel, workspaceNameLabel, "derp_region", "preferred"}))
	err = registerer.Register(agentsConnectionLatenciesGauge)
	if err != nil {
		return nil, err
	}

	agentsAppsGauge := NewCachedGaugeVec(prometheus.NewGaugeVec(prometheus.GaugeOpts{
		Namespace: "coderd",
		Subsystem: "agents",
		Name:      "apps",
		Help:      "Agent applications with statuses.",
	}, []string{agentNameLabel, usernameLabel, workspaceNameLabel, "app_name", "health"}))
	err = registerer.Register(agentsAppsGauge)
	if err != nil {
		return nil, err
	}

	metricsCollectorAgents := prometheus.NewHistogram(prometheus.HistogramOpts{
		Namespace: "coderd",
		Subsystem: "prometheusmetrics",
		Name:      "agents_execution_seconds",
		Help:      "Histogram for duration of agents metrics collection in seconds.",
		Buckets:   []float64{0.001, 0.005, 0.010, 0.025, 0.050, 0.100, 0.500, 1, 5, 10, 30},
	})
	err = registerer.Register(metricsCollectorAgents)
	if err != nil {
		return nil, err
	}

	ctx, cancelFunc := context.WithCancel(ctx)
	// nolint:gocritic // Prometheus must collect metrics for all Coder users.
	ctx = dbauthz.AsSystemRestricted(ctx)
	done := make(chan struct{})

	// Use time.Nanosecond to force an initial tick. It will be reset to the
	// correct duration after executing once.
	ticker := time.NewTicker(time.Nanosecond)
	go func() {
		defer close(done)
		defer ticker.Stop()
		for {
			select {
			case <-ctx.Done():
				return
			case <-ticker.C:
			}

			logger.Debug(ctx, "agent metrics collection is starting")
			timer := prometheus.NewTimer(metricsCollectorAgents)

			// Need to define these ahead of time bc of the use of gotos below
			var templateNamesByID map[uuid.UUID]string
			var templateVersionNamesByID map[uuid.UUID]string

			workspaceRows, err := db.GetWorkspaces(ctx, database.GetWorkspacesParams{
				AgentInactiveDisconnectTimeoutSeconds: int64(agentInactiveDisconnectTimeout.Seconds()),
			})
			if err != nil {
				logger.Error(ctx, "can't get workspace rows", slog.Error(err))
				goto done
			}

			templateNamesByID, templateVersionNamesByID, err = getTemplatesAndVersionNamesFromWorkspaces(ctx, db, workspaceRows)
			if err != nil {
				logger.Error(ctx, "can't get template info", slog.Error(err))
				goto done
			}

			for _, workspace := range workspaceRows {
				templateName, found := templateNamesByID[workspace.TemplateID]
				if !found {
					templateName = "unknown"
				}
				templateVersionName, found := templateVersionNamesByID[workspace.TemplateID]
				if !found {
					templateVersionName = "unknown"
				}
				user, err := db.GetUserByID(ctx, workspace.OwnerID)
				if err != nil {
<<<<<<< HEAD
					logger.Error(ctx, "can't get user", slog.F("user_id", workspace.OwnerID), slog.Error(err))
					agentsGauge.WithLabelValues(VectorOperationAdd, 0, user.Username, workspace.Name, templateName, templateVersionName)
=======
					logger.Error(ctx, "can't get user from the database", slog.F("user_id", workspace.OwnerID), slog.Error(err))
					agentsGauge.WithLabelValues(VectorOperationAdd, 0, user.Username, workspace.Name)
>>>>>>> d896b74f
					continue
				}

				agents, err := db.GetWorkspaceAgentsInLatestBuildByWorkspaceID(ctx, workspace.ID)
				if err != nil {
					logger.Error(ctx, "can't get workspace agents", slog.F("workspace_id", workspace.ID), slog.Error(err))
					agentsGauge.WithLabelValues(VectorOperationAdd, 0, user.Username, workspace.Name, templateName, templateVersionName)
					continue
				}

				if len(agents) == 0 {
					logger.Debug(ctx, "workspace agents are unavailable", slog.F("workspace_id", workspace.ID))
					agentsGauge.WithLabelValues(VectorOperationAdd, 0, user.Username, workspace.Name, templateName, templateVersionName)
					continue
				}

				for _, agent := range agents {
					// Collect information about agents
					agentsGauge.WithLabelValues(VectorOperationAdd, 1, user.Username, workspace.Name, templateName, templateVersionName)

					connectionStatus := agent.Status(agentInactiveDisconnectTimeout)
					node := (*coordinator.Load()).Node(agent.ID)

					tailnetNode := "unknown"
					if node != nil {
						tailnetNode = node.ID.String()
					}

					agentsConnectionsGauge.WithLabelValues(VectorOperationSet, 1, agent.Name, user.Username, workspace.Name, string(connectionStatus.Status), string(agent.LifecycleState), tailnetNode)

					if node == nil {
						logger.Debug(ctx, "can't read in-memory node for agent", slog.F("agent_id", agent.ID))
					} else {
						// Collect information about connection latencies
						for rawRegion, latency := range node.DERPLatency {
							regionParts := strings.SplitN(rawRegion, "-", 2)
							regionID, err := strconv.Atoi(regionParts[0])
							if err != nil {
								logger.Error(ctx, "can't convert DERP region", slog.F("agent_id", agent.ID), slog.F("raw_region", rawRegion), slog.Error(err))
								continue
							}

							region, found := derpMap.Regions[regionID]
							if !found {
								// It's possible that a workspace agent is using an old DERPMap
								// and reports regions that do not exist. If that's the case,
								// report the region as unknown!
								region = &tailcfg.DERPRegion{
									RegionID:   regionID,
									RegionName: fmt.Sprintf("Unnamed %d", regionID),
								}
							}

							agentsConnectionLatenciesGauge.WithLabelValues(VectorOperationSet, latency, agent.Name, user.Username, workspace.Name, region.RegionName, fmt.Sprintf("%v", node.PreferredDERP == regionID))
						}
					}

					// Collect information about registered applications
					apps, err := db.GetWorkspaceAppsByAgentID(ctx, agent.ID)
					if err != nil && !errors.Is(err, sql.ErrNoRows) {
						logger.Error(ctx, "can't get workspace apps", slog.F("agent_id", agent.ID), slog.Error(err))
						continue
					}

					for _, app := range apps {
						agentsAppsGauge.WithLabelValues(VectorOperationAdd, 1, agent.Name, user.Username, workspace.Name, app.DisplayName, string(app.Health))
					}
				}
			}

			agentsGauge.Commit()
			agentsConnectionsGauge.Commit()
			agentsConnectionLatenciesGauge.Commit()
			agentsAppsGauge.Commit()

		done:
			logger.Debug(ctx, "agent metrics collection is done")
			timer.ObserveDuration()
			ticker.Reset(duration)
		}
	}()
	return func() {
		cancelFunc()
		<-done
	}, nil
}

func getTemplatesAndVersionNamesFromWorkspaces(ctx context.Context, db database.Store, workspaceRows []database.GetWorkspacesRow) (map[uuid.UUID]string, map[uuid.UUID]string, error) {
	// Aggregate the used template and version IDs to minimize DB calls
	usedTemplateIDs := map[uuid.UUID]struct{}{}
	usedTemplateVersionIDs := map[uuid.UUID]struct{}{}
	for _, workspace := range workspaceRows {
		usedTemplateIDs[workspace.TemplateID] = struct{}{}
		usedTemplateVersionIDs[workspace.TemplateVersionID] = struct{}{}
	}
	templatesToGet := make([]uuid.UUID, 0, len(usedTemplateIDs))
	for id := range usedTemplateIDs {
		templatesToGet = append(templatesToGet, id)
	}
	templateVersionsToGet := make([]uuid.UUID, 0, len(usedTemplateVersionIDs))
	for id := range usedTemplateVersionIDs {
		templateVersionsToGet = append(templateVersionsToGet, id)
	}

	templates, err := db.GetTemplatesWithFilter(ctx, database.GetTemplatesWithFilterParams{
		IDs: templatesToGet,
	})
	if err != nil {
		return nil, nil, err
	}
	templateNamesByID := make(map[uuid.UUID]string, len(templates))
	for _, template := range templates {
		templateNamesByID[template.ID] = template.Name
	}

	versions, err := db.GetTemplateVersionsByIDs(ctx, templateVersionsToGet)
	if err != nil {
		return nil, nil, err
	}
	templateVersionNamesByID := make(map[uuid.UUID]string, len(versions))
	for _, version := range versions {
		templateVersionNamesByID[version.ID] = version.Name
	}

	return templateNamesByID, templateVersionNamesByID, nil
}

func AgentStats(ctx context.Context, logger slog.Logger, registerer prometheus.Registerer, db database.Store, initialCreateAfter time.Time, duration time.Duration) (func(), error) {
	if duration == 0 {
		duration = 1 * time.Minute
	}

	metricsCollectorAgentStats := prometheus.NewHistogram(prometheus.HistogramOpts{
		Namespace: "coderd",
		Subsystem: "prometheusmetrics",
		Name:      "agentstats_execution_seconds",
		Help:      "Histogram for duration of agent stats metrics collection in seconds.",
		Buckets:   []float64{0.001, 0.005, 0.010, 0.025, 0.050, 0.100, 0.500, 1, 5, 10, 30},
	})
	err := registerer.Register(metricsCollectorAgentStats)
	if err != nil {
		return nil, err
	}

	agentStatsTxBytesGauge := NewCachedGaugeVec(prometheus.NewGaugeVec(prometheus.GaugeOpts{
		Namespace: "coderd",
		Subsystem: "agentstats",
		Name:      "tx_bytes",
		Help:      "Agent Tx bytes",
	}, []string{agentNameLabel, usernameLabel, workspaceNameLabel}))
	err = registerer.Register(agentStatsTxBytesGauge)
	if err != nil {
		return nil, err
	}

	agentStatsRxBytesGauge := NewCachedGaugeVec(prometheus.NewGaugeVec(prometheus.GaugeOpts{
		Namespace: "coderd",
		Subsystem: "agentstats",
		Name:      "rx_bytes",
		Help:      "Agent Rx bytes",
	}, []string{agentNameLabel, usernameLabel, workspaceNameLabel}))
	err = registerer.Register(agentStatsRxBytesGauge)
	if err != nil {
		return nil, err
	}

	agentStatsConnectionCountGauge := NewCachedGaugeVec(prometheus.NewGaugeVec(prometheus.GaugeOpts{
		Namespace: "coderd",
		Subsystem: "agentstats",
		Name:      "connection_count",
		Help:      "The number of established connections by agent",
	}, []string{agentNameLabel, usernameLabel, workspaceNameLabel}))
	err = registerer.Register(agentStatsConnectionCountGauge)
	if err != nil {
		return nil, err
	}

	agentStatsConnectionMedianLatencyGauge := NewCachedGaugeVec(prometheus.NewGaugeVec(prometheus.GaugeOpts{
		Namespace: "coderd",
		Subsystem: "agentstats",
		Name:      "connection_median_latency_seconds",
		Help:      "The median agent connection latency in seconds",
	}, []string{agentNameLabel, usernameLabel, workspaceNameLabel}))
	err = registerer.Register(agentStatsConnectionMedianLatencyGauge)
	if err != nil {
		return nil, err
	}

	agentStatsSessionCountJetBrainsGauge := NewCachedGaugeVec(prometheus.NewGaugeVec(prometheus.GaugeOpts{
		Namespace: "coderd",
		Subsystem: "agentstats",
		Name:      "session_count_jetbrains",
		Help:      "The number of session established by JetBrains",
	}, []string{agentNameLabel, usernameLabel, workspaceNameLabel}))
	err = registerer.Register(agentStatsSessionCountJetBrainsGauge)
	if err != nil {
		return nil, err
	}

	agentStatsSessionCountReconnectingPTYGauge := NewCachedGaugeVec(prometheus.NewGaugeVec(prometheus.GaugeOpts{
		Namespace: "coderd",
		Subsystem: "agentstats",
		Name:      "session_count_reconnecting_pty",
		Help:      "The number of session established by reconnecting PTY",
	}, []string{agentNameLabel, usernameLabel, workspaceNameLabel}))
	err = registerer.Register(agentStatsSessionCountReconnectingPTYGauge)
	if err != nil {
		return nil, err
	}

	agentStatsSessionCountSSHGauge := NewCachedGaugeVec(prometheus.NewGaugeVec(prometheus.GaugeOpts{
		Namespace: "coderd",
		Subsystem: "agentstats",
		Name:      "session_count_ssh",
		Help:      "The number of session established by SSH",
	}, []string{agentNameLabel, usernameLabel, workspaceNameLabel}))
	err = registerer.Register(agentStatsSessionCountSSHGauge)
	if err != nil {
		return nil, err
	}

	agentStatsSessionCountVSCodeGauge := NewCachedGaugeVec(prometheus.NewGaugeVec(prometheus.GaugeOpts{
		Namespace: "coderd",
		Subsystem: "agentstats",
		Name:      "session_count_vscode",
		Help:      "The number of session established by VSCode",
	}, []string{agentNameLabel, usernameLabel, workspaceNameLabel}))
	err = registerer.Register(agentStatsSessionCountVSCodeGauge)
	if err != nil {
		return nil, err
	}

	ctx, cancelFunc := context.WithCancel(ctx)
	done := make(chan struct{})

	createdAfter := initialCreateAfter
	// Use time.Nanosecond to force an initial tick. It will be reset to the
	// correct duration after executing once.
	ticker := time.NewTicker(time.Nanosecond)
	go func() {
		defer close(done)
		defer ticker.Stop()
		for {
			select {
			case <-ctx.Done():
				return
			case <-ticker.C:
			}

			logger.Debug(ctx, "agent metrics collection is starting")
			timer := prometheus.NewTimer(metricsCollectorAgentStats)

			checkpoint := time.Now()
			stats, err := db.GetWorkspaceAgentStatsAndLabels(ctx, createdAfter)
			if err != nil {
				logger.Error(ctx, "can't get agent stats", slog.Error(err))
			} else {
				for _, agentStat := range stats {
					agentStatsRxBytesGauge.WithLabelValues(VectorOperationAdd, float64(agentStat.RxBytes), agentStat.AgentName, agentStat.Username, agentStat.WorkspaceName)
					agentStatsTxBytesGauge.WithLabelValues(VectorOperationAdd, float64(agentStat.TxBytes), agentStat.AgentName, agentStat.Username, agentStat.WorkspaceName)

					agentStatsConnectionCountGauge.WithLabelValues(VectorOperationSet, float64(agentStat.ConnectionCount), agentStat.AgentName, agentStat.Username, agentStat.WorkspaceName)
					agentStatsConnectionMedianLatencyGauge.WithLabelValues(VectorOperationSet, agentStat.ConnectionMedianLatencyMS/1000.0 /* (to seconds) */, agentStat.AgentName, agentStat.Username, agentStat.WorkspaceName)

					agentStatsSessionCountJetBrainsGauge.WithLabelValues(VectorOperationSet, float64(agentStat.SessionCountJetBrains), agentStat.AgentName, agentStat.Username, agentStat.WorkspaceName)
					agentStatsSessionCountReconnectingPTYGauge.WithLabelValues(VectorOperationSet, float64(agentStat.SessionCountReconnectingPTY), agentStat.AgentName, agentStat.Username, agentStat.WorkspaceName)
					agentStatsSessionCountSSHGauge.WithLabelValues(VectorOperationSet, float64(agentStat.SessionCountSSH), agentStat.AgentName, agentStat.Username, agentStat.WorkspaceName)
					agentStatsSessionCountVSCodeGauge.WithLabelValues(VectorOperationSet, float64(agentStat.SessionCountVSCode), agentStat.AgentName, agentStat.Username, agentStat.WorkspaceName)
				}

				if len(stats) > 0 {
					agentStatsRxBytesGauge.Commit()
					agentStatsTxBytesGauge.Commit()

					agentStatsConnectionCountGauge.Commit()
					agentStatsConnectionMedianLatencyGauge.Commit()

					agentStatsSessionCountJetBrainsGauge.Commit()
					agentStatsSessionCountReconnectingPTYGauge.Commit()
					agentStatsSessionCountSSHGauge.Commit()
					agentStatsSessionCountVSCodeGauge.Commit()
				}
			}

			logger.Debug(ctx, "agent metrics collection is done", slog.F("len", len(stats)))
			timer.ObserveDuration()

			createdAfter = checkpoint
			ticker.Reset(duration)
		}
	}()
	return func() {
		cancelFunc()
		<-done
	}, nil
}<|MERGE_RESOLUTION|>--- conflicted
+++ resolved
@@ -254,13 +254,8 @@
 				}
 				user, err := db.GetUserByID(ctx, workspace.OwnerID)
 				if err != nil {
-<<<<<<< HEAD
-					logger.Error(ctx, "can't get user", slog.F("user_id", workspace.OwnerID), slog.Error(err))
+					logger.Error(ctx, "can't get user from the database", slog.F("user_id", workspace.OwnerID), slog.Error(err))
 					agentsGauge.WithLabelValues(VectorOperationAdd, 0, user.Username, workspace.Name, templateName, templateVersionName)
-=======
-					logger.Error(ctx, "can't get user from the database", slog.F("user_id", workspace.OwnerID), slog.Error(err))
-					agentsGauge.WithLabelValues(VectorOperationAdd, 0, user.Username, workspace.Name)
->>>>>>> d896b74f
 					continue
 				}
 
