--- conflicted
+++ resolved
@@ -300,17 +300,13 @@
 	coderdtest.AwaitWorkspaceBuildJob(t, client, workspace.LatestBuild.ID)
 
 	// given
-	derpMap := tailnettest.RunDERPAndSTUN(t)
+	derpMap, _ := tailnettest.RunDERPAndSTUN(t)
 	derpMapFn := func() *tailcfg.DERPMap {
 		return derpMap
 	}
 	coordinator := tailnet.NewCoordinator(slogtest.Make(t, nil).Leveled(slog.LevelDebug))
 	coordinatorPtr := atomic.Pointer[tailnet.Coordinator]{}
 	coordinatorPtr.Store(&coordinator)
-<<<<<<< HEAD
-=======
-	derpMap, _ := tailnettest.RunDERPAndSTUN(t)
->>>>>>> 616e1d7e
 	agentInactiveDisconnectTimeout := 1 * time.Hour // don't need to focus on this value in tests
 	registry := prometheus.NewRegistry()
 
@@ -320,11 +316,7 @@
 	// when
 	closeFunc, err := prometheusmetrics.Agents(ctx, slogtest.Make(t, &slogtest.Options{
 		IgnoreErrors: true,
-<<<<<<< HEAD
-	}), registry, db, &coordinatorPtr, derpMapFn, agentInactiveDisconnectTimeout, time.Millisecond)
-=======
-	}), registry, db, &coordinatorPtr, derpMap, agentInactiveDisconnectTimeout, 50*time.Millisecond)
->>>>>>> 616e1d7e
+	}), registry, db, &coordinatorPtr, derpMapFn, agentInactiveDisconnectTimeout, 50*time.Millisecond)
 	require.NoError(t, err)
 	t.Cleanup(closeFunc)
 
