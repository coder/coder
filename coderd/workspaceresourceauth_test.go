--- conflicted
+++ resolved
@@ -47,12 +47,8 @@
 		workspace := coderdtest.CreateWorkspace(t, client, "me", project.ID)
 		coderdtest.AwaitWorkspaceBuildJob(t, client, workspace.LatestBuild.ID)
 
-<<<<<<< HEAD
-		_, err := client.AuthWorkspaceAWSInstanceIdentity(context.Background(), metadataClient)
-=======
 		client.HTTPClient = metadataClient
 		_, err := client.AuthWorkspaceAWSInstanceIdentity(context.Background())
->>>>>>> a502a5fa
 		require.NoError(t, err)
 	})
 }
