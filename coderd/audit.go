--- conflicted
+++ resolved
@@ -160,14 +160,11 @@
 	return alogs
 }
 
-<<<<<<< HEAD
 type AdditionalFields struct {
 	WorkspaceName string
 	BuildNumber   string
 }
 
-=======
->>>>>>> 65407462
 func (api *API) convertAuditLog(ctx context.Context, dblog database.GetAuditLogsOffsetRow) codersdk.AuditLog {
 	ip, _ := netip.AddrFromSlice(dblog.Ip.IPNet.IP)
 
@@ -193,20 +190,23 @@
 		}
 	}
 
-<<<<<<< HEAD
-	additionalFieldsBytes := []byte(dblog.AdditionalFields)
-	var additionalFields AdditionalFields
-	err := json.Unmarshal(additionalFieldsBytes, &additionalFields)
+	var (
+		additionalFieldsBytes = []byte(dblog.AdditionalFields)
+		additionalFields      AdditionalFields
+		err                   = json.Unmarshal(additionalFieldsBytes, &additionalFields)
+	)
 	if err != nil {
 		api.Logger.Error(ctx, "unmarshal additional fields", slog.Error(err))
-=======
-	isDeleted := api.auditLogIsResourceDeleted(ctx, dblog)
-	var resourceLink string
+	}
+
+	var (
+		isDeleted    = api.auditLogIsResourceDeleted(ctx, dblog)
+		resourceLink string
+	)
 	if isDeleted {
 		resourceLink = ""
 	} else {
-		resourceLink = api.auditLogResourceLink(ctx, dblog)
->>>>>>> 65407462
+		resourceLink = auditLogResourceLink(dblog, additionalFields)
 	}
 
 	return codersdk.AuditLog{
@@ -225,42 +225,24 @@
 		StatusCode:       dblog.StatusCode,
 		AdditionalFields: dblog.AdditionalFields,
 		User:             user,
-<<<<<<< HEAD
 		Description:      auditLogDescription(dblog, additionalFields),
-		ResourceLink:     api.auditLogResourceLink(ctx, dblog, additionalFields),
-		IsDeleted:        api.auditLogIsResourceDeleted(ctx, dblog),
-	}
-}
-
-func auditLogDescription(alog database.GetAuditLogsOffsetRow, additionalFields AdditionalFields) string {
-=======
-		Description:      auditLogDescription(dblog),
 		ResourceLink:     resourceLink,
 		IsDeleted:        isDeleted,
 	}
 }
 
-func auditLogDescription(alog database.GetAuditLogsOffsetRow) string {
->>>>>>> 65407462
+func auditLogDescription(alog database.GetAuditLogsOffsetRow, additionalFields AdditionalFields) string {
 	str := fmt.Sprintf("{user} %s",
 		codersdk.AuditAction(alog.Action).FriendlyString(),
 	)
 
 	// Strings for starting/stopping workspace builds follow the below format:
-<<<<<<< HEAD
 	// "{user} started build #{build_number} for workspace {target}"
 	// where target is a workspace instead of a workspace build
 	// passed in on the FE via AuditLog.AdditionalFields rather than derived in request.go:35
 	if alog.ResourceType == database.ResourceTypeWorkspaceBuild && alog.Action != database.AuditActionDelete {
 		str += fmt.Sprintf(" build #%s for",
 			additionalFields.BuildNumber)
-=======
-	// "{user} started build for workspace {target}"
-	// where target is a workspace instead of a workspace build
-	// passed in on the FE via AuditLog.AdditionalFields rather than derived in request.go:35
-	if alog.ResourceType == database.ResourceTypeWorkspaceBuild && alog.Action != database.AuditActionDelete {
-		str += " build for"
->>>>>>> 65407462
 	}
 
 	// We don't display the name (target) for git ssh keys. It's fairly long and doesn't
@@ -284,65 +266,45 @@
 	case database.ResourceTypeTemplate:
 		template, err := api.Database.GetTemplateByID(ctx, alog.ResourceID)
 		if err != nil {
-<<<<<<< HEAD
-			api.Logger.Error(ctx, "could not fetch template", slog.Error(err))
-=======
 			if xerrors.Is(err, sql.ErrNoRows) {
 				return true
 			}
 			api.Logger.Error(ctx, "fetch template", slog.Error(err))
->>>>>>> 65407462
 		}
 		return template.Deleted
 	case database.ResourceTypeUser:
 		user, err := api.Database.GetUserByID(ctx, alog.ResourceID)
 		if err != nil {
-<<<<<<< HEAD
-			api.Logger.Error(ctx, "could not fetch user", slog.Error(err))
-=======
 			if xerrors.Is(err, sql.ErrNoRows) {
 				return true
 			}
 			api.Logger.Error(ctx, "fetch user", slog.Error(err))
->>>>>>> 65407462
 		}
 		return user.Deleted
 	case database.ResourceTypeWorkspace:
 		workspace, err := api.Database.GetWorkspaceByID(ctx, alog.ResourceID)
 		if err != nil {
-<<<<<<< HEAD
-			api.Logger.Error(ctx, "could not fetch workspace", slog.Error(err))
-=======
 			if xerrors.Is(err, sql.ErrNoRows) {
 				return true
 			}
 			api.Logger.Error(ctx, "fetch workspace", slog.Error(err))
->>>>>>> 65407462
 		}
 		return workspace.Deleted
 	case database.ResourceTypeWorkspaceBuild:
 		workspaceBuild, err := api.Database.GetWorkspaceBuildByID(ctx, alog.ResourceID)
 		if err != nil {
-<<<<<<< HEAD
-			api.Logger.Error(ctx, "could not fetch workspace build", slog.Error(err))
-=======
 			if xerrors.Is(err, sql.ErrNoRows) {
 				return true
 			}
 			api.Logger.Error(ctx, "fetch workspace build", slog.Error(err))
->>>>>>> 65407462
 		}
 		// We use workspace as a proxy for workspace build here
 		workspace, err := api.Database.GetWorkspaceByID(ctx, workspaceBuild.WorkspaceID)
 		if err != nil {
-<<<<<<< HEAD
-			api.Logger.Error(ctx, "could not fetch workspace", slog.Error(err))
-=======
 			if xerrors.Is(err, sql.ErrNoRows) {
 				return true
 			}
 			api.Logger.Error(ctx, "fetch workspace", slog.Error(err))
->>>>>>> 65407462
 		}
 		return workspace.Deleted
 	default:
@@ -350,20 +312,7 @@
 	}
 }
 
-<<<<<<< HEAD
-func (api *API) auditLogResourceLink(ctx context.Context, alog database.GetAuditLogsOffsetRow, additionalFields AdditionalFields) string {
-	if api.auditLogIsResourceDeleted(ctx, alog) {
-		return ""
-	}
-
-=======
-type AdditionalFields struct {
-	WorkspaceName string
-	BuildNumber   string
-}
-
-func (api *API) auditLogResourceLink(ctx context.Context, alog database.GetAuditLogsOffsetRow) string {
->>>>>>> 65407462
+func auditLogResourceLink(alog database.GetAuditLogsOffsetRow, additionalFields AdditionalFields) string {
 	switch alog.ResourceType {
 	case database.ResourceTypeTemplate:
 		return fmt.Sprintf("/templates/%s",
@@ -375,15 +324,6 @@
 		return fmt.Sprintf("/@%s/%s",
 			alog.UserUsername.String, alog.ResourceTarget)
 	case database.ResourceTypeWorkspaceBuild:
-<<<<<<< HEAD
-=======
-		additionalFieldsBytes := []byte(alog.AdditionalFields)
-		var additionalFields AdditionalFields
-		err := json.Unmarshal(additionalFieldsBytes, &additionalFields)
-		if err != nil {
-			api.Logger.Error(ctx, "unmarshal workspace name", slog.Error(err))
-		}
->>>>>>> 65407462
 		return fmt.Sprintf("/@%s/%s/builds/%s",
 			alog.UserUsername.String, additionalFields.WorkspaceName, additionalFields.BuildNumber)
 	default:
