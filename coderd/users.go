package coderd

import (
	"context"
	"crypto/sha256"
	"database/sql"
	"errors"
	"fmt"
	"net/http"
	"time"

	"github.com/go-chi/chi/v5"
	"github.com/go-chi/render"
	"github.com/google/uuid"
	"golang.org/x/xerrors"

	"github.com/coder/coder/coderd/database"
	"github.com/coder/coder/coderd/gitsshkey"
	"github.com/coder/coder/coderd/httpapi"
	"github.com/coder/coder/coderd/httpmw"
	"github.com/coder/coder/coderd/rbac"
	"github.com/coder/coder/coderd/userpassword"
	"github.com/coder/coder/codersdk"
	"github.com/coder/coder/cryptorand"
)

// Returns whether the initial user has been created or not.
func (api *API) firstUser(rw http.ResponseWriter, r *http.Request) {
	userCount, err := api.Database.GetUserCount(r.Context())
	if err != nil {
		httpapi.Write(rw, http.StatusInternalServerError, httpapi.Response{
			Message: fmt.Sprintf("get user count: %s", err.Error()),
		})
		return
	}

	if userCount == 0 {
		httpapi.Write(rw, http.StatusNotFound, httpapi.Response{
			Message: "The initial user has not been created!",
		})
		return
	}

	httpapi.Write(rw, http.StatusOK, httpapi.Response{
		Message: "The initial user has already been created!",
	})
}

// Creates the initial user for a Coder deployment.
func (api *API) postFirstUser(rw http.ResponseWriter, r *http.Request) {
	var createUser codersdk.CreateFirstUserRequest
	if !httpapi.Read(rw, r, &createUser) {
		return
	}

	// This should only function for the first user.
	userCount, err := api.Database.GetUserCount(r.Context())
	if err != nil {
		httpapi.Write(rw, http.StatusInternalServerError, httpapi.Response{
			Message: fmt.Sprintf("get user count: %s", err.Error()),
		})
		return
	}

	// If a user already exists, the initial admin user no longer can be created.
	if userCount != 0 {
		httpapi.Write(rw, http.StatusConflict, httpapi.Response{
			Message: "the initial user has already been created",
		})
		return
	}

	user, organizationID, err := api.createUser(r.Context(), codersdk.CreateUserRequest{
		Email:    createUser.Email,
		Username: createUser.Username,
		Password: createUser.Password,
	})
	if err != nil {
		httpapi.Write(rw, http.StatusInternalServerError, httpapi.Response{
			Message: err.Error(),
		})
		return
	}

	// TODO: @emyrk this currently happens outside the database tx used to create
	// 	the user. Maybe I add this ability to grant roles in the createUser api
	//	and add some rbac bypass when calling api functions this way??
	// Add the admin role to this first user.
	_, err = api.Database.UpdateUserRoles(r.Context(), database.UpdateUserRolesParams{
		GrantedRoles: []string{rbac.RoleAdmin(), rbac.RoleMember()},
		ID:           user.ID,
	})
	if err != nil {
		httpapi.Write(rw, http.StatusInternalServerError, httpapi.Response{
			Message: err.Error(),
		})
		return
	}

	httpapi.Write(rw, http.StatusCreated, codersdk.CreateFirstUserResponse{
		UserID:         user.ID,
		OrganizationID: organizationID,
	})
}

func (api *API) users(rw http.ResponseWriter, r *http.Request) {
	var (
		searchName   = r.URL.Query().Get("search")
		statusFilter = r.URL.Query().Get("status")
	)

	// Reading all users across the site.
	if !api.Authorize(rw, r, rbac.ActionRead, rbac.ResourceUser) {
		return
	}

	paginationParams, ok := parsePagination(rw, r)
	if !ok {
		return
	}

	users, err := api.Database.GetUsers(r.Context(), database.GetUsersParams{
		AfterID:   paginationParams.AfterID,
		OffsetOpt: int32(paginationParams.Offset),
		LimitOpt:  int32(paginationParams.Limit),
		Search:    searchName,
		Status:    statusFilter,
	})
	if errors.Is(err, sql.ErrNoRows) {
		httpapi.Write(rw, http.StatusOK, []codersdk.User{})
		return
	}
	if err != nil {
		httpapi.Write(rw, http.StatusInternalServerError, httpapi.Response{
			Message: err.Error(),
		})
		return
	}

	userIDs := make([]uuid.UUID, 0, len(users))
	for _, user := range users {
		userIDs = append(userIDs, user.ID)
	}
	organizationIDsByMemberIDsRows, err := api.Database.GetOrganizationIDsByMemberIDs(r.Context(), userIDs)
	if xerrors.Is(err, sql.ErrNoRows) {
		err = nil
	}
	if err != nil {
		httpapi.Write(rw, http.StatusInternalServerError, httpapi.Response{
			Message: err.Error(),
		})
		return
	}
	organizationIDsByUserID := map[uuid.UUID][]uuid.UUID{}
	for _, organizationIDsByMemberIDsRow := range organizationIDsByMemberIDsRows {
		organizationIDsByUserID[organizationIDsByMemberIDsRow.UserID] = organizationIDsByMemberIDsRow.OrganizationIDs
	}

	render.Status(r, http.StatusOK)
	render.JSON(rw, r, convertUsers(users, organizationIDsByUserID))
}

// Creates a new user.
func (api *API) postUser(rw http.ResponseWriter, r *http.Request) {
	// Create the user on the site.
	if !api.Authorize(rw, r, rbac.ActionCreate, rbac.ResourceUser) {
		return
	}

	var createUser codersdk.CreateUserRequest
	if !httpapi.Read(rw, r, &createUser) {
		return
	}

	// Create the organization member in the org.
	if !api.Authorize(rw, r, rbac.ActionCreate,
		rbac.ResourceOrganizationMember.InOrg(createUser.OrganizationID)) {
		return
	}

	// TODO: @emyrk Authorize the organization create if the createUser will do that.

	_, err := api.Database.GetUserByEmailOrUsername(r.Context(), database.GetUserByEmailOrUsernameParams{
		Username: createUser.Username,
		Email:    createUser.Email,
	})
	if err == nil {
		httpapi.Write(rw, http.StatusConflict, httpapi.Response{
			Message: "user already exists",
		})
		return
	}
	if !errors.Is(err, sql.ErrNoRows) {
		httpapi.Write(rw, http.StatusInternalServerError, httpapi.Response{
			Message: fmt.Sprintf("get user: %s", err),
		})
		return
	}

	_, err = api.Database.GetOrganizationByID(r.Context(), createUser.OrganizationID)
	if errors.Is(err, sql.ErrNoRows) {
		httpapi.Write(rw, http.StatusNotFound, httpapi.Response{
			Message: "organization does not exist with the provided id",
		})
		return
	}
	if err != nil {
		httpapi.Write(rw, http.StatusInternalServerError, httpapi.Response{
			Message: fmt.Sprintf("get organization: %s", err),
		})
		return
	}

	user, _, err := api.createUser(r.Context(), createUser)
	if err != nil {
		httpapi.Write(rw, http.StatusInternalServerError, httpapi.Response{
			Message: err.Error(),
		})
		return
	}

	httpapi.Write(rw, http.StatusCreated, convertUser(user, []uuid.UUID{createUser.OrganizationID}))
}

// Returns the parameterized user requested. All validation
// is completed in the middleware for this route.
func (api *API) userByName(rw http.ResponseWriter, r *http.Request) {
	user := httpmw.UserParam(r)
	organizationIDs, err := userOrganizationIDs(r.Context(), api, user)

	if !api.Authorize(rw, r, rbac.ActionRead, rbac.ResourceUser.WithID(user.ID.String())) {
		return
	}

	if err != nil {
		httpapi.Write(rw, http.StatusInternalServerError, httpapi.Response{
			Message: fmt.Sprintf("get organization IDs: %s", err.Error()),
		})
		return
	}

	httpapi.Write(rw, http.StatusOK, convertUser(user, organizationIDs))
}

func (api *API) putUserProfile(rw http.ResponseWriter, r *http.Request) {
	user := httpmw.UserParam(r)

	if !api.Authorize(rw, r, rbac.ActionUpdate, rbac.ResourceUser.WithID(user.ID.String())) {
		return
	}

	var params codersdk.UpdateUserProfileRequest
	if !httpapi.Read(rw, r, &params) {
		return
	}
	existentUser, err := api.Database.GetUserByEmailOrUsername(r.Context(), database.GetUserByEmailOrUsernameParams{
		Email:    params.Email,
		Username: params.Username,
	})
	isDifferentUser := existentUser.ID != user.ID

	if err == nil && isDifferentUser {
		responseErrors := []httpapi.Error{}
		if existentUser.Email == params.Email {
			responseErrors = append(responseErrors, httpapi.Error{
				Field:  "email",
				Detail: "this value is already in use and should be unique",
			})
		}
		if existentUser.Username == params.Username {
			responseErrors = append(responseErrors, httpapi.Error{
				Field:  "username",
				Detail: "this value is already in use and should be unique",
			})
		}
		httpapi.Write(rw, http.StatusConflict, httpapi.Response{
			Message: "user already exists",
			Errors:  responseErrors,
		})
		return
	}
	if !errors.Is(err, sql.ErrNoRows) && isDifferentUser {
		httpapi.Write(rw, http.StatusInternalServerError, httpapi.Response{
			Message: fmt.Sprintf("get user: %s", err),
		})
		return
	}

	updatedUserProfile, err := api.Database.UpdateUserProfile(r.Context(), database.UpdateUserProfileParams{
		ID:        user.ID,
		Email:     params.Email,
		Username:  params.Username,
		UpdatedAt: database.Now(),
	})

	if err != nil {
		httpapi.Write(rw, http.StatusInternalServerError, httpapi.Response{
			Message: fmt.Sprintf("patch user: %s", err.Error()),
		})
		return
	}

	organizationIDs, err := userOrganizationIDs(r.Context(), api, user)
	if err != nil {
		httpapi.Write(rw, http.StatusInternalServerError, httpapi.Response{
			Message: fmt.Sprintf("get organization IDs: %s", err.Error()),
		})
		return
	}

	httpapi.Write(rw, http.StatusOK, convertUser(updatedUserProfile, organizationIDs))
}

func (api *API) putUserStatus(status database.UserStatus) func(rw http.ResponseWriter, r *http.Request) {
	return func(rw http.ResponseWriter, r *http.Request) {
		user := httpmw.UserParam(r)
		apiKey := httpmw.APIKey(r)

		if !api.Authorize(rw, r, rbac.ActionDelete, rbac.ResourceUser.WithID(user.ID.String())) {
			return
		}

		if status == database.UserStatusSuspended && user.ID == apiKey.UserID {
			httpapi.Write(rw, http.StatusBadRequest, httpapi.Response{
				Message: "You cannot suspend yourself",
			})
			return
		}

		suspendedUser, err := api.Database.UpdateUserStatus(r.Context(), database.UpdateUserStatusParams{
			ID:        user.ID,
			Status:    status,
			UpdatedAt: database.Now(),
		})

		if err != nil {
			httpapi.Write(rw, http.StatusInternalServerError, httpapi.Response{
				Message: fmt.Sprintf("put user suspended: %s", err.Error()),
			})
			return
		}

		organizations, err := userOrganizationIDs(r.Context(), api, user)
		if err != nil {
			httpapi.Write(rw, http.StatusInternalServerError, httpapi.Response{
				Message: fmt.Sprintf("get organization IDs: %s", err.Error()),
			})
			return
		}

		httpapi.Write(rw, http.StatusOK, convertUser(suspendedUser, organizations))
	}
}

func (api *API) putUserPassword(rw http.ResponseWriter, r *http.Request) {
	var (
		user   = httpmw.UserParam(r)
		params codersdk.UpdateUserPasswordRequest
	)

	if !api.Authorize(rw, r, rbac.ActionUpdate, rbac.ResourceUserData.WithOwner(user.ID.String())) {
		return
	}

	if !httpapi.Read(rw, r, &params) {
		return
	}

	hashedPassword, err := userpassword.Hash(params.Password)
	if err != nil {
		httpapi.Write(rw, http.StatusInternalServerError, httpapi.Response{
			Message: fmt.Sprintf("hash password: %s", err.Error()),
		})
		return
	}
	err = api.Database.UpdateUserHashedPassword(r.Context(), database.UpdateUserHashedPasswordParams{
		ID:             user.ID,
		HashedPassword: []byte(hashedPassword),
	})
	if err != nil {
		httpapi.Write(rw, http.StatusInternalServerError, httpapi.Response{
			Message: fmt.Sprintf("put user password: %s", err.Error()),
		})
		return
	}

	httpapi.Write(rw, http.StatusNoContent, nil)
}

func (api *API) userRoles(rw http.ResponseWriter, r *http.Request) {
	user := httpmw.UserParam(r)

	if !api.Authorize(rw, r, rbac.ActionRead, rbac.ResourceUserData.
		WithOwner(user.ID.String())) {
		return
	}

	resp := codersdk.UserRoles{
		Roles:             user.RBACRoles,
		OrganizationRoles: make(map[uuid.UUID][]string),
	}

	memberships, err := api.Database.GetOrganizationMembershipsByUserID(r.Context(), user.ID)
	if err != nil {
		httpapi.Write(rw, http.StatusInternalServerError, httpapi.Response{
			Message: fmt.Sprintf("get user memberships: %s", err),
		})
		return
	}

	// Only include ones we can read from RBAC.
	memberships = AuthorizeFilter(api, r, rbac.ActionRead, memberships)

	for _, mem := range memberships {
		// If we can read the org member, include the roles.
		if err == nil {
			resp.OrganizationRoles[mem.OrganizationID] = mem.Roles
		}
	}

	httpapi.Write(rw, http.StatusOK, resp)
}

func (api *API) putUserRoles(rw http.ResponseWriter, r *http.Request) {
	// User is the user to modify.
	user := httpmw.UserParam(r)
	roles := httpmw.UserRoles(r)

	var params codersdk.UpdateRoles
	if !httpapi.Read(rw, r, &params) {
		return
	}

	added, removed := rbac.ChangeRoleSet(roles.Roles, params.Roles)
	for _, roleName := range added {
		// Assigning a role requires the create permission.
		if !api.Authorize(rw, r, rbac.ActionCreate, rbac.ResourceRoleAssignment.WithID(roleName)) {
			return
		}
	}
	for _, roleName := range removed {
		// Removing a role requires the delete permission.
		if !api.Authorize(rw, r, rbac.ActionDelete, rbac.ResourceRoleAssignment.WithID(roleName)) {
			return
		}
	}

	updatedUser, err := api.updateSiteUserRoles(r.Context(), database.UpdateUserRolesParams{
		GrantedRoles: params.Roles,
		ID:           user.ID,
	})
	if err != nil {
		httpapi.Write(rw, http.StatusBadRequest, httpapi.Response{
			Message: err.Error(),
		})
		return
	}

	organizationIDs, err := userOrganizationIDs(r.Context(), api, user)
	if err != nil {
		httpapi.Write(rw, http.StatusInternalServerError, httpapi.Response{
			Message: fmt.Sprintf("get organization IDs: %s", err.Error()),
		})
		return
	}

	httpapi.Write(rw, http.StatusOK, convertUser(updatedUser, organizationIDs))
}

// updateSiteUserRoles will ensure only site wide roles are passed in as arguments.
// If an organization role is included, an error is returned.
func (api *API) updateSiteUserRoles(ctx context.Context, args database.UpdateUserRolesParams) (database.User, error) {
	// Enforce only site wide roles.
	for _, r := range args.GrantedRoles {
		if _, ok := rbac.IsOrgRole(r); ok {
			return database.User{}, xerrors.Errorf("must only update site wide roles")
		}

		if _, err := rbac.RoleByName(r); err != nil {
			return database.User{}, xerrors.Errorf("%q is not a supported role", r)
		}
	}

	updatedUser, err := api.Database.UpdateUserRoles(ctx, args)
	if err != nil {
		return database.User{}, xerrors.Errorf("update site roles: %w", err)
	}
	return updatedUser, nil
}

// Returns organizations the parameterized user has access to.
func (api *API) organizationsByUser(rw http.ResponseWriter, r *http.Request) {
	user := httpmw.UserParam(r)

	organizations, err := api.Database.GetOrganizationsByUserID(r.Context(), user.ID)
	if errors.Is(err, sql.ErrNoRows) {
		err = nil
		organizations = []database.Organization{}
	}
	if err != nil {
		httpapi.Write(rw, http.StatusInternalServerError, httpapi.Response{
			Message: fmt.Sprintf("get organizations: %s", err.Error()),
		})
		return
	}

	// Only return orgs the user can read.
	organizations = AuthorizeFilter(api, r, rbac.ActionRead, organizations)

	publicOrganizations := make([]codersdk.Organization, 0, len(organizations))
	for _, organization := range organizations {
		publicOrganizations = append(publicOrganizations, convertOrganization(organization))
	}

	httpapi.Write(rw, http.StatusOK, publicOrganizations)
}

func (api *API) organizationByUserAndName(rw http.ResponseWriter, r *http.Request) {
	organizationName := chi.URLParam(r, "organizationname")
	organization, err := api.Database.GetOrganizationByName(r.Context(), organizationName)
	if errors.Is(err, sql.ErrNoRows) {
		// Return unauthorized rather than a 404 to not leak if the organization
		// exists.
		httpapi.Forbidden(rw)
		return
	}
	if err != nil {
		httpapi.Forbidden(rw)
		return
	}

	if !api.Authorize(rw, r, rbac.ActionRead,
		rbac.ResourceOrganization.
			InOrg(organization.ID).
			WithID(organization.ID.String())) {
		return
	}

	httpapi.Write(rw, http.StatusOK, convertOrganization(organization))
}

<<<<<<< HEAD
func (api *API) postOrganizationsByUser(rw http.ResponseWriter, r *http.Request) {
	user := httpmw.UserParam(r)
	var req codersdk.CreateOrganizationRequest
	if !httpapi.Read(rw, r, &req) {
		return
	}

	// Create organization uses the organization resource without an OrgID.
	// This means you need the site wide permission to make a new organization.
	if !api.Authorize(rw, r, rbac.ActionCreate,
		rbac.ResourceOrganization) {
		return
	}

	_, err := api.Database.GetOrganizationByName(r.Context(), req.Name)
	if err == nil {
		httpapi.Write(rw, http.StatusConflict, httpapi.Response{
			Message: "organization already exists with that name",
		})
		return
	}
	if !errors.Is(err, sql.ErrNoRows) {
		httpapi.Write(rw, http.StatusInternalServerError, httpapi.Response{
			Message: fmt.Sprintf("get organization: %s", err.Error()),
		})
		return
	}

	var organization database.Organization
	err = api.Database.InTx(func(db database.Store) error {
		organization, err = api.Database.InsertOrganization(r.Context(), database.InsertOrganizationParams{
			ID:        uuid.New(),
			Name:      req.Name,
			CreatedAt: database.Now(),
			UpdatedAt: database.Now(),
		})
		if err != nil {
			return xerrors.Errorf("create organization: %w", err)
		}
		_, err = api.Database.InsertOrganizationMember(r.Context(), database.InsertOrganizationMemberParams{
			OrganizationID: organization.ID,
			UserID:         user.ID,
			CreatedAt:      database.Now(),
			UpdatedAt:      database.Now(),
			Roles: []string{
				// Also assign member role incase they get demoted from admin.
				rbac.RoleOrgMember(organization.ID),
				rbac.RoleOrgAdmin(organization.ID),
			},
		})
		if err != nil {
			return xerrors.Errorf("create organization member: %w", err)
		}
		return nil
	})
	if err != nil {
		httpapi.Write(rw, http.StatusInternalServerError, httpapi.Response{
			Message: err.Error(),
		})
		return
	}

	httpapi.Write(rw, http.StatusCreated, convertOrganization(organization))
}

=======
>>>>>>> ec1fe461
// Authenticates the user with an email and password.
func (api *API) postLogin(rw http.ResponseWriter, r *http.Request) {
	var loginWithPassword codersdk.LoginWithPasswordRequest
	if !httpapi.Read(rw, r, &loginWithPassword) {
		return
	}

	user, err := api.Database.GetUserByEmailOrUsername(r.Context(), database.GetUserByEmailOrUsernameParams{
		Email: loginWithPassword.Email,
	})
	if err != nil && !xerrors.Is(err, sql.ErrNoRows) {
		httpapi.Write(rw, http.StatusInternalServerError, httpapi.Response{
			Message: fmt.Sprintf("get user: %s", err.Error()),
		})
		return
	}

	// If the user doesn't exist, it will be a default struct.
	equal, err := userpassword.Compare(string(user.HashedPassword), loginWithPassword.Password)
	if err != nil {
		httpapi.Write(rw, http.StatusInternalServerError, httpapi.Response{
			Message: fmt.Sprintf("compare: %s", err.Error()),
		})
	}
	if !equal {
		// This message is the same as above to remove ease in detecting whether
		// users are registered or not. Attackers still could with a timing attack.
		httpapi.Write(rw, http.StatusUnauthorized, httpapi.Response{
			Message: "invalid email or password",
		})
		return
	}

	sessionToken, created := api.createAPIKey(rw, r, database.InsertAPIKeyParams{
		UserID:    user.ID,
		LoginType: database.LoginTypePassword,
	})
	if !created {
		return
	}

	httpapi.Write(rw, http.StatusCreated, codersdk.LoginWithPasswordResponse{
		SessionToken: sessionToken,
	})
}

// Creates a new session key, used for logging in via the CLI.
func (api *API) postAPIKey(rw http.ResponseWriter, r *http.Request) {
	user := httpmw.UserParam(r)

	if !api.Authorize(rw, r, rbac.ActionCreate, rbac.ResourceAPIKey.WithOwner(user.ID.String())) {
		return
	}

	sessionToken, created := api.createAPIKey(rw, r, database.InsertAPIKeyParams{
		UserID:    user.ID,
		LoginType: database.LoginTypePassword,
	})
	if !created {
		return
	}

	httpapi.Write(rw, http.StatusCreated, codersdk.GenerateAPIKeyResponse{Key: sessionToken})
}

// Clear the user's session cookie.
func (api *API) postLogout(rw http.ResponseWriter, r *http.Request) {
	// Get a blank token cookie.
	cookie := &http.Cookie{
		// MaxAge < 0 means to delete the cookie now.
		MaxAge: -1,
		Name:   httpmw.SessionTokenKey,
		Path:   "/",
	}

	http.SetCookie(rw, cookie)

	// Delete the session token from database.
	apiKey := httpmw.APIKey(r)
	err := api.Database.DeleteAPIKeyByID(r.Context(), apiKey.ID)
	if err != nil {
		httpapi.Write(rw, http.StatusInternalServerError, httpapi.Response{
			Message: fmt.Sprintf("delete api key: %s", err.Error()),
		})
		return
	}

	httpapi.Write(rw, http.StatusOK, httpapi.Response{
		Message: "Logged out!",
	})
}

// Generates a new ID and secret for an API key.
func generateAPIKeyIDSecret() (id string, secret string, err error) {
	// Length of an API Key ID.
	id, err = cryptorand.String(10)
	if err != nil {
		return "", "", err
	}
	// Length of an API Key secret.
	secret, err = cryptorand.String(22)
	if err != nil {
		return "", "", err
	}
	return id, secret, nil
}

func (api *API) createAPIKey(rw http.ResponseWriter, r *http.Request, params database.InsertAPIKeyParams) (string, bool) {
	keyID, keySecret, err := generateAPIKeyIDSecret()
	if err != nil {
		httpapi.Write(rw, http.StatusInternalServerError, httpapi.Response{
			Message: fmt.Sprintf("generate api key parts: %s", err.Error()),
		})
		return "", false
	}
	hashed := sha256.Sum256([]byte(keySecret))

	_, err = api.Database.InsertAPIKey(r.Context(), database.InsertAPIKeyParams{
		ID:                keyID,
		UserID:            params.UserID,
		ExpiresAt:         database.Now().Add(24 * time.Hour),
		CreatedAt:         database.Now(),
		UpdatedAt:         database.Now(),
		HashedSecret:      hashed[:],
		LoginType:         params.LoginType,
		OAuthAccessToken:  params.OAuthAccessToken,
		OAuthRefreshToken: params.OAuthRefreshToken,
		OAuthIDToken:      params.OAuthIDToken,
		OAuthExpiry:       params.OAuthExpiry,
	})
	if err != nil {
		httpapi.Write(rw, http.StatusInternalServerError, httpapi.Response{
			Message: fmt.Sprintf("insert api key: %s", err.Error()),
		})
		return "", false
	}

	// This format is consumed by the APIKey middleware.
	sessionToken := fmt.Sprintf("%s-%s", keyID, keySecret)
	http.SetCookie(rw, &http.Cookie{
		Name:     httpmw.SessionTokenKey,
		Value:    sessionToken,
		Path:     "/",
		HttpOnly: true,
		SameSite: http.SameSiteLaxMode,
		Secure:   api.SecureAuthCookie,
	})
	return sessionToken, true
}

func (api *API) createUser(ctx context.Context, req codersdk.CreateUserRequest) (database.User, uuid.UUID, error) {
	var user database.User
	return user, req.OrganizationID, api.Database.InTx(func(db database.Store) error {
		var orgRoles []string
		// If no organization is provided, create a new one for the user.
		if req.OrganizationID == uuid.Nil {
			organization, err := db.InsertOrganization(ctx, database.InsertOrganizationParams{
				ID:        uuid.New(),
				Name:      req.Username,
				CreatedAt: database.Now(),
				UpdatedAt: database.Now(),
			})
			if err != nil {
				return xerrors.Errorf("create organization: %w", err)
			}
			req.OrganizationID = organization.ID
			orgRoles = append(orgRoles, rbac.RoleOrgAdmin(req.OrganizationID))
		}
		// Always also be a member.
		orgRoles = append(orgRoles, rbac.RoleOrgMember(req.OrganizationID))

		params := database.InsertUserParams{
			ID:        uuid.New(),
			Email:     req.Email,
			Username:  req.Username,
			CreatedAt: database.Now(),
			UpdatedAt: database.Now(),
			// All new users are defaulted to members of the site.
			RBACRoles: []string{rbac.RoleMember()},
		}
		// If a user signs up with OAuth, they can have no password!
		if req.Password != "" {
			hashedPassword, err := userpassword.Hash(req.Password)
			if err != nil {
				return xerrors.Errorf("hash password: %w", err)
			}
			params.HashedPassword = []byte(hashedPassword)
		}

		var err error
		user, err = db.InsertUser(ctx, params)
		if err != nil {
			return xerrors.Errorf("create user: %w", err)
		}

		privateKey, publicKey, err := gitsshkey.Generate(api.SSHKeygenAlgorithm)
		if err != nil {
			return xerrors.Errorf("generate user gitsshkey: %w", err)
		}
		_, err = db.InsertGitSSHKey(ctx, database.InsertGitSSHKeyParams{
			UserID:     user.ID,
			CreatedAt:  database.Now(),
			UpdatedAt:  database.Now(),
			PrivateKey: privateKey,
			PublicKey:  publicKey,
		})
		if err != nil {
			return xerrors.Errorf("insert user gitsshkey: %w", err)
		}
		_, err = db.InsertOrganizationMember(ctx, database.InsertOrganizationMemberParams{
			OrganizationID: req.OrganizationID,
			UserID:         user.ID,
			CreatedAt:      database.Now(),
			UpdatedAt:      database.Now(),
			// By default give them membership to the organization.
			Roles: orgRoles,
		})
		if err != nil {
			return xerrors.Errorf("create organization member: %w", err)
		}
		return nil
	})
}

func convertUser(user database.User, organizationIDs []uuid.UUID) codersdk.User {
	convertedUser := codersdk.User{
		ID:              user.ID,
		Email:           user.Email,
		CreatedAt:       user.CreatedAt,
		Username:        user.Username,
		Status:          codersdk.UserStatus(user.Status),
		OrganizationIDs: organizationIDs,
		Roles:           make([]codersdk.Role, 0),
	}

	for _, roleName := range user.RBACRoles {
		rbacRole, _ := rbac.RoleByName(roleName)
		convertedUser.Roles = append(convertedUser.Roles, convertRole(rbacRole))
	}

	return convertedUser
}

func convertUsers(users []database.User, organizationIDsByUserID map[uuid.UUID][]uuid.UUID) []codersdk.User {
	converted := make([]codersdk.User, 0, len(users))
	for _, u := range users {
		userOrganizationIDs := organizationIDsByUserID[u.ID]
		converted = append(converted, convertUser(u, userOrganizationIDs))
	}
	return converted
}

func userOrganizationIDs(ctx context.Context, api *API, user database.User) ([]uuid.UUID, error) {
	organizationIDsByMemberIDsRows, err := api.Database.GetOrganizationIDsByMemberIDs(ctx, []uuid.UUID{user.ID})
	if errors.Is(err, sql.ErrNoRows) || len(organizationIDsByMemberIDsRows) == 0 {
		return []uuid.UUID{}, nil
	}
	if err != nil {
		return []uuid.UUID{}, err
	}
	member := organizationIDsByMemberIDsRows[0]
	return member.OrganizationIDs, nil
}<|MERGE_RESOLUTION|>--- conflicted
+++ resolved
@@ -539,74 +539,6 @@
 	httpapi.Write(rw, http.StatusOK, convertOrganization(organization))
 }
 
-<<<<<<< HEAD
-func (api *API) postOrganizationsByUser(rw http.ResponseWriter, r *http.Request) {
-	user := httpmw.UserParam(r)
-	var req codersdk.CreateOrganizationRequest
-	if !httpapi.Read(rw, r, &req) {
-		return
-	}
-
-	// Create organization uses the organization resource without an OrgID.
-	// This means you need the site wide permission to make a new organization.
-	if !api.Authorize(rw, r, rbac.ActionCreate,
-		rbac.ResourceOrganization) {
-		return
-	}
-
-	_, err := api.Database.GetOrganizationByName(r.Context(), req.Name)
-	if err == nil {
-		httpapi.Write(rw, http.StatusConflict, httpapi.Response{
-			Message: "organization already exists with that name",
-		})
-		return
-	}
-	if !errors.Is(err, sql.ErrNoRows) {
-		httpapi.Write(rw, http.StatusInternalServerError, httpapi.Response{
-			Message: fmt.Sprintf("get organization: %s", err.Error()),
-		})
-		return
-	}
-
-	var organization database.Organization
-	err = api.Database.InTx(func(db database.Store) error {
-		organization, err = api.Database.InsertOrganization(r.Context(), database.InsertOrganizationParams{
-			ID:        uuid.New(),
-			Name:      req.Name,
-			CreatedAt: database.Now(),
-			UpdatedAt: database.Now(),
-		})
-		if err != nil {
-			return xerrors.Errorf("create organization: %w", err)
-		}
-		_, err = api.Database.InsertOrganizationMember(r.Context(), database.InsertOrganizationMemberParams{
-			OrganizationID: organization.ID,
-			UserID:         user.ID,
-			CreatedAt:      database.Now(),
-			UpdatedAt:      database.Now(),
-			Roles: []string{
-				// Also assign member role incase they get demoted from admin.
-				rbac.RoleOrgMember(organization.ID),
-				rbac.RoleOrgAdmin(organization.ID),
-			},
-		})
-		if err != nil {
-			return xerrors.Errorf("create organization member: %w", err)
-		}
-		return nil
-	})
-	if err != nil {
-		httpapi.Write(rw, http.StatusInternalServerError, httpapi.Response{
-			Message: err.Error(),
-		})
-		return
-	}
-
-	httpapi.Write(rw, http.StatusCreated, convertOrganization(organization))
-}
-
-=======
->>>>>>> ec1fe461
 // Authenticates the user with an email and password.
 func (api *API) postLogin(rw http.ResponseWriter, r *http.Request) {
 	var loginWithPassword codersdk.LoginWithPasswordRequest
