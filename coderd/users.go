--- conflicted
+++ resolved
@@ -670,17 +670,17 @@
 }
 
 // Clear the user's session cookie
-<<<<<<< HEAD
-func (api *api) postLogout(rw http.ResponseWriter, r *http.Request) {
+func (api *API) postLogout(rw http.ResponseWriter, r *http.Request) {
 	// Delete the session token from database
-	ok := api.deleteAPIKey(rw, r)
-	if !ok {
-		return
-	}
-
-=======
-func (*API) postLogout(rw http.ResponseWriter, _ *http.Request) {
->>>>>>> 31b819e8
+	apiKey := httpmw.APIKey(r)
+	err := api.Database.DeleteAPIKeyByID(r.Context(), apiKey.ID)
+	if err != nil {
+		httpapi.Write(rw, http.StatusInternalServerError, httpapi.Response{
+			Message: fmt.Sprintf("delete api key: %s", err.Error()),
+		})
+		return
+	}
+
 	// Get a blank token cookie
 	cookie := &http.Cookie{
 		// MaxAge < 0 means to delete the cookie now
@@ -753,23 +753,7 @@
 	return sessionToken, true
 }
 
-<<<<<<< HEAD
-func (api *api) deleteAPIKey(rw http.ResponseWriter, r *http.Request) bool {
-	apiKey := httpmw.APIKey(r)
-	err := api.Database.DeleteAPIKeyByID(r.Context(), apiKey.ID)
-	if err != nil {
-		httpapi.Write(rw, http.StatusInternalServerError, httpapi.Response{
-			Message: fmt.Sprintf("delete api key: %s", err.Error()),
-		})
-		return false
-	}
-	return true
-}
-
-func (api *api) createUser(ctx context.Context, req codersdk.CreateUserRequest) (database.User, uuid.UUID, error) {
-=======
 func (api *API) createUser(ctx context.Context, req codersdk.CreateUserRequest) (database.User, uuid.UUID, error) {
->>>>>>> 31b819e8
 	var user database.User
 	return user, req.OrganizationID, api.Database.InTx(func(db database.Store) error {
 		var orgRoles []string
