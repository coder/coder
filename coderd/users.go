--- conflicted
+++ resolved
@@ -110,7 +110,6 @@
 		statusFilters = r.URL.Query().Get("status")
 	)
 
-<<<<<<< HEAD
 	statuses := make([]database.UserStatus, 0)
 
 	if statusFilters != "" {
@@ -128,10 +127,7 @@
 		}
 	}
 
-	// Reading all users across the site
-=======
 	// Reading all users across the site.
->>>>>>> 8cd7d4fa
 	if !api.Authorize(rw, r, rbac.ActionRead, rbac.ResourceUser) {
 		return
 	}
