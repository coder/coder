package coderd

import (
	"context"
	"database/sql"
	"errors"
	"fmt"
	"net/http"
	"net/url"
	"strings"

	"github.com/go-chi/chi/v5"
	"github.com/go-chi/render"
	"github.com/google/uuid"
	"golang.org/x/xerrors"

	"cdr.dev/slog"
	"github.com/coder/coder/coderd/audit"
	"github.com/coder/coder/coderd/database"
	"github.com/coder/coder/coderd/gitsshkey"
	"github.com/coder/coder/coderd/httpapi"
	"github.com/coder/coder/coderd/httpmw"
	"github.com/coder/coder/coderd/rbac"
	"github.com/coder/coder/coderd/telemetry"
	"github.com/coder/coder/coderd/userpassword"
	"github.com/coder/coder/coderd/util/slice"
	"github.com/coder/coder/codersdk"
)

// Returns whether the initial user has been created or not.
//
// @Summary Check initial user created
// @ID check-initial-user-created
// @Security CoderSessionToken
// @Produce json
// @Tags Users
// @Success 200 {object} codersdk.Response
// @Router /users/first [get]
func (api *API) firstUser(rw http.ResponseWriter, r *http.Request) {
	ctx := r.Context()
	userCount, err := api.Database.GetUserCount(ctx)
	if err != nil {
		httpapi.Write(ctx, rw, http.StatusInternalServerError, codersdk.Response{
			Message: "Internal error fetching user count.",
			Detail:  err.Error(),
		})
		return
	}

	if userCount == 0 {
		httpapi.Write(ctx, rw, http.StatusNotFound, codersdk.Response{
			Message: "The initial user has not been created!",
		})
		return
	}

	httpapi.Write(ctx, rw, http.StatusOK, codersdk.Response{
		Message: "The initial user has already been created!",
	})
}

// Creates the initial user for a Coder deployment.
//
// @Summary Create initial user
// @ID create-initial-user
// @Security CoderSessionToken
// @Accept json
// @Produce json
// @Tags Users
// @Param request body codersdk.CreateFirstUserRequest true "First user request"
// @Success 201 {object} codersdk.CreateFirstUserResponse
// @Router /users/first [post]
func (api *API) postFirstUser(rw http.ResponseWriter, r *http.Request) {
	ctx := r.Context()
	var createUser codersdk.CreateFirstUserRequest
	if !httpapi.Read(ctx, rw, r, &createUser) {
		return
	}

	// This should only function for the first user.
	userCount, err := api.Database.GetUserCount(ctx)
	if err != nil {
		httpapi.Write(ctx, rw, http.StatusInternalServerError, codersdk.Response{
			Message: "Internal error fetching user count.",
			Detail:  err.Error(),
		})
		return
	}

	// If a user already exists, the initial admin user no longer can be created.
	if userCount != 0 {
		httpapi.Write(ctx, rw, http.StatusConflict, codersdk.Response{
			Message: "The initial user has already been created.",
		})
		return
	}

	if createUser.Trial && api.TrialGenerator != nil {
		err = api.TrialGenerator(ctx, createUser.Email)
		if err != nil {
			httpapi.Write(ctx, rw, http.StatusInternalServerError, codersdk.Response{
				Message: "Failed to generate trial",
				Detail:  err.Error(),
			})
			return
		}
	}

	user, organizationID, err := api.CreateUser(ctx, api.Database, CreateUserRequest{
		CreateUserRequest: codersdk.CreateUserRequest{
			Email:    createUser.Email,
			Username: createUser.Username,
			Password: createUser.Password,
			// Create an org for the first user.
			OrganizationID: uuid.Nil,
		},
		LoginType: database.LoginTypePassword,
	})
	if err != nil {
		httpapi.Write(ctx, rw, http.StatusInternalServerError, codersdk.Response{
			Message: "Internal error creating user.",
			Detail:  err.Error(),
		})
		return
	}

	telemetryUser := telemetry.ConvertUser(user)
	// Send the initial users email address!
	telemetryUser.Email = &user.Email
	api.Telemetry.Report(&telemetry.Snapshot{
		Users: []telemetry.User{telemetryUser},
	})

	// TODO: @emyrk this currently happens outside the database tx used to create
	// 	the user. Maybe I add this ability to grant roles in the createUser api
	//	and add some rbac bypass when calling api functions this way??
	// Add the admin role to this first user.
	_, err = api.Database.UpdateUserRoles(ctx, database.UpdateUserRolesParams{
		GrantedRoles: []string{rbac.RoleOwner()},
		ID:           user.ID,
	})
	if err != nil {
		httpapi.Write(ctx, rw, http.StatusInternalServerError, codersdk.Response{
			Message: "Internal error updating user's roles.",
			Detail:  err.Error(),
		})
		return
	}

	httpapi.Write(ctx, rw, http.StatusCreated, codersdk.CreateFirstUserResponse{
		UserID:         user.ID,
		OrganizationID: organizationID,
	})
}

// @Summary Get users
// @ID get-users
// @Security CoderSessionToken
// @Produce json
// @Tags Users
// @Param q query string false "Search query"
// @Param after_id query string false "After ID" format(uuid)
// @Param limit query int false "Page limit"
// @Param offset query int false "Page offset"
// @Success 200 {object} codersdk.GetUsersResponse
// @Router /users [get]
func (api *API) users(rw http.ResponseWriter, r *http.Request) {
	ctx := r.Context()
	query := r.URL.Query().Get("q")
	params, errs := userSearchQuery(query)
	if len(errs) > 0 {
		httpapi.Write(ctx, rw, http.StatusBadRequest, codersdk.Response{
			Message:     "Invalid user search query.",
			Validations: errs,
		})
		return
	}

	paginationParams, ok := parsePagination(rw, r)
	if !ok {
		return
	}

	userRows, err := api.Database.GetUsers(ctx, database.GetUsersParams{
		AfterID:   paginationParams.AfterID,
		OffsetOpt: int32(paginationParams.Offset),
		LimitOpt:  int32(paginationParams.Limit),
		Search:    params.Search,
		Status:    params.Status,
		RbacRole:  params.RbacRole,
	})
	if err != nil {
		httpapi.Write(ctx, rw, http.StatusInternalServerError, codersdk.Response{
			Message: "Internal error fetching users.",
			Detail:  err.Error(),
		})
		return
	}
	// GetUsers does not return ErrNoRows because it uses a window function to get the count.
	// So we need to check if the userRows is empty and return an empty array if so.
	if len(userRows) == 0 {
		httpapi.Write(ctx, rw, http.StatusOK, codersdk.GetUsersResponse{
			Users: []codersdk.User{},
			Count: 0,
		})
		return
	}

	users, err := AuthorizeFilter(api.HTTPAuth, r, rbac.ActionRead, database.ConvertUserRows(userRows))
	if err != nil {
		httpapi.Write(ctx, rw, http.StatusInternalServerError, codersdk.Response{
			Message: "Internal error fetching users.",
			Detail:  err.Error(),
		})
		return
	}

	userIDs := make([]uuid.UUID, 0, len(users))
	for _, user := range users {
		userIDs = append(userIDs, user.ID)
	}
	organizationIDsByMemberIDsRows, err := api.Database.GetOrganizationIDsByMemberIDs(ctx, userIDs)
	if xerrors.Is(err, sql.ErrNoRows) {
		err = nil
	}
	if err != nil {
		httpapi.Write(ctx, rw, http.StatusInternalServerError, codersdk.Response{
			Message: "Internal error fetching user's organizations.",
			Detail:  err.Error(),
		})
		return
	}
	organizationIDsByUserID := map[uuid.UUID][]uuid.UUID{}
	for _, organizationIDsByMemberIDsRow := range organizationIDsByMemberIDsRows {
		organizationIDsByUserID[organizationIDsByMemberIDsRow.UserID] = organizationIDsByMemberIDsRow.OrganizationIDs
	}

	render.Status(r, http.StatusOK)
	render.JSON(rw, r, codersdk.GetUsersResponse{
		Users: convertUsers(users, organizationIDsByUserID),
		Count: int(userRows[0].Count),
	})
}

// Creates a new user.
//
// @Summary Create new user
// @ID create-new-user
// @Security CoderSessionToken
// @Accept json
// @Produce json
// @Tags Users
// @Param request body codersdk.CreateUserRequest true "Create user request"
// @Success 201 {object} codersdk.User
// @Router /users [post]
func (api *API) postUser(rw http.ResponseWriter, r *http.Request) {
	ctx := r.Context()
	auditor := *api.Auditor.Load()
	aReq, commitAudit := audit.InitRequest[database.User](rw, &audit.RequestParams{
		Audit:   auditor,
		Log:     api.Logger,
		Request: r,
		Action:  database.AuditActionCreate,
	})
	defer commitAudit()

	// Create the user on the site.
	if !api.Authorize(r, rbac.ActionCreate, rbac.ResourceUser) {
		httpapi.Forbidden(rw)
		return
	}

	var req codersdk.CreateUserRequest
	if !httpapi.Read(ctx, rw, r, &req) {
		return
	}

	// Create the organization member in the org.
	if !api.Authorize(r, rbac.ActionCreate,
		rbac.ResourceOrganizationMember.InOrg(req.OrganizationID)) {
		httpapi.ResourceNotFound(rw)
		return
	}

	// TODO: @emyrk Authorize the organization create if the createUser will do that.

	_, err := api.Database.GetUserByEmailOrUsername(ctx, database.GetUserByEmailOrUsernameParams{
		Username: req.Username,
		Email:    req.Email,
	})
	if err == nil {
		httpapi.Write(ctx, rw, http.StatusConflict, codersdk.Response{
			Message: "User already exists.",
		})
		return
	}
	if !errors.Is(err, sql.ErrNoRows) {
		httpapi.Write(ctx, rw, http.StatusInternalServerError, codersdk.Response{
			Message: "Internal error fetching user.",
			Detail:  err.Error(),
		})
		return
	}

	_, err = api.Database.GetOrganizationByID(ctx, req.OrganizationID)
	if errors.Is(err, sql.ErrNoRows) {
		httpapi.Write(ctx, rw, http.StatusNotFound, codersdk.Response{
			Message: fmt.Sprintf("Organization does not exist with the provided id %q.", req.OrganizationID),
		})
		return
	}
	if err != nil {
		httpapi.Write(ctx, rw, http.StatusInternalServerError, codersdk.Response{
			Message: "Internal error fetching organization.",
			Detail:  err.Error(),
		})
		return
	}

	user, _, err := api.CreateUser(ctx, api.Database, CreateUserRequest{
		CreateUserRequest: req,
		LoginType:         database.LoginTypePassword,
	})
	if err != nil {
		httpapi.Write(ctx, rw, http.StatusInternalServerError, codersdk.Response{
			Message: "Internal error creating user.",
			Detail:  err.Error(),
		})
		return
	}

	aReq.New = user

	// Report when users are added!
	api.Telemetry.Report(&telemetry.Snapshot{
		Users: []telemetry.User{telemetry.ConvertUser(user)},
	})

	httpapi.Write(ctx, rw, http.StatusCreated, convertUser(user, []uuid.UUID{req.OrganizationID}))
}

// @Summary Delete user
// @ID delete-user
// @Security CoderSessionToken
// @Produce json
// @Tags Users
// @Param user path string true "User ID, name, or me"
// @Success 200 {object} codersdk.User
// @Router /users/{user} [delete]
func (api *API) deleteUser(rw http.ResponseWriter, r *http.Request) {
	ctx := r.Context()
	auditor := *api.Auditor.Load()
	user := httpmw.UserParam(r)
	aReq, commitAudit := audit.InitRequest[database.User](rw, &audit.RequestParams{
		Audit:   auditor,
		Log:     api.Logger,
		Request: r,
		Action:  database.AuditActionDelete,
	})
	aReq.Old = user
	defer commitAudit()

	if !api.Authorize(r, rbac.ActionDelete, rbac.ResourceUser) {
		httpapi.Forbidden(rw)
		return
	}

	workspaces, err := api.Database.GetWorkspaces(ctx, database.GetWorkspacesParams{
		OwnerID: user.ID,
	})
	if err != nil {
		httpapi.Write(ctx, rw, http.StatusInternalServerError, codersdk.Response{
			Message: "Internal error fetching workspaces.",
			Detail:  err.Error(),
		})
		return
	}
	if len(workspaces) > 0 {
		httpapi.Write(ctx, rw, http.StatusExpectationFailed, codersdk.Response{
			Message: "You cannot delete a user that has workspaces. Delete their workspaces and try again!",
		})
		return
	}

	err = api.Database.UpdateUserDeletedByID(ctx, database.UpdateUserDeletedByIDParams{
		ID:      user.ID,
		Deleted: true,
	})
	if err != nil {
		httpapi.Write(ctx, rw, http.StatusInternalServerError, codersdk.Response{
			Message: "Internal error deleting user.",
			Detail:  err.Error(),
		})
		return
	}
	user.Deleted = true
	aReq.New = user
	httpapi.Write(ctx, rw, http.StatusOK, codersdk.Response{
		Message: "User has been deleted!",
	})
}

// Returns the parameterized user requested. All validation
// is completed in the middleware for this route.
//
// @Summary Get user by name
// @ID get-user-by-name
// @Security CoderSessionToken
// @Produce json
// @Tags Users
// @Param user path string true "User ID, name, or me"
// @Success 200 {object} codersdk.User
// @Router /users/{user} [get]
func (api *API) userByName(rw http.ResponseWriter, r *http.Request) {
	ctx := r.Context()
	user := httpmw.UserParam(r)
	organizationIDs, err := userOrganizationIDs(ctx, api, user)

	if !api.Authorize(r, rbac.ActionRead, rbac.ResourceUser) {
		httpapi.ResourceNotFound(rw)
		return
	}

	if err != nil {
		httpapi.Write(ctx, rw, http.StatusInternalServerError, codersdk.Response{
			Message: "Internal error fetching user's organizations.",
			Detail:  err.Error(),
		})
		return
	}

	httpapi.Write(ctx, rw, http.StatusOK, convertUser(user, organizationIDs))
}

// @Summary Update user profile
// @ID update-user-profile
// @Security CoderSessionToken
// @Produce json
// @Tags Users
// @Param user path string true "User ID, name, or me"
// @Param request body codersdk.UpdateUserProfileRequest true "Updated profile"
// @Success 200 {object} codersdk.User
// @Router /users/{user}/profile [put]
func (api *API) putUserProfile(rw http.ResponseWriter, r *http.Request) {
	var (
		ctx               = r.Context()
		user              = httpmw.UserParam(r)
		auditor           = *api.Auditor.Load()
		aReq, commitAudit = audit.InitRequest[database.User](rw, &audit.RequestParams{
			Audit:   auditor,
			Log:     api.Logger,
			Request: r,
			Action:  database.AuditActionWrite,
		})
	)
	defer commitAudit()
	aReq.Old = user

	if !api.Authorize(r, rbac.ActionUpdate, rbac.ResourceUser) {
		httpapi.ResourceNotFound(rw)
		return
	}

	var params codersdk.UpdateUserProfileRequest
	if !httpapi.Read(ctx, rw, r, &params) {
		return
	}
	existentUser, err := api.Database.GetUserByEmailOrUsername(ctx, database.GetUserByEmailOrUsernameParams{
		Username: params.Username,
	})
	isDifferentUser := existentUser.ID != user.ID

	if err == nil && isDifferentUser {
		responseErrors := []codersdk.ValidationError{}
		if existentUser.Username == params.Username {
			responseErrors = append(responseErrors, codersdk.ValidationError{
				Field:  "username",
				Detail: "this value is already in use and should be unique",
			})
		}
		httpapi.Write(ctx, rw, http.StatusConflict, codersdk.Response{
			Message:     "User already exists.",
			Validations: responseErrors,
		})
		return
	}
	if !errors.Is(err, sql.ErrNoRows) && isDifferentUser {
		httpapi.Write(ctx, rw, http.StatusInternalServerError, codersdk.Response{
			Message: "Internal error fetching user.",
			Detail:  err.Error(),
		})
		return
	}

	updatedUserProfile, err := api.Database.UpdateUserProfile(ctx, database.UpdateUserProfileParams{
		ID:        user.ID,
		Email:     user.Email,
		AvatarURL: user.AvatarURL,
		Username:  params.Username,
		UpdatedAt: database.Now(),
	})
	aReq.New = updatedUserProfile

	if err != nil {
		httpapi.Write(ctx, rw, http.StatusInternalServerError, codersdk.Response{
			Message: "Internal error updating user.",
			Detail:  err.Error(),
		})
		return
	}

	organizationIDs, err := userOrganizationIDs(ctx, api, user)
	if err != nil {
		httpapi.Write(ctx, rw, http.StatusInternalServerError, codersdk.Response{
			Message: "Internal error fetching user's organizations.",
			Detail:  err.Error(),
		})
		return
	}

	httpapi.Write(ctx, rw, http.StatusOK, convertUser(updatedUserProfile, organizationIDs))
}

// @Summary Suspend user account
// @ID suspend-user-account
// @Security CoderSessionToken
// @Produce json
// @Tags Users
// @Param user path string true "User ID, name, or me"
// @Success 200 {object} codersdk.User
// @Router /users/{user}/status/suspend [put]
func (api *API) putSuspendUserAccount() func(rw http.ResponseWriter, r *http.Request) {
	return api.putUserStatus(database.UserStatusSuspended)
}

// @Summary Activate user account
// @ID activate-user-account
// @Security CoderSessionToken
// @Produce json
// @Tags Users
// @Param user path string true "User ID, name, or me"
// @Success 200 {object} codersdk.User
// @Router /users/{user}/status/activate [put]
func (api *API) putActivateUserAccount() func(rw http.ResponseWriter, r *http.Request) {
	return api.putUserStatus(database.UserStatusActive)
}

func (api *API) putUserStatus(status database.UserStatus) func(rw http.ResponseWriter, r *http.Request) {
	return func(rw http.ResponseWriter, r *http.Request) {
		var (
			ctx               = r.Context()
			user              = httpmw.UserParam(r)
			apiKey            = httpmw.APIKey(r)
			auditor           = *api.Auditor.Load()
			aReq, commitAudit = audit.InitRequest[database.User](rw, &audit.RequestParams{
				Audit:   auditor,
				Log:     api.Logger,
				Request: r,
				Action:  database.AuditActionWrite,
			})
		)
		defer commitAudit()
		aReq.Old = user

		if !api.Authorize(r, rbac.ActionDelete, rbac.ResourceUser) {
			httpapi.ResourceNotFound(rw)
			return
		}

		if status == database.UserStatusSuspended {
			// There are some manual protections when suspending a user to
			// prevent certain situations.
			switch {
			case user.ID == apiKey.UserID:
				// Suspending yourself is not allowed, as you can lock yourself
				// out of the system.
				httpapi.Write(ctx, rw, http.StatusBadRequest, codersdk.Response{
					Message: "You cannot suspend yourself.",
				})
				return
			case slice.Contains(user.RBACRoles, rbac.RoleOwner()):
				// You may not suspend an owner
				httpapi.Write(ctx, rw, http.StatusBadRequest, codersdk.Response{
					Message: fmt.Sprintf("You cannot suspend a user with the %q role. You must remove the role first.", rbac.RoleOwner()),
				})
				return
			}
		}

		suspendedUser, err := api.Database.UpdateUserStatus(ctx, database.UpdateUserStatusParams{
			ID:        user.ID,
			Status:    status,
			UpdatedAt: database.Now(),
		})
		if err != nil {
			httpapi.Write(ctx, rw, http.StatusInternalServerError, codersdk.Response{
				Message: fmt.Sprintf("Internal error updating user's status to %q.", status),
				Detail:  err.Error(),
			})
			return
		}
		aReq.New = suspendedUser

		organizations, err := userOrganizationIDs(ctx, api, user)
		if err != nil {
			httpapi.Write(ctx, rw, http.StatusInternalServerError, codersdk.Response{
				Message: "Internal error fetching user's organizations.",
				Detail:  err.Error(),
			})
			return
		}

		httpapi.Write(ctx, rw, http.StatusOK, convertUser(suspendedUser, organizations))
	}
}

// @Summary Update user password
// @ID update-user-password
// @Security CoderSessionToken
// @Produce json
// @Tags Users
// @Param user path string true "User ID, name, or me"
// @Param request body codersdk.UpdateUserPasswordRequest true "Update password request"
// @Success 204
// @Router /users/{user}/password [put]
func (api *API) putUserPassword(rw http.ResponseWriter, r *http.Request) {
	var (
		ctx               = r.Context()
		user              = httpmw.UserParam(r)
		params            codersdk.UpdateUserPasswordRequest
		auditor           = *api.Auditor.Load()
		aReq, commitAudit = audit.InitRequest[database.User](rw, &audit.RequestParams{
			Audit:   auditor,
			Log:     api.Logger,
			Request: r,
			Action:  database.AuditActionWrite,
		})
	)
	defer commitAudit()
	aReq.Old = user

	if !api.Authorize(r, rbac.ActionUpdate, rbac.ResourceUserData.WithOwner(user.ID.String())) {
		httpapi.ResourceNotFound(rw)
		return
	}

	if !httpapi.Read(ctx, rw, r, &params) {
		return
	}

	err := userpassword.Validate(params.Password)
	if err != nil {
		httpapi.Write(ctx, rw, http.StatusBadRequest, codersdk.Response{
			Message: "Invalid password.",
			Validations: []codersdk.ValidationError{
				{
					Field:  "password",
					Detail: err.Error(),
				},
			},
		})
		return
	}

	// admins can change passwords without sending old_password
	if params.OldPassword == "" {
		if !api.Authorize(r, rbac.ActionUpdate, rbac.ResourceUser) {
			httpapi.Forbidden(rw)
			return
		}
	} else {
		// if they send something let's validate it
		ok, err := userpassword.Compare(string(user.HashedPassword), params.OldPassword)
		if err != nil {
			httpapi.Write(ctx, rw, http.StatusInternalServerError, codersdk.Response{
				Message: "Internal error with passwords.",
				Detail:  err.Error(),
			})
			return
		}
		if !ok {
			httpapi.Write(ctx, rw, http.StatusBadRequest, codersdk.Response{
				Message: "Old password is incorrect.",
				Validations: []codersdk.ValidationError{
					{
						Field:  "old_password",
						Detail: "Old password is incorrect.",
					},
				},
			})
			return
		}
	}

	// Prevent users reusing their old password.
	if match, _ := userpassword.Compare(string(user.HashedPassword), params.Password); match {
		httpapi.Write(ctx, rw, http.StatusBadRequest, codersdk.Response{
			Message: "New password cannot match old password.",
		})
		return
	}

	hashedPassword, err := userpassword.Hash(params.Password)
	if err != nil {
		httpapi.Write(ctx, rw, http.StatusInternalServerError, codersdk.Response{
			Message: "Internal error hashing new password.",
			Detail:  err.Error(),
		})
		return
	}

	err = api.Database.InTx(func(tx database.Store) error {
		err = tx.UpdateUserHashedPassword(ctx, database.UpdateUserHashedPasswordParams{
			ID:             user.ID,
			HashedPassword: []byte(hashedPassword),
		})
		if err != nil {
			return xerrors.Errorf("update user hashed password: %w", err)
		}

		err = tx.DeleteAPIKeysByUserID(ctx, user.ID)
		if err != nil {
			return xerrors.Errorf("delete api keys by user ID: %w", err)
		}

		return nil
	}, nil)
	if err != nil {
		httpapi.Write(ctx, rw, http.StatusInternalServerError, codersdk.Response{
			Message: "Internal error updating user's password.",
			Detail:  err.Error(),
		})
		return
	}

	newUser := user
	newUser.HashedPassword = []byte(hashedPassword)
	aReq.New = newUser

	httpapi.Write(ctx, rw, http.StatusNoContent, nil)
}

// @Summary Get user roles
// @ID get-user-roles
// @Security CoderSessionToken
// @Produce json
// @Tags Users
// @Param user path string true "User ID, name, or me"
// @Success 200 {object} codersdk.User
// @Router /users/{user}/roles [get]
func (api *API) userRoles(rw http.ResponseWriter, r *http.Request) {
	ctx := r.Context()
	user := httpmw.UserParam(r)

	if !api.Authorize(r, rbac.ActionRead, rbac.ResourceUserData.WithOwner(user.ID.String())) {
		httpapi.ResourceNotFound(rw)
		return
	}

	resp := codersdk.UserRoles{
		Roles:             user.RBACRoles,
		OrganizationRoles: make(map[uuid.UUID][]string),
	}

	memberships, err := api.Database.GetOrganizationMembershipsByUserID(ctx, user.ID)
	if err != nil {
		httpapi.Write(ctx, rw, http.StatusInternalServerError, codersdk.Response{
			Message: "Internal error fetching user's organization memberships.",
			Detail:  err.Error(),
		})
		return
	}

	// Only include ones we can read from RBAC.
	memberships, err = AuthorizeFilter(api.HTTPAuth, r, rbac.ActionRead, memberships)
	if err != nil {
		httpapi.Write(ctx, rw, http.StatusInternalServerError, codersdk.Response{
			Message: "Internal error fetching memberships.",
			Detail:  err.Error(),
		})
		return
	}

	for _, mem := range memberships {
		// If we can read the org member, include the roles.
		if err == nil {
			resp.OrganizationRoles[mem.OrganizationID] = mem.Roles
		}
	}

	httpapi.Write(ctx, rw, http.StatusOK, resp)
}

// @Summary Assign role to user
// @ID assign-role-to-user
// @Security CoderSessionToken
// @Accept json
// @Produce json
// @Tags Users
// @Param user path string true "User ID, name, or me"
// @Param request body codersdk.UpdateRoles true "Update roles request"
// @Success 200 {object} codersdk.User
// @Router /users/{user}/roles [put]
func (api *API) putUserRoles(rw http.ResponseWriter, r *http.Request) {
	var (
		ctx = r.Context()
		// User is the user to modify.
		user              = httpmw.UserParam(r)
		actorRoles        = httpmw.UserAuthorization(r)
		apiKey            = httpmw.APIKey(r)
		auditor           = *api.Auditor.Load()
		aReq, commitAudit = audit.InitRequest[database.User](rw, &audit.RequestParams{
			Audit:   auditor,
			Log:     api.Logger,
			Request: r,
			Action:  database.AuditActionWrite,
		})
	)
	defer commitAudit()
	aReq.Old = user

	if apiKey.UserID == user.ID {
		httpapi.Write(ctx, rw, http.StatusBadRequest, codersdk.Response{
			Message: "You cannot change your own roles.",
		})
		return
	}

	var params codersdk.UpdateRoles
	if !httpapi.Read(ctx, rw, r, &params) {
		return
	}

	if !api.Authorize(r, rbac.ActionRead, rbac.ResourceUser) {
		httpapi.ResourceNotFound(rw)
		return
	}

	// The member role is always implied.
	impliedTypes := append(params.Roles, rbac.RoleMember())
	added, removed := rbac.ChangeRoleSet(user.RBACRoles, impliedTypes)

	// Assigning a role requires the create permission.
	if len(added) > 0 && !api.Authorize(r, rbac.ActionCreate, rbac.ResourceRoleAssignment) {
		httpapi.Forbidden(rw)
		return
	}

	// Removing a role requires the delete permission.
	if len(removed) > 0 && !api.Authorize(r, rbac.ActionDelete, rbac.ResourceRoleAssignment) {
		httpapi.Forbidden(rw)
		return
	}

	// Just treat adding & removing as "assigning" for now.
	for _, roleName := range append(added, removed...) {
		if !rbac.CanAssignRole(actorRoles.Roles, roleName) {
			httpapi.Forbidden(rw)
			return
		}
	}

	updatedUser, err := api.updateSiteUserRoles(ctx, database.UpdateUserRolesParams{
		GrantedRoles: params.Roles,
		ID:           user.ID,
	})
	if err != nil {
		httpapi.Write(ctx, rw, http.StatusBadRequest, codersdk.Response{
			Message: err.Error(),
		})
		return
	}
	aReq.New = updatedUser

	organizationIDs, err := userOrganizationIDs(ctx, api, user)
	if err != nil {
		httpapi.Write(ctx, rw, http.StatusInternalServerError, codersdk.Response{
			Message: "Internal error fetching user's organizations.",
			Detail:  err.Error(),
		})
		return
	}

	httpapi.Write(ctx, rw, http.StatusOK, convertUser(updatedUser, organizationIDs))
}

// updateSiteUserRoles will ensure only site wide roles are passed in as arguments.
// If an organization role is included, an error is returned.
func (api *API) updateSiteUserRoles(ctx context.Context, args database.UpdateUserRolesParams) (database.User, error) {
	// Enforce only site wide roles.
	for _, r := range args.GrantedRoles {
		if _, ok := rbac.IsOrgRole(r); ok {
			return database.User{}, xerrors.Errorf("Must only update site wide roles")
		}

		if _, err := rbac.RoleByName(r); err != nil {
			return database.User{}, xerrors.Errorf("%q is not a supported role", r)
		}
	}

	updatedUser, err := api.Database.UpdateUserRoles(ctx, args)
	if err != nil {
		return database.User{}, xerrors.Errorf("update site roles: %w", err)
	}
	return updatedUser, nil
}

// Returns organizations the parameterized user has access to.
//
// @Summary Get organizations by user
// @ID get-organizations-by-users
// @Security CoderSessionToken
// @Produce json
// @Tags Users
// @Param user path string true "User ID, name, or me"
// @Success 200 {array} codersdk.Organization
// @Router /users/{user}/organizations [get]
func (api *API) organizationsByUser(rw http.ResponseWriter, r *http.Request) {
	ctx := r.Context()
	user := httpmw.UserParam(r)

	organizations, err := api.Database.GetOrganizationsByUserID(ctx, user.ID)
	if errors.Is(err, sql.ErrNoRows) {
		err = nil
		organizations = []database.Organization{}
	}
	if err != nil {
		httpapi.Write(ctx, rw, http.StatusInternalServerError, codersdk.Response{
			Message: "Internal error fetching user's organizations.",
			Detail:  err.Error(),
		})
		return
	}

	// Only return orgs the user can read.
	organizations, err = AuthorizeFilter(api.HTTPAuth, r, rbac.ActionRead, organizations)
	if err != nil {
		httpapi.Write(ctx, rw, http.StatusInternalServerError, codersdk.Response{
			Message: "Internal error fetching organizations.",
			Detail:  err.Error(),
		})
		return
	}

	publicOrganizations := make([]codersdk.Organization, 0, len(organizations))
	for _, organization := range organizations {
		publicOrganizations = append(publicOrganizations, convertOrganization(organization))
	}

	httpapi.Write(ctx, rw, http.StatusOK, publicOrganizations)
}

// @Summary Get organization by user and organization name
// @ID get-organization-by-user-and-organization-name
// @Security CoderSessionToken
// @Produce json
// @Tags Users
// @Param user path string true "User ID, name, or me"
// @Param organizationname path string true "Organization name"
// @Success 200 {object} codersdk.Organization
// @Router /users/{user}/organizations/{organizationname} [get]
func (api *API) organizationByUserAndName(rw http.ResponseWriter, r *http.Request) {
	ctx := r.Context()
	organizationName := chi.URLParam(r, "organizationname")
	organization, err := api.Database.GetOrganizationByName(ctx, organizationName)
	if errors.Is(err, sql.ErrNoRows) {
		httpapi.ResourceNotFound(rw)
		return
	}
	if err != nil {
		httpapi.Write(ctx, rw, http.StatusInternalServerError, codersdk.Response{
			Message: "Internal error fetching organization.",
			Detail:  err.Error(),
		})
		return
	}

	if !api.Authorize(r, rbac.ActionRead,
		rbac.ResourceOrganization.
			InOrg(organization.ID)) {
		httpapi.ResourceNotFound(rw)
		return
	}

	httpapi.Write(ctx, rw, http.StatusOK, convertOrganization(organization))
}

// Authenticates the user with an email and password.
//
// @Summary Log in user
// @ID log-in-user
// @Security CoderSessionToken
// @Produce json
<<<<<<< HEAD
// @Tags Authentication
=======
// @Tags Authorization
>>>>>>> 8e9cbdd7
// @Param request body codersdk.LoginWithPasswordRequest true "Login request"
// @Success 201 {object} codersdk.LoginWithPasswordResponse
// @Router /users/login [post]
func (api *API) postLogin(rw http.ResponseWriter, r *http.Request) {
	ctx := r.Context()
	var loginWithPassword codersdk.LoginWithPasswordRequest
	if !httpapi.Read(ctx, rw, r, &loginWithPassword) {
		return
	}

	user, err := api.Database.GetUserByEmailOrUsername(ctx, database.GetUserByEmailOrUsernameParams{
		Email: loginWithPassword.Email,
	})
	if err != nil && !xerrors.Is(err, sql.ErrNoRows) {
		httpapi.Write(ctx, rw, http.StatusInternalServerError, codersdk.Response{
			Message: "Internal error.",
		})
		return
	}

	// If the user doesn't exist, it will be a default struct.
	equal, err := userpassword.Compare(string(user.HashedPassword), loginWithPassword.Password)
	if err != nil {
		httpapi.Write(ctx, rw, http.StatusInternalServerError, codersdk.Response{
			Message: "Internal error.",
		})
		return
	}
	if !equal {
		// This message is the same as above to remove ease in detecting whether
		// users are registered or not. Attackers still could with a timing attack.
		httpapi.Write(ctx, rw, http.StatusUnauthorized, codersdk.Response{
			Message: "Incorrect email or password.",
		})
		return
	}

	if user.LoginType != database.LoginTypePassword {
		httpapi.Write(ctx, rw, http.StatusForbidden, codersdk.Response{
			Message: fmt.Sprintf("Incorrect login type, attempting to use %q but user is of login type %q", database.LoginTypePassword, user.LoginType),
		})
		return
	}

	// If the user logged into a suspended account, reject the login request.
	if user.Status != database.UserStatusActive {
		httpapi.Write(ctx, rw, http.StatusUnauthorized, codersdk.Response{
			Message: "Your account is suspended. Contact an admin to reactivate your account.",
		})
		return
	}

	cookie, err := api.createAPIKey(ctx, createAPIKeyParams{
		UserID:     user.ID,
		LoginType:  database.LoginTypePassword,
		RemoteAddr: r.RemoteAddr,
	})
	if err != nil {
		httpapi.Write(ctx, rw, http.StatusInternalServerError, codersdk.Response{
			Message: "Failed to create API key.",
			Detail:  err.Error(),
		})
		return
	}

	http.SetCookie(rw, cookie)

	httpapi.Write(ctx, rw, http.StatusCreated, codersdk.LoginWithPasswordResponse{
		SessionToken: cookie.Value,
	})
}

// Clear the user's session cookie.
//
// @Summary Log out user
// @ID log-out-user
// @Security CoderSessionToken
// @Produce json
// @Tags Users
// @Success 200 {object} codersdk.Response
// @Router /users/logout [post]
func (api *API) postLogout(rw http.ResponseWriter, r *http.Request) {
	ctx := r.Context()
	// Get a blank token cookie.
	cookie := &http.Cookie{
		// MaxAge < 0 means to delete the cookie now.
		MaxAge: -1,
		Name:   codersdk.SessionTokenKey,
		Path:   "/",
	}
	http.SetCookie(rw, cookie)

	// Delete the session token from database.
	apiKey := httpmw.APIKey(r)
	err := api.Database.DeleteAPIKeyByID(ctx, apiKey.ID)
	if err != nil {
		httpapi.Write(ctx, rw, http.StatusInternalServerError, codersdk.Response{
			Message: "Internal error deleting API key.",
			Detail:  err.Error(),
		})
		return
	}

	// Deployments should not host app tokens on the same domain as the
	// primary deployment. But in the case they are, we should also delete this
	// token.
	if appCookie, _ := r.Cookie(httpmw.DevURLSessionTokenCookie); appCookie != nil {
		appCookieRemove := &http.Cookie{
			// MaxAge < 0 means to delete the cookie now.
			MaxAge: -1,
			Name:   httpmw.DevURLSessionTokenCookie,
			Path:   "/",
			Domain: "." + api.AccessURL.Hostname(),
		}
		http.SetCookie(rw, appCookieRemove)

		id, _, err := httpmw.SplitAPIToken(appCookie.Value)
		if err == nil {
			err = api.Database.DeleteAPIKeyByID(ctx, id)
			if err != nil {
				// Don't block logout, just log any errors.
				api.Logger.Warn(r.Context(), "failed to delete devurl token on logout",
					slog.Error(err),
					slog.F("id", id),
				)
			}
		}
	}

	// This code should be removed after Jan 1 2023.
	// This code logs out of the old session cookie before we renamed it
	// if it is a valid coder token. Otherwise, this old cookie hangs around
	// and we never log out of the user.
	oldCookie, err := r.Cookie("session_token")
	if err == nil && oldCookie != nil {
		_, _, err := httpmw.SplitAPIToken(oldCookie.Value)
		if err == nil {
			cookie := &http.Cookie{
				// MaxAge < 0 means to delete the cookie now.
				MaxAge: -1,
				Name:   "session_token",
				Path:   "/",
			}
			http.SetCookie(rw, cookie)
		}
	}

	httpapi.Write(ctx, rw, http.StatusOK, codersdk.Response{
		Message: "Logged out!",
	})
}

type CreateUserRequest struct {
	codersdk.CreateUserRequest
	LoginType database.LoginType
}

func (api *API) CreateUser(ctx context.Context, store database.Store, req CreateUserRequest) (database.User, uuid.UUID, error) {
	var user database.User
	return user, req.OrganizationID, store.InTx(func(tx database.Store) error {
		orgRoles := make([]string, 0)
		// If no organization is provided, create a new one for the user.
		if req.OrganizationID == uuid.Nil {
			organization, err := tx.InsertOrganization(ctx, database.InsertOrganizationParams{
				ID:        uuid.New(),
				Name:      req.Username,
				CreatedAt: database.Now(),
				UpdatedAt: database.Now(),
			})
			if err != nil {
				return xerrors.Errorf("create organization: %w", err)
			}
			req.OrganizationID = organization.ID
			// TODO: When organizations are allowed to be created, we should
			// come back to determining the default role of the person who
			// creates the org. Until that happens, all users in an organization
			// should be just regular members.
			orgRoles = append(orgRoles, rbac.RoleOrgMember(req.OrganizationID))

			_, err = tx.InsertAllUsersGroup(ctx, organization.ID)
			if err != nil {
				return xerrors.Errorf("create %q group: %w", database.AllUsersGroup, err)
			}
		}

		params := database.InsertUserParams{
			ID:        uuid.New(),
			Email:     req.Email,
			Username:  req.Username,
			CreatedAt: database.Now(),
			UpdatedAt: database.Now(),
			// All new users are defaulted to members of the site.
			RBACRoles: []string{},
			LoginType: req.LoginType,
		}
		// If a user signs up with OAuth, they can have no password!
		if req.Password != "" {
			hashedPassword, err := userpassword.Hash(req.Password)
			if err != nil {
				return xerrors.Errorf("hash password: %w", err)
			}
			params.HashedPassword = []byte(hashedPassword)
		}

		var err error
		user, err = tx.InsertUser(ctx, params)
		if err != nil {
			return xerrors.Errorf("create user: %w", err)
		}

		privateKey, publicKey, err := gitsshkey.Generate(api.SSHKeygenAlgorithm)
		if err != nil {
			return xerrors.Errorf("generate user gitsshkey: %w", err)
		}
		_, err = tx.InsertGitSSHKey(ctx, database.InsertGitSSHKeyParams{
			UserID:     user.ID,
			CreatedAt:  database.Now(),
			UpdatedAt:  database.Now(),
			PrivateKey: privateKey,
			PublicKey:  publicKey,
		})
		if err != nil {
			return xerrors.Errorf("insert user gitsshkey: %w", err)
		}
		_, err = tx.InsertOrganizationMember(ctx, database.InsertOrganizationMemberParams{
			OrganizationID: req.OrganizationID,
			UserID:         user.ID,
			CreatedAt:      database.Now(),
			UpdatedAt:      database.Now(),
			// By default give them membership to the organization.
			Roles: orgRoles,
		})
		if err != nil {
			return xerrors.Errorf("create organization member: %w", err)
		}
		return nil
	}, nil)
}

func convertUser(user database.User, organizationIDs []uuid.UUID) codersdk.User {
	convertedUser := codersdk.User{
		ID:              user.ID,
		Email:           user.Email,
		CreatedAt:       user.CreatedAt,
		LastSeenAt:      user.LastSeenAt,
		Username:        user.Username,
		Status:          codersdk.UserStatus(user.Status),
		OrganizationIDs: organizationIDs,
		Roles:           make([]codersdk.Role, 0, len(user.RBACRoles)),
		AvatarURL:       user.AvatarURL.String,
	}

	for _, roleName := range user.RBACRoles {
		rbacRole, _ := rbac.RoleByName(roleName)
		convertedUser.Roles = append(convertedUser.Roles, convertRole(rbacRole))
	}

	return convertedUser
}

func convertUsers(users []database.User, organizationIDsByUserID map[uuid.UUID][]uuid.UUID) []codersdk.User {
	converted := make([]codersdk.User, 0, len(users))
	for _, u := range users {
		userOrganizationIDs := organizationIDsByUserID[u.ID]
		converted = append(converted, convertUser(u, userOrganizationIDs))
	}
	return converted
}

func userOrganizationIDs(ctx context.Context, api *API, user database.User) ([]uuid.UUID, error) {
	organizationIDsByMemberIDsRows, err := api.Database.GetOrganizationIDsByMemberIDs(ctx, []uuid.UUID{user.ID})
	if errors.Is(err, sql.ErrNoRows) || len(organizationIDsByMemberIDsRows) == 0 {
		return []uuid.UUID{}, nil
	}
	if err != nil {
		return []uuid.UUID{}, err
	}
	member := organizationIDsByMemberIDsRows[0]
	return member.OrganizationIDs, nil
}

func findUser(id uuid.UUID, users []database.User) *database.User {
	for _, u := range users {
		if u.ID == id {
			return &u
		}
	}
	return nil
}

func userSearchQuery(query string) (database.GetUsersParams, []codersdk.ValidationError) {
	searchParams := make(url.Values)
	if query == "" {
		// No filter
		return database.GetUsersParams{}, nil
	}
	query = strings.ToLower(query)
	// Because we do this in 2 passes, we want to maintain quotes on the first
	// pass.Further splitting occurs on the second pass and quotes will be
	// dropped.
	elements := splitQueryParameterByDelimiter(query, ' ', true)
	for _, element := range elements {
		parts := splitQueryParameterByDelimiter(element, ':', false)
		switch len(parts) {
		case 1:
			// No key:value pair.
			searchParams.Set("search", parts[0])
		case 2:
			searchParams.Set(parts[0], parts[1])
		default:
			return database.GetUsersParams{}, []codersdk.ValidationError{
				{Field: "q", Detail: fmt.Sprintf("Query element %q can only contain 1 ':'", element)},
			}
		}
	}

	parser := httpapi.NewQueryParamParser()
	filter := database.GetUsersParams{
		Search:   parser.String(searchParams, "", "search"),
		Status:   httpapi.ParseCustom(parser, searchParams, []database.UserStatus{}, "status", parseUserStatus),
		RbacRole: parser.Strings(searchParams, []string{}, "role"),
	}

	return filter, parser.Errors
}

// parseUserStatus ensures proper enums are used for user statuses
func parseUserStatus(v string) ([]database.UserStatus, error) {
	var statuses []database.UserStatus
	if v == "" {
		return statuses, nil
	}
	parts := strings.Split(v, ",")
	for _, part := range parts {
		switch database.UserStatus(part) {
		case database.UserStatusActive, database.UserStatusSuspended:
			statuses = append(statuses, database.UserStatus(part))
		default:
			return []database.UserStatus{}, xerrors.Errorf("%q is not a valid user status", part)
		}
	}
	return statuses, nil
}

func convertAPIKey(k database.APIKey) codersdk.APIKey {
	return codersdk.APIKey{
		ID:              k.ID,
		UserID:          k.UserID,
		LastUsed:        k.LastUsed,
		ExpiresAt:       k.ExpiresAt,
		CreatedAt:       k.CreatedAt,
		UpdatedAt:       k.UpdatedAt,
		LoginType:       codersdk.LoginType(k.LoginType),
		Scope:           codersdk.APIKeyScope(k.Scope),
		LifetimeSeconds: k.LifetimeSeconds,
	}
}<|MERGE_RESOLUTION|>--- conflicted
+++ resolved
@@ -991,11 +991,7 @@
 // @ID log-in-user
 // @Security CoderSessionToken
 // @Produce json
-<<<<<<< HEAD
-// @Tags Authentication
-=======
 // @Tags Authorization
->>>>>>> 8e9cbdd7
 // @Param request body codersdk.LoginWithPasswordRequest true "Login request"
 // @Success 201 {object} codersdk.LoginWithPasswordResponse
 // @Router /users/login [post]
