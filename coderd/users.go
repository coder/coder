--- conflicted
+++ resolved
@@ -938,72 +938,6 @@
 	})
 }
 
-<<<<<<< HEAD
-// Creates a new session key, used for logging in via the CLI.
-func (api *API) postAPIKey(rw http.ResponseWriter, r *http.Request) {
-	ctx := r.Context()
-	user := httpmw.UserParam(r)
-
-	if !api.Authorize(r, rbac.ActionCreate, rbac.ResourceAPIKey.WithOwner(user.ID.String())) {
-		httpapi.ResourceNotFound(rw)
-		return
-	}
-
-	lifeTime := time.Hour * 24 * 7
-	cookie, err := api.createAPIKey(ctx, createAPIKeyParams{
-		UserID:     user.ID,
-		LoginType:  database.LoginTypePassword,
-		RemoteAddr: r.RemoteAddr,
-		// All API generated keys will last 1 week. Browser login tokens have
-		// a shorter life.
-		ExpiresAt:       database.Now().Add(lifeTime),
-		LifetimeSeconds: int64(lifeTime.Seconds()),
-	})
-	if err != nil {
-		httpapi.Write(ctx, rw, http.StatusInternalServerError, codersdk.Response{
-			Message: "Failed to create API key.",
-			Detail:  err.Error(),
-		})
-		return
-	}
-
-	// We intentionally do not set the cookie on the response here.
-	// Setting the cookie will couple the browser session to the API
-	// key we return here, meaning logging out of the website would
-	// invalid your CLI key.
-	httpapi.Write(ctx, rw, http.StatusCreated, codersdk.GenerateAPIKeyResponse{Key: cookie.Value})
-}
-
-func (api *API) apiKey(rw http.ResponseWriter, r *http.Request) {
-	var (
-		ctx  = r.Context()
-		user = httpmw.UserParam(r)
-	)
-
-	if !api.Authorize(r, rbac.ActionRead, rbac.ResourceAPIKey.WithOwner(user.ID.String())) {
-		httpapi.ResourceNotFound(rw)
-		return
-	}
-
-	keyID := chi.URLParam(r, "keyid")
-	key, err := api.Database.GetAPIKeyByID(ctx, keyID)
-	if errors.Is(err, sql.ErrNoRows) {
-		httpapi.ResourceNotFound(rw)
-		return
-	}
-	if err != nil {
-		httpapi.Write(ctx, rw, http.StatusInternalServerError, codersdk.Response{
-			Message: "Internal error fetching API key.",
-			Detail:  err.Error(),
-		})
-		return
-	}
-
-	httpapi.Write(ctx, rw, http.StatusOK, convertAPIKey(key))
-}
-
-=======
->>>>>>> 2a1bfb3e
 // Clear the user's session cookie.
 func (api *API) postLogout(rw http.ResponseWriter, r *http.Request) {
 	ctx := r.Context()
