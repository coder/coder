--- conflicted
+++ resolved
@@ -832,17 +832,6 @@
 	return id, secret, nil
 }
 
-func convertUser(user database.User) codersdk.User {
-	return codersdk.User{
-		ID:        user.ID,
-		Email:     user.Email,
-		CreatedAt: user.CreatedAt,
-		Username:  user.Username,
-		Name:      user.Name,
-	}
-}
-
-<<<<<<< HEAD
 func (api *api) createAPIKey(rw http.ResponseWriter, r *http.Request, params database.InsertAPIKeyParams) (string, bool) {
 	keyID, keySecret, err := generateAPIKeyIDSecret()
 	if err != nil {
@@ -952,12 +941,22 @@
 		}
 		return nil
 	})
-=======
+}
+
+func convertUser(user database.User) codersdk.User {
+	return codersdk.User{
+		ID:        user.ID,
+		Email:     user.Email,
+		CreatedAt: user.CreatedAt,
+		Username:  user.Username,
+		Name:      user.Name,
+	}
+}
+
 func convertUsers(users []database.User) []codersdk.User {
 	converted := make([]codersdk.User, 0, len(users))
 	for _, u := range users {
 		converted = append(converted, convertUser(u))
 	}
 	return converted
->>>>>>> 39769947
 }