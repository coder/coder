package coderd

import (
	"context"
	"crypto/sha256"
	"database/sql"
	"errors"
	"fmt"
	"net/http"
	"time"

	"github.com/go-chi/chi/v5"
	"github.com/go-chi/render"
	"github.com/google/uuid"
	"golang.org/x/xerrors"

	"github.com/coder/coder/coderd/database"
	"github.com/coder/coder/coderd/gitsshkey"
	"github.com/coder/coder/coderd/httpapi"
	"github.com/coder/coder/coderd/httpmw"
	"github.com/coder/coder/coderd/rbac"
	"github.com/coder/coder/coderd/userpassword"
	"github.com/coder/coder/codersdk"
	"github.com/coder/coder/cryptorand"
)

// Returns whether the initial user has been created or not.
func (api *api) firstUser(rw http.ResponseWriter, r *http.Request) {
	userCount, err := api.Database.GetUserCount(r.Context())
	if err != nil {
		httpapi.Write(rw, http.StatusInternalServerError, httpapi.Response{
			Message: fmt.Sprintf("get user count: %s", err.Error()),
		})
		return
	}

	if userCount == 0 {
		httpapi.Write(rw, http.StatusNotFound, httpapi.Response{
			Message: "The initial user has not been created!",
		})
		return
	}

	httpapi.Write(rw, http.StatusOK, httpapi.Response{
		Message: "The initial user has already been created!",
	})
}

// Creates the initial user for a Coder deployment.
func (api *api) postFirstUser(rw http.ResponseWriter, r *http.Request) {
	var createUser codersdk.CreateFirstUserRequest
	if !httpapi.Read(rw, r, &createUser) {
		return
	}

	// This should only function for the first user.
	userCount, err := api.Database.GetUserCount(r.Context())
	if err != nil {
		httpapi.Write(rw, http.StatusInternalServerError, httpapi.Response{
			Message: fmt.Sprintf("get user count: %s", err.Error()),
		})
		return
	}

	// If a user already exists, the initial admin user no longer can be created.
	if userCount != 0 {
		httpapi.Write(rw, http.StatusConflict, httpapi.Response{
			Message: "the initial user has already been created",
		})
		return
	}

	user, organizationID, err := api.createUser(r.Context(), codersdk.CreateUserRequest{
		Email:    createUser.Email,
		Username: createUser.Username,
		Password: createUser.Password,
	})
	if err != nil {
		httpapi.Write(rw, http.StatusInternalServerError, httpapi.Response{
			Message: err.Error(),
		})
		return
	}

	// TODO: @emyrk this currently happens outside the database tx used to create
	// 	the user. Maybe I add this ability to grant roles in the createUser api
	//	and add some rbac bypass when calling api functions this way??
	// Add the admin role to this first user
	_, err = api.Database.UpdateUserRoles(r.Context(), database.UpdateUserRolesParams{
		GrantedRoles: []string{rbac.RoleAdmin(), rbac.RoleMember()},
		ID:           user.ID,
	})
	if err != nil {
		httpapi.Write(rw, http.StatusInternalServerError, httpapi.Response{
			Message: err.Error(),
		})
		return
	}

	httpapi.Write(rw, http.StatusCreated, codersdk.CreateFirstUserResponse{
		UserID:         user.ID,
		OrganizationID: organizationID,
	})
}

func (api *api) users(rw http.ResponseWriter, r *http.Request) {
	var (
		searchName   = r.URL.Query().Get("search")
		statusFilter = r.URL.Query().Get("status")
	)

	// Reading all users across the site
	if !api.Authorize(rw, r, rbac.ActionRead, rbac.ResourceUser) {
		return
	}

	paginationParams, ok := parsePagination(rw, r)
	if !ok {
		return
	}

	users, err := api.Database.GetUsers(r.Context(), database.GetUsersParams{
		AfterID:   paginationParams.AfterID,
		OffsetOpt: int32(paginationParams.Offset),
		LimitOpt:  int32(paginationParams.Limit),
		Search:    searchName,
		Status:    statusFilter,
	})
	if errors.Is(err, sql.ErrNoRows) {
		httpapi.Write(rw, http.StatusOK, []codersdk.User{})
		return
	}
	if err != nil {
		httpapi.Write(rw, http.StatusInternalServerError, httpapi.Response{
			Message: err.Error(),
		})
		return
	}

	userIDs := make([]uuid.UUID, 0, len(users))
	for _, user := range users {
		userIDs = append(userIDs, user.ID)
	}
	organizationIDsByMemberIDsRows, err := api.Database.GetOrganizationIDsByMemberIDs(r.Context(), userIDs)
	if xerrors.Is(err, sql.ErrNoRows) {
		err = nil
	}
	if err != nil {
		httpapi.Write(rw, http.StatusInternalServerError, httpapi.Response{
			Message: err.Error(),
		})
		return
	}
	organizationIDsByUserID := map[uuid.UUID][]uuid.UUID{}
	for _, organizationIDsByMemberIDsRow := range organizationIDsByMemberIDsRows {
		organizationIDsByUserID[organizationIDsByMemberIDsRow.UserID] = organizationIDsByMemberIDsRow.OrganizationIDs
	}

	render.Status(r, http.StatusOK)
	render.JSON(rw, r, convertUsers(users, organizationIDsByUserID))
}

// Creates a new user.
func (api *api) postUser(rw http.ResponseWriter, r *http.Request) {
	// Create the user on the site
	if !api.Authorize(rw, r, rbac.ActionCreate, rbac.ResourceUser) {
		return
	}

	var createUser codersdk.CreateUserRequest
	if !httpapi.Read(rw, r, &createUser) {
		return
	}

	// Create the organization member in the org.
	if !api.Authorize(rw, r, rbac.ActionCreate,
		rbac.ResourceOrganizationMember.InOrg(createUser.OrganizationID)) {
		return
	}

	// TODO: @emyrk Authorize the organization create if the createUser will do that.

	_, err := api.Database.GetUserByEmailOrUsername(r.Context(), database.GetUserByEmailOrUsernameParams{
		Username: createUser.Username,
		Email:    createUser.Email,
	})
	if err == nil {
		httpapi.Write(rw, http.StatusConflict, httpapi.Response{
			Message: "user already exists",
		})
		return
	}
	if !errors.Is(err, sql.ErrNoRows) {
		httpapi.Write(rw, http.StatusInternalServerError, httpapi.Response{
			Message: fmt.Sprintf("get user: %s", err),
		})
		return
	}

	_, err = api.Database.GetOrganizationByID(r.Context(), createUser.OrganizationID)
	if errors.Is(err, sql.ErrNoRows) {
		httpapi.Write(rw, http.StatusNotFound, httpapi.Response{
			Message: "organization does not exist with the provided id",
		})
		return
	}
	if err != nil {
		httpapi.Write(rw, http.StatusInternalServerError, httpapi.Response{
			Message: fmt.Sprintf("get organization: %s", err),
		})
		return
	}

	user, _, err := api.createUser(r.Context(), createUser)
	if err != nil {
		httpapi.Write(rw, http.StatusInternalServerError, httpapi.Response{
			Message: err.Error(),
		})
		return
	}

	httpapi.Write(rw, http.StatusCreated, convertUser(user, []uuid.UUID{createUser.OrganizationID}))
}

// Returns the parameterized user requested. All validation
// is completed in the middleware for this route.
func (api *api) userByName(rw http.ResponseWriter, r *http.Request) {
	user := httpmw.UserParam(r)
	organizationIDs, err := userOrganizationIDs(r.Context(), api, user)

	if !api.Authorize(rw, r, rbac.ActionRead, rbac.ResourceUser.WithID(user.ID.String())) {
		return
	}

	if err != nil {
		httpapi.Write(rw, http.StatusInternalServerError, httpapi.Response{
			Message: fmt.Sprintf("get organization IDs: %s", err.Error()),
		})
		return
	}

	httpapi.Write(rw, http.StatusOK, convertUser(user, organizationIDs))
}

func (api *api) putUserProfile(rw http.ResponseWriter, r *http.Request) {
	user := httpmw.UserParam(r)

	if !api.Authorize(rw, r, rbac.ActionUpdate, rbac.ResourceUser.WithOwner(user.ID.String())) {
		return
	}

	var params codersdk.UpdateUserProfileRequest
	if !httpapi.Read(rw, r, &params) {
		return
	}
	existentUser, err := api.Database.GetUserByEmailOrUsername(r.Context(), database.GetUserByEmailOrUsernameParams{
		Email:    params.Email,
		Username: params.Username,
	})
	isDifferentUser := existentUser.ID != user.ID

	if err == nil && isDifferentUser {
		responseErrors := []httpapi.Error{}
		if existentUser.Email == params.Email {
			responseErrors = append(responseErrors, httpapi.Error{
				Field:  "email",
				Detail: "this value is already in use and should be unique",
			})
		}
		if existentUser.Username == params.Username {
			responseErrors = append(responseErrors, httpapi.Error{
				Field:  "username",
				Detail: "this value is already in use and should be unique",
			})
		}
		httpapi.Write(rw, http.StatusConflict, httpapi.Response{
			Message: "user already exists",
			Errors:  responseErrors,
		})
		return
	}
	if !errors.Is(err, sql.ErrNoRows) && isDifferentUser {
		httpapi.Write(rw, http.StatusInternalServerError, httpapi.Response{
			Message: fmt.Sprintf("get user: %s", err),
		})
		return
	}

	updatedUserProfile, err := api.Database.UpdateUserProfile(r.Context(), database.UpdateUserProfileParams{
		ID:        user.ID,
		Email:     params.Email,
		Username:  params.Username,
		UpdatedAt: database.Now(),
	})

	if err != nil {
		httpapi.Write(rw, http.StatusInternalServerError, httpapi.Response{
			Message: fmt.Sprintf("patch user: %s", err.Error()),
		})
		return
	}

	organizationIDs, err := userOrganizationIDs(r.Context(), api, user)
	if err != nil {
		httpapi.Write(rw, http.StatusInternalServerError, httpapi.Response{
			Message: fmt.Sprintf("get organization IDs: %s", err.Error()),
		})
		return
	}

	httpapi.Write(rw, http.StatusOK, convertUser(updatedUserProfile, organizationIDs))
}

<<<<<<< HEAD
func (api *api) putUserSuspend(rw http.ResponseWriter, r *http.Request) {
	user := httpmw.UserParam(r)

	if !api.Authorize(rw, r, rbac.ActionDelete, rbac.ResourceUser.WithID(user.ID.String())) {
		return
	}

	suspendedUser, err := api.Database.UpdateUserStatus(r.Context(), database.UpdateUserStatusParams{
		ID:        user.ID,
		Status:    database.UserStatusSuspended,
		UpdatedAt: database.Now(),
	})
=======
func (api *api) putUserStatus(status database.UserStatus) func(rw http.ResponseWriter, r *http.Request) {
	return func(rw http.ResponseWriter, r *http.Request) {
		user := httpmw.UserParam(r)
		apiKey := httpmw.APIKey(r)
		if status == database.UserStatusSuspended && user.ID == apiKey.UserID {
			httpapi.Write(rw, http.StatusBadRequest, httpapi.Response{
				Message: "You cannot suspend yourself",
			})
			return
		}
>>>>>>> 22ec3665

		suspendedUser, err := api.Database.UpdateUserStatus(r.Context(), database.UpdateUserStatusParams{
			ID:        user.ID,
			Status:    status,
			UpdatedAt: database.Now(),
		})

		if err != nil {
			httpapi.Write(rw, http.StatusInternalServerError, httpapi.Response{
				Message: fmt.Sprintf("put user suspended: %s", err.Error()),
			})
			return
		}

		organizations, err := userOrganizationIDs(r.Context(), api, user)
		if err != nil {
			httpapi.Write(rw, http.StatusInternalServerError, httpapi.Response{
				Message: fmt.Sprintf("get organization IDs: %s", err.Error()),
			})
			return
		}

		httpapi.Write(rw, http.StatusOK, convertUser(suspendedUser, organizations))
	}
}

func (api *api) putUserPassword(rw http.ResponseWriter, r *http.Request) {
	var (
		user   = httpmw.UserParam(r)
		params codersdk.UpdateUserPasswordRequest
	)

	if !api.Authorize(rw, r, rbac.ActionUpdate, rbac.ResourceUserData.WithOwner(user.ID.String())) {
		return
	}

	if !httpapi.Read(rw, r, &params) {
		return
	}

	hashedPassword, err := userpassword.Hash(params.Password)
	if err != nil {
		httpapi.Write(rw, http.StatusInternalServerError, httpapi.Response{
			Message: fmt.Sprintf("hash password: %s", err.Error()),
		})
		return
	}
	err = api.Database.UpdateUserHashedPassword(r.Context(), database.UpdateUserHashedPasswordParams{
		ID:             user.ID,
		HashedPassword: []byte(hashedPassword),
	})
	if err != nil {
		httpapi.Write(rw, http.StatusInternalServerError, httpapi.Response{
			Message: fmt.Sprintf("put user password: %s", err.Error()),
		})
		return
	}

	httpapi.Write(rw, http.StatusNoContent, nil)
}

func (api *api) userRoles(rw http.ResponseWriter, r *http.Request) {
	user := httpmw.UserParam(r)
	roles := httpmw.UserRoles(r)

	if !api.Authorize(rw, r, rbac.ActionRead, rbac.ResourceUserData.
		WithOwner(user.ID.String())) {
		return
	}

	resp := codersdk.UserRoles{
		Roles:             user.RBACRoles,
		OrganizationRoles: make(map[uuid.UUID][]string),
	}

	memberships, err := api.Database.GetOrganizationMembershipsByUserID(r.Context(), user.ID)
	if err != nil {
		httpapi.Write(rw, http.StatusInternalServerError, httpapi.Response{
			Message: fmt.Sprintf("get user memberships: %s", err),
		})
		return
	}

	for _, mem := range memberships {
		err := api.Authorizer.ByRoleName(r.Context(), roles.ID.String(), roles.Roles, rbac.ActionRead,
			rbac.ResourceOrganizationMember.
				WithID(user.ID.String()).
				InOrg(mem.OrganizationID),
		)

		// If we can read the org member, include the roles
		if err == nil {
			resp.OrganizationRoles[mem.OrganizationID] = mem.Roles
		}
	}

	httpapi.Write(rw, http.StatusOK, resp)
}

func (api *api) putUserRoles(rw http.ResponseWriter, r *http.Request) {
	// User is the user to modify
	user := httpmw.UserParam(r)
	roles := httpmw.UserRoles(r)

	if !api.Authorize(rw, r, rbac.ActionUpdate, rbac.ResourceUser.WithOwner(user.ID.String())) {
		return
	}

	var params codersdk.UpdateRoles
	if !httpapi.Read(rw, r, &params) {
		return
	}

	has := make(map[string]struct{})
	for _, exists := range roles.Roles {
		has[exists] = struct{}{}
	}

	for _, roleName := range params.Roles {
		// If the user already has the role assigned, we don't need to check the permission
		// to reassign it. Only run permission checks on the difference in the set of
		// roles.
		if _, ok := has[roleName]; ok {
			delete(has, roleName)
			continue
		}

		// Assigning a role requires the create permission.
		if !api.Authorize(rw, r, rbac.ActionCreate, rbac.ResourceRoleAssignment.WithID(roleName)) {
			return
		}
	}

	// Any roles that were removed also need to be checked.
	for roleName := range has {
		if !api.Authorize(rw, r, rbac.ActionDelete, rbac.ResourceRoleAssignment.WithID(roleName)) {
			return
		}
	}

	updatedUser, err := api.updateSiteUserRoles(r.Context(), database.UpdateUserRolesParams{
		GrantedRoles: params.Roles,
		ID:           user.ID,
	})
	if err != nil {
		httpapi.Write(rw, http.StatusBadRequest, httpapi.Response{
			Message: err.Error(),
		})
		return
	}

	organizationIDs, err := userOrganizationIDs(r.Context(), api, user)
	if err != nil {
		httpapi.Write(rw, http.StatusInternalServerError, httpapi.Response{
			Message: fmt.Sprintf("get organization IDs: %s", err.Error()),
		})
		return
	}

	httpapi.Write(rw, http.StatusOK, convertUser(updatedUser, organizationIDs))
}

// updateSiteUserRoles will ensure only site wide roles are passed in as arguments.
// If an organization role is included, an error is returned.
func (api *api) updateSiteUserRoles(ctx context.Context, args database.UpdateUserRolesParams) (database.User, error) {
	// Enforce only site wide roles
	for _, r := range args.GrantedRoles {
		if _, ok := rbac.IsOrgRole(r); ok {
			return database.User{}, xerrors.Errorf("must only update site wide roles")
		}

		if _, err := rbac.RoleByName(r); err != nil {
			return database.User{}, xerrors.Errorf("%q is not a supported role", r)
		}
	}

	updatedUser, err := api.Database.UpdateUserRoles(ctx, args)
	if err != nil {
		return database.User{}, xerrors.Errorf("update site roles: %w", err)
	}
	return updatedUser, nil
}

// Returns organizations the parameterized user has access to.
func (api *api) organizationsByUser(rw http.ResponseWriter, r *http.Request) {
	user := httpmw.UserParam(r)
	roles := httpmw.UserRoles(r)

	organizations, err := api.Database.GetOrganizationsByUserID(r.Context(), user.ID)
	if errors.Is(err, sql.ErrNoRows) {
		err = nil
		organizations = []database.Organization{}
	}
	if err != nil {
		httpapi.Write(rw, http.StatusInternalServerError, httpapi.Response{
			Message: fmt.Sprintf("get organizations: %s", err.Error()),
		})
		return
	}

	publicOrganizations := make([]codersdk.Organization, 0, len(organizations))
	for _, organization := range organizations {
		err := api.Authorizer.ByRoleName(r.Context(), roles.ID.String(), roles.Roles, rbac.ActionRead,
			rbac.ResourceOrganization.
				WithID(organization.ID.String()).
				InOrg(organization.ID),
		)
		if err == nil {
			// Only return orgs the user can read
			publicOrganizations = append(publicOrganizations, convertOrganization(organization))
		}
	}

	httpapi.Write(rw, http.StatusOK, publicOrganizations)
}

func (api *api) organizationByUserAndName(rw http.ResponseWriter, r *http.Request) {
	organizationName := chi.URLParam(r, "organizationname")
	organization, err := api.Database.GetOrganizationByName(r.Context(), organizationName)
	if errors.Is(err, sql.ErrNoRows) {
		// Return unauthorized rather than a 404 to not leak if the organization
		// exists.
		httpapi.Forbidden(rw)
		return
	}
	if err != nil {
		httpapi.Forbidden(rw)
		return
	}
<<<<<<< HEAD

	if !api.Authorize(rw, r, rbac.ActionRead,
		rbac.ResourceOrganization.
			InOrg(organization.ID).
			WithID(organization.ID.String())) {
=======
	_, err = api.Database.GetOrganizationMemberByUserID(r.Context(), database.GetOrganizationMemberByUserIDParams{
		OrganizationID: organization.ID,
		UserID:         user.ID,
	})
	if errors.Is(err, sql.ErrNoRows) {
		httpapi.Write(rw, http.StatusUnauthorized, httpapi.Response{
			Message: fmt.Sprintf("no organization found by name %q", organizationName),
		})
		return
	}
	if err != nil {
		httpapi.Write(rw, http.StatusInternalServerError, httpapi.Response{
			Message: fmt.Sprintf("get organization member: %s", err),
		})
>>>>>>> 22ec3665
		return
	}

	httpapi.Write(rw, http.StatusOK, convertOrganization(organization))
}

func (api *api) postOrganizationsByUser(rw http.ResponseWriter, r *http.Request) {
	user := httpmw.UserParam(r)
	var req codersdk.CreateOrganizationRequest
	if !httpapi.Read(rw, r, &req) {
		return
	}
	_, err := api.Database.GetOrganizationByName(r.Context(), req.Name)
	if err == nil {
		httpapi.Write(rw, http.StatusConflict, httpapi.Response{
			Message: "organization already exists with that name",
		})
		return
	}
	if !errors.Is(err, sql.ErrNoRows) {
		httpapi.Write(rw, http.StatusInternalServerError, httpapi.Response{
			Message: fmt.Sprintf("get organization: %s", err.Error()),
		})
		return
	}

	var organization database.Organization
	err = api.Database.InTx(func(db database.Store) error {
		organization, err = api.Database.InsertOrganization(r.Context(), database.InsertOrganizationParams{
			ID:        uuid.New(),
			Name:      req.Name,
			CreatedAt: database.Now(),
			UpdatedAt: database.Now(),
		})
		if err != nil {
			return xerrors.Errorf("create organization: %w", err)
		}
		_, err = api.Database.InsertOrganizationMember(r.Context(), database.InsertOrganizationMemberParams{
			OrganizationID: organization.ID,
			UserID:         user.ID,
			CreatedAt:      database.Now(),
			UpdatedAt:      database.Now(),
			Roles: []string{
				// Also assign member role incase they get demoted from admin
				rbac.RoleOrgMember(organization.ID),
				rbac.RoleOrgAdmin(organization.ID),
			},
		})
		if err != nil {
			return xerrors.Errorf("create organization member: %w", err)
		}
		return nil
	})
	if err != nil {
		httpapi.Write(rw, http.StatusInternalServerError, httpapi.Response{
			Message: err.Error(),
		})
		return
	}

	httpapi.Write(rw, http.StatusCreated, convertOrganization(organization))
}

// Authenticates the user with an email and password.
func (api *api) postLogin(rw http.ResponseWriter, r *http.Request) {
	var loginWithPassword codersdk.LoginWithPasswordRequest
	if !httpapi.Read(rw, r, &loginWithPassword) {
		return
	}

	user, err := api.Database.GetUserByEmailOrUsername(r.Context(), database.GetUserByEmailOrUsernameParams{
		Email: loginWithPassword.Email,
	})
	if err != nil && !xerrors.Is(err, sql.ErrNoRows) {
		httpapi.Write(rw, http.StatusInternalServerError, httpapi.Response{
			Message: fmt.Sprintf("get user: %s", err.Error()),
		})
		return
	}

	// If the user doesn't exist, it will be a default struct.
	equal, err := userpassword.Compare(string(user.HashedPassword), loginWithPassword.Password)
	if err != nil {
		httpapi.Write(rw, http.StatusInternalServerError, httpapi.Response{
			Message: fmt.Sprintf("compare: %s", err.Error()),
		})
	}
	if !equal {
		// This message is the same as above to remove ease in detecting whether
		// users are registered or not. Attackers still could with a timing attack.
		httpapi.Write(rw, http.StatusUnauthorized, httpapi.Response{
			Message: "invalid email or password",
		})
		return
	}

	sessionToken, created := api.createAPIKey(rw, r, database.InsertAPIKeyParams{
		UserID:    user.ID,
		LoginType: database.LoginTypePassword,
	})
	if !created {
		return
	}

	httpapi.Write(rw, http.StatusCreated, codersdk.LoginWithPasswordResponse{
		SessionToken: sessionToken,
	})
}

// Creates a new session key, used for logging in via the CLI
func (api *api) postAPIKey(rw http.ResponseWriter, r *http.Request) {
	user := httpmw.UserParam(r)

	if !api.Authorize(rw, r, rbac.ActionCreate, rbac.ResourceAPIKey.WithOwner(user.ID.String())) {
		return
	}

	sessionToken, created := api.createAPIKey(rw, r, database.InsertAPIKeyParams{
		UserID:    user.ID,
		LoginType: database.LoginTypePassword,
	})
	if !created {
		return
	}

	httpapi.Write(rw, http.StatusCreated, codersdk.GenerateAPIKeyResponse{Key: sessionToken})
}

// Clear the user's session cookie
func (*api) postLogout(rw http.ResponseWriter, _ *http.Request) {
	// Get a blank token cookie
	cookie := &http.Cookie{
		// MaxAge < 0 means to delete the cookie now
		MaxAge: -1,
		Name:   httpmw.AuthCookie,
		Path:   "/",
	}

	http.SetCookie(rw, cookie)
	httpapi.Write(rw, http.StatusOK, httpapi.Response{
		Message: "Logged out!",
	})
}

// Generates a new ID and secret for an API key.
func generateAPIKeyIDSecret() (id string, secret string, err error) {
	// Length of an API Key ID.
	id, err = cryptorand.String(10)
	if err != nil {
		return "", "", err
	}
	// Length of an API Key secret.
	secret, err = cryptorand.String(22)
	if err != nil {
		return "", "", err
	}
	return id, secret, nil
}

func (api *api) createAPIKey(rw http.ResponseWriter, r *http.Request, params database.InsertAPIKeyParams) (string, bool) {
	keyID, keySecret, err := generateAPIKeyIDSecret()
	if err != nil {
		httpapi.Write(rw, http.StatusInternalServerError, httpapi.Response{
			Message: fmt.Sprintf("generate api key parts: %s", err.Error()),
		})
		return "", false
	}
	hashed := sha256.Sum256([]byte(keySecret))

	_, err = api.Database.InsertAPIKey(r.Context(), database.InsertAPIKeyParams{
		ID:                keyID,
		UserID:            params.UserID,
		ExpiresAt:         database.Now().Add(24 * time.Hour),
		CreatedAt:         database.Now(),
		UpdatedAt:         database.Now(),
		HashedSecret:      hashed[:],
		LoginType:         params.LoginType,
		OAuthAccessToken:  params.OAuthAccessToken,
		OAuthRefreshToken: params.OAuthRefreshToken,
		OAuthIDToken:      params.OAuthIDToken,
		OAuthExpiry:       params.OAuthExpiry,
	})
	if err != nil {
		httpapi.Write(rw, http.StatusInternalServerError, httpapi.Response{
			Message: fmt.Sprintf("insert api key: %s", err.Error()),
		})
		return "", false
	}

	// This format is consumed by the APIKey middleware.
	sessionToken := fmt.Sprintf("%s-%s", keyID, keySecret)
	http.SetCookie(rw, &http.Cookie{
		Name:     httpmw.AuthCookie,
		Value:    sessionToken,
		Path:     "/",
		HttpOnly: true,
		SameSite: http.SameSiteLaxMode,
		Secure:   api.SecureAuthCookie,
	})
	return sessionToken, true
}

func (api *api) createUser(ctx context.Context, req codersdk.CreateUserRequest) (database.User, uuid.UUID, error) {
	var user database.User
	return user, req.OrganizationID, api.Database.InTx(func(db database.Store) error {
		var orgRoles []string
		// If no organization is provided, create a new one for the user.
		if req.OrganizationID == uuid.Nil {
			organization, err := db.InsertOrganization(ctx, database.InsertOrganizationParams{
				ID:        uuid.New(),
				Name:      req.Username,
				CreatedAt: database.Now(),
				UpdatedAt: database.Now(),
			})
			if err != nil {
				return xerrors.Errorf("create organization: %w", err)
			}
			req.OrganizationID = organization.ID
			orgRoles = append(orgRoles, rbac.RoleOrgAdmin(req.OrganizationID))
		}
		// Always also be a member
		orgRoles = append(orgRoles, rbac.RoleOrgMember(req.OrganizationID))

		params := database.InsertUserParams{
			ID:        uuid.New(),
			Email:     req.Email,
			Username:  req.Username,
			CreatedAt: database.Now(),
			UpdatedAt: database.Now(),
			// All new users are defaulted to members of the site.
			RBACRoles: []string{rbac.RoleMember()},
		}
		// If a user signs up with OAuth, they can have no password!
		if req.Password != "" {
			hashedPassword, err := userpassword.Hash(req.Password)
			if err != nil {
				return xerrors.Errorf("hash password: %w", err)
			}
			params.HashedPassword = []byte(hashedPassword)
		}

		var err error
		user, err = db.InsertUser(ctx, params)
		if err != nil {
			return xerrors.Errorf("create user: %w", err)
		}

		privateKey, publicKey, err := gitsshkey.Generate(api.SSHKeygenAlgorithm)
		if err != nil {
			return xerrors.Errorf("generate user gitsshkey: %w", err)
		}
		_, err = db.InsertGitSSHKey(ctx, database.InsertGitSSHKeyParams{
			UserID:     user.ID,
			CreatedAt:  database.Now(),
			UpdatedAt:  database.Now(),
			PrivateKey: privateKey,
			PublicKey:  publicKey,
		})
		if err != nil {
			return xerrors.Errorf("insert user gitsshkey: %w", err)
		}
		_, err = db.InsertOrganizationMember(ctx, database.InsertOrganizationMemberParams{
			OrganizationID: req.OrganizationID,
			UserID:         user.ID,
			CreatedAt:      database.Now(),
			UpdatedAt:      database.Now(),
			// By default give them membership to the organization
			Roles: orgRoles,
		})
		if err != nil {
			return xerrors.Errorf("create organization member: %w", err)
		}
		return nil
	})
}

<<<<<<< HEAD
func (api *api) workspacesByUser(rw http.ResponseWriter, r *http.Request) {
	user := httpmw.UserParam(r)
	roles := httpmw.UserRoles(r)

	allWorkspaces := make([]database.Workspace, 0)
	userWorkspaces, err := api.Database.GetWorkspacesByOwnerID(r.Context(), database.GetWorkspacesByOwnerIDParams{
		OwnerID: user.ID,
	})
	if err != nil {
		httpapi.Write(rw, http.StatusInternalServerError, httpapi.Response{
			Message: fmt.Sprintf("get workspaces for user: %s", err),
		})
		return
	}
	for _, ws := range userWorkspaces {
		err = api.Authorizer.ByRoleName(r.Context(), user.ID.String(), roles.Roles, rbac.ActionRead,
			rbac.ResourceWorkspace.InOrg(ws.OrganizationID).WithOwner(ws.OwnerID.String()).WithID(ws.ID.String()))
		if err == nil {
			allWorkspaces = append(allWorkspaces, ws)
		}
	}

	apiWorkspaces, err := convertWorkspaces(r.Context(), api.Database, allWorkspaces)
	if err != nil {
		httpapi.Write(rw, http.StatusInternalServerError, httpapi.Response{
			Message: fmt.Sprintf("convert workspaces: %s", err),
		})
		return
	}
	httpapi.Write(rw, http.StatusOK, apiWorkspaces)
}

=======
>>>>>>> 22ec3665
func convertUser(user database.User, organizationIDs []uuid.UUID) codersdk.User {
	convertedUser := codersdk.User{
		ID:              user.ID,
		Email:           user.Email,
		CreatedAt:       user.CreatedAt,
		Username:        user.Username,
		Status:          codersdk.UserStatus(user.Status),
		OrganizationIDs: organizationIDs,
		Roles:           make([]codersdk.Role, 0),
	}

	for _, roleName := range user.RBACRoles {
		rbacRole, _ := rbac.RoleByName(roleName)
		convertedUser.Roles = append(convertedUser.Roles, convertRole(rbacRole))
	}

	return convertedUser
}

func convertUsers(users []database.User, organizationIDsByUserID map[uuid.UUID][]uuid.UUID) []codersdk.User {
	converted := make([]codersdk.User, 0, len(users))
	for _, u := range users {
		userOrganizationIDs := organizationIDsByUserID[u.ID]
		converted = append(converted, convertUser(u, userOrganizationIDs))
	}
	return converted
}

func userOrganizationIDs(ctx context.Context, api *api, user database.User) ([]uuid.UUID, error) {
	organizationIDsByMemberIDsRows, err := api.Database.GetOrganizationIDsByMemberIDs(ctx, []uuid.UUID{user.ID})
	if errors.Is(err, sql.ErrNoRows) || len(organizationIDsByMemberIDsRows) == 0 {
		return []uuid.UUID{}, nil
	}
	if err != nil {
		return []uuid.UUID{}, err
	}
	member := organizationIDsByMemberIDsRows[0]
	return member.OrganizationIDs, nil
}<|MERGE_RESOLUTION|>--- conflicted
+++ resolved
@@ -311,31 +311,21 @@
 	httpapi.Write(rw, http.StatusOK, convertUser(updatedUserProfile, organizationIDs))
 }
 
-<<<<<<< HEAD
-func (api *api) putUserSuspend(rw http.ResponseWriter, r *http.Request) {
-	user := httpmw.UserParam(r)
-
-	if !api.Authorize(rw, r, rbac.ActionDelete, rbac.ResourceUser.WithID(user.ID.String())) {
-		return
-	}
-
-	suspendedUser, err := api.Database.UpdateUserStatus(r.Context(), database.UpdateUserStatusParams{
-		ID:        user.ID,
-		Status:    database.UserStatusSuspended,
-		UpdatedAt: database.Now(),
-	})
-=======
 func (api *api) putUserStatus(status database.UserStatus) func(rw http.ResponseWriter, r *http.Request) {
 	return func(rw http.ResponseWriter, r *http.Request) {
 		user := httpmw.UserParam(r)
 		apiKey := httpmw.APIKey(r)
+
+		if !api.Authorize(rw, r, rbac.ActionDelete, rbac.ResourceUser.WithID(user.ID.String())) {
+			return
+		}
+
 		if status == database.UserStatusSuspended && user.ID == apiKey.UserID {
 			httpapi.Write(rw, http.StatusBadRequest, httpapi.Response{
 				Message: "You cannot suspend yourself",
 			})
 			return
 		}
->>>>>>> 22ec3665
 
 		suspendedUser, err := api.Database.UpdateUserStatus(r.Context(), database.UpdateUserStatusParams{
 			ID:        user.ID,
@@ -565,28 +555,11 @@
 		httpapi.Forbidden(rw)
 		return
 	}
-<<<<<<< HEAD
 
 	if !api.Authorize(rw, r, rbac.ActionRead,
 		rbac.ResourceOrganization.
 			InOrg(organization.ID).
 			WithID(organization.ID.String())) {
-=======
-	_, err = api.Database.GetOrganizationMemberByUserID(r.Context(), database.GetOrganizationMemberByUserIDParams{
-		OrganizationID: organization.ID,
-		UserID:         user.ID,
-	})
-	if errors.Is(err, sql.ErrNoRows) {
-		httpapi.Write(rw, http.StatusUnauthorized, httpapi.Response{
-			Message: fmt.Sprintf("no organization found by name %q", organizationName),
-		})
-		return
-	}
-	if err != nil {
-		httpapi.Write(rw, http.StatusInternalServerError, httpapi.Response{
-			Message: fmt.Sprintf("get organization member: %s", err),
-		})
->>>>>>> 22ec3665
 		return
 	}
 
@@ -863,41 +836,6 @@
 	})
 }
 
-<<<<<<< HEAD
-func (api *api) workspacesByUser(rw http.ResponseWriter, r *http.Request) {
-	user := httpmw.UserParam(r)
-	roles := httpmw.UserRoles(r)
-
-	allWorkspaces := make([]database.Workspace, 0)
-	userWorkspaces, err := api.Database.GetWorkspacesByOwnerID(r.Context(), database.GetWorkspacesByOwnerIDParams{
-		OwnerID: user.ID,
-	})
-	if err != nil {
-		httpapi.Write(rw, http.StatusInternalServerError, httpapi.Response{
-			Message: fmt.Sprintf("get workspaces for user: %s", err),
-		})
-		return
-	}
-	for _, ws := range userWorkspaces {
-		err = api.Authorizer.ByRoleName(r.Context(), user.ID.String(), roles.Roles, rbac.ActionRead,
-			rbac.ResourceWorkspace.InOrg(ws.OrganizationID).WithOwner(ws.OwnerID.String()).WithID(ws.ID.String()))
-		if err == nil {
-			allWorkspaces = append(allWorkspaces, ws)
-		}
-	}
-
-	apiWorkspaces, err := convertWorkspaces(r.Context(), api.Database, allWorkspaces)
-	if err != nil {
-		httpapi.Write(rw, http.StatusInternalServerError, httpapi.Response{
-			Message: fmt.Sprintf("convert workspaces: %s", err),
-		})
-		return
-	}
-	httpapi.Write(rw, http.StatusOK, apiWorkspaces)
-}
-
-=======
->>>>>>> 22ec3665
 func convertUser(user database.User, organizationIDs []uuid.UUID) codersdk.User {
 	convertedUser := codersdk.User{
 		ID:              user.ID,
