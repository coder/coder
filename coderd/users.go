--- conflicted
+++ resolved
@@ -258,11 +258,8 @@
 
 // Creates a new user.
 func (api *API) postUser(rw http.ResponseWriter, r *http.Request) {
-<<<<<<< HEAD
 	ctx := r.Context()
-=======
 	auditor := *api.Auditor.Load()
->>>>>>> bc47d7ce
 	aReq, commitAudit := audit.InitRequest[database.User](rw, &audit.RequestParams{
 		Audit:   auditor,
 		Log:     api.Logger,
@@ -347,11 +344,8 @@
 }
 
 func (api *API) deleteUser(rw http.ResponseWriter, r *http.Request) {
-<<<<<<< HEAD
 	ctx := r.Context()
-=======
 	auditor := *api.Auditor.Load()
->>>>>>> bc47d7ce
 	user := httpmw.UserParam(r)
 	aReq, commitAudit := audit.InitRequest[database.User](rw, &audit.RequestParams{
 		Audit:   auditor,
