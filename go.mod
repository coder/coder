--- conflicted
+++ resolved
@@ -197,14 +197,8 @@
 	tailscale.com v1.46.1
 )
 
-<<<<<<< HEAD
-require (
-	github.com/djherbis/times v1.5.0
-	gopkg.in/DataDog/dd-trace-go.v1 v1.54.0
-)
-
-=======
->>>>>>> 40fcabfa
+require github.com/djherbis/times v1.5.0
+
 require (
 	cloud.google.com/go/compute v1.23.0 // indirect
 	cloud.google.com/go/logging v1.8.1 // indirect
