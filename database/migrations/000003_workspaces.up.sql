--- conflicted
+++ resolved
@@ -3,19 +3,13 @@
     created_at timestamptz NOT NULL,
     updated_at timestamptz NOT NULL,
     owner_id text NOT NULL,
-<<<<<<< HEAD
-    project_id uuid NOT NULL REFERENCES project (id),
+    project_id uuid NOT NULL REFERENCES projects (id),
     deleted boolean NOT NULL DEFAULT FALSE,
     name varchar(64) NOT NULL
-=======
-    project_id uuid NOT NULL REFERENCES projects (id),
-    name varchar(64) NOT NULL,
-    UNIQUE(owner_id, name)
->>>>>>> 64d9d000
 );
 
 -- Enforces no active workspaces have the same name.
-CREATE UNIQUE INDEX ON workspace (owner_id, name) WHERE deleted = FALSE;
+CREATE UNIQUE INDEX ON workspaces (owner_id, name) WHERE deleted = FALSE;
 
 CREATE TYPE workspace_transition AS ENUM (
     'start',
