--- conflicted
+++ resolved
@@ -97,41 +97,4 @@
     validation_type_system parameter_type_system NOT NULL,
     validation_value_type varchar(64) NOT NULL,
     UNIQUE(project_version_id, name)
-<<<<<<< HEAD
-);
-
-CREATE TYPE log_level AS ENUM (
-    'trace',
-    'debug',
-    'info',
-    'warn',
-    'error'
-);
-
-CREATE TYPE log_source AS ENUM (
-    'provisioner_daemon',
-    'provisioner'
-);
-
-CREATE TABLE project_version_log (
-    id uuid NOT NULL UNIQUE,
-    project_version_id uuid NOT NULL REFERENCES project_version (id) ON DELETE CASCADE,
-    created_at timestamptz NOT NULL,
-    source log_source NOT NULL,
-    level log_level NOT NULL,
-    output varchar(1024) NOT NULL
-);
-
--- Stores resources for a specific project version and workspace transition.
--- This is to display resources for the started and stopped transitions.
-CREATE TABLE project_version_resource (
-    id uuid NOT NULL UNIQUE,
-    project_version_id uuid NOT NULL REFERENCES project_version (id) ON DELETE CASCADE,
-    created_at timestamptz NOT NULL,
-    destroy_on_stop boolean NOT NULL,
-    type varchar(256) NOT NULL,
-    name varchar(64) NOT NULL,
-    UNIQUE(project_version_id, type, name)
-=======
->>>>>>> d55231cc
 );