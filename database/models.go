--- conflicted
+++ resolved
@@ -456,21 +456,11 @@
 }
 
 type WorkspaceResource struct {
-<<<<<<< HEAD
-	ID                 uuid.UUID     `db:"id" json:"id"`
-	CreatedAt          time.Time     `db:"created_at" json:"created_at"`
-	WorkspaceHistoryID uuid.UUID     `db:"workspace_history_id" json:"workspace_history_id"`
-	Type               string        `db:"type" json:"type"`
-	Name               string        `db:"name" json:"name"`
-	WorkspaceAgentID   uuid.NullUUID `db:"workspace_agent_id" json:"workspace_agent_id"`
-=======
-	ID                  uuid.UUID      `db:"id" json:"id"`
-	CreatedAt           time.Time      `db:"created_at" json:"created_at"`
-	WorkspaceHistoryID  uuid.UUID      `db:"workspace_history_id" json:"workspace_history_id"`
-	InstanceID          sql.NullString `db:"instance_id" json:"instance_id"`
-	Type                string         `db:"type" json:"type"`
-	Name                string         `db:"name" json:"name"`
-	WorkspaceAgentToken string         `db:"workspace_agent_token" json:"workspace_agent_token"`
-	WorkspaceAgentID    uuid.NullUUID  `db:"workspace_agent_id" json:"workspace_agent_id"`
->>>>>>> 8958b641
+	ID                 uuid.UUID      `db:"id" json:"id"`
+	CreatedAt          time.Time      `db:"created_at" json:"created_at"`
+	WorkspaceHistoryID uuid.UUID      `db:"workspace_history_id" json:"workspace_history_id"`
+	InstanceID         sql.NullString `db:"instance_id" json:"instance_id"`
+	Type               string         `db:"type" json:"type"`
+	Name               string         `db:"name" json:"name"`
+	WorkspaceAgentID   uuid.NullUUID  `db:"workspace_agent_id" json:"workspace_agent_id"`
 }