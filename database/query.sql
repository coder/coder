--- conflicted
+++ resolved
@@ -278,7 +278,6 @@
   owner_id = $1
   AND project_id = $2;
 
-<<<<<<< HEAD
 -- name: GetWorkspaceAgentByToken :one
 SELECT
   *
@@ -288,7 +287,7 @@
   token = $1
 LIMIT
   1;
-=======
+
 -- name: GetWorkspaceOwnerCountsByProjectIDs :many
 SELECT
   project_id,
@@ -300,7 +299,6 @@
 GROUP BY
   project_id,
   owner_id;
->>>>>>> 8958b641
 
 -- name: GetWorkspaceHistoryByID :one
 SELECT
@@ -340,21 +338,7 @@
 LIMIT
   1;
 
-<<<<<<< HEAD
 -- name: GetWorkspaceAgentByInstanceID :one
-=======
--- name: GetWorkspaceResourceByInstanceID :one
-SELECT
-  *
-FROM
-  workspace_resource
-WHERE
-  instance_id = @instance_id :: text
-ORDER BY
-  created_at;
-
--- name: GetWorkspaceResourcesByHistoryID :many
->>>>>>> 8958b641
 SELECT
   *
 FROM
