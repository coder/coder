-- Database queries are generated using sqlc. See:
-- https://docs.sqlc.dev/en/latest/tutorials/getting-started-postgresql.html
--
-- Run "make gen" to generate models and query functions.
;

-- Acquires the lock for a single job that isn't started, completed,
-- cancelled, and that matches an array of provisioner types.
--
-- SKIP LOCKED is used to jump over locked rows. This prevents
-- multiple provisioners from acquiring the same jobs. See:
-- https://www.postgresql.org/docs/9.5/sql-select.html#SQL-FOR-UPDATE-SHARE
-- name: AcquireProvisionerJob :one
UPDATE
  provisioner_job
SET
  started_at = @started_at,
  updated_at = @started_at,
  worker_id = @worker_id
WHERE
  id = (
    SELECT
      id
    FROM
      provisioner_job AS nested
    WHERE
      nested.started_at IS NULL
      AND nested.cancelled_at IS NULL
      AND nested.completed_at IS NULL
      AND nested.provisioner = ANY(@types :: provisioner_type [ ])
    ORDER BY
      nested.created_at FOR
    UPDATE
      SKIP LOCKED
    LIMIT
      1
  ) RETURNING *;

-- name: GetAPIKeyByID :one
SELECT
  *
FROM
  api_keys
WHERE
  id = $1
LIMIT
  1;

-- name: GetFileByHash :one
SELECT
  *
FROM
  file
WHERE
  hash = $1
LIMIT
  1;

-- name: GetUserByID :one
SELECT
  *
FROM
  users
WHERE
  id = $1
LIMIT
  1;

-- name: GetUserByEmailOrUsername :one
SELECT
  *
FROM
  users
WHERE
  LOWER(username) = LOWER(@username)
  OR email = @email
LIMIT
  1;

-- name: GetUserCount :one
SELECT
  COUNT(*)
FROM
  users;

-- name: GetOrganizationByID :one
SELECT
  *
FROM
  organizations
WHERE
  id = $1;

-- name: GetOrganizationByName :one
SELECT
  *
FROM
  organizations
WHERE
  LOWER(name) = LOWER(@name)
LIMIT
  1;

-- name: GetOrganizationsByUserID :many
SELECT
  *
FROM
  organizations
WHERE
  id = (
    SELECT
      organization_id
    FROM
      organization_members
    WHERE
      user_id = $1
  );

-- name: GetOrganizationMemberByUserID :one
SELECT
  *
FROM
  organization_members
WHERE
  organization_id = $1
  AND user_id = $2
LIMIT
  1;

-- name: GetParameterValuesByScope :many
SELECT
  *
FROM
  parameter_value
WHERE
  scope = $1
  AND scope_id = $2;

-- name: GetProjectByID :one
SELECT
  *
FROM
  project
WHERE
  id = $1
LIMIT
  1;

-- name: GetProjectByOrganizationAndName :one
SELECT
  *
FROM
  project
WHERE
  organization_id = @organization_id
  AND LOWER(name) = LOWER(@name)
LIMIT
  1;

-- name: GetProjectsByOrganizationIDs :many
SELECT
  *
FROM
  project
WHERE
  organization_id = ANY(@ids :: text [ ]);

-- name: GetProjectVersionParametersByVersionID :many
SELECT
  *
FROM
  project_version_parameter
WHERE
  project_version_id = $1;

-- name: GetProjectVersionsByProjectID :many
SELECT
  *
FROM
  project_version
WHERE
  project_id = $1;

-- name: GetProjectVersionByProjectIDAndName :one
SELECT
  *
FROM
  project_version
WHERE
  project_id = $1
  AND name = $2;

-- name: GetProjectVersionByID :one
SELECT
  *
FROM
  project_version
WHERE
  id = $1;

-- name: GetProvisionerLogsByIDBetween :many
SELECT
  *
FROM
  provisioner_job_log
WHERE
  job_id = @job_id
  AND (
    created_at >= @created_after
    OR created_at <= @created_before
  )
ORDER BY
  created_at;

-- name: GetProvisionerDaemons :many
SELECT
  *
FROM
  provisioner_daemon;

-- name: GetProvisionerDaemonByID :one
SELECT
  *
FROM
  provisioner_daemon
WHERE
  id = $1;

-- name: GetProvisionerJobByID :one
SELECT
  *
FROM
  provisioner_job
WHERE
  id = $1;

-- name: GetWorkspaceByID :one
SELECT
  *
FROM
  workspace
WHERE
  id = $1
LIMIT
  1;

-- name: GetWorkspacesByUserID :many
SELECT
  *
FROM
  workspace
WHERE
  owner_id = $1;

-- name: GetWorkspaceByUserIDAndName :one
SELECT
  *
FROM
  workspace
WHERE
  owner_id = @owner_id
  AND LOWER(name) = LOWER(@name);

-- name: GetWorkspacesByProjectAndUserID :many
SELECT
  *
FROM
  workspace
WHERE
  owner_id = $1
  AND project_id = $2;

-- name: GetWorkspaceHistoryByID :one
SELECT
  *
FROM
  workspace_history
WHERE
  id = $1
LIMIT
  1;

-- name: GetWorkspaceHistoryByWorkspaceIDAndName :one
SELECT
  *
FROM
  workspace_history
WHERE
  workspace_id = $1
  AND name = $2;

-- name: GetWorkspaceHistoryByWorkspaceID :many
SELECT
  *
FROM
  workspace_history
WHERE
  workspace_id = $1;

-- name: GetWorkspaceHistoryByWorkspaceIDWithoutAfter :one
SELECT
  *
FROM
  workspace_history
WHERE
  workspace_id = $1
  AND after_id IS NULL
LIMIT
  1;

-- name: GetWorkspaceResourcesByHistoryID :many
SELECT
  *
FROM
  workspace_resource
WHERE
  workspace_history_id = $1;

-- name: GetWorkspaceAgentsByResourceIDs :many
SELECT
  *
FROM
  workspace_agent
WHERE
  workspace_resource_id = ANY(@ids :: uuid [ ]);

-- name: InsertAPIKey :one
INSERT INTO
  api_keys (
    id,
    hashed_secret,
    user_id,
    application,
    name,
    last_used,
    expires_at,
    created_at,
    updated_at,
    login_type,
    oidc_access_token,
    oidc_refresh_token,
    oidc_id_token,
    oidc_expiry,
    devurl_token
  )
VALUES
  (
    $1,
    $2,
    $3,
    $4,
    $5,
    $6,
    $7,
    $8,
    $9,
    $10,
    $11,
    $12,
    $13,
    $14,
    $15
  ) RETURNING *;

-- name: InsertFile :one
INSERT INTO
  file (hash, created_at, mimetype, data)
VALUES
  ($1, $2, $3, $4) RETURNING *;

-- name: InsertProvisionerJobLogs :many
INSERT INTO
  provisioner_job_log
SELECT
  unnest(@id :: uuid [ ]) AS id,
  @job_id :: uuid AS job_id,
  unnest(@created_at :: timestamptz [ ]) AS created_at,
  unnest(@source :: log_source [ ]) as source,
  unnest(@level :: log_level [ ]) as level,
  unnest(@output :: varchar(1024) [ ]) as output RETURNING *;

-- name: InsertOrganization :one
INSERT INTO
  organizations (id, name, description, created_at, updated_at)
VALUES
  ($1, $2, $3, $4, $5) RETURNING *;

-- name: InsertOrganizationMember :one
INSERT INTO
  organization_members (
    organization_id,
    user_id,
    created_at,
    updated_at,
    roles
  )
VALUES
  ($1, $2, $3, $4, $5) RETURNING *;

-- name: InsertParameterValue :one
INSERT INTO
  parameter_value (
    id,
    name,
    created_at,
    updated_at,
    scope,
    scope_id,
    source_scheme,
    source_value,
    destination_scheme,
    destination_value
  )
VALUES
  ($1, $2, $3, $4, $5, $6, $7, $8, $9, $10) RETURNING *;

-- name: InsertProject :one
INSERT INTO
  project (
    id,
    created_at,
    updated_at,
    organization_id,
    name,
    provisioner
  )
VALUES
  ($1, $2, $3, $4, $5, $6) RETURNING *;

-- name: InsertProjectVersion :one
INSERT INTO
  project_version (
    id,
    project_id,
    created_at,
    updated_at,
    name,
    description,
    storage_method,
    storage_source,
    import_job_id
  )
VALUES
  ($1, $2, $3, $4, $5, $6, $7, $8, $9) RETURNING *;

-- name: InsertProjectVersionParameter :one
INSERT INTO
<<<<<<< HEAD
  project_version_log
SELECT
  @project_version_id :: uuid AS project_version_id,
  unnest(@id :: uuid [ ]) AS id,
  unnest(@created_at :: timestamptz [ ]) AS created_at,
  unnest(@source :: log_source [ ]) as source,
  unnest(@level :: log_level [ ]) as level,
  unnest(@output :: varchar(1024) [ ]) as output RETURNING *;

-- name: InsertProjectVersionParameter :one
INSERT INTO
=======
>>>>>>> d55231cc
  project_version_parameter (
    id,
    created_at,
    project_version_id,
    name,
    description,
    default_source_scheme,
    default_source_value,
    allow_override_source,
    default_destination_scheme,
    default_destination_value,
    allow_override_destination,
    default_refresh,
    redisplay_value,
    validation_error,
    validation_condition,
    validation_type_system,
    validation_value_type
  )
VALUES
  (
    $1,
    $2,
    $3,
    $4,
    $5,
    $6,
    $7,
    $8,
    $9,
    $10,
    $11,
    $12,
    $13,
    $14,
    $15,
    $16,
    $17
  ) RETURNING *;

-- name: InsertProvisionerDaemon :one
INSERT INTO
  provisioner_daemon (id, created_at, name, provisioners)
VALUES
  ($1, $2, $3, $4) RETURNING *;

-- name: InsertProvisionerJob :one
INSERT INTO
  provisioner_job (
    id,
    created_at,
    updated_at,
    initiator_id,
    provisioner,
    type,
    input
  )
VALUES
  ($1, $2, $3, $4, $5, $6, $7) RETURNING *;

-- name: InsertUser :one
INSERT INTO
  users (
    id,
    email,
    name,
    login_type,
    revoked,
    hashed_password,
    created_at,
    updated_at,
    username
  )
VALUES
  ($1, $2, $3, $4, false, $5, $6, $7, $8) RETURNING *;

-- name: InsertWorkspace :one
INSERT INTO
  workspace (
    id,
    created_at,
    updated_at,
    owner_id,
    project_id,
    name
  )
VALUES
  ($1, $2, $3, $4, $5, $6) RETURNING *;

-- name: InsertWorkspaceAgent :one
INSERT INTO
  workspace_agent (
    id,
    workspace_resource_id,
    created_at,
    updated_at,
    instance_metadata,
    resource_metadata
  )
VALUES
  ($1, $2, $3, $4, $5, $6) RETURNING *;

-- name: InsertWorkspaceHistory :one
INSERT INTO
  workspace_history (
    id,
    created_at,
    updated_at,
    workspace_id,
    project_version_id,
    before_id,
    name,
    transition,
    initiator,
    provision_job_id,
    provisioner_state
  )
VALUES
  ($1, $2, $3, $4, $5, $6, $7, $8, $9, $10, $11) RETURNING *;

-- name: InsertWorkspaceResource :one
INSERT INTO
  workspace_resource (
    id,
    created_at,
    workspace_history_id,
    type,
    name,
    workspace_agent_token
  )
VALUES
  ($1, $2, $3, $4, $5, $6) RETURNING *;

-- name: UpdateAPIKeyByID :exec
UPDATE
  api_keys
SET
  last_used = $2,
  expires_at = $3,
  oidc_access_token = $4,
  oidc_refresh_token = $5,
  oidc_expiry = $6
WHERE
  id = $1;

-- name: UpdateProvisionerDaemonByID :exec
UPDATE
  provisioner_daemon
SET
  updated_at = $2,
  provisioners = $3
WHERE
  id = $1;

-- name: UpdateProvisionerJobByID :exec
UPDATE
  provisioner_job
SET
  updated_at = $2
WHERE
  id = $1;

-- name: UpdateProvisionerJobWithCompleteByID :exec
UPDATE
  provisioner_job
SET
  updated_at = $2,
  completed_at = $3,
  cancelled_at = $4,
  error = $5
WHERE
  id = $1;

-- name: UpdateWorkspaceHistoryByID :exec
UPDATE
  workspace_history
SET
  updated_at = $2,
  after_id = $3,
  provisioner_state = $4
WHERE
  id = $1;<|MERGE_RESOLUTION|>--- conflicted
+++ resolved
@@ -445,20 +445,6 @@
 
 -- name: InsertProjectVersionParameter :one
 INSERT INTO
-<<<<<<< HEAD
-  project_version_log
-SELECT
-  @project_version_id :: uuid AS project_version_id,
-  unnest(@id :: uuid [ ]) AS id,
-  unnest(@created_at :: timestamptz [ ]) AS created_at,
-  unnest(@source :: log_source [ ]) as source,
-  unnest(@level :: log_level [ ]) as level,
-  unnest(@output :: varchar(1024) [ ]) as output RETURNING *;
-
--- name: InsertProjectVersionParameter :one
-INSERT INTO
-=======
->>>>>>> d55231cc
   project_version_parameter (
     id,
     created_at,
