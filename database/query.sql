--- conflicted
+++ resolved
@@ -4,15 +4,12 @@
 -- Run "make gen" to generate models and query functions.
 ;
 
-<<<<<<< HEAD
-=======
 -- Acquires the lock for a single job that isn't started, completed,
 -- cancelled, and that matches an array of provisioner types.
 --
 -- SKIP LOCKED is used to jump over locked rows. This prevents
 -- multiple provisioners from acquiring the same jobs. See:
 -- https://www.postgresql.org/docs/9.5/sql-select.html#SQL-FOR-UPDATE-SHARE
->>>>>>> b503c8b0
 -- name: AcquireProvisionerJob :one
 UPDATE
   provisioner_job
