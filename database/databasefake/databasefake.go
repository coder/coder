package databasefake

import (
	"context"
	"database/sql"
	"strings"
	"sync"

	"github.com/google/uuid"

	"github.com/coder/coder/database"
)

// New returns an in-memory fake of the database.
func New() database.Store {
	return &fakeQuerier{
		apiKeys:             make([]database.APIKey, 0),
		organizations:       make([]database.Organization, 0),
		organizationMembers: make([]database.OrganizationMember, 0),
		users:               make([]database.User, 0),

<<<<<<< HEAD
		parameterValue:          make([]database.ParameterValue, 0),
		project:                 make([]database.Project, 0),
		projectVersion:          make([]database.ProjectVersion, 0),
		projectVersionLog:       make([]database.ProjectVersionLog, 0),
		projectVersionParameter: make([]database.ProjectVersionParameter, 0),
		provisionerDaemons:      make([]database.ProvisionerDaemon, 0),
		provisionerJobs:         make([]database.ProvisionerJob, 0),
		workspace:               make([]database.Workspace, 0),
		workspaceResource:       make([]database.WorkspaceResource, 0),
		workspaceHistory:        make([]database.WorkspaceHistory, 0),
		workspaceHistoryLog:     make([]database.WorkspaceHistoryLog, 0),
		workspaceAgent:          make([]database.WorkspaceAgent, 0),
=======
		files:              make([]database.File, 0),
		parameterValue:     make([]database.ParameterValue, 0),
		project:            make([]database.Project, 0),
		projectVersion:     make([]database.ProjectVersion, 0),
		projectParameter:   make([]database.ProjectParameter, 0),
		provisionerDaemons: make([]database.ProvisionerDaemon, 0),
		provisionerJobs:    make([]database.ProvisionerJob, 0),
		provisionerJobLog:  make([]database.ProvisionerJobLog, 0),
		workspace:          make([]database.Workspace, 0),
		workspaceResource:  make([]database.WorkspaceResource, 0),
		workspaceHistory:   make([]database.WorkspaceHistory, 0),
		workspaceAgent:     make([]database.WorkspaceAgent, 0),
>>>>>>> ed705f6a
	}
}

// fakeQuerier replicates database functionality to enable quick testing.
type fakeQuerier struct {
	mutex sync.Mutex

	// Legacy tables
	apiKeys             []database.APIKey
	files               []database.File
	organizations       []database.Organization
	organizationMembers []database.OrganizationMember
	users               []database.User

	// New tables
<<<<<<< HEAD
	parameterValue          []database.ParameterValue
	project                 []database.Project
	projectVersion          []database.ProjectVersion
	projectVersionLog       []database.ProjectVersionLog
	projectVersionParameter []database.ProjectVersionParameter
	provisionerDaemons      []database.ProvisionerDaemon
	provisionerJobs         []database.ProvisionerJob
	workspace               []database.Workspace
	workspaceAgent          []database.WorkspaceAgent
	workspaceHistory        []database.WorkspaceHistory
	workspaceHistoryLog     []database.WorkspaceHistoryLog
	workspaceResource       []database.WorkspaceResource
=======
	parameterValue     []database.ParameterValue
	project            []database.Project
	projectVersion     []database.ProjectVersion
	projectParameter   []database.ProjectParameter
	provisionerDaemons []database.ProvisionerDaemon
	provisionerJobs    []database.ProvisionerJob
	provisionerJobLog  []database.ProvisionerJobLog
	workspace          []database.Workspace
	workspaceAgent     []database.WorkspaceAgent
	workspaceHistory   []database.WorkspaceHistory
	workspaceResource  []database.WorkspaceResource
>>>>>>> ed705f6a
}

// InTx doesn't rollback data properly for in-memory yet.
func (q *fakeQuerier) InTx(fn func(database.Store) error) error {
	return fn(q)
}

func (q *fakeQuerier) AcquireProvisionerJob(_ context.Context, arg database.AcquireProvisionerJobParams) (database.ProvisionerJob, error) {
	q.mutex.Lock()
	defer q.mutex.Unlock()

	for index, provisionerJob := range q.provisionerJobs {
		if provisionerJob.StartedAt.Valid {
			continue
		}
		found := false
		for _, provisionerType := range arg.Types {
			if provisionerJob.Provisioner != provisionerType {
				continue
			}
			found = true
			break
		}
		if !found {
			continue
		}
		provisionerJob.StartedAt = arg.StartedAt
		provisionerJob.UpdatedAt = arg.StartedAt.Time
		provisionerJob.WorkerID = arg.WorkerID
		q.provisionerJobs[index] = provisionerJob
		return provisionerJob, nil
	}
	return database.ProvisionerJob{}, sql.ErrNoRows
}

func (q *fakeQuerier) GetAPIKeyByID(_ context.Context, id string) (database.APIKey, error) {
	q.mutex.Lock()
	defer q.mutex.Unlock()

	for _, apiKey := range q.apiKeys {
		if apiKey.ID == id {
			return apiKey, nil
		}
	}
	return database.APIKey{}, sql.ErrNoRows
}

func (q *fakeQuerier) GetFileByHash(_ context.Context, hash string) (database.File, error) {
	q.mutex.Lock()
	defer q.mutex.Unlock()

	for _, file := range q.files {
		if file.Hash == hash {
			return file, nil
		}
	}
	return database.File{}, sql.ErrNoRows
}

func (q *fakeQuerier) GetUserByEmailOrUsername(_ context.Context, arg database.GetUserByEmailOrUsernameParams) (database.User, error) {
	q.mutex.Lock()
	defer q.mutex.Unlock()

	for _, user := range q.users {
		if user.Email == arg.Email || user.Username == arg.Username {
			return user, nil
		}
	}
	return database.User{}, sql.ErrNoRows
}

func (q *fakeQuerier) GetUserByID(_ context.Context, id string) (database.User, error) {
	q.mutex.Lock()
	defer q.mutex.Unlock()

	for _, user := range q.users {
		if user.ID == id {
			return user, nil
		}
	}
	return database.User{}, sql.ErrNoRows
}

func (q *fakeQuerier) GetUserCount(_ context.Context) (int64, error) {
	q.mutex.Lock()
	defer q.mutex.Unlock()

	return int64(len(q.users)), nil
}

func (q *fakeQuerier) GetWorkspaceAgentsByResourceIDs(_ context.Context, ids []uuid.UUID) ([]database.WorkspaceAgent, error) {
	q.mutex.Lock()
	defer q.mutex.Unlock()

	agents := make([]database.WorkspaceAgent, 0)
	for _, workspaceAgent := range q.workspaceAgent {
		for _, id := range ids {
			if workspaceAgent.WorkspaceResourceID.String() == id.String() {
				agents = append(agents, workspaceAgent)
			}
		}
	}
	if len(agents) == 0 {
		return nil, sql.ErrNoRows
	}
	return agents, nil
}

func (q *fakeQuerier) GetWorkspaceByID(_ context.Context, id uuid.UUID) (database.Workspace, error) {
	q.mutex.Lock()
	defer q.mutex.Unlock()

	for _, workspace := range q.workspace {
		if workspace.ID.String() == id.String() {
			return workspace, nil
		}
	}
	return database.Workspace{}, sql.ErrNoRows
}

func (q *fakeQuerier) GetWorkspaceByUserIDAndName(_ context.Context, arg database.GetWorkspaceByUserIDAndNameParams) (database.Workspace, error) {
	q.mutex.Lock()
	defer q.mutex.Unlock()

	for _, workspace := range q.workspace {
		if workspace.OwnerID != arg.OwnerID {
			continue
		}
		if !strings.EqualFold(workspace.Name, arg.Name) {
			continue
		}
		return workspace, nil
	}
	return database.Workspace{}, sql.ErrNoRows
}

func (q *fakeQuerier) GetWorkspaceResourcesByHistoryID(_ context.Context, workspaceHistoryID uuid.UUID) ([]database.WorkspaceResource, error) {
	q.mutex.Lock()
	defer q.mutex.Unlock()

	resources := make([]database.WorkspaceResource, 0)
	for _, workspaceResource := range q.workspaceResource {
		if workspaceResource.WorkspaceHistoryID.String() == workspaceHistoryID.String() {
			resources = append(resources, workspaceResource)
		}
	}
	if len(resources) == 0 {
		return nil, sql.ErrNoRows
	}
	return resources, nil
}

func (q *fakeQuerier) GetWorkspaceHistoryByID(_ context.Context, id uuid.UUID) (database.WorkspaceHistory, error) {
	q.mutex.Lock()
	defer q.mutex.Unlock()

	for _, history := range q.workspaceHistory {
		if history.ID.String() == id.String() {
			return history, nil
		}
	}
	return database.WorkspaceHistory{}, sql.ErrNoRows
}

func (q *fakeQuerier) GetWorkspaceHistoryByWorkspaceIDWithoutAfter(_ context.Context, workspaceID uuid.UUID) (database.WorkspaceHistory, error) {
	q.mutex.Lock()
	defer q.mutex.Unlock()

	for _, workspaceHistory := range q.workspaceHistory {
		if workspaceHistory.WorkspaceID.String() != workspaceID.String() {
			continue
		}
		if !workspaceHistory.AfterID.Valid {
			return workspaceHistory, nil
		}
	}
	return database.WorkspaceHistory{}, sql.ErrNoRows
}

func (q *fakeQuerier) GetWorkspaceHistoryByWorkspaceID(_ context.Context, workspaceID uuid.UUID) ([]database.WorkspaceHistory, error) {
	q.mutex.Lock()
	defer q.mutex.Unlock()

	history := make([]database.WorkspaceHistory, 0)
	for _, workspaceHistory := range q.workspaceHistory {
		if workspaceHistory.WorkspaceID.String() == workspaceID.String() {
			history = append(history, workspaceHistory)
		}
	}
	if len(history) == 0 {
		return nil, sql.ErrNoRows
	}
	return history, nil
}

func (q *fakeQuerier) GetWorkspaceHistoryByWorkspaceIDAndName(_ context.Context, arg database.GetWorkspaceHistoryByWorkspaceIDAndNameParams) (database.WorkspaceHistory, error) {
	q.mutex.Lock()
	defer q.mutex.Unlock()

	for _, workspaceHistory := range q.workspaceHistory {
		if workspaceHistory.WorkspaceID.String() != arg.WorkspaceID.String() {
			continue
		}
		if !strings.EqualFold(workspaceHistory.Name, arg.Name) {
			continue
		}
		return workspaceHistory, nil
	}
	return database.WorkspaceHistory{}, sql.ErrNoRows
}

func (q *fakeQuerier) GetWorkspacesByProjectAndUserID(_ context.Context, arg database.GetWorkspacesByProjectAndUserIDParams) ([]database.Workspace, error) {
	q.mutex.Lock()
	defer q.mutex.Unlock()

	workspaces := make([]database.Workspace, 0)
	for _, workspace := range q.workspace {
		if workspace.OwnerID != arg.OwnerID {
			continue
		}
		if workspace.ProjectID.String() != arg.ProjectID.String() {
			continue
		}
		workspaces = append(workspaces, workspace)
	}
	if len(workspaces) == 0 {
		return nil, sql.ErrNoRows
	}
	return workspaces, nil
}

func (q *fakeQuerier) GetWorkspacesByUserID(_ context.Context, ownerID string) ([]database.Workspace, error) {
	q.mutex.Lock()
	defer q.mutex.Unlock()

	workspaces := make([]database.Workspace, 0)
	for _, workspace := range q.workspace {
		if workspace.OwnerID != ownerID {
			continue
		}
		workspaces = append(workspaces, workspace)
	}
	if len(workspaces) == 0 {
		return nil, sql.ErrNoRows
	}
	return workspaces, nil
}

func (q *fakeQuerier) GetOrganizationByID(_ context.Context, id string) (database.Organization, error) {
	q.mutex.Lock()
	defer q.mutex.Unlock()

	for _, organization := range q.organizations {
		if organization.ID == id {
			return organization, nil
		}
	}
	return database.Organization{}, sql.ErrNoRows
}

func (q *fakeQuerier) GetOrganizationByName(_ context.Context, name string) (database.Organization, error) {
	q.mutex.Lock()
	defer q.mutex.Unlock()

	for _, organization := range q.organizations {
		if organization.Name == name {
			return organization, nil
		}
	}
	return database.Organization{}, sql.ErrNoRows
}

func (q *fakeQuerier) GetOrganizationsByUserID(_ context.Context, userID string) ([]database.Organization, error) {
	q.mutex.Lock()
	defer q.mutex.Unlock()

	organizations := make([]database.Organization, 0)
	for _, organizationMember := range q.organizationMembers {
		if organizationMember.UserID != userID {
			continue
		}
		for _, organization := range q.organizations {
			if organization.ID != organizationMember.OrganizationID {
				continue
			}
			organizations = append(organizations, organization)
		}
	}
	if len(organizations) == 0 {
		return nil, sql.ErrNoRows
	}
	return organizations, nil
}

func (q *fakeQuerier) GetParameterValuesByScope(_ context.Context, arg database.GetParameterValuesByScopeParams) ([]database.ParameterValue, error) {
	q.mutex.Lock()
	defer q.mutex.Unlock()

	parameterValues := make([]database.ParameterValue, 0)
	for _, parameterValue := range q.parameterValue {
		if parameterValue.Scope != arg.Scope {
			continue
		}
		if parameterValue.ScopeID != arg.ScopeID {
			continue
		}
		parameterValues = append(parameterValues, parameterValue)
	}
	if len(parameterValues) == 0 {
		return nil, sql.ErrNoRows
	}
	return parameterValues, nil
}

func (q *fakeQuerier) GetProjectByID(_ context.Context, id uuid.UUID) (database.Project, error) {
	q.mutex.Lock()
	defer q.mutex.Unlock()

	for _, project := range q.project {
		if project.ID.String() == id.String() {
			return project, nil
		}
	}
	return database.Project{}, sql.ErrNoRows
}

func (q *fakeQuerier) GetProjectByOrganizationAndName(_ context.Context, arg database.GetProjectByOrganizationAndNameParams) (database.Project, error) {
	q.mutex.Lock()
	defer q.mutex.Unlock()

	for _, project := range q.project {
		if project.OrganizationID != arg.OrganizationID {
			continue
		}
		if !strings.EqualFold(project.Name, arg.Name) {
			continue
		}
		return project, nil
	}
	return database.Project{}, sql.ErrNoRows
}

func (q *fakeQuerier) GetProjectVersionsByProjectID(_ context.Context, projectID uuid.UUID) ([]database.ProjectVersion, error) {
	q.mutex.Lock()
	defer q.mutex.Unlock()

	version := make([]database.ProjectVersion, 0)
	for _, projectVersion := range q.projectVersion {
		if projectVersion.ProjectID.String() != projectID.String() {
			continue
		}
		version = append(version, projectVersion)
	}
	if len(version) == 0 {
		return nil, sql.ErrNoRows
	}
	return version, nil
}

func (q *fakeQuerier) GetProjectVersionByProjectIDAndName(_ context.Context, arg database.GetProjectVersionByProjectIDAndNameParams) (database.ProjectVersion, error) {
	q.mutex.Lock()
	defer q.mutex.Unlock()

	for _, projectVersion := range q.projectVersion {
		if projectVersion.ProjectID.String() != arg.ProjectID.String() {
			continue
		}
		if !strings.EqualFold(projectVersion.Name, arg.Name) {
			continue
		}
		return projectVersion, nil
	}
	return database.ProjectVersion{}, sql.ErrNoRows
}

func (q *fakeQuerier) GetProjectVersionByID(_ context.Context, projectVersionID uuid.UUID) (database.ProjectVersion, error) {
	q.mutex.Lock()
	defer q.mutex.Unlock()

	for _, projectVersion := range q.projectVersion {
		if projectVersion.ID.String() != projectVersionID.String() {
			continue
		}
		return projectVersion, nil
	}
	return database.ProjectVersion{}, sql.ErrNoRows
}

func (q *fakeQuerier) GetProjectVersionParametersByVersionID(_ context.Context, projectVersionID uuid.UUID) ([]database.ProjectVersionParameter, error) {
	q.mutex.Lock()
	defer q.mutex.Unlock()

	parameters := make([]database.ProjectVersionParameter, 0)
	for _, projectParameter := range q.projectVersionParameter {
		if projectParameter.ProjectVersionID.String() != projectVersionID.String() {
			continue
		}
		parameters = append(parameters, projectParameter)
	}
	if len(parameters) == 0 {
		return nil, sql.ErrNoRows
	}
	return parameters, nil
}

func (q *fakeQuerier) GetProjectsByOrganizationIDs(_ context.Context, ids []string) ([]database.Project, error) {
	q.mutex.Lock()
	defer q.mutex.Unlock()

	projects := make([]database.Project, 0)
	for _, project := range q.project {
		for _, id := range ids {
			if project.OrganizationID == id {
				projects = append(projects, project)
				break
			}
		}
	}
	if len(projects) == 0 {
		return nil, sql.ErrNoRows
	}
	return projects, nil
}

func (q *fakeQuerier) GetOrganizationMemberByUserID(_ context.Context, arg database.GetOrganizationMemberByUserIDParams) (database.OrganizationMember, error) {
	q.mutex.Lock()
	defer q.mutex.Unlock()

	for _, organizationMember := range q.organizationMembers {
		if organizationMember.OrganizationID != arg.OrganizationID {
			continue
		}
		if organizationMember.UserID != arg.UserID {
			continue
		}
		return organizationMember, nil
	}
	return database.OrganizationMember{}, sql.ErrNoRows
}

func (q *fakeQuerier) GetProvisionerDaemons(_ context.Context) ([]database.ProvisionerDaemon, error) {
	q.mutex.Lock()
	defer q.mutex.Unlock()

	if len(q.provisionerDaemons) == 0 {
		return nil, sql.ErrNoRows
	}
	return q.provisionerDaemons, nil
}

func (q *fakeQuerier) GetProvisionerDaemonByID(_ context.Context, id uuid.UUID) (database.ProvisionerDaemon, error) {
	q.mutex.Lock()
	defer q.mutex.Unlock()

	for _, provisionerDaemon := range q.provisionerDaemons {
		if provisionerDaemon.ID.String() != id.String() {
			continue
		}
		return provisionerDaemon, nil
	}
	return database.ProvisionerDaemon{}, sql.ErrNoRows
}

func (q *fakeQuerier) GetProvisionerJobByID(_ context.Context, id uuid.UUID) (database.ProvisionerJob, error) {
	q.mutex.Lock()
	defer q.mutex.Unlock()

	for _, provisionerJob := range q.provisionerJobs {
		if provisionerJob.ID.String() != id.String() {
			continue
		}
		return provisionerJob, nil
	}
	return database.ProvisionerJob{}, sql.ErrNoRows
}

func (q *fakeQuerier) GetProvisionerLogsByIDBetween(_ context.Context, arg database.GetProvisionerLogsByIDBetweenParams) ([]database.ProvisionerJobLog, error) {
	q.mutex.Lock()
	defer q.mutex.Unlock()

	logs := make([]database.ProvisionerJobLog, 0)
	for _, jobLog := range q.provisionerJobLog {
		if jobLog.JobID.String() != arg.JobID.String() {
			continue
		}
		if jobLog.CreatedAt.After(arg.CreatedBefore) {
			continue
		}
		if jobLog.CreatedAt.Before(arg.CreatedAfter) {
			continue
		}
		logs = append(logs, jobLog)
	}
	if len(logs) == 0 {
		return nil, sql.ErrNoRows
	}
	return logs, nil
}

func (q *fakeQuerier) InsertAPIKey(_ context.Context, arg database.InsertAPIKeyParams) (database.APIKey, error) {
	q.mutex.Lock()
	defer q.mutex.Unlock()

	//nolint:gosimple
	key := database.APIKey{
		ID:               arg.ID,
		HashedSecret:     arg.HashedSecret,
		UserID:           arg.UserID,
		Application:      arg.Application,
		Name:             arg.Name,
		LastUsed:         arg.LastUsed,
		ExpiresAt:        arg.ExpiresAt,
		CreatedAt:        arg.CreatedAt,
		UpdatedAt:        arg.UpdatedAt,
		LoginType:        arg.LoginType,
		OIDCAccessToken:  arg.OIDCAccessToken,
		OIDCRefreshToken: arg.OIDCRefreshToken,
		OIDCIDToken:      arg.OIDCIDToken,
		OIDCExpiry:       arg.OIDCExpiry,
		DevurlToken:      arg.DevurlToken,
	}
	q.apiKeys = append(q.apiKeys, key)
	return key, nil
}

func (q *fakeQuerier) InsertFile(_ context.Context, arg database.InsertFileParams) (database.File, error) {
	q.mutex.Lock()
	defer q.mutex.Unlock()

	//nolint:gosimple
	file := database.File{
		Hash:      arg.Hash,
		CreatedAt: arg.CreatedAt,
		Mimetype:  arg.Mimetype,
		Data:      arg.Data,
	}
	q.files = append(q.files, file)
	return file, nil
}

func (q *fakeQuerier) InsertOrganization(_ context.Context, arg database.InsertOrganizationParams) (database.Organization, error) {
	q.mutex.Lock()
	defer q.mutex.Unlock()

	organization := database.Organization{
		ID:        arg.ID,
		Name:      arg.Name,
		CreatedAt: arg.CreatedAt,
		UpdatedAt: arg.UpdatedAt,
	}
	q.organizations = append(q.organizations, organization)
	return organization, nil
}

func (q *fakeQuerier) InsertOrganizationMember(_ context.Context, arg database.InsertOrganizationMemberParams) (database.OrganizationMember, error) {
	q.mutex.Lock()
	defer q.mutex.Unlock()

	//nolint:gosimple
	organizationMember := database.OrganizationMember{
		OrganizationID: arg.OrganizationID,
		UserID:         arg.UserID,
		CreatedAt:      arg.CreatedAt,
		UpdatedAt:      arg.UpdatedAt,
		Roles:          arg.Roles,
	}
	q.organizationMembers = append(q.organizationMembers, organizationMember)
	return organizationMember, nil
}

func (q *fakeQuerier) InsertParameterValue(_ context.Context, arg database.InsertParameterValueParams) (database.ParameterValue, error) {
	q.mutex.Lock()
	defer q.mutex.Unlock()

	//nolint:gosimple
	parameterValue := database.ParameterValue{
		ID:                arg.ID,
		Name:              arg.Name,
		CreatedAt:         arg.CreatedAt,
		UpdatedAt:         arg.UpdatedAt,
		Scope:             arg.Scope,
		ScopeID:           arg.ScopeID,
		SourceScheme:      arg.SourceScheme,
		SourceValue:       arg.SourceValue,
		DestinationScheme: arg.DestinationScheme,
		DestinationValue:  arg.DestinationValue,
	}
	q.parameterValue = append(q.parameterValue, parameterValue)
	return parameterValue, nil
}

func (q *fakeQuerier) InsertProject(_ context.Context, arg database.InsertProjectParams) (database.Project, error) {
	q.mutex.Lock()
	defer q.mutex.Unlock()

	project := database.Project{
		ID:             arg.ID,
		CreatedAt:      arg.CreatedAt,
		UpdatedAt:      arg.UpdatedAt,
		OrganizationID: arg.OrganizationID,
		Name:           arg.Name,
		Provisioner:    arg.Provisioner,
	}
	q.project = append(q.project, project)
	return project, nil
}

func (q *fakeQuerier) InsertProjectVersion(_ context.Context, arg database.InsertProjectVersionParams) (database.ProjectVersion, error) {
	q.mutex.Lock()
	defer q.mutex.Unlock()

	//nolint:gosimple
	version := database.ProjectVersion{
		ID:            arg.ID,
		ProjectID:     arg.ProjectID,
		CreatedAt:     arg.CreatedAt,
		UpdatedAt:     arg.UpdatedAt,
		Name:          arg.Name,
		Description:   arg.Description,
		StorageMethod: arg.StorageMethod,
		StorageSource: arg.StorageSource,
		ImportJobID:   arg.ImportJobID,
	}
	q.projectVersion = append(q.projectVersion, version)
	return version, nil
}

func (q *fakeQuerier) InsertProvisionerJobLogs(_ context.Context, arg database.InsertProvisionerJobLogsParams) ([]database.ProvisionerJobLog, error) {
	q.mutex.Lock()
	defer q.mutex.Unlock()

	logs := make([]database.ProvisionerJobLog, 0)
	for index, output := range arg.Output {
		logs = append(logs, database.ProvisionerJobLog{
			JobID:     arg.JobID,
			ID:        arg.ID[index],
			CreatedAt: arg.CreatedAt[index],
			Source:    arg.Source[index],
			Level:     arg.Level[index],
			Output:    output,
		})
	}
	q.provisionerJobLog = append(q.provisionerJobLog, logs...)
	return logs, nil
}

func (q *fakeQuerier) InsertProjectVersionParameter(_ context.Context, arg database.InsertProjectVersionParameterParams) (database.ProjectVersionParameter, error) {
	q.mutex.Lock()
	defer q.mutex.Unlock()

	//nolint:gosimple
	param := database.ProjectVersionParameter{
		ID:                       arg.ID,
		CreatedAt:                arg.CreatedAt,
		ProjectVersionID:         arg.ProjectVersionID,
		Name:                     arg.Name,
		Description:              arg.Description,
		DefaultSourceScheme:      arg.DefaultSourceScheme,
		DefaultSourceValue:       arg.DefaultSourceValue,
		AllowOverrideSource:      arg.AllowOverrideSource,
		DefaultDestinationScheme: arg.DefaultDestinationScheme,
		DefaultDestinationValue:  arg.DefaultDestinationValue,
		AllowOverrideDestination: arg.AllowOverrideDestination,
		DefaultRefresh:           arg.DefaultRefresh,
		RedisplayValue:           arg.RedisplayValue,
		ValidationError:          arg.ValidationError,
		ValidationCondition:      arg.ValidationCondition,
		ValidationTypeSystem:     arg.ValidationTypeSystem,
		ValidationValueType:      arg.ValidationValueType,
	}
	q.projectVersionParameter = append(q.projectVersionParameter, param)
	return param, nil
}

func (q *fakeQuerier) InsertProvisionerDaemon(_ context.Context, arg database.InsertProvisionerDaemonParams) (database.ProvisionerDaemon, error) {
	q.mutex.Lock()
	defer q.mutex.Unlock()

	daemon := database.ProvisionerDaemon{
		ID:           arg.ID,
		CreatedAt:    arg.CreatedAt,
		Name:         arg.Name,
		Provisioners: arg.Provisioners,
	}
	q.provisionerDaemons = append(q.provisionerDaemons, daemon)
	return daemon, nil
}

func (q *fakeQuerier) InsertProvisionerJob(_ context.Context, arg database.InsertProvisionerJobParams) (database.ProvisionerJob, error) {
	q.mutex.Lock()
	defer q.mutex.Unlock()

	job := database.ProvisionerJob{
		ID:          arg.ID,
		CreatedAt:   arg.CreatedAt,
		UpdatedAt:   arg.UpdatedAt,
		InitiatorID: arg.InitiatorID,
		Provisioner: arg.Provisioner,
		Type:        arg.Type,
		Input:       arg.Input,
	}
	q.provisionerJobs = append(q.provisionerJobs, job)
	return job, nil
}

func (q *fakeQuerier) InsertUser(_ context.Context, arg database.InsertUserParams) (database.User, error) {
	q.mutex.Lock()
	defer q.mutex.Unlock()

	user := database.User{
		ID:             arg.ID,
		Email:          arg.Email,
		Name:           arg.Name,
		LoginType:      arg.LoginType,
		HashedPassword: arg.HashedPassword,
		CreatedAt:      arg.CreatedAt,
		UpdatedAt:      arg.UpdatedAt,
		Username:       arg.Username,
	}
	q.users = append(q.users, user)
	return user, nil
}

func (q *fakeQuerier) InsertWorkspace(_ context.Context, arg database.InsertWorkspaceParams) (database.Workspace, error) {
	q.mutex.Lock()
	defer q.mutex.Unlock()

	//nolint:gosimple
	workspace := database.Workspace{
		ID:        arg.ID,
		CreatedAt: arg.CreatedAt,
		UpdatedAt: arg.UpdatedAt,
		OwnerID:   arg.OwnerID,
		ProjectID: arg.ProjectID,
		Name:      arg.Name,
	}
	q.workspace = append(q.workspace, workspace)
	return workspace, nil
}

func (q *fakeQuerier) InsertWorkspaceAgent(_ context.Context, arg database.InsertWorkspaceAgentParams) (database.WorkspaceAgent, error) {
	q.mutex.Lock()
	defer q.mutex.Unlock()

	//nolint:gosimple
	workspaceAgent := database.WorkspaceAgent{
		ID:                  arg.ID,
		CreatedAt:           arg.CreatedAt,
		UpdatedAt:           arg.UpdatedAt,
		WorkspaceResourceID: arg.WorkspaceResourceID,
		InstanceMetadata:    arg.InstanceMetadata,
		ResourceMetadata:    arg.ResourceMetadata,
	}
	q.workspaceAgent = append(q.workspaceAgent, workspaceAgent)
	return workspaceAgent, nil
}

func (q *fakeQuerier) InsertWorkspaceHistory(_ context.Context, arg database.InsertWorkspaceHistoryParams) (database.WorkspaceHistory, error) {
	q.mutex.Lock()
	defer q.mutex.Unlock()

	workspaceHistory := database.WorkspaceHistory{
		ID:               arg.ID,
		CreatedAt:        arg.CreatedAt,
		UpdatedAt:        arg.UpdatedAt,
		WorkspaceID:      arg.WorkspaceID,
		Name:             arg.Name,
		ProjectVersionID: arg.ProjectVersionID,
		BeforeID:         arg.BeforeID,
		Transition:       arg.Transition,
		Initiator:        arg.Initiator,
		ProvisionJobID:   arg.ProvisionJobID,
		ProvisionerState: arg.ProvisionerState,
	}
	q.workspaceHistory = append(q.workspaceHistory, workspaceHistory)
	return workspaceHistory, nil
}

func (q *fakeQuerier) InsertWorkspaceResource(_ context.Context, arg database.InsertWorkspaceResourceParams) (database.WorkspaceResource, error) {
	q.mutex.Lock()
	defer q.mutex.Unlock()

	workspaceResource := database.WorkspaceResource{
		ID:                  arg.ID,
		CreatedAt:           arg.CreatedAt,
		WorkspaceHistoryID:  arg.WorkspaceHistoryID,
		Type:                arg.Type,
		Name:                arg.Name,
		WorkspaceAgentToken: arg.WorkspaceAgentToken,
	}
	q.workspaceResource = append(q.workspaceResource, workspaceResource)
	return workspaceResource, nil
}

func (q *fakeQuerier) UpdateAPIKeyByID(_ context.Context, arg database.UpdateAPIKeyByIDParams) error {
	q.mutex.Lock()
	defer q.mutex.Unlock()

	for index, apiKey := range q.apiKeys {
		if apiKey.ID != arg.ID {
			continue
		}
		apiKey.LastUsed = arg.LastUsed
		apiKey.ExpiresAt = arg.ExpiresAt
		apiKey.OIDCAccessToken = arg.OIDCAccessToken
		apiKey.OIDCRefreshToken = arg.OIDCRefreshToken
		apiKey.OIDCExpiry = arg.OIDCExpiry
		q.apiKeys[index] = apiKey
		return nil
	}
	return sql.ErrNoRows
}

func (q *fakeQuerier) UpdateProvisionerDaemonByID(_ context.Context, arg database.UpdateProvisionerDaemonByIDParams) error {
	q.mutex.Lock()
	defer q.mutex.Unlock()

	for index, daemon := range q.provisionerDaemons {
		if arg.ID.String() != daemon.ID.String() {
			continue
		}
		daemon.UpdatedAt = arg.UpdatedAt
		daemon.Provisioners = arg.Provisioners
		q.provisionerDaemons[index] = daemon
		return nil
	}
	return sql.ErrNoRows
}

func (q *fakeQuerier) UpdateProvisionerJobByID(_ context.Context, arg database.UpdateProvisionerJobByIDParams) error {
	q.mutex.Lock()
	defer q.mutex.Unlock()

	for index, job := range q.provisionerJobs {
		if arg.ID.String() != job.ID.String() {
			continue
		}
		job.UpdatedAt = arg.UpdatedAt
		q.provisionerJobs[index] = job
		return nil
	}
	return sql.ErrNoRows
}

func (q *fakeQuerier) UpdateProvisionerJobWithCompleteByID(_ context.Context, arg database.UpdateProvisionerJobWithCompleteByIDParams) error {
	q.mutex.Lock()
	defer q.mutex.Unlock()

	for index, job := range q.provisionerJobs {
		if arg.ID.String() != job.ID.String() {
			continue
		}
		job.UpdatedAt = arg.UpdatedAt
		job.CompletedAt = arg.CompletedAt
		job.CancelledAt = arg.CancelledAt
		job.Error = arg.Error
		q.provisionerJobs[index] = job
		return nil
	}
	return sql.ErrNoRows
}

func (q *fakeQuerier) UpdateWorkspaceHistoryByID(_ context.Context, arg database.UpdateWorkspaceHistoryByIDParams) error {
	q.mutex.Lock()
	defer q.mutex.Unlock()

	for index, workspaceHistory := range q.workspaceHistory {
		if workspaceHistory.ID.String() != arg.ID.String() {
			continue
		}
		workspaceHistory.UpdatedAt = arg.UpdatedAt
		workspaceHistory.AfterID = arg.AfterID
		workspaceHistory.ProvisionerState = arg.ProvisionerState
		q.workspaceHistory[index] = workspaceHistory
		return nil
	}
	return sql.ErrNoRows
}<|MERGE_RESOLUTION|>--- conflicted
+++ resolved
@@ -19,33 +19,18 @@
 		organizationMembers: make([]database.OrganizationMember, 0),
 		users:               make([]database.User, 0),
 
-<<<<<<< HEAD
+		files:                   make([]database.File, 0),
 		parameterValue:          make([]database.ParameterValue, 0),
 		project:                 make([]database.Project, 0),
 		projectVersion:          make([]database.ProjectVersion, 0),
-		projectVersionLog:       make([]database.ProjectVersionLog, 0),
 		projectVersionParameter: make([]database.ProjectVersionParameter, 0),
 		provisionerDaemons:      make([]database.ProvisionerDaemon, 0),
 		provisionerJobs:         make([]database.ProvisionerJob, 0),
+		provisionerJobLog:       make([]database.ProvisionerJobLog, 0),
 		workspace:               make([]database.Workspace, 0),
 		workspaceResource:       make([]database.WorkspaceResource, 0),
 		workspaceHistory:        make([]database.WorkspaceHistory, 0),
-		workspaceHistoryLog:     make([]database.WorkspaceHistoryLog, 0),
 		workspaceAgent:          make([]database.WorkspaceAgent, 0),
-=======
-		files:              make([]database.File, 0),
-		parameterValue:     make([]database.ParameterValue, 0),
-		project:            make([]database.Project, 0),
-		projectVersion:     make([]database.ProjectVersion, 0),
-		projectParameter:   make([]database.ProjectParameter, 0),
-		provisionerDaemons: make([]database.ProvisionerDaemon, 0),
-		provisionerJobs:    make([]database.ProvisionerJob, 0),
-		provisionerJobLog:  make([]database.ProvisionerJobLog, 0),
-		workspace:          make([]database.Workspace, 0),
-		workspaceResource:  make([]database.WorkspaceResource, 0),
-		workspaceHistory:   make([]database.WorkspaceHistory, 0),
-		workspaceAgent:     make([]database.WorkspaceAgent, 0),
->>>>>>> ed705f6a
 	}
 }
 
@@ -55,38 +40,23 @@
 
 	// Legacy tables
 	apiKeys             []database.APIKey
-	files               []database.File
 	organizations       []database.Organization
 	organizationMembers []database.OrganizationMember
 	users               []database.User
 
 	// New tables
-<<<<<<< HEAD
+	files                   []database.File
 	parameterValue          []database.ParameterValue
 	project                 []database.Project
 	projectVersion          []database.ProjectVersion
-	projectVersionLog       []database.ProjectVersionLog
 	projectVersionParameter []database.ProjectVersionParameter
 	provisionerDaemons      []database.ProvisionerDaemon
 	provisionerJobs         []database.ProvisionerJob
+	provisionerJobLog       []database.ProvisionerJobLog
 	workspace               []database.Workspace
 	workspaceAgent          []database.WorkspaceAgent
 	workspaceHistory        []database.WorkspaceHistory
-	workspaceHistoryLog     []database.WorkspaceHistoryLog
 	workspaceResource       []database.WorkspaceResource
-=======
-	parameterValue     []database.ParameterValue
-	project            []database.Project
-	projectVersion     []database.ProjectVersion
-	projectParameter   []database.ProjectParameter
-	provisionerDaemons []database.ProvisionerDaemon
-	provisionerJobs    []database.ProvisionerJob
-	provisionerJobLog  []database.ProvisionerJobLog
-	workspace          []database.Workspace
-	workspaceAgent     []database.WorkspaceAgent
-	workspaceHistory   []database.WorkspaceHistory
-	workspaceResource  []database.WorkspaceResource
->>>>>>> ed705f6a
 }
 
 // InTx doesn't rollback data properly for in-memory yet.
