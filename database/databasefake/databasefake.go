--- conflicted
+++ resolved
@@ -195,7 +195,6 @@
 	return database.Workspace{}, sql.ErrNoRows
 }
 
-<<<<<<< HEAD
 func (q *fakeQuerier) GetWorkspaceAgentByToken(ctx context.Context, token string) (database.WorkspaceAgent, error) {
 	q.mutex.Lock()
 	defer q.mutex.Unlock()
@@ -218,17 +217,6 @@
 		}
 	}
 	return database.WorkspaceAgent{}, sql.ErrNoRows
-=======
-func (q *fakeQuerier) GetWorkspaceResourceByInstanceID(_ context.Context, instanceID string) (database.WorkspaceResource, error) {
-	q.mutex.Lock()
-	defer q.mutex.Unlock()
-
-	for _, workspaceResource := range q.workspaceResource {
-		if workspaceResource.InstanceID.String == instanceID {
-			return workspaceResource, nil
-		}
-	}
-	return database.WorkspaceResource{}, sql.ErrNoRows
 }
 
 func (q *fakeQuerier) GetWorkspaceOwnerCountsByProjectIDs(_ context.Context, projectIDs []uuid.UUID) ([]database.GetWorkspaceOwnerCountsByProjectIDsRow, error) {
@@ -264,7 +252,6 @@
 		return nil, sql.ErrNoRows
 	}
 	return res, nil
->>>>>>> 8958b641
 }
 
 func (q *fakeQuerier) GetWorkspaceResourcesByHistoryID(_ context.Context, workspaceHistoryID uuid.UUID) ([]database.WorkspaceResource, error) {
@@ -952,22 +939,13 @@
 	defer q.mutex.Unlock()
 
 	workspaceResource := database.WorkspaceResource{
-<<<<<<< HEAD
 		ID:                 arg.ID,
 		CreatedAt:          arg.CreatedAt,
 		WorkspaceHistoryID: arg.WorkspaceHistoryID,
+		InstanceID:         arg.InstanceID,
 		Type:               arg.Type,
 		Name:               arg.Name,
 		WorkspaceAgentID:   arg.WorkspaceAgentID,
-=======
-		ID:                  arg.ID,
-		CreatedAt:           arg.CreatedAt,
-		WorkspaceHistoryID:  arg.WorkspaceHistoryID,
-		InstanceID:          arg.InstanceID,
-		Type:                arg.Type,
-		Name:                arg.Name,
-		WorkspaceAgentToken: arg.WorkspaceAgentToken,
->>>>>>> 8958b641
 	}
 	q.workspaceResource = append(q.workspaceResource, workspaceResource)
 	return workspaceResource, nil
