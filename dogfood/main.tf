--- conflicted
+++ resolved
@@ -11,7 +11,6 @@
   }
 }
 
-<<<<<<< HEAD
 # User parameters
 
 variable "dotfiles_uri" {
@@ -20,11 +19,11 @@
 
   see https://dotfiles.github.io
   EOF
-=======
+}  
+  
 variable "datocms_api_token" {
   type        = string
   description = "An API token from DATOCMS for usage with building our website."
->>>>>>> a071bfa8
   default     = ""
 }
 
