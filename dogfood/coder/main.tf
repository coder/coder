terraform {
  required_providers {
    coder = {
      source  = "coder/coder"
      version = ">= 2.13.0"
    }
    docker = {
      source  = "kreuzwerker/docker"
      version = "~> 3.0"
    }
  }
}

// This module is a terraform no-op. It contains 5mb worth of files to test
// Coder's behavior dealing with larger modules. This is included to test
// protobuf message size limits and the performance of module loading.
//
// In reality, modules might have accidental bloat from non-terraform files such
// as images & documentation.
module "large-5mb-module" {
  source = "git::https://github.com/coder/large-module.git"
}

locals {
  // These are cluster service addresses mapped to Tailscale nodes. Ask Dean or
  // Kyle for help.
  docker_host = {
    ""              = "tcp://dogfood-ts-cdr-dev.tailscale.svc.cluster.local:2375"
    "us-pittsburgh" = "tcp://dogfood-ts-cdr-dev.tailscale.svc.cluster.local:2375"
    // For legacy reasons, this host is labelled `eu-helsinki` but it's
    // actually in Germany now.
    "eu-helsinki" = "tcp://katerose-fsn-cdr-dev.tailscale.svc.cluster.local:2375"
    "ap-sydney"   = "tcp://wolfgang-syd-cdr-dev.tailscale.svc.cluster.local:2375"
    "za-cpt"      = "tcp://schonkopf-cpt-cdr-dev.tailscale.svc.cluster.local:2375"
  }

  repo_base_dir  = data.coder_parameter.repo_base_dir.value == "~" ? "/home/coder" : replace(data.coder_parameter.repo_base_dir.value, "/^~\\//", "/home/coder/")
  repo_dir       = replace(try(module.git-clone[0].repo_dir, ""), "/^~\\//", "/home/coder/")
  container_name = "coder-${data.coder_workspace_owner.me.name}-${lower(data.coder_workspace.me.name)}"
}

data "coder_workspace_preset" "pittsburgh" {
  name        = "Pittsburgh"
  default     = true
  description = "Development workspace hosted in United States with 2 prebuild instances"
  icon        = "/emojis/1f1fa-1f1f8.png"
  parameters = {
    (data.coder_parameter.region.name)                   = "us-pittsburgh"
    (data.coder_parameter.image_type.name)               = "codercom/oss-dogfood:latest"
    (data.coder_parameter.repo_base_dir.name)            = "~"
    (data.coder_parameter.res_mon_memory_threshold.name) = 80
    (data.coder_parameter.res_mon_volume_threshold.name) = 90
    (data.coder_parameter.res_mon_volume_path.name)      = "/home/coder"
  }
  prebuilds {
    instances = 2
  }
}

data "coder_workspace_preset" "cpt" {
  name        = "Cape Town"
  description = "Development workspace hosted in South Africa with 1 prebuild instance"
  icon        = "/emojis/1f1ff-1f1e6.png"
  parameters = {
    (data.coder_parameter.region.name)                   = "za-cpt"
    (data.coder_parameter.image_type.name)               = "codercom/oss-dogfood:latest"
    (data.coder_parameter.repo_base_dir.name)            = "~"
    (data.coder_parameter.res_mon_memory_threshold.name) = 80
    (data.coder_parameter.res_mon_volume_threshold.name) = 90
    (data.coder_parameter.res_mon_volume_path.name)      = "/home/coder"
  }
  prebuilds {
    instances = 1
  }
}

data "coder_workspace_preset" "falkenstein" {
  name        = "Falkenstein"
  description = "Development workspace hosted in Europe with 1 prebuild instance"
  icon        = "/emojis/1f1ea-1f1fa.png"
  parameters = {
    (data.coder_parameter.region.name)                   = "eu-helsinki"
    (data.coder_parameter.image_type.name)               = "codercom/oss-dogfood:latest"
    (data.coder_parameter.repo_base_dir.name)            = "~"
    (data.coder_parameter.res_mon_memory_threshold.name) = 80
    (data.coder_parameter.res_mon_volume_threshold.name) = 90
    (data.coder_parameter.res_mon_volume_path.name)      = "/home/coder"
  }
  prebuilds {
    instances = 1
  }
}

data "coder_workspace_preset" "sydney" {
  name        = "Sydney"
  description = "Development workspace hosted in Australia with 1 prebuild instance"
  icon        = "/emojis/1f1e6-1f1fa.png"
  parameters = {
    (data.coder_parameter.region.name)                   = "ap-sydney"
    (data.coder_parameter.image_type.name)               = "codercom/oss-dogfood:latest"
    (data.coder_parameter.repo_base_dir.name)            = "~"
    (data.coder_parameter.res_mon_memory_threshold.name) = 80
    (data.coder_parameter.res_mon_volume_threshold.name) = 90
    (data.coder_parameter.res_mon_volume_path.name)      = "/home/coder"
  }
  prebuilds {
    instances = 1
  }
}

data "coder_parameter" "repo_base_dir" {
  type        = "string"
  name        = "Coder Repository Base Directory"
  default     = "~"
  description = "The directory specified will be created (if missing) and [coder/coder](https://github.com/coder/coder) will be automatically cloned into [base directory]/coder 🪄."
  mutable     = true
}

data "coder_parameter" "image_type" {
  type        = "string"
  name        = "Coder Image"
  default     = "codercom/oss-dogfood:latest"
  description = "The Docker image used to run your workspace. Choose between nix and non-nix images."
  option {
    icon  = "/icon/coder.svg"
    name  = "Dogfood (Default)"
    value = "codercom/oss-dogfood:latest"
  }
  option {
    icon  = "/icon/nix.svg"
    name  = "Dogfood Nix (Experimental)"
    value = "codercom/oss-dogfood-nix:latest"
  }
}

locals {
  default_regions = {
    // keys should match group names
    "north-america" : "us-pittsburgh"
    "europe" : "eu-helsinki"
    "australia" : "ap-sydney"
    "africa" : "za-cpt"
  }

  user_groups = data.coder_workspace_owner.me.groups
  user_region = coalescelist([
    for g in local.user_groups :
    local.default_regions[g] if contains(keys(local.default_regions), g)
  ], ["us-pittsburgh"])[0]
}

data "coder_parameter" "region" {
  type    = "string"
  name    = "Region"
  icon    = "/emojis/1f30e.png"
  default = local.user_region
  option {
    icon  = "/emojis/1f1fa-1f1f8.png"
    name  = "Pittsburgh"
    value = "us-pittsburgh"
  }
  option {
    icon = "/emojis/1f1e9-1f1ea.png"
    name = "Falkenstein"
    // For legacy reasons, this host is labelled `eu-helsinki` but it's
    // actually in Germany now.
    value = "eu-helsinki"
  }
  option {
    icon  = "/emojis/1f1e6-1f1fa.png"
    name  = "Sydney"
    value = "ap-sydney"
  }
  option {
    icon  = "/emojis/1f1ff-1f1e6.png"
    name  = "Cape Town"
    value = "za-cpt"
  }
}

data "coder_parameter" "res_mon_memory_threshold" {
  type        = "number"
  name        = "Memory usage threshold"
  default     = 80
  description = "The memory usage threshold used in resources monitoring to trigger notifications."
  mutable     = true
  validation {
    min = 0
    max = 100
  }
}

data "coder_parameter" "res_mon_volume_threshold" {
  type        = "number"
  name        = "Volume usage threshold"
  default     = 90
  description = "The volume usage threshold used in resources monitoring to trigger notifications."
  mutable     = true
  validation {
    min = 0
    max = 100
  }
}

data "coder_parameter" "res_mon_volume_path" {
  type        = "string"
  name        = "Volume path"
  default     = "/home/coder"
  description = "The path monitored in resources monitoring to trigger notifications."
  mutable     = true
}

data "coder_parameter" "devcontainer_autostart" {
  type        = "bool"
  name        = "Automatically start devcontainer for coder/coder"
  default     = false
  description = "If enabled, a devcontainer will be automatically started for the [coder/coder](https://github.com/coder/coder) repository."
  mutable     = true
}

data "coder_parameter" "use_ai_bridge" {
  type        = "bool"
  name        = "Use AI Bridge"
  default     = true
  description = "If enabled, AI requests will be sent via AI Bridge."
  mutable     = true
}

# Only used if AI Bridge is disabled.
# dogfood/main.tf injects this value from a GH Actions secret;
# `coderd_template.dogfood` passes the value injected by .github/workflows/dogfood.yaml in `TF_VAR_CODER_DOGFOOD_ANTHROPIC_API_KEY`.
variable "anthropic_api_key" {
  type        = string
  description = "The API key used to authenticate with the Anthropic API, if AI Bridge is disabled."
  default     = ""
  sensitive   = true
}

provider "docker" {
  host = lookup(local.docker_host, data.coder_parameter.region.value)
}

provider "coder" {}

data "coder_external_auth" "github" {
  id = "github"
}

data "coder_workspace" "me" {}
data "coder_workspace_owner" "me" {}
data "coder_task" "me" {}
data "coder_workspace_tags" "tags" {
  tags = {
    "cluster" : "dogfood-v2"
    "env" : "gke"
  }
}

data "coder_workspace_tags" "prebuild" {
  count = data.coder_workspace_owner.me.name == "prebuilds" ? 1 : 0
  tags = {
    "is_prebuild" = "true"
  }
}

data "coder_parameter" "ide_choices" {
  type        = "list(string)"
  name        = "Select IDEs"
  form_type   = "multi-select"
  mutable     = true
  description = "Choose one or more IDEs to enable in your workspace"
  default     = jsonencode(["vscode", "code-server", "cursor"])
  option {
    name  = "VS Code Desktop"
    value = "vscode"
    icon  = "/icon/code.svg"
  }
  option {
    name  = "code-server"
    value = "code-server"
    icon  = "/icon/code.svg"
  }
  option {
    name  = "VS Code Web"
    value = "vscode-web"
    icon  = "/icon/code.svg"
  }
  option {
    name  = "JetBrains IDEs"
    value = "jetbrains"
    icon  = "/icon/jetbrains.svg"
  }
  option {
    name  = "JetBrains Fleet"
    value = "fleet"
    icon  = "/icon/fleet.svg"
  }
  option {
    name  = "Cursor"
    value = "cursor"
    icon  = "/icon/cursor.svg"
  }
  option {
    name  = "Windsurf"
    value = "windsurf"
    icon  = "/icon/windsurf.svg"
  }
  option {
    name  = "Zed"
    value = "zed"
    icon  = "/icon/zed.svg"
  }
}

data "coder_parameter" "vscode_channel" {
  count       = contains(jsondecode(data.coder_parameter.ide_choices.value), "vscode") ? 1 : 0
  type        = "string"
  name        = "VS Code Desktop channel"
  description = "Choose the VS Code Desktop channel"
  mutable     = true
  default     = "stable"
  option {
    value = "stable"
    name  = "Stable"
    icon  = "/icon/code.svg"
  }
  option {
    value = "insiders"
    name  = "Insiders"
    icon  = "/icon/code-insiders.svg"
  }
}

module "slackme" {
  count            = data.coder_workspace.me.start_count
  source           = "dev.registry.coder.com/coder/slackme/coder"
  version          = "1.0.33"
  agent_id         = coder_agent.dev.id
  auth_provider_id = "slack"
}

module "dotfiles" {
  count    = data.coder_workspace.me.start_count
  source   = "dev.registry.coder.com/coder/dotfiles/coder"
  version  = "1.2.3"
  agent_id = coder_agent.dev.id
}

module "git-config" {
  count    = data.coder_workspace.me.start_count
  source   = "dev.registry.coder.com/coder/git-config/coder"
  version  = "1.0.32"
  agent_id = coder_agent.dev.id
  # If you prefer to commit with a different email, this allows you to do so.
  allow_email_change = true
}

module "git-clone" {
<<<<<<< HEAD
  count             = data.coder_workspace.me.start_count
  source            = "dev.registry.coder.com/coder/git-clone/coder"
  version           = "1.2.2"
  agent_id          = coder_agent.dev.id
  url               = "https://github.com/coder/coder"
  base_dir          = local.repo_base_dir
  post_clone_script = <<-EOT
    #!/usr/bin/env bash
    set -eux -o pipefail
    coder exp sync start git-clone
    coder exp sync complete git-clone
  EOT
=======
  count    = data.coder_workspace.me.start_count
  source   = "dev.registry.coder.com/coder/git-clone/coder"
  version  = "1.2.3"
  agent_id = coder_agent.dev.id
  url      = "https://github.com/coder/coder"
  base_dir = local.repo_base_dir
>>>>>>> d9e15511
}

module "personalize" {
  count    = data.coder_workspace.me.start_count
  source   = "dev.registry.coder.com/coder/personalize/coder"
  version  = "1.0.32"
  agent_id = coder_agent.dev.id
}

module "mux" {
  count     = data.coder_workspace.me.start_count
  source    = "registry.coder.com/coder/mux/coder"
  version   = "1.0.5"
  agent_id  = coder_agent.dev.id
  subdomain = true
}

module "code-server" {
  count                   = contains(jsondecode(data.coder_parameter.ide_choices.value), "code-server") ? data.coder_workspace.me.start_count : 0
  source                  = "dev.registry.coder.com/coder/code-server/coder"
  version                 = "1.4.2"
  agent_id                = coder_agent.dev.id
  folder                  = local.repo_dir
  auto_install_extensions = true
  group                   = "Web Editors"
}

module "vscode-web" {
  count                   = contains(jsondecode(data.coder_parameter.ide_choices.value), "vscode-web") ? data.coder_workspace.me.start_count : 0
  source                  = "dev.registry.coder.com/coder/vscode-web/coder"
  version                 = "1.4.3"
  agent_id                = coder_agent.dev.id
  folder                  = local.repo_dir
  extensions              = ["github.copilot"]
  auto_install_extensions = true # will install extensions from the repos .vscode/extensions.json file
  accept_license          = true
  group                   = "Web Editors"
}

module "jetbrains" {
  count         = contains(jsondecode(data.coder_parameter.ide_choices.value), "jetbrains") ? data.coder_workspace.me.start_count : 0
  source        = "dev.registry.coder.com/coder/jetbrains/coder"
  version       = "1.2.1"
  agent_id      = coder_agent.dev.id
  agent_name    = "dev"
  folder        = local.repo_dir
  major_version = "latest"
  tooltip       = "You need to [install JetBrains Toolbox](https://coder.com/docs/user-guides/workspace-access/jetbrains/toolbox) to use this app."
}

module "filebrowser" {
  count      = data.coder_workspace.me.start_count
  source     = "dev.registry.coder.com/coder/filebrowser/coder"
  version    = "1.1.3"
  agent_id   = coder_agent.dev.id
  agent_name = "dev"
}

module "coder-login" {
  count    = data.coder_workspace.me.start_count
  source   = "dev.registry.coder.com/coder/coder-login/coder"
  version  = "1.1.1"
  agent_id = coder_agent.dev.id
}

module "cursor" {
  count    = contains(jsondecode(data.coder_parameter.ide_choices.value), "cursor") ? data.coder_workspace.me.start_count : 0
  source   = "dev.registry.coder.com/coder/cursor/coder"
  version  = "1.4.0"
  agent_id = coder_agent.dev.id
  folder   = local.repo_dir
}

module "windsurf" {
  count    = contains(jsondecode(data.coder_parameter.ide_choices.value), "windsurf") ? data.coder_workspace.me.start_count : 0
  source   = "dev.registry.coder.com/coder/windsurf/coder"
  version  = "1.3.0"
  agent_id = coder_agent.dev.id
  folder   = local.repo_dir
}

module "zed" {
  count      = contains(jsondecode(data.coder_parameter.ide_choices.value), "zed") ? data.coder_workspace.me.start_count : 0
  source     = "dev.registry.coder.com/coder/zed/coder"
  version    = "1.1.4"
  agent_id   = coder_agent.dev.id
  agent_name = "dev"
  folder     = local.repo_dir
}

module "jetbrains-fleet" {
  count      = contains(jsondecode(data.coder_parameter.ide_choices.value), "fleet") ? data.coder_workspace.me.start_count : 0
  source     = "registry.coder.com/coder/jetbrains-fleet/coder"
  version    = "1.0.2"
  agent_id   = coder_agent.dev.id
  agent_name = "dev"
  folder     = local.repo_dir
}

module "devcontainers-cli" {
  count    = data.coder_workspace.me.start_count
  source   = "dev.registry.coder.com/modules/devcontainers-cli/coder"
  version  = ">= 1.0.0"
  agent_id = coder_agent.dev.id
}

resource "coder_agent" "dev" {
  arch = "amd64"
  os   = "linux"
  dir  = local.repo_dir
  env = merge(
    {
      OIDC_TOKEN : data.coder_workspace_owner.me.oidc_access_token,
    },
    data.coder_parameter.use_ai_bridge.value ? {
      ANTHROPIC_BASE_URL : "https://dev.coder.com/api/v2/aibridge/anthropic",
      ANTHROPIC_AUTH_TOKEN : data.coder_workspace_owner.me.session_token,
    } : {}
  )
  startup_script_behavior = "blocking"

  display_apps {
    vscode          = contains(jsondecode(data.coder_parameter.ide_choices.value), "vscode") && try(data.coder_parameter.vscode_channel[0].value, "stable") == "stable"
    vscode_insiders = contains(jsondecode(data.coder_parameter.ide_choices.value), "vscode") && try(data.coder_parameter.vscode_channel[0].value, "stable") == "insiders"
  }

  # The following metadata blocks are optional. They are used to display
  # information about your workspace in the dashboard. You can remove them
  # if you don't want to display any information.
  metadata {
    display_name = "CPU Usage"
    key          = "cpu_usage"
    order        = 0
    script       = "coder stat cpu"
    interval     = 10
    timeout      = 1
  }

  metadata {
    display_name = "RAM Usage"
    key          = "ram_usage"
    order        = 1
    script       = "coder stat mem"
    interval     = 10
    timeout      = 1
  }

  metadata {
    display_name = "CPU Usage (Host)"
    key          = "cpu_usage_host"
    order        = 2
    script       = "coder stat cpu --host"
    interval     = 10
    timeout      = 1
  }

  metadata {
    display_name = "RAM Usage (Host)"
    key          = "ram_usage_host"
    order        = 3
    script       = "coder stat mem --host"
    interval     = 10
    timeout      = 1
  }

  metadata {
    display_name = "Swap Usage (Host)"
    key          = "swap_usage_host"
    order        = 4
    script       = <<EOT
      #!/usr/bin/env bash
      echo "$(free -b | awk '/^Swap/ { printf("%.1f/%.1f", $3/1024.0/1024.0/1024.0, $2/1024.0/1024.0/1024.0) }') GiB"
    EOT
    interval     = 10
    timeout      = 1
  }

  metadata {
    display_name = "Load Average (Host)"
    key          = "load_host"
    order        = 5
    # get load avg scaled by number of cores
    script   = <<EOT
      #!/usr/bin/env bash
      echo "`cat /proc/loadavg | awk '{ print $1 }'` `nproc`" | awk '{ printf "%0.2f", $1/$2 }'
    EOT
    interval = 60
    timeout  = 1
  }

  metadata {
    display_name = "Disk Usage (Host)"
    key          = "disk_host"
    order        = 6
    script       = "coder stat disk --path /"
    interval     = 600
    timeout      = 10
  }

  metadata {
    display_name = "Word of the Day"
    key          = "word"
    order        = 7
    script       = <<EOT
      #!/usr/bin/env bash
      curl -o - --silent https://www.merriam-webster.com/word-of-the-day 2>&1 | awk ' $0 ~ "Word of the Day: [A-z]+" { print $5; exit }'
    EOT
    interval     = 86400
    timeout      = 5
  }

  resources_monitoring {
    memory {
      enabled   = true
      threshold = data.coder_parameter.res_mon_memory_threshold.value
    }
    volume {
      enabled   = true
      threshold = data.coder_parameter.res_mon_volume_threshold.value
      path      = data.coder_parameter.res_mon_volume_path.value
    }
    volume {
      enabled   = true
      threshold = data.coder_parameter.res_mon_volume_threshold.value
      path      = "/var/lib/docker"
    }
  }

  startup_script = <<-EOT
    #!/usr/bin/env bash
    set -eux -o pipefail
    # Allow other scripts to wait for agent startup.
    trap 'coder exp sync complete agent-startup' EXIT
    coder exp sync start agent-startup

    # Authenticate GitHub CLI
    if ! gh auth status >/dev/null 2>&1; then
      echo "Logging into GitHub CLI…"
      coder external-auth access-token github | gh auth login --hostname github.com --with-token
    else
      echo "Already logged into GitHub CLI."
    fi

    # Increase the shutdown timeout of the docker service for improved cleanup.
    # The 240 was picked as it's lower than the 300 seconds we set for the
    # container shutdown grace period.
    sudo sh -c 'jq ". += {\"shutdown-timeout\": 240}" /etc/docker/daemon.json > /tmp/daemon.json.new && mv /tmp/daemon.json.new /etc/docker/daemon.json'
    # Start Docker service
    sudo service docker start
  EOT

  shutdown_script = <<-EOT
    #!/usr/bin/env bash
    set -eux -o pipefail

    # Clean up the Go build cache to prevent the home volume from
    # accumulating waste and growing too large.
    go clean -cache

    # Clean up the unused resources to keep storage usage low.
    #
    # WARNING! This will remove:
    #   - all stopped containers
    #   - all networks not used by at least one container
    #   - all images without at least one container associated to them
    #   - all build cache
    docker system prune -a -f

    # Stop the Docker service to prevent errors during workspace destroy.
    sudo service docker stop
  EOT
}

resource "coder_script" "install-deps" {
  agent_id           = coder_agent.dev.id
  display_name       = "Installing Dependencies"
  run_on_start       = true
  start_blocks_login = false
  script             = <<EOT
    #!/usr/bin/env bash
    set -euo pipefail

    trap 'coder exp sync complete install-deps' EXIT
    coder exp sync want install-deps git-clone
    coder exp sync start install-deps

    # Install playwright dependencies
    # We want to use the playwright version from site/package.json
    cd "${local.repo_dir}" && make clean
    cd "${local.repo_dir}/site" && pnpm install
  EOT
}

resource "coder_devcontainer" "coder" {
  count            = data.coder_parameter.devcontainer_autostart.value ? data.coder_workspace.me.start_count : 0
  agent_id         = coder_agent.dev.id
  workspace_folder = local.repo_dir
}

# Add a cost so we get some quota usage in dev.coder.com
resource "coder_metadata" "home_volume" {
  resource_id = docker_volume.home_volume.id
  daily_cost  = 1
}

resource "docker_volume" "home_volume" {
  name = "coder-${data.coder_workspace.me.id}-home"
  # Protect the volume from being deleted due to changes in attributes.
  lifecycle {
    ignore_changes = all
  }
  # Add labels in Docker to keep track of orphan resources.
  labels {
    label = "coder.owner"
    value = data.coder_workspace_owner.me.name
  }
  labels {
    label = "coder.owner_id"
    value = data.coder_workspace_owner.me.id
  }
  labels {
    label = "coder.workspace_id"
    value = data.coder_workspace.me.id
  }
  # This field becomes outdated if the workspace is renamed but can
  # be useful for debugging or cleaning out dangling volumes.
  labels {
    label = "coder.workspace_name_at_creation"
    value = data.coder_workspace.me.name
  }
}

resource "coder_metadata" "docker_volume" {
  resource_id = docker_volume.docker_volume.id
  hide        = true # Hide it as it is not useful to see in the UI.
}

resource "docker_volume" "docker_volume" {
  name = "coder-${data.coder_workspace.me.id}-docker"
  # Protect the volume from being deleted due to changes in attributes.
  lifecycle {
    ignore_changes = all
  }
  # Add labels in Docker to keep track of orphan resources.
  labels {
    label = "coder.owner"
    value = data.coder_workspace_owner.me.name
  }
  labels {
    label = "coder.owner_id"
    value = data.coder_workspace_owner.me.id
  }
  labels {
    label = "coder.workspace_id"
    value = data.coder_workspace.me.id
  }
  # This field becomes outdated if the workspace is renamed but can
  # be useful for debugging or cleaning out dangling volumes.
  labels {
    label = "coder.workspace_name_at_creation"
    value = data.coder_workspace.me.name
  }
}

data "docker_registry_image" "dogfood" {
  name = data.coder_parameter.image_type.value
}

resource "docker_image" "dogfood" {
  name = "${data.coder_parameter.image_type.value}@${data.docker_registry_image.dogfood.sha256_digest}"
  pull_triggers = [
    data.docker_registry_image.dogfood.sha256_digest,
    sha1(join("", [for f in fileset(path.module, "files/*") : filesha1(f)])),
    filesha1("Dockerfile"),
    filesha1("nix.hash"),
  ]
  keep_locally = true
}

resource "docker_container" "workspace" {
  lifecycle {
    // Ignore changes that would invalidate prebuilds
    ignore_changes = [
      name,
      hostname,
      labels,
      env,
      entrypoint
    ]
  }
  count = data.coder_workspace.me.start_count
  image = docker_image.dogfood.name
  name  = local.container_name
  # Hostname makes the shell more user friendly: coder@my-workspace:~$
  hostname = data.coder_workspace.me.name
  # Use the docker gateway if the access URL is 127.0.0.1
  entrypoint = ["sh", "-c", coder_agent.dev.init_script]
  # CPU limits are unnecessary since Docker will load balance automatically
  memory  = data.coder_workspace_owner.me.name == "code-asher" ? 65536 : 32768
  runtime = "sysbox-runc"

  # Ensure the workspace is given time to:
  # - Execute shutdown scripts
  # - Stop the in workspace Docker daemon
  # - Stop the container, especially when using devcontainers,
  #   deleting the overlay filesystem can take a while.
  destroy_grace_seconds = 300
  stop_timeout          = 300
  stop_signal           = "SIGINT"

  env = [
    "CODER_AGENT_TOKEN=${coder_agent.dev.token}",
    "USE_CAP_NET_ADMIN=true",
    "CODER_PROC_PRIO_MGMT=1",
    "CODER_PROC_OOM_SCORE=10",
    "CODER_PROC_NICE_SCORE=1",
    "CODER_AGENT_DEVCONTAINERS_ENABLE=1",
    "CODER_AGENT_SOCKET_SERVER_ENABLED=true",
  ]
  host {
    host = "host.docker.internal"
    ip   = "host-gateway"
  }
  volumes {
    container_path = "/home/coder/"
    volume_name    = docker_volume.home_volume.name
    read_only      = false
  }
  volumes {
    container_path = "/var/lib/docker/"
    volume_name    = docker_volume.docker_volume.name
    read_only      = false
  }
  capabilities {
    add = ["CAP_NET_ADMIN", "CAP_SYS_NICE"]
  }
  # Add labels in Docker to keep track of orphan resources.
  labels {
    label = "coder.owner"
    value = data.coder_workspace_owner.me.name
  }
  labels {
    label = "coder.owner_id"
    value = data.coder_workspace_owner.me.id
  }
  labels {
    label = "coder.workspace_id"
    value = data.coder_workspace.me.id
  }
  labels {
    label = "coder.workspace_name"
    value = data.coder_workspace.me.name
  }
}

resource "coder_metadata" "container_info" {
  count       = data.coder_workspace.me.start_count
  resource_id = docker_container.workspace[0].id
  item {
    key   = "memory"
    value = docker_container.workspace[0].memory
  }
  item {
    key   = "runtime"
    value = docker_container.workspace[0].runtime
  }
  item {
    key   = "region"
    value = data.coder_parameter.region.option[index(data.coder_parameter.region.option.*.value, data.coder_parameter.region.value)].name
  }
  item {
    key   = "ai_task"
    value = data.coder_task.me.enabled ? "yes" : "no"
  }
}

locals {
  claude_system_prompt = <<-EOT
    -- Framing --
    You are a helpful Coding assistant. Aim to autonomously investigate
    and solve issues the user gives you and test your work, whenever possible.

    Avoid shortcuts like mocking tests. When you get stuck, you can ask the user
    but opt for autonomy.

    -- Tool Selection --
    - playwright: previewing your changes after you made them
      to confirm it worked as expected
    -	Built-in tools - use for everything else:
      (file operations, git commands, builds & installs, one-off shell commands)

    -- Workflow --
    When starting new work:
    1. If given a GitHub issue URL, use the `gh` CLI to read the full issue details with `gh issue view <issue-number>`.
    2. Create a feature branch for the work using a descriptive name based on the issue or task.
       Example: `git checkout -b fix/issue-123-oauth-error` or `git checkout -b feat/add-dark-mode`
    3. Proceed with implementation following the CLAUDE.md guidelines.

    -- Context --
    There is an existing application in the current directory.
    Be sure to read CLAUDE.md before making any changes.

    This is a real-world production application. As such, make sure to think carefully, use TODO lists, and plan carefully before making changes.
  EOT
}

resource "coder_script" "boundary_config_setup" {
  agent_id     = coder_agent.dev.id
  display_name = "Boundary Setup Configuration"
  run_on_start = true

  script = <<-EOF
    #!/bin/sh

    trap 'coder exp sync complete boundary-config-setup' EXIT
    coder exp sync start boundary-config-setup

    mkdir -p ~/.config/coder_boundary
    echo '${base64encode(file("${path.module}/boundary-config.yaml"))}' | base64 -d > ~/.config/coder_boundary/config.yaml
    chmod 600 ~/.config/coder_boundary/config.yaml
  EOF
}

module "claude-code" {
  count               = data.coder_task.me.enabled ? data.coder_workspace.me.start_count : 0
  source              = "dev.registry.coder.com/coder/claude-code/coder"
  version             = "4.2.8"
  enable_boundary     = true
  boundary_version    = "v0.2.1"
  agent_id            = coder_agent.dev.id
  workdir             = local.repo_dir
  claude_code_version = "latest"
  order               = 999
  claude_api_key      = data.coder_parameter.use_ai_bridge.value ? data.coder_workspace_owner.me.session_token : var.anthropic_api_key
  agentapi_version    = "latest"

  system_prompt       = local.claude_system_prompt
  ai_prompt           = data.coder_task.me.prompt
  post_install_script = <<-EOT
    cd $HOME/coder
    claude mcp add playwright npx -- @playwright/mcp@latest --headless --isolated --no-sandbox
  EOT
}

resource "coder_ai_task" "task" {
  count  = data.coder_task.me.enabled ? data.coder_workspace.me.start_count : 0
  app_id = module.claude-code[count.index].task_app_id
}

resource "coder_app" "develop_sh" {
  count        = data.coder_task.me.enabled ? data.coder_workspace.me.start_count : 0
  agent_id     = coder_agent.dev.id
  slug         = "develop-sh"
  display_name = "develop.sh"
  icon         = "${data.coder_workspace.me.access_url}/emojis/1f4bb.png" // 💻
  command      = "screen -x develop_sh"
  share        = "authenticated"
  subdomain    = true
  open_in      = "tab"
  order        = 0
}

resource "coder_script" "develop_sh" {
  count              = data.coder_task.me.enabled ? data.coder_workspace.me.start_count : 0
  display_name       = "develop.sh"
  agent_id           = coder_agent.dev.id
  run_on_start       = true
  start_blocks_login = false
  icon               = "${data.coder_workspace.me.access_url}/emojis/1f4bb.png" // 💻
  script             = <<-EOT
    #!/usr/bin/env bash
    set -eux -o pipefail

    trap 'coder exp sync complete develop-sh' EXIT
    coder exp sync want develop-sh install-deps
    coder exp sync start develop-sh

    cd "${local.repo_dir}" && screen -dmS develop_sh /bin/sh -c 'while true; do ./scripts/develop.sh --; echo "develop.sh exited with code $? restarting in 30s"; sleep 30; done'
  EOT
}

resource "coder_app" "preview" {
  count        = data.coder_task.me.enabled ? data.coder_workspace.me.start_count : 0
  agent_id     = coder_agent.dev.id
  slug         = "preview"
  display_name = "Preview"
  icon         = "${data.coder_workspace.me.access_url}/emojis/1f50e.png" // 🔎
  url          = "http://localhost:8080"
  share        = "authenticated"
  subdomain    = true
  open_in      = "tab"
  order        = 1
  healthcheck {
    url       = "http://localhost:8080/healthz"
    interval  = 5
    threshold = 15
  }
}<|MERGE_RESOLUTION|>--- conflicted
+++ resolved
@@ -356,10 +356,9 @@
 }
 
 module "git-clone" {
-<<<<<<< HEAD
   count             = data.coder_workspace.me.start_count
   source            = "dev.registry.coder.com/coder/git-clone/coder"
-  version           = "1.2.2"
+  version           = "1.2.3"
   agent_id          = coder_agent.dev.id
   url               = "https://github.com/coder/coder"
   base_dir          = local.repo_base_dir
@@ -369,14 +368,6 @@
     coder exp sync start git-clone
     coder exp sync complete git-clone
   EOT
-=======
-  count    = data.coder_workspace.me.start_count
-  source   = "dev.registry.coder.com/coder/git-clone/coder"
-  version  = "1.2.3"
-  agent_id = coder_agent.dev.id
-  url      = "https://github.com/coder/coder"
-  base_dir = local.repo_base_dir
->>>>>>> d9e15511
 }
 
 module "personalize" {
