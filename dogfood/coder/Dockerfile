--- conflicted
+++ resolved
@@ -255,15 +255,9 @@
 	nvm install $NODE_VERSION && \
 	nvm use $NODE_VERSION
 ENV PATH=$NVM_DIR/versions/node/v$NODE_VERSION/bin:$PATH
-<<<<<<< HEAD
-# Allow patch updates for npm and pnpm
-RUN npm install -g npm@10.9.3 --integrity=sha512-Dp1C6SvSMYQI7YHq/y2l94uvI+59Eqbu1EpuKQHQ8p16txXRuRit5gH3Lnaagk2aXDIjg/Iru9pd05bnneKgdw==
-RUN npm install -g pnpm@9.15.1 --integrity=sha512-GstWXmGT7769p3JwKVBGkVDPErzHZCYudYfnHRncmKQj3/lTblfqRMSb33kP9pToPCe+X6oj1n4MAztYO+S/zw==
-=======
 RUN corepack enable && \
-    corepack prepare npm@10.8.1 --activate && \
-    corepack prepare pnpm@9.15.1 --activate
->>>>>>> 4ba93824
+	corepack prepare npm@10.8.1 --activate && \
+	corepack prepare pnpm@9.15.1 --activate
 
 RUN pnpx playwright@1.47.0 install --with-deps chromium
 
