--- conflicted
+++ resolved
@@ -9,17 +9,11 @@
 type Experiment string
 
 const (
-<<<<<<< HEAD
-	// ExperimentVSCodeLocal enables a workspace button to launch VSCode
-	// and connect using the local VSCode extension.
-	ExperimentVSCodeLocal Experiment = "vscode_local"
 	// ExperimentAuthzQuerier is an internal experiment that enables the ExperimentAuthzQuerier
 	// interface for all RBAC operations. NOT READY FOR PRODUCTION USE.
 	ExperimentAuthzQuerier Experiment = "authz_querier"
-=======
-// Add new experiments here!
-// ExperimentExample Experiment = "example"
->>>>>>> 6a245ab1
+	// Add new experiments here!
+	// ExperimentExample Experiment = "example"
 )
 
 var (
