package codersdk

import (
	"context"
	"encoding/json"
	"fmt"
	"net/http"
	"time"

	"github.com/google/uuid"
)

// APIKey: do not ever return the HashedSecret
type APIKey struct {
	ID              string      `json:"id" validate:"required"`
	UserID          uuid.UUID   `json:"user_id" validate:"required" format:"uuid"`
	LastUsed        time.Time   `json:"last_used" validate:"required" format:"date-time"`
	ExpiresAt       time.Time   `json:"expires_at" validate:"required" format:"date-time"`
	CreatedAt       time.Time   `json:"created_at" validate:"required" format:"date-time"`
	UpdatedAt       time.Time   `json:"updated_at" validate:"required" format:"date-time"`
	LoginType       LoginType   `json:"login_type" validate:"required" enums:"password,github,oidc,token"`
	Scope           APIKeyScope `json:"scope" validate:"required" enums:"all,application_connect"`
	TokenName       string      `json:"token_name" validate:"required"`
	LifetimeSeconds int64       `json:"lifetime_seconds" validate:"required"`
}

// LoginType is the type of login used to create the API key.
type LoginType string

const (
	LoginTypePassword LoginType = "password"
	LoginTypeGithub   LoginType = "github"
	LoginTypeOIDC     LoginType = "oidc"
	LoginTypeToken    LoginType = "token"
)

type APIKeyScope string

const (
	// APIKeyScopeAll is a scope that allows the user to do everything.
	APIKeyScopeAll APIKeyScope = "all"
	// APIKeyScopeApplicationConnect is a scope that allows the user
	// to connect to applications in a workspace.
	APIKeyScopeApplicationConnect APIKeyScope = "application_connect"
)

type CreateTokenRequest struct {
	Lifetime  time.Duration `json:"lifetime"`
	Scope     APIKeyScope   `json:"scope" enums:"all,application_connect"`
	TokenName string        `json:"token_name"`
}

// GenerateAPIKeyResponse contains an API key for a user.
type GenerateAPIKeyResponse struct {
	Key string `json:"key"`
}

// CreateToken generates an API key for the user ID provided with
// custom expiration. These tokens can be used for long-lived access,
// like for use with CI.
func (c *Client) CreateToken(ctx context.Context, userID string, req CreateTokenRequest) (GenerateAPIKeyResponse, error) {
	res, err := c.Request(ctx, http.MethodPost, fmt.Sprintf("/api/v2/users/%s/keys/tokens", userID), req)
	if err != nil {
		return GenerateAPIKeyResponse{}, err
	}
	defer res.Body.Close()
	if res.StatusCode > http.StatusCreated {
		return GenerateAPIKeyResponse{}, ReadBodyAsError(res)
	}

	var apiKey GenerateAPIKeyResponse
	return apiKey, json.NewDecoder(res.Body).Decode(&apiKey)
}

// CreateAPIKey generates an API key for the user ID provided.
// DEPRECATED: use CreateToken instead.
func (c *Client) CreateAPIKey(ctx context.Context, user string) (GenerateAPIKeyResponse, error) {
	res, err := c.Request(ctx, http.MethodPost, fmt.Sprintf("/api/v2/users/%s/keys", user), nil)
	if err != nil {
		return GenerateAPIKeyResponse{}, err
	}
	defer res.Body.Close()
	if res.StatusCode > http.StatusCreated {
		return GenerateAPIKeyResponse{}, ReadBodyAsError(res)
	}

	var apiKey GenerateAPIKeyResponse
	return apiKey, json.NewDecoder(res.Body).Decode(&apiKey)
}

type TokensFilter struct {
	IncludeAll bool `json:"include_all"`
}

<<<<<<< HEAD
type ConvertedAPIKey struct {
=======
type APIKeyWithOwner struct {
>>>>>>> 6304bfb5
	APIKey
	Username string `json:"username"`
}

// asRequestOption returns a function that can be used in (*Client).Request.
// It modifies the request query parameters.
func (f TokensFilter) asRequestOption() RequestOption {
	return func(r *http.Request) {
		q := r.URL.Query()
		q.Set("include_all", fmt.Sprintf("%t", f.IncludeAll))
		r.URL.RawQuery = q.Encode()
	}
}

// Tokens list machine API keys.
<<<<<<< HEAD
func (c *Client) Tokens(ctx context.Context, userID string, filter TokensFilter) ([]ConvertedAPIKey, error) {
=======
func (c *Client) Tokens(ctx context.Context, userID string, filter TokensFilter) ([]APIKeyWithOwner, error) {
>>>>>>> 6304bfb5
	res, err := c.Request(ctx, http.MethodGet, fmt.Sprintf("/api/v2/users/%s/keys/tokens", userID), nil, filter.asRequestOption())
	if err != nil {
		return nil, err
	}
	defer res.Body.Close()
	if res.StatusCode > http.StatusOK {
		return nil, ReadBodyAsError(res)
	}
<<<<<<< HEAD
	apiKey := []ConvertedAPIKey{}
=======
	apiKey := []APIKeyWithOwner{}
>>>>>>> 6304bfb5
	return apiKey, json.NewDecoder(res.Body).Decode(&apiKey)
}

// APIKeyByID returns the api key by id.
func (c *Client) APIKeyByID(ctx context.Context, userID string, id string) (*APIKey, error) {
	res, err := c.Request(ctx, http.MethodGet, fmt.Sprintf("/api/v2/users/%s/keys/%s", userID, id), nil)
	if err != nil {
		return nil, err
	}
	defer res.Body.Close()
	if res.StatusCode > http.StatusCreated {
		return nil, ReadBodyAsError(res)
	}
	apiKey := &APIKey{}
	return apiKey, json.NewDecoder(res.Body).Decode(apiKey)
}

// APIKeyByName returns the api key by name.
func (c *Client) APIKeyByName(ctx context.Context, userID string, name string) (*APIKey, error) {
	res, err := c.Request(ctx, http.MethodGet, fmt.Sprintf("/api/v2/users/%s/keys/tokens/%s", userID, name), nil)
	if err != nil {
		return nil, err
	}
	defer res.Body.Close()
	if res.StatusCode > http.StatusCreated {
		return nil, ReadBodyAsError(res)
	}
	apiKey := &APIKey{}
	return apiKey, json.NewDecoder(res.Body).Decode(apiKey)
}

// DeleteAPIKey deletes API key by id.
func (c *Client) DeleteAPIKey(ctx context.Context, userID string, id string) error {
	res, err := c.Request(ctx, http.MethodDelete, fmt.Sprintf("/api/v2/users/%s/keys/%s", userID, id), nil)
	if err != nil {
		return err
	}
	defer res.Body.Close()
	if res.StatusCode > http.StatusNoContent {
		return ReadBodyAsError(res)
	}
	return nil
}<|MERGE_RESOLUTION|>--- conflicted
+++ resolved
@@ -92,11 +92,7 @@
 	IncludeAll bool `json:"include_all"`
 }
 
-<<<<<<< HEAD
-type ConvertedAPIKey struct {
-=======
 type APIKeyWithOwner struct {
->>>>>>> 6304bfb5
 	APIKey
 	Username string `json:"username"`
 }
@@ -112,11 +108,7 @@
 }
 
 // Tokens list machine API keys.
-<<<<<<< HEAD
-func (c *Client) Tokens(ctx context.Context, userID string, filter TokensFilter) ([]ConvertedAPIKey, error) {
-=======
 func (c *Client) Tokens(ctx context.Context, userID string, filter TokensFilter) ([]APIKeyWithOwner, error) {
->>>>>>> 6304bfb5
 	res, err := c.Request(ctx, http.MethodGet, fmt.Sprintf("/api/v2/users/%s/keys/tokens", userID), nil, filter.asRequestOption())
 	if err != nil {
 		return nil, err
@@ -125,11 +117,7 @@
 	if res.StatusCode > http.StatusOK {
 		return nil, ReadBodyAsError(res)
 	}
-<<<<<<< HEAD
-	apiKey := []ConvertedAPIKey{}
-=======
 	apiKey := []APIKeyWithOwner{}
->>>>>>> 6304bfb5
 	return apiKey, json.NewDecoder(res.Body).Decode(&apiKey)
 }
 
