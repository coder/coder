package codersdk

import (
	"context"
	"encoding/json"
	"fmt"
	"io"
	"net"
	"net/http"
	"net/http/cookiejar"
	"time"

	"github.com/google/uuid"
	"github.com/hashicorp/yamux"
	"golang.org/x/xerrors"
	"nhooyr.io/websocket"

	"github.com/coder/coder/v2/provisionerd/proto"
	"github.com/coder/coder/v2/provisionerd/runner"
	"github.com/coder/coder/v2/provisionersdk"
)

type LogSource string

type LogLevel string

const (
	LogSourceProvisionerDaemon LogSource = "provisioner_daemon"
	LogSourceProvisioner       LogSource = "provisioner"

	LogLevelTrace LogLevel = "trace"
	LogLevelDebug LogLevel = "debug"
	LogLevelInfo  LogLevel = "info"
	LogLevelWarn  LogLevel = "warn"
	LogLevelError LogLevel = "error"
)

type ProvisionerDaemon struct {
	ID           uuid.UUID         `json:"id" format:"uuid"`
	CreatedAt    time.Time         `json:"created_at" format:"date-time"`
<<<<<<< HEAD
	UpdatedAt    NullTime          `json:"updated_at,omitempty" format:"date-time"`
=======
	UpdatedAt    sql.NullTime      `json:"updated_at" format:"date-time"`
	LastSeenAt   NullTime          `json:"last_seen_at,omitempty" format:"date-time"`
>>>>>>> f0b4badf
	Name         string            `json:"name"`
	Version      string            `json:"version"`
	Provisioners []ProvisionerType `json:"provisioners"`
	Tags         map[string]string `json:"tags"`
}

// ProvisionerJobStatus represents the at-time state of a job.
type ProvisionerJobStatus string

// Active returns whether the job is still active or not.
// It returns true if canceling as well, since the job isn't
// in an entirely inactive state yet.
func (p ProvisionerJobStatus) Active() bool {
	return p == ProvisionerJobPending ||
		p == ProvisionerJobRunning ||
		p == ProvisionerJobCanceling
}

const (
	ProvisionerJobPending   ProvisionerJobStatus = "pending"
	ProvisionerJobRunning   ProvisionerJobStatus = "running"
	ProvisionerJobSucceeded ProvisionerJobStatus = "succeeded"
	ProvisionerJobCanceling ProvisionerJobStatus = "canceling"
	ProvisionerJobCanceled  ProvisionerJobStatus = "canceled"
	ProvisionerJobFailed    ProvisionerJobStatus = "failed"
	ProvisionerJobUnknown   ProvisionerJobStatus = "unknown"
)

// JobErrorCode defines the error code returned by job runner.
type JobErrorCode string

const (
	RequiredTemplateVariables JobErrorCode = "REQUIRED_TEMPLATE_VARIABLES"
)

// JobIsMissingParameterErrorCode returns whether the error is a missing parameter error.
// This can indicate to consumers that they should check parameters.
func JobIsMissingParameterErrorCode(code JobErrorCode) bool {
	return string(code) == runner.MissingParameterErrorCode
}

// ProvisionerJob describes the job executed by the provisioning daemon.
type ProvisionerJob struct {
	ID            uuid.UUID            `json:"id" format:"uuid"`
	CreatedAt     time.Time            `json:"created_at" format:"date-time"`
	StartedAt     *time.Time           `json:"started_at,omitempty" format:"date-time"`
	CompletedAt   *time.Time           `json:"completed_at,omitempty" format:"date-time"`
	CanceledAt    *time.Time           `json:"canceled_at,omitempty" format:"date-time"`
	Error         string               `json:"error,omitempty"`
	ErrorCode     JobErrorCode         `json:"error_code,omitempty" enums:"REQUIRED_TEMPLATE_VARIABLES"`
	Status        ProvisionerJobStatus `json:"status" enums:"pending,running,succeeded,canceling,canceled,failed"`
	WorkerID      *uuid.UUID           `json:"worker_id,omitempty" format:"uuid"`
	FileID        uuid.UUID            `json:"file_id" format:"uuid"`
	Tags          map[string]string    `json:"tags"`
	QueuePosition int                  `json:"queue_position"`
	QueueSize     int                  `json:"queue_size"`
}

// ProvisionerJobLog represents the provisioner log entry annotated with source and level.
type ProvisionerJobLog struct {
	ID        int64     `json:"id"`
	CreatedAt time.Time `json:"created_at" format:"date-time"`
	Source    LogSource `json:"log_source"`
	Level     LogLevel  `json:"log_level" enums:"trace,debug,info,warn,error"`
	Stage     string    `json:"stage"`
	Output    string    `json:"output"`
}

// provisionerJobLogsAfter streams logs that occurred after a specific time.
func (c *Client) provisionerJobLogsAfter(ctx context.Context, path string, after int64) (<-chan ProvisionerJobLog, io.Closer, error) {
	afterQuery := ""
	if after != 0 {
		afterQuery = fmt.Sprintf("&after=%d", after)
	}
	followURL, err := c.URL.Parse(fmt.Sprintf("%s?follow%s", path, afterQuery))
	if err != nil {
		return nil, nil, err
	}
	jar, err := cookiejar.New(nil)
	if err != nil {
		return nil, nil, xerrors.Errorf("create cookie jar: %w", err)
	}
	jar.SetCookies(followURL, []*http.Cookie{{
		Name:  SessionTokenCookie,
		Value: c.SessionToken(),
	}})
	httpClient := &http.Client{
		Jar:       jar,
		Transport: c.HTTPClient.Transport,
	}
	conn, res, err := websocket.Dial(ctx, followURL.String(), &websocket.DialOptions{
		HTTPClient:      httpClient,
		CompressionMode: websocket.CompressionDisabled,
	})
	if err != nil {
		if res == nil {
			return nil, nil, err
		}
		return nil, nil, ReadBodyAsError(res)
	}
	logs := make(chan ProvisionerJobLog)
	closed := make(chan struct{})
	go func() {
		defer close(closed)
		defer close(logs)
		defer conn.Close(websocket.StatusGoingAway, "")
		var log ProvisionerJobLog
		for {
			msgType, msg, err := conn.Read(ctx)
			if err != nil {
				return
			}
			if msgType != websocket.MessageText {
				return
			}
			err = json.Unmarshal(msg, &log)
			if err != nil {
				return
			}
			select {
			case <-ctx.Done():
				return
			case logs <- log:
			}
		}
	}()
	return logs, closeFunc(func() error {
		<-closed
		return nil
	}), nil
}

// ServeProvisionerDaemonRequest are the parameters to call ServeProvisionerDaemon with
// @typescript-ignore ServeProvisionerDaemonRequest
type ServeProvisionerDaemonRequest struct {
	// ID is a unique ID for a provisioner daemon.
	ID uuid.UUID `json:"id" format:"uuid"`
	// Organization is the organization for the URL.  At present provisioner daemons ARE NOT scoped to organizations
	// and so the organization ID is optional.
	Organization uuid.UUID `json:"organization" format:"uuid"`
	// Provisioners is a list of provisioner types hosted by the provisioner daemon
	Provisioners []ProvisionerType `json:"provisioners"`
	// Tags is a map of key-value pairs that tag the jobs this provisioner daemon can handle
	Tags map[string]string `json:"tags"`
	// PreSharedKey is an authentication key to use on the API instead of the normal session token from the client.
	PreSharedKey string `json:"pre_shared_key"`
}

// ServeProvisionerDaemon returns the gRPC service for a provisioner daemon
// implementation. The context is during dial, not during the lifetime of the
// client. Client should be closed after use.
func (c *Client) ServeProvisionerDaemon(ctx context.Context, req ServeProvisionerDaemonRequest) (proto.DRPCProvisionerDaemonClient, error) {
	serverURL, err := c.URL.Parse(fmt.Sprintf("/api/v2/organizations/%s/provisionerdaemons/serve", req.Organization))
	if err != nil {
		return nil, xerrors.Errorf("parse url: %w", err)
	}
	query := serverURL.Query()
	query.Add("id", req.ID.String())
	for _, provisioner := range req.Provisioners {
		query.Add("provisioner", string(provisioner))
	}
	for key, value := range req.Tags {
		query.Add("tag", fmt.Sprintf("%s=%s", key, value))
	}
	serverURL.RawQuery = query.Encode()
	httpClient := &http.Client{
		Transport: c.HTTPClient.Transport,
	}
	headers := http.Header{}

	if req.PreSharedKey == "" {
		// use session token if we don't have a PSK.
		jar, err := cookiejar.New(nil)
		if err != nil {
			return nil, xerrors.Errorf("create cookie jar: %w", err)
		}
		jar.SetCookies(serverURL, []*http.Cookie{{
			Name:  SessionTokenCookie,
			Value: c.SessionToken(),
		}})
		httpClient.Jar = jar
	} else {
		headers.Set(ProvisionerDaemonPSK, req.PreSharedKey)
	}

	conn, res, err := websocket.Dial(ctx, serverURL.String(), &websocket.DialOptions{
		HTTPClient: httpClient,
		// Need to disable compression to avoid a data-race.
		CompressionMode: websocket.CompressionDisabled,
		HTTPHeader:      headers,
	})
	if err != nil {
		if res == nil {
			return nil, err
		}
		return nil, ReadBodyAsError(res)
	}
	// Align with the frame size of yamux.
	conn.SetReadLimit(256 * 1024)

	config := yamux.DefaultConfig()
	config.LogOutput = io.Discard
	// Use background context because caller should close the client.
	_, wsNetConn := websocketNetConn(context.Background(), conn, websocket.MessageBinary)
	session, err := yamux.Client(wsNetConn, config)
	if err != nil {
		_ = conn.Close(websocket.StatusGoingAway, "")
		_ = wsNetConn.Close()
		return nil, xerrors.Errorf("multiplex client: %w", err)
	}
	return proto.NewDRPCProvisionerDaemonClient(provisionersdk.MultiplexedConn(session)), nil
}

// wsNetConn wraps net.Conn created by websocket.NetConn(). Cancel func
// is called if a read or write error is encountered.
// @typescript-ignore wsNetConn
type wsNetConn struct {
	cancel context.CancelFunc
	net.Conn
}

func (c *wsNetConn) Read(b []byte) (n int, err error) {
	n, err = c.Conn.Read(b)
	if err != nil {
		c.cancel()
	}
	return n, err
}

func (c *wsNetConn) Write(b []byte) (n int, err error) {
	n, err = c.Conn.Write(b)
	if err != nil {
		c.cancel()
	}
	return n, err
}

func (c *wsNetConn) Close() error {
	defer c.cancel()
	return c.Conn.Close()
}

// websocketNetConn wraps websocket.NetConn and returns a context that
// is tied to the parent context and the lifetime of the conn. Any error
// during read or write will cancel the context, but not close the
// conn. Close should be called to release context resources.
func websocketNetConn(ctx context.Context, conn *websocket.Conn, msgType websocket.MessageType) (context.Context, net.Conn) {
	ctx, cancel := context.WithCancel(ctx)
	nc := websocket.NetConn(ctx, conn, msgType)
	return ctx, &wsNetConn{
		cancel: cancel,
		Conn:   nc,
	}
}<|MERGE_RESOLUTION|>--- conflicted
+++ resolved
@@ -38,12 +38,8 @@
 type ProvisionerDaemon struct {
 	ID           uuid.UUID         `json:"id" format:"uuid"`
 	CreatedAt    time.Time         `json:"created_at" format:"date-time"`
-<<<<<<< HEAD
 	UpdatedAt    NullTime          `json:"updated_at,omitempty" format:"date-time"`
-=======
-	UpdatedAt    sql.NullTime      `json:"updated_at" format:"date-time"`
 	LastSeenAt   NullTime          `json:"last_seen_at,omitempty" format:"date-time"`
->>>>>>> f0b4badf
 	Name         string            `json:"name"`
 	Version      string            `json:"version"`
 	Provisioners []ProvisionerType `json:"provisioners"`
