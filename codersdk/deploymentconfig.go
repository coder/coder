package codersdk

import (
	"context"
	"encoding/json"
	"net/http"
	"time"

	"golang.org/x/xerrors"
)

// DeploymentConfig is the central configuration for the coder server.
type DeploymentConfig struct {
<<<<<<< HEAD
	AccessURL                       *DeploymentConfigField[string]          `json:"access_url" typescript:",notnull"`
	WildcardAccessURL               *DeploymentConfigField[string]          `json:"wildcard_access_url" typescript:",notnull"`
	Address                         *DeploymentConfigField[string]          `json:"address" typescript:",notnull"`
	AutobuildPollInterval           *DeploymentConfigField[time.Duration]   `json:"autobuild_poll_interval" typescript:",notnull"`
	DERP                            *DERP                                   `json:"derp" typescript:",notnull"`
	GitAuth                         *DeploymentConfigField[[]GitAuthConfig] `json:"gitauth" typescript:",notnull"`
	Prometheus                      *PrometheusConfig                       `json:"prometheus" typescript:",notnull"`
	Pprof                           *PprofConfig                            `json:"pprof" typescript:",notnull"`
	ProxyTrustedHeaders             *DeploymentConfigField[[]string]        `json:"proxy_trusted_headers" typescript:",notnull"`
	ProxyTrustedOrigins             *DeploymentConfigField[[]string]        `json:"proxy_trusted_origins" typescript:",notnull"`
	CacheDirectory                  *DeploymentConfigField[string]          `json:"cache_directory" typescript:",notnull"`
	InMemoryDatabase                *DeploymentConfigField[bool]            `json:"in_memory_database" typescript:",notnull"`
	PostgresURL                     *DeploymentConfigField[string]          `json:"pg_connection_url" typescript:",notnull"`
	OAuth2                          *OAuth2Config                           `json:"oauth2" typescript:",notnull"`
	OIDC                            *OIDCConfig                             `json:"oidc" typescript:",notnull"`
	Telemetry                       *TelemetryConfig                        `json:"telemetry" typescript:",notnull"`
	TLS                             *TLSConfig                              `json:"tls" typescript:",notnull"`
	Trace                           *TraceConfig                            `json:"trace" typescript:",notnull"`
	SecureAuthCookie                *DeploymentConfigField[bool]            `json:"secure_auth_cookie" typescript:",notnull"`
	SSHKeygenAlgorithm              *DeploymentConfigField[string]          `json:"ssh_keygen_algorithm" typescript:",notnull"`
	AutoImportTemplates             *DeploymentConfigField[[]string]        `json:"auto_import_templates" typescript:",notnull"`
	MetricsCacheRefreshInterval     *DeploymentConfigField[time.Duration]   `json:"metrics_cache_refresh_interval" typescript:",notnull"`
	AgentStatRefreshInterval        *DeploymentConfigField[time.Duration]   `json:"agent_stat_refresh_interval" typescript:",notnull"`
	AgentFallbackTroubleshootingURL *DeploymentConfigField[string]          `json:"agent_fallback_troubleshooting_url" typescript:",notnull"`
	AuditLogging                    *DeploymentConfigField[bool]            `json:"audit_logging" typescript:",notnull"`
	BrowserOnly                     *DeploymentConfigField[bool]            `json:"browser_only" typescript:",notnull"`
	SCIMAPIKey                      *DeploymentConfigField[string]          `json:"scim_api_key" typescript:",notnull"`
	UserWorkspaceQuota              *DeploymentConfigField[int]             `json:"user_workspace_quota" typescript:",notnull"`
	Provisioner                     *ProvisionerConfig                      `json:"provisioner" typescript:",notnull"`
	Experimental                    *DeploymentConfigField[bool]            `json:"experimental" typescript:",notnull"`
=======
	AccessURL                   *DeploymentConfigField[string]          `json:"access_url" typescript:",notnull"`
	WildcardAccessURL           *DeploymentConfigField[string]          `json:"wildcard_access_url" typescript:",notnull"`
	Address                     *DeploymentConfigField[string]          `json:"address" typescript:",notnull"`
	AutobuildPollInterval       *DeploymentConfigField[time.Duration]   `json:"autobuild_poll_interval" typescript:",notnull"`
	DERP                        *DERP                                   `json:"derp" typescript:",notnull"`
	GitAuth                     *DeploymentConfigField[[]GitAuthConfig] `json:"gitauth" typescript:",notnull"`
	Prometheus                  *PrometheusConfig                       `json:"prometheus" typescript:",notnull"`
	Pprof                       *PprofConfig                            `json:"pprof" typescript:",notnull"`
	ProxyTrustedHeaders         *DeploymentConfigField[[]string]        `json:"proxy_trusted_headers" typescript:",notnull"`
	ProxyTrustedOrigins         *DeploymentConfigField[[]string]        `json:"proxy_trusted_origins" typescript:",notnull"`
	CacheDirectory              *DeploymentConfigField[string]          `json:"cache_directory" typescript:",notnull"`
	InMemoryDatabase            *DeploymentConfigField[bool]            `json:"in_memory_database" typescript:",notnull"`
	PostgresURL                 *DeploymentConfigField[string]          `json:"pg_connection_url" typescript:",notnull"`
	OAuth2                      *OAuth2Config                           `json:"oauth2" typescript:",notnull"`
	OIDC                        *OIDCConfig                             `json:"oidc" typescript:",notnull"`
	Telemetry                   *TelemetryConfig                        `json:"telemetry" typescript:",notnull"`
	TLS                         *TLSConfig                              `json:"tls" typescript:",notnull"`
	Trace                       *TraceConfig                            `json:"trace" typescript:",notnull"`
	SecureAuthCookie            *DeploymentConfigField[bool]            `json:"secure_auth_cookie" typescript:",notnull"`
	SSHKeygenAlgorithm          *DeploymentConfigField[string]          `json:"ssh_keygen_algorithm" typescript:",notnull"`
	AutoImportTemplates         *DeploymentConfigField[[]string]        `json:"auto_import_templates" typescript:",notnull"`
	MetricsCacheRefreshInterval *DeploymentConfigField[time.Duration]   `json:"metrics_cache_refresh_interval" typescript:",notnull"`
	AgentStatRefreshInterval    *DeploymentConfigField[time.Duration]   `json:"agent_stat_refresh_interval" typescript:",notnull"`
	AuditLogging                *DeploymentConfigField[bool]            `json:"audit_logging" typescript:",notnull"`
	BrowserOnly                 *DeploymentConfigField[bool]            `json:"browser_only" typescript:",notnull"`
	SCIMAPIKey                  *DeploymentConfigField[string]          `json:"scim_api_key" typescript:",notnull"`
	UserWorkspaceQuota          *DeploymentConfigField[int]             `json:"user_workspace_quota" typescript:",notnull"`
	Provisioner                 *ProvisionerConfig                      `json:"provisioner" typescript:",notnull"`
	APIRateLimit                *DeploymentConfigField[int]             `json:"api_rate_limit" typescript:",notnull"`
	Experimental                *DeploymentConfigField[bool]            `json:"experimental" typescript:",notnull"`
>>>>>>> fefacc5b
}

type DERP struct {
	Server *DERPServerConfig `json:"server" typescript:",notnull"`
	Config *DERPConfig       `json:"config" typescript:",notnull"`
}

type DERPServerConfig struct {
	Enable        *DeploymentConfigField[bool]     `json:"enable" typescript:",notnull"`
	RegionID      *DeploymentConfigField[int]      `json:"region_id" typescript:",notnull"`
	RegionCode    *DeploymentConfigField[string]   `json:"region_code" typescript:",notnull"`
	RegionName    *DeploymentConfigField[string]   `json:"region_name" typescript:",notnull"`
	STUNAddresses *DeploymentConfigField[[]string] `json:"stun_addresses" typescript:",notnull"`
	RelayURL      *DeploymentConfigField[string]   `json:"relay_url" typescript:",notnull"`
}

type DERPConfig struct {
	URL  *DeploymentConfigField[string] `json:"url" typescript:",notnull"`
	Path *DeploymentConfigField[string] `json:"path" typescript:",notnull"`
}

type PrometheusConfig struct {
	Enable  *DeploymentConfigField[bool]   `json:"enable" typescript:",notnull"`
	Address *DeploymentConfigField[string] `json:"address" typescript:",notnull"`
}

type PprofConfig struct {
	Enable  *DeploymentConfigField[bool]   `json:"enable" typescript:",notnull"`
	Address *DeploymentConfigField[string] `json:"address" typescript:",notnull"`
}

type OAuth2Config struct {
	Github *OAuth2GithubConfig `json:"github" typescript:",notnull"`
}

type OAuth2GithubConfig struct {
	ClientID          *DeploymentConfigField[string]   `json:"client_id" typescript:",notnull"`
	ClientSecret      *DeploymentConfigField[string]   `json:"client_secret" typescript:",notnull"`
	AllowedOrgs       *DeploymentConfigField[[]string] `json:"allowed_orgs" typescript:",notnull"`
	AllowedTeams      *DeploymentConfigField[[]string] `json:"allowed_teams" typescript:",notnull"`
	AllowSignups      *DeploymentConfigField[bool]     `json:"allow_signups" typescript:",notnull"`
	EnterpriseBaseURL *DeploymentConfigField[string]   `json:"enterprise_base_url" typescript:",notnull"`
}

type OIDCConfig struct {
	AllowSignups *DeploymentConfigField[bool]     `json:"allow_signups" typescript:",notnull"`
	ClientID     *DeploymentConfigField[string]   `json:"client_id" typescript:",notnull"`
	ClientSecret *DeploymentConfigField[string]   `json:"client_secret" typescript:",notnull"`
	EmailDomain  *DeploymentConfigField[string]   `json:"email_domain" typescript:",notnull"`
	IssuerURL    *DeploymentConfigField[string]   `json:"issuer_url" typescript:",notnull"`
	Scopes       *DeploymentConfigField[[]string] `json:"scopes" typescript:",notnull"`
}

type TelemetryConfig struct {
	Enable *DeploymentConfigField[bool]   `json:"enable" typescript:",notnull"`
	Trace  *DeploymentConfigField[bool]   `json:"trace" typescript:",notnull"`
	URL    *DeploymentConfigField[string] `json:"url" typescript:",notnull"`
}

type TLSConfig struct {
	Enable         *DeploymentConfigField[bool]     `json:"enable" typescript:",notnull"`
	CertFiles      *DeploymentConfigField[[]string] `json:"cert_file" typescript:",notnull"`
	ClientAuth     *DeploymentConfigField[string]   `json:"client_auth" typescript:",notnull"`
	ClientCAFile   *DeploymentConfigField[string]   `json:"client_ca_file" typescript:",notnull"`
	KeyFiles       *DeploymentConfigField[[]string] `json:"key_file" typescript:",notnull"`
	MinVersion     *DeploymentConfigField[string]   `json:"min_version" typescript:",notnull"`
	ClientCertFile *DeploymentConfigField[string]   `json:"client_cert_file" typescript:",notnull"`
	ClientKeyFile  *DeploymentConfigField[string]   `json:"client_key_file" typescript:",notnull"`
}

type TraceConfig struct {
	Enable          *DeploymentConfigField[bool]   `json:"enable" typescript:",notnull"`
	HoneycombAPIKey *DeploymentConfigField[string] `json:"honeycomb_api_key" typescript:",notnull"`
	CaptureLogs     *DeploymentConfigField[bool]   `json:"capture_logs" typescript:",notnull"`
}

type GitAuthConfig struct {
	ID           string   `json:"id"`
	Type         string   `json:"type"`
	ClientID     string   `json:"client_id"`
	ClientSecret string   `json:"-" yaml:"client_secret"`
	AuthURL      string   `json:"auth_url"`
	TokenURL     string   `json:"token_url"`
	Regex        string   `json:"regex"`
	Scopes       []string `json:"scopes"`
}

type ProvisionerConfig struct {
	Daemons             *DeploymentConfigField[int]           `json:"daemons" typescript:",notnull"`
	ForceCancelInterval *DeploymentConfigField[time.Duration] `json:"force_cancel_interval" typescript:",notnull"`
}

type Flaggable interface {
	string | time.Duration | bool | int | []string | []GitAuthConfig
}

type DeploymentConfigField[T Flaggable] struct {
	Name       string `json:"name"`
	Usage      string `json:"usage"`
	Flag       string `json:"flag"`
	Shorthand  string `json:"shorthand"`
	Enterprise bool   `json:"enterprise"`
	Hidden     bool   `json:"hidden"`
	Secret     bool   `json:"secret"`
	Default    T      `json:"default"`
	Value      T      `json:"value"`
}

// MarshalJSON removes the Value field from the JSON output of any fields marked Secret.
// nolint:revive
func (f *DeploymentConfigField[T]) MarshalJSON() ([]byte, error) {
	copy := struct {
		Name       string `json:"name"`
		Usage      string `json:"usage"`
		Flag       string `json:"flag"`
		Shorthand  string `json:"shorthand"`
		Enterprise bool   `json:"enterprise"`
		Hidden     bool   `json:"hidden"`
		Secret     bool   `json:"secret"`
		Default    T      `json:"default"`
		Value      T      `json:"value"`
	}{
		Name:       f.Name,
		Usage:      f.Usage,
		Flag:       f.Flag,
		Shorthand:  f.Shorthand,
		Enterprise: f.Enterprise,
		Hidden:     f.Hidden,
		Secret:     f.Secret,
	}

	if !f.Secret {
		copy.Default = f.Default
		copy.Value = f.Value
	}

	return json.Marshal(copy)
}

// DeploymentConfig returns the deployment config for the coder server.
func (c *Client) DeploymentConfig(ctx context.Context) (DeploymentConfig, error) {
	res, err := c.Request(ctx, http.MethodGet, "/api/v2/config/deployment", nil)
	if err != nil {
		return DeploymentConfig{}, xerrors.Errorf("execute request: %w", err)
	}
	defer res.Body.Close()

	if res.StatusCode != http.StatusOK {
		return DeploymentConfig{}, readBodyAsError(res)
	}

	var df DeploymentConfig
	return df, json.NewDecoder(res.Body).Decode(&df)
}<|MERGE_RESOLUTION|>--- conflicted
+++ resolved
@@ -11,7 +11,6 @@
 
 // DeploymentConfig is the central configuration for the coder server.
 type DeploymentConfig struct {
-<<<<<<< HEAD
 	AccessURL                       *DeploymentConfigField[string]          `json:"access_url" typescript:",notnull"`
 	WildcardAccessURL               *DeploymentConfigField[string]          `json:"wildcard_access_url" typescript:",notnull"`
 	Address                         *DeploymentConfigField[string]          `json:"address" typescript:",notnull"`
@@ -41,39 +40,8 @@
 	SCIMAPIKey                      *DeploymentConfigField[string]          `json:"scim_api_key" typescript:",notnull"`
 	UserWorkspaceQuota              *DeploymentConfigField[int]             `json:"user_workspace_quota" typescript:",notnull"`
 	Provisioner                     *ProvisionerConfig                      `json:"provisioner" typescript:",notnull"`
+	APIRateLimit                    *DeploymentConfigField[int]             `json:"api_rate_limit" typescript:",notnull"`
 	Experimental                    *DeploymentConfigField[bool]            `json:"experimental" typescript:",notnull"`
-=======
-	AccessURL                   *DeploymentConfigField[string]          `json:"access_url" typescript:",notnull"`
-	WildcardAccessURL           *DeploymentConfigField[string]          `json:"wildcard_access_url" typescript:",notnull"`
-	Address                     *DeploymentConfigField[string]          `json:"address" typescript:",notnull"`
-	AutobuildPollInterval       *DeploymentConfigField[time.Duration]   `json:"autobuild_poll_interval" typescript:",notnull"`
-	DERP                        *DERP                                   `json:"derp" typescript:",notnull"`
-	GitAuth                     *DeploymentConfigField[[]GitAuthConfig] `json:"gitauth" typescript:",notnull"`
-	Prometheus                  *PrometheusConfig                       `json:"prometheus" typescript:",notnull"`
-	Pprof                       *PprofConfig                            `json:"pprof" typescript:",notnull"`
-	ProxyTrustedHeaders         *DeploymentConfigField[[]string]        `json:"proxy_trusted_headers" typescript:",notnull"`
-	ProxyTrustedOrigins         *DeploymentConfigField[[]string]        `json:"proxy_trusted_origins" typescript:",notnull"`
-	CacheDirectory              *DeploymentConfigField[string]          `json:"cache_directory" typescript:",notnull"`
-	InMemoryDatabase            *DeploymentConfigField[bool]            `json:"in_memory_database" typescript:",notnull"`
-	PostgresURL                 *DeploymentConfigField[string]          `json:"pg_connection_url" typescript:",notnull"`
-	OAuth2                      *OAuth2Config                           `json:"oauth2" typescript:",notnull"`
-	OIDC                        *OIDCConfig                             `json:"oidc" typescript:",notnull"`
-	Telemetry                   *TelemetryConfig                        `json:"telemetry" typescript:",notnull"`
-	TLS                         *TLSConfig                              `json:"tls" typescript:",notnull"`
-	Trace                       *TraceConfig                            `json:"trace" typescript:",notnull"`
-	SecureAuthCookie            *DeploymentConfigField[bool]            `json:"secure_auth_cookie" typescript:",notnull"`
-	SSHKeygenAlgorithm          *DeploymentConfigField[string]          `json:"ssh_keygen_algorithm" typescript:",notnull"`
-	AutoImportTemplates         *DeploymentConfigField[[]string]        `json:"auto_import_templates" typescript:",notnull"`
-	MetricsCacheRefreshInterval *DeploymentConfigField[time.Duration]   `json:"metrics_cache_refresh_interval" typescript:",notnull"`
-	AgentStatRefreshInterval    *DeploymentConfigField[time.Duration]   `json:"agent_stat_refresh_interval" typescript:",notnull"`
-	AuditLogging                *DeploymentConfigField[bool]            `json:"audit_logging" typescript:",notnull"`
-	BrowserOnly                 *DeploymentConfigField[bool]            `json:"browser_only" typescript:",notnull"`
-	SCIMAPIKey                  *DeploymentConfigField[string]          `json:"scim_api_key" typescript:",notnull"`
-	UserWorkspaceQuota          *DeploymentConfigField[int]             `json:"user_workspace_quota" typescript:",notnull"`
-	Provisioner                 *ProvisionerConfig                      `json:"provisioner" typescript:",notnull"`
-	APIRateLimit                *DeploymentConfigField[int]             `json:"api_rate_limit" typescript:",notnull"`
-	Experimental                *DeploymentConfigField[bool]            `json:"experimental" typescript:",notnull"`
->>>>>>> fefacc5b
 }
 
 type DERP struct {
