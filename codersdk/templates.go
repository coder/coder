package codersdk

import (
	"context"
	"encoding/json"
	"fmt"
	"net/http"
	"time"

	"github.com/google/uuid"
	"golang.org/x/xerrors"
)

// Template is the JSON representation of a Coder template. This type matches the
// database object for now, but is abstracted for ease of change later on.
type Template struct {
	ID                  uuid.UUID       `json:"id" format:"uuid"`
	CreatedAt           time.Time       `json:"created_at" format:"date-time"`
	UpdatedAt           time.Time       `json:"updated_at" format:"date-time"`
	OrganizationID      uuid.UUID       `json:"organization_id" format:"uuid"`
	Name                string          `json:"name"`
	DisplayName         string          `json:"display_name"`
<<<<<<< HEAD
	Provisioner         ProvisionerType `json:"provisioner"`
=======
	Provisioner         ProvisionerType `json:"provisioner" enums:"terraform"`
>>>>>>> 8e9cbdd7
	ActiveVersionID     uuid.UUID       `json:"active_version_id" format:"uuid"`
	WorkspaceOwnerCount uint32          `json:"workspace_owner_count"`
	// ActiveUserCount is set to -1 when loading.
	ActiveUserCount  int                    `json:"active_user_count"`
	BuildTimeStats   TemplateBuildTimeStats `json:"build_time_stats"`
	Description      string                 `json:"description"`
	Icon             string                 `json:"icon"`
	DefaultTTLMillis int64                  `json:"default_ttl_ms"`
	CreatedByID      uuid.UUID              `json:"created_by_id" format:"uuid"`
	CreatedByName    string                 `json:"created_by_name"`

	AllowUserCancelWorkspaceJobs bool `json:"allow_user_cancel_workspace_jobs"`
}

type TransitionStats struct {
	P50 *int64 `example:"123"`
	P95 *int64 `example:"146"`
}

type TemplateBuildTimeStats map[WorkspaceTransition]TransitionStats
type UpdateActiveTemplateVersion struct {
	ID uuid.UUID `json:"id" validate:"required" format:"uuid"`
}

type TemplateRole string

const (
	TemplateRoleAdmin   TemplateRole = "admin"
	TemplateRoleUse     TemplateRole = "use"
	TemplateRoleDeleted TemplateRole = ""
)

type TemplateACL struct {
	Users  []TemplateUser  `json:"users"`
	Groups []TemplateGroup `json:"group"`
}

type TemplateGroup struct {
	Group
	Role TemplateRole `json:"role" enums:"admin,use"`
}

type TemplateUser struct {
	User
	Role TemplateRole `json:"role" enums:"admin,use"`
}

type UpdateTemplateACL struct {
	UserPerms  map[string]TemplateRole `json:"user_perms,omitempty"`
	GroupPerms map[string]TemplateRole `json:"group_perms,omitempty"`
}

type UpdateTemplateMeta struct {
	Name                         string `json:"name,omitempty" validate:"omitempty,template_name"`
	DisplayName                  string `json:"display_name,omitempty" validate:"omitempty,template_display_name"`
	Description                  string `json:"description,omitempty"`
	Icon                         string `json:"icon,omitempty"`
	DefaultTTLMillis             int64  `json:"default_ttl_ms,omitempty"`
	AllowUserCancelWorkspaceJobs bool   `json:"allow_user_cancel_workspace_jobs,omitempty"`
}

type TemplateExample struct {
	ID          string   `json:"id" format:"uuid"`
	URL         string   `json:"url"`
	Name        string   `json:"name"`
	Description string   `json:"description"`
	Icon        string   `json:"icon"`
	Tags        []string `json:"tags"`
	Markdown    string   `json:"markdown"`
}

// Template returns a single template.
func (c *Client) Template(ctx context.Context, template uuid.UUID) (Template, error) {
	res, err := c.Request(ctx, http.MethodGet, fmt.Sprintf("/api/v2/templates/%s", template), nil)
	if err != nil {
		return Template{}, nil
	}
	defer res.Body.Close()
	if res.StatusCode != http.StatusOK {
		return Template{}, readBodyAsError(res)
	}
	var resp Template
	return resp, json.NewDecoder(res.Body).Decode(&resp)
}

func (c *Client) DeleteTemplate(ctx context.Context, template uuid.UUID) error {
	res, err := c.Request(ctx, http.MethodDelete, fmt.Sprintf("/api/v2/templates/%s", template), nil)
	if err != nil {
		return err
	}
	defer res.Body.Close()
	if res.StatusCode != http.StatusOK {
		return readBodyAsError(res)
	}
	return nil
}

func (c *Client) UpdateTemplateMeta(ctx context.Context, templateID uuid.UUID, req UpdateTemplateMeta) (Template, error) {
	res, err := c.Request(ctx, http.MethodPatch, fmt.Sprintf("/api/v2/templates/%s", templateID), req)
	if err != nil {
		return Template{}, err
	}
	defer res.Body.Close()
	if res.StatusCode == http.StatusNotModified {
		return Template{}, xerrors.New("template metadata not modified")
	}
	if res.StatusCode != http.StatusOK {
		return Template{}, readBodyAsError(res)
	}
	var updated Template
	return updated, json.NewDecoder(res.Body).Decode(&updated)
}

func (c *Client) UpdateTemplateACL(ctx context.Context, templateID uuid.UUID, req UpdateTemplateACL) error {
	res, err := c.Request(ctx, http.MethodPatch, fmt.Sprintf("/api/v2/templates/%s/acl", templateID), req)
	if err != nil {
		return err
	}
	defer res.Body.Close()
	if res.StatusCode != http.StatusOK {
		return readBodyAsError(res)
	}
	return nil
}

func (c *Client) TemplateACL(ctx context.Context, templateID uuid.UUID) (TemplateACL, error) {
	res, err := c.Request(ctx, http.MethodGet, fmt.Sprintf("/api/v2/templates/%s/acl", templateID), nil)
	if err != nil {
		return TemplateACL{}, err
	}
	defer res.Body.Close()
	if res.StatusCode != http.StatusOK {
		return TemplateACL{}, readBodyAsError(res)
	}
	var acl TemplateACL
	return acl, json.NewDecoder(res.Body).Decode(&acl)
}

// UpdateActiveTemplateVersion updates the active template version to the ID provided.
// The template version must be attached to the template.
func (c *Client) UpdateActiveTemplateVersion(ctx context.Context, template uuid.UUID, req UpdateActiveTemplateVersion) error {
	res, err := c.Request(ctx, http.MethodPatch, fmt.Sprintf("/api/v2/templates/%s/versions", template), req)
	if err != nil {
		return nil
	}
	defer res.Body.Close()
	if res.StatusCode != http.StatusOK {
		return readBodyAsError(res)
	}
	return nil
}

// TemplateVersionsByTemplateRequest defines the request parameters for
// TemplateVersionsByTemplate.
type TemplateVersionsByTemplateRequest struct {
	TemplateID uuid.UUID `json:"template_id" validate:"required"`
	Pagination
}

// TemplateVersionsByTemplate lists versions associated with a template.
func (c *Client) TemplateVersionsByTemplate(ctx context.Context, req TemplateVersionsByTemplateRequest) ([]TemplateVersion, error) {
	res, err := c.Request(ctx, http.MethodGet, fmt.Sprintf("/api/v2/templates/%s/versions", req.TemplateID), nil, req.Pagination.asRequestOption())
	if err != nil {
		return nil, err
	}
	defer res.Body.Close()
	if res.StatusCode != http.StatusOK {
		return nil, readBodyAsError(res)
	}
	var templateVersion []TemplateVersion
	return templateVersion, json.NewDecoder(res.Body).Decode(&templateVersion)
}

// TemplateVersionByName returns a template version by it's friendly name.
// This is used for path-based routing. Like: /templates/example/versions/helloworld
func (c *Client) TemplateVersionByName(ctx context.Context, template uuid.UUID, name string) (TemplateVersion, error) {
	res, err := c.Request(ctx, http.MethodGet, fmt.Sprintf("/api/v2/templates/%s/versions/%s", template, name), nil)
	if err != nil {
		return TemplateVersion{}, err
	}
	defer res.Body.Close()
	if res.StatusCode != http.StatusOK {
		return TemplateVersion{}, readBodyAsError(res)
	}
	var templateVersion TemplateVersion
	return templateVersion, json.NewDecoder(res.Body).Decode(&templateVersion)
}

type DAUEntry struct {
	Date   time.Time `json:"date"`
	Amount int       `json:"amount"`
}

// TemplateDAUsResponse contains statistics of daily active users of the template.
type TemplateDAUsResponse struct {
	Entries []DAUEntry `json:"entries"`
}

func (c *Client) TemplateDAUs(ctx context.Context, templateID uuid.UUID) (*TemplateDAUsResponse, error) {
	res, err := c.Request(ctx, http.MethodGet, fmt.Sprintf("/api/v2/templates/%s/daus", templateID), nil)
	if err != nil {
		return nil, xerrors.Errorf("execute request: %w", err)
	}
	defer res.Body.Close()

	if res.StatusCode != http.StatusOK {
		return nil, readBodyAsError(res)
	}

	var resp TemplateDAUsResponse
	return &resp, json.NewDecoder(res.Body).Decode(&resp)
}

// AgentStatsReportRequest is a WebSocket request by coderd
// to the agent for stats.
// @typescript-ignore AgentStatsReportRequest
type AgentStatsReportRequest struct {
}

// AgentStatsReportResponse is returned for each report
// request by the agent.
type AgentStatsReportResponse struct {
	NumConns int64 `json:"num_comms"`
	// RxBytes is the number of received bytes.
	RxBytes int64 `json:"rx_bytes"`
	// TxBytes is the number of transmitted bytes.
	TxBytes int64 `json:"tx_bytes"`
}

// TemplateExamples lists example templates embedded in coder.
func (c *Client) TemplateExamples(ctx context.Context, organizationID uuid.UUID) ([]TemplateExample, error) {
	res, err := c.Request(ctx, http.MethodGet, fmt.Sprintf("/api/v2/organizations/%s/templates/examples", organizationID), nil)
	if err != nil {
		return nil, err
	}
	defer res.Body.Close()
	if res.StatusCode != http.StatusOK {
		return nil, readBodyAsError(res)
	}
	var templateExamples []TemplateExample
	return templateExamples, json.NewDecoder(res.Body).Decode(&templateExamples)
}<|MERGE_RESOLUTION|>--- conflicted
+++ resolved
@@ -20,11 +20,7 @@
 	OrganizationID      uuid.UUID       `json:"organization_id" format:"uuid"`
 	Name                string          `json:"name"`
 	DisplayName         string          `json:"display_name"`
-<<<<<<< HEAD
-	Provisioner         ProvisionerType `json:"provisioner"`
-=======
 	Provisioner         ProvisionerType `json:"provisioner" enums:"terraform"`
->>>>>>> 8e9cbdd7
 	ActiveVersionID     uuid.UUID       `json:"active_version_id" format:"uuid"`
 	WorkspaceOwnerCount uint32          `json:"workspace_owner_count"`
 	// ActiveUserCount is set to -1 when loading.
