package codersdk

import (
	"context"
	"encoding/json"
	"fmt"
	"net/http"
	"time"

	"github.com/google/uuid"
	"golang.org/x/xerrors"
)

// Template is the JSON representation of a Coder template. This type matches the
// database object for now, but is abstracted for ease of change later on.
type Template struct {
	ID                  uuid.UUID       `json:"id"`
	CreatedAt           time.Time       `json:"created_at"`
	UpdatedAt           time.Time       `json:"updated_at"`
	OrganizationID      uuid.UUID       `json:"organization_id"`
	Name                string          `json:"name"`
	DisplayName         string          `json:"display_name"`
	Provisioner         ProvisionerType `json:"provisioner"`
	ActiveVersionID     uuid.UUID       `json:"active_version_id"`
	WorkspaceOwnerCount uint32          `json:"workspace_owner_count"`
	// ActiveUserCount is set to -1 when loading.
	ActiveUserCount  int                    `json:"active_user_count"`
	BuildTimeStats   TemplateBuildTimeStats `json:"build_time_stats"`
	Description      string                 `json:"description"`
	Icon             string                 `json:"icon"`
	DefaultTTLMillis int64                  `json:"default_ttl_ms"`
	CreatedByID      uuid.UUID              `json:"created_by_id"`
	CreatedByName    string                 `json:"created_by_name"`
}

type TemplateBuildTimeStats struct {
	StartMillis  *int64 `json:"start_ms"`
	StopMillis   *int64 `json:"stop_ms"`
	DeleteMillis *int64 `json:"delete_ms"`
}

type UpdateActiveTemplateVersion struct {
	ID uuid.UUID `json:"id" validate:"required"`
}

type TemplateRole string

const (
	TemplateRoleAdmin   TemplateRole = "admin"
	TemplateRoleUse     TemplateRole = "use"
	TemplateRoleDeleted TemplateRole = ""
)

type TemplateACL struct {
	Users  []TemplateUser  `json:"users"`
	Groups []TemplateGroup `json:"group"`
}

type TemplateGroup struct {
	Group
	Role TemplateRole `json:"role"`
}

type TemplateUser struct {
	User
	Role TemplateRole `json:"role"`
}

type UpdateTemplateACL struct {
	UserPerms  map[string]TemplateRole `json:"user_perms,omitempty"`
	GroupPerms map[string]TemplateRole `json:"group_perms,omitempty"`
}

type UpdateTemplateMeta struct {
<<<<<<< HEAD
	Name                       string `json:"name,omitempty" validate:"omitempty,template_name"`
	DisplayName                string `json:"display_name,omitempty" validate:"omitempty,template_display_name"`
	Description                string `json:"description,omitempty"`
	Icon                       string `json:"icon,omitempty"`
	MaxTTLMillis               int64  `json:"max_ttl_ms,omitempty"`
	MinAutostartIntervalMillis int64  `json:"min_autostart_interval_ms,omitempty"`
=======
	Name             string `json:"name,omitempty" validate:"omitempty,username"`
	Description      string `json:"description,omitempty"`
	Icon             string `json:"icon,omitempty"`
	DefaultTTLMillis int64  `json:"default_ttl_ms,omitempty"`
>>>>>>> 18a97c6f
}

// Template returns a single template.
func (c *Client) Template(ctx context.Context, template uuid.UUID) (Template, error) {
	res, err := c.Request(ctx, http.MethodGet, fmt.Sprintf("/api/v2/templates/%s", template), nil)
	if err != nil {
		return Template{}, nil
	}
	defer res.Body.Close()
	if res.StatusCode != http.StatusOK {
		return Template{}, readBodyAsError(res)
	}
	var resp Template
	return resp, json.NewDecoder(res.Body).Decode(&resp)
}

func (c *Client) DeleteTemplate(ctx context.Context, template uuid.UUID) error {
	res, err := c.Request(ctx, http.MethodDelete, fmt.Sprintf("/api/v2/templates/%s", template), nil)
	if err != nil {
		return err
	}
	defer res.Body.Close()
	if res.StatusCode != http.StatusOK {
		return readBodyAsError(res)
	}
	return nil
}

func (c *Client) UpdateTemplateMeta(ctx context.Context, templateID uuid.UUID, req UpdateTemplateMeta) (Template, error) {
	res, err := c.Request(ctx, http.MethodPatch, fmt.Sprintf("/api/v2/templates/%s", templateID), req)
	if err != nil {
		return Template{}, err
	}
	defer res.Body.Close()
	if res.StatusCode == http.StatusNotModified {
		return Template{}, xerrors.New("template metadata not modified")
	}
	if res.StatusCode != http.StatusOK {
		return Template{}, readBodyAsError(res)
	}
	var updated Template
	return updated, json.NewDecoder(res.Body).Decode(&updated)
}

func (c *Client) UpdateTemplateACL(ctx context.Context, templateID uuid.UUID, req UpdateTemplateACL) error {
	res, err := c.Request(ctx, http.MethodPatch, fmt.Sprintf("/api/v2/templates/%s/acl", templateID), req)
	if err != nil {
		return err
	}
	defer res.Body.Close()
	if res.StatusCode != http.StatusOK {
		return readBodyAsError(res)
	}
	return nil
}

func (c *Client) TemplateACL(ctx context.Context, templateID uuid.UUID) (TemplateACL, error) {
	res, err := c.Request(ctx, http.MethodGet, fmt.Sprintf("/api/v2/templates/%s/acl", templateID), nil)
	if err != nil {
		return TemplateACL{}, err
	}
	defer res.Body.Close()
	if res.StatusCode != http.StatusOK {
		return TemplateACL{}, readBodyAsError(res)
	}
	var acl TemplateACL
	return acl, json.NewDecoder(res.Body).Decode(&acl)
}

// UpdateActiveTemplateVersion updates the active template version to the ID provided.
// The template version must be attached to the template.
func (c *Client) UpdateActiveTemplateVersion(ctx context.Context, template uuid.UUID, req UpdateActiveTemplateVersion) error {
	res, err := c.Request(ctx, http.MethodPatch, fmt.Sprintf("/api/v2/templates/%s/versions", template), req)
	if err != nil {
		return nil
	}
	defer res.Body.Close()
	if res.StatusCode != http.StatusOK {
		return readBodyAsError(res)
	}
	return nil
}

// TemplateVersionsByTemplateRequest defines the request parameters for
// TemplateVersionsByTemplate.
type TemplateVersionsByTemplateRequest struct {
	TemplateID uuid.UUID `json:"template_id" validate:"required"`
	Pagination
}

// TemplateVersionsByTemplate lists versions associated with a template.
func (c *Client) TemplateVersionsByTemplate(ctx context.Context, req TemplateVersionsByTemplateRequest) ([]TemplateVersion, error) {
	res, err := c.Request(ctx, http.MethodGet, fmt.Sprintf("/api/v2/templates/%s/versions", req.TemplateID), nil, req.Pagination.asRequestOption())
	if err != nil {
		return nil, err
	}
	defer res.Body.Close()
	if res.StatusCode != http.StatusOK {
		return nil, readBodyAsError(res)
	}
	var templateVersion []TemplateVersion
	return templateVersion, json.NewDecoder(res.Body).Decode(&templateVersion)
}

// TemplateVersionByName returns a template version by it's friendly name.
// This is used for path-based routing. Like: /templates/example/versions/helloworld
func (c *Client) TemplateVersionByName(ctx context.Context, template uuid.UUID, name string) (TemplateVersion, error) {
	res, err := c.Request(ctx, http.MethodGet, fmt.Sprintf("/api/v2/templates/%s/versions/%s", template, name), nil)
	if err != nil {
		return TemplateVersion{}, err
	}
	defer res.Body.Close()
	if res.StatusCode != http.StatusOK {
		return TemplateVersion{}, readBodyAsError(res)
	}
	var templateVersion TemplateVersion
	return templateVersion, json.NewDecoder(res.Body).Decode(&templateVersion)
}

type DAUEntry struct {
	Date   time.Time `json:"date"`
	Amount int       `json:"amount"`
}

type TemplateDAUsResponse struct {
	Entries []DAUEntry `json:"entries"`
}

func (c *Client) TemplateDAUs(ctx context.Context, templateID uuid.UUID) (*TemplateDAUsResponse, error) {
	res, err := c.Request(ctx, http.MethodGet, fmt.Sprintf("/api/v2/templates/%s/daus", templateID), nil)
	if err != nil {
		return nil, xerrors.Errorf("execute request: %w", err)
	}
	defer res.Body.Close()

	if res.StatusCode != http.StatusOK {
		return nil, readBodyAsError(res)
	}

	var resp TemplateDAUsResponse
	return &resp, json.NewDecoder(res.Body).Decode(&resp)
}

// AgentStatsReportRequest is a WebSocket request by coderd
// to the agent for stats.
// @typescript-ignore AgentStatsReportRequest
type AgentStatsReportRequest struct {
}

// AgentStatsReportResponse is returned for each report
// request by the agent.
type AgentStatsReportResponse struct {
	NumConns int64 `json:"num_comms"`
	// RxBytes is the number of received bytes.
	RxBytes int64 `json:"rx_bytes"`
	// TxBytes is the number of received bytes.
	TxBytes int64 `json:"tx_bytes"`
}<|MERGE_RESOLUTION|>--- conflicted
+++ resolved
@@ -72,19 +72,11 @@
 }
 
 type UpdateTemplateMeta struct {
-<<<<<<< HEAD
-	Name                       string `json:"name,omitempty" validate:"omitempty,template_name"`
-	DisplayName                string `json:"display_name,omitempty" validate:"omitempty,template_display_name"`
-	Description                string `json:"description,omitempty"`
-	Icon                       string `json:"icon,omitempty"`
-	MaxTTLMillis               int64  `json:"max_ttl_ms,omitempty"`
-	MinAutostartIntervalMillis int64  `json:"min_autostart_interval_ms,omitempty"`
-=======
-	Name             string `json:"name,omitempty" validate:"omitempty,username"`
+	Name             string `json:"name,omitempty" validate:"omitempty,template_name"`
+	DisplayName      string `json:"display_name,omitempty" validate:"omitempty,template_display_name"`
 	Description      string `json:"description,omitempty"`
 	Icon             string `json:"icon,omitempty"`
 	DefaultTTLMillis int64  `json:"default_ttl_ms,omitempty"`
->>>>>>> 18a97c6f
 }
 
 // Template returns a single template.
