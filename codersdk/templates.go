package codersdk

import (
	"context"
	"encoding/json"
	"fmt"
	"net/http"
	"strings"
	"time"

	"github.com/google/uuid"
	"golang.org/x/xerrors"
)

// Template is the JSON representation of a Coder template. This type matches the
// database object for now, but is abstracted for ease of change later on.
type Template struct {
	ID              uuid.UUID       `json:"id" format:"uuid"`
	CreatedAt       time.Time       `json:"created_at" format:"date-time"`
	UpdatedAt       time.Time       `json:"updated_at" format:"date-time"`
	OrganizationID  uuid.UUID       `json:"organization_id" format:"uuid"`
	Name            string          `json:"name"`
	DisplayName     string          `json:"display_name"`
	Provisioner     ProvisionerType `json:"provisioner" enums:"terraform"`
	ActiveVersionID uuid.UUID       `json:"active_version_id" format:"uuid"`
	// ActiveUserCount is set to -1 when loading.
	ActiveUserCount  int                    `json:"active_user_count"`
	BuildTimeStats   TemplateBuildTimeStats `json:"build_time_stats"`
	Description      string                 `json:"description"`
	Icon             string                 `json:"icon"`
	DefaultTTLMillis int64                  `json:"default_ttl_ms"`
	// TODO(@dean): remove max_ttl once restart_requirement is matured
	MaxTTLMillis int64 `json:"max_ttl_ms"`
	// AutostopRequirement is an enterprise feature. Its value is only used if
	// your license is entitled to use the advanced template scheduling feature.
	AutostopRequirement TemplateAutostopRequirement `json:"restart_requirement"`
	CreatedByID         uuid.UUID                   `json:"created_by_id" format:"uuid"`
	CreatedByName       string                      `json:"created_by_name"`

	// AllowUserAutostart and AllowUserAutostop are enterprise-only. Their
	// values are only used if your license is entitled to use the advanced
	// template scheduling feature.
	AllowUserAutostart           bool `json:"allow_user_autostart"`
	AllowUserAutostop            bool `json:"allow_user_autostop"`
	AllowUserCancelWorkspaceJobs bool `json:"allow_user_cancel_workspace_jobs"`

	// FailureTTLMillis, TimeTilDormantMillis, and TimeTilDormantAutoDeleteMillis are enterprise-only. Their
	// values are used if your license is entitled to use the advanced
	// template scheduling feature.
	FailureTTLMillis               int64 `json:"failure_ttl_ms"`
	TimeTilDormantMillis           int64 `json:"time_til_dormant_ms"`
	TimeTilDormantAutoDeleteMillis int64 `json:"time_til_dormant_autodelete_ms"`
}

// WeekdaysToBitmap converts a list of weekdays to a bitmap in accordance with
// the schedule package's rules. The 0th bit is Monday, ..., the 6th bit is
// Sunday. The 7th bit is unused.
func WeekdaysToBitmap(days []string) (uint8, error) {
	var bitmap uint8
	for _, day := range days {
		switch strings.ToLower(day) {
		case "monday":
			bitmap |= 1 << 0
		case "tuesday":
			bitmap |= 1 << 1
		case "wednesday":
			bitmap |= 1 << 2
		case "thursday":
			bitmap |= 1 << 3
		case "friday":
			bitmap |= 1 << 4
		case "saturday":
			bitmap |= 1 << 5
		case "sunday":
			bitmap |= 1 << 6
		default:
			return 0, xerrors.Errorf("invalid weekday %q", day)
		}
	}
	return bitmap, nil
}

// BitmapToWeekdays converts a bitmap to a list of weekdays in accordance with
// the schedule package's rules (see above).
func BitmapToWeekdays(bitmap uint8) []string {
	var days []string
	for i := 0; i < 7; i++ {
		if bitmap&(1<<i) != 0 {
			switch i {
			case 0:
				days = append(days, "monday")
			case 1:
				days = append(days, "tuesday")
			case 2:
				days = append(days, "wednesday")
			case 3:
				days = append(days, "thursday")
			case 4:
				days = append(days, "friday")
			case 5:
				days = append(days, "saturday")
			case 6:
				days = append(days, "sunday")
			}
		}
	}
	return days
}

type TemplateAutostopRequirement struct {
	// DaysOfWeek is a list of days of the week on which restarts are required.
	// Restarts happen within the user's quiet hours (in their configured
	// timezone). If no days are specified, restarts are not required. Weekdays
	// cannot be specified twice.
	//
	// Restarts will only happen on weekdays in this list on weeks which line up
	// with Weeks.
	DaysOfWeek []string `json:"days_of_week" enums:"monday,tuesday,wednesday,thursday,friday,saturday,sunday"`
	// Weeks is the number of weeks between required restarts. Weeks are synced
	// across all workspaces (and Coder deployments) using modulo math on a
	// hardcoded epoch week of January 2nd, 2023 (the first Monday of 2023).
	// Values of 0 or 1 indicate weekly restarts. Values of 2 indicate
	// fortnightly restarts, etc.
	Weeks int64 `json:"weeks"`
}

type TransitionStats struct {
	P50 *int64 `example:"123"`
	P95 *int64 `example:"146"`
}

type (
	TemplateBuildTimeStats      map[WorkspaceTransition]TransitionStats
	UpdateActiveTemplateVersion struct {
		ID uuid.UUID `json:"id" validate:"required" format:"uuid"`
	}
)

type TemplateRole string

const (
	TemplateRoleAdmin   TemplateRole = "admin"
	TemplateRoleUse     TemplateRole = "use"
	TemplateRoleDeleted TemplateRole = ""
)

type TemplateACL struct {
	Users  []TemplateUser  `json:"users"`
	Groups []TemplateGroup `json:"group"`
}

type TemplateGroup struct {
	Group
	Role TemplateRole `json:"role" enums:"admin,use"`
}

type TemplateUser struct {
	User
	Role TemplateRole `json:"role" enums:"admin,use"`
}

type UpdateTemplateACL struct {
	// UserPerms should be a mapping of user id to role. The user id must be the
	// uuid of the user, not a username or email address.
	UserPerms map[string]TemplateRole `json:"user_perms,omitempty" example:"<group_id>:admin,4df59e74-c027-470b-ab4d-cbba8963a5e9:use"`
	// GroupPerms should be a mapping of group id to role.
	GroupPerms map[string]TemplateRole `json:"group_perms,omitempty" example:"<user_id>>:admin,8bd26b20-f3e8-48be-a903-46bb920cf671:use"`
}

// ACLAvailable is a list of users and groups that can be added to a template
// ACL.
type ACLAvailable struct {
	Users  []User  `json:"users"`
	Groups []Group `json:"groups"`
}

type UpdateTemplateMeta struct {
	Name             string `json:"name,omitempty" validate:"omitempty,template_name"`
	DisplayName      string `json:"display_name,omitempty" validate:"omitempty,template_display_name"`
	Description      string `json:"description,omitempty"`
	Icon             string `json:"icon,omitempty"`
	DefaultTTLMillis int64  `json:"default_ttl_ms,omitempty"`
	// TODO(@dean): remove max_ttl once restart_requirement is matured
	MaxTTLMillis int64 `json:"max_ttl_ms,omitempty"`
	// AutostopRequirement can only be set if your license includes the advanced
	// template scheduling feature. If you attempt to set this value while
	// unlicensed, it will be ignored.
<<<<<<< HEAD
	AutostopRequirement          *TemplateAutostopRequirement `json:"restart_requirement,omitempty"`
	AllowUserAutostart           bool                         `json:"allow_user_autostart,omitempty"`
	AllowUserAutostop            bool                         `json:"allow_user_autostop,omitempty"`
	AllowUserCancelWorkspaceJobs bool                         `json:"allow_user_cancel_workspace_jobs,omitempty"`
	FailureTTLMillis             int64                        `json:"failure_ttl_ms,omitempty"`
	InactivityTTLMillis          int64                        `json:"inactivity_ttl_ms,omitempty"`
	LockedTTLMillis              int64                        `json:"locked_ttl_ms,omitempty"`
=======
	RestartRequirement             *TemplateRestartRequirement `json:"restart_requirement,omitempty"`
	AllowUserAutostart             bool                        `json:"allow_user_autostart,omitempty"`
	AllowUserAutostop              bool                        `json:"allow_user_autostop,omitempty"`
	AllowUserCancelWorkspaceJobs   bool                        `json:"allow_user_cancel_workspace_jobs,omitempty"`
	FailureTTLMillis               int64                       `json:"failure_ttl_ms,omitempty"`
	TimeTilDormantMillis           int64                       `json:"time_til_dormant_ms,omitempty"`
	TimeTilDormantAutoDeleteMillis int64                       `json:"time_til_dormant_autodelete_ms,omitempty"`
>>>>>>> f5d813c4
	// UpdateWorkspaceLastUsedAt updates the last_used_at field of workspaces
	// spawned from the template. This is useful for preventing workspaces being
	// immediately locked when updating the inactivity_ttl field to a new, shorter
	// value.
	UpdateWorkspaceLastUsedAt bool `json:"update_workspace_last_used_at"`
	// UpdateWorkspaceDormant updates the dormant_at field of workspaces spawned
	// from the template. This is useful for preventing dormant workspaces being immediately
	// deleted when updating the dormant_ttl field to a new, shorter value.
	UpdateWorkspaceDormantAt bool `json:"update_workspace_dormant_at"`
}

type TemplateExample struct {
	ID          string   `json:"id" format:"uuid"`
	URL         string   `json:"url"`
	Name        string   `json:"name"`
	Description string   `json:"description"`
	Icon        string   `json:"icon"`
	Tags        []string `json:"tags"`
	Markdown    string   `json:"markdown"`
}

// Template returns a single template.
func (c *Client) Template(ctx context.Context, template uuid.UUID) (Template, error) {
	res, err := c.Request(ctx, http.MethodGet, fmt.Sprintf("/api/v2/templates/%s", template), nil)
	if err != nil {
		return Template{}, nil
	}
	defer res.Body.Close()
	if res.StatusCode != http.StatusOK {
		return Template{}, ReadBodyAsError(res)
	}
	var resp Template
	return resp, json.NewDecoder(res.Body).Decode(&resp)
}

func (c *Client) DeleteTemplate(ctx context.Context, template uuid.UUID) error {
	res, err := c.Request(ctx, http.MethodDelete, fmt.Sprintf("/api/v2/templates/%s", template), nil)
	if err != nil {
		return err
	}
	defer res.Body.Close()
	if res.StatusCode != http.StatusOK {
		return ReadBodyAsError(res)
	}
	return nil
}

func (c *Client) UpdateTemplateMeta(ctx context.Context, templateID uuid.UUID, req UpdateTemplateMeta) (Template, error) {
	res, err := c.Request(ctx, http.MethodPatch, fmt.Sprintf("/api/v2/templates/%s", templateID), req)
	if err != nil {
		return Template{}, err
	}
	defer res.Body.Close()
	if res.StatusCode == http.StatusNotModified {
		return Template{}, xerrors.New("template metadata not modified")
	}
	if res.StatusCode != http.StatusOK {
		return Template{}, ReadBodyAsError(res)
	}
	var updated Template
	return updated, json.NewDecoder(res.Body).Decode(&updated)
}

func (c *Client) UpdateTemplateACL(ctx context.Context, templateID uuid.UUID, req UpdateTemplateACL) error {
	res, err := c.Request(ctx, http.MethodPatch, fmt.Sprintf("/api/v2/templates/%s/acl", templateID), req)
	if err != nil {
		return err
	}
	defer res.Body.Close()
	if res.StatusCode != http.StatusOK {
		return ReadBodyAsError(res)
	}
	return nil
}

// TemplateACLAvailable returns available users + groups that can be assigned template perms
func (c *Client) TemplateACLAvailable(ctx context.Context, templateID uuid.UUID) (ACLAvailable, error) {
	res, err := c.Request(ctx, http.MethodGet, fmt.Sprintf("/api/v2/templates/%s/acl/available", templateID), nil)
	if err != nil {
		return ACLAvailable{}, err
	}
	defer res.Body.Close()
	if res.StatusCode != http.StatusOK {
		return ACLAvailable{}, ReadBodyAsError(res)
	}
	var acl ACLAvailable
	return acl, json.NewDecoder(res.Body).Decode(&acl)
}

func (c *Client) TemplateACL(ctx context.Context, templateID uuid.UUID) (TemplateACL, error) {
	res, err := c.Request(ctx, http.MethodGet, fmt.Sprintf("/api/v2/templates/%s/acl", templateID), nil)
	if err != nil {
		return TemplateACL{}, err
	}
	defer res.Body.Close()
	if res.StatusCode != http.StatusOK {
		return TemplateACL{}, ReadBodyAsError(res)
	}
	var acl TemplateACL
	return acl, json.NewDecoder(res.Body).Decode(&acl)
}

// UpdateActiveTemplateVersion updates the active template version to the ID provided.
// The template version must be attached to the template.
func (c *Client) UpdateActiveTemplateVersion(ctx context.Context, template uuid.UUID, req UpdateActiveTemplateVersion) error {
	res, err := c.Request(ctx, http.MethodPatch, fmt.Sprintf("/api/v2/templates/%s/versions", template), req)
	if err != nil {
		return nil
	}
	defer res.Body.Close()
	if res.StatusCode != http.StatusOK {
		return ReadBodyAsError(res)
	}
	return nil
}

// TemplateVersionsByTemplateRequest defines the request parameters for
// TemplateVersionsByTemplate.
type TemplateVersionsByTemplateRequest struct {
	TemplateID uuid.UUID `json:"template_id" validate:"required" format:"uuid"`
	Pagination
}

// TemplateVersionsByTemplate lists versions associated with a template.
func (c *Client) TemplateVersionsByTemplate(ctx context.Context, req TemplateVersionsByTemplateRequest) ([]TemplateVersion, error) {
	res, err := c.Request(ctx, http.MethodGet, fmt.Sprintf("/api/v2/templates/%s/versions", req.TemplateID), nil, req.Pagination.asRequestOption())
	if err != nil {
		return nil, err
	}
	defer res.Body.Close()
	if res.StatusCode != http.StatusOK {
		return nil, ReadBodyAsError(res)
	}
	var templateVersion []TemplateVersion
	return templateVersion, json.NewDecoder(res.Body).Decode(&templateVersion)
}

// TemplateVersionByName returns a template version by it's friendly name.
// This is used for path-based routing. Like: /templates/example/versions/helloworld
func (c *Client) TemplateVersionByName(ctx context.Context, template uuid.UUID, name string) (TemplateVersion, error) {
	res, err := c.Request(ctx, http.MethodGet, fmt.Sprintf("/api/v2/templates/%s/versions/%s", template, name), nil)
	if err != nil {
		return TemplateVersion{}, err
	}
	defer res.Body.Close()
	if res.StatusCode != http.StatusOK {
		return TemplateVersion{}, ReadBodyAsError(res)
	}
	var templateVersion TemplateVersion
	return templateVersion, json.NewDecoder(res.Body).Decode(&templateVersion)
}

func (c *Client) TemplateDAUsLocalTZ(ctx context.Context, templateID uuid.UUID) (*DAUsResponse, error) {
	return c.TemplateDAUs(ctx, templateID, TimezoneOffsetHour(time.Local))
}

// TemplateDAUs requires a tzOffset in hours. Use 0 for UTC, and TimezoneOffsetHour(time.Local) for the
// local timezone.
func (c *Client) TemplateDAUs(ctx context.Context, templateID uuid.UUID, tzOffset int) (*DAUsResponse, error) {
	res, err := c.Request(ctx, http.MethodGet, fmt.Sprintf("/api/v2/templates/%s/daus", templateID), nil, DAURequest{
		TZHourOffset: tzOffset,
	}.asRequestOption())
	if err != nil {
		return nil, xerrors.Errorf("execute request: %w", err)
	}
	defer res.Body.Close()

	if res.StatusCode != http.StatusOK {
		return nil, ReadBodyAsError(res)
	}

	var resp DAUsResponse
	return &resp, json.NewDecoder(res.Body).Decode(&resp)
}

// AgentStatsReportRequest is a WebSocket request by coderd
// to the agent for stats.
// @typescript-ignore AgentStatsReportRequest
type AgentStatsReportRequest struct{}

// AgentStatsReportResponse is returned for each report
// request by the agent.
type AgentStatsReportResponse struct {
	NumConns int64 `json:"num_comms"`
	// RxBytes is the number of received bytes.
	RxBytes int64 `json:"rx_bytes"`
	// TxBytes is the number of transmitted bytes.
	TxBytes int64 `json:"tx_bytes"`
}

// TemplateExamples lists example templates embedded in coder.
func (c *Client) TemplateExamples(ctx context.Context, organizationID uuid.UUID) ([]TemplateExample, error) {
	res, err := c.Request(ctx, http.MethodGet, fmt.Sprintf("/api/v2/organizations/%s/templates/examples", organizationID), nil)
	if err != nil {
		return nil, err
	}
	defer res.Body.Close()
	if res.StatusCode != http.StatusOK {
		return nil, ReadBodyAsError(res)
	}
	var templateExamples []TemplateExample
	return templateExamples, json.NewDecoder(res.Body).Decode(&templateExamples)
}<|MERGE_RESOLUTION|>--- conflicted
+++ resolved
@@ -29,11 +29,11 @@
 	Description      string                 `json:"description"`
 	Icon             string                 `json:"icon"`
 	DefaultTTLMillis int64                  `json:"default_ttl_ms"`
-	// TODO(@dean): remove max_ttl once restart_requirement is matured
+	// TODO(@dean): remove max_ttl once autostop_requirement is matured
 	MaxTTLMillis int64 `json:"max_ttl_ms"`
 	// AutostopRequirement is an enterprise feature. Its value is only used if
 	// your license is entitled to use the advanced template scheduling feature.
-	AutostopRequirement TemplateAutostopRequirement `json:"restart_requirement"`
+	AutostopRequirement TemplateAutostopRequirement `json:"autostop_requirement"`
 	CreatedByID         uuid.UUID                   `json:"created_by_id" format:"uuid"`
 	CreatedByName       string                      `json:"created_by_name"`
 
@@ -180,28 +180,18 @@
 	Description      string `json:"description,omitempty"`
 	Icon             string `json:"icon,omitempty"`
 	DefaultTTLMillis int64  `json:"default_ttl_ms,omitempty"`
-	// TODO(@dean): remove max_ttl once restart_requirement is matured
+	// TODO(@dean): remove max_ttl once autostop_requirement is matured
 	MaxTTLMillis int64 `json:"max_ttl_ms,omitempty"`
 	// AutostopRequirement can only be set if your license includes the advanced
 	// template scheduling feature. If you attempt to set this value while
 	// unlicensed, it will be ignored.
-<<<<<<< HEAD
-	AutostopRequirement          *TemplateAutostopRequirement `json:"restart_requirement,omitempty"`
-	AllowUserAutostart           bool                         `json:"allow_user_autostart,omitempty"`
-	AllowUserAutostop            bool                         `json:"allow_user_autostop,omitempty"`
-	AllowUserCancelWorkspaceJobs bool                         `json:"allow_user_cancel_workspace_jobs,omitempty"`
-	FailureTTLMillis             int64                        `json:"failure_ttl_ms,omitempty"`
-	InactivityTTLMillis          int64                        `json:"inactivity_ttl_ms,omitempty"`
-	LockedTTLMillis              int64                        `json:"locked_ttl_ms,omitempty"`
-=======
-	RestartRequirement             *TemplateRestartRequirement `json:"restart_requirement,omitempty"`
-	AllowUserAutostart             bool                        `json:"allow_user_autostart,omitempty"`
-	AllowUserAutostop              bool                        `json:"allow_user_autostop,omitempty"`
-	AllowUserCancelWorkspaceJobs   bool                        `json:"allow_user_cancel_workspace_jobs,omitempty"`
-	FailureTTLMillis               int64                       `json:"failure_ttl_ms,omitempty"`
-	TimeTilDormantMillis           int64                       `json:"time_til_dormant_ms,omitempty"`
-	TimeTilDormantAutoDeleteMillis int64                       `json:"time_til_dormant_autodelete_ms,omitempty"`
->>>>>>> f5d813c4
+	AutostopRequirement            *TemplateAutostopRequirement `json:"autostop_requirement,omitempty"`
+	AllowUserAutostart             bool                         `json:"allow_user_autostart,omitempty"`
+	AllowUserAutostop              bool                         `json:"allow_user_autostop,omitempty"`
+	AllowUserCancelWorkspaceJobs   bool                         `json:"allow_user_cancel_workspace_jobs,omitempty"`
+	FailureTTLMillis               int64                        `json:"failure_ttl_ms,omitempty"`
+	TimeTilDormantMillis           int64                        `json:"time_til_dormant_ms,omitempty"`
+	TimeTilDormantAutoDeleteMillis int64                        `json:"time_til_dormant_autodelete_ms,omitempty"`
 	// UpdateWorkspaceLastUsedAt updates the last_used_at field of workspaces
 	// spawned from the template. This is useful for preventing workspaces being
 	// immediately locked when updating the inactivity_ttl field to a new, shorter
