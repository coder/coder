--- conflicted
+++ resolved
@@ -44,48 +44,37 @@
 
 // Parameter represents a set value for the scope.
 type Parameter struct {
-<<<<<<< HEAD
-	ID                uuid.UUID                  `db:"id" json:"id"`
-	CreatedAt         time.Time                  `db:"created_at" json:"created_at"`
-	UpdatedAt         time.Time                  `db:"updated_at" json:"updated_at"`
-	Scope             ParameterScope             `db:"scope" json:"scope"`
-	ScopeID           uuid.UUID                  `db:"scope_id" json:"scope_id"`
-	Name              string                     `db:"name" json:"name"`
-	SourceScheme      ParameterSourceScheme      `db:"source_scheme" json:"source_scheme"`
-	DestinationScheme ParameterDestinationScheme `db:"destination_scheme" json:"destination_scheme"`
-=======
-	ID                uuid.UUID                           `json:"id"`
-	CreatedAt         time.Time                           `json:"created_at"`
-	UpdatedAt         time.Time                           `json:"updated_at"`
-	Scope             ParameterScope                      `json:"scope"`
-	ScopeID           uuid.UUID                           `json:"scope_id"`
-	Name              string                              `json:"name"`
-	SourceScheme      database.ParameterSourceScheme      `json:"source_scheme"`
-	DestinationScheme database.ParameterDestinationScheme `json:"destination_scheme"`
+	ID                uuid.UUID                  `json:"id"`
+	CreatedAt         time.Time                  `json:"created_at"`
+	UpdatedAt         time.Time                  `json:"updated_at"`
+	Scope             ParameterScope             `json:"scope"`
+	ScopeID           uuid.UUID                  `json:"scope_id"`
+	Name              string                     `json:"name"`
+	SourceScheme      ParameterSourceScheme      `json:"source_scheme"`
+	DestinationScheme ParameterDestinationScheme `json:"destination_scheme"`
 }
 
 type ParameterSchema struct {
-	ID                       uuid.UUID `json:"id"`
-	CreatedAt                time.Time `json:"created_at"`
-	JobID                    uuid.UUID `json:"job_id"`
-	Name                     string    `json:"name"`
-	Description              string    `json:"description"`
-	DefaultSourceScheme      string    `json:"default_source_scheme"`
-	DefaultSourceValue       string    `json:"default_source_value"`
-	AllowOverrideSource      bool      `json:"allow_override_source"`
-	DefaultDestinationScheme string    `json:"default_destination_scheme"`
-	AllowOverrideDestination bool      `json:"allow_override_destination"`
-	DefaultRefresh           string    `json:"default_refresh"`
-	RedisplayValue           bool      `json:"redisplay_value"`
-	ValidationError          string    `json:"validation_error"`
-	ValidationCondition      string    `json:"validation_condition"`
-	ValidationTypeSystem     string    `json:"validation_type_system"`
-	ValidationValueType      string    `json:"validation_value_type"`
+	ID                       uuid.UUID                  `json:"id"`
+	CreatedAt                time.Time                  `json:"created_at"`
+	JobID                    uuid.UUID                  `json:"job_id"`
+	Name                     string                     `json:"name"`
+	Description              string                     `json:"description"`
+	DefaultSourceScheme      ParameterSourceScheme      `json:"default_source_scheme"`
+	DefaultSourceValue       string                     `json:"default_source_value"`
+	AllowOverrideSource      bool                       `json:"allow_override_source"`
+	DefaultDestinationScheme ParameterDestinationScheme `json:"default_destination_scheme"`
+	AllowOverrideDestination bool                       `json:"allow_override_destination"`
+	DefaultRefresh           string                     `json:"default_refresh"`
+	RedisplayValue           bool                       `json:"redisplay_value"`
+	ValidationError          string                     `json:"validation_error"`
+	ValidationCondition      string                     `json:"validation_condition"`
+	ValidationTypeSystem     string                     `json:"validation_type_system"`
+	ValidationValueType      string                     `json:"validation_value_type"`
 
 	// This is a special array of items provided if the validation condition
 	// explicitly states the value must be one of a set.
 	ValidationContains []string `json:"validation_contains"`
->>>>>>> eb8f371f
 }
 
 // CreateParameterRequest is used to create a new parameter value for a scope.
