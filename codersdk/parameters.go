package codersdk

import (
	"context"
	"encoding/json"
	"fmt"
	"io"
	"net/http"
	"time"

	"github.com/google/uuid"
)

type ParameterScope string

const (
	ParameterTemplate  ParameterScope = "template"
	ParameterWorkspace ParameterScope = "workspace"
	ParameterImportJob ParameterScope = "import_job"
)

type ParameterSourceScheme string

const (
	ParameterSourceSchemeNone ParameterSourceScheme = "none"
	ParameterSourceSchemeData ParameterSourceScheme = "data"
)

type ParameterDestinationScheme string

const (
	ParameterDestinationSchemeNone                ParameterDestinationScheme = "none"
	ParameterDestinationSchemeEnvironmentVariable ParameterDestinationScheme = "environment_variable"
	ParameterDestinationSchemeProvisionerVariable ParameterDestinationScheme = "provisioner_variable"
)

type ParameterTypeSystem string

const (
	ParameterTypeSystemNone ParameterTypeSystem = "none"
	ParameterTypeSystemHCL  ParameterTypeSystem = "hcl"
)

type ComputedParameter struct {
	Parameter
	SourceValue        string    `json:"source_value"`
	SchemaID           uuid.UUID `json:"schema_id" format:"uuid"`
	DefaultSourceValue bool      `json:"default_source_value"`
}

// Parameter represents a set value for the scope.
//
// @Description Parameter represents a set value for the scope.
type Parameter struct {
	ID                uuid.UUID                  `json:"id" table:"id" format:"uuid"`
	Scope             ParameterScope             `json:"scope" table:"scope" enums:"template,workspace,import_job"`
	ScopeID           uuid.UUID                  `json:"scope_id" table:"scope id" format:"uuid"`
	Name              string                     `json:"name" table:"name"`
	SourceScheme      ParameterSourceScheme      `json:"source_scheme" table:"source scheme" validate:"ne=none" enums:"none,data"`
	DestinationScheme ParameterDestinationScheme `json:"destination_scheme" table:"destination scheme" validate:"ne=none" enums:"none,environment_variable,provisioner_variable"`
<<<<<<< HEAD
	CreatedAt         time.Time                  `json:"created_at" table:"created at"`
	UpdatedAt         time.Time                  `json:"updated_at" table:"updated at"`
=======
	CreatedAt         time.Time                  `json:"created_at" table:"created at" format:"date-time"`
	UpdatedAt         time.Time                  `json:"updated_at" table:"updated at" format:"date-time"`
>>>>>>> e67d1315
}

type ParameterSchema struct {
	ID                       uuid.UUID                  `json:"id" format:"uuid"`
	CreatedAt                time.Time                  `json:"created_at" format:"date-time"`
	JobID                    uuid.UUID                  `json:"job_id" format:"uuid"`
	Name                     string                     `json:"name"`
	Description              string                     `json:"description"`
	DefaultSourceScheme      ParameterSourceScheme      `json:"default_source_scheme" enums:"none,data"`
	DefaultSourceValue       string                     `json:"default_source_value"`
	AllowOverrideSource      bool                       `json:"allow_override_source"`
	DefaultDestinationScheme ParameterDestinationScheme `json:"default_destination_scheme" enums:"none,environment_variable,provisioner_variable"`
	AllowOverrideDestination bool                       `json:"allow_override_destination"`
	DefaultRefresh           string                     `json:"default_refresh"`
	RedisplayValue           bool                       `json:"redisplay_value"`
	ValidationError          string                     `json:"validation_error"`
	ValidationCondition      string                     `json:"validation_condition"`
	ValidationTypeSystem     string                     `json:"validation_type_system"`
	ValidationValueType      string                     `json:"validation_value_type"`

	// This is a special array of items provided if the validation condition
	// explicitly states the value must be one of a set.
	ValidationContains []string `json:"validation_contains,omitempty"`
}

// CreateParameterRequest is a structure used to create a new parameter value for a scope.
//
// @Description CreateParameterRequest is a structure used to create a new parameter value for a scope.
type CreateParameterRequest struct {
	// CloneID allows copying the value of another parameter.
	// The other param must be related to the same template_id for this to
	// succeed.
	// No other fields are required if using this, as all fields will be copied
	// from the other parameter.
	CloneID uuid.UUID `json:"copy_from_parameter,omitempty" validate:""`

	Name              string                     `json:"name" validate:"required"`
	SourceValue       string                     `json:"source_value" validate:"required"`
	SourceScheme      ParameterSourceScheme      `json:"source_scheme" validate:"oneof=data,required" enums:"none,data"`
	DestinationScheme ParameterDestinationScheme `json:"destination_scheme" validate:"oneof=environment_variable provisioner_variable,required" enums:"none,environment_variable,provisioner_variable"`
}

func (c *Client) CreateParameter(ctx context.Context, scope ParameterScope, id uuid.UUID, req CreateParameterRequest) (Parameter, error) {
	res, err := c.Request(ctx, http.MethodPost, fmt.Sprintf("/api/v2/parameters/%s/%s", scope, id.String()), req)
	if err != nil {
		return Parameter{}, err
	}
	defer res.Body.Close()

	if res.StatusCode != http.StatusCreated {
		return Parameter{}, readBodyAsError(res)
	}

	var param Parameter
	return param, json.NewDecoder(res.Body).Decode(&param)
}

func (c *Client) DeleteParameter(ctx context.Context, scope ParameterScope, id uuid.UUID, name string) error {
	res, err := c.Request(ctx, http.MethodDelete, fmt.Sprintf("/api/v2/parameters/%s/%s/%s", scope, id.String(), name), nil)
	if err != nil {
		return err
	}
	defer res.Body.Close()

	if res.StatusCode != http.StatusOK {
		return readBodyAsError(res)
	}

	_, _ = io.Copy(io.Discard, res.Body)
	return nil
}

func (c *Client) Parameters(ctx context.Context, scope ParameterScope, id uuid.UUID) ([]Parameter, error) {
	res, err := c.Request(ctx, http.MethodGet, fmt.Sprintf("/api/v2/parameters/%s/%s", scope, id.String()), nil)
	if err != nil {
		return nil, err
	}
	defer res.Body.Close()

	if res.StatusCode != http.StatusOK {
		return nil, readBodyAsError(res)
	}

	var parameters []Parameter
	return parameters, json.NewDecoder(res.Body).Decode(&parameters)
}<|MERGE_RESOLUTION|>--- conflicted
+++ resolved
@@ -58,13 +58,8 @@
 	Name              string                     `json:"name" table:"name"`
 	SourceScheme      ParameterSourceScheme      `json:"source_scheme" table:"source scheme" validate:"ne=none" enums:"none,data"`
 	DestinationScheme ParameterDestinationScheme `json:"destination_scheme" table:"destination scheme" validate:"ne=none" enums:"none,environment_variable,provisioner_variable"`
-<<<<<<< HEAD
-	CreatedAt         time.Time                  `json:"created_at" table:"created at"`
-	UpdatedAt         time.Time                  `json:"updated_at" table:"updated at"`
-=======
 	CreatedAt         time.Time                  `json:"created_at" table:"created at" format:"date-time"`
 	UpdatedAt         time.Time                  `json:"updated_at" table:"updated at" format:"date-time"`
->>>>>>> e67d1315
 }
 
 type ParameterSchema struct {
