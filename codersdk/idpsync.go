package codersdk

import (
	"context"
	"encoding/json"
	"fmt"
	"net/http"
	"net/url"
	"regexp"

	"github.com/google/uuid"
	"golang.org/x/xerrors"
)

type IDPSyncMapping[ResourceIdType uuid.UUID | string] struct {
	// The IdP claim the user has
	Given string
	// The ID of the Coder resource the user should be added to
	Gets ResourceIdType
}

type GroupSyncSettings struct {
	// Field is the name of the claim field that specifies what groups a user
	// should be in. If empty, no groups will be synced.
	Field string `json:"field"`
	// Mapping is a map from OIDC groups to Coder group IDs
	Mapping map[string][]uuid.UUID `json:"mapping"`
	// RegexFilter is a regular expression that filters the groups returned by
	// the OIDC provider. Any group not matched by this regex will be ignored.
	// If the group filter is nil, then no group filtering will occur.
	RegexFilter *regexp.Regexp `json:"regex_filter"`
	// AutoCreateMissing controls whether groups returned by the OIDC provider
	// are automatically created in Coder if they are missing.
	AutoCreateMissing bool `json:"auto_create_missing_groups"`
	// LegacyNameMapping is deprecated. It remaps an IDP group name to
	// a Coder group name. Since configuration is now done at runtime,
	// group IDs are used to account for group renames.
	// For legacy configurations, this config option has to remain.
	// Deprecated: Use Mapping instead.
	LegacyNameMapping map[string]string `json:"legacy_group_name_mapping,omitempty"`
}

func (c *Client) GroupIDPSyncSettings(ctx context.Context, orgID string) (GroupSyncSettings, error) {
	res, err := c.Request(ctx, http.MethodGet, fmt.Sprintf("/api/v2/organizations/%s/settings/idpsync/groups", orgID), nil)
	if err != nil {
		return GroupSyncSettings{}, xerrors.Errorf("make request: %w", err)
	}
	defer res.Body.Close()

	if res.StatusCode != http.StatusOK {
		return GroupSyncSettings{}, ReadBodyAsError(res)
	}
	var resp GroupSyncSettings
	return resp, json.NewDecoder(res.Body).Decode(&resp)
}

func (c *Client) PatchGroupIDPSyncSettings(ctx context.Context, orgID string, req GroupSyncSettings) (GroupSyncSettings, error) {
	res, err := c.Request(ctx, http.MethodPatch, fmt.Sprintf("/api/v2/organizations/%s/settings/idpsync/groups", orgID), req)
	if err != nil {
		return GroupSyncSettings{}, xerrors.Errorf("make request: %w", err)
	}
	defer res.Body.Close()

	if res.StatusCode != http.StatusOK {
		return GroupSyncSettings{}, ReadBodyAsError(res)
	}
	var resp GroupSyncSettings
	return resp, json.NewDecoder(res.Body).Decode(&resp)
}

type RoleSyncSettings struct {
	// Field is the name of the claim field that specifies what organization roles
	// a user should be given. If empty, no roles will be synced.
	Field string `json:"field"`
	// Mapping is a map from OIDC groups to Coder organization roles.
	Mapping map[string][]string `json:"mapping"`
}

func (c *Client) RoleIDPSyncSettings(ctx context.Context, orgID string) (RoleSyncSettings, error) {
	res, err := c.Request(ctx, http.MethodGet, fmt.Sprintf("/api/v2/organizations/%s/settings/idpsync/roles", orgID), nil)
	if err != nil {
		return RoleSyncSettings{}, xerrors.Errorf("make request: %w", err)
	}
	defer res.Body.Close()

	if res.StatusCode != http.StatusOK {
		return RoleSyncSettings{}, ReadBodyAsError(res)
	}
	var resp RoleSyncSettings
	return resp, json.NewDecoder(res.Body).Decode(&resp)
}

func (c *Client) PatchRoleIDPSyncSettings(ctx context.Context, orgID string, req RoleSyncSettings) (RoleSyncSettings, error) {
	res, err := c.Request(ctx, http.MethodPatch, fmt.Sprintf("/api/v2/organizations/%s/settings/idpsync/roles", orgID), req)
	if err != nil {
		return RoleSyncSettings{}, xerrors.Errorf("make request: %w", err)
	}
	defer res.Body.Close()

	if res.StatusCode != http.StatusOK {
		return RoleSyncSettings{}, ReadBodyAsError(res)
	}
	var resp RoleSyncSettings
	return resp, json.NewDecoder(res.Body).Decode(&resp)
}

type OrganizationSyncSettings struct {
	// Field selects the claim field to be used as the created user's
	// organizations. If the field is the empty string, then no organization
	// updates will ever come from the OIDC provider.
	Field string `json:"field"`
	// Mapping maps from an OIDC claim --> Coder organization uuid
	Mapping map[string][]uuid.UUID `json:"mapping"`
	// AssignDefault will ensure the default org is always included
	// for every user, regardless of their claims. This preserves legacy behavior.
	AssignDefault bool `json:"organization_assign_default"`
}

func (c *Client) OrganizationIDPSyncSettings(ctx context.Context) (OrganizationSyncSettings, error) {
	res, err := c.Request(ctx, http.MethodGet, "/api/v2/settings/idpsync/organization", nil)
	if err != nil {
		return OrganizationSyncSettings{}, xerrors.Errorf("make request: %w", err)
	}
	defer res.Body.Close()

	if res.StatusCode != http.StatusOK {
		return OrganizationSyncSettings{}, ReadBodyAsError(res)
	}
	var resp OrganizationSyncSettings
	return resp, json.NewDecoder(res.Body).Decode(&resp)
}

func (c *Client) PatchOrganizationIDPSyncSettings(ctx context.Context, req OrganizationSyncSettings) (OrganizationSyncSettings, error) {
	res, err := c.Request(ctx, http.MethodPatch, "/api/v2/settings/idpsync/organization", req)
	if err != nil {
		return OrganizationSyncSettings{}, xerrors.Errorf("make request: %w", err)
	}
	defer res.Body.Close()

	if res.StatusCode != http.StatusOK {
		return OrganizationSyncSettings{}, ReadBodyAsError(res)
	}
	var resp OrganizationSyncSettings
	return resp, json.NewDecoder(res.Body).Decode(&resp)
}

<<<<<<< HEAD
type OrganizationSyncConfig struct {
	Field         string `json:"field"`
	AssignDefault bool   `json:"assign_default"`
}

func (c *Client) PatchOrganizationIDPSyncConfig(ctx context.Context, req OrganizationSyncConfig) (OrganizationSyncSettings, error) {
	res, err := c.Request(ctx, http.MethodPatch, "/api/v2/settings/idpsync/organization/config", req)
=======
// If the same mapping is present in both Add and Remove, Remove will take presidence.
type PatchOrganizationIDPSyncMappingRequest struct {
	Add    []IDPSyncMapping[uuid.UUID]
	Remove []IDPSyncMapping[uuid.UUID]
}

func (c *Client) PatchOrganizationIDPSyncMapping(ctx context.Context, req PatchOrganizationIDPSyncMappingRequest) (OrganizationSyncSettings, error) {
	res, err := c.Request(ctx, http.MethodPatch, "/api/v2/settings/idpsync/organization/mapping", req)
>>>>>>> 2371153a
	if err != nil {
		return OrganizationSyncSettings{}, xerrors.Errorf("make request: %w", err)
	}
	defer res.Body.Close()

	if res.StatusCode != http.StatusOK {
		return OrganizationSyncSettings{}, ReadBodyAsError(res)
	}
	var resp OrganizationSyncSettings
	return resp, json.NewDecoder(res.Body).Decode(&resp)
}

func (c *Client) GetAvailableIDPSyncFields(ctx context.Context) ([]string, error) {
	res, err := c.Request(ctx, http.MethodGet, "/api/v2/settings/idpsync/available-fields", nil)
	if err != nil {
		return nil, xerrors.Errorf("make request: %w", err)
	}
	defer res.Body.Close()

	if res.StatusCode != http.StatusOK {
		return nil, ReadBodyAsError(res)
	}
	var resp []string
	return resp, json.NewDecoder(res.Body).Decode(&resp)
}

func (c *Client) GetOrganizationAvailableIDPSyncFields(ctx context.Context, orgID string) ([]string, error) {
	res, err := c.Request(ctx, http.MethodGet, fmt.Sprintf("/api/v2/organizations/%s/settings/idpsync/available-fields", orgID), nil)
	if err != nil {
		return nil, xerrors.Errorf("make request: %w", err)
	}
	defer res.Body.Close()

	if res.StatusCode != http.StatusOK {
		return nil, ReadBodyAsError(res)
	}
	var resp []string
	return resp, json.NewDecoder(res.Body).Decode(&resp)
}

func (c *Client) GetIDPSyncFieldValues(ctx context.Context, claimField string) ([]string, error) {
	qv := url.Values{}
	qv.Add("claimField", claimField)
	res, err := c.Request(ctx, http.MethodGet, fmt.Sprintf("/api/v2/settings/idpsync/field-values?%s", qv.Encode()), nil)
	if err != nil {
		return nil, xerrors.Errorf("make request: %w", err)
	}
	defer res.Body.Close()

	if res.StatusCode != http.StatusOK {
		return nil, ReadBodyAsError(res)
	}
	var resp []string
	return resp, json.NewDecoder(res.Body).Decode(&resp)
}

func (c *Client) GetOrganizationIDPSyncFieldValues(ctx context.Context, orgID string, claimField string) ([]string, error) {
	qv := url.Values{}
	qv.Add("claimField", claimField)
	res, err := c.Request(ctx, http.MethodGet, fmt.Sprintf("/api/v2/organizations/%s/settings/idpsync/field-values?%s", orgID, qv.Encode()), nil)
	if err != nil {
		return nil, xerrors.Errorf("make request: %w", err)
	}
	defer res.Body.Close()

	if res.StatusCode != http.StatusOK {
		return nil, ReadBodyAsError(res)
	}
	var resp []string
	return resp, json.NewDecoder(res.Body).Decode(&resp)
}<|MERGE_RESOLUTION|>--- conflicted
+++ resolved
@@ -144,7 +144,6 @@
 	return resp, json.NewDecoder(res.Body).Decode(&resp)
 }
 
-<<<<<<< HEAD
 type OrganizationSyncConfig struct {
 	Field         string `json:"field"`
 	AssignDefault bool   `json:"assign_default"`
@@ -152,7 +151,18 @@
 
 func (c *Client) PatchOrganizationIDPSyncConfig(ctx context.Context, req OrganizationSyncConfig) (OrganizationSyncSettings, error) {
 	res, err := c.Request(ctx, http.MethodPatch, "/api/v2/settings/idpsync/organization/config", req)
-=======
+	if err != nil {
+		return OrganizationSyncSettings{}, xerrors.Errorf("make request: %w", err)
+	}
+	defer res.Body.Close()
+
+	if res.StatusCode != http.StatusOK {
+		return OrganizationSyncSettings{}, ReadBodyAsError(res)
+	}
+	var resp OrganizationSyncSettings
+	return resp, json.NewDecoder(res.Body).Decode(&resp)
+}
+
 // If the same mapping is present in both Add and Remove, Remove will take presidence.
 type PatchOrganizationIDPSyncMappingRequest struct {
 	Add    []IDPSyncMapping[uuid.UUID]
@@ -161,7 +171,6 @@
 
 func (c *Client) PatchOrganizationIDPSyncMapping(ctx context.Context, req PatchOrganizationIDPSyncMappingRequest) (OrganizationSyncSettings, error) {
 	res, err := c.Request(ctx, http.MethodPatch, "/api/v2/settings/idpsync/organization/mapping", req)
->>>>>>> 2371153a
 	if err != nil {
 		return OrganizationSyncSettings{}, xerrors.Errorf("make request: %w", err)
 	}
