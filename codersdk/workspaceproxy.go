package codersdk

import (
	"context"
	"encoding/json"
	"fmt"
	"net/http"
	"time"

	"golang.org/x/xerrors"

	"github.com/google/uuid"
)

type ProxyHealthStatus string

const (
	// ProxyHealthy means the proxy access url is reachable and returns a healthy
	// status code.
	ProxyHealthy ProxyHealthStatus = "ok"
	// ProxyUnreachable means the proxy access url is not responding.
	ProxyUnreachable ProxyHealthStatus = "unreachable"
	// ProxyUnhealthy means the proxy access url is responding, but there is some
	// problem with the proxy. This problem may or may not be preventing functionality.
	ProxyUnhealthy ProxyHealthStatus = "unhealthy"
	// ProxyUnregistered means the proxy has not registered a url yet. This means
	// the proxy was created with the cli, but has not yet been started.
	ProxyUnregistered ProxyHealthStatus = "unregistered"
)

type WorkspaceProxyStatus struct {
	Status ProxyHealthStatus `json:"status" table:"status,default_sort"`
	// Report provides more information about the health of the workspace proxy.
	Report    ProxyHealthReport `json:"report,omitempty" table:"report"`
	CheckedAt time.Time         `json:"checked_at" table:"checked_at" format:"date-time"`
}

// ProxyHealthReport is a report of the health of the workspace proxy.
// A healthy report will have no errors. Warnings are not fatal.
type ProxyHealthReport struct {
	// Errors are problems that prevent the workspace proxy from being healthy
	Errors []string `json:"errors"`
	// Warnings do not prevent the workspace proxy from being healthy, but
	// should be addressed.
	Warnings []string `json:"warnings"`
}

type WorkspaceProxy struct {
	ID          uuid.UUID `json:"id" format:"uuid" table:"id"`
	Name        string    `json:"name" table:"name,default_sort"`
	DisplayName string    `json:"display_name" table:"display_name"`
	Icon        string    `json:"icon" table:"icon"`
	// Full url including scheme of the proxy api url: https://us.example.com
	URL string `json:"url" table:"url"`
	// WildcardHostname with the wildcard for subdomain based app hosting: *.us.example.com
	WildcardHostname string    `json:"wildcard_hostname" table:"wildcard_hostname"`
	CreatedAt        time.Time `json:"created_at" format:"date-time" table:"created_at"`
	UpdatedAt        time.Time `json:"updated_at" format:"date-time" table:"updated_at"`
	Deleted          bool      `json:"deleted" table:"deleted"`

	// Status is the latest status check of the proxy. This will be empty for deleted
	// proxies. This value can be used to determine if a workspace proxy is healthy
	// and ready to use.
	Status WorkspaceProxyStatus `json:"status,omitempty" table:"proxy,recursive"`
}

type CreateWorkspaceProxyRequest struct {
	Name        string `json:"name" validate:"required"`
	DisplayName string `json:"display_name"`
	Icon        string `json:"icon"`
}

type UpdateWorkspaceProxyResponse struct {
	Proxy WorkspaceProxy `json:"proxy" table:"proxy,recursive"`
	// The recursive table sort is not working very well.
	ProxyToken string `json:"proxy_token" table:"proxy token,default_sort"`
}

func (c *Client) CreateWorkspaceProxy(ctx context.Context, req CreateWorkspaceProxyRequest) (UpdateWorkspaceProxyResponse, error) {
	res, err := c.Request(ctx, http.MethodPost,
		"/api/v2/workspaceproxies",
		req,
	)
	if err != nil {
		return UpdateWorkspaceProxyResponse{}, xerrors.Errorf("make request: %w", err)
	}
	defer res.Body.Close()

	if res.StatusCode != http.StatusCreated {
		return UpdateWorkspaceProxyResponse{}, ReadBodyAsError(res)
	}
	var resp UpdateWorkspaceProxyResponse
	return resp, json.NewDecoder(res.Body).Decode(&resp)
}

func (c *Client) WorkspaceProxies(ctx context.Context) ([]WorkspaceProxy, error) {
	res, err := c.Request(ctx, http.MethodGet,
		"/api/v2/workspaceproxies",
		nil,
	)
	if err != nil {
		return nil, xerrors.Errorf("make request: %w", err)
	}
	defer res.Body.Close()

	if res.StatusCode != http.StatusOK {
		return nil, ReadBodyAsError(res)
	}

	var proxies []WorkspaceProxy
	return proxies, json.NewDecoder(res.Body).Decode(&proxies)
}

<<<<<<< HEAD
func (c *Client) WorkspaceProxyByName(ctx context.Context, name string) (WorkspaceProxy, error) {
	res, err := c.Request(ctx, http.MethodGet,
		fmt.Sprintf("/api/v2/workspaceproxies/%s", name),
		nil,
	)
	if err != nil {
		return WorkspaceProxy{}, xerrors.Errorf("make request: %w", err)
=======
type PatchWorkspaceProxy struct {
	ID              uuid.UUID `json:"id" format:"uuid" validate:"required"`
	Name            string    `json:"name" validate:"required"`
	DisplayName     string    `json:"display_name" validate:"required"`
	Icon            string    `json:"icon" validate:"required"`
	RegenerateToken bool      `json:"regenerate_token"`
}

func (c *Client) PatchWorkspaceProxy(ctx context.Context, req PatchWorkspaceProxy) (UpdateWorkspaceProxyResponse, error) {
	res, err := c.Request(ctx, http.MethodPatch,
		fmt.Sprintf("/api/v2/workspaceproxies/%s", req.ID.String()),
		req,
	)
	if err != nil {
		return UpdateWorkspaceProxyResponse{}, xerrors.Errorf("make request: %w", err)
>>>>>>> a42a36a4
	}
	defer res.Body.Close()

	if res.StatusCode != http.StatusOK {
<<<<<<< HEAD
		return WorkspaceProxy{}, ReadBodyAsError(res)
	}

	var proxy WorkspaceProxy
	return proxy, json.NewDecoder(res.Body).Decode(&proxy)
=======
		return UpdateWorkspaceProxyResponse{}, ReadBodyAsError(res)
	}
	var resp UpdateWorkspaceProxyResponse
	return resp, json.NewDecoder(res.Body).Decode(&resp)
>>>>>>> a42a36a4
}

func (c *Client) DeleteWorkspaceProxyByName(ctx context.Context, name string) error {
	res, err := c.Request(ctx, http.MethodDelete,
		fmt.Sprintf("/api/v2/workspaceproxies/%s", name),
		nil,
	)
	if err != nil {
		return xerrors.Errorf("make request: %w", err)
	}
	defer res.Body.Close()

	if res.StatusCode != http.StatusOK {
		return ReadBodyAsError(res)
	}

	return nil
}

func (c *Client) DeleteWorkspaceProxyByID(ctx context.Context, id uuid.UUID) error {
	return c.DeleteWorkspaceProxyByName(ctx, id.String())
}

func (c *Client) WorkspaceProxyByName(ctx context.Context, name string) (WorkspaceProxy, error) {
	res, err := c.Request(ctx, http.MethodGet,
		fmt.Sprintf("/api/v2/workspaceproxies/%s", name),
		nil,
	)
	if err != nil {
		return WorkspaceProxy{}, xerrors.Errorf("make request: %w", err)
	}
	defer res.Body.Close()

	if res.StatusCode != http.StatusOK {
		return WorkspaceProxy{}, ReadBodyAsError(res)
	}

	var resp WorkspaceProxy
	return resp, json.NewDecoder(res.Body).Decode(&resp)
}

func (c *Client) WorkspaceProxyByID(ctx context.Context, id uuid.UUID) (WorkspaceProxy, error) {
	return c.WorkspaceProxyByName(ctx, id.String())
}

type RegionsResponse struct {
	Regions []Region `json:"regions"`
}

type Region struct {
	ID          uuid.UUID `json:"id" format:"uuid"`
	Name        string    `json:"name"`
	DisplayName string    `json:"display_name"`
	IconURL     string    `json:"icon_url"`
	Healthy     bool      `json:"healthy"`

	// PathAppURL is the URL to the base path for path apps. Optional
	// unless wildcard_hostname is set.
	// E.g. https://us.example.com
	PathAppURL string `json:"path_app_url"`

	// WildcardHostname is the wildcard hostname for subdomain apps.
	// E.g. *.us.example.com
	// E.g. *--suffix.au.example.com
	// Optional. Does not need to be on the same domain as PathAppURL.
	WildcardHostname string `json:"wildcard_hostname"`
}

func (c *Client) Regions(ctx context.Context) ([]Region, error) {
	res, err := c.Request(ctx, http.MethodGet,
		"/api/v2/regions",
		nil,
	)
	if err != nil {
		return nil, xerrors.Errorf("make request: %w", err)
	}
	defer res.Body.Close()

	if res.StatusCode != http.StatusOK {
		return nil, ReadBodyAsError(res)
	}

	var regions RegionsResponse
	return regions.Regions, json.NewDecoder(res.Body).Decode(&regions)
}<|MERGE_RESOLUTION|>--- conflicted
+++ resolved
@@ -89,7 +89,7 @@
 	if res.StatusCode != http.StatusCreated {
 		return UpdateWorkspaceProxyResponse{}, ReadBodyAsError(res)
 	}
-	var resp UpdateWorkspaceProxyResponse
+	var resp CreateWorkspaceProxyResponse
 	return resp, json.NewDecoder(res.Body).Decode(&resp)
 }
 
@@ -111,15 +111,6 @@
 	return proxies, json.NewDecoder(res.Body).Decode(&proxies)
 }
 
-<<<<<<< HEAD
-func (c *Client) WorkspaceProxyByName(ctx context.Context, name string) (WorkspaceProxy, error) {
-	res, err := c.Request(ctx, http.MethodGet,
-		fmt.Sprintf("/api/v2/workspaceproxies/%s", name),
-		nil,
-	)
-	if err != nil {
-		return WorkspaceProxy{}, xerrors.Errorf("make request: %w", err)
-=======
 type PatchWorkspaceProxy struct {
 	ID              uuid.UUID `json:"id" format:"uuid" validate:"required"`
 	Name            string    `json:"name" validate:"required"`
@@ -135,23 +126,14 @@
 	)
 	if err != nil {
 		return UpdateWorkspaceProxyResponse{}, xerrors.Errorf("make request: %w", err)
->>>>>>> a42a36a4
-	}
-	defer res.Body.Close()
-
-	if res.StatusCode != http.StatusOK {
-<<<<<<< HEAD
-		return WorkspaceProxy{}, ReadBodyAsError(res)
-	}
-
-	var proxy WorkspaceProxy
-	return proxy, json.NewDecoder(res.Body).Decode(&proxy)
-=======
+	}
+	defer res.Body.Close()
+
+	if res.StatusCode != http.StatusOK {
 		return UpdateWorkspaceProxyResponse{}, ReadBodyAsError(res)
 	}
 	var resp UpdateWorkspaceProxyResponse
 	return resp, json.NewDecoder(res.Body).Decode(&resp)
->>>>>>> a42a36a4
 }
 
 func (c *Client) DeleteWorkspaceProxyByName(ctx context.Context, name string) error {
