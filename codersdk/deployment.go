package codersdk

import (
	"context"
	"encoding/json"
	"net/http"
	"strings"
	"time"

	"golang.org/x/mod/semver"
	"golang.org/x/xerrors"
)

// Entitlement represents whether a feature is licensed.
type Entitlement string

const (
	EntitlementEntitled    Entitlement = "entitled"
	EntitlementGracePeriod Entitlement = "grace_period"
	EntitlementNotEntitled Entitlement = "not_entitled"
)

// FeatureName represents the internal name of a feature.
// To add a new feature, add it to this set of enums as well as the FeatureNames
// array below.
type FeatureName string

const (
	FeatureUserLimit                  FeatureName = "user_limit"
	FeatureAuditLog                   FeatureName = "audit_log"
	FeatureBrowserOnly                FeatureName = "browser_only"
	FeatureSCIM                       FeatureName = "scim"
	FeatureTemplateRBAC               FeatureName = "template_rbac"
	FeatureHighAvailability           FeatureName = "high_availability"
	FeatureMultipleGitAuth            FeatureName = "multiple_git_auth"
	FeatureExternalProvisionerDaemons FeatureName = "external_provisioner_daemons"
	FeatureAppearance                 FeatureName = "appearance"
)

// FeatureNames must be kept in-sync with the Feature enum above.
var FeatureNames = []FeatureName{
	FeatureUserLimit,
	FeatureAuditLog,
	FeatureBrowserOnly,
	FeatureSCIM,
	FeatureTemplateRBAC,
	FeatureHighAvailability,
	FeatureMultipleGitAuth,
	FeatureExternalProvisionerDaemons,
	FeatureAppearance,
}

// Humanize returns the feature name in a human-readable format.
func (n FeatureName) Humanize() string {
	switch n {
	case FeatureTemplateRBAC:
		return "Template RBAC"
	case FeatureSCIM:
		return "SCIM"
	default:
		return strings.Title(strings.ReplaceAll(string(n), "_", " "))
	}
}

// AlwaysEnable returns if the feature is always enabled if entitled.
// Warning: We don't know if we need this functionality.
// This method may disappear at any time.
func (n FeatureName) AlwaysEnable() bool {
	return map[FeatureName]bool{
		FeatureMultipleGitAuth:            true,
		FeatureExternalProvisionerDaemons: true,
		FeatureAppearance:                 true,
	}[n]
}

type Feature struct {
	Entitlement Entitlement `json:"entitlement"`
	Enabled     bool        `json:"enabled"`
	Limit       *int64      `json:"limit,omitempty"`
	Actual      *int64      `json:"actual,omitempty"`
}

type Entitlements struct {
	Features   map[FeatureName]Feature `json:"features"`
	Warnings   []string                `json:"warnings"`
	Errors     []string                `json:"errors"`
	HasLicense bool                    `json:"has_license"`
	Trial      bool                    `json:"trial"`

	// DEPRECATED: use Experiments instead.
	Experimental bool `json:"experimental"`
}

func (c *Client) Entitlements(ctx context.Context) (Entitlements, error) {
	res, err := c.Request(ctx, http.MethodGet, "/api/v2/entitlements", nil)
	if err != nil {
		return Entitlements{}, err
	}
	defer res.Body.Close()
	if res.StatusCode != http.StatusOK {
		return Entitlements{}, ReadBodyAsError(res)
	}
	var ent Entitlements
	return ent, json.NewDecoder(res.Body).Decode(&ent)
}

// DeploymentConfig is the central configuration for the coder server.
type DeploymentConfig struct {
	AccessURL                       *DeploymentConfigField[string]          `json:"access_url" typescript:",notnull"`
	WildcardAccessURL               *DeploymentConfigField[string]          `json:"wildcard_access_url" typescript:",notnull"`
	RedirectToAccessURL             *DeploymentConfigField[bool]            `json:"redirect_to_access_url" typescript:",notnull"`
	HTTPAddress                     *DeploymentConfigField[string]          `json:"http_address" typescript:",notnull"`
	AutobuildPollInterval           *DeploymentConfigField[time.Duration]   `json:"autobuild_poll_interval" typescript:",notnull"`
	DERP                            *DERP                                   `json:"derp" typescript:",notnull"`
	GitAuth                         *DeploymentConfigField[[]GitAuthConfig] `json:"gitauth" typescript:",notnull"`
	Prometheus                      *PrometheusConfig                       `json:"prometheus" typescript:",notnull"`
	Pprof                           *PprofConfig                            `json:"pprof" typescript:",notnull"`
	ProxyTrustedHeaders             *DeploymentConfigField[[]string]        `json:"proxy_trusted_headers" typescript:",notnull"`
	ProxyTrustedOrigins             *DeploymentConfigField[[]string]        `json:"proxy_trusted_origins" typescript:",notnull"`
	CacheDirectory                  *DeploymentConfigField[string]          `json:"cache_directory" typescript:",notnull"`
	InMemoryDatabase                *DeploymentConfigField[bool]            `json:"in_memory_database" typescript:",notnull"`
	PostgresURL                     *DeploymentConfigField[string]          `json:"pg_connection_url" typescript:",notnull"`
	OAuth2                          *OAuth2Config                           `json:"oauth2" typescript:",notnull"`
	OIDC                            *OIDCConfig                             `json:"oidc" typescript:",notnull"`
	Telemetry                       *TelemetryConfig                        `json:"telemetry" typescript:",notnull"`
	TLS                             *TLSConfig                              `json:"tls" typescript:",notnull"`
	Trace                           *TraceConfig                            `json:"trace" typescript:",notnull"`
	SecureAuthCookie                *DeploymentConfigField[bool]            `json:"secure_auth_cookie" typescript:",notnull"`
	SSHKeygenAlgorithm              *DeploymentConfigField[string]          `json:"ssh_keygen_algorithm" typescript:",notnull"`
	MetricsCacheRefreshInterval     *DeploymentConfigField[time.Duration]   `json:"metrics_cache_refresh_interval" typescript:",notnull"`
	AgentStatRefreshInterval        *DeploymentConfigField[time.Duration]   `json:"agent_stat_refresh_interval" typescript:",notnull"`
	AgentFallbackTroubleshootingURL *DeploymentConfigField[string]          `json:"agent_fallback_troubleshooting_url" typescript:",notnull"`
	AuditLogging                    *DeploymentConfigField[bool]            `json:"audit_logging" typescript:",notnull"`
	BrowserOnly                     *DeploymentConfigField[bool]            `json:"browser_only" typescript:",notnull"`
	SCIMAPIKey                      *DeploymentConfigField[string]          `json:"scim_api_key" typescript:",notnull"`
	Provisioner                     *ProvisionerConfig                      `json:"provisioner" typescript:",notnull"`
	RateLimit                       *RateLimitConfig                        `json:"rate_limit" typescript:",notnull"`
	Experiments                     *DeploymentConfigField[[]string]        `json:"experiments" typescript:",notnull"`
	UpdateCheck                     *DeploymentConfigField[bool]            `json:"update_check" typescript:",notnull"`
	MaxTokenLifetime                *DeploymentConfigField[time.Duration]   `json:"max_token_lifetime" typescript:",notnull"`
	Swagger                         *SwaggerConfig                          `json:"swagger" typescript:",notnull"`
	Logging                         *LoggingConfig                          `json:"logging" typescript:",notnull"`
	Dangerous                       *DangerousConfig                        `json:"dangerous" typescript:",notnull"`
	DisablePathApps                 *DeploymentConfigField[bool]            `json:"disable_path_apps" typescript:",notnull"`
<<<<<<< HEAD
	DisablePasswordAuth             *DeploymentConfigField[bool]            `json:"disable_password_auth" typescript:",notnull"`
=======
	SessionDuration                 *DeploymentConfigField[time.Duration]   `json:"max_session_expiry" typescript:",notnull"`
	DisableSessionExpiryRefresh     *DeploymentConfigField[bool]            `json:"disable_session_expiry_refresh" typescript:",notnull"`
>>>>>>> 77fd34be

	// DEPRECATED: Use HTTPAddress or TLS.Address instead.
	Address *DeploymentConfigField[string] `json:"address" typescript:",notnull"`
	// DEPRECATED: Use Experiments instead.
	Experimental *DeploymentConfigField[bool] `json:"experimental" typescript:",notnull"`
}

type DERP struct {
	Server *DERPServerConfig `json:"server" typescript:",notnull"`
	Config *DERPConfig       `json:"config" typescript:",notnull"`
}

type DERPServerConfig struct {
	Enable        *DeploymentConfigField[bool]     `json:"enable" typescript:",notnull"`
	RegionID      *DeploymentConfigField[int]      `json:"region_id" typescript:",notnull"`
	RegionCode    *DeploymentConfigField[string]   `json:"region_code" typescript:",notnull"`
	RegionName    *DeploymentConfigField[string]   `json:"region_name" typescript:",notnull"`
	STUNAddresses *DeploymentConfigField[[]string] `json:"stun_addresses" typescript:",notnull"`
	RelayURL      *DeploymentConfigField[string]   `json:"relay_url" typescript:",notnull"`
}

type DERPConfig struct {
	URL  *DeploymentConfigField[string] `json:"url" typescript:",notnull"`
	Path *DeploymentConfigField[string] `json:"path" typescript:",notnull"`
}

type PrometheusConfig struct {
	Enable  *DeploymentConfigField[bool]   `json:"enable" typescript:",notnull"`
	Address *DeploymentConfigField[string] `json:"address" typescript:",notnull"`
}

type PprofConfig struct {
	Enable  *DeploymentConfigField[bool]   `json:"enable" typescript:",notnull"`
	Address *DeploymentConfigField[string] `json:"address" typescript:",notnull"`
}

type OAuth2Config struct {
	Github *OAuth2GithubConfig `json:"github" typescript:",notnull"`
}

type OAuth2GithubConfig struct {
	ClientID          *DeploymentConfigField[string]   `json:"client_id" typescript:",notnull"`
	ClientSecret      *DeploymentConfigField[string]   `json:"client_secret" typescript:",notnull"`
	AllowedOrgs       *DeploymentConfigField[[]string] `json:"allowed_orgs" typescript:",notnull"`
	AllowedTeams      *DeploymentConfigField[[]string] `json:"allowed_teams" typescript:",notnull"`
	AllowSignups      *DeploymentConfigField[bool]     `json:"allow_signups" typescript:",notnull"`
	AllowEveryone     *DeploymentConfigField[bool]     `json:"allow_everyone" typescript:",notnull"`
	EnterpriseBaseURL *DeploymentConfigField[string]   `json:"enterprise_base_url" typescript:",notnull"`
}

type OIDCConfig struct {
	AllowSignups        *DeploymentConfigField[bool]     `json:"allow_signups" typescript:",notnull"`
	ClientID            *DeploymentConfigField[string]   `json:"client_id" typescript:",notnull"`
	ClientSecret        *DeploymentConfigField[string]   `json:"client_secret" typescript:",notnull"`
	EmailDomain         *DeploymentConfigField[[]string] `json:"email_domain" typescript:",notnull"`
	IssuerURL           *DeploymentConfigField[string]   `json:"issuer_url" typescript:",notnull"`
	Scopes              *DeploymentConfigField[[]string] `json:"scopes" typescript:",notnull"`
	IgnoreEmailVerified *DeploymentConfigField[bool]     `json:"ignore_email_verified" typescript:",notnull"`
	UsernameField       *DeploymentConfigField[string]   `json:"username_field" typescript:",notnull"`
	SignInText          *DeploymentConfigField[string]   `json:"sign_in_text" typescript:",notnull"`
	IconURL             *DeploymentConfigField[string]   `json:"icon_url" typescript:",notnull"`
}

type TelemetryConfig struct {
	Enable *DeploymentConfigField[bool]   `json:"enable" typescript:",notnull"`
	Trace  *DeploymentConfigField[bool]   `json:"trace" typescript:",notnull"`
	URL    *DeploymentConfigField[string] `json:"url" typescript:",notnull"`
}

type TLSConfig struct {
	Enable         *DeploymentConfigField[bool]     `json:"enable" typescript:",notnull"`
	Address        *DeploymentConfigField[string]   `json:"address" typescript:",notnull"`
	RedirectHTTP   *DeploymentConfigField[bool]     `json:"redirect_http" typescript:",notnull"`
	CertFiles      *DeploymentConfigField[[]string] `json:"cert_file" typescript:",notnull"`
	ClientAuth     *DeploymentConfigField[string]   `json:"client_auth" typescript:",notnull"`
	ClientCAFile   *DeploymentConfigField[string]   `json:"client_ca_file" typescript:",notnull"`
	KeyFiles       *DeploymentConfigField[[]string] `json:"key_file" typescript:",notnull"`
	MinVersion     *DeploymentConfigField[string]   `json:"min_version" typescript:",notnull"`
	ClientCertFile *DeploymentConfigField[string]   `json:"client_cert_file" typescript:",notnull"`
	ClientKeyFile  *DeploymentConfigField[string]   `json:"client_key_file" typescript:",notnull"`
}

type TraceConfig struct {
	Enable          *DeploymentConfigField[bool]   `json:"enable" typescript:",notnull"`
	HoneycombAPIKey *DeploymentConfigField[string] `json:"honeycomb_api_key" typescript:",notnull"`
	CaptureLogs     *DeploymentConfigField[bool]   `json:"capture_logs" typescript:",notnull"`
}

type GitAuthConfig struct {
	ID           string   `json:"id"`
	Type         string   `json:"type"`
	ClientID     string   `json:"client_id"`
	ClientSecret string   `json:"-" yaml:"client_secret"`
	AuthURL      string   `json:"auth_url"`
	TokenURL     string   `json:"token_url"`
	ValidateURL  string   `json:"validate_url"`
	Regex        string   `json:"regex"`
	NoRefresh    bool     `json:"no_refresh"`
	Scopes       []string `json:"scopes"`
}

type ProvisionerConfig struct {
	Daemons             *DeploymentConfigField[int]           `json:"daemons" typescript:",notnull"`
	DaemonPollInterval  *DeploymentConfigField[time.Duration] `json:"daemon_poll_interval" typescript:",notnull"`
	DaemonPollJitter    *DeploymentConfigField[time.Duration] `json:"daemon_poll_jitter" typescript:",notnull"`
	ForceCancelInterval *DeploymentConfigField[time.Duration] `json:"force_cancel_interval" typescript:",notnull"`
}

type RateLimitConfig struct {
	DisableAll *DeploymentConfigField[bool] `json:"disable_all" typescript:",notnull"`
	API        *DeploymentConfigField[int]  `json:"api" typescript:",notnull"`
}

type SwaggerConfig struct {
	Enable *DeploymentConfigField[bool] `json:"enable" typescript:",notnull"`
}

type LoggingConfig struct {
	Human       *DeploymentConfigField[string] `json:"human" typescript:",notnull"`
	JSON        *DeploymentConfigField[string] `json:"json" typescript:",notnull"`
	Stackdriver *DeploymentConfigField[string] `json:"stackdriver" typescript:",notnull"`
}

type DangerousConfig struct {
	AllowPathAppSharing         *DeploymentConfigField[bool] `json:"allow_path_app_sharing" typescript:",notnull"`
	AllowPathAppSiteOwnerAccess *DeploymentConfigField[bool] `json:"allow_path_app_site_owner_access" typescript:",notnull"`
}

type Flaggable interface {
	string | time.Duration | bool | int | []string | []GitAuthConfig
}

type DeploymentConfigField[T Flaggable] struct {
	Name  string `json:"name"`
	Usage string `json:"usage"`
	Flag  string `json:"flag"`
	// EnvOverride will override the automatically generated environment
	// variable name. Useful if you're moving values around but need to keep
	// backwards compatibility with old environment variable names.
	//
	// NOTE: this is not supported for array flags.
	EnvOverride string `json:"-"`
	Shorthand   string `json:"shorthand"`
	Enterprise  bool   `json:"enterprise"`
	Hidden      bool   `json:"hidden"`
	Secret      bool   `json:"secret"`
	Default     T      `json:"default"`
	Value       T      `json:"value"`
}

// MarshalJSON removes the Value field from the JSON output of any fields marked Secret.
// nolint:revive
func (f *DeploymentConfigField[T]) MarshalJSON() ([]byte, error) {
	copy := struct {
		Name       string `json:"name"`
		Usage      string `json:"usage"`
		Flag       string `json:"flag"`
		Shorthand  string `json:"shorthand"`
		Enterprise bool   `json:"enterprise"`
		Hidden     bool   `json:"hidden"`
		Secret     bool   `json:"secret"`
		Default    T      `json:"default"`
		Value      T      `json:"value"`
	}{
		Name:       f.Name,
		Usage:      f.Usage,
		Flag:       f.Flag,
		Shorthand:  f.Shorthand,
		Enterprise: f.Enterprise,
		Hidden:     f.Hidden,
		Secret:     f.Secret,
	}

	if !f.Secret {
		copy.Default = f.Default
		copy.Value = f.Value
	}

	return json.Marshal(copy)
}

// DeploymentConfig returns the deployment config for the coder server.
func (c *Client) DeploymentConfig(ctx context.Context) (DeploymentConfig, error) {
	res, err := c.Request(ctx, http.MethodGet, "/api/v2/config/deployment", nil)
	if err != nil {
		return DeploymentConfig{}, xerrors.Errorf("execute request: %w", err)
	}
	defer res.Body.Close()

	if res.StatusCode != http.StatusOK {
		return DeploymentConfig{}, ReadBodyAsError(res)
	}

	var df DeploymentConfig
	return df, json.NewDecoder(res.Body).Decode(&df)
}

type AppearanceConfig struct {
	LogoURL       string              `json:"logo_url"`
	ServiceBanner ServiceBannerConfig `json:"service_banner"`
}

type ServiceBannerConfig struct {
	Enabled         bool   `json:"enabled"`
	Message         string `json:"message,omitempty"`
	BackgroundColor string `json:"background_color,omitempty"`
}

// Appearance returns the configuration that modifies the visual
// display of the dashboard.
func (c *Client) Appearance(ctx context.Context) (AppearanceConfig, error) {
	res, err := c.Request(ctx, http.MethodGet, "/api/v2/appearance", nil)
	if err != nil {
		return AppearanceConfig{}, err
	}
	defer res.Body.Close()
	if res.StatusCode != http.StatusOK {
		return AppearanceConfig{}, ReadBodyAsError(res)
	}
	var cfg AppearanceConfig
	return cfg, json.NewDecoder(res.Body).Decode(&cfg)
}

func (c *Client) UpdateAppearance(ctx context.Context, appearance AppearanceConfig) error {
	res, err := c.Request(ctx, http.MethodPut, "/api/v2/appearance", appearance)
	if err != nil {
		return err
	}
	defer res.Body.Close()
	if res.StatusCode != http.StatusOK {
		return ReadBodyAsError(res)
	}
	return nil
}

// BuildInfoResponse contains build information for this instance of Coder.
type BuildInfoResponse struct {
	// ExternalURL references the current Coder version.
	// For production builds, this will link directly to a release. For development builds, this will link to a commit.
	ExternalURL string `json:"external_url"`
	// Version returns the semantic version of the build.
	Version string `json:"version"`
}

// CanonicalVersion trims build information from the version.
// E.g. 'v0.7.4-devel+11573034' -> 'v0.7.4'.
func (b BuildInfoResponse) CanonicalVersion() string {
	// We do a little hack here to massage the string into a form
	// that works well with semver.
	trimmed := strings.ReplaceAll(b.Version, "-devel+", "+devel-")
	return semver.Canonical(trimmed)
}

// BuildInfo returns build information for this instance of Coder.
func (c *Client) BuildInfo(ctx context.Context) (BuildInfoResponse, error) {
	res, err := c.Request(ctx, http.MethodGet, "/api/v2/buildinfo", nil)
	if err != nil {
		return BuildInfoResponse{}, err
	}
	defer res.Body.Close()

	if res.StatusCode != http.StatusOK {
		return BuildInfoResponse{}, ReadBodyAsError(res)
	}

	var buildInfo BuildInfoResponse
	return buildInfo, json.NewDecoder(res.Body).Decode(&buildInfo)
}

type Experiment string

const (
	// ExperimentAuthzQuerier is an internal experiment that enables the ExperimentAuthzQuerier
	// interface for all RBAC operations. NOT READY FOR PRODUCTION USE.
	ExperimentAuthzQuerier Experiment = "authz_querier"

	// Add new experiments here!
	// ExperimentExample Experiment = "example"
)

var (
	// ExperimentsAll should include all experiments that are safe for
	// users to opt-in to via --experimental='*'.
	// Experiments that are not ready for consumption by all users should
	// not be included here and will be essentially hidden.
	ExperimentsAll = Experiments{}
)

// Experiments is a list of experiments that are enabled for the deployment.
// Multiple experiments may be enabled at the same time.
// Experiments are not safe for production use, and are not guaranteed to
// be backwards compatible. They may be removed or renamed at any time.
type Experiments []Experiment

func (e Experiments) Enabled(ex Experiment) bool {
	for _, v := range e {
		if v == ex {
			return true
		}
	}
	return false
}

func (c *Client) Experiments(ctx context.Context) (Experiments, error) {
	res, err := c.Request(ctx, http.MethodGet, "/api/v2/experiments", nil)
	if err != nil {
		return nil, err
	}
	defer res.Body.Close()
	if res.StatusCode != http.StatusOK {
		return nil, ReadBodyAsError(res)
	}
	var exp []Experiment
	return exp, json.NewDecoder(res.Body).Decode(&exp)
}

type DeploymentDAUsResponse struct {
	Entries []DAUEntry `json:"entries"`
}

func (c *Client) DeploymentDAUs(ctx context.Context) (*DeploymentDAUsResponse, error) {
	res, err := c.Request(ctx, http.MethodGet, "/api/v2/insights/daus", nil)
	if err != nil {
		return nil, xerrors.Errorf("execute request: %w", err)
	}
	defer res.Body.Close()

	if res.StatusCode != http.StatusOK {
		return nil, ReadBodyAsError(res)
	}

	var resp DeploymentDAUsResponse
	return &resp, json.NewDecoder(res.Body).Decode(&resp)
}

type AppHostResponse struct {
	// Host is the externally accessible URL for the Coder instance.
	Host string `json:"host"`
}

// AppHost returns the site-wide application wildcard hostname without the
// leading "*.", e.g. "apps.coder.com". Apps are accessible at:
// "<app-name>--<agent-name>--<workspace-name>--<username>.<app-host>", e.g.
// "my-app--agent--workspace--username.apps.coder.com".
//
// If the app host is not set, the response will contain an empty string.
func (c *Client) AppHost(ctx context.Context) (AppHostResponse, error) {
	res, err := c.Request(ctx, http.MethodGet, "/api/v2/applications/host", nil)
	if err != nil {
		return AppHostResponse{}, err
	}
	defer res.Body.Close()

	if res.StatusCode != http.StatusOK {
		return AppHostResponse{}, ReadBodyAsError(res)
	}

	var host AppHostResponse
	return host, json.NewDecoder(res.Body).Decode(&host)
}<|MERGE_RESOLUTION|>--- conflicted
+++ resolved
@@ -142,12 +142,9 @@
 	Logging                         *LoggingConfig                          `json:"logging" typescript:",notnull"`
 	Dangerous                       *DangerousConfig                        `json:"dangerous" typescript:",notnull"`
 	DisablePathApps                 *DeploymentConfigField[bool]            `json:"disable_path_apps" typescript:",notnull"`
-<<<<<<< HEAD
-	DisablePasswordAuth             *DeploymentConfigField[bool]            `json:"disable_password_auth" typescript:",notnull"`
-=======
 	SessionDuration                 *DeploymentConfigField[time.Duration]   `json:"max_session_expiry" typescript:",notnull"`
 	DisableSessionExpiryRefresh     *DeploymentConfigField[bool]            `json:"disable_session_expiry_refresh" typescript:",notnull"`
->>>>>>> 77fd34be
+	DisablePasswordAuth             *DeploymentConfigField[bool]            `json:"disable_password_auth" typescript:",notnull"`
 
 	// DEPRECATED: Use HTTPAddress or TLS.Address instead.
 	Address *DeploymentConfigField[string] `json:"address" typescript:",notnull"`
