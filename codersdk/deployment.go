package codersdk

import (
	"context"
	"encoding/json"
	"flag"
	"net/http"
	"os"
	"path/filepath"
	"strconv"
	"strings"
	"time"

	"golang.org/x/mod/semver"
	"golang.org/x/xerrors"

	"github.com/coreos/go-oidc/v3/oidc"

	"github.com/coder/coder/buildinfo"
	"github.com/coder/coder/cli/clibase"
)

// Entitlement represents whether a feature is licensed.
type Entitlement string

const (
	EntitlementEntitled    Entitlement = "entitled"
	EntitlementGracePeriod Entitlement = "grace_period"
	EntitlementNotEntitled Entitlement = "not_entitled"
)

// FeatureName represents the internal name of a feature.
// To add a new feature, add it to this set of enums as well as the FeatureNames
// array below.
type FeatureName string

const (
	FeatureUserLimit                  FeatureName = "user_limit"
	FeatureAuditLog                   FeatureName = "audit_log"
	FeatureBrowserOnly                FeatureName = "browser_only"
	FeatureSCIM                       FeatureName = "scim"
	FeatureTemplateRBAC               FeatureName = "template_rbac"
	FeatureHighAvailability           FeatureName = "high_availability"
	FeatureMultipleGitAuth            FeatureName = "multiple_git_auth"
	FeatureExternalProvisionerDaemons FeatureName = "external_provisioner_daemons"
	FeatureAppearance                 FeatureName = "appearance"
	FeatureAdvancedTemplateScheduling FeatureName = "advanced_template_scheduling"
	FeatureWorkspaceProxy             FeatureName = "workspace_proxy"
)

// FeatureNames must be kept in-sync with the Feature enum above.
var FeatureNames = []FeatureName{
	FeatureUserLimit,
	FeatureAuditLog,
	FeatureBrowserOnly,
	FeatureSCIM,
	FeatureTemplateRBAC,
	FeatureHighAvailability,
	FeatureMultipleGitAuth,
	FeatureExternalProvisionerDaemons,
	FeatureAppearance,
	FeatureAdvancedTemplateScheduling,
	FeatureWorkspaceProxy,
}

// Humanize returns the feature name in a human-readable format.
func (n FeatureName) Humanize() string {
	switch n {
	case FeatureTemplateRBAC:
		return "Template RBAC"
	case FeatureSCIM:
		return "SCIM"
	default:
		return strings.Title(strings.ReplaceAll(string(n), "_", " "))
	}
}

// AlwaysEnable returns if the feature is always enabled if entitled.
// Warning: We don't know if we need this functionality.
// This method may disappear at any time.
func (n FeatureName) AlwaysEnable() bool {
	return map[FeatureName]bool{
		FeatureMultipleGitAuth:            true,
		FeatureExternalProvisionerDaemons: true,
		FeatureAppearance:                 true,
	}[n]
}

type Feature struct {
	Entitlement Entitlement `json:"entitlement"`
	Enabled     bool        `json:"enabled"`
	Limit       *int64      `json:"limit,omitempty"`
	Actual      *int64      `json:"actual,omitempty"`
}

type Entitlements struct {
	Features         map[FeatureName]Feature `json:"features"`
	Warnings         []string                `json:"warnings"`
	Errors           []string                `json:"errors"`
	HasLicense       bool                    `json:"has_license"`
	Trial            bool                    `json:"trial"`
	RequireTelemetry bool                    `json:"require_telemetry"`
}

func (c *Client) Entitlements(ctx context.Context) (Entitlements, error) {
	res, err := c.Request(ctx, http.MethodGet, "/api/v2/entitlements", nil)
	if err != nil {
		return Entitlements{}, err
	}
	defer res.Body.Close()
	if res.StatusCode != http.StatusOK {
		return Entitlements{}, ReadBodyAsError(res)
	}
	var ent Entitlements
	return ent, json.NewDecoder(res.Body).Decode(&ent)
}

// DeploymentValues is the central configuration values the coder server.
type DeploymentValues struct {
	Verbose             clibase.Bool `json:"verbose,omitempty"`
	AccessURL           clibase.URL  `json:"access_url,omitempty"`
	WildcardAccessURL   clibase.URL  `json:"wildcard_access_url,omitempty"`
	RedirectToAccessURL clibase.Bool `json:"redirect_to_access_url,omitempty"`
	// HTTPAddress is a string because it may be set to zero to disable.
	HTTPAddress                     clibase.String                  `json:"http_address,omitempty" typescript:",notnull"`
	AutobuildPollInterval           clibase.Duration                `json:"autobuild_poll_interval,omitempty"`
	JobHangDetectorInterval         clibase.Duration                `json:"job_hang_detector_interval,omitempty"`
	DERP                            DERP                            `json:"derp,omitempty" typescript:",notnull"`
	Prometheus                      PrometheusConfig                `json:"prometheus,omitempty" typescript:",notnull"`
	Pprof                           PprofConfig                     `json:"pprof,omitempty" typescript:",notnull"`
	ProxyTrustedHeaders             clibase.StringArray             `json:"proxy_trusted_headers,omitempty" typescript:",notnull"`
	ProxyTrustedOrigins             clibase.StringArray             `json:"proxy_trusted_origins,omitempty" typescript:",notnull"`
	CacheDir                        clibase.String                  `json:"cache_directory,omitempty" typescript:",notnull"`
	InMemoryDatabase                clibase.Bool                    `json:"in_memory_database,omitempty" typescript:",notnull"`
	PostgresURL                     clibase.String                  `json:"pg_connection_url,omitempty" typescript:",notnull"`
	OAuth2                          OAuth2Config                    `json:"oauth2,omitempty" typescript:",notnull"`
	OIDC                            OIDCConfig                      `json:"oidc,omitempty" typescript:",notnull"`
	Telemetry                       TelemetryConfig                 `json:"telemetry,omitempty" typescript:",notnull"`
	TLS                             TLSConfig                       `json:"tls,omitempty" typescript:",notnull"`
	Trace                           TraceConfig                     `json:"trace,omitempty" typescript:",notnull"`
	SecureAuthCookie                clibase.Bool                    `json:"secure_auth_cookie,omitempty" typescript:",notnull"`
	StrictTransportSecurity         clibase.Int64                   `json:"strict_transport_security,omitempty" typescript:",notnull"`
	StrictTransportSecurityOptions  clibase.StringArray             `json:"strict_transport_security_options,omitempty" typescript:",notnull"`
	SSHKeygenAlgorithm              clibase.String                  `json:"ssh_keygen_algorithm,omitempty" typescript:",notnull"`
	MetricsCacheRefreshInterval     clibase.Duration                `json:"metrics_cache_refresh_interval,omitempty" typescript:",notnull"`
	AgentStatRefreshInterval        clibase.Duration                `json:"agent_stat_refresh_interval,omitempty" typescript:",notnull"`
	AgentFallbackTroubleshootingURL clibase.URL                     `json:"agent_fallback_troubleshooting_url,omitempty" typescript:",notnull"`
	BrowserOnly                     clibase.Bool                    `json:"browser_only,omitempty" typescript:",notnull"`
	SCIMAPIKey                      clibase.String                  `json:"scim_api_key,omitempty" typescript:",notnull"`
	Provisioner                     ProvisionerConfig               `json:"provisioner,omitempty" typescript:",notnull"`
	RateLimit                       RateLimitConfig                 `json:"rate_limit,omitempty" typescript:",notnull"`
	Experiments                     clibase.StringArray             `json:"experiments,omitempty" typescript:",notnull"`
	UpdateCheck                     clibase.Bool                    `json:"update_check,omitempty" typescript:",notnull"`
	MaxTokenLifetime                clibase.Duration                `json:"max_token_lifetime,omitempty" typescript:",notnull"`
	Swagger                         SwaggerConfig                   `json:"swagger,omitempty" typescript:",notnull"`
	Logging                         LoggingConfig                   `json:"logging,omitempty" typescript:",notnull"`
	Dangerous                       DangerousConfig                 `json:"dangerous,omitempty" typescript:",notnull"`
	DisablePathApps                 clibase.Bool                    `json:"disable_path_apps,omitempty" typescript:",notnull"`
	SessionDuration                 clibase.Duration                `json:"max_session_expiry,omitempty" typescript:",notnull"`
	DisableSessionExpiryRefresh     clibase.Bool                    `json:"disable_session_expiry_refresh,omitempty" typescript:",notnull"`
	DisablePasswordAuth             clibase.Bool                    `json:"disable_password_auth,omitempty" typescript:",notnull"`
	Support                         SupportConfig                   `json:"support,omitempty" typescript:",notnull"`
	GitAuthProviders                clibase.Struct[[]GitAuthConfig] `json:"git_auth,omitempty" typescript:",notnull"`
	SSHConfig                       SSHConfig                       `json:"config_ssh,omitempty" typescript:",notnull"`
	WgtunnelHost                    clibase.String                  `json:"wgtunnel_host,omitempty" typescript:",notnull"`
	DisableOwnerWorkspaceExec       clibase.Bool                    `json:"disable_owner_workspace_exec,omitempty" typescript:",notnull"`
	ProxyHealthStatusInterval       clibase.Duration                `json:"proxy_health_status_interval,omitempty" typescript:",notnull"`
<<<<<<< HEAD
	UserQuietHoursSchedule          UserQuietHoursScheduleConfig    `json:"user_quiet_hours_schedule,omitempty" typescript:",notnull"`
=======
	EnableTerraformDebugMode        clibase.Bool                    `json:"enable_terraform_debug_mode,omitempty" typescript:",notnull"`
>>>>>>> b73f9d8e

	Config      clibase.YAMLConfigPath `json:"config,omitempty" typescript:",notnull"`
	WriteConfig clibase.Bool           `json:"write_config,omitempty" typescript:",notnull"`

	// DEPRECATED: Use HTTPAddress or TLS.Address instead.
	Address clibase.HostPort `json:"address,omitempty" typescript:",notnull"`
}

// SSHConfig is configuration the cli & vscode extension use for configuring
// ssh connections.
type SSHConfig struct {
	// DeploymentName is the config-ssh Hostname prefix
	DeploymentName clibase.String
	// SSHConfigOptions are additional options to add to the ssh config file.
	// This will override defaults.
	SSHConfigOptions clibase.StringArray
}

func (c SSHConfig) ParseOptions() (map[string]string, error) {
	m := make(map[string]string)
	for _, opt := range c.SSHConfigOptions {
		key, value, err := ParseSSHConfigOption(opt)
		if err != nil {
			return nil, err
		}
		m[key] = value
	}
	return m, nil
}

// ParseSSHConfigOption parses a single ssh config option into it's key/value pair.
func ParseSSHConfigOption(opt string) (key string, value string, err error) {
	// An equal sign or whitespace is the separator between the key and value.
	idx := strings.IndexFunc(opt, func(r rune) bool {
		return r == ' ' || r == '='
	})
	if idx == -1 {
		return "", "", xerrors.Errorf("invalid config-ssh option %q", opt)
	}
	return opt[:idx], opt[idx+1:], nil
}

type DERP struct {
	Server DERPServerConfig `json:"server" typescript:",notnull"`
	Config DERPConfig       `json:"config" typescript:",notnull"`
}

type DERPServerConfig struct {
	Enable        clibase.Bool        `json:"enable" typescript:",notnull"`
	RegionID      clibase.Int64       `json:"region_id" typescript:",notnull"`
	RegionCode    clibase.String      `json:"region_code" typescript:",notnull"`
	RegionName    clibase.String      `json:"region_name" typescript:",notnull"`
	STUNAddresses clibase.StringArray `json:"stun_addresses" typescript:",notnull"`
	RelayURL      clibase.URL         `json:"relay_url" typescript:",notnull"`
}

type DERPConfig struct {
	BlockDirect clibase.Bool   `json:"block_direct" typescript:",notnull"`
	URL         clibase.String `json:"url" typescript:",notnull"`
	Path        clibase.String `json:"path" typescript:",notnull"`
}

type PrometheusConfig struct {
	Enable            clibase.Bool     `json:"enable" typescript:",notnull"`
	Address           clibase.HostPort `json:"address" typescript:",notnull"`
	CollectAgentStats clibase.Bool     `json:"collect_agent_stats" typescript:",notnull"`
	CollectDBMetrics  clibase.Bool     `json:"collect_db_metrics" typescript:",notnull"`
}

type PprofConfig struct {
	Enable  clibase.Bool     `json:"enable" typescript:",notnull"`
	Address clibase.HostPort `json:"address" typescript:",notnull"`
}

type OAuth2Config struct {
	Github OAuth2GithubConfig `json:"github" typescript:",notnull"`
}

type OAuth2GithubConfig struct {
	ClientID          clibase.String      `json:"client_id" typescript:",notnull"`
	ClientSecret      clibase.String      `json:"client_secret" typescript:",notnull"`
	AllowedOrgs       clibase.StringArray `json:"allowed_orgs" typescript:",notnull"`
	AllowedTeams      clibase.StringArray `json:"allowed_teams" typescript:",notnull"`
	AllowSignups      clibase.Bool        `json:"allow_signups" typescript:",notnull"`
	AllowEveryone     clibase.Bool        `json:"allow_everyone" typescript:",notnull"`
	EnterpriseBaseURL clibase.String      `json:"enterprise_base_url" typescript:",notnull"`
}

type OIDCConfig struct {
	AllowSignups        clibase.Bool                      `json:"allow_signups" typescript:",notnull"`
	ClientID            clibase.String                    `json:"client_id" typescript:",notnull"`
	ClientSecret        clibase.String                    `json:"client_secret" typescript:",notnull"`
	EmailDomain         clibase.StringArray               `json:"email_domain" typescript:",notnull"`
	IssuerURL           clibase.String                    `json:"issuer_url" typescript:",notnull"`
	Scopes              clibase.StringArray               `json:"scopes" typescript:",notnull"`
	IgnoreEmailVerified clibase.Bool                      `json:"ignore_email_verified" typescript:",notnull"`
	UsernameField       clibase.String                    `json:"username_field" typescript:",notnull"`
	EmailField          clibase.String                    `json:"email_field" typescript:",notnull"`
	AuthURLParams       clibase.Struct[map[string]string] `json:"auth_url_params" typescript:",notnull"`
	IgnoreUserInfo      clibase.Bool                      `json:"ignore_user_info" typescript:",notnull"`
	GroupField          clibase.String                    `json:"groups_field" typescript:",notnull"`
	GroupMapping        clibase.Struct[map[string]string] `json:"group_mapping" typescript:",notnull"`
	SignInText          clibase.String                    `json:"sign_in_text" typescript:",notnull"`
	IconURL             clibase.URL                       `json:"icon_url" typescript:",notnull"`
}

type TelemetryConfig struct {
	Enable clibase.Bool `json:"enable" typescript:",notnull"`
	Trace  clibase.Bool `json:"trace" typescript:",notnull"`
	URL    clibase.URL  `json:"url" typescript:",notnull"`
}

type TLSConfig struct {
	Enable         clibase.Bool        `json:"enable" typescript:",notnull"`
	Address        clibase.HostPort    `json:"address" typescript:",notnull"`
	RedirectHTTP   clibase.Bool        `json:"redirect_http" typescript:",notnull"`
	CertFiles      clibase.StringArray `json:"cert_file" typescript:",notnull"`
	ClientAuth     clibase.String      `json:"client_auth" typescript:",notnull"`
	ClientCAFile   clibase.String      `json:"client_ca_file" typescript:",notnull"`
	KeyFiles       clibase.StringArray `json:"key_file" typescript:",notnull"`
	MinVersion     clibase.String      `json:"min_version" typescript:",notnull"`
	ClientCertFile clibase.String      `json:"client_cert_file" typescript:",notnull"`
	ClientKeyFile  clibase.String      `json:"client_key_file" typescript:",notnull"`
}

type TraceConfig struct {
	Enable          clibase.Bool   `json:"enable" typescript:",notnull"`
	HoneycombAPIKey clibase.String `json:"honeycomb_api_key" typescript:",notnull"`
	CaptureLogs     clibase.Bool   `json:"capture_logs" typescript:",notnull"`
}

type GitAuthConfig struct {
	ID                  string   `json:"id"`
	Type                string   `json:"type"`
	ClientID            string   `json:"client_id"`
	ClientSecret        string   `json:"-" yaml:"client_secret"`
	AuthURL             string   `json:"auth_url"`
	TokenURL            string   `json:"token_url"`
	ValidateURL         string   `json:"validate_url"`
	AppInstallURL       string   `json:"app_install_url"`
	AppInstallationsURL string   `json:"app_installations_url"`
	Regex               string   `json:"regex"`
	NoRefresh           bool     `json:"no_refresh"`
	Scopes              []string `json:"scopes"`
	DeviceFlow          bool     `json:"device_flow"`
	DeviceCodeURL       string   `json:"device_code_url"`
}

type ProvisionerConfig struct {
	Daemons             clibase.Int64    `json:"daemons" typescript:",notnull"`
	DaemonsEcho         clibase.Bool     `json:"daemons_echo" typescript:",notnull"`
	DaemonPollInterval  clibase.Duration `json:"daemon_poll_interval" typescript:",notnull"`
	DaemonPollJitter    clibase.Duration `json:"daemon_poll_jitter" typescript:",notnull"`
	ForceCancelInterval clibase.Duration `json:"force_cancel_interval" typescript:",notnull"`
}

type RateLimitConfig struct {
	DisableAll clibase.Bool  `json:"disable_all" typescript:",notnull"`
	API        clibase.Int64 `json:"api" typescript:",notnull"`
}

type SwaggerConfig struct {
	Enable clibase.Bool `json:"enable" typescript:",notnull"`
}

type LoggingConfig struct {
	Human       clibase.String `json:"human" typescript:",notnull"`
	JSON        clibase.String `json:"json" typescript:",notnull"`
	Stackdriver clibase.String `json:"stackdriver" typescript:",notnull"`
}

type DangerousConfig struct {
	AllowPathAppSharing         clibase.Bool `json:"allow_path_app_sharing" typescript:",notnull"`
	AllowPathAppSiteOwnerAccess clibase.Bool `json:"allow_path_app_site_owner_access" typescript:",notnull"`
	AllowAllCors                clibase.Bool `json:"allow_all_cors" typescript:",notnull"`
}

type UserQuietHoursScheduleConfig struct {
	DefaultSchedule clibase.String   `json:"default_schedule" typescript:",notnull"`
	WindowDuration  clibase.Duration `json:"window_duration" typescript:",notnull"`
}

const (
	annotationEnterpriseKey = "enterprise"
	annotationSecretKey     = "secret"
	// annotationExternalProxies is used to mark options that are used by workspace
	// proxies. This is used to filter out options that are not relevant.
	annotationExternalProxies = "external_workspace_proxies"
)

// IsWorkspaceProxies returns true if the cli option is used by workspace proxies.
func IsWorkspaceProxies(opt clibase.Option) bool {
	// If it is a bool, use the bool value.
	b, _ := strconv.ParseBool(opt.Annotations[annotationExternalProxies])
	return b
}

func IsSecretDeploymentOption(opt clibase.Option) bool {
	return opt.Annotations.IsSet(annotationSecretKey)
}

func DefaultCacheDir() string {
	defaultCacheDir, err := os.UserCacheDir()
	if err != nil {
		defaultCacheDir = os.TempDir()
	}
	if dir := os.Getenv("CACHE_DIRECTORY"); dir != "" {
		// For compatibility with systemd.
		defaultCacheDir = dir
	}
	if dir := os.Getenv("CLIDOCGEN_CACHE_DIRECTORY"); dir != "" {
		defaultCacheDir = dir
	}
	return filepath.Join(defaultCacheDir, "coder")
}

// DeploymentConfig contains both the deployment values and how they're set.
//
// @typescript-ignore DeploymentConfig
// apitypings doesn't know how to generate the OptionSet... yet.
type DeploymentConfig struct {
	Values  *DeploymentValues `json:"config,omitempty"`
	Options clibase.OptionSet `json:"options,omitempty"`
}

func (c *DeploymentValues) Options() clibase.OptionSet {
	// The deploymentGroup variables are used to organize the myriad server options.
	var (
		deploymentGroupNetworking = clibase.Group{
			Name: "Networking",
			YAML: "networking",
		}
		deploymentGroupNetworkingTLS = clibase.Group{
			Parent: &deploymentGroupNetworking,
			Name:   "TLS",
			Description: `Configure TLS / HTTPS for your Coder deployment. If you're running
 Coder behind a TLS-terminating reverse proxy or are accessing Coder over a
 secure link, you can safely ignore these settings.`,
			YAML: "tls",
		}
		deploymentGroupNetworkingHTTP = clibase.Group{
			Parent: &deploymentGroupNetworking,
			Name:   "HTTP",
			YAML:   "http",
		}
		deploymentGroupNetworkingDERP = clibase.Group{
			Parent: &deploymentGroupNetworking,
			Name:   "DERP",
			Description: `Most Coder deployments never have to think about DERP because all connections
 between workspaces and users are peer-to-peer. However, when Coder cannot establish
 a peer to peer connection, Coder uses a distributed relay network backed by
 Tailscale and WireGuard.`,
			YAML: "derp",
		}
		deploymentGroupIntrospection = clibase.Group{
			Name:        "Introspection",
			Description: `Configure logging, tracing, and metrics exporting.`,
			YAML:        "introspection",
		}
		deploymentGroupIntrospectionPPROF = clibase.Group{
			Parent: &deploymentGroupIntrospection,
			Name:   "pprof",
			YAML:   "pprof",
		}
		deploymentGroupIntrospectionPrometheus = clibase.Group{
			Parent: &deploymentGroupIntrospection,
			Name:   "Prometheus",
			YAML:   "prometheus",
		}
		deploymentGroupIntrospectionTracing = clibase.Group{
			Parent: &deploymentGroupIntrospection,
			Name:   "Tracing",
			YAML:   "tracing",
		}
		deploymentGroupIntrospectionLogging = clibase.Group{
			Parent: &deploymentGroupIntrospection,
			Name:   "Logging",
			YAML:   "logging",
		}
		deploymentGroupOAuth2 = clibase.Group{
			Name:        "OAuth2",
			Description: `Configure login and user-provisioning with GitHub via oAuth2.`,
			YAML:        "oauth2",
		}
		deploymentGroupOAuth2GitHub = clibase.Group{
			Parent: &deploymentGroupOAuth2,
			Name:   "GitHub",
			YAML:   "github",
		}
		deploymentGroupOIDC = clibase.Group{
			Name: "OIDC",
			YAML: "oidc",
		}
		deploymentGroupTelemetry = clibase.Group{
			Name: "Telemetry",
			YAML: "telemetry",
			Description: `Telemetry is critical to our ability to improve Coder. We strip all personal
information before sending data to our servers. Please only disable telemetry
when required by your organization's security policy.`,
		}
		deploymentGroupProvisioning = clibase.Group{
			Name:        "Provisioning",
			Description: `Tune the behavior of the provisioner, which is responsible for creating, updating, and deleting workspace resources.`,
			YAML:        "provisioning",
		}
		deploymentGroupUserQuietHoursSchedule = clibase.Group{
			Name:        "User Quiet Hours Schedule",
			Description: "Allow users to set quiet hours schedules each day for workspaces to avoid workspaces stopping during the day due to template max TTL.",
			YAML:        "userQuietHoursSchedule",
		}
		deploymentGroupDangerous = clibase.Group{
			Name: "⚠️ Dangerous",
			YAML: "dangerous",
		}
		deploymentGroupClient = clibase.Group{
			Name: "Client",
			Description: "These options change the behavior of how clients interact with the Coder. " +
				"Clients include the coder cli, vs code extension, and the web UI.",
			YAML: "client",
		}
		deploymentGroupConfig = clibase.Group{
			Name:        "Config",
			Description: `Use a YAML configuration file when your server launch become unwieldy.`,
		}
	)

	httpAddress := clibase.Option{
		Name:        "HTTP Address",
		Description: "HTTP bind address of the server. Unset to disable the HTTP endpoint.",
		Flag:        "http-address",
		Env:         "CODER_HTTP_ADDRESS",
		Default:     "127.0.0.1:3000",
		Value:       &c.HTTPAddress,
		Group:       &deploymentGroupNetworkingHTTP,
		YAML:        "httpAddress",
		Annotations: clibase.Annotations{}.Mark(annotationExternalProxies, "true"),
	}
	tlsBindAddress := clibase.Option{
		Name:        "TLS Address",
		Description: "HTTPS bind address of the server.",
		Flag:        "tls-address",
		Env:         "CODER_TLS_ADDRESS",
		Default:     "127.0.0.1:3443",
		Value:       &c.TLS.Address,
		Group:       &deploymentGroupNetworkingTLS,
		YAML:        "address",
		Annotations: clibase.Annotations{}.Mark(annotationExternalProxies, "true"),
	}
	redirectToAccessURL := clibase.Option{
		Name:        "Redirect to Access URL",
		Description: "Specifies whether to redirect requests that do not match the access URL host.",
		Flag:        "redirect-to-access-url",
		Env:         "CODER_REDIRECT_TO_ACCESS_URL",
		Value:       &c.RedirectToAccessURL,
		Group:       &deploymentGroupNetworking,
		YAML:        "redirectToAccessURL",
	}
	opts := clibase.OptionSet{
		{
			Name:        "Access URL",
			Description: `The URL that users will use to access the Coder deployment.`,
			Value:       &c.AccessURL,
			Flag:        "access-url",
			Env:         "CODER_ACCESS_URL",
			Group:       &deploymentGroupNetworking,
			YAML:        "accessURL",
			Annotations: clibase.Annotations{}.Mark(annotationExternalProxies, "true"),
		},
		{
			Name:        "Wildcard Access URL",
			Description: "Specifies the wildcard hostname to use for workspace applications in the form \"*.example.com\".",
			Flag:        "wildcard-access-url",
			Env:         "CODER_WILDCARD_ACCESS_URL",
			Value:       &c.WildcardAccessURL,
			Group:       &deploymentGroupNetworking,
			YAML:        "wildcardAccessURL",
			Annotations: clibase.Annotations{}.Mark(annotationExternalProxies, "true"),
		},
		redirectToAccessURL,
		{
			Name:        "Autobuild Poll Interval",
			Description: "Interval to poll for scheduled workspace builds.",
			Flag:        "autobuild-poll-interval",
			Env:         "CODER_AUTOBUILD_POLL_INTERVAL",
			Hidden:      true,
			Default:     time.Minute.String(),
			Value:       &c.AutobuildPollInterval,
			YAML:        "autobuildPollInterval",
		},
		{
			Name:        "Job Hang Detector Interval",
			Description: "Interval to poll for hung jobs and automatically terminate them.",
			Flag:        "job-hang-detector-interval",
			Env:         "CODER_JOB_HANG_DETECTOR_INTERVAL",
			Hidden:      true,
			Default:     time.Minute.String(),
			Value:       &c.JobHangDetectorInterval,
			YAML:        "jobHangDetectorInterval",
		},
		httpAddress,
		tlsBindAddress,
		{
			Name:          "Address",
			Description:   "Bind address of the server.",
			Flag:          "address",
			FlagShorthand: "a",
			Env:           "CODER_ADDRESS",
			Hidden:        true,
			Value:         &c.Address,
			UseInstead: clibase.OptionSet{
				httpAddress,
				tlsBindAddress,
			},
			Group:       &deploymentGroupNetworking,
			Annotations: clibase.Annotations{}.Mark(annotationExternalProxies, "true"),
		},
		// TLS settings
		{
			Name:        "TLS Enable",
			Description: "Whether TLS will be enabled.",
			Flag:        "tls-enable",
			Env:         "CODER_TLS_ENABLE",
			Value:       &c.TLS.Enable,
			Group:       &deploymentGroupNetworkingTLS,
			YAML:        "enable",
			Annotations: clibase.Annotations{}.Mark(annotationExternalProxies, "true"),
		},
		{
			Name:        "Redirect HTTP to HTTPS",
			Description: "Whether HTTP requests will be redirected to the access URL (if it's a https URL and TLS is enabled). Requests to local IP addresses are never redirected regardless of this setting.",
			Flag:        "tls-redirect-http-to-https",
			Env:         "CODER_TLS_REDIRECT_HTTP_TO_HTTPS",
			Default:     "true",
			Hidden:      true,
			Value:       &c.TLS.RedirectHTTP,
			UseInstead:  clibase.OptionSet{redirectToAccessURL},
			Group:       &deploymentGroupNetworkingTLS,
			YAML:        "redirectHTTP",
			Annotations: clibase.Annotations{}.Mark(annotationExternalProxies, "true"),
		},
		{
			Name:        "TLS Certificate Files",
			Description: "Path to each certificate for TLS. It requires a PEM-encoded file. To configure the listener to use a CA certificate, concatenate the primary certificate and the CA certificate together. The primary certificate should appear first in the combined file.",
			Flag:        "tls-cert-file",
			Env:         "CODER_TLS_CERT_FILE",
			Value:       &c.TLS.CertFiles,
			Group:       &deploymentGroupNetworkingTLS,
			YAML:        "certFiles",
			Annotations: clibase.Annotations{}.Mark(annotationExternalProxies, "true"),
		},
		{
			Name:        "TLS Client CA Files",
			Description: "PEM-encoded Certificate Authority file used for checking the authenticity of client.",
			Flag:        "tls-client-ca-file",
			Env:         "CODER_TLS_CLIENT_CA_FILE",
			Value:       &c.TLS.ClientCAFile,
			Group:       &deploymentGroupNetworkingTLS,
			YAML:        "clientCAFile",
			Annotations: clibase.Annotations{}.Mark(annotationExternalProxies, "true"),
		},
		{
			Name:        "TLS Client Auth",
			Description: "Policy the server will follow for TLS Client Authentication. Accepted values are \"none\", \"request\", \"require-any\", \"verify-if-given\", or \"require-and-verify\".",
			Flag:        "tls-client-auth",
			Env:         "CODER_TLS_CLIENT_AUTH",
			Default:     "none",
			Value:       &c.TLS.ClientAuth,
			Group:       &deploymentGroupNetworkingTLS,
			YAML:        "clientAuth",
			Annotations: clibase.Annotations{}.Mark(annotationExternalProxies, "true"),
		},
		{
			Name:        "TLS Key Files",
			Description: "Paths to the private keys for each of the certificates. It requires a PEM-encoded file.",
			Flag:        "tls-key-file",
			Env:         "CODER_TLS_KEY_FILE",
			Value:       &c.TLS.KeyFiles,
			Group:       &deploymentGroupNetworkingTLS,
			YAML:        "keyFiles",
			Annotations: clibase.Annotations{}.Mark(annotationExternalProxies, "true"),
		},
		{
			Name:        "TLS Minimum Version",
			Description: "Minimum supported version of TLS. Accepted values are \"tls10\", \"tls11\", \"tls12\" or \"tls13\".",
			Flag:        "tls-min-version",
			Env:         "CODER_TLS_MIN_VERSION",
			Default:     "tls12",
			Value:       &c.TLS.MinVersion,
			Group:       &deploymentGroupNetworkingTLS,
			YAML:        "minVersion",
			Annotations: clibase.Annotations{}.Mark(annotationExternalProxies, "true"),
		},
		{
			Name:        "TLS Client Cert File",
			Description: "Path to certificate for client TLS authentication. It requires a PEM-encoded file.",
			Flag:        "tls-client-cert-file",
			Env:         "CODER_TLS_CLIENT_CERT_FILE",
			Value:       &c.TLS.ClientCertFile,
			Group:       &deploymentGroupNetworkingTLS,
			YAML:        "clientCertFile",
			Annotations: clibase.Annotations{}.Mark(annotationExternalProxies, "true"),
		},
		{
			Name:        "TLS Client Key File",
			Description: "Path to key for client TLS authentication. It requires a PEM-encoded file.",
			Flag:        "tls-client-key-file",
			Env:         "CODER_TLS_CLIENT_KEY_FILE",
			Value:       &c.TLS.ClientKeyFile,
			Group:       &deploymentGroupNetworkingTLS,
			YAML:        "clientKeyFile",
			Annotations: clibase.Annotations{}.Mark(annotationExternalProxies, "true"),
		},
		// Derp settings
		{
			Name:        "DERP Server Enable",
			Description: "Whether to enable or disable the embedded DERP relay server.",
			Flag:        "derp-server-enable",
			Env:         "CODER_DERP_SERVER_ENABLE",
			Default:     "true",
			Value:       &c.DERP.Server.Enable,
			Group:       &deploymentGroupNetworkingDERP,
			YAML:        "enable",
		},
		{
			Name:        "DERP Server Region ID",
			Description: "Region ID to use for the embedded DERP server.",
			Flag:        "derp-server-region-id",
			Env:         "CODER_DERP_SERVER_REGION_ID",
			Default:     "999",
			Value:       &c.DERP.Server.RegionID,
			Group:       &deploymentGroupNetworkingDERP,
			YAML:        "regionID",
		},
		{
			Name:        "DERP Server Region Code",
			Description: "Region code to use for the embedded DERP server.",
			Flag:        "derp-server-region-code",
			Env:         "CODER_DERP_SERVER_REGION_CODE",
			Default:     "coder",
			Value:       &c.DERP.Server.RegionCode,
			Group:       &deploymentGroupNetworkingDERP,
			YAML:        "regionCode",
		},
		{
			Name:        "DERP Server Region Name",
			Description: "Region name that for the embedded DERP server.",
			Flag:        "derp-server-region-name",
			Env:         "CODER_DERP_SERVER_REGION_NAME",
			Default:     "Coder Embedded Relay",
			Value:       &c.DERP.Server.RegionName,
			Group:       &deploymentGroupNetworkingDERP,
			YAML:        "regionName",
		},
		{
			Name:        "DERP Server STUN Addresses",
			Description: "Addresses for STUN servers to establish P2P connections. Use special value 'disable' to turn off STUN.",
			Flag:        "derp-server-stun-addresses",
			Env:         "CODER_DERP_SERVER_STUN_ADDRESSES",
			Default:     "stun.l.google.com:19302",
			Value:       &c.DERP.Server.STUNAddresses,
			Group:       &deploymentGroupNetworkingDERP,
			YAML:        "stunAddresses",
		},
		{
			Name:        "DERP Server Relay URL",
			Description: "An HTTP URL that is accessible by other replicas to relay DERP traffic. Required for high availability.",
			Flag:        "derp-server-relay-url",
			Env:         "CODER_DERP_SERVER_RELAY_URL",
			Annotations: clibase.Annotations{}.Mark(annotationEnterpriseKey, "true"),
			Value:       &c.DERP.Server.RelayURL,
			Group:       &deploymentGroupNetworkingDERP,
			YAML:        "relayURL",
		},
		{
			Name:        "Block Direct Connections",
			Description: "Block peer-to-peer (aka. direct) workspace connections. All workspace connections from the CLI will be proxied through Coder (or custom configured DERP servers) and will never be peer-to-peer when enabled. Workspaces may still reach out to STUN servers to get their address until they are restarted after this change has been made, but new connections will still be proxied regardless.",
			// This cannot be called `disable-direct-connections` because that's
			// already a global CLI flag for CLI connections. This is a
			// deployment-wide flag.
			Flag:  "block-direct-connections",
			Env:   "CODER_BLOCK_DIRECT",
			Value: &c.DERP.Config.BlockDirect,
			Group: &deploymentGroupNetworkingDERP,
			YAML:  "blockDirect",
		},
		{
			Name:        "DERP Config URL",
			Description: "URL to fetch a DERP mapping on startup. See: https://tailscale.com/kb/1118/custom-derp-servers/.",
			Flag:        "derp-config-url",
			Env:         "CODER_DERP_CONFIG_URL",
			Value:       &c.DERP.Config.URL,
			Group:       &deploymentGroupNetworkingDERP,
			YAML:        "url",
		},
		{
			Name:        "DERP Config Path",
			Description: "Path to read a DERP mapping from. See: https://tailscale.com/kb/1118/custom-derp-servers/.",
			Flag:        "derp-config-path",
			Env:         "CODER_DERP_CONFIG_PATH",
			Value:       &c.DERP.Config.Path,
			Group:       &deploymentGroupNetworkingDERP,
			YAML:        "configPath",
		},
		// TODO: support Git Auth settings.
		// Prometheus settings
		{
			Name:        "Prometheus Enable",
			Description: "Serve prometheus metrics on the address defined by prometheus address.",
			Flag:        "prometheus-enable",
			Env:         "CODER_PROMETHEUS_ENABLE",
			Value:       &c.Prometheus.Enable,
			Group:       &deploymentGroupIntrospectionPrometheus,
			YAML:        "enable",
			Annotations: clibase.Annotations{}.Mark(annotationExternalProxies, "true"),
		},
		{
			Name:        "Prometheus Address",
			Description: "The bind address to serve prometheus metrics.",
			Flag:        "prometheus-address",
			Env:         "CODER_PROMETHEUS_ADDRESS",
			Default:     "127.0.0.1:2112",
			Value:       &c.Prometheus.Address,
			Group:       &deploymentGroupIntrospectionPrometheus,
			YAML:        "address",
			Annotations: clibase.Annotations{}.Mark(annotationExternalProxies, "true"),
		},
		{
			Name:        "Prometheus Collect Agent Stats",
			Description: "Collect agent stats (may increase charges for metrics storage).",
			Flag:        "prometheus-collect-agent-stats",
			Env:         "CODER_PROMETHEUS_COLLECT_AGENT_STATS",
			Value:       &c.Prometheus.CollectAgentStats,
			Group:       &deploymentGroupIntrospectionPrometheus,
			YAML:        "collect_agent_stats",
		},
		{
			Name:        "Prometheus Collect Database Metrics",
			Description: "Collect database metrics (may increase charges for metrics storage).",
			Flag:        "prometheus-collect-db-metrics",
			Env:         "CODER_PROMETHEUS_COLLECT_DB_METRICS",
			Value:       &c.Prometheus.CollectDBMetrics,
			Group:       &deploymentGroupIntrospectionPrometheus,
			YAML:        "collect_db_metrics",
			Default:     "false",
		},
		// Pprof settings
		{
			Name:        "pprof Enable",
			Description: "Serve pprof metrics on the address defined by pprof address.",
			Flag:        "pprof-enable",
			Env:         "CODER_PPROF_ENABLE",
			Value:       &c.Pprof.Enable,
			Group:       &deploymentGroupIntrospectionPPROF,
			YAML:        "enable",
			Annotations: clibase.Annotations{}.Mark(annotationExternalProxies, "true"),
		},
		{
			Name:        "pprof Address",
			Description: "The bind address to serve pprof.",
			Flag:        "pprof-address",
			Env:         "CODER_PPROF_ADDRESS",
			Default:     "127.0.0.1:6060",
			Value:       &c.Pprof.Address,
			Group:       &deploymentGroupIntrospectionPPROF,
			YAML:        "address",
			Annotations: clibase.Annotations{}.Mark(annotationExternalProxies, "true"),
		},
		// oAuth settings
		{
			Name:        "OAuth2 GitHub Client ID",
			Description: "Client ID for Login with GitHub.",
			Flag:        "oauth2-github-client-id",
			Env:         "CODER_OAUTH2_GITHUB_CLIENT_ID",
			Value:       &c.OAuth2.Github.ClientID,
			Group:       &deploymentGroupOAuth2GitHub,
			YAML:        "clientID",
		},
		{
			Name:        "OAuth2 GitHub Client Secret",
			Description: "Client secret for Login with GitHub.",
			Flag:        "oauth2-github-client-secret",
			Env:         "CODER_OAUTH2_GITHUB_CLIENT_SECRET",
			Value:       &c.OAuth2.Github.ClientSecret,
			Annotations: clibase.Annotations{}.Mark(annotationSecretKey, "true"),
			Group:       &deploymentGroupOAuth2GitHub,
		},
		{
			Name:        "OAuth2 GitHub Allowed Orgs",
			Description: "Organizations the user must be a member of to Login with GitHub.",
			Flag:        "oauth2-github-allowed-orgs",
			Env:         "CODER_OAUTH2_GITHUB_ALLOWED_ORGS",
			Value:       &c.OAuth2.Github.AllowedOrgs,
			Group:       &deploymentGroupOAuth2GitHub,
			YAML:        "allowedOrgs",
		},
		{
			Name:        "OAuth2 GitHub Allowed Teams",
			Description: "Teams inside organizations the user must be a member of to Login with GitHub. Structured as: <organization-name>/<team-slug>.",
			Flag:        "oauth2-github-allowed-teams",
			Env:         "CODER_OAUTH2_GITHUB_ALLOWED_TEAMS",
			Value:       &c.OAuth2.Github.AllowedTeams,
			Group:       &deploymentGroupOAuth2GitHub,
			YAML:        "allowedTeams",
		},
		{
			Name:        "OAuth2 GitHub Allow Signups",
			Description: "Whether new users can sign up with GitHub.",
			Flag:        "oauth2-github-allow-signups",
			Env:         "CODER_OAUTH2_GITHUB_ALLOW_SIGNUPS",
			Value:       &c.OAuth2.Github.AllowSignups,
			Group:       &deploymentGroupOAuth2GitHub,
			YAML:        "allowSignups",
		},
		{
			Name:        "OAuth2 GitHub Allow Everyone",
			Description: "Allow all logins, setting this option means allowed orgs and teams must be empty.",
			Flag:        "oauth2-github-allow-everyone",
			Env:         "CODER_OAUTH2_GITHUB_ALLOW_EVERYONE",
			Value:       &c.OAuth2.Github.AllowEveryone,
			Group:       &deploymentGroupOAuth2GitHub,
			YAML:        "allowEveryone",
		},
		{
			Name:        "OAuth2 GitHub Enterprise Base URL",
			Description: "Base URL of a GitHub Enterprise deployment to use for Login with GitHub.",
			Flag:        "oauth2-github-enterprise-base-url",
			Env:         "CODER_OAUTH2_GITHUB_ENTERPRISE_BASE_URL",
			Value:       &c.OAuth2.Github.EnterpriseBaseURL,
			Group:       &deploymentGroupOAuth2GitHub,
			YAML:        "enterpriseBaseURL",
		},
		// OIDC settings.
		{
			Name:        "OIDC Allow Signups",
			Description: "Whether new users can sign up with OIDC.",
			Flag:        "oidc-allow-signups",
			Env:         "CODER_OIDC_ALLOW_SIGNUPS",
			Default:     "true",
			Value:       &c.OIDC.AllowSignups,
			Group:       &deploymentGroupOIDC,
			YAML:        "allowSignups",
		},
		{
			Name:        "OIDC Client ID",
			Description: "Client ID to use for Login with OIDC.",
			Flag:        "oidc-client-id",
			Env:         "CODER_OIDC_CLIENT_ID",
			Value:       &c.OIDC.ClientID,
			Group:       &deploymentGroupOIDC,
			YAML:        "clientID",
		},
		{
			Name:        "OIDC Client Secret",
			Description: "Client secret to use for Login with OIDC.",
			Flag:        "oidc-client-secret",
			Env:         "CODER_OIDC_CLIENT_SECRET",
			Annotations: clibase.Annotations{}.Mark(annotationSecretKey, "true"),
			Value:       &c.OIDC.ClientSecret,
			Group:       &deploymentGroupOIDC,
		},
		{
			Name:        "OIDC Email Domain",
			Description: "Email domains that clients logging in with OIDC must match.",
			Flag:        "oidc-email-domain",
			Env:         "CODER_OIDC_EMAIL_DOMAIN",
			Value:       &c.OIDC.EmailDomain,
			Group:       &deploymentGroupOIDC,
			YAML:        "emailDomain",
		},
		{
			Name:        "OIDC Issuer URL",
			Description: "Issuer URL to use for Login with OIDC.",
			Flag:        "oidc-issuer-url",
			Env:         "CODER_OIDC_ISSUER_URL",
			Value:       &c.OIDC.IssuerURL,
			Group:       &deploymentGroupOIDC,
			YAML:        "issuerURL",
		},
		{
			Name:        "OIDC Scopes",
			Description: "Scopes to grant when authenticating with OIDC.",
			Flag:        "oidc-scopes",
			Env:         "CODER_OIDC_SCOPES",
			Default:     strings.Join([]string{oidc.ScopeOpenID, "profile", "email"}, ","),
			Value:       &c.OIDC.Scopes,
			Group:       &deploymentGroupOIDC,
			YAML:        "scopes",
		},
		{
			Name:        "OIDC Ignore Email Verified",
			Description: "Ignore the email_verified claim from the upstream provider.",
			Flag:        "oidc-ignore-email-verified",
			Env:         "CODER_OIDC_IGNORE_EMAIL_VERIFIED",
			Value:       &c.OIDC.IgnoreEmailVerified,
			Group:       &deploymentGroupOIDC,
			YAML:        "ignoreEmailVerified",
		},
		{
			Name:        "OIDC Username Field",
			Description: "OIDC claim field to use as the username.",
			Flag:        "oidc-username-field",
			Env:         "CODER_OIDC_USERNAME_FIELD",
			Default:     "preferred_username",
			Value:       &c.OIDC.UsernameField,
			Group:       &deploymentGroupOIDC,
			YAML:        "usernameField",
		},
		{
			Name:        "OIDC Email Field",
			Description: "OIDC claim field to use as the email.",
			Flag:        "oidc-email-field",
			Env:         "CODER_OIDC_EMAIL_FIELD",
			Default:     "email",
			Value:       &c.OIDC.EmailField,
			Group:       &deploymentGroupOIDC,
			YAML:        "emailField",
		},
		{
			Name:        "OIDC Auth URL Parameters",
			Description: "OIDC auth URL parameters to pass to the upstream provider.",
			Flag:        "oidc-auth-url-params",
			Env:         "CODER_OIDC_AUTH_URL_PARAMS",
			Default:     `{"access_type": "offline"}`,
			Value:       &c.OIDC.AuthURLParams,
			Group:       &deploymentGroupOIDC,
			YAML:        "authURLParams",
		},
		{
			Name:        "OIDC Ignore UserInfo",
			Description: "Ignore the userinfo endpoint and only use the ID token for user information.",
			Flag:        "oidc-ignore-userinfo",
			Env:         "CODER_OIDC_IGNORE_USERINFO",
			Default:     "false",
			Value:       &c.OIDC.IgnoreUserInfo,
			Group:       &deploymentGroupOIDC,
			YAML:        "ignoreUserInfo",
		},
		{
			Name:        "OIDC Group Field",
			Description: "This field must be set if using the group sync feature and the scope name is not 'groups'. Set to the claim to be used for groups.",
			Flag:        "oidc-group-field",
			Env:         "CODER_OIDC_GROUP_FIELD",
			// This value is intentionally blank. If this is empty, then OIDC group
			// behavior is disabled. If 'oidc-scopes' contains 'groups', then the
			// default value will be 'groups'. If the user wants to use a different claim
			// such as 'memberOf', they can override the default 'groups' claim value
			// that comes from the oidc scopes.
			Default: "",
			Value:   &c.OIDC.GroupField,
			Group:   &deploymentGroupOIDC,
			YAML:    "groupField",
		},
		{
			Name:        "OIDC Group Mapping",
			Description: "A map of OIDC group IDs and the group in Coder it should map to. This is useful for when OIDC providers only return group IDs.",
			Flag:        "oidc-group-mapping",
			Env:         "CODER_OIDC_GROUP_MAPPING",
			Default:     "{}",
			Value:       &c.OIDC.GroupMapping,
			Group:       &deploymentGroupOIDC,
			YAML:        "groupMapping",
		},
		{
			Name:        "OpenID Connect sign in text",
			Description: "The text to show on the OpenID Connect sign in button.",
			Flag:        "oidc-sign-in-text",
			Env:         "CODER_OIDC_SIGN_IN_TEXT",
			Default:     "OpenID Connect",
			Value:       &c.OIDC.SignInText,
			Group:       &deploymentGroupOIDC,
			YAML:        "signInText",
		},
		{
			Name:        "OpenID connect icon URL",
			Description: "URL pointing to the icon to use on the OepnID Connect login button.",
			Flag:        "oidc-icon-url",
			Env:         "CODER_OIDC_ICON_URL",
			Value:       &c.OIDC.IconURL,
			Group:       &deploymentGroupOIDC,
			YAML:        "iconURL",
		},
		// Telemetry settings
		{
			Name:        "Telemetry Enable",
			Description: "Whether telemetry is enabled or not. Coder collects anonymized usage data to help improve our product.",
			Flag:        "telemetry",
			Env:         "CODER_TELEMETRY_ENABLE",
			Default:     strconv.FormatBool(flag.Lookup("test.v") == nil),
			Value:       &c.Telemetry.Enable,
			Group:       &deploymentGroupTelemetry,
			YAML:        "enable",
		},
		{
			Name:        "Telemetry Trace",
			Description: "Whether Opentelemetry traces are sent to Coder. Coder collects anonymized application tracing to help improve our product. Disabling telemetry also disables this option.",
			Flag:        "telemetry-trace",
			Env:         "CODER_TELEMETRY_TRACE",
			Default:     strconv.FormatBool(flag.Lookup("test.v") == nil),
			Value:       &c.Telemetry.Trace,
			Group:       &deploymentGroupTelemetry,
			YAML:        "trace",
		},
		{
			Name:        "Telemetry URL",
			Description: "URL to send telemetry.",
			Flag:        "telemetry-url",
			Env:         "CODER_TELEMETRY_URL",
			Hidden:      true,
			Default:     "https://telemetry.coder.com",
			Value:       &c.Telemetry.URL,
			Group:       &deploymentGroupTelemetry,
			YAML:        "url",
		},
		// Trace settings
		{
			Name:        "Trace Enable",
			Description: "Whether application tracing data is collected. It exports to a backend configured by environment variables. See: https://github.com/open-telemetry/opentelemetry-specification/blob/main/specification/protocol/exporter.md.",
			Flag:        "trace",
			Env:         "CODER_TRACE_ENABLE",
			Value:       &c.Trace.Enable,
			Group:       &deploymentGroupIntrospectionTracing,
			YAML:        "enable",
			Annotations: clibase.Annotations{}.Mark(annotationExternalProxies, "true"),
		},
		{
			Name:        "Trace Honeycomb API Key",
			Description: "Enables trace exporting to Honeycomb.io using the provided API Key.",
			Flag:        "trace-honeycomb-api-key",
			Env:         "CODER_TRACE_HONEYCOMB_API_KEY",
			Annotations: clibase.Annotations{}.Mark(annotationSecretKey, "true").Mark(annotationExternalProxies, "true"),
			Value:       &c.Trace.HoneycombAPIKey,
			Group:       &deploymentGroupIntrospectionTracing,
		},
		{
			Name:        "Capture Logs in Traces",
			Description: "Enables capturing of logs as events in traces. This is useful for debugging, but may result in a very large amount of events being sent to the tracing backend which may incur significant costs. If the verbose flag was supplied, debug-level logs will be included.",
			Flag:        "trace-logs",
			Env:         "CODER_TRACE_LOGS",
			Value:       &c.Trace.CaptureLogs,
			Group:       &deploymentGroupIntrospectionTracing,
			YAML:        "captureLogs",
			Annotations: clibase.Annotations{}.Mark(annotationExternalProxies, "true"),
		},
		// Provisioner settings
		{
			Name:        "Provisioner Daemons",
			Description: "Number of provisioner daemons to create on start. If builds are stuck in queued state for a long time, consider increasing this.",
			Flag:        "provisioner-daemons",
			Env:         "CODER_PROVISIONER_DAEMONS",
			Default:     "3",
			Value:       &c.Provisioner.Daemons,
			Group:       &deploymentGroupProvisioning,
			YAML:        "daemons",
		},
		{
			Name:        "Echo Provisioner",
			Description: "Whether to use echo provisioner daemons instead of Terraform. This is for E2E tests.",
			Flag:        "provisioner-daemons-echo",
			Env:         "CODER_PROVISIONER_DAEMONS_ECHO",
			Hidden:      true,
			Default:     "false",
			Value:       &c.Provisioner.DaemonsEcho,
			Group:       &deploymentGroupProvisioning,
			YAML:        "daemonsEcho",
		},
		{
			Name:        "Poll Interval",
			Description: "Time to wait before polling for a new job.",
			Flag:        "provisioner-daemon-poll-interval",
			Env:         "CODER_PROVISIONER_DAEMON_POLL_INTERVAL",
			Default:     time.Second.String(),
			Value:       &c.Provisioner.DaemonPollInterval,
			Group:       &deploymentGroupProvisioning,
			YAML:        "daemonPollInterval",
		},
		{
			Name:        "Poll Jitter",
			Description: "Random jitter added to the poll interval.",
			Flag:        "provisioner-daemon-poll-jitter",
			Env:         "CODER_PROVISIONER_DAEMON_POLL_JITTER",
			Default:     (100 * time.Millisecond).String(),
			Value:       &c.Provisioner.DaemonPollJitter,
			Group:       &deploymentGroupProvisioning,
			YAML:        "daemonPollJitter",
		},
		{
			Name:        "Force Cancel Interval",
			Description: "Time to force cancel provisioning tasks that are stuck.",
			Flag:        "provisioner-force-cancel-interval",
			Env:         "CODER_PROVISIONER_FORCE_CANCEL_INTERVAL",
			Default:     (10 * time.Minute).String(),
			Value:       &c.Provisioner.ForceCancelInterval,
			Group:       &deploymentGroupProvisioning,
			YAML:        "forceCancelInterval",
		},
		// RateLimit settings
		{
			Name:        "Disable All Rate Limits",
			Description: "Disables all rate limits. This is not recommended in production.",
			Flag:        "dangerous-disable-rate-limits",
			Env:         "CODER_DANGEROUS_DISABLE_RATE_LIMITS",

			Value:       &c.RateLimit.DisableAll,
			Hidden:      true,
			Annotations: clibase.Annotations{}.Mark(annotationExternalProxies, "true"),
		},
		{
			Name:        "API Rate Limit",
			Description: "Maximum number of requests per minute allowed to the API per user, or per IP address for unauthenticated users. Negative values mean no rate limit. Some API endpoints have separate strict rate limits regardless of this value to prevent denial-of-service or brute force attacks.",
			// Change the env from the auto-generated CODER_RATE_LIMIT_API to the
			// old value to avoid breaking existing deployments.
			Env:         "CODER_API_RATE_LIMIT",
			Flag:        "api-rate-limit",
			Default:     "512",
			Value:       &c.RateLimit.API,
			Hidden:      true,
			Annotations: clibase.Annotations{}.Mark(annotationExternalProxies, "true"),
		},
		// Logging settings
		{
			Name:          "Verbose",
			Description:   "Output debug-level logs.",
			Flag:          "verbose",
			Env:           "CODER_VERBOSE",
			FlagShorthand: "v",

			Value:       &c.Verbose,
			Group:       &deploymentGroupIntrospectionLogging,
			YAML:        "verbose",
			Annotations: clibase.Annotations{}.Mark(annotationExternalProxies, "true"),
		},
		{
			Name:        "Human Log Location",
			Description: "Output human-readable logs to a given file.",
			Flag:        "log-human",
			Env:         "CODER_LOGGING_HUMAN",
			Default:     "/dev/stderr",
			Value:       &c.Logging.Human,
			Group:       &deploymentGroupIntrospectionLogging,
			YAML:        "humanPath",
			Annotations: clibase.Annotations{}.Mark(annotationExternalProxies, "true"),
		},
		{
			Name:        "JSON Log Location",
			Description: "Output JSON logs to a given file.",
			Flag:        "log-json",
			Env:         "CODER_LOGGING_JSON",
			Default:     "",
			Value:       &c.Logging.JSON,
			Group:       &deploymentGroupIntrospectionLogging,
			YAML:        "jsonPath",
			Annotations: clibase.Annotations{}.Mark(annotationExternalProxies, "true"),
		},
		{
			Name:        "Stackdriver Log Location",
			Description: "Output Stackdriver compatible logs to a given file.",
			Flag:        "log-stackdriver",
			Env:         "CODER_LOGGING_STACKDRIVER",
			Default:     "",
			Value:       &c.Logging.Stackdriver,
			Group:       &deploymentGroupIntrospectionLogging,
			YAML:        "stackdriverPath",
			Annotations: clibase.Annotations{}.Mark(annotationExternalProxies, "true"),
		},
		{
			Name:        "Enable Terraform debug mode",
			Description: "Allow administrators to enable Terraform debug output.",
			Flag:        "enable-terraform-debug-mode",
			Env:         "CODER_ENABLE_TERRAFORM_DEBUG_MODE",
			Default:     "false",
			Value:       &c.EnableTerraformDebugMode,
			Group:       &deploymentGroupIntrospectionLogging,
			YAML:        "enableTerraformDebugMode",
		},
		// ☢️ Dangerous settings
		{
			Name:        "DANGEROUS: Allow all CORS requests",
			Description: "For security reasons, CORS requests are blocked except between workspace apps owned by the same user. If external requests are required, setting this to true will set all cors headers as '*'. This should never be used in production.",
			Flag:        "dangerous-allow-cors-requests",
			Env:         "CODER_DANGEROUS_ALLOW_CORS_REQUESTS",
			Hidden:      true, // Hidden, should only be used by yarn dev server
			Value:       &c.Dangerous.AllowAllCors,
			Group:       &deploymentGroupDangerous,
			Annotations: clibase.Annotations{}.Mark(annotationExternalProxies, "true"),
		},
		{
			Name:        "DANGEROUS: Allow Path App Sharing",
			Description: "Allow workspace apps that are not served from subdomains to be shared. Path-based app sharing is DISABLED by default for security purposes. Path-based apps can make requests to the Coder API and pose a security risk when the workspace serves malicious JavaScript. Path-based apps can be disabled entirely with --disable-path-apps for further security.",
			Flag:        "dangerous-allow-path-app-sharing",
			Env:         "CODER_DANGEROUS_ALLOW_PATH_APP_SHARING",

			Value: &c.Dangerous.AllowPathAppSharing,
			Group: &deploymentGroupDangerous,
		},
		{
			Name:        "DANGEROUS: Allow Site Owners to Access Path Apps",
			Description: "Allow site-owners to access workspace apps from workspaces they do not own. Owners cannot access path-based apps they do not own by default. Path-based apps can make requests to the Coder API and pose a security risk when the workspace serves malicious JavaScript. Path-based apps can be disabled entirely with --disable-path-apps for further security.",
			Flag:        "dangerous-allow-path-app-site-owner-access",
			Env:         "CODER_DANGEROUS_ALLOW_PATH_APP_SITE_OWNER_ACCESS",

			Value: &c.Dangerous.AllowPathAppSiteOwnerAccess,
			Group: &deploymentGroupDangerous,
		},
		// Misc. settings
		{
			Name:        "Experiments",
			Description: "Enable one or more experiments. These are not ready for production. Separate multiple experiments with commas, or enter '*' to opt-in to all available experiments.",
			Flag:        "experiments",
			Env:         "CODER_EXPERIMENTS",
			Value:       &c.Experiments,
			YAML:        "experiments",
			Annotations: clibase.Annotations{}.Mark(annotationExternalProxies, "true"),
		},
		{
			Name:        "Update Check",
			Description: "Periodically check for new releases of Coder and inform the owner. The check is performed once per day.",
			Flag:        "update-check",
			Env:         "CODER_UPDATE_CHECK",
			Default: strconv.FormatBool(
				flag.Lookup("test.v") == nil && !buildinfo.IsDev(),
			),
			Value: &c.UpdateCheck,
			YAML:  "updateCheck",
		},
		{
			Name:        "Max Token Lifetime",
			Description: "The maximum lifetime duration users can specify when creating an API token.",
			Flag:        "max-token-lifetime",
			Env:         "CODER_MAX_TOKEN_LIFETIME",
			// The default value is essentially "forever", so just use 100 years.
			// We have to add in the 25 leap days for the frontend to show the
			// "100 years" correctly.
			Default: ((100 * 365 * time.Hour * 24) + (25 * time.Hour * 24)).String(),
			Value:   &c.MaxTokenLifetime,
			Group:   &deploymentGroupNetworkingHTTP,
			YAML:    "maxTokenLifetime",
		},
		{
			Name:        "Enable swagger endpoint",
			Description: "Expose the swagger endpoint via /swagger.",
			Flag:        "swagger-enable",
			Env:         "CODER_SWAGGER_ENABLE",

			Value: &c.Swagger.Enable,
			YAML:  "enableSwagger",
		},
		{
			Name:        "Proxy Trusted Headers",
			Flag:        "proxy-trusted-headers",
			Env:         "CODER_PROXY_TRUSTED_HEADERS",
			Description: "Headers to trust for forwarding IP addresses. e.g. Cf-Connecting-Ip, True-Client-Ip, X-Forwarded-For.",
			Value:       &c.ProxyTrustedHeaders,
			Group:       &deploymentGroupNetworking,
			YAML:        "proxyTrustedHeaders",
			Annotations: clibase.Annotations{}.Mark(annotationExternalProxies, "true"),
		},
		{
			Name:        "Proxy Trusted Origins",
			Flag:        "proxy-trusted-origins",
			Env:         "CODER_PROXY_TRUSTED_ORIGINS",
			Description: "Origin addresses to respect \"proxy-trusted-headers\". e.g. 192.168.1.0/24.",
			Value:       &c.ProxyTrustedOrigins,
			Group:       &deploymentGroupNetworking,
			YAML:        "proxyTrustedOrigins",
			Annotations: clibase.Annotations{}.Mark(annotationExternalProxies, "true"),
		},
		{
			Name:        "Cache Directory",
			Description: "The directory to cache temporary files. If unspecified and $CACHE_DIRECTORY is set, it will be used for compatibility with systemd.",
			Flag:        "cache-dir",
			Env:         "CODER_CACHE_DIRECTORY",
			Default:     DefaultCacheDir(),
			Value:       &c.CacheDir,
			YAML:        "cacheDir",
		},
		{
			Name:        "In Memory Database",
			Description: "Controls whether data will be stored in an in-memory database.",
			Flag:        "in-memory",
			Env:         "CODER_IN_MEMORY",
			Hidden:      true,
			Value:       &c.InMemoryDatabase,
			YAML:        "inMemoryDatabase",
		},
		{
			Name:        "Postgres Connection URL",
			Description: "URL of a PostgreSQL database. If empty, PostgreSQL binaries will be downloaded from Maven (https://repo1.maven.org/maven2) and store all data in the config root. Access the built-in database with \"coder server postgres-builtin-url\".",
			Flag:        "postgres-url",
			Env:         "CODER_PG_CONNECTION_URL",
			Annotations: clibase.Annotations{}.Mark(annotationSecretKey, "true"),
			Value:       &c.PostgresURL,
		},
		{
			Name:        "Secure Auth Cookie",
			Description: "Controls if the 'Secure' property is set on browser session cookies.",
			Flag:        "secure-auth-cookie",
			Env:         "CODER_SECURE_AUTH_COOKIE",
			Value:       &c.SecureAuthCookie,
			Group:       &deploymentGroupNetworking,
			YAML:        "secureAuthCookie",
			Annotations: clibase.Annotations{}.Mark(annotationExternalProxies, "true"),
		},
		{
			Name: "Strict-Transport-Security",
			Description: "Controls if the 'Strict-Transport-Security' header is set on all static file responses. " +
				"This header should only be set if the server is accessed via HTTPS. This value is the MaxAge in seconds of " +
				"the header.",
			Default:     "0",
			Flag:        "strict-transport-security",
			Env:         "CODER_STRICT_TRANSPORT_SECURITY",
			Value:       &c.StrictTransportSecurity,
			Group:       &deploymentGroupNetworkingTLS,
			YAML:        "strictTransportSecurity",
			Annotations: clibase.Annotations{}.Mark(annotationExternalProxies, "true"),
		},
		{
			Name: "Strict-Transport-Security Options",
			Description: "Two optional fields can be set in the Strict-Transport-Security header; 'includeSubDomains' and 'preload'. " +
				"The 'strict-transport-security' flag must be set to a non-zero value for these options to be used.",
			Flag:        "strict-transport-security-options",
			Env:         "CODER_STRICT_TRANSPORT_SECURITY_OPTIONS",
			Value:       &c.StrictTransportSecurityOptions,
			Group:       &deploymentGroupNetworkingTLS,
			YAML:        "strictTransportSecurityOptions",
			Annotations: clibase.Annotations{}.Mark(annotationExternalProxies, "true"),
		},
		{
			Name:        "SSH Keygen Algorithm",
			Description: "The algorithm to use for generating ssh keys. Accepted values are \"ed25519\", \"ecdsa\", or \"rsa4096\".",
			Flag:        "ssh-keygen-algorithm",
			Env:         "CODER_SSH_KEYGEN_ALGORITHM",
			Default:     "ed25519",
			Value:       &c.SSHKeygenAlgorithm,
			YAML:        "sshKeygenAlgorithm",
		},
		{
			Name:        "Metrics Cache Refresh Interval",
			Description: "How frequently metrics are refreshed.",
			Flag:        "metrics-cache-refresh-interval",
			Env:         "CODER_METRICS_CACHE_REFRESH_INTERVAL",
			Hidden:      true,
			Default:     time.Hour.String(),
			Value:       &c.MetricsCacheRefreshInterval,
		},
		{
			Name:        "Agent Stat Refresh Interval",
			Description: "How frequently agent stats are recorded.",
			Flag:        "agent-stats-refresh-interval",
			Env:         "CODER_AGENT_STATS_REFRESH_INTERVAL",
			Hidden:      true,
			Default:     (30 * time.Second).String(),
			Value:       &c.AgentStatRefreshInterval,
		},
		{
			Name:        "Agent Fallback Troubleshooting URL",
			Description: "URL to use for agent troubleshooting when not set in the template.",
			Flag:        "agent-fallback-troubleshooting-url",
			Env:         "CODER_AGENT_FALLBACK_TROUBLESHOOTING_URL",
			Hidden:      true,
			Default:     "https://coder.com/docs/coder-oss/latest/templates#troubleshooting-templates",
			Value:       &c.AgentFallbackTroubleshootingURL,
			YAML:        "agentFallbackTroubleshootingURL",
		},
		{
			Name:        "Browser Only",
			Description: "Whether Coder only allows connections to workspaces via the browser.",
			Flag:        "browser-only",
			Env:         "CODER_BROWSER_ONLY",
			Annotations: clibase.Annotations{}.Mark(annotationEnterpriseKey, "true"),
			Value:       &c.BrowserOnly,
			Group:       &deploymentGroupNetworking,
			YAML:        "browserOnly",
		},
		{
			Name:        "SCIM API Key",
			Description: "Enables SCIM and sets the authentication header for the built-in SCIM server. New users are automatically created with OIDC authentication.",
			Flag:        "scim-auth-header",
			Env:         "CODER_SCIM_AUTH_HEADER",
			Annotations: clibase.Annotations{}.Mark(annotationEnterpriseKey, "true").Mark(annotationSecretKey, "true"),
			Value:       &c.SCIMAPIKey,
		},

		{
			Name:        "Disable Path Apps",
			Description: "Disable workspace apps that are not served from subdomains. Path-based apps can make requests to the Coder API and pose a security risk when the workspace serves malicious JavaScript. This is recommended for security purposes if a --wildcard-access-url is configured.",
			Flag:        "disable-path-apps",
			Env:         "CODER_DISABLE_PATH_APPS",

			Value:       &c.DisablePathApps,
			YAML:        "disablePathApps",
			Annotations: clibase.Annotations{}.Mark(annotationExternalProxies, "true"),
		},
		{
			Name:        "Disable Owner Workspace Access",
			Description: "Remove the permission for the 'owner' role to have workspace execution on all workspaces. This prevents the 'owner' from ssh, apps, and terminal access based on the 'owner' role. They still have their user permissions to access their own workspaces.",
			Flag:        "disable-owner-workspace-access",
			Env:         "CODER_DISABLE_OWNER_WORKSPACE_ACCESS",

			Value:       &c.DisableOwnerWorkspaceExec,
			YAML:        "disableOwnerWorkspaceAccess",
			Annotations: clibase.Annotations{}.Mark(annotationExternalProxies, "true"),
		},
		{
			Name:        "Session Duration",
			Description: "The token expiry duration for browser sessions. Sessions may last longer if they are actively making requests, but this functionality can be disabled via --disable-session-expiry-refresh.",
			Flag:        "session-duration",
			Env:         "CODER_SESSION_DURATION",
			Default:     (24 * time.Hour).String(),
			Value:       &c.SessionDuration,
			Group:       &deploymentGroupNetworkingHTTP,
			YAML:        "sessionDuration",
		},
		{
			Name:        "Disable Session Expiry Refresh",
			Description: "Disable automatic session expiry bumping due to activity. This forces all sessions to become invalid after the session expiry duration has been reached.",
			Flag:        "disable-session-expiry-refresh",
			Env:         "CODER_DISABLE_SESSION_EXPIRY_REFRESH",

			Value: &c.DisableSessionExpiryRefresh,
			Group: &deploymentGroupNetworkingHTTP,
			YAML:  "disableSessionExpiryRefresh",
		},
		{
			Name:        "Disable Password Authentication",
			Description: "Disable password authentication. This is recommended for security purposes in production deployments that rely on an identity provider. Any user with the owner role will be able to sign in with their password regardless of this setting to avoid potential lock out. If you are locked out of your account, you can use the `coder server create-admin` command to create a new admin user directly in the database.",
			Flag:        "disable-password-auth",
			Env:         "CODER_DISABLE_PASSWORD_AUTH",

			Value: &c.DisablePasswordAuth,
			Group: &deploymentGroupNetworkingHTTP,
			YAML:  "disablePasswordAuth",
		},
		{
			Name:          "Config Path",
			Description:   `Specify a YAML file to load configuration from.`,
			Flag:          "config",
			Env:           "CODER_CONFIG_PATH",
			FlagShorthand: "c",
			Hidden:        false,
			Group:         &deploymentGroupConfig,
			Value:         &c.Config,
		},
		{
			Name:        "SSH Host Prefix",
			Description: "The SSH deployment prefix is used in the Host of the ssh config.",
			Flag:        "ssh-hostname-prefix",
			Env:         "CODER_SSH_HOSTNAME_PREFIX",
			YAML:        "sshHostnamePrefix",
			Group:       &deploymentGroupClient,
			Value:       &c.SSHConfig.DeploymentName,
			Hidden:      false,
			Default:     "coder.",
		},
		{
			Name: "SSH Config Options",
			Description: "These SSH config options will override the default SSH config options. " +
				"Provide options in \"key=value\" or \"key value\" format separated by commas." +
				"Using this incorrectly can break SSH to your deployment, use cautiously.",
			Flag:   "ssh-config-options",
			Env:    "CODER_SSH_CONFIG_OPTIONS",
			YAML:   "sshConfigOptions",
			Group:  &deploymentGroupClient,
			Value:  &c.SSHConfig.SSHConfigOptions,
			Hidden: false,
		},
		{
			Name: "Write Config",
			Description: `
Write out the current server config as YAML to stdout.`,
			Flag:        "write-config",
			Group:       &deploymentGroupConfig,
			Hidden:      false,
			Value:       &c.WriteConfig,
			Annotations: clibase.Annotations{}.Mark(annotationExternalProxies, "true"),
		},
		{
			Name:        "Support Links",
			Description: "Support links to display in the top right drop down menu.",
			YAML:        "supportLinks",
			Value:       &c.Support.Links,
			// The support links are hidden until they are defined in the
			// YAML.
			Hidden: true,
		},
		{
			// Env handling is done in cli.ReadGitAuthFromEnvironment
			Name:        "Git Auth Providers",
			Description: "Git Authentication providers.",
			// We need extra scrutiny to ensure this works, is documented, and
			// tested before enabling.
			// YAML:        "gitAuthProviders",
			Value:  &c.GitAuthProviders,
			Hidden: true,
		},
		{
			Name:        "Custom wgtunnel Host",
			Description: `Hostname of HTTPS server that runs https://github.com/coder/wgtunnel. By default, this will pick the best available wgtunnel server hosted by Coder. e.g. "tunnel.example.com".`,
			Flag:        "wg-tunnel-host",
			Env:         "WGTUNNEL_HOST",
			YAML:        "wgtunnelHost",
			Value:       &c.WgtunnelHost,
			Default:     "", // empty string means pick best server
			Hidden:      true,
		},
		{
			Name:        "Proxy Health Check Interval",
			Description: "The interval in which coderd should be checking the status of workspace proxies.",
			Flag:        "proxy-health-interval",
			Env:         "CODER_PROXY_HEALTH_INTERVAL",
			Default:     (time.Minute).String(),
			Value:       &c.ProxyHealthStatusInterval,
			Group:       &deploymentGroupNetworkingHTTP,
			YAML:        "proxyHealthInterval",
		},
		{
			Name:        "Default Quiet Hours Schedule",
			Description: "The default daily cron schedule applied to users that haven't set a custom quiet hours schedule themselves. The quiet hours schedule determines when workspaces will be force stopped due to the template's max TTL, and will round the max TTL up to be within the user's quiet hours window (or default). The format is the same as the standard cron format, but the day-of-month, month and day-of-week must be *. Only one hour and minute can be specified (ranges or comma separated values are not supported).",
			Flag:        "default-quiet-hours-schedule",
			Env:         "CODER_QUIET_HOURS_DEFAULT_SCHEDULE",
			Default:     "",
			Value:       &c.UserQuietHoursSchedule.DefaultSchedule,
			Group:       &deploymentGroupUserQuietHoursSchedule,
			YAML:        "defaultQuietHoursSchedule",
		},
		{
			Name:        "Quiet Hours Window Duration",
			Description: "The duration of quiet hours windows when triggered by cron. Workspaces can only be stopped due to max TTL during this window. Must be at least 1 hour.",
			Flag:        "quiet-hours-window-duration",
			Env:         "CODER_QUIET_HOURS_WINDOW_DURATION",
			Default:     (4 * time.Hour).String(),
			Value:       &c.UserQuietHoursSchedule.WindowDuration,
			Group:       &deploymentGroupUserQuietHoursSchedule,
			YAML:        "quietHoursWindowDuration",
		},
	}
	return opts
}

type SupportConfig struct {
	Links clibase.Struct[[]LinkConfig] `json:"links" typescript:",notnull"`
}

type LinkConfig struct {
	Name   string `json:"name" yaml:"name"`
	Target string `json:"target" yaml:"target"`
	Icon   string `json:"icon" yaml:"icon"`
}

// WithoutSecrets returns a copy of the config without secret values.
func (c *DeploymentValues) WithoutSecrets() (*DeploymentValues, error) {
	var ff DeploymentValues

	// Create copy via JSON.
	byt, err := json.Marshal(c)
	if err != nil {
		return nil, err
	}
	err = json.Unmarshal(byt, &ff)
	if err != nil {
		return nil, err
	}

	for _, opt := range ff.Options() {
		if !IsSecretDeploymentOption(opt) {
			continue
		}

		// This only works with string values for now.
		switch v := opt.Value.(type) {
		case *clibase.String:
			err := v.Set("")
			if err != nil {
				panic(err)
			}
		default:
			return nil, xerrors.Errorf("unsupported type %T", v)
		}
	}

	return &ff, nil
}

// DeploymentConfig returns the deployment config for the coder server.
func (c *Client) DeploymentConfig(ctx context.Context) (*DeploymentConfig, error) {
	res, err := c.Request(ctx, http.MethodGet, "/api/v2/deployment/config", nil)
	if err != nil {
		return nil, xerrors.Errorf("execute request: %w", err)
	}
	defer res.Body.Close()

	if res.StatusCode != http.StatusOK {
		return nil, ReadBodyAsError(res)
	}

	conf := &DeploymentValues{}
	resp := &DeploymentConfig{
		Values:  conf,
		Options: conf.Options(),
	}
	return resp, json.NewDecoder(res.Body).Decode(resp)
}

func (c *Client) DeploymentStats(ctx context.Context) (DeploymentStats, error) {
	res, err := c.Request(ctx, http.MethodGet, "/api/v2/deployment/stats", nil)
	if err != nil {
		return DeploymentStats{}, xerrors.Errorf("execute request: %w", err)
	}
	defer res.Body.Close()

	if res.StatusCode != http.StatusOK {
		return DeploymentStats{}, ReadBodyAsError(res)
	}

	var df DeploymentStats
	return df, json.NewDecoder(res.Body).Decode(&df)
}

type AppearanceConfig struct {
	LogoURL       string              `json:"logo_url"`
	ServiceBanner ServiceBannerConfig `json:"service_banner"`
	SupportLinks  []LinkConfig        `json:"support_links,omitempty"`
}

type UpdateAppearanceConfig struct {
	LogoURL       string              `json:"logo_url"`
	ServiceBanner ServiceBannerConfig `json:"service_banner"`
}

type ServiceBannerConfig struct {
	Enabled         bool   `json:"enabled"`
	Message         string `json:"message,omitempty"`
	BackgroundColor string `json:"background_color,omitempty"`
}

// Appearance returns the configuration that modifies the visual
// display of the dashboard.
func (c *Client) Appearance(ctx context.Context) (AppearanceConfig, error) {
	res, err := c.Request(ctx, http.MethodGet, "/api/v2/appearance", nil)
	if err != nil {
		return AppearanceConfig{}, err
	}
	defer res.Body.Close()
	if res.StatusCode != http.StatusOK {
		return AppearanceConfig{}, ReadBodyAsError(res)
	}
	var cfg AppearanceConfig
	return cfg, json.NewDecoder(res.Body).Decode(&cfg)
}

func (c *Client) UpdateAppearance(ctx context.Context, appearance UpdateAppearanceConfig) error {
	res, err := c.Request(ctx, http.MethodPut, "/api/v2/appearance", appearance)
	if err != nil {
		return err
	}
	defer res.Body.Close()
	if res.StatusCode != http.StatusOK {
		return ReadBodyAsError(res)
	}
	return nil
}

// BuildInfoResponse contains build information for this instance of Coder.
type BuildInfoResponse struct {
	// ExternalURL references the current Coder version.
	// For production builds, this will link directly to a release. For development builds, this will link to a commit.
	ExternalURL string `json:"external_url"`
	// Version returns the semantic version of the build.
	Version string `json:"version"`

	// DashboardURL is the URL to hit the deployment's dashboard.
	// For external workspace proxies, this is the coderd they are connected
	// to.
	DashboardURL string `json:"dashboard_url"`

	WorkspaceProxy bool `json:"workspace_proxy"`
}

type WorkspaceProxyBuildInfo struct {
	// TODO: @emyrk what should we include here?
	WorkspaceProxy bool `json:"workspace_proxy"`
	// DashboardURL is the URL of the coderd this proxy is connected to.
	DashboardURL string `json:"dashboard_url"`
}

// CanonicalVersion trims build information from the version.
// E.g. 'v0.7.4-devel+11573034' -> 'v0.7.4'.
func (b BuildInfoResponse) CanonicalVersion() string {
	// We do a little hack here to massage the string into a form
	// that works well with semver.
	trimmed := strings.ReplaceAll(b.Version, "-devel+", "+devel-")
	return semver.Canonical(trimmed)
}

// BuildInfo returns build information for this instance of Coder.
func (c *Client) BuildInfo(ctx context.Context) (BuildInfoResponse, error) {
	res, err := c.Request(ctx, http.MethodGet, "/api/v2/buildinfo", nil)
	if err != nil {
		return BuildInfoResponse{}, err
	}
	defer res.Body.Close()

	if res.StatusCode != http.StatusOK {
		return BuildInfoResponse{}, ReadBodyAsError(res)
	}

	var buildInfo BuildInfoResponse
	return buildInfo, json.NewDecoder(res.Body).Decode(&buildInfo)
}

type Experiment string

const (
	// ExperimentMoons enabled the workspace proxy endpoints and CRUD. This
	// feature is not yet complete in functionality.
	ExperimentMoons Experiment = "moons"

	// https://github.com/coder/coder/milestone/19
	ExperimentWorkspaceActions Experiment = "workspace_actions"

	// ExperimentTailnetPGCoordinator enables the PGCoord in favor of the pubsub-
	// only Coordinator
	ExperimentTailnetPGCoordinator Experiment = "tailnet_pg_coordinator"

	// ExperimentConvertToOIDC enables users to convert from password to
	// oidc.
	ExperimentConvertToOIDC Experiment = "convert-to-oidc"

	// Add new experiments here!
	// ExperimentExample Experiment = "example"
)

// ExperimentsAll should include all experiments that are safe for
// users to opt-in to via --experimental='*'.
// Experiments that are not ready for consumption by all users should
// not be included here and will be essentially hidden.
var ExperimentsAll = Experiments{}

// Experiments is a list of experiments that are enabled for the deployment.
// Multiple experiments may be enabled at the same time.
// Experiments are not safe for production use, and are not guaranteed to
// be backwards compatible. They may be removed or renamed at any time.
type Experiments []Experiment

func (e Experiments) Enabled(ex Experiment) bool {
	for _, v := range e {
		if v == ex {
			return true
		}
	}
	return false
}

func (c *Client) Experiments(ctx context.Context) (Experiments, error) {
	res, err := c.Request(ctx, http.MethodGet, "/api/v2/experiments", nil)
	if err != nil {
		return nil, err
	}
	defer res.Body.Close()
	if res.StatusCode != http.StatusOK {
		return nil, ReadBodyAsError(res)
	}
	var exp []Experiment
	return exp, json.NewDecoder(res.Body).Decode(&exp)
}

type DAUsResponse struct {
	Entries      []DAUEntry `json:"entries"`
	TZHourOffset int        `json:"tz_hour_offset"`
}

type DAUEntry struct {
	Date   time.Time `json:"date" format:"date-time"`
	Amount int       `json:"amount"`
}

type DAURequest struct {
	TZHourOffset int
}

func (d DAURequest) asRequestOption() RequestOption {
	return func(r *http.Request) {
		q := r.URL.Query()
		q.Set("tz_offset", strconv.Itoa(d.TZHourOffset))
		r.URL.RawQuery = q.Encode()
	}
}

func TimezoneOffsetHour(loc *time.Location) int {
	if loc == nil {
		// Default to UTC time to be consistent across all callers.
		loc = time.UTC
	}
	_, offsetSec := time.Now().In(loc).Zone()
	// Convert to hours
	return offsetSec / 60 / 60
}

func (c *Client) DeploymentDAUsLocalTZ(ctx context.Context) (*DAUsResponse, error) {
	return c.DeploymentDAUs(ctx, TimezoneOffsetHour(time.Local))
}

// DeploymentDAUs requires a tzOffset in hours. Use 0 for UTC, and TimezoneOffsetHour(time.Local) for the
// local timezone.
func (c *Client) DeploymentDAUs(ctx context.Context, tzOffset int) (*DAUsResponse, error) {
	res, err := c.Request(ctx, http.MethodGet, "/api/v2/insights/daus", nil, DAURequest{
		TZHourOffset: tzOffset,
	}.asRequestOption())
	if err != nil {
		return nil, xerrors.Errorf("execute request: %w", err)
	}
	defer res.Body.Close()

	if res.StatusCode != http.StatusOK {
		return nil, ReadBodyAsError(res)
	}

	var resp DAUsResponse
	return &resp, json.NewDecoder(res.Body).Decode(&resp)
}

type AppHostResponse struct {
	// Host is the externally accessible URL for the Coder instance.
	Host string `json:"host"`
}

// AppHost returns the site-wide application wildcard hostname without the
// leading "*.", e.g. "apps.coder.com". Apps are accessible at:
// "<app-name>--<agent-name>--<workspace-name>--<username>.<app-host>", e.g.
// "my-app--agent--workspace--username.apps.coder.com".
//
// If the app host is not set, the response will contain an empty string.
func (c *Client) AppHost(ctx context.Context) (AppHostResponse, error) {
	res, err := c.Request(ctx, http.MethodGet, "/api/v2/applications/host", nil)
	if err != nil {
		return AppHostResponse{}, err
	}
	defer res.Body.Close()

	if res.StatusCode != http.StatusOK {
		return AppHostResponse{}, ReadBodyAsError(res)
	}

	var host AppHostResponse
	return host, json.NewDecoder(res.Body).Decode(&host)
}

type WorkspaceConnectionLatencyMS struct {
	P50 float64
	P95 float64
}

type WorkspaceDeploymentStats struct {
	Pending  int64 `json:"pending"`
	Building int64 `json:"building"`
	Running  int64 `json:"running"`
	Failed   int64 `json:"failed"`
	Stopped  int64 `json:"stopped"`

	ConnectionLatencyMS WorkspaceConnectionLatencyMS `json:"connection_latency_ms"`
	RxBytes             int64                        `json:"rx_bytes"`
	TxBytes             int64                        `json:"tx_bytes"`
}

type SessionCountDeploymentStats struct {
	VSCode          int64 `json:"vscode"`
	SSH             int64 `json:"ssh"`
	JetBrains       int64 `json:"jetbrains"`
	ReconnectingPTY int64 `json:"reconnecting_pty"`
}

type DeploymentStats struct {
	// AggregatedFrom is the time in which stats are aggregated from.
	// This might be back in time a specific duration or interval.
	AggregatedFrom time.Time `json:"aggregated_from" format:"date-time"`
	// CollectedAt is the time in which stats are collected at.
	CollectedAt time.Time `json:"collected_at" format:"date-time"`
	// NextUpdateAt is the time when the next batch of stats will
	// be updated.
	NextUpdateAt time.Time `json:"next_update_at" format:"date-time"`

	Workspaces   WorkspaceDeploymentStats    `json:"workspaces"`
	SessionCount SessionCountDeploymentStats `json:"session_count"`
}

type SSHConfigResponse struct {
	HostnamePrefix   string            `json:"hostname_prefix"`
	SSHConfigOptions map[string]string `json:"ssh_config_options"`
}

// SSHConfiguration returns information about the SSH configuration for the
// Coder instance.
func (c *Client) SSHConfiguration(ctx context.Context) (SSHConfigResponse, error) {
	res, err := c.Request(ctx, http.MethodGet, "/api/v2/deployment/ssh", nil)
	if err != nil {
		return SSHConfigResponse{}, err
	}
	defer res.Body.Close()

	if res.StatusCode != http.StatusOK {
		return SSHConfigResponse{}, ReadBodyAsError(res)
	}

	var sshConfig SSHConfigResponse
	return sshConfig, json.NewDecoder(res.Body).Decode(&sshConfig)
}<|MERGE_RESOLUTION|>--- conflicted
+++ resolved
@@ -165,11 +165,8 @@
 	WgtunnelHost                    clibase.String                  `json:"wgtunnel_host,omitempty" typescript:",notnull"`
 	DisableOwnerWorkspaceExec       clibase.Bool                    `json:"disable_owner_workspace_exec,omitempty" typescript:",notnull"`
 	ProxyHealthStatusInterval       clibase.Duration                `json:"proxy_health_status_interval,omitempty" typescript:",notnull"`
-<<<<<<< HEAD
+	EnableTerraformDebugMode        clibase.Bool                    `json:"enable_terraform_debug_mode,omitempty" typescript:",notnull"`
 	UserQuietHoursSchedule          UserQuietHoursScheduleConfig    `json:"user_quiet_hours_schedule,omitempty" typescript:",notnull"`
-=======
-	EnableTerraformDebugMode        clibase.Bool                    `json:"enable_terraform_debug_mode,omitempty" typescript:",notnull"`
->>>>>>> b73f9d8e
 
 	Config      clibase.YAMLConfigPath `json:"config,omitempty" typescript:",notnull"`
 	WriteConfig clibase.Bool           `json:"write_config,omitempty" typescript:",notnull"`
