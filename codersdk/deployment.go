package codersdk

import (
	"context"
	"encoding/json"
	"flag"
	"fmt"
	"net/http"
	"os"
	"path/filepath"
	"reflect"
	"slices"
	"strconv"
	"strings"
	"time"

	"github.com/google/uuid"
	"golang.org/x/mod/semver"
	"golang.org/x/xerrors"

	"github.com/coreos/go-oidc/v3/oidc"

	"github.com/coder/serpent"

	"github.com/coder/coder/v2/buildinfo"
	"github.com/coder/coder/v2/coderd/agentmetrics"
	"github.com/coder/coder/v2/coderd/workspaceapps/appurl"
)

// Entitlement represents whether a feature is licensed.
type Entitlement string

const (
	EntitlementEntitled    Entitlement = "entitled"
	EntitlementGracePeriod Entitlement = "grace_period"
	EntitlementNotEntitled Entitlement = "not_entitled"
)

// Entitled returns if the entitlement can be used. So this is true if it
// is entitled or still in it's grace period.
func (e Entitlement) Entitled() bool {
	return e == EntitlementEntitled || e == EntitlementGracePeriod
}

// Weight converts the enum types to a numerical value for easier
// comparisons. Easier than sets of if statements.
func (e Entitlement) Weight() int {
	switch e {
	case EntitlementEntitled:
		return 2
	case EntitlementGracePeriod:
		return 1
	case EntitlementNotEntitled:
		return -1
	default:
		return -2
	}
}

// FeatureName represents the internal name of a feature.
// To add a new feature, add it to this set of enums as well as the FeatureNames
// array below.
type FeatureName string

const (
	FeatureUserLimit                  FeatureName = "user_limit"
	FeatureAuditLog                   FeatureName = "audit_log"
	FeatureBrowserOnly                FeatureName = "browser_only"
	FeatureSCIM                       FeatureName = "scim"
	FeatureTemplateRBAC               FeatureName = "template_rbac"
	FeatureUserRoleManagement         FeatureName = "user_role_management"
	FeatureHighAvailability           FeatureName = "high_availability"
	FeatureMultipleExternalAuth       FeatureName = "multiple_external_auth"
	FeatureExternalProvisionerDaemons FeatureName = "external_provisioner_daemons"
	FeatureAppearance                 FeatureName = "appearance"
	FeatureAdvancedTemplateScheduling FeatureName = "advanced_template_scheduling"
	FeatureWorkspaceProxy             FeatureName = "workspace_proxy"
	FeatureExternalTokenEncryption    FeatureName = "external_token_encryption"
	FeatureWorkspaceBatchActions      FeatureName = "workspace_batch_actions"
	FeatureAccessControl              FeatureName = "access_control"
	FeatureControlSharedPorts         FeatureName = "control_shared_ports"
	FeatureCustomRoles                FeatureName = "custom_roles"
	FeatureMultipleOrganizations      FeatureName = "multiple_organizations"
	FeatureWorkspacePrebuilds         FeatureName = "workspace_prebuilds"
)

// FeatureNames must be kept in-sync with the Feature enum above.
var FeatureNames = []FeatureName{
	FeatureUserLimit,
	FeatureAuditLog,
	FeatureBrowserOnly,
	FeatureSCIM,
	FeatureTemplateRBAC,
	FeatureHighAvailability,
	FeatureMultipleExternalAuth,
	FeatureExternalProvisionerDaemons,
	FeatureAppearance,
	FeatureAdvancedTemplateScheduling,
	FeatureWorkspaceProxy,
	FeatureUserRoleManagement,
	FeatureExternalTokenEncryption,
	FeatureWorkspaceBatchActions,
	FeatureAccessControl,
	FeatureControlSharedPorts,
	FeatureCustomRoles,
	FeatureMultipleOrganizations,
	FeatureWorkspacePrebuilds,
}

// Humanize returns the feature name in a human-readable format.
func (n FeatureName) Humanize() string {
	switch n {
	case FeatureTemplateRBAC:
		return "Template RBAC"
	case FeatureSCIM:
		return "SCIM"
	default:
		return strings.Title(strings.ReplaceAll(string(n), "_", " "))
	}
}

// AlwaysEnable returns if the feature is always enabled if entitled.
// This is required because some features are only enabled if they are entitled
// and not required.
// E.g: "multiple-organizations" is disabled by default in AGPL and enterprise
// deployments. This feature should only be enabled for premium deployments
// when it is entitled.
func (n FeatureName) AlwaysEnable() bool {
	return map[FeatureName]bool{
		FeatureMultipleExternalAuth:       true,
		FeatureExternalProvisionerDaemons: true,
		FeatureAppearance:                 true,
		FeatureWorkspaceBatchActions:      true,
		FeatureHighAvailability:           true,
		FeatureCustomRoles:                true,
		FeatureMultipleOrganizations:      true,
		FeatureWorkspacePrebuilds:         true,
	}[n]
}

// Enterprise returns true if the feature is an enterprise feature.
func (n FeatureName) Enterprise() bool {
	switch n {
	// Add all features that should be excluded in the Enterprise feature set.
	case FeatureMultipleOrganizations, FeatureCustomRoles:
		return false
	default:
		return true
	}
}

// FeatureSet represents a grouping of features. Rather than manually
// assigning features al-la-carte when making a license, a set can be specified.
// Sets are dynamic in the sense a feature can be added to a set, granting the
// feature to existing licenses out in the wild.
// If features were granted al-la-carte, we would need to reissue the existing
// old licenses to include the new feature.
type FeatureSet string

const (
	FeatureSetNone       FeatureSet = ""
	FeatureSetEnterprise FeatureSet = "enterprise"
	FeatureSetPremium    FeatureSet = "premium"
)

func (set FeatureSet) Features() []FeatureName {
	switch FeatureSet(strings.ToLower(string(set))) {
	case FeatureSetEnterprise:
		// Enterprise is the set 'AllFeatures' minus some select features.

		// Copy the list of all features
		enterpriseFeatures := make([]FeatureName, len(FeatureNames))
		copy(enterpriseFeatures, FeatureNames)
		// Remove the selection
		enterpriseFeatures = slices.DeleteFunc(enterpriseFeatures, func(f FeatureName) bool {
			return !f.Enterprise()
		})

		return enterpriseFeatures
	case FeatureSetPremium:
		premiumFeatures := make([]FeatureName, len(FeatureNames))
		copy(premiumFeatures, FeatureNames)
		// FeatureSetPremium is just all features.
		return premiumFeatures
	}
	// By default, return an empty set.
	return []FeatureName{}
}

type Feature struct {
	Entitlement Entitlement `json:"entitlement"`
	Enabled     bool        `json:"enabled"`
	Limit       *int64      `json:"limit,omitempty"`
	Actual      *int64      `json:"actual,omitempty"`
}

// Compare compares two features and returns an integer representing
// if the first feature (f) is greater than, equal to, or less than the second
// feature (b). "Greater than" means the first feature has more functionality
// than the second feature. It is assumed the features are for the same FeatureName.
//
// A feature is considered greater than another feature if:
// 1. Graceful & capable > Entitled & not capable
// 2. The entitlement is greater
// 3. The limit is greater
// 4. Enabled is greater than disabled
// 5. The actual is greater
func (f Feature) Compare(b Feature) int {
	if !f.Capable() || !b.Capable() {
		// If either is incapable, then it is possible a grace period
		// feature can be "greater" than an entitled.
		// If either is "NotEntitled" then we can defer to a strict entitlement
		// check.
		if f.Entitlement.Weight() >= 0 && b.Entitlement.Weight() >= 0 {
			if f.Capable() && !b.Capable() {
				return 1
			}
			if b.Capable() && !f.Capable() {
				return -1
			}
		}
	}

	// Strict entitlement check. Higher is better
	entitlementDifference := f.Entitlement.Weight() - b.Entitlement.Weight()
	if entitlementDifference != 0 {
		return entitlementDifference
	}

	// If the entitlement is the same, then we can compare the limits.
	if f.Limit == nil && b.Limit != nil {
		return -1
	}
	if f.Limit != nil && b.Limit == nil {
		return 1
	}
	if f.Limit != nil && b.Limit != nil {
		difference := *f.Limit - *b.Limit
		if difference != 0 {
			return int(difference)
		}
	}

	// Enabled is better than disabled.
	if f.Enabled && !b.Enabled {
		return 1
	}
	if !f.Enabled && b.Enabled {
		return -1
	}

	// Higher actual is better
	if f.Actual == nil && b.Actual != nil {
		return -1
	}
	if f.Actual != nil && b.Actual == nil {
		return 1
	}
	if f.Actual != nil && b.Actual != nil {
		difference := *f.Actual - *b.Actual
		if difference != 0 {
			return int(difference)
		}
	}

	return 0
}

// Capable is a helper function that returns if a given feature has a limit
// that is greater than or equal to the actual.
// If this condition is not true, then the feature is not capable of being used
// since the limit is not high enough.
func (f Feature) Capable() bool {
	if f.Limit != nil && f.Actual != nil {
		return *f.Limit >= *f.Actual
	}
	return true
}

type Entitlements struct {
	Features         map[FeatureName]Feature `json:"features"`
	Warnings         []string                `json:"warnings"`
	Errors           []string                `json:"errors"`
	HasLicense       bool                    `json:"has_license"`
	Trial            bool                    `json:"trial"`
	RequireTelemetry bool                    `json:"require_telemetry"`
	RefreshedAt      time.Time               `json:"refreshed_at" format:"date-time"`
}

// AddFeature will add the feature to the entitlements iff it expands
// the set of features granted by the entitlements. If it does not, it will
// be ignored and the existing feature with the same name will remain.
//
// All features should be added as atomic items, and not merged in any way.
// Merging entitlements could lead to unexpected behavior, like a larger user
// limit in grace period merging with a smaller one in an "entitled" state. This
// could lead to the larger limit being extended as "entitled", which is not correct.
func (e *Entitlements) AddFeature(name FeatureName, add Feature) {
	existing, ok := e.Features[name]
	if !ok {
		e.Features[name] = add
		return
	}

	// Compare the features, keep the one that is "better"
	comparison := add.Compare(existing)
	if comparison > 0 {
		e.Features[name] = add
		return
	}
}

func (c *Client) Entitlements(ctx context.Context) (Entitlements, error) {
	res, err := c.Request(ctx, http.MethodGet, "/api/v2/entitlements", nil)
	if err != nil {
		return Entitlements{}, err
	}
	defer res.Body.Close()
	if res.StatusCode != http.StatusOK {
		return Entitlements{}, ReadBodyAsError(res)
	}
	var ent Entitlements
	return ent, json.NewDecoder(res.Body).Decode(&ent)
}

type PostgresAuth string

const (
	PostgresAuthPassword  PostgresAuth = "password"
	PostgresAuthAWSIAMRDS PostgresAuth = "awsiamrds"
)

var PostgresAuthDrivers = []string{
	string(PostgresAuthPassword),
	string(PostgresAuthAWSIAMRDS),
}

// DeploymentValues is the central configuration values the coder server.
type DeploymentValues struct {
	Verbose             serpent.Bool   `json:"verbose,omitempty"`
	AccessURL           serpent.URL    `json:"access_url,omitempty"`
	WildcardAccessURL   serpent.String `json:"wildcard_access_url,omitempty"`
	DocsURL             serpent.URL    `json:"docs_url,omitempty"`
	RedirectToAccessURL serpent.Bool   `json:"redirect_to_access_url,omitempty"`
	// HTTPAddress is a string because it may be set to zero to disable.
	HTTPAddress                     serpent.String                       `json:"http_address,omitempty" typescript:",notnull"`
	AutobuildPollInterval           serpent.Duration                     `json:"autobuild_poll_interval,omitempty"`
	JobReaperDetectorInterval       serpent.Duration                     `json:"job_hang_detector_interval,omitempty"`
	DERP                            DERP                                 `json:"derp,omitempty" typescript:",notnull"`
	Prometheus                      PrometheusConfig                     `json:"prometheus,omitempty" typescript:",notnull"`
	Pprof                           PprofConfig                          `json:"pprof,omitempty" typescript:",notnull"`
	ProxyTrustedHeaders             serpent.StringArray                  `json:"proxy_trusted_headers,omitempty" typescript:",notnull"`
	ProxyTrustedOrigins             serpent.StringArray                  `json:"proxy_trusted_origins,omitempty" typescript:",notnull"`
	CacheDir                        serpent.String                       `json:"cache_directory,omitempty" typescript:",notnull"`
	InMemoryDatabase                serpent.Bool                         `json:"in_memory_database,omitempty" typescript:",notnull"`
	EphemeralDeployment             serpent.Bool                         `json:"ephemeral_deployment,omitempty" typescript:",notnull"`
	PostgresURL                     serpent.String                       `json:"pg_connection_url,omitempty" typescript:",notnull"`
	PostgresAuth                    string                               `json:"pg_auth,omitempty" typescript:",notnull"`
	OAuth2                          OAuth2Config                         `json:"oauth2,omitempty" typescript:",notnull"`
	OIDC                            OIDCConfig                           `json:"oidc,omitempty" typescript:",notnull"`
	Telemetry                       TelemetryConfig                      `json:"telemetry,omitempty" typescript:",notnull"`
	TLS                             TLSConfig                            `json:"tls,omitempty" typescript:",notnull"`
	Trace                           TraceConfig                          `json:"trace,omitempty" typescript:",notnull"`
	HTTPCookies                     HTTPCookieConfig                     `json:"http_cookies,omitempty" typescript:",notnull"`
	StrictTransportSecurity         serpent.Int64                        `json:"strict_transport_security,omitempty" typescript:",notnull"`
	StrictTransportSecurityOptions  serpent.StringArray                  `json:"strict_transport_security_options,omitempty" typescript:",notnull"`
	SSHKeygenAlgorithm              serpent.String                       `json:"ssh_keygen_algorithm,omitempty" typescript:",notnull"`
	MetricsCacheRefreshInterval     serpent.Duration                     `json:"metrics_cache_refresh_interval,omitempty" typescript:",notnull"`
	AgentStatRefreshInterval        serpent.Duration                     `json:"agent_stat_refresh_interval,omitempty" typescript:",notnull"`
	AgentFallbackTroubleshootingURL serpent.URL                          `json:"agent_fallback_troubleshooting_url,omitempty" typescript:",notnull"`
	BrowserOnly                     serpent.Bool                         `json:"browser_only,omitempty" typescript:",notnull"`
	SCIMAPIKey                      serpent.String                       `json:"scim_api_key,omitempty" typescript:",notnull"`
	ExternalTokenEncryptionKeys     serpent.StringArray                  `json:"external_token_encryption_keys,omitempty" typescript:",notnull"`
	Provisioner                     ProvisionerConfig                    `json:"provisioner,omitempty" typescript:",notnull"`
	RateLimit                       RateLimitConfig                      `json:"rate_limit,omitempty" typescript:",notnull"`
	Experiments                     serpent.StringArray                  `json:"experiments,omitempty" typescript:",notnull"`
	UpdateCheck                     serpent.Bool                         `json:"update_check,omitempty" typescript:",notnull"`
	Swagger                         SwaggerConfig                        `json:"swagger,omitempty" typescript:",notnull"`
	Logging                         LoggingConfig                        `json:"logging,omitempty" typescript:",notnull"`
	Dangerous                       DangerousConfig                      `json:"dangerous,omitempty" typescript:",notnull"`
	DisablePathApps                 serpent.Bool                         `json:"disable_path_apps,omitempty" typescript:",notnull"`
	Sessions                        SessionLifetime                      `json:"session_lifetime,omitempty" typescript:",notnull"`
	DisablePasswordAuth             serpent.Bool                         `json:"disable_password_auth,omitempty" typescript:",notnull"`
	Support                         SupportConfig                        `json:"support,omitempty" typescript:",notnull"`
	ExternalAuthConfigs             serpent.Struct[[]ExternalAuthConfig] `json:"external_auth,omitempty" typescript:",notnull"`
	SSHConfig                       SSHConfig                            `json:"config_ssh,omitempty" typescript:",notnull"`
	WgtunnelHost                    serpent.String                       `json:"wgtunnel_host,omitempty" typescript:",notnull"`
	DisableOwnerWorkspaceExec       serpent.Bool                         `json:"disable_owner_workspace_exec,omitempty" typescript:",notnull"`
	ProxyHealthStatusInterval       serpent.Duration                     `json:"proxy_health_status_interval,omitempty" typescript:",notnull"`
	EnableTerraformDebugMode        serpent.Bool                         `json:"enable_terraform_debug_mode,omitempty" typescript:",notnull"`
	UserQuietHoursSchedule          UserQuietHoursScheduleConfig         `json:"user_quiet_hours_schedule,omitempty" typescript:",notnull"`
	WebTerminalRenderer             serpent.String                       `json:"web_terminal_renderer,omitempty" typescript:",notnull"`
	AllowWorkspaceRenames           serpent.Bool                         `json:"allow_workspace_renames,omitempty" typescript:",notnull"`
	Healthcheck                     HealthcheckConfig                    `json:"healthcheck,omitempty" typescript:",notnull"`
	CLIUpgradeMessage               serpent.String                       `json:"cli_upgrade_message,omitempty" typescript:",notnull"`
	TermsOfServiceURL               serpent.String                       `json:"terms_of_service_url,omitempty" typescript:",notnull"`
	Notifications                   NotificationsConfig                  `json:"notifications,omitempty" typescript:",notnull"`
	AdditionalCSPPolicy             serpent.StringArray                  `json:"additional_csp_policy,omitempty" typescript:",notnull"`
	WorkspaceHostnameSuffix         serpent.String                       `json:"workspace_hostname_suffix,omitempty" typescript:",notnull"`
	Prebuilds                       PrebuildsConfig                      `json:"workspace_prebuilds,omitempty" typescript:",notnull"`
	HideAITasks                     serpent.Bool                         `json:"hide_ai_tasks,omitempty" typescript:",notnull"`

	Config      serpent.YAMLConfigPath `json:"config,omitempty" typescript:",notnull"`
	WriteConfig serpent.Bool           `json:"write_config,omitempty" typescript:",notnull"`

	// Deprecated: Use HTTPAddress or TLS.Address instead.
	Address serpent.HostPort `json:"address,omitempty" typescript:",notnull"`
}

// SSHConfig is configuration the cli & vscode extension use for configuring
// ssh connections.
type SSHConfig struct {
	// DeploymentName is the config-ssh Hostname prefix
	DeploymentName serpent.String
	// SSHConfigOptions are additional options to add to the ssh config file.
	// This will override defaults.
	SSHConfigOptions serpent.StringArray
}

func (c SSHConfig) ParseOptions() (map[string]string, error) {
	m := make(map[string]string)
	for _, opt := range c.SSHConfigOptions {
		key, value, err := ParseSSHConfigOption(opt)
		if err != nil {
			return nil, err
		}
		m[key] = value
	}
	return m, nil
}

// ParseSSHConfigOption parses a single ssh config option into it's key/value pair.
func ParseSSHConfigOption(opt string) (key string, value string, err error) {
	// An equal sign or whitespace is the separator between the key and value.
	idx := strings.IndexFunc(opt, func(r rune) bool {
		return r == ' ' || r == '='
	})
	if idx == -1 {
		return "", "", xerrors.Errorf("invalid config-ssh option %q", opt)
	}
	return opt[:idx], opt[idx+1:], nil
}

// SessionLifetime refers to "sessions" authenticating into Coderd. Coder has
// multiple different session types: api keys, tokens, workspace app tokens,
// agent tokens, etc. This configuration struct should be used to group all
// settings referring to any of these session lifetime controls.
// TODO: These config options were created back when coder only had api keys.
// Today, the config is ambigously used for all of them. For example:
// - cli based api keys ignore all settings
// - login uses the default lifetime, not the MaximumTokenDuration
// - Tokens use the Default & MaximumTokenDuration
// - ... etc ...
// The rational behind each decision is undocumented. The naming behind these
// config options is also confusing without any clear documentation.
// 'CreateAPIKey' is used to make all sessions, and it's parameters are just
// 'LifetimeSeconds' and 'DefaultLifetime'. Which does not directly correlate to
// the config options here.
type SessionLifetime struct {
	// DisableExpiryRefresh will disable automatically refreshing api
	// keys when they are used from the api. This means the api key lifetime at
	// creation is the lifetime of the api key.
	DisableExpiryRefresh serpent.Bool `json:"disable_expiry_refresh,omitempty" typescript:",notnull"`

	// DefaultDuration is only for browser, workspace app and oauth sessions.
	DefaultDuration serpent.Duration `json:"default_duration" typescript:",notnull"`

	DefaultTokenDuration serpent.Duration `json:"default_token_lifetime,omitempty" typescript:",notnull"`

	MaximumTokenDuration serpent.Duration `json:"max_token_lifetime,omitempty" typescript:",notnull"`

	MaximumAdminTokenDuration serpent.Duration `json:"max_admin_token_lifetime,omitempty" typescript:",notnull"`
}

type DERP struct {
	Server DERPServerConfig `json:"server" typescript:",notnull"`
	Config DERPConfig       `json:"config" typescript:",notnull"`
}

type DERPServerConfig struct {
	Enable        serpent.Bool        `json:"enable" typescript:",notnull"`
	RegionID      serpent.Int64       `json:"region_id" typescript:",notnull"`
	RegionCode    serpent.String      `json:"region_code" typescript:",notnull"`
	RegionName    serpent.String      `json:"region_name" typescript:",notnull"`
	STUNAddresses serpent.StringArray `json:"stun_addresses" typescript:",notnull"`
	RelayURL      serpent.URL         `json:"relay_url" typescript:",notnull"`
}

type DERPConfig struct {
	BlockDirect     serpent.Bool   `json:"block_direct" typescript:",notnull"`
	ForceWebSockets serpent.Bool   `json:"force_websockets" typescript:",notnull"`
	URL             serpent.String `json:"url" typescript:",notnull"`
	Path            serpent.String `json:"path" typescript:",notnull"`
}

type PrometheusConfig struct {
	Enable                serpent.Bool        `json:"enable" typescript:",notnull"`
	Address               serpent.HostPort    `json:"address" typescript:",notnull"`
	CollectAgentStats     serpent.Bool        `json:"collect_agent_stats" typescript:",notnull"`
	CollectDBMetrics      serpent.Bool        `json:"collect_db_metrics" typescript:",notnull"`
	AggregateAgentStatsBy serpent.StringArray `json:"aggregate_agent_stats_by" typescript:",notnull"`
}

type PprofConfig struct {
	Enable  serpent.Bool     `json:"enable" typescript:",notnull"`
	Address serpent.HostPort `json:"address" typescript:",notnull"`
}

type OAuth2Config struct {
	Github OAuth2GithubConfig `json:"github" typescript:",notnull"`
}

type OAuth2GithubConfig struct {
	ClientID              serpent.String      `json:"client_id" typescript:",notnull"`
	ClientSecret          serpent.String      `json:"client_secret" typescript:",notnull"`
	DeviceFlow            serpent.Bool        `json:"device_flow" typescript:",notnull"`
	DefaultProviderEnable serpent.Bool        `json:"default_provider_enable" typescript:",notnull"`
	AllowedOrgs           serpent.StringArray `json:"allowed_orgs" typescript:",notnull"`
	AllowedTeams          serpent.StringArray `json:"allowed_teams" typescript:",notnull"`
	AllowSignups          serpent.Bool        `json:"allow_signups" typescript:",notnull"`
	AllowEveryone         serpent.Bool        `json:"allow_everyone" typescript:",notnull"`
	EnterpriseBaseURL     serpent.String      `json:"enterprise_base_url" typescript:",notnull"`
}

type OIDCConfig struct {
	AllowSignups serpent.Bool   `json:"allow_signups" typescript:",notnull"`
	ClientID     serpent.String `json:"client_id" typescript:",notnull"`
	ClientSecret serpent.String `json:"client_secret" typescript:",notnull"`
	// ClientKeyFile & ClientCertFile are used in place of ClientSecret for PKI auth.
	ClientKeyFile       serpent.String                    `json:"client_key_file" typescript:",notnull"`
	ClientCertFile      serpent.String                    `json:"client_cert_file" typescript:",notnull"`
	EmailDomain         serpent.StringArray               `json:"email_domain" typescript:",notnull"`
	IssuerURL           serpent.String                    `json:"issuer_url" typescript:",notnull"`
	Scopes              serpent.StringArray               `json:"scopes" typescript:",notnull"`
	IgnoreEmailVerified serpent.Bool                      `json:"ignore_email_verified" typescript:",notnull"`
	UsernameField       serpent.String                    `json:"username_field" typescript:",notnull"`
	NameField           serpent.String                    `json:"name_field" typescript:",notnull"`
	EmailField          serpent.String                    `json:"email_field" typescript:",notnull"`
	AuthURLParams       serpent.Struct[map[string]string] `json:"auth_url_params" typescript:",notnull"`
	// IgnoreUserInfo & UserInfoFromAccessToken are mutually exclusive. Only 1
	// can be set to true. Ideally this would be an enum with 3 states, ['none',
	// 'userinfo', 'access_token']. However, for backward compatibility,
	// `ignore_user_info` must remain. And `access_token` is a niche, non-spec
	// compliant edge case. So it's use is rare, and should not be advised.
	IgnoreUserInfo serpent.Bool `json:"ignore_user_info" typescript:",notnull"`
	// UserInfoFromAccessToken as mentioned above is an edge case. This allows
	// sourcing the user_info from the access token itself instead of a user_info
	// endpoint. This assumes the access token is a valid JWT with a set of claims to
	// be merged with the id_token.
	UserInfoFromAccessToken   serpent.Bool                           `json:"source_user_info_from_access_token" typescript:",notnull"`
	OrganizationField         serpent.String                         `json:"organization_field" typescript:",notnull"`
	OrganizationMapping       serpent.Struct[map[string][]uuid.UUID] `json:"organization_mapping" typescript:",notnull"`
	OrganizationAssignDefault serpent.Bool                           `json:"organization_assign_default" typescript:",notnull"`
	GroupAutoCreate           serpent.Bool                           `json:"group_auto_create" typescript:",notnull"`
	GroupRegexFilter          serpent.Regexp                         `json:"group_regex_filter" typescript:",notnull"`
	GroupAllowList            serpent.StringArray                    `json:"group_allow_list" typescript:",notnull"`
	GroupField                serpent.String                         `json:"groups_field" typescript:",notnull"`
	GroupMapping              serpent.Struct[map[string]string]      `json:"group_mapping" typescript:",notnull"`
	UserRoleField             serpent.String                         `json:"user_role_field" typescript:",notnull"`
	UserRoleMapping           serpent.Struct[map[string][]string]    `json:"user_role_mapping" typescript:",notnull"`
	UserRolesDefault          serpent.StringArray                    `json:"user_roles_default" typescript:",notnull"`
	SignInText                serpent.String                         `json:"sign_in_text" typescript:",notnull"`
	IconURL                   serpent.URL                            `json:"icon_url" typescript:",notnull"`
	SignupsDisabledText       serpent.String                         `json:"signups_disabled_text" typescript:",notnull"`
	SkipIssuerChecks          serpent.Bool                           `json:"skip_issuer_checks" typescript:",notnull"`
}

type TelemetryConfig struct {
	Enable serpent.Bool `json:"enable" typescript:",notnull"`
	Trace  serpent.Bool `json:"trace" typescript:",notnull"`
	URL    serpent.URL  `json:"url" typescript:",notnull"`
}

type TLSConfig struct {
	Enable               serpent.Bool        `json:"enable" typescript:",notnull"`
	Address              serpent.HostPort    `json:"address" typescript:",notnull"`
	RedirectHTTP         serpent.Bool        `json:"redirect_http" typescript:",notnull"`
	CertFiles            serpent.StringArray `json:"cert_file" typescript:",notnull"`
	ClientAuth           serpent.String      `json:"client_auth" typescript:",notnull"`
	ClientCAFile         serpent.String      `json:"client_ca_file" typescript:",notnull"`
	KeyFiles             serpent.StringArray `json:"key_file" typescript:",notnull"`
	MinVersion           serpent.String      `json:"min_version" typescript:",notnull"`
	ClientCertFile       serpent.String      `json:"client_cert_file" typescript:",notnull"`
	ClientKeyFile        serpent.String      `json:"client_key_file" typescript:",notnull"`
	SupportedCiphers     serpent.StringArray `json:"supported_ciphers" typescript:",notnull"`
	AllowInsecureCiphers serpent.Bool        `json:"allow_insecure_ciphers" typescript:",notnull"`
}

type TraceConfig struct {
	Enable          serpent.Bool   `json:"enable" typescript:",notnull"`
	HoneycombAPIKey serpent.String `json:"honeycomb_api_key" typescript:",notnull"`
	CaptureLogs     serpent.Bool   `json:"capture_logs" typescript:",notnull"`
	DataDog         serpent.Bool   `json:"data_dog" typescript:",notnull"`
}

type HTTPCookieConfig struct {
	Secure   serpent.Bool `json:"secure_auth_cookie,omitempty" typescript:",notnull"`
	SameSite string       `json:"same_site,omitempty" typescript:",notnull"`
}

func (cfg *HTTPCookieConfig) Apply(c *http.Cookie) *http.Cookie {
	c.Secure = cfg.Secure.Value()
	c.SameSite = cfg.HTTPSameSite()
	return c
}

func (cfg HTTPCookieConfig) HTTPSameSite() http.SameSite {
	switch strings.ToLower(cfg.SameSite) {
	case "lax":
		return http.SameSiteLaxMode
	case "strict":
		return http.SameSiteStrictMode
	case "none":
		return http.SameSiteNoneMode
	default:
		return http.SameSiteDefaultMode
	}
}

type ExternalAuthConfig struct {
	// Type is the type of external auth config.
	Type         string `json:"type" yaml:"type"`
	ClientID     string `json:"client_id" yaml:"client_id"`
	ClientSecret string `json:"-" yaml:"client_secret"`
	// ID is a unique identifier for the auth config.
	// It defaults to `type` when not provided.
	ID                  string   `json:"id" yaml:"id"`
	AuthURL             string   `json:"auth_url" yaml:"auth_url"`
	TokenURL            string   `json:"token_url" yaml:"token_url"`
	ValidateURL         string   `json:"validate_url" yaml:"validate_url"`
	AppInstallURL       string   `json:"app_install_url" yaml:"app_install_url"`
	AppInstallationsURL string   `json:"app_installations_url" yaml:"app_installations_url"`
	NoRefresh           bool     `json:"no_refresh" yaml:"no_refresh"`
	Scopes              []string `json:"scopes" yaml:"scopes"`
	ExtraTokenKeys      []string `json:"-" yaml:"extra_token_keys"`
	DeviceFlow          bool     `json:"device_flow" yaml:"device_flow"`
	DeviceCodeURL       string   `json:"device_code_url" yaml:"device_code_url"`
	// Regex allows API requesters to match an auth config by
	// a string (e.g. coder.com) instead of by it's type.
	//
	// Git clone makes use of this by parsing the URL from:
	// 'Username for "https://github.com":'
	// And sending it to the Coder server to match against the Regex.
	Regex string `json:"regex" yaml:"regex"`
	// DisplayName is shown in the UI to identify the auth config.
	DisplayName string `json:"display_name" yaml:"display_name"`
	// DisplayIcon is a URL to an icon to display in the UI.
	DisplayIcon string `json:"display_icon" yaml:"display_icon"`
}

type ProvisionerConfig struct {
	// Daemons is the number of built-in terraform provisioners.
	Daemons             serpent.Int64       `json:"daemons" typescript:",notnull"`
	DaemonTypes         serpent.StringArray `json:"daemon_types" typescript:",notnull"`
	DaemonPollInterval  serpent.Duration    `json:"daemon_poll_interval" typescript:",notnull"`
	DaemonPollJitter    serpent.Duration    `json:"daemon_poll_jitter" typescript:",notnull"`
	ForceCancelInterval serpent.Duration    `json:"force_cancel_interval" typescript:",notnull"`
	DaemonPSK           serpent.String      `json:"daemon_psk" typescript:",notnull"`
}

type RateLimitConfig struct {
	DisableAll serpent.Bool  `json:"disable_all" typescript:",notnull"`
	API        serpent.Int64 `json:"api" typescript:",notnull"`
}

type SwaggerConfig struct {
	Enable serpent.Bool `json:"enable" typescript:",notnull"`
}

type LoggingConfig struct {
	Filter      serpent.StringArray `json:"log_filter" typescript:",notnull"`
	Human       serpent.String      `json:"human" typescript:",notnull"`
	JSON        serpent.String      `json:"json" typescript:",notnull"`
	Stackdriver serpent.String      `json:"stackdriver" typescript:",notnull"`
}

type DangerousConfig struct {
	AllowPathAppSharing         serpent.Bool `json:"allow_path_app_sharing" typescript:",notnull"`
	AllowPathAppSiteOwnerAccess serpent.Bool `json:"allow_path_app_site_owner_access" typescript:",notnull"`
	AllowAllCors                serpent.Bool `json:"allow_all_cors" typescript:",notnull"`
}

type UserQuietHoursScheduleConfig struct {
	DefaultSchedule serpent.String `json:"default_schedule" typescript:",notnull"`
	AllowUserCustom serpent.Bool   `json:"allow_user_custom" typescript:",notnull"`
	// TODO: add WindowDuration and the ability to postpone max_deadline by this
	// amount
	// WindowDuration  serpent.Duration `json:"window_duration" typescript:",notnull"`
}

// HealthcheckConfig contains configuration for healthchecks.
type HealthcheckConfig struct {
	Refresh           serpent.Duration `json:"refresh" typescript:",notnull"`
	ThresholdDatabase serpent.Duration `json:"threshold_database" typescript:",notnull"`
}

type NotificationsConfig struct {
	// The upper limit of attempts to send a notification.
	MaxSendAttempts serpent.Int64 `json:"max_send_attempts" typescript:",notnull"`
	// The minimum time between retries.
	RetryInterval serpent.Duration `json:"retry_interval" typescript:",notnull"`

	// The notifications system buffers message updates in memory to ease pressure on the database.
	// This option controls how often it synchronizes its state with the database. The shorter this value the
	// lower the change of state inconsistency in a non-graceful shutdown - but it also increases load on the
	// database. It is recommended to keep this option at its default value.
	StoreSyncInterval serpent.Duration `json:"sync_interval" typescript:",notnull"`
	// The notifications system buffers message updates in memory to ease pressure on the database.
	// This option controls how many updates are kept in memory. The lower this value the
	// lower the change of state inconsistency in a non-graceful shutdown - but it also increases load on the
	// database. It is recommended to keep this option at its default value.
	StoreSyncBufferSize serpent.Int64 `json:"sync_buffer_size" typescript:",notnull"`

	// How long a notifier should lease a message. This is effectively how long a notification is 'owned'
	// by a notifier, and once this period expires it will be available for lease by another notifier. Leasing
	// is important in order for multiple running notifiers to not pick the same messages to deliver concurrently.
	// This lease period will only expire if a notifier shuts down ungracefully; a dispatch of the notification
	// releases the lease.
	LeasePeriod serpent.Duration `json:"lease_period"`
	// How many notifications a notifier should lease per fetch interval.
	LeaseCount serpent.Int64 `json:"lease_count"`
	// How often to query the database for queued notifications.
	FetchInterval serpent.Duration `json:"fetch_interval"`

	// Which delivery method to use (available options: 'smtp', 'webhook').
	Method serpent.String `json:"method"`
	// How long to wait while a notification is being sent before giving up.
	DispatchTimeout serpent.Duration `json:"dispatch_timeout"`
	// SMTP settings.
	SMTP NotificationsEmailConfig `json:"email" typescript:",notnull"`
	// Webhook settings.
	Webhook NotificationsWebhookConfig `json:"webhook" typescript:",notnull"`
	// Inbox settings.
	Inbox NotificationsInboxConfig `json:"inbox" typescript:",notnull"`
}

// Are either of the notification methods enabled?
func (n *NotificationsConfig) Enabled() bool {
	return n.SMTP.Smarthost != "" || n.Webhook.Endpoint != serpent.URL{}
}

type NotificationsInboxConfig struct {
	Enabled serpent.Bool `json:"enabled" typescript:",notnull"`
}

type NotificationsEmailConfig struct {
	// The sender's address.
	From serpent.String `json:"from" typescript:",notnull"`
	// The intermediary SMTP host through which emails are sent (host:port).
	Smarthost serpent.String `json:"smarthost" typescript:",notnull"`
	// The hostname identifying the SMTP server.
	Hello serpent.String `json:"hello" typescript:",notnull"`

	// Authentication details.
	Auth NotificationsEmailAuthConfig `json:"auth" typescript:",notnull"`
	// TLS details.
	TLS NotificationsEmailTLSConfig `json:"tls" typescript:",notnull"`
	// ForceTLS causes a TLS connection to be attempted.
	ForceTLS serpent.Bool `json:"force_tls" typescript:",notnull"`
}

type NotificationsEmailAuthConfig struct {
	// Identity for PLAIN auth.
	Identity serpent.String `json:"identity" typescript:",notnull"`
	// Username for LOGIN/PLAIN auth.
	Username serpent.String `json:"username" typescript:",notnull"`
	// Password for LOGIN/PLAIN auth.
	Password serpent.String `json:"password" typescript:",notnull"`
	// File from which to load the password for LOGIN/PLAIN auth.
	PasswordFile serpent.String `json:"password_file" typescript:",notnull"`
}

func (c *NotificationsEmailAuthConfig) Empty() bool {
	return reflect.ValueOf(*c).IsZero()
}

type NotificationsEmailTLSConfig struct {
	// StartTLS attempts to upgrade plain connections to TLS.
	StartTLS serpent.Bool `json:"start_tls" typescript:",notnull"`
	// ServerName to verify the hostname for the targets.
	ServerName serpent.String `json:"server_name" typescript:",notnull"`
	// InsecureSkipVerify skips target certificate validation.
	InsecureSkipVerify serpent.Bool `json:"insecure_skip_verify" typescript:",notnull"`
	// CAFile specifies the location of the CA certificate to use.
	CAFile serpent.String `json:"ca_file" typescript:",notnull"`
	// CertFile specifies the location of the certificate to use.
	CertFile serpent.String `json:"cert_file" typescript:",notnull"`
	// KeyFile specifies the location of the key to use.
	KeyFile serpent.String `json:"key_file" typescript:",notnull"`
}

func (c *NotificationsEmailTLSConfig) Empty() bool {
	return reflect.ValueOf(*c).IsZero()
}

type NotificationsWebhookConfig struct {
	// The URL to which the payload will be sent with an HTTP POST request.
	Endpoint serpent.URL `json:"endpoint" typescript:",notnull"`
}

type PrebuildsConfig struct {
	// ReconciliationInterval defines how often the workspace prebuilds state should be reconciled.
	ReconciliationInterval serpent.Duration `json:"reconciliation_interval" typescript:",notnull"`

	// ReconciliationBackoffInterval specifies the amount of time to increase the backoff interval
	// when errors occur during reconciliation.
	ReconciliationBackoffInterval serpent.Duration `json:"reconciliation_backoff_interval" typescript:",notnull"`

	// ReconciliationBackoffLookback determines the time window to look back when calculating
	// the number of failed prebuilds, which influences the backoff strategy.
	ReconciliationBackoffLookback serpent.Duration `json:"reconciliation_backoff_lookback" typescript:",notnull"`

	// FailureHardLimit defines the maximum number of consecutive failed prebuild attempts allowed
	// before a preset is considered to be in a hard limit state. When a preset hits this limit,
	// no new prebuilds will be created until the limit is reset.
	// FailureHardLimit is disabled when set to zero.
	FailureHardLimit serpent.Int64 `json:"failure_hard_limit" typescript:"failure_hard_limit"`
}

const (
	annotationFormatDuration = "format_duration"
	annotationEnterpriseKey  = "enterprise"
	annotationSecretKey      = "secret"
	// annotationExternalProxies is used to mark options that are used by workspace
	// proxies. This is used to filter out options that are not relevant.
	annotationExternalProxies = "external_workspace_proxies"
)

// IsWorkspaceProxies returns true if the cli option is used by workspace proxies.
func IsWorkspaceProxies(opt serpent.Option) bool {
	// If it is a bool, use the bool value.
	b, _ := strconv.ParseBool(opt.Annotations[annotationExternalProxies])
	return b
}

func IsSecretDeploymentOption(opt serpent.Option) bool {
	return opt.Annotations.IsSet(annotationSecretKey)
}

func DefaultCacheDir() string {
	defaultCacheDir, err := os.UserCacheDir()
	if err != nil {
		defaultCacheDir = os.TempDir()
	}
	if dir := os.Getenv("CACHE_DIRECTORY"); dir != "" {
		// For compatibility with systemd.
		defaultCacheDir = dir
	}
	if dir := os.Getenv("CLIDOCGEN_CACHE_DIRECTORY"); dir != "" {
		defaultCacheDir = dir
	}
	return filepath.Join(defaultCacheDir, "coder")
}

func DefaultSupportLinks(docsURL string) []LinkConfig {
	version := buildinfo.Version()
	buildInfo := fmt.Sprintf("Version: [`%s`](%s)", version, buildinfo.ExternalURL())

	return []LinkConfig{
		{
			Name:   "Documentation",
			Target: docsURL,
			Icon:   "docs",
		},
		{
			Name:   "Report a bug",
			Target: "https://github.com/coder/coder/issues/new?labels=needs+triage&body=" + buildInfo,
			Icon:   "bug",
		},
		{
			Name:   "Join the Coder Discord",
			Target: "https://coder.com/chat?utm_source=coder&utm_medium=coder&utm_campaign=server-footer",
			Icon:   "chat",
		},
		{
			Name:   "Star the Repo",
			Target: "https://github.com/coder/coder",
			Icon:   "star",
		},
	}
}

func removeTrailingVersionInfo(v string) string {
	return strings.Split(strings.Split(v, "-")[0], "+")[0]
}

func DefaultDocsURL() string {
	version := removeTrailingVersionInfo(buildinfo.Version())
	if version == "v0.0.0" {
		return "https://coder.com/docs"
	}
	return "https://coder.com/docs/@" + version
}

// DeploymentConfig contains both the deployment values and how they're set.
type DeploymentConfig struct {
	Values  *DeploymentValues `json:"config,omitempty"`
	Options serpent.OptionSet `json:"options,omitempty"`
}

func (c *DeploymentValues) Options() serpent.OptionSet {
	// The deploymentGroup variables are used to organize the myriad server options.
	var (
		deploymentGroupNetworking = serpent.Group{
			Name: "Networking",
			YAML: "networking",
		}
		deploymentGroupNetworkingTLS = serpent.Group{
			Parent: &deploymentGroupNetworking,
			Name:   "TLS",
			Description: `Configure TLS / HTTPS for your Coder deployment. If you're running
 Coder behind a TLS-terminating reverse proxy or are accessing Coder over a
 secure link, you can safely ignore these settings.`,
			YAML: "tls",
		}
		deploymentGroupNetworkingHTTP = serpent.Group{
			Parent: &deploymentGroupNetworking,
			Name:   "HTTP",
			YAML:   "http",
		}
		deploymentGroupNetworkingDERP = serpent.Group{
			Parent: &deploymentGroupNetworking,
			Name:   "DERP",
			Description: `Most Coder deployments never have to think about DERP because all connections
 between workspaces and users are peer-to-peer. However, when Coder cannot establish
 a peer to peer connection, Coder uses a distributed relay network backed by
 Tailscale and WireGuard.`,
			YAML: "derp",
		}
		deploymentGroupIntrospection = serpent.Group{
			Name:        "Introspection",
			Description: `Configure logging, tracing, and metrics exporting.`,
			YAML:        "introspection",
		}
		deploymentGroupIntrospectionPPROF = serpent.Group{
			Parent: &deploymentGroupIntrospection,
			Name:   "pprof",
			YAML:   "pprof",
		}
		deploymentGroupIntrospectionPrometheus = serpent.Group{
			Parent: &deploymentGroupIntrospection,
			Name:   "Prometheus",
			YAML:   "prometheus",
		}
		deploymentGroupIntrospectionTracing = serpent.Group{
			Parent: &deploymentGroupIntrospection,
			Name:   "Tracing",
			YAML:   "tracing",
		}
		deploymentGroupIntrospectionLogging = serpent.Group{
			Parent: &deploymentGroupIntrospection,
			Name:   "Logging",
			YAML:   "logging",
		}
		deploymentGroupIntrospectionHealthcheck = serpent.Group{
			Parent: &deploymentGroupIntrospection,
			Name:   "Health Check",
			YAML:   "healthcheck",
		}
		deploymentGroupOAuth2 = serpent.Group{
			Name:        "OAuth2",
			Description: `Configure login and user-provisioning with GitHub via oAuth2.`,
			YAML:        "oauth2",
		}
		deploymentGroupOAuth2GitHub = serpent.Group{
			Parent: &deploymentGroupOAuth2,
			Name:   "GitHub",
			YAML:   "github",
		}
		deploymentGroupOIDC = serpent.Group{
			Name: "OIDC",
			YAML: "oidc",
		}
		deploymentGroupTelemetry = serpent.Group{
			Name: "Telemetry",
			YAML: "telemetry",
			Description: `Telemetry is critical to our ability to improve Coder. We strip all personal
 information before sending data to our servers. Please only disable telemetry
 when required by your organization's security policy.`,
		}
		deploymentGroupProvisioning = serpent.Group{
			Name:        "Provisioning",
			Description: `Tune the behavior of the provisioner, which is responsible for creating, updating, and deleting workspace resources.`,
			YAML:        "provisioning",
		}
		deploymentGroupUserQuietHoursSchedule = serpent.Group{
			Name:        "User Quiet Hours Schedule",
			Description: "Allow users to set quiet hours schedules each day for workspaces to avoid workspaces stopping during the day due to template scheduling.",
			YAML:        "userQuietHoursSchedule",
		}
		deploymentGroupDangerous = serpent.Group{
			Name: "⚠️ Dangerous",
			YAML: "dangerous",
		}
		deploymentGroupClient = serpent.Group{
			Name: "Client",
			Description: "These options change the behavior of how clients interact with the Coder. " +
				"Clients include the Coder CLI, Coder Desktop, IDE extensions, and the web UI.",
			YAML: "client",
		}
		deploymentGroupConfig = serpent.Group{
			Name:        "Config",
			Description: `Use a YAML configuration file when your server launch become unwieldy.`,
		}
		deploymentGroupEmail = serpent.Group{
			Name:        "Email",
			Description: "Configure how emails are sent.",
			YAML:        "email",
		}
		deploymentGroupEmailAuth = serpent.Group{
			Name:        "Email Authentication",
			Parent:      &deploymentGroupEmail,
			Description: "Configure SMTP authentication options.",
			YAML:        "emailAuth",
		}
		deploymentGroupEmailTLS = serpent.Group{
			Name:        "Email TLS",
			Parent:      &deploymentGroupEmail,
			Description: "Configure TLS for your SMTP server target.",
			YAML:        "emailTLS",
		}
		deploymentGroupNotifications = serpent.Group{
			Name:        "Notifications",
			YAML:        "notifications",
			Description: "Configure how notifications are processed and delivered.",
		}
		deploymentGroupNotificationsEmail = serpent.Group{
			Name:        "Email",
			Parent:      &deploymentGroupNotifications,
			Description: "Configure how email notifications are sent.",
			YAML:        "email",
		}
		deploymentGroupNotificationsEmailAuth = serpent.Group{
			Name:        "Email Authentication",
			Parent:      &deploymentGroupNotificationsEmail,
			Description: "Configure SMTP authentication options.",
			YAML:        "emailAuth",
		}
		deploymentGroupNotificationsEmailTLS = serpent.Group{
			Name:        "Email TLS",
			Parent:      &deploymentGroupNotificationsEmail,
			Description: "Configure TLS for your SMTP server target.",
			YAML:        "emailTLS",
		}
		deploymentGroupNotificationsWebhook = serpent.Group{
			Name:   "Webhook",
			Parent: &deploymentGroupNotifications,
			YAML:   "webhook",
		}
		deploymentGroupPrebuilds = serpent.Group{
			Name:        "Workspace Prebuilds",
			YAML:        "workspace_prebuilds",
			Description: "Configure how workspace prebuilds behave.",
		}
		deploymentGroupInbox = serpent.Group{
			Name:   "Inbox",
			Parent: &deploymentGroupNotifications,
			YAML:   "inbox",
		}
		deploymentGroupAIBridge = serpent.Group{
			Name: "AI Bridge",
			YAML: "ai_bridge",
		}
	)

	httpAddress := serpent.Option{
		Name:        "HTTP Address",
		Description: "HTTP bind address of the server. Unset to disable the HTTP endpoint.",
		Flag:        "http-address",
		Env:         "CODER_HTTP_ADDRESS",
		Default:     "127.0.0.1:3000",
		Value:       &c.HTTPAddress,
		Group:       &deploymentGroupNetworkingHTTP,
		YAML:        "httpAddress",
		Annotations: serpent.Annotations{}.Mark(annotationExternalProxies, "true"),
	}
	tlsBindAddress := serpent.Option{
		Name:        "TLS Address",
		Description: "HTTPS bind address of the server.",
		Flag:        "tls-address",
		Env:         "CODER_TLS_ADDRESS",
		Default:     "127.0.0.1:3443",
		Value:       &c.TLS.Address,
		Group:       &deploymentGroupNetworkingTLS,
		YAML:        "address",
		Annotations: serpent.Annotations{}.Mark(annotationExternalProxies, "true"),
	}
	redirectToAccessURL := serpent.Option{
		Name:        "Redirect to Access URL",
		Description: "Specifies whether to redirect requests that do not match the access URL host.",
		Flag:        "redirect-to-access-url",
		Env:         "CODER_REDIRECT_TO_ACCESS_URL",
		Value:       &c.RedirectToAccessURL,
		Group:       &deploymentGroupNetworking,
		YAML:        "redirectToAccessURL",
	}
	logFilter := serpent.Option{
		Name:          "Log Filter",
		Description:   "Filter debug logs by matching against a given regex. Use .* to match all debug logs.",
		Flag:          "log-filter",
		FlagShorthand: "l",
		Env:           "CODER_LOG_FILTER",
		Value:         &c.Logging.Filter,
		Group:         &deploymentGroupIntrospectionLogging,
		YAML:          "filter",
	}
	emailFrom := serpent.Option{
		Name:        "Email: From Address",
		Description: "The sender's address to use.",
		Flag:        "email-from",
		Env:         "CODER_EMAIL_FROM",
		Value:       &c.Notifications.SMTP.From,
		Group:       &deploymentGroupEmail,
		YAML:        "from",
	}
	emailSmarthost := serpent.Option{
		Name:        "Email: Smarthost",
		Description: "The intermediary SMTP host through which emails are sent.",
		Flag:        "email-smarthost",
		Env:         "CODER_EMAIL_SMARTHOST",
		Value:       &c.Notifications.SMTP.Smarthost,
		Group:       &deploymentGroupEmail,
		YAML:        "smarthost",
	}
	emailHello := serpent.Option{
		Name:        "Email: Hello",
		Description: "The hostname identifying the SMTP server.",
		Flag:        "email-hello",
		Env:         "CODER_EMAIL_HELLO",
		Default:     "localhost",
		Value:       &c.Notifications.SMTP.Hello,
		Group:       &deploymentGroupEmail,
		YAML:        "hello",
	}
	emailForceTLS := serpent.Option{
		Name:        "Email: Force TLS",
		Description: "Force a TLS connection to the configured SMTP smarthost.",
		Flag:        "email-force-tls",
		Env:         "CODER_EMAIL_FORCE_TLS",
		Default:     "false",
		Value:       &c.Notifications.SMTP.ForceTLS,
		Group:       &deploymentGroupEmail,
		YAML:        "forceTLS",
	}
	emailAuthIdentity := serpent.Option{
		Name:        "Email Auth: Identity",
		Description: "Identity to use with PLAIN authentication.",
		Flag:        "email-auth-identity",
		Env:         "CODER_EMAIL_AUTH_IDENTITY",
		Value:       &c.Notifications.SMTP.Auth.Identity,
		Group:       &deploymentGroupEmailAuth,
		YAML:        "identity",
	}
	emailAuthUsername := serpent.Option{
		Name:        "Email Auth: Username",
		Description: "Username to use with PLAIN/LOGIN authentication.",
		Flag:        "email-auth-username",
		Env:         "CODER_EMAIL_AUTH_USERNAME",
		Value:       &c.Notifications.SMTP.Auth.Username,
		Group:       &deploymentGroupEmailAuth,
		YAML:        "username",
	}
	emailAuthPassword := serpent.Option{
		Name:        "Email Auth: Password",
		Description: "Password to use with PLAIN/LOGIN authentication.",
		Flag:        "email-auth-password",
		Env:         "CODER_EMAIL_AUTH_PASSWORD",
		Annotations: serpent.Annotations{}.Mark(annotationSecretKey, "true"),
		Value:       &c.Notifications.SMTP.Auth.Password,
		Group:       &deploymentGroupEmailAuth,
	}
	emailAuthPasswordFile := serpent.Option{
		Name:        "Email Auth: Password File",
		Description: "File from which to load password for use with PLAIN/LOGIN authentication.",
		Flag:        "email-auth-password-file",
		Env:         "CODER_EMAIL_AUTH_PASSWORD_FILE",
		Value:       &c.Notifications.SMTP.Auth.PasswordFile,
		Group:       &deploymentGroupEmailAuth,
		YAML:        "passwordFile",
	}
	emailTLSStartTLS := serpent.Option{
		Name:        "Email TLS: StartTLS",
		Description: "Enable STARTTLS to upgrade insecure SMTP connections using TLS.",
		Flag:        "email-tls-starttls",
		Env:         "CODER_EMAIL_TLS_STARTTLS",
		Value:       &c.Notifications.SMTP.TLS.StartTLS,
		Group:       &deploymentGroupEmailTLS,
		YAML:        "startTLS",
	}
	emailTLSServerName := serpent.Option{
		Name:        "Email TLS: Server Name",
		Description: "Server name to verify against the target certificate.",
		Flag:        "email-tls-server-name",
		Env:         "CODER_EMAIL_TLS_SERVERNAME",
		Value:       &c.Notifications.SMTP.TLS.ServerName,
		Group:       &deploymentGroupEmailTLS,
		YAML:        "serverName",
	}
	emailTLSSkipCertVerify := serpent.Option{
		Name:        "Email TLS: Skip Certificate Verification (Insecure)",
		Description: "Skip verification of the target server's certificate (insecure).",
		Flag:        "email-tls-skip-verify",
		Env:         "CODER_EMAIL_TLS_SKIPVERIFY",
		Value:       &c.Notifications.SMTP.TLS.InsecureSkipVerify,
		Group:       &deploymentGroupEmailTLS,
		YAML:        "insecureSkipVerify",
	}
	emailTLSCertAuthorityFile := serpent.Option{
		Name:        "Email TLS: Certificate Authority File",
		Description: "CA certificate file to use.",
		Flag:        "email-tls-ca-cert-file",
		Env:         "CODER_EMAIL_TLS_CACERTFILE",
		Value:       &c.Notifications.SMTP.TLS.CAFile,
		Group:       &deploymentGroupEmailTLS,
		YAML:        "caCertFile",
	}
	emailTLSCertFile := serpent.Option{
		Name:        "Email TLS: Certificate File",
		Description: "Certificate file to use.",
		Flag:        "email-tls-cert-file",
		Env:         "CODER_EMAIL_TLS_CERTFILE",
		Value:       &c.Notifications.SMTP.TLS.CertFile,
		Group:       &deploymentGroupEmailTLS,
		YAML:        "certFile",
	}
	emailTLSCertKeyFile := serpent.Option{
		Name:        "Email TLS: Certificate Key File",
		Description: "Certificate key file to use.",
		Flag:        "email-tls-cert-key-file",
		Env:         "CODER_EMAIL_TLS_CERTKEYFILE",
		Value:       &c.Notifications.SMTP.TLS.KeyFile,
		Group:       &deploymentGroupEmailTLS,
		YAML:        "certKeyFile",
	}
	telemetryEnable := serpent.Option{
		Name:        "Telemetry Enable",
		Description: "Whether telemetry is enabled or not. Coder collects anonymized usage data to help improve our product.",
		Flag:        "telemetry",
		Env:         "CODER_TELEMETRY_ENABLE",
		Default:     strconv.FormatBool(flag.Lookup("test.v") == nil || os.Getenv("CODER_TEST_TELEMETRY_DEFAULT_ENABLE") == "true"),
		Value:       &c.Telemetry.Enable,
		Group:       &deploymentGroupTelemetry,
		YAML:        "enable",
	}
	opts := serpent.OptionSet{
		{
			Name:        "Access URL",
			Description: `The URL that users will use to access the Coder deployment.`,
			Value:       &c.AccessURL,
			Flag:        "access-url",
			Env:         "CODER_ACCESS_URL",
			Group:       &deploymentGroupNetworking,
			YAML:        "accessURL",
			Annotations: serpent.Annotations{}.Mark(annotationExternalProxies, "true"),
		},
		{
			Name:        "Wildcard Access URL",
			Description: "Specifies the wildcard hostname to use for workspace applications in the form \"*.example.com\".",
			Flag:        "wildcard-access-url",
			Env:         "CODER_WILDCARD_ACCESS_URL",
			// Do not use a serpent.URL here. We are intentionally omitting the
			// scheme part of the url (https://), so the standard url parsing
			// will yield unexpected results.
			//
			// We have a validation function to ensure the wildcard url is correct,
			// so use that instead.
			Value: serpent.Validate(&c.WildcardAccessURL, func(value *serpent.String) error {
				if value.Value() == "" {
					return nil
				}
				_, err := appurl.CompileHostnamePattern(value.Value())
				return err
			}),
			Group:       &deploymentGroupNetworking,
			YAML:        "wildcardAccessURL",
			Annotations: serpent.Annotations{}.Mark(annotationExternalProxies, "true"),
		},
		{
			Name:        "Docs URL",
			Description: "Specifies the custom docs URL.",
			Value:       &c.DocsURL,
			Default:     DefaultDocsURL(),
			Flag:        "docs-url",
			Env:         "CODER_DOCS_URL",
			Group:       &deploymentGroupNetworking,
			YAML:        "docsURL",
			Annotations: serpent.Annotations{}.Mark(annotationExternalProxies, "true"),
		},
		redirectToAccessURL,
		{
			Name:        "Autobuild Poll Interval",
			Description: "Interval to poll for scheduled workspace builds.",
			Flag:        "autobuild-poll-interval",
			Env:         "CODER_AUTOBUILD_POLL_INTERVAL",
			Hidden:      true,
			Default:     time.Minute.String(),
			Value:       &c.AutobuildPollInterval,
			YAML:        "autobuildPollInterval",
			Annotations: serpent.Annotations{}.Mark(annotationFormatDuration, "true"),
		},
		{
			Name:        "Job Reaper Detect Interval",
			Description: "Interval to poll for hung and pending jobs and automatically terminate them.",
			Flag:        "job-hang-detector-interval",
			Env:         "CODER_JOB_HANG_DETECTOR_INTERVAL",
			Hidden:      true,
			Default:     time.Minute.String(),
			Value:       &c.JobReaperDetectorInterval,
			YAML:        "jobHangDetectorInterval",
			Annotations: serpent.Annotations{}.Mark(annotationFormatDuration, "true"),
		},
		httpAddress,
		tlsBindAddress,
		{
			Name:          "Address",
			Description:   "Bind address of the server.",
			Flag:          "address",
			FlagShorthand: "a",
			Env:           "CODER_ADDRESS",
			Hidden:        true,
			Value:         &c.Address,
			UseInstead: serpent.OptionSet{
				httpAddress,
				tlsBindAddress,
			},
			Group:       &deploymentGroupNetworking,
			Annotations: serpent.Annotations{}.Mark(annotationExternalProxies, "true"),
		},
		// TLS settings
		{
			Name:        "TLS Enable",
			Description: "Whether TLS will be enabled.",
			Flag:        "tls-enable",
			Env:         "CODER_TLS_ENABLE",
			Value:       &c.TLS.Enable,
			Group:       &deploymentGroupNetworkingTLS,
			YAML:        "enable",
			Annotations: serpent.Annotations{}.Mark(annotationExternalProxies, "true"),
		},
		{
			Name:        "Redirect HTTP to HTTPS",
			Description: "Whether HTTP requests will be redirected to the access URL (if it's a https URL and TLS is enabled). Requests to local IP addresses are never redirected regardless of this setting.",
			Flag:        "tls-redirect-http-to-https",
			Env:         "CODER_TLS_REDIRECT_HTTP_TO_HTTPS",
			Default:     "true",
			Hidden:      true,
			Value:       &c.TLS.RedirectHTTP,
			UseInstead:  serpent.OptionSet{redirectToAccessURL},
			Group:       &deploymentGroupNetworkingTLS,
			YAML:        "redirectHTTP",
			Annotations: serpent.Annotations{}.Mark(annotationExternalProxies, "true"),
		},
		{
			Name:        "TLS Certificate Files",
			Description: "Path to each certificate for TLS. It requires a PEM-encoded file. To configure the listener to use a CA certificate, concatenate the primary certificate and the CA certificate together. The primary certificate should appear first in the combined file.",
			Flag:        "tls-cert-file",
			Env:         "CODER_TLS_CERT_FILE",
			Value:       &c.TLS.CertFiles,
			Group:       &deploymentGroupNetworkingTLS,
			YAML:        "certFiles",
			Annotations: serpent.Annotations{}.Mark(annotationExternalProxies, "true"),
		},
		{
			Name:        "TLS Client CA Files",
			Description: "PEM-encoded Certificate Authority file used for checking the authenticity of client.",
			Flag:        "tls-client-ca-file",
			Env:         "CODER_TLS_CLIENT_CA_FILE",
			Value:       &c.TLS.ClientCAFile,
			Group:       &deploymentGroupNetworkingTLS,
			YAML:        "clientCAFile",
			Annotations: serpent.Annotations{}.Mark(annotationExternalProxies, "true"),
		},
		{
			Name:        "TLS Client Auth",
			Description: "Policy the server will follow for TLS Client Authentication. Accepted values are \"none\", \"request\", \"require-any\", \"verify-if-given\", or \"require-and-verify\".",
			Flag:        "tls-client-auth",
			Env:         "CODER_TLS_CLIENT_AUTH",
			Default:     "none",
			Value:       &c.TLS.ClientAuth,
			Group:       &deploymentGroupNetworkingTLS,
			YAML:        "clientAuth",
			Annotations: serpent.Annotations{}.Mark(annotationExternalProxies, "true"),
		},
		{
			Name:        "TLS Key Files",
			Description: "Paths to the private keys for each of the certificates. It requires a PEM-encoded file.",
			Flag:        "tls-key-file",
			Env:         "CODER_TLS_KEY_FILE",
			Value:       &c.TLS.KeyFiles,
			Group:       &deploymentGroupNetworkingTLS,
			YAML:        "keyFiles",
			Annotations: serpent.Annotations{}.Mark(annotationExternalProxies, "true"),
		},
		{
			Name:        "TLS Minimum Version",
			Description: "Minimum supported version of TLS. Accepted values are \"tls10\", \"tls11\", \"tls12\" or \"tls13\".",
			Flag:        "tls-min-version",
			Env:         "CODER_TLS_MIN_VERSION",
			Default:     "tls12",
			Value:       &c.TLS.MinVersion,
			Group:       &deploymentGroupNetworkingTLS,
			YAML:        "minVersion",
			Annotations: serpent.Annotations{}.Mark(annotationExternalProxies, "true"),
		},
		{
			Name:        "TLS Client Cert File",
			Description: "Path to certificate for client TLS authentication. It requires a PEM-encoded file.",
			Flag:        "tls-client-cert-file",
			Env:         "CODER_TLS_CLIENT_CERT_FILE",
			Value:       &c.TLS.ClientCertFile,
			Group:       &deploymentGroupNetworkingTLS,
			YAML:        "clientCertFile",
			Annotations: serpent.Annotations{}.Mark(annotationExternalProxies, "true"),
		},
		{
			Name:        "TLS Client Key File",
			Description: "Path to key for client TLS authentication. It requires a PEM-encoded file.",
			Flag:        "tls-client-key-file",
			Env:         "CODER_TLS_CLIENT_KEY_FILE",
			Value:       &c.TLS.ClientKeyFile,
			Group:       &deploymentGroupNetworkingTLS,
			YAML:        "clientKeyFile",
			Annotations: serpent.Annotations{}.Mark(annotationExternalProxies, "true"),
		},
		{
			Name:        "TLS Ciphers",
			Description: "Specify specific TLS ciphers that allowed to be used. See https://github.com/golang/go/blob/master/src/crypto/tls/cipher_suites.go#L53-L75.",
			Flag:        "tls-ciphers",
			Env:         "CODER_TLS_CIPHERS",
			Default:     "",
			Value:       &c.TLS.SupportedCiphers,
			Group:       &deploymentGroupNetworkingTLS,
			YAML:        "tlsCiphers",
			Annotations: serpent.Annotations{}.Mark(annotationExternalProxies, "true"),
		},
		{
			Name:        "TLS Allow Insecure Ciphers",
			Description: "By default, only ciphers marked as 'secure' are allowed to be used. See https://github.com/golang/go/blob/master/src/crypto/tls/cipher_suites.go#L82-L95.",
			Flag:        "tls-allow-insecure-ciphers",
			Env:         "CODER_TLS_ALLOW_INSECURE_CIPHERS",
			Default:     "false",
			Value:       &c.TLS.AllowInsecureCiphers,
			Group:       &deploymentGroupNetworkingTLS,
			YAML:        "tlsAllowInsecureCiphers",
			Annotations: serpent.Annotations{}.Mark(annotationExternalProxies, "true"),
		},
		// Derp settings
		{
			Name:        "DERP Server Enable",
			Description: "Whether to enable or disable the embedded DERP relay server.",
			Flag:        "derp-server-enable",
			Env:         "CODER_DERP_SERVER_ENABLE",
			Default:     "true",
			Value:       &c.DERP.Server.Enable,
			Group:       &deploymentGroupNetworkingDERP,
			YAML:        "enable",
			Annotations: serpent.Annotations{}.Mark(annotationExternalProxies, "true"),
		},
		{
			Name:        "DERP Server Region ID",
			Description: "Region ID to use for the embedded DERP server.",
			Flag:        "derp-server-region-id",
			Env:         "CODER_DERP_SERVER_REGION_ID",
			Default:     "999",
			Value:       &c.DERP.Server.RegionID,
			Group:       &deploymentGroupNetworkingDERP,
			YAML:        "regionID",
			Hidden:      true,
			// Does not apply to external proxies as this value is generated.
		},
		{
			Name:        "DERP Server Region Code",
			Description: "Region code to use for the embedded DERP server.",
			Flag:        "derp-server-region-code",
			Env:         "CODER_DERP_SERVER_REGION_CODE",
			Default:     "coder",
			Value:       &c.DERP.Server.RegionCode,
			Group:       &deploymentGroupNetworkingDERP,
			YAML:        "regionCode",
			Hidden:      true,
			// Does not apply to external proxies as we use the proxy name.
		},
		{
			Name:        "DERP Server Region Name",
			Description: "Region name that for the embedded DERP server.",
			Flag:        "derp-server-region-name",
			Env:         "CODER_DERP_SERVER_REGION_NAME",
			Default:     "Coder Embedded Relay",
			Value:       &c.DERP.Server.RegionName,
			Group:       &deploymentGroupNetworkingDERP,
			YAML:        "regionName",
			// Does not apply to external proxies as we use the proxy name.
		},
		{
			Name:        "DERP Server STUN Addresses",
			Description: "Addresses for STUN servers to establish P2P connections. It's recommended to have at least two STUN servers to give users the best chance of connecting P2P to workspaces. Each STUN server will get it's own DERP region, with region IDs starting at `--derp-server-region-id + 1`. Use special value 'disable' to turn off STUN completely.",
			Flag:        "derp-server-stun-addresses",
			Env:         "CODER_DERP_SERVER_STUN_ADDRESSES",
			Default:     "stun.l.google.com:19302,stun1.l.google.com:19302,stun2.l.google.com:19302,stun3.l.google.com:19302,stun4.l.google.com:19302",
			Value:       &c.DERP.Server.STUNAddresses,
			Group:       &deploymentGroupNetworkingDERP,
			YAML:        "stunAddresses",
		},
		{
			Name:        "DERP Server Relay URL",
			Description: "An HTTP URL that is accessible by other replicas to relay DERP traffic. Required for high availability.",
			Flag:        "derp-server-relay-url",
			Env:         "CODER_DERP_SERVER_RELAY_URL",
			Value:       &c.DERP.Server.RelayURL,
			Group:       &deploymentGroupNetworkingDERP,
			YAML:        "relayURL",
			Annotations: serpent.Annotations{}.
				Mark(annotationEnterpriseKey, "true").
				Mark(annotationExternalProxies, "true"),
		},
		{
			Name:        "Block Direct Connections",
			Description: "Block peer-to-peer (aka. direct) workspace connections. All workspace connections from the CLI will be proxied through Coder (or custom configured DERP servers) and will never be peer-to-peer when enabled. Workspaces may still reach out to STUN servers to get their address until they are restarted after this change has been made, but new connections will still be proxied regardless.",
			// This cannot be called `disable-direct-connections` because that's
			// already a global CLI flag for CLI connections. This is a
			// deployment-wide flag.
			Flag:  "block-direct-connections",
			Env:   "CODER_BLOCK_DIRECT",
			Value: &c.DERP.Config.BlockDirect,
			Group: &deploymentGroupNetworkingDERP,
			YAML:  "blockDirect", Annotations: serpent.Annotations{}.
				Mark(annotationExternalProxies, "true"),
		},
		{
			Name:        "DERP Force WebSockets",
			Description: "Force clients and agents to always use WebSocket to connect to DERP relay servers. By default, DERP uses `Upgrade: derp`, which may cause issues with some reverse proxies. Clients may automatically fallback to WebSocket if they detect an issue with `Upgrade: derp`, but this does not work in all situations.",
			Flag:        "derp-force-websockets",
			Env:         "CODER_DERP_FORCE_WEBSOCKETS",
			Value:       &c.DERP.Config.ForceWebSockets,
			Group:       &deploymentGroupNetworkingDERP,
			YAML:        "forceWebSockets",
		},
		{
			Name:        "DERP Config URL",
			Description: "URL to fetch a DERP mapping on startup. See: https://tailscale.com/kb/1118/custom-derp-servers/.",
			Flag:        "derp-config-url",
			Env:         "CODER_DERP_CONFIG_URL",
			Value:       &c.DERP.Config.URL,
			Group:       &deploymentGroupNetworkingDERP,
			YAML:        "url",
		},
		{
			Name:        "DERP Config Path",
			Description: "Path to read a DERP mapping from. See: https://tailscale.com/kb/1118/custom-derp-servers/.",
			Flag:        "derp-config-path",
			Env:         "CODER_DERP_CONFIG_PATH",
			Value:       &c.DERP.Config.Path,
			Group:       &deploymentGroupNetworkingDERP,
			YAML:        "configPath",
		},
		// TODO: support Git Auth settings.
		// Prometheus settings
		{
			Name:        "Prometheus Enable",
			Description: "Serve prometheus metrics on the address defined by prometheus address.",
			Flag:        "prometheus-enable",
			Env:         "CODER_PROMETHEUS_ENABLE",
			Value:       &c.Prometheus.Enable,
			Group:       &deploymentGroupIntrospectionPrometheus,
			YAML:        "enable",
			Annotations: serpent.Annotations{}.Mark(annotationExternalProxies, "true"),
		},
		{
			Name:        "Prometheus Address",
			Description: "The bind address to serve prometheus metrics.",
			Flag:        "prometheus-address",
			Env:         "CODER_PROMETHEUS_ADDRESS",
			Default:     "127.0.0.1:2112",
			Value:       &c.Prometheus.Address,
			Group:       &deploymentGroupIntrospectionPrometheus,
			YAML:        "address",
			Annotations: serpent.Annotations{}.Mark(annotationExternalProxies, "true"),
		},
		{
			Name:        "Prometheus Collect Agent Stats",
			Description: "Collect agent stats (may increase charges for metrics storage).",
			Flag:        "prometheus-collect-agent-stats",
			Env:         "CODER_PROMETHEUS_COLLECT_AGENT_STATS",
			Value:       &c.Prometheus.CollectAgentStats,
			Group:       &deploymentGroupIntrospectionPrometheus,
			YAML:        "collect_agent_stats",
		},
		{
			Name:        "Prometheus Aggregate Agent Stats By",
			Description: fmt.Sprintf("When collecting agent stats, aggregate metrics by a given set of comma-separated labels to reduce cardinality. Accepted values are %s.", strings.Join(agentmetrics.LabelAll, ", ")),
			Flag:        "prometheus-aggregate-agent-stats-by",
			Env:         "CODER_PROMETHEUS_AGGREGATE_AGENT_STATS_BY",
			Value: serpent.Validate(&c.Prometheus.AggregateAgentStatsBy, func(value *serpent.StringArray) error {
				if value == nil {
					return nil
				}

				return agentmetrics.ValidateAggregationLabels(value.Value())
			}),
			Group:   &deploymentGroupIntrospectionPrometheus,
			YAML:    "aggregate_agent_stats_by",
			Default: strings.Join(agentmetrics.LabelAll, ","),
		},
		{
			Name: "Prometheus Collect Database Metrics",
			// Some db metrics like transaction information will still be collected.
			// Query metrics blow up the number of unique time series with labels
			// and can be very expensive. So default to not capturing query metrics.
			Description: "Collect database query metrics (may increase charges for metrics storage). " +
				"If set to false, a reduced set of database metrics are still collected.",
			Flag:    "prometheus-collect-db-metrics",
			Env:     "CODER_PROMETHEUS_COLLECT_DB_METRICS",
			Value:   &c.Prometheus.CollectDBMetrics,
			Group:   &deploymentGroupIntrospectionPrometheus,
			YAML:    "collect_db_metrics",
			Default: "false",
		},
		// Pprof settings
		{
			Name:        "pprof Enable",
			Description: "Serve pprof metrics on the address defined by pprof address.",
			Flag:        "pprof-enable",
			Env:         "CODER_PPROF_ENABLE",
			Value:       &c.Pprof.Enable,
			Group:       &deploymentGroupIntrospectionPPROF,
			YAML:        "enable",
			Annotations: serpent.Annotations{}.Mark(annotationExternalProxies, "true"),
		},
		{
			Name:        "pprof Address",
			Description: "The bind address to serve pprof.",
			Flag:        "pprof-address",
			Env:         "CODER_PPROF_ADDRESS",
			Default:     "127.0.0.1:6060",
			Value:       &c.Pprof.Address,
			Group:       &deploymentGroupIntrospectionPPROF,
			YAML:        "address",
			Annotations: serpent.Annotations{}.Mark(annotationExternalProxies, "true"),
		},
		// oAuth settings
		{
			Name:        "OAuth2 GitHub Client ID",
			Description: "Client ID for Login with GitHub.",
			Flag:        "oauth2-github-client-id",
			Env:         "CODER_OAUTH2_GITHUB_CLIENT_ID",
			Value:       &c.OAuth2.Github.ClientID,
			Group:       &deploymentGroupOAuth2GitHub,
			YAML:        "clientID",
		},
		{
			Name:        "OAuth2 GitHub Client Secret",
			Description: "Client secret for Login with GitHub.",
			Flag:        "oauth2-github-client-secret",
			Env:         "CODER_OAUTH2_GITHUB_CLIENT_SECRET",
			Value:       &c.OAuth2.Github.ClientSecret,
			Annotations: serpent.Annotations{}.Mark(annotationSecretKey, "true"),
			Group:       &deploymentGroupOAuth2GitHub,
		},
		{
			Name:        "OAuth2 GitHub Device Flow",
			Description: "Enable device flow for Login with GitHub.",
			Flag:        "oauth2-github-device-flow",
			Env:         "CODER_OAUTH2_GITHUB_DEVICE_FLOW",
			Value:       &c.OAuth2.Github.DeviceFlow,
			Group:       &deploymentGroupOAuth2GitHub,
			YAML:        "deviceFlow",
			Default:     "false",
		},
		{
			Name:        "OAuth2 GitHub Default Provider Enable",
			Description: "Enable the default GitHub OAuth2 provider managed by Coder.",
			Flag:        "oauth2-github-default-provider-enable",
			Env:         "CODER_OAUTH2_GITHUB_DEFAULT_PROVIDER_ENABLE",
			Value:       &c.OAuth2.Github.DefaultProviderEnable,
			Group:       &deploymentGroupOAuth2GitHub,
			YAML:        "defaultProviderEnable",
			Default:     "true",
		},
		{
			Name:        "OAuth2 GitHub Allowed Orgs",
			Description: "Organizations the user must be a member of to Login with GitHub.",
			Flag:        "oauth2-github-allowed-orgs",
			Env:         "CODER_OAUTH2_GITHUB_ALLOWED_ORGS",
			Value:       &c.OAuth2.Github.AllowedOrgs,
			Group:       &deploymentGroupOAuth2GitHub,
			YAML:        "allowedOrgs",
		},
		{
			Name:        "OAuth2 GitHub Allowed Teams",
			Description: "Teams inside organizations the user must be a member of to Login with GitHub. Structured as: <organization-name>/<team-slug>.",
			Flag:        "oauth2-github-allowed-teams",
			Env:         "CODER_OAUTH2_GITHUB_ALLOWED_TEAMS",
			Value:       &c.OAuth2.Github.AllowedTeams,
			Group:       &deploymentGroupOAuth2GitHub,
			YAML:        "allowedTeams",
		},
		{
			Name:        "OAuth2 GitHub Allow Signups",
			Description: "Whether new users can sign up with GitHub.",
			Flag:        "oauth2-github-allow-signups",
			Env:         "CODER_OAUTH2_GITHUB_ALLOW_SIGNUPS",
			Value:       &c.OAuth2.Github.AllowSignups,
			Group:       &deploymentGroupOAuth2GitHub,
			YAML:        "allowSignups",
		},
		{
			Name:        "OAuth2 GitHub Allow Everyone",
			Description: "Allow all logins, setting this option means allowed orgs and teams must be empty.",
			Flag:        "oauth2-github-allow-everyone",
			Env:         "CODER_OAUTH2_GITHUB_ALLOW_EVERYONE",
			Value:       &c.OAuth2.Github.AllowEveryone,
			Group:       &deploymentGroupOAuth2GitHub,
			YAML:        "allowEveryone",
		},
		{
			Name:        "OAuth2 GitHub Enterprise Base URL",
			Description: "Base URL of a GitHub Enterprise deployment to use for Login with GitHub.",
			Flag:        "oauth2-github-enterprise-base-url",
			Env:         "CODER_OAUTH2_GITHUB_ENTERPRISE_BASE_URL",
			Value:       &c.OAuth2.Github.EnterpriseBaseURL,
			Group:       &deploymentGroupOAuth2GitHub,
			YAML:        "enterpriseBaseURL",
		},
		// OIDC settings.
		{
			Name:        "OIDC Allow Signups",
			Description: "Whether new users can sign up with OIDC.",
			Flag:        "oidc-allow-signups",
			Env:         "CODER_OIDC_ALLOW_SIGNUPS",
			Default:     "true",
			Value:       &c.OIDC.AllowSignups,
			Group:       &deploymentGroupOIDC,
			YAML:        "allowSignups",
		},
		{
			Name:        "OIDC Client ID",
			Description: "Client ID to use for Login with OIDC.",
			Flag:        "oidc-client-id",
			Env:         "CODER_OIDC_CLIENT_ID",
			Value:       &c.OIDC.ClientID,
			Group:       &deploymentGroupOIDC,
			YAML:        "clientID",
		},
		{
			Name:        "OIDC Client Secret",
			Description: "Client secret to use for Login with OIDC.",
			Flag:        "oidc-client-secret",
			Env:         "CODER_OIDC_CLIENT_SECRET",
			Annotations: serpent.Annotations{}.Mark(annotationSecretKey, "true"),
			Value:       &c.OIDC.ClientSecret,
			Group:       &deploymentGroupOIDC,
		},
		{
			Name: "OIDC Client Key File",
			Description: "Pem encoded RSA private key to use for oauth2 PKI/JWT authorization. " +
				"This can be used instead of oidc-client-secret if your IDP supports it.",
			Flag:  "oidc-client-key-file",
			Env:   "CODER_OIDC_CLIENT_KEY_FILE",
			YAML:  "oidcClientKeyFile",
			Value: &c.OIDC.ClientKeyFile,
			Group: &deploymentGroupOIDC,
		},
		{
			Name: "OIDC Client Cert File",
			Description: "Pem encoded certificate file to use for oauth2 PKI/JWT authorization. " +
				"The public certificate that accompanies oidc-client-key-file. A standard x509 certificate is expected.",
			Flag:  "oidc-client-cert-file",
			Env:   "CODER_OIDC_CLIENT_CERT_FILE",
			YAML:  "oidcClientCertFile",
			Value: &c.OIDC.ClientCertFile,
			Group: &deploymentGroupOIDC,
		},
		{
			Name:        "OIDC Email Domain",
			Description: "Email domains that clients logging in with OIDC must match.",
			Flag:        "oidc-email-domain",
			Env:         "CODER_OIDC_EMAIL_DOMAIN",
			Value:       &c.OIDC.EmailDomain,
			Group:       &deploymentGroupOIDC,
			YAML:        "emailDomain",
		},
		{
			Name:        "OIDC Issuer URL",
			Description: "Issuer URL to use for Login with OIDC.",
			Flag:        "oidc-issuer-url",
			Env:         "CODER_OIDC_ISSUER_URL",
			Value:       &c.OIDC.IssuerURL,
			Group:       &deploymentGroupOIDC,
			YAML:        "issuerURL",
		},
		{
			Name:        "OIDC Scopes",
			Description: "Scopes to grant when authenticating with OIDC.",
			Flag:        "oidc-scopes",
			Env:         "CODER_OIDC_SCOPES",
			Default:     strings.Join([]string{oidc.ScopeOpenID, "profile", "email"}, ","),
			Value:       &c.OIDC.Scopes,
			Group:       &deploymentGroupOIDC,
			YAML:        "scopes",
		},
		{
			Name:        "OIDC Ignore Email Verified",
			Description: "Ignore the email_verified claim from the upstream provider.",
			Flag:        "oidc-ignore-email-verified",
			Env:         "CODER_OIDC_IGNORE_EMAIL_VERIFIED",
			Value:       &c.OIDC.IgnoreEmailVerified,
			Group:       &deploymentGroupOIDC,
			YAML:        "ignoreEmailVerified",
		},
		{
			Name:        "OIDC Username Field",
			Description: "OIDC claim field to use as the username.",
			Flag:        "oidc-username-field",
			Env:         "CODER_OIDC_USERNAME_FIELD",
			Default:     "preferred_username",
			Value:       &c.OIDC.UsernameField,
			Group:       &deploymentGroupOIDC,
			YAML:        "usernameField",
		},
		{
			Name:        "OIDC Name Field",
			Description: "OIDC claim field to use as the name.",
			Flag:        "oidc-name-field",
			Env:         "CODER_OIDC_NAME_FIELD",
			Default:     "name",
			Value:       &c.OIDC.NameField,
			Group:       &deploymentGroupOIDC,
			YAML:        "nameField",
		},
		{
			Name:        "OIDC Email Field",
			Description: "OIDC claim field to use as the email.",
			Flag:        "oidc-email-field",
			Env:         "CODER_OIDC_EMAIL_FIELD",
			Default:     "email",
			Value:       &c.OIDC.EmailField,
			Group:       &deploymentGroupOIDC,
			YAML:        "emailField",
		},
		{
			Name:        "OIDC Auth URL Parameters",
			Description: "OIDC auth URL parameters to pass to the upstream provider.",
			Flag:        "oidc-auth-url-params",
			Env:         "CODER_OIDC_AUTH_URL_PARAMS",
			Default:     `{"access_type": "offline"}`,
			Value:       &c.OIDC.AuthURLParams,
			Group:       &deploymentGroupOIDC,
			YAML:        "authURLParams",
		},
		{
			Name:        "OIDC Ignore UserInfo",
			Description: "Ignore the userinfo endpoint and only use the ID token for user information.",
			Flag:        "oidc-ignore-userinfo",
			Env:         "CODER_OIDC_IGNORE_USERINFO",
			Default:     "false",
			Value:       &c.OIDC.IgnoreUserInfo,
			Group:       &deploymentGroupOIDC,
			YAML:        "ignoreUserInfo",
		},
		{
			Name: "OIDC Access Token Claims",
			// This is a niche edge case that should not be advertised. Alternatives should
			// be investigated before turning this on. A properly configured IdP should
			// always have a userinfo endpoint which is preferred.
			Hidden: true,
			Description: "Source supplemental user claims from the 'access_token'. This assumes the " +
				"token is a jwt signed by the same issuer as the id_token. Using this requires setting " +
				"'oidc-ignore-userinfo' to true. This setting is not compliant with the OIDC specification " +
				"and is not recommended. Use at your own risk.",
			Flag:    "oidc-access-token-claims",
			Env:     "CODER_OIDC_ACCESS_TOKEN_CLAIMS",
			Default: "false",
			Value:   &c.OIDC.UserInfoFromAccessToken,
			Group:   &deploymentGroupOIDC,
			YAML:    "accessTokenClaims",
		},
		{
			Name: "OIDC Organization Field",
			Description: "This field must be set if using the organization sync feature." +
				" Set to the claim to be used for organizations.",
			Flag: "oidc-organization-field",
			Env:  "CODER_OIDC_ORGANIZATION_FIELD",
			// Empty value means sync is disabled
			Default: "",
			Value:   &c.OIDC.OrganizationField,
			Group:   &deploymentGroupOIDC,
			YAML:    "organizationField",
			Hidden:  true, // Use db runtime config instead
		},
		{
			Name: "OIDC Assign Default Organization",
			Description: "If set to true, users will always be added to the default organization. " +
				"If organization sync is enabled, then the default org is always added to the user's set of expected" +
				"organizations.",
			Flag: "oidc-organization-assign-default",
			Env:  "CODER_OIDC_ORGANIZATION_ASSIGN_DEFAULT",
			// Single org deployments should always have this enabled.
			Default: "true",
			Value:   &c.OIDC.OrganizationAssignDefault,
			Group:   &deploymentGroupOIDC,
			YAML:    "organizationAssignDefault",
			Hidden:  true, // Use db runtime config instead
		},
		{
			Name: "OIDC Organization Sync Mapping",
			Description: "A map of OIDC claims and the organizations in Coder it should map to. " +
				"This is required because organization IDs must be used within Coder.",
			Flag:    "oidc-organization-mapping",
			Env:     "CODER_OIDC_ORGANIZATION_MAPPING",
			Default: "{}",
			Value:   &c.OIDC.OrganizationMapping,
			Group:   &deploymentGroupOIDC,
			YAML:    "organizationMapping",
			Hidden:  true, // Use db runtime config instead
		},
		{
			Name:        "OIDC Group Field",
			Description: "This field must be set if using the group sync feature and the scope name is not 'groups'. Set to the claim to be used for groups.",
			Flag:        "oidc-group-field",
			Env:         "CODER_OIDC_GROUP_FIELD",
			// This value is intentionally blank. If this is empty, then OIDC group
			// behavior is disabled. If 'oidc-scopes' contains 'groups', then the
			// default value will be 'groups'. If the user wants to use a different claim
			// such as 'memberOf', they can override the default 'groups' claim value
			// that comes from the oidc scopes.
			Default: "",
			Value:   &c.OIDC.GroupField,
			Group:   &deploymentGroupOIDC,
			YAML:    "groupField",
		},
		{
			Name:        "OIDC Group Mapping",
			Description: "A map of OIDC group IDs and the group in Coder it should map to. This is useful for when OIDC providers only return group IDs.",
			Flag:        "oidc-group-mapping",
			Env:         "CODER_OIDC_GROUP_MAPPING",
			Default:     "{}",
			Value:       &c.OIDC.GroupMapping,
			Group:       &deploymentGroupOIDC,
			YAML:        "groupMapping",
		},
		{
			Name:        "Enable OIDC Group Auto Create",
			Description: "Automatically creates missing groups from a user's groups claim.",
			Flag:        "oidc-group-auto-create",
			Env:         "CODER_OIDC_GROUP_AUTO_CREATE",
			Default:     "false",
			Value:       &c.OIDC.GroupAutoCreate,
			Group:       &deploymentGroupOIDC,
			YAML:        "enableGroupAutoCreate",
		},
		{
			Name:        "OIDC Regex Group Filter",
			Description: "If provided any group name not matching the regex is ignored. This allows for filtering out groups that are not needed. This filter is applied after the group mapping.",
			Flag:        "oidc-group-regex-filter",
			Env:         "CODER_OIDC_GROUP_REGEX_FILTER",
			Default:     ".*",
			Value:       &c.OIDC.GroupRegexFilter,
			Group:       &deploymentGroupOIDC,
			YAML:        "groupRegexFilter",
		},
		{
			Name:        "OIDC Allowed Groups",
			Description: "If provided any group name not in the list will not be allowed to authenticate. This allows for restricting access to a specific set of groups. This filter is applied after the group mapping and before the regex filter.",
			Flag:        "oidc-allowed-groups",
			Env:         "CODER_OIDC_ALLOWED_GROUPS",
			Default:     "",
			Value:       &c.OIDC.GroupAllowList,
			Group:       &deploymentGroupOIDC,
			YAML:        "groupAllowed",
		},
		{
			Name:        "OIDC User Role Field",
			Description: "This field must be set if using the user roles sync feature. Set this to the name of the claim used to store the user's role. The roles should be sent as an array of strings.",
			Flag:        "oidc-user-role-field",
			Env:         "CODER_OIDC_USER_ROLE_FIELD",
			// This value is intentionally blank. If this is empty, then OIDC user role
			// sync behavior is disabled.
			Default: "",
			Value:   &c.OIDC.UserRoleField,
			Group:   &deploymentGroupOIDC,
			YAML:    "userRoleField",
		},
		{
			Name:        "OIDC User Role Mapping",
			Description: "A map of the OIDC passed in user roles and the groups in Coder it should map to. This is useful if the group names do not match. If mapped to the empty string, the role will ignored.",
			Flag:        "oidc-user-role-mapping",
			Env:         "CODER_OIDC_USER_ROLE_MAPPING",
			Default:     "{}",
			Value:       &c.OIDC.UserRoleMapping,
			Group:       &deploymentGroupOIDC,
			YAML:        "userRoleMapping",
		},
		{
			Name:        "OIDC User Role Default",
			Description: "If user role sync is enabled, these roles are always included for all authenticated users. The 'member' role is always assigned.",
			Flag:        "oidc-user-role-default",
			Env:         "CODER_OIDC_USER_ROLE_DEFAULT",
			Default:     "",
			Value:       &c.OIDC.UserRolesDefault,
			Group:       &deploymentGroupOIDC,
			YAML:        "userRoleDefault",
		},
		{
			Name:        "OpenID Connect sign in text",
			Description: "The text to show on the OpenID Connect sign in button.",
			Flag:        "oidc-sign-in-text",
			Env:         "CODER_OIDC_SIGN_IN_TEXT",
			Default:     "OpenID Connect",
			Value:       &c.OIDC.SignInText,
			Group:       &deploymentGroupOIDC,
			YAML:        "signInText",
		},
		{
			Name:        "OpenID connect icon URL",
			Description: "URL pointing to the icon to use on the OpenID Connect login button.",
			Flag:        "oidc-icon-url",
			Env:         "CODER_OIDC_ICON_URL",
			Value:       &c.OIDC.IconURL,
			Group:       &deploymentGroupOIDC,
			YAML:        "iconURL",
		},
		{
			Name:        "Signups disabled text",
			Description: "The custom text to show on the error page informing about disabled OIDC signups. Markdown format is supported.",
			Flag:        "oidc-signups-disabled-text",
			Env:         "CODER_OIDC_SIGNUPS_DISABLED_TEXT",
			Value:       &c.OIDC.SignupsDisabledText,
			Group:       &deploymentGroupOIDC,
			YAML:        "signupsDisabledText",
		},
		{
			Name: "Skip OIDC issuer checks (not recommended)",
			Description: "OIDC issuer urls must match in the request, the id_token 'iss' claim, and in the well-known configuration. " +
				"This flag disables that requirement, and can lead to an insecure OIDC configuration. It is not recommended to use this flag.",
			Flag:  "dangerous-oidc-skip-issuer-checks",
			Env:   "CODER_DANGEROUS_OIDC_SKIP_ISSUER_CHECKS",
			Value: &c.OIDC.SkipIssuerChecks,
			Group: &deploymentGroupOIDC,
			YAML:  "dangerousSkipIssuerChecks",
		},
		// Telemetry settings
		telemetryEnable,
		{
			Hidden: true,
			Name:   "Telemetry (backwards compatibility)",
			// Note the flip-flop of flag and env to maintain backwards
			// compatibility and consistency. Inconsistently, the env
			// was renamed to CODER_TELEMETRY_ENABLE in the past, but
			// the flag was not renamed -enable.
			Flag:       "telemetry-enable",
			Env:        "CODER_TELEMETRY",
			Value:      &c.Telemetry.Enable,
			Group:      &deploymentGroupTelemetry,
			UseInstead: []serpent.Option{telemetryEnable},
		},
		{
			Name:        "Telemetry URL",
			Description: "URL to send telemetry.",
			Flag:        "telemetry-url",
			Env:         "CODER_TELEMETRY_URL",
			Hidden:      true,
			Default:     "https://telemetry.coder.com",
			Value:       &c.Telemetry.URL,
			Group:       &deploymentGroupTelemetry,
			YAML:        "url",
		},
		// Trace settings
		{
			Name:        "Trace Enable",
			Description: "Whether application tracing data is collected. It exports to a backend configured by environment variables. See: https://github.com/open-telemetry/opentelemetry-specification/blob/main/specification/protocol/exporter.md.",
			Flag:        "trace",
			Env:         "CODER_TRACE_ENABLE",
			Value:       &c.Trace.Enable,
			Group:       &deploymentGroupIntrospectionTracing,
			YAML:        "enable",
			Annotations: serpent.Annotations{}.Mark(annotationExternalProxies, "true"),
		},
		{
			Name:        "Trace Honeycomb API Key",
			Description: "Enables trace exporting to Honeycomb.io using the provided API Key.",
			Flag:        "trace-honeycomb-api-key",
			Env:         "CODER_TRACE_HONEYCOMB_API_KEY",
			Annotations: serpent.Annotations{}.Mark(annotationSecretKey, "true").Mark(annotationExternalProxies, "true"),
			Value:       &c.Trace.HoneycombAPIKey,
			Group:       &deploymentGroupIntrospectionTracing,
		},
		{
			Name:        "Capture Logs in Traces",
			Description: "Enables capturing of logs as events in traces. This is useful for debugging, but may result in a very large amount of events being sent to the tracing backend which may incur significant costs.",
			Flag:        "trace-logs",
			Env:         "CODER_TRACE_LOGS",
			Value:       &c.Trace.CaptureLogs,
			Group:       &deploymentGroupIntrospectionTracing,
			YAML:        "captureLogs",
			Annotations: serpent.Annotations{}.Mark(annotationExternalProxies, "true"),
		},
		{
			Name:        "Send Go runtime traces to DataDog",
			Description: "Enables sending Go runtime traces to the local DataDog agent.",
			Flag:        "trace-datadog",
			Env:         "CODER_TRACE_DATADOG",
			Value:       &c.Trace.DataDog,
			Group:       &deploymentGroupIntrospectionTracing,
			YAML:        "dataDog",
			// Hidden until an external user asks for it. For the time being,
			// it's used to detect leaks in dogfood.
			Hidden: true,
			// Default is false because datadog creates a bunch of goroutines that
			// don't get cleaned up and trip the leak detector.
			Default:     "false",
			Annotations: serpent.Annotations{}.Mark(annotationExternalProxies, "true"),
		},
		// Provisioner settings
		{
			Name:        "Provisioner Daemons",
			Description: "Number of provisioner daemons to create on start. If builds are stuck in queued state for a long time, consider increasing this.",
			Flag:        "provisioner-daemons",
			Env:         "CODER_PROVISIONER_DAEMONS",
			Default:     "3",
			Value:       &c.Provisioner.Daemons,
			Group:       &deploymentGroupProvisioning,
			YAML:        "daemons",
		},
		{
			Name: "Provisioner Daemon Types",
			Description: fmt.Sprintf("The supported job types for the built-in provisioners. By default, this is only the terraform type. Supported types: %s.",
				strings.Join([]string{
					string(ProvisionerTypeTerraform), string(ProvisionerTypeEcho),
				}, ",")),
			Flag:    "provisioner-types",
			Env:     "CODER_PROVISIONER_TYPES",
			Hidden:  true,
			Default: string(ProvisionerTypeTerraform),
			Value: serpent.Validate(&c.Provisioner.DaemonTypes, func(values *serpent.StringArray) error {
				if values == nil {
					return nil
				}

				for _, value := range *values {
					if err := ProvisionerTypeValid(value); err != nil {
						return err
					}
				}

				return nil
			}),
			Group: &deploymentGroupProvisioning,
			YAML:  "daemonTypes",
		},
		{
			Name:        "Poll Interval",
			Description: "Deprecated and ignored.",
			Flag:        "provisioner-daemon-poll-interval",
			Env:         "CODER_PROVISIONER_DAEMON_POLL_INTERVAL",
			Default:     time.Second.String(),
			Value:       &c.Provisioner.DaemonPollInterval,
			Group:       &deploymentGroupProvisioning,
			YAML:        "daemonPollInterval",
			Annotations: serpent.Annotations{}.Mark(annotationFormatDuration, "true"),
		},
		{
			Name:        "Poll Jitter",
			Description: "Deprecated and ignored.",
			Flag:        "provisioner-daemon-poll-jitter",
			Env:         "CODER_PROVISIONER_DAEMON_POLL_JITTER",
			Default:     (100 * time.Millisecond).String(),
			Value:       &c.Provisioner.DaemonPollJitter,
			Group:       &deploymentGroupProvisioning,
			YAML:        "daemonPollJitter",
			Annotations: serpent.Annotations{}.Mark(annotationFormatDuration, "true"),
		},
		{
			Name:        "Force Cancel Interval",
			Description: "Time to force cancel provisioning tasks that are stuck.",
			Flag:        "provisioner-force-cancel-interval",
			Env:         "CODER_PROVISIONER_FORCE_CANCEL_INTERVAL",
			Default:     (10 * time.Minute).String(),
			Value:       &c.Provisioner.ForceCancelInterval,
			Group:       &deploymentGroupProvisioning,
			YAML:        "forceCancelInterval",
			Annotations: serpent.Annotations{}.Mark(annotationFormatDuration, "true"),
		},
		{
			Name:        "Provisioner Daemon Pre-shared Key (PSK)",
			Description: "Pre-shared key to authenticate external provisioner daemons to Coder server.",
			Flag:        "provisioner-daemon-psk",
			Env:         "CODER_PROVISIONER_DAEMON_PSK",
			Value:       &c.Provisioner.DaemonPSK,
			Group:       &deploymentGroupProvisioning,
			Annotations: serpent.Annotations{}.Mark(annotationSecretKey, "true"),
		},
		// RateLimit settings
		{
			Name:        "Disable All Rate Limits",
			Description: "Disables all rate limits. This is not recommended in production.",
			Flag:        "dangerous-disable-rate-limits",
			Env:         "CODER_DANGEROUS_DISABLE_RATE_LIMITS",

			Value:       &c.RateLimit.DisableAll,
			Hidden:      true,
			Annotations: serpent.Annotations{}.Mark(annotationExternalProxies, "true"),
		},
		{
			Name:        "API Rate Limit",
			Description: "Maximum number of requests per minute allowed to the API per user, or per IP address for unauthenticated users. Negative values mean no rate limit. Some API endpoints have separate strict rate limits regardless of this value to prevent denial-of-service or brute force attacks.",
			// Change the env from the auto-generated CODER_RATE_LIMIT_API to the
			// old value to avoid breaking existing deployments.
			Env:         "CODER_API_RATE_LIMIT",
			Flag:        "api-rate-limit",
			Default:     "512",
			Value:       &c.RateLimit.API,
			Hidden:      true,
			Annotations: serpent.Annotations{}.Mark(annotationExternalProxies, "true"),
		},
		// Logging settings
		{
			Name:          "Verbose",
			Description:   "Output debug-level logs.",
			Flag:          "verbose",
			Env:           "CODER_VERBOSE",
			FlagShorthand: "v",
			Hidden:        true,
			UseInstead:    []serpent.Option{logFilter},
			Value:         &c.Verbose,
			Group:         &deploymentGroupIntrospectionLogging,
			YAML:          "verbose",
			Annotations:   serpent.Annotations{}.Mark(annotationExternalProxies, "true"),
		},
		logFilter,
		{
			Name:        "Human Log Location",
			Description: "Output human-readable logs to a given file.",
			Flag:        "log-human",
			Env:         "CODER_LOGGING_HUMAN",
			Default:     "/dev/stderr",
			Value:       &c.Logging.Human,
			Group:       &deploymentGroupIntrospectionLogging,
			YAML:        "humanPath",
			Annotations: serpent.Annotations{}.Mark(annotationExternalProxies, "true"),
		},
		{
			Name:        "JSON Log Location",
			Description: "Output JSON logs to a given file.",
			Flag:        "log-json",
			Env:         "CODER_LOGGING_JSON",
			Default:     "",
			Value:       &c.Logging.JSON,
			Group:       &deploymentGroupIntrospectionLogging,
			YAML:        "jsonPath",
			Annotations: serpent.Annotations{}.Mark(annotationExternalProxies, "true"),
		},
		{
			Name:        "Stackdriver Log Location",
			Description: "Output Stackdriver compatible logs to a given file.",
			Flag:        "log-stackdriver",
			Env:         "CODER_LOGGING_STACKDRIVER",
			Default:     "",
			Value:       &c.Logging.Stackdriver,
			Group:       &deploymentGroupIntrospectionLogging,
			YAML:        "stackdriverPath",
			Annotations: serpent.Annotations{}.Mark(annotationExternalProxies, "true"),
		},
		{
			Name:        "Enable Terraform debug mode",
			Description: "Allow administrators to enable Terraform debug output.",
			Flag:        "enable-terraform-debug-mode",
			Env:         "CODER_ENABLE_TERRAFORM_DEBUG_MODE",
			Default:     "false",
			Value:       &c.EnableTerraformDebugMode,
			Group:       &deploymentGroupIntrospectionLogging,
			YAML:        "enableTerraformDebugMode",
		},
		{
			Name: "Additional CSP Policy",
			Description: "Coder configures a Content Security Policy (CSP) to protect against XSS attacks. " +
				"This setting allows you to add additional CSP directives, which can open the attack surface of the deployment. " +
				"Format matches the CSP directive format, e.g. --additional-csp-policy=\"script-src https://example.com\".",
			Flag:  "additional-csp-policy",
			Env:   "CODER_ADDITIONAL_CSP_POLICY",
			YAML:  "additionalCSPPolicy",
			Value: &c.AdditionalCSPPolicy,
			Group: &deploymentGroupNetworkingHTTP,
		},

		// ☢️ Dangerous settings
		{
			Name:        "DANGEROUS: Allow all CORS requests",
			Description: "For security reasons, CORS requests are blocked except between workspace apps owned by the same user. If external requests are required, setting this to true will set all cors headers as '*'. This should never be used in production.",
			Flag:        "dangerous-allow-cors-requests",
			Env:         "CODER_DANGEROUS_ALLOW_CORS_REQUESTS",
			Hidden:      true, // Hidden, should only be used by yarn dev server
			Value:       &c.Dangerous.AllowAllCors,
			Group:       &deploymentGroupDangerous,
			Annotations: serpent.Annotations{}.Mark(annotationExternalProxies, "true"),
		},
		{
			Name:        "DANGEROUS: Allow Path App Sharing",
			Description: "Allow workspace apps that are not served from subdomains to be shared. Path-based app sharing is DISABLED by default for security purposes. Path-based apps can make requests to the Coder API and pose a security risk when the workspace serves malicious JavaScript. Path-based apps can be disabled entirely with --disable-path-apps for further security.",
			Flag:        "dangerous-allow-path-app-sharing",
			Env:         "CODER_DANGEROUS_ALLOW_PATH_APP_SHARING",

			Value: &c.Dangerous.AllowPathAppSharing,
			Group: &deploymentGroupDangerous,
		},
		{
			Name:        "DANGEROUS: Allow Site Owners to Access Path Apps",
			Description: "Allow site-owners to access workspace apps from workspaces they do not own. Owners cannot access path-based apps they do not own by default. Path-based apps can make requests to the Coder API and pose a security risk when the workspace serves malicious JavaScript. Path-based apps can be disabled entirely with --disable-path-apps for further security.",
			Flag:        "dangerous-allow-path-app-site-owner-access",
			Env:         "CODER_DANGEROUS_ALLOW_PATH_APP_SITE_OWNER_ACCESS",

			Value: &c.Dangerous.AllowPathAppSiteOwnerAccess,
			Group: &deploymentGroupDangerous,
		},
		// Misc. settings
		{
			Name:        "Experiments",
			Description: "Enable one or more experiments. These are not ready for production. Separate multiple experiments with commas, or enter '*' to opt-in to all available experiments.",
			Flag:        "experiments",
			Env:         "CODER_EXPERIMENTS",
			Value:       &c.Experiments,
			YAML:        "experiments",
			Annotations: serpent.Annotations{}.Mark(annotationExternalProxies, "true"),
		},
		{
			Name:        "Update Check",
			Description: "Periodically check for new releases of Coder and inform the owner. The check is performed once per day.",
			Flag:        "update-check",
			Env:         "CODER_UPDATE_CHECK",
			Default: strconv.FormatBool(
				flag.Lookup("test.v") == nil && !buildinfo.IsDev(),
			),
			Value: &c.UpdateCheck,
			YAML:  "updateCheck",
		},
		{
			Name:        "Max Token Lifetime",
			Description: "The maximum lifetime duration users can specify when creating an API token.",
			Flag:        "max-token-lifetime",
			Env:         "CODER_MAX_TOKEN_LIFETIME",
			// The default value is essentially "forever", so just use 100 years.
			// We have to add in the 25 leap days for the frontend to show the
			// "100 years" correctly.
			Default:     ((100 * 365 * time.Hour * 24) + (25 * time.Hour * 24)).String(),
			Value:       &c.Sessions.MaximumTokenDuration,
			Group:       &deploymentGroupNetworkingHTTP,
			YAML:        "maxTokenLifetime",
			Annotations: serpent.Annotations{}.Mark(annotationFormatDuration, "true"),
		},
		{
			Name:        "Maximum Admin Token Lifetime",
			Description: "The maximum lifetime duration administrators can specify when creating an API token.",
			Flag:        "max-admin-token-lifetime",
			Env:         "CODER_MAX_ADMIN_TOKEN_LIFETIME",
			Default:     (7 * 24 * time.Hour).String(),
			Value:       &c.Sessions.MaximumAdminTokenDuration,
			Group:       &deploymentGroupNetworkingHTTP,
			YAML:        "maxAdminTokenLifetime",
			Annotations: serpent.Annotations{}.Mark(annotationFormatDuration, "true"),
		},
		{
			Name:        "Default Token Lifetime",
			Description: "The default lifetime duration for API tokens. This value is used when creating a token without specifying a duration, such as when authenticating the CLI or an IDE plugin.",
			Flag:        "default-token-lifetime",
			Env:         "CODER_DEFAULT_TOKEN_LIFETIME",
			Default:     (7 * 24 * time.Hour).String(),
			Value:       &c.Sessions.DefaultTokenDuration,
			YAML:        "defaultTokenLifetime",
			Annotations: serpent.Annotations{}.Mark(annotationFormatDuration, "true"),
		},
		{
			Name:        "Enable swagger endpoint",
			Description: "Expose the swagger endpoint via /swagger.",
			Flag:        "swagger-enable",
			Env:         "CODER_SWAGGER_ENABLE",

			Value: &c.Swagger.Enable,
			YAML:  "enableSwagger",
		},
		{
			Name:        "Proxy Trusted Headers",
			Flag:        "proxy-trusted-headers",
			Env:         "CODER_PROXY_TRUSTED_HEADERS",
			Description: "Headers to trust for forwarding IP addresses. e.g. Cf-Connecting-Ip, True-Client-Ip, X-Forwarded-For.",
			Value:       &c.ProxyTrustedHeaders,
			Group:       &deploymentGroupNetworking,
			YAML:        "proxyTrustedHeaders",
			Annotations: serpent.Annotations{}.Mark(annotationExternalProxies, "true"),
		},
		{
			Name:        "Proxy Trusted Origins",
			Flag:        "proxy-trusted-origins",
			Env:         "CODER_PROXY_TRUSTED_ORIGINS",
			Description: "Origin addresses to respect \"proxy-trusted-headers\". e.g. 192.168.1.0/24.",
			Value:       &c.ProxyTrustedOrigins,
			Group:       &deploymentGroupNetworking,
			YAML:        "proxyTrustedOrigins",
			Annotations: serpent.Annotations{}.Mark(annotationExternalProxies, "true"),
		},
		{
			Name: "Cache Directory",
			Description: "The directory to cache temporary files. If unspecified and $CACHE_DIRECTORY is set, it will be used for compatibility with systemd. " +
				"This directory is NOT safe to be configured as a shared directory across coderd/provisionerd replicas.",
			Flag:    "cache-dir",
			Env:     "CODER_CACHE_DIRECTORY",
			Default: DefaultCacheDir(),
			Value:   &c.CacheDir,
			YAML:    "cacheDir",
		},
		{
			Name:        "In Memory Database",
			Description: "Controls whether data will be stored in an in-memory database.",
			Flag:        "in-memory",
			Env:         "CODER_IN_MEMORY",
			Hidden:      true,
			Value:       &c.InMemoryDatabase,
			YAML:        "inMemoryDatabase",
		},
		{
			Name:        "Ephemeral Deployment",
			Description: "Controls whether Coder data, including built-in Postgres, will be stored in a temporary directory and deleted when the server is stopped.",
			Flag:        "ephemeral",
			Env:         "CODER_EPHEMERAL",
			Hidden:      true,
			Value:       &c.EphemeralDeployment,
			YAML:        "ephemeralDeployment",
		},
		{
			Name:        "Postgres Connection URL",
			Description: "URL of a PostgreSQL database. If empty, PostgreSQL binaries will be downloaded from Maven (https://repo1.maven.org/maven2) and store all data in the config root. Access the built-in database with \"coder server postgres-builtin-url\". Note that any special characters in the URL must be URL-encoded.",
			Flag:        "postgres-url",
			Env:         "CODER_PG_CONNECTION_URL",
			Annotations: serpent.Annotations{}.Mark(annotationSecretKey, "true"),
			Value:       &c.PostgresURL,
		},
		{
			Name:        "Postgres Auth",
			Description: "Type of auth to use when connecting to postgres. For AWS RDS, using IAM authentication (awsiamrds) is recommended.",
			Flag:        "postgres-auth",
			Env:         "CODER_PG_AUTH",
			Default:     "password",
			Value:       serpent.EnumOf(&c.PostgresAuth, PostgresAuthDrivers...),
			YAML:        "pgAuth",
		},
		{
			Name:        "Secure Auth Cookie",
			Description: "Controls if the 'Secure' property is set on browser session cookies.",
			Flag:        "secure-auth-cookie",
			Env:         "CODER_SECURE_AUTH_COOKIE",
			Value:       &c.HTTPCookies.Secure,
			Group:       &deploymentGroupNetworking,
			YAML:        "secureAuthCookie",
			Annotations: serpent.Annotations{}.Mark(annotationExternalProxies, "true"),
		},
		{
			Name:        "SameSite Auth Cookie",
			Description: "Controls the 'SameSite' property is set on browser session cookies.",
			Flag:        "samesite-auth-cookie",
			Env:         "CODER_SAMESITE_AUTH_COOKIE",
			// Do not allow "strict" same-site cookies. That would potentially break workspace apps.
			Value:       serpent.EnumOf(&c.HTTPCookies.SameSite, "lax", "none"),
			Default:     "lax",
			Group:       &deploymentGroupNetworking,
			YAML:        "sameSiteAuthCookie",
			Annotations: serpent.Annotations{}.Mark(annotationExternalProxies, "true"),
		},
		{
			Name:        "Terms of Service URL",
			Description: "A URL to an external Terms of Service that must be accepted by users when logging in.",
			Flag:        "terms-of-service-url",
			Env:         "CODER_TERMS_OF_SERVICE_URL",
			YAML:        "termsOfServiceURL",
			Value:       &c.TermsOfServiceURL,
		},
		{
			Name: "Strict-Transport-Security",
			Description: "Controls if the 'Strict-Transport-Security' header is set on all static file responses. " +
				"This header should only be set if the server is accessed via HTTPS. This value is the MaxAge in seconds of " +
				"the header.",
			Default:     "0",
			Flag:        "strict-transport-security",
			Env:         "CODER_STRICT_TRANSPORT_SECURITY",
			Value:       &c.StrictTransportSecurity,
			Group:       &deploymentGroupNetworkingTLS,
			YAML:        "strictTransportSecurity",
			Annotations: serpent.Annotations{}.Mark(annotationExternalProxies, "true"),
		},
		{
			Name: "Strict-Transport-Security Options",
			Description: "Two optional fields can be set in the Strict-Transport-Security header; 'includeSubDomains' and 'preload'. " +
				"The 'strict-transport-security' flag must be set to a non-zero value for these options to be used.",
			Flag:        "strict-transport-security-options",
			Env:         "CODER_STRICT_TRANSPORT_SECURITY_OPTIONS",
			Value:       &c.StrictTransportSecurityOptions,
			Group:       &deploymentGroupNetworkingTLS,
			YAML:        "strictTransportSecurityOptions",
			Annotations: serpent.Annotations{}.Mark(annotationExternalProxies, "true"),
		},
		{
			Name:        "SSH Keygen Algorithm",
			Description: "The algorithm to use for generating ssh keys. Accepted values are \"ed25519\", \"ecdsa\", or \"rsa4096\".",
			Flag:        "ssh-keygen-algorithm",
			Env:         "CODER_SSH_KEYGEN_ALGORITHM",
			Default:     "ed25519",
			Value:       &c.SSHKeygenAlgorithm,
			YAML:        "sshKeygenAlgorithm",
		},
		{
			Name:        "Metrics Cache Refresh Interval",
			Description: "How frequently metrics are refreshed.",
			Flag:        "metrics-cache-refresh-interval",
			Env:         "CODER_METRICS_CACHE_REFRESH_INTERVAL",
			Hidden:      true,
			Default:     (4 * time.Hour).String(),
			Value:       &c.MetricsCacheRefreshInterval,
			Annotations: serpent.Annotations{}.Mark(annotationFormatDuration, "true"),
		},
		{
			Name:        "Agent Stat Refresh Interval",
			Description: "How frequently agent stats are recorded.",
			Flag:        "agent-stats-refresh-interval",
			Env:         "CODER_AGENT_STATS_REFRESH_INTERVAL",
			Hidden:      true,
			Default:     (30 * time.Second).String(),
			Value:       &c.AgentStatRefreshInterval,
			Annotations: serpent.Annotations{}.Mark(annotationFormatDuration, "true"),
		},
		{
			Name:        "Agent Fallback Troubleshooting URL",
			Description: "URL to use for agent troubleshooting when not set in the template.",
			Flag:        "agent-fallback-troubleshooting-url",
			Env:         "CODER_AGENT_FALLBACK_TROUBLESHOOTING_URL",
			Hidden:      true,
			Default:     "https://coder.com/docs/admin/templates/troubleshooting",
			Value:       &c.AgentFallbackTroubleshootingURL,
			YAML:        "agentFallbackTroubleshootingURL",
		},
		{
			Name:        "Browser Only",
			Description: "Whether Coder only allows connections to workspaces via the browser.",
			Flag:        "browser-only",
			Env:         "CODER_BROWSER_ONLY",
			Annotations: serpent.Annotations{}.Mark(annotationEnterpriseKey, "true"),
			Value:       &c.BrowserOnly,
			Group:       &deploymentGroupNetworking,
			YAML:        "browserOnly",
		},
		{
			Name:        "SCIM API Key",
			Description: "Enables SCIM and sets the authentication header for the built-in SCIM server. New users are automatically created with OIDC authentication.",
			Flag:        "scim-auth-header",
			Env:         "CODER_SCIM_AUTH_HEADER",
			Annotations: serpent.Annotations{}.Mark(annotationEnterpriseKey, "true").Mark(annotationSecretKey, "true"),
			Value:       &c.SCIMAPIKey,
		},
		{
			Name:        "External Token Encryption Keys",
			Description: "Encrypt OIDC and Git authentication tokens with AES-256-GCM in the database. The value must be a comma-separated list of base64-encoded keys. Each key, when base64-decoded, must be exactly 32 bytes in length. The first key will be used to encrypt new values. Subsequent keys will be used as a fallback when decrypting. During normal operation it is recommended to only set one key unless you are in the process of rotating keys with the `coder server dbcrypt rotate` command.",
			Flag:        "external-token-encryption-keys",
			Env:         "CODER_EXTERNAL_TOKEN_ENCRYPTION_KEYS",
			Annotations: serpent.Annotations{}.Mark(annotationEnterpriseKey, "true").Mark(annotationSecretKey, "true"),
			Value:       &c.ExternalTokenEncryptionKeys,
		},
		{
			Name:        "Disable Path Apps",
			Description: "Disable workspace apps that are not served from subdomains. Path-based apps can make requests to the Coder API and pose a security risk when the workspace serves malicious JavaScript. This is recommended for security purposes if a --wildcard-access-url is configured.",
			Flag:        "disable-path-apps",
			Env:         "CODER_DISABLE_PATH_APPS",

			Value:       &c.DisablePathApps,
			YAML:        "disablePathApps",
			Annotations: serpent.Annotations{}.Mark(annotationExternalProxies, "true"),
		},
		{
			Name:        "Disable Owner Workspace Access",
			Description: "Remove the permission for the 'owner' role to have workspace execution on all workspaces. This prevents the 'owner' from ssh, apps, and terminal access based on the 'owner' role. They still have their user permissions to access their own workspaces.",
			Flag:        "disable-owner-workspace-access",
			Env:         "CODER_DISABLE_OWNER_WORKSPACE_ACCESS",

			Value:       &c.DisableOwnerWorkspaceExec,
			YAML:        "disableOwnerWorkspaceAccess",
			Annotations: serpent.Annotations{}.Mark(annotationExternalProxies, "true"),
		},
		{
			Name:        "Session Duration",
			Description: "The token expiry duration for browser sessions. Sessions may last longer if they are actively making requests, but this functionality can be disabled via --disable-session-expiry-refresh.",
			Flag:        "session-duration",
			Env:         "CODER_SESSION_DURATION",
			Default:     (24 * time.Hour).String(),
			Value:       &c.Sessions.DefaultDuration,
			Group:       &deploymentGroupNetworkingHTTP,
			YAML:        "sessionDuration",
			Annotations: serpent.Annotations{}.Mark(annotationFormatDuration, "true"),
		},
		{
			Name:        "Disable Session Expiry Refresh",
			Description: "Disable automatic session expiry bumping due to activity. This forces all sessions to become invalid after the session expiry duration has been reached.",
			Flag:        "disable-session-expiry-refresh",
			Env:         "CODER_DISABLE_SESSION_EXPIRY_REFRESH",

			Value: &c.Sessions.DisableExpiryRefresh,
			Group: &deploymentGroupNetworkingHTTP,
			YAML:  "disableSessionExpiryRefresh",
		},
		{
			Name:        "Disable Password Authentication",
			Description: "Disable password authentication. This is recommended for security purposes in production deployments that rely on an identity provider. Any user with the owner role will be able to sign in with their password regardless of this setting to avoid potential lock out. If you are locked out of your account, you can use the `coder server create-admin` command to create a new admin user directly in the database.",
			Flag:        "disable-password-auth",
			Env:         "CODER_DISABLE_PASSWORD_AUTH",

			Value: &c.DisablePasswordAuth,
			Group: &deploymentGroupNetworkingHTTP,
			YAML:  "disablePasswordAuth",
		},
		{
			Name:          "Config Path",
			Description:   `Specify a YAML file to load configuration from.`,
			Flag:          "config",
			Env:           "CODER_CONFIG_PATH",
			FlagShorthand: "c",
			Hidden:        false,
			Group:         &deploymentGroupConfig,
			Value:         &c.Config,
		},
		{
			Name:        "SSH Host Prefix",
			Description: "The SSH deployment prefix is used in the Host of the ssh config.",
			Flag:        "ssh-hostname-prefix",
			Env:         "CODER_SSH_HOSTNAME_PREFIX",
			YAML:        "sshHostnamePrefix",
			Group:       &deploymentGroupClient,
			Value:       &c.SSHConfig.DeploymentName,
			Hidden:      false,
			Default:     "coder.",
		},
		{
			Name:        "Workspace Hostname Suffix",
			Description: "Workspace hostnames use this suffix in SSH config and Coder Connect on Coder Desktop. By default it is coder, resulting in names like myworkspace.coder.",
			Flag:        "workspace-hostname-suffix",
			Env:         "CODER_WORKSPACE_HOSTNAME_SUFFIX",
			YAML:        "workspaceHostnameSuffix",
			Group:       &deploymentGroupClient,
			Value:       &c.WorkspaceHostnameSuffix,
			Hidden:      false,
			Default:     "coder",
		},
		{
			Name: "SSH Config Options",
			Description: "These SSH config options will override the default SSH config options. " +
				"Provide options in \"key=value\" or \"key value\" format separated by commas." +
				"Using this incorrectly can break SSH to your deployment, use cautiously.",
			Flag:   "ssh-config-options",
			Env:    "CODER_SSH_CONFIG_OPTIONS",
			YAML:   "sshConfigOptions",
			Group:  &deploymentGroupClient,
			Value:  &c.SSHConfig.SSHConfigOptions,
			Hidden: false,
		},
		{
			Name:        "CLI Upgrade Message",
			Description: "The upgrade message to display to users when a client/server mismatch is detected. By default it instructs users to update using 'curl -L https://coder.com/install.sh | sh'.",
			Flag:        "cli-upgrade-message",
			Env:         "CODER_CLI_UPGRADE_MESSAGE",
			YAML:        "cliUpgradeMessage",
			Group:       &deploymentGroupClient,
			Value:       &c.CLIUpgradeMessage,
			Hidden:      false,
		},
		{
			Name: "Write Config",
			Description: `
Write out the current server config as YAML to stdout.`,
			Flag:        "write-config",
			Group:       &deploymentGroupConfig,
			Hidden:      false,
			Value:       &c.WriteConfig,
			Annotations: serpent.Annotations{}.Mark(annotationExternalProxies, "true"),
		},
		{
			Name:        "Support Links",
			Description: "Support links to display in the top right drop down menu.",
			Env:         "CODER_SUPPORT_LINKS",
			Flag:        "support-links",
			YAML:        "supportLinks",
			Value:       &c.Support.Links,
			Hidden:      false,
		},
		{
			// Env handling is done in cli.ReadGitAuthFromEnvironment
			Name:        "External Auth Providers",
			Description: "External Authentication providers.",
			YAML:        "externalAuthProviders",
			Flag:        "external-auth-providers",
			Value:       &c.ExternalAuthConfigs,
			Hidden:      true,
		},
		{
			Name:        "Custom wgtunnel Host",
			Description: `Hostname of HTTPS server that runs https://github.com/coder/wgtunnel. By default, this will pick the best available wgtunnel server hosted by Coder. e.g. "tunnel.example.com".`,
			Flag:        "wg-tunnel-host",
			Env:         "WGTUNNEL_HOST",
			YAML:        "wgtunnelHost",
			Value:       &c.WgtunnelHost,
			Default:     "", // empty string means pick best server
			Hidden:      true,
		},
		{
			Name:        "Proxy Health Check Interval",
			Description: "The interval in which coderd should be checking the status of workspace proxies.",
			Flag:        "proxy-health-interval",
			Env:         "CODER_PROXY_HEALTH_INTERVAL",
			Default:     (time.Minute).String(),
			Value:       &c.ProxyHealthStatusInterval,
			Group:       &deploymentGroupNetworkingHTTP,
			YAML:        "proxyHealthInterval",
			Annotations: serpent.Annotations{}.Mark(annotationFormatDuration, "true"),
		},
		{
			Name:        "Default Quiet Hours Schedule",
			Description: "The default daily cron schedule applied to users that haven't set a custom quiet hours schedule themselves. The quiet hours schedule determines when workspaces will be force stopped due to the template's autostop requirement, and will round the max deadline up to be within the user's quiet hours window (or default). The format is the same as the standard cron format, but the day-of-month, month and day-of-week must be *. Only one hour and minute can be specified (ranges or comma separated values are not supported).",
			Flag:        "default-quiet-hours-schedule",
			Env:         "CODER_QUIET_HOURS_DEFAULT_SCHEDULE",
			Default:     "CRON_TZ=UTC 0 0 * * *",
			Value:       &c.UserQuietHoursSchedule.DefaultSchedule,
			Group:       &deploymentGroupUserQuietHoursSchedule,
			YAML:        "defaultQuietHoursSchedule",
		},
		{
			Name:        "Allow Custom Quiet Hours",
			Description: "Allow users to set their own quiet hours schedule for workspaces to stop in (depending on template autostop requirement settings). If false, users can't change their quiet hours schedule and the site default is always used.",
			Flag:        "allow-custom-quiet-hours",
			Env:         "CODER_ALLOW_CUSTOM_QUIET_HOURS",
			Default:     "true",
			Value:       &c.UserQuietHoursSchedule.AllowUserCustom,
			Group:       &deploymentGroupUserQuietHoursSchedule,
			YAML:        "allowCustomQuietHours",
		},
		{
			Name:        "Web Terminal Renderer",
			Description: "The renderer to use when opening a web terminal. Valid values are 'canvas', 'webgl', or 'dom'.",
			Flag:        "web-terminal-renderer",
			Env:         "CODER_WEB_TERMINAL_RENDERER",
			Default:     "canvas",
			Value:       &c.WebTerminalRenderer,
			Group:       &deploymentGroupClient,
			YAML:        "webTerminalRenderer",
		},
		{
			Name:        "Allow Workspace Renames",
			Description: "DEPRECATED: Allow users to rename their workspaces. Use only for temporary compatibility reasons, this will be removed in a future release.",
			Flag:        "allow-workspace-renames",
			Env:         "CODER_ALLOW_WORKSPACE_RENAMES",
			Default:     "false",
			Value:       &c.AllowWorkspaceRenames,
			YAML:        "allowWorkspaceRenames",
		},
		// Healthcheck Options
		{
			Name:        "Health Check Refresh",
			Description: "Refresh interval for healthchecks.",
			Flag:        "health-check-refresh",
			Env:         "CODER_HEALTH_CHECK_REFRESH",
			Default:     (10 * time.Minute).String(),
			Value:       &c.Healthcheck.Refresh,
			Group:       &deploymentGroupIntrospectionHealthcheck,
			YAML:        "refresh",
			Annotations: serpent.Annotations{}.Mark(annotationFormatDuration, "true"),
		},
		{
			Name:        "Health Check Threshold: Database",
			Description: "The threshold for the database health check. If the median latency of the database exceeds this threshold over 5 attempts, the database is considered unhealthy. The default value is 15ms.",
			Flag:        "health-check-threshold-database",
			Env:         "CODER_HEALTH_CHECK_THRESHOLD_DATABASE",
			Default:     (15 * time.Millisecond).String(),
			Value:       &c.Healthcheck.ThresholdDatabase,
			Group:       &deploymentGroupIntrospectionHealthcheck,
			YAML:        "thresholdDatabase",
			Annotations: serpent.Annotations{}.Mark(annotationFormatDuration, "true"),
		},
		// Email options
		emailFrom,
		emailSmarthost,
		emailHello,
		emailForceTLS,
		emailAuthIdentity,
		emailAuthUsername,
		emailAuthPassword,
		emailAuthPasswordFile,
		emailTLSStartTLS,
		emailTLSServerName,
		emailTLSSkipCertVerify,
		emailTLSCertAuthorityFile,
		emailTLSCertFile,
		emailTLSCertKeyFile,
		// Notifications Options
		{
			Name:        "Notifications: Method",
			Description: "Which delivery method to use (available options: 'smtp', 'webhook').",
			Flag:        "notifications-method",
			Env:         "CODER_NOTIFICATIONS_METHOD",
			Value:       &c.Notifications.Method,
			Default:     "smtp",
			Group:       &deploymentGroupNotifications,
			YAML:        "method",
		},
		{
			Name:        "Notifications: Dispatch Timeout",
			Description: "How long to wait while a notification is being sent before giving up.",
			Flag:        "notifications-dispatch-timeout",
			Env:         "CODER_NOTIFICATIONS_DISPATCH_TIMEOUT",
			Value:       &c.Notifications.DispatchTimeout,
			Default:     time.Minute.String(),
			Group:       &deploymentGroupNotifications,
			YAML:        "dispatchTimeout",
			Annotations: serpent.Annotations{}.Mark(annotationFormatDuration, "true"),
		},
		{
			Name:        "Notifications: Email: From Address",
			Description: "The sender's address to use.",
			Flag:        "notifications-email-from",
			Env:         "CODER_NOTIFICATIONS_EMAIL_FROM",
			Value:       &c.Notifications.SMTP.From,
			Group:       &deploymentGroupNotificationsEmail,
			YAML:        "from",
			UseInstead:  serpent.OptionSet{emailFrom},
		},
		{
			Name:        "Notifications: Email: Smarthost",
			Description: "The intermediary SMTP host through which emails are sent.",
			Flag:        "notifications-email-smarthost",
			Env:         "CODER_NOTIFICATIONS_EMAIL_SMARTHOST",
			Value:       &c.Notifications.SMTP.Smarthost,
			Group:       &deploymentGroupNotificationsEmail,
			YAML:        "smarthost",
			UseInstead:  serpent.OptionSet{emailSmarthost},
		},
		{
			Name:        "Notifications: Email: Hello",
			Description: "The hostname identifying the SMTP server.",
			Flag:        "notifications-email-hello",
			Env:         "CODER_NOTIFICATIONS_EMAIL_HELLO",
			Value:       &c.Notifications.SMTP.Hello,
			Group:       &deploymentGroupNotificationsEmail,
			YAML:        "hello",
			UseInstead:  serpent.OptionSet{emailHello},
		},
		{
			Name:        "Notifications: Email: Force TLS",
			Description: "Force a TLS connection to the configured SMTP smarthost.",
			Flag:        "notifications-email-force-tls",
			Env:         "CODER_NOTIFICATIONS_EMAIL_FORCE_TLS",
			Value:       &c.Notifications.SMTP.ForceTLS,
			Group:       &deploymentGroupNotificationsEmail,
			YAML:        "forceTLS",
			UseInstead:  serpent.OptionSet{emailForceTLS},
		},
		{
			Name:        "Notifications: Email Auth: Identity",
			Description: "Identity to use with PLAIN authentication.",
			Flag:        "notifications-email-auth-identity",
			Env:         "CODER_NOTIFICATIONS_EMAIL_AUTH_IDENTITY",
			Value:       &c.Notifications.SMTP.Auth.Identity,
			Group:       &deploymentGroupNotificationsEmailAuth,
			YAML:        "identity",
			UseInstead:  serpent.OptionSet{emailAuthIdentity},
		},
		{
			Name:        "Notifications: Email Auth: Username",
			Description: "Username to use with PLAIN/LOGIN authentication.",
			Flag:        "notifications-email-auth-username",
			Env:         "CODER_NOTIFICATIONS_EMAIL_AUTH_USERNAME",
			Value:       &c.Notifications.SMTP.Auth.Username,
			Group:       &deploymentGroupNotificationsEmailAuth,
			YAML:        "username",
			UseInstead:  serpent.OptionSet{emailAuthUsername},
		},
		{
			Name:        "Notifications: Email Auth: Password",
			Description: "Password to use with PLAIN/LOGIN authentication.",
			Flag:        "notifications-email-auth-password",
			Env:         "CODER_NOTIFICATIONS_EMAIL_AUTH_PASSWORD",
			Annotations: serpent.Annotations{}.Mark(annotationSecretKey, "true"),
			Value:       &c.Notifications.SMTP.Auth.Password,
			Group:       &deploymentGroupNotificationsEmailAuth,
			UseInstead:  serpent.OptionSet{emailAuthPassword},
		},
		{
			Name:        "Notifications: Email Auth: Password File",
			Description: "File from which to load password for use with PLAIN/LOGIN authentication.",
			Flag:        "notifications-email-auth-password-file",
			Env:         "CODER_NOTIFICATIONS_EMAIL_AUTH_PASSWORD_FILE",
			Value:       &c.Notifications.SMTP.Auth.PasswordFile,
			Group:       &deploymentGroupNotificationsEmailAuth,
			YAML:        "passwordFile",
			UseInstead:  serpent.OptionSet{emailAuthPasswordFile},
		},
		{
			Name:        "Notifications: Email TLS: StartTLS",
			Description: "Enable STARTTLS to upgrade insecure SMTP connections using TLS.",
			Flag:        "notifications-email-tls-starttls",
			Env:         "CODER_NOTIFICATIONS_EMAIL_TLS_STARTTLS",
			Value:       &c.Notifications.SMTP.TLS.StartTLS,
			Group:       &deploymentGroupNotificationsEmailTLS,
			YAML:        "startTLS",
			UseInstead:  serpent.OptionSet{emailTLSStartTLS},
		},
		{
			Name:        "Notifications: Email TLS: Server Name",
			Description: "Server name to verify against the target certificate.",
			Flag:        "notifications-email-tls-server-name",
			Env:         "CODER_NOTIFICATIONS_EMAIL_TLS_SERVERNAME",
			Value:       &c.Notifications.SMTP.TLS.ServerName,
			Group:       &deploymentGroupNotificationsEmailTLS,
			YAML:        "serverName",
			UseInstead:  serpent.OptionSet{emailTLSServerName},
		},
		{
			Name:        "Notifications: Email TLS: Skip Certificate Verification (Insecure)",
			Description: "Skip verification of the target server's certificate (insecure).",
			Flag:        "notifications-email-tls-skip-verify",
			Env:         "CODER_NOTIFICATIONS_EMAIL_TLS_SKIPVERIFY",
			Value:       &c.Notifications.SMTP.TLS.InsecureSkipVerify,
			Group:       &deploymentGroupNotificationsEmailTLS,
			YAML:        "insecureSkipVerify",
			UseInstead:  serpent.OptionSet{emailTLSSkipCertVerify},
		},
		{
			Name:        "Notifications: Email TLS: Certificate Authority File",
			Description: "CA certificate file to use.",
			Flag:        "notifications-email-tls-ca-cert-file",
			Env:         "CODER_NOTIFICATIONS_EMAIL_TLS_CACERTFILE",
			Value:       &c.Notifications.SMTP.TLS.CAFile,
			Group:       &deploymentGroupNotificationsEmailTLS,
			YAML:        "caCertFile",
			UseInstead:  serpent.OptionSet{emailTLSCertAuthorityFile},
		},
		{
			Name:        "Notifications: Email TLS: Certificate File",
			Description: "Certificate file to use.",
			Flag:        "notifications-email-tls-cert-file",
			Env:         "CODER_NOTIFICATIONS_EMAIL_TLS_CERTFILE",
			Value:       &c.Notifications.SMTP.TLS.CertFile,
			Group:       &deploymentGroupNotificationsEmailTLS,
			YAML:        "certFile",
			UseInstead:  serpent.OptionSet{emailTLSCertFile},
		},
		{
			Name:        "Notifications: Email TLS: Certificate Key File",
			Description: "Certificate key file to use.",
			Flag:        "notifications-email-tls-cert-key-file",
			Env:         "CODER_NOTIFICATIONS_EMAIL_TLS_CERTKEYFILE",
			Value:       &c.Notifications.SMTP.TLS.KeyFile,
			Group:       &deploymentGroupNotificationsEmailTLS,
			YAML:        "certKeyFile",
			UseInstead:  serpent.OptionSet{emailTLSCertKeyFile},
		},
		{
			Name:        "Notifications: Webhook: Endpoint",
			Description: "The endpoint to which to send webhooks.",
			Flag:        "notifications-webhook-endpoint",
			Env:         "CODER_NOTIFICATIONS_WEBHOOK_ENDPOINT",
			Value:       &c.Notifications.Webhook.Endpoint,
			Group:       &deploymentGroupNotificationsWebhook,
			YAML:        "endpoint",
		},
		{
			Name:        "Notifications: Inbox: Enabled",
			Description: "Enable Coder Inbox.",
			Flag:        "notifications-inbox-enabled",
			Env:         "CODER_NOTIFICATIONS_INBOX_ENABLED",
			Value:       &c.Notifications.Inbox.Enabled,
			Default:     "true",
			Group:       &deploymentGroupInbox,
			YAML:        "enabled",
		},
		{
			Name:        "Notifications: Max Send Attempts",
			Description: "The upper limit of attempts to send a notification.",
			Flag:        "notifications-max-send-attempts",
			Env:         "CODER_NOTIFICATIONS_MAX_SEND_ATTEMPTS",
			Value:       &c.Notifications.MaxSendAttempts,
			Default:     "5",
			Group:       &deploymentGroupNotifications,
			YAML:        "maxSendAttempts",
		},
		{
			Name:        "Notifications: Retry Interval",
			Description: "The minimum time between retries.",
			Flag:        "notifications-retry-interval",
			Env:         "CODER_NOTIFICATIONS_RETRY_INTERVAL",
			Value:       &c.Notifications.RetryInterval,
			Default:     (time.Minute * 5).String(),
			Group:       &deploymentGroupNotifications,
			YAML:        "retryInterval",
			Annotations: serpent.Annotations{}.Mark(annotationFormatDuration, "true"),
			Hidden:      true, // Hidden because most operators should not need to modify this.
		},
		{
			Name: "Notifications: Store Sync Interval",
			Description: "The notifications system buffers message updates in memory to ease pressure on the database. " +
				"This option controls how often it synchronizes its state with the database. The shorter this value the " +
				"lower the change of state inconsistency in a non-graceful shutdown - but it also increases load on the " +
				"database. It is recommended to keep this option at its default value.",
			Flag:        "notifications-store-sync-interval",
			Env:         "CODER_NOTIFICATIONS_STORE_SYNC_INTERVAL",
			Value:       &c.Notifications.StoreSyncInterval,
			Default:     (time.Second * 2).String(),
			Group:       &deploymentGroupNotifications,
			YAML:        "storeSyncInterval",
			Annotations: serpent.Annotations{}.Mark(annotationFormatDuration, "true"),
			Hidden:      true, // Hidden because most operators should not need to modify this.
		},
		{
			Name: "Notifications: Store Sync Buffer Size",
			Description: "The notifications system buffers message updates in memory to ease pressure on the database. " +
				"This option controls how many updates are kept in memory. The lower this value the " +
				"lower the change of state inconsistency in a non-graceful shutdown - but it also increases load on the " +
				"database. It is recommended to keep this option at its default value.",
			Flag:    "notifications-store-sync-buffer-size",
			Env:     "CODER_NOTIFICATIONS_STORE_SYNC_BUFFER_SIZE",
			Value:   &c.Notifications.StoreSyncBufferSize,
			Default: "50",
			Group:   &deploymentGroupNotifications,
			YAML:    "storeSyncBufferSize",
			Hidden:  true, // Hidden because most operators should not need to modify this.
		},
		{
			Name: "Notifications: Lease Period",
			Description: "How long a notifier should lease a message. This is effectively how long a notification is 'owned' " +
				"by a notifier, and once this period expires it will be available for lease by another notifier. Leasing " +
				"is important in order for multiple running notifiers to not pick the same messages to deliver concurrently. " +
				"This lease period will only expire if a notifier shuts down ungracefully; a dispatch of the notification " +
				"releases the lease.",
			Flag:        "notifications-lease-period",
			Env:         "CODER_NOTIFICATIONS_LEASE_PERIOD",
			Value:       &c.Notifications.LeasePeriod,
			Default:     (time.Minute * 2).String(),
			Group:       &deploymentGroupNotifications,
			YAML:        "leasePeriod",
			Annotations: serpent.Annotations{}.Mark(annotationFormatDuration, "true"),
			Hidden:      true, // Hidden because most operators should not need to modify this.
		},
		{
			Name:        "Notifications: Lease Count",
			Description: "How many notifications a notifier should lease per fetch interval.",
			Flag:        "notifications-lease-count",
			Env:         "CODER_NOTIFICATIONS_LEASE_COUNT",
			Value:       &c.Notifications.LeaseCount,
			Default:     "20",
			Group:       &deploymentGroupNotifications,
			YAML:        "leaseCount",
			Hidden:      true, // Hidden because most operators should not need to modify this.
		},
		{
			Name:        "Notifications: Fetch Interval",
			Description: "How often to query the database for queued notifications.",
			Flag:        "notifications-fetch-interval",
			Env:         "CODER_NOTIFICATIONS_FETCH_INTERVAL",
			Value:       &c.Notifications.FetchInterval,
			Default:     (time.Second * 15).String(),
			Group:       &deploymentGroupNotifications,
			YAML:        "fetchInterval",
			Annotations: serpent.Annotations{}.Mark(annotationFormatDuration, "true"),
			Hidden:      true, // Hidden because most operators should not need to modify this.
		},

		// Workspace Prebuilds Options
		{
			Name:        "Reconciliation Interval",
			Description: "How often to reconcile workspace prebuilds state.",
			Flag:        "workspace-prebuilds-reconciliation-interval",
			Env:         "CODER_WORKSPACE_PREBUILDS_RECONCILIATION_INTERVAL",
			Value:       &c.Prebuilds.ReconciliationInterval,
			Default:     (time.Second * 15).String(),
			Group:       &deploymentGroupPrebuilds,
			YAML:        "reconciliation_interval",
			Annotations: serpent.Annotations{}.Mark(annotationFormatDuration, "true"),
			Hidden:      ExperimentsSafe.Enabled(ExperimentWorkspacePrebuilds), // Hide setting while this feature is experimental.
		},
		{
			Name:        "Reconciliation Backoff Interval",
			Description: "Interval to increase reconciliation backoff by when prebuilds fail, after which a retry attempt is made.",
			Flag:        "workspace-prebuilds-reconciliation-backoff-interval",
			Env:         "CODER_WORKSPACE_PREBUILDS_RECONCILIATION_BACKOFF_INTERVAL",
			Value:       &c.Prebuilds.ReconciliationBackoffInterval,
			Default:     (time.Second * 15).String(),
			Group:       &deploymentGroupPrebuilds,
			YAML:        "reconciliation_backoff_interval",
			Annotations: serpent.Annotations{}.Mark(annotationFormatDuration, "true"),
			Hidden:      true,
		},
		{
			Name:        "Reconciliation Backoff Lookback Period",
			Description: "Interval to look back to determine number of failed prebuilds, which influences backoff.",
			Flag:        "workspace-prebuilds-reconciliation-backoff-lookback-period",
			Env:         "CODER_WORKSPACE_PREBUILDS_RECONCILIATION_BACKOFF_LOOKBACK_PERIOD",
			Value:       &c.Prebuilds.ReconciliationBackoffLookback,
			Default:     (time.Hour).String(), // TODO: use https://pkg.go.dev/github.com/jackc/pgtype@v1.12.0#Interval
			Group:       &deploymentGroupPrebuilds,
			YAML:        "reconciliation_backoff_lookback_period",
			Annotations: serpent.Annotations{}.Mark(annotationFormatDuration, "true"),
			Hidden:      true,
		},
		{
			Name:        "Failure Hard Limit",
			Description: "Maximum number of consecutive failed prebuilds before a preset hits the hard limit; disabled when set to zero.",
			Flag:        "workspace-prebuilds-failure-hard-limit",
			Env:         "CODER_WORKSPACE_PREBUILDS_FAILURE_HARD_LIMIT",
			Value:       &c.Prebuilds.FailureHardLimit,
			Default:     "3",
			Group:       &deploymentGroupPrebuilds,
			YAML:        "failure_hard_limit",
			Hidden:      true,
		},
<<<<<<< HEAD

		// AI Bridge Options
		{
			Name:        "AI Bridge Daemons",
			Description: "TODO.",
			Flag:        "ai-bridge-daemons",
			Env:         "CODER_AI_BRIDGE_DAEMONS",
			Value:       &c.AI.Value.BridgeConfig.Daemons,
			Default:     "3",
			Group:       &deploymentGroupAIBridge,
			YAML:        "daemons",
			Hidden:      true,
		},
		{
			Name:        "AI Bridge OpenAI Base URL",
			Description: "TODO.",
			Flag:        "ai-bridge-openai-base-url",
			Env:         "CODER_AI_BRIDGE_OPENAI_BASE_URL",
			Value:       &c.AI.Value.BridgeConfig.OpenAIBaseURL,
			Default:     "https://api.openai.com",
			Group:       &deploymentGroupAIBridge,
			YAML:        "daemons",
			Hidden:      true,
		},
		{
			Name:        "AI Bridge Anthropic Base URL",
			Description: "TODO.",
			Flag:        "ai-bridge-anthropic-base-url",
			Env:         "CODER_AI_BRIDGE_Anthropic_BASE_URL",
			Value:       &c.AI.Value.BridgeConfig.AnthropicBaseURL,
			Default:     "https://api.anthropic.com",
			Group:       &deploymentGroupAIBridge,
			YAML:        "daemons",
			Hidden:      true,
=======
		{
			Name:        "Hide AI Tasks",
			Description: "Hide AI tasks from the dashboard.",
			Flag:        "hide-ai-tasks",
			Env:         "CODER_HIDE_AI_TASKS",
			Default:     "false",
			Value:       &c.HideAITasks,
			Group:       &deploymentGroupClient,
			YAML:        "hideAITasks",
>>>>>>> efca9b43
		},
	}

	return opts
}

<<<<<<< HEAD
type AIProviderConfig struct {
	// Type is the type of the API provider.
	Type string `json:"type" yaml:"type"`
	// APIKey is the API key to use for the API provider.
	APIKey string `json:"-" yaml:"api_key"`
	// Models is the list of models to use for the API provider.
	Models []string `json:"models" yaml:"models"`
	// BaseURL is the base URL to use for the API provider.
	BaseURL string `json:"base_url" yaml:"base_url"`
}

type AIBridgeConfig struct {
	Daemons          serpent.Int64  `json:"daemons" typescript:",notnull"`
	OpenAIBaseURL    serpent.String `json:"openai_base_url" typescript:",notnull"`
	AnthropicBaseURL serpent.String `json:"anthropic_base_url" typescript:",notnull"`
}

type AIConfig struct {
	Providers []AIProviderConfig `json:"providers,omitempty" yaml:"providers,omitempty"`
	BridgeConfig AIBridgeConfig `json:"bridge,omitempty"`
}

=======
>>>>>>> efca9b43
type SupportConfig struct {
	Links serpent.Struct[[]LinkConfig] `json:"links" typescript:",notnull"`
}

type LinkConfig struct {
	Name   string `json:"name" yaml:"name"`
	Target string `json:"target" yaml:"target"`
	Icon   string `json:"icon" yaml:"icon" enums:"bug,chat,docs"`
}

// DeploymentOptionsWithoutSecrets returns a copy of the OptionSet with secret values omitted.
func DeploymentOptionsWithoutSecrets(set serpent.OptionSet) serpent.OptionSet {
	cpy := make(serpent.OptionSet, 0, len(set))
	for _, opt := range set {
		cpyOpt := opt
		if IsSecretDeploymentOption(cpyOpt) {
			cpyOpt.Value = nil
		}
		cpy = append(cpy, cpyOpt)
	}
	return cpy
}

// WithoutSecrets returns a copy of the config without secret values.
func (c *DeploymentValues) WithoutSecrets() (*DeploymentValues, error) {
	var ff DeploymentValues

	// Create copy via JSON.
	byt, err := json.Marshal(c)
	if err != nil {
		return nil, err
	}
	err = json.Unmarshal(byt, &ff)
	if err != nil {
		return nil, err
	}

	for _, opt := range ff.Options() {
		if !IsSecretDeploymentOption(opt) {
			continue
		}

		// This only works with string values for now.
		switch v := opt.Value.(type) {
		case *serpent.String, *serpent.StringArray:
			err := v.Set("")
			if err != nil {
				panic(err)
			}
		default:
			return nil, xerrors.Errorf("unsupported type %T", v)
		}
	}

	return &ff, nil
}

// DeploymentConfig returns the deployment config for the coder server.
func (c *Client) DeploymentConfig(ctx context.Context) (*DeploymentConfig, error) {
	res, err := c.Request(ctx, http.MethodGet, "/api/v2/deployment/config", nil)
	if err != nil {
		return nil, xerrors.Errorf("execute request: %w", err)
	}
	defer res.Body.Close()

	if res.StatusCode != http.StatusOK {
		return nil, ReadBodyAsError(res)
	}

	conf := &DeploymentValues{}
	resp := &DeploymentConfig{
		Values:  conf,
		Options: conf.Options(),
	}
	return resp, json.NewDecoder(res.Body).Decode(resp)
}

func (c *Client) DeploymentStats(ctx context.Context) (DeploymentStats, error) {
	res, err := c.Request(ctx, http.MethodGet, "/api/v2/deployment/stats", nil)
	if err != nil {
		return DeploymentStats{}, xerrors.Errorf("execute request: %w", err)
	}
	defer res.Body.Close()

	if res.StatusCode != http.StatusOK {
		return DeploymentStats{}, ReadBodyAsError(res)
	}

	var df DeploymentStats
	return df, json.NewDecoder(res.Body).Decode(&df)
}

type AppearanceConfig struct {
	ApplicationName string `json:"application_name"`
	LogoURL         string `json:"logo_url"`
	DocsURL         string `json:"docs_url"`
	// Deprecated: ServiceBanner has been replaced by AnnouncementBanners.
	ServiceBanner       BannerConfig   `json:"service_banner"`
	AnnouncementBanners []BannerConfig `json:"announcement_banners"`
	SupportLinks        []LinkConfig   `json:"support_links,omitempty"`
}

type UpdateAppearanceConfig struct {
	ApplicationName string `json:"application_name"`
	LogoURL         string `json:"logo_url"`
	// Deprecated: ServiceBanner has been replaced by AnnouncementBanners.
	ServiceBanner       BannerConfig   `json:"service_banner"`
	AnnouncementBanners []BannerConfig `json:"announcement_banners"`
}

// Deprecated: ServiceBannerConfig has been renamed to BannerConfig.
type ServiceBannerConfig = BannerConfig

type BannerConfig struct {
	Enabled         bool   `json:"enabled"`
	Message         string `json:"message,omitempty"`
	BackgroundColor string `json:"background_color,omitempty"`
}

// Appearance returns the configuration that modifies the visual
// display of the dashboard.
func (c *Client) Appearance(ctx context.Context) (AppearanceConfig, error) {
	res, err := c.Request(ctx, http.MethodGet, "/api/v2/appearance", nil)
	if err != nil {
		return AppearanceConfig{}, err
	}
	defer res.Body.Close()
	if res.StatusCode != http.StatusOK {
		return AppearanceConfig{}, ReadBodyAsError(res)
	}
	var cfg AppearanceConfig
	return cfg, json.NewDecoder(res.Body).Decode(&cfg)
}

func (c *Client) UpdateAppearance(ctx context.Context, appearance UpdateAppearanceConfig) error {
	res, err := c.Request(ctx, http.MethodPut, "/api/v2/appearance", appearance)
	if err != nil {
		return err
	}
	defer res.Body.Close()
	if res.StatusCode != http.StatusOK {
		return ReadBodyAsError(res)
	}
	return nil
}

// BuildInfoResponse contains build information for this instance of Coder.
type BuildInfoResponse struct {
	// ExternalURL references the current Coder version.
	// For production builds, this will link directly to a release. For development builds, this will link to a commit.
	ExternalURL string `json:"external_url"`
	// Version returns the semantic version of the build.
	Version string `json:"version"`
	// DashboardURL is the URL to hit the deployment's dashboard.
	// For external workspace proxies, this is the coderd they are connected
	// to.
	DashboardURL string `json:"dashboard_url"`
	// Telemetry is a boolean that indicates whether telemetry is enabled.
	Telemetry bool `json:"telemetry"`

	WorkspaceProxy bool `json:"workspace_proxy"`

	// AgentAPIVersion is the current version of the Agent API (back versions
	// MAY still be supported).
	AgentAPIVersion string `json:"agent_api_version"`
	// ProvisionerAPIVersion is the current version of the Provisioner API
	ProvisionerAPIVersion string `json:"provisioner_api_version"`

	// UpgradeMessage is the message displayed to users when an outdated client
	// is detected.
	UpgradeMessage string `json:"upgrade_message"`

	// DeploymentID is the unique identifier for this deployment.
	DeploymentID string `json:"deployment_id"`

	// WebPushPublicKey is the public key for push notifications via Web Push.
	WebPushPublicKey string `json:"webpush_public_key,omitempty"`
}

type WorkspaceProxyBuildInfo struct {
	// TODO: @emyrk what should we include here?
	WorkspaceProxy bool `json:"workspace_proxy"`
	// DashboardURL is the URL of the coderd this proxy is connected to.
	DashboardURL string `json:"dashboard_url"`
}

// CanonicalVersion trims build information from the version.
// E.g. 'v0.7.4-devel+11573034' -> 'v0.7.4'.
func (b BuildInfoResponse) CanonicalVersion() string {
	// We do a little hack here to massage the string into a form
	// that works well with semver.
	trimmed := strings.ReplaceAll(b.Version, "-devel+", "+devel-")
	return semver.Canonical(trimmed)
}

// BuildInfo returns build information for this instance of Coder.
func (c *Client) BuildInfo(ctx context.Context) (BuildInfoResponse, error) {
	res, err := c.Request(ctx, http.MethodGet, "/api/v2/buildinfo", nil)
	if err != nil {
		return BuildInfoResponse{}, err
	}
	defer res.Body.Close()

	if res.StatusCode != http.StatusOK || ExpectJSONMime(res) != nil {
		return BuildInfoResponse{}, ReadBodyAsError(res)
	}

	var buildInfo BuildInfoResponse
	return buildInfo, json.NewDecoder(res.Body).Decode(&buildInfo)
}

type Experiment string

const (
	// Add new experiments here!
	ExperimentExample            Experiment = "example"              // This isn't used for anything.
	ExperimentAutoFillParameters Experiment = "auto-fill-parameters" // This should not be taken out of experiments until we have redesigned the feature.
	ExperimentNotifications      Experiment = "notifications"        // Sends notifications via SMTP and webhooks following certain events.
	ExperimentWorkspaceUsage     Experiment = "workspace-usage"      // Enables the new workspace usage tracking.
	ExperimentWebPush            Experiment = "web-push"             // Enables web push notifications through the browser.
	ExperimentWorkspacePrebuilds Experiment = "workspace-prebuilds"  // Enables the new workspace prebuilds feature.
)

// ExperimentsKnown should include all experiments defined above.
var ExperimentsKnown = Experiments{
	ExperimentExample,
	ExperimentAutoFillParameters,
	ExperimentNotifications,
	ExperimentWorkspaceUsage,
	ExperimentWebPush,
	ExperimentWorkspacePrebuilds,
}

// ExperimentsSafe should include all experiments that are safe for
// users to opt-in to via --experimental='*'.
// Experiments that are not ready for consumption by all users should
// not be included here and will be essentially hidden.
var ExperimentsSafe = Experiments{
	ExperimentWorkspacePrebuilds,
}

// Experiments is a list of experiments.
// Multiple experiments may be enabled at the same time.
// Experiments are not safe for production use, and are not guaranteed to
// be backwards compatible. They may be removed or renamed at any time.
// The below typescript-ignore annotation allows our typescript generator
// to generate an enum list, which is used in the frontend.
// @typescript-ignore Experiments
type Experiments []Experiment

// Returns a list of experiments that are enabled for the deployment.
func (e Experiments) Enabled(ex Experiment) bool {
	for _, v := range e {
		if v == ex {
			return true
		}
	}
	return false
}

func (c *Client) Experiments(ctx context.Context) (Experiments, error) {
	res, err := c.Request(ctx, http.MethodGet, "/api/v2/experiments", nil)
	if err != nil {
		return nil, err
	}
	defer res.Body.Close()
	if res.StatusCode != http.StatusOK {
		return nil, ReadBodyAsError(res)
	}
	var exp []Experiment
	return exp, json.NewDecoder(res.Body).Decode(&exp)
}

// AvailableExperiments is an expandable type that returns all safe experiments
// available to be used with a deployment.
type AvailableExperiments struct {
	Safe []Experiment `json:"safe"`
}

func (c *Client) SafeExperiments(ctx context.Context) (AvailableExperiments, error) {
	res, err := c.Request(ctx, http.MethodGet, "/api/v2/experiments/available", nil)
	if err != nil {
		return AvailableExperiments{}, err
	}
	defer res.Body.Close()
	if res.StatusCode != http.StatusOK {
		return AvailableExperiments{}, ReadBodyAsError(res)
	}
	var exp AvailableExperiments
	return exp, json.NewDecoder(res.Body).Decode(&exp)
}

type DAUsResponse struct {
	Entries      []DAUEntry `json:"entries"`
	TZHourOffset int        `json:"tz_hour_offset"`
}

type DAUEntry struct {
	// Date is a string formatted as 2024-01-31.
	// Timezone and time information is not included.
	Date   string `json:"date"`
	Amount int    `json:"amount"`
}

type DAURequest struct {
	TZHourOffset int
}

func (d DAURequest) asRequestOption() RequestOption {
	return func(r *http.Request) {
		q := r.URL.Query()
		q.Set("tz_offset", strconv.Itoa(d.TZHourOffset))
		r.URL.RawQuery = q.Encode()
	}
}

// TimezoneOffsetHourWithTime is implemented to match the javascript 'getTimezoneOffset()' function.
// This is the amount of time between this date evaluated in UTC and evaluated in the 'loc'
// The trivial case of times being on the same day is:
// 'time.Now().UTC().Hour() - time.Now().In(loc).Hour()'
func TimezoneOffsetHourWithTime(now time.Time, loc *time.Location) int {
	if loc == nil {
		// Default to UTC time to be consistent across all callers.
		loc = time.UTC
	}
	_, offsetSec := now.In(loc).Zone()
	// Convert to hours and flip the sign
	return -1 * offsetSec / 60 / 60
}

func TimezoneOffsetHour(loc *time.Location) int {
	return TimezoneOffsetHourWithTime(time.Now(), loc)
}

func (c *Client) DeploymentDAUsLocalTZ(ctx context.Context) (*DAUsResponse, error) {
	return c.DeploymentDAUs(ctx, TimezoneOffsetHour(time.Local))
}

// DeploymentDAUs requires a tzOffset in hours. Use 0 for UTC, and TimezoneOffsetHour(time.Local) for the
// local timezone.
func (c *Client) DeploymentDAUs(ctx context.Context, tzOffset int) (*DAUsResponse, error) {
	res, err := c.Request(ctx, http.MethodGet, "/api/v2/insights/daus", nil, DAURequest{
		TZHourOffset: tzOffset,
	}.asRequestOption())
	if err != nil {
		return nil, xerrors.Errorf("execute request: %w", err)
	}
	defer res.Body.Close()

	if res.StatusCode != http.StatusOK {
		return nil, ReadBodyAsError(res)
	}

	var resp DAUsResponse
	return &resp, json.NewDecoder(res.Body).Decode(&resp)
}

type AppHostResponse struct {
	// Host is the externally accessible URL for the Coder instance.
	Host string `json:"host"`
}

// AppHost returns the site-wide application wildcard hostname
// e.g. "*--apps.coder.com". Apps are accessible at:
// "<app-name>--<agent-name>--<workspace-name>--<username><app-host>", e.g.
// "my-app--agent--workspace--username--apps.coder.com".
//
// If the app host is not set, the response will contain an empty string.
func (c *Client) AppHost(ctx context.Context) (AppHostResponse, error) {
	res, err := c.Request(ctx, http.MethodGet, "/api/v2/applications/host", nil)
	if err != nil {
		return AppHostResponse{}, err
	}
	defer res.Body.Close()

	if res.StatusCode != http.StatusOK {
		return AppHostResponse{}, ReadBodyAsError(res)
	}

	var host AppHostResponse
	return host, json.NewDecoder(res.Body).Decode(&host)
}

type WorkspaceConnectionLatencyMS struct {
	P50 float64
	P95 float64
}

type WorkspaceDeploymentStats struct {
	Pending  int64 `json:"pending"`
	Building int64 `json:"building"`
	Running  int64 `json:"running"`
	Failed   int64 `json:"failed"`
	Stopped  int64 `json:"stopped"`

	ConnectionLatencyMS WorkspaceConnectionLatencyMS `json:"connection_latency_ms"`
	RxBytes             int64                        `json:"rx_bytes"`
	TxBytes             int64                        `json:"tx_bytes"`
}

type SessionCountDeploymentStats struct {
	VSCode          int64 `json:"vscode"`
	SSH             int64 `json:"ssh"`
	JetBrains       int64 `json:"jetbrains"`
	ReconnectingPTY int64 `json:"reconnecting_pty"`
}

type DeploymentStats struct {
	// AggregatedFrom is the time in which stats are aggregated from.
	// This might be back in time a specific duration or interval.
	AggregatedFrom time.Time `json:"aggregated_from" format:"date-time"`
	// CollectedAt is the time in which stats are collected at.
	CollectedAt time.Time `json:"collected_at" format:"date-time"`
	// NextUpdateAt is the time when the next batch of stats will
	// be updated.
	NextUpdateAt time.Time `json:"next_update_at" format:"date-time"`

	Workspaces   WorkspaceDeploymentStats    `json:"workspaces"`
	SessionCount SessionCountDeploymentStats `json:"session_count"`
}

type SSHConfigResponse struct {
	// HostnamePrefix is the prefix we append to workspace names for SSH hostnames.
	// Deprecated: use HostnameSuffix instead.
	HostnamePrefix string `json:"hostname_prefix"`

	// HostnameSuffix is the suffix to append to workspace names for SSH hostnames.
	HostnameSuffix   string            `json:"hostname_suffix"`
	SSHConfigOptions map[string]string `json:"ssh_config_options"`
}

// SSHConfiguration returns information about the SSH configuration for the
// Coder instance.
func (c *Client) SSHConfiguration(ctx context.Context) (SSHConfigResponse, error) {
	res, err := c.Request(ctx, http.MethodGet, "/api/v2/deployment/ssh", nil)
	if err != nil {
		return SSHConfigResponse{}, err
	}
	defer res.Body.Close()

	if res.StatusCode != http.StatusOK {
		return SSHConfigResponse{}, ReadBodyAsError(res)
	}

	var sshConfig SSHConfigResponse
	return sshConfig, json.NewDecoder(res.Body).Decode(&sshConfig)
}

type CryptoKeyFeature string

const (
	CryptoKeyFeatureWorkspaceAppsAPIKey CryptoKeyFeature = "workspace_apps_api_key"
	//nolint:gosec // This denotes a type of key, not a literal.
	CryptoKeyFeatureWorkspaceAppsToken CryptoKeyFeature = "workspace_apps_token"
	CryptoKeyFeatureOIDCConvert        CryptoKeyFeature = "oidc_convert"
	CryptoKeyFeatureTailnetResume      CryptoKeyFeature = "tailnet_resume"
)

type CryptoKey struct {
	Feature   CryptoKeyFeature `json:"feature"`
	Secret    string           `json:"secret"`
	DeletesAt time.Time        `json:"deletes_at" format:"date-time"`
	Sequence  int32            `json:"sequence"`
	StartsAt  time.Time        `json:"starts_at" format:"date-time"`
}

func (c CryptoKey) CanSign(now time.Time) bool {
	now = now.UTC()
	isAfterStartsAt := !c.StartsAt.IsZero() && !now.Before(c.StartsAt)
	return isAfterStartsAt && c.CanVerify(now)
}

func (c CryptoKey) CanVerify(now time.Time) bool {
	now = now.UTC()
	hasSecret := c.Secret != ""
	beforeDelete := c.DeletesAt.IsZero() || now.Before(c.DeletesAt)
	return hasSecret && beforeDelete
}<|MERGE_RESOLUTION|>--- conflicted
+++ resolved
@@ -399,6 +399,7 @@
 	WorkspaceHostnameSuffix         serpent.String                       `json:"workspace_hostname_suffix,omitempty" typescript:",notnull"`
 	Prebuilds                       PrebuildsConfig                      `json:"workspace_prebuilds,omitempty" typescript:",notnull"`
 	HideAITasks                     serpent.Bool                         `json:"hide_ai_tasks,omitempty" typescript:",notnull"`
+	AI								AIConfig							 `json:"ai,omitempty"`
 
 	Config      serpent.YAMLConfigPath `json:"config,omitempty" typescript:",notnull"`
 	WriteConfig serpent.Bool           `json:"write_config,omitempty" typescript:",notnull"`
@@ -3111,42 +3112,6 @@
 			YAML:        "failure_hard_limit",
 			Hidden:      true,
 		},
-<<<<<<< HEAD
-
-		// AI Bridge Options
-		{
-			Name:        "AI Bridge Daemons",
-			Description: "TODO.",
-			Flag:        "ai-bridge-daemons",
-			Env:         "CODER_AI_BRIDGE_DAEMONS",
-			Value:       &c.AI.Value.BridgeConfig.Daemons,
-			Default:     "3",
-			Group:       &deploymentGroupAIBridge,
-			YAML:        "daemons",
-			Hidden:      true,
-		},
-		{
-			Name:        "AI Bridge OpenAI Base URL",
-			Description: "TODO.",
-			Flag:        "ai-bridge-openai-base-url",
-			Env:         "CODER_AI_BRIDGE_OPENAI_BASE_URL",
-			Value:       &c.AI.Value.BridgeConfig.OpenAIBaseURL,
-			Default:     "https://api.openai.com",
-			Group:       &deploymentGroupAIBridge,
-			YAML:        "daemons",
-			Hidden:      true,
-		},
-		{
-			Name:        "AI Bridge Anthropic Base URL",
-			Description: "TODO.",
-			Flag:        "ai-bridge-anthropic-base-url",
-			Env:         "CODER_AI_BRIDGE_Anthropic_BASE_URL",
-			Value:       &c.AI.Value.BridgeConfig.AnthropicBaseURL,
-			Default:     "https://api.anthropic.com",
-			Group:       &deploymentGroupAIBridge,
-			YAML:        "daemons",
-			Hidden:      true,
-=======
 		{
 			Name:        "Hide AI Tasks",
 			Description: "Hide AI tasks from the dashboard.",
@@ -3156,23 +3121,45 @@
 			Value:       &c.HideAITasks,
 			Group:       &deploymentGroupClient,
 			YAML:        "hideAITasks",
->>>>>>> efca9b43
+		},
+
+		// AI Bridge Options
+		{
+			Name:        "AI Bridge Daemons",
+			Description: "TODO.",
+			Flag:        "ai-bridge-daemons",
+			Env:         "CODER_AI_BRIDGE_DAEMONS",
+			Value:       &c.AI.BridgeConfig.Daemons,
+			Default:     "3",
+			Group:       &deploymentGroupAIBridge,
+			YAML:        "daemons",
+			Hidden:      true,
+		},
+		{
+			Name:        "AI Bridge OpenAI Base URL",
+			Description: "TODO.",
+			Flag:        "ai-bridge-openai-base-url",
+			Env:         "CODER_AI_BRIDGE_OPENAI_BASE_URL",
+			Value:       &c.AI.BridgeConfig.OpenAIBaseURL,
+			Default:     "https://api.openai.com",
+			Group:       &deploymentGroupAIBridge,
+			YAML:        "daemons",
+			Hidden:      true,
+		},
+		{
+			Name:        "AI Bridge Anthropic Base URL",
+			Description: "TODO.",
+			Flag:        "ai-bridge-anthropic-base-url",
+			Env:         "CODER_AI_BRIDGE_Anthropic_BASE_URL",
+			Value:       &c.AI.BridgeConfig.AnthropicBaseURL,
+			Default:     "https://api.anthropic.com",
+			Group:       &deploymentGroupAIBridge,
+			YAML:        "daemons",
+			Hidden:      true,
 		},
 	}
 
 	return opts
-}
-
-<<<<<<< HEAD
-type AIProviderConfig struct {
-	// Type is the type of the API provider.
-	Type string `json:"type" yaml:"type"`
-	// APIKey is the API key to use for the API provider.
-	APIKey string `json:"-" yaml:"api_key"`
-	// Models is the list of models to use for the API provider.
-	Models []string `json:"models" yaml:"models"`
-	// BaseURL is the base URL to use for the API provider.
-	BaseURL string `json:"base_url" yaml:"base_url"`
 }
 
 type AIBridgeConfig struct {
@@ -3182,12 +3169,9 @@
 }
 
 type AIConfig struct {
-	Providers []AIProviderConfig `json:"providers,omitempty" yaml:"providers,omitempty"`
 	BridgeConfig AIBridgeConfig `json:"bridge,omitempty"`
 }
 
-=======
->>>>>>> efca9b43
 type SupportConfig struct {
 	Links serpent.Struct[[]LinkConfig] `json:"links" typescript:",notnull"`
 }
